--- conflicted
+++ resolved
@@ -1637,13 +1637,9 @@
   if (!AppendUTF16toUTF8(aSpec, spec, mozilla::fallible)) {
     return NS_ERROR_OUT_OF_MEMORY;
   }
-<<<<<<< HEAD
   // Taintfox: propagate taint
   spec.AssignTaint(aSpec.Taint());
-  return NS_NewURI(result, spec, charset, baseURI, ioService);
-=======
   return NS_NewURI(result, spec, charset, baseURI);
->>>>>>> 53b1dfdc
 }
 
 nsresult NS_NewURI(nsIURI** result, const nsAString& aSpec,
@@ -1653,13 +1649,9 @@
   if (!AppendUTF16toUTF8(aSpec, spec, mozilla::fallible)) {
     return NS_ERROR_OUT_OF_MEMORY;
   }
-<<<<<<< HEAD
   // Taintfox: propagate taint
   spec.AssignTaint(aSpec.Taint());
-  return NS_NewURI(result, spec, encoding, baseURI, ioService);
-=======
   return NS_NewURI(result, spec, encoding, baseURI);
->>>>>>> 53b1dfdc
 }
 
 nsresult NS_NewURI(nsIURI** result, const char* spec,
