--- conflicted
+++ resolved
@@ -109,13 +109,8 @@
   }
 
   uint32_t origLen = aOut.Length();
-
-<<<<<<< HEAD
-  Span<const char> span = MakeSpan(aStr + aSeg.mPos, aSeg.mLen);
+  Span<const char> span = Span(aStr + aSeg.mPos, aSeg.mLen);
   StringTaint subtaint = taint.subtaint(aSeg.mPos, aSeg.mPos + aSeg.mLen);
-=======
-  Span<const char> span = Span(aStr + aSeg.mPos, aSeg.mLen);
->>>>>>> 713683b4
 
   // first honor the origin charset if appropriate. as an optimization,
   // only do this if the segment is non-ASCII.  Further, if mEncoding is
@@ -663,7 +658,7 @@
   if (NS_FAILED(rv)) {
     return rv;
   }
-  normalized.AssignTaint(host.Taint());
+  result.AssignTaint(host.Taint());
 
   // If the ASCII representation doesn't contain the xn-- token then we don't
   // need to call ConvertToDisplayIDN as that would not change anything.
@@ -679,7 +674,7 @@
   if (NS_FAILED(rv)) {
     return rv;
   }
-  result.AssignTaint(normalized.Taint());
+  result.AssignTaint(displayHost.Taint());
 
   mCheckedIfHostA = true;
   if (!isAscii) {
