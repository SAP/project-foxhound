--- conflicted
+++ resolved
@@ -2136,13 +2136,6 @@
     // filter out unexpected chars "\r\n\t" if necessary
     nsAutoCString buf;
     int32_t relpathLen;
-<<<<<<< HEAD
-    if (net_FilterURIString(relpath, buf)) {
-        relpath = buf.get();
-        relpathLen = buf.Length();
-    } else
-        relpathLen = flat.Length();
-=======
     if (!net_FilterURIString(relpath, buf)) {
         // Copy the content into filteredURI even if no whitespace was stripped.
         // We need a non-const buffer to perform backslash replacement.
@@ -2151,7 +2144,6 @@
 
     relpath = buf.get();
     relpathLen = buf.Length();
->>>>>>> 8653f7f7
 
     char *result = nullptr;
 
@@ -3026,25 +3018,8 @@
         mOriginCharset = charset;
     }
 
-<<<<<<< HEAD
-    if (baseURI) {
-        uint32_t start, end;
-        // pull out the scheme and where it ends
-        nsresult rv = net_ExtractURLScheme(spec, &start, &end, nullptr);
-        if (NS_SUCCEEDED(rv) && spec.Length() > end+2) {
-            nsACString::const_iterator slash;
-            spec.BeginReading(slash);
-            slash.advance(end+1);
-            // then check if // follows
-            // if it follows, aSpec is really absolute ...
-            // ignore aBaseURI in this case
-            if (*slash == '/' && *(++slash) == '/')
-                baseURI = nullptr;
-        }
-=======
     if (baseURI && net_IsAbsoluteURL(spec)) {
         baseURI = nullptr;
->>>>>>> 8653f7f7
     }
 
     if (!baseURI)
