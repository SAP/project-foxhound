/* -*- Mode: C++; tab-width: 4; indent-tabs-mode: nil; c-basic-offset: 2 -*- */
/* vim:set ts=4 sw=2 sts=2 et cindent: */
/* This Source Code Form is subject to the terms of the Mozilla Public
 * License, v. 2.0. If a copy of the MPL was not distributed with this
 * file, You can obtain one at http://mozilla.org/MPL/2.0/. */

#include "IPCMessageUtils.h"

#include "nsASCIIMask.h"
#include "nsStandardURL.h"
#include "nsCRT.h"
#include "nsEscape.h"
#include "nsIFile.h"
#include "nsIObjectInputStream.h"
#include "nsIObjectOutputStream.h"
#include "nsIIDNService.h"
#include "mozilla/Logging.h"
#include "nsIURLParser.h"
#include "nsNetCID.h"
#include "mozilla/MemoryReporting.h"
#include "mozilla/ipc/URIUtils.h"
#include "mozilla/StaticPrefs_network.h"
#include "mozilla/TextUtils.h"
#include <algorithm>
#include "nsContentUtils.h"
#include "prprf.h"
#include "nsReadableUtils.h"
#include "mozilla/net/MozURL_ffi.h"
#include "mozilla/Preferences.h"
#include "mozilla/TextUtils.h"
#include "mozilla/Utf8.h"
#include "nsIClassInfoImpl.h"

//
// setenv MOZ_LOG nsStandardURL:5
//
static LazyLogModule gStandardURLLog("nsStandardURL");

// The Chromium code defines its own LOG macro which we don't want
#undef LOG
#define LOG(args) MOZ_LOG(gStandardURLLog, LogLevel::Debug, args)
#undef LOG_ENABLED
#define LOG_ENABLED() MOZ_LOG_TEST(gStandardURLLog, LogLevel::Debug)

using namespace mozilla::ipc;

namespace mozilla {
namespace net {

static NS_DEFINE_CID(kThisImplCID, NS_THIS_STANDARDURL_IMPL_CID);
static NS_DEFINE_CID(kStandardURLCID, NS_STANDARDURL_CID);

// This will always be initialized and destroyed on the main thread, but
// can be safely used on other threads.
StaticRefPtr<nsIIDNService> nsStandardURL::gIDN;

// This value will only be updated on the main thread once. Worker threads
// may race when reading this values, but that's OK because in the worst
// case we will just dispatch a noop runnable to the main thread.
bool nsStandardURL::gInitialized = false;

const char nsStandardURL::gHostLimitDigits[] = {'/', '\\', '?', '#', 0};

// Invalid host characters
// Note that the array below will be initialized at compile time,
// so we do not need to "optimize" TestForInvalidHostCharacters.
//
constexpr bool TestForInvalidHostCharacters(char c) {
  // Testing for these:
  // CONTROL_CHARACTERS " #/:?@[\\]*<>|\"";
  return (c > 0 && c < 32) ||  // The control characters are [1, 31]
         c == ' ' || c == '#' || c == '/' || c == ':' || c == '?' || c == '@' ||
         c == '[' || c == '\\' || c == ']' || c == '*' || c == '<' ||
         c == '^' ||
#if defined(MOZ_THUNDERBIRD) || defined(MOZ_SUITE)
         // Mailnews %-escapes file paths into URLs.
         c == '>' || c == '|' || c == '"';
#else
         c == '>' || c == '|' || c == '"' || c == '%';
#endif
}
constexpr ASCIIMaskArray sInvalidHostChars =
    CreateASCIIMask(TestForInvalidHostCharacters);

//----------------------------------------------------------------------------
// nsStandardURL::nsSegmentEncoder
//----------------------------------------------------------------------------

nsStandardURL::nsSegmentEncoder::nsSegmentEncoder(const Encoding* encoding)
    : mEncoding(encoding) {
  if (mEncoding == UTF_8_ENCODING) {
    mEncoding = nullptr;
  }
}

int32_t nsStandardURL::nsSegmentEncoder::EncodeSegmentCount(
  const char* aStr, const StringTaint& taint, const URLSegment& aSeg, int16_t aMask, nsCString& aOut,
  bool& aAppended, uint32_t aExtraLen) {
  // aExtraLen is characters outside the segment that will be
  // added when the segment is not empty (like the @ following
  // a username).
  if (!aStr || aSeg.mLen <= 0) {
    // Empty segment, so aExtraLen not added per above.
    aAppended = false;
    return 0;
  }

  uint32_t origLen = aOut.Length();

<<<<<<< HEAD
  Span<const char> span = MakeSpan(aStr + aSeg.mPos, aSeg.mLen);
  StringTaint subtaint = taint.subtaint(aSeg.mPos, aSeg.mPos + aSeg.mLen);
=======
  Span<const char> span = Span(aStr + aSeg.mPos, aSeg.mLen);
>>>>>>> 13623f47

  // first honor the origin charset if appropriate. as an optimization,
  // only do this if the segment is non-ASCII.  Further, if mEncoding is
  // null, then the origin charset is UTF-8 and there is nothing to do.
  if (mEncoding) {
    size_t upTo;
    if (MOZ_UNLIKELY(mEncoding == ISO_2022_JP_ENCODING)) {
      upTo = Encoding::ISO2022JPASCIIValidUpTo(AsBytes(span));
    } else {
      upTo = Encoding::ASCIIValidUpTo(AsBytes(span));
    }
    if (upTo != span.Length()) {
      // we have to encode this segment
      char bufferArr[512];
      Span<char> buffer = Span(bufferArr);

      auto encoder = mEncoding->NewEncoder();

      nsAutoCString valid;  // has to be declared in this scope
      if (MOZ_UNLIKELY(!IsUtf8(span.From(upTo)))) {
        MOZ_ASSERT_UNREACHABLE("Invalid UTF-8 passed to nsStandardURL.");
        // It's UB to pass invalid UTF-8 to
        // EncodeFromUTF8WithoutReplacement(), so let's make our input valid
        // UTF-8 by replacing invalid sequences with the REPLACEMENT
        // CHARACTER.
        UTF_8_ENCODING->Decode(
            nsDependentCSubstring(span.Elements(), span.Length()), valid);
        // This assigment is OK. `span` can't be used after `valid` has
        // been destroyed because the only way out of the scope that `valid`
        // was declared in is via return inside the loop below. Specifically,
        // the return is the only way out of the loop.
        span = valid;
      }

      size_t totalRead = 0;
      for (;;) {
        uint32_t encoderResult;
        size_t read;
        size_t written;
        Tie(encoderResult, read, written) =
            encoder->EncodeFromUTF8WithoutReplacement(
                AsBytes(span.From(totalRead)), AsWritableBytes(buffer), true);

        // Taintfox: Calculate taint for this chunk
        StringTaint subsubTaint = subtaint.subtaint(totalRead, totalRead + read);

        totalRead += read;
        auto bufferWritten = buffer.To(written);
        bool escaped = false;
        if (Preferences::GetBool("taintfox.escapeURL", false)) {
          if (!NS_EscapeURLSpan(bufferWritten, subsubTaint, aMask, aOut)) {
            escaped = true;
          }
        }
        if (!escaped) {
          // Taintfox: append the taint
          aOut.Taint().concat(subsubTaint, aOut.Length());
          aOut.Append(bufferWritten);
        }
        if (encoderResult == kInputEmpty) {
          aAppended = true;
          // Difference between original and current output
          // string lengths plus extra length
          return aOut.Length() - origLen + aExtraLen;
        }
        if (encoderResult == kOutputFull) {
          continue;
        }
        aOut.AppendLiteral("%26%23");
        aOut.AppendInt(encoderResult);
        aOut.AppendLiteral("%3B");
      }
      MOZ_RELEASE_ASSERT(
          false,
          "There's supposed to be no way out of the above loop except return.");
    }
  }

  if (Preferences::GetBool("taintfox.escapeURL", false)) {
    if (NS_EscapeURLSpan(span, subtaint, aMask, aOut)) {
      aAppended = true;
      // Difference between original and current output
      // string lengths plus extra length
      return aOut.Length() - origLen + aExtraLen;
    }
  }
  aAppended = false;
  // Original segment length plus extra length
  return span.Length() + aExtraLen;
}

const nsACString& nsStandardURL::nsSegmentEncoder::EncodeSegment(
    const nsACString& str, int16_t mask, nsCString& result) {
  const char* text;
  bool encoded;
  EncodeSegmentCount(str.BeginReading(text), str.Taint(), URLSegment(0, str.Length()), mask,
                     result, encoded);
  if (encoded) {
    return result;
  }
  return str;
}

//----------------------------------------------------------------------------
// nsStandardURL <public>
//----------------------------------------------------------------------------

#ifdef DEBUG_DUMP_URLS_AT_SHUTDOWN
static StaticMutex gAllURLsMutex;
static LinkedList<nsStandardURL> gAllURLs;
#endif

nsStandardURL::nsStandardURL(bool aSupportsFileURL, bool aTrackURL)
    : mDefaultPort(-1),
      mPort(-1),
      mDisplayHost(nullptr),
      mURLType(URLTYPE_STANDARD),
      mSupportsFileURL(aSupportsFileURL),
      mCheckedIfHostA(false) {
  LOG(("Creating nsStandardURL @%p\n", this));

  // gInitialized changes value only once (false->true) on the main thread.
  // It's OK to race here because in the worst case we'll just
  // dispatch a noop runnable to the main thread.
  MOZ_ASSERT(gInitialized);

  // default parser in case nsIStandardURL::Init is never called
  mParser = net_GetStdURLParser();

#ifdef DEBUG_DUMP_URLS_AT_SHUTDOWN
  if (aTrackURL) {
    StaticMutexAutoLock lock(gAllURLsMutex);
    gAllURLs.insertBack(this);
  }
#endif
}

// static
void nsStandardURL::SanityCheck(const URLSegment& aSeg,
                                const nsCString& aSpec) {
  MOZ_RELEASE_ASSERT(aSeg.mLen >= -1);
  MOZ_RELEASE_ASSERT(aSeg.mLen < 0 ||
                     (aSeg.mPos + aSeg.mLen <= aSpec.Length() &&
                      aSeg.mPos + aSeg.mLen >= aSeg.mPos));
}

nsStandardURL::~nsStandardURL() {
  LOG(("Destroying nsStandardURL @%p\n", this));

#ifdef DEBUG_DUMP_URLS_AT_SHUTDOWN
  {
    StaticMutexAutoLock lock(gAllURLsMutex);
    if (isInList()) {
      remove();
    }
  }
#endif

  SanityCheck(mScheme, mSpec);
  SanityCheck(mAuthority, mSpec);
  SanityCheck(mUsername, mSpec);
  SanityCheck(mPassword, mSpec);
  SanityCheck(mHost, mSpec);
  SanityCheck(mPath, mSpec);
  SanityCheck(mFilepath, mSpec);
  SanityCheck(mDirectory, mSpec);
  SanityCheck(mBasename, mSpec);
  SanityCheck(mExtension, mSpec);
  SanityCheck(mQuery, mSpec);
  SanityCheck(mRef, mSpec);
}

#ifdef DEBUG_DUMP_URLS_AT_SHUTDOWN
struct DumpLeakedURLs {
  DumpLeakedURLs() = default;
  ~DumpLeakedURLs();
};

DumpLeakedURLs::~DumpLeakedURLs() {
  MOZ_ASSERT(NS_IsMainThread());
  StaticMutexAutoLock lock(gAllURLsMutex);
  if (!gAllURLs.isEmpty()) {
    printf("Leaked URLs:\n");
    for (auto* url : gAllURLs) {
      url->PrintSpec();
    }
    gAllURLs.clear();
  }
}
#endif

void nsStandardURL::InitGlobalObjects() {
  MOZ_DIAGNOSTIC_ASSERT(NS_IsMainThread());

  if (gInitialized) {
    return;
  }

  gInitialized = true;

  nsCOMPtr<nsIIDNService> serv(do_GetService(NS_IDNSERVICE_CONTRACTID));
  if (serv) {
    gIDN = serv;
  }
  MOZ_DIAGNOSTIC_ASSERT(gIDN);

  // Make sure nsURLHelper::InitGlobals() gets called on the main thread
  nsCOMPtr<nsIURLParser> parser = net_GetStdURLParser();
  MOZ_DIAGNOSTIC_ASSERT(parser);
  Unused << parser;
}

void nsStandardURL::ShutdownGlobalObjects() {
  MOZ_DIAGNOSTIC_ASSERT(NS_IsMainThread());
  gIDN = nullptr;

#ifdef DEBUG_DUMP_URLS_AT_SHUTDOWN
  if (gInitialized) {
    // This instanciates a dummy class, and will trigger the class
    // destructor when libxul is unloaded. This is equivalent to atexit(),
    // but gracefully handles dlclose().
    StaticMutexAutoLock lock(gAllURLsMutex);
    static DumpLeakedURLs d;
  }
#endif
}

//----------------------------------------------------------------------------
// nsStandardURL <private>
//----------------------------------------------------------------------------

void nsStandardURL::Clear() {
  mSpec.Truncate();

  mPort = -1;

  mScheme.Reset();
  mAuthority.Reset();
  mUsername.Reset();
  mPassword.Reset();
  mHost.Reset();

  mPath.Reset();
  mFilepath.Reset();
  mDirectory.Reset();
  mBasename.Reset();

  mExtension.Reset();
  mQuery.Reset();
  mRef.Reset();

  InvalidateCache();
}

void nsStandardURL::InvalidateCache(bool invalidateCachedFile) {
  if (invalidateCachedFile) {
    mFile = nullptr;
  }
}

// Return the number of "dots" in the string, or -1 if invalid.  Note that the
// number of relevant entries in the bases/starts/ends arrays is number of
// dots + 1.
// Since the trailing dot is allowed, we pass and adjust "length".
//
// length is assumed to be <= host.Length(); the callers is responsible for that
//
// Note that the value returned is guaranteed to be in [-1, 3] range.
inline int32_t ValidateIPv4Number(const nsACString& host, int32_t bases[4],
                                  int32_t dotIndex[3], bool& onlyBase10,
                                  int32_t& length) {
  MOZ_ASSERT(length <= (int32_t)host.Length());
  if (length <= 0) {
    return -1;
  }

  bool lastWasNumber = false;  // We count on this being false for i == 0
  int32_t dotCount = 0;
  onlyBase10 = true;

  for (int32_t i = 0; i < length; i++) {
    char current = host[i];
    if (current == '.') {
      if (!lastWasNumber) {  // A dot should not follow an X or a dot, or be
                             // first
        return -1;
      }

      if (dotCount > 0 &&
          i == (length - 1)) {  // Trailing dot is OK; shorten and return
        length--;
        return dotCount;
      }

      if (dotCount > 2) {
        return -1;
      }
      lastWasNumber = false;
      dotIndex[dotCount] = i;
      dotCount++;
    } else if (current == 'X' || current == 'x') {
      if (!lastWasNumber ||  // An X should not follow an X or a dot or be first
          i == (length - 1) ||  // No trailing Xs allowed
          (dotCount == 0 &&
           i != 1) ||            // If we had no dots, an X should be second
          host[i - 1] != '0' ||  // X should always follow a 0.  Guaranteed i >
                                 // 0 as lastWasNumber is true
          (dotCount > 0 &&
           host[i - 2] != '.')) {  // And that zero follows a dot if it exists
        return -1;
      }
      lastWasNumber = false;
      bases[dotCount] = 16;
      onlyBase10 = false;

    } else if (current == '0') {
      if (i < length - 1 &&      // Trailing zero doesn't signal octal
          host[i + 1] != '.' &&  // Lone zero is not octal
          (i == 0 || host[i - 1] == '.')) {  // Zero at start or following a dot
                                             // is a candidate for octal
        bases[dotCount] = 8;  // This will turn to 16 above if X shows up
        onlyBase10 = false;
      }
      lastWasNumber = true;

    } else if (current >= '1' && current <= '7') {
      lastWasNumber = true;

    } else if (current >= '8' && current <= '9') {
      if (bases[dotCount] == 8) {
        return -1;
      }
      lastWasNumber = true;

    } else if ((current >= 'a' && current <= 'f') ||
               (current >= 'A' && current <= 'F')) {
      if (bases[dotCount] != 16) {
        return -1;
      }
      lastWasNumber = true;

    } else {
      return -1;
    }
  }

  return dotCount;
}

inline nsresult ParseIPv4Number10(const nsACString& input, uint32_t& number,
                                  uint32_t maxNumber) {
  uint64_t value = 0;
  const char* current = input.BeginReading();
  const char* end = input.EndReading();
  for (; current < end; ++current) {
    char c = *current;
    MOZ_ASSERT(c >= '0' && c <= '9');
    value *= 10;
    value += c - '0';
  }
  if (value <= maxNumber) {
    number = value;
    return NS_OK;
  }

  // The error case
  number = 0;
  return NS_ERROR_FAILURE;
}

inline nsresult ParseIPv4Number(const nsACString& input, int32_t base,
                                uint32_t& number, uint32_t maxNumber) {
  // Accumulate in the 64-bit value
  uint64_t value = 0;
  const char* current = input.BeginReading();
  const char* end = input.EndReading();
  switch (base) {
    case 16:
      ++current;
      [[fallthrough]];
    case 8:
      ++current;
      break;
    case 10:
    default:
      break;
  }
  for (; current < end; ++current) {
    value *= base;
    char c = *current;
    MOZ_ASSERT((base == 10 && IsAsciiDigit(c)) ||
               (base == 8 && c >= '0' && c <= '7') ||
               (base == 16 && IsAsciiHexDigit(c)));
    if (IsAsciiDigit(c)) {
      value += c - '0';
    } else if (c >= 'a' && c <= 'f') {
      value += c - 'a' + 10;
    } else if (c >= 'A' && c <= 'F') {
      value += c - 'A' + 10;
    }
  }

  if (value <= maxNumber) {
    number = value;
    return NS_OK;
  }

  // The error case
  number = 0;
  return NS_ERROR_FAILURE;
}

// IPv4 parser spec: https://url.spec.whatwg.org/#concept-ipv4-parser
/* static */
nsresult nsStandardURL::NormalizeIPv4(const nsACString& host,
                                      nsCString& result) {
  int32_t bases[4] = {10, 10, 10, 10};
  bool onlyBase10 = true;  // Track this as a special case
  int32_t dotIndex[3];     // The positions of the dots in the string

  // The length may be adjusted by ValidateIPv4Number (ignoring the trailing
  // period) so use "length", rather than host.Length() after that call.
  int32_t length = static_cast<int32_t>(host.Length());
  int32_t dotCount =
      ValidateIPv4Number(host, bases, dotIndex, onlyBase10, length);
  if (dotCount < 0 || length <= 0) {
    return NS_ERROR_FAILURE;
  }

  // Max values specified by the spec
  static const uint32_t upperBounds[] = {0xffffffffu, 0xffffffu, 0xffffu,
                                         0xffu};
  uint32_t ipv4;
  int32_t start = (dotCount > 0 ? dotIndex[dotCount - 1] + 1 : 0);

  nsresult res;
  // Doing a special case for all items being base 10 gives ~35% speedup
  res = (onlyBase10
             ? ParseIPv4Number10(Substring(host, start, length - start), ipv4,
                                 upperBounds[dotCount])
             : ParseIPv4Number(Substring(host, start, length - start),
                               bases[dotCount], ipv4, upperBounds[dotCount]));
  if (NS_FAILED(res)) {
    return NS_ERROR_FAILURE;
  }

  int32_t lastUsed = -1;
  for (int32_t i = 0; i < dotCount; i++) {
    uint32_t number;
    start = lastUsed + 1;
    lastUsed = dotIndex[i];
    res =
        (onlyBase10 ? ParseIPv4Number10(
                          Substring(host, start, lastUsed - start), number, 255)
                    : ParseIPv4Number(Substring(host, start, lastUsed - start),
                                      bases[i], number, 255));
    if (NS_FAILED(res)) {
      return NS_ERROR_FAILURE;
    }
    ipv4 += number << (8 * (3 - i));
  }

  uint8_t ipSegments[4];
  NetworkEndian::writeUint32(ipSegments, ipv4);
  result = nsPrintfCString("%d.%d.%d.%d", ipSegments[0], ipSegments[1],
                           ipSegments[2], ipSegments[3]);
  // Taintfox: propagate taint
  if (host.Taint().hasTaint()) {
    // Just take the first taint range
    result.AssignTaint(StringTaint(TaintRange(0, result.Length(), host.Taint().begin()->flow())));
  }
  return NS_OK;
}

nsresult nsStandardURL::NormalizeIDN(const nsACString& host,
                                     nsCString& result) {
  // If host is ACE, then convert to UTF-8.  Else, if host is already UTF-8,
  // then make sure it is normalized per IDN.

  // this function returns true if normalization succeeds.

  result.Truncate();
  nsresult rv;

  if (!gIDN) {
    return NS_ERROR_UNEXPECTED;
  }

  bool isAscii;
  nsAutoCString normalized;
  rv = gIDN->ConvertToDisplayIDN(host, &isAscii, normalized);
  if (NS_FAILED(rv)) {
    return rv;
  }
  normalized.AssignTaint(host.Taint());

  // The result is ASCII. No need to convert to ACE.
  if (isAscii) {
    result = normalized;
    mCheckedIfHostA = true;
    mDisplayHost.Truncate();
    return NS_OK;
  }

  rv = gIDN->ConvertUTF8toACE(normalized, result);
  if (NS_FAILED(rv)) {
    return rv;
  }
  result.AssignTaint(normalized.Taint());

  mCheckedIfHostA = true;
  mDisplayHost = normalized;

  return NS_OK;
}

bool nsStandardURL::ValidIPv6orHostname(const char* host, uint32_t length) {
  if (!host || !*host) {
    // Should not be NULL or empty string
    return false;
  }

  if (length != strlen(host)) {
    // Embedded null
    return false;
  }

  bool openBracket = host[0] == '[';
  bool closeBracket = host[length - 1] == ']';

  if (openBracket && closeBracket) {
    return net_IsValidIPv6Addr(Substring(host + 1, length - 2));
  }

  if (openBracket || closeBracket) {
    // Fail if only one of the brackets is present
    return false;
  }

  const char* end = host + length;
  const char* iter = host;
  for (; iter != end && *iter; ++iter) {
    if (ASCIIMask::IsMasked(sInvalidHostChars, *iter)) {
      return false;
    }
  }
  return true;
}

void nsStandardURL::CoalescePath(netCoalesceFlags coalesceFlag, char* path) {
  net_CoalesceDirs(coalesceFlag, path);
  int32_t newLen = strlen(path);
  if (newLen < mPath.mLen) {
    int32_t diff = newLen - mPath.mLen;
    mPath.mLen = newLen;
    mDirectory.mLen += diff;
    mFilepath.mLen += diff;
    ShiftFromBasename(diff);
  }
}

uint32_t nsStandardURL::AppendSegmentToBuf(char* buf, uint32_t i,
                                           StringTaint& bufTaint,
                                           const char* str,
                                           const StringTaint& strTaint,
                                           const URLSegment& segInput,
                                           URLSegment& segOutput,
                                           const nsCString* escapedStr,
                                           bool useEscaped, int32_t* diff) {
  MOZ_ASSERT(segInput.mLen == segOutput.mLen);

  if (diff) {
    *diff = 0;
  }

  if (segInput.mLen > 0) {
    if (useEscaped) {
      MOZ_ASSERT(diff);
      segOutput.mLen = escapedStr->Length();
      *diff = segOutput.mLen - segInput.mLen;
      memcpy(buf + i, escapedStr->get(), segOutput.mLen);
      // Taintfox: propagate taint
      bufTaint.concat(escapedStr->Taint(), i);
    } else {
      memcpy(buf + i, str + segInput.mPos, segInput.mLen);
      // Taintfox: propagate taint
      bufTaint.concat(strTaint.subtaint(segInput.mPos, segInput.mPos + segInput.mLen), i);
    }
    segOutput.mPos = i;
    i += segOutput.mLen;
  } else {
    segOutput.mPos = i;
  }
  return i;
}

uint32_t nsStandardURL::AppendToBuf(char* buf, uint32_t i, const char* str,
                                    uint32_t len) {
  memcpy(buf + i, str, len);
  return i + len;
}

// basic algorithm:
//  1- escape url segments (for improved GetSpec efficiency)
//  2- allocate spec buffer
//  3- write url segments
//  4- update url segment positions and lengths
nsresult nsStandardURL::BuildNormalizedSpec(const char* spec,
                                            const Encoding* encoding,
                                            StringTaint& taint) {
  // Assumptions: all member URLSegments must be relative the |spec| argument
  // passed to this function.

  // buffers for holding escaped url segments (these will remain empty unless
  // escaping is required).
  nsAutoCString encUsername, encPassword, encHost, encDirectory, encBasename,
      encExtension, encQuery, encRef;
  bool useEncUsername, useEncPassword, useEncHost = false, useEncDirectory,
                                       useEncBasename, useEncExtension,
                                       useEncQuery, useEncRef;
  nsAutoCString portbuf;

  //
  // escape each URL segment, if necessary, and calculate approximate normalized
  // spec length.
  //
  // [scheme://][username[:password]@]host[:port]/path[?query_string][#ref]

  uint32_t approxLen = 0;

  // the scheme is already ASCII
  if (mScheme.mLen > 0) {
    approxLen +=
        mScheme.mLen + 3;  // includes room for "://", which we insert always
  }

  // encode URL segments; convert UTF-8 to origin charset and possibly escape.
  // results written to encXXX variables only if |spec| is not already in the
  // appropriate encoding.
  {
    nsSegmentEncoder encoder;
    nsSegmentEncoder queryEncoder(encoding);
    // Username@
    approxLen += encoder.EncodeSegmentCount(spec, taint, mUsername, esc_Username,
                                            encUsername, useEncUsername, 0);
    approxLen += 1;  // reserve length for @
    // :password - we insert the ':' even if there's no actual password if
    // "user:@" was in the spec
    if (mPassword.mLen > 0) {
      approxLen += 1 + encoder.EncodeSegmentCount(spec, taint, mPassword, esc_Password,
                                                  encPassword, useEncPassword);
    }
    // mHost is handled differently below due to encoding differences
    MOZ_ASSERT(mPort >= -1, "Invalid negative mPort");
    if (mPort != -1 && mPort != mDefaultPort) {
      // :port
      portbuf.AppendInt(mPort);
      approxLen += portbuf.Length() + 1;
    }

    approxLen +=
        1;  // reserve space for possible leading '/' - may not be needed
    // Should just use mPath?  These are pessimistic, and thus waste space
    approxLen += encoder.EncodeSegmentCount(spec, taint, mDirectory, esc_Directory,
                                            encDirectory, useEncDirectory, 1);
    approxLen += encoder.EncodeSegmentCount(spec, taint, mBasename, esc_FileBaseName,
                                            encBasename, useEncBasename);
    approxLen += encoder.EncodeSegmentCount(spec, taint, mExtension, esc_FileExtension,
                                            encExtension, useEncExtension, 1);

    // These next ones *always* add their leading character even if length is 0
    // Handles items like "http://#"
    // ?query
    if (mQuery.mLen >= 0) {
      approxLen += 1 + queryEncoder.EncodeSegmentCount(spec, taint, mQuery, esc_Query,
                                                       encQuery, useEncQuery);
    }
    // #ref

    if (mRef.mLen >= 0) {
      approxLen += 1 + encoder.EncodeSegmentCount(spec, taint, mRef, esc_Ref, encRef,
                                                  useEncRef);
    }
  }
  // do not escape the hostname, if IPv6 address literal, mHost will
  // already point to a [ ] delimited IPv6 address literal.
  // However, perform Unicode normalization on it, as IDN does.
  // Note that we don't disallow URLs without a host - file:, etc
  if (mHost.mLen > 0) {
    nsAutoCString tempHost;
    StringTaint mHostTaint;
    if (taint.hasTaint()) {
      mHostTaint = taint.subtaint(mHost.mPos, mHost.mPos + mHost.mLen);
    }
    NS_UnescapeURL(spec + mHost.mPos, mHost.mLen, mHostTaint, esc_AlwaysCopy | esc_Host,
                   tempHost);
    if (tempHost.Contains('\0')) {
      return NS_ERROR_MALFORMED_URI;  // null embedded in hostname
    }
    if (tempHost.Contains(' ')) {
      return NS_ERROR_MALFORMED_URI;  // don't allow spaces in the hostname
    }
    nsresult rv = NormalizeIDN(tempHost, encHost);
    if (NS_FAILED(rv)) {
      return rv;
    }
    if (!SegmentIs(spec, mScheme, "resource") &&
        !SegmentIs(spec, mScheme, "chrome")) {
      nsAutoCString ipString;
      if (encHost.Length() > 0 && encHost.First() == '[' &&
          encHost.Last() == ']' &&
          ValidIPv6orHostname(encHost.get(), encHost.Length())) {
        rv = (nsresult)rusturl_parse_ipv6addr(&encHost, &ipString);
        if (NS_FAILED(rv)) {
          return rv;
        }
        encHost = ipString;
      } else if (NS_SUCCEEDED(NormalizeIPv4(encHost, ipString))) {
        encHost = ipString;
      }
    }

    // NormalizeIDN always copies, if the call was successful.
    useEncHost = true;
    approxLen += encHost.Length();

    if (!ValidIPv6orHostname(encHost.BeginReading(), encHost.Length())) {
      return NS_ERROR_MALFORMED_URI;
    }
  } else {
    // empty host means empty mDisplayHost
    mDisplayHost.Truncate();
    mCheckedIfHostA = true;
  }

  // We must take a copy of every single segment because they are pointing to
  // the |spec| while we are changing their value, in case we must use
  // encoded strings.
  URLSegment username(mUsername);
  URLSegment password(mPassword);
  URLSegment host(mHost);
  URLSegment path(mPath);
  URLSegment directory(mDirectory);
  URLSegment basename(mBasename);
  URLSegment extension(mExtension);
  URLSegment query(mQuery);
  URLSegment ref(mRef);

  // The encoded string could be longer than the original input, so we need
  // to check the final URI isn't longer than the max length.
  if (approxLen + 1 > StaticPrefs::network_standard_url_max_length()) {
    return NS_ERROR_MALFORMED_URI;
  }

  //
  // generate the normalized URL string
  //
  // approxLen should be correct or 1 high
  if (!mSpec.SetLength(approxLen + 1,
                       fallible)) {  // buf needs a trailing '\0' below
    return NS_ERROR_OUT_OF_MEMORY;
  }
  char* buf = mSpec.BeginWriting();
  uint32_t i = 0;
  int32_t diff = 0;

  if (mScheme.mLen > 0) {
    i = AppendSegmentToBuf(buf, i, mSpec.Taint(), spec, taint, mScheme, mScheme);
    net_ToLowerCase(buf + mScheme.mPos, mScheme.mLen);
    i = AppendToBuf(buf, i, "://", 3);
  }

  // record authority starting position
  mAuthority.mPos = i;

  // append authority
  if (mUsername.mLen > 0 || mPassword.mLen > 0) {
    if (mUsername.mLen > 0) {
      i = AppendSegmentToBuf(buf, i, mSpec.Taint(), spec, taint, username, mUsername, &encUsername,
                             useEncUsername, &diff);
      ShiftFromPassword(diff);
    } else {
      mUsername.mLen = -1;
    }
    if (password.mLen > 0) {
      buf[i++] = ':';
      i = AppendSegmentToBuf(buf, i, mSpec.Taint(), spec, taint, password, mPassword, &encPassword,
                             useEncPassword, &diff);
      ShiftFromHost(diff);
    } else {
      mPassword.mLen = -1;
    }
    buf[i++] = '@';
  } else {
    mUsername.mLen = -1;
    mPassword.mLen = -1;
  }
  if (host.mLen > 0) {
    i = AppendSegmentToBuf(buf, i, mSpec.Taint(), spec, taint, host, mHost, &encHost, useEncHost,
                           &diff);
    ShiftFromPath(diff);

    net_ToLowerCase(buf + mHost.mPos, mHost.mLen);
    MOZ_ASSERT(mPort >= -1, "Invalid negative mPort");
    if (mPort != -1 && mPort != mDefaultPort) {
      buf[i++] = ':';
      // Already formatted while building approxLen
      i = AppendToBuf(buf, i, portbuf.get(), portbuf.Length());
    }
  }

  // record authority length
  mAuthority.mLen = i - mAuthority.mPos;

  // path must always start with a "/"
  if (mPath.mLen <= 0) {
    LOG(("setting path=/"));
    mDirectory.mPos = mFilepath.mPos = mPath.mPos = i;
    mDirectory.mLen = mFilepath.mLen = mPath.mLen = 1;
    // basename must exist, even if empty (bug 113508)
    mBasename.mPos = i + 1;
    mBasename.mLen = 0;
    buf[i++] = '/';
  } else {
    uint32_t leadingSlash = 0;
    if (spec[path.mPos] != '/') {
      LOG(("adding leading slash to path\n"));
      leadingSlash = 1;
      buf[i++] = '/';
      // basename must exist, even if empty (bugs 113508, 429347)
      if (mBasename.mLen == -1) {
        mBasename.mPos = basename.mPos = i;
        mBasename.mLen = basename.mLen = 0;
      }
    }

    // record corrected (file)path starting position
    mPath.mPos = mFilepath.mPos = i - leadingSlash;

    i = AppendSegmentToBuf(buf, i, mSpec.Taint(), spec, taint, directory, mDirectory, &encDirectory,
                           useEncDirectory, &diff);
    ShiftFromBasename(diff);

    // the directory must end with a '/'
    if (buf[i - 1] != '/') {
      buf[i++] = '/';
      mDirectory.mLen++;
    }

    i = AppendSegmentToBuf(buf, i, mSpec.Taint(), spec, taint, basename, mBasename, &encBasename,
                           useEncBasename, &diff);
    ShiftFromExtension(diff);

    // make corrections to directory segment if leadingSlash
    if (leadingSlash) {
      mDirectory.mPos = mPath.mPos;
      if (mDirectory.mLen >= 0) {
        mDirectory.mLen += leadingSlash;
      } else {
        mDirectory.mLen = 1;
      }
    }

    if (mExtension.mLen >= 0) {
      buf[i++] = '.';
      i = AppendSegmentToBuf(buf, i, mSpec.Taint(), spec, taint, extension, mExtension, &encExtension,
                             useEncExtension, &diff);
      ShiftFromQuery(diff);
    }
    // calculate corrected filepath length
    mFilepath.mLen = i - mFilepath.mPos;

    if (mQuery.mLen >= 0) {
      buf[i++] = '?';
      i = AppendSegmentToBuf(buf, i, mSpec.Taint(), spec, taint, query, mQuery, &encQuery,
                             useEncQuery, &diff);
      ShiftFromRef(diff);
    }
    if (mRef.mLen >= 0) {
      buf[i++] = '#';
      i = AppendSegmentToBuf(buf, i, mSpec.Taint(), spec, taint, ref, mRef, &encRef, useEncRef,
                             &diff);
    }
    // calculate corrected path length
    mPath.mLen = i - mPath.mPos;
  }

  buf[i] = '\0';

  // https://url.spec.whatwg.org/#path-state (1.4.1.2)
  // https://url.spec.whatwg.org/#windows-drive-letter
  if (SegmentIs(buf, mScheme, "file")) {
    char* path = &buf[mPath.mPos];
    if (mPath.mLen >= 3 && path[0] == '/' && IsAsciiAlpha(path[1]) &&
        path[2] == '|') {
      buf[mPath.mPos + 2] = ':';
    }
  }

  if (mDirectory.mLen > 1) {
    netCoalesceFlags coalesceFlag = NET_COALESCE_NORMAL;
    if (SegmentIs(buf, mScheme, "ftp")) {
      coalesceFlag =
          (netCoalesceFlags)(coalesceFlag | NET_COALESCE_ALLOW_RELATIVE_ROOT |
                             NET_COALESCE_DOUBLE_SLASH_IS_ROOT);
    }
    CoalescePath(coalesceFlag, buf + mDirectory.mPos);
  }
  mSpec.Truncate(strlen(buf));
  NS_ASSERTION(mSpec.Length() <= approxLen,
               "We've overflowed the mSpec buffer!");
  MOZ_ASSERT(mSpec.Length() <= StaticPrefs::network_standard_url_max_length(),
             "The spec should never be this long, we missed a check.");

  MOZ_ASSERT(mUsername.mLen != 0 && mPassword.mLen != 0);
  return NS_OK;
}

bool nsStandardURL::SegmentIs(const URLSegment& seg, const char* val,
                              bool ignoreCase) {
  // one or both may be null
  if (!val || mSpec.IsEmpty()) {
    return (!val && (mSpec.IsEmpty() || seg.mLen < 0));
  }
  if (seg.mLen < 0) {
    return false;
  }
  // if the first |seg.mLen| chars of |val| match, then |val| must
  // also be null terminated at |seg.mLen|.
  if (ignoreCase) {
    return !PL_strncasecmp(mSpec.get() + seg.mPos, val, seg.mLen) &&
           (val[seg.mLen] == '\0');
  }

  return !strncmp(mSpec.get() + seg.mPos, val, seg.mLen) &&
         (val[seg.mLen] == '\0');
}

bool nsStandardURL::SegmentIs(const char* spec, const URLSegment& seg,
                              const char* val, bool ignoreCase) {
  // one or both may be null
  if (!val || !spec) {
    return (!val && (!spec || seg.mLen < 0));
  }
  if (seg.mLen < 0) {
    return false;
  }
  // if the first |seg.mLen| chars of |val| match, then |val| must
  // also be null terminated at |seg.mLen|.
  if (ignoreCase) {
    return !PL_strncasecmp(spec + seg.mPos, val, seg.mLen) &&
           (val[seg.mLen] == '\0');
  }

  return !strncmp(spec + seg.mPos, val, seg.mLen) && (val[seg.mLen] == '\0');
}

bool nsStandardURL::SegmentIs(const URLSegment& seg1, const char* val,
                              const URLSegment& seg2, bool ignoreCase) {
  if (seg1.mLen != seg2.mLen) {
    return false;
  }
  if (seg1.mLen == -1 || (!val && mSpec.IsEmpty())) {
    return true;  // both are empty
  }
  if (!val) {
    return false;
  }
  if (ignoreCase) {
    return !PL_strncasecmp(mSpec.get() + seg1.mPos, val + seg2.mPos, seg1.mLen);
  }

  return !strncmp(mSpec.get() + seg1.mPos, val + seg2.mPos, seg1.mLen);
}

int32_t nsStandardURL::ReplaceSegment(uint32_t pos, uint32_t len,
                                      const char* val, uint32_t valLen,
                                      const StringTaint& taint) {
  if (val && valLen) {
    if (len == 0) {
      mSpec.Insert(val, pos, valLen);
    } else {
      mSpec.Replace(pos, len, nsDependentCString(val, valLen));
      mSpec.Taint().replace(pos, pos + len, valLen, taint);
    }
    return valLen - len;
  }

  // else remove the specified segment
  mSpec.Cut(pos, len);
  mSpec.Taint().clearBetween(pos, pos + len);
  return -int32_t(len);
}

int32_t nsStandardURL::ReplaceSegment(uint32_t pos, uint32_t len,
                                      const nsACString& val) {
  if (len == 0) {
    mSpec.Insert(val, pos);
  } else {
    mSpec.Replace(pos, len, val);
  }
  return val.Length() - len;
}

nsresult nsStandardURL::ParseURL(const char* spec, int32_t specLen) {
  nsresult rv;

  if (specLen > (int32_t)StaticPrefs::network_standard_url_max_length()) {
    return NS_ERROR_MALFORMED_URI;
  }

  //
  // parse given URL string
  //
  rv = mParser->ParseURL(spec, specLen, &mScheme.mPos, &mScheme.mLen,
                         &mAuthority.mPos, &mAuthority.mLen, &mPath.mPos,
                         &mPath.mLen);
  if (NS_FAILED(rv)) {
    return rv;
  }

#ifdef DEBUG
  if (mScheme.mLen <= 0) {
    printf("spec=%s\n", spec);
    NS_WARNING("malformed url: no scheme");
  }
#endif

  if (mAuthority.mLen > 0) {
    rv = mParser->ParseAuthority(spec + mAuthority.mPos, mAuthority.mLen,
                                 &mUsername.mPos, &mUsername.mLen,
                                 &mPassword.mPos, &mPassword.mLen, &mHost.mPos,
                                 &mHost.mLen, &mPort);
    if (NS_FAILED(rv)) {
      return rv;
    }

    // Don't allow mPort to be set to this URI's default port
    if (mPort == mDefaultPort) {
      mPort = -1;
    }

    mUsername.mPos += mAuthority.mPos;
    mPassword.mPos += mAuthority.mPos;
    mHost.mPos += mAuthority.mPos;
  }

  if (mPath.mLen > 0) {
    rv = ParsePath(spec, mPath.mPos, mPath.mLen);
  }

  return rv;
}

nsresult nsStandardURL::ParsePath(const char* spec, uint32_t pathPos,
                                  int32_t pathLen) {
  LOG(("ParsePath: %s pathpos %d len %d\n", spec, pathPos, pathLen));

  if (pathLen > (int32_t)StaticPrefs::network_standard_url_max_length()) {
    return NS_ERROR_MALFORMED_URI;
  }

  nsresult rv = mParser->ParsePath(spec + pathPos, pathLen, &mFilepath.mPos,
                                   &mFilepath.mLen, &mQuery.mPos, &mQuery.mLen,
                                   &mRef.mPos, &mRef.mLen);
  if (NS_FAILED(rv)) {
    return rv;
  }

  mFilepath.mPos += pathPos;
  mQuery.mPos += pathPos;
  mRef.mPos += pathPos;

  if (mFilepath.mLen > 0) {
    rv = mParser->ParseFilePath(spec + mFilepath.mPos, mFilepath.mLen,
                                &mDirectory.mPos, &mDirectory.mLen,
                                &mBasename.mPos, &mBasename.mLen,
                                &mExtension.mPos, &mExtension.mLen);
    if (NS_FAILED(rv)) {
      return rv;
    }

    mDirectory.mPos += mFilepath.mPos;
    mBasename.mPos += mFilepath.mPos;
    mExtension.mPos += mFilepath.mPos;
  }
  return NS_OK;
}

char* nsStandardURL::AppendToSubstring(uint32_t pos, int32_t len,
                                       const char* tail) {
  // Verify pos and length are within boundaries
  if (pos > mSpec.Length()) {
    return nullptr;
  }
  if (len < 0) {
    return nullptr;
  }
  if ((uint32_t)len > (mSpec.Length() - pos)) {
    return nullptr;
  }
  if (!tail) {
    return nullptr;
  }

  uint32_t tailLen = strlen(tail);

  // Check for int overflow for proposed length of combined string
  if (UINT32_MAX - ((uint32_t)len + 1) < tailLen) {
    return nullptr;
  }

  char* result = (char*)moz_xmalloc(len + tailLen + 1);
  memcpy(result, mSpec.get() + pos, len);
  memcpy(result + len, tail, tailLen);
  result[len + tailLen] = '\0';
  return result;
}

nsresult nsStandardURL::ReadSegment(nsIBinaryInputStream* stream,
                                    URLSegment& seg) {
  nsresult rv;

  rv = stream->Read32(&seg.mPos);
  if (NS_FAILED(rv)) {
    return rv;
  }

  rv = stream->Read32((uint32_t*)&seg.mLen);
  if (NS_FAILED(rv)) {
    return rv;
  }

  return NS_OK;
}

nsresult nsStandardURL::WriteSegment(nsIBinaryOutputStream* stream,
                                     const URLSegment& seg) {
  nsresult rv;

  rv = stream->Write32(seg.mPos);
  if (NS_FAILED(rv)) {
    return rv;
  }

  rv = stream->Write32(uint32_t(seg.mLen));
  if (NS_FAILED(rv)) {
    return rv;
  }

  return NS_OK;
}

#define SHIFT_FROM(name, what)               \
  void nsStandardURL::name(int32_t diff) {   \
    if (!diff) return;                       \
    if ((what).mLen >= 0) {                  \
      CheckedInt<int32_t> pos = (what).mPos; \
      pos += diff;                           \
      MOZ_ASSERT(pos.isValid());             \
      (what).mPos = pos.value();             \
    } else {                                 \
      MOZ_RELEASE_ASSERT((what).mLen == -1); \
    }

#define SHIFT_FROM_NEXT(name, what, next) \
  SHIFT_FROM(name, what)                  \
  next(diff);                             \
  }

#define SHIFT_FROM_LAST(name, what) \
  SHIFT_FROM(name, what)            \
  }

SHIFT_FROM_NEXT(ShiftFromAuthority, mAuthority, ShiftFromUsername)
SHIFT_FROM_NEXT(ShiftFromUsername, mUsername, ShiftFromPassword)
SHIFT_FROM_NEXT(ShiftFromPassword, mPassword, ShiftFromHost)
SHIFT_FROM_NEXT(ShiftFromHost, mHost, ShiftFromPath)
SHIFT_FROM_NEXT(ShiftFromPath, mPath, ShiftFromFilepath)
SHIFT_FROM_NEXT(ShiftFromFilepath, mFilepath, ShiftFromDirectory)
SHIFT_FROM_NEXT(ShiftFromDirectory, mDirectory, ShiftFromBasename)
SHIFT_FROM_NEXT(ShiftFromBasename, mBasename, ShiftFromExtension)
SHIFT_FROM_NEXT(ShiftFromExtension, mExtension, ShiftFromQuery)
SHIFT_FROM_NEXT(ShiftFromQuery, mQuery, ShiftFromRef)
SHIFT_FROM_LAST(ShiftFromRef, mRef)

//----------------------------------------------------------------------------
// nsStandardURL::nsIClassInfo
//----------------------------------------------------------------------------

NS_IMPL_CLASSINFO(nsStandardURL, nullptr, nsIClassInfo::THREADSAFE,
                  NS_STANDARDURL_CID)
// Empty CI getter. We only need nsIClassInfo for Serialization
NS_IMPL_CI_INTERFACE_GETTER0(nsStandardURL)

//----------------------------------------------------------------------------
// nsStandardURL::nsISupports
//----------------------------------------------------------------------------

NS_IMPL_ADDREF(nsStandardURL)
NS_IMPL_RELEASE(nsStandardURL)

NS_INTERFACE_MAP_BEGIN(nsStandardURL)
  NS_INTERFACE_MAP_ENTRY_AMBIGUOUS(nsISupports, nsIStandardURL)
  NS_INTERFACE_MAP_ENTRY(nsIURI)
  NS_INTERFACE_MAP_ENTRY(nsIURL)
  NS_INTERFACE_MAP_ENTRY_CONDITIONAL(nsIFileURL, mSupportsFileURL)
  NS_INTERFACE_MAP_ENTRY(nsIStandardURL)
  NS_INTERFACE_MAP_ENTRY(nsISerializable)
  NS_IMPL_QUERY_CLASSINFO(nsStandardURL)
  NS_INTERFACE_MAP_ENTRY(nsISensitiveInfoHiddenURI)
  // see nsStandardURL::Equals
  if (aIID.Equals(kThisImplCID)) {
    foundInterface = static_cast<nsIURI*>(this);
  } else
    NS_INTERFACE_MAP_ENTRY(nsISizeOf)
NS_INTERFACE_MAP_END

//----------------------------------------------------------------------------
// nsStandardURL::nsIURI
//----------------------------------------------------------------------------

// result may contain unescaped UTF-8 characters
NS_IMETHODIMP
nsStandardURL::GetSpec(nsACString& result) {
  MOZ_ASSERT(mSpec.Length() <= StaticPrefs::network_standard_url_max_length(),
             "The spec should never be this long, we missed a check.");
  result = mSpec;
  return NS_OK;
}

// result may contain unescaped UTF-8 characters
NS_IMETHODIMP
nsStandardURL::GetSensitiveInfoHiddenSpec(nsACString& result) {
  nsresult rv = GetSpec(result);
  if (NS_FAILED(rv)) {
    return rv;
  }
  if (mPassword.mLen > 0) {
    result.ReplaceLiteral(mPassword.mPos, mPassword.mLen, "****");
  }
  return NS_OK;
}

// result may contain unescaped UTF-8 characters
NS_IMETHODIMP
nsStandardURL::GetSpecIgnoringRef(nsACString& result) {
  // URI without ref is 0 to one char before ref
  if (mRef.mLen < 0) {
    return GetSpec(result);
  }

  URLSegment noRef(0, mRef.mPos - 1);
  result = Segment(noRef);
  MOZ_ASSERT(mCheckedIfHostA);
  return NS_OK;
}

nsresult nsStandardURL::CheckIfHostIsAscii() {
  nsresult rv;
  if (mCheckedIfHostA) {
    return NS_OK;
  }

  mCheckedIfHostA = true;

  if (!gIDN) {
    return NS_ERROR_NOT_INITIALIZED;
  }

  nsAutoCString displayHost;
  bool isAscii;
  rv = gIDN->ConvertToDisplayIDN(Host(), &isAscii, displayHost);
  if (NS_FAILED(rv)) {
    mDisplayHost.Truncate();
    mCheckedIfHostA = false;
    return rv;
  }

  if (!isAscii) {
    mDisplayHost = displayHost;
  }

  return NS_OK;
}

NS_IMETHODIMP
nsStandardURL::GetDisplaySpec(nsACString& aUnicodeSpec) {
  aUnicodeSpec.Assign(mSpec);
  MOZ_ASSERT(mCheckedIfHostA);
  if (!mDisplayHost.IsEmpty()) {
    aUnicodeSpec.Replace(mHost.mPos, mHost.mLen, mDisplayHost);
  }

  return NS_OK;
}

NS_IMETHODIMP
nsStandardURL::GetDisplayHostPort(nsACString& aUnicodeHostPort) {
  nsAutoCString unicodeHostPort;

  nsresult rv = GetDisplayHost(unicodeHostPort);
  if (NS_FAILED(rv)) {
    return rv;
  }

  if (StringBeginsWith(Hostport(), "["_ns)) {
    aUnicodeHostPort.AssignLiteral("[");
    aUnicodeHostPort.Append(unicodeHostPort);
    aUnicodeHostPort.AppendLiteral("]");
  } else {
    aUnicodeHostPort.Assign(unicodeHostPort);
  }

  uint32_t pos = mHost.mPos + mHost.mLen;
  if (pos < mPath.mPos) {
    aUnicodeHostPort += Substring(mSpec, pos, mPath.mPos - pos);
  }

  return NS_OK;
}

NS_IMETHODIMP
nsStandardURL::GetDisplayHost(nsACString& aUnicodeHost) {
  MOZ_ASSERT(mCheckedIfHostA);
  if (mDisplayHost.IsEmpty()) {
    return GetAsciiHost(aUnicodeHost);
  }

  aUnicodeHost = mDisplayHost;
  return NS_OK;
}

// result may contain unescaped UTF-8 characters
NS_IMETHODIMP
nsStandardURL::GetPrePath(nsACString& result) {
  result = Prepath();
  MOZ_ASSERT(mCheckedIfHostA);
  return NS_OK;
}

// result may contain unescaped UTF-8 characters
NS_IMETHODIMP
nsStandardURL::GetDisplayPrePath(nsACString& result) {
  result = Prepath();
  MOZ_ASSERT(mCheckedIfHostA);
  if (!mDisplayHost.IsEmpty()) {
    result.Replace(mHost.mPos, mHost.mLen, mDisplayHost);
  }
  return NS_OK;
}

// result is strictly US-ASCII
NS_IMETHODIMP
nsStandardURL::GetScheme(nsACString& result) {
  result = Scheme();
  return NS_OK;
}

// result may contain unescaped UTF-8 characters
NS_IMETHODIMP
nsStandardURL::GetUserPass(nsACString& result) {
  result = Userpass();
  return NS_OK;
}

// result may contain unescaped UTF-8 characters
NS_IMETHODIMP
nsStandardURL::GetUsername(nsACString& result) {
  result = Username();
  return NS_OK;
}

// result may contain unescaped UTF-8 characters
NS_IMETHODIMP
nsStandardURL::GetPassword(nsACString& result) {
  result = Password();
  return NS_OK;
}

NS_IMETHODIMP
nsStandardURL::GetHostPort(nsACString& result) {
  return GetAsciiHostPort(result);
}

NS_IMETHODIMP
nsStandardURL::GetHost(nsACString& result) { return GetAsciiHost(result); }

NS_IMETHODIMP
nsStandardURL::GetPort(int32_t* result) {
  // should never be more than 16 bit
  MOZ_ASSERT(mPort <= std::numeric_limits<uint16_t>::max());
  *result = mPort;
  return NS_OK;
}

// result may contain unescaped UTF-8 characters
NS_IMETHODIMP
nsStandardURL::GetPathQueryRef(nsACString& result) {
  result = Path();
  return NS_OK;
}

// result is ASCII
NS_IMETHODIMP
nsStandardURL::GetAsciiSpec(nsACString& result) {
  result = mSpec;
  return NS_OK;
}

// result is ASCII
NS_IMETHODIMP
nsStandardURL::GetAsciiHostPort(nsACString& result) {
  result = Hostport();
  return NS_OK;
}

// result is ASCII
NS_IMETHODIMP
nsStandardURL::GetAsciiHost(nsACString& result) {
  result = Host();
  return NS_OK;
}

static bool IsSpecialProtocol(const nsACString& input) {
  nsACString::const_iterator start, end;
  input.BeginReading(start);
  nsACString::const_iterator iterator(start);
  input.EndReading(end);

  while (iterator != end && *iterator != ':') {
    iterator++;
  }

  nsAutoCString protocol(nsDependentCSubstring(start.get(), iterator.get()));

  return protocol.LowerCaseEqualsLiteral("http") ||
         protocol.LowerCaseEqualsLiteral("https") ||
         protocol.LowerCaseEqualsLiteral("ftp") ||
         protocol.LowerCaseEqualsLiteral("ws") ||
         protocol.LowerCaseEqualsLiteral("wss") ||
         protocol.LowerCaseEqualsLiteral("file") ||
         protocol.LowerCaseEqualsLiteral("gopher");
}

nsresult nsStandardURL::SetSpecInternal(const nsACString& input) {
  return SetSpecWithEncoding(input, nullptr);
}

nsresult nsStandardURL::SetSpecWithEncoding(const nsACString& input,
                                            const Encoding* encoding) {
  const nsPromiseFlatCString& flat = PromiseFlatCString(input);
  LOG(("nsStandardURL::SetSpec [spec=%s]\n", flat.get()));

  if (input.Length() > StaticPrefs::network_standard_url_max_length()) {
    return NS_ERROR_MALFORMED_URI;
  }

  // filter out unexpected chars "\r\n\t" if necessary
  nsAutoCString filteredURI;
  // Taintfox: FilterURIString is now taint-aware
  net_FilterURIString(flat, filteredURI);

  if (filteredURI.Length() == 0) {
    return NS_ERROR_MALFORMED_URI;
  }

  // Make a backup of the current URL
  nsStandardURL prevURL(false, false);
  prevURL.CopyMembers(this, eHonorRef, ""_ns);
  Clear();

  if (IsSpecialProtocol(filteredURI)) {
    // Bug 652186: Replace all backslashes with slashes when parsing paths
    // Stop when we reach the query or the hash.
    auto* start = filteredURI.BeginWriting();
    auto* end = filteredURI.EndWriting();
    while (start != end) {
      if (*start == '?' || *start == '#') {
        break;
      }
      if (*start == '\\') {
        *start = '/';
      }
      start++;
    }
  }

  const char* spec = filteredURI.get();
  int32_t specLength = filteredURI.Length();

  // parse the given URL...
  nsresult rv = ParseURL(spec, specLength);
  if (mScheme.mLen <= 0) {
    rv = NS_ERROR_MALFORMED_URI;
  }
  if (NS_SUCCEEDED(rv)) {
    // finally, use the URLSegment member variables to build a normalized
    // copy of |spec|
    rv = BuildNormalizedSpec(spec, encoding, filteredURI.Taint());
  }

  // Make sure that a URLTYPE_AUTHORITY has a non-empty hostname.
  if (mURLType == URLTYPE_AUTHORITY && mHost.mLen == -1) {
    rv = NS_ERROR_MALFORMED_URI;
  }

  if (NS_FAILED(rv)) {
    Clear();
    // If parsing the spec has failed, restore the old URL
    // so we don't end up with an empty URL.
    CopyMembers(&prevURL, eHonorRef, ""_ns);
    return rv;
  }

  if (LOG_ENABLED()) {
    LOG((" spec      = %s\n", mSpec.get()));
    LOG((" port      = %d\n", mPort));
    LOG((" scheme    = (%u,%d)\n", mScheme.mPos, mScheme.mLen));
    LOG((" authority = (%u,%d)\n", mAuthority.mPos, mAuthority.mLen));
    LOG((" username  = (%u,%d)\n", mUsername.mPos, mUsername.mLen));
    LOG((" password  = (%u,%d)\n", mPassword.mPos, mPassword.mLen));
    LOG((" hostname  = (%u,%d)\n", mHost.mPos, mHost.mLen));
    LOG((" path      = (%u,%d)\n", mPath.mPos, mPath.mLen));
    LOG((" filepath  = (%u,%d)\n", mFilepath.mPos, mFilepath.mLen));
    LOG((" directory = (%u,%d)\n", mDirectory.mPos, mDirectory.mLen));
    LOG((" basename  = (%u,%d)\n", mBasename.mPos, mBasename.mLen));
    LOG((" extension = (%u,%d)\n", mExtension.mPos, mExtension.mLen));
    LOG((" query     = (%u,%d)\n", mQuery.mPos, mQuery.mLen));
    LOG((" ref       = (%u,%d)\n", mRef.mPos, mRef.mLen));
  }

  return rv;
}

nsresult nsStandardURL::SetScheme(const nsACString& input) {
  const nsPromiseFlatCString& scheme = PromiseFlatCString(input);

  LOG(("nsStandardURL::SetScheme [scheme=%s]\n", scheme.get()));

  if (scheme.IsEmpty()) {
    NS_WARNING("cannot remove the scheme from an url");
    return NS_ERROR_UNEXPECTED;
  }
  if (mScheme.mLen < 0) {
    NS_WARNING("uninitialized");
    return NS_ERROR_NOT_INITIALIZED;
  }

  if (!net_IsValidScheme(scheme)) {
    NS_WARNING("the given url scheme contains invalid characters");
    return NS_ERROR_UNEXPECTED;
  }

  if (mSpec.Length() + input.Length() - Scheme().Length() >
      StaticPrefs::network_standard_url_max_length()) {
    return NS_ERROR_MALFORMED_URI;
  }

  InvalidateCache();

  int32_t shift = ReplaceSegment(mScheme.mPos, mScheme.mLen, scheme);

  if (shift) {
    mScheme.mLen = scheme.Length();
    ShiftFromAuthority(shift);
  }

  // ensure new scheme is lowercase
  //
  // XXX the string code unfortunately doesn't provide a ToLowerCase
  //     that operates on a substring.
  net_ToLowerCase((char*)mSpec.get(), mScheme.mLen);
  return NS_OK;
}

nsresult nsStandardURL::SetUserPass(const nsACString& input) {
  const nsPromiseFlatCString& userpass = PromiseFlatCString(input);

  LOG(("nsStandardURL::SetUserPass [userpass=%s]\n", userpass.get()));

  if (mURLType == URLTYPE_NO_AUTHORITY) {
    if (userpass.IsEmpty()) {
      return NS_OK;
    }
    NS_WARNING("cannot set user:pass on no-auth url");
    return NS_ERROR_UNEXPECTED;
  }
  if (mAuthority.mLen < 0) {
    NS_WARNING("uninitialized");
    return NS_ERROR_NOT_INITIALIZED;
  }

  if (mSpec.Length() + input.Length() - Userpass(true).Length() >
      StaticPrefs::network_standard_url_max_length()) {
    return NS_ERROR_MALFORMED_URI;
  }

  InvalidateCache();

  NS_ASSERTION(mHost.mLen >= 0, "uninitialized");

  nsresult rv;
  uint32_t usernamePos, passwordPos;
  int32_t usernameLen, passwordLen;

  rv = mParser->ParseUserInfo(userpass.get(), userpass.Length(), &usernamePos,
                              &usernameLen, &passwordPos, &passwordLen);
  if (NS_FAILED(rv)) {
    return rv;
  }

  // build new user:pass in |buf|
  nsAutoCString buf;
  if (usernameLen > 0 || passwordLen > 0) {
    nsSegmentEncoder encoder;
    bool ignoredOut;
    usernameLen = encoder.EncodeSegmentCount(
      userpass.get(), userpass.Taint(), URLSegment(usernamePos, usernameLen),
      esc_Username | esc_AlwaysCopy, buf, ignoredOut);
    if (passwordLen > 0) {
      buf.Append(':');
      passwordLen = encoder.EncodeSegmentCount(
        userpass.get(), userpass.Taint(), URLSegment(passwordPos, passwordLen),
        esc_Password | esc_AlwaysCopy, buf, ignoredOut);
    } else {
      passwordLen = -1;
    }
    if (mUsername.mLen < 0 && mPassword.mLen < 0) {
      buf.Append('@');
    }
  }

  int32_t shift = 0;

  if (mUsername.mLen < 0 && mPassword.mLen < 0) {
    // no existing user:pass
    if (!buf.IsEmpty()) {
      mSpec.Insert(buf, mHost.mPos);
      mUsername.mPos = mHost.mPos;
      shift = buf.Length();
    }
  } else {
    // replace existing user:pass
    uint32_t userpassLen = 0;
    if (mUsername.mLen > 0) {
      userpassLen += mUsername.mLen;
    }
    if (mPassword.mLen > 0) {
      userpassLen += (mPassword.mLen + 1);
    }
    if (buf.IsEmpty()) {
      // remove `@` character too
      userpassLen++;
    }
    mSpec.Replace(mAuthority.mPos, userpassLen, buf);
    shift = buf.Length() - userpassLen;
  }
  if (shift) {
    ShiftFromHost(shift);
    MOZ_DIAGNOSTIC_ASSERT(mAuthority.mLen >= -shift);
    mAuthority.mLen += shift;
  }
  // update positions and lengths
  mUsername.mLen = usernameLen > 0 ? usernameLen : -1;
  mUsername.mPos = mAuthority.mPos;
  mPassword.mLen = passwordLen > 0 ? passwordLen : -1;
  if (passwordLen > 0) {
    if (mUsername.mLen > 0) {
      mPassword.mPos = mUsername.mPos + mUsername.mLen + 1;
    } else {
      mPassword.mPos = mAuthority.mPos + 1;
    }
  }

  MOZ_ASSERT(mUsername.mLen != 0 && mPassword.mLen != 0);
  return NS_OK;
}

nsresult nsStandardURL::SetUsername(const nsACString& input) {
  const nsPromiseFlatCString& username = PromiseFlatCString(input);

  LOG(("nsStandardURL::SetUsername [username=%s]\n", username.get()));

  if (mURLType == URLTYPE_NO_AUTHORITY) {
    if (username.IsEmpty()) {
      return NS_OK;
    }
    NS_WARNING("cannot set username on no-auth url");
    return NS_ERROR_UNEXPECTED;
  }

  if (mSpec.Length() + input.Length() - Username().Length() >
      StaticPrefs::network_standard_url_max_length()) {
    return NS_ERROR_MALFORMED_URI;
  }

  InvalidateCache();

  // escape username if necessary
  nsAutoCString buf;
  nsSegmentEncoder encoder;
  const nsACString& escUsername =
      encoder.EncodeSegment(username, esc_Username, buf);

  int32_t shift = 0;

  if (mUsername.mLen < 0 && escUsername.IsEmpty()) {
    return NS_OK;
  }

  if (mUsername.mLen < 0 && mPassword.mLen < 0) {
    MOZ_ASSERT(!escUsername.IsEmpty(), "Should not be empty at this point");
    mUsername.mPos = mAuthority.mPos;
    mSpec.Insert(escUsername + "@"_ns, mUsername.mPos);
    shift = escUsername.Length() + 1;
    mUsername.mLen = escUsername.Length() > 0 ? escUsername.Length() : -1;
  } else {
    uint32_t pos = mUsername.mLen < 0 ? mAuthority.mPos : mUsername.mPos;
    int32_t len = mUsername.mLen < 0 ? 0 : mUsername.mLen;

    if (mPassword.mLen < 0 && escUsername.IsEmpty()) {
      len++;  // remove the @ character too
    }
    shift = ReplaceSegment(pos, len, escUsername);
    mUsername.mLen = escUsername.Length() > 0 ? escUsername.Length() : -1;
    mUsername.mPos = pos;
  }

  if (shift) {
    mAuthority.mLen += shift;
    ShiftFromPassword(shift);
  }

  MOZ_ASSERT(mUsername.mLen != 0 && mPassword.mLen != 0);
  return NS_OK;
}

nsresult nsStandardURL::SetPassword(const nsACString& input) {
  const nsPromiseFlatCString& password = PromiseFlatCString(input);

  auto clearedPassword = MakeScopeExit([&password, this]() {
    // Check that if this method is called with the empty string then the
    // password is definitely cleared when exiting this method.
    if (password.IsEmpty()) {
      MOZ_DIAGNOSTIC_ASSERT(this->Password().IsEmpty());
    }
    Unused << this;  // silence compiler -Wunused-lambda-capture
  });

  LOG(("nsStandardURL::SetPassword [password=%s]\n", password.get()));

  if (mURLType == URLTYPE_NO_AUTHORITY) {
    if (password.IsEmpty()) {
      return NS_OK;
    }
    NS_WARNING("cannot set password on no-auth url");
    return NS_ERROR_UNEXPECTED;
  }

  if (mSpec.Length() + input.Length() - Password().Length() >
      StaticPrefs::network_standard_url_max_length()) {
    return NS_ERROR_MALFORMED_URI;
  }

  InvalidateCache();

  if (password.IsEmpty()) {
    if (mPassword.mLen > 0) {
      // cut(":password")
      int32_t len = mPassword.mLen;
      if (mUsername.mLen < 0) {
        len++;  // also cut the @ character
      }
      len++;  // for the : character
      mSpec.Cut(mPassword.mPos - 1, len);
      ShiftFromHost(-len);
      mAuthority.mLen -= len;
      mPassword.mLen = -1;
    }
    MOZ_ASSERT(mUsername.mLen != 0 && mPassword.mLen != 0);
    return NS_OK;
  }

  // escape password if necessary
  nsAutoCString buf;
  nsSegmentEncoder encoder;
  const nsACString& escPassword =
      encoder.EncodeSegment(password, esc_Password, buf);

  int32_t shift;

  if (mPassword.mLen < 0) {
    if (mUsername.mLen > 0) {
      mPassword.mPos = mUsername.mPos + mUsername.mLen + 1;
      mSpec.Insert(":"_ns + escPassword, mPassword.mPos - 1);
      shift = escPassword.Length() + 1;
    } else {
      mPassword.mPos = mAuthority.mPos + 1;
      mSpec.Insert(":"_ns + escPassword + "@"_ns, mPassword.mPos - 1);
      shift = escPassword.Length() + 2;
    }
  } else {
    shift = ReplaceSegment(mPassword.mPos, mPassword.mLen, escPassword);
  }

  if (shift) {
    mPassword.mLen = escPassword.Length();
    mAuthority.mLen += shift;
    ShiftFromHost(shift);
  }

  MOZ_ASSERT(mUsername.mLen != 0 && mPassword.mLen != 0);
  return NS_OK;
}

void nsStandardURL::FindHostLimit(nsACString::const_iterator& aStart,
                                  nsACString::const_iterator& aEnd) {
  for (int32_t i = 0; gHostLimitDigits[i]; ++i) {
    nsACString::const_iterator c(aStart);
    if (FindCharInReadable(gHostLimitDigits[i], c, aEnd)) {
      aEnd = c;
    }
  }
}

// If aValue only has a host part and no port number, the port
// will not be reset!!!
nsresult nsStandardURL::SetHostPort(const nsACString& aValue) {
  // We cannot simply call nsIURI::SetHost because that would treat the name as
  // an IPv6 address (like http:://[server:443]/).  We also cannot call
  // nsIURI::SetHostPort because that isn't implemented.  Sadfaces.

  nsACString::const_iterator start, end;
  aValue.BeginReading(start);
  aValue.EndReading(end);
  nsACString::const_iterator iter(start);
  bool isIPv6 = false;

  FindHostLimit(start, end);

  if (*start == '[') {  // IPv6 address
    if (!FindCharInReadable(']', iter, end)) {
      // the ] character is missing
      return NS_ERROR_MALFORMED_URI;
    }
    // iter now at the ']' character
    isIPv6 = true;
  } else {
    nsACString::const_iterator iter2(start);
    if (FindCharInReadable(']', iter2, end)) {
      // if the first char isn't [ then there should be no ] character
      return NS_ERROR_MALFORMED_URI;
    }
  }

  FindCharInReadable(':', iter, end);

  if (!isIPv6 && iter != end) {
    nsACString::const_iterator iter2(iter);
    iter2++;  // Skip over the first ':' character
    if (FindCharInReadable(':', iter2, end)) {
      // If there is more than one ':' character it suggests an IPv6
      // The format should be [2001::1]:80 where the port is optional
      return NS_ERROR_MALFORMED_URI;
    }
  }

  nsresult rv = SetHost(Substring(start, iter));
  NS_ENSURE_SUCCESS(rv, rv);

  if (iter == end) {
    // does not end in colon
    return NS_OK;
  }

  iter++;  // advance over the colon
  if (iter == end) {
    // port number is missing
    return NS_OK;
  }

  nsCString portStr(Substring(iter, end));
  int32_t port = portStr.ToInteger(&rv);
  if (NS_FAILED(rv)) {
    // Failure parsing the port number
    return NS_OK;
  }

  Unused << SetPort(port);
  return NS_OK;
}

nsresult nsStandardURL::SetHost(const nsACString& input) {
  const nsPromiseFlatCString& hostname = PromiseFlatCString(input);

  nsACString::const_iterator start, end;
  hostname.BeginReading(start);
  hostname.EndReading(end);

  FindHostLimit(start, end);

  const nsCString unescapedHost(Substring(start, end));
  // Do percent decoding on the the input.
  nsAutoCString flat;
  NS_UnescapeURL(unescapedHost.BeginReading(), unescapedHost.Length(),
                 hostname.Taint(),
                 esc_AlwaysCopy | esc_Host, flat);
  const char* host = flat.get();

  LOG(("nsStandardURL::SetHost [host=%s]\n", host));

  if (mURLType == URLTYPE_NO_AUTHORITY) {
    if (flat.IsEmpty()) {
      return NS_OK;
    }
    NS_WARNING("cannot set host on no-auth url");
    return NS_ERROR_UNEXPECTED;
  }
  if (flat.IsEmpty()) {
    // Setting an empty hostname is not allowed for
    // URLTYPE_STANDARD and URLTYPE_AUTHORITY.
    return NS_ERROR_UNEXPECTED;
  }

  if (strlen(host) < flat.Length()) {
    return NS_ERROR_MALFORMED_URI;  // found embedded null
  }

  // For consistency with SetSpec/nsURLParsers, don't allow spaces
  // in the hostname.
  if (strchr(host, ' ')) {
    return NS_ERROR_MALFORMED_URI;
  }

  if (mSpec.Length() + strlen(host) - Host().Length() >
      StaticPrefs::network_standard_url_max_length()) {
    return NS_ERROR_MALFORMED_URI;
  }

  InvalidateCache();

  uint32_t len;
  nsAutoCString hostBuf;
  nsresult rv = NormalizeIDN(flat, hostBuf);
  if (NS_FAILED(rv)) {
    return rv;
  }

  if (!SegmentIs(mScheme, "resource") && !SegmentIs(mScheme, "chrome")) {
    nsAutoCString ipString;
    if (hostBuf.Length() > 0 && hostBuf.First() == '[' &&
        hostBuf.Last() == ']' &&
        ValidIPv6orHostname(hostBuf.get(), hostBuf.Length())) {
      rv = (nsresult)rusturl_parse_ipv6addr(&hostBuf, &ipString);
      if (NS_FAILED(rv)) {
        return rv;
      }
      hostBuf = ipString;
    } else if (NS_SUCCEEDED(NormalizeIPv4(hostBuf, ipString))) {
      hostBuf = ipString;
    }
  }

  // NormalizeIDN always copies if the call was successful
  host = hostBuf.get();
  len = hostBuf.Length();

  if (!ValidIPv6orHostname(host, len)) {
    return NS_ERROR_MALFORMED_URI;
  }

  if (mHost.mLen < 0) {
    int port_length = 0;
    if (mPort != -1) {
      nsAutoCString buf;
      buf.Assign(':');
      buf.AppendInt(mPort);
      port_length = buf.Length();
    }
    if (mAuthority.mLen > 0) {
      mHost.mPos = mAuthority.mPos + mAuthority.mLen - port_length;
      mHost.mLen = 0;
    } else if (mScheme.mLen > 0) {
      mHost.mPos = mScheme.mPos + mScheme.mLen + 3;
      mHost.mLen = 0;
    }
  }

  int32_t shift = ReplaceSegment(mHost.mPos, mHost.mLen, host, len, hostBuf.Taint());

  if (shift) {
    mHost.mLen = len;
    mAuthority.mLen += shift;
    ShiftFromPath(shift);
  }

  // Now canonicalize the host to lowercase
  net_ToLowerCase(mSpec.BeginWriting() + mHost.mPos, mHost.mLen);
  return NS_OK;
}

nsresult nsStandardURL::SetPort(int32_t port) {
  LOG(("nsStandardURL::SetPort [port=%d]\n", port));

  if ((port == mPort) || (mPort == -1 && port == mDefaultPort)) {
    return NS_OK;
  }

  // ports must be >= 0 and 16 bit
  // -1 == use default
  if (port < -1 || port > std::numeric_limits<uint16_t>::max()) {
    return NS_ERROR_MALFORMED_URI;
  }

  if (mURLType == URLTYPE_NO_AUTHORITY) {
    NS_WARNING("cannot set port on no-auth url");
    return NS_ERROR_UNEXPECTED;
  }

  InvalidateCache();
  if (port == mDefaultPort) {
    port = -1;
  }

  ReplacePortInSpec(port);

  mPort = port;
  return NS_OK;
}

/**
 * Replaces the existing port in mSpec with aNewPort.
 *
 * The caller is responsible for:
 *  - Calling InvalidateCache (since our mSpec is changing).
 *  - Checking whether aNewPort is mDefaultPort (in which case the
 *    caller should pass aNewPort=-1).
 */
void nsStandardURL::ReplacePortInSpec(int32_t aNewPort) {
  NS_ASSERTION(aNewPort != mDefaultPort || mDefaultPort == -1,
               "Caller should check its passed-in value and pass -1 instead of "
               "mDefaultPort, to avoid encoding default port into mSpec");

  // Create the (possibly empty) string that we're planning to replace:
  nsAutoCString buf;
  if (mPort != -1) {
    buf.Assign(':');
    buf.AppendInt(mPort);
  }
  // Find the position & length of that string:
  const uint32_t replacedLen = buf.Length();
  const uint32_t replacedStart =
      mAuthority.mPos + mAuthority.mLen - replacedLen;

  // Create the (possibly empty) replacement string:
  if (aNewPort == -1) {
    buf.Truncate();
  } else {
    buf.Assign(':');
    buf.AppendInt(aNewPort);
  }
  // Perform the replacement:
  mSpec.Replace(replacedStart, replacedLen, buf);

  // Bookkeeping to reflect the new length:
  int32_t shift = buf.Length() - replacedLen;
  mAuthority.mLen += shift;
  ShiftFromPath(shift);
}

nsresult nsStandardURL::SetPathQueryRef(const nsACString& input) {
  const nsPromiseFlatCString& path = PromiseFlatCString(input);
  LOG(("nsStandardURL::SetPathQueryRef [path=%s]\n", path.get()));

  InvalidateCache();

  if (!path.IsEmpty()) {
    nsAutoCString spec;

    spec.Assign(mSpec.get(), mPath.mPos);
    if (path.First() != '/') {
      spec.Append('/');
    }
    spec.Append(path);

    return SetSpecInternal(spec);
  }
  if (mPath.mLen >= 1) {
    mSpec.Cut(mPath.mPos + 1, mPath.mLen - 1);
    // these contain only a '/'
    mPath.mLen = 1;
    mDirectory.mLen = 1;
    mFilepath.mLen = 1;
    // these are no longer defined
    mBasename.mLen = -1;
    mExtension.mLen = -1;
    mQuery.mLen = -1;
    mRef.mLen = -1;
  }
  return NS_OK;
}

// When updating this also update SubstitutingURL::Mutator
// Queries this list of interfaces. If none match, it queries mURI.
NS_IMPL_NSIURIMUTATOR_ISUPPORTS(nsStandardURL::Mutator, nsIURISetters,
                                nsIURIMutator, nsIStandardURLMutator,
                                nsIURLMutator, nsIFileURLMutator,
                                nsISerializable)

NS_IMETHODIMP
nsStandardURL::Mutate(nsIURIMutator** aMutator) {
  RefPtr<nsStandardURL::Mutator> mutator = new nsStandardURL::Mutator();
  nsresult rv = mutator->InitFromURI(this);
  if (NS_FAILED(rv)) {
    return rv;
  }
  mutator.forget(aMutator);
  return NS_OK;
}

NS_IMETHODIMP
nsStandardURL::Equals(nsIURI* unknownOther, bool* result) {
  return EqualsInternal(unknownOther, eHonorRef, result);
}

NS_IMETHODIMP
nsStandardURL::EqualsExceptRef(nsIURI* unknownOther, bool* result) {
  return EqualsInternal(unknownOther, eIgnoreRef, result);
}

nsresult nsStandardURL::EqualsInternal(
    nsIURI* unknownOther, nsStandardURL::RefHandlingEnum refHandlingMode,
    bool* result) {
  NS_ENSURE_ARG_POINTER(unknownOther);
  MOZ_ASSERT(result, "null pointer");

  RefPtr<nsStandardURL> other;
  nsresult rv =
      unknownOther->QueryInterface(kThisImplCID, getter_AddRefs(other));
  if (NS_FAILED(rv)) {
    *result = false;
    return NS_OK;
  }

  // First, check whether one URIs is an nsIFileURL while the other
  // is not.  If that's the case, they're different.
  if (mSupportsFileURL != other->mSupportsFileURL) {
    *result = false;
    return NS_OK;
  }

  // Next check parts of a URI that, if different, automatically make the
  // URIs different
  if (!SegmentIs(mScheme, other->mSpec.get(), other->mScheme) ||
      // Check for host manually, since conversion to file will
      // ignore the host!
      !SegmentIs(mHost, other->mSpec.get(), other->mHost) ||
      !SegmentIs(mQuery, other->mSpec.get(), other->mQuery) ||
      !SegmentIs(mUsername, other->mSpec.get(), other->mUsername) ||
      !SegmentIs(mPassword, other->mSpec.get(), other->mPassword) ||
      Port() != other->Port()) {
    // No need to compare files or other URI parts -- these are different
    // beasties
    *result = false;
    return NS_OK;
  }

  if (refHandlingMode == eHonorRef &&
      !SegmentIs(mRef, other->mSpec.get(), other->mRef)) {
    *result = false;
    return NS_OK;
  }

  // Then check for exact identity of URIs.  If we have it, they're equal
  if (SegmentIs(mDirectory, other->mSpec.get(), other->mDirectory) &&
      SegmentIs(mBasename, other->mSpec.get(), other->mBasename) &&
      SegmentIs(mExtension, other->mSpec.get(), other->mExtension)) {
    *result = true;
    return NS_OK;
  }

  // At this point, the URIs are not identical, but they only differ in the
  // directory/filename/extension.  If these are file URLs, then get the
  // corresponding file objects and compare those, since two filenames that
  // differ, eg, only in case could still be equal.
  if (mSupportsFileURL) {
    // Assume not equal for failure cases... but failures in GetFile are
    // really failures, more or less, so propagate them to caller.
    *result = false;

    rv = EnsureFile();
    nsresult rv2 = other->EnsureFile();
    // special case for resource:// urls that don't resolve to files
    if (rv == NS_ERROR_NO_INTERFACE && rv == rv2) {
      return NS_OK;
    }

    if (NS_FAILED(rv)) {
      LOG(("nsStandardURL::Equals [this=%p spec=%s] failed to ensure file",
           this, mSpec.get()));
      return rv;
    }
    NS_ASSERTION(mFile, "EnsureFile() lied!");
    rv = rv2;
    if (NS_FAILED(rv)) {
      LOG(
          ("nsStandardURL::Equals [other=%p spec=%s] other failed to ensure "
           "file",
           other.get(), other->mSpec.get()));
      return rv;
    }
    NS_ASSERTION(other->mFile, "EnsureFile() lied!");
    return mFile->Equals(other->mFile, result);
  }

  // The URLs are not identical, and they do not correspond to the
  // same file, so they are different.
  *result = false;

  return NS_OK;
}

NS_IMETHODIMP
nsStandardURL::SchemeIs(const char* scheme, bool* result) {
  MOZ_ASSERT(result, "null pointer");
  if (!scheme) {
    *result = false;
    return NS_OK;
  }

  *result = SegmentIs(mScheme, scheme);
  return NS_OK;
}

/* virtual */ nsStandardURL* nsStandardURL::StartClone() {
  nsStandardURL* clone = new nsStandardURL();
  return clone;
}

nsresult nsStandardURL::Clone(nsIURI** aURI) {
  return CloneInternal(eHonorRef, ""_ns, aURI);
}

nsresult nsStandardURL::CloneInternal(
    nsStandardURL::RefHandlingEnum aRefHandlingMode, const nsACString& aNewRef,
    nsIURI** aClone)

{
  RefPtr<nsStandardURL> clone = StartClone();
  if (!clone) {
    return NS_ERROR_OUT_OF_MEMORY;
  }

  // Copy local members into clone.
  // Also copies the cached members mFile, mDisplayHost
  clone->CopyMembers(this, aRefHandlingMode, aNewRef, true);

  clone.forget(aClone);
  return NS_OK;
}

nsresult nsStandardURL::CopyMembers(
    nsStandardURL* source, nsStandardURL::RefHandlingEnum refHandlingMode,
    const nsACString& newRef, bool copyCached) {
  mSpec = source->mSpec;
  mDefaultPort = source->mDefaultPort;
  mPort = source->mPort;
  mScheme = source->mScheme;
  mAuthority = source->mAuthority;
  mUsername = source->mUsername;
  mPassword = source->mPassword;
  mHost = source->mHost;
  mPath = source->mPath;
  mFilepath = source->mFilepath;
  mDirectory = source->mDirectory;
  mBasename = source->mBasename;
  mExtension = source->mExtension;
  mQuery = source->mQuery;
  mRef = source->mRef;
  mURLType = source->mURLType;
  mParser = source->mParser;
  mSupportsFileURL = source->mSupportsFileURL;
  mCheckedIfHostA = source->mCheckedIfHostA;
  mDisplayHost = source->mDisplayHost;

  if (copyCached) {
    mFile = source->mFile;
  } else {
    InvalidateCache(true);
  }

  if (refHandlingMode == eIgnoreRef) {
    SetRef(""_ns);
  } else if (refHandlingMode == eReplaceRef) {
    SetRef(newRef);
  }

  return NS_OK;
}

NS_IMETHODIMP
nsStandardURL::Resolve(const nsACString& in, nsACString& out) {
  const nsPromiseFlatCString& flat = PromiseFlatCString(in);
  // filter out unexpected chars "\r\n\t" if necessary
  nsAutoCString buf;
  net_FilterURIString(flat, buf);

  const char* relpath = buf.get();
  int32_t relpathLen = buf.Length();

  char* result = nullptr;

  LOG(("nsStandardURL::Resolve [this=%p spec=%s relpath=%s]\n", this,
       mSpec.get(), relpath));

  NS_ASSERTION(mParser, "no parser: unitialized");

  // NOTE: there is no need for this function to produce normalized
  // output.  normalization will occur when the result is used to
  // initialize a nsStandardURL object.

  if (mScheme.mLen < 0) {
    NS_WARNING("unable to Resolve URL: this URL not initialized");
    return NS_ERROR_NOT_INITIALIZED;
  }

  nsresult rv;
  URLSegment scheme;
  char* resultPath = nullptr;
  bool relative = false;
  uint32_t offset = 0;
  netCoalesceFlags coalesceFlag = NET_COALESCE_NORMAL;

  nsAutoCString baseProtocol(Scheme());
  nsAutoCString protocol;
  rv = net_ExtractURLScheme(buf, protocol);

  // Normally, if we parse a scheme, then it's an absolute URI. But because
  // we still support a deprecated form of relative URIs such as: http:file or
  // http:/path/file we can't do that for all protocols.
  // So we just make sure that if there a protocol, it's the same as the
  // current one, otherwise we treat it as an absolute URI.
  if (NS_SUCCEEDED(rv) && protocol != baseProtocol) {
    out = buf;
    return NS_OK;
  }

  // relative urls should never contain a host, so we always want to use
  // the noauth url parser.
  // use it to extract a possible scheme
  rv = mParser->ParseURL(relpath, relpathLen, &scheme.mPos, &scheme.mLen,
                         nullptr, nullptr, nullptr, nullptr);

  // if the parser fails (for example because there is no valid scheme)
  // reset the scheme and assume a relative url
  if (NS_FAILED(rv)) {
    scheme.Reset();
  }

  protocol.Assign(Segment(scheme));

  // We need to do backslash replacement for the following cases:
  // 1. The input is an absolute path with a http/https/ftp scheme
  // 2. The input is a relative path, and the base URL has a http/https/ftp
  // scheme
  if ((protocol.IsEmpty() && IsSpecialProtocol(baseProtocol)) ||
      IsSpecialProtocol(protocol)) {
    auto* start = buf.BeginWriting();
    auto* end = buf.EndWriting();
    while (start != end) {
      if (*start == '?' || *start == '#') {
        break;
      }
      if (*start == '\\') {
        *start = '/';
      }
      start++;
    }
  }

  if (scheme.mLen >= 0) {
    // add some flags to coalesceFlag if it is an ftp-url
    // need this later on when coalescing the resulting URL
    if (SegmentIs(relpath, scheme, "ftp", true)) {
      coalesceFlag =
          (netCoalesceFlags)(coalesceFlag | NET_COALESCE_ALLOW_RELATIVE_ROOT |
                             NET_COALESCE_DOUBLE_SLASH_IS_ROOT);
    }
    // this URL appears to be absolute
    // but try to find out more
    if (SegmentIs(mScheme, relpath, scheme, true)) {
      // mScheme and Scheme are the same
      // but this can still be relative
      if (strncmp(relpath + scheme.mPos + scheme.mLen, "://", 3) == 0) {
        // now this is really absolute
        // because a :// follows the scheme
        result = NS_xstrdup(relpath);
      } else {
        // This is a deprecated form of relative urls like
        // http:file or http:/path/file
        // we will support it for now ...
        relative = true;
        offset = scheme.mLen + 1;
      }
    } else {
      // the schemes are not the same, we are also done
      // because we have to assume this is absolute
      result = NS_xstrdup(relpath);
    }
  } else {
    // add some flags to coalesceFlag if it is an ftp-url
    // need this later on when coalescing the resulting URL
    if (SegmentIs(mScheme, "ftp")) {
      coalesceFlag =
          (netCoalesceFlags)(coalesceFlag | NET_COALESCE_ALLOW_RELATIVE_ROOT |
                             NET_COALESCE_DOUBLE_SLASH_IS_ROOT);
    }
    if (relpath[0] == '/' && relpath[1] == '/') {
      // this URL //host/path is almost absolute
      result = AppendToSubstring(mScheme.mPos, mScheme.mLen + 1, relpath);
    } else {
      // then it must be relative
      relative = true;
    }
  }
  if (relative) {
    uint32_t len = 0;
    const char* realrelpath = relpath + offset;
    switch (*realrelpath) {
      case '/':
        // overwrite everything after the authority
        len = mAuthority.mPos + mAuthority.mLen;
        break;
      case '?':
        // overwrite the existing ?query and #ref
        if (mQuery.mLen >= 0) {
          len = mQuery.mPos - 1;
        } else if (mRef.mLen >= 0) {
          len = mRef.mPos - 1;
        } else {
          len = mPath.mPos + mPath.mLen;
        }
        break;
      case '#':
      case '\0':
        // overwrite the existing #ref
        if (mRef.mLen < 0) {
          len = mPath.mPos + mPath.mLen;
        } else {
          len = mRef.mPos - 1;
        }
        break;
      default:
        if (coalesceFlag & NET_COALESCE_DOUBLE_SLASH_IS_ROOT) {
          if (Filename().Equals("%2F"_ns, nsCaseInsensitiveCStringComparator)) {
            // if ftp URL ends with %2F then simply
            // append relative part because %2F also
            // marks the root directory with ftp-urls
            len = mFilepath.mPos + mFilepath.mLen;
          } else {
            // overwrite everything after the directory
            len = mDirectory.mPos + mDirectory.mLen;
          }
        } else {
          // overwrite everything after the directory
          len = mDirectory.mPos + mDirectory.mLen;
        }
    }
    result = AppendToSubstring(0, len, realrelpath);
    // locate result path
    resultPath = result + mPath.mPos;
  }
  if (!result) {
    return NS_ERROR_OUT_OF_MEMORY;
  }

  if (resultPath) {
    net_CoalesceDirs(coalesceFlag, resultPath);
  } else {
    // locate result path
    resultPath = PL_strstr(result, "://");
    if (resultPath) {
      resultPath = PL_strchr(resultPath + 3, '/');
      if (resultPath) {
        net_CoalesceDirs(coalesceFlag, resultPath);
      }
    }
  }
  out.Adopt(result);
  return NS_OK;
}

// result may contain unescaped UTF-8 characters
NS_IMETHODIMP
nsStandardURL::GetCommonBaseSpec(nsIURI* uri2, nsACString& aResult) {
  NS_ENSURE_ARG_POINTER(uri2);

  // if uri's are equal, then return uri as is
  bool isEquals = false;
  if (NS_SUCCEEDED(Equals(uri2, &isEquals)) && isEquals) {
    return GetSpec(aResult);
  }

  aResult.Truncate();

  // check pre-path; if they don't match, then return empty string
  RefPtr<nsStandardURL> stdurl2;
  nsresult rv = uri2->QueryInterface(kThisImplCID, getter_AddRefs(stdurl2));
  isEquals = NS_SUCCEEDED(rv) &&
             SegmentIs(mScheme, stdurl2->mSpec.get(), stdurl2->mScheme) &&
             SegmentIs(mHost, stdurl2->mSpec.get(), stdurl2->mHost) &&
             SegmentIs(mUsername, stdurl2->mSpec.get(), stdurl2->mUsername) &&
             SegmentIs(mPassword, stdurl2->mSpec.get(), stdurl2->mPassword) &&
             (Port() == stdurl2->Port());
  if (!isEquals) {
    return NS_OK;
  }

  // scan for first mismatched character
  const char *thisIndex, *thatIndex, *startCharPos;
  startCharPos = mSpec.get() + mDirectory.mPos;
  thisIndex = startCharPos;
  thatIndex = stdurl2->mSpec.get() + mDirectory.mPos;
  while ((*thisIndex == *thatIndex) && *thisIndex) {
    thisIndex++;
    thatIndex++;
  }

  // backup to just after previous slash so we grab an appropriate path
  // segment such as a directory (not partial segments)
  // todo:  also check for file matches which include '?' and '#'
  while ((thisIndex != startCharPos) && (*(thisIndex - 1) != '/')) {
    thisIndex--;
  }

  // grab spec from beginning to thisIndex
  aResult = Substring(mSpec, mScheme.mPos, thisIndex - mSpec.get());

  return rv;
}

NS_IMETHODIMP
nsStandardURL::GetRelativeSpec(nsIURI* uri2, nsACString& aResult) {
  NS_ENSURE_ARG_POINTER(uri2);

  aResult.Truncate();

  // if uri's are equal, then return empty string
  bool isEquals = false;
  if (NS_SUCCEEDED(Equals(uri2, &isEquals)) && isEquals) {
    return NS_OK;
  }

  RefPtr<nsStandardURL> stdurl2;
  nsresult rv = uri2->QueryInterface(kThisImplCID, getter_AddRefs(stdurl2));
  isEquals = NS_SUCCEEDED(rv) &&
             SegmentIs(mScheme, stdurl2->mSpec.get(), stdurl2->mScheme) &&
             SegmentIs(mHost, stdurl2->mSpec.get(), stdurl2->mHost) &&
             SegmentIs(mUsername, stdurl2->mSpec.get(), stdurl2->mUsername) &&
             SegmentIs(mPassword, stdurl2->mSpec.get(), stdurl2->mPassword) &&
             (Port() == stdurl2->Port());
  if (!isEquals) {
    return uri2->GetSpec(aResult);
  }

  // scan for first mismatched character
  const char *thisIndex, *thatIndex, *startCharPos;
  startCharPos = mSpec.get() + mDirectory.mPos;
  thisIndex = startCharPos;
  thatIndex = stdurl2->mSpec.get() + mDirectory.mPos;

#ifdef XP_WIN
  bool isFileScheme = SegmentIs(mScheme, "file");
  if (isFileScheme) {
    // on windows, we need to match the first segment of the path
    // if these don't match then we need to return an absolute path
    // skip over any leading '/' in path
    while ((*thisIndex == *thatIndex) && (*thisIndex == '/')) {
      thisIndex++;
      thatIndex++;
    }
    // look for end of first segment
    while ((*thisIndex == *thatIndex) && *thisIndex && (*thisIndex != '/')) {
      thisIndex++;
      thatIndex++;
    }

    // if we didn't match through the first segment, return absolute path
    if ((*thisIndex != '/') || (*thatIndex != '/')) {
      return uri2->GetSpec(aResult);
    }
  }
#endif

  while ((*thisIndex == *thatIndex) && *thisIndex) {
    thisIndex++;
    thatIndex++;
  }

  // backup to just after previous slash so we grab an appropriate path
  // segment such as a directory (not partial segments)
  // todo:  also check for file matches with '#' and '?'
  while ((*(thatIndex - 1) != '/') && (thatIndex != startCharPos)) {
    thatIndex--;
  }

  const char* limit = mSpec.get() + mFilepath.mPos + mFilepath.mLen;

  // need to account for slashes and add corresponding "../"
  for (; thisIndex <= limit && *thisIndex; ++thisIndex) {
    if (*thisIndex == '/') {
      aResult.AppendLiteral("../");
    }
  }

  // grab spec from thisIndex to end
  uint32_t startPos = stdurl2->mScheme.mPos + thatIndex - stdurl2->mSpec.get();
  aResult.Append(
      Substring(stdurl2->mSpec, startPos, stdurl2->mSpec.Length() - startPos));

  return rv;
}

//----------------------------------------------------------------------------
// nsStandardURL::nsIURL
//----------------------------------------------------------------------------

// result may contain unescaped UTF-8 characters
NS_IMETHODIMP
nsStandardURL::GetFilePath(nsACString& result) {
  result = Filepath();
  return NS_OK;
}

// result may contain unescaped UTF-8 characters
NS_IMETHODIMP
nsStandardURL::GetQuery(nsACString& result) {
  result = Query();
  return NS_OK;
}

// result may contain unescaped UTF-8 characters
NS_IMETHODIMP
nsStandardURL::GetRef(nsACString& result) {
  result = Ref();
  return NS_OK;
}

NS_IMETHODIMP
nsStandardURL::GetHasRef(bool* result) {
  *result = (mRef.mLen >= 0);
  return NS_OK;
}

// result may contain unescaped UTF-8 characters
NS_IMETHODIMP
nsStandardURL::GetDirectory(nsACString& result) {
  result = Directory();
  return NS_OK;
}

// result may contain unescaped UTF-8 characters
NS_IMETHODIMP
nsStandardURL::GetFileName(nsACString& result) {
  result = Filename();
  return NS_OK;
}

// result may contain unescaped UTF-8 characters
NS_IMETHODIMP
nsStandardURL::GetFileBaseName(nsACString& result) {
  result = Basename();
  return NS_OK;
}

// result may contain unescaped UTF-8 characters
NS_IMETHODIMP
nsStandardURL::GetFileExtension(nsACString& result) {
  result = Extension();
  return NS_OK;
}

nsresult nsStandardURL::SetFilePath(const nsACString& input) {
  const nsPromiseFlatCString& flat = PromiseFlatCString(input);
  const char* filepath = flat.get();

  LOG(("nsStandardURL::SetFilePath [filepath=%s]\n", filepath));

  // if there isn't a filepath, then there can't be anything
  // after the path either.  this url is likely uninitialized.
  if (mFilepath.mLen < 0) {
    return SetPathQueryRef(flat);
  }

  if (filepath && *filepath) {
    nsAutoCString spec;
    uint32_t dirPos, basePos, extPos;
    int32_t dirLen, baseLen, extLen;
    nsresult rv;

    rv = mParser->ParseFilePath(filepath, flat.Length(), &dirPos, &dirLen,
                                &basePos, &baseLen, &extPos, &extLen);
    if (NS_FAILED(rv)) {
      return rv;
    }

    // build up new candidate spec
    spec.Assign(mSpec.get(), mPath.mPos);

    // ensure leading '/'
    if (filepath[dirPos] != '/') {
      spec.Append('/');
    }

    nsSegmentEncoder encoder;

    // append encoded filepath components
    if (dirLen > 0) {
      encoder.EncodeSegment(
          Substring(filepath + dirPos, filepath + dirPos + dirLen),
          esc_Directory | esc_AlwaysCopy, spec);
    }
    if (baseLen > 0) {
      encoder.EncodeSegment(
          Substring(filepath + basePos, filepath + basePos + baseLen),
          esc_FileBaseName | esc_AlwaysCopy, spec);
    }
    if (extLen >= 0) {
      spec.Append('.');
      if (extLen > 0) {
        encoder.EncodeSegment(
            Substring(filepath + extPos, filepath + extPos + extLen),
            esc_FileExtension | esc_AlwaysCopy, spec);
      }
    }

    // compute the ending position of the current filepath
    if (mFilepath.mLen >= 0) {
      uint32_t end = mFilepath.mPos + mFilepath.mLen;
      if (mSpec.Length() > end) {
        spec.Append(mSpec.get() + end, mSpec.Length() - end);
      }
    }

    return SetSpecInternal(spec);
  }
  if (mPath.mLen > 1) {
    mSpec.Cut(mPath.mPos + 1, mFilepath.mLen - 1);
    // left shift query, and ref
    ShiftFromQuery(1 - mFilepath.mLen);
    // One character for '/', and if we have a query or ref we add their
    // length and one extra for each '?' or '#' characters
    mPath.mLen = 1 + (mQuery.mLen >= 0 ? (mQuery.mLen + 1) : 0) +
                 (mRef.mLen >= 0 ? (mRef.mLen + 1) : 0);
    // these contain only a '/'
    mDirectory.mLen = 1;
    mFilepath.mLen = 1;
    // these are no longer defined
    mBasename.mLen = -1;
    mExtension.mLen = -1;
  }
  return NS_OK;
}

inline bool IsUTFEncoding(const Encoding* aEncoding) {
  return aEncoding == UTF_8_ENCODING || aEncoding == UTF_16BE_ENCODING ||
         aEncoding == UTF_16LE_ENCODING;
}

nsresult nsStandardURL::SetQuery(const nsACString& input) {
  return SetQueryWithEncoding(input, nullptr);
}

nsresult nsStandardURL::SetQueryWithEncoding(const nsACString& input,
                                             const Encoding* encoding) {
  const nsPromiseFlatCString& flat = PromiseFlatCString(input);
  const char* query = flat.get();

  LOG(("nsStandardURL::SetQuery [query=%s]\n", query));

  if (IsUTFEncoding(encoding)) {
    encoding = nullptr;
  }

  if (mPath.mLen < 0) {
    return SetPathQueryRef(flat);
  }

  if (mSpec.Length() + input.Length() - Query().Length() >
      StaticPrefs::network_standard_url_max_length()) {
    return NS_ERROR_MALFORMED_URI;
  }

  InvalidateCache();

  if (!query || !*query) {
    // remove existing query
    if (mQuery.mLen >= 0) {
      // remove query and leading '?'
      mSpec.Cut(mQuery.mPos - 1, mQuery.mLen + 1);
      ShiftFromRef(-(mQuery.mLen + 1));
      mPath.mLen -= (mQuery.mLen + 1);
      mQuery.mPos = 0;
      mQuery.mLen = -1;
    }
    return NS_OK;
  }

  // filter out unexpected chars "\r\n\t" if necessary
  nsAutoCString filteredURI(flat);
  const ASCIIMaskArray& mask = ASCIIMask::MaskCRLFTab();
  filteredURI.StripTaggedASCII(mask);

  query = filteredURI.get();
  int32_t queryLen = filteredURI.Length();
  if (query[0] == '?') {
    query++;
    queryLen--;
  }

  if (mQuery.mLen < 0) {
    if (mRef.mLen < 0) {
      mQuery.mPos = mSpec.Length();
    } else {
      mQuery.mPos = mRef.mPos - 1;
    }
    mSpec.Insert('?', mQuery.mPos);
    mQuery.mPos++;
    mQuery.mLen = 0;
    // the insertion pushes these out by 1
    mPath.mLen++;
    mRef.mPos++;
  }

  // encode query if necessary
  nsAutoCString buf;
  bool encoded;
  nsSegmentEncoder encoder(encoding);
  encoder.EncodeSegmentCount(query, flat.Taint(), URLSegment(0, queryLen), esc_Query, buf,
                             encoded);
  if (encoded) {
    query = buf.get();
    queryLen = buf.Length();
  }

  int32_t shift = ReplaceSegment(mQuery.mPos, mQuery.mLen, query, queryLen, buf.Taint());

  if (shift) {
    mQuery.mLen = queryLen;
    mPath.mLen += shift;
    ShiftFromRef(shift);
  }
  return NS_OK;
}

nsresult nsStandardURL::SetRef(const nsACString& input) {
  const nsPromiseFlatCString& flat = PromiseFlatCString(input);
  const char* ref = flat.get();

  LOG(("nsStandardURL::SetRef [ref=%s]\n", ref));

  if (mPath.mLen < 0) {
    return SetPathQueryRef(flat);
  }

  if (mSpec.Length() + input.Length() - Ref().Length() >
      StaticPrefs::network_standard_url_max_length()) {
    return NS_ERROR_MALFORMED_URI;
  }

  InvalidateCache();

  if (!ref || !*ref) {
    // remove existing ref
    if (mRef.mLen >= 0) {
      // remove ref and leading '#'
      mSpec.Cut(mRef.mPos - 1, mRef.mLen + 1);
      mPath.mLen -= (mRef.mLen + 1);
      mRef.mPos = 0;
      mRef.mLen = -1;
    }
    return NS_OK;
  }

  // filter out unexpected chars "\r\n\t" if necessary
  nsAutoCString filteredURI(flat);
  const ASCIIMaskArray& mask = ASCIIMask::MaskCRLFTab();
  filteredURI.StripTaggedASCII(mask);

  ref = filteredURI.get();
  int32_t refLen = filteredURI.Length();
  if (ref[0] == '#') {
    ref++;
    refLen--;
  }

  if (mRef.mLen < 0) {
    mSpec.Append('#');
    ++mPath.mLen;  // Include the # in the path.
    mRef.mPos = mSpec.Length();
    mRef.mLen = 0;
  }

  // If precent encoding is necessary, `ref` will point to `buf`'s content.
  // `buf` needs to outlive any use of the `ref` pointer.
  nsAutoCString buf;
  // encode ref if necessary
  bool encoded;
  nsSegmentEncoder encoder;
  encoder.EncodeSegmentCount(ref, flat.Taint(), URLSegment(0, refLen), esc_Ref, buf, encoded);
  if (encoded) {
    ref = buf.get();
    refLen = buf.Length();
  }

  int32_t shift = ReplaceSegment(mRef.mPos, mRef.mLen, ref, refLen, buf.Taint());
  mPath.mLen += shift;
  mRef.mLen = refLen;
  return NS_OK;
}

nsresult nsStandardURL::SetFileNameInternal(const nsACString& input) {
  const nsPromiseFlatCString& flat = PromiseFlatCString(input);
  const char* filename = flat.get();

  LOG(("nsStandardURL::SetFileNameInternal [filename=%s]\n", filename));

  if (mPath.mLen < 0) {
    return SetPathQueryRef(flat);
  }

  if (mSpec.Length() + input.Length() - Filename().Length() >
      StaticPrefs::network_standard_url_max_length()) {
    return NS_ERROR_MALFORMED_URI;
  }

  int32_t shift = 0;

  if (!(filename && *filename)) {
    // remove the filename
    if (mBasename.mLen > 0) {
      if (mExtension.mLen >= 0) {
        mBasename.mLen += (mExtension.mLen + 1);
      }
      mSpec.Cut(mBasename.mPos, mBasename.mLen);
      shift = -mBasename.mLen;
      mBasename.mLen = 0;
      mExtension.mLen = -1;
    }
  } else {
    nsresult rv;
    URLSegment basename, extension;

    // let the parser locate the basename and extension
    rv = mParser->ParseFileName(filename, flat.Length(), &basename.mPos,
                                &basename.mLen, &extension.mPos,
                                &extension.mLen);
    if (NS_FAILED(rv)) {
      return rv;
    }

    if (basename.mLen < 0) {
      // remove existing filename
      if (mBasename.mLen >= 0) {
        uint32_t len = mBasename.mLen;
        if (mExtension.mLen >= 0) {
          len += (mExtension.mLen + 1);
        }
        mSpec.Cut(mBasename.mPos, len);
        shift = -int32_t(len);
        mBasename.mLen = 0;
        mExtension.mLen = -1;
      }
    } else {
      nsAutoCString newFilename;
      bool ignoredOut;
      nsSegmentEncoder encoder;
      basename.mLen = encoder.EncodeSegmentCount(
        filename, flat.Taint(), basename, esc_FileBaseName | esc_AlwaysCopy, newFilename,
        ignoredOut);
      if (extension.mLen >= 0) {
        newFilename.Append('.');
        extension.mLen = encoder.EncodeSegmentCount(
          filename, flat.Taint(), extension, esc_FileExtension | esc_AlwaysCopy,
          newFilename, ignoredOut);
      }

      if (mBasename.mLen < 0) {
        // insert new filename
        mBasename.mPos = mDirectory.mPos + mDirectory.mLen;
        mSpec.Insert(newFilename, mBasename.mPos);
        shift = newFilename.Length();
      } else {
        // replace existing filename
        uint32_t oldLen = uint32_t(mBasename.mLen);
        if (mExtension.mLen >= 0) {
          oldLen += (mExtension.mLen + 1);
        }
        mSpec.Replace(mBasename.mPos, oldLen, newFilename);
        shift = newFilename.Length() - oldLen;
      }

      mBasename.mLen = basename.mLen;
      mExtension.mLen = extension.mLen;
      if (mExtension.mLen >= 0) {
        mExtension.mPos = mBasename.mPos + mBasename.mLen + 1;
      }
    }
  }
  if (shift) {
    ShiftFromQuery(shift);
    mFilepath.mLen += shift;
    mPath.mLen += shift;
  }
  return NS_OK;
}

nsresult nsStandardURL::SetFileBaseNameInternal(const nsACString& input) {
  nsAutoCString extension;
  nsresult rv = GetFileExtension(extension);
  NS_ENSURE_SUCCESS(rv, rv);

  nsAutoCString newFileName(input);

  if (!extension.IsEmpty()) {
    newFileName.Append('.');
    newFileName.Append(extension);
  }

  return SetFileNameInternal(newFileName);
}

nsresult nsStandardURL::SetFileExtensionInternal(const nsACString& input) {
  nsAutoCString newFileName;
  nsresult rv = GetFileBaseName(newFileName);
  NS_ENSURE_SUCCESS(rv, rv);

  if (!input.IsEmpty()) {
    newFileName.Append('.');
    newFileName.Append(input);
  }

  return SetFileNameInternal(newFileName);
}

//----------------------------------------------------------------------------
// nsStandardURL::nsIFileURL
//----------------------------------------------------------------------------

nsresult nsStandardURL::EnsureFile() {
  MOZ_ASSERT(mSupportsFileURL,
             "EnsureFile() called on a URL that doesn't support files!");

  if (mFile) {
    // Nothing to do
    return NS_OK;
  }

  // Parse the spec if we don't have a cached result
  if (mSpec.IsEmpty()) {
    NS_WARNING("url not initialized");
    return NS_ERROR_NOT_INITIALIZED;
  }

  if (!SegmentIs(mScheme, "file")) {
    NS_WARNING("not a file URL");
    return NS_ERROR_FAILURE;
  }

  return net_GetFileFromURLSpec(mSpec, getter_AddRefs(mFile));
}

NS_IMETHODIMP
nsStandardURL::GetFile(nsIFile** result) {
  MOZ_ASSERT(mSupportsFileURL,
             "GetFile() called on a URL that doesn't support files!");

  nsresult rv = EnsureFile();
  if (NS_FAILED(rv)) {
    return rv;
  }

  if (LOG_ENABLED()) {
    LOG(("nsStandardURL::GetFile [this=%p spec=%s resulting_path=%s]\n", this,
         mSpec.get(), mFile->HumanReadablePath().get()));
  }

  // clone the file, so the caller can modify it.
  // XXX nsIFileURL.idl specifies that the consumer must _not_ modify the
  // nsIFile returned from this method; but it seems that some folks do
  // (see bug 161921). until we can be sure that all the consumers are
  // behaving themselves, we'll stay on the safe side and clone the file.
  // see bug 212724 about fixing the consumers.
  return mFile->Clone(result);
}

nsresult nsStandardURL::SetFile(nsIFile* file) {
  NS_ENSURE_ARG_POINTER(file);

  nsresult rv;
  nsAutoCString url;

  rv = net_GetURLSpecFromFile(file, url);
  if (NS_FAILED(rv)) {
    return rv;
  }

  uint32_t oldURLType = mURLType;
  uint32_t oldDefaultPort = mDefaultPort;
  rv = Init(nsIStandardURL::URLTYPE_NO_AUTHORITY, -1, url, nullptr, nullptr);

  if (NS_FAILED(rv)) {
    // Restore the old url type and default port if the call to Init fails.
    mURLType = oldURLType;
    mDefaultPort = oldDefaultPort;
    return rv;
  }

  // must clone |file| since its value is not guaranteed to remain constant
  InvalidateCache();
  if (NS_FAILED(file->Clone(getter_AddRefs(mFile)))) {
    NS_WARNING("nsIFile::Clone failed");
    // failure to clone is not fatal (GetFile will generate mFile)
    mFile = nullptr;
  }

  return NS_OK;
}

//----------------------------------------------------------------------------
// nsStandardURL::nsIStandardURL
//----------------------------------------------------------------------------

nsresult nsStandardURL::Init(uint32_t urlType, int32_t defaultPort,
                             const nsACString& spec, const char* charset,
                             nsIURI* baseURI) {
  if (spec.Length() > StaticPrefs::network_standard_url_max_length() ||
      defaultPort > std::numeric_limits<uint16_t>::max()) {
    return NS_ERROR_MALFORMED_URI;
  }

  InvalidateCache();

  switch (urlType) {
    case URLTYPE_STANDARD:
      mParser = net_GetStdURLParser();
      break;
    case URLTYPE_AUTHORITY:
      mParser = net_GetAuthURLParser();
      break;
    case URLTYPE_NO_AUTHORITY:
      mParser = net_GetNoAuthURLParser();
      break;
    default:
      MOZ_ASSERT_UNREACHABLE("bad urlType");
      return NS_ERROR_INVALID_ARG;
  }
  mDefaultPort = defaultPort;
  mURLType = urlType;

  const auto* encoding =
      charset ? Encoding::ForLabelNoReplacement(MakeStringSpan(charset))
              : nullptr;
  // URI can't be encoded in UTF-16BE or UTF-16LE. Truncate encoding
  // if it is one of utf encodings (since a null encoding implies
  // UTF-8, this is safe even if encoding is UTF-8).
  if (IsUTFEncoding(encoding)) {
    encoding = nullptr;
  }

  if (baseURI && net_IsAbsoluteURL(spec)) {
    baseURI = nullptr;
  }

  if (!baseURI) {
    return SetSpecWithEncoding(spec, encoding);
  }

  nsAutoCString buf;
  nsresult rv = baseURI->Resolve(spec, buf);
  if (NS_FAILED(rv)) {
    return rv;
  }

  return SetSpecWithEncoding(buf, encoding);
}

nsresult nsStandardURL::SetDefaultPort(int32_t aNewDefaultPort) {
  InvalidateCache();

  // should never be more than 16 bit
  if (aNewDefaultPort >= std::numeric_limits<uint16_t>::max()) {
    return NS_ERROR_MALFORMED_URI;
  }

  // If we're already using the new default-port as a custom port, then clear
  // it off of our mSpec & set mPort to -1, to indicate that we'll be using
  // the default from now on (which happens to match what we already had).
  if (mPort == aNewDefaultPort) {
    ReplacePortInSpec(-1);
    mPort = -1;
  }
  mDefaultPort = aNewDefaultPort;

  return NS_OK;
}

//----------------------------------------------------------------------------
// nsStandardURL::nsISerializable
//----------------------------------------------------------------------------

NS_IMETHODIMP
nsStandardURL::Read(nsIObjectInputStream* stream) {
  MOZ_ASSERT_UNREACHABLE("Use nsIURIMutator.read() instead");
  return NS_ERROR_NOT_IMPLEMENTED;
}

nsresult nsStandardURL::ReadPrivate(nsIObjectInputStream* stream) {
  MOZ_ASSERT(mDisplayHost.IsEmpty(), "Shouldn't have cached unicode host");

  nsresult rv;

  uint32_t urlType;
  rv = stream->Read32(&urlType);
  if (NS_FAILED(rv)) {
    return rv;
  }
  mURLType = urlType;
  switch (mURLType) {
    case URLTYPE_STANDARD:
      mParser = net_GetStdURLParser();
      break;
    case URLTYPE_AUTHORITY:
      mParser = net_GetAuthURLParser();
      break;
    case URLTYPE_NO_AUTHORITY:
      mParser = net_GetNoAuthURLParser();
      break;
    default:
      MOZ_ASSERT_UNREACHABLE("bad urlType");
      return NS_ERROR_FAILURE;
  }

  rv = stream->Read32((uint32_t*)&mPort);
  if (NS_FAILED(rv)) {
    return rv;
  }

  rv = stream->Read32((uint32_t*)&mDefaultPort);
  if (NS_FAILED(rv)) {
    return rv;
  }

  rv = NS_ReadOptionalCString(stream, mSpec);
  if (NS_FAILED(rv)) {
    return rv;
  }

  rv = ReadSegment(stream, mScheme);
  if (NS_FAILED(rv)) {
    return rv;
  }

  rv = ReadSegment(stream, mAuthority);
  if (NS_FAILED(rv)) {
    return rv;
  }

  rv = ReadSegment(stream, mUsername);
  if (NS_FAILED(rv)) {
    return rv;
  }

  rv = ReadSegment(stream, mPassword);
  if (NS_FAILED(rv)) {
    return rv;
  }

  rv = ReadSegment(stream, mHost);
  if (NS_FAILED(rv)) {
    return rv;
  }

  rv = ReadSegment(stream, mPath);
  if (NS_FAILED(rv)) {
    return rv;
  }

  rv = ReadSegment(stream, mFilepath);
  if (NS_FAILED(rv)) {
    return rv;
  }

  rv = ReadSegment(stream, mDirectory);
  if (NS_FAILED(rv)) {
    return rv;
  }

  rv = ReadSegment(stream, mBasename);
  if (NS_FAILED(rv)) {
    return rv;
  }

  rv = ReadSegment(stream, mExtension);
  if (NS_FAILED(rv)) {
    return rv;
  }

  // handle forward compatibility from older serializations that included mParam
  URLSegment old_param;
  rv = ReadSegment(stream, old_param);
  if (NS_FAILED(rv)) {
    return rv;
  }

  rv = ReadSegment(stream, mQuery);
  if (NS_FAILED(rv)) {
    return rv;
  }

  rv = ReadSegment(stream, mRef);
  if (NS_FAILED(rv)) {
    return rv;
  }

  nsAutoCString oldOriginCharset;
  rv = NS_ReadOptionalCString(stream, oldOriginCharset);
  if (NS_FAILED(rv)) {
    return rv;
  }

  bool isMutable;
  rv = stream->ReadBoolean(&isMutable);
  if (NS_FAILED(rv)) {
    return rv;
  }
  Unused << isMutable;

  bool supportsFileURL;
  rv = stream->ReadBoolean(&supportsFileURL);
  if (NS_FAILED(rv)) {
    return rv;
  }
  mSupportsFileURL = supportsFileURL;

  // wait until object is set up, then modify path to include the param
  if (old_param.mLen >= 0) {  // note that mLen=0 is ";"
    // If this wasn't empty, it marks characters between the end of the
    // file and start of the query - mPath should include the param,
    // query and ref already.  Bump the mFilePath and
    // directory/basename/extension components to include this.
    mFilepath.Merge(mSpec, ';', old_param);
    mDirectory.Merge(mSpec, ';', old_param);
    mBasename.Merge(mSpec, ';', old_param);
    mExtension.Merge(mSpec, ';', old_param);
  }

  rv = CheckIfHostIsAscii();
  if (NS_FAILED(rv)) {
    return rv;
  }

  return NS_OK;
}

NS_IMETHODIMP
nsStandardURL::Write(nsIObjectOutputStream* stream) {
  MOZ_ASSERT(mSpec.Length() <= StaticPrefs::network_standard_url_max_length(),
             "The spec should never be this long, we missed a check.");
  nsresult rv;

  rv = stream->Write32(mURLType);
  if (NS_FAILED(rv)) {
    return rv;
  }

  rv = stream->Write32(uint32_t(mPort));
  if (NS_FAILED(rv)) {
    return rv;
  }

  rv = stream->Write32(uint32_t(mDefaultPort));
  if (NS_FAILED(rv)) {
    return rv;
  }

  rv = NS_WriteOptionalStringZ(stream, mSpec.get());
  if (NS_FAILED(rv)) {
    return rv;
  }

  rv = WriteSegment(stream, mScheme);
  if (NS_FAILED(rv)) {
    return rv;
  }

  rv = WriteSegment(stream, mAuthority);
  if (NS_FAILED(rv)) {
    return rv;
  }

  rv = WriteSegment(stream, mUsername);
  if (NS_FAILED(rv)) {
    return rv;
  }

  rv = WriteSegment(stream, mPassword);
  if (NS_FAILED(rv)) {
    return rv;
  }

  rv = WriteSegment(stream, mHost);
  if (NS_FAILED(rv)) {
    return rv;
  }

  rv = WriteSegment(stream, mPath);
  if (NS_FAILED(rv)) {
    return rv;
  }

  rv = WriteSegment(stream, mFilepath);
  if (NS_FAILED(rv)) {
    return rv;
  }

  rv = WriteSegment(stream, mDirectory);
  if (NS_FAILED(rv)) {
    return rv;
  }

  rv = WriteSegment(stream, mBasename);
  if (NS_FAILED(rv)) {
    return rv;
  }

  rv = WriteSegment(stream, mExtension);
  if (NS_FAILED(rv)) {
    return rv;
  }

  // for backwards compatibility since we removed mParam.  Note that this will
  // mean that an older browser will read "" for mParam, and the param(s) will
  // be part of mPath (as they after the removal of special handling).  It only
  // matters if you downgrade a browser to before the patch.
  URLSegment empty;
  rv = WriteSegment(stream, empty);
  if (NS_FAILED(rv)) {
    return rv;
  }

  rv = WriteSegment(stream, mQuery);
  if (NS_FAILED(rv)) {
    return rv;
  }

  rv = WriteSegment(stream, mRef);
  if (NS_FAILED(rv)) {
    return rv;
  }

  // former origin charset
  rv = NS_WriteOptionalStringZ(stream, "");
  if (NS_FAILED(rv)) {
    return rv;
  }

  // former mMutable
  rv = stream->WriteBoolean(false);
  if (NS_FAILED(rv)) {
    return rv;
  }

  rv = stream->WriteBoolean(mSupportsFileURL);
  if (NS_FAILED(rv)) {
    return rv;
  }

  // mDisplayHost is just a cache that can be recovered as needed.

  return NS_OK;
}

inline ipc::StandardURLSegment ToIPCSegment(
    const nsStandardURL::URLSegment& aSegment) {
  return ipc::StandardURLSegment(aSegment.mPos, aSegment.mLen);
}

[[nodiscard]] inline bool FromIPCSegment(
    const nsACString& aSpec, const ipc::StandardURLSegment& aSegment,
    nsStandardURL::URLSegment& aTarget) {
  // This seems to be just an empty segment.
  if (aSegment.length() == -1) {
    aTarget = nsStandardURL::URLSegment();
    return true;
  }

  // A value of -1 means an empty segment, but < -1 is undefined.
  if (NS_WARN_IF(aSegment.length() < -1)) {
    return false;
  }

  CheckedInt<uint32_t> segmentLen = aSegment.position();
  segmentLen += aSegment.length();
  // Make sure the segment does not extend beyond the spec.
  if (NS_WARN_IF(!segmentLen.isValid() ||
                 segmentLen.value() > aSpec.Length())) {
    return false;
  }

  aTarget.mPos = aSegment.position();
  aTarget.mLen = aSegment.length();

  return true;
}

void nsStandardURL::Serialize(URIParams& aParams) {
  MOZ_ASSERT(mSpec.Length() <= StaticPrefs::network_standard_url_max_length(),
             "The spec should never be this long, we missed a check.");
  StandardURLParams params;

  params.urlType() = mURLType;
  params.port() = mPort;
  params.defaultPort() = mDefaultPort;
  params.spec() = mSpec;
  params.scheme() = ToIPCSegment(mScheme);
  params.authority() = ToIPCSegment(mAuthority);
  params.username() = ToIPCSegment(mUsername);
  params.password() = ToIPCSegment(mPassword);
  params.host() = ToIPCSegment(mHost);
  params.path() = ToIPCSegment(mPath);
  params.filePath() = ToIPCSegment(mFilepath);
  params.directory() = ToIPCSegment(mDirectory);
  params.baseName() = ToIPCSegment(mBasename);
  params.extension() = ToIPCSegment(mExtension);
  params.query() = ToIPCSegment(mQuery);
  params.ref() = ToIPCSegment(mRef);
  params.supportsFileURL() = !!mSupportsFileURL;
  params.isSubstituting() = false;
  // mDisplayHost is just a cache that can be recovered as needed.

  aParams = params;
}

bool nsStandardURL::Deserialize(const URIParams& aParams) {
  MOZ_ASSERT(mDisplayHost.IsEmpty(), "Shouldn't have cached unicode host");
  MOZ_ASSERT(!mFile, "Shouldn't have cached file");

  if (aParams.type() != URIParams::TStandardURLParams) {
    NS_ERROR("Received unknown parameters from the other process!");
    return false;
  }

  const StandardURLParams& params = aParams.get_StandardURLParams();

  mURLType = params.urlType();
  switch (mURLType) {
    case URLTYPE_STANDARD:
      mParser = net_GetStdURLParser();
      break;
    case URLTYPE_AUTHORITY:
      mParser = net_GetAuthURLParser();
      break;
    case URLTYPE_NO_AUTHORITY:
      mParser = net_GetNoAuthURLParser();
      break;
    default:
      MOZ_ASSERT_UNREACHABLE("bad urlType");
      return false;
  }

  mPort = params.port();
  mDefaultPort = params.defaultPort();
  mSpec = params.spec();
  NS_ENSURE_TRUE(
      mSpec.Length() <= StaticPrefs::network_standard_url_max_length(), false);
  NS_ENSURE_TRUE(FromIPCSegment(mSpec, params.scheme(), mScheme), false);
  NS_ENSURE_TRUE(FromIPCSegment(mSpec, params.authority(), mAuthority), false);
  NS_ENSURE_TRUE(FromIPCSegment(mSpec, params.username(), mUsername), false);
  NS_ENSURE_TRUE(FromIPCSegment(mSpec, params.password(), mPassword), false);
  NS_ENSURE_TRUE(FromIPCSegment(mSpec, params.host(), mHost), false);
  NS_ENSURE_TRUE(FromIPCSegment(mSpec, params.path(), mPath), false);
  NS_ENSURE_TRUE(FromIPCSegment(mSpec, params.filePath(), mFilepath), false);
  NS_ENSURE_TRUE(FromIPCSegment(mSpec, params.directory(), mDirectory), false);
  NS_ENSURE_TRUE(FromIPCSegment(mSpec, params.baseName(), mBasename), false);
  NS_ENSURE_TRUE(FromIPCSegment(mSpec, params.extension(), mExtension), false);
  NS_ENSURE_TRUE(FromIPCSegment(mSpec, params.query(), mQuery), false);
  NS_ENSURE_TRUE(FromIPCSegment(mSpec, params.ref(), mRef), false);

  mSupportsFileURL = params.supportsFileURL();

  nsresult rv = CheckIfHostIsAscii();
  if (NS_FAILED(rv)) {
    return false;
  }

  // Some sanity checks
  NS_ENSURE_TRUE(mScheme.mPos == 0, false);
  NS_ENSURE_TRUE(mScheme.mLen > 0, false);
  // Make sure scheme is followed by :// (3 characters)
  NS_ENSURE_TRUE(mScheme.mLen < INT32_MAX - 3, false);  // avoid overflow
  NS_ENSURE_TRUE(mSpec.Length() >= (uint32_t)mScheme.mLen + 3, false);
  NS_ENSURE_TRUE(
      nsDependentCSubstring(mSpec, mScheme.mLen, 3).EqualsLiteral("://"),
      false);
  NS_ENSURE_TRUE(mPath.mLen != -1 && mSpec.CharAt(mPath.mPos) == '/', false);
  NS_ENSURE_TRUE(mPath.mPos == mFilepath.mPos, false);
  NS_ENSURE_TRUE(mQuery.mLen == -1 ||
                     (mQuery.mPos > 0 && mSpec.CharAt(mQuery.mPos - 1) == '?'),
                 false);
  NS_ENSURE_TRUE(
      mRef.mLen == -1 || (mRef.mPos > 0 && mSpec.CharAt(mRef.mPos - 1) == '#'),
      false);

  return true;
}

//----------------------------------------------------------------------------
// nsStandardURL::nsISizeOf
//----------------------------------------------------------------------------

size_t nsStandardURL::SizeOfExcludingThis(MallocSizeOf aMallocSizeOf) const {
  return mSpec.SizeOfExcludingThisIfUnshared(aMallocSizeOf) +
         mDisplayHost.SizeOfExcludingThisIfUnshared(aMallocSizeOf);

  // Measurement of the following members may be added later if DMD finds it is
  // worthwhile:
  // - mParser
  // - mFile
}

size_t nsStandardURL::SizeOfIncludingThis(MallocSizeOf aMallocSizeOf) const {
  return aMallocSizeOf(this) + SizeOfExcludingThis(aMallocSizeOf);
}

}  // namespace net
}  // namespace mozilla

// For unit tests.  Including nsStandardURL.h seems to cause problems
nsresult Test_NormalizeIPv4(const nsACString& host, nsCString& result) {
  return mozilla::net::nsStandardURL::NormalizeIPv4(host, result);
}<|MERGE_RESOLUTION|>--- conflicted
+++ resolved
@@ -107,13 +107,8 @@
 
   uint32_t origLen = aOut.Length();
 
-<<<<<<< HEAD
-  Span<const char> span = MakeSpan(aStr + aSeg.mPos, aSeg.mLen);
+  Span<const char> span = Span(aStr + aSeg.mPos, aSeg.mLen);
   StringTaint subtaint = taint.subtaint(aSeg.mPos, aSeg.mPos + aSeg.mLen);
-=======
-  Span<const char> span = Span(aStr + aSeg.mPos, aSeg.mLen);
->>>>>>> 13623f47
-
   // first honor the origin charset if appropriate. as an optimization,
   // only do this if the segment is non-ASCII.  Further, if mEncoding is
   // null, then the origin charset is UTF-8 and there is nothing to do.
@@ -797,6 +792,7 @@
                                                   useEncRef);
     }
   }
+
   // do not escape the hostname, if IPv6 address literal, mHost will
   // already point to a [ ] delimited IPv6 address literal.
   // However, perform Unicode normalization on it, as IDN does.
