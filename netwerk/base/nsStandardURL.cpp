--- conflicted
+++ resolved
@@ -3437,12 +3437,8 @@
         mBasename.Merge(mSpec,  ';', old_param);
         mExtension.Merge(mSpec, ';', old_param);
     }
-<<<<<<< HEAD
-
-=======
     
     CALL_RUST_SYNC;
->>>>>>> 95d2934a
     return NS_OK;
 }
 
