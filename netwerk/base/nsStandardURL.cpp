--- conflicted
+++ resolved
@@ -767,13 +767,8 @@
     // These next ones *always* add their leading character even if length is 0
     // Handles items like "http://#"
     // ?query
-<<<<<<< HEAD
     if (mQuery.mLen >= 0)
       approxLen += 1 + queryEncoder.EncodeSegmentCount(spec, taint, mQuery, esc_Query,
-=======
-    if (mQuery.mLen >= 0) {
-      approxLen += 1 + queryEncoder.EncodeSegmentCount(spec, mQuery, esc_Query,
->>>>>>> a068577d
                                                        encQuery, useEncQuery);
     }
     // #ref
@@ -1082,11 +1077,8 @@
       mSpec.Insert(val, pos, valLen);
     } else {
       mSpec.Replace(pos, len, nsDependentCString(val, valLen));
-<<<<<<< HEAD
-    mSpec.Taint().replace(pos, pos + len, valLen, taint);
-=======
-    }
->>>>>>> a068577d
+      mSpec.Taint().replace(pos, pos + len, valLen, taint);
+    }
     return valLen - len;
   }
 
