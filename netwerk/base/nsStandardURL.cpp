--- conflicted
+++ resolved
@@ -31,11 +31,8 @@
 #include "prprf.h"
 #include "nsReadableUtils.h"
 #include "mozilla/net/MozURL_ffi.h"
-<<<<<<< HEAD
 #include "mozilla/Preferences.h"
 #include "mozilla/TextUtils.h"
-=======
->>>>>>> 4764531b
 #include "mozilla/Utf8.h"
 #include "nsIClassInfoImpl.h"
 #include <string.h>
@@ -420,236 +417,6 @@
   }
 }
 
-<<<<<<< HEAD
-// Return the number of "dots" in the string, or -1 if invalid.  Note that the
-// number of relevant entries in the bases/starts/ends arrays is number of
-// dots + 1.
-//
-// length is assumed to be <= host.Length(); the caller is responsible for that
-//
-// Note that the value returned is guaranteed to be in [-1, 3] range.
-inline int32_t ValidateIPv4Number(const nsACString& host, int32_t bases[4],
-                                  int32_t dotIndex[3], bool& onlyBase10,
-                                  int32_t length, bool trailingDot) {
-  MOZ_ASSERT(length <= (int32_t)host.Length());
-  if (length <= 0) {
-    return -1;
-  }
-
-  bool lastWasNumber = false;  // We count on this being false for i == 0
-  int32_t dotCount = 0;
-  onlyBase10 = true;
-
-  for (int32_t i = 0; i < length; i++) {
-    char current = host[i];
-    if (current == '.') {
-      // A dot should not follow a dot, or be first - it can follow an x though.
-      if (!(lastWasNumber ||
-            (i >= 2 && (host[i - 1] == 'X' || host[i - 1] == 'x') &&
-             host[i - 2] == '0')) ||
-          (i == (length - 1) && trailingDot)) {
-        return -1;
-      }
-
-      if (dotCount > 2) {
-        return -1;
-      }
-      lastWasNumber = false;
-      dotIndex[dotCount] = i;
-      dotCount++;
-    } else if (current == 'X' || current == 'x') {
-      if (!lastWasNumber ||  // An X should not follow an X or a dot or be first
-          i == (length - 1) ||  // No trailing Xs allowed
-          (dotCount == 0 &&
-           i != 1) ||            // If we had no dots, an X should be second
-          host[i - 1] != '0' ||  // X should always follow a 0.  Guaranteed i >
-                                 // 0 as lastWasNumber is true
-          (dotCount > 0 &&
-           host[i - 2] != '.')) {  // And that zero follows a dot if it exists
-        return -1;
-      }
-      lastWasNumber = false;
-      bases[dotCount] = 16;
-      onlyBase10 = false;
-
-    } else if (current == '0') {
-      if (i < length - 1 &&      // Trailing zero doesn't signal octal
-          host[i + 1] != '.' &&  // Lone zero is not octal
-          (i == 0 || host[i - 1] == '.')) {  // Zero at start or following a dot
-                                             // is a candidate for octal
-        bases[dotCount] = 8;  // This will turn to 16 above if X shows up
-        onlyBase10 = false;
-      }
-      lastWasNumber = true;
-
-    } else if (current >= '1' && current <= '7') {
-      lastWasNumber = true;
-
-    } else if (current >= '8' && current <= '9') {
-      if (bases[dotCount] == 8) {
-        return -1;
-      }
-      lastWasNumber = true;
-
-    } else if ((current >= 'a' && current <= 'f') ||
-               (current >= 'A' && current <= 'F')) {
-      if (bases[dotCount] != 16) {
-        return -1;
-      }
-      lastWasNumber = true;
-
-    } else {
-      return -1;
-    }
-  }
-
-  return dotCount;
-}
-
-inline nsresult ParseIPv4Number10(const nsACString& input, uint32_t& number,
-                                  uint32_t maxNumber) {
-  uint64_t value = 0;
-  const char* current = input.BeginReading();
-  const char* end = input.EndReading();
-  for (; current < end; ++current) {
-    char c = *current;
-    MOZ_ASSERT(c >= '0' && c <= '9');
-    value *= 10;
-    value += c - '0';
-  }
-  if (value <= maxNumber) {
-    number = value;
-    return NS_OK;
-  }
-
-  // The error case
-  number = 0;
-  return NS_ERROR_FAILURE;
-}
-
-inline nsresult ParseIPv4Number(const nsACString& input, int32_t base,
-                                uint32_t& number, uint32_t maxNumber) {
-  // Accumulate in the 64-bit value
-  uint64_t value = 0;
-  const char* current = input.BeginReading();
-  const char* end = input.EndReading();
-  switch (base) {
-    case 16:
-      ++current;
-      [[fallthrough]];
-    case 8:
-      ++current;
-      break;
-    case 10:
-    default:
-      break;
-  }
-  for (; current < end; ++current) {
-    value *= base;
-    char c = *current;
-    MOZ_ASSERT((base == 10 && IsAsciiDigit(c)) ||
-               (base == 8 && c >= '0' && c <= '7') ||
-               (base == 16 && IsAsciiHexDigit(c)));
-    if (IsAsciiDigit(c)) {
-      value += c - '0';
-    } else if (c >= 'a' && c <= 'f') {
-      value += c - 'a' + 10;
-    } else if (c >= 'A' && c <= 'F') {
-      value += c - 'A' + 10;
-    }
-  }
-
-  if (value <= maxNumber) {
-    number = value;
-    return NS_OK;
-  }
-
-  // The error case
-  number = 0;
-  return NS_ERROR_FAILURE;
-}
-
-// IPv4 parser spec: https://url.spec.whatwg.org/#concept-ipv4-parser
-/* static */
-nsresult nsStandardURL::NormalizeIPv4(const nsACString& host,
-                                      nsCString& result) {
-  int32_t bases[4] = {10, 10, 10, 10};
-  bool onlyBase10 = true;  // Track this as a special case
-  int32_t dotIndex[3];     // The positions of the dots in the string
-
-  // Use "length" rather than host.Length() after call to
-  // ValidateIPv4Number because of potential trailing period.
-  nsDependentCSubstring filteredHost;
-  bool trailingDot = false;
-  if (host.Length() > 0 && host.Last() == '.') {
-    trailingDot = true;
-    filteredHost.Rebind(host.BeginReading(), host.Length() - 1);
-  } else {
-    filteredHost.Rebind(host.BeginReading(), host.Length());
-  }
-
-  int32_t length = static_cast<int32_t>(filteredHost.Length());
-  int32_t dotCount = ValidateIPv4Number(filteredHost, bases, dotIndex,
-                                        onlyBase10, length, trailingDot);
-  if (dotCount < 0 || length <= 0) {
-    return NS_ERROR_FAILURE;
-  }
-
-  // Max values specified by the spec
-  static const uint32_t upperBounds[] = {0xffffffffu, 0xffffffu, 0xffffu,
-                                         0xffu};
-  uint32_t ipv4;
-  int32_t start = (dotCount > 0 ? dotIndex[dotCount - 1] + 1 : 0);
-
-  // parse the last part first
-  nsresult res;
-  // Doing a special case for all items being base 10 gives ~35% speedup
-  res = (onlyBase10
-             ? ParseIPv4Number10(Substring(host, start, length - start), ipv4,
-                                 upperBounds[dotCount])
-             : ParseIPv4Number(Substring(host, start, length - start),
-                               bases[dotCount], ipv4, upperBounds[dotCount]));
-  if (NS_FAILED(res)) {
-    return NS_ERROR_FAILURE;
-  }
-
-  // parse remaining parts starting from first part
-  int32_t lastUsed = -1;
-  for (int32_t i = 0; i < dotCount; i++) {
-    uint32_t number;
-    start = lastUsed + 1;
-    lastUsed = dotIndex[i];
-    res =
-        (onlyBase10 ? ParseIPv4Number10(
-                          Substring(host, start, lastUsed - start), number, 255)
-                    : ParseIPv4Number(Substring(host, start, lastUsed - start),
-                                      bases[i], number, 255));
-    if (NS_FAILED(res)) {
-      return NS_ERROR_FAILURE;
-    }
-    ipv4 += number << (8 * (3 - i));
-  }
-
-  // A special case for ipv4 URL like "127." should have the same result as
-  // "127".
-  if (dotCount == 1 && dotIndex[0] == length - 1) {
-    ipv4 = (ipv4 & 0xff000000) >> 24;
-  }
-
-  uint8_t ipSegments[4];
-  NetworkEndian::writeUint32(ipSegments, ipv4);
-  result = nsPrintfCString("%d.%d.%d.%d", ipSegments[0], ipSegments[1],
-                           ipSegments[2], ipSegments[3]);
-  // Foxhound: propagate taint
-  if (host.Taint().hasTaint()) {
-    // Just take the first taint range
-    result.AssignTaint(StringTaint(TaintRange(0, result.Length(), host.Taint().begin()->flow())));
-  }
-  return NS_OK;
-}
-
-=======
->>>>>>> 4764531b
 nsIIDNService* nsStandardURL::GetIDNService() { return gIDN.get(); }
 
 nsresult nsStandardURL::NormalizeIDN(const nsACString& aHost,
