/* -*- Mode: C++; tab-width: 4; indent-tabs-mode: nil; c-basic-offset: 2 -*- */
/* vim:set ts=4 sw=2 sts=2 et cindent: */
/* This Source Code Form is subject to the terms of the Mozilla Public
 * License, v. 2.0. If a copy of the MPL was not distributed with this
 * file, You can obtain one at http://mozilla.org/MPL/2.0/. */

#include "nsURLHelper.h"

#include "mozilla/Encoding.h"
#include "mozilla/RangedPtr.h"
#include "mozilla/TextUtils.h"

#include <algorithm>
#include <iterator>

#include "nsASCIIMask.h"
#include "nsIFile.h"
#include "nsIURLParser.h"
#include "nsCOMPtr.h"
#include "nsCRT.h"
#include "nsNetCID.h"
#include "mozilla/Preferences.h"
#include "prnetdb.h"
#include "mozilla/StaticPrefs_network.h"
#include "mozilla/Tokenizer.h"
#include "nsEscape.h"
#include "nsDOMString.h"
#include "nsTaintingUtils.h"
#include "mozilla/net/rust_helper.h"
#include "mozilla/net/DNS.h"

using namespace mozilla;

//----------------------------------------------------------------------------
// Init/Shutdown
//----------------------------------------------------------------------------

static bool gInitialized = false;
static StaticRefPtr<nsIURLParser> gNoAuthURLParser;
static StaticRefPtr<nsIURLParser> gAuthURLParser;
static StaticRefPtr<nsIURLParser> gStdURLParser;

static void InitGlobals() {
  nsCOMPtr<nsIURLParser> parser;

  parser = do_GetService(NS_NOAUTHURLPARSER_CONTRACTID);
  NS_ASSERTION(parser, "failed getting 'noauth' url parser");
  if (parser) {
    gNoAuthURLParser = parser;
  }

  parser = do_GetService(NS_AUTHURLPARSER_CONTRACTID);
  NS_ASSERTION(parser, "failed getting 'auth' url parser");
  if (parser) {
    gAuthURLParser = parser;
  }

  parser = do_GetService(NS_STDURLPARSER_CONTRACTID);
  NS_ASSERTION(parser, "failed getting 'std' url parser");
  if (parser) {
    gStdURLParser = parser;
  }

  gInitialized = true;
}

void net_ShutdownURLHelper() {
  if (gInitialized) {
    gInitialized = false;
  }
  gNoAuthURLParser = nullptr;
  gAuthURLParser = nullptr;
  gStdURLParser = nullptr;
}

//----------------------------------------------------------------------------
// nsIURLParser getters
//----------------------------------------------------------------------------

nsIURLParser* net_GetAuthURLParser() {
  if (!gInitialized) InitGlobals();
  return gAuthURLParser;
}

nsIURLParser* net_GetNoAuthURLParser() {
  if (!gInitialized) InitGlobals();
  return gNoAuthURLParser;
}

nsIURLParser* net_GetStdURLParser() {
  if (!gInitialized) InitGlobals();
  return gStdURLParser;
}

//---------------------------------------------------------------------------
// GetFileFromURLSpec implementations
//---------------------------------------------------------------------------
nsresult net_GetURLSpecFromDir(nsIFile* aFile, nsACString& result) {
  nsAutoCString escPath;
  nsresult rv = net_GetURLSpecFromActualFile(aFile, escPath);
  if (NS_FAILED(rv)) return rv;

  if (escPath.Last() != '/') {
    escPath += '/';
  }

  result = escPath;
  return NS_OK;
}

nsresult net_GetURLSpecFromFile(nsIFile* aFile, nsACString& result) {
  nsAutoCString escPath;
  nsresult rv = net_GetURLSpecFromActualFile(aFile, escPath);
  if (NS_FAILED(rv)) return rv;

  // if this file references a directory, then we need to ensure that the
  // URL ends with a slash.  this is important since it affects the rules
  // for relative URL resolution when this URL is used as a base URL.
  // if the file does not exist, then we make no assumption about its type,
  // and simply leave the URL unmodified.
  if (escPath.Last() != '/') {
    bool dir;
    rv = aFile->IsDirectory(&dir);
    if (NS_SUCCEEDED(rv) && dir) escPath += '/';
  }

  result = escPath;
  return NS_OK;
}

//----------------------------------------------------------------------------
// file:// URL parsing
//----------------------------------------------------------------------------

nsresult net_ParseFileURL(const nsACString& inURL, nsACString& outDirectory,
                          nsACString& outFileBaseName,
                          nsACString& outFileExtension) {
  nsresult rv;

  if (inURL.Length() >
      (uint32_t)StaticPrefs::network_standard_url_max_length()) {
    return NS_ERROR_MALFORMED_URI;
  }

  outDirectory.Truncate();
  outFileBaseName.Truncate();
  outFileExtension.Truncate();

  const nsPromiseFlatCString& flatURL = PromiseFlatCString(inURL);
  const char* url = flatURL.get();

  nsAutoCString scheme;
  rv = net_ExtractURLScheme(flatURL, scheme);
  if (NS_FAILED(rv)) return rv;

  if (!scheme.EqualsLiteral("file")) {
    NS_ERROR("must be a file:// url");
    return NS_ERROR_UNEXPECTED;
  }

  nsIURLParser* parser = net_GetNoAuthURLParser();
  NS_ENSURE_TRUE(parser, NS_ERROR_UNEXPECTED);

  uint32_t pathPos, filepathPos, directoryPos, basenamePos, extensionPos;
  int32_t pathLen, filepathLen, directoryLen, basenameLen, extensionLen;

  // invoke the parser to extract the URL path
  rv = parser->ParseURL(url, flatURL.Length(), nullptr,
                        nullptr,           // don't care about scheme
                        nullptr, nullptr,  // don't care about authority
                        &pathPos, &pathLen);
  if (NS_FAILED(rv)) return rv;

  // invoke the parser to extract filepath from the path
  rv = parser->ParsePath(url + pathPos, pathLen, &filepathPos, &filepathLen,
                         nullptr, nullptr,   // don't care about query
                         nullptr, nullptr);  // don't care about ref
  if (NS_FAILED(rv)) return rv;

  filepathPos += pathPos;

  // invoke the parser to extract the directory and filename from filepath
  rv = parser->ParseFilePath(url + filepathPos, filepathLen, &directoryPos,
                             &directoryLen, &basenamePos, &basenameLen,
                             &extensionPos, &extensionLen);
  if (NS_FAILED(rv)) return rv;

  if (directoryLen > 0) {
    outDirectory = Substring(inURL, filepathPos + directoryPos, directoryLen);
  }
  if (basenameLen > 0) {
    outFileBaseName = Substring(inURL, filepathPos + basenamePos, basenameLen);
  }
  if (extensionLen > 0) {
    outFileExtension =
        Substring(inURL, filepathPos + extensionPos, extensionLen);
  }
  // since we are using a no-auth url parser, there will never be a host
  // XXX not strictly true... file://localhost/foo/bar.html is a valid URL

  return NS_OK;
}

//----------------------------------------------------------------------------
// path manipulation functions
//----------------------------------------------------------------------------

// Replace all /./ with a / while resolving URLs
// But only till #?
void net_CoalesceDirs(netCoalesceFlags flags, char* path) {
  /* Stolen from the old netlib's mkparse.c.
   *
   * modifies a url of the form   /foo/../foo1  ->  /foo1
   *                       and    /foo/./foo1   ->  /foo/foo1
   *                       and    /foo/foo1/..  ->  /foo/
   */
  char* fwdPtr = path;
  char* urlPtr = path;
  char* lastslash = path;
  uint32_t traversal = 0;
  uint32_t special_ftp_len = 0;

  /* Remember if this url is a special ftp one: */
  if (flags & NET_COALESCE_DOUBLE_SLASH_IS_ROOT) {
    /* some schemes (for example ftp) have the speciality that
       the path can begin // or /%2F to mark the root of the
       servers filesystem, a simple / only marks the root relative
       to the user loging in. We remember the length of the marker */
    if (nsCRT::strncasecmp(path, "/%2F", 4) == 0) {
      special_ftp_len = 4;
    } else if (strncmp(path, "//", 2) == 0) {
      special_ftp_len = 2;
    }
  }

  /* find the last slash before # or ? */
  for (; (*fwdPtr != '\0') && (*fwdPtr != '?') && (*fwdPtr != '#'); ++fwdPtr) {
  }

  /* found nothing, but go back one only */
  /* if there is something to go back to */
  if (fwdPtr != path && *fwdPtr == '\0') {
    --fwdPtr;
  }

  /* search the slash */
  for (; (fwdPtr != path) && (*fwdPtr != '/'); --fwdPtr) {
  }
  lastslash = fwdPtr;
  fwdPtr = path;

  /* replace all %2E or %2e with . in the path */
  /* but stop at lastchar if non null */
  for (; (*fwdPtr != '\0') && (*fwdPtr != '?') && (*fwdPtr != '#') &&
         (*lastslash == '\0' || fwdPtr != lastslash);
       ++fwdPtr) {
    if (*fwdPtr == '%' && *(fwdPtr + 1) == '2' &&
        (*(fwdPtr + 2) == 'E' || *(fwdPtr + 2) == 'e')) {
      *urlPtr++ = '.';
      ++fwdPtr;
      ++fwdPtr;
    } else {
      *urlPtr++ = *fwdPtr;
    }
  }
  // Copy remaining stuff past the #?;
  for (; *fwdPtr != '\0'; ++fwdPtr) {
    *urlPtr++ = *fwdPtr;
  }
  *urlPtr = '\0';  // terminate the url

  // start again, this time for real
  fwdPtr = path;
  urlPtr = path;

  for (; (*fwdPtr != '\0') && (*fwdPtr != '?') && (*fwdPtr != '#'); ++fwdPtr) {
    if (*fwdPtr == '/' && *(fwdPtr + 1) == '.' && *(fwdPtr + 2) == '/') {
      // remove . followed by slash
      ++fwdPtr;
    } else if (*fwdPtr == '/' && *(fwdPtr + 1) == '.' && *(fwdPtr + 2) == '.' &&
               (*(fwdPtr + 3) == '/' ||
                *(fwdPtr + 3) == '\0' ||  // This will take care of
                *(fwdPtr + 3) == '?' ||   // something like foo/bar/..#sometag
                *(fwdPtr + 3) == '#')) {
      // remove foo/..
      // reverse the urlPtr to the previous slash if possible
      // if url does not allow relative root then drop .. above root
      // otherwise retain them in the path
      if (traversal > 0 || !(flags & NET_COALESCE_ALLOW_RELATIVE_ROOT)) {
        if (urlPtr != path) urlPtr--;  // we must be going back at least by one
        for (; *urlPtr != '/' && urlPtr != path; urlPtr--) {
          ;  // null body
        }
        --traversal;  // count back
        // forward the fwdPtr past the ../
        fwdPtr += 2;
        // if we have reached the beginning of the path
        // while searching for the previous / and we remember
        // that it is an url that begins with /%2F then
        // advance urlPtr again by 3 chars because /%2F already
        // marks the root of the path
        if (urlPtr == path && special_ftp_len > 3) {
          ++urlPtr;
          ++urlPtr;
          ++urlPtr;
        }
        // special case if we have reached the end
        // to preserve the last /
        if (*fwdPtr == '.' && *(fwdPtr + 1) == '\0') ++urlPtr;
      } else {
        // there are to much /.. in this path, just copy them instead.
        // forward the urlPtr past the /.. and copying it

        // However if we remember it is an url that starts with
        // /%2F and urlPtr just points at the "F" of "/%2F" then do
        // not overwrite it with the /, just copy .. and move forward
        // urlPtr.
        if (special_ftp_len > 3 && urlPtr == path + special_ftp_len - 1) {
          ++urlPtr;
        } else {
          *urlPtr++ = *fwdPtr;
        }
        ++fwdPtr;
        *urlPtr++ = *fwdPtr;
        ++fwdPtr;
        *urlPtr++ = *fwdPtr;
      }
    } else {
      // count the hierachie, but only if we do not have reached
      // the root of some special urls with a special root marker
      if (*fwdPtr == '/' && *(fwdPtr + 1) != '.' &&
          (special_ftp_len != 2 || *(fwdPtr + 1) != '/')) {
        traversal++;
      }
      // copy the url incrementaly
      *urlPtr++ = *fwdPtr;
    }
  }

  /*
   *  Now lets remove trailing . case
   *     /foo/foo1/.   ->  /foo/foo1/
   */

  if ((urlPtr > (path + 1)) && (*(urlPtr - 1) == '.') &&
      (*(urlPtr - 2) == '/')) {
    urlPtr--;
  }

  // Copy remaining stuff past the #?;
  for (; *fwdPtr != '\0'; ++fwdPtr) {
    *urlPtr++ = *fwdPtr;
  }
  *urlPtr = '\0';  // terminate the url
}

//----------------------------------------------------------------------------
// scheme fu
//----------------------------------------------------------------------------

static bool net_IsValidSchemeChar(const char aChar) {
  return mozilla::net::rust_net_is_valid_scheme_char(aChar);
}

/* Extract URI-Scheme if possible */
nsresult net_ExtractURLScheme(const nsACString& inURI, nsACString& scheme) {
  nsACString::const_iterator start, end;
  inURI.BeginReading(start);
  inURI.EndReading(end);

  // Strip C0 and space from begining
  while (start != end) {
    if ((uint8_t)*start > 0x20) {
      break;
    }
    start++;
  }

  Tokenizer p(Substring(start, end), "\r\n\t");
  p.Record();
  if (!p.CheckChar(IsAsciiAlpha)) {
    // First char must be alpha
    return NS_ERROR_MALFORMED_URI;
  }

  while (p.CheckChar(net_IsValidSchemeChar) || p.CheckWhite()) {
    // Skip valid scheme characters or \r\n\t
  }

  if (!p.CheckChar(':')) {
    return NS_ERROR_MALFORMED_URI;
  }

  p.Claim(scheme);
  scheme.StripTaggedASCII(ASCIIMask::MaskCRLFTab());
  ToLowerCase(scheme);
  return NS_OK;
}

bool net_IsValidScheme(const nsACString& scheme) {
  return mozilla::net::rust_net_is_valid_scheme(&scheme);
}

bool net_IsAbsoluteURL(const nsACString& uri) {
  nsACString::const_iterator start, end;
  uri.BeginReading(start);
  uri.EndReading(end);

  // Strip C0 and space from begining
  while (start != end) {
    if ((uint8_t)*start > 0x20) {
      break;
    }
    start++;
  }

  Tokenizer p(Substring(start, end), "\r\n\t");

  // First char must be alpha
  if (!p.CheckChar(IsAsciiAlpha)) {
    return false;
  }

  while (p.CheckChar(net_IsValidSchemeChar) || p.CheckWhite()) {
    // Skip valid scheme characters or \r\n\t
  }
  if (!p.CheckChar(':')) {
    return false;
  }
  p.SkipWhites();

  if (!p.CheckChar('/')) {
    return false;
  }
  p.SkipWhites();

  if (p.CheckChar('/')) {
    // aSpec is really absolute. Ignore aBaseURI in this case
    return true;
  }
  return false;
}

void net_FilterURIString(const nsACString& input, nsACString& result) {
  result.Truncate();

  const auto* start = input.BeginReading();
  const auto* end = input.EndReading();

  // Trim off leading and trailing invalid chars.
  auto charFilter = [](char c) { return static_cast<uint8_t>(c) > 0x20; };
  const auto* newStart = std::find_if(start, end, charFilter);
  const auto* newEnd =
      std::find_if(std::reverse_iterator<decltype(end)>(end),
                   std::reverse_iterator<decltype(newStart)>(newStart),
                   charFilter)
          .base();

  // Check if chars need to be stripped.
  bool needsStrip = false;
  const ASCIIMaskArray& mask = ASCIIMask::MaskCRLFTab();
  for (const auto* itr = start; itr != end; ++itr) {
    if (ASCIIMask::IsMasked(mask, *itr)) {
      needsStrip = true;
      break;
    }
  }

  // Just use the passed in string rather than creating new copies if no
  // changes are necessary.
  if (newStart == start && newEnd == end && !needsStrip) {
    result = input;
    return;
  }

  result.Assign(Substring(newStart, newEnd));
  result.AssignTaint(input.Taint().safeSubTaint(std::distance(newStart, start), std::distance(newEnd, end)));
  if (needsStrip) {
    result.StripTaggedASCII(mask);
  }
}

nsresult net_FilterAndEscapeURI(const nsACString& aInput, uint32_t aFlags,
                                const ASCIIMaskArray& aFilterMask,
                                nsACString& aResult) {
  aResult.Truncate();

  const auto* start = aInput.BeginReading();
  const auto* end = aInput.EndReading();

  // Trim off leading and trailing invalid chars.
  auto charFilter = [](char c) { return static_cast<uint8_t>(c) > 0x20; };
  const auto* newStart = std::find_if(start, end, charFilter);
  const auto* newEnd =
      std::find_if(std::reverse_iterator<decltype(end)>(end),
                   std::reverse_iterator<decltype(newStart)>(newStart),
                   charFilter)
          .base();

  return NS_EscapeAndFilterURL(Substring(newStart, newEnd), aFlags,
                               &aFilterMask, aResult, fallible);
}

#if defined(XP_WIN)
bool net_NormalizeFileURL(const nsACString& aURL, nsCString& aResultBuf) {
  bool writing = false;

  nsACString::const_iterator beginIter, endIter;
  aURL.BeginReading(beginIter);
  aURL.EndReading(endIter);

  const char *s, *begin = beginIter.get();

  for (s = begin; s != endIter.get(); ++s) {
    if (*s == '\\') {
      writing = true;
      if (s > begin) aResultBuf.Append(begin, s - begin);
      aResultBuf += '/';
      begin = s + 1;
    }
    if (*s == '#') {
      // Don't normalize any backslashes following the hash.
      s = endIter.get();
      break;
    }
  }
  if (writing && s > begin) aResultBuf.Append(begin, s - begin);

  return writing;
}
#endif

//----------------------------------------------------------------------------
// miscellaneous (i.e., stuff that should really be elsewhere)
//----------------------------------------------------------------------------

static inline void ToLower(char& c) {
  if ((unsigned)(c - 'A') <= (unsigned)('Z' - 'A')) c += 'a' - 'A';
}

void net_ToLowerCase(char* str, uint32_t length) {
  for (char* end = str + length; str < end; ++str) ToLower(*str);
}

void net_ToLowerCase(char* str) {
  for (; *str; ++str) ToLower(*str);
}

char* net_FindCharInSet(const char* iter, const char* stop, const char* set) {
  for (; iter != stop && *iter; ++iter) {
    for (const char* s = set; *s; ++s) {
      if (*iter == *s) return (char*)iter;
    }
  }
  return (char*)iter;
}

char* net_FindCharNotInSet(const char* iter, const char* stop,
                           const char* set) {
repeat:
  for (const char* s = set; *s; ++s) {
    if (*iter == *s) {
      if (++iter == stop) break;
      goto repeat;
    }
  }
  return (char*)iter;
}

char* net_RFindCharNotInSet(const char* stop, const char* iter,
                            const char* set) {
  --iter;
  --stop;

  if (iter == stop) return (char*)iter;

repeat:
  for (const char* s = set; *s; ++s) {
    if (*iter == *s) {
      if (--iter == stop) break;
      goto repeat;
    }
  }
  return (char*)iter;
}

#define HTTP_LWS " \t"

// Return the index of the closing quote of the string, if any
static uint32_t net_FindStringEnd(const nsCString& flatStr,
                                  uint32_t stringStart, char stringDelim) {
  NS_ASSERTION(stringStart < flatStr.Length() &&
                   flatStr.CharAt(stringStart) == stringDelim &&
                   (stringDelim == '"' || stringDelim == '\''),
               "Invalid stringStart");

  const char set[] = {stringDelim, '\\', '\0'};
  do {
    // stringStart points to either the start quote or the last
    // escaped char (the char following a '\\')

    // Write to searchStart here, so that when we get back to the
    // top of the loop right outside this one we search from the
    // right place.
    uint32_t stringEnd = flatStr.FindCharInSet(set, stringStart + 1);
    if (stringEnd == uint32_t(kNotFound)) return flatStr.Length();

    if (flatStr.CharAt(stringEnd) == '\\') {
      // Hit a backslash-escaped char.  Need to skip over it.
      stringStart = stringEnd + 1;
      if (stringStart == flatStr.Length()) return stringStart;

      // Go back to looking for the next escape or the string end
      continue;
    }

    return stringEnd;

  } while (true);

  MOZ_ASSERT_UNREACHABLE("How did we get here?");
  return flatStr.Length();
}

static uint32_t net_FindMediaDelimiter(const nsCString& flatStr,
                                       uint32_t searchStart, char delimiter) {
  do {
    // searchStart points to the spot from which we should start looking
    // for the delimiter.
    const char delimStr[] = {delimiter, '"', '\0'};
    uint32_t curDelimPos = flatStr.FindCharInSet(delimStr, searchStart);
    if (curDelimPos == uint32_t(kNotFound)) return flatStr.Length();

    char ch = flatStr.CharAt(curDelimPos);
    if (ch == delimiter) {
      // Found delimiter
      return curDelimPos;
    }

    // We hit the start of a quoted string.  Look for its end.
    searchStart = net_FindStringEnd(flatStr, curDelimPos, ch);
    if (searchStart == flatStr.Length()) return searchStart;

    ++searchStart;

    // searchStart now points to the first char after the end of the
    // string, so just go back to the top of the loop and look for
    // |delimiter| again.
  } while (true);

  MOZ_ASSERT_UNREACHABLE("How did we get here?");
  return flatStr.Length();
}

// aOffset should be added to aCharsetStart and aCharsetEnd if this
// function sets them.
static void net_ParseMediaType(const nsACString& aMediaTypeStr,
                               nsACString& aContentType,
                               nsACString& aContentCharset, int32_t aOffset,
                               bool* aHadCharset, int32_t* aCharsetStart,
                               int32_t* aCharsetEnd, bool aStrict) {
  const nsCString& flatStr = PromiseFlatCString(aMediaTypeStr);
  const char* start = flatStr.get();
  const char* end = start + flatStr.Length();

  // Trim LWS leading and trailing whitespace from type.
  const char* type = net_FindCharNotInSet(start, end, HTTP_LWS);
  const char* typeEnd = net_FindCharInSet(type, end, HTTP_LWS ";");

  const char* charset = "";
  const char* charsetEnd = charset;
  int32_t charsetParamStart = 0;
  int32_t charsetParamEnd = 0;

  uint32_t consumed = typeEnd - type;

  // Iterate over parameters
  bool typeHasCharset = false;
  uint32_t paramStart = flatStr.FindChar(';', typeEnd - start);
  if (paramStart != uint32_t(kNotFound)) {
    // We have parameters.  Iterate over them.
    uint32_t curParamStart = paramStart + 1;
    do {
      uint32_t curParamEnd =
          net_FindMediaDelimiter(flatStr, curParamStart, ';');

      const char* paramName = net_FindCharNotInSet(
          start + curParamStart, start + curParamEnd, HTTP_LWS);
      static const char charsetStr[] = "charset=";
      if (nsCRT::strncasecmp(paramName, charsetStr, sizeof(charsetStr) - 1) ==
          0) {
        charset = paramName + sizeof(charsetStr) - 1;
        charsetEnd = start + curParamEnd;
        typeHasCharset = true;
        charsetParamStart = curParamStart - 1;
        charsetParamEnd = curParamEnd;
      }

      consumed = curParamEnd;
      curParamStart = curParamEnd + 1;
    } while (curParamStart < flatStr.Length());
  }

  bool charsetNeedsQuotedStringUnescaping = false;
  if (typeHasCharset) {
    // Trim LWS leading and trailing whitespace from charset.
    charset = net_FindCharNotInSet(charset, charsetEnd, HTTP_LWS);
    if (*charset == '"') {
      charsetNeedsQuotedStringUnescaping = true;
      charsetEnd =
          start + net_FindStringEnd(flatStr, charset - start, *charset);
      charset++;
      NS_ASSERTION(charsetEnd >= charset, "Bad charset parsing");
    } else {
      charsetEnd = net_FindCharInSet(charset, charsetEnd, HTTP_LWS ";");
    }
  }

  // if the server sent "*/*", it is meaningless, so do not store it.
  // also, if type is the same as aContentType, then just update the
  // charset.  however, if charset is empty and aContentType hasn't
  // changed, then don't wipe-out an existing aContentCharset.  We
  // also want to reject a mime-type if it does not include a slash.
  // some servers give junk after the charset parameter, which may
  // include a comma, so this check makes us a bit more tolerant.

  if (type != typeEnd && memchr(type, '/', typeEnd - type) != nullptr &&
      (aStrict ? (net_FindCharNotInSet(start + consumed, end, HTTP_LWS) == end)
               : (strncmp(type, "*/*", typeEnd - type) != 0))) {
    // Common case here is that aContentType is empty
    bool eq = !aContentType.IsEmpty() &&
              aContentType.Equals(Substring(type, typeEnd),
                                  nsCaseInsensitiveCStringComparator);
    if (!eq) {
      aContentType.Assign(type, typeEnd - type);
      ToLowerCase(aContentType);
    }

    if ((!eq && *aHadCharset) || typeHasCharset) {
      *aHadCharset = true;
      if (charsetNeedsQuotedStringUnescaping) {
        // parameters using the "quoted-string" syntax need
        // backslash-escapes to be unescaped (see RFC 2616 Section 2.2)
        aContentCharset.Truncate();
        for (const char* c = charset; c != charsetEnd; c++) {
          if (*c == '\\' && c + 1 != charsetEnd) {
            // eat escape
            c++;
          }
          aContentCharset.Append(*c);
        }
      } else {
        aContentCharset.Assign(charset, charsetEnd - charset);
      }
      if (typeHasCharset) {
        *aCharsetStart = charsetParamStart + aOffset;
        *aCharsetEnd = charsetParamEnd + aOffset;
      }
    }
    // Only set a new charset position if this is a different type
    // from the last one we had and it doesn't already have a
    // charset param.  If this is the same type, we probably want
    // to leave the charset position on its first occurrence.
    if (!eq && !typeHasCharset) {
      int32_t charsetStart = int32_t(paramStart);
      if (charsetStart == kNotFound) charsetStart = flatStr.Length();

      *aCharsetEnd = *aCharsetStart = charsetStart + aOffset;
    }
  }
}

#undef HTTP_LWS

void net_ParseContentType(const nsACString& aHeaderStr,
                          nsACString& aContentType, nsACString& aContentCharset,
                          bool* aHadCharset) {
  int32_t dummy1, dummy2;
  net_ParseContentType(aHeaderStr, aContentType, aContentCharset, aHadCharset,
                       &dummy1, &dummy2);
}

void net_ParseContentType(const nsACString& aHeaderStr,
                          nsACString& aContentType, nsACString& aContentCharset,
                          bool* aHadCharset, int32_t* aCharsetStart,
                          int32_t* aCharsetEnd) {
  //
  // Augmented BNF (from RFC 2616 section 3.7):
  //
  //   header-value = media-type *( LWS "," LWS media-type )
  //   media-type   = type "/" subtype *( LWS ";" LWS parameter )
  //   type         = token
  //   subtype      = token
  //   parameter    = attribute "=" value
  //   attribute    = token
  //   value        = token | quoted-string
  //
  //
  // Examples:
  //
  //   text/html
  //   text/html, text/html
  //   text/html,text/html; charset=ISO-8859-1
  //   text/html,text/html; charset="ISO-8859-1"
  //   text/html;charset=ISO-8859-1, text/html
  //   text/html;charset='ISO-8859-1', text/html
  //   application/octet-stream
  //

  *aHadCharset = false;
  const nsCString& flatStr = PromiseFlatCString(aHeaderStr);

  // iterate over media-types.  Note that ',' characters can happen
  // inside quoted strings, so we need to watch out for that.
  uint32_t curTypeStart = 0;
  do {
    // curTypeStart points to the start of the current media-type.  We want
    // to look for its end.
    uint32_t curTypeEnd = net_FindMediaDelimiter(flatStr, curTypeStart, ',');

    // At this point curTypeEnd points to the spot where the media-type
    // starting at curTypeEnd ends.  Time to parse that!
    net_ParseMediaType(
        Substring(flatStr, curTypeStart, curTypeEnd - curTypeStart),
        aContentType, aContentCharset, curTypeStart, aHadCharset, aCharsetStart,
        aCharsetEnd, false);

    // And let's move on to the next media-type
    curTypeStart = curTypeEnd + 1;
  } while (curTypeStart < flatStr.Length());
}

void net_ParseRequestContentType(const nsACString& aHeaderStr,
                                 nsACString& aContentType,
                                 nsACString& aContentCharset,
                                 bool* aHadCharset) {
  //
  // Augmented BNF (from RFC 7231 section 3.1.1.1):
  //
  //   media-type   = type "/" subtype *( OWS ";" OWS parameter )
  //   type         = token
  //   subtype      = token
  //   parameter    = token "=" ( token / quoted-string )
  //
  // Examples:
  //
  //   text/html
  //   text/html; charset=ISO-8859-1
  //   text/html; charset="ISO-8859-1"
  //   application/octet-stream
  //

  aContentType.Truncate();
  aContentCharset.Truncate();
  *aHadCharset = false;
  const nsCString& flatStr = PromiseFlatCString(aHeaderStr);

  // At this point curTypeEnd points to the spot where the media-type
  // starting at curTypeEnd ends.  Time to parse that!
  nsAutoCString contentType, contentCharset;
  bool hadCharset = false;
  int32_t dummy1, dummy2;
  uint32_t typeEnd = net_FindMediaDelimiter(flatStr, 0, ',');
  if (typeEnd != flatStr.Length()) {
    // We have some stuff left at the end, so this is not a valid
    // request Content-Type header.
    return;
  }
  net_ParseMediaType(flatStr, contentType, contentCharset, 0, &hadCharset,
                     &dummy1, &dummy2, true);

  aContentType = contentType;
  aContentCharset = contentCharset;
  *aHadCharset = hadCharset;
}

bool net_IsValidHostName(const nsACString& host) {
  // The host name is limited to 253 ascii characters.
  if (host.Length() > 253) {
    return false;
  }

  const char* end = host.EndReading();
  // Use explicit whitelists to select which characters we are
  // willing to send to lower-level DNS logic. This is more
  // self-documenting, and can also be slightly faster than the
  // blacklist approach, since DNS names are the common case, and
  // the commonest characters will tend to be near the start of
  // the list.

  // Whitelist for DNS names (RFC 1035) with extra characters added
  // for pragmatic reasons "$+_"
  // see https://bugzilla.mozilla.org/show_bug.cgi?id=355181#c2
  if (net_FindCharNotInSet(host.BeginReading(), end,
                           "abcdefghijklmnopqrstuvwxyz"
                           ".-0123456789"
                           "ABCDEFGHIJKLMNOPQRSTUVWXYZ$+_") == end) {
    return true;
  }

  // Might be a valid IPv6 link-local address containing a percent sign
  return mozilla::net::HostIsIPLiteral(host);
}

bool net_IsValidIPv4Addr(const nsACString& aAddr) {
  return mozilla::net::rust_net_is_valid_ipv4_addr(&aAddr);
}

bool net_IsValidIPv6Addr(const nsACString& aAddr) {
  return mozilla::net::rust_net_is_valid_ipv6_addr(&aAddr);
}

bool net_GetDefaultStatusTextForCode(uint16_t aCode, nsACString& aOutText) {
  switch (aCode) {
      // start with the most common
    case 200:
      aOutText.AssignLiteral("OK");
      break;
    case 404:
      aOutText.AssignLiteral("Not Found");
      break;
    case 301:
      aOutText.AssignLiteral("Moved Permanently");
      break;
    case 304:
      aOutText.AssignLiteral("Not Modified");
      break;
    case 307:
      aOutText.AssignLiteral("Temporary Redirect");
      break;
    case 500:
      aOutText.AssignLiteral("Internal Server Error");
      break;

      // also well known
    case 100:
      aOutText.AssignLiteral("Continue");
      break;
    case 101:
      aOutText.AssignLiteral("Switching Protocols");
      break;
    case 201:
      aOutText.AssignLiteral("Created");
      break;
    case 202:
      aOutText.AssignLiteral("Accepted");
      break;
    case 203:
      aOutText.AssignLiteral("Non Authoritative");
      break;
    case 204:
      aOutText.AssignLiteral("No Content");
      break;
    case 205:
      aOutText.AssignLiteral("Reset Content");
      break;
    case 206:
      aOutText.AssignLiteral("Partial Content");
      break;
    case 207:
      aOutText.AssignLiteral("Multi-Status");
      break;
    case 208:
      aOutText.AssignLiteral("Already Reported");
      break;
    case 300:
      aOutText.AssignLiteral("Multiple Choices");
      break;
    case 302:
      aOutText.AssignLiteral("Found");
      break;
    case 303:
      aOutText.AssignLiteral("See Other");
      break;
    case 305:
      aOutText.AssignLiteral("Use Proxy");
      break;
    case 308:
      aOutText.AssignLiteral("Permanent Redirect");
      break;
    case 400:
      aOutText.AssignLiteral("Bad Request");
      break;
    case 401:
      aOutText.AssignLiteral("Unauthorized");
      break;
    case 402:
      aOutText.AssignLiteral("Payment Required");
      break;
    case 403:
      aOutText.AssignLiteral("Forbidden");
      break;
    case 405:
      aOutText.AssignLiteral("Method Not Allowed");
      break;
    case 406:
      aOutText.AssignLiteral("Not Acceptable");
      break;
    case 407:
      aOutText.AssignLiteral("Proxy Authentication Required");
      break;
    case 408:
      aOutText.AssignLiteral("Request Timeout");
      break;
    case 409:
      aOutText.AssignLiteral("Conflict");
      break;
    case 410:
      aOutText.AssignLiteral("Gone");
      break;
    case 411:
      aOutText.AssignLiteral("Length Required");
      break;
    case 412:
      aOutText.AssignLiteral("Precondition Failed");
      break;
    case 413:
      aOutText.AssignLiteral("Request Entity Too Large");
      break;
    case 414:
      aOutText.AssignLiteral("Request URI Too Long");
      break;
    case 415:
      aOutText.AssignLiteral("Unsupported Media Type");
      break;
    case 416:
      aOutText.AssignLiteral("Requested Range Not Satisfiable");
      break;
    case 417:
      aOutText.AssignLiteral("Expectation Failed");
      break;
    case 418:
      aOutText.AssignLiteral("I'm a teapot");
      break;
    case 421:
      aOutText.AssignLiteral("Misdirected Request");
      break;
    case 422:
      aOutText.AssignLiteral("Unprocessable Entity");
      break;
    case 423:
      aOutText.AssignLiteral("Locked");
      break;
    case 424:
      aOutText.AssignLiteral("Failed Dependency");
      break;
    case 425:
      aOutText.AssignLiteral("Too Early");
      break;
    case 426:
      aOutText.AssignLiteral("Upgrade Required");
      break;
    case 428:
      aOutText.AssignLiteral("Precondition Required");
      break;
    case 429:
      aOutText.AssignLiteral("Too Many Requests");
      break;
    case 431:
      aOutText.AssignLiteral("Request Header Fields Too Large");
      break;
    case 451:
      aOutText.AssignLiteral("Unavailable For Legal Reasons");
      break;
    case 501:
      aOutText.AssignLiteral("Not Implemented");
      break;
    case 502:
      aOutText.AssignLiteral("Bad Gateway");
      break;
    case 503:
      aOutText.AssignLiteral("Service Unavailable");
      break;
    case 504:
      aOutText.AssignLiteral("Gateway Timeout");
      break;
    case 505:
      aOutText.AssignLiteral("HTTP Version Unsupported");
      break;
    case 506:
      aOutText.AssignLiteral("Variant Also Negotiates");
      break;
    case 507:
      aOutText.AssignLiteral("Insufficient Storage ");
      break;
    case 508:
      aOutText.AssignLiteral("Loop Detected");
      break;
    case 510:
      aOutText.AssignLiteral("Not Extended");
      break;
    case 511:
      aOutText.AssignLiteral("Network Authentication Required");
      break;
    default:
      aOutText.AssignLiteral("No Reason Phrase");
      return false;
  }
  return true;
}

namespace mozilla {
static auto MakeNameMatcher(const nsAString& aName) {
  return [&aName](const auto& param) { return param.mKey.Equals(aName); };
}

bool URLParams::Has(const nsAString& aName) {
  return std::any_of(mParams.cbegin(), mParams.cend(), MakeNameMatcher(aName));
}

bool URLParams::Has(const nsAString& aName, const nsAString& aValue) {
  return std::any_of(
      mParams.cbegin(), mParams.cend(), [&aName, &aValue](const auto& param) {
        return param.mKey.Equals(aName) && param.mValue.Equals(aValue);
      });
}

void URLParams::Get(const nsAString& aName, nsString& aRetval) {
  SetDOMStringToNull(aRetval);

  const auto end = mParams.cend();
  const auto it = std::find_if(mParams.cbegin(), end, MakeNameMatcher(aName));
  if (it != end) {
    aRetval.Assign(it->mValue);
  }
}

void URLParams::GetAll(const nsAString& aName, nsTArray<nsString>& aRetval) {
  aRetval.Clear();

  for (uint32_t i = 0, len = mParams.Length(); i < len; ++i) {
    if (mParams[i].mKey.Equals(aName)) {
      aRetval.AppendElement(mParams[i].mValue);
    }
  }
}

void URLParams::Append(const nsAString& aName, const nsAString& aValue) {
  Param* param = mParams.AppendElement();
  param->mKey = aName;
  param->mValue = aValue;

  nsTArray<nsString> args;
  args.AppendElement(param->mKey);
  args.AppendElement(param->mValue);

  MarkTaintOperation(param->mKey, "URLParams(key)", args);
  MarkTaintOperation(param->mValue, "URLParams(value)", args);
}

void URLParams::Set(const nsAString& aName, const nsAString& aValue) {
  Param* param = nullptr;
  for (uint32_t i = 0, len = mParams.Length(); i < len;) {
    if (!mParams[i].mKey.Equals(aName)) {
      ++i;
      continue;
    }
    if (!param) {
      param = &mParams[i];
      ++i;
      continue;
    }
    // Remove duplicates.
    mParams.RemoveElementAt(i);
    --len;
  }

  if (!param) {
    param = mParams.AppendElement();
    param->mKey = aName;
  }

  param->mValue = aValue;
}

void URLParams::Delete(const nsAString& aName) {
  mParams.RemoveElementsBy(
      [&aName](const auto& param) { return param.mKey.Equals(aName); });
}

void URLParams::Delete(const nsAString& aName, const nsAString& aValue) {
  mParams.RemoveElementsBy([&aName, &aValue](const auto& param) {
    return param.mKey.Equals(aName) && param.mValue.Equals(aValue);
  });
}

/* static */
void URLParams::ConvertString(const nsACString& aInput, nsAString& aOutput) {
  if (NS_FAILED(UTF_8_ENCODING->DecodeWithoutBOMHandling(aInput, aOutput))) {
    MOZ_CRASH("Out of memory when converting URL params.");
  }
}

/* static */
void URLParams::DecodeString(const nsACString& aInput, nsAString& aOutput) {
  const char* const end = aInput.EndReading();
  const char* const start = aInput.BeginReading();
  nsAutoCString unescaped;

  for (const char* iter = start; iter != end;) {
    // replace '+' with U+0020
    if (*iter == '+') {
      unescaped.Taint().concat(aInput.Taint().safeSubTaint(std::distance(start, iter)), unescaped.Length());
      unescaped.Append(' ');
      ++iter;
      continue;
    }

    // Percent decode algorithm
    if (*iter == '%') {
      const char* const first = iter + 1;
      const char* const second = first + 1;

      const auto asciiHexDigit = [](char x) {
        return (x >= 0x41 && x <= 0x46) || (x >= 0x61 && x <= 0x66) ||
               (x >= 0x30 && x <= 0x39);
      };

      const auto hexDigit = [](char x) {
        return x >= 0x30 && x <= 0x39
                   ? x - 0x30
                   : (x >= 0x41 && x <= 0x46 ? x - 0x37 : x - 0x57);
      };

      if (first != end && second != end && asciiHexDigit(*first) &&
          asciiHexDigit(*second)) {
        // Taintfox: this is an approximation as we compress the taint of 3 chars (e.g. %40) into just one
        unescaped.Taint().concat(aInput.Taint().safeSubTaint(std::distance(start, first)), unescaped.Length());
        unescaped.Append(hexDigit(*first) * 16 + hexDigit(*second));
        iter = second + 1;
      } else {
        unescaped.Taint().concat(aInput.Taint().safeSubTaint(std::distance(start, iter)), unescaped.Length());
        unescaped.Append('%');
        ++iter;
      }

      continue;
    }
    // Taintfox: append single char taint
    unescaped.Taint().concat(aInput.Taint().safeSubTaint(std::distance(start, iter)), unescaped.Length());
    unescaped.Append(*iter);
    ++iter;
  }

  // XXX It seems rather wasteful to first decode into a UTF-8 nsCString and
  // then convert the whole string to UTF-16, at least if we exceed the inline
  // storage size.
  ConvertString(unescaped, aOutput);
  aOutput.AssignTaint(unescaped.Taint());
}

/* static */
bool URLParams::ParseNextInternal(const char*& aStart, const char* const aEnd,
<<<<<<< HEAD
                                  const char* stringStart, const StringTaint& aTaint,
                                  nsAString* aOutDecodedName,
                                  nsAString* aOutDecodedValue) {
=======
                                  bool aShouldDecode, nsAString* aOutputName,
                                  nsAString* aOutputValue) {
>>>>>>> bd7e0ac2
  nsDependentCSubstring string;

  const char* const iter = std::find(aStart, aEnd, '&');
  if (iter != aEnd) {
    string.Rebind(aStart, iter);
    // Taintfox: propagate taint
    string.AssignTaint(aTaint.safeSubTaint(std::distance(stringStart, aStart),
                                                  std::distance(stringStart, iter)));
    aStart = iter + 1;
  } else {
    string.Rebind(aStart, aEnd);
    // Taintfox: propagate taint
    string.AssignTaint(aTaint.safeSubTaint(std::distance(stringStart, aStart),
                                                  std::distance(stringStart, aEnd)));
    aStart = aEnd;
  }

  if (string.IsEmpty()) {
    return false;
  }

  const auto* const eqStart = string.BeginReading();
  const auto* const eqEnd = string.EndReading();
  const auto* const eqIter = std::find(eqStart, eqEnd, '=');

  nsDependentCSubstring name;
  nsDependentCSubstring value;

  if (eqIter != eqEnd) {
    name.Rebind(eqStart, eqIter);
    // Taintfox: propagate taint
    name.AssignTaint(string.Taint().safeSubTaint(std::distance(eqStart, eqStart),
                                                        std::distance(eqStart, eqIter)));
    value.Rebind(eqIter + 1, eqEnd);
    // Taintfox: propagate taint
    value.AssignTaint(string.Taint().safeSubTaint(std::distance(eqStart, eqIter + 1),
                                                         std::distance(eqStart, eqEnd)));
  } else {
    // Taintfox: taint should be propagated here
    name.Rebind(string, 0);
  }

  if (aShouldDecode) {
    DecodeString(name, *aOutputName);
    DecodeString(value, *aOutputValue);
    return true;
  }

  ConvertString(name, *aOutputName);
  ConvertString(value, *aOutputValue);
  return true;
}

/* static */
bool URLParams::Extract(const nsACString& aInput, const nsAString& aName,
                        nsAString& aValue) {
  aValue.SetIsVoid(true);
  return !URLParams::Parse(
      aInput, true, [&aName, &aValue](const nsAString& name, nsString&& value) {
        if (aName == name) {
          aValue = std::move(value);
          return false;
        }
        return true;
      });
}

void URLParams::ParseInput(const nsACString& aInput) {
  // Remove all the existing data before parsing a new input.
  DeleteAll();

  URLParams::Parse(aInput, true, [this](nsString&& name, nsString&& value) {
    mParams.AppendElement(Param{std::move(name), std::move(value)});
    return true;
  });
}

namespace {

void SerializeString(const nsCString& aInput, nsAString& aValue) {
  const unsigned char* p = (const unsigned char*)aInput.get();
  const unsigned char* end = p + aInput.Length();
  size_t oi = 0;
  // Taintfox: Keeps track of position on where to insert
  size_t ti = 0;
  auto in_taint = aInput.Taint();
  auto current = in_taint.begin();
  while (p != end) {
    if(current != in_taint.end() && oi == current->begin()) {
      ti = aValue.Length();
    }
    // ' ' to '+'
    if (*p == 0x20) {
      aValue.Append(0x2B);
      // Percent Encode algorithm
    } else if (*p == 0x2A || *p == 0x2D || *p == 0x2E ||
               (*p >= 0x30 && *p <= 0x39) || (*p >= 0x41 && *p <= 0x5A) ||
               *p == 0x5F || (*p >= 0x61 && *p <= 0x7A)) {
      aValue.Append(*p);
    } else {
      aValue.AppendPrintf("%%%.2X", *p);
    }
    ++oi;
    if(current != in_taint.end() && oi == current->end()) {
      aValue.Taint().append(TaintRange(ti, aValue.Length(), current->flow()));
      current++;
    }
    
    ++p;
  }
}

}  // namespace

void URLParams::Serialize(nsAString& aValue, bool aEncode) const {
  aValue.Truncate();
  bool first = true;

  for (uint32_t i = 0, len = mParams.Length(); i < len; ++i) {
    if (first) {
      first = false;
    } else {
      aValue.Append('&');
    }

    // XXX Actually, it's not necessary to build a new string object. Generally,
    // such cases could just convert each codepoint one-by-one.
    if (aEncode) {
      SerializeString(NS_ConvertUTF16toUTF8(mParams[i].mKey), aValue);
      aValue.Append('=');
      SerializeString(NS_ConvertUTF16toUTF8(mParams[i].mValue), aValue);
    } else {
      aValue.Append(mParams[i].mKey);
      aValue.Append('=');
      aValue.Append(mParams[i].mValue);
    }
  }
  MarkTaintOperation(aValue, "URLHelper.Serialize");
}

void URLParams::Sort() {
  mParams.StableSort([](const Param& lhs, const Param& rhs) {
    return Compare(lhs.mKey, rhs.mKey);
  });
}

}  // namespace mozilla<|MERGE_RESOLUTION|>--- conflicted
+++ resolved
@@ -1250,15 +1250,11 @@
 }
 
 /* static */
-bool URLParams::ParseNextInternal(const char*& aStart, const char* const aEnd,
-<<<<<<< HEAD
-                                  const char* stringStart, const StringTaint& aTaint,
-                                  nsAString* aOutDecodedName,
-                                  nsAString* aOutDecodedValue) {
-=======
-                                  bool aShouldDecode, nsAString* aOutputName,
-                                  nsAString* aOutputValue) {
->>>>>>> bd7e0ac2
+bool URLParams::ParseNextInternal(const char*& aStart, const char* aEnd,
+                                const char* stringStart, const StringTaint& aTaint,
+                                bool aShouldDecode, nsAString* aOutputName,
+                                nsAString* aOutputValue)
+{
   nsDependentCSubstring string;
 
   const char* const iter = std::find(aStart, aEnd, '&');
@@ -1266,13 +1262,13 @@
     string.Rebind(aStart, iter);
     // Taintfox: propagate taint
     string.AssignTaint(aTaint.safeSubTaint(std::distance(stringStart, aStart),
-                                                  std::distance(stringStart, iter)));
+                                           std::distance(stringStart, iter)));
     aStart = iter + 1;
   } else {
     string.Rebind(aStart, aEnd);
     // Taintfox: propagate taint
     string.AssignTaint(aTaint.safeSubTaint(std::distance(stringStart, aStart),
-                                                  std::distance(stringStart, aEnd)));
+                                           std::distance(stringStart, aEnd)));
     aStart = aEnd;
   }
 
@@ -1291,11 +1287,11 @@
     name.Rebind(eqStart, eqIter);
     // Taintfox: propagate taint
     name.AssignTaint(string.Taint().safeSubTaint(std::distance(eqStart, eqStart),
-                                                        std::distance(eqStart, eqIter)));
+                                                 std::distance(eqStart, eqIter)));
     value.Rebind(eqIter + 1, eqEnd);
     // Taintfox: propagate taint
     value.AssignTaint(string.Taint().safeSubTaint(std::distance(eqStart, eqIter + 1),
-                                                         std::distance(eqStart, eqEnd)));
+                                                  std::distance(eqStart, eqEnd)));
   } else {
     // Taintfox: taint should be propagated here
     name.Rebind(string, 0);
