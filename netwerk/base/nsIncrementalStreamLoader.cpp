/* -*- Mode: C++; tab-width: 2; indent-tabs-mode: nil; c-basic-offset: 2 -*- */
/* This Source Code Form is subject to the terms of the Mozilla Public
 * License, v. 2.0. If a copy of the MPL was not distributed with this
 * file, You can obtain one at http://mozilla.org/MPL/2.0/. */

#include "nsIncrementalStreamLoader.h"
#include "nsIInputStream.h"
#include "nsIChannel.h"
#include "nsError.h"
#include "GeckoProfiler.h"

#include <limits>

nsIncrementalStreamLoader::nsIncrementalStreamLoader()
    : mData(), mBytesConsumed(0) {}

NS_IMETHODIMP
nsIncrementalStreamLoader::Init(nsIIncrementalStreamLoaderObserver* observer) {
  NS_ENSURE_ARG_POINTER(observer);
  mObserver = observer;
  return NS_OK;
}

nsresult nsIncrementalStreamLoader::Create(nsISupports* aOuter, REFNSIID aIID,
                                           void** aResult) {
  if (aOuter) return NS_ERROR_NO_AGGREGATION;

  RefPtr<nsIncrementalStreamLoader> it = new nsIncrementalStreamLoader();
  return it->QueryInterface(aIID, aResult);
}

NS_IMPL_ISUPPORTS(nsIncrementalStreamLoader, nsIIncrementalStreamLoader,
                  nsIRequestObserver, nsIStreamListener,
                  nsIThreadRetargetableStreamListener)

NS_IMETHODIMP
nsIncrementalStreamLoader::GetNumBytesRead(uint32_t* aNumBytes) {
  *aNumBytes = mBytesConsumed + mData.length();
  return NS_OK;
}

/* readonly attribute nsIRequest request; */
NS_IMETHODIMP
nsIncrementalStreamLoader::GetRequest(nsIRequest** aRequest) {
  NS_IF_ADDREF(*aRequest = mRequest);
  return NS_OK;
}

NS_IMETHODIMP
nsIncrementalStreamLoader::OnStartRequest(nsIRequest* request) {
  nsCOMPtr<nsIChannel> chan(do_QueryInterface(request));
  if (chan) {
    int64_t contentLength = -1;
    chan->GetContentLength(&contentLength);
    if (contentLength >= 0) {
      // On 64bit platforms size of uint64_t coincides with the size of size_t,
      // so we want to compare with the minimum from size_t and int64_t.
      if (static_cast<uint64_t>(contentLength) >
          std::min(std::numeric_limits<size_t>::max(),
                   static_cast<size_t>(std::numeric_limits<int64_t>::max()))) {
        // Too big to fit into size_t, so let's bail.
        return NS_ERROR_OUT_OF_MEMORY;
      }

      // preallocate buffer
      if (!mData.initCapacity(contentLength)) {
        return NS_ERROR_OUT_OF_MEMORY;
      }
    }
  }
  return NS_OK;
}

NS_IMETHODIMP
nsIncrementalStreamLoader::OnStopRequest(nsIRequest* request,
                                         nsresult aStatus) {
  AUTO_PROFILER_LABEL("nsIncrementalStreamLoader::OnStopRequest", NETWORK);

  if (mObserver) {
    // provide nsIIncrementalStreamLoader::request during call to
    // OnStreamComplete
    mRequest = request;
    size_t length = mData.length();
    uint8_t* elems = mData.extractOrCopyRawBuffer();
<<<<<<< HEAD
    nsresult rv = mObserver->OnStreamComplete(this, mContext, aStatus,
                                              length, elems, mTaint);
=======
    nsresult rv =
        mObserver->OnStreamComplete(this, mContext, aStatus, length, elems);
>>>>>>> d377b6d7
    if (rv != NS_SUCCESS_ADOPTED_DATA) {
      // The observer didn't take ownership of the extracted data buffer, so
      // put it back into mData.
      mData.replaceRawBuffer(elems, length);
    } else {
        mTaint.clear();
    }
    // done.. cleanup
    ReleaseData();
    mRequest = nullptr;
    mObserver = nullptr;
  }
  return NS_OK;
}

<<<<<<< HEAD
nsresult
nsIncrementalStreamLoader::WriteSegmentFun(void *closure,
                                           const char *fromSegment,
                                           uint32_t toOffset,
                                           uint32_t count,
                                           const StringTaint& taint,
                                           uint32_t *writeCount)
{
  nsIncrementalStreamLoader *self = (nsIncrementalStreamLoader *) closure;

  const uint8_t *data = reinterpret_cast<const uint8_t *>(fromSegment);
=======
nsresult nsIncrementalStreamLoader::WriteSegmentFun(
    nsIInputStream* inStr, void* closure, const char* fromSegment,
    uint32_t toOffset, uint32_t count, uint32_t* writeCount) {
  nsIncrementalStreamLoader* self = (nsIncrementalStreamLoader*)closure;

  const uint8_t* data = reinterpret_cast<const uint8_t*>(fromSegment);
>>>>>>> d377b6d7
  uint32_t consumedCount = 0;
  nsresult rv;
  if (self->mData.empty()) {
    // Shortcut when observer wants to keep the listener's buffer empty.
<<<<<<< HEAD
    rv = self->mObserver->OnIncrementalData(self, self->mContext,
                                            count, data, taint, &consumedCount);
=======
    rv = self->mObserver->OnIncrementalData(self, self->mContext, count, data,
                                            &consumedCount);
>>>>>>> d377b6d7

    if (rv != NS_OK) {
      return rv;
    }

    if (consumedCount > count) {
      return NS_ERROR_INVALID_ARG;
    }

    if (consumedCount < count) {
      self->mTaint.concat(taint.subtaint(consumedCount, count), self->mData.length());
      if (!self->mData.append(fromSegment + consumedCount,
                              count - consumedCount)) {
        self->mData.clearAndFree();
        return NS_ERROR_OUT_OF_MEMORY;
      }
    }
  } else {
    // We have some non-consumed data from previous OnIncrementalData call,
    // appending new data and reporting combined data.
    self->mTaint.concat(taint, self->mData.length());
    if (!self->mData.append(fromSegment, count)) {
      self->mData.clearAndFree();
      return NS_ERROR_OUT_OF_MEMORY;
    }
    size_t length = self->mData.length();
    uint32_t reportCount = length > UINT32_MAX ? UINT32_MAX : (uint32_t)length;
    uint8_t* elems = self->mData.extractOrCopyRawBuffer();

<<<<<<< HEAD
    rv = self->mObserver->OnIncrementalData(self, self->mContext,
                                            reportCount, elems, self->mTaint, &consumedCount);
=======
    rv = self->mObserver->OnIncrementalData(self, self->mContext, reportCount,
                                            elems, &consumedCount);
>>>>>>> d377b6d7

    // We still own elems, freeing its memory when exiting scope.
    if (rv != NS_OK) {
      free(elems);
      return rv;
    }

    if (consumedCount > reportCount) {
      free(elems);
      return NS_ERROR_INVALID_ARG;
    }

    if (consumedCount == length) {
      free(elems);  // good case -- fully consumed data
    } else {
      // Adopting elems back (at least its portion).
      self->mData.replaceRawBuffer(elems, length);
      if (consumedCount > 0) {
        self->mData.erase(self->mData.begin() + consumedCount);
      }
      self->mTaint = self->mTaint.subtaint(consumedCount, length);
    }
  }

  self->mBytesConsumed += consumedCount;
  *writeCount = count;

  return NS_OK;
}

nsresult
nsIncrementalStreamLoader::WriteSegmentFunTaint(nsITaintawareInputStream *inStr,
                                                void *closure,
                                                const char *fromSegment,
                                                uint32_t toOffset,
                                                uint32_t count,
                                                const StringTaint& taint,
                                                uint32_t *writeCount)
{
    return WriteSegmentFun(closure, fromSegment, toOffset, count, taint, writeCount);
}

nsresult
nsIncrementalStreamLoader::WriteSegmentFunNoTaint(nsIInputStream *inStr,
                                                  void *closure,
                                                  const char *fromSegment,
                                                  uint32_t toOffset,
                                                  uint32_t count,
                                                  uint32_t *writeCount)
{
    return WriteSegmentFun(closure, fromSegment, toOffset, count, EmptyTaint, writeCount);
}

NS_IMETHODIMP
nsIncrementalStreamLoader::OnDataAvailable(nsIRequest* request,
                                           nsIInputStream* inStr,
                                           uint64_t sourceOffset,
                                           uint32_t count) {
  if (mObserver) {
    // provide nsIIncrementalStreamLoader::request during call to
    // OnStreamComplete
    mRequest = request;
  }

  // TaintFox: see if there's taint information available.
  nsCOMPtr<nsITaintawareInputStream> taintInputStream(do_QueryInterface(inStr));

#if (DEBUG_E2E_TAINTING)
  if (!taintInputStream)
    puts("!!!!! NO taint-aware input stream available in nsIncrementalStreamLoader::OnDataAvailable !!!!!");
  else
    puts("+++++ Taint-aware input stream available in nsIncrementalStreamLoader::OnDataAvailable +++++");
#endif

  uint32_t countRead;
<<<<<<< HEAD
  nsresult rv;
  if (taintInputStream)
    rv = taintInputStream->TaintedReadSegments(WriteSegmentFunTaint, this, count, &countRead);
  else
    rv = inStr->ReadSegments(WriteSegmentFunNoTaint, this, count, &countRead);

  mRequest = 0;
=======
  nsresult rv = inStr->ReadSegments(WriteSegmentFun, this, count, &countRead);
  mRequest = nullptr;
>>>>>>> d377b6d7
  return rv;
}

void nsIncrementalStreamLoader::ReleaseData() { mData.clearAndFree(); }

NS_IMETHODIMP
nsIncrementalStreamLoader::CheckListenerChain() { return NS_OK; }<|MERGE_RESOLUTION|>--- conflicted
+++ resolved
@@ -82,13 +82,8 @@
     mRequest = request;
     size_t length = mData.length();
     uint8_t* elems = mData.extractOrCopyRawBuffer();
-<<<<<<< HEAD
-    nsresult rv = mObserver->OnStreamComplete(this, mContext, aStatus,
-                                              length, elems, mTaint);
-=======
     nsresult rv =
-        mObserver->OnStreamComplete(this, mContext, aStatus, length, elems);
->>>>>>> d377b6d7
+        mObserver->OnStreamComplete(this, mContext, aStatus, length, elems, mTaint);
     if (rv != NS_SUCCESS_ADOPTED_DATA) {
       // The observer didn't take ownership of the extracted data buffer, so
       // put it back into mData.
@@ -104,37 +99,18 @@
   return NS_OK;
 }
 
-<<<<<<< HEAD
-nsresult
-nsIncrementalStreamLoader::WriteSegmentFun(void *closure,
-                                           const char *fromSegment,
-                                           uint32_t toOffset,
-                                           uint32_t count,
-                                           const StringTaint& taint,
-                                           uint32_t *writeCount)
-{
-  nsIncrementalStreamLoader *self = (nsIncrementalStreamLoader *) closure;
-
-  const uint8_t *data = reinterpret_cast<const uint8_t *>(fromSegment);
-=======
 nsresult nsIncrementalStreamLoader::WriteSegmentFun(
     nsIInputStream* inStr, void* closure, const char* fromSegment,
-    uint32_t toOffset, uint32_t count, uint32_t* writeCount) {
+    uint32_t toOffset, uint32_t count, const StringTaint& taint, uint32_t* writeCount) {
   nsIncrementalStreamLoader* self = (nsIncrementalStreamLoader*)closure;
 
   const uint8_t* data = reinterpret_cast<const uint8_t*>(fromSegment);
->>>>>>> d377b6d7
   uint32_t consumedCount = 0;
   nsresult rv;
   if (self->mData.empty()) {
     // Shortcut when observer wants to keep the listener's buffer empty.
-<<<<<<< HEAD
-    rv = self->mObserver->OnIncrementalData(self, self->mContext,
-                                            count, data, taint, &consumedCount);
-=======
     rv = self->mObserver->OnIncrementalData(self, self->mContext, count, data,
-                                            &consumedCount);
->>>>>>> d377b6d7
+                                            taint, &consumedCount);
 
     if (rv != NS_OK) {
       return rv;
@@ -164,13 +140,8 @@
     uint32_t reportCount = length > UINT32_MAX ? UINT32_MAX : (uint32_t)length;
     uint8_t* elems = self->mData.extractOrCopyRawBuffer();
 
-<<<<<<< HEAD
-    rv = self->mObserver->OnIncrementalData(self, self->mContext,
-                                            reportCount, elems, self->mTaint, &consumedCount);
-=======
     rv = self->mObserver->OnIncrementalData(self, self->mContext, reportCount,
-                                            elems, &consumedCount);
->>>>>>> d377b6d7
+                                            elems, self->mTaint, &consumedCount);
 
     // We still own elems, freeing its memory when exiting scope.
     if (rv != NS_OK) {
@@ -246,18 +217,13 @@
 #endif
 
   uint32_t countRead;
-<<<<<<< HEAD
   nsresult rv;
   if (taintInputStream)
     rv = taintInputStream->TaintedReadSegments(WriteSegmentFunTaint, this, count, &countRead);
   else
     rv = inStr->ReadSegments(WriteSegmentFunNoTaint, this, count, &countRead);
 
-  mRequest = 0;
-=======
-  nsresult rv = inStr->ReadSegments(WriteSegmentFun, this, count, &countRead);
   mRequest = nullptr;
->>>>>>> d377b6d7
   return rv;
 }
 
