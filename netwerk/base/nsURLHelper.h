/* -*- Mode: C++; tab-width: 4; indent-tabs-mode: nil; c-basic-offset: 2 -*- */
/* This Source Code Form is subject to the terms of the Mozilla Public
 * License, v. 2.0. If a copy of the MPL was not distributed with this
 * file, You can obtain one at http://mozilla.org/MPL/2.0/. */

#ifndef nsURLHelper_h__
#define nsURLHelper_h__

#include "nsString.h"
#include "nsTArray.h"
#include "nsASCIIMask.h"

class nsIFile;
class nsIURLParser;

enum netCoalesceFlags {
  NET_COALESCE_NORMAL = 0,

  /**
   * retains /../ that reach above dir root (useful for FTP
   * servers in which the root of the FTP URL is not necessarily
   * the root of the FTP filesystem).
   */
  NET_COALESCE_ALLOW_RELATIVE_ROOT = 1 << 0,

  /**
   * recognizes /%2F and // as markers for the root directory
   * and handles them properly.
   */
  NET_COALESCE_DOUBLE_SLASH_IS_ROOT = 1 << 1
};

//----------------------------------------------------------------------------
// This module contains some private helper functions related to URL parsing.
//----------------------------------------------------------------------------

/* shutdown frees URL parser */
void net_ShutdownURLHelper();
#ifdef XP_MACOSX
void net_ShutdownURLHelperOSX();
#endif

/* access URL parsers */
nsIURLParser* net_GetAuthURLParser();
nsIURLParser* net_GetNoAuthURLParser();
nsIURLParser* net_GetStdURLParser();

/* convert between nsIFile and file:// URL spec
 * net_GetURLSpecFromFile does an extra stat, so callers should
 * avoid it if possible in favor of net_GetURLSpecFromActualFile
 * and net_GetURLSpecFromDir */
nsresult net_GetURLSpecFromFile(nsIFile*, nsACString&);
nsresult net_GetURLSpecFromDir(nsIFile*, nsACString&);
nsresult net_GetURLSpecFromActualFile(nsIFile*, nsACString&);
nsresult net_GetFileFromURLSpec(const nsACString&, nsIFile**);

/* extract file path components from file:// URL */
nsresult net_ParseFileURL(const nsACString& inURL, nsACString& outDirectory,
                          nsACString& outFileBaseName,
                          nsACString& outFileExtension);

/* handle .. in dirs while resolving URLs (path is UTF-8) */
void net_CoalesceDirs(netCoalesceFlags flags, char* path);

/**
 * Check if a URL is absolute
 *
 * @param inURL     URL spec
 * @return true if the given spec represents an absolute URL
 */
bool net_IsAbsoluteURL(const nsACString& uri);

/**
 * Extract URI-Scheme if possible
 *
 * @param inURI     URI spec
 * @param scheme    scheme copied to this buffer on return. Is lowercase.
 */
nsresult net_ExtractURLScheme(const nsACString& inURI, nsACString& scheme);

/* check that the given scheme conforms to RFC 2396 */
bool net_IsValidScheme(const nsACString& scheme);

/**
 * This function strips out all C0 controls and space at the beginning and end
 * of the URL and filters out \r, \n, \t from the middle of the URL.  This makes
 * it safe to call on things like javascript: urls or data: urls, where we may
 * in fact run into whitespace that is not properly encoded.
 *
 * @param input the URL spec we want to filter
 * @param result the out param to write to if filtering happens
 */
void net_FilterURIString(const nsACString& input, nsACString& result);

/**
 * This function performs character stripping just like net_FilterURIString,
 * with the added benefit of also performing percent escaping of dissallowed
 * characters, all in one pass. Saving one pass is very important when operating
 * on really large strings.
 *
 * @param aInput the URL spec we want to filter
 * @param aFlags the flags which control which characters we escape
 * @param aFilterMask a mask of characters that should excluded from the result
 * @param aResult the out param to write to if filtering happens
 */
nsresult net_FilterAndEscapeURI(const nsACString& aInput, uint32_t aFlags,
                                const ASCIIMaskArray& aFilterMask,
                                nsACString& aResult);

#if defined(XP_WIN)
/**
 * On Win32 and OS/2 system's a back-slash in a file:// URL is equivalent to a
 * forward-slash.  This function maps any back-slashes to forward-slashes.
 *
 * @param aURL
 *        The URL string to normalize (UTF-8 encoded).  This can be a
 *        relative URL segment.
 * @param aResultBuf
 *        The resulting string is appended to this string.  If the input URL
 *        is already normalized, then aResultBuf is unchanged.
 *
 * @returns false if aURL is already normalized.  Otherwise, returns true.
 */
bool net_NormalizeFileURL(const nsACString& aURL, nsCString& aResultBuf);
#endif

/*****************************************************************************
 * generic string routines follow (XXX move to someplace more generic).
 */

/* convert to lower case */
void net_ToLowerCase(char* str, uint32_t length);
void net_ToLowerCase(char* str);

/**
 * returns pointer to first character of |str| in the given set.  if not found,
 * then |end| is returned.  stops prematurely if a null byte is encountered,
 * and returns the address of the null byte.
 */
char* net_FindCharInSet(const char* iter, const char* stop, const char* set);

/**
 * returns pointer to first character of |str| NOT in the given set.  if all
 * characters are in the given set, then |end| is returned.  if '\0' is not
 * included in |set|, then stops prematurely if a null byte is encountered,
 * and returns the address of the null byte.
 */
char* net_FindCharNotInSet(const char* iter, const char* stop, const char* set);

/**
 * returns pointer to last character of |str| NOT in the given set.  if all
 * characters are in the given set, then |str - 1| is returned.
 */
char* net_RFindCharNotInSet(const char* stop, const char* iter,
                            const char* set);

/**
 * Parses a content-type header and returns the content type and
 * charset (if any).  aCharset is not modified if no charset is
 * specified in anywhere in aHeaderStr.  In that case (no charset
 * specified), aHadCharset is set to false.  Otherwise, it's set to
 * true.  Note that aContentCharset can be empty even if aHadCharset
 * is true.
 *
 * This parsing is suitable for HTTP request.  Use net_ParseContentType
 * for parsing this header in HTTP responses.
 */
void net_ParseRequestContentType(const nsACString& aHeaderStr,
                                 nsACString& aContentType,
                                 nsACString& aContentCharset,
                                 bool* aHadCharset);

/**
 * Parses a content-type header and returns the content type and
 * charset (if any).  aCharset is not modified if no charset is
 * specified in anywhere in aHeaderStr.  In that case (no charset
 * specified), aHadCharset is set to false.  Otherwise, it's set to
 * true.  Note that aContentCharset can be empty even if aHadCharset
 * is true.
 */
void net_ParseContentType(const nsACString& aHeaderStr,
                          nsACString& aContentType, nsACString& aContentCharset,
                          bool* aHadCharset);
/**
 * As above, but also returns the start and end indexes for the charset
 * parameter in aHeaderStr.  These are indices for the entire parameter, NOT
 * just the value.  If there is "effectively" no charset parameter (e.g. if an
 * earlier type with one is overridden by a later type without one),
 * *aHadCharset will be true but *aCharsetStart will be set to -1.  Note that
 * it's possible to have aContentCharset empty and *aHadCharset true when
 * *aCharsetStart is nonnegative; this corresponds to charset="".
 */
void net_ParseContentType(const nsACString& aHeaderStr,
                          nsACString& aContentType, nsACString& aContentCharset,
                          bool* aHadCharset, int32_t* aCharsetStart,
                          int32_t* aCharsetEnd);

/* inline versions */

/* remember the 64-bit platforms ;-) */
#define NET_MAX_ADDRESS ((char*)UINTPTR_MAX)

inline char* net_FindCharInSet(const char* str, const char* set) {
  return net_FindCharInSet(str, NET_MAX_ADDRESS, set);
}
inline char* net_FindCharNotInSet(const char* str, const char* set) {
  return net_FindCharNotInSet(str, NET_MAX_ADDRESS, set);
}
inline char* net_RFindCharNotInSet(const char* str, const char* set) {
  return net_RFindCharNotInSet(str, str + strlen(str), set);
}

/**
 * This function returns true if the given hostname does not include any
 * restricted characters.  Otherwise, false is returned.
 */
bool net_IsValidHostName(const nsACString& host);

/**
 * Checks whether the IPv4 address is valid according to RFC 3986 section 3.2.2.
 */
bool net_IsValidIPv4Addr(const nsACString& aAddr);

/**
 * Checks whether the IPv6 address is valid according to RFC 3986 section 3.2.2.
 */
bool net_IsValidIPv6Addr(const nsACString& aAddr);

/**
 * Returns the default status text for a given HTTP status code (useful if HTTP2
 * does not provide one, for instance).
 */
bool net_GetDefaultStatusTextForCode(uint16_t aCode, nsACString& aOutText);

namespace mozilla {
/**
 * A class for handling form-urlencoded query strings.
 *
 * Manages an ordered list of name-value pairs, and allows conversion from and
 * to the string representation.
 *
 * In addition, there are static functions for handling one-shot use cases.
 */
class URLParams final {
 public:
  /**
   * \brief Parses a query string and calls a parameter handler for each
   * name/value pair. The parameter handler can stop processing early by
   * returning false.
   *
   * \param aInput the query string to parse
   * \param aParamHandler the parameter handler as desribed above
   * \tparam ParamHandler a function type compatible with signature
   * bool(nsString, nsString)
   *
   * \return false if the parameter handler returned false for any parameter,
   * true otherwise
   */
  template <typename ParamHandler>
  static bool Parse(const nsACString& aInput, bool aShouldDecode,
                    ParamHandler aParamHandler) {
    const char* start = aInput.BeginReading();
    // Taintfox: keep track of start of the string
    const char* stringStart = start;
    const char* const end = aInput.EndReading();

    while (start != end) {
      nsAutoString name;
      nsAutoString value;

<<<<<<< HEAD
      if (!ParseNextInternal(start, end, stringStart, aInput.Taint(), &decodedName, &decodedValue)) {
=======
      if (!ParseNextInternal(start, end, aShouldDecode, &name, &value)) {
>>>>>>> bd7e0ac2
        continue;
      }

      if (!aParamHandler(std::move(name), std::move(value))) {
        return false;
      }
    }
    return true;
  }

  /**
   * \brief Parses a query string and returns the value of a single parameter
   * specified by name.
   *
   * If there are multiple parameters with the same name, the value of the first
   * is returned.
   *
   * \param aInput the query string to parse
   * \param aName the name of the parameter to extract
   * \param[out] aValue will be assigned the parameter value, set to void if
   * there is no match \return true iff there was a parameter with with name
   * \paramref aName
   */
  static bool Extract(const nsACString& aInput, const nsAString& aName,
                      nsAString& aValue);

  /**
   * \brief Resets the state of this instance and parses a new query string.
   *
   * \param aInput the query string to parse
   */
  void ParseInput(const nsACString& aInput);

  /**
   * Serializes the current state to a query string.
   *
   * \param[out] aValue will be assigned the result of the serialization
   * \param aEncode If this is true, the serialization will encode the string.
   */
  void Serialize(nsAString& aValue, bool aEncode) const;

  void Get(const nsAString& aName, nsString& aRetval);

  void GetAll(const nsAString& aName, nsTArray<nsString>& aRetval);

  /**
   * \brief Sets the value of a given parameter.
   *
   * If one or more parameters of the name exist, the value of the first is
   * replaced, and all further parameters of the name are deleted. Otherwise,
   * the behaviour is the same as \ref Append.
   */
  void Set(const nsAString& aName, const nsAString& aValue);

  void Append(const nsAString& aName, const nsAString& aValue);

  bool Has(const nsAString& aName);

  bool Has(const nsAString& aName, const nsAString& aValue);

  /**
   * \brief Deletes all parameters with the given name.
   */
  void Delete(const nsAString& aName);

  void Delete(const nsAString& aName, const nsAString& aValue);

  void DeleteAll() { mParams.Clear(); }

  uint32_t Length() const { return mParams.Length(); }

  const nsAString& GetKeyAtIndex(uint32_t aIndex) const {
    MOZ_ASSERT(aIndex < mParams.Length());
    return mParams[aIndex].mKey;
  }

  const nsAString& GetValueAtIndex(uint32_t aIndex) const {
    MOZ_ASSERT(aIndex < mParams.Length());
    return mParams[aIndex].mValue;
  }

  /**
   * \brief Performs a stable sort of the parameters, maintaining the order of
   * multiple parameters with the same name.
   */
  void Sort();

 private:
  static void DecodeString(const nsACString& aInput, nsAString& aOutput);
  static void ConvertString(const nsACString& aInput, nsAString& aOutput);
  static bool ParseNextInternal(const char*& aStart, const char* aEnd,
<<<<<<< HEAD
                                const char* stringStart, const StringTaint& aTaint,
                                nsAString* aOutDecodedName,
                                nsAString* aOutDecodedValue);
=======
                                bool aShouldDecode, nsAString* aOutputName,
                                nsAString* aOutputValue);
>>>>>>> bd7e0ac2

  struct Param {
    nsString mKey;
    nsString mValue;
  };

  nsTArray<Param> mParams;
};
}  // namespace mozilla

#endif  // !nsURLHelper_h__<|MERGE_RESOLUTION|>--- conflicted
+++ resolved
@@ -268,11 +268,7 @@
       nsAutoString name;
       nsAutoString value;
 
-<<<<<<< HEAD
-      if (!ParseNextInternal(start, end, stringStart, aInput.Taint(), &decodedName, &decodedValue)) {
-=======
-      if (!ParseNextInternal(start, end, aShouldDecode, &name, &value)) {
->>>>>>> bd7e0ac2
+      if (!ParseNextInternal(start, end, stringStart, aInput.Taint(), aShouldDecode, &name, &value)) {
         continue;
       }
 
@@ -364,14 +360,9 @@
   static void DecodeString(const nsACString& aInput, nsAString& aOutput);
   static void ConvertString(const nsACString& aInput, nsAString& aOutput);
   static bool ParseNextInternal(const char*& aStart, const char* aEnd,
-<<<<<<< HEAD
                                 const char* stringStart, const StringTaint& aTaint,
-                                nsAString* aOutDecodedName,
+                                bool aShouldDecode, nsAString* aOutDecodedName,
                                 nsAString* aOutDecodedValue);
-=======
-                                bool aShouldDecode, nsAString* aOutputName,
-                                nsAString* aOutputValue);
->>>>>>> bd7e0ac2
 
   struct Param {
     nsString mKey;
