--- conflicted
+++ resolved
@@ -32,7 +32,6 @@
  protected:
   ~nsIncrementalStreamLoader() = default;
 
-<<<<<<< HEAD
   static nsresult WriteSegmentFun(void *, const char *, uint32_t, uint32_t,
                                   const StringTaint&, uint32_t *);
 
@@ -42,10 +41,6 @@
   static nsresult WriteSegmentFunNoTaint(nsIInputStream *, void *, const char *,
                                          uint32_t, uint32_t, uint32_t *);
 
-=======
-  static nsresult WriteSegmentFun(nsIInputStream*, void*, const char*, uint32_t,
-                                  uint32_t, uint32_t*);
->>>>>>> d377b6d7
 
   // Utility method to free mData, if present, and update other state to
   // reflect that no data has been allocated.
