--- conflicted
+++ resolved
@@ -33,20 +33,15 @@
 protected:
   ~nsIncrementalStreamLoader();
 
-<<<<<<< HEAD
-  static NS_METHOD WriteSegmentFun(void *, const char *, uint32_t, uint32_t,
-                                   const StringTaint&, uint32_t *);
+  static nsresult WriteSegmentFun(void *, const char *, uint32_t, uint32_t,
+                                  const StringTaint&, uint32_t *);
 
-  static NS_METHOD WriteSegmentFunTaint(nsITaintawareInputStream *, void *, const char *,
-                                        uint32_t, uint32_t, const StringTaint&, uint32_t *);
+  static nsresult WriteSegmentFunTaint(nsITaintawareInputStream *, void *, const char *,
+                                       uint32_t, uint32_t, const StringTaint&, uint32_t *);
 
-  static NS_METHOD WriteSegmentFunNoTaint(nsIInputStream *, void *, const char *,
-                                          uint32_t, uint32_t, uint32_t *);
+  static nsresult WriteSegmentFunNoTaint(nsIInputStream *, void *, const char *,
+                                         uint32_t, uint32_t, uint32_t *);
 
-=======
-  static nsresult WriteSegmentFun(nsIInputStream *, void *, const char *,
-                                  uint32_t, uint32_t, uint32_t *);
->>>>>>> 12b4b2f9
 
   // Utility method to free mData, if present, and update other state to
   // reflect that no data has been allocated.
