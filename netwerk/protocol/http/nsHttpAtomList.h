--- conflicted
+++ resolved
@@ -99,11 +99,8 @@
 HTTP_ATOM(X_Firefox_Spdy_Proxy, "X-Firefox-Spdy-Proxy")
 HTTP_ATOM(X_Firefox_Early_Data, "X-Firefox-Early-Data")
 HTTP_ATOM(X_Firefox_TCP_Fast_Open, "X-Firefox-TCP-Fast-Open")
-<<<<<<< HEAD
+HTTP_ATOM(X_Firefox_Http3, "X-Firefox-Http3")
 // TaintFox: end2end taint information header
 HTTP_ATOM(X_Taint,                   "X-Taint")
-=======
-HTTP_ATOM(X_Firefox_Http3, "X-Firefox-Http3")
->>>>>>> a068577d
 
 // methods are case sensitive and do not use atom table