--- conflicted
+++ resolved
@@ -5649,6 +5649,12 @@
 // Open an output stream to the cache entry and insert a listener tee into
 // the chain of response listeners.
 nsresult nsHttpChannel::InstallCacheListener(int64_t offset) {
+
+  // TaintFox: don't currently want to use caching. For one, the cache isn't taint aware.
+  // So disable the whole feature...
+  // TODO maybe think of something better, or set no caching headers in the responses?
+  return NS_OK;
+
   nsresult rv;
 
   LOG(("Preparing to write data into the cache [uri=%s]\n", mSpec.get()));
@@ -5740,8 +5746,13 @@
   return NS_OK;
 }
 
-nsresult nsHttpChannel::InstallOfflineCacheListener(int64_t offset) {
-  nsresult rv;
+nsresult
+nsHttpChannel::InstallOfflineCacheListener(int64_t offset)
+{
+    // TaintFox: see InstallCacheListener...
+    return NS_OK;
+
+    nsresult rv;
 
   LOG(("Preparing to write data into the offline cache [uri=%s]\n",
        mSpec.get()));
@@ -7365,26 +7376,12 @@
     return NS_OK;
   }
 
-<<<<<<< HEAD
-// Open an output stream to the cache entry and insert a listener tee into
-// the chain of response listeners.
-nsresult
-nsHttpChannel::InstallCacheListener(int64_t offset)
-{
-    // TaintFox: don't currently want to use caching. For one, the cache isn't taint aware.
-    // So disable the whole feature...
-    // TODO maybe think of something better, or set no caching headers in the responses?
-    return NS_OK;
-
-    nsresult rv;
-=======
   // Maybe the channel failed and we have no response head?
   nsHttpResponseHead* head =
       mResponseHead ? mResponseHead : mCachedResponseHead;
   if (!head) {
     return NS_ERROR_NOT_AVAILABLE;
   }
->>>>>>> d377b6d7
 
   RefPtr<mozilla::dom::BrowsingContext> ctx;
   mLoadInfo->GetBrowsingContext(getter_AddRefs(ctx));
@@ -7517,21 +7514,11 @@
   return NS_OK;
 }
 
-<<<<<<< HEAD
-nsresult
-nsHttpChannel::InstallOfflineCacheListener(int64_t offset)
-{
-    // TaintFox: see InstallCacheListener...
-    return NS_OK;
-
-    nsresult rv;
-=======
 // https://mikewest.github.io/corpp/#corp-check
 nsresult nsHttpChannel::ProcessCrossOriginResourcePolicyHeader() {
   if (!StaticPrefs::browser_tabs_remote_useCORP()) {
     return NS_OK;
   }
->>>>>>> d377b6d7
 
   // Fetch 4.5.9
   uint32_t corsMode;
