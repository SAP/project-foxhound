/* -*- Mode: C++; tab-width: 4; indent-tabs-mode: nil; c-basic-offset: 2 -*- */
/* vim:set expandtab ts=4 sw=2 sts=2 cin: */
/* This Source Code Form is subject to the terms of the Mozilla Public
 * License, v. 2.0. If a copy of the MPL was not distributed with this
 * file, You can obtain one at http://mozilla.org/MPL/2.0/. */

// HttpLog.h should generally be included first
#include "HttpLog.h"

#include <inttypes.h>

#include "DocumentChannelParent.h"
#include "mozilla/MozPromiseInlines.h"  // For MozPromise::FromDomPromise
#include "mozilla/ScopeExit.h"
#include "mozilla/Sprintf.h"
#include "mozilla/dom/nsCSPContext.h"
#include "mozilla/dom/nsCSPService.h"
#include "mozilla/StoragePrincipalHelper.h"

#include "nsHttp.h"
#include "nsHttpChannel.h"
#include "nsHttpChannelAuthProvider.h"
#include "nsHttpHandler.h"
#include "nsString.h"
#include "nsICacheStorageService.h"
#include "nsICacheStorage.h"
#include "nsICacheEntry.h"
#include "nsICryptoHash.h"
#include "nsIEffectiveTLDService.h"
#include "nsIHttpHeaderVisitor.h"
#include "nsINetworkInterceptController.h"
#include "nsINSSErrorsService.h"
#include "nsIStringBundle.h"
#include "nsIStreamListenerTee.h"
#include "nsISeekableStream.h"
#include "nsIProtocolProxyService2.h"
#include "nsCRT.h"
#include "nsMimeTypes.h"
#include "nsNetCID.h"
#include "nsNetUtil.h"
#include "nsIURL.h"
#include "nsIStreamTransportService.h"
#include "prnetdb.h"
#include "nsEscape.h"
#include "nsComponentManagerUtils.h"
#include "nsStreamUtils.h"
#include "nsIOService.h"
#include "nsDNSPrefetch.h"
#include "nsChannelClassifier.h"
#include "nsIRedirectResultListener.h"
#include "mozilla/TimeStamp.h"
#include "nsError.h"
#include "nsPrintfCString.h"
#include "nsAlgorithm.h"
#include "nsQueryObject.h"
#include "nsThreadUtils.h"
#include "nsIConsoleService.h"
#include "mozilla/AntiTrackingRedirectHeuristic.h"
#include "mozilla/AntiTrackingUtils.h"
#include "mozilla/Attributes.h"
#include "mozilla/BasePrincipal.h"
#include "mozilla/ContentBlocking.h"
#include "mozilla/DebugOnly.h"
#include "mozilla/Preferences.h"
#include "mozilla/ProfilerLabels.h"
#include "mozilla/Components.h"
#include "mozilla/StaticPrefs_browser.h"
#include "mozilla/StaticPrefs_fission.h"
#include "mozilla/StaticPrefs_network.h"
#include "mozilla/StaticPrefs_privacy.h"
#include "mozilla/StaticPrefs_security.h"
#include "sslt.h"
#include "nsCharSeparatedTokenizer.h"
#include "nsContentUtils.h"
#include "nsContentSecurityManager.h"
#include "nsIClassOfService.h"
#include "nsIPrincipal.h"
#include "nsIScriptError.h"
#include "nsIScriptSecurityManager.h"
#include "nsITransportSecurityInfo.h"
#include "nsIWebProgressListener.h"
#include "LoadContextInfo.h"
#include "netCore.h"
#include "nsHttpTransaction.h"
#include "nsICancelable.h"
#include "nsIHttpChannelInternal.h"
#include "nsIPrompt.h"
#include "nsInputStreamPump.h"
#include "nsURLHelper.h"
#include "nsISocketTransport.h"
#include "nsIStreamConverterService.h"
#include "nsISiteSecurityService.h"
#include "nsString.h"
#include "CacheObserver.h"
#include "mozilla/dom/PerformanceStorage.h"
#include "mozilla/Telemetry.h"
#include "AlternateServices.h"
#include "InterceptedChannel.h"
#include "NetworkMarker.h"
#include "nsIHttpPushListener.h"
#include "nsIX509Cert.h"
#include "ScopedNSSTypes.h"
#include "nsIDNSRecord.h"
#include "mozilla/dom/Document.h"
#include "nsICompressConvStats.h"
#include "nsCORSListenerProxy.h"
#include "nsISocketProvider.h"
#include "mozilla/extensions/StreamFilterParent.h"
#include "mozilla/net/Predictor.h"
#include "mozilla/MathAlgorithms.h"
#include "mozilla/NullPrincipal.h"
#include "CacheControlParser.h"
#include "nsMixedContentBlocker.h"
#include "CacheStorageService.h"
#include "HttpChannelParent.h"
#include "HttpTransactionParent.h"
#include "ParentChannelListener.h"
#include "ThirdPartyUtil.h"
#include "InterceptedHttpChannel.h"
#include "../../cache2/CacheFileUtils.h"
#include "nsIMultiplexInputStream.h"
#include "nsINetworkLinkService.h"
#include "mozilla/ContentBlockingAllowList.h"
#include "mozilla/dom/Promise.h"
#include "mozilla/dom/ServiceWorkerUtils.h"
#include "mozilla/dom/nsHTTPSOnlyStreamListener.h"
#include "mozilla/dom/nsHTTPSOnlyUtils.h"
#include "mozilla/net/AsyncUrlChannelClassifier.h"
#include "mozilla/net/CookieJarSettings.h"
#include "mozilla/net/NeckoChannelParams.h"
#include "mozilla/net/OpaqueResponseUtils.h"
#include "mozilla/net/UrlClassifierFeatureFactory.h"
#include "HttpTrafficAnalyzer.h"
#include "mozilla/net/SocketProcessParent.h"
#include "js/Conversions.h"
#include "mozilla/dom/SecFetch.h"
#include "mozilla/net/TRRService.h"
#include "mozilla/URLQueryStringStripper.h"
#include "nsUnknownDecoder.h"
#ifdef XP_WIN
#  include "HttpWinUtils.h"
#endif

namespace mozilla {

using namespace dom;

namespace net {

namespace {

// True if the local cache should be bypassed when processing a request.
#define BYPASS_LOCAL_CACHE(loadFlags, isPreferCacheLoadOverBypass) \
  ((loadFlags) & (nsIRequest::LOAD_BYPASS_CACHE |                  \
                  nsICachingChannel::LOAD_BYPASS_LOCAL_CACHE) &&   \
   !(((loadFlags)&nsIRequest::LOAD_FROM_CACHE) &&                  \
     (isPreferCacheLoadOverBypass)))

#define RECOVER_FROM_CACHE_FILE_ERROR(result) \
  ((result) == NS_ERROR_FILE_NOT_FOUND ||     \
   (result) == NS_ERROR_FILE_CORRUPTED || (result) == NS_ERROR_OUT_OF_MEMORY)

#define WRONG_RACING_RESPONSE_SOURCE(req)               \
  (mRaceCacheWithNetwork &&                             \
   (((mFirstResponseSource == RESPONSE_FROM_CACHE) &&   \
     ((req) != mCachePump)) ||                          \
    ((mFirstResponseSource == RESPONSE_FROM_NETWORK) && \
     ((req) != mTransactionPump))))

static NS_DEFINE_CID(kStreamListenerTeeCID, NS_STREAMLISTENERTEE_CID);

void AccumulateCacheHitTelemetry(CacheDisposition hitOrMiss,
                                 nsIChannel* aChannel) {
  nsCString key("UNKNOWN");

  nsCOMPtr<nsILoadInfo> loadInfo = aChannel->LoadInfo();

  nsAutoCString contentType;
  if (NS_SUCCEEDED(aChannel->GetContentType(contentType))) {
    if (nsContentUtils::IsJavascriptMIMEType(
            NS_ConvertUTF8toUTF16(contentType))) {
      key.AssignLiteral("JAVASCRIPT");
    } else if (StringBeginsWith(contentType, "text/css"_ns) ||
               (loadInfo && loadInfo->GetExternalContentPolicyType() ==
                                ExtContentPolicy::TYPE_STYLESHEET)) {
      key.AssignLiteral("STYLESHEET");
    } else if (StringBeginsWith(contentType, "application/wasm"_ns)) {
      key.AssignLiteral("WASM");
    } else if (StringBeginsWith(contentType, "image/"_ns)) {
      key.AssignLiteral("IMAGE");
    } else if (StringBeginsWith(contentType, "video/"_ns)) {
      key.AssignLiteral("MEDIA");
    } else if (StringBeginsWith(contentType, "audio/"_ns)) {
      key.AssignLiteral("MEDIA");
    } else if (!StringBeginsWith(contentType,
                                 nsLiteralCString(UNKNOWN_CONTENT_TYPE))) {
      key.AssignLiteral("OTHER");
    }
  }

  Telemetry::LABELS_HTTP_CACHE_DISPOSITION_3 label =
      Telemetry::LABELS_HTTP_CACHE_DISPOSITION_3::Unresolved;
  switch (hitOrMiss) {
    case kCacheUnresolved:
      label = Telemetry::LABELS_HTTP_CACHE_DISPOSITION_3::Unresolved;
      break;
    case kCacheHit:
      label = Telemetry::LABELS_HTTP_CACHE_DISPOSITION_3::Hit;
      break;
    case kCacheHitViaReval:
      label = Telemetry::LABELS_HTTP_CACHE_DISPOSITION_3::HitViaReval;
      break;
    case kCacheMissedViaReval:
      label = Telemetry::LABELS_HTTP_CACHE_DISPOSITION_3::MissedViaReval;
      break;
    case kCacheMissed:
      label = Telemetry::LABELS_HTTP_CACHE_DISPOSITION_3::Missed;
      break;
    case kCacheUnknown:
      label = Telemetry::LABELS_HTTP_CACHE_DISPOSITION_3::Unknown;
      break;
  }

  Telemetry::AccumulateCategoricalKeyed(key, label);
  Telemetry::AccumulateCategoricalKeyed("ALL"_ns, label);
}

// Computes and returns a SHA1 hash of the input buffer. The input buffer
// must be a null-terminated string.
nsresult Hash(const char* buf, nsACString& hash) {
  nsresult rv;

  nsCOMPtr<nsICryptoHash> hasher =
      do_CreateInstance(NS_CRYPTO_HASH_CONTRACTID, &rv);
  NS_ENSURE_SUCCESS(rv, rv);

  rv = hasher->Init(nsICryptoHash::SHA1);
  NS_ENSURE_SUCCESS(rv, rv);

  rv = hasher->Update(reinterpret_cast<unsigned const char*>(buf), strlen(buf));
  NS_ENSURE_SUCCESS(rv, rv);

  rv = hasher->Finish(true, hash);
  NS_ENSURE_SUCCESS(rv, rv);

  return NS_OK;
}

}  // unnamed namespace

// We only treat 3xx responses as redirects if they have a Location header and
// the status code is in a whitelist.
bool nsHttpChannel::WillRedirect(const nsHttpResponseHead& response) {
  return IsRedirectStatus(response.Status()) &&
         response.HasHeader(nsHttp::Location);
}

nsresult StoreAuthorizationMetaData(nsICacheEntry* entry,
                                    nsHttpRequestHead* requestHead);

class AutoRedirectVetoNotifier {
 public:
  explicit AutoRedirectVetoNotifier(nsHttpChannel* channel)
      : mChannel(channel) {
    if (mChannel->LoadHasAutoRedirectVetoNotifier()) {
      MOZ_CRASH("Nested AutoRedirectVetoNotifier on the stack");
      mChannel = nullptr;
      return;
    }

    mChannel->StoreHasAutoRedirectVetoNotifier(true);
  }
  ~AutoRedirectVetoNotifier() { ReportRedirectResult(false); }
  void RedirectSucceeded() { ReportRedirectResult(true); }

 private:
  nsHttpChannel* mChannel;
  void ReportRedirectResult(bool succeeded);
};

void AutoRedirectVetoNotifier::ReportRedirectResult(bool succeeded) {
  if (!mChannel) return;

  mChannel->mRedirectChannel = nullptr;

  if (succeeded) {
    mChannel->RemoveAsNonTailRequest();
  }

  nsCOMPtr<nsIRedirectResultListener> vetoHook;
  NS_QueryNotificationCallbacks(mChannel, NS_GET_IID(nsIRedirectResultListener),
                                getter_AddRefs(vetoHook));

  nsHttpChannel* channel = mChannel;
  mChannel = nullptr;

  if (vetoHook) vetoHook->OnRedirectResult(succeeded);

  // Drop after the notification
  channel->StoreHasAutoRedirectVetoNotifier(false);
}

//-----------------------------------------------------------------------------
// nsHttpChannel <public>
//-----------------------------------------------------------------------------

nsHttpChannel::nsHttpChannel() : HttpAsyncAborter<nsHttpChannel>(this) {
  LOG(("Creating nsHttpChannel [this=%p]\n", this));
  mChannelCreationTime = PR_Now();
  mChannelCreationTimestamp = TimeStamp::Now();
}

nsHttpChannel::~nsHttpChannel() {
  LOG(("Destroying nsHttpChannel [this=%p]\n", this));

  if (mAuthProvider) {
    DebugOnly<nsresult> rv = mAuthProvider->Disconnect(NS_ERROR_ABORT);
    MOZ_ASSERT(NS_SUCCEEDED(rv));
  }

  ReleaseMainThreadOnlyReferences();
  if (gHttpHandler) {
    gHttpHandler->RemoveHttpChannel(mChannelId);
  }
}

void nsHttpChannel::ReleaseMainThreadOnlyReferences() {
  if (NS_IsMainThread()) {
    // Already on main thread, let dtor to
    // take care of releasing references
    return;
  }

  nsTArray<nsCOMPtr<nsISupports>> arrayToRelease;
  arrayToRelease.AppendElement(mAuthProvider.forget());
  arrayToRelease.AppendElement(mRedirectChannel.forget());
  arrayToRelease.AppendElement(mPreflightChannel.forget());
  arrayToRelease.AppendElement(mDNSPrefetch.forget());

  NS_DispatchToMainThread(new ProxyReleaseRunnable(std::move(arrayToRelease)));
}

nsresult nsHttpChannel::Init(nsIURI* uri, uint32_t caps, nsProxyInfo* proxyInfo,
                             uint32_t proxyResolveFlags, nsIURI* proxyURI,
                             uint64_t channelId,
                             ExtContentPolicyType aContentPolicyType) {
  nsresult rv = HttpBaseChannel::Init(uri, caps, proxyInfo, proxyResolveFlags,
                                      proxyURI, channelId, aContentPolicyType);
  if (NS_FAILED(rv)) return rv;

  LOG1(("nsHttpChannel::Init [this=%p]\n", this));

  return rv;
}

nsresult nsHttpChannel::AddSecurityMessage(const nsAString& aMessageTag,
                                           const nsAString& aMessageCategory) {
  if (mWarningReporter) {
    return mWarningReporter->ReportSecurityMessage(aMessageTag,
                                                   aMessageCategory);
  }
  return HttpBaseChannel::AddSecurityMessage(aMessageTag, aMessageCategory);
}

NS_IMETHODIMP
nsHttpChannel::LogBlockedCORSRequest(const nsAString& aMessage,
                                     const nsACString& aCategory) {
  if (mWarningReporter) {
    return mWarningReporter->LogBlockedCORSRequest(aMessage, aCategory);
  }
  return NS_ERROR_UNEXPECTED;
}

NS_IMETHODIMP
nsHttpChannel::LogMimeTypeMismatch(const nsACString& aMessageName,
                                   bool aWarning, const nsAString& aURL,
                                   const nsAString& aContentType) {
  if (mWarningReporter) {
    return mWarningReporter->LogMimeTypeMismatch(aMessageName, aWarning, aURL,
                                                 aContentType);
  }
  return NS_ERROR_UNEXPECTED;
}

//-----------------------------------------------------------------------------
// nsHttpChannel <private>
//-----------------------------------------------------------------------------

nsresult nsHttpChannel::PrepareToConnect() {
  LOG(("nsHttpChannel::PrepareToConnect [this=%p]\n", this));

  AddCookiesToRequest();

#ifdef XP_WIN
  // If Windows 10 SSO is enabled, we potentially add auth information to
  // secure top level loads (DOCUMENTs) that aren't anonymous or
  // private browsing.
  if (StaticPrefs::network_http_windows_sso_enabled() &&
      mURI->SchemeIs("https") &&
      mLoadInfo->GetExternalContentPolicyType() ==
          ExtContentPolicy::TYPE_DOCUMENT &&
      !(mLoadFlags & LOAD_ANONYMOUS) && !mPrivateBrowsing) {
    AddWindowsSSO(this);
  }
#endif

  // notify "http-on-modify-request" observers
  CallOnModifyRequestObservers();

  return CallOrWaitForResume(
      [](auto* self) { return self->OnBeforeConnect(); });
}

void nsHttpChannel::HandleContinueCancellingByURLClassifier(
    nsresult aErrorCode) {
  MOZ_ASSERT(
      UrlClassifierFeatureFactory::IsClassifierBlockingErrorCode(aErrorCode));
  MOZ_ASSERT(!mCallOnResume, "How did that happen?");

  if (mSuspendCount) {
    LOG(
        ("Waiting until resume HandleContinueCancellingByURLClassifier "
         "[this=%p]\n",
         this));
    mCallOnResume = [aErrorCode](nsHttpChannel* self) {
      self->HandleContinueCancellingByURLClassifier(aErrorCode);
      return NS_OK;
    };
    return;
  }

  LOG(("nsHttpChannel::HandleContinueCancellingByURLClassifier [this=%p]\n",
       this));
  ContinueCancellingByURLClassifier(aErrorCode);
}

nsresult nsHttpChannel::OnBeforeConnect() {
  nsresult rv;

  // Check if request was cancelled during suspend AFTER on-modify-request
  if (mCanceled) {
    return mStatus;
  }

  // Check to see if we should redirect this channel elsewhere by
  // nsIHttpChannel.redirectTo API request
  if (mAPIRedirectToURI) {
    return AsyncCall(&nsHttpChannel::HandleAsyncAPIRedirect);
  }

  // Check to see if we should redirect this channel to the unstripped URI. To
  // revert the query stripping if the loading channel is in the content
  // blocking allow list.
  if (ContentBlockingAllowList::Check(this)) {
    nsCOMPtr<nsIURI> unstrippedURI;
    mLoadInfo->GetUnstrippedURI(getter_AddRefs(unstrippedURI));

    if (unstrippedURI) {
      return AsyncCall(&nsHttpChannel::HandleAsyncRedirectToUnstrippedURI);
    }
  }

  // Note that we are only setting the "Upgrade-Insecure-Requests" request
  // header for *all* navigational requests instead of all requests as
  // defined in the spec, see:
  // https://www.w3.org/TR/upgrade-insecure-requests/#preference
  ExtContentPolicyType type = mLoadInfo->GetExternalContentPolicyType();

  if (type == ExtContentPolicy::TYPE_DOCUMENT ||
      type == ExtContentPolicy::TYPE_SUBDOCUMENT) {
    rv = SetRequestHeader("Upgrade-Insecure-Requests"_ns, "1"_ns, false);
    NS_ENSURE_SUCCESS(rv, rv);
  }

  SecFetch::AddSecFetchHeader(this);

  nsCOMPtr<nsIPrincipal> resultPrincipal;
  if (!mURI->SchemeIs("https")) {
    nsContentUtils::GetSecurityManager()->GetChannelResultPrincipal(
        this, getter_AddRefs(resultPrincipal));
  }

  // At this point it is no longer possible to call
  // HttpBaseChannel::UpgradeToSecure.
  StoreUpgradableToSecure(false);
  bool shouldUpgrade = LoadUpgradeToSecure();
  if (mURI->SchemeIs("http")) {
    OriginAttributes originAttributes;
    if (!StoragePrincipalHelper::GetOriginAttributesForHSTS(this,
                                                            originAttributes)) {
      return NS_ERROR_FAILURE;
    }

    if (!shouldUpgrade) {
      // Make sure http channel is released on main thread.
      // See bug 1539148 for details.
      nsMainThreadPtrHandle<nsHttpChannel> self(
          new nsMainThreadPtrHolder<nsHttpChannel>(
              "nsHttpChannel::OnBeforeConnect::self", this));
      auto resultCallback = [self(self)](bool aResult, nsresult aStatus) {
        MOZ_ASSERT(NS_IsMainThread());

        nsresult rv = self->MaybeUseHTTPSRRForUpgrade(aResult, aStatus);
        if (NS_FAILED(rv)) {
          self->CloseCacheEntry(false);
          Unused << self->AsyncAbort(rv);
        }
      };

      bool willCallback = false;
      rv = NS_ShouldSecureUpgrade(mURI, mLoadInfo, resultPrincipal,
                                  mPrivateBrowsing, LoadAllowSTS(),
                                  originAttributes, shouldUpgrade,
                                  std::move(resultCallback), willCallback);
      // If the request gets upgraded because of the HTTPS-Only mode, but no
      // event listener has been registered so far, we want to do that here.
      uint32_t httpOnlyStatus = mLoadInfo->GetHttpsOnlyStatus();
      if (httpOnlyStatus &
          nsILoadInfo::HTTPS_ONLY_UPGRADED_LISTENER_NOT_REGISTERED) {
        RefPtr<nsHTTPSOnlyStreamListener> httpsOnlyListener =
            new nsHTTPSOnlyStreamListener(mListener, mLoadInfo);
        mListener = httpsOnlyListener;

        httpOnlyStatus ^=
            nsILoadInfo::HTTPS_ONLY_UPGRADED_LISTENER_NOT_REGISTERED;
        httpOnlyStatus |= nsILoadInfo::HTTPS_ONLY_UPGRADED_LISTENER_REGISTERED;
        mLoadInfo->SetHttpsOnlyStatus(httpOnlyStatus);
      }
      LOG(
          ("nsHttpChannel::OnBeforeConnect "
           "[this=%p willCallback=%d rv=%" PRIx32 "]\n",
           this, willCallback, static_cast<uint32_t>(rv)));

      if (NS_FAILED(rv) || MOZ_UNLIKELY(willCallback)) {
        return rv;
      }
    }
  }

  return MaybeUseHTTPSRRForUpgrade(shouldUpgrade, NS_OK);
}

nsresult nsHttpChannel::MaybeUseHTTPSRRForUpgrade(bool aShouldUpgrade,
                                                  nsresult aStatus) {
  if (NS_FAILED(aStatus)) {
    return aStatus;
  }

  if (mURI->SchemeIs("https") || aShouldUpgrade || !LoadUseHTTPSSVC()) {
    return ContinueOnBeforeConnect(aShouldUpgrade, aStatus);
  }

  auto shouldSkipUpgradeWithHTTPSRR = [&]() -> bool {
    nsAutoCString uriHost;
    mURI->GetAsciiHost(uriHost);

    if (gHttpHandler->IsHostExcludedForHTTPSRR(uriHost)) {
      return true;
    }

    if (nsHTTPSOnlyUtils::IsUpgradeDowngradeEndlessLoop(
            mURI, mLoadInfo,
            {nsHTTPSOnlyUtils::UpgradeDowngradeEndlessLoopOptions::
                 EnforceForHTTPSRR})) {
      // Add the host to a excluded list because:
      // 1. We don't need to do the same check again.
      // 2. Other subresources in the same host will be also excluded.
      gHttpHandler->ExcludeHTTPSRRHost(uriHost);
      LOG(("[%p] skip HTTPS upgrade for host [%s]", this, uriHost.get()));
      return true;
    }

    return false;
  };

  if (shouldSkipUpgradeWithHTTPSRR()) {
    StoreUseHTTPSSVC(false);
    // If the website does not want to use HTTPS RR, we should set
    // NS_HTTP_DISALLOW_HTTPS_RR. This is for avoiding HTTPS RR being used by
    // the transaction.
    mCaps |= NS_HTTP_DISALLOW_HTTPS_RR;
    return ContinueOnBeforeConnect(aShouldUpgrade, aStatus);
  }

  if (mHTTPSSVCRecord.isSome()) {
    LOG((
        "nsHttpChannel::MaybeUseHTTPSRRForUpgrade [%p] mHTTPSSVCRecord is some",
        this));
    StoreWaitHTTPSSVCRecord(false);
    bool hasHTTPSRR = (mHTTPSSVCRecord.ref() != nullptr);
    return ContinueOnBeforeConnect(hasHTTPSRR, aStatus, hasHTTPSRR);
  }

  auto dnsStrategy = GetProxyDNSStrategy();
  if (!(dnsStrategy & DNS_PREFETCH_ORIGIN)) {
    return ContinueOnBeforeConnect(aShouldUpgrade, aStatus);
  }

  LOG(("nsHttpChannel::MaybeUseHTTPSRRForUpgrade [%p] wait for HTTPS RR",
       this));

  OriginAttributes originAttributes;
  StoragePrincipalHelper::GetOriginAttributesForHTTPSRR(this, originAttributes);

  RefPtr<nsDNSPrefetch> resolver =
      new nsDNSPrefetch(mURI, originAttributes, nsIRequest::GetTRRMode());
  nsWeakPtr weakPtrThis(
      do_GetWeakReference(static_cast<nsIHttpChannel*>(this)));
  nsresult rv = resolver->FetchHTTPSSVC(
      mCaps & NS_HTTP_REFRESH_DNS, !LoadUseHTTPSSVC(),
      [weakPtrThis](nsIDNSHTTPSSVCRecord* aRecord) {
        nsCOMPtr<nsIHttpChannel> channel = do_QueryReferent(weakPtrThis);
        RefPtr<nsHttpChannel> httpChannelImpl = do_QueryObject(channel);
        if (httpChannelImpl) {
          httpChannelImpl->OnHTTPSRRAvailable(aRecord);
        }
      });
  if (NS_FAILED(rv)) {
    LOG(("  FetchHTTPSSVC failed with 0x%08" PRIx32,
         static_cast<uint32_t>(rv)));
    return ContinueOnBeforeConnect(aShouldUpgrade, aStatus);
  }

  StoreWaitHTTPSSVCRecord(true);
  return NS_OK;
}

nsresult nsHttpChannel::ContinueOnBeforeConnect(bool aShouldUpgrade,
                                                nsresult aStatus,
                                                bool aUpgradeWithHTTPSRR) {
  LOG(
      ("nsHttpChannel::ContinueOnBeforeConnect "
       "[this=%p aShouldUpgrade=%d rv=%" PRIx32 "]\n",
       this, aShouldUpgrade, static_cast<uint32_t>(aStatus)));

  MOZ_ASSERT(!LoadWaitHTTPSSVCRecord());

  if (NS_FAILED(aStatus)) {
    return aStatus;
  }

  if (aShouldUpgrade) {
    Telemetry::Accumulate(Telemetry::HTTPS_UPGRADE_WITH_HTTPS_RR,
                          aUpgradeWithHTTPSRR);
    return AsyncCall(&nsHttpChannel::HandleAsyncRedirectChannelToHttps);
  }

  // ensure that we are using a valid hostname
  if (!net_IsValidHostName(nsDependentCString(mConnectionInfo->Origin()))) {
    return NS_ERROR_UNKNOWN_HOST;
  }

  if (mUpgradeProtocolCallback) {
    // Websockets can run over HTTP/2, but other upgrades can't.
    if (mUpgradeProtocol.EqualsLiteral("websocket") &&
        gHttpHandler->IsH2WebsocketsEnabled()) {
      // Need to tell the conn manager that we're ok with http/2 even with
      // the allow keepalive bit not set. That bit needs to stay off,
      // though, in case we end up having to fallback to http/1.1 (where
      // we absolutely do want to disable keepalive).
      mCaps |= NS_HTTP_ALLOW_SPDY_WITHOUT_KEEPALIVE;
    } else {
      mCaps |= NS_HTTP_DISALLOW_SPDY;
    }
    // Upgrades cannot use HTTP/3.
    mCaps |= NS_HTTP_DISALLOW_HTTP3;
  }

  if (LoadIsTRRServiceChannel()) {
    mCaps |= NS_HTTP_LARGE_KEEPALIVE;
    mCaps |= NS_HTTP_DISALLOW_HTTPS_RR;
  }

  mCaps |= NS_HTTP_TRR_FLAGS_FROM_MODE(nsIRequest::GetTRRMode());

  // Finalize ConnectionInfo flags before SpeculativeConnect
  mConnectionInfo->SetAnonymous((mLoadFlags & LOAD_ANONYMOUS) != 0);
  mConnectionInfo->SetPrivate(mPrivateBrowsing);
  mConnectionInfo->SetNoSpdy(mCaps & NS_HTTP_DISALLOW_SPDY);
  mConnectionInfo->SetBeConservative((mCaps & NS_HTTP_BE_CONSERVATIVE) ||
                                     LoadBeConservative());
  mConnectionInfo->SetTlsFlags(mTlsFlags);
  mConnectionInfo->SetIsTrrServiceChannel(LoadIsTRRServiceChannel());
  mConnectionInfo->SetTRRMode(nsIRequest::GetTRRMode());
  mConnectionInfo->SetIPv4Disabled(mCaps & NS_HTTP_DISABLE_IPV4);
  mConnectionInfo->SetIPv6Disabled(mCaps & NS_HTTP_DISABLE_IPV6);
  mConnectionInfo->SetAnonymousAllowClientCert(
      (mLoadFlags & LOAD_ANONYMOUS_ALLOW_CLIENT_CERT) != 0);

  // notify "http-on-before-connect" observers
  gHttpHandler->OnBeforeConnect(this);

  return CallOrWaitForResume([](auto* self) { return self->Connect(); });
}

nsresult nsHttpChannel::Connect() {
  LOG(("nsHttpChannel::Connect [this=%p]\n", this));

  // Don't allow resuming when cache must be used
  if (LoadResuming() && (mLoadFlags & LOAD_ONLY_FROM_CACHE)) {
    LOG(("Resuming from cache is not supported yet"));
    return NS_ERROR_DOCUMENT_NOT_CACHED;
  }

  if (ShouldIntercept()) {
    return RedirectToInterceptedChannel();
  }

  bool isTrackingResource = IsThirdPartyTrackingResource();
  LOG(("nsHttpChannel %p tracking resource=%d, cos=%u", this,
       isTrackingResource, mClassOfService));

  if (isTrackingResource) {
    AddClassFlags(nsIClassOfService::Tail);
  }

  if (WaitingForTailUnblock()) {
    MOZ_DIAGNOSTIC_ASSERT(!mOnTailUnblock);
    mOnTailUnblock = &nsHttpChannel::ConnectOnTailUnblock;
    return NS_OK;
  }

  return ConnectOnTailUnblock();
}

nsresult nsHttpChannel::ConnectOnTailUnblock() {
  nsresult rv;

  LOG(("nsHttpChannel::ConnectOnTailUnblock [this=%p]\n", this));

  // Consider opening a TCP connection right away.
  SpeculativeConnect();

  // open a cache entry for this channel...
  rv = OpenCacheEntry(mURI->SchemeIs("https"));

  // do not continue if asyncOpenCacheEntry is in progress
  if (AwaitingCacheCallbacks()) {
    LOG(("nsHttpChannel::Connect %p AwaitingCacheCallbacks forces async\n",
         this));
    MOZ_ASSERT(NS_SUCCEEDED(rv), "Unexpected state");

    if (mNetworkTriggered && mWaitingForProxy) {
      // Someone has called TriggerNetwork(), meaning we are racing the
      // network with the cache.
      mWaitingForProxy = false;
      return ContinueConnect();
    }

    return NS_OK;
  }

  if (NS_FAILED(rv)) {
    LOG(("OpenCacheEntry failed [rv=%" PRIx32 "]\n",
         static_cast<uint32_t>(rv)));
    // if this channel is only allowed to pull from the cache, then
    // we must fail if we were unable to open a cache entry.
    if (mLoadFlags & LOAD_ONLY_FROM_CACHE) {
      return NS_ERROR_DOCUMENT_NOT_CACHED;
    }
    // otherwise, let's just proceed without using the cache.
  }

  if (mRaceCacheWithNetwork && ((mCacheEntry && !mCachedContentIsValid &&
                                 (mDidReval || LoadCachedContentIsPartial())) ||
                                mIgnoreCacheEntry)) {
    // We won't send the conditional request because the unconditional
    // request was already sent (see bug 1377223).
    AccumulateCategorical(
        Telemetry::LABELS_NETWORK_RACE_CACHE_VALIDATION::NotSent);
  }

  // When racing, if OnCacheEntryAvailable is called before AsyncOpenURI
  // returns, then we may not have started reading from the cache.
  // If the content is valid, we should attempt to do so, as technically the
  // cache has won the race.
  if (mRaceCacheWithNetwork && mCachedContentIsValid) {
    Unused << ReadFromCache(true);
  }

  return TriggerNetwork();
}

nsresult nsHttpChannel::ContinueConnect() {
  // If we need to start a CORS preflight, do it now!
  // Note that it is important to do this before the early returns below.
  if (!LoadIsCorsPreflightDone() && LoadRequireCORSPreflight()) {
    MOZ_ASSERT(!mPreflightChannel);
    nsresult rv = nsCORSListenerProxy::StartCORSPreflight(
        this, this, mUnsafeHeaders, getter_AddRefs(mPreflightChannel));
    return rv;
  }

  MOZ_RELEASE_ASSERT(!LoadRequireCORSPreflight() || LoadIsCorsPreflightDone(),
                     "CORS preflight must have been finished by the time we "
                     "do the rest of ContinueConnect");

  // we may or may not have a cache entry at this point
  if (mCacheEntry) {
    // read straight from the cache if possible...
    if (mCachedContentIsValid) {
      nsRunnableMethod<nsHttpChannel>* event = nullptr;
      nsresult rv;
      if (!LoadCachedContentIsPartial()) {
        rv = AsyncCall(&nsHttpChannel::AsyncOnExamineCachedResponse, &event);
        if (NS_FAILED(rv)) {
          LOG(("  AsyncCall failed (%08x)", static_cast<uint32_t>(rv)));
        }
      }
      rv = ReadFromCache(true);
      if (NS_FAILED(rv) && event) {
        event->Revoke();
      }

      AccumulateCacheHitTelemetry(kCacheHit, this);
      mCacheDisposition = kCacheHit;

      return rv;
    }
    if (mLoadFlags & LOAD_ONLY_FROM_CACHE) {
      // the cache contains the requested resource, but it must be
      // validated before we can reuse it.  since we are not allowed
      // to hit the net, there's nothing more to do.  the document
      // is effectively not in the cache.
      LOG(("  !mCachedContentIsValid && mLoadFlags & LOAD_ONLY_FROM_CACHE"));
      return NS_ERROR_DOCUMENT_NOT_CACHED;
    }
  } else if (mLoadFlags & LOAD_ONLY_FROM_CACHE) {
    LOG(("  !mCacheEntry && mLoadFlags & LOAD_ONLY_FROM_CACHE"));
    return NS_ERROR_DOCUMENT_NOT_CACHED;
  }

  if (mLoadFlags & LOAD_NO_NETWORK_IO) {
    LOG(("  mLoadFlags & LOAD_NO_NETWORK_IO"));
    return NS_ERROR_DOCUMENT_NOT_CACHED;
  }

  // hit the net...
  return DoConnect();
}

nsresult nsHttpChannel::DoConnect(HttpTransactionShell* aTransWithStickyConn) {
  LOG(("nsHttpChannel::DoConnect [this=%p]\n", this));

  if (!mDNSBlockingPromise.IsEmpty()) {
    LOG(("  waiting for DNS prefetch"));

    // Transaction is passed only from auth retry for which we will definitely
    // not block on DNS to alter the origin server name for IP; it has already
    // been done.
    MOZ_ASSERT(!aTransWithStickyConn);
    MOZ_ASSERT(mDNSBlockingThenable);

    nsCOMPtr<nsISerialEventTarget> target(do_GetMainThread());
    RefPtr<nsHttpChannel> self(this);
    mDNSBlockingThenable->Then(
        target, __func__,
        [self](const nsCOMPtr<nsIDNSRecord>& aRec) {
          nsresult rv = self->DoConnectActual(nullptr);
          if (NS_FAILED(rv)) {
            self->CloseCacheEntry(false);
            Unused << self->AsyncAbort(rv);
          }
        },
        [self](nsresult err) {
          self->CloseCacheEntry(false);
          Unused << self->AsyncAbort(err);
        });

    // The connection will continue when the promise is resolved in
    // OnLookupComplete.
    return NS_OK;
  }

  return DoConnectActual(aTransWithStickyConn);
}

nsresult nsHttpChannel::DoConnectActual(
    HttpTransactionShell* aTransWithStickyConn) {
  LOG(("nsHttpChannel::DoConnectActual [this=%p, aTransWithStickyConn=%p]\n",
       this, aTransWithStickyConn));

  nsresult rv = SetupTransaction();
  if (NS_FAILED(rv)) {
    return rv;
  }

  if (aTransWithStickyConn) {
    rv = gHttpHandler->InitiateTransactionWithStickyConn(
        mTransaction, mPriority, aTransWithStickyConn);
  } else {
    rv = gHttpHandler->InitiateTransaction(mTransaction, mPriority);
  }

  if (NS_FAILED(rv)) {
    return rv;
  }

  rv = mTransaction->AsyncRead(this, getter_AddRefs(mTransactionPump));
  if (NS_FAILED(rv)) {
    return rv;
  }

  uint32_t suspendCount = mSuspendCount;
  if (LoadAsyncResumePending()) {
    LOG(
        ("  Suspend()'ing transaction pump once because of async resume pending"
         ", sc=%u, pump=%p, this=%p",
         suspendCount, mTransactionPump.get(), this));
    ++suspendCount;
  }
  while (suspendCount--) {
    mTransactionPump->Suspend();
  }

  return NS_OK;
}

void nsHttpChannel::SpeculativeConnect() {
  // Before we take the latency hit of dealing with the cache, try and
  // get the TCP (and SSL) handshakes going so they can overlap.

  // don't speculate if we are offline, when doing http upgrade (i.e.
  // websockets bootstrap), or if we can't do keep-alive (because then we
  // couldn't reuse the speculative connection anyhow).
  if (gIOService->IsOffline() || mUpgradeProtocolCallback ||
      !(mCaps & NS_HTTP_ALLOW_KEEPALIVE)) {
    return;
  }

  // LOAD_ONLY_FROM_CACHE and LOAD_NO_NETWORK_IO must not hit network.
  // LOAD_FROM_CACHE is unlikely to hit network, so skip preconnects for it.
  if (mLoadFlags &
      (LOAD_ONLY_FROM_CACHE | LOAD_FROM_CACHE | LOAD_NO_NETWORK_IO)) {
    return;
  }

  if (LoadAllowStaleCacheContent()) {
    return;
  }

  nsCOMPtr<nsIInterfaceRequestor> callbacks;
  NS_NewNotificationCallbacksAggregation(mCallbacks, mLoadGroup,
                                         getter_AddRefs(callbacks));
  if (!callbacks) return;

  Unused << gHttpHandler->SpeculativeConnect(
      mConnectionInfo, callbacks,
      mCaps & (NS_HTTP_DISALLOW_SPDY | NS_HTTP_TRR_MODE_MASK |
               NS_HTTP_DISABLE_IPV4 | NS_HTTP_DISABLE_IPV6 |
               NS_HTTP_DISALLOW_HTTP3),
      gHttpHandler->UseHTTPSRRForSpeculativeConnection());
}

void nsHttpChannel::DoNotifyListenerCleanup() {
  // We don't need this info anymore
  CleanRedirectCacheChainIfNecessary();
}

void nsHttpChannel::ReleaseListeners() {
  HttpBaseChannel::ReleaseListeners();
  mChannelClassifier = nullptr;
  mWarningReporter = nullptr;
  mEarlyHintObserver = nullptr;

  for (StreamFilterRequest& request : mStreamFilterRequests) {
    request.mPromise->Reject(false, __func__);
  }
  mStreamFilterRequests.Clear();
}

void nsHttpChannel::DoAsyncAbort(nsresult aStatus) {
  Unused << AsyncAbort(aStatus);
}

void nsHttpChannel::HandleAsyncRedirect() {
  MOZ_ASSERT(!mCallOnResume, "How did that happen?");

  if (mSuspendCount) {
    LOG(("Waiting until resume to do async redirect [this=%p]\n", this));
    mCallOnResume = [](nsHttpChannel* self) {
      self->HandleAsyncRedirect();
      return NS_OK;
    };
    return;
  }

  nsresult rv = NS_OK;

  LOG(("nsHttpChannel::HandleAsyncRedirect [this=%p]\n", this));

  // since this event is handled asynchronously, it is possible that this
  // channel could have been canceled, in which case there would be no point
  // in processing the redirect.
  if (NS_SUCCEEDED(mStatus)) {
    PushRedirectAsyncFunc(&nsHttpChannel::ContinueHandleAsyncRedirect);
    rv = AsyncProcessRedirection(mResponseHead->Status());
    if (NS_FAILED(rv)) {
      PopRedirectAsyncFunc(&nsHttpChannel::ContinueHandleAsyncRedirect);
      // TODO: if !DoNotRender3xxBody(), render redirect body instead.
      // But first we need to cache 3xx bodies (bug 748510)
      rv = ContinueHandleAsyncRedirect(rv);
      MOZ_ASSERT(NS_SUCCEEDED(rv));
    }
  } else {
    rv = ContinueHandleAsyncRedirect(mStatus);
    MOZ_ASSERT(NS_SUCCEEDED(rv));
  }
}

nsresult nsHttpChannel::ContinueHandleAsyncRedirect(nsresult rv) {
  if (NS_FAILED(rv)) {
    // If AsyncProcessRedirection fails, then we have to send out the
    // OnStart/OnStop notifications.
    LOG(("ContinueHandleAsyncRedirect got failure result [rv=%" PRIx32 "]\n",
         static_cast<uint32_t>(rv)));

    bool redirectsEnabled = !mLoadInfo->GetDontFollowRedirects();

    if (redirectsEnabled) {
      // TODO: stop failing original channel if redirect vetoed?
      mStatus = rv;

      DoNotifyListener();

      // Blow away cache entry if we couldn't process the redirect
      // for some reason (the cache entry might be corrupt).
      if (mCacheEntry) {
        mCacheEntry->AsyncDoom(nullptr);
      }
    } else {
      DoNotifyListener();
    }
  }

  CloseCacheEntry(true);

  StoreIsPending(false);

  if (mLoadGroup) mLoadGroup->RemoveRequest(this, nullptr, mStatus);

  return NS_OK;
}

void nsHttpChannel::HandleAsyncNotModified() {
  MOZ_ASSERT(!mCallOnResume, "How did that happen?");

  if (mSuspendCount) {
    LOG(("Waiting until resume to do async not-modified [this=%p]\n", this));
    mCallOnResume = [](nsHttpChannel* self) {
      self->HandleAsyncNotModified();
      return NS_OK;
    };
    return;
  }

  LOG(("nsHttpChannel::HandleAsyncNotModified [this=%p]\n", this));

  DoNotifyListener();

  CloseCacheEntry(false);

  StoreIsPending(false);

  if (mLoadGroup) mLoadGroup->RemoveRequest(this, nullptr, mStatus);
}

nsresult nsHttpChannel::SetupTransaction() {
  LOG(("nsHttpChannel::SetupTransaction [this=%p, cos=%u, prio=%d]\n", this,
       mClassOfService, mPriority));

  NS_ENSURE_TRUE(!mTransaction, NS_ERROR_ALREADY_INITIALIZED);

  nsresult rv;

  mozilla::MutexAutoLock lock(mRCWNLock);

  // If we're racing cache with network, conditional or byte range header
  // could be added in OnCacheEntryCheck. We cannot send conditional request
  // without having the entry, so we need to remove the headers here and
  // ignore the cache entry in OnCacheEntryAvailable.
  if (mRaceCacheWithNetwork && AwaitingCacheCallbacks()) {
    if (mDidReval) {
      LOG(("  Removing conditional request headers"));
      UntieValidationRequest();
      mDidReval = false;
      mIgnoreCacheEntry = true;
    }

    if (LoadCachedContentIsPartial()) {
      LOG(("  Removing byte range request headers"));
      UntieByteRangeRequest();
      StoreCachedContentIsPartial(false);
      mIgnoreCacheEntry = true;
    }

    if (mIgnoreCacheEntry) {
      mAvailableCachedAltDataType.Truncate();
      StoreDeliveringAltData(false);
      mAltDataLength = -1;
      mCacheInputStream.CloseAndRelease();
    }
  }

  StoreUsedNetwork(1);

  if (!LoadAllowSpdy()) {
    mCaps |= NS_HTTP_DISALLOW_SPDY;
  }
  if (!LoadAllowHttp3()) {
    mCaps |= NS_HTTP_DISALLOW_HTTP3;
  }
  if (LoadBeConservative()) {
    mCaps |= NS_HTTP_BE_CONSERVATIVE;
  }

  if (mLoadFlags & LOAD_ANONYMOUS_ALLOW_CLIENT_CERT) {
    mCaps |= NS_HTTP_LOAD_ANONYMOUS_CONNECT_ALLOW_CLIENT_CERT;
  }

  // Use the URI path if not proxying (transparent proxying such as proxy
  // CONNECT does not count here). Also figure out what HTTP version to use.
  nsAutoCString buf, path;
  nsCString* requestURI;

  // This is the normal e2e H1 path syntax "/index.html"
  rv = mURI->GetPathQueryRef(path);
  if (NS_FAILED(rv)) {
    return rv;
  }

  // path may contain UTF-8 characters, so ensure that they're escaped.
  if (NS_EscapeURL(path.get(), path.Length(), esc_OnlyNonASCII | esc_Spaces,
                   buf)) {
    requestURI = &buf;
  } else {
    requestURI = &path;
  }

  // trim off the #ref portion if any...
  int32_t ref1 = requestURI->FindChar('#');
  if (ref1 != kNotFound) {
    requestURI->SetLength(ref1);
  }

  if (mConnectionInfo->UsingConnect() || !mConnectionInfo->UsingHttpProxy()) {
    mRequestHead.SetVersion(gHttpHandler->HttpVersion());
  } else {
    mRequestHead.SetPath(*requestURI);

    // RequestURI should be the absolute uri H1 proxy syntax
    // "http://foo/index.html" so we will overwrite the relative version in
    // requestURI
    rv = mURI->GetUserPass(buf);
    if (NS_FAILED(rv)) return rv;
    if (!buf.IsEmpty() && ((strncmp(mSpec.get(), "http:", 5) == 0) ||
                           strncmp(mSpec.get(), "https:", 6) == 0)) {
      nsCOMPtr<nsIURI> tempURI = nsIOService::CreateExposableURI(mURI);
      rv = tempURI->GetAsciiSpec(path);
      if (NS_FAILED(rv)) return rv;
      requestURI = &path;
    } else {
      requestURI = &mSpec;
    }

    // trim off the #ref portion if any...
    int32_t ref2 = requestURI->FindChar('#');
    if (ref2 != kNotFound) {
      requestURI->SetLength(ref2);
    }

    mRequestHead.SetVersion(gHttpHandler->ProxyHttpVersion());
  }

  mRequestHead.SetRequestURI(*requestURI);

  // set the request time for cache expiration calculations
  mRequestTime = NowInSeconds();
  StoreRequestTimeInitialized(true);

  // if doing a reload, force end-to-end
  if (mLoadFlags & LOAD_BYPASS_CACHE) {
    // We need to send 'Pragma:no-cache' to inhibit proxy caching even if
    // no proxy is configured since we might be talking with a transparent
    // proxy, i.e. one that operates at the network level.  See bug #14772.
    rv = mRequestHead.SetHeaderOnce(nsHttp::Pragma, "no-cache", true);
    MOZ_ASSERT(NS_SUCCEEDED(rv));
    // If we're configured to speak HTTP/1.1 then also send 'Cache-control:
    // no-cache'
    if (mRequestHead.Version() >= HttpVersion::v1_1) {
      rv = mRequestHead.SetHeaderOnce(nsHttp::Cache_Control, "no-cache", true);
      MOZ_ASSERT(NS_SUCCEEDED(rv));
    }
  } else if ((mLoadFlags & VALIDATE_ALWAYS) && !LoadCacheEntryIsWriteOnly()) {
    // We need to send 'Cache-Control: max-age=0' to force each cache along
    // the path to the origin server to revalidate its own entry, if any,
    // with the next cache or server.  See bug #84847.
    //
    // If we're configured to speak HTTP/1.0 then just send 'Pragma: no-cache'
    if (mRequestHead.Version() >= HttpVersion::v1_1) {
      rv = mRequestHead.SetHeaderOnce(nsHttp::Cache_Control, "max-age=0", true);
    } else {
      rv = mRequestHead.SetHeaderOnce(nsHttp::Pragma, "no-cache", true);
    }
    MOZ_ASSERT(NS_SUCCEEDED(rv));
  }

  if (LoadResuming()) {
    char byteRange[32];
    SprintfLiteral(byteRange, "bytes=%" PRIu64 "-", mStartPos);
    rv = mRequestHead.SetHeader(nsHttp::Range, nsDependentCString(byteRange));
    MOZ_ASSERT(NS_SUCCEEDED(rv));

    if (!mEntityID.IsEmpty()) {
      // Also, we want an error if this resource changed in the meantime
      // Format of the entity id is: escaped_etag/size/lastmod
      nsCString::const_iterator start, end, slash;
      mEntityID.BeginReading(start);
      mEntityID.EndReading(end);
      mEntityID.BeginReading(slash);

      if (FindCharInReadable('/', slash, end)) {
        nsAutoCString ifMatch;
        rv = mRequestHead.SetHeader(
            nsHttp::If_Match,
            NS_UnescapeURL(Substring(start, slash), 0, ifMatch));
        MOZ_ASSERT(NS_SUCCEEDED(rv));

        ++slash;  // Incrementing, so that searching for '/' won't find
                  // the same slash again
      }

      if (FindCharInReadable('/', slash, end)) {
        rv = mRequestHead.SetHeader(nsHttp::If_Unmodified_Since,
                                    Substring(++slash, end));
        MOZ_ASSERT(NS_SUCCEEDED(rv));
      }
    }
  }

  // create wrapper for this channel's notification callbacks
  nsCOMPtr<nsIInterfaceRequestor> callbacks;
  NS_NewNotificationCallbacksAggregation(mCallbacks, mLoadGroup,
                                         getter_AddRefs(callbacks));

  // create the transaction object
  if (nsIOService::UseSocketProcess()) {
    MOZ_ASSERT(gIOService->SocketProcessReady(),
               "Socket process should be ready.");

    nsCOMPtr<nsIParentChannel> parentChannel;
    NS_QueryNotificationCallbacks(this, parentChannel);
    RefPtr<DocumentLoadListener> documentChannelParent =
        do_QueryObject(parentChannel);
    // See HttpTransactionChild::CanSendODAToContentProcessDirectly() and
    // nsHttpChannel::CallOnStartRequest() for the reason why we need to know if
    // this is a document load. We only send ODA directly to child process for
    // non document loads.
    RefPtr<HttpTransactionParent> transParent =
        new HttpTransactionParent(!!documentChannelParent);
    LOG1(("nsHttpChannel %p created HttpTransactionParent %p\n", this,
          transParent.get()));

    // Since OnStopRequest could be sent to child process from socket process
    // directly, we need to store these two values in HttpTransactionChild and
    // forward to child process until HttpTransactionChild::OnStopRequest is
    // called.
    transParent->SetRedirectTimestamp(mRedirectStartTimeStamp,
                                      mRedirectEndTimeStamp);

    SocketProcessParent* socketProcess = SocketProcessParent::GetSingleton();
    if (socketProcess) {
      Unused << socketProcess->SendPHttpTransactionConstructor(transParent);
    }

    mTransaction = transParent;
  } else {
    mTransaction = new nsHttpTransaction();
    LOG1(("nsHttpChannel %p created nsHttpTransaction %p\n", this,
          mTransaction.get()));
  }

  // Save the mapping of channel id and the channel. We need this mapping for
  // nsIHttpActivityObserver.
  gHttpHandler->AddHttpChannel(mChannelId, ToSupports(this));

  // See bug #466080. Transfer LOAD_ANONYMOUS flag to socket-layer.
  if (mLoadFlags & LOAD_ANONYMOUS) mCaps |= NS_HTTP_LOAD_ANONYMOUS;

  if (mLoadFlags & LOAD_CALL_CONTENT_SNIFFERS) {
    mCaps |= NS_HTTP_CALL_CONTENT_SNIFFER;
  }

  if (LoadTimingEnabled()) mCaps |= NS_HTTP_TIMING_ENABLED;

  if (mUpgradeProtocolCallback) {
    rv = mRequestHead.SetHeader(nsHttp::Upgrade, mUpgradeProtocol, false);
    MOZ_ASSERT(NS_SUCCEEDED(rv));
    rv = mRequestHead.SetHeaderOnce(nsHttp::Connection, nsHttp::Upgrade.get(),
                                    true);
    MOZ_ASSERT(NS_SUCCEEDED(rv));
    mCaps |= NS_HTTP_STICKY_CONNECTION;
    mCaps &= ~NS_HTTP_ALLOW_KEEPALIVE;
  }

  nsCOMPtr<nsIHttpPushListener> pushListener;
  NS_QueryNotificationCallbacks(mCallbacks, mLoadGroup,
                                NS_GET_IID(nsIHttpPushListener),
                                getter_AddRefs(pushListener));
  HttpTransactionShell::OnPushCallback pushCallback = nullptr;
  if (pushListener) {
    mCaps |= NS_HTTP_ONPUSH_LISTENER;
    nsWeakPtr weakPtrThis(
        do_GetWeakReference(static_cast<nsIHttpChannel*>(this)));
    pushCallback = [weakPtrThis](uint32_t aPushedStreamId,
                                 const nsACString& aUrl,
                                 const nsACString& aRequestString,
                                 HttpTransactionShell* aTransaction) {
      if (nsCOMPtr<nsIHttpChannel> channel = do_QueryReferent(weakPtrThis)) {
        return static_cast<nsHttpChannel*>(channel.get())
            ->OnPush(aPushedStreamId, aUrl, aRequestString, aTransaction);
      }
      return NS_ERROR_NOT_AVAILABLE;
    };
  }

  EnsureTopBrowsingContextId();
  EnsureRequestContext();

  HttpTrafficCategory category = CreateTrafficCategory();
  std::function<void(TransactionObserverResult &&)> observer;
  if (mTransactionObserver) {
    observer = [transactionObserver{std::move(mTransactionObserver)}](
                   TransactionObserverResult&& aResult) {
      transactionObserver->Complete(aResult.versionOk(), aResult.authOk(),
                                    aResult.closeReason());
    };
  }
  rv = mTransaction->Init(
      mCaps, mConnectionInfo, &mRequestHead, mUploadStream, mReqContentLength,
      LoadUploadStreamHasHeaders(), GetCurrentEventTarget(), callbacks, this,
      mTopBrowsingContextId, category, mRequestContext, mClassOfService,
      mInitialRwin, LoadResponseTimeoutEnabled(), mChannelId,
      std::move(observer), std::move(pushCallback), mTransWithPushedStream,
      mPushedStreamId);
  if (NS_FAILED(rv)) {
    mTransaction = nullptr;
    return rv;
  }

  return rv;
}

HttpTrafficCategory nsHttpChannel::CreateTrafficCategory() {
  MOZ_ASSERT(!mFirstPartyClassificationFlags ||
             !mThirdPartyClassificationFlags);

  if (!StaticPrefs::network_traffic_analyzer_enabled()) {
    return HttpTrafficCategory::eInvalid;
  }

  HttpTrafficAnalyzer::ClassOfService cos;
  {
    if ((mClassOfService & nsIClassOfService::Leader) &&
        mLoadInfo->GetExternalContentPolicyType() ==
            ExtContentPolicy::TYPE_SCRIPT) {
      cos = HttpTrafficAnalyzer::ClassOfService::eLeader;
    } else if (mLoadFlags & nsIRequest::LOAD_BACKGROUND) {
      cos = HttpTrafficAnalyzer::ClassOfService::eBackground;
    } else {
      cos = HttpTrafficAnalyzer::ClassOfService::eOther;
    }
  }

  bool isThirdParty = AntiTrackingUtils::IsThirdPartyChannel(this);

  HttpTrafficAnalyzer::TrackingClassification tc;
  {
    uint32_t flags = isThirdParty ? mThirdPartyClassificationFlags
                                  : mFirstPartyClassificationFlags;

    using CF = nsIClassifiedChannel::ClassificationFlags;
    using TC = HttpTrafficAnalyzer::TrackingClassification;

    if (flags & CF::CLASSIFIED_TRACKING_CONTENT) {
      tc = TC::eContent;
    } else if (flags & CF::CLASSIFIED_FINGERPRINTING_CONTENT) {
      tc = TC::eFingerprinting;
    } else if (flags & CF::CLASSIFIED_ANY_BASIC_TRACKING) {
      tc = TC::eBasic;
    } else {
      tc = TC::eNone;
    }
  }

  bool isSystemPrincipal =
      mLoadInfo->GetLoadingPrincipal() &&
      mLoadInfo->GetLoadingPrincipal()->IsSystemPrincipal();
  return HttpTrafficAnalyzer::CreateTrafficCategory(
      NS_UsePrivateBrowsing(this), isSystemPrincipal, isThirdParty, cos, tc);
}

void nsHttpChannel::SetCachedContentType() {
  if (!mResponseHead) {
    return;
  }

  nsAutoCString contentTypeStr;
  mResponseHead->ContentType(contentTypeStr);

  uint8_t contentType = nsICacheEntry::CONTENT_TYPE_OTHER;
  if (nsContentUtils::IsJavascriptMIMEType(
          NS_ConvertUTF8toUTF16(contentTypeStr))) {
    contentType = nsICacheEntry::CONTENT_TYPE_JAVASCRIPT;
  } else if (StringBeginsWith(contentTypeStr, "text/css"_ns) ||
             (mLoadInfo->GetExternalContentPolicyType() ==
              ExtContentPolicy::TYPE_STYLESHEET)) {
    contentType = nsICacheEntry::CONTENT_TYPE_STYLESHEET;
  } else if (StringBeginsWith(contentTypeStr, "application/wasm"_ns)) {
    contentType = nsICacheEntry::CONTENT_TYPE_WASM;
  } else if (StringBeginsWith(contentTypeStr, "image/"_ns)) {
    contentType = nsICacheEntry::CONTENT_TYPE_IMAGE;
  } else if (StringBeginsWith(contentTypeStr, "video/"_ns)) {
    contentType = nsICacheEntry::CONTENT_TYPE_MEDIA;
  } else if (StringBeginsWith(contentTypeStr, "audio/"_ns)) {
    contentType = nsICacheEntry::CONTENT_TYPE_MEDIA;
  }

  mCacheEntry->SetContentType(contentType);
}

nsresult nsHttpChannel::CallOnStartRequest() {
  LOG(("nsHttpChannel::CallOnStartRequest [this=%p]", this));

  MOZ_RELEASE_ASSERT(!LoadRequireCORSPreflight() || LoadIsCorsPreflightDone(),
                     "CORS preflight must have been finished by the time we "
                     "call OnStartRequest");

  mEarlyHintObserver = nullptr;

  if (LoadOnStartRequestCalled()) {
    // This can only happen when a range request loading rest of the data
    // after interrupted concurrent cache read asynchronously failed, e.g.
    // the response range bytes are not as expected or this channel has
    // been externally canceled.
    //
    // It's legal to bypass CallOnStartRequest for that case since we've
    // already called OnStartRequest on our listener and also added all
    // content converters before.
    MOZ_ASSERT(LoadConcurrentCacheAccess());
    LOG(("CallOnStartRequest already invoked before"));
    return mStatus;
  }

  // Ensure mListener->OnStartRequest will be invoked before exiting
  // this function.
  auto onStartGuard = MakeScopeExit([&] {
    LOG(
        ("  calling mListener->OnStartRequest by ScopeExit [this=%p, "
         "listener=%p]\n",
         this, mListener.get()));
    MOZ_ASSERT(!LoadOnStartRequestCalled());

    if (mListener) {
      nsCOMPtr<nsIStreamListener> deleteProtector(mListener);
      StoreOnStartRequestCalled(true);
      deleteProtector->OnStartRequest(this);
    }
    StoreOnStartRequestCalled(true);
  });

  nsresult rv = ValidateMIMEType();
  // Since ODA and OnStopRequest could be sent from socket process directly, we
  // need to update the channel status before calling mListener->OnStartRequest.
  // This is the only way to let child process discard the already received ODA
  // messages.
  if (NS_FAILED(rv)) {
    mStatus = rv;
    return mStatus;
  }

  // EnsureOpaqueResponseIsAllowed and EnsureOpauqeResponseIsAllowedAfterSniff
  // are the checks for Opaque Response Blocking to ensure that we block as many
  // cross-origin responses with CORS headers as possible that are not either
  // Javascript or media to avoid leaking their contents through side channels.
  if (!EnsureOpaqueResponseIsAllowed()) {
    // XXXtt: Return an error code or make the response body null.
    // We silence the error result now because we only want to get how many
    // response will get allowed or blocked by ORB.
  }

  // Allow consumers to override our content type
  if (mLoadFlags & LOAD_CALL_CONTENT_SNIFFERS) {
    // NOTE: We can have both a txn pump and a cache pump when the cache
    // content is partial. In that case, we need to read from the cache,
    // because that's the one that has the initial contents. If that fails
    // then give the transaction pump a shot.

    nsIChannel* thisChannel = static_cast<nsIChannel*>(this);

    bool typeSniffersCalled = false;
    if (mCachePump) {
      typeSniffersCalled =
          NS_SUCCEEDED(mCachePump->PeekStream(CallTypeSniffers, thisChannel));
    }

    if (!typeSniffersCalled && mTransactionPump) {
      RefPtr<nsInputStreamPump> pump = do_QueryObject(mTransactionPump);
      if (pump) {
        pump->PeekStream(CallTypeSniffers, thisChannel);
      } else {
        MOZ_ASSERT(nsIOService::UseSocketProcess());
        RefPtr<HttpTransactionParent> trans = do_QueryObject(mTransactionPump);
        MOZ_ASSERT(trans);
        trans->SetSniffedTypeToChannel(CallTypeSniffers, thisChannel);
      }
    }
  }

  // Note that the code below should be synced with the code in
  // HttpTransactionChild::CanSendODAToContentProcessDirectly(). We MUST make
  // sure HttpTransactionChild::CanSendODAToContentProcessDirectly() returns
  // false when a stream converter is applied.
  bool unknownDecoderStarted = false;
  if (mResponseHead && !mResponseHead->HasContentType()) {
    MOZ_ASSERT(mConnectionInfo, "Should have connection info here");
    if (!mContentTypeHint.IsEmpty()) {
      mResponseHead->SetContentType(mContentTypeHint);
    } else if (mResponseHead->Version() == HttpVersion::v0_9 &&
               mConnectionInfo->OriginPort() !=
                   mConnectionInfo->DefaultPort()) {
      mResponseHead->SetContentType(nsLiteralCString(TEXT_PLAIN));
    } else {
      // Uh-oh.  We had better find out what type we are!
      mListener = new nsUnknownDecoder(mListener);
      unknownDecoderStarted = true;
    }
  }

  // If unknownDecoder is not going to be launched, call
  // EnsureOpaqueResponseIsAllowedAfterSniff immediately.
  if (!unknownDecoderStarted) {
    auto isAllowedOrErr = EnsureOpaqueResponseIsAllowedAfterSniff();
    if (isAllowedOrErr.isErr() || !isAllowedOrErr.inspect()) {
      // XXXtt: Return an error code or make the response body null.
      // We silence the error result now because we only want to get how many
      // response will get allowed or blocked by ORB.
    }
  }

  // If the content is multipart/x-mixed-replace, we'll insert a MIME decoder
  // in the pipeline to handle the content and pass it along to our
  // original listener. nsUnknownDecoder doesn't support detecting this type,
  // so we only need to insert this using the response header's mime type.
  //
  // We only do this for unwrapped document loads, since we might want to send
  // parts to the external protocol handler without leaving the parent process.
  bool mustRunStreamFilterInParent = false;
  nsCOMPtr<nsIParentChannel> parentChannel;
  NS_QueryNotificationCallbacks(this, parentChannel);
  RefPtr<DocumentLoadListener> docListener = do_QueryObject(parentChannel);
  if (mResponseHead && docListener && docListener->GetChannel() == this) {
    nsAutoCString contentType;
    mResponseHead->ContentType(contentType);

    if (contentType.Equals("multipart/x-mixed-replace"_ns)) {
      nsCOMPtr<nsIStreamConverterService> convServ(
          do_GetService("@mozilla.org/streamConverters;1", &rv));
      if (NS_SUCCEEDED(rv)) {
        nsCOMPtr<nsIStreamListener> toListener(mListener);
        nsCOMPtr<nsIStreamListener> fromListener;

        rv = convServ->AsyncConvertData("multipart/x-mixed-replace", "*/*",
                                        toListener, nullptr,
                                        getter_AddRefs(fromListener));
        if (NS_SUCCEEDED(rv)) {
          mListener = fromListener;
          mustRunStreamFilterInParent = true;
        }
      }
    }
  }

  // If we installed a multipart converter, then we need to add StreamFilter
  // object before it, so that extensions see the un-parsed original stream.
  // We may want to add an option for extensions to opt-in to proper multipart
  // handling.
  // If not, then pass the StreamFilter promise on to DocumentLoadListener,
  // where it'll be added in the content process.
  for (StreamFilterRequest& request : mStreamFilterRequests) {
    if (mustRunStreamFilterInParent) {
      mozilla::ipc::Endpoint<extensions::PStreamFilterParent> parent;
      mozilla::ipc::Endpoint<extensions::PStreamFilterChild> child;
      nsresult rv = extensions::PStreamFilter::CreateEndpoints(&parent, &child);
      if (NS_FAILED(rv)) {
        request.mPromise->Reject(false, __func__);
      } else {
        extensions::StreamFilterParent::Attach(this, std::move(parent));
        request.mPromise->Resolve(std::move(child), __func__);
      }
    } else {
      if (docListener) {
        docListener->AttachStreamFilter(request.mChildProcessId)
            ->ChainTo(request.mPromise.forget(), __func__);
      } else {
        request.mPromise->Reject(false, __func__);
      }
    }
    request.mPromise = nullptr;
  }
  mStreamFilterRequests.Clear();
  StoreTracingEnabled(false);

  if (mResponseHead && !mResponseHead->HasContentCharset()) {
    mResponseHead->SetContentCharset(mContentCharsetHint);
  }

  if (mCacheEntry && LoadCacheEntryIsWriteOnly()) {
    SetCachedContentType();
  }

  LOG(("  calling mListener->OnStartRequest [this=%p, listener=%p]\n", this,
       mListener.get()));

  // About to call OnStartRequest, dismiss the guard object.
  onStartGuard.release();

  if (mListener) {
    MOZ_ASSERT(!LoadOnStartRequestCalled(),
               "We should not call OsStartRequest twice");
    nsCOMPtr<nsIStreamListener> deleteProtector(mListener);
    StoreOnStartRequestCalled(true);
    rv = deleteProtector->OnStartRequest(this);
    if (NS_FAILED(rv)) return rv;
  } else {
    NS_WARNING("OnStartRequest skipped because of null listener");
    StoreOnStartRequestCalled(true);
  }

  // Install stream converter if required.
  // Normally, we expect the listener to disable content conversion during
  // OnStartRequest if it wants to handle it itself (which is common case with
  // HttpChannelParent, disabling so that it can be done in the content
  // process). If we've installed an nsUnknownDecoder, then we won't yet have
  // called OnStartRequest on the final listener (that happens after we send
  // OnDataAvailable to the nsUnknownDecoder), so it can't yet have disabled
  // content conversion.
  // In that case, assume that the listener will disable content conversion,
  // unless it's specifically told us that it won't.
  if (!unknownDecoderStarted || LoadListenerRequiresContentConversion()) {
    nsCOMPtr<nsIStreamListener> listener;
    rv =
        DoApplyContentConversions(mListener, getter_AddRefs(listener), nullptr);
    if (NS_FAILED(rv)) {
      return rv;
    }
    if (listener) {
      MOZ_ASSERT(!LoadDataSentToChildProcess(),
                 "DataSentToChildProcess being true means ODAs are sent to "
                 "the child process directly. We MUST NOT apply content "
                 "converter in this case.");
      mListener = listener;
      mCompressListener = listener;
      StoreHasAppliedConversion(true);
    }
  }

  // if this channel is for a download, close off access to the cache.
  if (mCacheEntry && LoadChannelIsForDownload()) {
    mCacheEntry->AsyncDoom(nullptr);

    // We must keep the cache entry in case of partial request.
    // Concurrent access is the same, we need the entry in
    // OnStopRequest.
    // We also need the cache entry when racing cache with network to find
    // out what is the source of the data.
    if (!LoadCachedContentIsPartial() && !LoadConcurrentCacheAccess() &&
        !(mRaceCacheWithNetwork &&
          mFirstResponseSource == RESPONSE_FROM_CACHE)) {
      CloseCacheEntry(false);
    }
  }

  return NS_OK;
}

NS_IMETHODIMP nsHttpChannel::GetHttpProxyConnectResponseCode(
    int32_t* aResponseCode) {
  NS_ENSURE_ARG_POINTER(aResponseCode);

  if (mConnectionInfo && mConnectionInfo->UsingConnect()) {
    *aResponseCode = mProxyConnectResponseCode;
  } else {
    *aResponseCode = -1;
  }
  return NS_OK;
}

nsresult nsHttpChannel::ProcessFailedProxyConnect(uint32_t httpStatus) {
  // Failure to set up a proxy tunnel via CONNECT means one of the following:
  // 1) Proxy wants authorization, or forbids.
  // 2) DNS at proxy couldn't resolve target URL.
  // 3) Proxy connection to target failed or timed out.
  // 4) Eve intercepted our CONNECT, and is replying with malicious HTML.
  //
  // Our current architecture would parse the proxy's response content with
  // the permission of the target URL.  Given #4, we must avoid rendering the
  // body of the reply, and instead give the user a (hopefully helpful)
  // boilerplate error page, based on just the HTTP status of the reply.

  MOZ_ASSERT(mConnectionInfo->UsingConnect(),
             "proxy connect failed but not using CONNECT?");
  nsresult rv = HttpProxyResponseToErrorCode(httpStatus);
  LOG(("Cancelling failed proxy CONNECT [this=%p httpStatus=%u]\n", this,
       httpStatus));

  // Make sure the connection is thrown away as it can be in a bad state
  // and the proxy may just hang on the next request.
  MOZ_ASSERT(mTransaction);
  mTransaction->DontReuseConnection();

  Cancel(rv);
  {
    nsresult rv = CallOnStartRequest();
    if (NS_FAILED(rv)) {
      LOG(("CallOnStartRequest failed [this=%p httpStatus=%u rv=%08x]\n", this,
           httpStatus, static_cast<uint32_t>(rv)));
    }
  }
  return rv;
}

static void GetSTSConsoleErrorTag(uint32_t failureResult,
                                  nsAString& consoleErrorTag) {
  switch (failureResult) {
    case nsISiteSecurityService::ERROR_UNTRUSTWORTHY_CONNECTION:
      consoleErrorTag = u"STSUntrustworthyConnection"_ns;
      break;
    case nsISiteSecurityService::ERROR_COULD_NOT_PARSE_HEADER:
      consoleErrorTag = u"STSCouldNotParseHeader"_ns;
      break;
    case nsISiteSecurityService::ERROR_NO_MAX_AGE:
      consoleErrorTag = u"STSNoMaxAge"_ns;
      break;
    case nsISiteSecurityService::ERROR_MULTIPLE_MAX_AGES:
      consoleErrorTag = u"STSMultipleMaxAges"_ns;
      break;
    case nsISiteSecurityService::ERROR_INVALID_MAX_AGE:
      consoleErrorTag = u"STSInvalidMaxAge"_ns;
      break;
    case nsISiteSecurityService::ERROR_MULTIPLE_INCLUDE_SUBDOMAINS:
      consoleErrorTag = u"STSMultipleIncludeSubdomains"_ns;
      break;
    case nsISiteSecurityService::ERROR_INVALID_INCLUDE_SUBDOMAINS:
      consoleErrorTag = u"STSInvalidIncludeSubdomains"_ns;
      break;
    case nsISiteSecurityService::ERROR_COULD_NOT_SAVE_STATE:
      consoleErrorTag = u"STSCouldNotSaveState"_ns;
      break;
    default:
      consoleErrorTag = u"STSUnknownError"_ns;
      break;
  }
}

/**
 * Process an HTTP Strict Transport Security (HSTS) header.
 */
nsresult nsHttpChannel::ProcessHSTSHeader(nsITransportSecurityInfo* aSecInfo,
                                          uint32_t aFlags) {
  nsHttpAtom atom(nsHttp::ResolveAtom("Strict-Transport-Security"_ns));

  nsAutoCString securityHeader;
  nsresult rv = mResponseHead->GetHeader(atom, securityHeader);
  if (rv == NS_ERROR_NOT_AVAILABLE) {
    LOG(("nsHttpChannel: No %s header, continuing load.\n", atom.get()));
    return NS_OK;
  }
  if (NS_WARN_IF(NS_FAILED(rv))) {
    return rv;
  }

  nsISiteSecurityService* sss = gHttpHandler->GetSSService();
  NS_ENSURE_TRUE(sss, NS_ERROR_OUT_OF_MEMORY);

  OriginAttributes originAttributes;
  if (NS_WARN_IF(!StoragePrincipalHelper::GetOriginAttributesForHSTS(
          this, originAttributes))) {
    return NS_ERROR_FAILURE;
  }

  uint32_t failureResult;
  uint32_t headerSource = nsISiteSecurityService::SOURCE_ORGANIC_REQUEST;
  rv = sss->ProcessHeader(mURI, securityHeader, aSecInfo, aFlags, headerSource,
                          originAttributes, nullptr, nullptr, &failureResult);
  if (NS_FAILED(rv)) {
    nsAutoString consoleErrorCategory(u"Invalid HSTS Headers"_ns);
    nsAutoString consoleErrorTag;
    GetSTSConsoleErrorTag(failureResult, consoleErrorTag);
    Unused << AddSecurityMessage(consoleErrorTag, consoleErrorCategory);
    LOG(("nsHttpChannel: Failed to parse %s header, continuing load.\n",
         atom.get()));
  }
  return NS_OK;
}

/**
 * Decide whether or not to remember Strict-Transport-Security, and whether
 * or not to enforce channel integrity.
 *
 * @return NS_ERROR_FAILURE if there's security information missing even though
 *             it's an HTTPS connection.
 */
nsresult nsHttpChannel::ProcessSecurityHeaders() {
  // If this channel is not loading securely, STS or PKP doesn't do anything.
  // In the case of HSTS, the upgrade to HTTPS takes place earlier in the
  // channel load process.
  if (!mURI->SchemeIs("https")) {
    return NS_OK;
  }

  if (IsBrowsingContextDiscarded()) {
    return NS_OK;
  }

  nsAutoCString asciiHost;
  nsresult rv = mURI->GetAsciiHost(asciiHost);
  NS_ENSURE_SUCCESS(rv, NS_OK);

  // If the channel is not a hostname, but rather an IP, do not process STS
  // or PKP headers
  if (HostIsIPLiteral(asciiHost)) {
    return NS_OK;
  }

  // mSecurityInfo may not always be present, and if it's not then it is okay
  // to just disregard any security headers since we know nothing about the
  // security of the connection.
  NS_ENSURE_TRUE(mSecurityInfo, NS_OK);

  uint32_t flags =
      NS_UsePrivateBrowsing(this) ? nsISocketProvider::NO_PERMANENT_STORAGE : 0;

  // Get the TransportSecurityInfo
  nsCOMPtr<nsITransportSecurityInfo> transSecInfo =
      do_QueryInterface(mSecurityInfo);
  NS_ENSURE_TRUE(transSecInfo, NS_ERROR_FAILURE);

  // Only process HSTS headers for first-party loads. This prevents a
  // proliferation of useless HSTS state for partitioned third parties.
  if (!mLoadInfo->GetIsThirdPartyContextToTopWindow()) {
    rv = ProcessHSTSHeader(transSecInfo, flags);
    NS_ENSURE_SUCCESS(rv, rv);
  }

  return NS_OK;
}

bool nsHttpChannel::IsHTTPS() { return mURI->SchemeIs("https"); }

void nsHttpChannel::ProcessSSLInformation() {
  // If this is HTTPS, record any use of RSA so that Key Exchange Algorithm
  // can be whitelisted for TLS False Start in future sessions. We could
  // do the same for DH but its rarity doesn't justify the lookup.

  if (mCanceled || NS_FAILED(mStatus) || !mSecurityInfo || !IsHTTPS() ||
      mPrivateBrowsing) {
    return;
  }

  nsCOMPtr<nsITransportSecurityInfo> securityInfo =
      do_QueryInterface(mSecurityInfo);
  if (!securityInfo) return;

  uint32_t state;
  if (securityInfo && NS_SUCCEEDED(securityInfo->GetSecurityState(&state)) &&
      (state & nsIWebProgressListener::STATE_IS_BROKEN)) {
    // Send weak crypto warnings to the web console
    if (state & nsIWebProgressListener::STATE_USES_WEAK_CRYPTO) {
      nsString consoleErrorTag = u"WeakCipherSuiteWarning"_ns;
      nsString consoleErrorCategory = u"SSL"_ns;
      Unused << AddSecurityMessage(consoleErrorTag, consoleErrorCategory);
    }
  }

  // Send (SHA-1) signature algorithm errors to the web console
  nsCOMPtr<nsIX509Cert> cert;
  securityInfo->GetServerCert(getter_AddRefs(cert));
  if (cert) {
    UniqueCERTCertificate nssCert(cert->GetCert());
    if (nssCert) {
      SECOidTag tag = SECOID_GetAlgorithmTag(&nssCert->signature);
      LOG(("Checking certificate signature: The OID tag is %i [this=%p]\n", tag,
           this));
      // Check to see if the signature is sha-1 based.
      // Not including checks for SEC_OID_ISO_SHA1_WITH_RSA_SIGNATURE
      // from http://tools.ietf.org/html/rfc2437#section-8 since I
      // can't see reference to it outside this spec
      if (tag == SEC_OID_PKCS1_SHA1_WITH_RSA_ENCRYPTION ||
          tag == SEC_OID_ANSIX9_DSA_SIGNATURE_WITH_SHA1_DIGEST ||
          tag == SEC_OID_ANSIX962_ECDSA_SHA1_SIGNATURE) {
        nsString consoleErrorTag = u"SHA1Sig"_ns;
        nsString consoleErrorMessage = u"SHA-1 Signature"_ns;
        Unused << AddSecurityMessage(consoleErrorTag, consoleErrorMessage);
      }
    }
  }

  uint16_t tlsVersion;
  nsresult rv = securityInfo->GetProtocolVersion(&tlsVersion);
  if (NS_SUCCEEDED(rv) &&
      tlsVersion != nsITransportSecurityInfo::TLS_VERSION_1_2 &&
      tlsVersion != nsITransportSecurityInfo::TLS_VERSION_1_3) {
    nsString consoleErrorTag = u"DeprecatedTLSVersion2"_ns;
    nsString consoleErrorCategory = u"TLS"_ns;
    Unused << AddSecurityMessage(consoleErrorTag, consoleErrorCategory);
  }
}

void nsHttpChannel::ProcessAltService() {
  // e.g. Alt-Svc: h2=":443"; ma=60
  // e.g. Alt-Svc: h2="otherhost:443"
  // Alt-Svc       = 1#( alternative *( OWS ";" OWS parameter ) )
  // alternative   = protocol-id "=" alt-authority
  // protocol-id   = token ; percent-encoded ALPN protocol identifier
  // alt-authority = quoted-string ;  containing [ uri-host ] ":" port

  if (!LoadAllowAltSvc()) {  // per channel opt out
    return;
  }

  if (!gHttpHandler->AllowAltSvc() || (mCaps & NS_HTTP_DISALLOW_SPDY)) {
    return;
  }

  if (IsBrowsingContextDiscarded()) {
    return;
  }

  nsAutoCString scheme;
  mURI->GetScheme(scheme);
  bool isHttp = scheme.EqualsLiteral("http");
  if (!isHttp && !scheme.EqualsLiteral("https")) {
    return;
  }

  nsAutoCString altSvc;
  Unused << mResponseHead->GetHeader(nsHttp::Alternate_Service, altSvc);
  if (altSvc.IsEmpty()) {
    return;
  }

  if (!nsHttp::IsReasonableHeaderValue(altSvc)) {
    LOG(("Alt-Svc Response Header seems unreasonable - skipping\n"));
    return;
  }

  nsAutoCString originHost;
  int32_t originPort = 80;
  mURI->GetPort(&originPort);
  if (NS_FAILED(mURI->GetAsciiHost(originHost))) {
    return;
  }

  nsCOMPtr<nsIInterfaceRequestor> callbacks;
  nsCOMPtr<nsProxyInfo> proxyInfo;
  NS_NewNotificationCallbacksAggregation(mCallbacks, mLoadGroup,
                                         getter_AddRefs(callbacks));

  if (mProxyInfo) {
    proxyInfo = do_QueryInterface(mProxyInfo);
  }

  OriginAttributes originAttributes;
  // Regular principal in case we have a proxy.
  if (proxyInfo &&
      !StaticPrefs::privacy_partition_network_state_connection_with_proxy()) {
    StoragePrincipalHelper::GetOriginAttributes(
        this, originAttributes, StoragePrincipalHelper::eRegularPrincipal);
  } else {
    StoragePrincipalHelper::GetOriginAttributesForNetworkState(
        this, originAttributes);
  }

  AltSvcMapping::ProcessHeader(
      altSvc, scheme, originHost, originPort, mUsername, mPrivateBrowsing,
      callbacks, proxyInfo, mCaps & NS_HTTP_DISALLOW_SPDY, originAttributes);
}

nsresult nsHttpChannel::ProcessResponse() {
  uint32_t httpStatus = mResponseHead->Status();

  LOG(("nsHttpChannel::ProcessResponse [this=%p httpStatus=%u]\n", this,
       httpStatus));

  // Gather data on whether the transaction and page (if this is
  // the initial page load) is being loaded with SSL.
  Telemetry::Accumulate(Telemetry::HTTP_TRANSACTION_IS_SSL,
                        mConnectionInfo->EndToEndSSL());
  if (mLoadFlags & LOAD_INITIAL_DOCUMENT_URI) {
    Telemetry::Accumulate(Telemetry::HTTP_PAGELOAD_IS_SSL,
                          mConnectionInfo->EndToEndSSL());
  }

  if (Telemetry::CanRecordPrereleaseData()) {
    // how often do we see something like Alt-Svc: "443:quic,p=1"
    // and Alt-Svc: "h3-****"
    nsAutoCString alt_service;
    Unused << mResponseHead->GetHeader(nsHttp::Alternate_Service, alt_service);
    uint32_t saw_quic = 0;
    if (!alt_service.IsEmpty()) {
      if (strstr(alt_service.get(), "h3-")) {
        saw_quic = 1;
      } else if (strstr(alt_service.get(), "quic")) {
        saw_quic = 2;
      }
    }
    Telemetry::Accumulate(Telemetry::HTTP_SAW_QUIC_ALT_PROTOCOL_2, saw_quic);

    // Gather data on how many URLS get redirected
    switch (httpStatus) {
      case 200:
        Telemetry::Accumulate(Telemetry::HTTP_RESPONSE_STATUS_CODE, 0);
        break;
      case 301:
        Telemetry::Accumulate(Telemetry::HTTP_RESPONSE_STATUS_CODE, 1);
        break;
      case 302:
        Telemetry::Accumulate(Telemetry::HTTP_RESPONSE_STATUS_CODE, 2);
        break;
      case 304:
        Telemetry::Accumulate(Telemetry::HTTP_RESPONSE_STATUS_CODE, 3);
        break;
      case 307:
        Telemetry::Accumulate(Telemetry::HTTP_RESPONSE_STATUS_CODE, 4);
        break;
      case 308:
        Telemetry::Accumulate(Telemetry::HTTP_RESPONSE_STATUS_CODE, 5);
        break;
      case 400:
        Telemetry::Accumulate(Telemetry::HTTP_RESPONSE_STATUS_CODE, 6);
        break;
      case 401:
        Telemetry::Accumulate(Telemetry::HTTP_RESPONSE_STATUS_CODE, 7);
        break;
      case 403:
        Telemetry::Accumulate(Telemetry::HTTP_RESPONSE_STATUS_CODE, 8);
        break;
      case 404:
        Telemetry::Accumulate(Telemetry::HTTP_RESPONSE_STATUS_CODE, 9);
        break;
      case 500:
        Telemetry::Accumulate(Telemetry::HTTP_RESPONSE_STATUS_CODE, 10);
        break;
      default:
        Telemetry::Accumulate(Telemetry::HTTP_RESPONSE_STATUS_CODE, 11);
        break;
    }
  }

  // Let the predictor know whether this was a cacheable response or not so
  // that it knows whether or not to possibly prefetch this resource in the
  // future.
  // We use GetReferringPage because mReferrerInfo may not be set at all(this is
  // especially useful in xpcshell tests, where we don't have an actual pageload
  // to get a referrer from).
  nsCOMPtr<nsIURI> referrer = GetReferringPage();
  if (!referrer && mReferrerInfo) {
    referrer = mReferrerInfo->GetOriginalReferrer();
  }

  if (referrer) {
    nsCOMPtr<nsILoadContextInfo> lci = GetLoadContextInfo(this);
    mozilla::net::Predictor::UpdateCacheability(
        referrer, mURI, httpStatus, mRequestHead, mResponseHead.get(), lci,
        IsThirdPartyTrackingResource());
  }

  // Only allow 407 (authentication required) to continue
  if (mTransaction && mTransaction->ProxyConnectFailed() && httpStatus != 407) {
    return ProcessFailedProxyConnect(httpStatus);
  }

  MOZ_ASSERT(!mCachedContentIsValid || mRaceCacheWithNetwork,
             "We should not be hitting the network if we have valid cached "
             "content unless we are racing the network and cache");

  ProcessSSLInformation();

  // notify "http-on-examine-response" observers
  gHttpHandler->OnExamineResponse(this);

  return ContinueProcessResponse1();
}

void nsHttpChannel::AsyncContinueProcessResponse() {
  nsresult rv;
  rv = ContinueProcessResponse1();
  if (NS_FAILED(rv)) {
    // A synchronous failure here would normally be passed as the return
    // value from OnStartRequest, which would in turn cancel the request.
    // If we're continuing asynchronously, we need to cancel the request
    // ourselves.
    Unused << Cancel(rv);
  }
}

nsresult nsHttpChannel::ContinueProcessResponse1() {
  MOZ_ASSERT(!mCallOnResume, "How did that happen?");
  nsresult rv = NS_OK;

  if (mSuspendCount) {
    LOG(("Waiting until resume to finish processing response [this=%p]\n",
         this));
    mCallOnResume = [](nsHttpChannel* self) {
      self->AsyncContinueProcessResponse();
      return NS_OK;
    };
    return NS_OK;
  }

  // Check if request was cancelled during http-on-examine-response.
  if (mCanceled) {
    return CallOnStartRequest();
  }

  uint32_t httpStatus = mResponseHead->Status();

  // STS, Cookies and Alt-Service should not be handled on proxy failure.
  // If proxy CONNECT response needs to complete, wait to process connection
  // for Strict-Transport-Security.
  if (!(mTransaction && mTransaction->ProxyConnectFailed()) &&
      (httpStatus != 407)) {
    if (nsAutoCString cookie;
        NS_SUCCEEDED(mResponseHead->GetHeader(nsHttp::Set_Cookie, cookie))) {
      SetCookie(cookie);
      nsCOMPtr<nsIParentChannel> parentChannel;
      NS_QueryNotificationCallbacks(this, parentChannel);
      if (RefPtr<HttpChannelParent> httpParent =
              do_QueryObject(parentChannel)) {
        httpParent->SetCookie(std::move(cookie));
      }
    }

    // Given a successful connection, process any STS or PKP data that's
    // relevant.
    DebugOnly<nsresult> rv = ProcessSecurityHeaders();
    MOZ_ASSERT(NS_SUCCEEDED(rv), "ProcessSTSHeader failed, continuing load.");

    if ((httpStatus < 500) && (httpStatus != 421)) {
      ProcessAltService();
    }
  }

  if (LoadConcurrentCacheAccess() && LoadCachedContentIsPartial() &&
      httpStatus != 206) {
    LOG(
        ("  only expecting 206 when doing partial request during "
         "interrupted cache concurrent read"));
    return NS_ERROR_CORRUPTED_CONTENT;
  }

  // handle unused username and password in url (see bug 232567)
  if (httpStatus != 401 && httpStatus != 407) {
    if (!mAuthRetryPending) {
      rv = mAuthProvider->CheckForSuperfluousAuth();
      if (NS_FAILED(rv)) {
        LOG(("  CheckForSuperfluousAuth failed (%08x)",
             static_cast<uint32_t>(rv)));
      }
    }
    if (mCanceled) return CallOnStartRequest();

    // reset the authentication's current continuation state because ourvr
    // last authentication attempt has been completed successfully
    rv = mAuthProvider->Disconnect(NS_ERROR_ABORT);
    if (NS_FAILED(rv)) {
      LOG(("  Disconnect failed (%08x)", static_cast<uint32_t>(rv)));
    }
    mAuthProvider = nullptr;
    LOG(("  continuation state has been reset"));
  }

  // No process switch needed, continue as normal.
  return ContinueProcessResponse2(rv);
}

nsresult nsHttpChannel::ContinueProcessResponse2(nsresult rv) {
  if (NS_FAILED(rv) && !mCanceled) {
    // The process switch failed, cancel this channel.
    Cancel(rv);
    return CallOnStartRequest();
  }

  if (mAPIRedirectToURI && !mCanceled) {
    MOZ_ASSERT(!LoadOnStartRequestCalled());
    nsCOMPtr<nsIURI> redirectTo;
    mAPIRedirectToURI.swap(redirectTo);

    PushRedirectAsyncFunc(&nsHttpChannel::ContinueProcessResponse3);
    rv = StartRedirectChannelToURI(redirectTo,
                                   nsIChannelEventSink::REDIRECT_TEMPORARY);
    if (NS_SUCCEEDED(rv)) {
      return NS_OK;
    }
    PopRedirectAsyncFunc(&nsHttpChannel::ContinueProcessResponse3);
  }

  // Hack: ContinueProcessResponse3 uses NS_OK to detect successful
  // redirects, so we distinguish this codepath (a non-redirect that's
  // processing normally) by passing in a bogus error code.
  return ContinueProcessResponse3(NS_BINDING_FAILED);
}

nsresult nsHttpChannel::ContinueProcessResponse3(nsresult rv) {
  LOG(("nsHttpChannel::ContinueProcessResponse3 [this=%p, rv=%" PRIx32 "]",
       this, static_cast<uint32_t>(rv)));

  if (NS_SUCCEEDED(rv)) {
    // redirectTo() has passed through, we don't want to go on with
    // this channel.  It will now be canceled by the redirect handling
    // code that called this function.
    return NS_OK;
  }

  rv = NS_OK;

  uint32_t httpStatus = mResponseHead->Status();
  bool transactionRestarted = mTransaction->TakeRestartedState();

  // handle different server response categories.  Note that we handle
  // caching or not caching of error pages in
  // nsHttpResponseHead::MustValidate; if you change this switch, update that
  // one
  switch (httpStatus) {
    case 200:
    case 203:
      // Per RFC 2616, 14.35.2, "A server MAY ignore the Range header".
      // So if a server does that and sends 200 instead of 206 that we
      // expect, notify our caller.
      // However, if we wanted to start from the beginning, let it go through
      if (LoadResuming() && mStartPos != 0) {
        LOG(("Server ignored our Range header, cancelling [this=%p]\n", this));
        Cancel(NS_ERROR_NOT_RESUMABLE);
        rv = CallOnStartRequest();
        break;
      }
      // these can normally be cached
      rv = ProcessNormal();
      MaybeInvalidateCacheEntryForSubsequentGet();
      break;
    case 206:
      if (LoadCachedContentIsPartial()) {  // an internal byte range request...
        auto func = [](auto* self, nsresult aRv) {
          return self->ContinueProcessResponseAfterPartialContent(aRv);
        };
        rv = ProcessPartialContent(func);
        // Directly call ContinueProcessResponseAfterPartialContent if channel
        // is not suspended or ProcessPartialContent throws.
        if (!mSuspendCount || NS_FAILED(rv)) {
          return ContinueProcessResponseAfterPartialContent(rv);
        }
        return NS_OK;
      } else {
        mCacheInputStream.CloseAndRelease();
        rv = ProcessNormal();
      }
      break;
    case 300:
    case 301:
    case 302:
    case 307:
    case 308:
    case 303:
#if 0
    case 305: // disabled as a security measure (see bug 187996).
#endif
      // don't store the response body for redirects
      MaybeInvalidateCacheEntryForSubsequentGet();
      PushRedirectAsyncFunc(&nsHttpChannel::ContinueProcessResponse4);
      rv = AsyncProcessRedirection(httpStatus);
      if (NS_FAILED(rv)) {
        PopRedirectAsyncFunc(&nsHttpChannel::ContinueProcessResponse4);
        LOG(("AsyncProcessRedirection failed [rv=%" PRIx32 "]\n",
             static_cast<uint32_t>(rv)));
        // don't cache failed redirect responses.
        if (mCacheEntry) mCacheEntry->AsyncDoom(nullptr);
        if (DoNotRender3xxBody(rv)) {
          mStatus = rv;
          DoNotifyListener();
        } else {
          rv = ContinueProcessResponse4(rv);
        }
      }
      break;
    case 304:
      if (!ShouldBypassProcessNotModified()) {
        auto func = [](auto* self, nsresult aRv) {
          return self->ContinueProcessResponseAfterNotModified(aRv);
        };
        rv = ProcessNotModified(func);
        // Directly call ContinueProcessResponseAfterNotModified if channel
        // is not suspended or ProcessNotModified throws.
        if (!mSuspendCount || NS_FAILED(rv)) {
          return ContinueProcessResponseAfterNotModified(rv);
        }
        return NS_OK;
      }

      // Don't cache uninformative 304
      if (LoadCustomConditionalRequest()) {
        CloseCacheEntry(false);
      }

      if (ShouldBypassProcessNotModified() || NS_FAILED(rv)) {
        rv = ProcessNormal();
      }
      break;
    case 401:
    case 407:
      if (MOZ_UNLIKELY(httpStatus == 407 && transactionRestarted)) {
        // The transaction has been internally restarted.  We want to
        // authenticate to the proxy again, so reuse either cached credentials
        // or use default credentials for NTLM/Negotiate.  This prevents
        // considering the previously used creadentials as invalid.
        mAuthProvider->ClearProxyIdent();
      }
      if (MOZ_UNLIKELY(LoadCustomAuthHeader()) && httpStatus == 401) {
        // When a custom auth header fails, we don't want to try
        // any cached credentials, nor we want to ask the user.
        // It's up to the consumer to re-try w/o setting a custom
        // auth header if cached credentials should be attempted.
        rv = NS_ERROR_FAILURE;
      } else {
        rv = mAuthProvider->ProcessAuthentication(
            httpStatus, mConnectionInfo->EndToEndSSL() && mTransaction &&
                            mTransaction->ProxyConnectFailed());
      }
      if (rv == NS_ERROR_IN_PROGRESS) {
        // authentication prompt has been invoked and result
        // is expected asynchronously
        mIsAuthChannel = true;
        mAuthRetryPending = true;
        if (httpStatus == 407 ||
            (mTransaction && mTransaction->ProxyConnectFailed())) {
          StoreProxyAuthPending(true);
        }

        // suspend the transaction pump to stop receiving the
        // unauthenticated content data. We will throw that data
        // away when user provides credentials or resume the pump
        // when user refuses to authenticate.
        LOG(
            ("Suspending the transaction, asynchronously prompting for "
             "credentials"));
        mTransactionPump->Suspend();

#ifdef DEBUG
        // This is for test purposes only. See bug 1683176 for details.
        gHttpHandler->OnTransactionSuspendedDueToAuthentication(this);
#endif
        rv = NS_OK;
      } else if (NS_FAILED(rv)) {
        LOG(("ProcessAuthentication failed [rv=%" PRIx32 "]\n",
             static_cast<uint32_t>(rv)));
        if (mTransaction && mTransaction->ProxyConnectFailed()) {
          return ProcessFailedProxyConnect(httpStatus);
        }
        if (!mAuthRetryPending) {
          rv = mAuthProvider->CheckForSuperfluousAuth();
          if (NS_FAILED(rv)) {
            LOG(("CheckForSuperfluousAuth failed [rv=%x]\n",
                 static_cast<uint32_t>(rv)));
          }
        }
        rv = ProcessNormal();
      } else {
        mIsAuthChannel = true;
        mAuthRetryPending = true;  // see DoAuthRetry
      }
      break;

    case 425:
    case 429:
      // Do not cache 425 and 429.
      CloseCacheEntry(false);
      [[fallthrough]];  // process normally
    default:
      rv = ProcessNormal();
      MaybeInvalidateCacheEntryForSubsequentGet();
      break;
  }

  UpdateCacheDisposition(false, false);
  return rv;
}

nsresult nsHttpChannel::ContinueProcessResponseAfterPartialContent(
    nsresult aRv) {
  LOG(
      ("nsHttpChannel::ContinueProcessResponseAfterPartialContent "
       "[this=%p, rv=%" PRIx32 "]",
       this, static_cast<uint32_t>(aRv)));

  UpdateCacheDisposition(false, NS_SUCCEEDED(aRv));
  return aRv;
}

nsresult nsHttpChannel::ContinueProcessResponseAfterNotModified(nsresult aRv) {
  LOG(
      ("nsHttpChannel::ContinueProcessResponseAfterNotModified "
       "[this=%p, rv=%" PRIx32 "]",
       this, static_cast<uint32_t>(aRv)));

  if (NS_SUCCEEDED(aRv)) {
    StoreTransactionReplaced(true);
    UpdateCacheDisposition(true, false);
    return NS_OK;
  }

  LOG(("ProcessNotModified failed [rv=%" PRIx32 "]\n",
       static_cast<uint32_t>(aRv)));

  // We cannot read from the cache entry, it might be in an
  // incosistent state.  Doom it and redirect the channel
  // to the same URI to reload from the network.
  mCacheInputStream.CloseAndRelease();
  if (mCacheEntry) {
    mCacheEntry->AsyncDoom(nullptr);
    mCacheEntry = nullptr;
  }

  nsresult rv =
      StartRedirectChannelToURI(mURI, nsIChannelEventSink::REDIRECT_INTERNAL);
  if (NS_SUCCEEDED(rv)) {
    return NS_OK;
  }

  // Don't cache uninformative 304
  if (LoadCustomConditionalRequest()) {
    CloseCacheEntry(false);
  }

  if (ShouldBypassProcessNotModified() || NS_FAILED(rv)) {
    rv = ProcessNormal();
  }

  UpdateCacheDisposition(false, false);
  return rv;
}

void nsHttpChannel::UpdateCacheDisposition(bool aSuccessfulReval,
                                           bool aPartialContentUsed) {
  if (mRaceDelay && !mRaceCacheWithNetwork &&
      (LoadCachedContentIsPartial() || mDidReval)) {
    if (aSuccessfulReval || aPartialContentUsed) {
      AccumulateCategorical(
          Telemetry::LABELS_NETWORK_RACE_CACHE_VALIDATION::CachedContentUsed);
    } else {
      AccumulateCategorical(Telemetry::LABELS_NETWORK_RACE_CACHE_VALIDATION::
                                CachedContentNotUsed);
    }
  }

  if (Telemetry::CanRecordPrereleaseData()) {
    CacheDisposition cacheDisposition;
    if (!mDidReval) {
      cacheDisposition = kCacheMissed;
    } else if (aSuccessfulReval) {
      cacheDisposition = kCacheHitViaReval;
    } else {
      cacheDisposition = kCacheMissedViaReval;
    }
    AccumulateCacheHitTelemetry(cacheDisposition, this);
    mCacheDisposition = cacheDisposition;

    Telemetry::Accumulate(Telemetry::HTTP_RESPONSE_VERSION,
                          static_cast<uint32_t>(mResponseHead->Version()));

    if (mResponseHead->Version() == HttpVersion::v0_9) {
      // DefaultPortTopLevel = 0, DefaultPortSubResource = 1,
      // NonDefaultPortTopLevel = 2, NonDefaultPortSubResource = 3
      uint32_t v09Info = 0;
      if (!(mLoadFlags & LOAD_INITIAL_DOCUMENT_URI)) {
        v09Info += 1;
      }
      if (mConnectionInfo->OriginPort() != mConnectionInfo->DefaultPort()) {
        v09Info += 2;
      }
      Telemetry::Accumulate(Telemetry::HTTP_09_INFO, v09Info);
    }
  }
}

nsresult nsHttpChannel::ContinueProcessResponse4(nsresult rv) {
  bool doNotRender = DoNotRender3xxBody(rv);

  if (rv == NS_ERROR_DOM_BAD_URI && mRedirectURI) {
    bool isHTTP =
        mRedirectURI->SchemeIs("http") || mRedirectURI->SchemeIs("https");
    if (!isHTTP) {
      // This was a blocked attempt to redirect and subvert the system by
      // redirecting to another protocol (perhaps javascript:)
      // In that case we want to throw an error instead of displaying the
      // non-redirected response body.
      LOG(("ContinueProcessResponse4 detected rejected Non-HTTP Redirection"));
      doNotRender = true;
      rv = NS_ERROR_CORRUPTED_CONTENT;
    }
  }

  if (doNotRender) {
    Cancel(rv);
    DoNotifyListener();
    return rv;
  }

  if (NS_SUCCEEDED(rv)) {
    UpdateInhibitPersistentCachingFlag();

    MaybeCreateCacheEntryWhenRCWN();

    rv = InitCacheEntry();
    if (NS_FAILED(rv)) {
      LOG(
          ("ContinueProcessResponse4 "
           "failed to init cache entry [rv=%x]\n",
           static_cast<uint32_t>(rv)));
    }
    CloseCacheEntry(false);
    return NS_OK;
  }

  LOG(("ContinueProcessResponse4 got failure result [rv=%" PRIx32 "]\n",
       static_cast<uint32_t>(rv)));
  if (mTransaction && mTransaction->ProxyConnectFailed()) {
    return ProcessFailedProxyConnect(mRedirectType);
  }
  return ProcessNormal();
}

nsresult nsHttpChannel::ProcessNormal() {
  LOG(("nsHttpChannel::ProcessNormal [this=%p]\n", this));

  return ContinueProcessNormal(NS_OK);
}

nsresult nsHttpChannel::ContinueProcessNormal(nsresult rv) {
  LOG(("nsHttpChannel::ContinueProcessNormal [this=%p]", this));

  if (NS_FAILED(rv)) {
    // Fill the failure status here, we have failed to fall back, thus we
    // have to report our status as failed.
    mStatus = rv;
    DoNotifyListener();
    return rv;
  }

  rv = ProcessCrossOriginSecurityHeaders();
  if (NS_FAILED(rv)) {
    mStatus = rv;
    HandleAsyncAbort();
    return rv;
  }

  // if we're here, then any byte-range requests failed to result in a partial
  // response.  we must clear this flag to prevent BufferPartialContent from
  // being called inside our OnDataAvailable (see bug 136678).
  StoreCachedContentIsPartial(false);

  ClearBogusContentEncodingIfNeeded();

  UpdateInhibitPersistentCachingFlag();

  MaybeCreateCacheEntryWhenRCWN();

  // this must be called before firing OnStartRequest, since http clients,
  // such as imagelib, expect our cache entry to already have the correct
  // expiration time (bug 87710).
  if (mCacheEntry) {
    rv = InitCacheEntry();
    if (NS_FAILED(rv)) CloseCacheEntry(true);
  }

  // Check that the server sent us what we were asking for
  if (LoadResuming()) {
    // Create an entity id from the response
    nsAutoCString id;
    rv = GetEntityID(id);
    if (NS_FAILED(rv)) {
      // If creating an entity id is not possible -> error
      Cancel(NS_ERROR_NOT_RESUMABLE);
    } else if (mResponseHead->Status() != 206 &&
               mResponseHead->Status() != 200) {
      // Probably 404 Not Found, 412 Precondition Failed or
      // 416 Invalid Range -> error
      LOG(("Unexpected response status while resuming, aborting [this=%p]\n",
           this));
      Cancel(NS_ERROR_ENTITY_CHANGED);
    }
    // If we were passed an entity id, verify it's equal to the server's
    else if (!mEntityID.IsEmpty()) {
      if (!mEntityID.Equals(id)) {
        LOG(("Entity mismatch, expected '%s', got '%s', aborting [this=%p]",
             mEntityID.get(), id.get(), this));
        Cancel(NS_ERROR_ENTITY_CHANGED);
      }
    }
  }

  rv = CallOnStartRequest();
  if (NS_FAILED(rv)) return rv;

  // install cache listener if we still have a cache entry open
  if (mCacheEntry && !LoadCacheEntryIsReadOnly()) {
    rv = InstallCacheListener();
    if (NS_FAILED(rv)) return rv;
  }

  return NS_OK;
}

nsresult nsHttpChannel::PromptTempRedirect() {
  if (!gHttpHandler->PromptTempRedirect()) {
    return NS_OK;
  }
  nsresult rv;
  nsCOMPtr<nsIStringBundleService> bundleService =
      do_GetService(NS_STRINGBUNDLE_CONTRACTID, &rv);
  if (NS_FAILED(rv)) return rv;

  nsCOMPtr<nsIStringBundle> stringBundle;
  rv =
      bundleService->CreateBundle(NECKO_MSGS_URL, getter_AddRefs(stringBundle));
  if (NS_FAILED(rv)) return rv;

  nsAutoString messageString;
  rv = stringBundle->GetStringFromName("RepostFormData", messageString);
  if (NS_SUCCEEDED(rv)) {
    bool repost = false;

    nsCOMPtr<nsIPrompt> prompt;
    GetCallback(prompt);
    if (!prompt) return NS_ERROR_NO_INTERFACE;

    prompt->Confirm(nullptr, messageString.get(), &repost);
    if (!repost) return NS_ERROR_FAILURE;
  }

  return rv;
}

nsresult nsHttpChannel::ProxyFailover() {
  LOG(("nsHttpChannel::ProxyFailover [this=%p]\n", this));

  nsresult rv;

  nsCOMPtr<nsIProtocolProxyService> pps =
      do_GetService(NS_PROTOCOLPROXYSERVICE_CONTRACTID, &rv);
  if (NS_FAILED(rv)) return rv;

  nsCOMPtr<nsIProxyInfo> pi;
  rv = pps->GetFailoverForProxy(mConnectionInfo->ProxyInfo(), mURI, mStatus,
                                getter_AddRefs(pi));
#ifdef MOZ_PROXY_DIRECT_FAILOVER
  if (NS_FAILED(rv)) {
    if (!StaticPrefs::network_proxy_failover_direct()) {
      return rv;
    }
    // If this request used a failed proxy and there is no failover available,
    // fallback to DIRECT connections for conservative requests.
    if (LoadBeConservative()) {
      rv = pps->NewProxyInfo("direct"_ns, ""_ns, 0, ""_ns, ""_ns, 0, UINT32_MAX,
                             nullptr, getter_AddRefs(pi));
    }
#endif
    if (NS_FAILED(rv)) {
      return rv;
    }
#ifdef MOZ_PROXY_DIRECT_FAILOVER
  }
#endif

  // XXXbz so where does this codepath remove us from the loadgroup,
  // exactly?
  return AsyncDoReplaceWithProxy(pi);
}

void nsHttpChannel::SetHTTPSSVCRecord(
    already_AddRefed<nsIDNSHTTPSSVCRecord>&& aRecord) {
  LOG(("nsHttpChannel::SetHTTPSSVCRecord [this=%p]\n", this));
  nsCOMPtr<nsIDNSHTTPSSVCRecord> record = aRecord;
  MOZ_ASSERT(!mHTTPSSVCRecord);
  mHTTPSSVCRecord.emplace(std::move(record));
}

void nsHttpChannel::HandleAsyncRedirectChannelToHttps() {
  MOZ_ASSERT(!mCallOnResume, "How did that happen?");

  if (mSuspendCount) {
    LOG(("Waiting until resume to do async redirect to https [this=%p]\n",
         this));
    mCallOnResume = [](nsHttpChannel* self) {
      self->HandleAsyncRedirectChannelToHttps();
      return NS_OK;
    };
    return;
  }

  nsresult rv = StartRedirectChannelToHttps();
  if (NS_FAILED(rv)) {
    rv = ContinueAsyncRedirectChannelToURI(rv);
    if (NS_FAILED(rv)) {
      LOG(("ContinueAsyncRedirectChannelToURI failed (%08x) [this=%p]\n",
           static_cast<uint32_t>(rv), this));
    }
  }
}

nsresult nsHttpChannel::StartRedirectChannelToHttps() {
  LOG(("nsHttpChannel::HandleAsyncRedirectChannelToHttps() [STS]\n"));

  nsCOMPtr<nsIURI> upgradedURI;
  nsresult rv = NS_GetSecureUpgradedURI(mURI, getter_AddRefs(upgradedURI));
  NS_ENSURE_SUCCESS(rv, rv);

  return StartRedirectChannelToURI(
      upgradedURI, nsIChannelEventSink::REDIRECT_PERMANENT |
                       nsIChannelEventSink::REDIRECT_STS_UPGRADE);
}

void nsHttpChannel::HandleAsyncAPIRedirect() {
  MOZ_ASSERT(!mCallOnResume, "How did that happen?");
  MOZ_ASSERT(mAPIRedirectToURI, "How did that happen?");

  if (mSuspendCount) {
    LOG(("Waiting until resume to do async API redirect [this=%p]\n", this));
    mCallOnResume = [](nsHttpChannel* self) {
      self->HandleAsyncAPIRedirect();
      return NS_OK;
    };
    return;
  }

  nsresult rv = StartRedirectChannelToURI(
      mAPIRedirectToURI, nsIChannelEventSink::REDIRECT_PERMANENT);
  if (NS_FAILED(rv)) {
    rv = ContinueAsyncRedirectChannelToURI(rv);
    if (NS_FAILED(rv)) {
      LOG(("ContinueAsyncRedirectChannelToURI failed (%08x) [this=%p]\n",
           static_cast<uint32_t>(rv), this));
    }
  }
}

void nsHttpChannel::HandleAsyncRedirectToUnstrippedURI() {
  MOZ_ASSERT(!mCallOnResume, "How did that happen?");

  if (mSuspendCount) {
    LOG(
        ("Waiting until resume to do async redirect to unstripped URI "
         "[this=%p]\n",
         this));
    mCallOnResume = [](nsHttpChannel* self) {
      self->HandleAsyncRedirectToUnstrippedURI();
      return NS_OK;
    };
    return;
  }

  nsCOMPtr<nsIURI> unstrippedURI;
  mLoadInfo->GetUnstrippedURI(getter_AddRefs(unstrippedURI));

  // Clear the unstripped URI from the loadInfo before starting redirect in case
  // endless redirect.
  mLoadInfo->SetUnstrippedURI(nullptr);

  nsresult rv = StartRedirectChannelToURI(
      unstrippedURI, nsIChannelEventSink::REDIRECT_PERMANENT);

  if (NS_FAILED(rv)) {
    rv = ContinueAsyncRedirectChannelToURI(rv);
    if (NS_FAILED(rv)) {
      LOG(("ContinueAsyncRedirectChannelToURI failed (%08x) [this=%p]\n",
           static_cast<uint32_t>(rv), this));
    }
  }
}

nsresult nsHttpChannel::StartRedirectChannelToURI(nsIURI* upgradedURI,
                                                  uint32_t flags) {
  nsresult rv = NS_OK;
  LOG(("nsHttpChannel::StartRedirectChannelToURI()\n"));

  nsCOMPtr<nsIChannel> newChannel;
  nsCOMPtr<nsILoadInfo> redirectLoadInfo =
      CloneLoadInfoForRedirect(upgradedURI, flags);

  nsCOMPtr<nsIIOService> ioService;
  rv = gHttpHandler->GetIOService(getter_AddRefs(ioService));
  NS_ENSURE_SUCCESS(rv, rv);

  rv = NS_NewChannelInternal(getter_AddRefs(newChannel), upgradedURI,
                             redirectLoadInfo,
                             nullptr,  // PerformanceStorage
                             nullptr,  // aLoadGroup
                             nullptr,  // aCallbacks
                             nsIRequest::LOAD_NORMAL, ioService);
  NS_ENSURE_SUCCESS(rv, rv);

  rv = SetupReplacementChannel(upgradedURI, newChannel, true, flags);
  NS_ENSURE_SUCCESS(rv, rv);

  if (mHTTPSSVCRecord) {
    RefPtr<nsHttpChannel> httpChan = do_QueryObject(newChannel);
    nsCOMPtr<nsIDNSHTTPSSVCRecord> rec = mHTTPSSVCRecord.ref();
    if (httpChan && rec) {
      httpChan->SetHTTPSSVCRecord(rec.forget());
    }
  }

  // Inform consumers about this fake redirect
  mRedirectChannel = newChannel;

  PushRedirectAsyncFunc(&nsHttpChannel::ContinueAsyncRedirectChannelToURI);
  rv = gHttpHandler->AsyncOnChannelRedirect(this, newChannel, flags);

  if (NS_SUCCEEDED(rv)) rv = WaitForRedirectCallback();

  if (NS_FAILED(rv)) {
    AutoRedirectVetoNotifier notifier(this);

    /* Remove the async call to ContinueAsyncRedirectChannelToURI().
     * It is called directly by our callers upon return (to clean up
     * the failed redirect). */
    PopRedirectAsyncFunc(&nsHttpChannel::ContinueAsyncRedirectChannelToURI);
  }

  return rv;
}

nsresult nsHttpChannel::ContinueAsyncRedirectChannelToURI(nsresult rv) {
  LOG(("nsHttpChannel::ContinueAsyncRedirectChannelToURI [this=%p]", this));

  // Since we handle mAPIRedirectToURI also after on-examine-response handler
  // rather drop it here to avoid any redirect loops, even just hypothetical.
  mAPIRedirectToURI = nullptr;

  if (NS_SUCCEEDED(rv)) {
    rv = OpenRedirectChannel(rv);
  }

  if (NS_FAILED(rv)) {
    // Cancel the channel here, the update to https had been vetoed
    // but from the security reasons we have to discard the whole channel
    // load.
    Cancel(rv);
  }

  if (mLoadGroup) {
    mLoadGroup->RemoveRequest(this, nullptr, mStatus);
  }

  if (NS_FAILED(rv) && !mCachePump && !mTransactionPump) {
    // We have to manually notify the listener because there is not any pump
    // that would call our OnStart/StopRequest after resume from waiting for
    // the redirect callback.
    DoNotifyListener();
  }

  return rv;
}

nsresult nsHttpChannel::OpenRedirectChannel(nsresult rv) {
  AutoRedirectVetoNotifier notifier(this);

  // Make sure to do this after we received redirect veto answer,
  // i.e. after all sinks had been notified
  mRedirectChannel->SetOriginalURI(mOriginalURI);

  // open new channel
  rv = mRedirectChannel->AsyncOpen(mListener);

  NS_ENSURE_SUCCESS(rv, rv);

  mStatus = NS_BINDING_REDIRECTED;

  notifier.RedirectSucceeded();

  ReleaseListeners();

  return NS_OK;
}

nsresult nsHttpChannel::AsyncDoReplaceWithProxy(nsIProxyInfo* pi) {
  LOG(("nsHttpChannel::AsyncDoReplaceWithProxy [this=%p pi=%p]", this, pi));
  nsresult rv;

  nsCOMPtr<nsIChannel> newChannel;
  rv = gHttpHandler->NewProxiedChannel(mURI, pi, mProxyResolveFlags, mProxyURI,
                                       mLoadInfo, getter_AddRefs(newChannel));
  if (NS_FAILED(rv)) return rv;

  uint32_t flags = nsIChannelEventSink::REDIRECT_INTERNAL;

  rv = SetupReplacementChannel(mURI, newChannel, true, flags);
  if (NS_FAILED(rv)) return rv;

  // Inform consumers about this fake redirect
  mRedirectChannel = newChannel;

  PushRedirectAsyncFunc(&nsHttpChannel::ContinueDoReplaceWithProxy);
  rv = gHttpHandler->AsyncOnChannelRedirect(this, newChannel, flags);

  if (NS_SUCCEEDED(rv)) rv = WaitForRedirectCallback();

  if (NS_FAILED(rv)) {
    AutoRedirectVetoNotifier notifier(this);
    PopRedirectAsyncFunc(&nsHttpChannel::ContinueDoReplaceWithProxy);
  }

  return rv;
}

nsresult nsHttpChannel::ContinueDoReplaceWithProxy(nsresult rv) {
  AutoRedirectVetoNotifier notifier(this);

  if (NS_FAILED(rv)) return rv;

  MOZ_ASSERT(mRedirectChannel, "No redirect channel?");

  // Make sure to do this after we received redirect veto answer,
  // i.e. after all sinks had been notified
  mRedirectChannel->SetOriginalURI(mOriginalURI);

  // open new channel
  rv = mRedirectChannel->AsyncOpen(mListener);
  NS_ENSURE_SUCCESS(rv, rv);

  mStatus = NS_BINDING_REDIRECTED;

  notifier.RedirectSucceeded();

  ReleaseListeners();

  return rv;
}

nsresult nsHttpChannel::ResolveProxy() {
  LOG(("nsHttpChannel::ResolveProxy [this=%p]\n", this));

  nsresult rv;

  nsCOMPtr<nsIProtocolProxyService> pps =
      do_GetService(NS_PROTOCOLPROXYSERVICE_CONTRACTID, &rv);
  if (NS_FAILED(rv)) return rv;

  // using the nsIProtocolProxyService2 allows a minor performance
  // optimization, but if an add-on has only provided the original interface
  // then it is ok to use that version.
  nsCOMPtr<nsIProtocolProxyService2> pps2 = do_QueryInterface(pps);
  if (pps2) {
    rv = pps2->AsyncResolve2(this, mProxyResolveFlags, this, nullptr,
                             getter_AddRefs(mProxyRequest));
  } else {
    rv = pps->AsyncResolve(static_cast<nsIChannel*>(this), mProxyResolveFlags,
                           this, nullptr, getter_AddRefs(mProxyRequest));
  }

  return rv;
}

bool nsHttpChannel::ResponseWouldVary(nsICacheEntry* entry) {
  nsresult rv;
  nsAutoCString buf, metaKey;
  Unused << mCachedResponseHead->GetHeader(nsHttp::Vary, buf);

  constexpr auto prefix = "request-"_ns;

  // enumerate the elements of the Vary header...
  for (const nsACString& token :
       nsCCharSeparatedTokenizer(buf, NS_HTTP_HEADER_SEP).ToRange()) {
    LOG(
        ("nsHttpChannel::ResponseWouldVary [channel=%p] "
         "processing %s\n",
         this, nsPromiseFlatCString(token).get()));
    //
    // if "*", then assume response would vary.  technically speaking,
    // "Vary: header, *" is not permitted, but we allow it anyways.
    //
    // We hash values of cookie-headers for the following reasons:
    //
    //   1- cookies can be very large in size
    //
    //   2- cookies may contain sensitive information.  (for parity with
    //      out policy of not storing Set-cookie headers in the cache
    //      meta data, we likewise do not want to store cookie headers
    //      here.)
    //
    if (token.EqualsLiteral("*")) {
      return true;  // if we encounter this, just get out of here
    }

    // build cache meta data key...
    metaKey = prefix + token;

    // check the last value of the given request header to see if it has
    // since changed.  if so, then indeed the cached response is invalid.
    nsCString lastVal;
    entry->GetMetaDataElement(metaKey.get(), getter_Copies(lastVal));
    LOG(
        ("nsHttpChannel::ResponseWouldVary [channel=%p] "
         "stored value = \"%s\"\n",
         this, lastVal.get()));

    // Look for value of "Cookie" in the request headers
    nsHttpAtom atom = nsHttp::ResolveAtom(token);
    nsAutoCString newVal;
    bool hasHeader = NS_SUCCEEDED(mRequestHead.GetHeader(atom, newVal));
    if (!lastVal.IsEmpty()) {
      // value for this header in cache, but no value in request
      if (!hasHeader) {
        return true;  // yes - response would vary
      }

      // If this is a cookie-header, stored metadata is not
      // the value itself but the hash. So we also hash the
      // outgoing value here in order to compare the hashes
      nsAutoCString hash;
      if (atom == nsHttp::Cookie) {
        rv = Hash(newVal.get(), hash);
        // If hash failed, be conservative (the cached hash
        // exists at this point) and claim response would vary
        if (NS_FAILED(rv)) return true;
        newVal = hash;

        LOG(
            ("nsHttpChannel::ResponseWouldVary [this=%p] "
             "set-cookie value hashed to %s\n",
             this, newVal.get()));
      }

      if (!newVal.Equals(lastVal)) {
        return true;  // yes, response would vary
      }

    } else if (hasHeader) {  // old value is empty, but newVal is set
      return true;
    }
  }

  return false;
}

// We need to have an implementation of this function just so that we can keep
// all references to mCallOnResume of type nsHttpChannel:  it's not OK in C++
// to set a member function ptr to  a base class function.
void nsHttpChannel::HandleAsyncAbort() {
  HttpAsyncAborter<nsHttpChannel>::HandleAsyncAbort();
}

//-----------------------------------------------------------------------------
// nsHttpChannel <byte-range>
//-----------------------------------------------------------------------------

bool nsHttpChannel::IsResumable(int64_t partialLen, int64_t contentLength,
                                bool ignoreMissingPartialLen) const {
  bool hasContentEncoding =
      mCachedResponseHead->HasHeader(nsHttp::Content_Encoding);

  nsAutoCString etag;
  Unused << mCachedResponseHead->GetHeader(nsHttp::ETag, etag);
  bool hasWeakEtag = !etag.IsEmpty() && StringBeginsWith(etag, "W/"_ns);

  return (partialLen < contentLength) &&
         (partialLen > 0 || ignoreMissingPartialLen) && !hasContentEncoding &&
         !hasWeakEtag && mCachedResponseHead->IsResumable() &&
         !LoadCustomConditionalRequest() && !mCachedResponseHead->NoStore();
}

nsresult nsHttpChannel::MaybeSetupByteRangeRequest(
    int64_t partialLen, int64_t contentLength, bool ignoreMissingPartialLen) {
  // Be pesimistic
  StoreIsPartialRequest(false);

  if (!IsResumable(partialLen, contentLength, ignoreMissingPartialLen)) {
    return NS_ERROR_NOT_RESUMABLE;
  }

  // looks like a partial entry we can reuse; add If-Range
  // and Range headers.
  nsresult rv = SetupByteRangeRequest(partialLen);
  if (NS_FAILED(rv)) {
    // Make the request unconditional again.
    UntieByteRangeRequest();
  }

  return rv;
}

nsresult nsHttpChannel::SetupByteRangeRequest(int64_t partialLen) {
  // cached content has been found to be partial, add necessary request
  // headers to complete cache entry.

  // use strongest validator available...
  nsAutoCString val;
  Unused << mCachedResponseHead->GetHeader(nsHttp::ETag, val);
  if (val.IsEmpty()) {
    Unused << mCachedResponseHead->GetHeader(nsHttp::Last_Modified, val);
  }
  if (val.IsEmpty()) {
    // if we hit this code it means mCachedResponseHead->IsResumable() is
    // either broken or not being called.
    MOZ_ASSERT_UNREACHABLE("no cache validator");
    StoreIsPartialRequest(false);
    return NS_ERROR_FAILURE;
  }

  char buf[64];
  SprintfLiteral(buf, "bytes=%" PRId64 "-", partialLen);

  DebugOnly<nsresult> rv{};
  rv = mRequestHead.SetHeader(nsHttp::Range, nsDependentCString(buf));
  MOZ_ASSERT(NS_SUCCEEDED(rv));
  rv = mRequestHead.SetHeader(nsHttp::If_Range, val);
  MOZ_ASSERT(NS_SUCCEEDED(rv));
  StoreIsPartialRequest(true);

  return NS_OK;
}

void nsHttpChannel::UntieByteRangeRequest() {
  DebugOnly<nsresult> rv{};
  rv = mRequestHead.ClearHeader(nsHttp::Range);
  MOZ_ASSERT(NS_SUCCEEDED(rv));
  rv = mRequestHead.ClearHeader(nsHttp::If_Range);
  MOZ_ASSERT(NS_SUCCEEDED(rv));
}

nsresult nsHttpChannel::ProcessPartialContent(
    const std::function<nsresult(nsHttpChannel*, nsresult)>&
        aContinueProcessResponseFunc) {
  // ok, we've just received a 206
  //
  // we need to stream whatever data is in the cache out first, and then
  // pick up whatever data is on the wire, writing it into the cache.

  LOG(("nsHttpChannel::ProcessPartialContent [this=%p]\n", this));

  NS_ENSURE_TRUE(mCachedResponseHead, NS_ERROR_NOT_INITIALIZED);
  NS_ENSURE_TRUE(mCacheEntry, NS_ERROR_NOT_INITIALIZED);

  // Make sure to clear bogus content-encodings before looking at the header
  ClearBogusContentEncodingIfNeeded();

  // Check if the content-encoding we now got is different from the one we
  // got before
  nsAutoCString contentEncoding, cachedContentEncoding;
  // It is possible that there is not such headers
  Unused << mResponseHead->GetHeader(nsHttp::Content_Encoding, contentEncoding);
  Unused << mCachedResponseHead->GetHeader(nsHttp::Content_Encoding,
                                           cachedContentEncoding);
  if (nsCRT::strcasecmp(contentEncoding.get(), cachedContentEncoding.get()) !=
      0) {
    Cancel(NS_ERROR_INVALID_CONTENT_ENCODING);
    return CallOnStartRequest();
  }

  nsresult rv;

  int64_t cachedContentLength = mCachedResponseHead->ContentLength();
  int64_t entitySize = mResponseHead->TotalEntitySize();

  nsAutoCString contentRange;
  Unused << mResponseHead->GetHeader(nsHttp::Content_Range, contentRange);
  LOG(
      ("nsHttpChannel::ProcessPartialContent [this=%p trans=%p] "
       "original content-length %" PRId64 ", entity-size %" PRId64
       ", content-range %s\n",
       this, mTransaction.get(), cachedContentLength, entitySize,
       contentRange.get()));

  if ((entitySize >= 0) && (cachedContentLength >= 0) &&
      (entitySize != cachedContentLength)) {
    LOG(
        ("nsHttpChannel::ProcessPartialContent [this=%p] "
         "206 has different total entity size than the content length "
         "of the original partially cached entity.\n",
         this));

    mCacheEntry->AsyncDoom(nullptr);
    Cancel(NS_ERROR_CORRUPTED_CONTENT);
    return CallOnStartRequest();
  }

  if (LoadConcurrentCacheAccess()) {
    // We started to read cached data sooner than its write has been done.
    // But the concurrent write has not finished completely, so we had to
    // do a range request.  Now let the content coming from the network
    // be presented to consumers and also stored to the cache entry.

    rv = InstallCacheListener(mLogicalOffset);
    if (NS_FAILED(rv)) return rv;
  } else {
    // suspend the current transaction
    rv = mTransactionPump->Suspend();
    if (NS_FAILED(rv)) return rv;
  }

  // merge any new headers with the cached response headers
  mCachedResponseHead->UpdateHeaders(mResponseHead.get());

  // update the cached response head
  nsAutoCString head;
  mCachedResponseHead->Flatten(head, true);
  rv = mCacheEntry->SetMetaDataElement("response-head", head.get());
  if (NS_FAILED(rv)) return rv;

  // make the cached response be the current response
  mResponseHead = std::move(mCachedResponseHead);

  UpdateInhibitPersistentCachingFlag();

  rv = UpdateExpirationTime();
  if (NS_FAILED(rv)) return rv;

  // notify observers interested in looking at a response that has been
  // merged with any cached headers (http-on-examine-merged-response).
  gHttpHandler->OnExamineMergedResponse(this);

  if (LoadConcurrentCacheAccess()) {
    StoreCachedContentIsPartial(false);
    // Leave the ConcurrentCacheAccess flag set, we want to use it
    // to prevent duplicate OnStartRequest call on the target listener
    // in case this channel is canceled before it gets its OnStartRequest
    // from the http transaction.
    return rv;
  }

  // Now we continue reading the network response.
  // the cached content is valid, although incomplete.
  mCachedContentIsValid = true;
  return CallOrWaitForResume([aContinueProcessResponseFunc](auto* self) {
    nsresult rv = self->ReadFromCache(false);
    return aContinueProcessResponseFunc(self, rv);
  });
}

nsresult nsHttpChannel::OnDoneReadingPartialCacheEntry(bool* streamDone) {
  nsresult rv;

  LOG(("nsHttpChannel::OnDoneReadingPartialCacheEntry [this=%p]", this));

  // by default, assume we would have streamed all data or failed...
  *streamDone = true;

  // setup cache listener to append to cache entry
  int64_t size;
  rv = mCacheEntry->GetDataSize(&size);
  if (NS_FAILED(rv)) return rv;

  rv = InstallCacheListener(size);
  if (NS_FAILED(rv)) return rv;

  // Entry is valid, do it now, after the output stream has been opened,
  // otherwise when done earlier, pending readers would consider the cache
  // entry still as partial (CacheEntry::GetDataSize would return the partial
  // data size) and consumers would do the conditional request again.
  rv = mCacheEntry->SetValid();
  if (NS_FAILED(rv)) return rv;

  // need to track the logical offset of the data being sent to our listener
  mLogicalOffset = size;

  // we're now completing the cached content, so we can clear this flag.
  // this puts us in the state of a regular download.
  StoreCachedContentIsPartial(false);
  // The cache input stream pump is finished, we do not need it any more.
  // (see bug 1313923)
  mCachePump = nullptr;

  // resume the transaction if it exists, otherwise the pipe contained the
  // remaining part of the document and we've now streamed all of the data.
  if (mTransactionPump) {
    rv = mTransactionPump->Resume();
    if (NS_SUCCEEDED(rv)) *streamDone = false;
  } else {
    MOZ_ASSERT_UNREACHABLE("no transaction");
  }
  return rv;
}

//-----------------------------------------------------------------------------
// nsHttpChannel <cache>
//-----------------------------------------------------------------------------

bool nsHttpChannel::ShouldBypassProcessNotModified() {
  if (LoadCustomConditionalRequest()) {
    LOG(("Bypassing ProcessNotModified due to custom conditional headers"));
    return true;
  }

  if (!mDidReval) {
    LOG(
        ("Server returned a 304 response even though we did not send a "
         "conditional request"));
    return true;
  }

  return false;
}

nsresult nsHttpChannel::ProcessNotModified(
    const std::function<nsresult(nsHttpChannel*, nsresult)>&
        aContinueProcessResponseFunc) {
  nsresult rv;

  LOG(("nsHttpChannel::ProcessNotModified [this=%p]\n", this));

  // Assert ShouldBypassProcessNotModified() has been checked before call to
  // ProcessNotModified().
  MOZ_ASSERT(!ShouldBypassProcessNotModified());

  MOZ_ASSERT(mCachedResponseHead);
  MOZ_ASSERT(mCacheEntry);
  NS_ENSURE_TRUE(mCachedResponseHead && mCacheEntry, NS_ERROR_UNEXPECTED);

  // If the 304 response contains a Last-Modified different than the
  // one in our cache that is pretty suspicious and is, in at least the
  // case of bug 716840, a sign of the server having previously corrupted
  // our cache with a bad response. Take the minor step here of just dooming
  // that cache entry so there is a fighting chance of getting things on the
  // right track.

  nsAutoCString lastModifiedCached;
  nsAutoCString lastModified304;

  rv =
      mCachedResponseHead->GetHeader(nsHttp::Last_Modified, lastModifiedCached);
  if (NS_SUCCEEDED(rv)) {
    rv = mResponseHead->GetHeader(nsHttp::Last_Modified, lastModified304);
  }

  if (NS_SUCCEEDED(rv) && !lastModified304.Equals(lastModifiedCached)) {
    LOG(
        ("Cache Entry and 304 Last-Modified Headers Do Not Match "
         "[%s] and [%s]\n",
         lastModifiedCached.get(), lastModified304.get()));

    mCacheEntry->AsyncDoom(nullptr);
    Telemetry::Accumulate(Telemetry::CACHE_LM_INCONSISTENT, true);
  }

  // merge any new headers with the cached response headers
  mCachedResponseHead->UpdateHeaders(mResponseHead.get());

  // update the cached response head
  nsAutoCString head;
  mCachedResponseHead->Flatten(head, true);
  rv = mCacheEntry->SetMetaDataElement("response-head", head.get());
  if (NS_FAILED(rv)) return rv;

  // make the cached response be the current response
  mResponseHead = std::move(mCachedResponseHead);

  UpdateInhibitPersistentCachingFlag();

  rv = UpdateExpirationTime();
  if (NS_FAILED(rv)) return rv;

  rv = AddCacheEntryHeaders(mCacheEntry);
  if (NS_FAILED(rv)) return rv;

  // notify observers interested in looking at a reponse that has been
  // merged with any cached headers
  gHttpHandler->OnExamineMergedResponse(this);

  mCachedContentIsValid = true;

  // Tell other consumers the entry is OK to use
  rv = mCacheEntry->SetValid();
  if (NS_FAILED(rv)) return rv;

  return CallOrWaitForResume([aContinueProcessResponseFunc](auto* self) {
    nsresult rv = self->ReadFromCache(false);
    return aContinueProcessResponseFunc(self, rv);
  });
}

// Determines if a request is a byte range request for a subrange,
// i.e. is a byte range request, but not a 0- byte range request.
static bool IsSubRangeRequest(nsHttpRequestHead& aRequestHead) {
  nsAutoCString byteRange;
  if (NS_FAILED(aRequestHead.GetHeader(nsHttp::Range, byteRange))) {
    return false;
  }
  return !byteRange.EqualsLiteral("bytes=0-");
}

nsresult nsHttpChannel::OpenCacheEntry(bool isHttps) {
  // Drop this flag here
  StoreConcurrentCacheAccess(0);

  LOG(("nsHttpChannel::OpenCacheEntry [this=%p]", this));

  // make sure we're not abusing this function
  MOZ_ASSERT(!mCacheEntry, "cache entry already open");

  if (mRequestHead.IsPost()) {
    // If the post id is already set then this is an attempt to replay
    // a post transaction via the cache.  Otherwise, we need a unique
    // post id for this transaction.
    if (mPostID == 0) mPostID = gHttpHandler->GenerateUniqueID();
  } else if (!mRequestHead.IsGet() && !mRequestHead.IsHead()) {
    // don't use the cache for other types of requests
    return NS_OK;
  }

  return OpenCacheEntryInternal(isHttps);
}

nsresult nsHttpChannel::OpenCacheEntryInternal(bool isHttps) {
  nsresult rv;

  if (LoadResuming()) {
    // We don't support caching for requests initiated
    // via nsIResumableChannel.
    return NS_OK;
  }

  // Don't cache byte range requests which are subranges, only cache 0-
  // byte range requests.
  if (IsSubRangeRequest(mRequestHead)) {
    return NS_OK;
  }

  // Handle correctly WaitForCacheEntry
  AutoCacheWaitFlags waitFlags(this);

  nsAutoCString cacheKey;

  nsCOMPtr<nsICacheStorageService> cacheStorageService(
      components::CacheStorage::Service());
  if (!cacheStorageService) {
    return NS_ERROR_NOT_AVAILABLE;
  }

  nsCOMPtr<nsICacheStorage> cacheStorage;
  mCacheEntryURI = mURI;

  RefPtr<LoadContextInfo> info = GetLoadContextInfo(this);
  if (!info) {
    return NS_ERROR_FAILURE;
  }

  uint32_t cacheEntryOpenFlags;
  bool offline = gIOService->IsOffline();

  bool maybeRCWN = false;

  nsAutoCString cacheControlRequestHeader;
  Unused << mRequestHead.GetHeader(nsHttp::Cache_Control,
                                   cacheControlRequestHeader);
  CacheControlParser cacheControlRequest(cacheControlRequestHeader);
  if (cacheControlRequest.NoStore()) {
    return NS_OK;
  }

  if (offline || (mLoadFlags & INHIBIT_CACHING)) {
    if (BYPASS_LOCAL_CACHE(mLoadFlags, LoadPreferCacheLoadOverBypass()) &&
        !offline) {
      return NS_OK;
    }
    cacheEntryOpenFlags = nsICacheStorage::OPEN_READONLY;
    StoreCacheEntryIsReadOnly(true);
  } else if (BYPASS_LOCAL_CACHE(mLoadFlags, LoadPreferCacheLoadOverBypass())) {
    cacheEntryOpenFlags = nsICacheStorage::OPEN_TRUNCATE;
  } else {
    cacheEntryOpenFlags =
        nsICacheStorage::OPEN_NORMALLY | nsICacheStorage::CHECK_MULTITHREADED;
  }

  // Remember the request is a custom conditional request so that we can
  // process any 304 response correctly.
  StoreCustomConditionalRequest(
      mRequestHead.HasHeader(nsHttp::If_Modified_Since) ||
      mRequestHead.HasHeader(nsHttp::If_None_Match) ||
      mRequestHead.HasHeader(nsHttp::If_Unmodified_Since) ||
      mRequestHead.HasHeader(nsHttp::If_Match) ||
      mRequestHead.HasHeader(nsHttp::If_Range));

  if (mLoadFlags & INHIBIT_PERSISTENT_CACHING) {
    rv = cacheStorageService->MemoryCacheStorage(
        info,  // ? choose app cache as well...
        getter_AddRefs(cacheStorage));
  } else if (LoadPinCacheContent()) {
    rv = cacheStorageService->PinningCacheStorage(info,
                                                  getter_AddRefs(cacheStorage));
  } else {
    // Try to race only if we use disk cache storage
    maybeRCWN = mRequestHead.IsSafeMethod();
    rv = cacheStorageService->DiskCacheStorage(info,
                                               getter_AddRefs(cacheStorage));
  }
  NS_ENSURE_SUCCESS(rv, rv);

  if ((mClassOfService & nsIClassOfService::Leader) ||
      (mLoadFlags & LOAD_INITIAL_DOCUMENT_URI)) {
    cacheEntryOpenFlags |= nsICacheStorage::OPEN_PRIORITY;
  }

  // Only for backward compatibility with the old cache back end.
  // When removed, remove the flags and related code snippets.
  if (mLoadFlags & LOAD_BYPASS_LOCAL_CACHE_IF_BUSY) {
    cacheEntryOpenFlags |= nsICacheStorage::OPEN_BYPASS_IF_BUSY;
  }

  if (mPostID) {
    mCacheIdExtension.Append(nsPrintfCString("%d", mPostID));
  }
  if (LoadIsTRRServiceChannel()) {
    mCacheIdExtension.Append("TRR");
  }
  if (mRequestHead.IsHead()) {
    mCacheIdExtension.Append("HEAD");
  }

  mCacheOpenWithPriority = cacheEntryOpenFlags & nsICacheStorage::OPEN_PRIORITY;
  mCacheQueueSizeWhenOpen =
      CacheStorageService::CacheQueueSize(mCacheOpenWithPriority);

  if (StaticPrefs::network_http_rcwn_enabled() && maybeRCWN) {
    bool hasAltData = false;
    uint32_t sizeInKb = 0;
    rv = cacheStorage->GetCacheIndexEntryAttrs(
        mCacheEntryURI, mCacheIdExtension, &hasAltData, &sizeInKb);

    // We will attempt to race the network vs the cache if we've found
    // this entry in the cache index, and it has appropriate attributes
    // (doesn't have alt-data, and has a small size)
    if (NS_SUCCEEDED(rv) && !hasAltData &&
        sizeInKb < StaticPrefs::network_http_rcwn_small_resource_size_kb()) {
      MaybeRaceCacheWithNetwork();
    }
  }

  if (!mCacheOpenDelay) {
    MOZ_ASSERT(NS_IsMainThread(), "Should be called on the main thread");
    if (mNetworkTriggered) {
      mRaceCacheWithNetwork = StaticPrefs::network_http_rcwn_enabled();
    }
    rv = cacheStorage->AsyncOpenURI(mCacheEntryURI, mCacheIdExtension,
                                    cacheEntryOpenFlags, this);
  } else {
    // We pass `this` explicitly as a parameter due to the raw pointer
    // to refcounted object in lambda analysis.
    mCacheOpenFunc = [cacheEntryOpenFlags,
                      cacheStorage](nsHttpChannel* self) -> void {
      MOZ_ASSERT(NS_IsMainThread(), "Should be called on the main thread");
      cacheStorage->AsyncOpenURI(self->mCacheEntryURI, self->mCacheIdExtension,
                                 cacheEntryOpenFlags, self);
    };

    // calls nsHttpChannel::Notify after `mCacheOpenDelay` milliseconds
    auto callback = MakeRefPtr<TimerCallback>(this);
    NS_NewTimerWithCallback(getter_AddRefs(mCacheOpenTimer), callback,
                            mCacheOpenDelay, nsITimer::TYPE_ONE_SHOT);
  }
  NS_ENSURE_SUCCESS(rv, rv);

  waitFlags.Keep(WAIT_FOR_CACHE_ENTRY);

  return NS_OK;
}

nsresult nsHttpChannel::CheckPartial(nsICacheEntry* aEntry, int64_t* aSize,
                                     int64_t* aContentLength) {
  return nsHttp::CheckPartial(
      aEntry, aSize, aContentLength,
      mCachedResponseHead ? mCachedResponseHead.get() : mResponseHead.get());
}

void nsHttpChannel::UntieValidationRequest() {
  DebugOnly<nsresult> rv{};
  // Make the request unconditional again.
  rv = mRequestHead.ClearHeader(nsHttp::If_Modified_Since);
  MOZ_ASSERT(NS_SUCCEEDED(rv));
  rv = mRequestHead.ClearHeader(nsHttp::If_None_Match);
  MOZ_ASSERT(NS_SUCCEEDED(rv));
  rv = mRequestHead.ClearHeader(nsHttp::ETag);
  MOZ_ASSERT(NS_SUCCEEDED(rv));
}

NS_IMETHODIMP
nsHttpChannel::OnCacheEntryCheck(nsICacheEntry* entry, uint32_t* aResult) {
  nsresult rv = NS_OK;

  LOG(("nsHttpChannel::OnCacheEntryCheck enter [channel=%p entry=%p]", this,
       entry));

  mozilla::MutexAutoLock lock(mRCWNLock);

  if (mRaceCacheWithNetwork && mFirstResponseSource == RESPONSE_FROM_NETWORK) {
    LOG(
        ("Not using cached response because we've already got one from the "
         "network\n"));
    *aResult = ENTRY_NOT_WANTED;

    // Net-win indicates that mOnStartRequestTimestamp is from net.
    int64_t savedTime =
        (TimeStamp::Now() - mOnStartRequestTimestamp).ToMilliseconds();
    Telemetry::Accumulate(Telemetry::NETWORK_RACE_CACHE_WITH_NETWORK_SAVED_TIME,
                          savedTime);
    return NS_OK;
  }
  if (mRaceCacheWithNetwork && mFirstResponseSource == RESPONSE_PENDING) {
    mOnCacheEntryCheckTimestamp = TimeStamp::Now();
  }

  nsAutoCString cacheControlRequestHeader;
  Unused << mRequestHead.GetHeader(nsHttp::Cache_Control,
                                   cacheControlRequestHeader);
  CacheControlParser cacheControlRequest(cacheControlRequestHeader);

  if (cacheControlRequest.NoStore()) {
    LOG(
        ("Not using cached response based on no-store request cache "
         "directive\n"));
    *aResult = ENTRY_NOT_WANTED;
    return NS_OK;
  }

  // Be pessimistic: assume the cache entry has no useful data.
  *aResult = ENTRY_WANTED;
  mCachedContentIsValid = false;

  nsCString buf;

  // Get the method that was used to generate the cached response
  rv = entry->GetMetaDataElement("request-method", getter_Copies(buf));
  NS_ENSURE_SUCCESS(rv, rv);

  bool methodWasHead = buf.EqualsLiteral("HEAD");
  bool methodWasGet = buf.EqualsLiteral("GET");

  if (methodWasHead) {
    // The cached response does not contain an entity.  We can only reuse
    // the response if the current request is also HEAD.
    if (!mRequestHead.IsHead()) {
      *aResult = ENTRY_NOT_WANTED;
      return NS_OK;
    }
  }
  buf.Adopt(nullptr);

  // We'll need this value in later computations...
  uint32_t lastModifiedTime;
  rv = entry->GetLastModified(&lastModifiedTime);
  NS_ENSURE_SUCCESS(rv, rv);

  // Determine if this is the first time that this cache entry
  // has been accessed during this session.
  bool fromPreviousSession =
      (gHttpHandler->SessionStartTime() > lastModifiedTime);

  // Get the cached HTTP response headers
  mCachedResponseHead = MakeUnique<nsHttpResponseHead>();

  rv = nsHttp::GetHttpResponseHeadFromCacheEntry(entry,
                                                 mCachedResponseHead.get());
  NS_ENSURE_SUCCESS(rv, rv);

  bool isCachedRedirect = WillRedirect(*mCachedResponseHead);

  // Do not return 304 responses from the cache, and also do not return
  // any other non-redirect 3xx responses from the cache (see bug 759043).
  NS_ENSURE_TRUE((mCachedResponseHead->Status() / 100 != 3) || isCachedRedirect,
                 NS_ERROR_ABORT);

  if (mCachedResponseHead->NoStore() && LoadCacheEntryIsReadOnly()) {
    // This prevents loading no-store responses when navigating back
    // while the browser is set to work offline.
    LOG(("  entry loading as read-only but is no-store, set INHIBIT_CACHING"));
    mLoadFlags |= nsIRequest::INHIBIT_CACHING;
  }

  // Don't bother to validate items that are read-only,
  // unless they are read-only because of INHIBIT_CACHING
  if ((LoadCacheEntryIsReadOnly() &&
       !(mLoadFlags & nsIRequest::INHIBIT_CACHING))) {
    int64_t size, contentLength;
    rv = CheckPartial(entry, &size, &contentLength);
    NS_ENSURE_SUCCESS(rv, rv);

    if (contentLength != int64_t(-1) && contentLength != size) {
      *aResult = ENTRY_NOT_WANTED;
      return NS_OK;
    }

    rv = OpenCacheInputStream(entry, true);
    if (NS_SUCCEEDED(rv)) {
      mCachedContentIsValid = true;
      entry->MaybeMarkValid();
    }
    return rv;
  }

  bool wantCompleteEntry = false;

  if (!methodWasHead && !isCachedRedirect) {
    // If the cached content-length is set and it does not match the data
    // size of the cached content, then the cached response is partial...
    // either we need to issue a byte range request or we need to refetch
    // the entire document.
    //
    // We exclude redirects from this check because we (usually) strip the
    // entity when we store the cache entry, and even if we didn't, we
    // always ignore a cached redirect's entity anyway. See bug 759043.
    int64_t size, contentLength;
    rv = CheckPartial(entry, &size, &contentLength);
    NS_ENSURE_SUCCESS(rv, rv);

    if (size == int64_t(-1)) {
      LOG(("  write is in progress"));
      if (mLoadFlags & LOAD_BYPASS_LOCAL_CACHE_IF_BUSY) {
        LOG(
            ("  not interested in the entry, "
             "LOAD_BYPASS_LOCAL_CACHE_IF_BUSY specified"));

        *aResult = ENTRY_NOT_WANTED;
        return NS_OK;
      }

      // Ignore !(size > 0) from the resumability condition
      if (!IsResumable(size, contentLength, true)) {
        if (IsNavigation()) {
          LOG(
              ("  bypassing wait for the entry, "
               "this is a navigational load"));
          *aResult = ENTRY_NOT_WANTED;
          return NS_OK;
        }

        LOG(
            ("  wait for entry completion, "
             "response is not resumable"));

        wantCompleteEntry = true;
      } else {
        StoreConcurrentCacheAccess(1);
      }
    } else if (contentLength != int64_t(-1) && contentLength != size) {
      LOG(
          ("Cached data size does not match the Content-Length header "
           "[content-length=%" PRId64 " size=%" PRId64 "]\n",
           contentLength, size));

      rv = MaybeSetupByteRangeRequest(size, contentLength);
      StoreCachedContentIsPartial(NS_SUCCEEDED(rv) && LoadIsPartialRequest());
      if (LoadCachedContentIsPartial()) {
        rv = OpenCacheInputStream(entry, false);
        if (NS_FAILED(rv)) {
          UntieByteRangeRequest();
          return rv;
        }

        *aResult = ENTRY_NEEDS_REVALIDATION;
        return NS_OK;
      }

      if (size == 0 && LoadCacheOnlyMetadata()) {
        // Don't break cache entry load when the entry's data size
        // is 0 and CacheOnlyMetadata flag is set. In that case we
        // want to proceed since the LOAD_ONLY_IF_MODIFIED flag is
        // also set.
        MOZ_ASSERT(mLoadFlags & LOAD_ONLY_IF_MODIFIED);
      } else {
        return rv;
      }
    }
  }

  bool isHttps = mURI->SchemeIs("https");

  bool doValidation = false;
  bool doBackgroundValidation = false;
  bool canAddImsHeader = true;

  bool isForcedValid = false;
  entry->GetIsForcedValid(&isForcedValid);
  auto prefetchStatus = Telemetry::LABELS_PREDICTOR_PREFETCH_USE_STATUS::Used;

  bool weaklyFramed, isImmutable;
  nsHttp::DetermineFramingAndImmutability(entry, mCachedResponseHead.get(),
                                          isHttps, &weaklyFramed, &isImmutable);

  // Cached entry is not the entity we request (see bug #633743)
  if (ResponseWouldVary(entry)) {
    LOG(("Validating based on Vary headers returning TRUE\n"));
    canAddImsHeader = false;
    doValidation = true;
    prefetchStatus = Telemetry::LABELS_PREDICTOR_PREFETCH_USE_STATUS::WouldVary;
  } else {
    if (mCachedResponseHead->ExpiresInPast() ||
        mCachedResponseHead->MustValidateIfExpired()) {
      prefetchStatus = Telemetry::LABELS_PREDICTOR_PREFETCH_USE_STATUS::Expired;
    }
    doValidation = nsHttp::ValidationRequired(
        isForcedValid, mCachedResponseHead.get(), mLoadFlags,
        LoadAllowStaleCacheContent(), LoadForceValidateCacheContent(),
        isImmutable, LoadCustomConditionalRequest(), mRequestHead, entry,
        cacheControlRequest, fromPreviousSession, &doBackgroundValidation);
  }

  nsAutoCString requestedETag;
  if (!doValidation &&
      NS_SUCCEEDED(mRequestHead.GetHeader(nsHttp::If_Match, requestedETag)) &&
      (methodWasGet || methodWasHead)) {
    nsAutoCString cachedETag;
    Unused << mCachedResponseHead->GetHeader(nsHttp::ETag, cachedETag);
    if (!cachedETag.IsEmpty() && (StringBeginsWith(cachedETag, "W/"_ns) ||
                                  !requestedETag.Equals(cachedETag))) {
      // User has defined If-Match header, if the cached entry is not
      // matching the provided header value or the cached ETag is weak,
      // force validation.
      doValidation = true;
    }
  }

  // Previous error should not be propagated.
  rv = NS_OK;

  if (!doValidation) {
    //
    // Check the authorization headers used to generate the cache entry.
    // We must validate the cache entry if:
    //
    // 1) the cache entry was generated prior to this session w/
    //    credentials (see bug 103402).
    // 2) the cache entry was generated w/o credentials, but would now
    //    require credentials (see bug 96705).
    //
    // NOTE: this does not apply to proxy authentication.
    //
    entry->GetMetaDataElement("auth", getter_Copies(buf));
    doValidation =
        (fromPreviousSession && !buf.IsEmpty()) ||
        (buf.IsEmpty() && mRequestHead.HasHeader(nsHttp::Authorization));
    if (doValidation) {
      prefetchStatus = Telemetry::LABELS_PREDICTOR_PREFETCH_USE_STATUS::Auth;
    }
  }

  // Bug #561276: We maintain a chain of cache-keys which returns cached
  // 3xx-responses (redirects) in order to detect cycles. If a cycle is
  // found, ignore the cached response and hit the net. Otherwise, use
  // the cached response and add the cache-key to the chain. Note that
  // a limited number of redirects (cached or not) is allowed and is
  // enforced independently of this mechanism
  if (!doValidation && isCachedRedirect) {
    nsAutoCString cacheKey;
    rv = GenerateCacheKey(mPostID, cacheKey);
    MOZ_ASSERT(NS_SUCCEEDED(rv));

    if (!mRedirectedCachekeys) {
      mRedirectedCachekeys = MakeUnique<nsTArray<nsCString>>();
    } else if (mRedirectedCachekeys->Contains(cacheKey)) {
      doValidation = true;
    }

    LOG(("Redirection-chain %s key %s\n",
         doValidation ? "contains" : "does not contain", cacheKey.get()));

    // Append cacheKey if not in the chain already
    if (!doValidation) {
      mRedirectedCachekeys->AppendElement(cacheKey);
    } else {
      prefetchStatus =
          Telemetry::LABELS_PREDICTOR_PREFETCH_USE_STATUS::Redirect;
    }
  }

  mCachedContentIsValid = !doValidation;

  if (isForcedValid) {
    // Telemetry value is only useful if this was a prefetched item
    if (!doValidation) {
      // Could have gotten to a funky state with some of the if chain above
      // and in nsHttp::ValidationRequired. Make sure we get it right here.
      prefetchStatus = Telemetry::LABELS_PREDICTOR_PREFETCH_USE_STATUS::Used;

      entry->MarkForcedValidUse();
    }
    Telemetry::AccumulateCategorical(prefetchStatus);
  }

  if (doValidation) {
    //
    // now, we are definitely going to issue a HTTP request to the server.
    // make it conditional if possible.
    //
    // do not attempt to validate no-store content, since servers will not
    // expect it to be cached.  (we only keep it in our cache for the
    // purposes of back/forward, etc.)
    //
    // the request method MUST be either GET or HEAD (see bug 175641) and
    // the cached response code must be < 400
    //
    // the cached content must not be weakly framed or marked immutable
    //
    // do not override conditional headers when consumer has defined its own
    if (!mCachedResponseHead->NoStore() &&
        (mRequestHead.IsGet() || mRequestHead.IsHead()) &&
        !LoadCustomConditionalRequest() && !weaklyFramed && !isImmutable &&
        (mCachedResponseHead->Status() < 400)) {
      if (LoadConcurrentCacheAccess()) {
        // In case of concurrent read and also validation request we
        // must wait for the current writer to close the output stream
        // first.  Otherwise, when the writer's job would have been interrupted
        // before all the data were downloaded, we'd have to do a range request
        // which would be a second request in line during this channel's
        // life-time.  nsHttpChannel is not designed to do that, so rather
        // turn off concurrent read and wait for entry's completion.
        // Then only re-validation or range-re-validation request will go out.
        StoreConcurrentCacheAccess(0);
        // This will cause that OnCacheEntryCheck is called again with the same
        // entry after the writer is done.
        wantCompleteEntry = true;
      } else {
        nsAutoCString val;
        // Add If-Modified-Since header if a Last-Modified was given
        // and we are allowed to do this (see bugs 510359 and 269303)
        if (canAddImsHeader) {
          Unused << mCachedResponseHead->GetHeader(nsHttp::Last_Modified, val);
          if (!val.IsEmpty()) {
            rv = mRequestHead.SetHeader(nsHttp::If_Modified_Since, val);
            MOZ_ASSERT(NS_SUCCEEDED(rv));
          }
        }
        // Add If-None-Match header if an ETag was given in the response
        Unused << mCachedResponseHead->GetHeader(nsHttp::ETag, val);
        if (!val.IsEmpty()) {
          rv = mRequestHead.SetHeader(nsHttp::If_None_Match, val);
          MOZ_ASSERT(NS_SUCCEEDED(rv));
        }
        mDidReval = true;
      }
    }
  }

  if (mCachedContentIsValid || mDidReval) {
    rv = OpenCacheInputStream(entry, mCachedContentIsValid);
    if (NS_FAILED(rv)) {
      // If we can't get the entity then we have to act as though we
      // don't have the cache entry.
      if (mDidReval) {
        UntieValidationRequest();
        mDidReval = false;
      }
      mCachedContentIsValid = false;
    }
  }

  if (mDidReval) {
    *aResult = ENTRY_NEEDS_REVALIDATION;
  } else if (wantCompleteEntry) {
    *aResult = RECHECK_AFTER_WRITE_FINISHED;
  } else {
    *aResult = ENTRY_WANTED;

    if (doBackgroundValidation) {
      PerformBackgroundCacheRevalidation();
    }
  }

  if (mCachedContentIsValid) {
    entry->MaybeMarkValid();
  }

  LOG(
      ("nsHTTPChannel::OnCacheEntryCheck exit [this=%p doValidation=%d "
       "result=%d]\n",
       this, doValidation, *aResult));
  return rv;
}

NS_IMETHODIMP
nsHttpChannel::OnCacheEntryAvailable(nsICacheEntry* entry, bool aNew,
                                     nsresult status) {
  MOZ_ASSERT(NS_IsMainThread());

  nsresult rv;

  LOG(
      ("nsHttpChannel::OnCacheEntryAvailable [this=%p entry=%p "
       "new=%d status=%" PRIx32 "]\n",
       this, entry, aNew, static_cast<uint32_t>(status)));

  // if the channel's already fired onStopRequest, then we should ignore
  // this event.
  if (!LoadIsPending()) {
    mCacheInputStream.CloseAndRelease();
    return NS_OK;
  }

  rv = OnCacheEntryAvailableInternal(entry, aNew, status);
  if (NS_FAILED(rv)) {
    CloseCacheEntry(false);
    if (mRaceCacheWithNetwork && mNetworkTriggered &&
        mFirstResponseSource != RESPONSE_FROM_CACHE) {
      // Ignore the error if we're racing cache with network and the cache
      // didn't win, The network part will handle cancelation or any other
      // error. Otherwise we could end up calling the listener twice, see
      // bug 1397593.
      LOG(
          ("  not calling AsyncAbort() because we're racing cache with "
           "network"));
    } else {
      Unused << AsyncAbort(rv);
    }
  }

  return NS_OK;
}

nsresult nsHttpChannel::OnCacheEntryAvailableInternal(nsICacheEntry* entry,
                                                      bool aNew,
                                                      nsresult status) {
  nsresult rv;

  if (mCanceled) {
    LOG(("channel was canceled [this=%p status=%" PRIx32 "]\n", this,
         static_cast<uint32_t>(static_cast<nsresult>(mStatus))));
    return mStatus;
  }

  if (mIgnoreCacheEntry) {
    if (!entry || aNew) {
      // We use this flag later to decide whether to report
      // LABELS_NETWORK_RACE_CACHE_VALIDATION::NotSent. We didn't have
      // an usable entry, so drop the flag.
      mIgnoreCacheEntry = false;
    }
    entry = nullptr;
    status = NS_ERROR_NOT_AVAILABLE;
  }

  rv = OnNormalCacheEntryAvailable(entry, aNew, status);

  if (NS_FAILED(rv) && (mLoadFlags & LOAD_ONLY_FROM_CACHE)) {
    return NS_ERROR_DOCUMENT_NOT_CACHED;
  }

  if (NS_FAILED(rv)) {
    return rv;
  }

  // We may be waiting for more callbacks...
  if (AwaitingCacheCallbacks()) {
    return NS_OK;
  }

  if (mRaceCacheWithNetwork && ((mCacheEntry && !mCachedContentIsValid &&
                                 (mDidReval || LoadCachedContentIsPartial())) ||
                                mIgnoreCacheEntry)) {
    // We won't send the conditional request because the unconditional
    // request was already sent (see bug 1377223).
    AccumulateCategorical(
        Telemetry::LABELS_NETWORK_RACE_CACHE_VALIDATION::NotSent);
  }

  if (mRaceCacheWithNetwork && mCachedContentIsValid) {
    Unused << ReadFromCache(true);
  }

  return TriggerNetwork();
}

nsresult nsHttpChannel::OnNormalCacheEntryAvailable(nsICacheEntry* aEntry,
                                                    bool aNew,
                                                    nsresult aEntryStatus) {
  StoreWaitForCacheEntry(LoadWaitForCacheEntry() & ~WAIT_FOR_CACHE_ENTRY);

  if (NS_FAILED(aEntryStatus) || aNew) {
    // Make sure this flag is dropped.  It may happen the entry is doomed
    // between OnCacheEntryCheck and OnCacheEntryAvailable.
    mCachedContentIsValid = false;

    // From the same reason remove any conditional headers added
    // in OnCacheEntryCheck.
    if (mDidReval) {
      LOG(("  Removing conditional request headers"));
      UntieValidationRequest();
      mDidReval = false;
    }

    if (LoadCachedContentIsPartial()) {
      LOG(("  Removing byte range request headers"));
      UntieByteRangeRequest();
      StoreCachedContentIsPartial(false);
    }

    if (mLoadFlags & LOAD_ONLY_FROM_CACHE) {
      // if this channel is only allowed to pull from the cache, then
      // we must fail if we were unable to open a cache entry for read.
      return NS_ERROR_DOCUMENT_NOT_CACHED;
    }
  }

  if (NS_SUCCEEDED(aEntryStatus)) {
    mCacheEntry = aEntry;
    StoreCacheEntryIsWriteOnly(aNew);

    if (!aNew && !mAsyncOpenTime.IsNull()) {
      // We use microseconds for IO operations. For consistency let's use
      // microseconds here too.
      uint32_t duration = (TimeStamp::Now() - mAsyncOpenTime).ToMicroseconds();
      bool isSlow = false;
      if ((mCacheOpenWithPriority &&
           mCacheQueueSizeWhenOpen >=
               StaticPrefs::
                   network_http_rcwn_cache_queue_priority_threshold()) ||
          (!mCacheOpenWithPriority &&
           mCacheQueueSizeWhenOpen >=
               StaticPrefs::network_http_rcwn_cache_queue_normal_threshold())) {
        isSlow = true;
      }
      CacheFileUtils::CachePerfStats::AddValue(
          CacheFileUtils::CachePerfStats::ENTRY_OPEN, duration, isSlow);
    }

    if (mLoadFlags & LOAD_INITIAL_DOCUMENT_URI) {
      Telemetry::Accumulate(Telemetry::HTTP_OFFLINE_CACHE_DOCUMENT_LOAD, false);
    }
  }

  return NS_OK;
}

// Generates the proper cache-key for this instance of nsHttpChannel
nsresult nsHttpChannel::GenerateCacheKey(uint32_t postID,
                                         nsACString& cacheKey) {
  AssembleCacheKey(mSpec.get(), postID, cacheKey);
  return NS_OK;
}

// Assembles a cache-key from the given pieces of information and |mLoadFlags|
void nsHttpChannel::AssembleCacheKey(const char* spec, uint32_t postID,
                                     nsACString& cacheKey) {
  cacheKey.Truncate();

  if (mLoadFlags & LOAD_ANONYMOUS) {
    cacheKey.AssignLiteral("anon&");
  }

  if (postID) {
    char buf[32];
    SprintfLiteral(buf, "id=%x&", postID);
    cacheKey.Append(buf);
  }

  if (!cacheKey.IsEmpty()) {
    cacheKey.AppendLiteral("uri=");
  }

  // Strip any trailing #ref from the URL before using it as the key
  const char* p = strchr(spec, '#');
  if (p) {
    cacheKey.Append(spec, p - spec);
  } else {
    cacheKey.Append(spec);
  }
}

nsresult DoUpdateExpirationTime(nsHttpChannel* aSelf,
                                nsICacheEntry* aCacheEntry,
                                nsHttpResponseHead* aResponseHead,
                                uint32_t& aExpirationTime) {
  MOZ_ASSERT(aExpirationTime == 0);
  NS_ENSURE_TRUE(aResponseHead, NS_ERROR_FAILURE);

  nsresult rv;

  if (!aResponseHead->MustValidate()) {
    // For stale-while-revalidate we use expiration time as the absolute base
    // for calculation of the stale window absolute end time.  Hence, when the
    // entry may be served w/o revalidation, we need a non-zero value for the
    // expiration time.  Let's set it to |now|, which basicly means "expired",
    // same as when set to 0.
    uint32_t now = NowInSeconds();
    aExpirationTime = now;

    uint32_t freshnessLifetime = 0;

    rv = aResponseHead->ComputeFreshnessLifetime(&freshnessLifetime);
    if (NS_FAILED(rv)) return rv;

    if (freshnessLifetime > 0) {
      uint32_t currentAge = 0;

      rv = aResponseHead->ComputeCurrentAge(now, aSelf->GetRequestTime(),
                                            &currentAge);
      if (NS_FAILED(rv)) return rv;

      LOG(("freshnessLifetime = %u, currentAge = %u\n", freshnessLifetime,
           currentAge));

      if (freshnessLifetime > currentAge) {
        uint32_t timeRemaining = freshnessLifetime - currentAge;
        // be careful... now + timeRemaining may overflow
        if (now + timeRemaining < now) {
          aExpirationTime = uint32_t(-1);
        } else {
          aExpirationTime = now + timeRemaining;
        }
      }
    }
  }

  rv = aCacheEntry->SetExpirationTime(aExpirationTime);
  NS_ENSURE_SUCCESS(rv, rv);

  return rv;
}

// UpdateExpirationTime is called when a new response comes in from the server.
// It updates the stored response-time and sets the expiration time on the
// cache entry.
//
// From section 13.2.4 of RFC2616, we compute expiration time as follows:
//
//    timeRemaining = freshnessLifetime - currentAge
//    expirationTime = now + timeRemaining
//
nsresult nsHttpChannel::UpdateExpirationTime() {
  uint32_t expirationTime = 0;
  nsresult rv = DoUpdateExpirationTime(this, mCacheEntry, mResponseHead.get(),
                                       expirationTime);
  NS_ENSURE_SUCCESS(rv, rv);

  return NS_OK;
}

nsresult nsHttpChannel::OpenCacheInputStream(nsICacheEntry* cacheEntry,
                                             bool startBuffering) {
  nsresult rv;

  if (mURI->SchemeIs("https")) {
    rv = cacheEntry->GetSecurityInfo(getter_AddRefs(mCachedSecurityInfo));
    if (NS_FAILED(rv)) {
      LOG(("failed to parse security-info [channel=%p, entry=%p]", this,
           cacheEntry));
      NS_WARNING("failed to parse security-info");
      cacheEntry->AsyncDoom(nullptr);
      return rv;
    }

    MOZ_ASSERT(mCachedSecurityInfo);
    if (!mCachedSecurityInfo) {
      LOG(
          ("mCacheEntry->GetSecurityInfo returned success but did not "
           "return the security info [channel=%p, entry=%p]",
           this, cacheEntry));
      cacheEntry->AsyncDoom(nullptr);
      return NS_ERROR_UNEXPECTED;  // XXX error code
    }
  }

  // Keep the conditions below in sync with the conditions in ReadFromCache.

  rv = NS_OK;

  if (WillRedirect(*mCachedResponseHead)) {
    // Do not even try to read the entity for a redirect because we do not
    // return an entity to the application when we process redirects.
    LOG(("Will skip read of cached redirect entity\n"));
    return NS_OK;
  }

  if ((mLoadFlags & nsICachingChannel::LOAD_ONLY_IF_MODIFIED) &&
      !LoadCachedContentIsPartial()) {
    // For LOAD_ONLY_IF_MODIFIED, we usually don't have to deal with the
    // cached entity.
    LOG(
        ("Will skip read from cache based on LOAD_ONLY_IF_MODIFIED "
         "load flag\n"));
    return NS_OK;
  }

  // Open an input stream for the entity, so that the call to OpenInputStream
  // happens off the main thread.
  nsCOMPtr<nsIInputStream> stream;

  // If an alternate representation was requested, try to open the alt
  // input stream.
  // If the entry has a "is-from-child" metadata, then only open the altdata
  // stream if the consumer is also from child.
  bool altDataFromChild = false;
  {
    nsCString value;
    rv = cacheEntry->GetMetaDataElement("alt-data-from-child",
                                        getter_Copies(value));
    altDataFromChild = !value.IsEmpty();
  }

  nsAutoCString altDataType;
  Unused << cacheEntry->GetAltDataType(altDataType);

  nsAutoCString contentType;
  mCachedResponseHead->ContentType(contentType);

  bool foundAltData = false;
  bool deliverAltData = true;
  if (!LoadDisableAltDataCache() && !altDataType.IsEmpty() &&
      !mPreferredCachedAltDataTypes.IsEmpty() &&
      altDataFromChild == LoadAltDataForChild()) {
    for (auto& pref : mPreferredCachedAltDataTypes) {
      if (pref.type() == altDataType &&
          (pref.contentType().IsEmpty() || pref.contentType() == contentType)) {
        foundAltData = true;
        deliverAltData =
            pref.deliverAltData() ==
            nsICacheInfoChannel::PreferredAlternativeDataDeliveryType::ASYNC;
        break;
      }
    }
  }

  nsCOMPtr<nsIInputStream> altData;
  int64_t altDataSize = -1;
  if (foundAltData) {
    rv = cacheEntry->OpenAlternativeInputStream(altDataType,
                                                getter_AddRefs(altData));
    if (NS_SUCCEEDED(rv)) {
      // We have succeeded.
      mAvailableCachedAltDataType = altDataType;
      StoreDeliveringAltData(deliverAltData);

      // Set the correct data size on the channel.
      Unused << cacheEntry->GetAltDataSize(&altDataSize);
      mAltDataLength = altDataSize;

      LOG(("Opened alt-data input stream [type=%s, size=%" PRId64
           ", deliverAltData=%d]",
           altDataType.get(), mAltDataLength, deliverAltData));

      if (deliverAltData) {
        stream = altData;
      }
    }
  }

  if (!stream) {
    rv = cacheEntry->OpenInputStream(0, getter_AddRefs(stream));
  }

  if (NS_FAILED(rv)) {
    LOG(
        ("Failed to open cache input stream [channel=%p, "
         "mCacheEntry=%p]",
         this, cacheEntry));
    return rv;
  }

  if (startBuffering) {
    bool nonBlocking;
    rv = stream->IsNonBlocking(&nonBlocking);
    if (NS_SUCCEEDED(rv) && nonBlocking) startBuffering = false;
  }

  if (!startBuffering) {
    // Bypass wrapping the input stream for the new cache back-end since
    // nsIStreamTransportService expects a blocking stream.  Preloading of
    // the data must be done on the level of the cache backend, internally.
    //
    // We do not connect the stream to the stream transport service if we
    // have to validate the entry with the server. If we did, we would get
    // into a race condition between the stream transport service reading
    // the existing contents and the opening of the cache entry's output
    // stream to write the new contents in the case where we get a non-304
    // response.
    LOG(
        ("Opened cache input stream without buffering [channel=%p, "
         "mCacheEntry=%p, stream=%p]",
         this, cacheEntry, stream.get()));
    mCacheInputStream.takeOver(stream);
    return rv;
  }

  // Have the stream transport service start reading the entity on one of its
  // background threads.

  nsCOMPtr<nsITransport> transport;
  nsCOMPtr<nsIInputStream> wrapper;

  nsCOMPtr<nsIStreamTransportService> sts(
      components::StreamTransport::Service());
  rv = sts ? NS_OK : NS_ERROR_NOT_AVAILABLE;
  if (NS_SUCCEEDED(rv)) {
    rv = sts->CreateInputTransport(stream, true, getter_AddRefs(transport));
  }
  if (NS_SUCCEEDED(rv)) {
    rv = transport->OpenInputStream(0, 0, 0, getter_AddRefs(wrapper));
  }
  if (NS_SUCCEEDED(rv)) {
    LOG(
        ("Opened cache input stream [channel=%p, wrapper=%p, "
         "transport=%p, stream=%p]",
         this, wrapper.get(), transport.get(), stream.get()));
  } else {
    LOG(
        ("Failed to open cache input stream [channel=%p, "
         "wrapper=%p, transport=%p, stream=%p]",
         this, wrapper.get(), transport.get(), stream.get()));

    stream->Close();
    return rv;
  }

  mCacheInputStream.takeOver(wrapper);

  return NS_OK;
}

// Actually process the cached response that we started to handle in CheckCache
// and/or StartBufferingCachedEntity.
nsresult nsHttpChannel::ReadFromCache(bool alreadyMarkedValid) {
  NS_ENSURE_TRUE(mCacheEntry, NS_ERROR_FAILURE);
  NS_ENSURE_TRUE(mCachedContentIsValid, NS_ERROR_FAILURE);
  NS_ENSURE_TRUE(!mCachePump, NS_OK);  // already opened

  LOG(
      ("nsHttpChannel::ReadFromCache [this=%p] "
       "Using cached copy of: %s\n",
       this, mSpec.get()));

  // When racing the cache with the network with a timer, and we get data from
  // the cache, we should prevent the timer from triggering a network request.
  if (mNetworkTriggerTimer) {
    mNetworkTriggerTimer->Cancel();
    mNetworkTriggerTimer = nullptr;
  }

  if (mRaceCacheWithNetwork) {
    MOZ_ASSERT(mFirstResponseSource != RESPONSE_FROM_CACHE);
    if (mFirstResponseSource == RESPONSE_PENDING) {
      LOG(("First response from cache\n"));
      mFirstResponseSource = RESPONSE_FROM_CACHE;

      // Cancel the transaction because we will serve the request from the cache
      CancelNetworkRequest(NS_BINDING_ABORTED);
      if (mTransactionPump && mSuspendCount) {
        uint32_t suspendCount = mSuspendCount;
        while (suspendCount--) {
          mTransactionPump->Resume();
        }
      }
      mTransaction = nullptr;
      mTransactionPump = nullptr;
    } else {
      MOZ_ASSERT(mFirstResponseSource == RESPONSE_FROM_NETWORK);
      LOG(
          ("Skipping read from cache because first response was from "
           "network\n"));

      if (!mOnCacheEntryCheckTimestamp.IsNull()) {
        TimeStamp currentTime = TimeStamp::Now();
        int64_t savedTime =
            (currentTime - mOnStartRequestTimestamp).ToMilliseconds();
        Telemetry::Accumulate(
            Telemetry::NETWORK_RACE_CACHE_WITH_NETWORK_SAVED_TIME, savedTime);

        int64_t diffTime =
            (currentTime - mOnCacheEntryCheckTimestamp).ToMilliseconds();
        Telemetry::Accumulate(
            Telemetry::NETWORK_RACE_CACHE_WITH_NETWORK_OCEC_ON_START_DIFF,
            diffTime);
      }
      return NS_OK;
    }
  }

  if (mCachedResponseHead) mResponseHead = std::move(mCachedResponseHead);

  UpdateInhibitPersistentCachingFlag();

  // if we don't already have security info, try to get it from the cache
  // entry. there are two cases to consider here: 1) we are just reading
  // from the cache, or 2) this may be due to a 304 not modified response,
  // in which case we could have security info from a socket transport.
  if (!mSecurityInfo) mSecurityInfo = mCachedSecurityInfo;

  if (!alreadyMarkedValid && !LoadCachedContentIsPartial()) {
    // We validated the entry, and we have write access to the cache, so
    // mark the cache entry as valid in order to allow others access to
    // this cache entry.
    //
    // TODO: This should be done asynchronously so we don't take the cache
    // service lock on the main thread.
    mCacheEntry->MaybeMarkValid();
  }

  nsresult rv;

  // Keep the conditions below in sync with the conditions in
  // StartBufferingCachedEntity.

  if (WillRedirect(*mResponseHead)) {
    // TODO: Bug 759040 - We should call HandleAsyncRedirect directly here,
    // to avoid event dispatching latency.
    MOZ_ASSERT(!mCacheInputStream);
    LOG(("Skipping skip read of cached redirect entity\n"));
    return AsyncCall(&nsHttpChannel::HandleAsyncRedirect);
  }

  if ((mLoadFlags & LOAD_ONLY_IF_MODIFIED) && !LoadCachedContentIsPartial()) {
    LOG(
        ("Skipping read from cache based on LOAD_ONLY_IF_MODIFIED "
         "load flag\n"));
    MOZ_ASSERT(!mCacheInputStream);
    // TODO: Bug 759040 - We should call HandleAsyncNotModified directly
    // here, to avoid event dispatching latency.
    return AsyncCall(&nsHttpChannel::HandleAsyncNotModified);
  }

  MOZ_ASSERT(mCacheInputStream);
  if (!mCacheInputStream) {
    NS_ERROR(
        "mCacheInputStream is null but we're expecting to "
        "be able to read from it.");
    return NS_ERROR_UNEXPECTED;
  }

  nsCOMPtr<nsIInputStream> inputStream = mCacheInputStream.forget();

  rv = nsInputStreamPump::Create(getter_AddRefs(mCachePump), inputStream, 0, 0,
                                 true);
  if (NS_FAILED(rv)) {
    inputStream->Close();
    return rv;
  }

  rv = mCachePump->AsyncRead(this);
  if (NS_FAILED(rv)) return rv;

  if (LoadTimingEnabled()) mCacheReadStart = TimeStamp::Now();

  uint32_t suspendCount = mSuspendCount;
  if (LoadAsyncResumePending()) {
    LOG(
        ("  Suspend()'ing cache pump once because of async resume pending"
         ", sc=%u, pump=%p, this=%p",
         suspendCount, mCachePump.get(), this));
    ++suspendCount;
  }
  while (suspendCount--) {
    mCachePump->Suspend();
  }

  return NS_OK;
}

void nsHttpChannel::CloseCacheEntry(bool doomOnFailure) {
  mCacheInputStream.CloseAndRelease();

  if (!mCacheEntry) return;

  LOG(("nsHttpChannel::CloseCacheEntry [this=%p] mStatus=%" PRIx32
       " CacheEntryIsWriteOnly=%x",
       this, static_cast<uint32_t>(static_cast<nsresult>(mStatus)),
       LoadCacheEntryIsWriteOnly()));

  // If we have begun to create or replace a cache entry, and that cache
  // entry is not complete and not resumable, then it needs to be doomed.
  // Otherwise, CheckCache will make the mistake of thinking that the
  // partial cache entry is complete.

  bool doom = false;
  if (LoadInitedCacheEntry()) {
    MOZ_ASSERT(mResponseHead, "oops");
    if (NS_FAILED(mStatus) && doomOnFailure && LoadCacheEntryIsWriteOnly() &&
        !mResponseHead->IsResumable()) {
      doom = true;
    }
  } else if (LoadCacheEntryIsWriteOnly()) {
    doom = true;
  }

  if (doom) {
    LOG(("  dooming cache entry!!"));
    mCacheEntry->AsyncDoom(nullptr);
  } else {
    // Store updated security info, makes cached EV status race less likely
    // (see bug 1040086)
    if (mSecurityInfo) mCacheEntry->SetSecurityInfo(mSecurityInfo);
  }

  mCachedResponseHead = nullptr;

  mCachePump = nullptr;
  // This releases the entry for other consumers to use.
  // We call Dismiss() in case someone still keeps a reference
  // to this entry handle.
  mCacheEntry->Dismiss();
  mCacheEntry = nullptr;
  StoreCacheEntryIsWriteOnly(false);
  StoreInitedCacheEntry(false);
}

void nsHttpChannel::MaybeCreateCacheEntryWhenRCWN() {
  mozilla::MutexAutoLock lock(mRCWNLock);

  // Create cache entry for writing only when we're racing cache with network
  // and we don't have the entry because network won.
  if (mCacheEntry || !mRaceCacheWithNetwork ||
      mFirstResponseSource != RESPONSE_FROM_NETWORK ||
      LoadCacheEntryIsReadOnly()) {
    return;
  }

  LOG(("nsHttpChannel::MaybeCreateCacheEntryWhenRCWN [this=%p]", this));

  nsCOMPtr<nsICacheStorageService> cacheStorageService(
      components::CacheStorage::Service());
  if (!cacheStorageService) {
    return;
  }

  nsCOMPtr<nsICacheStorage> cacheStorage;
  RefPtr<LoadContextInfo> info = GetLoadContextInfo(this);
  Unused << cacheStorageService->DiskCacheStorage(info,
                                                  getter_AddRefs(cacheStorage));
  if (!cacheStorage) {
    return;
  }

  Unused << cacheStorage->OpenTruncate(mCacheEntryURI, mCacheIdExtension,
                                       getter_AddRefs(mCacheEntry));

  LOG(("  created entry %p", mCacheEntry.get()));

  if (AwaitingCacheCallbacks()) {
    // Setting mIgnoreCacheEntry to true ensures that we won't close this
    // write-only entry in OnCacheEntryAvailable() if this method was called
    // after OnCacheEntryCheck().
    mIgnoreCacheEntry = true;
  }

  mAvailableCachedAltDataType.Truncate();
  StoreDeliveringAltData(false);
  mAltDataLength = -1;
  mCacheInputStream.CloseAndRelease();
  mCachedContentIsValid = false;
}

// Initialize the cache entry for writing.
//  - finalize storage policy
//  - store security info
//  - update expiration time
//  - store headers and other meta data
nsresult nsHttpChannel::InitCacheEntry() {
  nsresult rv;

  NS_ENSURE_TRUE(mCacheEntry, NS_ERROR_UNEXPECTED);
  // if only reading, nothing to be done here.
  if (LoadCacheEntryIsReadOnly()) return NS_OK;

  // Don't cache the response again if already cached...
  if (mCachedContentIsValid) return NS_OK;

  LOG(("nsHttpChannel::InitCacheEntry [this=%p entry=%p]\n", this,
       mCacheEntry.get()));

  bool recreate = !LoadCacheEntryIsWriteOnly();
  bool dontPersist = mLoadFlags & INHIBIT_PERSISTENT_CACHING;

  if (!recreate && dontPersist) {
    // If the current entry is persistent but we inhibit peristence
    // then force recreation of the entry as memory/only.
    rv = mCacheEntry->GetPersistent(&recreate);
    if (NS_FAILED(rv)) return rv;
  }

  if (recreate) {
    LOG(
        ("  we have a ready entry, but reading it again from the server -> "
         "recreating cache entry\n"));
    // clean the altData cache and reset this to avoid wrong content length
    mAvailableCachedAltDataType.Truncate();
    StoreDeliveringAltData(false);

    nsCOMPtr<nsICacheEntry> currentEntry;
    currentEntry.swap(mCacheEntry);
    rv = currentEntry->Recreate(dontPersist, getter_AddRefs(mCacheEntry));
    if (NS_FAILED(rv)) {
      LOG(("  recreation failed, the response will not be cached"));
      return NS_OK;
    }

    StoreCacheEntryIsWriteOnly(true);
  }

  // Set the expiration time for this cache entry
  rv = UpdateExpirationTime();
  if (NS_FAILED(rv)) return rv;

  // mark this weakly framed until a response body is seen
  mCacheEntry->SetMetaDataElement("strongly-framed", "0");

  rv = AddCacheEntryHeaders(mCacheEntry);
  if (NS_FAILED(rv)) return rv;

  StoreInitedCacheEntry(true);

  // Don't perform the check when writing (doesn't make sense)
  StoreConcurrentCacheAccess(0);

  return NS_OK;
}

void nsHttpChannel::UpdateInhibitPersistentCachingFlag() {
  // The no-store directive within the 'Cache-Control:' header indicates
  // that we must not store the response in a persistent cache.
  if (mResponseHead->NoStore()) mLoadFlags |= INHIBIT_PERSISTENT_CACHING;

  // Only cache SSL content on disk if the pref is set
  if (!gHttpHandler->IsPersistentHttpsCachingEnabled() &&
      mURI->SchemeIs("https")) {
    mLoadFlags |= INHIBIT_PERSISTENT_CACHING;
  }
}

nsresult DoAddCacheEntryHeaders(nsHttpChannel* self, nsICacheEntry* entry,
                                nsHttpRequestHead* requestHead,
                                nsHttpResponseHead* responseHead,
                                nsISupports* securityInfo) {
  nsresult rv;

  LOG(("nsHttpChannel::AddCacheEntryHeaders [this=%p] begin", self));
  // Store secure data in memory only
  if (securityInfo) entry->SetSecurityInfo(securityInfo);

  // Store the HTTP request method with the cache entry so we can distinguish
  // for example GET and HEAD responses.
  nsAutoCString method;
  requestHead->Method(method);
  rv = entry->SetMetaDataElement("request-method", method.get());
  if (NS_FAILED(rv)) return rv;

  // Store the HTTP authorization scheme used if any...
  rv = StoreAuthorizationMetaData(entry, requestHead);
  if (NS_FAILED(rv)) return rv;

  // Iterate over the headers listed in the Vary response header, and
  // store the value of the corresponding request header so we can verify
  // that it has not varied when we try to re-use the cached response at
  // a later time.  Take care to store "Cookie" headers only as hashes
  // due to security considerations and the fact that they can be pretty
  // large (bug 468426). We take care of "Vary: cookie" in ResponseWouldVary.
  //
  // NOTE: if "Vary: accept, cookie", then we will store the "accept" header
  // in the cache.  we could try to avoid needlessly storing the "accept"
  // header in this case, but it doesn't seem worth the extra code to perform
  // the check.
  {
    nsAutoCString buf, metaKey;
    Unused << responseHead->GetHeader(nsHttp::Vary, buf);

    constexpr auto prefix = "request-"_ns;

    for (const nsACString& token :
         nsCCharSeparatedTokenizer(buf, NS_HTTP_HEADER_SEP).ToRange()) {
      LOG(
          ("nsHttpChannel::AddCacheEntryHeaders [this=%p] "
           "processing %s",
           self, nsPromiseFlatCString(token).get()));
      if (!token.EqualsLiteral("*")) {
        nsHttpAtom atom = nsHttp::ResolveAtom(token);
        nsAutoCString val;
        nsAutoCString hash;
        if (NS_SUCCEEDED(requestHead->GetHeader(atom, val))) {
          // If cookie-header, store a hash of the value
          if (atom == nsHttp::Cookie) {
            LOG(
                ("nsHttpChannel::AddCacheEntryHeaders [this=%p] "
                 "cookie-value %s",
                 self, val.get()));
            rv = Hash(val.get(), hash);
            // If hash failed, store a string not very likely
            // to be the result of subsequent hashes
            if (NS_FAILED(rv)) {
              val = "<hash failed>"_ns;
            } else {
              val = hash;
            }

            LOG(("   hashed to %s\n", val.get()));
          }

          // build cache meta data key and set meta data element...
          metaKey = prefix + token;
          entry->SetMetaDataElement(metaKey.get(), val.get());
        } else {
          LOG(
              ("nsHttpChannel::AddCacheEntryHeaders [this=%p] "
               "clearing metadata for %s",
               self, nsPromiseFlatCString(token).get()));
          metaKey = prefix + token;
          entry->SetMetaDataElement(metaKey.get(), nullptr);
        }
      }
    }
  }

  // Store the received HTTP head with the cache entry as an element of
  // the meta data.
  nsAutoCString head;
  responseHead->Flatten(head, true);
  rv = entry->SetMetaDataElement("response-head", head.get());
  if (NS_FAILED(rv)) return rv;
  head.Truncate();
  responseHead->FlattenNetworkOriginalHeaders(head);
  rv = entry->SetMetaDataElement("original-response-headers", head.get());
  if (NS_FAILED(rv)) return rv;

  // Indicate we have successfully finished setting metadata on the cache entry.
  rv = entry->MetaDataReady();

  return rv;
}

nsresult nsHttpChannel::AddCacheEntryHeaders(nsICacheEntry* entry) {
  return DoAddCacheEntryHeaders(this, entry, &mRequestHead, mResponseHead.get(),
                                mSecurityInfo);
}

inline void GetAuthType(const char* challenge, nsCString& authType) {
  const char* p;

  // get the challenge type
  if ((p = strchr(challenge, ' ')) != nullptr) {
    authType.Assign(challenge, p - challenge);
  } else {
    authType.Assign(challenge);
  }
}

nsresult StoreAuthorizationMetaData(nsICacheEntry* entry,
                                    nsHttpRequestHead* requestHead) {
  // Not applicable to proxy authorization...
  nsAutoCString val;
  if (NS_FAILED(requestHead->GetHeader(nsHttp::Authorization, val))) {
    return NS_OK;
  }

  // eg. [Basic realm="wally world"]
  nsAutoCString buf;
  GetAuthType(val.get(), buf);
  return entry->SetMetaDataElement("auth", buf.get());
}

// Finalize the cache entry
//  - may need to rewrite response headers if any headers changed
//  - may need to recalculate the expiration time if any headers changed
//  - called only for freshly written cache entries
nsresult nsHttpChannel::FinalizeCacheEntry() {
  LOG(("nsHttpChannel::FinalizeCacheEntry [this=%p]\n", this));

  // Don't update this meta-data on 304
  if (LoadStronglyFramed() && !mCachedContentIsValid && mCacheEntry) {
    LOG(("nsHttpChannel::FinalizeCacheEntry [this=%p] Is Strongly Framed\n",
         this));
    mCacheEntry->SetMetaDataElement("strongly-framed", "1");
  }

  if (mResponseHead && LoadResponseHeadersModified()) {
    // Set the expiration time for this cache entry
    nsresult rv = UpdateExpirationTime();
    if (NS_FAILED(rv)) return rv;
  }
  return NS_OK;
}

// Open an output stream to the cache entry and insert a listener tee into
// the chain of response listeners.
nsresult nsHttpChannel::InstallCacheListener(int64_t offset) {

  // TaintFox: don't currently want to use caching. For one, the cache isn't taint aware.
  // So disable the whole feature...
  // TODO maybe think of something better, or set no caching headers in the responses?
  return NS_OK;

  nsresult rv;

  LOG(("Preparing to write data into the cache [uri=%s]\n", mSpec.get()));

  MOZ_ASSERT(mCacheEntry);
  MOZ_ASSERT(LoadCacheEntryIsWriteOnly() || LoadCachedContentIsPartial() ||
             mRaceCacheWithNetwork);
  MOZ_ASSERT(mListener);

  nsAutoCString contentEncoding, contentType;
  Unused << mResponseHead->GetHeader(nsHttp::Content_Encoding, contentEncoding);
  mResponseHead->ContentType(contentType);
  // If the content is compressible and the server has not compressed it,
  // mark the cache entry for compression.
  if (contentEncoding.IsEmpty() &&
      (contentType.EqualsLiteral(TEXT_HTML) ||
       contentType.EqualsLiteral(TEXT_PLAIN) ||
       contentType.EqualsLiteral(TEXT_CSS) ||
       contentType.EqualsLiteral(TEXT_JAVASCRIPT) ||
       contentType.EqualsLiteral(TEXT_ECMASCRIPT) ||
       contentType.EqualsLiteral(TEXT_XML) ||
       contentType.EqualsLiteral(APPLICATION_JAVASCRIPT) ||
       contentType.EqualsLiteral(APPLICATION_ECMASCRIPT) ||
       contentType.EqualsLiteral(APPLICATION_XJAVASCRIPT) ||
       contentType.EqualsLiteral(APPLICATION_XHTML_XML))) {
    rv = mCacheEntry->SetMetaDataElement("uncompressed-len", "0");
    if (NS_FAILED(rv)) {
      LOG(("unable to mark cache entry for compression"));
    }
  }

  LOG(("Trading cache input stream for output stream [channel=%p]", this));

  // We must close the input stream first because cache entries do not
  // correctly handle having an output stream and input streams open at
  // the same time.
  mCacheInputStream.CloseAndRelease();

  int64_t predictedSize = mResponseHead->TotalEntitySize();
  if (predictedSize != -1) {
    predictedSize -= offset;
  }

  nsCOMPtr<nsIOutputStream> out;
  rv =
      mCacheEntry->OpenOutputStream(offset, predictedSize, getter_AddRefs(out));
  if (rv == NS_ERROR_NOT_AVAILABLE) {
    LOG(("  entry doomed, not writing it [channel=%p]", this));
    // Entry is already doomed.
    // This may happen when expiration time is set to past and the entry
    // has been removed by the background eviction logic.
    return NS_OK;
  }
  if (rv == NS_ERROR_FILE_TOO_BIG) {
    LOG(("  entry would exceed max allowed size, not writing it [channel=%p]",
         this));
    mCacheEntry->AsyncDoom(nullptr);
    return NS_OK;
  }
  if (NS_FAILED(rv)) return rv;

  if (LoadCacheOnlyMetadata()) {
    LOG(("Not storing content, cacheOnlyMetadata set"));
    // We must open and then close the output stream of the cache entry.
    // This way we indicate the content has been written (despite with zero
    // length) and the entry is now in the ready state with "having data".

    out->Close();
    return NS_OK;
  }

  // XXX disk cache does not support overlapped i/o yet
#if 0
    // Mark entry valid inorder to allow simultaneous reading...
    rv = mCacheEntry->MarkValid();
    if (NS_FAILED(rv)) return rv;
#endif

  nsCOMPtr<nsIStreamListenerTee> tee =
      do_CreateInstance(kStreamListenerTeeCID, &rv);
  if (NS_FAILED(rv)) return rv;

  LOG(("nsHttpChannel::InstallCacheListener sync tee %p rv=%" PRIx32, tee.get(),
       static_cast<uint32_t>(rv)));
  rv = tee->Init(mListener, out, nullptr);
  if (NS_FAILED(rv)) return rv;

  mListener = tee;
  return NS_OK;
}

<<<<<<< HEAD
nsresult
nsHttpChannel::InstallOfflineCacheListener(int64_t offset)
{
    // TaintFox: see InstallCacheListener...
    return NS_OK;

    nsresult rv;

  LOG(("Preparing to write data into the offline cache [uri=%s]\n",
       mSpec.get()));

  MOZ_ASSERT(mOfflineCacheEntry);
  MOZ_ASSERT(mListener);

  nsCOMPtr<nsIOutputStream> out;
  rv = mOfflineCacheEntry->OpenOutputStream(offset, -1, getter_AddRefs(out));
  if (NS_FAILED(rv)) return rv;

  nsCOMPtr<nsIStreamListenerTee> tee =
      do_CreateInstance(kStreamListenerTeeCID, &rv);
  if (NS_FAILED(rv)) return rv;

  rv = tee->Init(mListener, out, nullptr);
  if (NS_FAILED(rv)) return rv;

  mListener = tee;

  return NS_OK;
}
=======
void nsHttpChannel::ClearBogusContentEncodingIfNeeded() {
  if (!StaticPrefs::network_http_clear_bogus_content_encoding()) {
    return;
  }
>>>>>>> 713683b4

  // For .gz files, apache sends both a Content-Type: application/x-gzip
  // as well as Content-Encoding: gzip, which is completely wrong.  In
  // this case, we choose to ignore the rogue Content-Encoding header. We
  // must do this early on so as to prevent it from being seen up stream.
  // The same problem exists for Content-Encoding: compress in default
  // Apache installs.
  nsAutoCString contentType;
  mResponseHead->ContentType(contentType);
  if (mResponseHead->HasHeaderValue(nsHttp::Content_Encoding, "gzip") &&
      (contentType.EqualsLiteral(APPLICATION_GZIP) ||
       contentType.EqualsLiteral(APPLICATION_GZIP2) ||
       contentType.EqualsLiteral(APPLICATION_GZIP3))) {
    // clear the Content-Encoding header
    mResponseHead->ClearHeader(nsHttp::Content_Encoding);
  } else if (mResponseHead->HasHeaderValue(nsHttp::Content_Encoding,
                                           "compress") &&
             (contentType.EqualsLiteral(APPLICATION_COMPRESS) ||
              contentType.EqualsLiteral(APPLICATION_COMPRESS2))) {
    // clear the Content-Encoding header
    mResponseHead->ClearHeader(nsHttp::Content_Encoding);
  }
}

//-----------------------------------------------------------------------------
// nsHttpChannel <redirect>
//-----------------------------------------------------------------------------

nsresult nsHttpChannel::SetupReplacementChannel(nsIURI* newURI,
                                                nsIChannel* newChannel,
                                                bool preserveMethod,
                                                uint32_t redirectFlags) {
  LOG(
      ("nsHttpChannel::SetupReplacementChannel "
       "[this=%p newChannel=%p preserveMethod=%d]",
       this, newChannel, preserveMethod));

  if (!mEndMarkerAdded && profiler_thread_is_being_profiled_for_markers()) {
    mEndMarkerAdded = true;

    nsAutoCString requestMethod;
    GetRequestMethod(requestMethod);

    int32_t priority = PRIORITY_NORMAL;
    GetPriority(&priority);

    TimingStruct timings;
    if (mTransaction) {
      timings = mTransaction->Timings();
    }

    uint64_t size = 0;
    GetEncodedBodySize(&size);

    nsAutoCString contentType;
    if (mResponseHead) {
      mResponseHead->ContentType(contentType);
    }

    RefPtr<nsIIdentChannel> newIdentChannel = do_QueryObject(newChannel);
    uint64_t channelId = 0;
    if (newIdentChannel) {
      channelId = newIdentChannel->ChannelId();
    }
    profiler_add_network_marker(
        mURI, requestMethod, priority, mChannelId,
        NetworkLoadType::LOAD_REDIRECT, mLastStatusReported, TimeStamp::Now(),
        size, mCacheDisposition, mLoadInfo->GetInnerWindowID(), &timings,
        std::move(mSource), Some(nsDependentCString(contentType.get())), newURI,
        redirectFlags, channelId);
  }

  nsresult rv = HttpBaseChannel::SetupReplacementChannel(
      newURI, newChannel, preserveMethod, redirectFlags);
  if (NS_FAILED(rv)) return rv;

  rv = CheckRedirectLimit(redirectFlags);
  NS_ENSURE_SUCCESS(rv, rv);

  // clear exempt flag such that a subdomain redirection gets
  // upgraded even if the initial request was exempted by https-first/ -only
  nsCOMPtr<nsILoadInfo> newLoadInfo = newChannel->LoadInfo();
  nsHTTPSOnlyUtils::PotentiallyClearExemptFlag(newLoadInfo);

  nsCOMPtr<nsIHttpChannel> httpChannel = do_QueryInterface(newChannel);
  if (!httpChannel) return NS_OK;  // no other options to set

  // convey the ApplyConversion flag (bug 91862)
  nsCOMPtr<nsIEncodedChannel> encodedChannel = do_QueryInterface(httpChannel);
  if (encodedChannel) encodedChannel->SetApplyConversion(LoadApplyConversion());

  // transfer the resume information
  if (LoadResuming()) {
    nsCOMPtr<nsIResumableChannel> resumableChannel(
        do_QueryInterface(newChannel));
    if (!resumableChannel) {
      NS_WARNING(
          "Got asked to resume, but redirected to non-resumable channel!");
      return NS_ERROR_NOT_RESUMABLE;
    }
    resumableChannel->ResumeAt(mStartPos, mEntityID);
  }

  nsCOMPtr<nsIHttpChannelInternal> internalChannel =
      do_QueryInterface(newChannel, &rv);
  if (NS_SUCCEEDED(rv)) {
    TimeStamp timestamp;
    rv = GetNavigationStartTimeStamp(&timestamp);
    if (NS_WARN_IF(NS_FAILED(rv))) {
      return rv;
    }
    if (timestamp) {
      Unused << internalChannel->SetNavigationStartTimeStamp(timestamp);
    }
  }

  return NS_OK;
}

nsresult nsHttpChannel::AsyncProcessRedirection(uint32_t redirectType) {
  LOG(("nsHttpChannel::AsyncProcessRedirection [this=%p type=%u]\n", this,
       redirectType));

  nsresult rv = ProcessCrossOriginSecurityHeaders();
  if (NS_FAILED(rv)) {
    mStatus = rv;
    HandleAsyncAbort();
    return rv;
  }

  nsAutoCString location;

  // if a location header was not given, then we can't perform the redirect,
  // so just carry on as though this were a normal response.
  if (NS_FAILED(mResponseHead->GetHeader(nsHttp::Location, location))) {
    return NS_ERROR_FAILURE;
  }

  // If we were told to not follow redirects automatically, then again
  // carry on as though this were a normal response.
  if (mLoadInfo->GetDontFollowRedirects()) {
    return NS_ERROR_FAILURE;
  }

  // make sure non-ASCII characters in the location header are escaped.
  nsAutoCString locationBuf;
  if (NS_EscapeURL(location.get(), -1, esc_OnlyNonASCII | esc_Spaces,
                   locationBuf)) {
    location = locationBuf;
  }

  mRedirectType = redirectType;

  LOG(("redirecting to: %s [redirection-limit=%u]\n", location.get(),
       uint32_t(mRedirectionLimit)));

  rv = CreateNewURI(location.get(), getter_AddRefs(mRedirectURI));

  if (NS_FAILED(rv)) {
    LOG(("Invalid URI for redirect: Location: %s\n", location.get()));
    return NS_ERROR_CORRUPTED_CONTENT;
  }

  // Perform the URL query string stripping for redirects. We will only strip
  // the query string if it is redirecting to a third-party URI in the top
  // level.
  if (StaticPrefs::privacy_query_stripping_redirect()) {
    ThirdPartyUtil* thirdPartyUtil = ThirdPartyUtil::GetInstance();
    bool isThirdPartyRedirectURI = true;
    thirdPartyUtil->IsThirdPartyURI(mURI, mRedirectURI,
                                    &isThirdPartyRedirectURI);
    if (isThirdPartyRedirectURI && mLoadInfo->GetExternalContentPolicyType() ==
                                       ExtContentPolicy::TYPE_DOCUMENT) {
      Telemetry::AccumulateCategorical(
          Telemetry::LABELS_QUERY_STRIPPING_COUNT::Redirect);

      nsCOMPtr<nsIPrincipal> prin;
      ContentBlockingAllowList::RecomputePrincipal(
          mRedirectURI, mLoadInfo->GetOriginAttributes(), getter_AddRefs(prin));

      bool isRedirectURIInAllowList = false;
      if (prin) {
        ContentBlockingAllowList::Check(prin, mPrivateBrowsing,
                                        isRedirectURIInAllowList);
      }

      nsCOMPtr<nsIURI> strippedURI;
      if (!isRedirectURIInAllowList &&
          URLQueryStringStripper::Strip(mRedirectURI, strippedURI)) {
        mUnstrippedRedirectURI = mRedirectURI;
        mRedirectURI = strippedURI;

        Telemetry::AccumulateCategorical(
            Telemetry::LABELS_QUERY_STRIPPING_COUNT::StripForRedirect);
      }
    }
  }

  if (NS_WARN_IF(!mRedirectURI)) {
    LOG(("Invalid redirect URI after performaing query string stripping"));
    return NS_ERROR_FAILURE;
  }

  return ContinueProcessRedirectionAfterFallback(NS_OK);
}

nsresult nsHttpChannel::ContinueProcessRedirectionAfterFallback(nsresult rv) {
  // Kill the current cache entry if we are redirecting
  // back to ourself.
  bool redirectingBackToSameURI = false;
  if (mCacheEntry && LoadCacheEntryIsWriteOnly() &&
      NS_SUCCEEDED(mURI->Equals(mRedirectURI, &redirectingBackToSameURI)) &&
      redirectingBackToSameURI) {
    mCacheEntry->AsyncDoom(nullptr);
  }

  // move the reference of the old location to the new one if the new
  // one has none.
  PropagateReferenceIfNeeded(mURI, mRedirectURI);

  bool rewriteToGET =
      ShouldRewriteRedirectToGET(mRedirectType, mRequestHead.ParsedMethod());

  // prompt if the method is not safe (such as POST, PUT, DELETE, ...)
  if (!rewriteToGET && !mRequestHead.IsSafeMethod()) {
    rv = PromptTempRedirect();
    if (NS_FAILED(rv)) return rv;
  }

  uint32_t redirectFlags;
  if (nsHttp::IsPermanentRedirect(mRedirectType)) {
    redirectFlags = nsIChannelEventSink::REDIRECT_PERMANENT;
  } else {
    redirectFlags = nsIChannelEventSink::REDIRECT_TEMPORARY;
  }

  nsCOMPtr<nsIIOService> ioService;
  rv = gHttpHandler->GetIOService(getter_AddRefs(ioService));
  if (NS_FAILED(rv)) return rv;

  nsCOMPtr<nsIChannel> newChannel;
  nsCOMPtr<nsILoadInfo> redirectLoadInfo =
      CloneLoadInfoForRedirect(mRedirectURI, redirectFlags);

  // Propagate the unstripped redirect URI.
  redirectLoadInfo->SetUnstrippedURI(mUnstrippedRedirectURI);

  rv = NS_NewChannelInternal(getter_AddRefs(newChannel), mRedirectURI,
                             redirectLoadInfo,
                             nullptr,  // PerformanceStorage
                             nullptr,  // aLoadGroup
                             nullptr,  // aCallbacks
                             nsIRequest::LOAD_NORMAL, ioService);
  NS_ENSURE_SUCCESS(rv, rv);

  rv = SetupReplacementChannel(mRedirectURI, newChannel, !rewriteToGET,
                               redirectFlags);
  if (NS_FAILED(rv)) return rv;

  // verify that this is a legal redirect
  mRedirectChannel = newChannel;

  PushRedirectAsyncFunc(&nsHttpChannel::ContinueProcessRedirection);
  rv = gHttpHandler->AsyncOnChannelRedirect(this, newChannel, redirectFlags);

  if (NS_SUCCEEDED(rv)) rv = WaitForRedirectCallback();

  if (NS_FAILED(rv)) {
    AutoRedirectVetoNotifier notifier(this);
    PopRedirectAsyncFunc(&nsHttpChannel::ContinueProcessRedirection);
  }

  return rv;
}

nsresult nsHttpChannel::ContinueProcessRedirection(nsresult rv) {
  AutoRedirectVetoNotifier notifier(this);

  LOG(("nsHttpChannel::ContinueProcessRedirection [rv=%" PRIx32 ",this=%p]\n",
       static_cast<uint32_t>(rv), this));
  if (NS_FAILED(rv)) return rv;

  MOZ_ASSERT(mRedirectChannel, "No redirect channel?");

  // Make sure to do this after we received redirect veto answer,
  // i.e. after all sinks had been notified
  mRedirectChannel->SetOriginalURI(mOriginalURI);

  // XXX we used to talk directly with the script security manager, but that
  // should really be handled by the event sink implementation.

  // begin loading the new channel
  rv = mRedirectChannel->AsyncOpen(mListener);
  LOG(("  new channel AsyncOpen returned %" PRIX32, static_cast<uint32_t>(rv)));
  NS_ENSURE_SUCCESS(rv, rv);

  // close down this channel
  Cancel(NS_BINDING_REDIRECTED);

  notifier.RedirectSucceeded();

  ReleaseListeners();

  return NS_OK;
}

//-----------------------------------------------------------------------------
// nsHttpChannel <auth>
//-----------------------------------------------------------------------------

NS_IMETHODIMP nsHttpChannel::OnAuthAvailable() {
  LOG(("nsHttpChannel::OnAuthAvailable [this=%p]", this));

  // setting mAuthRetryPending flag and resuming the transaction
  // triggers process of throwing away the unauthenticated data already
  // coming from the network
  mIsAuthChannel = true;
  mAuthRetryPending = true;
  StoreProxyAuthPending(false);
  LOG(("Resuming the transaction, we got credentials from user"));
  if (mTransactionPump) {
    mTransactionPump->Resume();
  }

  return NS_OK;
}

NS_IMETHODIMP nsHttpChannel::OnAuthCancelled(bool userCancel) {
  LOG(("nsHttpChannel::OnAuthCancelled [this=%p]", this));

  if (mTransactionPump) {
    // If the channel is trying to authenticate to a proxy and
    // that was canceled we cannot show the http response body
    // from the 40x as that might mislead the user into thinking
    // it was a end host response instead of a proxy reponse.
    // This must check explicitly whether a proxy auth was being done
    // because we do want to show the content if this is an error from
    // the origin server.
    if (LoadProxyAuthPending()) Cancel(NS_ERROR_PROXY_CONNECTION_REFUSED);

    // ensure call of OnStartRequest of the current listener here,
    // it would not be called otherwise at all
    nsresult rv = CallOnStartRequest();

    // drop mAuthRetryPending flag and resume the transaction
    // this resumes load of the unauthenticated content data (which
    // may have been canceled if we don't want to show it)
    mAuthRetryPending = false;
    LOG(("Resuming the transaction, user cancelled the auth dialog"));
    mTransactionPump->Resume();

    if (NS_FAILED(rv)) mTransactionPump->Cancel(rv);
  }

  StoreProxyAuthPending(false);
  return NS_OK;
}

NS_IMETHODIMP nsHttpChannel::CloseStickyConnection() {
  LOG(("nsHttpChannel::CloseStickyConnection this=%p", this));

  // Require we are between OnStartRequest and OnStopRequest, because
  // what we do here takes effect in OnStopRequest (not reusing the
  // connection for next authentication round).
  if (!LoadIsPending()) {
    LOG(("  channel not pending"));
    NS_ERROR(
        "CloseStickyConnection not called before OnStopRequest, won't have any "
        "effect");
    return NS_ERROR_UNEXPECTED;
  }

  MOZ_ASSERT(mTransaction);
  if (!mTransaction) {
    return NS_ERROR_UNEXPECTED;
  }

  if (!(mCaps & NS_HTTP_STICKY_CONNECTION ||
        mTransaction->HasStickyConnection())) {
    LOG(("  not sticky"));
    return NS_OK;
  }

  mTransaction->DontReuseConnection();
  return NS_OK;
}

NS_IMETHODIMP nsHttpChannel::ConnectionRestartable(bool aRestartable) {
  LOG(("nsHttpChannel::ConnectionRestartable this=%p, restartable=%d", this,
       aRestartable));
  StoreAuthConnectionRestartable(aRestartable);
  return NS_OK;
}

//-----------------------------------------------------------------------------
// nsHttpChannel::nsISupports
//-----------------------------------------------------------------------------

NS_IMPL_ADDREF_INHERITED(nsHttpChannel, HttpBaseChannel)
NS_IMPL_RELEASE_INHERITED(nsHttpChannel, HttpBaseChannel)

NS_INTERFACE_MAP_BEGIN(nsHttpChannel)
  NS_INTERFACE_MAP_ENTRY(nsIRequest)
  NS_INTERFACE_MAP_ENTRY(nsIChannel)
  NS_INTERFACE_MAP_ENTRY(nsIRequestObserver)
  NS_INTERFACE_MAP_ENTRY(nsIStreamListener)
  NS_INTERFACE_MAP_ENTRY(nsIHttpChannel)
  NS_INTERFACE_MAP_ENTRY(nsICacheInfoChannel)
  NS_INTERFACE_MAP_ENTRY(nsICachingChannel)
  NS_INTERFACE_MAP_ENTRY(nsIClassOfService)
  NS_INTERFACE_MAP_ENTRY(nsIUploadChannel)
  NS_INTERFACE_MAP_ENTRY(nsIFormPOSTActionChannel)
  NS_INTERFACE_MAP_ENTRY(nsIUploadChannel2)
  NS_INTERFACE_MAP_ENTRY(nsICacheEntryOpenCallback)
  NS_INTERFACE_MAP_ENTRY(nsIHttpChannelInternal)
  NS_INTERFACE_MAP_ENTRY(nsIResumableChannel)
  NS_INTERFACE_MAP_ENTRY(nsITransportEventSink)
  NS_INTERFACE_MAP_ENTRY(nsISupportsPriority)
  NS_INTERFACE_MAP_ENTRY(nsIProtocolProxyCallback)
  NS_INTERFACE_MAP_ENTRY(nsIProxiedChannel)
  NS_INTERFACE_MAP_ENTRY(nsIHttpAuthenticableChannel)
  NS_INTERFACE_MAP_ENTRY(nsIAsyncVerifyRedirectCallback)
  NS_INTERFACE_MAP_ENTRY(nsIThreadRetargetableRequest)
  NS_INTERFACE_MAP_ENTRY(nsIThreadRetargetableStreamListener)
  NS_INTERFACE_MAP_ENTRY(nsIDNSListener)
  NS_INTERFACE_MAP_ENTRY(nsISupportsWeakReference)
  NS_INTERFACE_MAP_ENTRY(nsICorsPreflightCallback)
  NS_INTERFACE_MAP_ENTRY(nsIRaceCacheWithNetwork)
  NS_INTERFACE_MAP_ENTRY(nsIRequestTailUnblockCallback)
  NS_INTERFACE_MAP_ENTRY_CONCRETE(nsHttpChannel)
  NS_INTERFACE_MAP_ENTRY(nsIEarlyHintObserver)
NS_INTERFACE_MAP_END_INHERITING(HttpBaseChannel)

//-----------------------------------------------------------------------------
// nsHttpChannel::nsIRequest
//-----------------------------------------------------------------------------

NS_IMETHODIMP
nsHttpChannel::Cancel(nsresult status) {
  MOZ_ASSERT(NS_IsMainThread());
  // We should never have a pump open while a CORS preflight is in progress.
  MOZ_ASSERT_IF(mPreflightChannel, !mCachePump);
#ifdef DEBUG
  // We want to perform this check only when the chanel is being cancelled the
  // first time with a URL classifier blocking error code.  If mStatus is
  // already set to such an error code then Cancel() may be called for some
  // other reason, for example because we've received notification about our
  // parent process side channel being canceled, in which case we cannot expect
  // that CancelByURLClassifier() would have handled this case.
  if (UrlClassifierFeatureFactory::IsClassifierBlockingErrorCode(status) &&
      !UrlClassifierFeatureFactory::IsClassifierBlockingErrorCode(mStatus)) {
    MOZ_CRASH_UNSAFE_PRINTF("Blocking classifier error %" PRIx32
                            " need to be handled by CancelByURLClassifier()",
                            static_cast<uint32_t>(status));
  }
#endif

  LOG(("nsHttpChannel::Cancel [this=%p status=%" PRIx32 "]\n", this,
       static_cast<uint32_t>(status)));
  MOZ_ASSERT_IF(!(mConnectionInfo && mConnectionInfo->UsingConnect()) &&
                    NS_SUCCEEDED(mStatus),
                !AllowedErrorForHTTPSRRFallback(status));

  mEarlyHintObserver = nullptr;

  if (mCanceled) {
    LOG(("  ignoring; already canceled\n"));
    return NS_OK;
  }

  LogCallingScriptLocation(this);

  if (LoadWaitingForRedirectCallback()) {
    LOG(("channel canceled during wait for redirect callback"));
  }

  return CancelInternal(status);
}

NS_IMETHODIMP
nsHttpChannel::CancelByURLClassifier(nsresult aErrorCode) {
  MOZ_ASSERT(
      UrlClassifierFeatureFactory::IsClassifierBlockingErrorCode(aErrorCode));
  MOZ_ASSERT(NS_IsMainThread());
  // We should never have a pump open while a CORS preflight is in progress.
  MOZ_ASSERT_IF(mPreflightChannel, !mCachePump);

  LOG(("nsHttpChannel::CancelByURLClassifier [this=%p]\n", this));

  if (mCanceled) {
    LOG(("  ignoring; already canceled\n"));
    return NS_OK;
  }

  // We are being canceled by the channel classifier because of tracking
  // protection, but we haven't yet had a chance to dispatch the
  // "http-on-modify-request" notifications yet (this would normally be
  // done in PrepareToConnect()).  So do that now, before proceeding to
  // cancel.
  //
  // Note that running these observers can itself result in the channel
  // being canceled.  In that case, we accept that cancelation code as
  // the cause of the cancelation, as if the classification of the channel
  // would have occurred past this point!

  // notify "http-on-modify-request" observers
  CallOnModifyRequestObservers();

  // Check if request was cancelled during on-modify-request
  if (mCanceled) {
    return mStatus;
  }

  if (mSuspendCount) {
    LOG(("Waiting until resume in Cancel [this=%p]\n", this));
    MOZ_ASSERT(!mCallOnResume);
    StoreChannelClassifierCancellationPending(1);
    mCallOnResume = [aErrorCode](nsHttpChannel* self) {
      self->HandleContinueCancellingByURLClassifier(aErrorCode);
      return NS_OK;
    };
    return NS_OK;
  }

  // Check to see if we should redirect this channel elsewhere by
  // nsIHttpChannel.redirectTo API request
  if (mAPIRedirectToURI) {
    StoreChannelClassifierCancellationPending(1);
    return AsyncCall(&nsHttpChannel::HandleAsyncAPIRedirect);
  }

  return CancelInternal(aErrorCode);
}

void nsHttpChannel::ContinueCancellingByURLClassifier(nsresult aErrorCode) {
  MOZ_ASSERT(
      UrlClassifierFeatureFactory::IsClassifierBlockingErrorCode(aErrorCode));
  MOZ_ASSERT(NS_IsMainThread());
  // We should never have a pump open while a CORS preflight is in progress.
  MOZ_ASSERT_IF(mPreflightChannel, !mCachePump);

  LOG(("nsHttpChannel::ContinueCancellingByURLClassifier [this=%p]\n", this));
  if (mCanceled) {
    LOG(("  ignoring; already canceled\n"));
    return;
  }

  // Check to see if we should redirect this channel elsewhere by
  // nsIHttpChannel.redirectTo API request
  if (mAPIRedirectToURI) {
    Unused << AsyncCall(&nsHttpChannel::HandleAsyncAPIRedirect);
    return;
  }

  Unused << CancelInternal(aErrorCode);
}

nsresult nsHttpChannel::CancelInternal(nsresult status) {
  LOG(("nsHttpChannel::CancelInternal [this=%p]\n", this));
  bool channelClassifierCancellationPending =
      !!LoadChannelClassifierCancellationPending();
  if (UrlClassifierFeatureFactory::IsClassifierBlockingErrorCode(status)) {
    StoreChannelClassifierCancellationPending(0);
  }

  mEarlyHintObserver = nullptr;
  mCanceled = true;
  mStatus = NS_FAILED(status) ? status : NS_ERROR_ABORT;

  if (mLastStatusReported && !mEndMarkerAdded &&
      profiler_thread_is_being_profiled_for_markers()) {
    // These do allocations/frees/etc; avoid if not active
    // mLastStatusReported can be null if Cancel is called before we added the
    // start marker.
    mEndMarkerAdded = true;

    nsAutoCString requestMethod;
    GetRequestMethod(requestMethod);

    int32_t priority = PRIORITY_NORMAL;
    GetPriority(&priority);

    uint64_t size = 0;
    GetEncodedBodySize(&size);

    profiler_add_network_marker(
        mURI, requestMethod, priority, mChannelId, NetworkLoadType::LOAD_CANCEL,
        mLastStatusReported, TimeStamp::Now(), size, mCacheDisposition,
        mLoadInfo->GetInnerWindowID(), &mTransactionTimings,
        std::move(mSource));
  }

  if (mProxyRequest) mProxyRequest->Cancel(status);
  CancelNetworkRequest(status);
  mCacheInputStream.CloseAndRelease();
  if (mCachePump) mCachePump->Cancel(status);
  if (mAuthProvider) mAuthProvider->Cancel(status);
  if (mPreflightChannel) mPreflightChannel->Cancel(status);
  if (mRequestContext && mOnTailUnblock) {
    mOnTailUnblock = nullptr;
    mRequestContext->CancelTailedRequest(this);
    CloseCacheEntry(false);
    Unused << AsyncAbort(status);
  } else if (channelClassifierCancellationPending) {
    // If we're coming from an asynchronous path when canceling a channel due
    // to safe-browsing protection, we need to AsyncAbort the channel now.
    Unused << AsyncAbort(status);
  }
  return NS_OK;
}

void nsHttpChannel::CancelNetworkRequest(nsresult aStatus) {
  if (mTransaction) {
    nsresult rv = gHttpHandler->CancelTransaction(mTransaction, aStatus);
    if (NS_FAILED(rv)) {
      LOG(("failed to cancel the transaction\n"));
    }
  }
  if (mTransactionPump) mTransactionPump->Cancel(aStatus);

  mEarlyHintObserver = nullptr;
}

NS_IMETHODIMP
nsHttpChannel::Suspend() {
  NS_ENSURE_TRUE(LoadIsPending(), NS_ERROR_NOT_AVAILABLE);

  LOG(("nsHttpChannel::SuspendInternal [this=%p]\n", this));
  LogCallingScriptLocation(this);

  ++mSuspendCount;

  if (mSuspendCount == 1) {
    mSuspendTimestamp = TimeStamp::NowLoRes();
  }

  nsresult rvTransaction = NS_OK;
  if (mTransactionPump) {
    rvTransaction = mTransactionPump->Suspend();
  }
  nsresult rvCache = NS_OK;
  if (mCachePump) {
    rvCache = mCachePump->Suspend();
  }

  return NS_FAILED(rvTransaction) ? rvTransaction : rvCache;
}

NS_IMETHODIMP
nsHttpChannel::Resume() {
  NS_ENSURE_TRUE(mSuspendCount > 0, NS_ERROR_UNEXPECTED);

  LOG(("nsHttpChannel::ResumeInternal [this=%p]\n", this));
  LogCallingScriptLocation(this);

  if (--mSuspendCount == 0) {
    mSuspendTotalTime +=
        (TimeStamp::NowLoRes() - mSuspendTimestamp).ToMilliseconds();

    if (mCallOnResume) {
      // Resume the interrupted procedure first, then resume
      // the pump to continue process the input stream.
      // Any newly created pump MUST be suspended to prevent calling
      // its OnStartRequest before OnStopRequest of any pre-existing
      // pump.  AsyncResumePending ensures that.
      MOZ_ASSERT(!LoadAsyncResumePending());
      StoreAsyncResumePending(1);

      std::function<nsresult(nsHttpChannel*)> callOnResume = nullptr;
      std::swap(callOnResume, mCallOnResume);

      RefPtr<nsHttpChannel> self(this);
      nsCOMPtr<nsIRequest> transactionPump = mTransactionPump;
      RefPtr<nsInputStreamPump> cachePump = mCachePump;

      nsresult rv = NS_DispatchToCurrentThread(NS_NewRunnableFunction(
          "nsHttpChannel::CallOnResume",
          [callOnResume{std::move(callOnResume)}, self{std::move(self)},
           transactionPump{std::move(transactionPump)},
           cachePump{std::move(cachePump)}]() {
            MOZ_ASSERT(self->LoadAsyncResumePending());
            nsresult rv = self->CallOrWaitForResume(callOnResume);
            if (NS_FAILED(rv)) {
              self->CloseCacheEntry(false);
              Unused << self->AsyncAbort(rv);
            }
            MOZ_ASSERT(self->LoadAsyncResumePending());

            self->StoreAsyncResumePending(0);

            // And now actually resume the previously existing pumps.
            if (transactionPump) {
              LOG(
                  ("nsHttpChannel::CallOnResume resuming previous transaction "
                   "pump %p, this=%p",
                   transactionPump.get(), self.get()));
              transactionPump->Resume();
            }
            if (cachePump) {
              LOG(
                  ("nsHttpChannel::CallOnResume resuming previous cache pump "
                   "%p, this=%p",
                   cachePump.get(), self.get()));
              cachePump->Resume();
            }

            // Any newly created pumps were suspended once because of
            // AsyncResumePending. Problem is that the stream listener
            // notification is already pending in the queue right now, because
            // AsyncRead doesn't (regardless if called after Suspend) respect
            // the suspend coutner and the right order would not be preserved.
            // Hence, we do another dispatch round to actually Resume after
            // the notification from the original pump.
            if (transactionPump != self->mTransactionPump &&
                self->mTransactionPump) {
              LOG(
                  ("nsHttpChannel::CallOnResume async-resuming new "
                   "transaction "
                   "pump %p, this=%p",
                   self->mTransactionPump.get(), self.get()));

              nsCOMPtr<nsIRequest> pump = self->mTransactionPump;
              NS_DispatchToCurrentThread(NS_NewRunnableFunction(
                  "nsHttpChannel::CallOnResume new transaction",
                  [pump{std::move(pump)}]() { pump->Resume(); }));
            }
            if (cachePump != self->mCachePump && self->mCachePump) {
              LOG(
                  ("nsHttpChannel::CallOnResume async-resuming new cache pump "
                   "%p, this=%p",
                   self->mCachePump.get(), self.get()));

              RefPtr<nsInputStreamPump> pump = self->mCachePump;
              NS_DispatchToCurrentThread(NS_NewRunnableFunction(
                  "nsHttpChannel::CallOnResume new pump",
                  [pump{std::move(pump)}]() { pump->Resume(); }));
            }
          }));
      NS_ENSURE_SUCCESS(rv, rv);
      return rv;
    }
  }

  nsresult rvTransaction = NS_OK;
  if (mTransactionPump) {
    rvTransaction = mTransactionPump->Resume();
  }

  nsresult rvCache = NS_OK;
  if (mCachePump) {
    rvCache = mCachePump->Resume();
  }

  return NS_FAILED(rvTransaction) ? rvTransaction : rvCache;
}

//-----------------------------------------------------------------------------
// nsHttpChannel::nsIChannel
//-----------------------------------------------------------------------------

NS_IMETHODIMP
nsHttpChannel::GetSecurityInfo(nsISupports** securityInfo) {
  NS_ENSURE_ARG_POINTER(securityInfo);
  *securityInfo = do_AddRef(mSecurityInfo).take();
  return NS_OK;
}

// If any of the functions that AsyncOpen calls returns immediately an error
// AsyncAbort(which calls onStart/onStopRequest) does not need to be call.
// To be sure that they are not call ReleaseListeners() is called.
// If AsyncOpen returns NS_OK, after that point AsyncAbort must be called on
// any error.
NS_IMETHODIMP
nsHttpChannel::AsyncOpen(nsIStreamListener* aListener) {
  nsCOMPtr<nsIStreamListener> listener = aListener;
  nsresult rv =
      nsContentSecurityManager::doContentSecurityCheck(this, listener);
  if (NS_WARN_IF(NS_FAILED(rv))) {
    ReleaseListeners();
    return rv;
  }
  MOZ_ASSERT(
      mLoadInfo->GetSecurityMode() == 0 ||
          mLoadInfo->GetInitialSecurityCheckDone() ||
          (mLoadInfo->GetSecurityMode() ==
               nsILoadInfo::SEC_ALLOW_CROSS_ORIGIN_SEC_CONTEXT_IS_NULL &&
           mLoadInfo->GetLoadingPrincipal() &&
           mLoadInfo->GetLoadingPrincipal()->IsSystemPrincipal()),
      "security flags in loadInfo but doContentSecurityCheck() not called");

  LOG(("nsHttpChannel::AsyncOpen [this=%p]\n", this));
  LogCallingScriptLocation(this);
  NS_CompareLoadInfoAndLoadContext(this);

#ifdef DEBUG
  AssertPrivateBrowsingId();
#endif

  NS_ENSURE_ARG_POINTER(listener);
  NS_ENSURE_TRUE(!LoadIsPending(), NS_ERROR_IN_PROGRESS);
  NS_ENSURE_TRUE(!LoadWasOpened(), NS_ERROR_ALREADY_OPENED);

  if (mCanceled) {
    ReleaseListeners();
    return NS_FAILED(mStatus) ? mStatus : NS_ERROR_FAILURE;
  }

  if (MaybeWaitForUploadStreamLength(listener, nullptr)) {
    return NS_OK;
  }

  MOZ_ASSERT(NS_IsMainThread());

  if (!gHttpHandler->Active()) {
    LOG(("  after HTTP shutdown..."));
    ReleaseListeners();
    return NS_ERROR_NOT_AVAILABLE;
  }

  rv = NS_CheckPortSafety(mURI);
  if (NS_FAILED(rv)) {
    ReleaseListeners();
    return rv;
  }

  // If no one called SetLoadGroup or SetNotificationCallbacks, the private
  // state has not been updated on PrivateBrowsingChannel (which we derive
  // from) Same if the loadinfo has changed since the creation of the channel.
  // Hence, we have to call UpdatePrivateBrowsing() here
  UpdatePrivateBrowsing();

  AntiTrackingUtils::UpdateAntiTrackingInfoForChannel(this);

  if (WaitingForTailUnblock()) {
    // This channel is marked as Tail and is part of a request context
    // that has positive number of non-tailed requestst, hence this channel
    // has been put to a queue.
    // When tail is unblocked, OnTailUnblock on this channel will be called
    // to continue AsyncOpen.
    mListener = listener;
    MOZ_DIAGNOSTIC_ASSERT(!mOnTailUnblock);
    mOnTailUnblock = &nsHttpChannel::AsyncOpenOnTailUnblock;

    LOG(("  put on hold until tail is unblocked"));
    return NS_OK;
  }

  // Remember the cookie header that was set, if any
  nsAutoCString cookieHeader;
  if (NS_SUCCEEDED(mRequestHead.GetHeader(nsHttp::Cookie, cookieHeader))) {
    mUserSetCookieHeader = cookieHeader;
  }

  // Set user agent override, do so before OnOpeningRequest notification
  // since we want to allow consumers of that notification change or remove
  // the User-Agent request header.
  HttpBaseChannel::SetDocshellUserAgentOverride();

  // After we notify any observers (on-opening-request, loadGroup, etc) we
  // must return NS_OK and return any errors asynchronously via
  // OnStart/OnStopRequest.  Observers may add a reference to the channel
  // and expect to get OnStopRequest so they know when to drop the reference,
  // etc.

  // notify "http-on-opening-request" observers, but not if this is a redirect
  if (!(mLoadFlags & LOAD_REPLACE)) {
    gHttpHandler->OnOpeningRequest(this);
  }

  StoreIsPending(true);
  StoreWasOpened(true);

  mListener = listener;

  if (nsIOService::UseSocketProcess() &&
      !gIOService->IsSocketProcessLaunchComplete()) {
    RefPtr<nsHttpChannel> self = this;
    gIOService->CallOrWaitForSocketProcess(
        [self]() { self->AsyncOpenFinal(TimeStamp::Now()); });
    return NS_OK;
  }

  AsyncOpenFinal(TimeStamp::Now());

  return NS_OK;
}

void nsHttpChannel::AsyncOpenFinal(TimeStamp aTimeStamp) {
  // We save this timestamp from outside of the if block in case we enable the
  // profiler after AsyncOpen().
  mLastStatusReported = TimeStamp::Now();
  if (profiler_thread_is_being_profiled_for_markers()) {
    nsAutoCString requestMethod;
    GetRequestMethod(requestMethod);

    profiler_add_network_marker(
        mURI, requestMethod, mPriority, mChannelId, NetworkLoadType::LOAD_START,
        mChannelCreationTimestamp, mLastStatusReported, 0, mCacheDisposition,
        mLoadInfo->GetInnerWindowID());
  }

  // Added due to PauseTask/DelayHttpChannel
  if (mLoadGroup) mLoadGroup->AddRequest(this, nullptr);

  // record asyncopen time unconditionally and clear it if we
  // don't want it after OnModifyRequest() weighs in. But waiting for
  // that to complete would mean we don't include proxy resolution in the
  // timing.
  if (!LoadAsyncOpenTimeOverriden()) {
    mAsyncOpenTime = aTimeStamp;
  }

  // Remember we have Authorization header set here.  We need to check on it
  // just once and early, AsyncOpen is the best place.
  StoreCustomAuthHeader(mRequestHead.HasHeader(nsHttp::Authorization));

  bool willCallback = false;
  // We are about to do an async lookup to check if the URI is a tracker. If
  // yes, this channel will be canceled by channel classifier.  Chances are the
  // lookup is not needed so CheckIsTrackerWithLocalTable() will return an
  // error and then we can MaybeResolveProxyAndBeginConnect() right away.
  if (NS_ShouldClassifyChannel(this)) {
    RefPtr<nsHttpChannel> self = this;
    willCallback = NS_SUCCEEDED(
        AsyncUrlChannelClassifier::CheckChannel(this, [self]() -> void {
          nsCOMPtr<nsIURI> uri;
          self->GetURI(getter_AddRefs(uri));
          MOZ_ASSERT(uri);

          // Finish the AntiTracking Heuristic before
          // MaybeResolveProxyAndBeginConnect().
          FinishAntiTrackingRedirectHeuristic(self, uri);

          self->MaybeResolveProxyAndBeginConnect();
        }));
  }

  if (!willCallback) {
    // We can do MaybeResolveProxyAndBeginConnect immediately if
    // CheckIsTrackerWithLocalTable is failed. Note that we don't need to
    // handle the failure because BeginConnect() will return synchronously and
    // the caller will be responsible for handling it.
    MaybeResolveProxyAndBeginConnect();
  }
}

void nsHttpChannel::MaybeResolveProxyAndBeginConnect() {
  nsresult rv;

  // The common case for HTTP channels is to begin proxy resolution and return
  // at this point. The only time we know mProxyInfo already is if we're
  // proxying a non-http protocol like ftp. We don't need to discover proxy
  // settings if we are never going to make a network connection.
  if (!mProxyInfo &&
      !(mLoadFlags & (LOAD_ONLY_FROM_CACHE | LOAD_NO_NETWORK_IO)) &&
      !LoadBypassProxy() && NS_SUCCEEDED(ResolveProxy())) {
    return;
  }

  rv = BeginConnect();
  if (NS_FAILED(rv)) {
    CloseCacheEntry(false);
    Unused << AsyncAbort(rv);
  }
}

nsresult nsHttpChannel::AsyncOpenOnTailUnblock() {
  return AsyncOpen(mListener);
}

already_AddRefed<nsChannelClassifier>
nsHttpChannel::GetOrCreateChannelClassifier() {
  if (!mChannelClassifier) {
    mChannelClassifier = new nsChannelClassifier(this);
    LOG(("nsHttpChannel [%p] created nsChannelClassifier [%p]\n", this,
         mChannelClassifier.get()));
  }

  RefPtr<nsChannelClassifier> classifier = mChannelClassifier;
  return classifier.forget();
}

uint16_t nsHttpChannel::GetProxyDNSStrategy() {
  // This function currently only supports returning DNS_PREFETCH_ORIGIN.
  // Support for the rest of the DNS_* flags will be added later.

  if (!mProxyInfo) {
    return DNS_PREFETCH_ORIGIN;
  }

  nsAutoCString type;
  mProxyInfo->GetType(type);

  if (!StaticPrefs::network_proxy_socks_remote_dns()) {
    if (type.EqualsLiteral("socks")) {
      return DNS_PREFETCH_ORIGIN;
    }
  }

  return 0;
}

// BeginConnect() SHOULD NOT call AsyncAbort(). AsyncAbort will be called by
// functions that called BeginConnect if needed. Only
// MaybeResolveProxyAndBeginConnect and OnProxyAvailable ever call
// BeginConnect.
nsresult nsHttpChannel::BeginConnect() {
  LOG(("nsHttpChannel::BeginConnect [this=%p]\n", this));
  nsresult rv;

  // Construct connection info object
  nsAutoCString host;
  nsAutoCString scheme;
  int32_t port = -1;
  bool isHttps = mURI->SchemeIs("https");

  rv = mURI->GetScheme(scheme);
  if (NS_SUCCEEDED(rv)) rv = mURI->GetAsciiHost(host);
  if (NS_SUCCEEDED(rv)) rv = mURI->GetPort(&port);
  if (NS_SUCCEEDED(rv)) rv = mURI->GetAsciiSpec(mSpec);
  if (NS_FAILED(rv)) {
    return rv;
  }

  // Just a warning here because some nsIURIs do not implement this method.
  Unused << NS_WARN_IF(NS_FAILED(mURI->GetUsername(mUsername)));

  // Reject the URL if it doesn't specify a host
  if (host.IsEmpty()) {
    rv = NS_ERROR_MALFORMED_URI;
    return rv;
  }
  LOG(("host=%s port=%d\n", host.get(), port));
  LOG(("uri=%s\n", mSpec.get()));

  nsCOMPtr<nsProxyInfo> proxyInfo;
  if (mProxyInfo) proxyInfo = do_QueryInterface(mProxyInfo);

  if (mCaps & NS_HTTP_CONNECT_ONLY) {
    if (!proxyInfo) {
      LOG(("return failure: no proxy for connect-only channel\n"));
      return NS_ERROR_FAILURE;
    }

    if (!proxyInfo->IsHTTP() && !proxyInfo->IsHTTPS()) {
      LOG(("return failure: non-http proxy for connect-only channel\n"));
      return NS_ERROR_FAILURE;
    }
  }

  mRequestHead.SetHTTPS(isHttps);
  mRequestHead.SetOrigin(scheme, host, port);

  SetOriginHeader();
  SetDoNotTrack();
  SetGlobalPrivacyControl();

  OriginAttributes originAttributes;
  // Regular principal in case we have a proxy.
  if (proxyInfo &&
      !StaticPrefs::privacy_partition_network_state_connection_with_proxy()) {
    StoragePrincipalHelper::GetOriginAttributes(
        this, originAttributes, StoragePrincipalHelper::eRegularPrincipal);
  } else {
    StoragePrincipalHelper::GetOriginAttributesForNetworkState(
        this, originAttributes);
  }

  // Adjust mCaps according to our request headers:
  //  - If "Connection: close" is set as a request header, then do not bother
  //    trying to establish a keep-alive connection.
  if (mRequestHead.HasHeaderValue(nsHttp::Connection, "close")) {
    mCaps &= ~(NS_HTTP_ALLOW_KEEPALIVE);
    StoreAllowHttp3(false);
  }

  gHttpHandler->MaybeAddAltSvcForTesting(mURI, mUsername, mPrivateBrowsing,
                                         mCallbacks, originAttributes);

  RefPtr<nsHttpConnectionInfo> connInfo;
#ifdef FUZZING
  if (StaticPrefs::fuzzing_necko_http3()) {
    connInfo =
        new nsHttpConnectionInfo(host, port, "h3"_ns, mUsername, proxyInfo,
                                 originAttributes, host, port, true);
  } else {
#endif
    connInfo = new nsHttpConnectionInfo(host, port, ""_ns, mUsername, proxyInfo,
                                        originAttributes, isHttps);
#ifdef FUZZING
  }
#endif

  bool http2Allowed = !gHttpHandler->IsHttp2Excluded(connInfo);

  bool http3Allowed = Http3Allowed();
  if (!http3Allowed) {
    mCaps |= NS_HTTP_DISALLOW_HTTP3;
  }

  RefPtr<AltSvcMapping> mapping;
  if (!mConnectionInfo && LoadAllowAltSvc() &&  // per channel
      (http2Allowed || http3Allowed) && !(mLoadFlags & LOAD_FRESH_CONNECTION) &&
      AltSvcMapping::AcceptableProxy(proxyInfo) &&
      (scheme.EqualsLiteral("http") || scheme.EqualsLiteral("https")) &&
      (mapping = gHttpHandler->GetAltServiceMapping(
           scheme, host, port, mPrivateBrowsing, originAttributes, http2Allowed,
           http3Allowed))) {
    LOG(("nsHttpChannel %p Alt Service Mapping Found %s://%s:%d [%s]\n", this,
         scheme.get(), mapping->AlternateHost().get(), mapping->AlternatePort(),
         mapping->HashKey().get()));

    if (!(mLoadFlags & LOAD_ANONYMOUS) && !mPrivateBrowsing) {
      nsAutoCString altUsedLine(mapping->AlternateHost());
      bool defaultPort =
          mapping->AlternatePort() ==
          (isHttps ? NS_HTTPS_DEFAULT_PORT : NS_HTTP_DEFAULT_PORT);
      if (!defaultPort) {
        altUsedLine.AppendLiteral(":");
        altUsedLine.AppendInt(mapping->AlternatePort());
      }
      // Like what we did for 'Authorization' header, we need to do the same for
      // 'Alt-Used' for avoiding this header being shown in the ServiceWorker
      // FetchEvent.
      Unused << mRequestHead.ClearHeader(nsHttp::Alternate_Service_Used);
      rv = mRequestHead.SetHeader(nsHttp::Alternate_Service_Used, altUsedLine,
                                  false,
                                  nsHttpHeaderArray::eVarietyRequestDefault);
      MOZ_ASSERT(NS_SUCCEEDED(rv));
    }

    nsCOMPtr<nsIConsoleService> consoleService =
        do_GetService(NS_CONSOLESERVICE_CONTRACTID);
    if (consoleService && !host.Equals(mapping->AlternateHost())) {
      nsAutoString message(u"Alternate Service Mapping found: "_ns);
      AppendASCIItoUTF16(scheme, message);
      message.AppendLiteral(u"://");
      AppendASCIItoUTF16(host, message);
      message.AppendLiteral(u":");
      message.AppendInt(port);
      message.AppendLiteral(u" to ");
      AppendASCIItoUTF16(scheme, message);
      message.AppendLiteral(u"://");
      AppendASCIItoUTF16(mapping->AlternateHost(), message);
      message.AppendLiteral(u":");
      message.AppendInt(mapping->AlternatePort());
      consoleService->LogStringMessage(message.get());
    }

    LOG(("nsHttpChannel %p Using connection info from altsvc mapping", this));
    mapping->GetConnectionInfo(getter_AddRefs(mConnectionInfo), proxyInfo,
                               originAttributes);
    Telemetry::Accumulate(Telemetry::HTTP_TRANSACTION_USE_ALTSVC, true);
    Telemetry::Accumulate(Telemetry::HTTP_TRANSACTION_USE_ALTSVC_OE, !isHttps);
  } else if (mConnectionInfo) {
    LOG(("nsHttpChannel %p Using channel supplied connection info", this));
    Telemetry::Accumulate(Telemetry::HTTP_TRANSACTION_USE_ALTSVC, false);
  } else {
    LOG(("nsHttpChannel %p Using default connection info", this));

    mConnectionInfo = connInfo;
    Telemetry::Accumulate(Telemetry::HTTP_TRANSACTION_USE_ALTSVC, false);
  }

  bool httpsRRAllowed =
      !LoadBeConservative() && !(mCaps & NS_HTTP_BE_CONSERVATIVE) &&
      !(mLoadInfo->TriggeringPrincipal()->IsSystemPrincipal() &&
        mLoadInfo->GetExternalContentPolicyType() !=
            ExtContentPolicy::TYPE_DOCUMENT) &&
      !mConnectionInfo->UsingConnect();
  if (!httpsRRAllowed) {
    mCaps |= NS_HTTP_DISALLOW_HTTPS_RR;
  }
  // No need to lookup HTTPSSVC record if mHTTPSSVCRecord already contains a
  // value.
  StoreUseHTTPSSVC(StaticPrefs::network_dns_upgrade_with_https_rr() &&
                   httpsRRAllowed && mHTTPSSVCRecord.isNothing());

  // Need to re-ask the handler, since mConnectionInfo may not be the connInfo
  // we used earlier
  if (!mConnectionInfo->IsHttp3() &&
      gHttpHandler->IsHttp2Excluded(mConnectionInfo)) {
    StoreAllowSpdy(0);
    mCaps |= NS_HTTP_DISALLOW_SPDY;
    mConnectionInfo->SetNoSpdy(true);
  }

  mAuthProvider = new nsHttpChannelAuthProvider();
  rv = mAuthProvider->Init(this);
  if (NS_FAILED(rv)) {
    return rv;
  }

  // check to see if authorization headers should be included
  // CustomAuthHeader is set in AsyncOpen if we find Authorization header
  rv = mAuthProvider->AddAuthorizationHeaders(LoadCustomAuthHeader());
  if (NS_FAILED(rv)) {
    LOG(("nsHttpChannel %p AddAuthorizationHeaders failed (%08x)", this,
         static_cast<uint32_t>(rv)));
  }

  // If TimingEnabled flag is not set after OnModifyRequest() then
  // clear the already recorded AsyncOpen value for consistency.
  if (!LoadTimingEnabled()) mAsyncOpenTime = TimeStamp();

  // if this somehow fails we can go on without it
  Unused << gHttpHandler->AddConnectionHeader(&mRequestHead, mCaps);

  if (!LoadIsTRRServiceChannel() &&
      (mLoadFlags & VALIDATE_ALWAYS ||
       BYPASS_LOCAL_CACHE(mLoadFlags, LoadPreferCacheLoadOverBypass()))) {
    mCaps |= NS_HTTP_REFRESH_DNS;
  }

  if (gHttpHandler->CriticalRequestPrioritization()) {
    if (mClassOfService & nsIClassOfService::Leader) {
      mCaps |= NS_HTTP_LOAD_AS_BLOCKING;
    }
    if (mClassOfService & nsIClassOfService::Unblocked) {
      mCaps |= NS_HTTP_LOAD_UNBLOCKED;
    }
    if (mClassOfService & nsIClassOfService::UrgentStart &&
        gHttpHandler->IsUrgentStartEnabled()) {
      mCaps |= NS_HTTP_URGENT_START;
      SetPriority(nsISupportsPriority::PRIORITY_HIGHEST);
    }
  }

  // Force-Reload should reset the persistent connection pool for this host
  if (mLoadFlags & LOAD_FRESH_CONNECTION) {
    // just the initial document resets the whole pool
    if (mLoadFlags & LOAD_INITIAL_DOCUMENT_URI) {
      gHttpHandler->AltServiceCache()->ClearAltServiceMappings();
      rv = gHttpHandler->DoShiftReloadConnectionCleanupWithConnInfo(
          mConnectionInfo);
      if (NS_FAILED(rv)) {
        LOG((
            "nsHttpChannel::BeginConnect "
            "DoShiftReloadConnectionCleanupWithConnInfo failed: %08x [this=%p]",
            static_cast<uint32_t>(rv), this));
      }
    }
  }

  // We may have been cancelled already, either by on-modify-request
  // listeners or load group observers; in that case, we should not send the
  // request to the server
  if (mCanceled) {
    return mStatus;
  }

  bool shouldBeClassified = NS_ShouldClassifyChannel(this);

  if (shouldBeClassified) {
    if (LoadChannelClassifierCancellationPending()) {
      LOG(
          ("Waiting for safe-browsing protection cancellation in BeginConnect "
           "[this=%p]\n",
           this));
      return NS_OK;
    }

    ReEvaluateReferrerAfterTrackingStatusIsKnown();
  }

  rv = MaybeStartDNSPrefetch();
  if (NS_FAILED(rv)) {
    auto dnsStrategy = GetProxyDNSStrategy();
    if (dnsStrategy & DNS_BLOCK_ON_ORIGIN_RESOLVE) {
      // TODO: Should this be fatal?
      return rv;
    }
    // Otherwise this shouldn't be fatal.
    return NS_OK;
  }

  rv = CallOrWaitForResume(
      [](nsHttpChannel* self) { return self->PrepareToConnect(); });
  if (NS_FAILED(rv)) {
    return rv;
  }

  if (shouldBeClassified) {
    // Start nsChannelClassifier to catch phishing and malware URIs.
    RefPtr<nsChannelClassifier> channelClassifier =
        GetOrCreateChannelClassifier();
    LOG(("nsHttpChannel::Starting nsChannelClassifier %p [this=%p]",
         channelClassifier.get(), this));
    channelClassifier->Start();
  }

  return NS_OK;
}

nsresult nsHttpChannel::MaybeStartDNSPrefetch() {
  // Start a DNS lookup very early in case the real open is queued the DNS can
  // happen in parallel. Do not do so in the presence of an HTTP proxy as
  // all lookups other than for the proxy itself are done by the proxy.
  // Also we don't do a lookup if the LOAD_NO_NETWORK_IO or
  // LOAD_ONLY_FROM_CACHE flags are set.
  //
  // We keep the DNS prefetch object around so that we can retrieve
  // timing information from it. There is no guarantee that we actually
  // use the DNS prefetch data for the real connection, but as we keep
  // this data around for 3 minutes by default, this should almost always
  // be correct, and even when it isn't, the timing still represents _a_
  // valid DNS lookup timing for the site, even if it is not _the_
  // timing we used.
  if (mLoadFlags & (LOAD_NO_NETWORK_IO | LOAD_ONLY_FROM_CACHE)) {
    return NS_OK;
  }

  auto dnsStrategy = GetProxyDNSStrategy();

  LOG(
      ("nsHttpChannel::MaybeStartDNSPrefetch [this=%p, strategy=%u] "
       "prefetching%s\n",
       this, dnsStrategy,
       mCaps & NS_HTTP_REFRESH_DNS ? ", refresh requested" : ""));

  if (dnsStrategy & DNS_PREFETCH_ORIGIN) {
    OriginAttributes originAttributes;
    StoragePrincipalHelper::GetOriginAttributesForNetworkState(
        this, originAttributes);

    mDNSPrefetch =
        new nsDNSPrefetch(mURI, originAttributes, nsIRequest::GetTRRMode(),
                          this, LoadTimingEnabled());
    nsresult rv = mDNSPrefetch->PrefetchHigh(mCaps & NS_HTTP_REFRESH_DNS);

    if (dnsStrategy & DNS_BLOCK_ON_ORIGIN_RESOLVE) {
      LOG(("  blocking on prefetching origin"));

      if (NS_WARN_IF(NS_FAILED(rv))) {
        LOG(("  lookup failed with 0x%08" PRIx32 ", aborting request",
             static_cast<uint32_t>(rv)));
        return rv;
      }

      // Resolved in OnLookupComplete.
      mDNSBlockingThenable = mDNSBlockingPromise.Ensure(__func__);
    }

    if ((gHttpHandler->UseHTTPSRRAsAltSvcEnabled() ||
         gHttpHandler->UseHTTPSRRForSpeculativeConnection()) &&
        !mHTTPSSVCRecord && !(mCaps & NS_HTTP_DISALLOW_HTTPS_RR)) {
      MOZ_ASSERT(!mHTTPSSVCRecord);

      OriginAttributes originAttributes;
      StoragePrincipalHelper::GetOriginAttributesForHTTPSRR(this,
                                                            originAttributes);

      RefPtr<nsDNSPrefetch> resolver =
          new nsDNSPrefetch(mURI, originAttributes, nsIRequest::GetTRRMode());
      Unused << resolver->FetchHTTPSSVC(mCaps & NS_HTTP_REFRESH_DNS, true,
                                        [](nsIDNSHTTPSSVCRecord*) {
                                          // Do nothing. This is a DNS prefetch.
                                        });
    }
  }

  return NS_OK;
}

NS_IMETHODIMP
nsHttpChannel::GetEncodedBodySize(uint64_t* aEncodedBodySize) {
  if (mCacheEntry && !LoadCacheEntryIsWriteOnly()) {
    int64_t dataSize = 0;
    mCacheEntry->GetDataSize(&dataSize);
    *aEncodedBodySize = dataSize;
  } else {
    *aEncodedBodySize = mLogicalOffset;
  }
  return NS_OK;
}

//-----------------------------------------------------------------------------
// nsHttpChannel::nsIHttpChannelInternal
//-----------------------------------------------------------------------------

NS_IMETHODIMP
nsHttpChannel::GetIsAuthChannel(bool* aIsAuthChannel) {
  *aIsAuthChannel = mIsAuthChannel;
  return NS_OK;
}

NS_IMETHODIMP
nsHttpChannel::SetChannelIsForDownload(bool aChannelIsForDownload) {
  if (aChannelIsForDownload) {
    AddClassFlags(nsIClassOfService::Throttleable);
  } else {
    ClearClassFlags(nsIClassOfService::Throttleable);
  }

  return HttpBaseChannel::SetChannelIsForDownload(aChannelIsForDownload);
}

base::ProcessId nsHttpChannel::ProcessId() {
  nsCOMPtr<nsIParentChannel> parentChannel;
  NS_QueryNotificationCallbacks(this, parentChannel);
  if (RefPtr<HttpChannelParent> httpParent = do_QueryObject(parentChannel)) {
    return httpParent->OtherPid();
  }
  if (RefPtr<DocumentLoadListener> docParent = do_QueryObject(parentChannel)) {
    return docParent->OtherPid();
  }
  return base::GetCurrentProcId();
}

auto nsHttpChannel::AttachStreamFilter(base::ProcessId aChildProcessId)
    -> RefPtr<ChildEndpointPromise> {
  LOG(("nsHttpChannel::AttachStreamFilter [this=%p]", this));
  MOZ_ASSERT(!LoadOnStartRequestCalled());

  if (!ProcessId()) {
    return ChildEndpointPromise::CreateAndReject(false, __func__);
  }

  nsCOMPtr<nsIParentChannel> parentChannel;
  NS_QueryNotificationCallbacks(this, parentChannel);

  // If our listener is a DocumentLoadListener, then we might handle
  // multi-part responses here in the parent process. The current extension
  // API doesn't understand the parsed multipart format, so we defer responding
  // here until CallOnStartRequest, and attach the StreamFilter before the
  // multipart handler (in the parent process!) if applicable.
  if (RefPtr<DocumentLoadListener> docParent = do_QueryObject(parentChannel)) {
    StreamFilterRequest* request = mStreamFilterRequests.AppendElement();
    request->mPromise = new ChildEndpointPromise::Private(__func__);
    request->mChildProcessId = aChildProcessId;
    return request->mPromise;
  }

  mozilla::ipc::Endpoint<extensions::PStreamFilterParent> parent;
  mozilla::ipc::Endpoint<extensions::PStreamFilterChild> child;
  nsresult rv = extensions::PStreamFilter::CreateEndpoints(&parent, &child);
  if (NS_FAILED(rv)) {
    return ChildEndpointPromise::CreateAndReject(false, __func__);
  }

  if (RefPtr<HttpChannelParent> httpParent = do_QueryObject(parentChannel)) {
    return httpParent->AttachStreamFilter(std::move(parent), std::move(child));
  }

  extensions::StreamFilterParent::Attach(this, std::move(parent));
  return ChildEndpointPromise::CreateAndResolve(std::move(child), __func__);
}

NS_IMETHODIMP
nsHttpChannel::GetNavigationStartTimeStamp(TimeStamp* aTimeStamp) {
  LOG(("nsHttpChannel::GetNavigationStartTimeStamp [this=%p]", this));
  MOZ_ASSERT(aTimeStamp);
  *aTimeStamp = mNavigationStartTimeStamp;
  return NS_OK;
}

NS_IMETHODIMP
nsHttpChannel::SetNavigationStartTimeStamp(TimeStamp aTimeStamp) {
  LOG(("nsHttpChannel::SetNavigationStartTimeStamp [this=%p]", this));
  mNavigationStartTimeStamp = aTimeStamp;
  return NS_OK;
}

//-----------------------------------------------------------------------------
// nsHttpChannel::nsISupportsPriority
//-----------------------------------------------------------------------------

NS_IMETHODIMP
nsHttpChannel::SetPriority(int32_t value) {
  int16_t newValue = clamped<int32_t>(value, INT16_MIN, INT16_MAX);
  if (mPriority == newValue) return NS_OK;

  LOG(("nsHttpChannel::SetPriority %p p=%d", this, newValue));

  mPriority = newValue;
  if (mTransaction) {
    nsresult rv = gHttpHandler->RescheduleTransaction(mTransaction, mPriority);
    if (NS_FAILED(rv)) {
      LOG(
          ("nsHttpChannel::SetPriority [this=%p] "
           "RescheduleTransaction failed (%08x)",
           this, static_cast<uint32_t>(rv)));
    }
  }

  // If this channel is the real channel for an e10s channel, notify the
  // child side about the priority change as well.
  nsCOMPtr<nsIParentChannel> parentChannel;
  NS_QueryNotificationCallbacks(this, parentChannel);
  RefPtr<HttpChannelParent> httpParent = do_QueryObject(parentChannel);
  if (httpParent) {
    httpParent->DoSendSetPriority(newValue);
  }

  return NS_OK;
}

//-----------------------------------------------------------------------------
// HttpChannel::nsIClassOfService
//-----------------------------------------------------------------------------

void nsHttpChannel::OnClassOfServiceUpdated() {
  LOG(("nsHttpChannel::OnClassOfServiceUpdated this=%p, cos=%u", this,
       mClassOfService));

  if (mTransaction) {
    gHttpHandler->UpdateClassOfServiceOnTransaction(mTransaction,
                                                    mClassOfService);
  }
  if (EligibleForTailing()) {
    RemoveAsNonTailRequest();
  } else {
    AddAsNonTailRequest();
  }
}

NS_IMETHODIMP
nsHttpChannel::SetClassFlags(uint32_t inFlags) {
  uint32_t previous = mClassOfService;
  mClassOfService = inFlags;
  if (previous != mClassOfService) {
    OnClassOfServiceUpdated();
  }
  return NS_OK;
}

NS_IMETHODIMP
nsHttpChannel::AddClassFlags(uint32_t inFlags) {
  uint32_t previous = mClassOfService;
  mClassOfService |= inFlags;
  if (previous != mClassOfService) {
    OnClassOfServiceUpdated();
  }
  return NS_OK;
}

NS_IMETHODIMP
nsHttpChannel::ClearClassFlags(uint32_t inFlags) {
  uint32_t previous = mClassOfService;
  mClassOfService &= ~inFlags;
  if (previous != mClassOfService) {
    OnClassOfServiceUpdated();
  }
  return NS_OK;
}

//-----------------------------------------------------------------------------
// nsHttpChannel::nsIProtocolProxyCallback
//-----------------------------------------------------------------------------

NS_IMETHODIMP
nsHttpChannel::OnProxyAvailable(nsICancelable* request, nsIChannel* channel,
                                nsIProxyInfo* pi, nsresult status) {
  LOG(("nsHttpChannel::OnProxyAvailable [this=%p pi=%p status=%" PRIx32
       " mStatus=%" PRIx32 "]\n",
       this, pi, static_cast<uint32_t>(status),
       static_cast<uint32_t>(static_cast<nsresult>(mStatus))));
  mProxyRequest = nullptr;

  nsresult rv;

  // If status is a failure code, then it means that we failed to resolve
  // proxy info.  That is a non-fatal error assuming it wasn't because the
  // request was canceled.  We just failover to DIRECT when proxy resolution
  // fails (failure can mean that the PAC URL could not be loaded).

  if (NS_SUCCEEDED(status)) mProxyInfo = pi;

  if (!gHttpHandler->Active()) {
    LOG(
        ("nsHttpChannel::OnProxyAvailable [this=%p] "
         "Handler no longer active.\n",
         this));
    rv = NS_ERROR_NOT_AVAILABLE;
  } else {
    rv = BeginConnect();
  }

  if (NS_FAILED(rv)) {
    CloseCacheEntry(false);
    Unused << AsyncAbort(rv);
  }
  return rv;
}

//-----------------------------------------------------------------------------
// nsHttpChannel::nsIProxiedChannel
//-----------------------------------------------------------------------------

NS_IMETHODIMP
nsHttpChannel::GetProxyInfo(nsIProxyInfo** result) {
  if (!mConnectionInfo) {
    *result = do_AddRef(mProxyInfo).take();
  } else {
    *result = do_AddRef(mConnectionInfo->ProxyInfo()).take();
  }
  return NS_OK;
}

//-----------------------------------------------------------------------------
// nsHttpChannel::nsITimedChannel
//-----------------------------------------------------------------------------

NS_IMETHODIMP
nsHttpChannel::GetDomainLookupStart(TimeStamp* _retval) {
  if (mTransaction) {
    *_retval = mTransaction->GetDomainLookupStart();
  } else {
    *_retval = mTransactionTimings.domainLookupStart;
  }
  return NS_OK;
}

NS_IMETHODIMP
nsHttpChannel::GetDomainLookupEnd(TimeStamp* _retval) {
  if (mTransaction) {
    *_retval = mTransaction->GetDomainLookupEnd();
  } else {
    *_retval = mTransactionTimings.domainLookupEnd;
  }
  return NS_OK;
}

NS_IMETHODIMP
nsHttpChannel::GetConnectStart(TimeStamp* _retval) {
  if (mTransaction) {
    *_retval = mTransaction->GetConnectStart();
  } else {
    *_retval = mTransactionTimings.connectStart;
  }
  return NS_OK;
}

NS_IMETHODIMP
nsHttpChannel::GetTcpConnectEnd(TimeStamp* _retval) {
  if (mTransaction) {
    *_retval = mTransaction->GetTcpConnectEnd();
  } else {
    *_retval = mTransactionTimings.tcpConnectEnd;
  }
  return NS_OK;
}

NS_IMETHODIMP
nsHttpChannel::GetSecureConnectionStart(TimeStamp* _retval) {
  if (mTransaction) {
    *_retval = mTransaction->GetSecureConnectionStart();
  } else {
    *_retval = mTransactionTimings.secureConnectionStart;
  }
  return NS_OK;
}

NS_IMETHODIMP
nsHttpChannel::GetConnectEnd(TimeStamp* _retval) {
  if (mTransaction) {
    *_retval = mTransaction->GetConnectEnd();
  } else {
    *_retval = mTransactionTimings.connectEnd;
  }
  return NS_OK;
}

NS_IMETHODIMP
nsHttpChannel::GetRequestStart(TimeStamp* _retval) {
  if (mTransaction) {
    *_retval = mTransaction->GetRequestStart();
  } else {
    *_retval = mTransactionTimings.requestStart;
  }
  return NS_OK;
}

NS_IMETHODIMP
nsHttpChannel::GetResponseStart(TimeStamp* _retval) {
  if (mTransaction) {
    *_retval = mTransaction->GetResponseStart();
  } else {
    *_retval = mTransactionTimings.responseStart;
  }
  return NS_OK;
}

NS_IMETHODIMP
nsHttpChannel::GetResponseEnd(TimeStamp* _retval) {
  if (mTransaction) {
    *_retval = mTransaction->GetResponseEnd();
  } else {
    *_retval = mTransactionTimings.responseEnd;
  }
  return NS_OK;
}

//-----------------------------------------------------------------------------
// nsHttpChannel::nsIHttpAuthenticableChannel
//-----------------------------------------------------------------------------

NS_IMETHODIMP
nsHttpChannel::GetIsSSL(bool* aIsSSL) {
  // this attribute is really misnamed - it wants to know if
  // https:// is being used. SSL might be used to cover http://
  // in some circumstances (proxies, http/2, etc..)
  return mURI->SchemeIs("https", aIsSSL);
}

NS_IMETHODIMP
nsHttpChannel::GetProxyMethodIsConnect(bool* aProxyMethodIsConnect) {
  *aProxyMethodIsConnect = mConnectionInfo->UsingConnect();
  return NS_OK;
}

NS_IMETHODIMP
nsHttpChannel::GetServerResponseHeader(nsACString& value) {
  if (!mResponseHead) return NS_ERROR_NOT_AVAILABLE;
  return mResponseHead->GetHeader(nsHttp::Server, value);
}

NS_IMETHODIMP
nsHttpChannel::GetProxyChallenges(nsACString& value) {
  if (!mResponseHead) return NS_ERROR_UNEXPECTED;
  return mResponseHead->GetHeader(nsHttp::Proxy_Authenticate, value);
}

NS_IMETHODIMP
nsHttpChannel::GetWWWChallenges(nsACString& value) {
  if (!mResponseHead) return NS_ERROR_UNEXPECTED;
  return mResponseHead->GetHeader(nsHttp::WWW_Authenticate, value);
}

NS_IMETHODIMP
nsHttpChannel::SetProxyCredentials(const nsACString& value) {
  return mRequestHead.SetHeader(nsHttp::Proxy_Authorization, value);
}

NS_IMETHODIMP
nsHttpChannel::SetWWWCredentials(const nsACString& value) {
  // This method is called when various browser initiated authorization
  // code sets the credentials.  We need to flag this header as the
  // "browser default" so it does not show up in the ServiceWorker
  // FetchEvent.  This may actually get called more than once, though,
  // so we clear the header first since "default" headers are not
  // allowed to overwrite normally.
  Unused << mRequestHead.ClearHeader(nsHttp::Authorization);
  return mRequestHead.SetHeader(nsHttp::Authorization, value, false,
                                nsHttpHeaderArray::eVarietyRequestDefault);
}

//-----------------------------------------------------------------------------
// Methods that nsIHttpAuthenticableChannel dupes from other IDLs, which we
// get from HttpBaseChannel, must be explicitly forwarded, because C++ sucks.
//-----------------------------------------------------------------------------

NS_IMETHODIMP
nsHttpChannel::GetLoadFlags(nsLoadFlags* aLoadFlags) {
  return HttpBaseChannel::GetLoadFlags(aLoadFlags);
}

NS_IMETHODIMP
nsHttpChannel::GetURI(nsIURI** aURI) { return HttpBaseChannel::GetURI(aURI); }

NS_IMETHODIMP
nsHttpChannel::GetNotificationCallbacks(nsIInterfaceRequestor** aCallbacks) {
  return HttpBaseChannel::GetNotificationCallbacks(aCallbacks);
}

NS_IMETHODIMP
nsHttpChannel::GetLoadGroup(nsILoadGroup** aLoadGroup) {
  return HttpBaseChannel::GetLoadGroup(aLoadGroup);
}

NS_IMETHODIMP
nsHttpChannel::GetRequestMethod(nsACString& aMethod) {
  return HttpBaseChannel::GetRequestMethod(aMethod);
}

//-----------------------------------------------------------------------------
// nsHttpChannel::nsIRequestObserver
//-----------------------------------------------------------------------------

NS_IMETHODIMP
nsHttpChannel::OnStartRequest(nsIRequest* request) {
  nsresult rv;

  MOZ_ASSERT(LoadRequestObserversCalled());

  AUTO_PROFILER_LABEL("nsHttpChannel::OnStartRequest", NETWORK);

  if (!(mCanceled || NS_FAILED(mStatus)) &&
      !WRONG_RACING_RESPONSE_SOURCE(request)) {
    // capture the request's status, so our consumers will know ASAP of any
    // connection failures, etc - bug 93581
    nsresult status;
    request->GetStatus(&status);
    mStatus = status;
  }

  LOG(("nsHttpChannel::OnStartRequest [this=%p request=%p status=%" PRIx32
       "]\n",
       this, request, static_cast<uint32_t>(static_cast<nsresult>(mStatus))));

  Telemetry::Accumulate(Telemetry::HTTP_CHANNEL_ONSTART_SUCCESS,
                        NS_SUCCEEDED(mStatus));

  if (mTransaction) {
    Telemetry::Accumulate(
        Telemetry::HTTP3_CHANNEL_ONSTART_SUCCESS,
        (mTransaction->IsHttp3Used()) ? "http3"_ns : "no_http3"_ns,
        NS_SUCCEEDED(mStatus));
  }

  if (StaticPrefs::network_trr_odoh_enabled()) {
    nsCOMPtr<nsIDNSService> dns = do_GetService(NS_DNSSERVICE_CONTRACTID);
    bool ODoHActivated = false;
    if (dns && NS_SUCCEEDED(dns->GetODoHActivated(&ODoHActivated)) &&
        ODoHActivated) {
      Telemetry::Accumulate(Telemetry::HTTP_CHANNEL_ONSTART_SUCCESS_ODOH,
                            NS_SUCCEEDED(mStatus));
    }
  } else if (TRRService::Get() && TRRService::Get()->IsConfirmed()) {
    // Note this telemetry probe is not working when DNS resolution is done in
    // the socket process.
    Telemetry::Accumulate(Telemetry::HTTP_CHANNEL_ONSTART_SUCCESS_TRR2,
                          TRRService::ProviderKey(), NS_SUCCEEDED(mStatus));
  }

  if (mRaceCacheWithNetwork) {
    LOG(
        ("  racingNetAndCache - mFirstResponseSource:%d fromCache:%d "
         "fromNet:%d\n",
         static_cast<int32_t>(mFirstResponseSource), request == mCachePump,
         request == mTransactionPump));
    if (mFirstResponseSource == RESPONSE_PENDING) {
      // When the cache wins mFirstResponseSource is set to
      // RESPONSE_FROM_CACHE earlier in ReadFromCache, so this must be a
      // response from the network.
      MOZ_ASSERT(request == mTransactionPump);
      LOG(("  First response from network\n"));
      {
        // Race condition with OnCacheEntryCheck, which is not limited
        // to main thread.
        mozilla::MutexAutoLock lock(mRCWNLock);
        mFirstResponseSource = RESPONSE_FROM_NETWORK;
        mOnStartRequestTimestamp = TimeStamp::Now();

        // Conditional or byte range header could be added in
        // OnCacheEntryCheck. We need to remove them because the
        // request might be sent again due to auth retry and we must
        // not send these headers without having the entry.
        if (mDidReval) {
          LOG(("  Removing conditional request headers"));
          UntieValidationRequest();
          mDidReval = false;
        }
        if (LoadCachedContentIsPartial()) {
          LOG(("  Removing byte range request headers"));
          UntieByteRangeRequest();
          StoreCachedContentIsPartial(false);
        }
      }
      mAvailableCachedAltDataType.Truncate();
      StoreDeliveringAltData(false);
    } else if (WRONG_RACING_RESPONSE_SOURCE(request)) {
      LOG(("  Early return when racing. This response not needed."));
      return NS_OK;
    }
  }

  // Make sure things are what we expect them to be...
  MOZ_ASSERT(request == mCachePump || request == mTransactionPump,
             "Unexpected request");

  MOZ_ASSERT(mRaceCacheWithNetwork || !(mTransactionPump && mCachePump) ||
                 LoadCachedContentIsPartial() || LoadTransactionReplaced(),
             "If we have both pumps, we're racing cache with network, the cache"
             " content is partial, or the cache entry was revalidated and "
             "OnStopRequest was not called yet for the transaction pump.");

  StoreAfterOnStartRequestBegun(true);
  if (mOnStartRequestTimestamp.IsNull()) {
    mOnStartRequestTimestamp = TimeStamp::Now();
  }

  Telemetry::Accumulate(Telemetry::HTTP_ONSTART_SUSPEND_TOTAL_TIME,
                        mSuspendTotalTime);

  if (mTransaction) {
    mProxyConnectResponseCode = mTransaction->GetProxyConnectResponseCode();
    if (request == mTransactionPump) {
      StoreDataSentToChildProcess(mTransaction->DataSentToChildProcess());
    }

    if (!mSecurityInfo && !mCachePump) {
      // grab the security info from the connection object; the transaction
      // is guaranteed to own a reference to the connection.
      mSecurityInfo = mTransaction->SecurityInfo();
    }

    uint32_t stage = mTransaction->HTTPSSVCReceivedStage();
    if (!LoadHTTPSSVCTelemetryReported() && stage != HTTPSSVC_NOT_USED) {
      Telemetry::Accumulate(Telemetry::DNS_HTTPSSVC_RECORD_RECEIVING_STAGE,
                            stage);
    }

    if (HTTPS_RR_IS_USED(stage)) {
      Telemetry::Accumulate(
          Telemetry::HTTP_CHANNEL_ONSTART_SUCCESS_HTTPS_RR,
          LoadEchConfigUsed() ? "echConfig-used"_ns : "echConfig-not-used"_ns,
          NS_SUCCEEDED(mStatus));
      StoreHasHTTPSRR(true);
    }
  }

  // don't enter this block if we're reading from the cache...
  if (NS_SUCCEEDED(mStatus) && !mCachePump && mTransaction) {
    // mTransactionPump doesn't hit OnInputStreamReady and call this until
    // all of the response headers have been acquired, so we can take
    // ownership of them from the transaction.
    mResponseHead = mTransaction->TakeResponseHead();
    mSupportsHTTP3 = mTransaction->GetSupportsHTTP3();
    // the response head may be null if the transaction was cancelled.  in
    // which case we just need to call OnStartRequest/OnStopRequest.
    if (mResponseHead) return ProcessResponse();

    NS_WARNING("No response head in OnStartRequest");
  }

  // cache file could be deleted on our behalf, it could contain errors or
  // it failed to allocate memory, reload from network here.
  if (mCacheEntry && mCachePump && RECOVER_FROM_CACHE_FILE_ERROR(mStatus)) {
    LOG(("  cache file error, reloading from server"));
    mCacheEntry->AsyncDoom(nullptr);
    rv =
        StartRedirectChannelToURI(mURI, nsIChannelEventSink::REDIRECT_INTERNAL);
    if (NS_SUCCEEDED(rv)) return NS_OK;
  }

  // avoid crashing if mListener happens to be null...
  if (!mListener) {
    MOZ_ASSERT_UNREACHABLE("mListener is null");
    return NS_OK;
  }

  rv = ProcessCrossOriginSecurityHeaders();
  if (NS_FAILED(rv)) {
    mStatus = rv;
    HandleAsyncAbort();
    return rv;
  }

  // No process change is needed, so continue on to ContinueOnStartRequest1.
  return ContinueOnStartRequest1(rv);
}

nsresult nsHttpChannel::ContinueOnStartRequest1(nsresult result) {
  nsresult rv;

  // if process selection failed, cancel this load.
  if (NS_FAILED(result) && !mCanceled) {
    Cancel(result);
    return CallOnStartRequest();
  }

  // before we start any content load, check for redirectTo being called
  // this code is executed mainly before we start load from the cache
  if (mAPIRedirectToURI && !mCanceled) {
    nsAutoCString redirectToSpec;
    mAPIRedirectToURI->GetAsciiSpec(redirectToSpec);
    LOG(("  redirectTo called with uri=%s", redirectToSpec.BeginReading()));

    MOZ_ASSERT(!LoadOnStartRequestCalled());

    nsCOMPtr<nsIURI> redirectTo;
    mAPIRedirectToURI.swap(redirectTo);

    PushRedirectAsyncFunc(&nsHttpChannel::ContinueOnStartRequest2);
    rv = StartRedirectChannelToURI(redirectTo,
                                   nsIChannelEventSink::REDIRECT_TEMPORARY);
    if (NS_SUCCEEDED(rv)) {
      return NS_OK;
    }
    PopRedirectAsyncFunc(&nsHttpChannel::ContinueOnStartRequest2);
  }

  // Hack: ContinueOnStartRequest2 uses NS_OK to detect successful redirects,
  // so we distinguish this codepath (a non-redirect that's processing
  // normally) by passing in a bogus error code.
  return ContinueOnStartRequest2(NS_BINDING_FAILED);
}

nsresult nsHttpChannel::ContinueOnStartRequest2(nsresult result) {
  if (NS_SUCCEEDED(result)) {
    // Redirect has passed through, we don't want to go on with this
    // channel.  It will now be canceled by the redirect handling code
    // that called this function.
    return NS_OK;
  }

  // on proxy errors, try to failover
  if (mConnectionInfo->ProxyInfo() &&
      (mStatus == NS_ERROR_PROXY_CONNECTION_REFUSED ||
       mStatus == NS_ERROR_UNKNOWN_PROXY_HOST ||
       mStatus == NS_ERROR_NET_TIMEOUT || mStatus == NS_ERROR_NET_RESET)) {
    PushRedirectAsyncFunc(&nsHttpChannel::ContinueOnStartRequest3);
    if (NS_SUCCEEDED(ProxyFailover())) {
      mProxyConnectResponseCode = 0;
      return NS_OK;
    }
    PopRedirectAsyncFunc(&nsHttpChannel::ContinueOnStartRequest3);
  }

  // Hack: ContinueOnStartRequest3 uses NS_OK to detect successful redirects,
  // so we distinguish this codepath (a non-redirect that's processing
  // normally) by passing in a bogus error code.
  return ContinueOnStartRequest3(NS_BINDING_FAILED);
}

nsresult nsHttpChannel::ContinueOnStartRequest3(nsresult result) {
  if (NS_SUCCEEDED(result)) {
    // Redirect has passed through, we don't want to go on with this
    // channel.  It will now be canceled by the redirect handling code
    // that called this function.
    return NS_OK;
  }

  return ContinueOnStartRequest4(NS_OK);
}

nsresult nsHttpChannel::ContinueOnStartRequest4(nsresult result) {
  LOG(("nsHttpChannel::ContinueOnStartRequest4 [this=%p]", this));

  if (NS_SUCCEEDED(mStatus) && mResponseHead && mAuthProvider) {
    uint32_t httpStatus = mResponseHead->Status();
    if (httpStatus != 401 && httpStatus != 407) {
      nsresult rv = mAuthProvider->CheckForSuperfluousAuth();
      if (NS_FAILED(rv)) {
        LOG(("  CheckForSuperfluousAuth failed (%08x)",
             static_cast<uint32_t>(rv)));
      }
    }
  }

  return CallOnStartRequest();
}

static void ReportHTTPSRRTelemetry(
    const Maybe<nsCOMPtr<nsIDNSHTTPSSVCRecord>>& aMaybeRecord) {
  bool hasHTTPSRR = aMaybeRecord && (aMaybeRecord.ref() != nullptr);
  Telemetry::Accumulate(Telemetry::HTTPS_RR_PRESENTED, hasHTTPSRR);
  if (!hasHTTPSRR) {
    return;
  }

  const nsCOMPtr<nsIDNSHTTPSSVCRecord>& record = aMaybeRecord.ref();
  nsCOMPtr<nsISVCBRecord> svcbRecord;
  if (NS_SUCCEEDED(record->GetServiceModeRecord(false, false,
                                                getter_AddRefs(svcbRecord)))) {
    MOZ_ASSERT(svcbRecord);

    Maybe<Tuple<nsCString, SupportedAlpnType>> alpn = svcbRecord->GetAlpn();
    bool isHttp3 = alpn ? Get<1>(*alpn) == SupportedAlpnType::HTTP_3 : false;
    Telemetry::Accumulate(Telemetry::HTTPS_RR_WITH_HTTP3_PRESENTED, isHttp3);
  }
}

NS_IMETHODIMP
nsHttpChannel::OnStopRequest(nsIRequest* request, nsresult status) {
  AUTO_PROFILER_LABEL("nsHttpChannel::OnStopRequest", NETWORK);

  LOG(("nsHttpChannel::OnStopRequest [this=%p request=%p status=%" PRIx32 "]\n",
       this, request, static_cast<uint32_t>(status)));

  LOG(("OnStopRequest %p requestFromCache: %d mFirstResponseSource: %d\n", this,
       request == mCachePump, static_cast<int32_t>(mFirstResponseSource)));

  MOZ_ASSERT(NS_IsMainThread(),
             "OnStopRequest should only be called from the main thread");

  if (WRONG_RACING_RESPONSE_SOURCE(request)) {
    return NS_OK;
  }

  // It's possible that LoadUseHTTPSSVC() is false, but we already have
  // mHTTPSSVCRecord.
  if (LoadUseHTTPSSVC() || mHTTPSSVCRecord) {
    ReportHTTPSRRTelemetry(mHTTPSSVCRecord);
  }

  // If this load failed because of a security error, it may be because we
  // are in a captive portal - trigger an async check to make sure.
  int32_t nsprError = -1 * NS_ERROR_GET_CODE(status);
  if (mozilla::psm::IsNSSErrorCode(nsprError) && IsHTTPS()) {
    gIOService->RecheckCaptivePortal();
  }

  if (LoadTimingEnabled() && request == mCachePump) {
    mCacheReadEnd = TimeStamp::Now();

    ReportNetVSCacheTelemetry();
  }

  // allow content to be cached if it was loaded successfully (bug #482935)
  bool contentComplete = NS_SUCCEEDED(status);

  // honor the cancelation status even if the underlying transaction
  // completed.
  if (mCanceled || NS_FAILED(mStatus)) status = mStatus;

  if (LoadCachedContentIsPartial()) {
    if (NS_SUCCEEDED(status)) {
      // mTransactionPump should be suspended
      MOZ_ASSERT(request != mTransactionPump,
                 "byte-range transaction finished prematurely");

      if (request == mCachePump) {
        bool streamDone;
        status = OnDoneReadingPartialCacheEntry(&streamDone);
        if (NS_SUCCEEDED(status) && !streamDone) return status;
        // otherwise, fall through and fire OnStopRequest...
      } else if (request == mTransactionPump) {
        MOZ_ASSERT(LoadConcurrentCacheAccess());
      } else {
        MOZ_ASSERT_UNREACHABLE("unexpected request");
      }
    }
    // Do not to leave the transaction in a suspended state in error cases.
    if (NS_FAILED(status) && mTransaction) {
      nsresult rv = gHttpHandler->CancelTransaction(mTransaction, status);
      if (NS_FAILED(rv)) {
        LOG(("  CancelTransaction failed (%08x)", static_cast<uint32_t>(rv)));
      }
    }
  }

  nsCOMPtr<nsICompressConvStats> conv = do_QueryInterface(mCompressListener);
  if (conv) {
    conv->GetDecodedDataLength(&mDecodedBodySize);
  }

  bool isFromNet = request == mTransactionPump;

  if (mTransaction) {
    // determine if we should call DoAuthRetry
    bool authRetry = mAuthRetryPending && NS_SUCCEEDED(status);
    StoreStronglyFramed(mTransaction->ResponseIsComplete());
    LOG(("nsHttpChannel %p has a strongly framed transaction: %d", this,
         LoadStronglyFramed()));

    // Save the reference of |mTransaction| to |transactionWithStickyConn|
    // when it has a sticky connection.
    // In the case we need to retry an authentication request, we need to
    // reuse the connection of |transactionWithStickyConn|.
    RefPtr<HttpTransactionShell> transactionWithStickyConn;
    if (mCaps & NS_HTTP_STICKY_CONNECTION ||
        mTransaction->HasStickyConnection()) {
      transactionWithStickyConn = mTransaction;
      // Make sure we use the updated caps and connection info from transaction.
      // We read these values when the transaction is already closed, so there
      // should be no race.
      if (mTransaction->Http2Disabled()) {
        mCaps |= NS_HTTP_DISALLOW_SPDY;
      }
      if (mTransaction->Http3Disabled()) {
        mCaps |= NS_HTTP_DISALLOW_HTTP3;
      }
      mConnectionInfo = mTransaction->GetConnInfo();
      LOG(("  transaction %p has sticky connection",
           transactionWithStickyConn.get()));
    }

    // this code relies on the code in nsHttpTransaction::Close, which
    // tests for NS_HTTP_STICKY_CONNECTION to determine whether or not to
    // keep the connection around after the transaction is finished.
    //
    LOG(("  mAuthRetryPending=%d, status=%" PRIx32 ", sticky conn cap=%d",
         static_cast<bool>(mAuthRetryPending), static_cast<uint32_t>(status),
         mCaps & NS_HTTP_STICKY_CONNECTION));
    // We must check caps for stickinness also on the transaction because it
    // might have been updated by the transaction itself during inspection of
    // the reposnse headers yet on the socket thread (found connection based
    // auth schema).

    if ((mAuthRetryPending || NS_FAILED(status)) && transactionWithStickyConn) {
      if (NS_FAILED(status)) {
        // Close (don't reuse) the sticky connection if it's in the middle
        // of an NTLM negotiation and this channel has been cancelled.
        // There are proxy servers known to get confused when we send
        // a new request over such a half-stated connection.
        if (!LoadAuthConnectionRestartable()) {
          LOG(("  not reusing a half-authenticated sticky connection"));
          transactionWithStickyConn->DontReuseConnection();
        }
      }
    }

    if (mCaps & NS_HTTP_STICKY_CONNECTION) {
      mTransaction->SetH2WSConnRefTaken();
    }

    mTransferSize = mTransaction->GetTransferSize();
    mRequestSize = mTransaction->GetRequestSize();

    // If we are using the transaction to serve content, we also save the
    // time since async open in the cache entry so we can compare telemetry
    // between cache and net response.
    // Do not store the time of conditional requests because even if we
    // fetch the data from the server, the time includes loading of the old
    // cache entry which would skew the network load time.
    if (request == mTransactionPump && mCacheEntry && !mDidReval &&
        !LoadCustomConditionalRequest() && !mAsyncOpenTime.IsNull() &&
        !mOnStartRequestTimestamp.IsNull()) {
      uint64_t onStartTime =
          (mOnStartRequestTimestamp - mAsyncOpenTime).ToMilliseconds();
      uint64_t onStopTime =
          (TimeStamp::Now() - mAsyncOpenTime).ToMilliseconds();
      Unused << mCacheEntry->SetNetworkTimes(onStartTime, onStopTime);
    }

    mResponseTrailers = mTransaction->TakeResponseTrailers();

    // at this point, we're done with the transaction
    mTransactionTimings = mTransaction->Timings();
    mTransaction = nullptr;
    mTransactionPump = nullptr;

    // We no longer need the dns prefetch object
    if (mDNSPrefetch && mDNSPrefetch->TimingsValid() &&
        !mTransactionTimings.requestStart.IsNull() &&
        !mTransactionTimings.connectStart.IsNull() &&
        mDNSPrefetch->EndTimestamp() <= mTransactionTimings.connectStart) {
      // We only need the domainLookup timestamps when not using a
      // persistent connection, meaning if the endTimestamp < connectStart
      mTransactionTimings.domainLookupStart = mDNSPrefetch->StartTimestamp();
      mTransactionTimings.domainLookupEnd = mDNSPrefetch->EndTimestamp();
    }
    mDNSPrefetch = nullptr;

    // handle auth retry...
    if (authRetry) {
      mAuthRetryPending = false;
      auto continueOSR = [authRetry, isFromNet, contentComplete,
                          transactionWithStickyConn](auto* self,
                                                     nsresult aStatus) {
        return self->ContinueOnStopRequestAfterAuthRetry(
            aStatus, authRetry, isFromNet, contentComplete,
            transactionWithStickyConn);
      };
      status = DoAuthRetry(transactionWithStickyConn, continueOSR);
      if (NS_SUCCEEDED(status)) {
        return NS_OK;
      }
    }
    return ContinueOnStopRequestAfterAuthRetry(status, authRetry, isFromNet,
                                               contentComplete,
                                               transactionWithStickyConn);
  }

  return ContinueOnStopRequest(status, isFromNet, contentComplete);
}

nsresult nsHttpChannel::ContinueOnStopRequestAfterAuthRetry(
    nsresult aStatus, bool aAuthRetry, bool aIsFromNet, bool aContentComplete,
    HttpTransactionShell* aTransWithStickyConn) {
  LOG(
      ("nsHttpChannel::ContinueOnStopRequestAfterAuthRetry "
       "[this=%p, aStatus=%" PRIx32
       " aAuthRetry=%d, aIsFromNet=%d, aTransWithStickyConn=%p]\n",
       this, static_cast<uint32_t>(aStatus), aAuthRetry, aIsFromNet,
       aTransWithStickyConn));

  if (aAuthRetry && NS_SUCCEEDED(aStatus)) {
    return NS_OK;
  }

  // If DoAuthRetry failed, or if we have been cancelled since showing
  // the auth. dialog, then we need to send OnStartRequest now
  if (aAuthRetry || (mAuthRetryPending && NS_FAILED(aStatus))) {
    MOZ_ASSERT(NS_FAILED(aStatus), "should have a failure code here");
    // NOTE: since we have a failure status, we can ignore the return
    // value from onStartRequest.
    LOG(("  calling mListener->OnStartRequest [this=%p, listener=%p]\n", this,
         mListener.get()));
    if (mListener) {
      MOZ_ASSERT(!LoadOnStartRequestCalled(),
                 "We should not call OnStartRequest twice.");
      nsCOMPtr<nsIStreamListener> listener(mListener);
      StoreOnStartRequestCalled(true);
      listener->OnStartRequest(this);
    } else {
      StoreOnStartRequestCalled(true);
      NS_WARNING("OnStartRequest skipped because of null listener");
    }
  }

  // if this transaction has been replaced, then bail.
  if (LoadTransactionReplaced()) {
    LOG(("Transaction replaced\n"));
    // This was just the network check for a 304 response.
    mFirstResponseSource = RESPONSE_PENDING;
    return NS_OK;
  }

  bool upgradeWebsocket = mUpgradeProtocolCallback && aTransWithStickyConn &&
                          mResponseHead &&
                          ((mResponseHead->Status() == 101 &&
                            mResponseHead->Version() == HttpVersion::v1_1) ||
                           (mResponseHead->Status() == 200 &&
                            mResponseHead->Version() == HttpVersion::v2_0));

  bool upgradeConnect = mUpgradeProtocolCallback && aTransWithStickyConn &&
                        (mCaps & NS_HTTP_CONNECT_ONLY) && mResponseHead &&
                        mResponseHead->Status() == 200;

  if (upgradeWebsocket || upgradeConnect) {
    if (nsIOService::UseSocketProcess() && upgradeConnect) {
      // TODO: Support connection upgrade for socket process in bug 1632809.
      Unused << mUpgradeProtocolCallback->OnUpgradeFailed(
          NS_ERROR_NOT_IMPLEMENTED);
      return ContinueOnStopRequest(aStatus, aIsFromNet, aContentComplete);
    }

    nsresult rv = gHttpHandler->CompleteUpgrade(aTransWithStickyConn,
                                                mUpgradeProtocolCallback);
    if (NS_FAILED(rv)) {
      LOG(("  CompleteUpgrade failed with %" PRIx32,
           static_cast<uint32_t>(rv)));

      // This ensures that WebSocketChannel::OnStopRequest will be
      // called with an error so the session is properly aborted.
      aStatus = rv;
    }
  }

  return ContinueOnStopRequest(aStatus, aIsFromNet, aContentComplete);
}

nsresult nsHttpChannel::ContinueOnStopRequest(nsresult aStatus, bool aIsFromNet,
                                              bool aContentComplete) {
  LOG(
      ("nsHttpChannel::ContinueOnStopRequest "
       "[this=%p aStatus=%" PRIx32 ", aIsFromNet=%d]\n",
       this, static_cast<uint32_t>(aStatus), aIsFromNet));

  // HTTP_CHANNEL_DISPOSITION TELEMETRY
  enum ChannelDisposition {
    kHttpCanceled = 0,
    kHttpDisk = 1,
    kHttpNetOK = 2,
    kHttpNetEarlyFail = 3,
    kHttpNetLateFail = 4,
    kHttpsCanceled = 8,
    kHttpsDisk = 9,
    kHttpsNetOK = 10,
    kHttpsNetEarlyFail = 11,
    kHttpsNetLateFail = 12
  } chanDisposition = kHttpCanceled;
  // HTTP_CHANNEL_DISPOSITION_UPGRADE TELEMETRY
  Telemetry::LABELS_HTTP_CHANNEL_DISPOSITION_UPGRADE upgradeChanDisposition =
      Telemetry::LABELS_HTTP_CHANNEL_DISPOSITION_UPGRADE::cancel;

  // HTTP 0.9 is more likely to be an error than really 0.9, so count it that
  // way
  if (mCanceled) {
    chanDisposition = kHttpCanceled;
    upgradeChanDisposition =
        Telemetry::LABELS_HTTP_CHANNEL_DISPOSITION_UPGRADE::cancel;
  } else if (!LoadUsedNetwork() ||
             (mRaceCacheWithNetwork &&
              mFirstResponseSource == RESPONSE_FROM_CACHE)) {
    chanDisposition = kHttpDisk;
    upgradeChanDisposition =
        Telemetry::LABELS_HTTP_CHANNEL_DISPOSITION_UPGRADE::disk;
  } else if (NS_SUCCEEDED(aStatus) && mResponseHead &&
             mResponseHead->Version() != HttpVersion::v0_9) {
    chanDisposition = kHttpNetOK;
    upgradeChanDisposition =
        Telemetry::LABELS_HTTP_CHANNEL_DISPOSITION_UPGRADE::netOk;
  } else if (!mTransferSize) {
    chanDisposition = kHttpNetEarlyFail;
    upgradeChanDisposition =
        Telemetry::LABELS_HTTP_CHANNEL_DISPOSITION_UPGRADE::netEarlyFail;
  } else {
    chanDisposition = kHttpNetLateFail;
    upgradeChanDisposition =
        Telemetry::LABELS_HTTP_CHANNEL_DISPOSITION_UPGRADE::netLateFail;
  }
  // Browser upgrading only happens on HTTPS pages for mixed passive content
  // when upgrading is enabled.
  nsCString upgradeKey;
  if (IsHTTPS()) {
    // Browser upgrading is disabled and the content is already HTTPS
    upgradeKey = "disabledNoReason"_ns;
    // Checks "security.mixed_content.upgrade_display_content" is true
    if (StaticPrefs::security_mixed_content_upgrade_display_content()) {
      if (mLoadInfo->GetBrowserUpgradeInsecureRequests()) {
        // HTTP content the browser has upgraded to HTTPS
        upgradeKey = "enabledUpgrade"_ns;
      } else {
        // Content wasn't upgraded but is already HTTPS
        upgradeKey = "enabledNoReason"_ns;
      }
    }
    // shift http to https disposition enums
    chanDisposition =
        static_cast<ChannelDisposition>(chanDisposition + kHttpsCanceled);
  } else if (mLoadInfo->GetBrowserWouldUpgradeInsecureRequests()) {
    // HTTP content the browser would upgrade to HTTPS if upgrading was
    // enabled
    upgradeKey = "disabledUpgrade"_ns;
  } else {
    // HTTP content that wouldn't upgrade
    upgradeKey = StaticPrefs::security_mixed_content_upgrade_display_content()
                     ? "enabledWont"_ns
                     : "disabledWont"_ns;
  }
  Telemetry::AccumulateCategoricalKeyed(upgradeKey, upgradeChanDisposition);
  LOG(("  nsHttpChannel::OnStopRequest ChannelDisposition %d\n",
       chanDisposition));
  Telemetry::Accumulate(Telemetry::HTTP_CHANNEL_DISPOSITION, chanDisposition);

  // If we upgraded because of 'security.mixed_content.upgrade_display_content',
  // we collect telemetry if the upgrade was a success.
  if (mLoadInfo->GetBrowserDidUpgradeInsecureRequests()) {
    bool success = NS_SUCCEEDED(aStatus);
    nsContentPolicyType type;
    mLoadInfo->GetInternalContentPolicyType(&type);

    switch (type) {
      case nsIContentPolicy::TYPE_INTERNAL_IMAGE:
      case nsIContentPolicy::TYPE_INTERNAL_IMAGE_PRELOAD:
      case nsIContentPolicy::TYPE_INTERNAL_IMAGE_FAVICON:
        Telemetry::AccumulateCategorical(
            success
                ? Telemetry::LABELS_MIXED_CONTENT_UPGRADE_SUCCESS::ImageSuccess
                : Telemetry::LABELS_MIXED_CONTENT_UPGRADE_SUCCESS::ImageFailed);
        break;

      case nsIContentPolicy::TYPE_INTERNAL_VIDEO:
        Telemetry::AccumulateCategorical(
            success
                ? Telemetry::LABELS_MIXED_CONTENT_UPGRADE_SUCCESS::VideoSuccess
                : Telemetry::LABELS_MIXED_CONTENT_UPGRADE_SUCCESS::VideoFailed);
        break;

      case nsIContentPolicy::TYPE_INTERNAL_AUDIO:
      case nsIContentPolicy::TYPE_INTERNAL_TRACK:
        Telemetry::AccumulateCategorical(
            success
                ? Telemetry::LABELS_MIXED_CONTENT_UPGRADE_SUCCESS::AudioSuccess
                : Telemetry::LABELS_MIXED_CONTENT_UPGRADE_SUCCESS::AudioFailed);
        break;

      default:
        // upgrade_display_content only upgrades
        // audio, video and images.
        MOZ_ASSERT(false, "Unexpected content type.");
    }
  }

  // if needed, check cache entry has all data we expect
  if (mCacheEntry && mCachePump && LoadConcurrentCacheAccess() &&
      aContentComplete) {
    int64_t size, contentLength;
    nsresult rv = CheckPartial(mCacheEntry, &size, &contentLength);
    if (NS_SUCCEEDED(rv)) {
      if (size == int64_t(-1)) {
        // mayhemer TODO - we have to restart read from cache here at the size
        // offset
        MOZ_ASSERT(false);
        LOG(
            ("  cache entry write is still in progress, but we just "
             "finished reading the cache entry"));
      } else if (contentLength != int64_t(-1) && contentLength != size) {
        LOG(("  concurrent cache entry write has been interrupted"));
        mCachedResponseHead = std::move(mResponseHead);
        // Ignore zero partial length because we also want to resume when
        // no data at all has been read from the cache.
        rv = MaybeSetupByteRangeRequest(size, contentLength, true);
        if (NS_SUCCEEDED(rv) && LoadIsPartialRequest()) {
          // Prevent read from cache again
          mCachedContentIsValid = false;
          StoreCachedContentIsPartial(1);

          // Perform the range request
          rv = ContinueConnect();
          if (NS_SUCCEEDED(rv)) {
            LOG(("  performing range request"));
            mCachePump = nullptr;
            return NS_OK;
          }
          LOG(("  but range request perform failed 0x%08" PRIx32,
               static_cast<uint32_t>(rv)));
          aStatus = NS_ERROR_NET_INTERRUPT;
        } else {
          LOG(("  but range request setup failed rv=0x%08" PRIx32
               ", failing load",
               static_cast<uint32_t>(rv)));
        }
      }
    }
  }

  StoreIsPending(false);
  mStatus = aStatus;

  // perform any final cache operations before we close the cache entry.
  if (mCacheEntry && LoadRequestTimeInitialized()) {
    bool writeAccess;
    // New implementation just returns value of the !LoadCacheEntryIsReadOnly()
    // flag passed in. Old implementation checks on nsICache::ACCESS_WRITE
    // flag.
    mCacheEntry->HasWriteAccess(!LoadCacheEntryIsReadOnly(), &writeAccess);
    if (writeAccess) {
      nsresult rv = FinalizeCacheEntry();
      if (NS_FAILED(rv)) {
        LOG(("FinalizeCacheEntry failed (%08x)", static_cast<uint32_t>(rv)));
      }
    }
  }

  ReportRcwnStats(aIsFromNet);

  // Register entry to the PerformanceStorage resource timing
  MaybeReportTimingData();

  MaybeFlushConsoleReports();

  if (!mEndMarkerAdded && profiler_thread_is_being_profiled_for_markers()) {
    // These do allocations/frees/etc; avoid if not active
    mEndMarkerAdded = true;

    nsAutoCString requestMethod;
    GetRequestMethod(requestMethod);

    int32_t priority = PRIORITY_NORMAL;
    GetPriority(&priority);

    uint64_t size = 0;
    GetEncodedBodySize(&size);

    nsAutoCString contentType;
    if (mResponseHead) {
      mResponseHead->ContentType(contentType);
    }
    profiler_add_network_marker(
        mURI, requestMethod, priority, mChannelId, NetworkLoadType::LOAD_STOP,
        mLastStatusReported, TimeStamp::Now(), size, mCacheDisposition,
        mLoadInfo->GetInnerWindowID(), &mTransactionTimings, std::move(mSource),
        Some(nsDependentCString(contentType.get())));
  }

  if (mListener) {
    LOG(("nsHttpChannel %p calling OnStopRequest\n", this));
    MOZ_ASSERT(LoadOnStartRequestCalled(),
               "OnStartRequest should be called before OnStopRequest");
    MOZ_ASSERT(!LoadOnStopRequestCalled(),
               "We should not call OnStopRequest twice");
    StoreOnStopRequestCalled(true);
    mListener->OnStopRequest(this, aStatus);
  }
  StoreOnStopRequestCalled(true);

  // The prefetch needs to be released on the main thread
  mDNSPrefetch = nullptr;

  // notify "http-on-stop-connect" observers
  gHttpHandler->OnStopRequest(this);

  RemoveAsNonTailRequest();

  // If a preferred alt-data type was set, this signals the consumer is
  // interested in reading and/or writing the alt-data representation.
  // We need to hold a reference to the cache entry in case the listener calls
  // openAlternativeOutputStream() after CloseCacheEntry() clears mCacheEntry.
  if (!mPreferredCachedAltDataTypes.IsEmpty()) {
    mAltDataCacheEntry = mCacheEntry;
  }

  CloseCacheEntry(!aContentComplete);

  if (mLoadGroup) {
    mLoadGroup->RemoveRequest(this, nullptr, aStatus);
  }

  // We don't need this info anymore
  CleanRedirectCacheChainIfNecessary();

  ReleaseListeners();

  return NS_OK;
}

//-----------------------------------------------------------------------------
// nsHttpChannel::nsIStreamListener
//-----------------------------------------------------------------------------

class OnTransportStatusAsyncEvent : public Runnable {
 public:
  OnTransportStatusAsyncEvent(nsITransportEventSink* aEventSink,
                              nsresult aTransportStatus, int64_t aProgress,
                              int64_t aProgressMax)
      : Runnable("net::OnTransportStatusAsyncEvent"),
        mEventSink(aEventSink),
        mTransportStatus(aTransportStatus),
        mProgress(aProgress),
        mProgressMax(aProgressMax) {
    MOZ_ASSERT(!NS_IsMainThread(), "Shouldn't be created on main thread");
  }

  NS_IMETHOD Run() override {
    MOZ_ASSERT(NS_IsMainThread(), "Should run on main thread");
    if (mEventSink) {
      mEventSink->OnTransportStatus(nullptr, mTransportStatus, mProgress,
                                    mProgressMax);
    }
    return NS_OK;
  }

 private:
  nsCOMPtr<nsITransportEventSink> mEventSink;
  nsresult mTransportStatus;
  int64_t mProgress;
  int64_t mProgressMax;
};

NS_IMETHODIMP
nsHttpChannel::OnDataAvailable(nsIRequest* request, nsIInputStream* input,
                               uint64_t offset, uint32_t count) {
  nsresult rv;
  AUTO_PROFILER_LABEL("nsHttpChannel::OnDataAvailable", NETWORK);

  LOG(("nsHttpChannel::OnDataAvailable [this=%p request=%p offset=%" PRIu64
       " count=%" PRIu32 "]\n",
       this, request, offset, count));

  LOG(("  requestFromCache: %d mFirstResponseSource: %d\n",
       request == mCachePump, static_cast<int32_t>(mFirstResponseSource)));

  // don't send out OnDataAvailable notifications if we've been canceled.
  if (mCanceled) return mStatus;

  if (mAuthRetryPending || WRONG_RACING_RESPONSE_SOURCE(request) ||
      (request == mTransactionPump && LoadTransactionReplaced())) {
    uint32_t n;
    return input->ReadSegments(NS_DiscardSegment, nullptr, count, &n);
  }

  MOZ_ASSERT(mResponseHead, "No response head in ODA!!");

  MOZ_ASSERT(!(LoadCachedContentIsPartial() && (request == mTransactionPump)),
             "transaction pump not suspended");

  mIsReadingFromCache = (request == mCachePump);

  if (mListener) {
    //
    // synthesize transport progress event.  we do this here since we want
    // to delay OnProgress events until we start streaming data.  this is
    // crucially important since it impacts the lock icon (see bug 240053).
    //
    nsresult transportStatus;
    if (request == mCachePump) {
      transportStatus = NS_NET_STATUS_READING;
    } else {
      transportStatus = NS_NET_STATUS_RECEIVING_FROM;
    }

    // mResponseHead may reference new or cached headers, but either way it
    // holds our best estimate of the total content length.  Even in the case
    // of a byte range request, the content length stored in the cached
    // response headers is what we want to use here.

    int64_t progressMax = -1;
    rv = GetContentLength(&progressMax);
    if (NS_FAILED(rv)) {
      NS_WARNING("GetContentLength failed");
    }
    int64_t progress = mLogicalOffset + count;

    if ((progress > progressMax) && (progressMax != -1)) {
      NS_WARNING(
          "unexpected progress values - "
          "is server exceeding content length?");
    }

    // make sure params are in range for js
    if (!InScriptableRange(progressMax)) {
      progressMax = -1;
    }

    if (!InScriptableRange(progress)) {
      progress = -1;
    }

    if (NS_IsMainThread()) {
      OnTransportStatus(nullptr, transportStatus, progress, progressMax);
    } else {
      rv = NS_DispatchToMainThread(new OnTransportStatusAsyncEvent(
          this, transportStatus, progress, progressMax));
      NS_ENSURE_SUCCESS(rv, rv);
    }

    //
    // we have to manually keep the logical offset of the stream up-to-date.
    // we cannot depend solely on the offset provided, since we may have
    // already streamed some data from another source (see, for example,
    // OnDoneReadingPartialCacheEntry).
    //
    int64_t offsetBefore = 0;
    nsCOMPtr<nsISeekableStream> seekable = do_QueryInterface(input);
    if (seekable && NS_FAILED(seekable->Tell(&offsetBefore))) {
      seekable = nullptr;
    }

    nsresult rv =
        mListener->OnDataAvailable(this, input, mLogicalOffset, count);
    if (NS_SUCCEEDED(rv)) {
      auto isAllowedOrErr = EnsureOpaqueResponseIsAllowedAfterSniff();
      if (isAllowedOrErr.isErr() || !isAllowedOrErr.inspect()) {
        // XXXechuang:
        // Return an error code or make the response body null here is too late
        // some content data had already transferred to children processes.
        // Currently, it is okay for collecting the correct telemetry data for
        // further steps. But we should make sure all blocking should be done
        // when implementing the real blocking.
      }
      // by contract mListener must read all of "count" bytes, but
      // nsInputStreamPump is tolerant to seekable streams that violate that
      // and it will redeliver incompletely read data. So we need to do
      // the same thing when updating the progress counter to stay in sync.
      int64_t offsetAfter, delta;
      if (seekable && NS_SUCCEEDED(seekable->Tell(&offsetAfter))) {
        delta = offsetAfter - offsetBefore;
        if (delta != count) {
          count = delta;

          NS_WARNING("Listener OnDataAvailable contract violation");
          nsCOMPtr<nsIConsoleService> consoleService =
              do_GetService(NS_CONSOLESERVICE_CONTRACTID);
          nsAutoString message(nsLiteralString(
              u"http channel Listener OnDataAvailable contract violation"));
          if (consoleService) {
            consoleService->LogStringMessage(message.get());
          }
        }
      }
      mLogicalOffset += count;
    }

    return rv;
  }

  return NS_ERROR_ABORT;
}

//-----------------------------------------------------------------------------
// nsHttpChannel::nsIThreadRetargetableRequest
//-----------------------------------------------------------------------------

NS_IMETHODIMP
nsHttpChannel::RetargetDeliveryTo(nsIEventTarget* aNewTarget) {
  MOZ_ASSERT(NS_IsMainThread(), "Should be called on main thread only");

  NS_ENSURE_ARG(aNewTarget);
  if (aNewTarget->IsOnCurrentThread()) {
    NS_WARNING("Retargeting delivery to same thread");
    return NS_OK;
  }
  if (!mTransactionPump && !mCachePump) {
    LOG(("nsHttpChannel::RetargetDeliveryTo %p %p no pump available\n", this,
         aNewTarget));
    return NS_ERROR_NOT_AVAILABLE;
  }

  nsresult rv = NS_OK;
  // If both cache pump and transaction pump exist, we're probably dealing
  // with partially cached content. So, we must be able to retarget both.
  nsCOMPtr<nsIThreadRetargetableRequest> retargetableCachePump;
  nsCOMPtr<nsIThreadRetargetableRequest> retargetableTransactionPump;
  if (mCachePump) {
    retargetableCachePump = do_QueryObject(mCachePump);
    // nsInputStreamPump should implement this interface.
    MOZ_ASSERT(retargetableCachePump);
    rv = retargetableCachePump->RetargetDeliveryTo(aNewTarget);
  }
  if (NS_SUCCEEDED(rv) && mTransactionPump) {
    retargetableTransactionPump = do_QueryObject(mTransactionPump);
    // nsInputStreamPump should implement this interface.
    MOZ_ASSERT(retargetableTransactionPump);
    rv = retargetableTransactionPump->RetargetDeliveryTo(aNewTarget);

    // If retarget fails for transaction pump, we must restore mCachePump.
    if (NS_FAILED(rv) && retargetableCachePump) {
      nsCOMPtr<nsIEventTarget> main = GetMainThreadEventTarget();
      NS_ENSURE_TRUE(main, NS_ERROR_UNEXPECTED);
      rv = retargetableCachePump->RetargetDeliveryTo(main);
    }
  }
  return rv;
}

NS_IMETHODIMP
nsHttpChannel::GetDeliveryTarget(nsIEventTarget** aEventTarget) {
  if (mCachePump) {
    return mCachePump->GetDeliveryTarget(aEventTarget);
  }
  if (mTransactionPump) {
    nsCOMPtr<nsIThreadRetargetableRequest> request =
        do_QueryInterface(mTransactionPump);
    return request->GetDeliveryTarget(aEventTarget);
  }
  return NS_ERROR_NOT_AVAILABLE;
}

//-----------------------------------------------------------------------------
// nsHttpChannel::nsThreadRetargetableStreamListener
//-----------------------------------------------------------------------------

NS_IMETHODIMP
nsHttpChannel::CheckListenerChain() {
  NS_ASSERTION(NS_IsMainThread(), "Should be on main thread!");
  nsresult rv = NS_OK;
  nsCOMPtr<nsIThreadRetargetableStreamListener> retargetableListener =
      do_QueryInterface(mListener, &rv);
  if (retargetableListener) {
    rv = retargetableListener->CheckListenerChain();
  }
  return rv;
}

//-----------------------------------------------------------------------------
// nsHttpChannel::nsITransportEventSink
//-----------------------------------------------------------------------------

NS_IMETHODIMP
nsHttpChannel::OnTransportStatus(nsITransport* trans, nsresult status,
                                 int64_t progress, int64_t progressMax) {
  MOZ_ASSERT(NS_IsMainThread(), "Should be on main thread only");
  // cache the progress sink so we don't have to query for it each time.
  if (!mProgressSink) GetCallback(mProgressSink);

  if (status == NS_NET_STATUS_CONNECTED_TO ||
      status == NS_NET_STATUS_WAITING_FOR) {
    bool isTrr = false;
    bool echConfigUsed = false;
    if (mTransaction) {
      mTransaction->GetNetworkAddresses(mSelfAddr, mPeerAddr, isTrr,
                                        echConfigUsed);
    } else {
      nsCOMPtr<nsISocketTransport> socketTransport = do_QueryInterface(trans);
      if (socketTransport) {
        socketTransport->GetSelfAddr(&mSelfAddr);
        socketTransport->GetPeerAddr(&mPeerAddr);
        socketTransport->ResolvedByTRR(&isTrr);
        socketTransport->GetEchConfigUsed(&echConfigUsed);
      }
    }
    StoreResolvedByTRR(isTrr);
    StoreEchConfigUsed(echConfigUsed);
  }

  // block socket status event after Cancel or OnStopRequest has been called.
  if (mProgressSink && NS_SUCCEEDED(mStatus) && LoadIsPending()) {
    LOG(("sending progress%s notification [this=%p status=%" PRIx32
         " progress=%" PRId64 "/%" PRId64 "]\n",
         (mLoadFlags & LOAD_BACKGROUND) ? "" : " and status", this,
         static_cast<uint32_t>(status), progress, progressMax));

    nsAutoCString host;
    mURI->GetHost(host);
    if (!(mLoadFlags & LOAD_BACKGROUND)) {
      mProgressSink->OnStatus(this, status, NS_ConvertUTF8toUTF16(host).get());
    } else {
      nsCOMPtr<nsIParentChannel> parentChannel;
      NS_QueryNotificationCallbacks(this, parentChannel);
      // If the event sink is |HttpChannelParent|, we have to send status
      // events to it even if LOAD_BACKGROUND is set. |HttpChannelParent|
      // needs to be aware of whether the status is
      // |NS_NET_STATUS_RECEIVING_FROM| or |NS_NET_STATUS_READING|.
      // LOAD_BACKGROUND is checked again in |HttpChannelChild|, so the final
      // consumer won't get this event.
      if (SameCOMIdentity(parentChannel, mProgressSink)) {
        mProgressSink->OnStatus(this, status,
                                NS_ConvertUTF8toUTF16(host).get());
      }
    }

    if (progress > 0) {
      if ((progress > progressMax) && (progressMax != -1)) {
        NS_WARNING("unexpected progress values");
      }

      // Try to get mProgressSink if it was nulled out during OnStatus.
      if (!mProgressSink) {
        GetCallback(mProgressSink);
      }
      if (mProgressSink) {
        mProgressSink->OnProgress(this, progress, progressMax);
      }
    }
  }

  return NS_OK;
}

//-----------------------------------------------------------------------------
// nsHttpChannel::nsICacheInfoChannel
//-----------------------------------------------------------------------------

NS_IMETHODIMP
nsHttpChannel::IsFromCache(bool* value) {
  if (!LoadIsPending()) return NS_ERROR_NOT_AVAILABLE;

  if (!mRaceCacheWithNetwork) {
    // return false if reading a partial cache entry; the data isn't
    // entirely from the cache!
    *value = (mCachePump || (mLoadFlags & LOAD_ONLY_IF_MODIFIED)) &&
             mCachedContentIsValid && !LoadCachedContentIsPartial();
    return NS_OK;
  }

  // If we are racing network and cache (or skipping the cache)
  // we just return the first response source.
  *value = mFirstResponseSource == RESPONSE_FROM_CACHE;

  return NS_OK;
}

NS_IMETHODIMP
nsHttpChannel::GetCacheEntryId(uint64_t* aCacheEntryId) {
  bool fromCache = false;
  if (NS_FAILED(IsFromCache(&fromCache)) || !fromCache || !mCacheEntry ||
      NS_FAILED(mCacheEntry->GetCacheEntryId(aCacheEntryId))) {
    return NS_ERROR_NOT_AVAILABLE;
  }

  return NS_OK;
}

NS_IMETHODIMP
nsHttpChannel::GetCacheTokenFetchCount(int32_t* _retval) {
  NS_ENSURE_ARG_POINTER(_retval);
  nsCOMPtr<nsICacheEntry> cacheEntry =
      mCacheEntry ? mCacheEntry : mAltDataCacheEntry;
  if (!cacheEntry) {
    return NS_ERROR_NOT_AVAILABLE;
  }

  return cacheEntry->GetFetchCount(_retval);
}

NS_IMETHODIMP
nsHttpChannel::GetCacheTokenExpirationTime(uint32_t* _retval) {
  NS_ENSURE_ARG_POINTER(_retval);
  if (!mCacheEntry) return NS_ERROR_NOT_AVAILABLE;

  return mCacheEntry->GetExpirationTime(_retval);
}

NS_IMETHODIMP
nsHttpChannel::SetAllowStaleCacheContent(bool aAllowStaleCacheContent) {
  LOG(("nsHttpChannel::SetAllowStaleCacheContent [this=%p, allow=%d]", this,
       aAllowStaleCacheContent));
  StoreAllowStaleCacheContent(aAllowStaleCacheContent);
  return NS_OK;
}
NS_IMETHODIMP
nsHttpChannel::GetAllowStaleCacheContent(bool* aAllowStaleCacheContent) {
  NS_ENSURE_ARG(aAllowStaleCacheContent);
  *aAllowStaleCacheContent = LoadAllowStaleCacheContent();
  return NS_OK;
}

NS_IMETHODIMP
nsHttpChannel::SetForceValidateCacheContent(bool aForceValidateCacheContent) {
  LOG(("nsHttpChannel::SetForceValidateCacheContent [this=%p, allow=%d]", this,
       aForceValidateCacheContent));
  StoreForceValidateCacheContent(aForceValidateCacheContent);
  return NS_OK;
}
NS_IMETHODIMP
nsHttpChannel::GetForceValidateCacheContent(bool* aForceValidateCacheContent) {
  NS_ENSURE_ARG(aForceValidateCacheContent);
  *aForceValidateCacheContent = LoadForceValidateCacheContent();
  return NS_OK;
}

NS_IMETHODIMP
nsHttpChannel::SetPreferCacheLoadOverBypass(bool aPreferCacheLoadOverBypass) {
  StorePreferCacheLoadOverBypass(aPreferCacheLoadOverBypass);
  return NS_OK;
}
NS_IMETHODIMP
nsHttpChannel::GetPreferCacheLoadOverBypass(bool* aPreferCacheLoadOverBypass) {
  NS_ENSURE_ARG(aPreferCacheLoadOverBypass);
  *aPreferCacheLoadOverBypass = LoadPreferCacheLoadOverBypass();
  return NS_OK;
}

NS_IMETHODIMP
nsHttpChannel::PreferAlternativeDataType(
    const nsACString& aType, const nsACString& aContentType,
    PreferredAlternativeDataDeliveryType aDeliverAltData) {
  ENSURE_CALLED_BEFORE_ASYNC_OPEN();
  mPreferredCachedAltDataTypes.AppendElement(PreferredAlternativeDataTypeParams(
      nsCString(aType), nsCString(aContentType), aDeliverAltData));
  return NS_OK;
}

const nsTArray<PreferredAlternativeDataTypeParams>&
nsHttpChannel::PreferredAlternativeDataTypes() {
  return mPreferredCachedAltDataTypes;
}

NS_IMETHODIMP
nsHttpChannel::GetAlternativeDataType(nsACString& aType) {
  // must be called during or after OnStartRequest
  if (!LoadAfterOnStartRequestBegun()) {
    return NS_ERROR_NOT_AVAILABLE;
  }
  aType = mAvailableCachedAltDataType;
  return NS_OK;
}

NS_IMETHODIMP
nsHttpChannel::OpenAlternativeOutputStream(const nsACString& type,
                                           int64_t predictedSize,
                                           nsIAsyncOutputStream** _retval) {
  // OnStopRequest will clear mCacheEntry, but we may use mAltDataCacheEntry
  // if the consumer called PreferAlternativeDataType()
  nsCOMPtr<nsICacheEntry> cacheEntry =
      mCacheEntry ? mCacheEntry : mAltDataCacheEntry;
  if (!cacheEntry) {
    return NS_ERROR_NOT_AVAILABLE;
  }
  nsresult rv =
      cacheEntry->OpenAlternativeOutputStream(type, predictedSize, _retval);
  if (NS_SUCCEEDED(rv)) {
    // Clear this metadata flag in case it exists.
    // The caller of this method may set it again.
    cacheEntry->SetMetaDataElement("alt-data-from-child", nullptr);
  }
  return rv;
}

NS_IMETHODIMP
nsHttpChannel::GetOriginalInputStream(nsIInputStreamReceiver* aReceiver) {
  if (aReceiver == nullptr) {
    return NS_ERROR_INVALID_ARG;
  }
  nsCOMPtr<nsIInputStream> inputStream;

  nsCOMPtr<nsICacheEntry> cacheEntry =
      mCacheEntry ? mCacheEntry : mAltDataCacheEntry;
  if (cacheEntry) {
    cacheEntry->OpenInputStream(0, getter_AddRefs(inputStream));
  }
  aReceiver->OnInputStreamReady(inputStream);
  return NS_OK;
}

NS_IMETHODIMP
nsHttpChannel::GetAlternativeDataInputStream(nsIInputStream** aInputStream) {
  NS_ENSURE_ARG_POINTER(aInputStream);

  *aInputStream = nullptr;

  nsCOMPtr<nsICacheEntry> cacheEntry =
      mCacheEntry ? mCacheEntry : mAltDataCacheEntry;
  if (!mAvailableCachedAltDataType.IsEmpty() && cacheEntry) {
    nsresult rv = cacheEntry->OpenAlternativeInputStream(
        mAvailableCachedAltDataType, aInputStream);
    NS_ENSURE_SUCCESS(rv, rv);
  }
  return NS_OK;
}

//-----------------------------------------------------------------------------
// nsHttpChannel::nsICachingChannel
//-----------------------------------------------------------------------------

NS_IMETHODIMP
nsHttpChannel::IsRacing(bool* aIsRacing) {
  if (!LoadAfterOnStartRequestBegun()) {
    return NS_ERROR_NOT_AVAILABLE;
  }
  *aIsRacing = mRaceCacheWithNetwork;
  return NS_OK;
}

NS_IMETHODIMP
nsHttpChannel::GetCacheToken(nsISupports** token) {
  NS_ENSURE_ARG_POINTER(token);
  if (!mCacheEntry) return NS_ERROR_NOT_AVAILABLE;
  return CallQueryInterface(mCacheEntry, token);
}

NS_IMETHODIMP
nsHttpChannel::SetCacheToken(nsISupports* token) {
  return NS_ERROR_NOT_IMPLEMENTED;
}

NS_IMETHODIMP
nsHttpChannel::GetCacheKey(uint32_t* key) {
  NS_ENSURE_ARG_POINTER(key);

  LOG(("nsHttpChannel::GetCacheKey [this=%p]\n", this));

  *key = mPostID;
  return NS_OK;
}

NS_IMETHODIMP
nsHttpChannel::SetCacheKey(uint32_t key) {
  LOG(("nsHttpChannel::SetCacheKey [this=%p key=%u]\n", this, key));

  ENSURE_CALLED_BEFORE_CONNECT();

  mPostID = key;
  return NS_OK;
}

NS_IMETHODIMP
nsHttpChannel::GetCacheOnlyMetadata(bool* aOnlyMetadata) {
  NS_ENSURE_ARG(aOnlyMetadata);
  *aOnlyMetadata = LoadCacheOnlyMetadata();
  return NS_OK;
}

NS_IMETHODIMP
nsHttpChannel::SetCacheOnlyMetadata(bool aOnlyMetadata) {
  LOG(("nsHttpChannel::SetCacheOnlyMetadata [this=%p only-metadata=%d]\n", this,
       aOnlyMetadata));

  ENSURE_CALLED_BEFORE_ASYNC_OPEN();

  StoreCacheOnlyMetadata(aOnlyMetadata);
  if (aOnlyMetadata) {
    mLoadFlags |= LOAD_ONLY_IF_MODIFIED;
  }

  return NS_OK;
}

NS_IMETHODIMP
nsHttpChannel::GetPin(bool* aPin) {
  NS_ENSURE_ARG(aPin);
  *aPin = LoadPinCacheContent();
  return NS_OK;
}

NS_IMETHODIMP
nsHttpChannel::SetPin(bool aPin) {
  LOG(("nsHttpChannel::SetPin [this=%p pin=%d]\n", this, aPin));

  ENSURE_CALLED_BEFORE_CONNECT();

  StorePinCacheContent(aPin);
  return NS_OK;
}

NS_IMETHODIMP
nsHttpChannel::ForceCacheEntryValidFor(uint32_t aSecondsToTheFuture) {
  if (!mCacheEntry) {
    LOG(
        ("nsHttpChannel::ForceCacheEntryValidFor found no cache entry "
         "for this channel [this=%p].",
         this));
  } else {
    mCacheEntry->ForceValidFor(aSecondsToTheFuture);

    nsAutoCString key;
    mCacheEntry->GetKey(key);

    LOG(
        ("nsHttpChannel::ForceCacheEntryValidFor successfully forced valid "
         "entry with key %s for %d seconds. [this=%p]",
         key.get(), aSecondsToTheFuture, this));
  }

  return NS_OK;
}

//-----------------------------------------------------------------------------
// nsHttpChannel::nsIResumableChannel
//-----------------------------------------------------------------------------

NS_IMETHODIMP
nsHttpChannel::ResumeAt(uint64_t aStartPos, const nsACString& aEntityID) {
  LOG(("nsHttpChannel::ResumeAt [this=%p startPos=%" PRIu64 " id='%s']\n", this,
       aStartPos, PromiseFlatCString(aEntityID).get()));
  mEntityID = aEntityID;
  mStartPos = aStartPos;
  StoreResuming(true);
  return NS_OK;
}

nsresult nsHttpChannel::DoAuthRetry(
    HttpTransactionShell* aTransWithStickyConn,
    const std::function<nsresult(nsHttpChannel*, nsresult)>&
        aContinueOnStopRequestFunc) {
  LOG(("nsHttpChannel::DoAuthRetry [this=%p, aTransWithStickyConn=%p]\n", this,
       aTransWithStickyConn));

  MOZ_ASSERT(!mTransaction, "should not have a transaction");

  // Note that we don't have to toggle |IsPending| anymore. See the reasons
  // below.
  // 1. We can't suspend the channel during "http-on-modify-request"
  // when |IsPending| is false.
  // 2. We don't check |IsPending| in SetRequestHeader now.

  // Reset RequestObserversCalled because we've probably called the request
  // observers once already.
  StoreRequestObserversCalled(false);

  // fetch cookies, and add them to the request header.
  // the server response could have included cookies that must be sent with
  // this authentication attempt (bug 84794).
  // TODO: save cookies from auth response and send them here (bug 572151).
  AddCookiesToRequest();

  // notify "http-on-modify-request" observers
  CallOnModifyRequestObservers();

  RefPtr<HttpTransactionShell> trans(aTransWithStickyConn);
  return CallOrWaitForResume(
      [trans{std::move(trans)}, aContinueOnStopRequestFunc](auto* self) {
        return self->ContinueDoAuthRetry(trans, aContinueOnStopRequestFunc);
      });
}

nsresult nsHttpChannel::ContinueDoAuthRetry(
    HttpTransactionShell* aTransWithStickyConn,
    const std::function<nsresult(nsHttpChannel*, nsresult)>&
        aContinueOnStopRequestFunc) {
  LOG(("nsHttpChannel::ContinueDoAuthRetry [this=%p]\n", this));
  StoreIsPending(true);

  // get rid of the old response headers
  mResponseHead = nullptr;

  // rewind the upload stream
  if (mUploadStream) {
    nsCOMPtr<nsISeekableStream> seekable = do_QueryInterface(mUploadStream);
    nsresult rv = NS_ERROR_NO_INTERFACE;
    if (seekable) {
      rv = seekable->Seek(nsISeekableStream::NS_SEEK_SET, 0);
    }

    // This should not normally happen, but it's possible that big memory
    // blobs originating in the other process can't be rewinded.
    // In that case we just fail the request, otherwise the content length
    // will not match and this load will never complete.
    NS_ENSURE_SUCCESS(rv, rv);
  }

  // always set sticky connection flag
  mCaps |= NS_HTTP_STICKY_CONNECTION;
  // and when needed, allow restart regardless the sticky flag
  if (LoadAuthConnectionRestartable()) {
    LOG(("  connection made restartable"));
    mCaps |= NS_HTTP_CONNECTION_RESTARTABLE;
    StoreAuthConnectionRestartable(false);
  } else {
    LOG(("  connection made non-restartable"));
    mCaps &= ~NS_HTTP_CONNECTION_RESTARTABLE;
  }

  // notify "http-on-before-connect" observers
  gHttpHandler->OnBeforeConnect(this);

  RefPtr<HttpTransactionShell> trans(aTransWithStickyConn);
  return CallOrWaitForResume(
      [trans{std::move(trans)}, aContinueOnStopRequestFunc](auto* self) {
        nsresult rv = self->DoConnect(trans);
        return aContinueOnStopRequestFunc(self, rv);
      });
}

//-----------------------------------------------------------------------------
// nsHttpChannel::nsIAsyncVerifyRedirectCallback
//-----------------------------------------------------------------------------

nsresult nsHttpChannel::WaitForRedirectCallback() {
  nsresult rv;
  LOG(("nsHttpChannel::WaitForRedirectCallback [this=%p]\n", this));

  if (mTransactionPump) {
    rv = mTransactionPump->Suspend();
    NS_ENSURE_SUCCESS(rv, rv);
  }
  if (mCachePump) {
    rv = mCachePump->Suspend();
    if (NS_FAILED(rv) && mTransactionPump) {
#ifdef DEBUG
      nsresult resume =
#endif
          mTransactionPump->Resume();
      MOZ_ASSERT(NS_SUCCEEDED(resume), "Failed to resume transaction pump");
    }
    NS_ENSURE_SUCCESS(rv, rv);
  }

  StoreWaitingForRedirectCallback(true);
  return NS_OK;
}

NS_IMETHODIMP
nsHttpChannel::OnRedirectVerifyCallback(nsresult result) {
  LOG(
      ("nsHttpChannel::OnRedirectVerifyCallback [this=%p] "
       "result=%" PRIx32 " stack=%zu WaitingForRedirectCallback=%u\n",
       this, static_cast<uint32_t>(result), mRedirectFuncStack.Length(),
       LoadWaitingForRedirectCallback()));
  MOZ_ASSERT(LoadWaitingForRedirectCallback(),
             "Someone forgot to call WaitForRedirectCallback() ?!");
  StoreWaitingForRedirectCallback(false);

  if (mCanceled && NS_SUCCEEDED(result)) result = NS_BINDING_ABORTED;

  for (uint32_t i = mRedirectFuncStack.Length(); i > 0;) {
    --i;
    // Pop the last function pushed to the stack
    nsContinueRedirectionFunc func = mRedirectFuncStack.PopLastElement();

    // Call it with the result we got from the callback or the deeper
    // function call.
    result = (this->*func)(result);

    // If a new function has been pushed to the stack and placed us in the
    // waiting state, we need to break the chain and wait for the callback
    // again.
    if (LoadWaitingForRedirectCallback()) break;
  }

  if (NS_FAILED(result) && !mCanceled) {
    // First, cancel this channel if we are in failure state to set mStatus
    // and let it be propagated to pumps.
    Cancel(result);
  }

  if (!LoadWaitingForRedirectCallback()) {
    // We are not waiting for the callback. At this moment we must release
    // reference to the redirect target channel, otherwise we may leak.
    mRedirectChannel = nullptr;
  }

  // We always resume the pumps here. If all functions on stack have been
  // called we need OnStopRequest to be triggered, and if we broke out of the
  // loop above (and are thus waiting for a new callback) the suspension
  // count must be balanced in the pumps.
  if (mTransactionPump) mTransactionPump->Resume();
  if (mCachePump) mCachePump->Resume();

  return result;
}

void nsHttpChannel::PushRedirectAsyncFunc(nsContinueRedirectionFunc func) {
  mRedirectFuncStack.AppendElement(func);
}

void nsHttpChannel::PopRedirectAsyncFunc(nsContinueRedirectionFunc func) {
  MOZ_ASSERT(func == mRedirectFuncStack.LastElement(),
             "Trying to pop wrong method from redirect async stack!");

  mRedirectFuncStack.RemoveLastElement();
}

//-----------------------------------------------------------------------------
// nsIDNSListener functions
//-----------------------------------------------------------------------------

NS_IMETHODIMP
nsHttpChannel::OnLookupComplete(nsICancelable* request, nsIDNSRecord* rec,
                                nsresult status) {
  MOZ_ASSERT(NS_IsMainThread(), "Expecting DNS callback on main thread.");

  LOG(
      ("nsHttpChannel::OnLookupComplete [this=%p] prefetch complete%s: "
       "%s status[0x%" PRIx32 "]\n",
       this, mCaps & NS_HTTP_REFRESH_DNS ? ", refresh requested" : "",
       NS_SUCCEEDED(status) ? "success" : "failure",
       static_cast<uint32_t>(status)));

  // Unset DNS cache refresh if it was requested,
  if (mCaps & NS_HTTP_REFRESH_DNS) {
    mCaps &= ~NS_HTTP_REFRESH_DNS;
    if (mTransaction) {
      mTransaction->SetDNSWasRefreshed();
    }
  }

  if (!mDNSBlockingPromise.IsEmpty()) {
    if (NS_SUCCEEDED(status)) {
      nsCOMPtr<nsIDNSRecord> record(rec);
      mDNSBlockingPromise.Resolve(record, __func__);
    } else {
      mDNSBlockingPromise.Reject(status, __func__);
    }
  }

  return NS_OK;
}

void nsHttpChannel::OnHTTPSRRAvailable(nsIDNSHTTPSSVCRecord* aRecord) {
  MOZ_ASSERT(NS_IsMainThread(), "Expecting DNS callback on main thread.");

  LOG(("nsHttpChannel::OnHTTPSRRAvailable [this=%p, aRecord=%p]\n", this,
       aRecord));

  if (mHTTPSSVCRecord) {
    MOZ_ASSERT(false, "OnHTTPSRRAvailable called twice!");
    return;
  }

  nsCOMPtr<nsIDNSHTTPSSVCRecord> record = aRecord;
  mHTTPSSVCRecord.emplace(std::move(record));
  const nsCOMPtr<nsIDNSHTTPSSVCRecord>& httprr = mHTTPSSVCRecord.ref();

  if (LoadWaitHTTPSSVCRecord()) {
    MOZ_ASSERT(mURI->SchemeIs("http"));

    StoreWaitHTTPSSVCRecord(false);
    nsresult rv = ContinueOnBeforeConnect(!!httprr, mStatus, !!httprr);
    if (NS_FAILED(rv)) {
      CloseCacheEntry(false);
      Unused << AsyncAbort(rv);
    }
  } else {
    // This channel is not canceled and the transaction is not created.
    if (httprr && NS_SUCCEEDED(mStatus) && !mTransaction &&
        (mFirstResponseSource != RESPONSE_FROM_CACHE)) {
      bool hasIPAddress = false;
      Unused << httprr->GetHasIPAddresses(&hasIPAddress);
      Telemetry::Accumulate(Telemetry::DNS_HTTPSSVC_RECORD_RECEIVING_STAGE,
                            hasIPAddress
                                ? HTTPSSVC_WITH_IPHINT_RECEIVED_STAGE_0
                                : HTTPSSVC_WITHOUT_IPHINT_RECEIVED_STAGE_0);
      StoreHTTPSSVCTelemetryReported(true);
    }
  }
}

//-----------------------------------------------------------------------------
// nsHttpChannel internal functions
//-----------------------------------------------------------------------------

// Creates an URI to the given location using current URI for base and charset
nsresult nsHttpChannel::CreateNewURI(const char* loc, nsIURI** newURI) {
  nsCOMPtr<nsIIOService> ioService;
  nsresult rv = gHttpHandler->GetIOService(getter_AddRefs(ioService));
  if (NS_FAILED(rv)) return rv;

  return ioService->NewURI(nsDependentCString(loc), nullptr, mURI, newURI);
}

void nsHttpChannel::MaybeInvalidateCacheEntryForSubsequentGet() {
  // See RFC 2616 section 5.1.1. These are considered valid
  // methods which DO NOT invalidate cache-entries for the
  // referred resource. POST, PUT and DELETE as well as any
  // other method not listed here will potentially invalidate
  // any cached copy of the resource
  if (mRequestHead.IsGet() || mRequestHead.IsOptions() ||
      mRequestHead.IsHead() || mRequestHead.IsTrace() ||
      mRequestHead.IsConnect()) {
    return;
  }

  // Invalidate the request-uri.
  if (LOG_ENABLED()) {
    nsAutoCString key;
    mURI->GetAsciiSpec(key);
    LOG(("MaybeInvalidateCacheEntryForSubsequentGet [this=%p uri=%s]\n", this,
         key.get()));
  }

  DoInvalidateCacheEntry(mURI);

  // Invalidate Location-header if set
  nsAutoCString location;
  Unused << mResponseHead->GetHeader(nsHttp::Location, location);
  if (!location.IsEmpty()) {
    LOG(("  Location-header=%s\n", location.get()));
    InvalidateCacheEntryForLocation(location.get());
  }

  // Invalidate Content-Location-header if set
  Unused << mResponseHead->GetHeader(nsHttp::Content_Location, location);
  if (!location.IsEmpty()) {
    LOG(("  Content-Location-header=%s\n", location.get()));
    InvalidateCacheEntryForLocation(location.get());
  }
}

void nsHttpChannel::InvalidateCacheEntryForLocation(const char* location) {
  nsAutoCString tmpCacheKey, tmpSpec;
  nsCOMPtr<nsIURI> resultingURI;
  nsresult rv = CreateNewURI(location, getter_AddRefs(resultingURI));
  if (NS_SUCCEEDED(rv) && HostPartIsTheSame(resultingURI)) {
    DoInvalidateCacheEntry(resultingURI);
  } else {
    LOG(("  hosts not matching\n"));
  }
}

void nsHttpChannel::DoInvalidateCacheEntry(nsIURI* aURI) {
  // NOTE:
  // Following comments 24,32 and 33 in bug #327765, we only care about
  // the cache in the protocol-handler.
  // The logic below deviates from the original logic in OpenCacheEntry on
  // one point by using only READ_ONLY access-policy. I think this is safe.

  nsresult rv;

  nsAutoCString key;
  if (LOG_ENABLED()) {
    aURI->GetAsciiSpec(key);
  }

  LOG(("DoInvalidateCacheEntry [channel=%p key=%s]", this, key.get()));

  nsCOMPtr<nsICacheStorageService> cacheStorageService(
      components::CacheStorage::Service());
  rv = cacheStorageService ? NS_OK : NS_ERROR_FAILURE;

  nsCOMPtr<nsICacheStorage> cacheStorage;
  if (NS_SUCCEEDED(rv)) {
    RefPtr<LoadContextInfo> info = GetLoadContextInfo(this);
    rv = cacheStorageService->DiskCacheStorage(info,
                                               getter_AddRefs(cacheStorage));
  }

  if (NS_SUCCEEDED(rv)) {
    rv = cacheStorage->AsyncDoomURI(aURI, ""_ns, nullptr);
  }

  LOG(("DoInvalidateCacheEntry [channel=%p key=%s rv=%d]", this, key.get(),
       int(rv)));
}

void nsHttpChannel::AsyncOnExamineCachedResponse() {
  gHttpHandler->OnExamineCachedResponse(this);
}

void nsHttpChannel::UpdateAggregateCallbacks() {
  if (!mTransaction) {
    return;
  }
  nsCOMPtr<nsIInterfaceRequestor> callbacks;
  NS_NewNotificationCallbacksAggregation(mCallbacks, mLoadGroup,
                                         GetCurrentEventTarget(),
                                         getter_AddRefs(callbacks));
  mTransaction->SetSecurityCallbacks(callbacks);
}

NS_IMETHODIMP
nsHttpChannel::SetLoadGroup(nsILoadGroup* aLoadGroup) {
  MOZ_ASSERT(NS_IsMainThread(), "Wrong thread.");

  nsresult rv = HttpBaseChannel::SetLoadGroup(aLoadGroup);
  if (NS_SUCCEEDED(rv)) {
    UpdateAggregateCallbacks();
  }
  return rv;
}

NS_IMETHODIMP
nsHttpChannel::SetNotificationCallbacks(nsIInterfaceRequestor* aCallbacks) {
  MOZ_ASSERT(NS_IsMainThread(), "Wrong thread.");

  nsresult rv = HttpBaseChannel::SetNotificationCallbacks(aCallbacks);
  if (NS_SUCCEEDED(rv)) {
    UpdateAggregateCallbacks();
  }
  return rv;
}

bool nsHttpChannel::AwaitingCacheCallbacks() {
  return LoadWaitForCacheEntry() != 0;
}

void nsHttpChannel::SetPushedStreamTransactionAndId(
    HttpTransactionShell* aTransWithPushedStream, uint32_t aPushedStreamId) {
  MOZ_ASSERT(!mTransWithPushedStream);
  LOG(("nsHttpChannel::SetPushedStreamTransaction [this=%p] trans=%p", this,
       aTransWithPushedStream));

  mTransWithPushedStream = aTransWithPushedStream;
  mPushedStreamId = aPushedStreamId;
}

nsresult nsHttpChannel::OnPush(uint32_t aPushedStreamId, const nsACString& aUrl,
                               const nsACString& aRequestString,
                               HttpTransactionShell* aTransaction) {
  MOZ_ASSERT(NS_IsMainThread());
  MOZ_ASSERT(aTransaction);
  LOG(("nsHttpChannel::OnPush [this=%p, trans=%p]\n", this, aTransaction));

  MOZ_ASSERT(mCaps & NS_HTTP_ONPUSH_LISTENER);
  nsCOMPtr<nsIHttpPushListener> pushListener;
  NS_QueryNotificationCallbacks(mCallbacks, mLoadGroup,
                                NS_GET_IID(nsIHttpPushListener),
                                getter_AddRefs(pushListener));

  if (!pushListener) {
    LOG(
        ("nsHttpChannel::OnPush [this=%p] notification callbacks do not "
         "implement nsIHttpPushListener\n",
         this));
    return NS_ERROR_NOT_AVAILABLE;
  }

  nsCOMPtr<nsIURI> pushResource;
  nsresult rv;

  // Create a Channel for the Push Resource
  rv = NS_NewURI(getter_AddRefs(pushResource), aUrl);
  if (NS_FAILED(rv)) {
    return NS_ERROR_FAILURE;
  }

  nsCOMPtr<nsIIOService> ioService;
  rv = gHttpHandler->GetIOService(getter_AddRefs(ioService));
  NS_ENSURE_SUCCESS(rv, rv);

  nsCOMPtr<nsIChannel> pushChannel;
  rv = NS_NewChannelInternal(getter_AddRefs(pushChannel), pushResource,
                             mLoadInfo,
                             nullptr,  // PerformanceStorage
                             nullptr,  // aLoadGroup
                             nullptr,  // aCallbacks
                             nsIRequest::LOAD_NORMAL, ioService);
  NS_ENSURE_SUCCESS(rv, rv);

  nsCOMPtr<nsIHttpChannel> pushHttpChannel = do_QueryInterface(pushChannel);
  MOZ_ASSERT(pushHttpChannel);
  if (!pushHttpChannel) {
    return NS_ERROR_UNEXPECTED;
  }

  RefPtr<nsHttpChannel> channel;
  CallQueryInterface(pushHttpChannel, channel.StartAssignment());
  MOZ_ASSERT(channel);
  if (!channel) {
    return NS_ERROR_UNEXPECTED;
  }

  // new channel needs mrqeuesthead and headers from pushedStream
  channel->mRequestHead.ParseHeaderSet(aRequestString.BeginReading());
  channel->mLoadGroup = mLoadGroup;
  channel->mLoadInfo = mLoadInfo;
  channel->mCallbacks = mCallbacks;

  // Link the trans with pushed stream and the new channel and call listener
  channel->SetPushedStreamTransactionAndId(aTransaction, aPushedStreamId);
  rv = pushListener->OnPush(this, pushHttpChannel);
  return rv;
}

// static
bool nsHttpChannel::IsRedirectStatus(uint32_t status) {
  // 305 disabled as a security measure (see bug 187996).
  return status == 300 || status == 301 || status == 302 || status == 303 ||
         status == 307 || status == 308;
}

void nsHttpChannel::SetCouldBeSynthesized() {
  MOZ_ASSERT(!BypassServiceWorker());
  StoreResponseCouldBeSynthesized(true);
}

NS_IMETHODIMP
nsHttpChannel::OnPreflightSucceeded() {
  MOZ_ASSERT(LoadRequireCORSPreflight(), "Why did a preflight happen?");
  StoreIsCorsPreflightDone(1);
  mPreflightChannel = nullptr;

  return ContinueConnect();
}

NS_IMETHODIMP
nsHttpChannel::OnPreflightFailed(nsresult aError) {
  MOZ_ASSERT(LoadRequireCORSPreflight(), "Why did a preflight happen?");
  StoreIsCorsPreflightDone(1);
  mPreflightChannel = nullptr;

  CloseCacheEntry(false);
  Unused << AsyncAbort(aError);
  return NS_OK;
}

nsresult nsHttpChannel::CallOrWaitForResume(
    const std::function<nsresult(nsHttpChannel*)>& aFunc) {
  if (mCanceled) {
    MOZ_ASSERT(NS_FAILED(mStatus));
    return mStatus;
  }

  if (mSuspendCount) {
    LOG(("Waiting until resume [this=%p]\n", this));
    MOZ_ASSERT(!mCallOnResume);
    mCallOnResume = aFunc;
    return NS_OK;
  }

  return aFunc(this);
}

// Step 10 of HTTP-network-or-cache fetch
void nsHttpChannel::SetOriginHeader() {
  if (mRequestHead.IsGet() || mRequestHead.IsHead()) {
    return;
  }
  nsresult rv;

  nsAutoCString existingHeader;
  Unused << mRequestHead.GetHeader(nsHttp::Origin, existingHeader);
  if (!existingHeader.IsEmpty()) {
    LOG(("nsHttpChannel::SetOriginHeader Origin header already present"));
    nsCOMPtr<nsIURI> uri;
    rv = NS_NewURI(getter_AddRefs(uri), existingHeader);
    if (NS_SUCCEEDED(rv) &&
        ReferrerInfo::ShouldSetNullOriginHeader(this, uri)) {
      LOG(("nsHttpChannel::SetOriginHeader null Origin by Referrer-Policy"));
      rv = mRequestHead.SetHeader(nsHttp::Origin, "null"_ns, false /* merge */);
      MOZ_ASSERT(NS_SUCCEEDED(rv));
    }
    return;
  }

  if (StaticPrefs::network_http_sendOriginHeader() == 0) {
    // Origin header suppressed by user setting
    return;
  }

  nsCOMPtr<nsIURI> referrer;
  auto* basePrin = BasePrincipal::Cast(mLoadInfo->TriggeringPrincipal());
  basePrin->GetURI(getter_AddRefs(referrer));
  if (!referrer || !dom::ReferrerInfo::IsReferrerSchemeAllowed(referrer)) {
    return;
  }

  nsAutoCString origin("null");
  nsContentUtils::GetASCIIOrigin(referrer, origin);

  // Restrict Origin to same-origin loads if requested by user
  if (StaticPrefs::network_http_sendOriginHeader() == 1) {
    nsAutoCString currentOrigin;
    nsContentUtils::GetASCIIOrigin(mURI, currentOrigin);
    if (!origin.EqualsIgnoreCase(currentOrigin.get())) {
      // Origin header suppressed by user setting
      return;
    }
  }

  if (ReferrerInfo::ShouldSetNullOriginHeader(this, referrer)) {
    origin.AssignLiteral("null");
  }

  rv = mRequestHead.SetHeader(nsHttp::Origin, origin, false /* merge */);
  MOZ_ASSERT(NS_SUCCEEDED(rv));
}

void nsHttpChannel::SetDoNotTrack() {
  /**
   * 'DoNotTrack' header should be added if 'privacy.donottrackheader.enabled'
   * is true or tracking protection is enabled. See bug 1258033.
   */
  nsCOMPtr<nsILoadContext> loadContext;
  NS_QueryNotificationCallbacks(this, loadContext);

  if ((loadContext && loadContext->UseTrackingProtection()) ||
      StaticPrefs::privacy_donottrackheader_enabled()) {
    DebugOnly<nsresult> rv =
        mRequestHead.SetHeader(nsHttp::DoNotTrack, "1"_ns, false);
    MOZ_ASSERT(NS_SUCCEEDED(rv));
  }
}

void nsHttpChannel::SetGlobalPrivacyControl() {
  MOZ_ASSERT(NS_IsMainThread(), "Must be called on the main thread");

  if (StaticPrefs::privacy_globalprivacycontrol_enabled() &&
      StaticPrefs::privacy_globalprivacycontrol_functionality_enabled()) {
    // Send the header with a value of 1 to indicate opting-out
    DebugOnly<nsresult> rv =
        mRequestHead.SetHeader(nsHttp::GlobalPrivacyControl, "1"_ns, false);
  }
}

void nsHttpChannel::ReportRcwnStats(bool isFromNet) {
  if (!StaticPrefs::network_http_rcwn_enabled()) {
    return;
  }

  if (isFromNet) {
    if (mRaceCacheWithNetwork) {
      gIOService->IncrementNetWonRequestNumber();
      Telemetry::Accumulate(
          Telemetry::NETWORK_RACE_CACHE_BANDWIDTH_RACE_NETWORK_WIN,
          mTransferSize);
      if (mRaceDelay) {
        AccumulateCategorical(
            Telemetry::LABELS_NETWORK_RACE_CACHE_WITH_NETWORK_USAGE_2::
                NetworkDelayedRace);
      } else {
        AccumulateCategorical(
            Telemetry::LABELS_NETWORK_RACE_CACHE_WITH_NETWORK_USAGE_2::
                NetworkRace);
      }
    } else {
      Telemetry::Accumulate(Telemetry::NETWORK_RACE_CACHE_BANDWIDTH_NOT_RACE,
                            mTransferSize);
      AccumulateCategorical(
          Telemetry::LABELS_NETWORK_RACE_CACHE_WITH_NETWORK_USAGE_2::
              NetworkNoRace);
    }
  } else {
    if (mRaceCacheWithNetwork || mRaceDelay) {
      gIOService->IncrementCacheWonRequestNumber();
      Telemetry::Accumulate(
          Telemetry::NETWORK_RACE_CACHE_BANDWIDTH_RACE_CACHE_WIN,
          mTransferSize);
      if (mRaceDelay) {
        AccumulateCategorical(
            Telemetry::LABELS_NETWORK_RACE_CACHE_WITH_NETWORK_USAGE_2::
                CacheDelayedRace);
      } else {
        AccumulateCategorical(
            Telemetry::LABELS_NETWORK_RACE_CACHE_WITH_NETWORK_USAGE_2::
                CacheRace);
      }
    } else {
      Telemetry::Accumulate(Telemetry::NETWORK_RACE_CACHE_BANDWIDTH_NOT_RACE,
                            mTransferSize);
      AccumulateCategorical(
          Telemetry::LABELS_NETWORK_RACE_CACHE_WITH_NETWORK_USAGE_2::
              CacheNoRace);
    }
  }

  gIOService->IncrementRequestNumber();
}

static const size_t kPositiveBucketNumbers = 34;
static const int64_t kPositiveBucketLevels[kPositiveBucketNumbers] = {
    0,    10,   20,   30,   40,    50,    60,    70,    80,    90,   100,  200,
    300,  400,  500,  600,  700,   800,   900,   1000,  2000,  3000, 4000, 5000,
    6000, 7000, 8000, 9000, 10000, 20000, 30000, 40000, 50000, 60000};

/**
 * For space efficiency, we collect finer resolution for small difference
 * between net and cache time, coarser for larger.
 * Bucket #40 for a tie.
 * #41 to #50 indicates cache wins by 1ms to 100ms, split equally.
 * #51 to #59 indicates cache wins by 101ms to 1000ms.
 * #60 to #68 indicates cache wins by 1s to 10s.
 * #69 to #73 indicates cache wins by 11s to 60s.
 * #74 indicates cache wins by more than 1 minute.
 *
 * #39 to #30 indicates network wins by 1ms to 100ms, split equally.
 * #29 to #21 indicates network wins by 101ms to 1000ms.
 * #20 to #12 indicates network wins by 1s to 10s.
 * #11 to #7 indicates network wins by 11s to 60s.
 * #6 indicates network wins by more than 1 minute.
 *
 * Other bucket numbers are reserved.
 */
inline int64_t nsHttpChannel::ComputeTelemetryBucketNumber(
    int64_t difftime_ms) {
  int64_t absBucketIndex =
      std::lower_bound(kPositiveBucketLevels,
                       kPositiveBucketLevels + kPositiveBucketNumbers,
                       static_cast<int64_t>(mozilla::Abs(difftime_ms))) -
      kPositiveBucketLevels;

  return difftime_ms >= 0 ? 40 + absBucketIndex : 40 - absBucketIndex;
}

void nsHttpChannel::ReportNetVSCacheTelemetry() {
  nsresult rv;
  if (!mCacheEntry) {
    return;
  }

  // We only report telemetry if the entry is persistent (on disk)
  bool persistent;
  rv = mCacheEntry->GetPersistent(&persistent);
  if (NS_FAILED(rv) || !persistent) {
    return;
  }

  uint64_t onStartNetTime = 0;
  if (NS_FAILED(mCacheEntry->GetOnStartTime(&onStartNetTime))) {
    return;
  }

  uint64_t onStopNetTime = 0;
  if (NS_FAILED(mCacheEntry->GetOnStopTime(&onStopNetTime))) {
    return;
  }

  uint64_t onStartCacheTime =
      (mOnStartRequestTimestamp - mAsyncOpenTime).ToMilliseconds();
  int64_t onStartDiff = onStartNetTime - onStartCacheTime;
  onStartDiff = ComputeTelemetryBucketNumber(onStartDiff);

  uint64_t onStopCacheTime = (mCacheReadEnd - mAsyncOpenTime).ToMilliseconds();
  int64_t onStopDiff = onStopNetTime - onStopCacheTime;
  onStopDiff = ComputeTelemetryBucketNumber(onStopDiff);

  if (mDidReval) {
    Telemetry::Accumulate(Telemetry::HTTP_NET_VS_CACHE_ONSTART_REVALIDATED_V2,
                          onStartDiff);
    Telemetry::Accumulate(Telemetry::HTTP_NET_VS_CACHE_ONSTOP_REVALIDATED_V2,
                          onStopDiff);
  } else {
    Telemetry::Accumulate(
        Telemetry::HTTP_NET_VS_CACHE_ONSTART_NOTREVALIDATED_V2, onStartDiff);
    Telemetry::Accumulate(Telemetry::HTTP_NET_VS_CACHE_ONSTOP_NOTREVALIDATED_V2,
                          onStopDiff);
  }

  if (mDidReval) {
    // We don't report revalidated probes as the data would be skewed.
    return;
  }

  if (mCacheOpenWithPriority) {
    if (mCacheQueueSizeWhenOpen < 5) {
      Telemetry::Accumulate(
          Telemetry::HTTP_NET_VS_CACHE_ONSTART_QSMALL_HIGHPRI_V2, onStartDiff);
      Telemetry::Accumulate(
          Telemetry::HTTP_NET_VS_CACHE_ONSTOP_QSMALL_HIGHPRI_V2, onStopDiff);
    } else if (mCacheQueueSizeWhenOpen < 10) {
      Telemetry::Accumulate(
          Telemetry::HTTP_NET_VS_CACHE_ONSTART_QMED_HIGHPRI_V2, onStartDiff);
      Telemetry::Accumulate(Telemetry::HTTP_NET_VS_CACHE_ONSTOP_QMED_HIGHPRI_V2,
                            onStopDiff);
    } else {
      Telemetry::Accumulate(
          Telemetry::HTTP_NET_VS_CACHE_ONSTART_QBIG_HIGHPRI_V2, onStartDiff);
      Telemetry::Accumulate(Telemetry::HTTP_NET_VS_CACHE_ONSTOP_QBIG_HIGHPRI_V2,
                            onStopDiff);
    }
  } else {  // The limits are higher for normal priority cache queues
    if (mCacheQueueSizeWhenOpen < 10) {
      Telemetry::Accumulate(
          Telemetry::HTTP_NET_VS_CACHE_ONSTART_QSMALL_NORMALPRI_V2,
          onStartDiff);
      Telemetry::Accumulate(
          Telemetry::HTTP_NET_VS_CACHE_ONSTOP_QSMALL_NORMALPRI_V2, onStopDiff);
    } else if (mCacheQueueSizeWhenOpen < 50) {
      Telemetry::Accumulate(
          Telemetry::HTTP_NET_VS_CACHE_ONSTART_QMED_NORMALPRI_V2, onStartDiff);
      Telemetry::Accumulate(
          Telemetry::HTTP_NET_VS_CACHE_ONSTOP_QMED_NORMALPRI_V2, onStopDiff);
    } else {
      Telemetry::Accumulate(
          Telemetry::HTTP_NET_VS_CACHE_ONSTART_QBIG_NORMALPRI_V2, onStartDiff);
      Telemetry::Accumulate(
          Telemetry::HTTP_NET_VS_CACHE_ONSTOP_QBIG_NORMALPRI_V2, onStopDiff);
    }
  }

  uint32_t diskStorageSizeK = 0;
  rv = mCacheEntry->GetDiskStorageSizeInKB(&diskStorageSizeK);
  if (NS_FAILED(rv)) {
    return;
  }

  // No significant difference was observed between different sizes for
  // |onStartDiff|
  if (diskStorageSizeK < 256) {
    Telemetry::Accumulate(Telemetry::HTTP_NET_VS_CACHE_ONSTOP_SMALL_V2,
                          onStopDiff);
  } else {
    Telemetry::Accumulate(Telemetry::HTTP_NET_VS_CACHE_ONSTOP_LARGE_V2,
                          onStopDiff);
  }
}

NS_IMETHODIMP
nsHttpChannel::Test_delayCacheEntryOpeningBy(int32_t aTimeout) {
  MOZ_ASSERT(NS_IsMainThread(), "Must be called on the main thread");
  mCacheOpenDelay = aTimeout;
  return NS_OK;
}

NS_IMETHODIMP
nsHttpChannel::Test_triggerDelayedOpenCacheEntry() {
  MOZ_ASSERT(NS_IsMainThread(), "Must be called on the main thread");
  nsresult rv;
  if (!mCacheOpenDelay) {
    // No delay was set.
    return NS_ERROR_NOT_AVAILABLE;
  }
  if (!mCacheOpenFunc) {
    // There should be a runnable.
    return NS_ERROR_FAILURE;
  }
  if (mCacheOpenTimer) {
    rv = mCacheOpenTimer->Cancel();
    if (NS_FAILED(rv)) {
      return rv;
    }
    mCacheOpenTimer = nullptr;
  }
  mCacheOpenDelay = 0;
  // Avoid re-entrancy issues by nulling our mCacheOpenFunc before calling it.
  std::function<void(nsHttpChannel*)> cacheOpenFunc = nullptr;
  std::swap(cacheOpenFunc, mCacheOpenFunc);
  cacheOpenFunc(this);

  return NS_OK;
}

nsresult nsHttpChannel::TriggerNetworkWithDelay(uint32_t aDelay) {
  MOZ_ASSERT(NS_IsMainThread(), "Must be called on the main thread");

  LOG(("nsHttpChannel::TriggerNetworkWithDelay [this=%p, delay=%u]\n", this,
       aDelay));

  if (mCanceled) {
    LOG(("  channel was canceled.\n"));
    return mStatus;
  }

  // If a network request has already gone out, there is no point in
  // doing this again.
  if (mNetworkTriggered) {
    LOG(("  network already triggered. Returning.\n"));
    return NS_OK;
  }

  if (!aDelay) {
    // We cannot call TriggerNetwork() directly here, because it would
    // cause performance regression in tp6 tests, see bug 1398847.
    return NS_DispatchToMainThread(
        NewRunnableMethod("net::nsHttpChannel::TriggerNetworkWithDelay", this,
                          &nsHttpChannel::TriggerNetwork),
        NS_DISPATCH_NORMAL);
  }

  if (!mNetworkTriggerTimer) {
    mNetworkTriggerTimer = NS_NewTimer();
  }
  auto callback = MakeRefPtr<TimerCallback>(this);
  mNetworkTriggerTimer->InitWithCallback(callback, aDelay,
                                         nsITimer::TYPE_ONE_SHOT);
  return NS_OK;
}

nsresult nsHttpChannel::TriggerNetwork() {
  MOZ_ASSERT(NS_IsMainThread(), "Must be called on the main thread");

  LOG(("nsHttpChannel::TriggerNetwork [this=%p]\n", this));

  if (mCanceled) {
    LOG(("  channel was canceled.\n"));
    return mStatus;
  }

  // If a network request has already gone out, there is no point in
  // doing this again.
  if (mNetworkTriggered) {
    LOG(("  network already triggered. Returning.\n"));
    return NS_OK;
  }

  mNetworkTriggered = true;
  if (mNetworkTriggerTimer) {
    mNetworkTriggerTimer->Cancel();
    mNetworkTriggerTimer = nullptr;
  }

  // If we are waiting for a proxy request, that means we can't trigger
  // the next step just yet. We need for mConnectionInfo to be non-null
  // before we call ContinueConnect. OnProxyAvailable will trigger
  // BeginConnect, and Connect will call ContinueConnect even if it's
  // for the cache callbacks.
  if (mProxyRequest) {
    LOG(("  proxy request in progress. Delaying network trigger.\n"));
    mWaitingForProxy = true;
    return NS_OK;
  }

  // If |mCacheOpenFunc| is assigned, we're delaying opening the entry to
  // simulate racing. Although cache entry opening hasn't started yet, we're
  // actually racing, so we must set mRaceCacheWithNetwork to true now.
  if (mCacheOpenFunc) {
    mRaceCacheWithNetwork = true;
  } else if (AwaitingCacheCallbacks()) {
    mRaceCacheWithNetwork = StaticPrefs::network_http_rcwn_enabled();
  }

  LOG(("  triggering network\n"));
  return ContinueConnect();
}

void nsHttpChannel::MaybeRaceCacheWithNetwork() {
  nsresult rv;

  nsCOMPtr<nsINetworkLinkService> netLinkSvc =
      do_GetService(NS_NETWORK_LINK_SERVICE_CONTRACTID, &rv);
  if (NS_FAILED(rv)) {
    return;
  }

  uint32_t linkType;
  rv = netLinkSvc->GetLinkType(&linkType);
  if (NS_FAILED(rv)) {
    return;
  }

  if (!(linkType == nsINetworkLinkService::LINK_TYPE_ETHERNET ||
#ifndef MOZ_WIDGET_ANDROID
        // On Android we don't assume an unknown link type is unmetered
        linkType == nsINetworkLinkService::LINK_TYPE_UNKNOWN ||
#endif
        linkType == nsINetworkLinkService::LINK_TYPE_USB ||
        linkType == nsINetworkLinkService::LINK_TYPE_WIFI)) {
    return;
  }

  // Don't trigger the network if the load flags say so.
  if (mLoadFlags & (LOAD_ONLY_FROM_CACHE | LOAD_NO_NETWORK_IO)) {
    return;
  }

  // We must not race if the channel has a failure status code.
  if (NS_FAILED(mStatus)) {
    return;
  }

  // If a CORS Preflight is required we must not race.
  if (LoadRequireCORSPreflight() && !LoadIsCorsPreflightDone()) {
    return;
  }

  if (CacheFileUtils::CachePerfStats::IsCacheSlow()) {
    // If the cache is slow, trigger the network request immediately.
    mRaceDelay = 0;
  } else {
    // Give cache a headstart of 3 times the average cache entry open time.
    mRaceDelay = CacheFileUtils::CachePerfStats::GetAverage(
                     CacheFileUtils::CachePerfStats::ENTRY_OPEN, true) *
                 3;
    // We use microseconds in CachePerfStats but we need milliseconds
    // for TriggerNetwork.
    mRaceDelay /= 1000;
  }

  mRaceDelay = clamped<uint32_t>(
      mRaceDelay, StaticPrefs::network_http_rcwn_min_wait_before_racing_ms(),
      StaticPrefs::network_http_rcwn_max_wait_before_racing_ms());

  MOZ_ASSERT(StaticPrefs::network_http_rcwn_enabled(),
             "The pref must be turned on.");
  LOG(("nsHttpChannel::MaybeRaceCacheWithNetwork [this=%p, delay=%u]\n", this,
       mRaceDelay));

  TriggerNetworkWithDelay(mRaceDelay);
}

NS_IMETHODIMP
nsHttpChannel::Test_triggerNetwork(int32_t aTimeout) {
  MOZ_ASSERT(NS_IsMainThread(), "Must be called on the main thread");
  return TriggerNetworkWithDelay(aTimeout);
}

nsHttpChannel::TimerCallback::TimerCallback(nsHttpChannel* aChannel)
    : mChannel(aChannel) {}

NS_IMPL_ISUPPORTS(nsHttpChannel::TimerCallback, nsITimerCallback, nsINamed)

NS_IMETHODIMP
nsHttpChannel::TimerCallback::GetName(nsACString& aName) {
  aName.AssignLiteral("nsHttpChannel");
  return NS_OK;
}

NS_IMETHODIMP
nsHttpChannel::TimerCallback::Notify(nsITimer* aTimer) {
  if (aTimer == mChannel->mCacheOpenTimer) {
    return mChannel->Test_triggerDelayedOpenCacheEntry();
  }
  if (aTimer == mChannel->mNetworkTriggerTimer) {
    return mChannel->TriggerNetwork();
  }
  MOZ_CRASH("Unknown timer");

  return NS_OK;
}

bool nsHttpChannel::EligibleForTailing() {
  if (!(mClassOfService & nsIClassOfService::Tail)) {
    return false;
  }

  if (mClassOfService &
      (nsIClassOfService::UrgentStart | nsIClassOfService::Leader |
       nsIClassOfService::TailForbidden)) {
    return false;
  }

  if (mClassOfService & nsIClassOfService::Unblocked &&
      !(mClassOfService & nsIClassOfService::TailAllowed)) {
    return false;
  }

  if (IsNavigation()) {
    return false;
  }

  return true;
}

bool nsHttpChannel::WaitingForTailUnblock() {
  nsresult rv;

  if (!gHttpHandler->IsTailBlockingEnabled()) {
    LOG(("nsHttpChannel %p tail-blocking disabled", this));
    return false;
  }

  if (!EligibleForTailing()) {
    LOG(("nsHttpChannel %p not eligible for tail-blocking", this));
    AddAsNonTailRequest();
    return false;
  }

  if (!EnsureRequestContext()) {
    LOG(("nsHttpChannel %p no request context", this));
    return false;
  }

  LOG(("nsHttpChannel::WaitingForTailUnblock this=%p, rc=%p", this,
       mRequestContext.get()));

  bool blocked;
  rv = mRequestContext->IsContextTailBlocked(this, &blocked);
  if (NS_FAILED(rv)) {
    return false;
  }

  LOG(("  blocked=%d", blocked));

  return blocked;
}

//-----------------------------------------------------------------------------
// nsHttpChannel::nsIRequestTailUnblockCallback
//-----------------------------------------------------------------------------

// Must be implemented in the leaf class because we don't have
// AsyncAbort in HttpBaseChannel.
NS_IMETHODIMP
nsHttpChannel::OnTailUnblock(nsresult rv) {
  LOG(("nsHttpChannel::OnTailUnblock this=%p rv=%" PRIx32 " rc=%p", this,
       static_cast<uint32_t>(rv), mRequestContext.get()));

  MOZ_RELEASE_ASSERT(mOnTailUnblock);

  if (NS_FAILED(mStatus)) {
    rv = mStatus;
  }

  if (NS_SUCCEEDED(rv)) {
    auto callback = mOnTailUnblock;
    mOnTailUnblock = nullptr;
    rv = (this->*callback)();
  }

  if (NS_FAILED(rv)) {
    CloseCacheEntry(false);
    return AsyncAbort(rv);
  }

  return NS_OK;
}

void nsHttpChannel::SetWarningReporter(
    HttpChannelSecurityWarningReporter* aReporter) {
  LOG(("nsHttpChannel [this=%p] SetWarningReporter [%p]", this, aReporter));
  mWarningReporter = aReporter;
}

HttpChannelSecurityWarningReporter* nsHttpChannel::GetWarningReporter() {
  LOG(("nsHttpChannel [this=%p] GetWarningReporter [%p]", this,
       mWarningReporter.get()));
  return mWarningReporter.get();
}

// Should only be called by nsMediaSniffer::GetMIMETypeFromContent and
// imageLoader::GetMIMETypeFromContent when the content type can be
// recognized by these sniffers.
void nsHttpChannel::DisableIsOpaqueResponseAllowedAfterSniffCheck(
    SnifferType aType) {
  MOZ_ASSERT(XRE_IsParentProcess());

  if (mCheckIsOpaqueResponseAllowedAfterSniff) {
    MOZ_ASSERT(mCachedOpaqueResponseBlockingPref);

    // If the sniifer type is media and the request comes from a media element,
    // we would like to check:
    // - Whether the information provided by the media element shows it's an
    // initial request.
    // - Whether the response's status is either 200 or 206.
    // - Whether the response's header shows it's the first partial response
    // when the response's status is 206.
    //
    // If any of the results is false, then we set
    // mBlockOpaqueResponseAfterSniff to true and block the response later.
    if (aType == SnifferType::Media) {
      MOZ_ASSERT(mLoadInfo);

      bool isMediaRequest;
      mLoadInfo->GetIsMediaRequest(&isMediaRequest);
      if (isMediaRequest) {
        bool isInitialRequest;
        mLoadInfo->GetIsMediaInitialRequest(&isInitialRequest);
        MOZ_ASSERT(isInitialRequest);

        if (!isInitialRequest) {
          mBlockOpaqueResponseAfterSniff = true;
          ReportORBTelemetry("Blocked_NotAnInitialRequest"_ns);
          return;
        }

        if (mResponseHead->Status() != 200 && mResponseHead->Status() != 206) {
          mBlockOpaqueResponseAfterSniff = true;
          ReportORBTelemetry("Blocked_Not200Or206"_ns);
          return;
        }

        if (mResponseHead->Status() == 206 &&
            !IsFirstPartialResponse(*mResponseHead)) {
          mBlockOpaqueResponseAfterSniff = true;
          ReportORBTelemetry("Blocked_InvaliidPartialResponse"_ns);
          return;
        }
      }
    }

    mCheckIsOpaqueResponseAllowedAfterSniff = false;
    ReportORBTelemetry("Allowed_SniffAsImageOrAudioOrVideo"_ns);
  }
}

namespace {

class CopyNonDefaultHeaderVisitor final : public nsIHttpHeaderVisitor {
  nsCOMPtr<nsIHttpChannel> mTarget;

  ~CopyNonDefaultHeaderVisitor() = default;

  NS_IMETHOD
  VisitHeader(const nsACString& aHeader, const nsACString& aValue) override {
    if (aValue.IsEmpty()) {
      return mTarget->SetEmptyRequestHeader(aHeader);
    }
    return mTarget->SetRequestHeader(aHeader, aValue, false /* merge */);
  }

 public:
  explicit CopyNonDefaultHeaderVisitor(nsIHttpChannel* aTarget)
      : mTarget(aTarget) {
    MOZ_DIAGNOSTIC_ASSERT(mTarget);
  }

  NS_DECL_ISUPPORTS
};

NS_IMPL_ISUPPORTS(CopyNonDefaultHeaderVisitor, nsIHttpHeaderVisitor)

}  // anonymous namespace

nsresult nsHttpChannel::RedirectToInterceptedChannel() {
  nsCOMPtr<nsINetworkInterceptController> controller;
  GetCallback(controller);

  RefPtr<InterceptedHttpChannel> intercepted =
      InterceptedHttpChannel::CreateForInterception(
          mChannelCreationTime, mChannelCreationTimestamp, mAsyncOpenTime);

  ExtContentPolicyType type = mLoadInfo->GetExternalContentPolicyType();

  nsresult rv = intercepted->Init(
      mURI, mCaps, static_cast<nsProxyInfo*>(mProxyInfo.get()),
      mProxyResolveFlags, mProxyURI, mChannelId, type);

  nsCOMPtr<nsILoadInfo> redirectLoadInfo =
      CloneLoadInfoForRedirect(mURI, nsIChannelEventSink::REDIRECT_INTERNAL);
  intercepted->SetLoadInfo(redirectLoadInfo);

  rv = SetupReplacementChannel(mURI, intercepted, true,
                               nsIChannelEventSink::REDIRECT_INTERNAL);
  NS_ENSURE_SUCCESS(rv, rv);

  // Some APIs, like fetch(), allow content to set non-standard headers.
  // Normally these APIs are responsible for copying these headers across
  // redirects.  In the e10s parent-side intercept case, though, we currently
  // "hide" the internal redirect to the InterceptedHttpChannel.  So the
  // fetch() API does not have the opportunity to move headers over.
  // Therefore, we do it automatically here.
  //
  // Once child-side interception is removed and the internal redirect no
  // longer needs to be "hidden", then this header copying code can be
  // removed.
  nsCOMPtr<nsIHttpHeaderVisitor> visitor =
      new CopyNonDefaultHeaderVisitor(intercepted);
  rv = VisitNonDefaultRequestHeaders(visitor);
  NS_ENSURE_SUCCESS(rv, rv);

  mRedirectChannel = intercepted;

  PushRedirectAsyncFunc(&nsHttpChannel::ContinueAsyncRedirectChannelToURI);

  rv = gHttpHandler->AsyncOnChannelRedirect(
      this, intercepted, nsIChannelEventSink::REDIRECT_INTERNAL);

  if (NS_SUCCEEDED(rv)) {
    rv = WaitForRedirectCallback();
  }

  if (NS_FAILED(rv)) {
    AutoRedirectVetoNotifier notifier(this);

    PopRedirectAsyncFunc(&nsHttpChannel::ContinueAsyncRedirectChannelToURI);
  }

  return rv;
}

void nsHttpChannel::ReEvaluateReferrerAfterTrackingStatusIsKnown() {
  nsCOMPtr<nsICookieJarSettings> cjs;
  if (mLoadInfo) {
    Unused << mLoadInfo->GetCookieJarSettings(getter_AddRefs(cjs));
  }
  if (!cjs) {
    cjs = net::CookieJarSettings::Create(mLoadInfo->GetLoadingPrincipal());
  }
  if (cjs->GetRejectThirdPartyContexts()) {
    bool isPrivate = mLoadInfo->GetOriginAttributes().mPrivateBrowsingId > 0;
    // If our referrer has been set before, and our referrer policy is unset
    // (default policy) if we thought the channel wasn't a third-party
    // tracking channel, we may need to set our referrer with referrer policy
    // once again to ensure our defaults properly take effect now.
    if (mReferrerInfo) {
      ReferrerInfo* referrerInfo =
          static_cast<ReferrerInfo*>(mReferrerInfo.get());

      if (referrerInfo->IsPolicyOverrided() &&
          referrerInfo->ReferrerPolicy() ==
              ReferrerInfo::GetDefaultReferrerPolicy(nullptr, nullptr,
                                                     isPrivate)) {
        nsCOMPtr<nsIReferrerInfo> newReferrerInfo =
            referrerInfo->CloneWithNewPolicy(ReferrerPolicy::_empty);
        // The arguments passed to SetReferrerInfoInternal here should mirror
        // the arguments passed in
        // HttpChannelChild::RecvOverrideReferrerInfoDuringBeginConnect().
        SetReferrerInfoInternal(newReferrerInfo, false, true, true);

        nsCOMPtr<nsIParentChannel> parentChannel;
        NS_QueryNotificationCallbacks(this, parentChannel);
        RefPtr<HttpChannelParent> httpParent = do_QueryObject(parentChannel);
        if (httpParent) {
          httpParent->OverrideReferrerInfoDuringBeginConnect(newReferrerInfo);
        }
      }
    }
  }
}

namespace {

class BackgroundRevalidatingListener : public nsIStreamListener {
  NS_DECL_ISUPPORTS

  NS_DECL_NSISTREAMLISTENER
  NS_DECL_NSIREQUESTOBSERVER

 private:
  virtual ~BackgroundRevalidatingListener() = default;
};

NS_IMETHODIMP
BackgroundRevalidatingListener::OnStartRequest(nsIRequest* request) {
  return NS_OK;
}

NS_IMETHODIMP
BackgroundRevalidatingListener::OnDataAvailable(nsIRequest* request,
                                                nsIInputStream* input,
                                                uint64_t offset,
                                                uint32_t count) {
  uint32_t bytesRead = 0;
  return input->ReadSegments(NS_DiscardSegment, nullptr, count, &bytesRead);
}

NS_IMETHODIMP
BackgroundRevalidatingListener::OnStopRequest(nsIRequest* request,
                                              nsresult status) {
  if (NS_FAILED(status)) {
    return status;
  }

  nsCOMPtr<nsIHttpChannel> channel(do_QueryInterface(request));
  if (gHttpHandler) {
    gHttpHandler->OnBackgroundRevalidation(channel);
  }
  return NS_OK;
}

NS_IMPL_ISUPPORTS(BackgroundRevalidatingListener, nsIStreamListener,
                  nsIRequestObserver)

}  // namespace

void nsHttpChannel::PerformBackgroundCacheRevalidation() {
  if (!StaticPrefs::network_http_stale_while_revalidate_enabled()) {
    return;
  }

  // This is a channel doing a revalidation. It shouldn't do it again.
  if (mStaleRevalidation) {
    return;
  }

  LOG(("nsHttpChannel::PerformBackgroundCacheRevalidation %p", this));

  Unused << NS_DispatchToMainThreadQueue(
      NewIdleRunnableMethod(
          "nsHttpChannel::PerformBackgroundCacheRevalidation", this,
          &nsHttpChannel::PerformBackgroundCacheRevalidationNow),
      EventQueuePriority::Idle);
}

void nsHttpChannel::PerformBackgroundCacheRevalidationNow() {
  LOG(("nsHttpChannel::PerformBackgroundCacheRevalidationNow %p", this));

  MOZ_ASSERT(NS_IsMainThread());

  nsresult rv;

  nsLoadFlags loadFlags = mLoadFlags | LOAD_ONLY_IF_MODIFIED | VALIDATE_ALWAYS |
                          LOAD_BACKGROUND | LOAD_BYPASS_SERVICE_WORKER;

  nsCOMPtr<nsIChannel> validatingChannel;
  rv = NS_NewChannelInternal(getter_AddRefs(validatingChannel), mURI, mLoadInfo,
                             nullptr /* performance storage */, mLoadGroup,
                             mCallbacks, loadFlags);
  if (NS_FAILED(rv)) {
    LOG(("  failed to created the channel, rv=0x%08x",
         static_cast<uint32_t>(rv)));
    return;
  }

  nsCOMPtr<nsISupportsPriority> priority(do_QueryInterface(validatingChannel));
  if (priority) {
    priority->SetPriority(nsISupportsPriority::PRIORITY_LOWEST);
  }

  nsCOMPtr<nsIClassOfService> cos(do_QueryInterface(validatingChannel));
  if (cos) {
    cos->AddClassFlags(nsIClassOfService::Tail);
  }

  RefPtr<nsHttpChannel> httpChan = do_QueryObject(validatingChannel);
  if (httpChan) {
    httpChan->mStaleRevalidation = true;
  }

  RefPtr<BackgroundRevalidatingListener> listener =
      new BackgroundRevalidatingListener();
  rv = validatingChannel->AsyncOpen(listener);
  if (NS_FAILED(rv)) {
    LOG(("  failed to open the channel, rv=0x%08x", static_cast<uint32_t>(rv)));
    return;
  }

  LOG(("  %p is re-validating with a new channel %p", this,
       validatingChannel.get()));
}

NS_IMETHODIMP
nsHttpChannel::SetEarlyHintObserver(nsIEarlyHintObserver* aObserver) {
  mEarlyHintObserver = aObserver;
  return NS_OK;
}

NS_IMETHODIMP
nsHttpChannel::EarlyHint(const nsACString& linkHeader) {
  LOG(("nsHttpChannel::EarlyHint.\n"));

  if (mEarlyHintObserver && nsContentUtils::ComputeIsSecureContext(this)) {
    LOG(("nsHttpChannel::EarlyHint propagated.\n"));
    mEarlyHintObserver->EarlyHint(linkHeader);
  }
  return NS_OK;
}

}  // namespace net
}  // namespace mozilla<|MERGE_RESOLUTION|>--- conflicted
+++ resolved
@@ -4981,42 +4981,10 @@
   return NS_OK;
 }
 
-<<<<<<< HEAD
-nsresult
-nsHttpChannel::InstallOfflineCacheListener(int64_t offset)
-{
-    // TaintFox: see InstallCacheListener...
-    return NS_OK;
-
-    nsresult rv;
-
-  LOG(("Preparing to write data into the offline cache [uri=%s]\n",
-       mSpec.get()));
-
-  MOZ_ASSERT(mOfflineCacheEntry);
-  MOZ_ASSERT(mListener);
-
-  nsCOMPtr<nsIOutputStream> out;
-  rv = mOfflineCacheEntry->OpenOutputStream(offset, -1, getter_AddRefs(out));
-  if (NS_FAILED(rv)) return rv;
-
-  nsCOMPtr<nsIStreamListenerTee> tee =
-      do_CreateInstance(kStreamListenerTeeCID, &rv);
-  if (NS_FAILED(rv)) return rv;
-
-  rv = tee->Init(mListener, out, nullptr);
-  if (NS_FAILED(rv)) return rv;
-
-  mListener = tee;
-
-  return NS_OK;
-}
-=======
 void nsHttpChannel::ClearBogusContentEncodingIfNeeded() {
   if (!StaticPrefs::network_http_clear_bogus_content_encoding()) {
     return;
   }
->>>>>>> 713683b4
 
   // For .gz files, apache sends both a Content-Type: application/x-gzip
   // as well as Content-Encoding: gzip, which is completely wrong.  In
