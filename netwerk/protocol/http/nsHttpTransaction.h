/* -*- Mode: C++; tab-width: 4; indent-tabs-mode: nil; c-basic-offset: 2 -*- */
/* This Source Code Form is subject to the terms of the Mozilla Public
 * License, v. 2.0. If a copy of the MPL was not distributed with this
 * file, You can obtain one at http://mozilla.org/MPL/2.0/. */

#ifndef nsHttpTransaction_h__
#define nsHttpTransaction_h__

#include "nsHttp.h"
#include "nsAHttpTransaction.h"
#include "nsAHttpConnection.h"
#include "EventTokenBucket.h"
#include "nsCOMPtr.h"
#include "nsThreadUtils.h"
#include "nsIInterfaceRequestor.h"
#include "TimingStruct.h"
#include "Http2Push.h"
#include "mozilla/net/DNS.h"
#include "ARefBase.h"
#include "nsIPipe.h"
#include "AlternateServices.h"

//-----------------------------------------------------------------------------

class nsIHttpActivityObserver;
class nsIEventTarget;
class nsIInputStream;
class nsIOutputStream;
class nsIRequestContext;

namespace mozilla {
namespace net {

class nsHttpChunkedDecoder;
class nsHttpHeaderArray;
class nsHttpRequestHead;
class nsHttpResponseHead;
class NullHttpTransaction;
class SpdyConnectTransaction;

//-----------------------------------------------------------------------------
// nsHttpTransaction represents a single HTTP transaction.  It is thread-safe,
// intended to run on the socket thread.
//-----------------------------------------------------------------------------

class nsHttpTransaction final : public nsAHttpTransaction,
                                public ATokenBucketEvent,
                                public nsIInputStreamCallback,
                                public nsIOutputStreamCallback,
                                public ARefBase {
 public:
  NS_DECL_THREADSAFE_ISUPPORTS
  NS_DECL_NSAHTTPTRANSACTION
  NS_DECL_NSIINPUTSTREAMCALLBACK
  NS_DECL_NSIOUTPUTSTREAMCALLBACK

  nsHttpTransaction();

  //
  // called to initialize the transaction
  //
  // @param caps
  //        the transaction capabilities (see nsHttp.h)
  // @param connInfo
  //        the connection type for this transaction.
  // @param reqHeaders
  //        the request header struct
  // @param reqBody
  //        the request body (POST or PUT data stream)
  // @param reqBodyIncludesHeaders
  //        fun stuff to support NPAPI plugins.
  // @param target
  //        the dispatch target were notifications should be sent.
  // @param callbacks
  //        the notification callbacks to be given to PSM.
  // @param topLevelOuterContentWindowId
  //        indicate the top level outer content window in which
  //        this transaction is being loaded.
  // @param responseBody
  //        the input stream that will contain the response data.  async
  //        wait on this input stream for data.  on first notification,
  //        headers should be available (check transaction status).
  //
  MOZ_MUST_USE nsresult
  Init(uint32_t caps, nsHttpConnectionInfo* connInfo,
       nsHttpRequestHead* reqHeaders, nsIInputStream* reqBody,
       uint64_t reqContentLength, bool reqBodyIncludesHeaders,
       nsIEventTarget* consumerTarget, nsIInterfaceRequestor* callbacks,
       nsITransportEventSink* eventsink, uint64_t topLevelOuterContentWindowId,
       HttpTrafficCategory trafficCategory, nsIAsyncInputStream** responseBody);

  void OnActivated() override;

  // attributes
  nsHttpResponseHead* ResponseHead() {
    return mHaveAllHeaders ? mResponseHead : nullptr;
  }
  nsISupports* SecurityInfo() { return mSecurityInfo; }

  nsIEventTarget* ConsumerTarget() { return mConsumerTarget; }
  nsISupports* HttpChannel() { return mChannel; }

  void SetSecurityCallbacks(nsIInterfaceRequestor* aCallbacks);

  // Called to take ownership of the response headers; the transaction
  // will drop any reference to the response headers after this call.
  nsHttpResponseHead* TakeResponseHead();

  // Called to take ownership of the trailer headers.
  // Returning null if there is no trailer.
  nsHttpHeaderArray* TakeResponseTrailers();

  void SetH2WSConnRefTaken();

  // Called to set/find out if the transaction generated a complete response.
  bool ResponseIsComplete() { return mResponseIsComplete; }
  void SetResponseIsComplete() { mResponseIsComplete = true; }

  bool ProxyConnectFailed() { return mProxyConnectFailed; }

  void EnableKeepAlive() { mCaps |= NS_HTTP_ALLOW_KEEPALIVE; }
  void MakeSticky() { mCaps |= NS_HTTP_STICKY_CONNECTION; }
  void MakeNonSticky() override { mCaps &= ~NS_HTTP_STICKY_CONNECTION; }

  // SetPriority() may only be used by the connection manager.
  void SetPriority(int32_t priority) { mPriority = priority; }
  int32_t Priority() { return mPriority; }

  void PrintDiagnostics(nsCString& log);

  // Sets mPendingTime to the current time stamp or to a null time stamp (if now
  // is false)
  void SetPendingTime(bool now = true) {
    mPendingTime = now ? TimeStamp::Now() : TimeStamp();
  }
  const TimeStamp GetPendingTime() { return mPendingTime; }

  // overload of nsAHttpTransaction::RequestContext()
  nsIRequestContext* RequestContext() override { return mRequestContext.get(); }
  void SetRequestContext(nsIRequestContext* aRequestContext);
  void DispatchedAsBlocking();
  void RemoveDispatchedAsBlocking();

  void DisableSpdy() override;

  nsHttpTransaction* QueryHttpTransaction() override { return this; }

  already_AddRefed<Http2PushedStreamWrapper> GetPushedStream() {
    return do_AddRef(mPushedStream);
  }
  already_AddRefed<Http2PushedStreamWrapper> TakePushedStream() {
    return mPushedStream.forget();
  }

  void SetPushedStream(Http2PushedStreamWrapper* push) { mPushedStream = push; }
  uint32_t InitialRwin() const { return mInitialRwin; };
  bool ChannelPipeFull() { return mWaitingOnPipeOut; }

  // Locked methods to get and set timing info
  const TimingStruct Timings();
  void BootstrapTimings(TimingStruct times);
  void SetDomainLookupStart(mozilla::TimeStamp timeStamp,
                            bool onlyIfNull = false);
  void SetDomainLookupEnd(mozilla::TimeStamp timeStamp,
                          bool onlyIfNull = false);
  void SetConnectStart(mozilla::TimeStamp timeStamp, bool onlyIfNull = false);
  void SetConnectEnd(mozilla::TimeStamp timeStamp, bool onlyIfNull = false);
  void SetRequestStart(mozilla::TimeStamp timeStamp, bool onlyIfNull = false);
  void SetResponseStart(mozilla::TimeStamp timeStamp, bool onlyIfNull = false);
  void SetResponseEnd(mozilla::TimeStamp timeStamp, bool onlyIfNull = false);

  mozilla::TimeStamp GetDomainLookupStart();
  mozilla::TimeStamp GetDomainLookupEnd();
  mozilla::TimeStamp GetConnectStart();
  mozilla::TimeStamp GetTcpConnectEnd();
  mozilla::TimeStamp GetSecureConnectionStart();

  mozilla::TimeStamp GetConnectEnd();
  mozilla::TimeStamp GetRequestStart();
  mozilla::TimeStamp GetResponseStart();
  mozilla::TimeStamp GetResponseEnd();

  int64_t GetTransferSize() { return mTransferSize; }

  MOZ_MUST_USE bool Do0RTT() override;
  MOZ_MUST_USE nsresult Finish0RTT(bool aRestart,
                                   bool aAlpnChanged /* ignored */) override;

  // After Finish0RTT early data may have failed but the caller did not request
  // restart - this indicates that state for dev tools
  void Refused0RTT();

  MOZ_MUST_USE bool CanDo0RTT() override;
  MOZ_MUST_USE nsresult RestartOnFastOpenError() override;

  uint64_t TopLevelOuterContentWindowId() override {
    return mTopLevelOuterContentWindowId;
  }

  void SetFastOpenStatus(uint8_t aStatus) override;

  void SetHttpTrailers(nsCString& aTrailers);

  bool IsWebsocketUpgrade();
  void SetH2WSTransaction(SpdyConnectTransaction*);

 private:
  friend class DeleteHttpTransaction;
  virtual ~nsHttpTransaction();

  MOZ_MUST_USE nsresult Restart();
  char* LocateHttpStart(char* buf, uint32_t len, bool aAllowPartialMatch);
  MOZ_MUST_USE nsresult ParseLine(nsACString& line);
  MOZ_MUST_USE nsresult ParseLineSegment(char* seg, uint32_t len);
  MOZ_MUST_USE nsresult ParseHead(char*, uint32_t count, uint32_t* countRead);
  MOZ_MUST_USE nsresult HandleContentStart();
  MOZ_MUST_USE nsresult HandleContent(char*, uint32_t count,
                                      uint32_t* contentRead,
                                      uint32_t* contentRemaining);
  MOZ_MUST_USE nsresult ProcessData(char*, uint32_t, uint32_t*);
  void DeleteSelfOnConsumerThread();
  void ReleaseBlockingTransaction();

  static MOZ_MUST_USE nsresult ReadRequestSegment(nsIInputStream*, void*,
                                                  const char*, uint32_t,
                                                  uint32_t, uint32_t*);
  static MOZ_MUST_USE nsresult WritePipeSegment(nsIOutputStream*, void*, char*,
                                                uint32_t, uint32_t, uint32_t*);

  bool TimingEnabled() const { return mCaps & NS_HTTP_TIMING_ENABLED; }

  bool ResponseTimeoutEnabled() const final;

  void ReuseConnectionOnRestartOK(bool reuseOk) override {
    mReuseOnRestart = reuseOk;
  }

  // Called right after we parsed the response head.  Checks for connection
  // based authentication schemes in reponse headers for WWW and Proxy
  // authentication. If such is found in any of them, NS_HTTP_STICKY_CONNECTION
  // is set in mCaps. We need the sticky flag be set early to keep the
  // connection from very start of the authentication process.
  void CheckForStickyAuthScheme();
  void CheckForStickyAuthSchemeAt(nsHttpAtom const& header);

  // Called from WriteSegments.  Checks for conditions whether to throttle
  // reading the content.  When this returns true, WriteSegments returns
  // WOULD_BLOCK.
  bool ShouldThrottle();

 private:
  class UpdateSecurityCallbacks : public Runnable {
   public:
    UpdateSecurityCallbacks(nsHttpTransaction* aTrans,
                            nsIInterfaceRequestor* aCallbacks)
        : Runnable("net::nsHttpTransaction::UpdateSecurityCallbacks"),
          mTrans(aTrans),
          mCallbacks(aCallbacks) {}

    NS_IMETHOD Run() override {
      if (mTrans->mConnection)
        mTrans->mConnection->SetSecurityCallbacks(mCallbacks);
      return NS_OK;
    }

   private:
    RefPtr<nsHttpTransaction> mTrans;
    nsCOMPtr<nsIInterfaceRequestor> mCallbacks;
<<<<<<< HEAD
    nsCOMPtr<nsITransportEventSink> mTransportSink;
    nsCOMPtr<nsIEventTarget>        mConsumerTarget;
    nsCOMPtr<nsISupports>           mSecurityInfo;
    // TaintFox: reference to pipe added for SetTaint()
    nsCOMPtr<nsIPipe>   mPipe;
    nsCOMPtr<nsIAsyncInputStream>   mPipeIn;
    nsCOMPtr<nsIAsyncOutputStream>  mPipeOut;
    nsCOMPtr<nsIRequestContext>     mRequestContext;

    nsCOMPtr<nsISupports>             mChannel;
    nsCOMPtr<nsIHttpActivityObserver> mActivityDistributor;

    nsCString                       mReqHeaderBuf;    // flattened request headers
    nsCOMPtr<nsIInputStream>        mRequestStream;
    int64_t                         mRequestSize;

    RefPtr<nsAHttpConnection>     mConnection;
    RefPtr<nsHttpConnectionInfo>  mConnInfo;
    nsHttpRequestHead              *mRequestHead;     // weak ref
    nsHttpResponseHead             *mResponseHead;    // owning pointer

    nsAHttpSegmentReader           *mReader;
    nsAHttpSegmentWriter           *mWriter;

    nsCString                       mLineBuf;         // may contain a partial line

    int64_t                         mContentLength;   // equals -1 if unknown
    int64_t                         mContentRead;     // count of consumed content bytes
    int64_t                         mTransferSize; // count of received bytes

    // After a 304/204 or other "no-content" style response we will skip over
    // up to MAX_INVALID_RESPONSE_BODY_SZ bytes when looking for the next
    // response header to deal with servers that actually sent a response
    // body where they should not have. This member tracks how many bytes have
    // so far been skipped.
    uint32_t                        mInvalidResponseBytesRead;

    Http2PushedStream               *mPushedStream;
    uint32_t                        mInitialRwin;

    nsHttpChunkedDecoder            *mChunkedDecoder;

    TimingStruct                    mTimings;

    nsresult                        mStatus;

    int16_t                         mPriority;

    uint16_t                        mRestartCount;        // the number of times this transaction has been restarted
    uint32_t                        mCaps;
    enum Classifier                 mClassification;
    int32_t                         mPipelinePosition;
    int64_t                         mMaxPipelineObjectSize;

    nsHttpVersion                   mHttpVersion;
    uint16_t                        mHttpResponseCode;

    // mCapsToClear holds flags that should be cleared in mCaps, e.g. unset
    // NS_HTTP_REFRESH_DNS when DNS refresh request has completed to avoid
    // redundant requests on the network. The member itself is atomic, but
    // access to it from the networking thread may happen either before or
    // after the main thread modifies it. To deal with raciness, only unsetting
    // bitfields should be allowed: 'lost races' will thus err on the
    // conservative side, e.g. by going ahead with a 2nd DNS refresh.
    Atomic<uint32_t>                mCapsToClear;
    Atomic<bool, ReleaseAcquire>    mResponseIsComplete;

    // state flags, all logically boolean, but not packed together into a
    // bitfield so as to avoid bitfield-induced races.  See bug 560579.
    bool                            mClosed;
    bool                            mConnected;
    bool                            mHaveStatusLine;
    bool                            mHaveAllHeaders;
    bool                            mTransactionDone;
    bool                            mDidContentStart;
    bool                            mNoContent; // expecting an empty entity body
    bool                            mSentData;
    bool                            mReceivedData;
    bool                            mStatusEventPending;
    bool                            mHasRequestBody;
    bool                            mProxyConnectFailed;
    bool                            mHttpResponseMatched;
    bool                            mPreserveStream;
    bool                            mDispatchedAsBlocking;
    bool                            mResponseTimeoutEnabled;
    bool                            mForceRestart;
    bool                            mReuseOnRestart;
    bool                            mContentDecoding;
    bool                            mContentDecodingCheck;
    bool                            mDeferredSendProgress;
    bool                            mWaitingOnPipeOut;

    // mClosed           := transaction has been explicitly closed
    // mTransactionDone  := transaction ran to completion or was interrupted
    // mResponseComplete := transaction ran to completion

    // For Restart-In-Progress Functionality
    bool                            mReportedStart;
    bool                            mReportedResponseHeader;

    // protected by nsHttp::GetLock()
    nsHttpResponseHead             *mForTakeResponseHead;
    bool                            mResponseHeadTaken;

    // The time when the transaction was submitted to the Connection Manager
    TimeStamp                       mPendingTime;

    class RestartVerifier
    {

        // When a idemptotent transaction has received part of its response body
        // and incurs an error it can be restarted. To do this we mark the place
        // where we stopped feeding the body to the consumer and start the
        // network call over again. If everything we track (headers, length, etc..)
        // matches up to the place where we left off then the consumer starts being
        // fed data again with the new information. This can be done N times up
        // to the normal restart (i.e. with no response info) limit.

    public:
        RestartVerifier()
            : mContentLength(-1)
            , mAlreadyProcessed(0)
            , mToReadBeforeRestart(0)
            , mSetup(false)
        {}
        ~RestartVerifier() {}

        void Set(int64_t contentLength, nsHttpResponseHead *head);
        bool Verify(int64_t contentLength, nsHttpResponseHead *head);
        bool IsDiscardingContent() { return mToReadBeforeRestart != 0; }
        bool IsSetup() { return mSetup; }
        int64_t AlreadyProcessed() { return mAlreadyProcessed; }
        void SetAlreadyProcessed(int64_t val) {
            mAlreadyProcessed = val;
            mToReadBeforeRestart = val;
        }
        int64_t ToReadBeforeRestart() { return mToReadBeforeRestart; }
        void HaveReadBeforeRestart(uint32_t amt)
        {
            MOZ_ASSERT(amt <= mToReadBeforeRestart,
                       "too large of a HaveReadBeforeRestart deduction");
            mToReadBeforeRestart -= amt;
        }

    private:
        // This is the data from the first complete response header
        // used to make sure that all subsequent response headers match

        int64_t                         mContentLength;
        nsCString                       mETag;
        nsCString                       mLastModified;
        nsCString                       mContentRange;
        nsCString                       mContentEncoding;
        nsCString                       mTransferEncoding;

        // This is the amount of data that has been passed to the channel
        // from previous iterations of the transaction and must therefore
        // be skipped in the new one.
        int64_t                         mAlreadyProcessed;

        // The amount of data that must be discarded in the current iteration
        // (where iteration > 0) to reach the mAlreadyProcessed high water
        // mark.
        int64_t                         mToReadBeforeRestart;

        // true when ::Set has been called with a response header
        bool                            mSetup;
    } mRestartInProgressVerifier;

// For Rate Pacing via an EventTokenBucket
public:
    // called by the connection manager to run this transaction through the
    // token bucket. If the token bucket admits the transaction immediately it
    // returns true. The function is called repeatedly until it returns true.
    bool TryToRunPacedRequest();

    // ATokenBucketEvent pure virtual implementation. Called by the token bucket
    // when the transaction is ready to run. If this happens asynchrounously to
    // token bucket submission the transaction just posts an event that causes
    // the pending transaction queue to be rerun (and TryToRunPacedRequest() to
    // be run again.
    void OnTokenBucketAdmitted() override; // ATokenBucketEvent

    // CancelPacing() can be used to tell the token bucket to remove this
    // transaction from the list of pending transactions. This is used when a
    // transaction is believed to be HTTP/1 (and thus subject to rate pacing)
    // but later can be dispatched via spdy (not subject to rate pacing).
    void CancelPacing(nsresult reason);

private:
    bool mSubmittedRatePacing;
    bool mPassedRatePacing;
    bool mSynchronousRatePaceRequest;
    nsCOMPtr<nsICancelable> mTokenBucketCancel;

// These members are used for network per-app metering (bug 746073)
// Currently, they are only available on gonk.
    uint64_t                           mCountRecv;
    uint64_t                           mCountSent;
    uint32_t                           mAppId;
    bool                               mIsInIsolatedMozBrowser;
#ifdef MOZ_WIDGET_GONK
    nsMainThreadPtrHandle<nsINetworkInfo> mActiveNetworkInfo;
#endif
    nsresult                           SaveNetworkStats(bool);
    void                               CountRecvBytes(uint64_t recvBytes)
    {
        mCountRecv += recvBytes;
        SaveNetworkStats(false);
    }
    void                               CountSentBytes(uint64_t sentBytes)
    {
        mCountSent += sentBytes;
        SaveNetworkStats(false);
    }
public:
    void     SetClassOfService(uint32_t cos) { mClassOfService = cos; }
    uint32_t ClassOfService() { return mClassOfService; }
private:
    uint32_t mClassOfService;

public:
    // setting TunnelProvider to non-null means the transaction should only
    // be dispatched on a specific ConnectionInfo Hash Key (as opposed to a
    // generic wild card one). That means in the specific case of carrying this
    // transaction on an HTTP/2 tunnel it will only be dispatched onto an
    // existing tunnel instead of triggering creation of a new one.
    // The tunnel provider is used for ASpdySession::MaybeReTunnel() checks.

    void SetTunnelProvider(ASpdySession *provider) { mTunnelProvider = provider; }
    ASpdySession *TunnelProvider() { return mTunnelProvider; }
    nsIInterfaceRequestor *SecurityCallbacks() { return mCallbacks; }

private:
    RefPtr<ASpdySession> mTunnelProvider;

public:
    void SetTransactionObserver(TransactionObserver *arg) { mTransactionObserver = arg; }
private:
    RefPtr<TransactionObserver> mTransactionObserver;
public:
    void GetNetworkAddresses(NetAddr &self, NetAddr &peer);

private:
    NetAddr                         mSelfAddr;
    NetAddr                         mPeerAddr;

    bool                            m0RTTInProgress;
=======
  };

  Mutex mLock;

  nsCOMPtr<nsIInterfaceRequestor> mCallbacks;
  nsCOMPtr<nsITransportEventSink> mTransportSink;
  nsCOMPtr<nsIEventTarget> mConsumerTarget;
  nsCOMPtr<nsISupports> mSecurityInfo;
  nsCOMPtr<nsIAsyncInputStream> mPipeIn;
  nsCOMPtr<nsIAsyncOutputStream> mPipeOut;
  nsCOMPtr<nsIRequestContext> mRequestContext;

  nsCOMPtr<nsISupports> mChannel;
  nsCOMPtr<nsIHttpActivityObserver> mActivityDistributor;

  nsCString mReqHeaderBuf;  // flattened request headers
  nsCOMPtr<nsIInputStream> mRequestStream;
  int64_t mRequestSize;

  RefPtr<nsAHttpConnection> mConnection;
  RefPtr<nsHttpConnectionInfo> mConnInfo;
  nsHttpRequestHead* mRequestHead;    // weak ref
  nsHttpResponseHead* mResponseHead;  // owning pointer

  nsAHttpSegmentReader* mReader;
  nsAHttpSegmentWriter* mWriter;

  nsCString mLineBuf;  // may contain a partial line

  int64_t mContentLength;  // equals -1 if unknown
  int64_t mContentRead;    // count of consumed content bytes
  Atomic<int64_t, ReleaseAcquire> mTransferSize;  // count of received bytes

  // After a 304/204 or other "no-content" style response we will skip over
  // up to MAX_INVALID_RESPONSE_BODY_SZ bytes when looking for the next
  // response header to deal with servers that actually sent a response
  // body where they should not have. This member tracks how many bytes have
  // so far been skipped.
  uint32_t mInvalidResponseBytesRead;

  RefPtr<Http2PushedStreamWrapper> mPushedStream;
  uint32_t mInitialRwin;

  nsHttpChunkedDecoder* mChunkedDecoder;

  TimingStruct mTimings;

  nsresult mStatus;

  int16_t mPriority;

  uint16_t
      mRestartCount;  // the number of times this transaction has been restarted
  uint32_t mCaps;

  HttpVersion mHttpVersion;
  uint16_t mHttpResponseCode;

  uint32_t mCurrentHttpResponseHeaderSize;

  int32_t const THROTTLE_NO_LIMIT = -1;
  // This can have 3 possible values:
  // * THROTTLE_NO_LIMIT - this means the transaction is not in any way limited
  //                       to read the response, this is the default
  // * a positive number - a limit is set because the transaction is obligated
  //                       to throttle the response read, this is decresed with
  //                       every piece of data the transaction receives
  // * zero - when the transaction depletes the limit for reading, this makes it
  //          stop reading and return WOULD_BLOCK from WriteSegments;
  //          transaction then waits for a call of ResumeReading that resets
  //          this member back to THROTTLE_NO_LIMIT
  int32_t mThrottlingReadAllowance;

  // mCapsToClear holds flags that should be cleared in mCaps, e.g. unset
  // NS_HTTP_REFRESH_DNS when DNS refresh request has completed to avoid
  // redundant requests on the network. The member itself is atomic, but
  // access to it from the networking thread may happen either before or
  // after the main thread modifies it. To deal with raciness, only unsetting
  // bitfields should be allowed: 'lost races' will thus err on the
  // conservative side, e.g. by going ahead with a 2nd DNS refresh.
  Atomic<uint32_t> mCapsToClear;
  Atomic<bool, ReleaseAcquire> mResponseIsComplete;

  // True iff WriteSegments was called while this transaction should be
  // throttled (stop reading) Used to resume read on unblock of reading.  Conn
  // manager is responsible for calling back to resume reading.
  bool mReadingStopped;

  // state flags, all logically boolean, but not packed together into a
  // bitfield so as to avoid bitfield-induced races.  See bug 560579.
  bool mClosed;
  bool mConnected;
  bool mActivated;
  bool mHaveStatusLine;
  bool mHaveAllHeaders;
  bool mTransactionDone;
  bool mDidContentStart;
  bool mNoContent;  // expecting an empty entity body
  bool mSentData;
  bool mReceivedData;
  bool mStatusEventPending;
  bool mHasRequestBody;
  bool mProxyConnectFailed;
  bool mHttpResponseMatched;
  bool mPreserveStream;
  bool mDispatchedAsBlocking;
  bool mResponseTimeoutEnabled;
  bool mForceRestart;
  bool mReuseOnRestart;
  bool mContentDecoding;
  bool mContentDecodingCheck;
  bool mDeferredSendProgress;
  bool mWaitingOnPipeOut;

  // mClosed           := transaction has been explicitly closed
  // mTransactionDone  := transaction ran to completion or was interrupted
  // mResponseComplete := transaction ran to completion

  // For Restart-In-Progress Functionality
  bool mReportedStart;
  bool mReportedResponseHeader;

  // protected by nsHttp::GetLock()
  bool mResponseHeadTaken;
  nsAutoPtr<nsHttpHeaderArray> mForTakeResponseTrailers;
  bool mResponseTrailersTaken;

  // The time when the transaction was submitted to the Connection Manager
  TimeStamp mPendingTime;

  uint64_t mTopLevelOuterContentWindowId;

  // For Rate Pacing via an EventTokenBucket
 public:
  // called by the connection manager to run this transaction through the
  // token bucket. If the token bucket admits the transaction immediately it
  // returns true. The function is called repeatedly until it returns true.
  bool TryToRunPacedRequest();

  // ATokenBucketEvent pure virtual implementation. Called by the token bucket
  // when the transaction is ready to run. If this happens asynchrounously to
  // token bucket submission the transaction just posts an event that causes
  // the pending transaction queue to be rerun (and TryToRunPacedRequest() to
  // be run again.
  void OnTokenBucketAdmitted() override;  // ATokenBucketEvent

  // CancelPacing() can be used to tell the token bucket to remove this
  // transaction from the list of pending transactions. This is used when a
  // transaction is believed to be HTTP/1 (and thus subject to rate pacing)
  // but later can be dispatched via spdy (not subject to rate pacing).
  void CancelPacing(nsresult reason);

  // Called by the connetion manager on the socket thread when reading for this
  // previously throttled transaction has to be resumed.
  void ResumeReading();

  // This examins classification of this transaction whether the Throttleable
  // class has been set while Leader, Unblocked, DontThrottle has not.
  bool EligibleForThrottling() const;

  void DontReuseConnection();

 private:
  bool mSubmittedRatePacing;
  bool mPassedRatePacing;
  bool mSynchronousRatePaceRequest;
  nsCOMPtr<nsICancelable> mTokenBucketCancel;

 public:
  void SetClassOfService(uint32_t cos);
  uint32_t ClassOfService() { return mClassOfService; }

 private:
  uint32_t mClassOfService;

 public:
  // setting TunnelProvider to non-null means the transaction should only
  // be dispatched on a specific ConnectionInfo Hash Key (as opposed to a
  // generic wild card one). That means in the specific case of carrying this
  // transaction on an HTTP/2 tunnel it will only be dispatched onto an
  // existing tunnel instead of triggering creation of a new one.
  // The tunnel provider is used for ASpdySession::MaybeReTunnel() checks.

  void SetTunnelProvider(ASpdySession* provider) { mTunnelProvider = provider; }
  ASpdySession* TunnelProvider() { return mTunnelProvider; }
  nsIInterfaceRequestor* SecurityCallbacks() { return mCallbacks; }

 private:
  RefPtr<ASpdySession> mTunnelProvider;

 public:
  void SetTransactionObserver(TransactionObserver* arg) {
    mTransactionObserver = arg;
  }

 private:
  RefPtr<TransactionObserver> mTransactionObserver;

 public:
  void GetNetworkAddresses(NetAddr& self, NetAddr& peer);
  bool ResolvedByTRR() { return mResolvedByTRR; }

 private:
  NetAddr mSelfAddr;
  NetAddr mPeerAddr;
  bool mResolvedByTRR;

  bool m0RTTInProgress;
  bool mDoNotTryEarlyData;
  enum {
    EARLY_NONE,
    EARLY_SENT,
    EARLY_ACCEPTED,
    EARLY_425
  } mEarlyDataDisposition;

  uint8_t mFastOpenStatus;

  // H2 websocket support
  RefPtr<SpdyConnectTransaction> mH2WSTransaction;

  HttpTrafficCategory mTrafficCategory;
  bool mThroughCaptivePortal;
>>>>>>> d377b6d7
};

}  // namespace net
}  // namespace mozilla

#endif  // nsHttpTransaction_h__<|MERGE_RESOLUTION|>--- conflicted
+++ resolved
@@ -17,7 +17,6 @@
 #include "Http2Push.h"
 #include "mozilla/net/DNS.h"
 #include "ARefBase.h"
-#include "nsIPipe.h"
 #include "AlternateServices.h"
 
 //-----------------------------------------------------------------------------
@@ -266,256 +265,6 @@
    private:
     RefPtr<nsHttpTransaction> mTrans;
     nsCOMPtr<nsIInterfaceRequestor> mCallbacks;
-<<<<<<< HEAD
-    nsCOMPtr<nsITransportEventSink> mTransportSink;
-    nsCOMPtr<nsIEventTarget>        mConsumerTarget;
-    nsCOMPtr<nsISupports>           mSecurityInfo;
-    // TaintFox: reference to pipe added for SetTaint()
-    nsCOMPtr<nsIPipe>   mPipe;
-    nsCOMPtr<nsIAsyncInputStream>   mPipeIn;
-    nsCOMPtr<nsIAsyncOutputStream>  mPipeOut;
-    nsCOMPtr<nsIRequestContext>     mRequestContext;
-
-    nsCOMPtr<nsISupports>             mChannel;
-    nsCOMPtr<nsIHttpActivityObserver> mActivityDistributor;
-
-    nsCString                       mReqHeaderBuf;    // flattened request headers
-    nsCOMPtr<nsIInputStream>        mRequestStream;
-    int64_t                         mRequestSize;
-
-    RefPtr<nsAHttpConnection>     mConnection;
-    RefPtr<nsHttpConnectionInfo>  mConnInfo;
-    nsHttpRequestHead              *mRequestHead;     // weak ref
-    nsHttpResponseHead             *mResponseHead;    // owning pointer
-
-    nsAHttpSegmentReader           *mReader;
-    nsAHttpSegmentWriter           *mWriter;
-
-    nsCString                       mLineBuf;         // may contain a partial line
-
-    int64_t                         mContentLength;   // equals -1 if unknown
-    int64_t                         mContentRead;     // count of consumed content bytes
-    int64_t                         mTransferSize; // count of received bytes
-
-    // After a 304/204 or other "no-content" style response we will skip over
-    // up to MAX_INVALID_RESPONSE_BODY_SZ bytes when looking for the next
-    // response header to deal with servers that actually sent a response
-    // body where they should not have. This member tracks how many bytes have
-    // so far been skipped.
-    uint32_t                        mInvalidResponseBytesRead;
-
-    Http2PushedStream               *mPushedStream;
-    uint32_t                        mInitialRwin;
-
-    nsHttpChunkedDecoder            *mChunkedDecoder;
-
-    TimingStruct                    mTimings;
-
-    nsresult                        mStatus;
-
-    int16_t                         mPriority;
-
-    uint16_t                        mRestartCount;        // the number of times this transaction has been restarted
-    uint32_t                        mCaps;
-    enum Classifier                 mClassification;
-    int32_t                         mPipelinePosition;
-    int64_t                         mMaxPipelineObjectSize;
-
-    nsHttpVersion                   mHttpVersion;
-    uint16_t                        mHttpResponseCode;
-
-    // mCapsToClear holds flags that should be cleared in mCaps, e.g. unset
-    // NS_HTTP_REFRESH_DNS when DNS refresh request has completed to avoid
-    // redundant requests on the network. The member itself is atomic, but
-    // access to it from the networking thread may happen either before or
-    // after the main thread modifies it. To deal with raciness, only unsetting
-    // bitfields should be allowed: 'lost races' will thus err on the
-    // conservative side, e.g. by going ahead with a 2nd DNS refresh.
-    Atomic<uint32_t>                mCapsToClear;
-    Atomic<bool, ReleaseAcquire>    mResponseIsComplete;
-
-    // state flags, all logically boolean, but not packed together into a
-    // bitfield so as to avoid bitfield-induced races.  See bug 560579.
-    bool                            mClosed;
-    bool                            mConnected;
-    bool                            mHaveStatusLine;
-    bool                            mHaveAllHeaders;
-    bool                            mTransactionDone;
-    bool                            mDidContentStart;
-    bool                            mNoContent; // expecting an empty entity body
-    bool                            mSentData;
-    bool                            mReceivedData;
-    bool                            mStatusEventPending;
-    bool                            mHasRequestBody;
-    bool                            mProxyConnectFailed;
-    bool                            mHttpResponseMatched;
-    bool                            mPreserveStream;
-    bool                            mDispatchedAsBlocking;
-    bool                            mResponseTimeoutEnabled;
-    bool                            mForceRestart;
-    bool                            mReuseOnRestart;
-    bool                            mContentDecoding;
-    bool                            mContentDecodingCheck;
-    bool                            mDeferredSendProgress;
-    bool                            mWaitingOnPipeOut;
-
-    // mClosed           := transaction has been explicitly closed
-    // mTransactionDone  := transaction ran to completion or was interrupted
-    // mResponseComplete := transaction ran to completion
-
-    // For Restart-In-Progress Functionality
-    bool                            mReportedStart;
-    bool                            mReportedResponseHeader;
-
-    // protected by nsHttp::GetLock()
-    nsHttpResponseHead             *mForTakeResponseHead;
-    bool                            mResponseHeadTaken;
-
-    // The time when the transaction was submitted to the Connection Manager
-    TimeStamp                       mPendingTime;
-
-    class RestartVerifier
-    {
-
-        // When a idemptotent transaction has received part of its response body
-        // and incurs an error it can be restarted. To do this we mark the place
-        // where we stopped feeding the body to the consumer and start the
-        // network call over again. If everything we track (headers, length, etc..)
-        // matches up to the place where we left off then the consumer starts being
-        // fed data again with the new information. This can be done N times up
-        // to the normal restart (i.e. with no response info) limit.
-
-    public:
-        RestartVerifier()
-            : mContentLength(-1)
-            , mAlreadyProcessed(0)
-            , mToReadBeforeRestart(0)
-            , mSetup(false)
-        {}
-        ~RestartVerifier() {}
-
-        void Set(int64_t contentLength, nsHttpResponseHead *head);
-        bool Verify(int64_t contentLength, nsHttpResponseHead *head);
-        bool IsDiscardingContent() { return mToReadBeforeRestart != 0; }
-        bool IsSetup() { return mSetup; }
-        int64_t AlreadyProcessed() { return mAlreadyProcessed; }
-        void SetAlreadyProcessed(int64_t val) {
-            mAlreadyProcessed = val;
-            mToReadBeforeRestart = val;
-        }
-        int64_t ToReadBeforeRestart() { return mToReadBeforeRestart; }
-        void HaveReadBeforeRestart(uint32_t amt)
-        {
-            MOZ_ASSERT(amt <= mToReadBeforeRestart,
-                       "too large of a HaveReadBeforeRestart deduction");
-            mToReadBeforeRestart -= amt;
-        }
-
-    private:
-        // This is the data from the first complete response header
-        // used to make sure that all subsequent response headers match
-
-        int64_t                         mContentLength;
-        nsCString                       mETag;
-        nsCString                       mLastModified;
-        nsCString                       mContentRange;
-        nsCString                       mContentEncoding;
-        nsCString                       mTransferEncoding;
-
-        // This is the amount of data that has been passed to the channel
-        // from previous iterations of the transaction and must therefore
-        // be skipped in the new one.
-        int64_t                         mAlreadyProcessed;
-
-        // The amount of data that must be discarded in the current iteration
-        // (where iteration > 0) to reach the mAlreadyProcessed high water
-        // mark.
-        int64_t                         mToReadBeforeRestart;
-
-        // true when ::Set has been called with a response header
-        bool                            mSetup;
-    } mRestartInProgressVerifier;
-
-// For Rate Pacing via an EventTokenBucket
-public:
-    // called by the connection manager to run this transaction through the
-    // token bucket. If the token bucket admits the transaction immediately it
-    // returns true. The function is called repeatedly until it returns true.
-    bool TryToRunPacedRequest();
-
-    // ATokenBucketEvent pure virtual implementation. Called by the token bucket
-    // when the transaction is ready to run. If this happens asynchrounously to
-    // token bucket submission the transaction just posts an event that causes
-    // the pending transaction queue to be rerun (and TryToRunPacedRequest() to
-    // be run again.
-    void OnTokenBucketAdmitted() override; // ATokenBucketEvent
-
-    // CancelPacing() can be used to tell the token bucket to remove this
-    // transaction from the list of pending transactions. This is used when a
-    // transaction is believed to be HTTP/1 (and thus subject to rate pacing)
-    // but later can be dispatched via spdy (not subject to rate pacing).
-    void CancelPacing(nsresult reason);
-
-private:
-    bool mSubmittedRatePacing;
-    bool mPassedRatePacing;
-    bool mSynchronousRatePaceRequest;
-    nsCOMPtr<nsICancelable> mTokenBucketCancel;
-
-// These members are used for network per-app metering (bug 746073)
-// Currently, they are only available on gonk.
-    uint64_t                           mCountRecv;
-    uint64_t                           mCountSent;
-    uint32_t                           mAppId;
-    bool                               mIsInIsolatedMozBrowser;
-#ifdef MOZ_WIDGET_GONK
-    nsMainThreadPtrHandle<nsINetworkInfo> mActiveNetworkInfo;
-#endif
-    nsresult                           SaveNetworkStats(bool);
-    void                               CountRecvBytes(uint64_t recvBytes)
-    {
-        mCountRecv += recvBytes;
-        SaveNetworkStats(false);
-    }
-    void                               CountSentBytes(uint64_t sentBytes)
-    {
-        mCountSent += sentBytes;
-        SaveNetworkStats(false);
-    }
-public:
-    void     SetClassOfService(uint32_t cos) { mClassOfService = cos; }
-    uint32_t ClassOfService() { return mClassOfService; }
-private:
-    uint32_t mClassOfService;
-
-public:
-    // setting TunnelProvider to non-null means the transaction should only
-    // be dispatched on a specific ConnectionInfo Hash Key (as opposed to a
-    // generic wild card one). That means in the specific case of carrying this
-    // transaction on an HTTP/2 tunnel it will only be dispatched onto an
-    // existing tunnel instead of triggering creation of a new one.
-    // The tunnel provider is used for ASpdySession::MaybeReTunnel() checks.
-
-    void SetTunnelProvider(ASpdySession *provider) { mTunnelProvider = provider; }
-    ASpdySession *TunnelProvider() { return mTunnelProvider; }
-    nsIInterfaceRequestor *SecurityCallbacks() { return mCallbacks; }
-
-private:
-    RefPtr<ASpdySession> mTunnelProvider;
-
-public:
-    void SetTransactionObserver(TransactionObserver *arg) { mTransactionObserver = arg; }
-private:
-    RefPtr<TransactionObserver> mTransactionObserver;
-public:
-    void GetNetworkAddresses(NetAddr &self, NetAddr &peer);
-
-private:
-    NetAddr                         mSelfAddr;
-    NetAddr                         mPeerAddr;
-
-    bool                            m0RTTInProgress;
-=======
   };
 
   Mutex mLock;
@@ -524,6 +273,8 @@
   nsCOMPtr<nsITransportEventSink> mTransportSink;
   nsCOMPtr<nsIEventTarget> mConsumerTarget;
   nsCOMPtr<nsISupports> mSecurityInfo;
+  // TaintFox: reference to pipe added for SetTaint()
+  nsCOMPtr<nsIPipe>   mPipe;
   nsCOMPtr<nsIAsyncInputStream> mPipeIn;
   nsCOMPtr<nsIAsyncOutputStream> mPipeOut;
   nsCOMPtr<nsIRequestContext> mRequestContext;
@@ -739,7 +490,6 @@
 
   HttpTrafficCategory mTrafficCategory;
   bool mThroughCaptivePortal;
->>>>>>> d377b6d7
 };
 
 }  // namespace net
