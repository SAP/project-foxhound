--- conflicted
+++ resolved
@@ -372,90 +372,15 @@
                              NS_ASSIGNMENT_DEPEND);
   if (NS_FAILED(rv)) return rv;
 
-  mHasRequestBody = !!requestBody;
-  if (mHasRequestBody && !requestContentLength) {
-    mHasRequestBody = false;
-  }
-
-  requestContentLength += mReqHeaderBuf.Length();
-
-  if (mHasRequestBody) {
-    // wrap the headers and request body in a multiplexed input stream.
-    nsCOMPtr<nsIMultiplexInputStream> multi =
-        do_CreateInstance(kMultiplexInputStream, &rv);
-    if (NS_FAILED(rv)) return rv;
-
-<<<<<<< HEAD
-    mHasRequestBody = !!requestBody;
-    if (mHasRequestBody) {
-        // some non standard methods set a 0 byte content-length for
-        // clarity, we can avoid doing the mulitplexed request stream for them
-        uint64_t size;
-        if (NS_SUCCEEDED(requestBody->Available(&size)) && !size) {
-            mHasRequestBody = false;
-        }
-    }
-
-    if (mHasRequestBody) {
-        // wrap the headers and request body in a multiplexed input stream.
-        nsCOMPtr<nsIMultiplexInputStream> multi =
-            do_CreateInstance(kMultiplexInputStream, &rv);
-        if (NS_FAILED(rv)) return rv;
-
-        rv = multi->AppendStream(headers);
-        if (NS_FAILED(rv)) return rv;
-
-        rv = multi->AppendStream(requestBody);
-        if (NS_FAILED(rv)) return rv;
-
-        // wrap the multiplexed input stream with a buffered input stream, so
-        // that we write data in the largest chunks possible.  this is actually
-        // necessary to workaround some common server bugs (see bug 137155).
-        rv = NS_NewBufferedInputStream(getter_AddRefs(mRequestStream), multi,
-                                       nsIOService::gDefaultSegmentSize);
-        if (NS_FAILED(rv)) return rv;
-    }
-    else
-        mRequestStream = headers;
-
-    nsCOMPtr<nsIThrottledInputChannel> throttled = do_QueryInterface(mChannel);
-    nsIInputChannelThrottleQueue* queue;
-    if (throttled) {
-        rv = throttled->GetThrottleQueue(&queue);
-        // In case of failure, just carry on without throttling.
-        if (NS_SUCCEEDED(rv) && queue) {
-            nsCOMPtr<nsIAsyncInputStream> wrappedStream;
-            rv = queue->WrapStream(mRequestStream, getter_AddRefs(wrappedStream));
-            // Failure to throttle isn't sufficient reason to fail
-            // initialization
-            if (NS_SUCCEEDED(rv)) {
-                MOZ_ASSERT(wrappedStream != nullptr);
-                LOG(("nsHttpTransaction::Init %p wrapping input stream using throttle queue %p\n",
-                     this, queue));
-                mRequestStream = do_QueryInterface(wrappedStream);
-            }
-        }
-    }
-
-    uint64_t size_u64;
-    rv = mRequestStream->Available(&size_u64);
-    if (NS_FAILED(rv)) {
-        return rv;
-    }
-
-    // make sure it fits within js MAX_SAFE_INTEGER
-    mRequestSize = InScriptableRange(size_u64) ? static_cast<int64_t>(size_u64) : -1;
-
     // create pipe for response stream
     rv = NS_NewPipe2(getter_AddRefs(mPipeIn),
                      getter_AddRefs(mPipeOut),
                      true, true,
                      nsIOService::gDefaultSegmentSize,
-                     nsIOService::gDefaultSegmentCount,
-                     getter_AddRefs(mPipe));
-=======
+                     nsIOService::gDefaultSegmentCount);
+    if (NS_FAILED(rv)) return rv;
+
     rv = multi->AppendStream(headers);
->>>>>>> d377b6d7
     if (NS_FAILED(rv)) return rv;
 
     rv = multi->AppendStream(requestBody);
@@ -1774,19 +1699,16 @@
             mConnection->DontReuse();
           }
         }
-<<<<<<< HEAD
-
-        // TaintFox: parse any taint information from the header and
-        // add it to the content pipe.
-        nsAutoCString serializedTaint;
-        if (mResponseHead->GetHeader(nsHttp::X_Taint, serializedTaint) == NS_OK) {
-            std::string taint(serializedTaint.BeginReading());
-            mPipe->SetTaint(ParseTaint(taint));
-        }
-=======
       } else if (mContentLength == int64_t(-1))
         LOG(("waiting for the server to close the connection.\n"));
->>>>>>> d377b6d7
+    }
+
+    // TaintFox: parse any taint information from the header and
+    // add it to the content pipe.
+    nsAutoCString serializedTaint;
+    if (mResponseHead->GetHeader(nsHttp::X_Taint, serializedTaint) == NS_OK) {
+        std::string taint(serializedTaint.BeginReading());
+        mPipe->SetTaint(ParseTaint(taint));
     }
   }
 
