# -*- Mode: python; c-basic-offset: 4; indent-tabs-mode: nil; tab-width: 40 -*-
# vim: set filetype=python:
# This Source Code Form is subject to the terms of the Mozilla Public
# License, v. 2.0. If a copy of the MPL was not distributed with this
# file, You can obtain one at http://mozilla.org/MPL/2.0/.

with Files('**/Makefile.in'):
    BUG_COMPONENT = ('Core', 'Build Config')
    FINAL = True

FILES_PER_UNIFIED_FILE = 1

CONFIGURE_SUBST_FILES += [
    'config/autoconf.mk',
    'config/emptyvars.mk',
]

if CONFIG['ENABLE_CLANG_PLUGIN']:
    DIRS += ['build/clang-plugin']

DIRS += [
    'config',
    'python',
<<<<<<< HEAD
    'taint',
    'testing',
=======
    'taskcluster',
>>>>>>> 03675846
]

if not CONFIG['JS_STANDALONE']:
    CONFIGURE_SUBST_FILES += [
        'tools/update-packaging/Makefile',
    ]
    CONFIGURE_DEFINE_FILES += [
        'mozilla-config.h',
    ]
    EXPORTS += [
        '!buildid.h',
        '!mozilla-config.h',
        '!source-repo.h',
    ]

    GENERATED_FILES += [
        'buildid.h',
        'source-repo.h',
    ]

    GENERATED_FILES['buildid.h'].script = 'build/variables.py:buildid_header'
    GENERATED_FILES['source-repo.h'].script = 'build/variables.py:source_repo_header'

    DIRS += [
        'build',
        'probes',
    ]

DIRS += [
    'config/external/fdlibm',
    'config/external/nspr',
    'config/external/zlib',
    'memory',
    'mfbt',
    'mozglue',
]

if not CONFIG['JS_STANDALONE']:
    DIRS += ['xpcom/xpidl']

if CONFIG['USE_ICU']:
    DIRS += ['config/external/icu']

if CONFIG['COMPILE_ENVIRONMENT']:

    if not CONFIG['JS_STANDALONE']:
        DIRS += [
            'config/external',
            'config/external/nss',
        ]

    if CONFIG['BUILD_CTYPES']:
        DIRS += ['config/external/ffi']

    DIRS += ['js/src']
else:
    TEST_DIRS += ['js/src/tests']

if not CONFIG['JS_STANDALONE'] and CONFIG['MOZ_BUILD_APP']:
    # Bring in the configuration for the configured application.
    include('/' + CONFIG['MOZ_BUILD_APP'] + '/app.mozbuild')

include('build/templates.mozbuild')<|MERGE_RESOLUTION|>--- conflicted
+++ resolved
@@ -21,12 +21,8 @@
 DIRS += [
     'config',
     'python',
-<<<<<<< HEAD
     'taint',
-    'testing',
-=======
     'taskcluster',
->>>>>>> 03675846
 ]
 
 if not CONFIG['JS_STANDALONE']:
