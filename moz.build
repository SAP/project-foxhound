# -*- Mode: python; c-basic-offset: 4; indent-tabs-mode: nil; tab-width: 40 -*-
# vim: set filetype=python:
# This Source Code Form is subject to the terms of the Mozilla Public
# License, v. 2.0. If a copy of the MPL was not distributed with this
# file, You can obtain one at http://mozilla.org/MPL/2.0/.

with Files('**/Makefile.in'):
    BUG_COMPONENT = ('Core', 'Build Config')
    FINAL = True

FILES_PER_UNIFIED_FILE = 1

CONFIGURE_SUBST_FILES += [
    'config/autoconf.mk',
    'config/emptyvars.mk',
]

if CONFIG['ENABLE_CLANG_PLUGIN']:
    DIRS += ['build/clang-plugin']

DIRS += [
    'config',
    'python',
<<<<<<< HEAD
    'taint',
=======
    'testing',
>>>>>>> 8653f7f7
]

if not CONFIG['JS_STANDALONE']:
    CONFIGURE_SUBST_FILES += [
        'tools/update-packaging/Makefile',
    ]
    CONFIGURE_DEFINE_FILES += [
        'mozilla-config.h',
    ]
    EXPORTS += [
        '!buildid.h',
        '!mozilla-config.h',
        '!source-repo.h',
    ]

    GENERATED_FILES += [
        'buildid.h',
        'source-repo.h',
    ]

    GENERATED_FILES['buildid.h'].script = 'build/variables.py:buildid_header'
    GENERATED_FILES['source-repo.h'].script = 'build/variables.py:source_repo_header'

    DIRS += [
        'build',
        'probes',
    ]

DIRS += [
    'config/external/fdlibm',
    'config/external/nspr',
    'config/external/zlib',
    'memory',
    'mfbt',
    'mozglue',
]

if not CONFIG['JS_STANDALONE']:
    DIRS += ['xpcom/xpidl']

if CONFIG['USE_ICU']:
    DIRS += ['config/external/icu']

if CONFIG['COMPILE_ENVIRONMENT']:

    if not CONFIG['JS_STANDALONE']:
        DIRS += [
            'config/external',
            'config/external/nss',
        ]

    if CONFIG['BUILD_CTYPES']:
        DIRS += ['config/external/ffi']

    DIRS += ['js/src']
else:
    TEST_DIRS += ['js/src/tests']

if not CONFIG['JS_STANDALONE'] and CONFIG['MOZ_BUILD_APP']:
    # Bring in the configuration for the configured application.
    include('/' + CONFIG['MOZ_BUILD_APP'] + '/app.mozbuild')

include('build/templates.mozbuild')<|MERGE_RESOLUTION|>--- conflicted
+++ resolved
@@ -21,11 +21,8 @@
 DIRS += [
     'config',
     'python',
-<<<<<<< HEAD
     'taint',
-=======
     'testing',
->>>>>>> 8653f7f7
 ]
 
 if not CONFIG['JS_STANDALONE']:
