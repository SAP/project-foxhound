--- conflicted
+++ resolved
@@ -140,11 +140,7 @@
 DIRS += [
     'config',
     'python',
-<<<<<<< HEAD
     'taint',
-    'taskcluster',
-=======
->>>>>>> 1b133f0e
     'testing/mozbase',
     'third_party/python',
 ]
