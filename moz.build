--- conflicted
+++ resolved
@@ -143,19 +143,12 @@
     DIRS += ["build/clang-plugin"]
 
 DIRS += [
-<<<<<<< HEAD
-    'config',
-    'python',
-    'taint',
-    'testing/mozbase',
-    'third_party/python',
-=======
     "build",
     "config",
     "python",
+    "taint",
     "testing",
     "third_party/python",
->>>>>>> 13623f47
 ]
 
 if not CONFIG["JS_STANDALONE"]:
