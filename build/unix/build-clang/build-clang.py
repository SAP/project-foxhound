--- conflicted
+++ resolved
@@ -72,8 +72,6 @@
         build_one_stage_aux(stage_dir, is_stage_one)
     with_env(env, f)
 
-<<<<<<< HEAD
-=======
 def build_tooltool_manifest():
     def key_sort(item):
         item = item[0]
@@ -97,7 +95,6 @@
     simplejson.dump(data, out, indent=0, item_sort_key=key_sort)
     out.write('\n')
 
->>>>>>> fe898a1a
 isDarwin = platform.system() == "Darwin"
 
 def build_one_stage_aux(stage_dir, is_stage_one):
