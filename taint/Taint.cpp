/* -*- Mode: C++; tab-width: 8; indent-tabs-mode: nil; c-basic-offset: 4 -*- */
/* vim: set ts=8 sts=4 et sw=4 tw=80: */
/* This Source Code Form is subject to the terms of the Mozilla Public
 * License, v. 2.0. If a copy of the MPL was not distributed with this
 * file, You can obtain one at http://mozilla.org/MPL/2.0/. */

#include "Taint.h"

#include <algorithm>
#include <iostream>

#define DEBUG_LINE() std::cout << __PRETTY_FUNCTION__ << std::endl;

TaintLocation::TaintLocation(std::u16string filename, int32_t line, int32_t pos, std::u16string function)
    : filename_(filename), line_(line), pos_(pos), function_(function) {}

TaintLocation::TaintLocation()
    : filename_(), line_(0), pos_(0), function_() {}

TaintLocation::TaintLocation(TaintLocation&& other)
    : filename_(std::move(other.filename_)),
      line_(std::move(other.line_)),
      pos_(std::move(other.pos_)),
      function_(std::move(other.function_)) {}

TaintLocation& TaintLocation::operator=(TaintLocation&& other)
{
    filename_ = std::move(other.filename_);
    line_ = std::move(other.line_);
    pos_ = std::move(other.pos_);
    function_ = std::move(other.function_);
    return *this;
}

TaintOperation::TaintOperation(const char* name, TaintLocation location, std::initializer_list<std::u16string> args)
    : name_(name), arguments_(args), source_(0), location_(location) {}

TaintOperation::TaintOperation(const char* name, TaintLocation location, std::vector<std::u16string> args)
    : name_(name), arguments_(args), source_(0), location_(location) {}

TaintOperation::TaintOperation(const char* name, std::initializer_list<std::u16string> args)
    : name_(name), arguments_(args), source_(0), location_() {}

TaintOperation::TaintOperation(const char* name, std::vector<std::u16string> args)
    : name_(name), arguments_(args), source_(0), location_() {}

TaintOperation::TaintOperation(const char* name)
    : name_(name), arguments_(), source_(0), location_() {}

TaintOperation::TaintOperation(const char* name, TaintLocation location)
    : name_(name), arguments_(), source_(0), location_(location) {}

TaintOperation::TaintOperation(TaintOperation&& other)
    : name_(std::move(other.name_)),
      arguments_(std::move(other.arguments_)),
      source_(other.source_),
      location_(std::move(other.location_)) {}

TaintOperation& TaintOperation::operator=(TaintOperation&& other)
{
    name_ = std::move(other.name_);
    arguments_ = std::move(other.arguments_);
    source_ = other.source_;
    location_ = std::move(other.location_);
    return *this;
}

TaintNode::TaintNode(TaintNode* parent, TaintOperation operation) : parent_(parent), refcount_(1), operation_(operation)
{
    if (parent_)
        parent_->addref();
}

TaintNode::TaintNode(TaintOperation operation) : parent_(nullptr), refcount_(1), operation_(operation) { }

void TaintNode::addref()
{
    if (refcount_ == 0xffffffff)
        MOZ_CRASH("TaintNode refcount overflow");

    refcount_++;
}

void TaintNode::release()
{
    MOZ_ASSERT(refcount_ > 0);

    refcount_--;
    if (refcount_ == 0)
        delete this;
}

TaintNode::~TaintNode()
{
    if (parent_)
        parent_->release();
}


TaintFlow::Iterator::Iterator(TaintNode* head) : current_(head) { }
TaintFlow::Iterator::Iterator() : current_(nullptr) { }
TaintFlow::Iterator::Iterator(const Iterator& other) : current_(other.current_) { }

TaintFlow::Iterator& TaintFlow::Iterator::operator++()
{
    current_ = current_->parent();
    return *this;
}

TaintNode& TaintFlow::Iterator::operator*() const
{
    return *current_;
}

bool TaintFlow::Iterator::operator==(const Iterator& other) const
{
    return current_ == other.current_;
}

bool TaintFlow::Iterator::operator!=(const Iterator& other) const
{
    return current_ != other.current_;
}

TaintFlow::TaintFlow() : head_(nullptr) { }

TaintFlow::TaintFlow(TaintNode* head) : head_(head) { }

TaintFlow::TaintFlow(TaintOperation source) : head_(new TaintNode(source)) { }

TaintFlow::TaintFlow(const TaintFlow& other) : head_(other.head_)
{
    if (head_)
        head_->addref();
}

TaintFlow::TaintFlow(TaintFlow&& other) : head_(other.head_)
{
    other.head_ = nullptr;
}


TaintFlow::~TaintFlow()
{
    if (head_)
        head_->release();
}

TaintFlow& TaintFlow::operator=(const TaintFlow& other)
{
    if (head_)
        head_->release();

    head_ = other.head_;
    if (head_)
        head_->addref();

    return *this;
}

const TaintOperation& TaintFlow::source() const
{
    TaintNode* source = head_;
    while (source->parent() != nullptr)
        source = source->parent();

    return source->operation();
}

TaintFlow& TaintFlow::extend(TaintOperation operation)
{
    TaintNode* newhead = new TaintNode(head_, operation);
    head_->release();
    head_ = newhead;
    return *this;
}

TaintFlow::Iterator TaintFlow::begin() const
{
    return Iterator(head_);
}

TaintFlow::Iterator TaintFlow::end() const
{
    return Iterator();
}

TaintFlow TaintFlow::extend(const TaintFlow& flow, TaintOperation operation)
{
    return TaintFlow(new TaintNode(flow.head_, operation));
}


TaintRange::TaintRange() : begin_(0), end_(0), flow_() { }
TaintRange::TaintRange(uint32_t begin, uint32_t end, TaintFlow flow) : begin_(begin), end_(end), flow_(flow)
{
    MOZ_ASSERT(begin <= end);
}
TaintRange::TaintRange(const TaintRange& other) : begin_(other.begin_), end_(other.end_), flow_(other.flow_) { }

TaintRange& TaintRange::operator=(const TaintRange& other)
{
    begin_ = other.begin_;
    end_ = other.end_;
    flow_ = other.flow_;

    return *this;
}

void TaintRange::resize(uint32_t begin, uint32_t end)
{
    MOZ_ASSERT(begin <= end);

    begin_ = begin;
    end_ = end;
}

/**
 * Some helper functions for converting between ASCII (octets) and base64 (sextets)
 *
 * Octet  |0              |1               |2             |
 * --------------------------------------------------------
 * Bit    |           |   |       |        |  |           |
 * --------------------------------------------------------
 * Sextet |0          |1          |2          |3          |
 *
 * In both convertBaseBegin and convertBaseEnd:
 *
 * ntet:   is the index of the input character
 * nwidth: is the bit width of the input (for ASCII = 8)
 * mwidth: is the bit width of the output (for Base64 = 6)
 *
 * In the case of convertBaseBegin, the bit index of the first bit is computed
 * and converted.
 *
 * For convertBaseEnd, the bit index of the last bit in the ntet is computed and
 * converted.
 *
 * Note that this means there will be some slight over-tainting on converting to
 * and from base64
 *
 **/
uint32_t TaintRange::convertBaseBegin(uint32_t ntet, uint32_t nwidth, uint32_t mwidth)
{
    MOZ_ASSERT(ntet >= 0);
    MOZ_ASSERT(nwidth > 0);
    MOZ_ASSERT(mwidth > 0);

    return (ntet * nwidth) / mwidth;
}

uint32_t TaintRange::convertBaseEnd(uint32_t ntet, uint32_t nwidth, uint32_t mwidth)
{
    MOZ_ASSERT(ntet >= 0);
    MOZ_ASSERT(nwidth > 0);
    MOZ_ASSERT(mwidth > 0);

    return (ntet * nwidth + nwidth - 1) / mwidth;
}

void TaintRange::toBase64()
{
    resize(convertBaseBegin(begin_, 8, 6), convertBaseEnd(end_, 8, 6));
}

void TaintRange::fromBase64()
{
    resize(convertBaseBegin(begin_, 6, 8), convertBaseEnd(end_, 6, 8));
}

#ifdef DEBUG

static void check_ranges(const std::vector<TaintRange>* ranges)
{
    uint32_t last_end = 0;

    if (!ranges) {
        return;
    }

    for (auto& range : *ranges) {
        MOZ_ASSERT(range.begin() < range.end());
        MOZ_ASSERT(last_end <= range.begin());
        last_end = range.end();
    }
}

#define CHECK_RANGES(ranges) check_ranges((ranges))
#else
#define CHECK_RANGES(ranges)
#endif


StringTaint::StringTaint(TaintRange range)
{
    ranges_ = new std::vector<TaintRange>;
    ranges_->push_back(range);
    CHECK_RANGES(ranges_);
}

StringTaint::StringTaint(uint32_t begin, uint32_t end, TaintOperation operation)
{
    ranges_ = new std::vector<TaintRange>;
    TaintRange range(begin, end, TaintFlow(new TaintNode(operation)));
    ranges_->push_back(range);
    CHECK_RANGES(ranges_);
}

StringTaint::StringTaint(TaintFlow taint, uint32_t length)
{
    ranges_ = new std::vector<TaintRange>;
    ranges_->emplace_back(0, length, taint);
    CHECK_RANGES(ranges_);
}

StringTaint::StringTaint(const StringTaint& other) : ranges_(nullptr)
{
    if (other.ranges_)
        ranges_ = new std::vector<TaintRange>(*other.ranges_);
    CHECK_RANGES(ranges_);
}

StringTaint::StringTaint(StringTaint&& other) : ranges_(nullptr)
{
    ranges_ = other.ranges_;
    other.ranges_ = nullptr;
    CHECK_RANGES(ranges_);
}

StringTaint& StringTaint::operator=(const StringTaint& other)
{
    if (this == &other)
        return *this;

    clear();

    if (other.ranges_)
        ranges_ = new std::vector<TaintRange>(*other.ranges_);
    else
        ranges_ = nullptr;

    CHECK_RANGES(ranges_);
    return *this;
}

StringTaint& StringTaint::operator=(StringTaint&& other)
{
    if (this == &other)
	return *this;

    clear();

    ranges_ = other.ranges_;
    other.ranges_ = nullptr;

    CHECK_RANGES(ranges_);
    return *this;
}

<<<<<<< HEAD
StringTaint::StringTaint(const StringTaint& other) : ranges_(nullptr)
{
    if (other.ranges_)
        ranges_ = new std::vector<TaintRange>(*other.ranges_);
}

StringTaint::StringTaint(StringTaint&& other)
{
    ranges_ = other.ranges_;
    other.ranges_ = nullptr;
}

StringTaint::~StringTaint()
{
    clear();
}

=======
>>>>>>> d377b6d7
void StringTaint::clear()
{
    delete ranges_;
    ranges_ = nullptr;
}

void StringTaint::clearBetween(uint32_t begin, uint32_t end)
{
    MOZ_ASSERT(begin <= end);

    if (begin == end) {
        return;
    }

    auto ranges = new std::vector<TaintRange>();
    for (auto& range : *this) {
        if (range.end() <= begin || range.begin() >= end) {
            ranges->emplace_back(range.begin(), range.end(), range.flow());
        } else {
            if (range.begin() < begin)
                ranges->emplace_back(range.begin(), begin, range.flow());
            if (range.end() > end)
                ranges->emplace_back(end, range.end(), range.flow());
        }
    }

    assign(ranges);
}

void StringTaint::shift(uint32_t index, int amount)
{
    MOZ_ASSERT(index + amount >= 0);        // amount can be negative

    if (0 == amount) {
        return;
    }

    auto ranges = new std::vector<TaintRange>();
    for (auto& range : *this) {
        if (range.begin() >= index) {
            ranges->emplace_back(range.begin() + amount, range.end() + amount, range.flow());
        } else if (range.end() > index) {
            MOZ_ASSERT(amount >= 0);
            ranges->emplace_back(range.begin(), index, range.flow());
            ranges->emplace_back(index + amount, range.end() + amount, range.flow());
        } else {
            ranges->emplace_back(range.begin(), range.end(), range.flow());
        }
    }

    assign(ranges);
}

void StringTaint::insert(uint32_t index, const StringTaint& taint)
{
    auto ranges = new std::vector<TaintRange>();
    auto it = begin();

    if (!taint.ranges_) {
        return;
    }

    while (it != end() && it->begin() < index) {
        auto& range = *it;
        MOZ_ASSERT(range.end() <= index);
        ranges->emplace_back(range.begin(), range.end(), range.flow());
        it++;
    }

    uint32_t last = index;
    for (auto& range : taint) {
        ranges->emplace_back(range.begin() + index, range.end() + index, range.flow());
        last = range.end() + index;
    }

    while (it != end()) {
        auto& range = *it;
        MOZ_ASSERT(range.begin() >= last);
        ranges->emplace_back(range.begin(), range.end(), range.flow());
        it++;
    }

    assign(ranges);
}

const TaintFlow* StringTaint::at(uint32_t index) const
{
    // TODO make this a binary search
    for (auto& range : *this) {
        if (range.begin() <= index && range.end() > index)
            return &range.flow();
    }
    return nullptr;
}

void StringTaint::set(uint32_t index, const TaintFlow& flow)
{
    // Common case: append a single character to a string.
    if (!ranges_ || index >= ranges_->back().end()) {
        append(TaintRange(index, index+1, flow));
    } else {
        clearAt(index);
        insert(index, StringTaint(TaintRange(index, index+1, flow)));
    }
    CHECK_RANGES(ranges_);
}

StringTaint StringTaint::subtaint(uint32_t begin, uint32_t end) const
{
    MOZ_ASSERT(begin <= end);

    StringTaint newtaint;
    if (begin == end) {
        return newtaint;
    }

    for (auto& range : *this) {
        if (range.begin() < end && range.end() > begin) {
	    newtaint.append(TaintRange(std::max(range.begin(), begin) - begin,
				       std::min(range.end(), end) - begin,
				       range.flow()));
        }
    }

    CHECK_RANGES(newtaint.ranges_);
    return newtaint;
}

StringTaint& StringTaint::extend(TaintOperation operation)
{
    for (auto& range : *this)
        range.flow().extend(operation);

    return *this;
}

StringTaint& StringTaint::overlay(uint32_t begin, uint32_t end, TaintOperation operation)
{
    MOZ_ASSERT(begin <= end);
    CHECK_RANGES(ranges_);

    if (begin == end) {
        return *this;
    }

    // If there are no ranges, get out quick
    if (!ranges_) {
        ranges_ = new std::vector<TaintRange>();
        ranges_->emplace_back(begin, end, TaintFlow(operation));
        return *this;
    }

    auto ranges = new std::vector<TaintRange>();

    auto current = this->begin();
    auto next = this->begin();

    // Move to second range
    next++;

    // Add overlap of overlay with space before first range
    if (begin < current->begin()) {
        ranges->emplace_back(begin, std::min(current->begin(), end), TaintFlow(operation));
    }

    while (current != this->end()) {
        // Internal methods should ensure that ranges are self-consistent
        MOZ_ASSERT(current->begin() <= current->end());

        // If this range has *no* overlap with the overlay, just add the range
        if ((end <= current->begin()) || (begin >= current->end())) {
            ranges->emplace_back(current->begin(), current->end(), current->flow());
        } else {
	    // Non-overlap at the start of the range
            if (begin > current->begin()) {
		ranges->emplace_back(current->begin(), begin, current->flow());
            }
            // Overlap inside the range
            if ((current->begin() < end) && (current->end() > begin)) {
                ranges->emplace_back(std::max(current->begin(), begin),
                                     std::min(current->end(), end),
                                     TaintFlow::extend(current->flow(), operation));
	    }
	    // Non-overlap at the end of the range
            if (end < current->end()) {
                ranges->emplace_back(current->end(), end, current->flow());
            }
        }

	// If we are not on the last range, check the gap to the next range
	if (next != this->end()) {
            MOZ_ASSERT(next->begin() <= next->end());
            MOZ_ASSERT(next->begin() >= current->end());

            // Overlap of the overlay with the gap to the next range
            if ((current->end() < end) && (next->begin() > begin) && (next->begin() > current->end())) {
                ranges->emplace_back(std::max(current->end(), begin),
                                     std::min(next->begin(), end),
                                     TaintFlow(operation));
            }
            next++;
        }
        current++;
    }

    // Add overlap of overlay with space after last range
    if (end > ranges_->back().end()) {
        ranges->emplace_back(std::max(ranges_->back().end(), begin), end, TaintFlow(operation));
    }

    // Finally assign the ranges
    assign(ranges);
    return *this;
}

StringTaint& StringTaint::append(TaintRange range)
{
    MOZ_ASSERT_IF(ranges_, ranges_->back().end() <= range.begin());

    if (!ranges_)
        ranges_ = new std::vector<TaintRange>;

    // See if we can merge the two taint ranges.
    if (ranges_->size() > 0) {
        TaintRange& last = ranges_->back();
        if (last.end() == range.begin() && last.flow() == range.flow()) {
            last.resize(last.begin(), range.end());
            return *this;
        }
    }

    ranges_->push_back(range);
    CHECK_RANGES(ranges_);
    return *this;
}

StringTaint& StringTaint::concat(const StringTaint& other, uint32_t offset)
{
    MOZ_ASSERT_IF(ranges_, ranges_->back().end() <= offset);

    for (auto& range : other)
        append(TaintRange(range.begin() + offset, range.end() + offset, range.flow()));

    return *this;
}

// Slight hack, see below.
static std::vector<TaintRange> empty_taint_range_vector;

std::vector<TaintRange>::iterator StringTaint::begin()
{
    // We still need to return an iterator even if there are no ranges stored in this instance.
    // In that case we don't have a std::vector though. Solution: use a static std::vector.
    if (!ranges_)
        return empty_taint_range_vector.begin();
    return ranges_->begin();
}

std::vector<TaintRange>::iterator StringTaint::end()
{
    if (!ranges_)
        return empty_taint_range_vector.end();
    return ranges_->end();
}

std::vector<TaintRange>::const_iterator StringTaint::begin() const
{
    if (!ranges_)
        return empty_taint_range_vector.begin();
    return ranges_->begin();
}

std::vector<TaintRange>::const_iterator StringTaint::end() const
{
    if (!ranges_)
        return empty_taint_range_vector.end();
    return ranges_->end();
}

StringTaint StringTaint::concat(const StringTaint& left, uint32_t leftlen, const StringTaint& right)
{
    StringTaint newtaint = left;
    return newtaint.concat(right, leftlen);
}

StringTaint StringTaint::substr(const StringTaint& taint, uint32_t begin, uint32_t end)
{
    return taint.subtaint(begin, end);
}

StringTaint StringTaint::extend(const StringTaint& taint, const TaintOperation& operation)
{
    StringTaint newtaint;
    for (auto& range : taint)
        newtaint.append(TaintRange(range.begin(), range.end(), TaintFlow::extend(range.flow(), operation)));

    return newtaint;
}

void StringTaint::assign(std::vector<TaintRange>* ranges)
{
    clear();
    if (ranges->size() > 0) {
        ranges_ = ranges;
    } else {
        ranges_ = nullptr;
        // XXX is this really correct?
        delete ranges;
    }
<<<<<<< HEAD
}


// Simple parser for a JSON like representation of taint information.
//
// Example:
//      [{begin: 10, end: 20, source: 'src1'}, {begin: 80, end: 90, source: 'src2'}]
//
// The ParseXXX methods always adjust |i| to point to the character directly after the end of the parsed object.

std::string ParseString(const std::string& str, size_t& i, size_t length, bool& valid)
{
#if (DEBUG_E2E_TAINTING)
    std::cout << "ParseKeyValuePair, i = " << i << std::endl;
#endif

    char c = str[i];

    // TODO support \' and \"
    size_t pos = str.find(c, i+1);
    if (pos == std::string::npos) {
#if (DEBUG_E2E_TAINTING)
        std::cout << "Errr: unterminated string literal" << std::endl;
#endif
        valid = false;
        return "";
    }

    valid = true;
    std::string res = str.substr(i + 1, pos - i - 1);
    i = pos + 1;
    return res;
}

std::pair<std::string, std::string> ParseKeyValuePair(const std::string& str, size_t& i, size_t length, bool& valid)
{
#if (DEBUG_E2E_TAINTING)
    std::cout << "ParseKeyValuePair, i = " << i << std::endl;
#endif

    std::string key, value;

    bool expecting_value = false, parsing_value = false;

    while (i < length) {
        char c = str[i];
        if (isalnum(c)) {
            if (expecting_value)
                parsing_value = true;
            if (!parsing_value)
                key.push_back(c);
            else
                value.push_back(c);
        } else if (c == ':') {
            if (expecting_value == true)
                break;
            expecting_value = true;
        } else if (c == '\'' || c == '"') {
            if (!expecting_value)
                break;
            parsing_value = true;
            value = ParseString(str, i, length, valid);
            break;
        } else if (parsing_value) {
            // done
            break;
        }
        i++;
    }

    if (!parsing_value) {
#if (DEBUG_E2E_TAINTING)
        std::cout << "Error: invalid key,value pair" << std::endl;
#endif
        valid = false;
    }

    valid = true;
#if (DEBUG_E2E_TAINTING)
    std::cout << "  Key: " << key << ", value: " << value << std::endl;
#endif
    return std::make_pair(key, value);
}

TaintRange ParseRange(const std::string& str, size_t& i, size_t length, bool& valid)
{
#if (DEBUG_E2E_TAINTING)
    std::cout << "ParseRange, i = " << i << std::endl;
#endif

    i++;

    size_t begin, end;
    std::string source;

    bool have_begin = false, have_end = false, have_source = false;

    while (i < length) {
        if (isalnum(str[i])) {
            std::pair<std::string, std::string> kv = ParseKeyValuePair(str, i, length, valid);
            if (!valid) {
                break;
            } else if (kv.first == "begin") {
                have_begin = true;
                begin = strtol(kv.second.c_str(), nullptr, 10);
            } else if (kv.first == "end") {
                have_end = true;
                end = strtol(kv.second.c_str(), nullptr, 10);
            } else if (kv.first == "source") {
                have_source = true;
                source = kv.second;
            } else {
#if (DEBUG_E2E_TAINTING)
                std::cout << "Warning: unknown key '" << kv.first << "'" << std::endl;
#endif
            }
        } else if (str[i] == '}') {
            i++;
            break;
        } else {
            i++;
        }
    }

    if (!valid || !have_begin || !have_end || !have_source) {
#if (DEBUG_E2E_TAINTING)
        std::cout << "Error: invalid taint range" << std::endl;
#endif
        valid = false;
        return TaintRange(0, 0, TaintSource(""));
    }

    valid = true;
#if (DEBUG_E2E_TAINTING)
    std::cout << "  ParseTaintRange done: " << begin << " - " << end << " : " << source << std::endl;
#endif
    return TaintRange(begin, end, TaintSource(source.c_str()));
}

StringTaint ParseTaint(const std::string& str)
{
#if (DEBUG_E2E_TAINTING)
    std::cout << "ParseTaint: " << str << std::endl;
#endif
    if (str.length() <= 2 || str.front() != '[' || str.back() != ']') {
#if (DEBUG_E2E_TAINTING)
        std::cout << "Error: malformed taint information" << std::endl;
#endif
        return EmptyTaint;
    }

    StringTaint taint;

    size_t i = 1, last_end = 0;
    size_t end = str.length() - 1;
    while (i < end) {
        if (str[i] == '{') {
            bool valid = false;
            TaintRange range = ParseRange(str, i, end, valid);
            if (!valid) {
#if (DEBUG_E2E_TAINTING)
                std::cout << "Error: malformed taint range" << std::endl;
#endif
                return EmptyTaint;
            }
            if (range.begin() < last_end) {
#if (DEBUG_E2E_TAINTING)
                std::cout << "Error: Invalid range, doesn't start after previous region" << std::endl;
#endif
                return EmptyTaint;
            }
            taint.append(range);
            last_end = range.end();
        }

        i++;
    }

#if (DEBUG_E2E_TAINTING)
    std::cout << "Done parsing taint. Result: " << std::endl;
    PrintTaint(taint);
#endif

    return taint;
}

void PrintTaint(const StringTaint& taint)
{
    for (auto& range : taint)
        std::cout << "    " << range.begin() << " - " << range.end() << " : " << range.flow().source().name() << std::endl;
=======
    CHECK_RANGES(ranges_);
}

void StringTaint::removeOverlaps()
{
    // Nothing to do if empty or only one range
    if (!ranges_ || ranges_->size() < 2) {
        return;
    }

    auto last = begin();
    auto current = begin();

    // Move to second range
    current++;

    while (current != end()) {
        // Internal methods should ensure that ranges are self-consistent
        MOZ_ASSERT(last->begin() <= last->end());
        MOZ_ASSERT(current->begin() <= current->end());
        MOZ_ASSERT(current->begin() > last->begin());
        // Check if two adjacent ranges overlap
        if (last->end() > current->begin()) {
            // Assign current iterator
            *current = TaintRange(last->end(), current->end(), current->flow());
        }
        // Check we didn't make an invalid range
        if (current->begin() >= current->end()) {
            current = ranges_->erase(current);
            // Don't need to set last it is still the previous range
        } else {
            last = current;
            current++;
        }
    }
    CHECK_RANGES(ranges_);
}

StringTaint& StringTaint::toBase64()
{
    for (auto& range : *this) {
        range.toBase64();
    }
    removeOverlaps();

    return *this;
}

StringTaint& StringTaint::fromBase64()
{
    for (auto& range : *this) {
        range.fromBase64();
    }
    removeOverlaps();

    return *this;
}

StringTaint StringTaint::toBase64(const StringTaint& taint)
{
    StringTaint newTaint = taint;
    return newTaint.toBase64();
}

StringTaint StringTaint::fromBase64(const StringTaint& taint)
{
    StringTaint newTaint = taint;
    return newTaint.fromBase64();
>>>>>>> d377b6d7
}<|MERGE_RESOLUTION|>--- conflicted
+++ resolved
@@ -357,26 +357,6 @@
     return *this;
 }
 
-<<<<<<< HEAD
-StringTaint::StringTaint(const StringTaint& other) : ranges_(nullptr)
-{
-    if (other.ranges_)
-        ranges_ = new std::vector<TaintRange>(*other.ranges_);
-}
-
-StringTaint::StringTaint(StringTaint&& other)
-{
-    ranges_ = other.ranges_;
-    other.ranges_ = nullptr;
-}
-
-StringTaint::~StringTaint()
-{
-    clear();
-}
-
-=======
->>>>>>> d377b6d7
 void StringTaint::clear()
 {
     delete ranges_;
@@ -686,265 +666,4 @@
         // XXX is this really correct?
         delete ranges;
     }
-<<<<<<< HEAD
-}
-
-
-// Simple parser for a JSON like representation of taint information.
-//
-// Example:
-//      [{begin: 10, end: 20, source: 'src1'}, {begin: 80, end: 90, source: 'src2'}]
-//
-// The ParseXXX methods always adjust |i| to point to the character directly after the end of the parsed object.
-
-std::string ParseString(const std::string& str, size_t& i, size_t length, bool& valid)
-{
-#if (DEBUG_E2E_TAINTING)
-    std::cout << "ParseKeyValuePair, i = " << i << std::endl;
-#endif
-
-    char c = str[i];
-
-    // TODO support \' and \"
-    size_t pos = str.find(c, i+1);
-    if (pos == std::string::npos) {
-#if (DEBUG_E2E_TAINTING)
-        std::cout << "Errr: unterminated string literal" << std::endl;
-#endif
-        valid = false;
-        return "";
-    }
-
-    valid = true;
-    std::string res = str.substr(i + 1, pos - i - 1);
-    i = pos + 1;
-    return res;
-}
-
-std::pair<std::string, std::string> ParseKeyValuePair(const std::string& str, size_t& i, size_t length, bool& valid)
-{
-#if (DEBUG_E2E_TAINTING)
-    std::cout << "ParseKeyValuePair, i = " << i << std::endl;
-#endif
-
-    std::string key, value;
-
-    bool expecting_value = false, parsing_value = false;
-
-    while (i < length) {
-        char c = str[i];
-        if (isalnum(c)) {
-            if (expecting_value)
-                parsing_value = true;
-            if (!parsing_value)
-                key.push_back(c);
-            else
-                value.push_back(c);
-        } else if (c == ':') {
-            if (expecting_value == true)
-                break;
-            expecting_value = true;
-        } else if (c == '\'' || c == '"') {
-            if (!expecting_value)
-                break;
-            parsing_value = true;
-            value = ParseString(str, i, length, valid);
-            break;
-        } else if (parsing_value) {
-            // done
-            break;
-        }
-        i++;
-    }
-
-    if (!parsing_value) {
-#if (DEBUG_E2E_TAINTING)
-        std::cout << "Error: invalid key,value pair" << std::endl;
-#endif
-        valid = false;
-    }
-
-    valid = true;
-#if (DEBUG_E2E_TAINTING)
-    std::cout << "  Key: " << key << ", value: " << value << std::endl;
-#endif
-    return std::make_pair(key, value);
-}
-
-TaintRange ParseRange(const std::string& str, size_t& i, size_t length, bool& valid)
-{
-#if (DEBUG_E2E_TAINTING)
-    std::cout << "ParseRange, i = " << i << std::endl;
-#endif
-
-    i++;
-
-    size_t begin, end;
-    std::string source;
-
-    bool have_begin = false, have_end = false, have_source = false;
-
-    while (i < length) {
-        if (isalnum(str[i])) {
-            std::pair<std::string, std::string> kv = ParseKeyValuePair(str, i, length, valid);
-            if (!valid) {
-                break;
-            } else if (kv.first == "begin") {
-                have_begin = true;
-                begin = strtol(kv.second.c_str(), nullptr, 10);
-            } else if (kv.first == "end") {
-                have_end = true;
-                end = strtol(kv.second.c_str(), nullptr, 10);
-            } else if (kv.first == "source") {
-                have_source = true;
-                source = kv.second;
-            } else {
-#if (DEBUG_E2E_TAINTING)
-                std::cout << "Warning: unknown key '" << kv.first << "'" << std::endl;
-#endif
-            }
-        } else if (str[i] == '}') {
-            i++;
-            break;
-        } else {
-            i++;
-        }
-    }
-
-    if (!valid || !have_begin || !have_end || !have_source) {
-#if (DEBUG_E2E_TAINTING)
-        std::cout << "Error: invalid taint range" << std::endl;
-#endif
-        valid = false;
-        return TaintRange(0, 0, TaintSource(""));
-    }
-
-    valid = true;
-#if (DEBUG_E2E_TAINTING)
-    std::cout << "  ParseTaintRange done: " << begin << " - " << end << " : " << source << std::endl;
-#endif
-    return TaintRange(begin, end, TaintSource(source.c_str()));
-}
-
-StringTaint ParseTaint(const std::string& str)
-{
-#if (DEBUG_E2E_TAINTING)
-    std::cout << "ParseTaint: " << str << std::endl;
-#endif
-    if (str.length() <= 2 || str.front() != '[' || str.back() != ']') {
-#if (DEBUG_E2E_TAINTING)
-        std::cout << "Error: malformed taint information" << std::endl;
-#endif
-        return EmptyTaint;
-    }
-
-    StringTaint taint;
-
-    size_t i = 1, last_end = 0;
-    size_t end = str.length() - 1;
-    while (i < end) {
-        if (str[i] == '{') {
-            bool valid = false;
-            TaintRange range = ParseRange(str, i, end, valid);
-            if (!valid) {
-#if (DEBUG_E2E_TAINTING)
-                std::cout << "Error: malformed taint range" << std::endl;
-#endif
-                return EmptyTaint;
-            }
-            if (range.begin() < last_end) {
-#if (DEBUG_E2E_TAINTING)
-                std::cout << "Error: Invalid range, doesn't start after previous region" << std::endl;
-#endif
-                return EmptyTaint;
-            }
-            taint.append(range);
-            last_end = range.end();
-        }
-
-        i++;
-    }
-
-#if (DEBUG_E2E_TAINTING)
-    std::cout << "Done parsing taint. Result: " << std::endl;
-    PrintTaint(taint);
-#endif
-
-    return taint;
-}
-
-void PrintTaint(const StringTaint& taint)
-{
-    for (auto& range : taint)
-        std::cout << "    " << range.begin() << " - " << range.end() << " : " << range.flow().source().name() << std::endl;
-=======
-    CHECK_RANGES(ranges_);
-}
-
-void StringTaint::removeOverlaps()
-{
-    // Nothing to do if empty or only one range
-    if (!ranges_ || ranges_->size() < 2) {
-        return;
-    }
-
-    auto last = begin();
-    auto current = begin();
-
-    // Move to second range
-    current++;
-
-    while (current != end()) {
-        // Internal methods should ensure that ranges are self-consistent
-        MOZ_ASSERT(last->begin() <= last->end());
-        MOZ_ASSERT(current->begin() <= current->end());
-        MOZ_ASSERT(current->begin() > last->begin());
-        // Check if two adjacent ranges overlap
-        if (last->end() > current->begin()) {
-            // Assign current iterator
-            *current = TaintRange(last->end(), current->end(), current->flow());
-        }
-        // Check we didn't make an invalid range
-        if (current->begin() >= current->end()) {
-            current = ranges_->erase(current);
-            // Don't need to set last it is still the previous range
-        } else {
-            last = current;
-            current++;
-        }
-    }
-    CHECK_RANGES(ranges_);
-}
-
-StringTaint& StringTaint::toBase64()
-{
-    for (auto& range : *this) {
-        range.toBase64();
-    }
-    removeOverlaps();
-
-    return *this;
-}
-
-StringTaint& StringTaint::fromBase64()
-{
-    for (auto& range : *this) {
-        range.fromBase64();
-    }
-    removeOverlaps();
-
-    return *this;
-}
-
-StringTaint StringTaint::toBase64(const StringTaint& taint)
-{
-    StringTaint newTaint = taint;
-    return newTaint.toBase64();
-}
-
-StringTaint StringTaint::fromBase64(const StringTaint& taint)
-{
-    StringTaint newTaint = taint;
-    return newTaint.fromBase64();
->>>>>>> d377b6d7
 }