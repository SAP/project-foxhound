/* -*- Mode: C++; tab-width: 8; indent-tabs-mode: nil; c-basic-offset: 2 -*- */
/* vim: set ts=8 sts=2 et sw=2 tw=80: */
/* This Source Code Form is subject to the terms of the Mozilla Public
 * License, v. 2.0. If a copy of the MPL was not distributed with this
 * file, You can obtain one at http://mozilla.org/MPL/2.0/. */

#ifndef nsStaticAtom_h__
#define nsStaticAtom_h__

#include "nsIAtom.h"
#include "nsStringBuffer.h"

#define NS_STATIC_ATOM(buffer_name, atom_ptr) \
  { (nsStringBuffer*) &buffer_name, atom_ptr }

<<<<<<< HEAD
#define NS_STATIC_ATOM(buffer_name, atom_ptr)  { (nsStringBuffer*) &buffer_name, atom_ptr }
#define NS_STATIC_ATOM_BUFFER(buffer_name, str_data) static nsFakeStringBuffer< sizeof(str_data) > buffer_name = { EmptyTaint, 1, sizeof(str_data) * sizeof(nsStaticAtomStringType), MOZ_UTF16(str_data) };
=======
#define NS_STATIC_ATOM_BUFFER(buffer_name, str_data) \
  static nsFakeStringBuffer<sizeof(str_data)> buffer_name = \
    { 1, sizeof(str_data) * sizeof(char16_t), MOZ_UTF16(str_data) };
>>>>>>> 8653f7f7

/**
 * Holds data used to initialize large number of atoms during startup. Use
 * the above macros to initialize these structs. They should never be accessed
 * directly other than from AtomTable.cpp
 */
struct nsStaticAtom
{
  // mStringBuffer points to the string buffer for a permanent atom, and is
  // therefore safe as a non-owning reference.
  nsStringBuffer* MOZ_NON_OWNING_REF mStringBuffer;
  nsIAtom** mAtom;
};

/**
 * This is a struct with the same binary layout as a nsStringBuffer.
 */
template<uint32_t size>
struct nsFakeStringBuffer
{
  // TaintFox: taint information.
  StringTaint mTaint;
  int32_t mRefCnt;
  uint32_t mSize;
  char16_t mStringData[size];
};

// Register an array of static atoms with the atom table
template<uint32_t N>
void
NS_RegisterStaticAtoms(const nsStaticAtom (&aAtoms)[N])
{
  extern void RegisterStaticAtoms(const nsStaticAtom*, uint32_t aAtomCount);
  RegisterStaticAtoms(aAtoms, N);
}

#endif<|MERGE_RESOLUTION|>--- conflicted
+++ resolved
@@ -13,14 +13,9 @@
 #define NS_STATIC_ATOM(buffer_name, atom_ptr) \
   { (nsStringBuffer*) &buffer_name, atom_ptr }
 
-<<<<<<< HEAD
-#define NS_STATIC_ATOM(buffer_name, atom_ptr)  { (nsStringBuffer*) &buffer_name, atom_ptr }
-#define NS_STATIC_ATOM_BUFFER(buffer_name, str_data) static nsFakeStringBuffer< sizeof(str_data) > buffer_name = { EmptyTaint, 1, sizeof(str_data) * sizeof(nsStaticAtomStringType), MOZ_UTF16(str_data) };
-=======
 #define NS_STATIC_ATOM_BUFFER(buffer_name, str_data) \
   static nsFakeStringBuffer<sizeof(str_data)> buffer_name = \
-    { 1, sizeof(str_data) * sizeof(char16_t), MOZ_UTF16(str_data) };
->>>>>>> 8653f7f7
+    { EmptyTaint, 1, sizeof(str_data) * sizeof(char16_t), MOZ_UTF16(str_data) };
 
 /**
  * Holds data used to initialize large number of atoms during startup. Use
