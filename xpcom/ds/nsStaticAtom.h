--- conflicted
+++ resolved
@@ -15,11 +15,7 @@
 
 #define NS_STATIC_ATOM_BUFFER(buffer_name, str_data) \
   static nsFakeStringBuffer<sizeof(str_data)> buffer_name = \
-<<<<<<< HEAD
-    { EmptyTaint, 1, sizeof(str_data) * sizeof(char16_t), MOZ_UTF16(str_data) };
-=======
-    { 1, sizeof(str_data) * sizeof(char16_t), (u"" str_data) };
->>>>>>> 9849e384
+    { EmptyTaint, 1, sizeof(str_data) * sizeof(char16_t), (u"" str_data) };
 
 /**
  * Holds data used to initialize large number of atoms during startup. Use
