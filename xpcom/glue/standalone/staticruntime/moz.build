--- conflicted
+++ resolved
@@ -4,19 +4,9 @@
 # License, v. 2.0. If a copy of the MPL was not distributed with this
 # file, You can obtain one at http://mozilla.org/MPL/2.0/.
 
-<<<<<<< HEAD
-include('../../objs.mozbuild')
-
-SOURCES += xpcom_glue_src_cppsrcs
-
-# TaintFox: including the taint library here causes linker errors (duplicate symbols)...
 SOURCES += [
     '../../../../taint/Taint.cpp',
-    '../../nsStringAPI.cpp',
-=======
-SOURCES += [
     '../../FileUtils.cpp',
->>>>>>> 95d2934a
     '../nsXPCOMGlue.cpp',
 ]
 
