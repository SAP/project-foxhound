/* -*- Mode: C++; tab-width: 8; indent-tabs-mode: nil; c-basic-offset: 2 -*- */
/* vim: set ts=8 sts=2 et sw=2 tw=80: */
/* This Source Code Form is subject to the terms of the Mozilla Public
 * License, v. 2.0. If a copy of the MPL was not distributed with this
 * file, You can obtain one at http://mozilla.org/MPL/2.0/. */

#include "nscore.h"
#include "nsCRTGlue.h"
#include "prprf.h"
#include "nsStringAPI.h"
#include "nsXPCOMStrings.h"
#include "nsDebug.h"

#include <stdio.h>

#if defined(_MSC_VER) && _MSC_VER < 1900
#define snprintf _snprintf
#endif

// nsAString

uint32_t
nsAString::BeginReading(const char_type** aBegin, const char_type** aEnd) const
{
  uint32_t len = NS_StringGetData(*this, aBegin);
  if (aEnd) {
    *aEnd = *aBegin + len;
  }

  return len;
}

const nsAString::char_type*
nsAString::BeginReading() const
{
  const char_type* data;
  NS_StringGetData(*this, &data);
  return data;
}

const nsAString::char_type*
nsAString::EndReading() const
{
  const char_type* data;
  uint32_t len = NS_StringGetData(*this, &data);
  return data + len;
}

uint32_t
nsAString::BeginWriting(char_type** aBegin, char_type** aEnd, uint32_t aNewSize)
{
  uint32_t len = NS_StringGetMutableData(*this, aNewSize, aBegin);
  if (aEnd) {
    *aEnd = *aBegin + len;
  }

  return len;
}

nsAString::char_type*
nsAString::BeginWriting(uint32_t aLen)
{
  char_type* data;
  NS_StringGetMutableData(*this, aLen, &data);
  return data;
}

nsAString::char_type*
nsAString::EndWriting()
{
  char_type* data;
  uint32_t len = NS_StringGetMutableData(*this, UINT32_MAX, &data);
  return data + len;
}

bool
nsAString::SetLength(uint32_t aLen)
{
  char_type* data;
  NS_StringGetMutableData(*this, aLen, &data);
  return data != nullptr;
}

void
nsAString::AssignLiteral(const char* aStr)
{
  uint32_t len = strlen(aStr);
  char16_t* buf = BeginWriting(len);
  if (!buf) {
    return;
  }

  for (; *aStr; ++aStr, ++buf) {
    *buf = *aStr;
  }

#if _TAINT_ON_
  removeAllTaint();
#endif
}

void
nsAString::AppendLiteral(const char* aASCIIStr)
{
  uint32_t appendLen = strlen(aASCIIStr);

  uint32_t thisLen = Length();
  char16_t* begin;
  char16_t* end;
  BeginWriting(&begin, &end, appendLen + thisLen);
  if (!begin) {
    return;
  }

  for (begin += thisLen; begin < end; ++begin, ++aASCIIStr) {
    *begin = *aASCIIStr;
  }
}

void
nsAString::StripChars(const char* aSet)
{
  nsString copy(*this);

  const char_type* source;
  const char_type* sourceEnd;
  copy.BeginReading(&source, &sourceEnd);

  char_type* dest;
  BeginWriting(&dest);
  if (!dest) {
    return;
  }

#if _TAINT_ON_
  const char_type *source_start = source;
#endif

  char_type* curDest = dest;

  for (; source < sourceEnd; ++source) {
    const char* test;
    for (test = aSet; *test; ++test) {
      if (*source == char_type(*test)) {
        break;
      }
    }

    if (!*test) {
      // not stripped, copy this char
      *curDest = *source;
      ++curDest;
    } else {
#if _TAINT_ON_
      uint32_t cur_offset = source - source_start;
      removeRangeTaint(cur_offset, cur_offset + 1);
#endif
    }
  }

  SetLength(curDest - dest);
}

void
nsAString::Trim(const char* aSet, bool aLeading, bool aTrailing)
{
  NS_ASSERTION(aLeading || aTrailing, "Ineffective Trim");

  const char16_t* start;
  const char16_t* end;
  uint32_t cutLen;

  if (aLeading) {
    BeginReading(&start, &end);
    for (cutLen = 0; start < end; ++start, ++cutLen) {
      const char* test;
      for (test = aSet; *test; ++test) {
        if (*test == *start) {
          break;
        }
      }
      if (!*test) {
        break;
      }
    }
    if (cutLen) {
      NS_StringCutData(*this, 0, cutLen);
    }
  }
  if (aTrailing) {
    uint32_t len = BeginReading(&start, &end);
    --end;
    for (cutLen = 0; end >= start; --end, ++cutLen) {
      const char* test;
      for (test = aSet; *test; ++test) {
        if (*test == *end) {
          break;
        }
      }
      if (!*test) {
        break;
      }
    }
    if (cutLen) {
      NS_StringCutData(*this, len - cutLen, cutLen);
    }
  }
}

int32_t
nsAString::DefaultComparator(const char_type* aStrA, const char_type* aStrB,
                             uint32_t aLen)
{
  for (const char_type* end = aStrA + aLen; aStrA < end; ++aStrA, ++aStrB) {
    if (*aStrA == *aStrB) {
      continue;
    }

    return *aStrA < *aStrB ? -1 : 1;
  }

  return 0;
}

int32_t
nsAString::Compare(const char_type* aOther, ComparatorFunc aComparator) const
{
  const char_type* cself;
  uint32_t selflen = NS_StringGetData(*this, &cself);
  uint32_t otherlen = NS_strlen(aOther);
  uint32_t comparelen = selflen <= otherlen ? selflen : otherlen;

  int32_t result = aComparator(cself, aOther, comparelen);
  if (result == 0) {
    if (selflen < otherlen) {
      return -1;
    } else if (selflen > otherlen) {
      return 1;
    }
  }
  return result;
}

int32_t
nsAString::Compare(const self_type& aOther, ComparatorFunc aComparator) const
{
  const char_type* cself;
  const char_type* cother;
  uint32_t selflen = NS_StringGetData(*this, &cself);
  uint32_t otherlen = NS_StringGetData(aOther, &cother);
  uint32_t comparelen = selflen <= otherlen ? selflen : otherlen;

  int32_t result = aComparator(cself, cother, comparelen);
  if (result == 0) {
    if (selflen < otherlen) {
      return -1;
    } else if (selflen > otherlen) {
      return 1;
    }
  }
  return result;
}

bool
nsAString::Equals(const char_type* aOther, ComparatorFunc aComparator) const
{
  const char_type* cself;
  uint32_t selflen = NS_StringGetData(*this, &cself);
  uint32_t otherlen = NS_strlen(aOther);

  if (selflen != otherlen) {
    return false;
  }

  return aComparator(cself, aOther, selflen) == 0;
}

bool
nsAString::Equals(const self_type& aOther, ComparatorFunc aComparator) const
{
  const char_type* cself;
  const char_type* cother;
  uint32_t selflen = NS_StringGetData(*this, &cself);
  uint32_t otherlen = NS_StringGetData(aOther, &cother);

  if (selflen != otherlen) {
    return false;
  }

  return aComparator(cself, cother, selflen) == 0;
}

bool
nsAString::EqualsLiteral(const char* aASCIIString) const
{
  const char16_t* begin;
  const char16_t* end;
  BeginReading(&begin, &end);

  for (; begin < end; ++begin, ++aASCIIString) {
    if (!*aASCIIString || !NS_IsAscii(*begin) ||
        (char)*begin != *aASCIIString) {
      return false;
    }
  }

  return *aASCIIString == '\0';
}

bool
nsAString::LowerCaseEqualsLiteral(const char* aASCIIString) const
{
  const char16_t* begin;
  const char16_t* end;
  BeginReading(&begin, &end);

  for (; begin < end; ++begin, ++aASCIIString) {
    if (!*aASCIIString || !NS_IsAscii(*begin) ||
        NS_ToLower((char)*begin) != *aASCIIString) {
      return false;
    }
  }

  return *aASCIIString == '\0';
}

int32_t
nsAString::Find(const self_type& aStr, uint32_t aOffset,
                ComparatorFunc aComparator) const
{
  const char_type* begin;
  const char_type* end;
  uint32_t selflen = BeginReading(&begin, &end);

  if (aOffset > selflen) {
    return -1;
  }

  const char_type* other;
  uint32_t otherlen = aStr.BeginReading(&other);

  if (otherlen > selflen - aOffset) {
    return -1;
  }

  // We want to stop searching otherlen characters before the end of the string
  end -= otherlen;

  for (const char_type* cur = begin + aOffset; cur <= end; ++cur) {
    if (!aComparator(cur, other, otherlen)) {
      return cur - begin;
    }
  }
  return -1;
}

static bool
ns_strnmatch(const char16_t* aStr, const char* aSubstring, uint32_t aLen)
{
  for (; aLen; ++aStr, ++aSubstring, --aLen) {
    if (!NS_IsAscii(*aStr)) {
      return false;
    }

    if ((char)*aStr != *aSubstring) {
      return false;
    }
  }

  return true;
}

static bool
ns_strnimatch(const char16_t* aStr, const char* aSubstring, uint32_t aLen)
{
  for (; aLen; ++aStr, ++aSubstring, --aLen) {
    if (!NS_IsAscii(*aStr)) {
      return false;
    }

    if (NS_ToLower((char)*aStr) != NS_ToLower(*aSubstring)) {
      return false;
    }
  }

  return true;
}

int32_t
nsAString::Find(const char* aStr, uint32_t aOffset, bool aIgnoreCase) const
{
  bool (*match)(const char16_t*, const char*, uint32_t) =
    aIgnoreCase ? ns_strnimatch : ns_strnmatch;

  const char_type* begin;
  const char_type* end;
  uint32_t selflen = BeginReading(&begin, &end);

  if (aOffset > selflen) {
    return -1;
  }

  uint32_t otherlen = strlen(aStr);

  if (otherlen > selflen - aOffset) {
    return -1;
  }

  // We want to stop searching otherlen characters before the end of the string
  end -= otherlen;

  for (const char_type* cur = begin + aOffset; cur <= end; ++cur) {
    if (match(cur, aStr, otherlen)) {
      return cur - begin;
    }
  }
  return -1;
}

int32_t
nsAString::RFind(const self_type& aStr, int32_t aOffset,
                 ComparatorFunc aComparator) const
{
  const char_type* begin;
  const char_type* end;
  uint32_t selflen = BeginReading(&begin, &end);

  const char_type* other;
  uint32_t otherlen = aStr.BeginReading(&other);

  if (selflen < otherlen) {
    return -1;
  }

  if (aOffset < 0 || uint32_t(aOffset) > (selflen - otherlen)) {
    end -= otherlen;
  } else {
    end = begin + aOffset;
  }

  for (const char_type* cur = end; cur >= begin; --cur) {
    if (!aComparator(cur, other, otherlen)) {
      return cur - begin;
    }
  }
  return -1;
}

int32_t
nsAString::RFind(const char* aStr, int32_t aOffset, bool aIgnoreCase) const
{
  bool (*match)(const char16_t*, const char*, uint32_t) =
    aIgnoreCase ? ns_strnimatch : ns_strnmatch;

  const char_type* begin;
  const char_type* end;
  uint32_t selflen = BeginReading(&begin, &end);
  uint32_t otherlen = strlen(aStr);

  if (selflen < otherlen) {
    return -1;
  }

  if (aOffset < 0 || uint32_t(aOffset) > (selflen - otherlen)) {
    end -= otherlen;
  } else {
    end = begin + aOffset;
  }

  for (const char_type* cur = end; cur >= begin; --cur) {
    if (match(cur, aStr, otherlen)) {
      return cur - begin;
    }
  }
  return -1;
}

int32_t
nsAString::FindChar(char_type aChar, uint32_t aOffset) const
{
  const char_type* start;
  const char_type* end;
  uint32_t len = BeginReading(&start, &end);
  if (aOffset > len) {
    return -1;
  }

  const char_type* cur;

  for (cur = start + aOffset; cur < end; ++cur) {
    if (*cur == aChar) {
      return cur - start;
    }
  }

  return -1;
}

int32_t
nsAString::RFindChar(char_type aChar) const
{
  const char16_t* start;
  const char16_t* end;
  BeginReading(&start, &end);

  do {
    --end;

    if (*end == aChar) {
      return end - start;
    }

  } while (end >= start);

  return -1;
}

void
nsAString::AppendInt(int aInt, int32_t aRadix)
{
  const char* fmt;
  switch (aRadix) {
    case 8:
      fmt = "%o";
      break;

    case 10:
      fmt = "%d";
      break;

    case 16:
      fmt = "%x";
      break;

    default:
      NS_ERROR("Unrecognized radix");
      fmt = "";
  };

  char buf[20];
  int len = snprintf(buf, sizeof(buf), fmt, aInt);
  buf[sizeof(buf) - 1] = '\0';

  Append(NS_ConvertASCIItoUTF16(buf, len));
}

// Strings

#ifndef XPCOM_GLUE_AVOID_NSPR
int32_t
nsAString::ToInteger(nsresult* aErrorCode, uint32_t aRadix) const
{
  NS_ConvertUTF16toUTF8 narrow(*this);

  const char* fmt;
  switch (aRadix) {
    case 10:
      fmt = "%i";
      break;

    case 16:
      fmt = "%x";
      break;

    default:
      NS_ERROR("Unrecognized radix!");
      *aErrorCode = NS_ERROR_INVALID_ARG;
      return 0;
  }

  int32_t result = 0;
  if (PR_sscanf(narrow.get(), fmt, &result) == 1) {
    *aErrorCode = NS_OK;
  } else {
    *aErrorCode = NS_ERROR_FAILURE;
  }

  return result;
}

int64_t
nsAString::ToInteger64(nsresult* aErrorCode, uint32_t aRadix) const
{
  NS_ConvertUTF16toUTF8 narrow(*this);

  const char* fmt;
  switch (aRadix) {
    case 10:
      fmt = "%lli";
      break;

    case 16:
      fmt = "%llx";
      break;

    default:
      NS_ERROR("Unrecognized radix!");
      *aErrorCode = NS_ERROR_INVALID_ARG;
      return 0;
  }

  int64_t result = 0;
  if (PR_sscanf(narrow.get(), fmt, &result) == 1) {
    *aErrorCode = NS_OK;
  } else {
    *aErrorCode = NS_ERROR_FAILURE;
  }

  return result;
}
#endif // XPCOM_GLUE_AVOID_NSPR

// nsACString

uint32_t
nsACString::BeginReading(const char_type** aBegin, const char_type** aEnd) const
{
  uint32_t len = NS_CStringGetData(*this, aBegin);
  if (aEnd) {
    *aEnd = *aBegin + len;
  }

  return len;
}

const nsACString::char_type*
nsACString::BeginReading() const
{
  const char_type* data;
  NS_CStringGetData(*this, &data);
  return data;
}

const nsACString::char_type*
nsACString::EndReading() const
{
  const char_type* data;
  uint32_t len = NS_CStringGetData(*this, &data);
  return data + len;
}

uint32_t
nsACString::BeginWriting(char_type** aBegin, char_type** aEnd,
                         uint32_t aNewSize)
{
  uint32_t len = NS_CStringGetMutableData(*this, aNewSize, aBegin);
  if (aEnd) {
    *aEnd = *aBegin + len;
  }

  return len;
}

nsACString::char_type*
nsACString::BeginWriting(uint32_t aLen)
{
  char_type* data;
  NS_CStringGetMutableData(*this, aLen, &data);
  return data;
}

nsACString::char_type*
nsACString::EndWriting()
{
  char_type* data;
  uint32_t len = NS_CStringGetMutableData(*this, UINT32_MAX, &data);
  return data + len;
}

bool
nsACString::SetLength(uint32_t aLen)
{
  char_type* data;
  NS_CStringGetMutableData(*this, aLen, &data);
  return data != nullptr;
}

void
nsACString::StripChars(const char* aSet)
{
  nsCString copy(*this);

  const char_type* source;
  const char_type* sourceEnd;
  copy.BeginReading(&source, &sourceEnd);

  char_type* dest;
  BeginWriting(&dest);
  if (!dest) {
    return;
  }

#if _TAINT_ON_
  const char_type *source_start = source;
#endif

  char_type* curDest = dest;

  for (; source < sourceEnd; ++source) {
    const char* test;
    for (test = aSet; *test; ++test) {
      if (*source == char_type(*test)) {
        break;
      }
    }

    if (!*test) {
      // not stripped, copy this char
      *curDest = *source;
      ++curDest;
    } else {
#if _TAINT_ON_
      uint32_t cur_offset = source - source_start;
      removeRangeTaint(cur_offset, cur_offset + 1);
#endif
    }
  }

  SetLength(curDest - dest);
}

void
nsACString::Trim(const char* aSet, bool aLeading, bool aTrailing)
{
  NS_ASSERTION(aLeading || aTrailing, "Ineffective Trim");

  const char* start;
  const char* end;
  uint32_t cutLen;

  if (aLeading) {
    BeginReading(&start, &end);
    for (cutLen = 0; start < end; ++start, ++cutLen) {
      const char* test;
      for (test = aSet; *test; ++test) {
        if (*test == *start) {
          break;
        }
      }
      if (!*test) {
        break;
      }
    }
    if (cutLen) {
      NS_CStringCutData(*this, 0, cutLen);
    }
  }
  if (aTrailing) {
    uint32_t len = BeginReading(&start, &end);
    --end;
    for (cutLen = 0; end >= start; --end, ++cutLen) {
      const char* test;
      for (test = aSet; *test; ++test) {
        if (*test == *end) {
          break;
        }
      }
      if (!*test) {
        break;
      }
    }
    if (cutLen) {
      NS_CStringCutData(*this, len - cutLen, cutLen);
    }
  }
}

int32_t
nsACString::DefaultComparator(const char_type* aStrA, const char_type* aStrB,
                              uint32_t aLen)
{
  return memcmp(aStrA, aStrB, aLen);
}

int32_t
nsACString::Compare(const char_type* aOther, ComparatorFunc aComparator) const
{
  const char_type* cself;
  uint32_t selflen = NS_CStringGetData(*this, &cself);
  uint32_t otherlen = strlen(aOther);
  uint32_t comparelen = selflen <= otherlen ? selflen : otherlen;

  int32_t result = aComparator(cself, aOther, comparelen);
  if (result == 0) {
    if (selflen < otherlen) {
      return -1;
    } else if (selflen > otherlen) {
      return 1;
    }
  }
  return result;
}

int32_t
nsACString::Compare(const self_type& aOther, ComparatorFunc aComparator) const
{
  const char_type* cself;
  const char_type* cother;
  uint32_t selflen = NS_CStringGetData(*this, &cself);
  uint32_t otherlen = NS_CStringGetData(aOther, &cother);
  uint32_t comparelen = selflen <= otherlen ? selflen : otherlen;

  int32_t result = aComparator(cself, cother, comparelen);
  if (result == 0) {
    if (selflen < otherlen) {
      return -1;
    } else if (selflen > otherlen) {
      return 1;
    }
  }
  return result;
}

bool
nsACString::Equals(const char_type* aOther, ComparatorFunc aComparator) const
{
  const char_type* cself;
  uint32_t selflen = NS_CStringGetData(*this, &cself);
  uint32_t otherlen = strlen(aOther);

  if (selflen != otherlen) {
    return false;
  }

  return aComparator(cself, aOther, selflen) == 0;
}

bool
nsACString::Equals(const self_type& aOther, ComparatorFunc aComparator) const
{
  const char_type* cself;
  const char_type* cother;
  uint32_t selflen = NS_CStringGetData(*this, &cself);
  uint32_t otherlen = NS_CStringGetData(aOther, &cother);

  if (selflen != otherlen) {
    return false;
  }

  return aComparator(cself, cother, selflen) == 0;
}

int32_t
nsACString::Find(const self_type& aStr, uint32_t aOffset,
                 ComparatorFunc aComparator) const
{
  const char_type* begin;
  const char_type* end;
  uint32_t selflen = BeginReading(&begin, &end);

  if (aOffset > selflen) {
    return -1;
  }

  const char_type* other;
  uint32_t otherlen = aStr.BeginReading(&other);

  if (otherlen > selflen - aOffset) {
    return -1;
  }

  // We want to stop searching otherlen characters before the end of the string
  end -= otherlen;

  for (const char_type* cur = begin + aOffset; cur <= end; ++cur) {
    if (!aComparator(cur, other, otherlen)) {
      return cur - begin;
    }
  }
  return -1;
}

int32_t
nsACString::Find(const char_type* aStr, ComparatorFunc aComparator) const
{
  return Find(aStr, strlen(aStr), aComparator);
}

int32_t
nsACString::Find(const char_type* aStr, uint32_t aLen,
                 ComparatorFunc aComparator) const
{
  const char_type* begin;
  const char_type* end;
  uint32_t selflen = BeginReading(&begin, &end);

  if (aLen == 0) {
    NS_WARNING("Searching for zero-length string.");
    return -1;
  }

  if (aLen > selflen) {
    return -1;
  }

  // We want to stop searching otherlen characters before the end of the string
  end -= aLen;

  for (const char_type* cur = begin; cur <= end; ++cur) {
    if (!aComparator(cur, aStr, aLen)) {
      return cur - begin;
    }
  }
  return -1;
}

int32_t
nsACString::RFind(const self_type& aStr, int32_t aOffset,
                  ComparatorFunc aComparator) const
{
  const char_type* begin;
  const char_type* end;
  uint32_t selflen = BeginReading(&begin, &end);

  const char_type* other;
  uint32_t otherlen = aStr.BeginReading(&other);

  if (selflen < otherlen) {
    return -1;
  }

  if (aOffset < 0 || uint32_t(aOffset) > (selflen - otherlen)) {
    end -= otherlen;
  } else {
    end = begin + aOffset;
  }

  for (const char_type* cur = end; cur >= begin; --cur) {
    if (!aComparator(cur, other, otherlen)) {
      return cur - begin;
    }
  }
  return -1;
}

int32_t
nsACString::RFind(const char_type* aStr, ComparatorFunc aComparator) const
{
  return RFind(aStr, strlen(aStr), aComparator);
}

int32_t
nsACString::RFind(const char_type* aStr, int32_t aLen,
                  ComparatorFunc aComparator) const
{
  const char_type* begin;
  const char_type* end;
  uint32_t selflen = BeginReading(&begin, &end);

  if (aLen <= 0) {
    NS_WARNING("Searching for zero-length string.");
    return -1;
  }

  if (uint32_t(aLen) > selflen) {
    return -1;
  }

  // We want to start searching otherlen characters before the end of the string
  end -= aLen;

  for (const char_type* cur = end; cur >= begin; --cur) {
    if (!aComparator(cur, aStr, aLen)) {
      return cur - begin;
    }
  }
  return -1;
}

int32_t
nsACString::FindChar(char_type aChar, uint32_t aOffset) const
{
  const char_type* start;
  const char_type* end;
  uint32_t len = BeginReading(&start, &end);
  if (aOffset > len) {
    return -1;
  }

  const char_type* cur;

  for (cur = start + aOffset; cur < end; ++cur) {
    if (*cur == aChar) {
      return cur - start;
    }
  }

  return -1;
}

int32_t
nsACString::RFindChar(char_type aChar) const
{
  const char* start;
  const char* end;
  BeginReading(&start, &end);

  for (; end >= start; --end) {
    if (*end == aChar) {
      return end - start;
    }
  }

  return -1;
}

void
nsACString::AppendInt(int aInt, int32_t aRadix)
{
  const char* fmt;
  switch (aRadix) {
    case 8:
      fmt = "%o";
      break;

    case 10:
      fmt = "%d";
      break;

    case 16:
      fmt = "%x";
      break;

    default:
      NS_ERROR("Unrecognized radix");
      fmt = "";
  };

  char buf[20];
  int len = snprintf(buf, sizeof(buf), fmt, aInt);
  buf[sizeof(buf) - 1] = '\0';

  Append(buf, len);
}

#ifndef XPCOM_GLUE_AVOID_NSPR
int32_t
nsACString::ToInteger(nsresult* aErrorCode, uint32_t aRadix) const
{
  const char* fmt;
  switch (aRadix) {
    case 10:
      fmt = "%i";
      break;

    case 16:
      fmt = "%x";
      break;

    default:
      NS_ERROR("Unrecognized radix!");
      *aErrorCode = NS_ERROR_INVALID_ARG;
      return 0;
  }

  int32_t result = 0;
  if (PR_sscanf(nsCString(*this).get(), fmt, &result) == 1) {
    *aErrorCode = NS_OK;
  } else {
    *aErrorCode = NS_ERROR_FAILURE;
  }

  return result;
}

int64_t
nsACString::ToInteger64(nsresult* aErrorCode, uint32_t aRadix) const
{
  const char* fmt;
  switch (aRadix) {
    case 10:
      fmt = "%lli";
      break;

    case 16:
      fmt = "%llx";
      break;

    default:
      NS_ERROR("Unrecognized radix!");
      *aErrorCode = NS_ERROR_INVALID_ARG;
      return 0;
  }

  int64_t result = 0;
  if (PR_sscanf(nsCString(*this).get(), fmt, &result) == 1) {
    *aErrorCode = NS_OK;
  } else {
    *aErrorCode = NS_ERROR_FAILURE;
  }

  return result;
}
#endif // XPCOM_GLUE_AVOID_NSPR

// Substrings

nsDependentSubstring::nsDependentSubstring(const abstract_string_type& aStr,
                                           uint32_t aStartPos)
{
  const char16_t* data;
  uint32_t len = NS_StringGetData(aStr, &data);

  if (aStartPos > len) {
    aStartPos = len;
  }

  NS_StringContainerInit2(*this, data + aStartPos, len - aStartPos,
                          NS_STRING_CONTAINER_INIT_DEPEND |
                          NS_STRING_CONTAINER_INIT_SUBSTRING);
#if _TAINT_ON_
  if(TAINT_NS_StringTainted(aStr)) {
    TAINT_NS_StringAddTaintRef(*this, TAINT_NS_DUPLICATE_RANGE(
      TAINT_NS_StringTopTaint(const_cast<nsAString&>(aStr)),
      nullptr, aStartPos, 0, len));
  }
#endif
}

nsDependentSubstring::nsDependentSubstring(const abstract_string_type& aStr,
                                           uint32_t aStartPos,
                                           uint32_t aLength)
{
  const char16_t* data;
  uint32_t len = NS_StringGetData(aStr, &data);

  if (aStartPos > len) {
    aStartPos = len;
  }

  if (aStartPos + aLength > len) {
    aLength = len - aStartPos;
  }

  NS_StringContainerInit2(*this, data + aStartPos, aLength,
                          NS_STRING_CONTAINER_INIT_DEPEND |
                            NS_STRING_CONTAINER_INIT_SUBSTRING);
#if 0 
# _TAINT_ON_
  if(TAINT_NS_StringTainted(aStr)) {
    TAINT_NS_StringAddTaintRef(*this, taint_duplicate_range(
      TAINT_NS_StringTopTaint(const_cast<nsAString&>(aStr)),
      nullptr, aStartPos, 0, aStartPos + aLength));
  }
#endif
}

nsDependentCSubstring::nsDependentCSubstring(const abstract_string_type& aStr,
                                             uint32_t aStartPos)
{
  const char* data;
  uint32_t len = NS_CStringGetData(aStr, &data);

  if (aStartPos > len) {
    aStartPos = len;
  }

  NS_CStringContainerInit2(*this, data + aStartPos, len - aStartPos,
                           NS_CSTRING_CONTAINER_INIT_DEPEND |
                           NS_CSTRING_CONTAINER_INIT_SUBSTRING);
}

nsDependentCSubstring::nsDependentCSubstring(const abstract_string_type& aStr,
                                             uint32_t aStartPos,
                                             uint32_t aLength)
{
  const char* data;
  uint32_t len = NS_CStringGetData(aStr, &data);

  if (aStartPos > len) {
    aStartPos = len;
  }

  if (aStartPos + aLength > len) {
    aLength = len - aStartPos;
  }

  NS_CStringContainerInit2(*this, data + aStartPos, aLength,
                           NS_CSTRING_CONTAINER_INIT_DEPEND |
                           NS_CSTRING_CONTAINER_INIT_SUBSTRING);
}

// Utils

char*
ToNewUTF8String(const nsAString& aSource)
{
  nsCString temp;
  CopyUTF16toUTF8(aSource, temp);
  return NS_CStringCloneData(temp);
}

void
CompressWhitespace(nsAString& aString)
{
  char16_t* start;
  uint32_t len = NS_StringGetMutableData(aString, UINT32_MAX, &start);
  char16_t* end = start + len;
  char16_t* from = start;
  char16_t* to = start;

  // Skip any leading whitespace
  while (from < end && NS_IsAsciiWhitespace(*from)) {
    from++;
  }

  while (from < end) {
    char16_t theChar = *from++;

    if (NS_IsAsciiWhitespace(theChar)) {
      // We found a whitespace char, so skip over any more
      while (from < end && NS_IsAsciiWhitespace(*from)) {
        from++;
      }

      // Turn all whitespace into spaces
      theChar = ' ';
    }

    *to++ = theChar;
  }

  // Drop any trailing space
  if (to > start && to[-1] == ' ') {
    to--;
  }

  // Re-terminate the string
  *to = '\0';

  // Set the new length
  aString.SetLength(to - start);
}

uint32_t
ToLowerCase(nsACString& aStr)
{
  char* begin;
  char* end;
  uint32_t len = aStr.BeginWriting(&begin, &end);

  for (; begin < end; ++begin) {
    *begin = NS_ToLower(*begin);
  }

  return len;
}

uint32_t
ToUpperCase(nsACString& aStr)
{
  char* begin;
  char* end;
  uint32_t len = aStr.BeginWriting(&begin, &end);

  for (; begin < end; ++begin) {
    *begin = NS_ToUpper(*begin);
  }

  return len;
}

uint32_t
ToLowerCase(const nsACString& aSrc, nsACString& aDest)
{
  const char* begin;
  const char* end;
  uint32_t len = aSrc.BeginReading(&begin, &end);

  char* dest;
  NS_CStringGetMutableData(aDest, len, &dest);

  for (; begin < end; ++begin, ++dest) {
    *dest = NS_ToLower(*begin);
  }

  return len;
}

uint32_t
ToUpperCase(const nsACString& aSrc, nsACString& aDest)
{
  const char* begin;
  const char* end;
  uint32_t len = aSrc.BeginReading(&begin, &end);

  char* dest;
  NS_CStringGetMutableData(aDest, len, &dest);

  for (; begin < end; ++begin, ++dest) {
    *dest = NS_ToUpper(*begin);
  }

  return len;
}

int32_t
CaseInsensitiveCompare(const char* aStrA, const char* aStrB,
                       uint32_t aLen)
{
  for (const char* aend = aStrA + aLen; aStrA < aend; ++aStrA, ++aStrB) {
    char la = NS_ToLower(*aStrA);
    char lb = NS_ToLower(*aStrB);

    if (la == lb) {
      continue;
    }

    return la < lb ? -1 : 1;
  }

  return 0;
}

bool
ParseString(const nsACString& aSource, char aDelimiter,
            nsTArray<nsCString>& aArray)
{
  int32_t start = 0;
  int32_t end = aSource.Length();

  uint32_t oldLength = aArray.Length();

  for (;;) {
    int32_t delimiter = aSource.FindChar(aDelimiter, start);
    if (delimiter < 0) {
      delimiter = end;
    }

    if (delimiter != start) {
      if (!aArray.AppendElement(Substring(aSource, start, delimiter - start))) {
        aArray.RemoveElementsAt(oldLength, aArray.Length() - oldLength);
        return false;
      }
    }

    if (delimiter == end) {
      break;
    }
    start = ++delimiter;
    if (start == end) {
      break;
    }
  }

  return true;
}

<<<<<<< HEAD
#if _TAINT_ON_
bool nsACString::isTainted() const {
  return TAINT_NS_CStringTainted(*this);
}

TaintStringRef* nsACString::getTopTaintRef() {
  return TAINT_NS_CStringTopTaint(*this);
}

TaintStringRef* nsACString::getBottomTaintRef() {
  return TAINT_NS_CStringBottomTaint(*this);
}

void nsACString::addTaintRef(TaintStringRef *tsr)  {
  TAINT_NS_CStringAddTaintRef(*this, tsr);
}

void nsACString::ffTaint() {
  TAINT_NS_CStringFfTaint(*this);
}

void nsACString::removeAllTaint() {
  TAINT_NS_CStringRemoveAll(*this);
}

void nsACString::removeRangeTaint(uint32_t start, uint32_t end) {
  TAINT_NS_CStringRemoveRangeTaint(*this, start, end);
}


bool nsAString::isTainted() const {
  return TAINT_NS_StringTainted(*this);
}

TaintStringRef* nsAString::getTopTaintRef() {
  return TAINT_NS_StringTopTaint(*this);
}

TaintStringRef* nsAString::getBottomTaintRef() {
  return TAINT_NS_StringBottomTaint(*this);
}

void nsAString::addTaintRef(TaintStringRef *tsr)  {
  TAINT_NS_StringAddTaintRef(*this, tsr);
}

void nsAString::removeRangeTaint(uint32_t start, uint32_t end) {
  TAINT_NS_StringRemoveRangeTaint(*this, start, end);
}

void nsAString::ffTaint() {
    TAINT_NS_StringFfTaint(*this);
}

void nsAString::removeAllTaint() {
  TAINT_NS_StringRemoveAll(*this);
}
#endif
=======
#undef snprintf
>>>>>>> ecb5fb4d
<|MERGE_RESOLUTION|>--- conflicted
+++ resolved
@@ -1135,7 +1135,7 @@
   NS_StringContainerInit2(*this, data + aStartPos, aLength,
                           NS_STRING_CONTAINER_INIT_DEPEND |
                             NS_STRING_CONTAINER_INIT_SUBSTRING);
-#if 0 
+#if 0
 # _TAINT_ON_
   if(TAINT_NS_StringTainted(aStr)) {
     TAINT_NS_StringAddTaintRef(*this, taint_duplicate_range(
@@ -1346,7 +1346,6 @@
   return true;
 }
 
-<<<<<<< HEAD
 #if _TAINT_ON_
 bool nsACString::isTainted() const {
   return TAINT_NS_CStringTainted(*this);
@@ -1405,6 +1404,5 @@
   TAINT_NS_StringRemoveAll(*this);
 }
 #endif
-=======
-#undef snprintf
->>>>>>> ecb5fb4d
+
+#undef snprintf