--- conflicted
+++ resolved
@@ -380,12 +380,8 @@
                     data: unsafe { ptr::NonNull::new_unchecked(&NUL as *const _ as *mut _) },
                     length: 0,
                     dataflags: DataFlags::TERMINATED | DataFlags::LITERAL,
-<<<<<<< HEAD
                     classflags: classflags,
                     taint: ptr::null_mut(),
-=======
-                    classflags,
->>>>>>> 1b133f0e
                 }
             }
         }
@@ -1449,28 +1445,6 @@
         };
     }
 
-<<<<<<< HEAD
-    member_check!(nsStringRepr, nsString, nsStr<'static>,
-                  data, Rust_Test_Member_nsString_mData);
-    member_check!(nsStringRepr, nsString, nsStr<'static>,
-                  length, Rust_Test_Member_nsString_mLength);
-    member_check!(nsStringRepr, nsString, nsStr<'static>,
-                  dataflags, Rust_Test_Member_nsString_mDataFlags);
-    member_check!(nsStringRepr, nsString, nsStr<'static>,
-                  classflags, Rust_Test_Member_nsString_mClassFlags);
-    member_check!(nsStringRepr, nsString, nsStr<'static>,
-                  taint, Rust_Test_Member_nsString_mTaint);
-    member_check!(nsCStringRepr, nsCString, nsCStr<'static>,
-                  data, Rust_Test_Member_nsCString_mData);
-    member_check!(nsCStringRepr, nsCString, nsCStr<'static>,
-                  length, Rust_Test_Member_nsCString_mLength);
-    member_check!(nsCStringRepr, nsCString, nsCStr<'static>,
-                  dataflags, Rust_Test_Member_nsCString_mDataFlags);
-    member_check!(nsCStringRepr, nsCString, nsCStr<'static>,
-                  classflags, Rust_Test_Member_nsCString_mClassFlags);
-    member_check!(nsCStringRepr, nsCString, nsCStr<'static>,
-                  taint, Rust_Test_Member_nsCString_mTaint);
-=======
     member_check!(
         nsStringRepr,
         nsString,
@@ -1500,6 +1474,13 @@
         Rust_Test_Member_nsString_mClassFlags
     );
     member_check!(
+        nsStringRepr,
+	nsString,
+	nsStr<'static>,
+	taint,
+	Rust_Test_Member_nsString_mTaint
+    );
+    member_check!(
         nsCStringRepr,
         nsCString,
         nsCStr<'static>,
@@ -1527,7 +1508,13 @@
         classflags,
         Rust_Test_Member_nsCString_mClassFlags
     );
->>>>>>> 1b133f0e
+    member_check!(
+        nsCStringRepr,
+	nsCString,
+	nsCStr<'static>,
+        taint,
+	Rust_Test_Member_nsCString_mTaint
+    );
 
     #[no_mangle]
     #[allow(non_snake_case)]
