--- conflicted
+++ resolved
@@ -757,7 +757,6 @@
   return NS_OK;
 }
 
-<<<<<<< HEAD
 nsresult
 NS_TaintedCopySegmentToBuffer(nsITaintawareInputStream* aInputStream,
                               void* aClosure,
@@ -775,19 +774,11 @@
 }
 
 
-nsresult
-NS_CopySegmentToBuffer(nsIOutputStream* aOutStr,
-                       void* aClosure,
-                       char* aBuffer,
-                       uint32_t aOffset,
-                       uint32_t aCount,
-                       uint32_t* aCountRead)
-{
-=======
 nsresult NS_CopySegmentToBuffer(nsIOutputStream* aOutStr, void* aClosure,
                                 char* aBuffer, uint32_t aOffset,
                                 uint32_t aCount, uint32_t* aCountRead) {
->>>>>>> d377b6d7
+
+{
   const char* fromBuf = static_cast<const char*>(aClosure);
   memcpy(aBuffer, &fromBuf[aOffset], aCount);
   *aCountRead = aCount;
