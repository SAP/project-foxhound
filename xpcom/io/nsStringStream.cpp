/* -*- Mode: C++; tab-width: 8; indent-tabs-mode: nil; c-basic-offset: 2 -*- */
/* vim: set ts=8 sts=2 et sw=2 tw=80: */
/* This Source Code Form is subject to the terms of the Mozilla Public
 * License, v. 2.0. If a copy of the MPL was not distributed with this
 * file, You can obtain one at http://mozilla.org/MPL/2.0/. */
/*
 * Modifications Copyright SAP SE. 2019-2021.  All rights reserved.
 */

/**
 * Based on original code from nsIStringStream.cpp
 */

#include "ipc/IPCMessageUtils.h"

#include "nsStringStream.h"
#include "nsStreamUtils.h"
#include "nsReadableUtils.h"
#include "nsICloneableInputStream.h"
#include "nsISeekableStream.h"
#include "nsISupportsPrimitives.h"
#include "nsITaintawareInputStream.h"
#include "nsCRT.h"
#include "prerror.h"
#include "plstr.h"
#include "nsIClassInfoImpl.h"
#include "mozilla/Attributes.h"
#include "mozilla/ipc/InputStreamUtils.h"
#include "mozilla/Maybe.h"
#include "mozilla/ReentrantMonitor.h"
#include "mozilla/StreamBufferSourceImpl.h"
#include "nsIIPCSerializableInputStream.h"
#include "XPCOMModule.h"

using namespace mozilla::ipc;
using mozilla::fallible;
using mozilla::MakeRefPtr;
using mozilla::MallocSizeOf;
using mozilla::nsBorrowedSource;
using mozilla::nsCStringSource;
using mozilla::nsTArraySource;
using mozilla::ReentrantMonitorAutoEnter;
using mozilla::Span;
using mozilla::StreamBufferSource;

//-----------------------------------------------------------------------------
<<<<<<< HEAD
// StreamBufferSource implementations
//-----------------------------------------------------------------------------

class nsTArraySource final : public StreamBufferSource {
 public:
  explicit nsTArraySource(nsTArray<uint8_t>&& aArray, const StringTaint& aTaint)
    : mArray(std::move(aArray)), mTaint(aTaint) {}

  Span<const char> Data() override {
    return Span{reinterpret_cast<const char*>(mArray.Elements()),
                mArray.Length()};
  }

  const StringTaint& Taint() override { return mTaint; }

  void setTaint(const StringTaint& aTaint) override { mTaint = aTaint; }
  
  bool Owning() override { return true; }

  size_t SizeOfExcludingThisEvenIfShared(MallocSizeOf aMallocSizeOf) override {
    return mArray.ShallowSizeOfExcludingThis(aMallocSizeOf);
  }

  nsTArray<uint8_t> mArray;
  StringTaint mTaint;
};

class nsCStringSource final : public StreamBufferSource {
 public:
  nsCStringSource() = default;

  Span<const char> Data() override { return mString; }

  const StringTaint& Taint() override { return mString.Taint(); }

  void setTaint(const StringTaint& aTaint) override { mString.AssignTaint(aTaint); }
  
  nsresult GetData(nsACString& aString) override {
    if (!aString.Assign(mString, mozilla::fallible)) {
      return NS_ERROR_OUT_OF_MEMORY;
    }
    return NS_OK;
  }

  bool Owning() override { return true; }

  size_t SizeOfExcludingThisIfUnshared(MallocSizeOf aMallocSizeOf) override {
    return mString.SizeOfExcludingThisIfUnshared(aMallocSizeOf);
  }

  size_t SizeOfExcludingThisEvenIfShared(MallocSizeOf aMallocSizeOf) override {
    return mString.SizeOfExcludingThisEvenIfShared(aMallocSizeOf);
  }

  nsCString mString;
};

class nsBorrowedSource final : public StreamBufferSource {
 public:
  explicit nsBorrowedSource(Span<const char> aBuffer, const StringTaint& aTaint)
    : mBuffer(aBuffer), mTaint(aTaint) {}

  Span<const char> Data() override { return mBuffer; }

  const StringTaint& Taint() override { return mTaint; }

  void setTaint(const StringTaint& aTaint) override { mTaint = aTaint; }
  
  bool Owning() override { return false; }

  size_t SizeOfExcludingThisEvenIfShared(MallocSizeOf aMallocSizeOf) override {
    return 0;
  }

  Span<const char> mBuffer;
  StringTaint mTaint;
};

//-----------------------------------------------------------------------------
=======
>>>>>>> 44eb5a24
// nsIStringInputStream implementation
//-----------------------------------------------------------------------------

class nsStringInputStream final : public nsIStringInputStream,
                                  public nsISeekableStream,
                                  public nsISupportsCString,
                                  public nsIIPCSerializableInputStream,
                                  public nsICloneableInputStream,
                                  public nsITaintawareInputStream
{
 public:
  NS_DECL_THREADSAFE_ISUPPORTS
  NS_DECL_NSIINPUTSTREAM
  NS_DECL_NSISTRINGINPUTSTREAM
  NS_DECL_NSISEEKABLESTREAM
  NS_DECL_NSITELLABLESTREAM
  NS_DECL_NSISUPPORTSPRIMITIVE
  NS_DECL_NSISUPPORTSCSTRING
  NS_DECL_NSIIPCSERIALIZABLEINPUTSTREAM
  NS_DECL_NSICLONEABLEINPUTSTREAM
  NS_DECL_NSITAINTAWAREINPUTSTREAM

  nsStringInputStream() = default;

  nsresult Init(nsCString&& aString);

  nsresult Init(nsTArray<uint8_t>&& aArray);

  void SetTaint(const StringTaint& aTaint) {
    ReentrantMonitorAutoEnter lock(mMon);
    if (mSource) {
      mSource->setTaint(aTaint);
    }
  }

 private:
  ~nsStringInputStream() = default;

  // Segmented read implementation, used by ReadSegment() and
  // TaintedreadSegment()
  nsresult ReadSegmentsInternal(nsWriteSegmentFun aWriter,
                                nsWriteTaintedSegmentFun aTaintedWriter,
                                void* aClosure,
                                uint32_t aCount,
                                uint32_t* aReadCount);

  StringTaint Taint() {
    ReentrantMonitorAutoEnter lock(mMon);
    return mSource ? mSource->Taint().safeSubTaint(mOffset, Length()) : EmptyTaint;
  }
  
  size_t Length() const MOZ_REQUIRES(mMon) {
    return mSource ? mSource->Data().Length() : 0;
  }

  size_t LengthRemaining() const MOZ_REQUIRES(mMon) {
    return Length() - mOffset;
  }

  void Clear() MOZ_REQUIRES(mMon) { mSource = nullptr; }

  bool Closed() MOZ_REQUIRES(mMon) { return !mSource; }

  RefPtr<StreamBufferSource> mSource MOZ_GUARDED_BY(mMon);
  size_t mOffset MOZ_GUARDED_BY(mMon) = 0;

  mutable mozilla::ReentrantMonitor mMon{"nsStringInputStream"};
};

nsresult nsStringInputStream::Init(nsCString&& aString) {
  nsCString string;
  if (!string.Assign(std::move(aString), fallible)) {
    return NS_ERROR_OUT_OF_MEMORY;
  }
  auto source = MakeRefPtr<nsCStringSource>(std::move(string));
  return SetDataSource(source);
}

nsresult nsStringInputStream::Init(nsTArray<uint8_t>&& aArray) {
  auto source = MakeRefPtr<nsTArraySource>(std::move(aArray), EmptyTaint);
  return SetDataSource(source);
}

// This class needs to support threadsafe refcounting since people often
// allocate a string stream, and then read it from a background thread.
NS_IMPL_ADDREF(nsStringInputStream)
NS_IMPL_RELEASE(nsStringInputStream)

NS_IMPL_CLASSINFO(nsStringInputStream, nullptr, nsIClassInfo::THREADSAFE,
                  NS_STRINGINPUTSTREAM_CID)
NS_IMPL_QUERY_INTERFACE_CI(nsStringInputStream, nsIStringInputStream,
                           nsIInputStream, nsISupportsCString,
                           nsISeekableStream, nsITellableStream,
                           nsIIPCSerializableInputStream,
                           nsICloneableInputStream,
                           nsITaintawareInputStream
  )
NS_IMPL_CI_INTERFACE_GETTER(nsStringInputStream, nsIStringInputStream,
                            nsIInputStream, nsISupportsCString,
                            nsISeekableStream, nsITellableStream,
                            nsICloneableInputStream,
                            nsITaintawareInputStream
  )

/////////
// nsISupportsCString implementation
/////////

NS_IMETHODIMP
nsStringInputStream::GetType(uint16_t* aType) {
  *aType = TYPE_CSTRING;
  return NS_OK;
}

NS_IMETHODIMP
nsStringInputStream::GetData(nsACString& data) {
  ReentrantMonitorAutoEnter lock(mMon);

  // The stream doesn't have any data when it is closed.  We could fake it
  // and return an empty string here, but it seems better to keep this return
  // value consistent with the behavior of the other 'getter' methods.
  if (NS_WARN_IF(Closed())) {
    return NS_BASE_STREAM_CLOSED;
  }

  return mSource->GetData(data);
}

NS_IMETHODIMP
nsStringInputStream::SetData(const nsACString& aData) {
  nsCString string;
  if (!string.Assign(aData, fallible)) {
    return NS_ERROR_OUT_OF_MEMORY;
  }
  auto source = MakeRefPtr<nsCStringSource>(std::move(string));
  return SetDataSource(source);
}

NS_IMETHODIMP
nsStringInputStream::ToString(char** aResult) {
  // NOTE: This method may result in data loss, so we do not implement it.
  return NS_ERROR_NOT_IMPLEMENTED;
}

/////////
// nsIStringInputStream implementation
/////////

NS_IMETHODIMP
nsStringInputStream::SetData(const char* aData, int32_t aDataLen) {
  if (NS_WARN_IF(!aData)) {
    return NS_ERROR_INVALID_ARG;
  }

  nsCString string;
  if (NS_WARN_IF(!string.Assign(aData, aDataLen, fallible))) {
    return NS_ERROR_OUT_OF_MEMORY;
  }
  auto source = MakeRefPtr<nsCStringSource>(std::move(string));
  return SetDataSource(source);
}

NS_IMETHODIMP
nsStringInputStream::SetUTF8Data(const nsACString& aData) {
  return nsStringInputStream::SetData(aData);
}

NS_IMETHODIMP
nsStringInputStream::AdoptData(char* aData, int32_t aDataLen) {
  if (NS_WARN_IF(!aData)) {
    return NS_ERROR_INVALID_ARG;
  }

  nsCString string;
  string.Adopt(aData, aDataLen);
  auto source = MakeRefPtr<nsCStringSource>(std::move(string));
  return SetDataSource(source);
}

NS_IMETHODIMP
nsStringInputStream::ShareData(const char* aData, int32_t aDataLen) {
  if (NS_WARN_IF(!aData)) {
    return NS_ERROR_INVALID_ARG;
  }

  size_t length = aDataLen < 0 ? strlen(aData) : size_t(aDataLen);
  auto source = MakeRefPtr<nsBorrowedSource>(Span{aData, length}, EmptyTaint);
  return SetDataSource(source);
}

NS_IMETHODIMP
nsStringInputStream::SetDataSource(StreamBufferSource* aSource) {
  ReentrantMonitorAutoEnter lock(mMon);

  if (NS_WARN_IF(!aSource)) {
    return NS_ERROR_INVALID_ARG;
  }

  mSource = aSource;
  mOffset = 0;
  return NS_OK;
}

NS_IMETHODIMP_(size_t)
nsStringInputStream::SizeOfIncludingThisIfUnshared(MallocSizeOf aMallocSizeOf) {
  ReentrantMonitorAutoEnter lock(mMon);

  size_t n = aMallocSizeOf(this);
  if (mSource) {
    n += mSource->SizeOfIncludingThisIfUnshared(aMallocSizeOf);
  }
  return n;
}

NS_IMETHODIMP_(size_t)
nsStringInputStream::SizeOfIncludingThisEvenIfShared(
    MallocSizeOf aMallocSizeOf) {
  ReentrantMonitorAutoEnter lock(mMon);

  size_t n = aMallocSizeOf(this);
  if (mSource) {
    n += mSource->SizeOfIncludingThisEvenIfShared(aMallocSizeOf);
  }
  return n;
}

/////////
// nsIInputStream implementation
/////////

NS_IMETHODIMP
nsStringInputStream::Close() {
  ReentrantMonitorAutoEnter lock(mMon);

  Clear();
  return NS_OK;
}

NS_IMETHODIMP
nsStringInputStream::Available(uint64_t* aLength) {
  ReentrantMonitorAutoEnter lock(mMon);

  NS_ASSERTION(aLength, "null ptr");

  if (Closed()) {
    return NS_BASE_STREAM_CLOSED;
  }

  *aLength = LengthRemaining();
  return NS_OK;
}

NS_IMETHODIMP
nsStringInputStream::Read(char* aBuf, uint32_t aCount, uint32_t* aReadCount) {
  NS_ASSERTION(aBuf, "null ptr");
  return ReadSegments(NS_CopySegmentToBuffer, aBuf, aCount, aReadCount);
}

NS_IMETHODIMP
nsStringInputStream::ReadSegments(nsWriteSegmentFun aWriter, void* aClosure, uint32_t aCount, uint32_t* aReadCount) {
  return ReadSegmentsInternal(aWriter, nullptr, aClosure, aCount, aReadCount);
}

nsresult
nsStringInputStream::ReadSegmentsInternal(nsWriteSegmentFun aWriter, nsWriteTaintedSegmentFun aTaintedWriter,
                                          void* aClosure, uint32_t aCount, uint32_t* aResult) {
  ReentrantMonitorAutoEnter lock(mMon);
  MOZ_ASSERT(!aWriter || !aTaintedWriter, "one of aWriter and aTaintedWriter must be null");

  NS_ASSERTION(aResult, "null ptr");
  NS_ASSERTION(Length() >= mOffset, "bad stream state");

  if (Closed()) {
    return NS_BASE_STREAM_CLOSED;
  }

  // We may be at end-of-file
  size_t maxCount = LengthRemaining();
  if (maxCount == 0) {
    *aResult = 0;
    return NS_OK;
  }

  if (aCount > maxCount) {
    aCount = maxCount;
  }

  RefPtr<StreamBufferSource> source = mSource;
  size_t offset = mOffset;

  nsresult rv = NS_OK;

  if (aWriter) {
    rv = aWriter(this, aClosure, mSource->Data().Elements() + mOffset, 0, aCount, aResult);
  } else {
    rv = aTaintedWriter(this, aClosure, mSource->Data().Elements() + mOffset, 0, aCount,
                        Taint(), aResult);
  }

  if (Closed()) {
    NS_WARNING("nsStringInputStream was closed during ReadSegments");
    return NS_OK;
  }

  MOZ_RELEASE_ASSERT(mSource == source, "String was replaced!");
  MOZ_RELEASE_ASSERT(mOffset == offset, "Nested read operation!");

  if (NS_SUCCEEDED(rv)) {
    NS_ASSERTION(*aResult <= aCount,
                 "writer should not write more than we asked it to write");
    mOffset = offset + *aResult;
  }

  // errors returned from the writer end here!
  return NS_OK;
}

NS_IMETHODIMP
nsStringInputStream::IsNonBlocking(bool* aNonBlocking) {
  *aNonBlocking = true;
  return NS_OK;
}

// TaintFox
NS_IMETHODIMP
nsStringInputStream::TaintedReadSegments(nsWriteTaintedSegmentFun aWriter,
                                       void* aClosure,
                                       uint32_t aCount,
                                       uint32_t* aReadCount)
{
  return ReadSegmentsInternal(nullptr, aWriter, aClosure, aCount, aReadCount);
}

// TaintFox
NS_IMETHODIMP
nsStringInputStream::TaintedRead(char* aToBuf, uint32_t aBufLen, StringTaint* aTaint, uint32_t* aReadCount)
{
  TaintedBuffer buf(aToBuf, aTaint);
  return TaintedReadSegments(NS_TaintedCopySegmentToBuffer, &buf, aBufLen, aReadCount);
}

/////////
// nsISeekableStream implementation
/////////

NS_IMETHODIMP
nsStringInputStream::Seek(int32_t aWhence, int64_t aOffset) {
  ReentrantMonitorAutoEnter lock(mMon);

  if (Closed()) {
    return NS_BASE_STREAM_CLOSED;
  }

  // Compute new stream position.  The given offset may be a negative value.

  int64_t newPos = aOffset;
  switch (aWhence) {
    case NS_SEEK_SET:
      break;
    case NS_SEEK_CUR:
      newPos += (int64_t)mOffset;
      break;
    case NS_SEEK_END:
      newPos += (int64_t)Length();
      break;
    default:
      NS_ERROR("invalid aWhence");
      return NS_ERROR_INVALID_ARG;
  }

  if (NS_WARN_IF(newPos < 0) || NS_WARN_IF(newPos > (int64_t)Length())) {
    return NS_ERROR_INVALID_ARG;
  }

  mOffset = (size_t)newPos;
  return NS_OK;
}

NS_IMETHODIMP
nsStringInputStream::SetEOF() {
  ReentrantMonitorAutoEnter lock(mMon);

  if (Closed()) {
    return NS_BASE_STREAM_CLOSED;
  }

  mOffset = Length();
  return NS_OK;
}

/////////
// nsITellableStream implementation
/////////

NS_IMETHODIMP
nsStringInputStream::Tell(int64_t* aOutWhere) {
  ReentrantMonitorAutoEnter lock(mMon);

  if (Closed()) {
    return NS_BASE_STREAM_CLOSED;
  }

  *aOutWhere = (int64_t)mOffset;
  return NS_OK;
}

/////////
// nsIIPCSerializableInputStream implementation
/////////

void nsStringInputStream::SerializedComplexity(uint32_t aMaxSize,
                                               uint32_t* aSizeUsed,
                                               uint32_t* aPipes,
                                               uint32_t* aTransferables) {
  ReentrantMonitorAutoEnter lock(mMon);

  if (Length() >= aMaxSize) {
    *aPipes = 1;
  } else {
    *aSizeUsed = Length();
  }
}

void nsStringInputStream::Serialize(InputStreamParams& aParams,
                                    uint32_t aMaxSize, uint32_t* aSizeUsed) {
  ReentrantMonitorAutoEnter lock(mMon);

  MOZ_DIAGNOSTIC_ASSERT(!Closed(), "cannot send a closed stream!");
  MOZ_ASSERT(aSizeUsed);
  *aSizeUsed = 0;

  if (Length() >= aMaxSize) {
    // If the input stream is non-owning (i.e. it was initialized with
    // `ShareData`), create a new owning source so that it doesn't go away while
    // async copying.
    if (!mSource->Owning()) {
      auto source =
          MakeRefPtr<nsCStringSource>(nsDependentCSubstring(mSource->Data()));
      mSource = source;
    }

    InputStreamHelper::SerializeInputStreamAsPipe(this, aParams);
    return;
  }

  *aSizeUsed = Length();

  StringInputStreamParams params;
  mSource->GetData(params.data());
  aParams = params;
}

bool nsStringInputStream::Deserialize(const InputStreamParams& aParams) {
  if (aParams.type() != InputStreamParams::TStringInputStreamParams) {
    NS_ERROR("Received unknown parameters from the other process!");
    return false;
  }

  const StringInputStreamParams& params = aParams.get_StringInputStreamParams();

  if (NS_FAILED(SetData(params.data()))) {
    NS_WARNING("SetData failed!");
    return false;
  }

  return true;
}

/////////
// nsICloneableInputStream implementation
/////////

NS_IMETHODIMP
nsStringInputStream::GetCloneable(bool* aCloneableOut) {
  *aCloneableOut = true;
  return NS_OK;
}

NS_IMETHODIMP
nsStringInputStream::Clone(nsIInputStream** aCloneOut) {
  ReentrantMonitorAutoEnter lock(mMon);

  RefPtr<nsStringInputStream> ref = new nsStringInputStream();
  // Nothing else can access this yet, but suppress static analysis warnings
  ReentrantMonitorAutoEnter reflock(ref->mMon);
  if (mSource && !mSource->Owning()) {
    auto data = mSource->Data();
    nsresult rv = ref->SetData(data.Elements(), data.Length());
    if (NS_WARN_IF(NS_FAILED(rv))) {
      return rv;
    }
  } else {
    ref->mSource = mSource;
  }

  // mOffset is overwritten by SetData().
  ref->mOffset = mOffset;

  ref.forget(aCloneOut);
  return NS_OK;
}

nsresult NS_NewByteInputStream(nsIInputStream** aStreamResult,
                               mozilla::Span<const char> aStringToRead,
                               nsAssignmentType aAssignment,
                               const StringTaint& aTaint) {
  MOZ_ASSERT(aStreamResult, "null out ptr");

  RefPtr<nsStringInputStream> stream = new nsStringInputStream();

  nsresult rv;
  switch (aAssignment) {
    case NS_ASSIGNMENT_COPY:
      rv = stream->SetData(aStringToRead.Elements(), aStringToRead.Length());
      break;
    case NS_ASSIGNMENT_DEPEND:
      rv = stream->ShareData(aStringToRead.Elements(), aStringToRead.Length());
      break;
    case NS_ASSIGNMENT_ADOPT:
      rv = stream->AdoptData(const_cast<char*>(aStringToRead.Elements()),
                             aStringToRead.Length());
      break;
    default:
      NS_ERROR("invalid assignment type");
      rv = NS_ERROR_INVALID_ARG;
  }

  if (NS_FAILED(rv)) {
    return rv;
  }

  stream->SetTaint(aTaint);

  stream.forget(aStreamResult);
  return NS_OK;
}

nsresult NS_NewByteInputStream(nsIInputStream** aStreamResult,
                               nsTArray<uint8_t>&& aArray,
                               const StringTaint& aTaint) {
  MOZ_ASSERT(aStreamResult, "null out ptr");

  RefPtr<nsStringInputStream> stream = new nsStringInputStream();

  nsresult rv = stream->Init(std::move(aArray));
  if (NS_WARN_IF(NS_FAILED(rv))) {
    return rv;
  }

  stream->SetTaint(aTaint);

  stream.forget(aStreamResult);
  return NS_OK;
}

extern nsresult NS_NewByteInputStream(nsIInputStream** aStreamResult,
                                      mozilla::StreamBufferSource* aSource) {
  MOZ_ASSERT(aStreamResult, "null out ptr");

  RefPtr<nsStringInputStream> stream = new nsStringInputStream();

  nsresult rv = stream->SetDataSource(aSource);
  if (NS_WARN_IF(NS_FAILED(rv))) {
    return rv;
  }

  stream.forget(aStreamResult);
  return NS_OK;
}

nsresult NS_NewCStringInputStream(nsIInputStream** aStreamResult,
                                  const nsACString& aStringToRead) {
  MOZ_ASSERT(aStreamResult, "null out ptr");

  RefPtr<nsStringInputStream> stream = new nsStringInputStream();

  nsresult rv = stream->SetData(aStringToRead);
  if (NS_WARN_IF(NS_FAILED(rv))) {
    return rv;
  }

  stream.forget(aStreamResult);
  return NS_OK;
}

nsresult NS_NewCStringInputStream(nsIInputStream** aStreamResult,
                                  nsCString&& aStringToRead) {
  MOZ_ASSERT(aStreamResult, "null out ptr");

  RefPtr<nsStringInputStream> stream = new nsStringInputStream();

  nsresult rv = stream->Init(std::move(aStringToRead));
  if (NS_WARN_IF(NS_FAILED(rv))) {
    return rv;
  }

  stream.forget(aStreamResult);
  return NS_OK;
}

// factory method for constructing a nsStringInputStream object
nsresult nsStringInputStreamConstructor(REFNSIID aIID, void** aResult) {
  *aResult = nullptr;

  RefPtr<nsStringInputStream> inst = new nsStringInputStream();
  return inst->QueryInterface(aIID, aResult);
}<|MERGE_RESOLUTION|>--- conflicted
+++ resolved
@@ -44,88 +44,6 @@
 using mozilla::StreamBufferSource;
 
 //-----------------------------------------------------------------------------
-<<<<<<< HEAD
-// StreamBufferSource implementations
-//-----------------------------------------------------------------------------
-
-class nsTArraySource final : public StreamBufferSource {
- public:
-  explicit nsTArraySource(nsTArray<uint8_t>&& aArray, const StringTaint& aTaint)
-    : mArray(std::move(aArray)), mTaint(aTaint) {}
-
-  Span<const char> Data() override {
-    return Span{reinterpret_cast<const char*>(mArray.Elements()),
-                mArray.Length()};
-  }
-
-  const StringTaint& Taint() override { return mTaint; }
-
-  void setTaint(const StringTaint& aTaint) override { mTaint = aTaint; }
-  
-  bool Owning() override { return true; }
-
-  size_t SizeOfExcludingThisEvenIfShared(MallocSizeOf aMallocSizeOf) override {
-    return mArray.ShallowSizeOfExcludingThis(aMallocSizeOf);
-  }
-
-  nsTArray<uint8_t> mArray;
-  StringTaint mTaint;
-};
-
-class nsCStringSource final : public StreamBufferSource {
- public:
-  nsCStringSource() = default;
-
-  Span<const char> Data() override { return mString; }
-
-  const StringTaint& Taint() override { return mString.Taint(); }
-
-  void setTaint(const StringTaint& aTaint) override { mString.AssignTaint(aTaint); }
-  
-  nsresult GetData(nsACString& aString) override {
-    if (!aString.Assign(mString, mozilla::fallible)) {
-      return NS_ERROR_OUT_OF_MEMORY;
-    }
-    return NS_OK;
-  }
-
-  bool Owning() override { return true; }
-
-  size_t SizeOfExcludingThisIfUnshared(MallocSizeOf aMallocSizeOf) override {
-    return mString.SizeOfExcludingThisIfUnshared(aMallocSizeOf);
-  }
-
-  size_t SizeOfExcludingThisEvenIfShared(MallocSizeOf aMallocSizeOf) override {
-    return mString.SizeOfExcludingThisEvenIfShared(aMallocSizeOf);
-  }
-
-  nsCString mString;
-};
-
-class nsBorrowedSource final : public StreamBufferSource {
- public:
-  explicit nsBorrowedSource(Span<const char> aBuffer, const StringTaint& aTaint)
-    : mBuffer(aBuffer), mTaint(aTaint) {}
-
-  Span<const char> Data() override { return mBuffer; }
-
-  const StringTaint& Taint() override { return mTaint; }
-
-  void setTaint(const StringTaint& aTaint) override { mTaint = aTaint; }
-  
-  bool Owning() override { return false; }
-
-  size_t SizeOfExcludingThisEvenIfShared(MallocSizeOf aMallocSizeOf) override {
-    return 0;
-  }
-
-  Span<const char> mBuffer;
-  StringTaint mTaint;
-};
-
-//-----------------------------------------------------------------------------
-=======
->>>>>>> 44eb5a24
 // nsIStringInputStream implementation
 //-----------------------------------------------------------------------------
 
