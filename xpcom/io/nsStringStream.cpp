/* -*- Mode: C++; tab-width: 8; indent-tabs-mode: nil; c-basic-offset: 2 -*- */
/* vim: set ts=8 sts=2 et sw=2 tw=80: */
/* This Source Code Form is subject to the terms of the Mozilla Public
 * License, v. 2.0. If a copy of the MPL was not distributed with this
 * file, You can obtain one at http://mozilla.org/MPL/2.0/. */
/*
 * Modifications Copyright SAP SE. 2019-2021.  All rights reserved.
 */

/**
 * Based on original code from nsIStringStream.cpp
 */

#include "ipc/IPCMessageUtils.h"

#include "nsStringStream.h"
#include "nsStreamUtils.h"
#include "nsReadableUtils.h"
#include "nsICloneableInputStream.h"
#include "nsISeekableStream.h"
#include "nsISupportsPrimitives.h"
#include "nsITaintawareInputStream.h"
#include "nsCRT.h"
#include "prerror.h"
#include "plstr.h"
#include "nsIClassInfoImpl.h"
#include "mozilla/Attributes.h"
#include "mozilla/ipc/InputStreamUtils.h"
#include "mozilla/Maybe.h"
#include "mozilla/ReentrantMonitor.h"
#include "mozilla/StreamBufferSource.h"
#include "nsIIPCSerializableInputStream.h"
#include "XPCOMModule.h"

using namespace mozilla::ipc;
using mozilla::fallible;
using mozilla::MakeRefPtr;
using mozilla::MallocSizeOf;
using mozilla::ReentrantMonitorAutoEnter;
using mozilla::Span;
using mozilla::StreamBufferSource;

//-----------------------------------------------------------------------------
// StreamBufferSource implementations
//-----------------------------------------------------------------------------

class nsTArraySource final : public StreamBufferSource {
 public:
  explicit nsTArraySource(nsTArray<uint8_t>&& aArray, const StringTaint& aTaint)
    : mArray(std::move(aArray)), mTaint(aTaint) {}

  Span<const char> Data() override {
    return Span{reinterpret_cast<const char*>(mArray.Elements()),
                mArray.Length()};
  }

  const StringTaint& Taint() override { return mTaint; }

  void setTaint(const StringTaint& aTaint) override { mTaint = aTaint; }
  
  bool Owning() override { return true; }

  size_t SizeOfExcludingThisEvenIfShared(MallocSizeOf aMallocSizeOf) override {
    return mArray.ShallowSizeOfExcludingThis(aMallocSizeOf);
  }

  nsTArray<uint8_t> mArray;
  StringTaint mTaint;
};

class nsCStringSource final : public StreamBufferSource {
 public:
  nsCStringSource() = default;

  Span<const char> Data() override { return mString; }

  const StringTaint& Taint() override { return mString.Taint(); }

  void setTaint(const StringTaint& aTaint) override { mString.AssignTaint(aTaint); }
  
  nsresult GetData(nsACString& aString) override {
    if (!aString.Assign(mString, mozilla::fallible)) {
      return NS_ERROR_OUT_OF_MEMORY;
    }
    return NS_OK;
  }

  bool Owning() override { return true; }

  size_t SizeOfExcludingThisIfUnshared(MallocSizeOf aMallocSizeOf) override {
    return mString.SizeOfExcludingThisIfUnshared(aMallocSizeOf);
  }

  size_t SizeOfExcludingThisEvenIfShared(MallocSizeOf aMallocSizeOf) override {
    return mString.SizeOfExcludingThisEvenIfShared(aMallocSizeOf);
  }

  nsCString mString;
};

class nsBorrowedSource final : public StreamBufferSource {
 public:
  explicit nsBorrowedSource(Span<const char> aBuffer, const StringTaint& aTaint)
    : mBuffer(aBuffer), mTaint(aTaint) {}

  Span<const char> Data() override { return mBuffer; }

  const StringTaint& Taint() override { return mTaint; }

  void setTaint(const StringTaint& aTaint) override { mTaint = aTaint; }
  
  bool Owning() override { return false; }

  size_t SizeOfExcludingThisEvenIfShared(MallocSizeOf aMallocSizeOf) override {
    return 0;
  }

  Span<const char> mBuffer;
  StringTaint mTaint;
};

//-----------------------------------------------------------------------------
// nsIStringInputStream implementation
//-----------------------------------------------------------------------------

class nsStringInputStream final : public nsIStringInputStream,
                                  public nsISeekableStream,
                                  public nsISupportsCString,
                                  public nsIIPCSerializableInputStream,
                                  public nsICloneableInputStream,
                                  public nsITaintawareInputStream
{
 public:
  NS_DECL_THREADSAFE_ISUPPORTS
  NS_DECL_NSIINPUTSTREAM
  NS_DECL_NSISTRINGINPUTSTREAM
  NS_DECL_NSISEEKABLESTREAM
  NS_DECL_NSITELLABLESTREAM
  NS_DECL_NSISUPPORTSPRIMITIVE
  NS_DECL_NSISUPPORTSCSTRING
  NS_DECL_NSIIPCSERIALIZABLEINPUTSTREAM
  NS_DECL_NSICLONEABLEINPUTSTREAM
  NS_DECL_NSITAINTAWAREINPUTSTREAM

  nsStringInputStream() = default;

  nsresult Init(nsCString&& aString);

  nsresult Init(nsTArray<uint8_t>&& aArray);

  void SetTaint(const StringTaint& aTaint) {
    if (mSource) {
      mSource->setTaint(aTaint);
    }
  }

 private:
  ~nsStringInputStream() = default;

<<<<<<< HEAD
  // Segmented read implementation, used by ReadSegment() and
  // TaintedreadSegment()
  nsresult ReadSegmentsInternal(nsWriteSegmentFun aWriter,
                                nsWriteTaintedSegmentFun aTaintedWriter,
                                void* aClosure,
                                uint32_t aCount,
                                uint32_t* aReadCount);

  template <typename M>
  void SerializeInternal(InputStreamParams& aParams, bool aDelayedStart,
                         uint32_t aMaxSize, uint32_t* aSizeUsed, M* aManager);

  size_t Length() const REQUIRES(mMon) {
    return mSource ? mSource->Data().Length() : 0;
  }

  StringTaint Taint() const { return mSource ? mSource->Taint().safeSubTaint(mOffset, Length()) : EmptyTaint; }

  size_t LengthRemaining() const REQUIRES(mMon) { return Length() - mOffset; }
=======
  size_t Length() const MOZ_REQUIRES(mMon) {
    return mSource ? mSource->Data().Length() : 0;
  }

  size_t LengthRemaining() const MOZ_REQUIRES(mMon) {
    return Length() - mOffset;
  }
>>>>>>> 8d8b5bf6

  void Clear() MOZ_REQUIRES(mMon) { mSource = nullptr; }

  bool Closed() MOZ_REQUIRES(mMon) { return !mSource; }

  RefPtr<StreamBufferSource> mSource MOZ_GUARDED_BY(mMon);
  size_t mOffset MOZ_GUARDED_BY(mMon) = 0;

  mutable mozilla::ReentrantMonitor mMon{"nsStringInputStream"};
};

nsresult nsStringInputStream::Init(nsCString&& aString) {
  auto source = MakeRefPtr<nsCStringSource>();
  if (!source->mString.Assign(std::move(aString), fallible)) {
    return NS_ERROR_OUT_OF_MEMORY;
  }
  return SetDataSource(source);
}

nsresult nsStringInputStream::Init(nsTArray<uint8_t>&& aArray) {
  auto source = MakeRefPtr<nsTArraySource>(std::move(aArray), EmptyTaint);
  return SetDataSource(source);
}

// This class needs to support threadsafe refcounting since people often
// allocate a string stream, and then read it from a background thread.
NS_IMPL_ADDREF(nsStringInputStream)
NS_IMPL_RELEASE(nsStringInputStream)

NS_IMPL_CLASSINFO(nsStringInputStream, nullptr, nsIClassInfo::THREADSAFE,
                  NS_STRINGINPUTSTREAM_CID)
NS_IMPL_QUERY_INTERFACE_CI(nsStringInputStream, nsIStringInputStream,
                           nsIInputStream, nsISupportsCString,
                           nsISeekableStream, nsITellableStream,
                           nsIIPCSerializableInputStream,
                           nsICloneableInputStream,
                           nsITaintawareInputStream
  )
NS_IMPL_CI_INTERFACE_GETTER(nsStringInputStream, nsIStringInputStream,
                            nsIInputStream, nsISupportsCString,
                            nsISeekableStream, nsITellableStream,
                            nsICloneableInputStream,
                            nsITaintawareInputStream
  )

/////////
// nsISupportsCString implementation
/////////

NS_IMETHODIMP
nsStringInputStream::GetType(uint16_t* aType) {
  *aType = TYPE_CSTRING;
  return NS_OK;
}

NS_IMETHODIMP
nsStringInputStream::GetData(nsACString& data) {
  ReentrantMonitorAutoEnter lock(mMon);

  // The stream doesn't have any data when it is closed.  We could fake it
  // and return an empty string here, but it seems better to keep this return
  // value consistent with the behavior of the other 'getter' methods.
  if (NS_WARN_IF(Closed())) {
    return NS_BASE_STREAM_CLOSED;
  }

  return mSource->GetData(data);
}

NS_IMETHODIMP
nsStringInputStream::SetData(const nsACString& aData) {
  auto source = MakeRefPtr<nsCStringSource>();
  if (!source->mString.Assign(aData, fallible)) {
    return NS_ERROR_OUT_OF_MEMORY;
  }
  return SetDataSource(source);
}

NS_IMETHODIMP
nsStringInputStream::ToString(char** aResult) {
  // NOTE: This method may result in data loss, so we do not implement it.
  return NS_ERROR_NOT_IMPLEMENTED;
}

/////////
// nsIStringInputStream implementation
/////////

NS_IMETHODIMP
nsStringInputStream::SetData(const char* aData, int32_t aDataLen) {
  if (NS_WARN_IF(!aData)) {
    return NS_ERROR_INVALID_ARG;
  }

  auto source = MakeRefPtr<nsCStringSource>();
  if (NS_WARN_IF(!source->mString.Assign(aData, aDataLen, fallible))) {
    return NS_ERROR_OUT_OF_MEMORY;
  }
  return SetDataSource(source);
}

NS_IMETHODIMP
nsStringInputStream::SetUTF8Data(const nsACString& aData) {
  return nsStringInputStream::SetData(aData);
}

NS_IMETHODIMP
nsStringInputStream::AdoptData(char* aData, int32_t aDataLen) {
  if (NS_WARN_IF(!aData)) {
    return NS_ERROR_INVALID_ARG;
  }

  auto source = MakeRefPtr<nsCStringSource>();
  source->mString.Adopt(aData, aDataLen);
  return SetDataSource(source);
}

NS_IMETHODIMP
nsStringInputStream::ShareData(const char* aData, int32_t aDataLen) {
  if (NS_WARN_IF(!aData)) {
    return NS_ERROR_INVALID_ARG;
  }

  size_t length = aDataLen < 0 ? strlen(aData) : size_t(aDataLen);
  auto source = MakeRefPtr<nsBorrowedSource>(Span{aData, length}, EmptyTaint);
  return SetDataSource(source);
}

NS_IMETHODIMP
nsStringInputStream::SetDataSource(StreamBufferSource* aSource) {
  ReentrantMonitorAutoEnter lock(mMon);

  if (NS_WARN_IF(!aSource)) {
    return NS_ERROR_INVALID_ARG;
  }

  mSource = aSource;
  mOffset = 0;
  return NS_OK;
}

NS_IMETHODIMP_(size_t)
nsStringInputStream::SizeOfIncludingThisIfUnshared(MallocSizeOf aMallocSizeOf) {
  ReentrantMonitorAutoEnter lock(mMon);

  size_t n = aMallocSizeOf(this);
  if (mSource) {
    n += mSource->SizeOfIncludingThisIfUnshared(aMallocSizeOf);
  }
  return n;
}

NS_IMETHODIMP_(size_t)
nsStringInputStream::SizeOfIncludingThisEvenIfShared(
    MallocSizeOf aMallocSizeOf) {
  ReentrantMonitorAutoEnter lock(mMon);

  size_t n = aMallocSizeOf(this);
  if (mSource) {
    n += mSource->SizeOfIncludingThisEvenIfShared(aMallocSizeOf);
  }
  return n;
}

/////////
// nsIInputStream implementation
/////////

NS_IMETHODIMP
nsStringInputStream::Close() {
  ReentrantMonitorAutoEnter lock(mMon);

  Clear();
  return NS_OK;
}

NS_IMETHODIMP
nsStringInputStream::Available(uint64_t* aLength) {
  ReentrantMonitorAutoEnter lock(mMon);

  NS_ASSERTION(aLength, "null ptr");

  if (Closed()) {
    return NS_BASE_STREAM_CLOSED;
  }

  *aLength = LengthRemaining();
  return NS_OK;
}

NS_IMETHODIMP
nsStringInputStream::Read(char* aBuf, uint32_t aCount, uint32_t* aReadCount) {
  NS_ASSERTION(aBuf, "null ptr");
  return ReadSegments(NS_CopySegmentToBuffer, aBuf, aCount, aReadCount);
}

NS_IMETHODIMP
nsStringInputStream::ReadSegments(nsWriteSegmentFun aWriter, void* aClosure, uint32_t aCount, uint32_t* aReadCount) {
  return ReadSegmentsInternal(aWriter, nullptr, aClosure, aCount, aReadCount);
}

nsresult
nsStringInputStream::ReadSegmentsInternal(nsWriteSegmentFun aWriter, nsWriteTaintedSegmentFun aTaintedWriter,
                                          void* aClosure, uint32_t aCount, uint32_t* aResult) {
  ReentrantMonitorAutoEnter lock(mMon);
  MOZ_ASSERT(!aWriter || !aTaintedWriter, "one of aWriter and aTaintedWriter must be null");

  NS_ASSERTION(aResult, "null ptr");
  NS_ASSERTION(Length() >= mOffset, "bad stream state");

  if (Closed()) {
    return NS_BASE_STREAM_CLOSED;
  }

  // We may be at end-of-file
  size_t maxCount = LengthRemaining();
  if (maxCount == 0) {
    *aResult = 0;
    return NS_OK;
  }

  if (aCount > maxCount) {
    aCount = maxCount;
  }

  RefPtr<StreamBufferSource> source = mSource;
  size_t offset = mOffset;

  nsresult rv = NS_OK;

  if (aWriter) {
    rv = aWriter(this, aClosure, mSource->Data().Elements() + mOffset, 0, aCount, aResult);
  } else {
    rv = aTaintedWriter(this, aClosure, mSource->Data().Elements() + mOffset, 0, aCount,
                        Taint(), aResult);
  }

  if (Closed()) {
    NS_WARNING("nsStringInputStream was closed during ReadSegments");
    return NS_OK;
  }

  MOZ_RELEASE_ASSERT(mSource == source, "String was replaced!");
  MOZ_RELEASE_ASSERT(mOffset == offset, "Nested read operation!");

  if (NS_SUCCEEDED(rv)) {
    NS_ASSERTION(*aResult <= aCount,
                 "writer should not write more than we asked it to write");
    mOffset = offset + *aResult;
  }

  // errors returned from the writer end here!
  return NS_OK;
}

NS_IMETHODIMP
nsStringInputStream::IsNonBlocking(bool* aNonBlocking) {
  *aNonBlocking = true;
  return NS_OK;
}

// TaintFox
NS_IMETHODIMP
nsStringInputStream::TaintedReadSegments(nsWriteTaintedSegmentFun aWriter,
                                       void* aClosure,
                                       uint32_t aCount,
                                       uint32_t* aReadCount)
{
  return ReadSegmentsInternal(nullptr, aWriter, aClosure, aCount, aReadCount);
}

// TaintFox
NS_IMETHODIMP
nsStringInputStream::TaintedRead(char* aToBuf, uint32_t aBufLen, StringTaint* aTaint, uint32_t* aReadCount)
{
  TaintedBuffer buf(aToBuf, aTaint);
  return TaintedReadSegments(NS_TaintedCopySegmentToBuffer, &buf, aBufLen, aReadCount);
}

/////////
// nsISeekableStream implementation
/////////

NS_IMETHODIMP
nsStringInputStream::Seek(int32_t aWhence, int64_t aOffset) {
  ReentrantMonitorAutoEnter lock(mMon);

  if (Closed()) {
    return NS_BASE_STREAM_CLOSED;
  }

  // Compute new stream position.  The given offset may be a negative value.

  int64_t newPos = aOffset;
  switch (aWhence) {
    case NS_SEEK_SET:
      break;
    case NS_SEEK_CUR:
      newPos += (int64_t)mOffset;
      break;
    case NS_SEEK_END:
      newPos += (int64_t)Length();
      break;
    default:
      NS_ERROR("invalid aWhence");
      return NS_ERROR_INVALID_ARG;
  }

  if (NS_WARN_IF(newPos < 0) || NS_WARN_IF(newPos > (int64_t)Length())) {
    return NS_ERROR_INVALID_ARG;
  }

  mOffset = (size_t)newPos;
  return NS_OK;
}

NS_IMETHODIMP
nsStringInputStream::SetEOF() {
  ReentrantMonitorAutoEnter lock(mMon);

  if (Closed()) {
    return NS_BASE_STREAM_CLOSED;
  }

  mOffset = Length();
  return NS_OK;
}

/////////
// nsITellableStream implementation
/////////

NS_IMETHODIMP
nsStringInputStream::Tell(int64_t* aOutWhere) {
  ReentrantMonitorAutoEnter lock(mMon);

  if (Closed()) {
    return NS_BASE_STREAM_CLOSED;
  }

  *aOutWhere = (int64_t)mOffset;
  return NS_OK;
}

/////////
// nsIIPCSerializableInputStream implementation
/////////

void nsStringInputStream::SerializedComplexity(uint32_t aMaxSize,
                                               uint32_t* aSizeUsed,
                                               uint32_t* aPipes,
                                               uint32_t* aTransferables) {
  ReentrantMonitorAutoEnter lock(mMon);

  if (Length() >= aMaxSize) {
    *aPipes = 1;
  } else {
    *aSizeUsed = Length();
  }
}

void nsStringInputStream::Serialize(InputStreamParams& aParams,
                                    uint32_t aMaxSize, uint32_t* aSizeUsed) {
  ReentrantMonitorAutoEnter lock(mMon);

  MOZ_DIAGNOSTIC_ASSERT(!Closed(), "cannot send a closed stream!");
  MOZ_ASSERT(aSizeUsed);
  *aSizeUsed = 0;

  if (Length() >= aMaxSize) {
    // If the input stream is non-owning (i.e. it was initialized with
    // `ShareData`), create a new owning source so that it doesn't go away while
    // async copying.
    if (!mSource->Owning()) {
      auto source = MakeRefPtr<nsCStringSource>();
      source->mString.Assign(nsDependentCSubstring{mSource->Data()});
      mSource = source;
    }

    InputStreamHelper::SerializeInputStreamAsPipe(this, aParams);
    return;
  }

  *aSizeUsed = Length();

  StringInputStreamParams params;
  mSource->GetData(params.data());
  aParams = params;
}

bool nsStringInputStream::Deserialize(const InputStreamParams& aParams) {
  if (aParams.type() != InputStreamParams::TStringInputStreamParams) {
    NS_ERROR("Received unknown parameters from the other process!");
    return false;
  }

  const StringInputStreamParams& params = aParams.get_StringInputStreamParams();

  if (NS_FAILED(SetData(params.data()))) {
    NS_WARNING("SetData failed!");
    return false;
  }

  return true;
}

/////////
// nsICloneableInputStream implementation
/////////

NS_IMETHODIMP
nsStringInputStream::GetCloneable(bool* aCloneableOut) {
  *aCloneableOut = true;
  return NS_OK;
}

NS_IMETHODIMP
nsStringInputStream::Clone(nsIInputStream** aCloneOut) {
  ReentrantMonitorAutoEnter lock(mMon);

  RefPtr<nsStringInputStream> ref = new nsStringInputStream();
  // Nothing else can access this yet, but suppress static analysis warnings
  ReentrantMonitorAutoEnter reflock(ref->mMon);
  if (mSource && !mSource->Owning()) {
    auto data = mSource->Data();
    nsresult rv = ref->SetData(data.Elements(), data.Length());
    if (NS_WARN_IF(NS_FAILED(rv))) {
      return rv;
    }
  } else {
    ref->mSource = mSource;
  }

  // mOffset is overwritten by SetData().
  ref->mOffset = mOffset;

  ref.forget(aCloneOut);
  return NS_OK;
}

nsresult NS_NewByteInputStream(nsIInputStream** aStreamResult,
                               mozilla::Span<const char> aStringToRead,
                               nsAssignmentType aAssignment,
                               const StringTaint& aTaint) {
  MOZ_ASSERT(aStreamResult, "null out ptr");

  RefPtr<nsStringInputStream> stream = new nsStringInputStream();

  nsresult rv;
  switch (aAssignment) {
    case NS_ASSIGNMENT_COPY:
      rv = stream->SetData(aStringToRead.Elements(), aStringToRead.Length());
      break;
    case NS_ASSIGNMENT_DEPEND:
      rv = stream->ShareData(aStringToRead.Elements(), aStringToRead.Length());
      break;
    case NS_ASSIGNMENT_ADOPT:
      rv = stream->AdoptData(const_cast<char*>(aStringToRead.Elements()),
                             aStringToRead.Length());
      break;
    default:
      NS_ERROR("invalid assignment type");
      rv = NS_ERROR_INVALID_ARG;
  }

  if (NS_FAILED(rv)) {
    return rv;
  }

  stream->SetTaint(aTaint);

  stream.forget(aStreamResult);
  return NS_OK;
}

nsresult NS_NewByteInputStream(nsIInputStream** aStreamResult,
                               nsTArray<uint8_t>&& aArray,
                               const StringTaint& aTaint) {
  MOZ_ASSERT(aStreamResult, "null out ptr");

  RefPtr<nsStringInputStream> stream = new nsStringInputStream();

  nsresult rv = stream->Init(std::move(aArray));
  if (NS_WARN_IF(NS_FAILED(rv))) {
    return rv;
  }

  stream->SetTaint(aTaint);

  stream.forget(aStreamResult);
  return NS_OK;
}

extern nsresult NS_NewByteInputStream(nsIInputStream** aStreamResult,
                                      mozilla::StreamBufferSource* aSource) {
  MOZ_ASSERT(aStreamResult, "null out ptr");

  RefPtr<nsStringInputStream> stream = new nsStringInputStream();

  nsresult rv = stream->SetDataSource(aSource);
  if (NS_WARN_IF(NS_FAILED(rv))) {
    return rv;
  }

  stream.forget(aStreamResult);
  return NS_OK;
}

nsresult NS_NewCStringInputStream(nsIInputStream** aStreamResult,
                                  const nsACString& aStringToRead) {
  MOZ_ASSERT(aStreamResult, "null out ptr");

  RefPtr<nsStringInputStream> stream = new nsStringInputStream();

  nsresult rv = stream->SetData(aStringToRead);
  if (NS_WARN_IF(NS_FAILED(rv))) {
    return rv;
  }

  stream.forget(aStreamResult);
  return NS_OK;
}

nsresult NS_NewCStringInputStream(nsIInputStream** aStreamResult,
                                  nsCString&& aStringToRead) {
  MOZ_ASSERT(aStreamResult, "null out ptr");

  RefPtr<nsStringInputStream> stream = new nsStringInputStream();

  nsresult rv = stream->Init(std::move(aStringToRead));
  if (NS_WARN_IF(NS_FAILED(rv))) {
    return rv;
  }

  stream.forget(aStreamResult);
  return NS_OK;
}

// factory method for constructing a nsStringInputStream object
nsresult nsStringInputStreamConstructor(REFNSIID aIID, void** aResult) {
  *aResult = nullptr;

  RefPtr<nsStringInputStream> inst = new nsStringInputStream();
  return inst->QueryInterface(aIID, aResult);
}<|MERGE_RESOLUTION|>--- conflicted
+++ resolved
@@ -157,7 +157,6 @@
  private:
   ~nsStringInputStream() = default;
 
-<<<<<<< HEAD
   // Segmented read implementation, used by ReadSegment() and
   // TaintedreadSegment()
   nsresult ReadSegmentsInternal(nsWriteSegmentFun aWriter,
@@ -166,18 +165,10 @@
                                 uint32_t aCount,
                                 uint32_t* aReadCount);
 
-  template <typename M>
-  void SerializeInternal(InputStreamParams& aParams, bool aDelayedStart,
-                         uint32_t aMaxSize, uint32_t* aSizeUsed, M* aManager);
-
-  size_t Length() const REQUIRES(mMon) {
-    return mSource ? mSource->Data().Length() : 0;
-  }
-
-  StringTaint Taint() const { return mSource ? mSource->Taint().safeSubTaint(mOffset, Length()) : EmptyTaint; }
-
-  size_t LengthRemaining() const REQUIRES(mMon) { return Length() - mOffset; }
-=======
+  StringTaint Taint() const MOZ_REQUIRES(mMon) {
+    return mSource ? mSource->Taint().safeSubTaint(mOffset, Length()) : EmptyTaint;
+  }
+  
   size_t Length() const MOZ_REQUIRES(mMon) {
     return mSource ? mSource->Data().Length() : 0;
   }
@@ -185,7 +176,6 @@
   size_t LengthRemaining() const MOZ_REQUIRES(mMon) {
     return Length() - mOffset;
   }
->>>>>>> 8d8b5bf6
 
   void Clear() MOZ_REQUIRES(mMon) { mSource = nullptr; }
 
