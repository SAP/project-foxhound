--- conflicted
+++ resolved
@@ -388,7 +388,6 @@
       if (!aResult.Append(tempBuffer, tempBufferPos, mozilla::fallible)) {
         return NS_ERROR_OUT_OF_MEMORY;
       }
-      tempTaint.clear();
       tempBufferPos = 0;
     }
 
@@ -415,11 +414,7 @@
     partLen = aPartLen;
   }
 
-<<<<<<< HEAD
-  return NS_EscapeURLSpan(mozilla::MakeSpan(aPart, partLen), aTaint, aFlags, aResult);
-=======
-  return NS_EscapeURLSpan(mozilla::Span(aPart, partLen), aFlags, aResult);
->>>>>>> 13623f47
+  return NS_EscapeURLSpan(mozilla::Span(aPart, partLen), aTaint, aFlags, aResult);
 }
 
 bool NS_EscapeURLSpan(mozilla::Span<const char> aStr, const StringTaint& aTaint,
