--- conflicted
+++ resolved
@@ -415,11 +415,7 @@
     partLen = aPartLen;
   }
 
-<<<<<<< HEAD
-  return NS_EscapeURLSpan(MakeSpan(aPart, partLen), aTaint, aFlags, aResult);
-=======
-  return NS_EscapeURLSpan(mozilla::MakeSpan(aPart, partLen), aFlags, aResult);
->>>>>>> a068577d
+  return NS_EscapeURLSpan(mozilla::MakeSpan(aPart, partLen), aTaint, aFlags, aResult);
 }
 
 bool NS_EscapeURLSpan(mozilla::Span<const char> aStr, const StringTaint& aTaint,
