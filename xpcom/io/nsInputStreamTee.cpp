--- conflicted
+++ resolved
@@ -27,17 +27,12 @@
 static LazyLogModule sTeeLog("nsInputStreamTee");
 #define LOG(args) MOZ_LOG(sTeeLog, mozilla::LogLevel::Debug, args)
 
-<<<<<<< HEAD
 // TaintFox: Tee input streams need to be taint aware since the underlying input
 // stream might contain taint information.
 class nsInputStreamTee final : public nsIInputStreamTee
                              , public nsITaintawareInputStream
 {
-public:
-=======
-class nsInputStreamTee final : public nsIInputStreamTee {
  public:
->>>>>>> d377b6d7
   NS_DECL_THREADSAFE_ISUPPORTS
   NS_DECL_NSIINPUTSTREAM
   NS_DECL_NSIINPUTSTREAMTEE
@@ -55,31 +50,18 @@
   static nsresult WriteSegmentFun(nsIInputStream*, void*, const char*, uint32_t,
                                   uint32_t, uint32_t*);
 
-<<<<<<< HEAD
   static NS_METHOD WriteTaintedSegmentFun(nsITaintawareInputStream*, void*, const char*,
                                           uint32_t, uint32_t, const StringTaint&, uint32_t*);
 
-  bool SourceIsTaintAware() const;
-
-private:
-  nsCOMPtr<nsIInputStream>  mSource;
-  nsCOMPtr<nsIOutputStream> mSink;
-  nsCOMPtr<nsIEventTarget>  mEventTarget;
-  nsWriteSegmentFun         mWriter;  // for implementing ReadSegments
-  nsWriteTaintedSegmentFun  mTaintWriter;  // for implementing TaintedReadSegments
-  void*                     mClosure; // for implementing ReadSegments
-  nsAutoPtr<Mutex>          mLock; // synchronize access to mSinkIsValid
-  bool                      mSinkIsValid; // False if TeeWriteEvent fails
-=======
  private:
   nsCOMPtr<nsIInputStream> mSource;
   nsCOMPtr<nsIOutputStream> mSink;
   nsCOMPtr<nsIEventTarget> mEventTarget;
   nsWriteSegmentFun mWriter;  // for implementing ReadSegments
+  nsWriteTaintedSegmentFun  mTaintWriter;  // for implementing TaintedReadSegments
   void* mClosure;             // for implementing ReadSegments
   nsAutoPtr<Mutex> mLock;     // synchronize access to mSinkIsValid
   bool mSinkIsValid;          // False if TeeWriteEvent fails
->>>>>>> d377b6d7
 };
 
 class nsInputStreamTeeWriteEvent : public Runnable {
@@ -168,14 +150,8 @@
   mSinkIsValid = false;
 }
 
-<<<<<<< HEAD
-nsresult
-nsInputStreamTee::TeeSegment(const char* aBuf, const StringTaint& aTaint, uint32_t aCount)
-{
+nsresult nsInputStreamTee::TeeSegment(const char* aBuf, const StringTaint& aTaint, uint32_t aCount) {
   // TaintFox: TODO propagate taint here
-=======
-nsresult nsInputStreamTee::TeeSegment(const char* aBuf, uint32_t aCount) {
->>>>>>> d377b6d7
   if (!mSink) {
     return NS_OK;  // nothing to do
   }
@@ -253,7 +229,6 @@
   return !!source;
 }
 
-<<<<<<< HEAD
 // TaintFox: Changed nsISupports implementation to support conditional QI to
 // nsITaintawareInputStream only if the source stream is taint aware.
 NS_IMPL_ADDREF(nsInputStreamTee)
@@ -265,9 +240,8 @@
   NS_INTERFACE_MAP_ENTRY_CONDITIONAL(nsITaintawareInputStream, SourceIsTaintAware())
 NS_INTERFACE_MAP_END
 
-=======
 NS_IMPL_ISUPPORTS(nsInputStreamTee, nsIInputStreamTee, nsIInputStream)
->>>>>>> d377b6d7
+
 NS_IMETHODIMP
 nsInputStreamTee::Close() {
   if (NS_WARN_IF(!mSource)) {
@@ -371,7 +345,6 @@
   return NS_OK;
 }
 
-<<<<<<< HEAD
 NS_IMETHODIMP
 nsInputStreamTee::TaintedReadSegments(nsWriteTaintedSegmentFun aWriter,
                                       void* aClosure,
@@ -410,18 +383,10 @@
   return TeeSegment(aBuf, *aTaint, *aBytesRead);
 }
 
-nsresult
-NS_NewInputStreamTeeAsync(nsIInputStream** aResult,
-                          nsIInputStream* aSource,
-                          nsIOutputStream* aSink,
-                          nsIEventTarget* aEventTarget)
-{
-=======
 nsresult NS_NewInputStreamTeeAsync(nsIInputStream** aResult,
                                    nsIInputStream* aSource,
                                    nsIOutputStream* aSink,
                                    nsIEventTarget* aEventTarget) {
->>>>>>> d377b6d7
   nsresult rv;
 
   nsCOMPtr<nsIInputStreamTee> tee = new nsInputStreamTee();
