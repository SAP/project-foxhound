--- conflicted
+++ resolved
@@ -2053,19 +2053,14 @@
     return rv;
   }
 
-<<<<<<< HEAD
-  pipe->GetInputStream(aPipeIn);
-  pipe->GetOutputStream(aPipeOut);
+  // These always succeed because the pipe is initialized above.
+  MOZ_ALWAYS_SUCCEEDS(pipe->GetInputStream(aPipeIn));
+  MOZ_ALWAYS_SUCCEEDS(pipe->GetOutputStream(aPipeOut));
 
   if (aPipe) {
     RefPtr<nsIPipe> ref = pipe;
     ref.forget(aPipe);
   }
-=======
-  // These always succeed because the pipe is initialized above.
-  MOZ_ALWAYS_SUCCEEDS(pipe->GetInputStream(aPipeIn));
-  MOZ_ALWAYS_SUCCEEDS(pipe->GetOutputStream(aPipeOut));
->>>>>>> 12b4b2f9
   return NS_OK;
 }
 
