--- conflicted
+++ resolved
@@ -1361,13 +1361,6 @@
   return NS_OK;
 }
 
-<<<<<<< HEAD
-nsresult
-nsPipeInputStream::ReadSegmentsInternal(nsWriteSegmentFun aWriter, nsWriteTaintedSegmentFun aTaintedWriter, void* aClosure,
-                                        uint32_t aCount, uint32_t* aReadCount) {
-  LOG(("III ReadSegmentsInternal [this=%p count=%u]\n", this, aCount));
-  MOZ_ASSERT(!aWriter || !aTaintedWriter, "one of aWriter and aTaintedWriter must be null");
-=======
 NS_IMETHODIMP
 nsPipeInputStream::StreamStatus() {
   ReentrantMonitorAutoEnter mon(mPipe->mReentrantMonitor);
@@ -1375,10 +1368,10 @@
 }
 
 NS_IMETHODIMP
-nsPipeInputStream::ReadSegments(nsWriteSegmentFun aWriter, void* aClosure,
+nsPipeInputStream::ReadSegmentsInternal(nsWriteSegmentFun aWriter, nsWriteTaintedSegmentFun aTaintedWriter, void* aClosure,
                                 uint32_t aCount, uint32_t* aReadCount) {
-  LOG(("III ReadSegments [this=%p count=%u]\n", this, aCount));
->>>>>>> 7177c1fe
+  LOG(("III ReadSegmentsInternal [this=%p count=%u]\n", this, aCount));
+  MOZ_ASSERT(!aWriter || !aTaintedWriter, "one of aWriter and aTaintedWriter must be null");
 
   nsresult rv = NS_OK;
 
