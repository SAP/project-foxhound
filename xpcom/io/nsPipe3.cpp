/* -*- Mode: C++; tab-width: 8; indent-tabs-mode: nil; c-basic-offset: 2 -*- */
/* vim: set ts=8 sts=2 et sw=2 tw=80: */
/* This Source Code Form is subject to the terms of the Mozilla Public
 * License, v. 2.0. If a copy of the MPL was not distributed with this
 * file, You can obtain one at http://mozilla.org/MPL/2.0/. */

#include <algorithm>
#include "mozilla/Attributes.h"
#include "mozilla/ReentrantMonitor.h"
#include "nsIBufferedStreams.h"
#include "nsICloneableInputStream.h"
#include "nsIPipe.h"
#include "nsIEventTarget.h"
#include "nsISeekableStream.h"
#include "mozilla/RefPtr.h"
#include "nsSegmentedBuffer.h"
#include "nsStreamUtils.h"
#include "nsCOMPtr.h"
#include "nsCRT.h"
#include "mozilla/Logging.h"
#include "nsIClassInfoImpl.h"
#include "nsAlgorithm.h"
#include "nsMemory.h"
#include "nsIAsyncInputStream.h"
#include "nsIAsyncOutputStream.h"
#include "nsITaintawareInputStream.h"

using namespace mozilla;

#ifdef LOG
#undef LOG
#endif
//
// set NSPR_LOG_MODULES=nsPipe:5
//
static LazyLogModule sPipeLog("nsPipe");
#define LOG(args) MOZ_LOG(sPipeLog, mozilla::LogLevel::Debug, args)

#define DEFAULT_SEGMENT_SIZE  4096
#define DEFAULT_SEGMENT_COUNT 16

class nsPipe;
class nsPipeEvents;
class nsPipeInputStream;
class nsPipeOutputStream;
class AutoReadSegment;

namespace {

enum MonitorAction
{
  DoNotNotifyMonitor,
  NotifyMonitor
};

enum SegmentChangeResult
{
  SegmentNotChanged,
  SegmentDeleted
};

} // namespace

//-----------------------------------------------------------------------------

// this class is used to delay notifications until the end of a particular
// scope.  it helps avoid the complexity of issuing callbacks while inside
// a critical section.
class nsPipeEvents
{
public:
  nsPipeEvents() { }
  ~nsPipeEvents();

  inline void NotifyInputReady(nsIAsyncInputStream* aStream,
                               nsIInputStreamCallback* aCallback)
  {
    mInputList.AppendElement(InputEntry(aStream, aCallback));
  }

  inline void NotifyOutputReady(nsIAsyncOutputStream* aStream,
                                nsIOutputStreamCallback* aCallback)
  {
    NS_ASSERTION(!mOutputCallback, "already have an output event");
    mOutputStream = aStream;
    mOutputCallback = aCallback;
  }

private:
  struct InputEntry
  {
    InputEntry(nsIAsyncInputStream* aStream, nsIInputStreamCallback* aCallback)
      : mStream(aStream)
      , mCallback(aCallback)
    {
      MOZ_ASSERT(mStream);
      MOZ_ASSERT(mCallback);
    }

    nsCOMPtr<nsIAsyncInputStream> mStream;
    nsCOMPtr<nsIInputStreamCallback> mCallback;
  };

  nsTArray<InputEntry> mInputList;

  nsCOMPtr<nsIAsyncOutputStream>    mOutputStream;
  nsCOMPtr<nsIOutputStreamCallback> mOutputCallback;
};

//-----------------------------------------------------------------------------

// This class is used to maintain input stream state.  Its broken out from the
// nsPipeInputStream class because generally the nsPipe should be modifying
// this state and not the input stream itself.
struct nsPipeReadState
{
  nsPipeReadState()
    : mReadCursor(nullptr)
    , mReadLimit(nullptr)
    , mSegment(0)
    , mAvailable(0)
    , mActiveRead(false)
    , mNeedDrain(false)
    , mBytesRead(0)
  { }

  char*    mReadCursor;
  char*    mReadLimit;
  int32_t  mSegment;
  uint32_t mAvailable;

  // This flag is managed using the AutoReadSegment RAII stack class.
  bool     mActiveRead;

  // Set to indicate that the input stream has closed and should be drained,
  // but that drain has been delayed due to an active read.  When the read
  // completes, this flag indicate the drain should then be performed.
  bool     mNeedDrain;

  // TaintFox: Required for accessing the associated taint information.
  int32_t mBytesRead;
};

//-----------------------------------------------------------------------------

// an input end of a pipe (maintained as a list of refs within the pipe)
class nsPipeInputStream final
  : public nsIAsyncInputStream
  , public nsISeekableStream
  , public nsISearchableInputStream
  , public nsICloneableInputStream
  , public nsIClassInfo
<<<<<<< HEAD
  , public nsITaintawareInputStream
=======
  , public nsIBufferedInputStream
>>>>>>> 6d15246a
{
public:
  NS_DECL_THREADSAFE_ISUPPORTS
  NS_DECL_NSIINPUTSTREAM
  NS_DECL_NSIASYNCINPUTSTREAM
  NS_DECL_NSISEEKABLESTREAM
  NS_DECL_NSISEARCHABLEINPUTSTREAM
  NS_DECL_NSICLONEABLEINPUTSTREAM
  NS_DECL_NSICLASSINFO
<<<<<<< HEAD
  NS_DECL_NSITAINTAWAREINPUTSTREAM
=======
  NS_DECL_NSIBUFFEREDINPUTSTREAM
>>>>>>> 6d15246a

  explicit nsPipeInputStream(nsPipe* aPipe)
    : mPipe(aPipe)
    , mLogicalOffset(0)
    , mInputStatus(NS_OK)
    , mBlocking(true)
    , mBlocked(false)
    , mCallbackFlags(0)
  { }

  explicit nsPipeInputStream(const nsPipeInputStream& aOther)
    : mPipe(aOther.mPipe)
    , mLogicalOffset(aOther.mLogicalOffset)
    , mInputStatus(aOther.mInputStatus)
    , mBlocking(aOther.mBlocking)
    , mBlocked(false)
    , mCallbackFlags(0)
    , mReadState(aOther.mReadState)
  { }

  nsresult Fill();
  void SetNonBlocking(bool aNonBlocking)
  {
    mBlocking = !aNonBlocking;
  }

  uint32_t Available();

  // synchronously wait for the pipe to become readable.
  nsresult Wait();

  // These two don't acquire the monitor themselves.  Instead they
  // expect their caller to have done so and to pass the monitor as
  // evidence.
  MonitorAction OnInputReadable(uint32_t aBytesWritten, nsPipeEvents&,
                                const ReentrantMonitorAutoEnter& ev);
  MonitorAction OnInputException(nsresult, nsPipeEvents&,
                                 const ReentrantMonitorAutoEnter& ev);

  nsPipeReadState& ReadState()
  {
    return mReadState;
  }

  const nsPipeReadState& ReadState() const
  {
    return mReadState;
  }

  nsresult Status() const;

  // A version of Status() that doesn't acquire the monitor.
  nsresult Status(const ReentrantMonitorAutoEnter& ev) const;

private:
  virtual ~nsPipeInputStream();

  // Segmented read implementation, used by ReadSegment() and
  // TaintedreadSegment()
  nsresult ReadSegmentsInternal(nsWriteSegmentFun aWriter,
                                nsWriteTaintedSegmentFun aTaintedWriter,
                                void* aClosure,
                                uint32_t aCount,
                                uint32_t* aReadCount);

  RefPtr<nsPipe>               mPipe;

  int64_t                        mLogicalOffset;
  // Individual input streams can be closed without effecting the rest of the
  // pipe.  So track individual input stream status separately.  |mInputStatus|
  // is protected by |mPipe->mReentrantMonitor|.
  nsresult                       mInputStatus;
  bool                           mBlocking;

  // these variables can only be accessed while inside the pipe's monitor
  bool                           mBlocked;
  nsCOMPtr<nsIInputStreamCallback> mCallback;
  uint32_t                       mCallbackFlags;

  // requires pipe's monitor; usually treat as an opaque token to pass to nsPipe
  nsPipeReadState                mReadState;
};

//-----------------------------------------------------------------------------

// the output end of a pipe (allocated as a member of the pipe).
class nsPipeOutputStream
  : public nsIAsyncOutputStream
  , public nsIClassInfo
{
public:
  // since this class will be allocated as a member of the pipe, we do not
  // need our own ref count.  instead, we share the lifetime (the ref count)
  // of the entire pipe.  this macro is just convenience since it does not
  // declare a mRefCount variable; however, don't let the name fool you...
  // we are not inheriting from nsPipe ;-)
  NS_DECL_ISUPPORTS_INHERITED

  NS_DECL_NSIOUTPUTSTREAM
  NS_DECL_NSIASYNCOUTPUTSTREAM
  NS_DECL_NSICLASSINFO

  explicit nsPipeOutputStream(nsPipe* aPipe)
    : mPipe(aPipe)
    , mWriterRefCnt(0)
    , mLogicalOffset(0)
    , mBlocking(true)
    , mBlocked(false)
    , mWritable(true)
    , mCallbackFlags(0)
  { }

  void SetNonBlocking(bool aNonBlocking)
  {
    mBlocking = !aNonBlocking;
  }
  void SetWritable(bool aWritable)
  {
    mWritable = aWritable;
  }

  // synchronously wait for the pipe to become writable.
  nsresult Wait();

  MonitorAction OnOutputWritable(nsPipeEvents&);
  MonitorAction OnOutputException(nsresult, nsPipeEvents&);

private:
  nsPipe*                         mPipe;

  // separate refcnt so that we know when to close the producer
  mozilla::ThreadSafeAutoRefCnt   mWriterRefCnt;
  int64_t                         mLogicalOffset;
  bool                            mBlocking;

  // these variables can only be accessed while inside the pipe's monitor
  bool                            mBlocked;
  bool                            mWritable;
  nsCOMPtr<nsIOutputStreamCallback> mCallback;
  uint32_t                        mCallbackFlags;
};

//-----------------------------------------------------------------------------

class nsPipe final : public nsIPipe
{
public:
  friend class nsPipeInputStream;
  friend class nsPipeOutputStream;
  friend class AutoReadSegment;

  NS_DECL_THREADSAFE_ISUPPORTS
  NS_DECL_NSIPIPE

  // nsPipe methods:
  nsPipe();

private:
  ~nsPipe();

  //
  // methods below may only be called while inside the pipe's monitor
  //

  void PeekSegment(const nsPipeReadState& aReadState, uint32_t aIndex,
                   char*& aCursor, char*& aLimit);
  SegmentChangeResult AdvanceReadSegment(nsPipeReadState& aReadState);
  bool ReadSegmentBeingWritten(nsPipeReadState& aReadState);
  uint32_t CountSegmentReferences(int32_t aSegment);
  void SetAllNullReadCursors();
  bool AllReadCursorsMatchWriteCursor();
  void RollBackAllReadCursors(char* aWriteCursor);
  void UpdateAllReadCursors(char* aWriteCursor);
  void ValidateAllReadCursors();

  //
  // methods below may be called while outside the pipe's monitor
  //

  void     DrainInputStream(nsPipeReadState& aReadState, nsPipeEvents& aEvents);

  nsresult GetWriteSegment(char*& aSegment, uint32_t& aSegmentLen);
  void     AdvanceWriteCursor(uint32_t aCount);

  void     OnInputStreamException(nsPipeInputStream* aStream, nsresult aReason);
  void     OnPipeException(nsresult aReason, bool aOutputOnly = false);

  nsresult CloneInputStream(nsPipeInputStream* aOriginal,
                            nsIInputStream** aCloneOut);

  // methods below should only be called by AutoReadSegment
  nsresult GetReadSegment(nsPipeReadState& aReadState, const char*& aSegment,
                          uint32_t& aLength, StringTaint* aTaint = nullptr);
  void     ReleaseReadSegment(nsPipeReadState& aReadState,
                              nsPipeEvents& aEvents);
  void     AdvanceReadCursor(nsPipeReadState& aReadState, uint32_t aCount);

  // We can't inherit from both nsIInputStream and nsIOutputStream
  // because they collide on their Close method. Consequently we nest their
  // implementations to avoid the extra object allocation.
  nsPipeOutputStream  mOutput;

  // Since the input stream can be cloned, we may have more than one.  Use
  // a weak reference as the streams will clear their entry here in their
  // destructor.  Using a strong reference would create a reference cycle.
  // Only usable while mReentrantMonitor is locked.
  nsTArray<nsPipeInputStream*> mInputList;

  // But hold a strong ref to our original input stream.  For backward
  // compatibility we need to be able to consistently return this same
  // object from GetInputStream().  Note, mOriginalInput is also stored
  // in mInputList as a weak ref.
  RefPtr<nsPipeInputStream> mOriginalInput;

  ReentrantMonitor    mReentrantMonitor;
  nsSegmentedBuffer   mBuffer;

  int32_t             mWriteSegment;
  char*               mWriteCursor;
  char*               mWriteLimit;

  // |mStatus| is protected by |mReentrantMonitor|.
  nsresult            mStatus;
  bool                mInited;

  // TaintFox: taint information for all data in this pipe.
  // It would be cleaner to obtain the taint information through the
  // nsPipeOutputStream. However, besides the additional overhead,
  // providing all taint information at once is perfectly fine since
  // the taint information for incoming HTTP responses is fully available
  // before the data.
  StringTaint         mTaint;
};

//-----------------------------------------------------------------------------

// RAII class representing an active read segment.  When it goes out of scope
// it automatically updates the read cursor and releases the read segment.
class MOZ_STACK_CLASS AutoReadSegment final
{
public:
  AutoReadSegment(nsPipe* aPipe, nsPipeReadState& aReadState,
                  uint32_t aMaxLength)
    : mPipe(aPipe)
    , mReadState(aReadState)
    , mStatus(NS_ERROR_FAILURE)
    , mSegment(nullptr)
    , mLength(0)
    , mOffset(0)
  {
    MOZ_ASSERT(mPipe);
    MOZ_ASSERT(!mReadState.mActiveRead);
    mStatus = mPipe->GetReadSegment(mReadState, mSegment, mLength, &mTaint);
    if (NS_SUCCEEDED(mStatus)) {
      MOZ_ASSERT(mReadState.mActiveRead);
      MOZ_ASSERT(mSegment);
      mLength = std::min(mLength, aMaxLength);
      MOZ_ASSERT(mLength);
    }
  }

  ~AutoReadSegment()
  {
    if (NS_SUCCEEDED(mStatus)) {
      if (mOffset) {
        mPipe->AdvanceReadCursor(mReadState, mOffset);
      } else {
        nsPipeEvents events;
        mPipe->ReleaseReadSegment(mReadState, events);
      }
    }
    MOZ_ASSERT(!mReadState.mActiveRead);
  }

  nsresult Status() const
  {
    return mStatus;
  }

  const char* Data() const
  {
    MOZ_ASSERT(NS_SUCCEEDED(mStatus));
    MOZ_ASSERT(mSegment);
    return mSegment + mOffset;
  }

  StringTaint Taint() const
  {
    MOZ_ASSERT(NS_SUCCEEDED(mStatus));
    return mTaint.subtaint(mOffset, mLength);
  }

  uint32_t Length() const
  {
    MOZ_ASSERT(NS_SUCCEEDED(mStatus));
    MOZ_ASSERT(mLength >= mOffset);
    return mLength - mOffset;
  }

  void
  Advance(uint32_t aCount)
  {
    MOZ_ASSERT(NS_SUCCEEDED(mStatus));
    MOZ_ASSERT(aCount <= (mLength - mOffset));
    mOffset += aCount;
  }

  nsPipeReadState&
  ReadState() const
  {
    return mReadState;
  }

private:
  // guaranteed to remain alive due to limited stack lifetime of AutoReadSegment
  nsPipe* mPipe;
  nsPipeReadState& mReadState;
  nsresult mStatus;
  const char* mSegment;
  uint32_t mLength;
  uint32_t mOffset;

  // TaintFox: taint information for the current segment
  StringTaint mTaint;
};

//
// NOTES on buffer architecture:
//
//       +-----------------+ - - mBuffer.GetSegment(0)
//       |                 |
//       + - - - - - - - - + - - nsPipeReadState.mReadCursor
//       |/////////////////|
//       |/////////////////|
//       |/////////////////|
//       |/////////////////|
//       +-----------------+ - - nsPipeReadState.mReadLimit
//                |
//       +-----------------+
//       |/////////////////|
//       |/////////////////|
//       |/////////////////|
//       |/////////////////|
//       |/////////////////|
//       |/////////////////|
//       +-----------------+
//                |
//       +-----------------+ - - mBuffer.GetSegment(mWriteSegment)
//       |/////////////////|
//       |/////////////////|
//       |/////////////////|
//       + - - - - - - - - + - - mWriteCursor
//       |                 |
//       |                 |
//       +-----------------+ - - mWriteLimit
//
// (shaded region contains data)
//
// NOTE: Each input stream produced by the nsPipe contains its own, separate
//       nsPipeReadState.  This means there are multiple mReadCursor and
//       mReadLimit values in play.  The pipe cannot discard old data until
//       all mReadCursors have moved beyond that point in the stream.
//
// NOTE: on some systems (notably OS/2), the heap allocator uses an arena for
// small allocations (e.g., 64 byte allocations).  this means that buffers may
// be allocated back-to-back.  in the diagram above, for example, mReadLimit
// would actually be pointing at the beginning of the next segment.  when
// making changes to this file, please keep this fact in mind.
//

//-----------------------------------------------------------------------------
// nsPipe methods:
//-----------------------------------------------------------------------------

nsPipe::nsPipe()
  : mOutput(this)
  , mOriginalInput(new nsPipeInputStream(this))
  , mReentrantMonitor("nsPipe.mReentrantMonitor")
  , mWriteSegment(-1)
  , mWriteCursor(nullptr)
  , mWriteLimit(nullptr)
  , mStatus(NS_OK)
  , mInited(false)
{
  mInputList.AppendElement(mOriginalInput);
}

nsPipe::~nsPipe()
{
}

NS_IMPL_ADDREF(nsPipe)
NS_IMPL_QUERY_INTERFACE(nsPipe, nsIPipe)

NS_IMETHODIMP_(MozExternalRefCountType)
nsPipe::Release()
{
  MOZ_ASSERT(int32_t(mRefCnt) > 0, "dup release");
  nsrefcnt count = --mRefCnt;
  NS_LOG_RELEASE(this, count, "nsPipe");
  if (count == 0) {
    delete (this);
    return 0;
  }
  // Avoid racing on |mOriginalInput| by only looking at it when
  // the refcount is 1, that is, we are the only pointer (hence only
  // thread) to access it.
  if (count == 1 && mOriginalInput) {
    mOriginalInput = nullptr;
    return 1;
  }
  return count;
}

NS_IMETHODIMP
nsPipe::Init(bool aNonBlockingIn,
             bool aNonBlockingOut,
             uint32_t aSegmentSize,
             uint32_t aSegmentCount)
{
  mInited = true;

  if (aSegmentSize == 0) {
    aSegmentSize = DEFAULT_SEGMENT_SIZE;
  }
  if (aSegmentCount == 0) {
    aSegmentCount = DEFAULT_SEGMENT_COUNT;
  }

  // protect against overflow
  uint32_t maxCount = uint32_t(-1) / aSegmentSize;
  if (aSegmentCount > maxCount) {
    aSegmentCount = maxCount;
  }

  nsresult rv = mBuffer.Init(aSegmentSize, aSegmentSize * aSegmentCount);
  if (NS_FAILED(rv)) {
    return rv;
  }

  mOutput.SetNonBlocking(aNonBlockingOut);
  mOriginalInput->SetNonBlocking(aNonBlockingIn);

  return NS_OK;
}

NS_IMETHODIMP
nsPipe::GetInputStream(nsIAsyncInputStream** aInputStream)
{
  RefPtr<nsPipeInputStream> ref = mOriginalInput;
  ref.forget(aInputStream);
  return NS_OK;
}

NS_IMETHODIMP
nsPipe::GetOutputStream(nsIAsyncOutputStream** aOutputStream)
{
  if (NS_WARN_IF(!mInited)) {
    return NS_ERROR_NOT_INITIALIZED;
  }
  NS_ADDREF(*aOutputStream = &mOutput);
  return NS_OK;
}

NS_IMETHODIMP
nsPipe::SetTaint(StringTaint aTaint)
{
  mTaint = aTaint;
  return NS_OK;
}

void
nsPipe::PeekSegment(const nsPipeReadState& aReadState, uint32_t aIndex,
                    char*& aCursor, char*& aLimit)
{
  if (aIndex == 0) {
    NS_ASSERTION(!aReadState.mReadCursor || mBuffer.GetSegmentCount(),
                 "unexpected state");
    aCursor = aReadState.mReadCursor;
    aLimit = aReadState.mReadLimit;
  } else {
    uint32_t absoluteIndex = aReadState.mSegment + aIndex;
    uint32_t numSegments = mBuffer.GetSegmentCount();
    if (absoluteIndex >= numSegments) {
      aCursor = aLimit = nullptr;
    } else {
      aCursor = mBuffer.GetSegment(absoluteIndex);
      if (mWriteSegment == (int32_t)absoluteIndex) {
        aLimit = mWriteCursor;
      } else {
        aLimit = aCursor + mBuffer.GetSegmentSize();
      }
    }
  }
}

nsresult
nsPipe::GetReadSegment(nsPipeReadState& aReadState, const char*& aSegment,
                       uint32_t& aLength, StringTaint* aTaint)
{
  ReentrantMonitorAutoEnter mon(mReentrantMonitor);

  if (aReadState.mReadCursor == aReadState.mReadLimit) {
    return NS_FAILED(mStatus) ? mStatus : NS_BASE_STREAM_WOULD_BLOCK;
  }

  // The input stream locks the pipe while getting the buffer to read from,
  // but then unlocks while actual data copying is taking place.  In
  // order to avoid deleting the buffer out from under this lockless read
  // set a flag to indicate a read is active.  This flag is only modified
  // while the lock is held.
  MOZ_ASSERT(!aReadState.mActiveRead);
  aReadState.mActiveRead = true;

  aSegment = aReadState.mReadCursor;
  aLength = aReadState.mReadLimit - aReadState.mReadCursor;
  if (aTaint)
    *aTaint = mTaint.subtaint(aReadState.mBytesRead, aReadState.mBytesRead + aLength);

  return NS_OK;
}

void
nsPipe::ReleaseReadSegment(nsPipeReadState& aReadState, nsPipeEvents& aEvents)
{
  ReentrantMonitorAutoEnter mon(mReentrantMonitor);

  MOZ_ASSERT(aReadState.mActiveRead);
  aReadState.mActiveRead = false;

  // When a read completes and releases the mActiveRead flag, we may have blocked
  // a drain from completing.  This occurs when the input stream is closed during
  // the read.  In these cases, we need to complete the drain as soon as the
  // active read completes.
  if (aReadState.mNeedDrain) {
    aReadState.mNeedDrain = false;
    DrainInputStream(aReadState, aEvents);
  }
}

void
nsPipe::AdvanceReadCursor(nsPipeReadState& aReadState, uint32_t aBytesRead)
{
  NS_ASSERTION(aBytesRead, "don't call if no bytes read");

  nsPipeEvents events;
  {
    ReentrantMonitorAutoEnter mon(mReentrantMonitor);

    LOG(("III advancing read cursor by %u\n", aBytesRead));
    NS_ASSERTION(aBytesRead <= mBuffer.GetSegmentSize(), "read too much");

    // TaintFox: update total read count for taint access
    aReadState.mBytesRead += aBytesRead;

    aReadState.mReadCursor += aBytesRead;
    NS_ASSERTION(aReadState.mReadCursor <= aReadState.mReadLimit,
                 "read cursor exceeds limit");

    MOZ_ASSERT(aReadState.mAvailable >= aBytesRead);
    aReadState.mAvailable -= aBytesRead;

    // Check to see if we're at the end of the available read data.  If we
    // are, and this segment is not still being written, then we can possibly
    // free up the segment.
    if (aReadState.mReadCursor == aReadState.mReadLimit &&
        !ReadSegmentBeingWritten(aReadState)) {

      // Check to see if we can free up any segments.  If we can, then notify
      // the output stream that the pipe has room for a new segment.
      if (AdvanceReadSegment(aReadState) == SegmentDeleted &&
          mOutput.OnOutputWritable(events) == NotifyMonitor) {
        mon.NotifyAll();
      }
    }

    ReleaseReadSegment(aReadState, events);
  }
}

SegmentChangeResult
nsPipe::AdvanceReadSegment(nsPipeReadState& aReadState)
{
  mReentrantMonitor.AssertCurrentThreadIn();

  int32_t currentSegment = aReadState.mSegment;

  // Move to the next segment to read
  aReadState.mSegment += 1;

  SegmentChangeResult result = SegmentNotChanged;

  // If this was the last reference to the first segment, then remove it.
  if (currentSegment == 0 && CountSegmentReferences(currentSegment) == 0) {

    // shift write and read segment index (-1 indicates an empty buffer).
    mWriteSegment -= 1;

    // Directly modify the current read state.  If the associated input
    // stream is closed simultaneous with reading, then it may not be
    // in the mInputList any more.
    aReadState.mSegment -= 1;

    for (uint32_t i = 0; i < mInputList.Length(); ++i) {
      // Skip the current read state structure since we modify it manually
      // before entering this loop.
      if (&mInputList[i]->ReadState() == &aReadState) {
        continue;
      }
      mInputList[i]->ReadState().mSegment -= 1;
    }

    // done with this segment
    mBuffer.DeleteFirstSegment();
    LOG(("III deleting first segment\n"));

    result = SegmentDeleted;
  }

  if (mWriteSegment < aReadState.mSegment) {
    // read cursor has hit the end of written data, so reset it
    MOZ_ASSERT(mWriteSegment == (aReadState.mSegment - 1));
    aReadState.mReadCursor = nullptr;
    aReadState.mReadLimit = nullptr;
    // also, the buffer is completely empty, so reset the write cursor
    if (mWriteSegment == -1) {
      mWriteCursor = nullptr;
      mWriteLimit = nullptr;
    }
  } else {
    // advance read cursor and limit to next buffer segment
    aReadState.mReadCursor = mBuffer.GetSegment(aReadState.mSegment);
    if (mWriteSegment == aReadState.mSegment) {
      aReadState.mReadLimit = mWriteCursor;
    } else {
      aReadState.mReadLimit = aReadState.mReadCursor + mBuffer.GetSegmentSize();
    }
  }

  return result;
}

void
nsPipe::DrainInputStream(nsPipeReadState& aReadState, nsPipeEvents& aEvents)
{
  ReentrantMonitorAutoEnter mon(mReentrantMonitor);

  // If a segment is actively being read in ReadSegments() for this input
  // stream, then we cannot drain the stream.  This can happen because
  // ReadSegments() does not hold the lock while copying from the buffer.
  // If we detect this condition, simply note that we need a drain once
  // the read completes and return immediately.
  if (aReadState.mActiveRead) {
    MOZ_ASSERT(!aReadState.mNeedDrain);
    aReadState.mNeedDrain = true;
    return;
  }

  aReadState.mAvailable = 0;

  SegmentChangeResult result = SegmentNotChanged;
  while(mWriteSegment >= aReadState.mSegment) {

    // If the last segment to free is still being written to, we're done
    // draining.  We can't free any more.
    if (ReadSegmentBeingWritten(aReadState)) {
      break;
    }

    if (AdvanceReadSegment(aReadState) == SegmentDeleted) {
      result = SegmentDeleted;
    }
  }

  // if we've free'd up a segment, notify output stream that pipe has
  // room for a new segment.
  if (result == SegmentDeleted &&
      mOutput.OnOutputWritable(aEvents) == NotifyMonitor) {
    mon.NotifyAll();
  }
}

bool
nsPipe::ReadSegmentBeingWritten(nsPipeReadState& aReadState)
{
  mReentrantMonitor.AssertCurrentThreadIn();
  bool beingWritten = mWriteSegment == aReadState.mSegment &&
                      mWriteLimit > mWriteCursor;
  NS_ASSERTION(!beingWritten || aReadState.mReadLimit == mWriteCursor,
               "unexpected state");
  return beingWritten;
}

nsresult
nsPipe::GetWriteSegment(char*& aSegment, uint32_t& aSegmentLen)
{
  ReentrantMonitorAutoEnter mon(mReentrantMonitor);

  if (NS_FAILED(mStatus)) {
    return mStatus;
  }

  // write cursor and limit may both be null indicating an empty buffer.
  if (mWriteCursor == mWriteLimit) {
    char* seg = mBuffer.AppendNewSegment();
    // pipe is full
    if (!seg) {
      return NS_BASE_STREAM_WOULD_BLOCK;
    }
    LOG(("OOO appended new segment\n"));
    mWriteCursor = seg;
    mWriteLimit = mWriteCursor + mBuffer.GetSegmentSize();
    ++mWriteSegment;
  }

  // make sure read cursor is initialized
  SetAllNullReadCursors();

  // check to see if we can roll-back our read and write cursors to the
  // beginning of the current/first segment.  this is purely an optimization.
  if (mWriteSegment == 0 && AllReadCursorsMatchWriteCursor()) {
    char* head = mBuffer.GetSegment(0);
    LOG(("OOO rolling back write cursor %u bytes\n", mWriteCursor - head));
    RollBackAllReadCursors(head);
    mWriteCursor = head;
  }

  aSegment    = mWriteCursor;
  aSegmentLen = mWriteLimit - mWriteCursor;
  return NS_OK;
}

void
nsPipe::AdvanceWriteCursor(uint32_t aBytesWritten)
{
  NS_ASSERTION(aBytesWritten, "don't call if no bytes written");

  nsPipeEvents events;
  {
    ReentrantMonitorAutoEnter mon(mReentrantMonitor);

    LOG(("OOO advancing write cursor by %u\n", aBytesWritten));

    char* newWriteCursor = mWriteCursor + aBytesWritten;
    NS_ASSERTION(newWriteCursor <= mWriteLimit, "write cursor exceeds limit");

    // update read limit if reading in the same segment
    UpdateAllReadCursors(newWriteCursor);

    mWriteCursor = newWriteCursor;

    ValidateAllReadCursors();

    // update the writable flag on the output stream
    if (mWriteCursor == mWriteLimit) {
      if (mBuffer.GetSize() >= mBuffer.GetMaxSize()) {
        mOutput.SetWritable(false);
      }
    }

    // notify input stream that pipe now contains additional data
    bool needNotify = false;
    for (uint32_t i = 0; i < mInputList.Length(); ++i) {
      if (mInputList[i]->OnInputReadable(aBytesWritten, events, mon)
          == NotifyMonitor) {
        needNotify = true;
      }
    }

    if (needNotify) {
      mon.NotifyAll();
    }
  }
}

void
nsPipe::OnInputStreamException(nsPipeInputStream* aStream, nsresult aReason)
{
  MOZ_ASSERT(NS_FAILED(aReason));

  nsPipeEvents events;
  {
    ReentrantMonitorAutoEnter mon(mReentrantMonitor);

    // Its possible to re-enter this method when we call OnPipeException() or
    // OnInputExection() below.  If there is a caller stuck in our synchronous
    // Wait() method, then they will get woken up with a failure code which
    // re-enters this method.  Therefore, gracefully handle unknown streams
    // here.

    // If we only have one stream open and it is the given stream, then shut
    // down the entire pipe.
    if (mInputList.Length() == 1) {
      if (mInputList[0] == aStream) {
        OnPipeException(aReason);
      }
      return;
    }

    // Otherwise just close the particular stream that hit an exception.
    for (uint32_t i = 0; i < mInputList.Length(); ++i) {
      if (mInputList[i] != aStream) {
        continue;
      }

      MonitorAction action = mInputList[i]->OnInputException(aReason, events,
                                                             mon);
      mInputList.RemoveElementAt(i);

      // Notify after element is removed in case we re-enter as a result.
      if (action == NotifyMonitor) {
        mon.NotifyAll();
      }

      return;
    }
  }
}

void
nsPipe::OnPipeException(nsresult aReason, bool aOutputOnly)
{
  LOG(("PPP nsPipe::OnPipeException [reason=%x output-only=%d]\n",
       aReason, aOutputOnly));

  nsPipeEvents events;
  {
    ReentrantMonitorAutoEnter mon(mReentrantMonitor);

    // if we've already hit an exception, then ignore this one.
    if (NS_FAILED(mStatus)) {
      return;
    }

    mStatus = aReason;

    bool needNotify = false;

    nsTArray<nsPipeInputStream*> tmpInputList;
    for (uint32_t i = 0; i < mInputList.Length(); ++i) {
      // an output-only exception applies to the input end if the pipe has
      // zero bytes available.
      if (aOutputOnly && mInputList[i]->Available()) {
        tmpInputList.AppendElement(mInputList[i]);
        continue;
      }

      if (mInputList[i]->OnInputException(aReason, events, mon)
          == NotifyMonitor) {
        needNotify = true;
      }
    }
    mInputList = tmpInputList;

    if (mOutput.OnOutputException(aReason, events) == NotifyMonitor) {
      needNotify = true;
    }

    // Notify after we have removed any input streams from mInputList
    if (needNotify) {
      mon.NotifyAll();
    }
  }
}

nsresult
nsPipe::CloneInputStream(nsPipeInputStream* aOriginal,
                         nsIInputStream** aCloneOut)
{
  ReentrantMonitorAutoEnter mon(mReentrantMonitor);
  RefPtr<nsPipeInputStream> ref = new nsPipeInputStream(*aOriginal);
  mInputList.AppendElement(ref);
  nsCOMPtr<nsIAsyncInputStream> downcast = ref.forget();
  downcast.forget(aCloneOut);
  return NS_OK;
}

uint32_t
nsPipe::CountSegmentReferences(int32_t aSegment)
{
  mReentrantMonitor.AssertCurrentThreadIn();
  uint32_t count = 0;
  for (uint32_t i = 0; i < mInputList.Length(); ++i) {
    if (aSegment >= mInputList[i]->ReadState().mSegment) {
      count += 1;
    }
  }
  return count;
}

void
nsPipe::SetAllNullReadCursors()
{
  mReentrantMonitor.AssertCurrentThreadIn();
  for (uint32_t i = 0; i < mInputList.Length(); ++i) {
    nsPipeReadState& readState = mInputList[i]->ReadState();
    if (!readState.mReadCursor) {
      NS_ASSERTION(mWriteSegment == readState.mSegment,
                   "unexpected null read cursor");
      readState.mReadCursor = readState.mReadLimit = mWriteCursor;
    }
  }
}

bool
nsPipe::AllReadCursorsMatchWriteCursor()
{
  mReentrantMonitor.AssertCurrentThreadIn();
  for (uint32_t i = 0; i < mInputList.Length(); ++i) {
    const nsPipeReadState& readState = mInputList[i]->ReadState();
    if (readState.mSegment != mWriteSegment ||
        readState.mReadCursor != mWriteCursor) {
      return false;
    }
  }
  return true;
}

void
nsPipe::RollBackAllReadCursors(char* aWriteCursor)
{
  mReentrantMonitor.AssertCurrentThreadIn();
  for (uint32_t i = 0; i < mInputList.Length(); ++i) {
    nsPipeReadState& readState = mInputList[i]->ReadState();
    MOZ_ASSERT(mWriteSegment == readState.mSegment);
    MOZ_ASSERT(mWriteCursor == readState.mReadCursor);
    MOZ_ASSERT(mWriteCursor == readState.mReadLimit);
    readState.mReadCursor = aWriteCursor;
    readState.mReadLimit = aWriteCursor;
  }
}

void
nsPipe::UpdateAllReadCursors(char* aWriteCursor)
{
  mReentrantMonitor.AssertCurrentThreadIn();
  for (uint32_t i = 0; i < mInputList.Length(); ++i) {
    nsPipeReadState& readState = mInputList[i]->ReadState();
    if (mWriteSegment == readState.mSegment &&
        readState.mReadLimit == mWriteCursor) {
      readState.mReadLimit = aWriteCursor;
    }
  }
}

void
nsPipe::ValidateAllReadCursors()
{
  mReentrantMonitor.AssertCurrentThreadIn();
  // The only way mReadCursor == mWriteCursor is if:
  //
  // - mReadCursor is at the start of a segment (which, based on how
  //   nsSegmentedBuffer works, means that this segment is the "first"
  //   segment)
  // - mWriteCursor points at the location past the end of the current
  //   write segment (so the current write filled the current write
  //   segment, so we've incremented mWriteCursor to point past the end
  //   of it)
  // - the segment to which data has just been written is located
  //   exactly one segment's worth of bytes before the first segment
  //   where mReadCursor is located
  //
  // Consequently, the byte immediately after the end of the current
  // write segment is the first byte of the first segment, so
  // mReadCursor == mWriteCursor.  (Another way to think about this is
  // to consider the buffer architecture diagram above, but consider it
  // with an arena allocator which allocates from the *end* of the
  // arena to the *beginning* of the arena.)
#ifdef DEBUG
  for (uint32_t i = 0; i < mInputList.Length(); ++i) {
    const nsPipeReadState& state = mInputList[i]->ReadState();
    NS_ASSERTION(state.mReadCursor != mWriteCursor ||
                 (mBuffer.GetSegment(state.mSegment) == state.mReadCursor &&
                  mWriteCursor == mWriteLimit),
                 "read cursor is bad");
  }
#endif
}

//-----------------------------------------------------------------------------
// nsPipeEvents methods:
//-----------------------------------------------------------------------------

nsPipeEvents::~nsPipeEvents()
{
  // dispatch any pending events

  for (uint32_t i = 0; i < mInputList.Length(); ++i) {
    mInputList[i].mCallback->OnInputStreamReady(mInputList[i].mStream);
  }
  mInputList.Clear();

  if (mOutputCallback) {
    mOutputCallback->OnOutputStreamReady(mOutputStream);
    mOutputCallback = nullptr;
    mOutputStream = nullptr;
  }
}

//-----------------------------------------------------------------------------
// nsPipeInputStream methods:
//-----------------------------------------------------------------------------

NS_IMPL_ADDREF(nsPipeInputStream);
NS_IMPL_RELEASE(nsPipeInputStream);

<<<<<<< HEAD
NS_IMPL_QUERY_INTERFACE(nsPipeInputStream,
                        nsIInputStream,
                        nsIAsyncInputStream,
                        nsISeekableStream,
                        nsISearchableInputStream,
                        nsICloneableInputStream,
                        nsIClassInfo,
                        nsITaintawareInputStream)
=======
NS_INTERFACE_TABLE_HEAD(nsPipeInputStream)
  NS_INTERFACE_TABLE_BEGIN
    NS_INTERFACE_TABLE_ENTRY(nsPipeInputStream, nsIAsyncInputStream)
    NS_INTERFACE_TABLE_ENTRY(nsPipeInputStream, nsISeekableStream)
    NS_INTERFACE_TABLE_ENTRY(nsPipeInputStream, nsISearchableInputStream)
    NS_INTERFACE_TABLE_ENTRY(nsPipeInputStream, nsICloneableInputStream)
    NS_INTERFACE_TABLE_ENTRY(nsPipeInputStream, nsIBufferedInputStream)
    NS_INTERFACE_TABLE_ENTRY(nsPipeInputStream, nsIClassInfo)
    NS_INTERFACE_TABLE_ENTRY_AMBIGUOUS(nsPipeInputStream, nsIInputStream,
                                       nsIAsyncInputStream)
    NS_INTERFACE_TABLE_ENTRY_AMBIGUOUS(nsPipeInputStream, nsISupports,
                                       nsIAsyncInputStream)
  NS_INTERFACE_TABLE_END
NS_INTERFACE_TABLE_TAIL
>>>>>>> 6d15246a

NS_IMPL_CI_INTERFACE_GETTER(nsPipeInputStream,
                            nsIInputStream,
                            nsIAsyncInputStream,
                            nsISeekableStream,
                            nsISearchableInputStream,
                            nsICloneableInputStream,
                            nsIBufferedInputStream)

NS_IMPL_THREADSAFE_CI(nsPipeInputStream)

NS_IMETHODIMP
nsPipeInputStream::Init(nsIInputStream*, uint32_t)
{
  MOZ_CRASH("nsPipeInputStream should never be initialized with "
            "nsIBufferedInputStream::Init!\n");
}

uint32_t
nsPipeInputStream::Available()
{
  mPipe->mReentrantMonitor.AssertCurrentThreadIn();
  return mReadState.mAvailable;
}

nsresult
nsPipeInputStream::Wait()
{
  NS_ASSERTION(mBlocking, "wait on non-blocking pipe input stream");

  ReentrantMonitorAutoEnter mon(mPipe->mReentrantMonitor);

  while (NS_SUCCEEDED(Status(mon)) && (mReadState.mAvailable == 0)) {
    LOG(("III pipe input: waiting for data\n"));

    mBlocked = true;
    mon.Wait();
    mBlocked = false;

    LOG(("III pipe input: woke up [status=%x available=%u]\n",
         Status(mon), mReadState.mAvailable));
  }

  return Status(mon) == NS_BASE_STREAM_CLOSED ? NS_OK : Status(mon);
}

MonitorAction
nsPipeInputStream::OnInputReadable(uint32_t aBytesWritten,
                                   nsPipeEvents& aEvents,
                                   const ReentrantMonitorAutoEnter& ev)
{
  MonitorAction result = DoNotNotifyMonitor;

  mPipe->mReentrantMonitor.AssertCurrentThreadIn();
  mReadState.mAvailable += aBytesWritten;

  if (mCallback && !(mCallbackFlags & WAIT_CLOSURE_ONLY)) {
    aEvents.NotifyInputReady(this, mCallback);
    mCallback = 0;
    mCallbackFlags = 0;
  } else if (mBlocked) {
    result = NotifyMonitor;
  }

  return result;
}

MonitorAction
nsPipeInputStream::OnInputException(nsresult aReason, nsPipeEvents& aEvents,
                                    const ReentrantMonitorAutoEnter& ev)
{
  LOG(("nsPipeInputStream::OnInputException [this=%x reason=%x]\n",
       this, aReason));

  MonitorAction result = DoNotNotifyMonitor;

  NS_ASSERTION(NS_FAILED(aReason), "huh? successful exception");

  if (NS_SUCCEEDED(mInputStatus)) {
    mInputStatus = aReason;
  }

  // force count of available bytes to zero.
  mPipe->DrainInputStream(mReadState, aEvents);

  if (mCallback) {
    aEvents.NotifyInputReady(this, mCallback);
    mCallback = 0;
    mCallbackFlags = 0;
  } else if (mBlocked) {
    result = NotifyMonitor;
  }

  return result;
}

NS_IMETHODIMP
nsPipeInputStream::CloseWithStatus(nsresult aReason)
{
  LOG(("III CloseWithStatus [this=%x reason=%x]\n", this, aReason));

  ReentrantMonitorAutoEnter mon(mPipe->mReentrantMonitor);

  if (NS_FAILED(mInputStatus)) {
    return NS_OK;
  }

  if (NS_SUCCEEDED(aReason)) {
    aReason = NS_BASE_STREAM_CLOSED;
  }

  mPipe->OnInputStreamException(this, aReason);
  return NS_OK;
}

NS_IMETHODIMP
nsPipeInputStream::Close()
{
  return CloseWithStatus(NS_BASE_STREAM_CLOSED);
}

NS_IMETHODIMP
nsPipeInputStream::Available(uint64_t* aResult)
{
  // nsPipeInputStream supports under 4GB stream only
  ReentrantMonitorAutoEnter mon(mPipe->mReentrantMonitor);

  // return error if closed
  if (!mReadState.mAvailable && NS_FAILED(Status(mon))) {
    return Status(mon);
  }

  *aResult = (uint64_t)mReadState.mAvailable;
  return NS_OK;
}

NS_IMETHODIMP
nsPipeInputStream::ReadSegmentsInternal(nsWriteSegmentFun aWriter,
                                        nsWriteTaintedSegmentFun aTaintedWriter,
                                        void* aClosure,
                                        uint32_t aCount,
                                        uint32_t* aReadCount)
{
  LOG(("III ReadSegments [this=%x count=%u]\n", this, aCount));
  MOZ_ASSERT(!aWriter || !aTaintedWriter, "one of aWriter and aTaintedWriter must be null");

  nsresult rv = NS_OK;

  *aReadCount = 0;
  while (aCount) {
    AutoReadSegment segment(mPipe, mReadState, aCount);
    rv = segment.Status();
    if (NS_FAILED(rv)) {
      // ignore this error if we've already read something.
      if (*aReadCount > 0) {
        rv = NS_OK;
        break;
      }
      if (rv == NS_BASE_STREAM_WOULD_BLOCK) {
        // pipe is empty
        if (!mBlocking) {
          break;
        }
        // wait for some data to be written to the pipe
        rv = Wait();
        if (NS_SUCCEEDED(rv)) {
          continue;
        }
      }
      // ignore this error, just return.
      if (rv == NS_BASE_STREAM_CLOSED) {
        rv = NS_OK;
        break;
      }
      mPipe->OnInputStreamException(this, rv);
      break;
    }

    uint32_t writeCount;
    while (segment.Length()) {
      writeCount = 0;

<<<<<<< HEAD
      if (aWriter)
        rv = aWriter(this, aClosure, segment.Data(), *aReadCount,
                     segment.Length(), &writeCount);
      else
        rv = aTaintedWriter(this, aClosure, segment.Data(), *aReadCount,
                            segment.Length(), segment.Taint(), &writeCount);
=======
      rv = aWriter(static_cast<nsIAsyncInputStream*>(this), aClosure,
                   segment.Data(), *aReadCount, segment.Length(), &writeCount);
>>>>>>> 6d15246a

      if (NS_FAILED(rv) || writeCount == 0) {
        aCount = 0;
        // any errors returned from the writer end here: do not
        // propagate to the caller of ReadSegments.
        rv = NS_OK;
        break;
      }

      NS_ASSERTION(writeCount <= segment.Length(), "wrote more than expected");
      segment.Advance(writeCount);
      aCount -= writeCount;
      *aReadCount += writeCount;
      mLogicalOffset += writeCount;
    }
  }

  return rv;
}

NS_IMETHODIMP
nsPipeInputStream::ReadSegments(nsWriteSegmentFun aWriter,
                                void* aClosure,
                                uint32_t aCount,
                                uint32_t* aReadCount)
{
  return ReadSegmentsInternal(aWriter, nullptr, aClosure, aCount, aReadCount);
}

NS_IMETHODIMP
nsPipeInputStream::Read(char* aToBuf, uint32_t aBufLen, uint32_t* aReadCount)
{
  return ReadSegments(NS_CopySegmentToBuffer, aToBuf, aBufLen, aReadCount);
}

NS_IMETHODIMP
nsPipeInputStream::IsNonBlocking(bool* aNonBlocking)
{
  *aNonBlocking = !mBlocking;
  return NS_OK;
}

NS_IMETHODIMP
nsPipeInputStream::AsyncWait(nsIInputStreamCallback* aCallback,
                             uint32_t aFlags,
                             uint32_t aRequestedCount,
                             nsIEventTarget* aTarget)
{
  LOG(("III AsyncWait [this=%x]\n", this));

  nsPipeEvents pipeEvents;
  {
    ReentrantMonitorAutoEnter mon(mPipe->mReentrantMonitor);

    // replace a pending callback
    mCallback = 0;
    mCallbackFlags = 0;

    if (!aCallback) {
      return NS_OK;
    }

    nsCOMPtr<nsIInputStreamCallback> proxy;
    if (aTarget) {
      proxy = NS_NewInputStreamReadyEvent(aCallback, aTarget);
      aCallback = proxy;
    }

    if (NS_FAILED(Status(mon)) ||
       (mReadState.mAvailable && !(aFlags & WAIT_CLOSURE_ONLY))) {
      // stream is already closed or readable; post event.
      pipeEvents.NotifyInputReady(this, aCallback);
    } else {
      // queue up callback object to be notified when data becomes available
      mCallback = aCallback;
      mCallbackFlags = aFlags;
    }
  }
  return NS_OK;
}

NS_IMETHODIMP
nsPipeInputStream::Seek(int32_t aWhence, int64_t aOffset)
{
  NS_NOTREACHED("nsPipeInputStream::Seek");
  return NS_ERROR_NOT_IMPLEMENTED;
}

NS_IMETHODIMP
nsPipeInputStream::Tell(int64_t* aOffset)
{
  ReentrantMonitorAutoEnter mon(mPipe->mReentrantMonitor);

  // return error if closed
  if (!mReadState.mAvailable && NS_FAILED(Status(mon))) {
    return Status(mon);
  }

  *aOffset = mLogicalOffset;
  return NS_OK;
}

NS_IMETHODIMP
nsPipeInputStream::SetEOF()
{
  NS_NOTREACHED("nsPipeInputStream::SetEOF");
  return NS_ERROR_NOT_IMPLEMENTED;
}

static bool strings_equal(bool aIgnoreCase,
                          const char* aS1, const char* aS2, uint32_t aLen)
{
  return aIgnoreCase
    ? !nsCRT::strncasecmp(aS1, aS2, aLen) : !nsCRT::strncmp(aS1, aS2, aLen);
}

NS_IMETHODIMP
nsPipeInputStream::Search(const char* aForString,
                          bool aIgnoreCase,
                          bool* aFound,
                          uint32_t* aOffsetSearchedTo)
{
  LOG(("III Search [for=%s ic=%u]\n", aForString, aIgnoreCase));

  ReentrantMonitorAutoEnter mon(mPipe->mReentrantMonitor);

  char* cursor1;
  char* limit1;
  uint32_t index = 0, offset = 0;
  uint32_t strLen = strlen(aForString);

  mPipe->PeekSegment(mReadState, 0, cursor1, limit1);
  if (cursor1 == limit1) {
    *aFound = false;
    *aOffsetSearchedTo = 0;
    LOG(("  result [aFound=%u offset=%u]\n", *aFound, *aOffsetSearchedTo));
    return NS_OK;
  }

  while (true) {
    uint32_t i, len1 = limit1 - cursor1;

    // check if the string is in the buffer segment
    for (i = 0; i < len1 - strLen + 1; i++) {
      if (strings_equal(aIgnoreCase, &cursor1[i], aForString, strLen)) {
        *aFound = true;
        *aOffsetSearchedTo = offset + i;
        LOG(("  result [aFound=%u offset=%u]\n", *aFound, *aOffsetSearchedTo));
        return NS_OK;
      }
    }

    // get the next segment
    char* cursor2;
    char* limit2;
    uint32_t len2;

    index++;
    offset += len1;

    mPipe->PeekSegment(mReadState, index, cursor2, limit2);
    if (cursor2 == limit2) {
      *aFound = false;
      *aOffsetSearchedTo = offset - strLen + 1;
      LOG(("  result [aFound=%u offset=%u]\n", *aFound, *aOffsetSearchedTo));
      return NS_OK;
    }
    len2 = limit2 - cursor2;

    // check if the string is straddling the next buffer segment
    uint32_t lim = XPCOM_MIN(strLen, len2 + 1);
    for (i = 0; i < lim; ++i) {
      uint32_t strPart1Len = strLen - i - 1;
      uint32_t strPart2Len = strLen - strPart1Len;
      const char* strPart2 = &aForString[strLen - strPart2Len];
      uint32_t bufSeg1Offset = len1 - strPart1Len;
      if (strings_equal(aIgnoreCase, &cursor1[bufSeg1Offset], aForString, strPart1Len) &&
          strings_equal(aIgnoreCase, cursor2, strPart2, strPart2Len)) {
        *aFound = true;
        *aOffsetSearchedTo = offset - strPart1Len;
        LOG(("  result [aFound=%u offset=%u]\n", *aFound, *aOffsetSearchedTo));
        return NS_OK;
      }
    }

    // finally continue with the next buffer
    cursor1 = cursor2;
    limit1 = limit2;
  }

  NS_NOTREACHED("can't get here");
  return NS_ERROR_UNEXPECTED;    // keep compiler happy
}

NS_IMETHODIMP
nsPipeInputStream::GetCloneable(bool* aCloneableOut)
{
  *aCloneableOut = true;
  return NS_OK;
}

NS_IMETHODIMP
nsPipeInputStream::Clone(nsIInputStream** aCloneOut)
{
  return mPipe->CloneInputStream(this, aCloneOut);
}

nsresult
nsPipeInputStream::Status(const ReentrantMonitorAutoEnter& ev) const
{
  return NS_FAILED(mInputStatus) ? mInputStatus : mPipe->mStatus;
}

nsresult
nsPipeInputStream::Status() const
{
  ReentrantMonitorAutoEnter mon(mPipe->mReentrantMonitor);
  return Status(mon);
}

nsPipeInputStream::~nsPipeInputStream()
{
  Close();
}

// TaintFox
NS_IMETHODIMP
nsPipeInputStream::TaintedReadSegments(nsWriteTaintedSegmentFun aWriter,
                                       void* aClosure,
                                       uint32_t aCount,
                                       uint32_t* aReadCount)
{
  return ReadSegmentsInternal(nullptr, aWriter, aClosure, aCount, aReadCount);
}

// TaintFox
NS_IMETHODIMP
nsPipeInputStream::TaintedRead(char* aToBuf, uint32_t aBufLen, StringTaint* aTaint, uint32_t* aReadCount)
{
  TaintedBuffer buf(aToBuf, aTaint);
  return TaintedReadSegments(NS_TaintedCopySegmentToBuffer, &buf, aBufLen, aReadCount);
}

//-----------------------------------------------------------------------------
// nsPipeOutputStream methods:
//-----------------------------------------------------------------------------

NS_IMPL_QUERY_INTERFACE(nsPipeOutputStream,
                        nsIOutputStream,
                        nsIAsyncOutputStream,
                        nsIClassInfo)

NS_IMPL_CI_INTERFACE_GETTER(nsPipeOutputStream,
                            nsIOutputStream,
                            nsIAsyncOutputStream)

NS_IMPL_THREADSAFE_CI(nsPipeOutputStream)

nsresult
nsPipeOutputStream::Wait()
{
  NS_ASSERTION(mBlocking, "wait on non-blocking pipe output stream");

  ReentrantMonitorAutoEnter mon(mPipe->mReentrantMonitor);

  if (NS_SUCCEEDED(mPipe->mStatus) && !mWritable) {
    LOG(("OOO pipe output: waiting for space\n"));
    mBlocked = true;
    mon.Wait();
    mBlocked = false;
    LOG(("OOO pipe output: woke up [pipe-status=%x writable=%u]\n",
         mPipe->mStatus, mWritable));
  }

  return mPipe->mStatus == NS_BASE_STREAM_CLOSED ? NS_OK : mPipe->mStatus;
}

MonitorAction
nsPipeOutputStream::OnOutputWritable(nsPipeEvents& aEvents)
{
  MonitorAction result = DoNotNotifyMonitor;

  mWritable = true;

  if (mCallback && !(mCallbackFlags & WAIT_CLOSURE_ONLY)) {
    aEvents.NotifyOutputReady(this, mCallback);
    mCallback = 0;
    mCallbackFlags = 0;
  } else if (mBlocked) {
    result = NotifyMonitor;
  }

  return result;
}

MonitorAction
nsPipeOutputStream::OnOutputException(nsresult aReason, nsPipeEvents& aEvents)
{
  LOG(("nsPipeOutputStream::OnOutputException [this=%x reason=%x]\n",
       this, aReason));

  MonitorAction result = DoNotNotifyMonitor;

  NS_ASSERTION(NS_FAILED(aReason), "huh? successful exception");
  mWritable = false;

  if (mCallback) {
    aEvents.NotifyOutputReady(this, mCallback);
    mCallback = 0;
    mCallbackFlags = 0;
  } else if (mBlocked) {
    result = NotifyMonitor;
  }

  return result;
}


NS_IMETHODIMP_(MozExternalRefCountType)
nsPipeOutputStream::AddRef()
{
  ++mWriterRefCnt;
  return mPipe->AddRef();
}

NS_IMETHODIMP_(MozExternalRefCountType)
nsPipeOutputStream::Release()
{
  if (--mWriterRefCnt == 0) {
    Close();
  }
  return mPipe->Release();
}

NS_IMETHODIMP
nsPipeOutputStream::CloseWithStatus(nsresult aReason)
{
  LOG(("OOO CloseWithStatus [this=%x reason=%x]\n", this, aReason));

  if (NS_SUCCEEDED(aReason)) {
    aReason = NS_BASE_STREAM_CLOSED;
  }

  // input stream may remain open
  mPipe->OnPipeException(aReason, true);
  return NS_OK;
}

NS_IMETHODIMP
nsPipeOutputStream::Close()
{
  return CloseWithStatus(NS_BASE_STREAM_CLOSED);
}

NS_IMETHODIMP
nsPipeOutputStream::WriteSegments(nsReadSegmentFun aReader,
                                  void* aClosure,
                                  uint32_t aCount,
                                  uint32_t* aWriteCount)
{
  LOG(("OOO WriteSegments [this=%x count=%u]\n", this, aCount));

  nsresult rv = NS_OK;

  char* segment;
  uint32_t segmentLen;

  *aWriteCount = 0;
  while (aCount) {
    rv = mPipe->GetWriteSegment(segment, segmentLen);
    if (NS_FAILED(rv)) {
      if (rv == NS_BASE_STREAM_WOULD_BLOCK) {
        // pipe is full
        if (!mBlocking) {
          // ignore this error if we've already written something
          if (*aWriteCount > 0) {
            rv = NS_OK;
          }
          break;
        }
        // wait for the pipe to have an empty segment.
        rv = Wait();
        if (NS_SUCCEEDED(rv)) {
          continue;
        }
      }
      mPipe->OnPipeException(rv);
      break;
    }

    // write no more than aCount
    if (segmentLen > aCount) {
      segmentLen = aCount;
    }

    uint32_t readCount, originalLen = segmentLen;
    while (segmentLen) {
      readCount = 0;

      rv = aReader(this, aClosure, segment, *aWriteCount, segmentLen, &readCount);

      if (NS_FAILED(rv) || readCount == 0) {
        aCount = 0;
        // any errors returned from the aReader end here: do not
        // propagate to the caller of WriteSegments.
        rv = NS_OK;
        break;
      }

      NS_ASSERTION(readCount <= segmentLen, "read more than expected");
      segment += readCount;
      segmentLen -= readCount;
      aCount -= readCount;
      *aWriteCount += readCount;
      mLogicalOffset += readCount;
    }

    if (segmentLen < originalLen) {
      mPipe->AdvanceWriteCursor(originalLen - segmentLen);
    }
  }

  return rv;
}

static NS_METHOD
nsReadFromRawBuffer(nsIOutputStream* aOutStr,
                    void* aClosure,
                    char* aToRawSegment,
                    uint32_t aOffset,
                    uint32_t aCount,
                    uint32_t* aReadCount)
{
  const char* fromBuf = (const char*)aClosure;
  memcpy(aToRawSegment, &fromBuf[aOffset], aCount);
  *aReadCount = aCount;
  return NS_OK;
}

NS_IMETHODIMP
nsPipeOutputStream::Write(const char* aFromBuf,
                          uint32_t aBufLen,
                          uint32_t* aWriteCount)
{
  return WriteSegments(nsReadFromRawBuffer, (void*)aFromBuf, aBufLen, aWriteCount);
}

NS_IMETHODIMP
nsPipeOutputStream::Flush(void)
{
  // nothing to do
  return NS_OK;
}

static NS_METHOD
nsReadFromInputStream(nsIOutputStream* aOutStr,
                      void* aClosure,
                      char* aToRawSegment,
                      uint32_t aOffset,
                      uint32_t aCount,
                      uint32_t* aReadCount)
{
  nsIInputStream* fromStream = (nsIInputStream*)aClosure;
  return fromStream->Read(aToRawSegment, aCount, aReadCount);
}

NS_IMETHODIMP
nsPipeOutputStream::WriteFrom(nsIInputStream* aFromStream,
                              uint32_t aCount,
                              uint32_t* aWriteCount)
{
  return WriteSegments(nsReadFromInputStream, aFromStream, aCount, aWriteCount);
}

NS_IMETHODIMP
nsPipeOutputStream::IsNonBlocking(bool* aNonBlocking)
{
  *aNonBlocking = !mBlocking;
  return NS_OK;
}

NS_IMETHODIMP
nsPipeOutputStream::AsyncWait(nsIOutputStreamCallback* aCallback,
                              uint32_t aFlags,
                              uint32_t aRequestedCount,
                              nsIEventTarget* aTarget)
{
  LOG(("OOO AsyncWait [this=%x]\n", this));

  nsPipeEvents pipeEvents;
  {
    ReentrantMonitorAutoEnter mon(mPipe->mReentrantMonitor);

    // replace a pending callback
    mCallback = 0;
    mCallbackFlags = 0;

    if (!aCallback) {
      return NS_OK;
    }

    nsCOMPtr<nsIOutputStreamCallback> proxy;
    if (aTarget) {
      proxy = NS_NewOutputStreamReadyEvent(aCallback, aTarget);
      aCallback = proxy;
    }

    if (NS_FAILED(mPipe->mStatus) ||
        (mWritable && !(aFlags & WAIT_CLOSURE_ONLY))) {
      // stream is already closed or writable; post event.
      pipeEvents.NotifyOutputReady(this, aCallback);
    } else {
      // queue up callback object to be notified when data becomes available
      mCallback = aCallback;
      mCallbackFlags = aFlags;
    }
  }
  return NS_OK;
}

////////////////////////////////////////////////////////////////////////////////

nsresult
NS_NewPipe(nsIInputStream** aPipeIn,
           nsIOutputStream** aPipeOut,
           uint32_t aSegmentSize,
           uint32_t aMaxSize,
           bool aNonBlockingInput,
           bool aNonBlockingOutput)
{
  if (aSegmentSize == 0) {
    aSegmentSize = DEFAULT_SEGMENT_SIZE;
  }

  // Handle aMaxSize of UINT32_MAX as a special case
  uint32_t segmentCount;
  if (aMaxSize == UINT32_MAX) {
    segmentCount = UINT32_MAX;
  } else {
    segmentCount = aMaxSize / aSegmentSize;
  }

  nsIAsyncInputStream* in;
  nsIAsyncOutputStream* out;
  nsresult rv = NS_NewPipe2(&in, &out, aNonBlockingInput, aNonBlockingOutput,
                            aSegmentSize, segmentCount);
  if (NS_FAILED(rv)) {
    return rv;
  }

  *aPipeIn = in;
  *aPipeOut = out;
  return NS_OK;
}

nsresult
NS_NewPipe2(nsIAsyncInputStream** aPipeIn,
            nsIAsyncOutputStream** aPipeOut,
            bool aNonBlockingInput,
            bool aNonBlockingOutput,
            uint32_t aSegmentSize,
            uint32_t aSegmentCount,
            nsIPipe** aPipe)
{
  nsresult rv;

  nsPipe* pipe = new nsPipe();
  rv = pipe->Init(aNonBlockingInput,
                  aNonBlockingOutput,
                  aSegmentSize,
                  aSegmentCount);
  if (NS_FAILED(rv)) {
    NS_ADDREF(pipe);
    NS_RELEASE(pipe);
    return rv;
  }

  pipe->GetInputStream(aPipeIn);
  pipe->GetOutputStream(aPipeOut);

  if (aPipe) {
    RefPtr<nsIPipe> ref = pipe;
    ref.forget(aPipe);
  }
  return NS_OK;
}

nsresult
nsPipeConstructor(nsISupports* aOuter, REFNSIID aIID, void** aResult)
{
  if (aOuter) {
    return NS_ERROR_NO_AGGREGATION;
  }
  nsPipe* pipe = new nsPipe();
  NS_ADDREF(pipe);
  nsresult rv = pipe->QueryInterface(aIID, aResult);
  NS_RELEASE(pipe);
  return rv;
}

////////////////////////////////////////////////////////////////////////////////<|MERGE_RESOLUTION|>--- conflicted
+++ resolved
@@ -150,11 +150,8 @@
   , public nsISearchableInputStream
   , public nsICloneableInputStream
   , public nsIClassInfo
-<<<<<<< HEAD
+  , public nsIBufferedInputStream
   , public nsITaintawareInputStream
-=======
-  , public nsIBufferedInputStream
->>>>>>> 6d15246a
 {
 public:
   NS_DECL_THREADSAFE_ISUPPORTS
@@ -164,11 +161,8 @@
   NS_DECL_NSISEARCHABLEINPUTSTREAM
   NS_DECL_NSICLONEABLEINPUTSTREAM
   NS_DECL_NSICLASSINFO
-<<<<<<< HEAD
+  NS_DECL_NSIBUFFEREDINPUTSTREAM
   NS_DECL_NSITAINTAWAREINPUTSTREAM
-=======
-  NS_DECL_NSIBUFFEREDINPUTSTREAM
->>>>>>> 6d15246a
 
   explicit nsPipeInputStream(nsPipe* aPipe)
     : mPipe(aPipe)
@@ -1175,16 +1169,6 @@
 NS_IMPL_ADDREF(nsPipeInputStream);
 NS_IMPL_RELEASE(nsPipeInputStream);
 
-<<<<<<< HEAD
-NS_IMPL_QUERY_INTERFACE(nsPipeInputStream,
-                        nsIInputStream,
-                        nsIAsyncInputStream,
-                        nsISeekableStream,
-                        nsISearchableInputStream,
-                        nsICloneableInputStream,
-                        nsIClassInfo,
-                        nsITaintawareInputStream)
-=======
 NS_INTERFACE_TABLE_HEAD(nsPipeInputStream)
   NS_INTERFACE_TABLE_BEGIN
     NS_INTERFACE_TABLE_ENTRY(nsPipeInputStream, nsIAsyncInputStream)
@@ -1193,13 +1177,13 @@
     NS_INTERFACE_TABLE_ENTRY(nsPipeInputStream, nsICloneableInputStream)
     NS_INTERFACE_TABLE_ENTRY(nsPipeInputStream, nsIBufferedInputStream)
     NS_INTERFACE_TABLE_ENTRY(nsPipeInputStream, nsIClassInfo)
+    NS_INTERFACE_TABLE_ENTRY(nsPipeInputStream, nsITaintawareInputStream)
     NS_INTERFACE_TABLE_ENTRY_AMBIGUOUS(nsPipeInputStream, nsIInputStream,
                                        nsIAsyncInputStream)
     NS_INTERFACE_TABLE_ENTRY_AMBIGUOUS(nsPipeInputStream, nsISupports,
                                        nsIAsyncInputStream)
   NS_INTERFACE_TABLE_END
 NS_INTERFACE_TABLE_TAIL
->>>>>>> 6d15246a
 
 NS_IMPL_CI_INTERFACE_GETTER(nsPipeInputStream,
                             nsIInputStream,
@@ -1382,17 +1366,12 @@
     while (segment.Length()) {
       writeCount = 0;
 
-<<<<<<< HEAD
       if (aWriter)
-        rv = aWriter(this, aClosure, segment.Data(), *aReadCount,
+        rv = aWriter(static_cast<nsIAsyncInputStream*>(this), aClosure, segment.Data(), *aReadCount,
                      segment.Length(), &writeCount);
       else
         rv = aTaintedWriter(this, aClosure, segment.Data(), *aReadCount,
                             segment.Length(), segment.Taint(), &writeCount);
-=======
-      rv = aWriter(static_cast<nsIAsyncInputStream*>(this), aClosure,
-                   segment.Data(), *aReadCount, segment.Length(), &writeCount);
->>>>>>> 6d15246a
 
       if (NS_FAILED(rv) || writeCount == 0) {
         aCount = 0;
