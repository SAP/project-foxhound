--- conflicted
+++ resolved
@@ -30,11 +30,8 @@
 #include "nsIAsyncInputStream.h"
 #include "nsIAsyncOutputStream.h"
 #include "nsIInputStreamPriority.h"
-<<<<<<< HEAD
 #include "nsITaintawareInputStream.h"
-=======
 #include "nsThreadUtils.h"
->>>>>>> 64b6a01c
 
 using namespace mozilla;
 
@@ -182,14 +179,10 @@
   // Set to indicate that the input stream has closed and should be drained,
   // but that drain has been delayed due to an active read.  When the read
   // completes, this flag indicate the drain should then be performed.
-<<<<<<< HEAD
-  bool mNeedDrain;
+  bool mNeedDrain GUARDED_VAR;;
 
   // TaintFox: Required for accessing the associated taint information.
-  int32_t mBytesRead;
-=======
-  bool mNeedDrain GUARDED_VAR;
->>>>>>> 64b6a01c
+  int32_t mBytesRead GUARDED_VAR;
 };
 
 //-----------------------------------------------------------------------------
@@ -437,9 +430,7 @@
   char* mWriteLimit GUARDED_BY(mReentrantMonitor);
 
   // |mStatus| is protected by |mReentrantMonitor|.
-<<<<<<< HEAD
-  nsresult mStatus;
-  bool mInited;
+  nsresult mStatus GUARDED_BY(mReentrantMonitor);
 
   // TaintFox: taint information for all data in this pipe.
   // It would be cleaner to obtain the taint information through the
@@ -448,9 +439,6 @@
   // the taint information for incoming HTTP responses is fully available
   // before the data.
   StringTaint         mTaint;
-=======
-  nsresult mStatus GUARDED_BY(mReentrantMonitor);
->>>>>>> 64b6a01c
 };
 
 //-----------------------------------------------------------------------------
@@ -1888,41 +1876,12 @@
   return NS_OK;
 }
 
-<<<<<<< HEAD
-nsresult
-NS_NewPipe2(nsIAsyncInputStream** aPipeIn,
-            nsIAsyncOutputStream** aPipeOut,
-            bool aNonBlockingInput,
-            bool aNonBlockingOutput,
-            uint32_t aSegmentSize,
-            uint32_t aSegmentCount,
-            nsIPipe** aPipe)
-{
-  nsPipe* pipe = new nsPipe();
-  nsresult rv = pipe->Init(aNonBlockingInput, aNonBlockingOutput, aSegmentSize,
-                           aSegmentCount);
-  if (NS_FAILED(rv)) {
-    NS_ADDREF(pipe);
-    NS_RELEASE(pipe);
-    return rv;
-  }
-
-  // These always succeed because the pipe is initialized above.
-  MOZ_ALWAYS_SUCCEEDS(pipe->GetInputStream(aPipeIn));
-  MOZ_ALWAYS_SUCCEEDS(pipe->GetOutputStream(aPipeOut));
-
-  if (aPipe) {
-    RefPtr<nsIPipe> ref = pipe;
-    ref.forget(aPipe);
-  }
-  
-=======
 // Disable thread safety analysis as this is logically a constructor, and no
 // additional threads can observe these objects yet.
 nsresult NS_NewPipe2(nsIAsyncInputStream** aPipeIn,
                      nsIAsyncOutputStream** aPipeOut, bool aNonBlockingInput,
                      bool aNonBlockingOutput, uint32_t aSegmentSize,
-                     uint32_t aSegmentCount) NO_THREAD_SAFETY_ANALYSIS {
+                     uint32_t aSegmentCount, nsIPipe** aPipe) NO_THREAD_SAFETY_ANALYSIS {
   RefPtr<nsPipe> pipe =
       new nsPipe(aSegmentSize ? aSegmentSize : DEFAULT_SEGMENT_SIZE,
                  aSegmentCount ? aSegmentCount : DEFAULT_SEGMENT_COUNT);
@@ -1936,7 +1895,12 @@
 
   pipeIn.forget(aPipeIn);
   pipeOut.forget(aPipeOut);
->>>>>>> 64b6a01c
+
+  if (aPipe) {
+    RefPtr<nsIPipe> ref = pipe;
+    ref.forget(aPipe);
+  }
+
   return NS_OK;
 }
 
