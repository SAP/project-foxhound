# -*- Mode: python; indent-tabs-mode: nil; tab-width: 40 -*-
# vim: set filetype=python:
# This Source Code Form is subject to the terms of the Mozilla Public
# License, v. 2.0. If a copy of the MPL was not distributed with this
# file, You can obtain one at http://mozilla.org/MPL/2.0/.

XPIDL_SOURCES += [
<<<<<<< HEAD
    'nsIAsyncInputStream.idl',
    'nsIAsyncOutputStream.idl',
    'nsIBinaryInputStream.idl',
    'nsIBinaryOutputStream.idl',
    'nsICloneableInputStream.idl',
    'nsIConverterInputStream.idl',
    'nsIConverterOutputStream.idl',
    'nsIDirectoryEnumerator.idl',
    'nsIDirectoryService.idl',
    'nsIFile.idl',
    'nsIInputStream.idl',
    'nsIInputStreamLength.idl',
    'nsIInputStreamPriority.idl',
    'nsIInputStreamTee.idl',
    'nsIIOUtil.idl',
    'nsILineInputStream.idl',
    'nsILocalFileWin.idl',
    'nsIMultiplexInputStream.idl',
    'nsIObjectInputStream.idl',
    'nsIObjectOutputStream.idl',
    'nsIOutputStream.idl',
    'nsIPipe.idl',
    'nsISafeOutputStream.idl',
    'nsIScriptableBase64Encoder.idl',
    'nsIScriptableInputStream.idl',
    'nsISeekableStream.idl',
    'nsIStorageStream.idl',
    'nsIStreamBufferAccess.idl',
    'nsIStringStream.idl',
    'nsITaintawareInputStream.idl',
    'nsITellableStream.idl',
    'nsIUnicharInputStream.idl',
    'nsIUnicharLineInputStream.idl',
    'nsIUnicharOutputStream.idl',
=======
    "nsIAsyncInputStream.idl",
    "nsIAsyncOutputStream.idl",
    "nsIBinaryInputStream.idl",
    "nsIBinaryOutputStream.idl",
    "nsICloneableInputStream.idl",
    "nsIConverterInputStream.idl",
    "nsIConverterOutputStream.idl",
    "nsIDirectoryEnumerator.idl",
    "nsIDirectoryService.idl",
    "nsIFile.idl",
    "nsIInputStream.idl",
    "nsIInputStreamLength.idl",
    "nsIInputStreamPriority.idl",
    "nsIInputStreamTee.idl",
    "nsIIOUtil.idl",
    "nsILineInputStream.idl",
    "nsILocalFileWin.idl",
    "nsIMultiplexInputStream.idl",
    "nsIObjectInputStream.idl",
    "nsIObjectOutputStream.idl",
    "nsIOutputStream.idl",
    "nsIPipe.idl",
    "nsISafeOutputStream.idl",
    "nsIScriptableBase64Encoder.idl",
    "nsIScriptableInputStream.idl",
    "nsISeekableStream.idl",
    "nsIStorageStream.idl",
    "nsIStreamBufferAccess.idl",
    "nsIStringStream.idl",
    "nsITellableStream.idl",
    "nsIUnicharInputStream.idl",
    "nsIUnicharLineInputStream.idl",
    "nsIUnicharOutputStream.idl",
>>>>>>> 13623f47
]

if CONFIG["MOZ_WIDGET_TOOLKIT"] == "cocoa":
    XPIDL_SOURCES += [
        "nsILocalFileMac.idl",
    ]

if CONFIG["MOZ_WIDGET_TOOLKIT"] == "windows":
    EXPORTS += ["nsLocalFileWin.h"]
    EXPORTS.mozilla += [
        "FileUtilsWin.h",
    ]
    SOURCES += [
        "FileUtilsWin.cpp",
        "nsLocalFileWin.cpp",
    ]
else:
    EXPORTS += ["nsLocalFileUnix.h"]
    SOURCES += [
        "nsLocalFileUnix.cpp",
    ]

XPIDL_MODULE = "xpcom_io"

XPCOM_MANIFESTS += [
    "components.conf",
]

EXPORTS += [
    "FileDescriptorFile.h",
    "nsAnonymousTemporaryFile.h",
    "nsAppDirectoryServiceDefs.h",
    "nsDirectoryService.h",
    "nsDirectoryServiceDefs.h",
    "nsDirectoryServiceUtils.h",
    "nsEscape.h",
    "nsLinebreakConverter.h",
    "nsLocalFile.h",
    "nsLocalFileCommon.h",
    "nsMultiplexInputStream.h",
    "nsNativeCharsetUtils.h",
    "nsScriptableInputStream.h",
    "nsStorageStream.h",
    "nsStreamUtils.h",
    "nsStringStream.h",
    "nsUnicharInputStream.h",
    "nsWildCard.h",
    "SpecialSystemDirectory.h",
]

EXPORTS.mozilla += [
    "Base64.h",
    "FilePreferences.h",
    "InputStreamLengthHelper.h",
    "InputStreamLengthWrapper.h",
    "NonBlockingAsyncInputStream.h",
    "SlicedInputStream.h",
    "SnappyCompressOutputStream.h",
    "SnappyFrameUtils.h",
    "SnappyUncompressInputStream.h",
]

UNIFIED_SOURCES += [
    "Base64.cpp",
    "crc32c.c",
    "FileDescriptorFile.cpp",
    "FilePreferences.cpp",
    "InputStreamLengthHelper.cpp",
    "InputStreamLengthWrapper.cpp",
    "NonBlockingAsyncInputStream.cpp",
    "nsAnonymousTemporaryFile.cpp",
    "nsAppFileLocationProvider.cpp",
    "nsBinaryStream.cpp",
    "nsDirectoryService.cpp",
    "nsEscape.cpp",
    "nsInputStreamTee.cpp",
    "nsIOUtil.cpp",
    "nsLinebreakConverter.cpp",
    "nsLocalFileCommon.cpp",
    "nsMultiplexInputStream.cpp",
    "nsNativeCharsetUtils.cpp",
    "nsPipe3.cpp",
    "nsScriptableBase64Encoder.cpp",
    "nsScriptableInputStream.cpp",
    "nsSegmentedBuffer.cpp",
    "nsStorageStream.cpp",
    "nsStreamUtils.cpp",
    "nsStringStream.cpp",
    "nsUnicharInputStream.cpp",
    "nsWildCard.cpp",
    "SlicedInputStream.cpp",
    "SnappyCompressOutputStream.cpp",
    "SnappyFrameUtils.cpp",
    "SnappyUncompressInputStream.cpp",
    "SpecialSystemDirectory.cpp",
]

if CONFIG["MOZ_WIDGET_TOOLKIT"] == "cocoa":
    SOURCES += [
        "CocoaFileUtils.mm",
    ]

include("/ipc/chromium/chromium-config.mozbuild")

FINAL_LIBRARY = "xul"

if CONFIG["OS_ARCH"] == "Linux" and "lib64" in CONFIG["libdir"]:
    DEFINES["HAVE_USR_LIB64_DIR"] = True

LOCAL_INCLUDES += [
<<<<<<< HEAD
    '!..',
    '../build',
]
=======
    "!..",
    "../build",
]
>>>>>>> 13623f47
<|MERGE_RESOLUTION|>--- conflicted
+++ resolved
@@ -5,42 +5,6 @@
 # file, You can obtain one at http://mozilla.org/MPL/2.0/.
 
 XPIDL_SOURCES += [
-<<<<<<< HEAD
-    'nsIAsyncInputStream.idl',
-    'nsIAsyncOutputStream.idl',
-    'nsIBinaryInputStream.idl',
-    'nsIBinaryOutputStream.idl',
-    'nsICloneableInputStream.idl',
-    'nsIConverterInputStream.idl',
-    'nsIConverterOutputStream.idl',
-    'nsIDirectoryEnumerator.idl',
-    'nsIDirectoryService.idl',
-    'nsIFile.idl',
-    'nsIInputStream.idl',
-    'nsIInputStreamLength.idl',
-    'nsIInputStreamPriority.idl',
-    'nsIInputStreamTee.idl',
-    'nsIIOUtil.idl',
-    'nsILineInputStream.idl',
-    'nsILocalFileWin.idl',
-    'nsIMultiplexInputStream.idl',
-    'nsIObjectInputStream.idl',
-    'nsIObjectOutputStream.idl',
-    'nsIOutputStream.idl',
-    'nsIPipe.idl',
-    'nsISafeOutputStream.idl',
-    'nsIScriptableBase64Encoder.idl',
-    'nsIScriptableInputStream.idl',
-    'nsISeekableStream.idl',
-    'nsIStorageStream.idl',
-    'nsIStreamBufferAccess.idl',
-    'nsIStringStream.idl',
-    'nsITaintawareInputStream.idl',
-    'nsITellableStream.idl',
-    'nsIUnicharInputStream.idl',
-    'nsIUnicharLineInputStream.idl',
-    'nsIUnicharOutputStream.idl',
-=======
     "nsIAsyncInputStream.idl",
     "nsIAsyncOutputStream.idl",
     "nsIBinaryInputStream.idl",
@@ -70,11 +34,11 @@
     "nsIStorageStream.idl",
     "nsIStreamBufferAccess.idl",
     "nsIStringStream.idl",
+    "nsITaintawareInputStream.idl",
     "nsITellableStream.idl",
     "nsIUnicharInputStream.idl",
     "nsIUnicharLineInputStream.idl",
     "nsIUnicharOutputStream.idl",
->>>>>>> 13623f47
 ]
 
 if CONFIG["MOZ_WIDGET_TOOLKIT"] == "cocoa":
@@ -185,12 +149,6 @@
     DEFINES["HAVE_USR_LIB64_DIR"] = True
 
 LOCAL_INCLUDES += [
-<<<<<<< HEAD
-    '!..',
-    '../build',
-]
-=======
     "!..",
     "../build",
-]
->>>>>>> 13623f47
+]