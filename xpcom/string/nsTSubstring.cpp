--- conflicted
+++ resolved
@@ -263,22 +263,13 @@
   AssertValid();
 }
 
-<<<<<<< HEAD
-void
-nsTSubstring_CharT::Finalize()
-{
+template <typename T>
+void nsTSubstring<T>::Finalize() {
   // TaintFox: clear taint.
   ClearTaint();
-
-  ::ReleaseData(mData, mFlags);
-  // mData, mLength, and mFlags are purposefully left dangling
-=======
-template <typename T>
-void nsTSubstring<T>::Finalize() {
   ::ReleaseData(this->mData, this->mDataFlags);
   // this->mData, this->mLength, and this->mDataFlags are purposefully left
   // dangling
->>>>>>> 030f2d6b
 }
 
 template <typename T>
@@ -317,7 +308,6 @@
   if (r.isErr()) {
     return false;
   }
-<<<<<<< HEAD
 
   // TaintFox: remove and adjust taint information.
   if (IsTainted()) {
@@ -325,14 +315,7 @@
     taint_.shift(aCutStart, aFragLen - aCutLen);
   }
 
-  // add null terminator (mutable mData always has room for the null-
-  // terminator).
-  mData[aNewLen] = char_type(0);
-  mLength = aNewLen;
-
-=======
   FinishBulkWriteImpl(aNewLen);
->>>>>>> 030f2d6b
   return true;
 }
 
@@ -388,13 +371,10 @@
   if (MOZ_UNLIKELY(!Assign(aChar, mozilla::fallible))) {
     AllocFailed(1);
   }
-<<<<<<< HEAD
   // TaintFox: cannot be tainted anymore.
   MOZ_ASSERT(!IsTainted());
 
   *mData = aChar;
-=======
->>>>>>> 030f2d6b
 }
 
 template <typename T>
@@ -403,15 +383,11 @@
   if (MOZ_UNLIKELY(r.isErr())) {
     return false;
   }
-<<<<<<< HEAD
   // TaintFox: cannot be tainted anymore.
   MOZ_ASSERT(!IsTainted());
 
-  *mData = aChar;
-=======
   *this->mData = aChar;
   FinishBulkWriteImpl(1);
->>>>>>> 030f2d6b
   return true;
 }
 
@@ -449,15 +425,11 @@
   if (MOZ_UNLIKELY(r.isErr())) {
     return false;
   }
-<<<<<<< HEAD
   // TaintFox: cannot be tainted anymore.
   MOZ_ASSERT(!IsTainted());
 
-  char_traits::copy(mData, aData, aLength);
-=======
   char_traits::copy(this->mData, aData, aLength);
   FinishBulkWriteImpl(aLength);
->>>>>>> 030f2d6b
   return true;
 }
 
@@ -485,25 +457,9 @@
   if (MOZ_UNLIKELY(r.isErr())) {
     return false;
   }
-<<<<<<< HEAD
   // TaintFox: cannot be tainted anymore.
   MOZ_ASSERT(!IsTainted());
 
-  char_traits::copyASCII(mData, aData, aLength);
-  return true;
-}
-
-void
-nsTSubstring_CharT::AssignLiteral(const char_type* aData, size_type aLength)
-{
-  // TaintFox: clear taint here.
-  ClearTaint();
-
-  ::ReleaseData(mData, mFlags);
-  mData = const_cast<char_type*>(aData);
-  mLength = aLength;
-  SetDataFlags(F_TERMINATED | F_LITERAL);
-=======
   char_traits::copyASCII(this->mData, aData, aLength);
   FinishBulkWriteImpl(aLength);
   return true;
@@ -511,10 +467,11 @@
 
 template <typename T>
 void nsTSubstring<T>::AssignLiteral(const char_type* aData, size_type aLength) {
+  // TaintFox: clear taint here.
+  ClearTaint();
   ::ReleaseData(this->mData, this->mDataFlags);
   SetData(const_cast<char_type*>(aData), aLength,
-          DataFlags::TERMINATED | DataFlags::LITERAL);
->>>>>>> 030f2d6b
+          DataFlags::TERMINATED | DataFlags::LITERAL, EmptyTaint);
 }
 
 template <typename T>
@@ -552,17 +509,12 @@
     SetData(aStr.mData, aStr.mLength,
             DataFlags::TERMINATED | DataFlags::REFCOUNTED);
 
-<<<<<<< HEAD
     // get an owning reference to the mData
     nsStringBuffer::FromData(mData)->AddRef();
 
     // TaintFox: propagate taint information.
     setTaint(aStr.Taint());
 
-=======
-    // get an owning reference to the this->mData
-    nsStringBuffer::FromData(this->mData)->AddRef();
->>>>>>> 030f2d6b
     return true;
   } else if (aStr.mDataFlags & DataFlags::LITERAL) {
     MOZ_ASSERT(aStr.mDataFlags & DataFlags::TERMINATED, "Unterminated literal");
@@ -650,17 +602,11 @@
 
   aTuple.WriteTo(this->mData, length);
 
-<<<<<<< HEAD
-  aTuple.WriteTo(mData, length);
-  mData[length] = 0;
-  mLength = length;
 
   // TaintFox: propagate taint.
   taint_ = aTuple.Taint();
 
-=======
   FinishBulkWriteImpl(length);
->>>>>>> 030f2d6b
   return true;
 }
 
@@ -808,14 +754,10 @@
   aCutStart = XPCOM_MIN(aCutStart, this->Length());
 
   if (ReplacePrep(aCutStart, aCutLength, length) && length > 0) {
-<<<<<<< HEAD
-    aTuple.WriteTo(mData + aCutStart, length);
+    aTuple.WriteTo(this->mData + aCutStart, length);
 
     // TaintFox: propagate taint.
     taint_.replace(aCutStart, aCutStart + aCutLength, aTuple.Length(), aTuple.Taint());
-=======
-    aTuple.WriteTo(this->mData + aCutStart, length);
->>>>>>> 030f2d6b
   }
 }
 
@@ -871,22 +813,9 @@
     aLength = char_traits::length(aData);
   }
 
-<<<<<<< HEAD
-  // if our capacity is reduced to zero, then free our buffer.
-  if (aCapacity == 0) {
-    ::ReleaseData(mData, mFlags);
-    mData = char_traits::sEmptyBuffer;
-    mLength = 0;
-    SetDataFlags(F_TERMINATED);
-
-    // TaintFox: clear taint.
-    ClearTaint();
-
-=======
   if (MOZ_UNLIKELY(!aLength)) {
     // Avoid undoing the effect of SetCapacity() if both
     // mLength and aLength are zero.
->>>>>>> 030f2d6b
     return true;
   }
 
@@ -929,19 +858,10 @@
     aLength = strlen(aData);
   }
 
-<<<<<<< HEAD
-  // adjust mLength if our buffer shrunk down in size
-  if (newLen < mLength) {
-    // TaintFox: remove taint at the end.
-    taint_.clearAfter(newLen);
-
-    mLength = newLen;
-=======
   if (MOZ_UNLIKELY(!aLength)) {
     // Avoid undoing the effect of SetCapacity() if both
     // mLength and aLength are zero.
     return true;
->>>>>>> 030f2d6b
   }
 
 #ifdef CharT_is_char
@@ -1048,8 +968,15 @@
     // zero-terminated and not writable, so we must
     // not attempt to zero-terminate it.
     AssertValid();
+
+    // TaintFox: clear taint.
+    ClearTaint();
+
     return true;
   }
+
+  // TaintFox: remove taint at the end.
+  taint_.clearAfter(newLen);
 
   // FinishBulkWriteImpl with argument zero releases
   // the heap-allocated buffer. However, SetCapacity()
