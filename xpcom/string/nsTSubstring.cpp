--- conflicted
+++ resolved
@@ -441,14 +441,10 @@
   }
 
   // else, treat this like an ordinary assignment.
-<<<<<<< HEAD
-  bool ok = Assign(aStr.Data(), aStr.Length(), fallible_t());
+  bool ok = Assign(aStr.Data(), aStr.Length(), aFallible);
   MOZ_ASSERT(!isTainted());
   TAINT_APPEND_TAINT(*this, aStr.startTaint);
   return ok;
-=======
-  return Assign(aStr.Data(), aStr.Length(), aFallible);
->>>>>>> 32e84bbc
 }
 
 void
