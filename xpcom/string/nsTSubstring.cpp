--- conflicted
+++ resolved
@@ -560,7 +560,14 @@
 
   ::ReleaseData(this->mData, this->mDataFlags);
 
+  // Taintfox: clear Taint
+  this->mTaint.clear();
+
   SetData(aStr.mData, aStr.mLength, aStr.mDataFlags);
+
+  // Taintfox: do not make a new copy, just copy references
+  this->mTaint = std::move(aStr.mTaint);
+
   aStr.SetToEmptyBuffer();
 }
 
@@ -576,27 +583,7 @@
   }
 
   if (aStr.mDataFlags & (DataFlags::REFCOUNTED | DataFlags::OWNED)) {
-<<<<<<< HEAD
-    // If they have a REFCOUNTED or OWNED buffer, we can avoid a copy - so steal
-    // their buffer and reset them to the empty string.
-
-    // |aStr| should be null-terminated
-    NS_ASSERTION(aStr.mDataFlags & DataFlags::TERMINATED,
-                 "shared or owned, but not terminated");
-
-    ::ReleaseData(this->mData, this->mDataFlags);
-
-    // Taintfox: clear Taint
-    this->mTaint.clear();
-
-    SetData(aStr.mData, aStr.mLength, aStr.mDataFlags);
-    // Taintfox: do not make a new copy, just copy references
-    this->mTaint = std::move(aStr.mTaint);
-
-    aStr.SetToEmptyBuffer();
-=======
     AssignOwned(std::move(aStr));
->>>>>>> a068577d
     return true;
   }
 
@@ -629,14 +616,10 @@
 
   aTuple.WriteTo(this->mData, aTupleLength);
 
-<<<<<<< HEAD
   // TaintFox: propagate taint.
   this->mTaint = aTuple.Taint();
 
-  FinishBulkWriteImpl(length);
-=======
   FinishBulkWriteImpl(aTupleLength);
->>>>>>> a068577d
   return true;
 }
 
@@ -766,16 +749,10 @@
 
   aCutStart = XPCOM_MIN(aCutStart, this->Length());
 
-<<<<<<< HEAD
-  if (ReplacePrep(aCutStart, aCutLength, length) && length > 0) {
-    aTuple.WriteTo(this->mData + aCutStart, length);
-
-    // TaintFox: propagate taint.
-    this->mTaint.replace(aCutStart, aCutStart + aCutLength, aTuple.Length(), aTuple.Taint());
-=======
   if (ReplacePrep(aCutStart, aCutLength, tupleLength) && tupleLength > 0) {
     aTuple.WriteTo(this->mData + aCutStart, tupleLength);
->>>>>>> a068577d
+    // TaintFox: propagate taint.
+    this->mTaint.replace(aCutStart, aCutStart + aCutLength, tupleLength, aTuple.Taint());
   }
 }
 
