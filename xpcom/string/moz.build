--- conflicted
+++ resolved
@@ -50,13 +50,9 @@
     "precompiled_templates.cpp",
 ]
 
-<<<<<<< HEAD
 
 USE_LIBS += [
-    'taint'
+    "taint"
 ]
 
-FINAL_LIBRARY = 'xul'
-=======
-FINAL_LIBRARY = "xul"
->>>>>>> 13623f47
+FINAL_LIBRARY = 'xul'