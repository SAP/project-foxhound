# -*- Mode: python; indent-tabs-mode: nil; tab-width: 40 -*-
# vim: set filetype=python:
# This Source Code Form is subject to the terms of the Mozilla Public
# License, v. 2.0. If a copy of the MPL was not distributed with this
# file, You can obtain one at http://mozilla.org/MPL/2.0/.
#
# Modifications Copyright SAP SE. 2019-2021.  All rights reserved.
#

with Files("**"):
    BUG_COMPONENT = ("Core", "String")

EXPORTS += [
    "nsASCIIMask.h",
    "nsAString.h",
    "nsCharTraits.h",
    "nsDependentString.h",
    "nsDependentSubstring.h",
    "nsLiteralString.h",
    "nsPrintfCString.h",
    "nsPromiseFlatString.h",
    "nsReadableUtils.h",
    "nsString.h",
    "nsStringBuffer.h",
    "nsStringFlags.h",
    "nsStringFwd.h",
    "nsStringIterator.h",
    "nsTDependentString.h",
    "nsTDependentSubstring.h",
    "nsTextFormatter.h",
    "nsTLiteralString.h",
    "nsTPromiseFlatString.h",
    "nsTString.h",
    "nsTStringHasher.h",
    "nsTStringRepr.h",
    "nsTSubstring.h",
    "nsTSubstringTuple.h",
    "nsUTF8Utils.h",
]

UNIFIED_SOURCES += [
    "nsASCIIMask.cpp",
    "nsDependentString.cpp",
    "nsDependentSubstring.cpp",
    "nsPromiseFlatString.cpp",
    "nsReadableUtils.cpp",
    "nsString.cpp",
    "nsStringComparator.cpp",
    "nsStringObsolete.cpp",
    "nsSubstring.cpp",
    "nsTextFormatter.cpp",
    "nsTSubstringTuple.cpp",
    "precompiled_templates.cpp",
]

<<<<<<< HEAD

USE_LIBS += [
    'taint'
]

FINAL_LIBRARY = 'xul'
=======
FINAL_LIBRARY = "xul"

REQUIRES_UNIFIED_BUILD = True
>>>>>>> 713683b4
<|MERGE_RESOLUTION|>--- conflicted
+++ resolved
@@ -53,15 +53,10 @@
     "precompiled_templates.cpp",
 ]
 
-<<<<<<< HEAD
-
 USE_LIBS += [
-    'taint'
+    "taint"
 ]
 
-FINAL_LIBRARY = 'xul'
-=======
 FINAL_LIBRARY = "xul"
 
 REQUIRES_UNIFIED_BUILD = True
->>>>>>> 713683b4
