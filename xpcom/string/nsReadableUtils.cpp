--- conflicted
+++ resolved
@@ -19,415 +19,8 @@
 using mozilla::MakeSpan;
 
 /**
-<<<<<<< HEAD
- * Fallback implementation for finding the first non-ASCII character in a
- * UTF-16 string.
- */
-static inline int32_t
-FirstNonASCIIUnvectorized(const char16_t* aBegin, const char16_t* aEnd)
-{
-  typedef mozilla::NonASCIIParameters<sizeof(size_t)> p;
-  const size_t kMask = p::mask();
-  const uintptr_t kAlignMask = p::alignMask();
-  const size_t kNumUnicharsPerWord = p::numUnicharsPerWord();
-
-  const char16_t* idx = aBegin;
-
-  // Align ourselves to a word boundary.
-  for (; idx != aEnd && ((uintptr_t(idx) & kAlignMask) != 0); idx++) {
-    if (!IsASCII(*idx)) {
-      return idx - aBegin;
-    }
-  }
-
-  // Check one word at a time.
-  const char16_t* wordWalkEnd = mozilla::aligned(aEnd, kAlignMask);
-  for (; idx != wordWalkEnd; idx += kNumUnicharsPerWord) {
-    const size_t word = *reinterpret_cast<const size_t*>(idx);
-    if (word & kMask) {
-      return idx - aBegin;
-    }
-  }
-
-  // Take care of the remainder one character at a time.
-  for (; idx != aEnd; idx++) {
-    if (!IsASCII(*idx)) {
-      return idx - aBegin;
-    }
-  }
-
-  return -1;
-}
-
-/*
- * This function returns -1 if all characters in str are ASCII characters.
- * Otherwise, it returns a value less than or equal to the index of the first
- * ASCII character in str. For example, if first non-ASCII character is at
- * position 25, it may return 25, 24, or 16. But it guarantees
- * there are only ASCII characters before returned value.
- */
-static inline int32_t
-FirstNonASCII(const char16_t* aBegin, const char16_t* aEnd)
-{
-#ifdef MOZILLA_MAY_SUPPORT_SSE2
-  if (mozilla::supports_sse2()) {
-    return mozilla::SSE2::FirstNonASCII(aBegin, aEnd);
-  }
-#endif
-
-  return FirstNonASCIIUnvectorized(aBegin, aEnd);
-}
-
-void
-LossyCopyUTF16toASCII(const nsAString& aSource, nsACString& aDest)
-{
-  aDest.Truncate();
-  LossyAppendUTF16toASCII(aSource, aDest);
-}
-
-void
-CopyASCIItoUTF16(const nsACString& aSource, nsAString& aDest)
-{
-  if (!CopyASCIItoUTF16(aSource, aDest, mozilla::fallible)) {
-    // Note that this may wildly underestimate the allocation that failed, as
-    // we report the length of aSource as UTF-16 instead of UTF-8.
-    aDest.AllocFailed(aDest.Length() + aSource.Length());
-  }
-}
-
-bool
-CopyASCIItoUTF16(const nsACString& aSource, nsAString& aDest,
-                 const mozilla::fallible_t& aFallible)
-{
-  aDest.Truncate();
-  return AppendASCIItoUTF16(aSource, aDest, aFallible);
-}
-
-void
-LossyCopyUTF16toASCII(const char16ptr_t aSource, nsACString& aDest)
-{
-  aDest.Truncate();
-  if (aSource) {
-    LossyAppendUTF16toASCII(nsDependentString(aSource), aDest);
-  }
-}
-
-void
-CopyASCIItoUTF16(const char* aSource, nsAString& aDest)
-{
-  aDest.Truncate();
-  if (aSource) {
-    AppendASCIItoUTF16(nsDependentCString(aSource), aDest);
-  }
-}
-
-void
-CopyUTF16toUTF8(const nsAString& aSource, nsACString& aDest)
-{
-  if (!CopyUTF16toUTF8(aSource, aDest, mozilla::fallible)) {
-    // Note that this may wildly underestimate the allocation that failed, as
-    // we report the length of aSource as UTF-16 instead of UTF-8.
-    aDest.AllocFailed(aDest.Length() + aSource.Length());
-  }
-}
-
-bool
-CopyUTF16toUTF8(const nsAString& aSource, nsACString& aDest,
-                const mozilla::fallible_t& aFallible)
-{
-  aDest.Truncate();
-  if (!AppendUTF16toUTF8(aSource, aDest, aFallible)) {
-    return false;
-  }
-  return true;
-}
-
-void
-CopyUTF8toUTF16(const nsACString& aSource, nsAString& aDest)
-{
-  aDest.Truncate();
-  AppendUTF8toUTF16(aSource, aDest);
-}
-
-void
-CopyUTF16toUTF8(const char16ptr_t aSource, nsACString& aDest)
-{
-  aDest.Truncate();
-  AppendUTF16toUTF8(aSource, aDest);
-}
-
-void
-CopyUTF8toUTF16(const char* aSource, nsAString& aDest)
-{
-  aDest.Truncate();
-  AppendUTF8toUTF16(aSource, aDest);
-}
-
-void
-LossyAppendUTF16toASCII(const nsAString& aSource, nsACString& aDest)
-{
-  // TaintFox: copy taint information.
-  if (aSource.IsTainted())
-    aDest.AppendTaint(aSource.Taint());
-
-  uint32_t old_dest_length = aDest.Length();
-  aDest.SetLength(old_dest_length + aSource.Length());
-
-  nsAString::const_iterator fromBegin, fromEnd;
-
-  nsACString::iterator dest;
-  aDest.BeginWriting(dest);
-
-  dest.advance(old_dest_length);
-
-  // right now, this won't work on multi-fragment destinations
-  LossyConvertEncoding16to8 converter(dest.get());
-
-  copy_string(aSource.BeginReading(fromBegin), aSource.EndReading(fromEnd),
-              converter);
-}
-
-void
-AppendASCIItoUTF16(const nsACString& aSource, nsAString& aDest)
-{
-  if (!AppendASCIItoUTF16(aSource, aDest, mozilla::fallible)) {
-    aDest.AllocFailed(aDest.Length() + aSource.Length());
-  }
-}
-
-bool
-AppendASCIItoUTF16(const nsACString& aSource, nsAString& aDest,
-                   const mozilla::fallible_t& aFallible)
-{
-  // TaintFox: copy taint information.
-  if (aSource.IsTainted())
-    aDest.AppendTaint(aSource.Taint());
-
-  uint32_t old_dest_length = aDest.Length();
-  if (!aDest.SetLength(old_dest_length + aSource.Length(),
-                       aFallible)) {
-    return false;
-  }
-
-  nsACString::const_iterator fromBegin, fromEnd;
-
-  nsAString::iterator dest;
-  aDest.BeginWriting(dest);
-
-  dest.advance(old_dest_length);
-
-  // right now, this won't work on multi-fragment destinations
-  LossyConvertEncoding8to16 converter(dest.get());
-
-  copy_string(aSource.BeginReading(fromBegin), aSource.EndReading(fromEnd),
-              converter);
-
-  return true;
-}
-
-void
-LossyAppendUTF16toASCII(const char16ptr_t aSource, nsACString& aDest)
-{
-  if (aSource) {
-    LossyAppendUTF16toASCII(nsDependentString(aSource), aDest);
-  }
-}
-
-bool
-AppendASCIItoUTF16(const char* aSource, nsAString& aDest, const mozilla::fallible_t& aFallible)
-{
-  if (aSource) {
-    return AppendASCIItoUTF16(nsDependentCString(aSource), aDest, aFallible);
-  }
-
-  return true;
-}
-
-void
-AppendASCIItoUTF16(const char* aSource, nsAString& aDest)
-{
-  if (aSource) {
-    AppendASCIItoUTF16(nsDependentCString(aSource), aDest);
-  }
-}
-
-void
-AppendUTF16toUTF8(const nsAString& aSource, nsACString& aDest)
-{
-  if (!AppendUTF16toUTF8(aSource, aDest, mozilla::fallible)) {
-    // Note that this may wildly underestimate the allocation that failed, as
-    // we report the length of aSource as UTF-16 instead of UTF-8.
-    aDest.AllocFailed(aDest.Length() + aSource.Length());
-  }
-}
-
-bool
-AppendUTF16toUTF8(const nsAString& aSource, nsACString& aDest,
-                  const mozilla::fallible_t& aFallible)
-{
-  // At 16 characters analysis showed better performance of both the all ASCII
-  // and non-ASCII cases, so we limit calling |FirstNonASCII| to strings of
-  // that length.
-  const nsAString::size_type kFastPathMinLength = 16;
-
-  int32_t firstNonASCII = 0;
-  if (aSource.Length() >= kFastPathMinLength) {
-    firstNonASCII = FirstNonASCII(aSource.BeginReading(), aSource.EndReading());
-  }
-
-  if (firstNonASCII == -1) {
-    // This is all ASCII, we can use the more efficient lossy append.
-    mozilla::CheckedInt<nsACString::size_type> new_length(aSource.Length());
-    new_length += aDest.Length();
-
-    if (!new_length.isValid() ||
-        !aDest.SetCapacity(new_length.value(), aFallible)) {
-      return false;
-    }
-
-    LossyAppendUTF16toASCII(aSource, aDest);
-    return true;
-  }
-
-  nsAString::const_iterator source_start, source_end;
-  CalculateUTF8Size calculator;
-  aSource.BeginReading(source_start);
-  aSource.EndReading(source_end);
-
-  // Skip the characters that we know are single byte.
-  source_start.advance(firstNonASCII);
-
-  // TaintFox: taint information is stored per symbol (not byte, etc.) so
-  // we can simply copy the taint information here.
-  if (aSource.IsTainted())
-    aDest.AppendTaint(aSource.Taint());
-
-  copy_string(source_start,
-              source_end, calculator);
-
-  // Include the ASCII characters that were skipped in the count.
-  size_t count = calculator.Size() + firstNonASCII;
-
-  if (count) {
-    auto old_dest_length = aDest.Length();
-    // Grow the buffer if we need to.
-    mozilla::CheckedInt<nsACString::size_type> new_length(count);
-    new_length += old_dest_length;
-
-    if (!new_length.isValid() ||
-        !aDest.SetLength(new_length.value(), aFallible)) {
-      return false;
-    }
-
-    // All ready? Time to convert
-
-    nsAString::const_iterator ascii_end;
-    aSource.BeginReading(ascii_end);
-
-    if (firstNonASCII >= static_cast<int32_t>(kFastPathMinLength)) {
-      // Use the more efficient lossy converter for the ASCII portion.
-      LossyConvertEncoding16to8 lossy_converter(
-          aDest.BeginWriting() + old_dest_length);
-      nsAString::const_iterator ascii_start;
-      aSource.BeginReading(ascii_start);
-      ascii_end.advance(firstNonASCII);
-
-      copy_string(ascii_start, ascii_end, lossy_converter);
-    } else {
-      // Not using the lossy shortcut, we need to include the leading ASCII
-      // chars.
-      firstNonASCII = 0;
-    }
-
-    ConvertUTF16toUTF8 converter(
-        aDest.BeginWriting() + old_dest_length + firstNonASCII);
-    copy_string(ascii_end,
-                aSource.EndReading(source_end), converter);
-
-    NS_ASSERTION(converter.Size() == count - firstNonASCII,
-                 "Unexpected disparity between CalculateUTF8Size and "
-                 "ConvertUTF16toUTF8");
-
-  }
-
-  return true;
-}
-
-void
-AppendUTF8toUTF16(const nsACString& aSource, nsAString& aDest)
-{
-  if (!AppendUTF8toUTF16(aSource, aDest, mozilla::fallible)) {
-    aDest.AllocFailed(aDest.Length() + aSource.Length());
-  }
-}
-
-bool
-AppendUTF8toUTF16(const nsACString& aSource, nsAString& aDest,
-                  const mozilla::fallible_t& aFallible)
-{
-  nsACString::const_iterator source_start, source_end;
-  CalculateUTF8Length calculator;
-  copy_string(aSource.BeginReading(source_start),
-              aSource.EndReading(source_end), calculator);
-
-  uint32_t count = calculator.Length();
-
-  // Avoid making the string mutable if we're appending an empty string
-  if (count) {
-    // TaintFox: taint information is stored per symbol (not byte, etc.) so
-    // we can simply copy the taint information here.
-    if (aSource.IsTainted())
-      aDest.AppendTaint(aSource.Taint());
-
-    uint32_t old_dest_length = aDest.Length();
-
-    // Grow the buffer if we need to.
-    if (!aDest.SetLength(old_dest_length + count, aFallible)) {
-      return false;
-    }
-
-    // All ready? Time to convert
-
-    ConvertUTF8toUTF16 converter(aDest.BeginWriting() + old_dest_length);
-    copy_string(aSource.BeginReading(source_start),
-                aSource.EndReading(source_end), converter);
-
-    NS_ASSERTION(converter.ErrorEncountered() ||
-                 converter.Length() == count,
-                 "CalculateUTF8Length produced the wrong length");
-
-    if (converter.ErrorEncountered()) {
-      NS_ERROR("Input wasn't UTF8 or incorrect length was calculated");
-      aDest.SetLength(old_dest_length);
-    }
-  }
-
-  return true;
-}
-
-void
-AppendUTF16toUTF8(const char16ptr_t aSource, nsACString& aDest)
-{
-  if (aSource) {
-    AppendUTF16toUTF8(nsDependentString(aSource), aDest);
-  }
-}
-
-void
-AppendUTF8toUTF16(const char* aSource, nsAString& aDest)
-{
-  if (aSource) {
-    AppendUTF8toUTF16(nsDependentCString(aSource), aDest);
-  }
-}
-
-
-/**
- * A helper function that allocates a buffer of the desired character type big enough to hold a copy of the supplied string (plus a zero terminator).
-=======
  * A helper function that allocates a buffer of the desired character type big
  * enough to hold a copy of the supplied string (plus a zero terminator).
->>>>>>> 030f2d6b
  *
  * @param aSource an string you will eventually be making a copy of
  * @return a new buffer (of the type specified by the second parameter) which
@@ -584,6 +177,10 @@
     ++src;
     ++dst;
   }
+
+  // TaintFox: propagate taint into aDest.
+  aDest.AssignTaint(aSource.Taint());
+  aDest.Taint().extend(TaintOperation("ToUpperCase"));
 }
 
 void ToLowerCase(nsACString& aCString) {
@@ -600,80 +197,6 @@
 
 void ToLowerCase(const nsACString& aSource, nsACString& aDest) {
   aDest.SetLength(aSource.Length());
-<<<<<<< HEAD
-
-  CopyToUpperCase converter(aDest.BeginWriting(toBegin), aDest.EndWriting(toEnd));
-  copy_string(aSource.BeginReading(fromBegin), aSource.EndReading(fromEnd),
-              converter);
-
-  // TaintFox: propagate taint into aDest.
-  aDest.AssignTaint(aSource.Taint());
-  aDest.Taint().extend(TaintOperation("ToUpperCase"));
-}
-
-/**
- * A character sink for case conversion.
- */
-class ConvertToLowerCase
-{
-public:
-  typedef char value_type;
-
-  uint32_t
-  write(const char* aSource, uint32_t aSourceLength)
-  {
-    char* cp = const_cast<char*>(aSource);
-    const char* end = aSource + aSourceLength;
-    while (cp != end) {
-      char ch = *cp;
-      if ((ch >= 'A') && (ch <= 'Z')) {
-        *cp = ch + ('a' - 'A');
-      }
-      ++cp;
-    }
-    return aSourceLength;
-  }
-};
-
-void
-ToLowerCase(nsCSubstring& aCString)
-{
-  ConvertToLowerCase converter;
-  char* start;
-  converter.write(aCString.BeginWriting(start), aCString.Length());
-}
-
-/**
- * A character sink for copying with case conversion.
- */
-class CopyToLowerCase
-{
-public:
-  typedef char value_type;
-
-  explicit CopyToLowerCase(nsACString::iterator& aDestIter,
-                           const nsACString::iterator& aEndIter)
-    : mIter(aDestIter)
-    , mEnd(aEndIter)
-  {
-  }
-
-  uint32_t
-  write(const char* aSource, uint32_t aSourceLength)
-  {
-    uint32_t len = XPCOM_MIN(uint32_t(mEnd - mIter), aSourceLength);
-    char* cp = mIter.get();
-    const char* end = aSource + len;
-    while (aSource != end) {
-      char ch = *aSource;
-      if ((ch >= 'A') && (ch <= 'Z')) {
-        *cp = ch + ('a' - 'A');
-      } else {
-        *cp = ch;
-      }
-      ++aSource;
-      ++cp;
-=======
   const char* src = aSource.BeginReading();
   const char* end = src + aSource.Length();
   char* dst = aDest.BeginWriting();
@@ -683,34 +206,14 @@
       *dst = ch + ('a' - 'A');
     } else {
       *dst = ch;
->>>>>>> 030f2d6b
     }
     ++src;
     ++dst;
   }
-<<<<<<< HEAD
-
-protected:
-  nsACString::iterator& mIter;
-  const nsACString::iterator& mEnd;
-};
-
-void
-ToLowerCase(const nsACString& aSource, nsACString& aDest)
-{
-  nsACString::const_iterator fromBegin, fromEnd;
-  nsACString::iterator toBegin, toEnd;
-  aDest.SetLength(aSource.Length());
-
-  CopyToLowerCase converter(aDest.BeginWriting(toBegin), aDest.EndWriting(toEnd));
-  copy_string(aSource.BeginReading(fromBegin), aSource.EndReading(fromEnd),
-              converter);
 
   // TaintFox: propagate taint into aDest.
   aDest.AssignTaint(aSource.Taint());
   aDest.Taint().extend(TaintOperation("ToLowerCase"));
-=======
->>>>>>> 030f2d6b
 }
 
 bool ParseString(const nsACString& aSource, char aDelimiter,
