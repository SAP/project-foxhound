--- conflicted
+++ resolved
@@ -286,21 +286,16 @@
   // Skip the characters that we know are single byte.
   source_start.advance(firstNonASCII);
 
-<<<<<<< HEAD
-  if (count) {
-    // TaintFox: taint information is stored per symbol (not byte, etc.) so
-    // we can simply copy the taint information here.
-    if (aSource.IsTainted())
-      aDest.AppendTaint(aSource.Taint());
-
-    uint32_t old_dest_length = aDest.Length();
-=======
+  // TaintFox: taint information is stored per symbol (not byte, etc.) so
+  // we can simply copy the taint information here.
+  if (aSource.IsTainted())
+    aDest.AppendTaint(aSource.Taint());
+
   copy_string(source_start,
               source_end, calculator);
 
   // Include the ASCII characters that were skipped in the count.
   size_t count = calculator.Size() + firstNonASCII;
->>>>>>> 9849e384
 
   if (count) {
     auto old_dest_length = aDest.Length();
@@ -315,11 +310,6 @@
 
     // All ready? Time to convert
 
-<<<<<<< HEAD
-    ConvertUTF16toUTF8 converter(aDest.BeginWriting() + old_dest_length);
-
-    copy_string(aSource.BeginReading(source_start),
-=======
     nsAString::const_iterator ascii_end;
     aSource.BeginReading(ascii_end);
 
@@ -341,7 +331,6 @@
     ConvertUTF16toUTF8 converter(
         aDest.BeginWriting() + old_dest_length + firstNonASCII);
     copy_string(ascii_end,
->>>>>>> 9849e384
                 aSource.EndReading(source_end), converter);
 
     NS_ASSERTION(converter.Size() == count - firstNonASCII,
