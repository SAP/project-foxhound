/* -*- Mode: C++; tab-width: 8; indent-tabs-mode: nil; c-basic-offset: 2 -*- */
/* vim: set ts=8 sts=2 et sw=2 tw=80: */
/* This Source Code Form is subject to the terms of the Mozilla Public
 * License, v. 2.0. If a copy of the MPL was not distributed with this
 * file, You can obtain one at http://mozilla.org/MPL/2.0/. */
// IWYU pragma: private, include "nsString.h"

#ifndef nsTSubstring_h
#define nsTSubstring_h

#include "mozilla/Casting.h"
#include "mozilla/DebugOnly.h"
#include "mozilla/IntegerPrintfMacros.h"
#include "mozilla/UniquePtr.h"
#include "mozilla/MemoryReporting.h"
#include "mozilla/IntegerTypeTraits.h"
#include "mozilla/Result.h"
#include "mozilla/Span.h"
#include "mozilla/Unused.h"

#include "nsTStringRepr.h"

#include "Taint.h"

#ifndef MOZILLA_INTERNAL_API
#  error "Using XPCOM strings is limited to code linked into libxul."
#endif

// The max number of logically uninitialized code units to
// fill with a marker byte or to mark as unintialized for
// memory checking. (Limited to avoid quadratic behavior.)
const size_t kNsStringBufferMaxPoison = 16;

template <typename T>
class nsTSubstringSplitter;
template <typename T>
class nsTString;
template <typename T>
class nsTSubstring;

namespace mozilla {

/**
 * This handle represents permission to perform low-level writes
 * the storage buffer of a string in a manner that's aware of the
 * actual capacity of the storage buffer allocation and that's
 * cache-friendly in the sense that the writing of zero terminator
 * for C compatibility can happen in linear memory access order
 * (i.e. the zero terminator write takes place after writing
 * new content to the string as opposed to the zero terminator
 * write happening first causing a non-linear memory write for
 * cache purposes).
 *
 * If you requested a prefix to be preserved when starting
 * or restarting the bulk write, the prefix is present at the
 * start of the buffer exposed by this handle as Span or
 * as a raw pointer, and it's your responsibility to start
 * writing after after the preserved prefix (which you
 * presumably wanted not to overwrite since you asked for
 * it to be preserved).
 *
 * In a success case, you must call Finish() with the new
 * length of the string. In failure cases, it's OK to return
 * early from the function whose local variable this handle is.
 * The destructor of this class takes care of putting the
 * string in a valid and mostly harmless state in that case
 * by setting the value of a non-empty string to a single
 * REPLACEMENT CHARACTER or in the case of nsACString that's
 * too short for a REPLACEMENT CHARACTER to fit, an ASCII
 * SUBSTITUTE.
 *
 * You must not allow this handle to outlive the string you
 * obtained it from.
 *
 * You must not access the string you obtained this handle
 * from in any way other than through this handle until
 * you call Finish() on the handle or the handle goes out
 * of scope.
 *
<<<<<<< HEAD
 * Many of the accessors on nsTSubstring are inlined as an optimization.
 *
 * TaintFox: the (internal) XPCOM string classes are taint aware.
 */
class nsTSubstring_CharT : public TaintableString
{
public:
  typedef mozilla::fallible_t                 fallible_t;

  typedef CharT                               char_type;

  typedef nsCharTraits<char_type>             char_traits;
  typedef char_traits::incompatible_char_type incompatible_char_type;

  typedef nsTSubstring_CharT                  self_type;
  typedef self_type                           abstract_string_type;
  typedef self_type                           base_string_type;

  typedef self_type                           substring_type;
  typedef nsTSubstringTuple_CharT             substring_tuple_type;
  typedef nsTString_CharT                     string_type;
=======
 * Once you've called Finish(), you must not call any
 * methods on this handle and must not use values previously
 * obtained.
 *
 * Once you call RestartBulkWrite(), you must not use
 * values previously obtained from this handle and must
 * reobtain the new corresponding values.
 */
template <typename T>
class BulkWriteHandle final {
  friend class nsTSubstring<T>;
>>>>>>> 030f2d6b

 public:
  typedef typename mozilla::detail::nsTStringRepr<T> base_string_type;
  typedef typename base_string_type::size_type size_type;

  /**
   * Pointer to the start of the writable buffer. Never nullptr.
   *
   * This pointer is valid until whichever of these happens first:
   *  1) Finish() is called
   *  2) RestartBulkWrite() is called
   *  3) BulkWriteHandle goes out of scope
   */
  T* Elements() const {
    MOZ_ASSERT(mString);
    return mString->mData;
  }

  /**
   * How many code units can be written to the buffer.
   * (Note: This is not the same as the string's Length().)
   *
   * This value is valid until whichever of these happens first:
   *  1) Finish() is called
   *  2) RestartBulkWrite() is called
   *  3) BulkWriteHandle goes out of scope
   */
  size_type Length() const {
    MOZ_ASSERT(mString);
    return mCapacity;
  }

  /**
   * Pointer past the end of the buffer.
   *
   * This pointer is valid until whichever of these happens first:
   *  1) Finish() is called
   *  2) RestartBulkWrite() is called
   *  3) BulkWriteHandle goes out of scope
   */
  T* End() const { return Elements() + Length(); }

  /**
   * The writable buffer as Span.
   *
   * This Span is valid until whichever of these happens first:
   *  1) Finish() is called
   *  2) RestartBulkWrite() is called
   *  3) BulkWriteHandle goes out of scope
   */
  mozilla::Span<T> AsSpan() const {
    return mozilla::MakeSpan(Elements(), Length());
  }

  /**
   * Autoconvert to the buffer as writable Span.
   *
   * This Span is valid until whichever of these happens first:
   *  1) Finish() is called
   *  2) RestartBulkWrite() is called
   *  3) BulkWriteHandle goes out of scope
   */
  operator mozilla::Span<T>() const { return AsSpan(); }

  /**
   * Restart the bulk write with a different capacity.
   *
   * This method invalidates previous return values
   * of the other methods above.
   *
   * Can fail if out of memory leaving the buffer
   * in the state before this call.
   *
   * @param aCapacity the new requested capacity
   * @param aPrefixToPreserve the number of code units at
   *                          the start of the string to
   *                          copy over to the new buffer
   * @param aAllowShrinking whether the string is
   *                        allowed to attempt to
   *                        allocate a smaller buffer
   *                        for its content and copy
   *                        the data over.
   */
  mozilla::Result<mozilla::Ok, nsresult> RestartBulkWrite(
      size_type aCapacity, size_type aPrefixToPreserve, bool aAllowShrinking) {
    MOZ_ASSERT(mString);
    auto r = mString->StartBulkWriteImpl(aCapacity, aPrefixToPreserve,
                                         aAllowShrinking);
    if (MOZ_UNLIKELY(r.isErr())) {
      nsresult rv = r.unwrapErr();
      // MOZ_TRY or manual unwrapErr() without the intermediate
      // assignment complains about an incomplete type.
      // andThen() is not enabled on r.
      return mozilla::Err(rv);
    }
    mCapacity = r.unwrap();
    return mozilla::Ok();
  }

  /**
   * Indicate that the bulk write finished successfully.
   *
   * @param aLength the number of code units written;
   *                must not exceed Length()
   * @param aAllowShrinking whether the string is
   *                        allowed to attempt to
   *                        allocate a smaller buffer
   *                        for its content and copy
   *                        the data over.
   */
  void Finish(size_type aLength, bool aAllowShrinking) {
    MOZ_ASSERT(mString);
    MOZ_ASSERT(aLength <= mCapacity);
    if (!aLength) {
      // Truncate is safe even when the string is in an invalid state
      mString->Truncate();
      mString = nullptr;
      return;
    }
    if (aAllowShrinking) {
      mozilla::Unused << mString->StartBulkWriteImpl(aLength, aLength, true);
    }
    mString->FinishBulkWriteImpl(aLength);
    mString = nullptr;
  }

  BulkWriteHandle(BulkWriteHandle&& aOther)
      : mString(aOther.Forget()), mCapacity(aOther.mCapacity) {}

  ~BulkWriteHandle() {
    if (!mString || !mCapacity) {
      return;
    }
    // The old zero terminator may be gone by now, so we need
    // to write a new one somewhere and make length match.
    // We can use a length between 1 and self.capacity.
    // The contents of the string can be partially uninitialized
    // or partially initialized in a way that would be dangerous
    // if parsed by some recipient. It's prudent to write something
    // same as the contents of the string. U+FFFD is the safest
    // placeholder, but when it doesn't fit, let's use ASCII
    // substitute. Merely truncating the string to a zero-length
    // string might be dangerous in some scenarios. See
    // https://www.unicode.org/reports/tr36/#Substituting_for_Ill_Formed_Subsequences
    // for closely related scenario.
    auto ptr = Elements();
    // Cast the pointer below to silence warnings
    if (sizeof(T) == 1) {
      unsigned char* charPtr = reinterpret_cast<unsigned char*>(ptr);
      if (mCapacity >= 3) {
        *charPtr++ = 0xEF;
        *charPtr++ = 0xBF;
        *charPtr++ = 0xBD;
        mString->mLength = 3;
      } else {
        *charPtr++ = 0x1A;
        mString->mLength = 1;
      }
      *charPtr = 0;
    } else if (sizeof(T) == 2) {
      char16_t* charPtr = reinterpret_cast<char16_t*>(ptr);
      *charPtr++ = 0xFFFD;
      *charPtr = 0;
      mString->mLength = 1;
    } else {
      MOZ_ASSERT_UNREACHABLE("Only 8-bit and 16-bit code units supported.");
    }
  }

  BulkWriteHandle() = delete;
  BulkWriteHandle(const BulkWriteHandle&) = delete;
  BulkWriteHandle& operator=(const BulkWriteHandle&) = delete;

 private:
  BulkWriteHandle(nsTSubstring<T>* aString, size_type aCapacity)
      : mString(aString), mCapacity(aCapacity) {}

  nsTSubstring<T>* Forget() {
    auto string = mString;
    mString = nullptr;
    return string;
  }

  nsTSubstring<T>* mString;  // nullptr upon finish
  size_type mCapacity;
};

}  // namespace mozilla

/**
 * nsTSubstring is an abstract string class. From an API perspective, this
 * class is the root of the string class hierarchy. It represents a single
 * contiguous array of characters, which may or may not be null-terminated.
 * This type is not instantiated directly. A sub-class is instantiated
 * instead. For example, see nsTString.
 *
 * NAMES:
 *   nsAString for wide characters
 *   nsACString for narrow characters
 *
 */
template <typename T>
class nsTSubstring : public mozilla::detail::nsTStringRepr<T> {
  friend class mozilla::BulkWriteHandle<T>;

 public:
  typedef nsTSubstring<T> self_type;

  typedef nsTString<T> string_type;

  typedef typename mozilla::detail::nsTStringRepr<T> base_string_type;
  typedef typename base_string_type::substring_type substring_type;

  typedef typename base_string_type::fallible_t fallible_t;

  typedef typename base_string_type::char_type char_type;
  typedef typename base_string_type::char_traits char_traits;
  typedef
      typename base_string_type::incompatible_char_type incompatible_char_type;

  typedef typename base_string_type::substring_tuple_type substring_tuple_type;

  typedef typename base_string_type::const_iterator const_iterator;
  typedef typename base_string_type::iterator iterator;

  typedef typename base_string_type::comparator_type comparator_type;

  typedef typename base_string_type::const_char_iterator const_char_iterator;

  typedef typename base_string_type::index_type index_type;
  typedef typename base_string_type::size_type size_type;

  // These are only for internal use within the string classes:
  typedef typename base_string_type::DataFlags DataFlags;
  typedef typename base_string_type::ClassFlags ClassFlags;

  // this acts like a virtual destructor
  ~nsTSubstring() { Finalize(); }

  /**
   * writing iterators
   *
   * BeginWriting() makes the string mutable (if it isn't
   * already) and returns (or writes into an outparam) a
   * pointer that provides write access to the string's buffer.
   *
   * Note: Consider if BulkWrite() suits your use case better
   * than BeginWriting() combined with SetLength().
   *
   * Note: Strings autoconvert into writable mozilla::Span,
   * which may suit your use case better than calling
   * BeginWriting() directly.
   *
   * When writing via the pointer obtained from BeginWriting(),
   * you are allowed to write at most the number of code units
   * indicated by Length() or, alternatively, write up to, but
   * not including, the position indicated by EndWriting().
   *
   * In particular, calling SetCapacity() does not affect what
   * the above paragraph says.
   */

  iterator BeginWriting() {
    if (!EnsureMutable()) {
      AllocFailed(base_string_type::mLength);
    }

    return base_string_type::mData;
  }

  iterator BeginWriting(const fallible_t&) {
    return EnsureMutable() ? base_string_type::mData : iterator(0);
  }

  iterator EndWriting() {
    if (!EnsureMutable()) {
      AllocFailed(base_string_type::mLength);
    }

    return base_string_type::mData + base_string_type::mLength;
  }

  iterator EndWriting(const fallible_t&) {
    return EnsureMutable()
               ? (base_string_type::mData + base_string_type::mLength)
               : iterator(0);
  }

  /**
   * Perform string to int conversion.
   * @param   aErrorCode will contain error if one occurs
   * @param   aRadix is the radix to use. Only 10 and 16 are supported.
   * @return  int rep of string value, and possible (out) error code
   */
  int32_t ToInteger(nsresult* aErrorCode, uint32_t aRadix = 10) const;

  /**
   * Perform string to 64-bit int conversion.
   * @param   aErrorCode will contain error if one occurs
   * @param   aRadix is the radix to use. Only 10 and 16 are supported.
   * @return  64-bit int rep of string value, and possible (out) error code
   */
  int64_t ToInteger64(nsresult* aErrorCode, uint32_t aRadix = 10) const;

  /**
   * assignment
   */

  void NS_FASTCALL Assign(char_type aChar);
  MOZ_MUST_USE bool NS_FASTCALL Assign(char_type aChar, const fallible_t&);

  void NS_FASTCALL Assign(const char_type* aData,
                          size_type aLength = size_type(-1));
  MOZ_MUST_USE bool NS_FASTCALL Assign(const char_type* aData,
                                       const fallible_t&);
  MOZ_MUST_USE bool NS_FASTCALL Assign(const char_type* aData,
                                       size_type aLength, const fallible_t&);

  void NS_FASTCALL Assign(const self_type&);
  MOZ_MUST_USE bool NS_FASTCALL Assign(const self_type&, const fallible_t&);

  void NS_FASTCALL Assign(self_type&&);
  MOZ_MUST_USE bool NS_FASTCALL Assign(self_type&&, const fallible_t&);

  void NS_FASTCALL Assign(const substring_tuple_type&);
  MOZ_MUST_USE bool NS_FASTCALL Assign(const substring_tuple_type&,
                                       const fallible_t&);

#if defined(MOZ_USE_CHAR16_WRAPPER)
  template <typename Q = T, typename EnableIfChar16 = mozilla::Char16OnlyT<Q>>
  void Assign(char16ptr_t aData) {
    Assign(static_cast<const char16_t*>(aData));
  }

  template <typename Q = T, typename EnableIfChar16 = mozilla::Char16OnlyT<Q>>
  void Assign(char16ptr_t aData, size_type aLength) {
    Assign(static_cast<const char16_t*>(aData), aLength);
  }

  template <typename Q = T, typename EnableIfChar16 = mozilla::Char16OnlyT<Q>>
  MOZ_MUST_USE bool Assign(char16ptr_t aData, size_type aLength,
                           const fallible_t& aFallible) {
    return Assign(static_cast<const char16_t*>(aData), aLength, aFallible);
  }
#endif

  void NS_FASTCALL AssignASCII(const char* aData, size_type aLength);
  MOZ_MUST_USE bool NS_FASTCALL AssignASCII(const char* aData,
                                            size_type aLength,
                                            const fallible_t&);

  void NS_FASTCALL AssignASCII(const char* aData) {
    AssignASCII(aData, mozilla::AssertedCast<size_type, size_t>(strlen(aData)));
  }
  MOZ_MUST_USE bool NS_FASTCALL AssignASCII(const char* aData,
                                            const fallible_t& aFallible) {
    return AssignASCII(aData,
                       mozilla::AssertedCast<size_type, size_t>(strlen(aData)),
                       aFallible);
  }

  // AssignLiteral must ONLY be called with an actual literal string, or
  // a character array *constant* of static storage duration declared
  // without an explicit size and with an initializer that is a string
  // literal or is otherwise null-terminated.
  // Use Assign or AssignASCII for other character array variables.
  //
  // This method does not need a fallible version, because it uses the
  // POD buffer of the literal as the string's buffer without allocating.
  // The literal does not need to be ASCII. If this a 16-bit string, this
  // method takes a u"" literal. (The overload on 16-bit strings that takes
  // a "" literal takes only ASCII.)
  template <int N>
  void AssignLiteral(const char_type (&aStr)[N]) {
    AssignLiteral(aStr, N - 1);
  }

  // AssignLiteral must ONLY be called with an actual literal string, or
  // a char array *constant* declared without an explicit size and with an
  // initializer that is a string literal or is otherwise null-terminated.
  // Use AssignASCII for other char array variables.
  //
  // This method takes an 8-bit (ASCII-only!) string that is expanded
  // into a 16-bit string at run time causing a run-time allocation.
  // To avoid the run-time allocation (at the cost of the literal
  // taking twice the size in the binary), use the above overload that
  // takes a u"" string instead. Using the overload that takes a u""
  // literal is generally preferred when working with 16-bit strings.
  //
  // There is not a fallible version of this method because it only really
  // applies to small allocations that we wouldn't want to check anyway.
  template <int N, typename Q = T,
            typename EnableIfChar16 = typename mozilla::Char16OnlyT<Q>>
  void AssignLiteral(const incompatible_char_type (&aStr)[N]) {
    AssignASCII(aStr, N - 1);
  }

  self_type& operator=(char_type aChar) {
    Assign(aChar);
    return *this;
  }
  self_type& operator=(const char_type* aData) {
    Assign(aData);
    return *this;
  }
#if defined(MOZ_USE_CHAR16_WRAPPER)
  template <typename Q = T, typename EnableIfChar16 = mozilla::Char16OnlyT<Q>>
  self_type& operator=(char16ptr_t aData) {
    Assign(aData);
    return *this;
  }
#endif
  self_type& operator=(const self_type& aStr) {
    Assign(aStr);
    return *this;
  }
  self_type& operator=(self_type&& aStr) {
    Assign(std::move(aStr));
    return *this;
  }
  self_type& operator=(const substring_tuple_type& aTuple) {
    Assign(aTuple);
    return *this;
  }

  // Adopt a heap-allocated char sequence for this string; is Voided if aData
  // is null. Useful for e.g. converting an strdup'd C string into an
  // nsCString. See also getter_Copies(), which is a useful wrapper.
  void NS_FASTCALL Adopt(char_type* aData, size_type aLength = size_type(-1));

  /**
   * buffer manipulation
   */

  void NS_FASTCALL Replace(index_type aCutStart, size_type aCutLength,
                           char_type aChar);
  MOZ_MUST_USE bool NS_FASTCALL Replace(index_type aCutStart,
                                        size_type aCutLength, char_type aChar,
                                        const fallible_t&);
  void NS_FASTCALL Replace(index_type aCutStart, size_type aCutLength,
                           const char_type* aData,
                           size_type aLength = size_type(-1));
  MOZ_MUST_USE bool NS_FASTCALL Replace(index_type aCutStart,
                                        size_type aCutLength,
                                        const char_type* aData,
                                        size_type aLength, const fallible_t&);
  void Replace(index_type aCutStart, size_type aCutLength,
               const self_type& aStr) {
    Replace(aCutStart, aCutLength, aStr.Data(), aStr.Length());
    // TaintFox: copy taint from replacement string.
    // At this point taint_ will already have been "reshaped" correctly, we just
    // need to insert the new taint.
    taint_.insert(aCutStart, aStr.Taint());
  }
  MOZ_MUST_USE bool Replace(index_type aCutStart, size_type aCutLength,
                            const self_type& aStr,
                            const fallible_t& aFallible) {
    return Replace(aCutStart, aCutLength, aStr.Data(), aStr.Length(),
                   aFallible);
    // TaintFox: copy taint from replacement string.
    taint_.insert(aCutStart, aStr.Taint());
  }
  void NS_FASTCALL Replace(index_type aCutStart, size_type aCutLength,
                           const substring_tuple_type& aTuple);

  void NS_FASTCALL ReplaceASCII(index_type aCutStart, size_type aCutLength,
                                const char* aData,
                                size_type aLength = size_type(-1));

  MOZ_MUST_USE bool NS_FASTCALL ReplaceASCII(index_type aCutStart,
                                             size_type aCutLength,
                                             const char* aData,
                                             size_type aLength,
                                             const fallible_t&);

  // ReplaceLiteral must ONLY be called with an actual literal string, or
  // a character array *constant* of static storage duration declared
  // without an explicit size and with an initializer that is a string
  // literal or is otherwise null-terminated.
  // Use Replace or ReplaceASCII for other character array variables.
  template <int N>
  void ReplaceLiteral(index_type aCutStart, size_type aCutLength,
                      const char_type (&aStr)[N]) {
    ReplaceLiteral(aCutStart, aCutLength, aStr, N - 1);
  }

  void Append(char_type aChar);

  MOZ_MUST_USE bool Append(char_type aChar, const fallible_t& aFallible);

  void Append(const char_type* aData, size_type aLength = size_type(-1));

  MOZ_MUST_USE bool Append(const char_type* aData, size_type aLength,
                           const fallible_t& aFallible);

#if defined(MOZ_USE_CHAR16_WRAPPER)
  template <typename Q = T, typename EnableIfChar16 = mozilla::Char16OnlyT<Q>>
  void Append(char16ptr_t aData, size_type aLength = size_type(-1)) {
    Append(static_cast<const char16_t*>(aData), aLength);
  }
#endif

  void Append(const self_type& aStr);

  MOZ_MUST_USE bool Append(const self_type& aStr, const fallible_t& aFallible);

  void Append(const substring_tuple_type& aTuple);

  MOZ_MUST_USE bool Append(const substring_tuple_type& aTuple,
                           const fallible_t& aFallible);

  void AppendASCII(const char* aData, size_type aLength = size_type(-1));

  MOZ_MUST_USE bool AppendASCII(const char* aData, const fallible_t& aFallible);

  MOZ_MUST_USE bool AppendASCII(const char* aData, size_type aLength,
                                const fallible_t& aFallible);

  // Appends a literal string ("" literal in the 8-bit case and u"" literal
  // in the 16-bit case) to the string.
  //
  // AppendLiteral must ONLY be called with an actual literal string, or
  // a character array *constant* of static storage duration declared
  // without an explicit size and with an initializer that is a string
  // literal or is otherwise null-terminated.
  // Use Append or AppendASCII for other character array variables.
  template <int N>
  void AppendLiteral(const char_type (&aStr)[N]) {
    // The case where base_string_type::mLength is zero is intentionally
    // left unoptimized (could be optimized as call to AssignLiteral),
    // because it's rare/nonexistent. If you add that optimization,
    // please be sure to also check that
    // !(base_string_type::mDataFlags & DataFlags::REFCOUNTED)
    // to avoid undoing the effects of SetCapacity().
    Append(aStr, N - 1);
  }

  template <int N>
  void AppendLiteral(const char_type (&aStr)[N], const fallible_t& aFallible) {
    // The case where base_string_type::mLength is zero is intentionally
    // left unoptimized (could be optimized as call to AssignLiteral),
    // because it's rare/nonexistent. If you add that optimization,
    // please be sure to also check that
    // !(base_string_type::mDataFlags & DataFlags::REFCOUNTED)
    // to avoid undoing the effects of SetCapacity().
    return Append(aStr, N - 1, aFallible);
  }

  // Only enable for T = char16_t
  //
  // Appends an 8-bit literal string ("" literal) to a 16-bit string by
  // expanding it. The literal must only contain ASCII.
  //
  // Using u"" literals with 16-bit strings is generally preferred.
  template <int N, typename Q = T,
            typename EnableIfChar16 = mozilla::Char16OnlyT<Q>>
  void AppendLiteral(const incompatible_char_type (&aStr)[N]) {
    AppendASCII(aStr, N - 1);
  }

  // Only enable for T = char16_t
  template <int N, typename Q = T,
            typename EnableIfChar16 = mozilla::Char16OnlyT<Q>>
  MOZ_MUST_USE bool AppendLiteral(const incompatible_char_type (&aStr)[N],
                                  const fallible_t& aFallible) {
    return AppendASCII(aStr, N - 1, aFallible);
  }

  /**
   * Append a formatted string to the current string. Uses the
   * standard printf format codes.  This uses NSPR formatting, which will be
   * locale-aware for floating-point values.  You probably don't want to use
   * this with floating-point values as a result.
   */
  void AppendPrintf(const char* aFormat, ...) MOZ_FORMAT_PRINTF(2, 3);
  void AppendPrintf(const char* aFormat, va_list aAp) MOZ_FORMAT_PRINTF(2, 0);
  void AppendInt(int32_t aInteger) { AppendPrintf("%" PRId32, aInteger); }
  void AppendInt(int32_t aInteger, int aRadix) {
    if (aRadix == 10) {
      AppendPrintf("%" PRId32, aInteger);
    } else {
      AppendPrintf(aRadix == 8 ? "%" PRIo32 : "%" PRIx32,
                   static_cast<uint32_t>(aInteger));
    }
  }
  void AppendInt(uint32_t aInteger) { AppendPrintf("%" PRIu32, aInteger); }
  void AppendInt(uint32_t aInteger, int aRadix) {
    AppendPrintf(
        aRadix == 10 ? "%" PRIu32 : aRadix == 8 ? "%" PRIo32 : "%" PRIx32,
        aInteger);
  }
  void AppendInt(int64_t aInteger) { AppendPrintf("%" PRId64, aInteger); }
  void AppendInt(int64_t aInteger, int aRadix) {
    if (aRadix == 10) {
      AppendPrintf("%" PRId64, aInteger);
    } else {
      AppendPrintf(aRadix == 8 ? "%" PRIo64 : "%" PRIx64,
                   static_cast<uint64_t>(aInteger));
    }
  }
  void AppendInt(uint64_t aInteger) { AppendPrintf("%" PRIu64, aInteger); }
  void AppendInt(uint64_t aInteger, int aRadix) {
    AppendPrintf(
        aRadix == 10 ? "%" PRIu64 : aRadix == 8 ? "%" PRIo64 : "%" PRIx64,
        aInteger);
  }

  /**
   * Append the given float to this string
   */
  void NS_FASTCALL AppendFloat(float aFloat);
  void NS_FASTCALL AppendFloat(double aFloat);

  self_type& operator+=(char_type aChar) {
    Append(aChar);
    return *this;
  }
  self_type& operator+=(const char_type* aData) {
    Append(aData);
    return *this;
  }
#if defined(MOZ_USE_CHAR16_WRAPPER)
  template <typename Q = T, typename EnableIfChar16 = mozilla::Char16OnlyT<Q>>
  self_type& operator+=(char16ptr_t aData) {
    Append(aData);
    return *this;
  }
#endif
  self_type& operator+=(const self_type& aStr) {
    Append(aStr);
    return *this;
  }
  self_type& operator+=(const substring_tuple_type& aTuple) {
    Append(aTuple);
    return *this;
  }

  void Insert(char_type aChar, index_type aPos) { Replace(aPos, 0, aChar); }
  void Insert(const char_type* aData, index_type aPos,
              size_type aLength = size_type(-1)) {
    Replace(aPos, 0, aData, aLength);
  }
#if defined(MOZ_USE_CHAR16_WRAPPER)
  template <typename Q = T, typename EnableIfChar16 = mozilla::Char16OnlyT<Q>>
  void Insert(char16ptr_t aData, index_type aPos,
              size_type aLength = size_type(-1)) {
    Insert(static_cast<const char16_t*>(aData), aPos, aLength);
  }
#endif
  void Insert(const self_type& aStr, index_type aPos) {
    Replace(aPos, 0, aStr);
  }
  void Insert(const substring_tuple_type& aTuple, index_type aPos) {
    Replace(aPos, 0, aTuple);
  }

  // InsertLiteral must ONLY be called with an actual literal string, or
  // a character array *constant* of static storage duration declared
  // without an explicit size and with an initializer that is a string
  // literal or is otherwise null-terminated.
  // Use Insert for other character array variables.
  template <int N>
  void InsertLiteral(const char_type (&aStr)[N], index_type aPos) {
    ReplaceLiteral(aPos, 0, aStr, N - 1);
  }

  void Cut(index_type aCutStart, size_type aCutLength) {
    Replace(aCutStart, aCutLength, char_traits::sEmptyBuffer, 0);
  }

  nsTSubstringSplitter<T> Split(const char_type aChar) const;

  /**
   * buffer sizing
   */

  /**
   * Attempts to set the capacity to the given size in number of
   * code units without affecting the length of the string in
   * order to avoid reallocation during a subsequent sequence of
   * appends.
   *
   * This method is appropriate to use before a sequence of multiple
   * operations from the following list (without operations that are
   * not on the list between the SetCapacity() call and operations
   * from the list):
   *
   * Append()
   * AppendASCII()
   * AppendLiteral() (except if the string is empty: bug 1487606)
   * AppendPrintf()
   * AppendInt()
   * AppendFloat()
   * LossyAppendUTF16toASCII()
   * AppendASCIItoUTF16()
   *
   * DO NOT call SetCapacity() if the subsequent operations on the
   * string do not meet the criteria above. Operations that undo
   * the benefits of SetCapacity() include but are not limited to:
   *
   * SetLength()
   * Truncate()
   * Assign()
   * AssignLiteral()
   * Adopt()
   * CopyASCIItoUTF16()
   * LossyCopyUTF16toASCII()
   * AppendUTF16toUTF8()
   * AppendUTF8toUTF16()
   * CopyUTF16toUTF8()
   * CopyUTF8toUTF16()
   *
   * If your string is an nsAuto[C]String and you are calling
   * SetCapacity() with a constant N, please instead declare the
   * string as nsAuto[C]StringN<N+1> without calling SetCapacity().
   *
   * There is no need to include room for the null terminator: it is
   * the job of the string class.
   *
   * Note: Calling SetCapacity() does not give you permission to
   * use the pointer obtained from BeginWriting() to write
   * past the current length (as returned by Length()) of the
   * string. Please use either BulkWrite() or SetLength()
   * instead.
   *
   * Note: SetCapacity() won't make the string shorter if
   * called with an argument smaller than the length of the
   * string.
   *
   * Note: You must not use previously obtained iterators
   * or spans after calling SetCapacity().
   */
  void NS_FASTCALL SetCapacity(size_type aNewCapacity);
  MOZ_MUST_USE bool NS_FASTCALL SetCapacity(size_type aNewCapacity,
                                            const fallible_t&);

  /**
   * Changes the logical length of the string, potentially
   * allocating a differently-sized buffer for the string.
   *
   * When making the string shorter, this method never
   * reports allocation failure.
   *
   * Exposes uninitialized memory if the string got longer.
   *
   * If called with the argument 0, releases the
   * heap-allocated buffer, if any. (But the no-argument
   * overload of Truncate() is a more idiomatic and efficient
   * option than SetLength(0).)
   *
   * Note: You must not use previously obtained iterators
   * or spans after calling SetLength().
   */
  void NS_FASTCALL SetLength(size_type aNewLength);
  MOZ_MUST_USE bool NS_FASTCALL SetLength(size_type aNewLength,
                                          const fallible_t&);

  /**
   * Like SetLength() but asserts in that the string
   * doesn't become longer. Never fails, so doesn't need a
   * fallible variant.
   *
   * Note: You must not use previously obtained iterators
   * or spans after calling Truncate().
   */
  void Truncate(size_type aNewLength) {
    MOZ_RELEASE_ASSERT(aNewLength <= base_string_type::mLength,
                       "Truncate cannot make string longer");
    mozilla::DebugOnly<bool> success = SetLength(aNewLength, mozilla::fallible);
    MOZ_ASSERT(success);
  }

  /**
   * A more efficient overload for Truncate(0). Releases the
   * heap-allocated buffer if any.
   */
  void Truncate();

  /**
   * buffer access
   */

  /**
   * Get a const pointer to the string's internal buffer.  The caller
   * MUST NOT modify the characters at the returned address.
   *
   * @returns The length of the buffer in characters.
   */
  inline size_type GetData(const char_type** aData) const {
    *aData = base_string_type::mData;
    return base_string_type::mLength;
  }

  /**
   * Get a pointer to the string's internal buffer, optionally resizing
   * the buffer first.  If size_type(-1) is passed for newLen, then the
   * current length of the string is used.  The caller MAY modify the
   * characters at the returned address (up to but not exceeding the
   * length of the string).
   *
   * @returns The length of the buffer in characters or 0 if unable to
   * satisfy the request due to low-memory conditions.
   */
  size_type GetMutableData(char_type** aData,
                           size_type aNewLen = size_type(-1)) {
    if (!EnsureMutable(aNewLen)) {
      AllocFailed(aNewLen == size_type(-1) ? base_string_type::mLength
                                           : aNewLen);
    }

    *aData = base_string_type::mData;
    return base_string_type::mLength;
  }

  size_type GetMutableData(char_type** aData, size_type aNewLen,
                           const fallible_t&) {
    if (!EnsureMutable(aNewLen)) {
      *aData = nullptr;
      return 0;
    }

    *aData = base_string_type::mData;
    return base_string_type::mLength;
  }

#if defined(MOZ_USE_CHAR16_WRAPPER)
  template <typename Q = T, typename EnableIfChar16 = mozilla::Char16OnlyT<Q>>
  size_type GetMutableData(wchar_t** aData, size_type aNewLen = size_type(-1)) {
    return GetMutableData(reinterpret_cast<char16_t**>(aData), aNewLen);
  }

  template <typename Q = T, typename EnableIfChar16 = mozilla::Char16OnlyT<Q>>
  size_type GetMutableData(wchar_t** aData, size_type aNewLen,
                           const fallible_t& aFallible) {
    return GetMutableData(reinterpret_cast<char16_t**>(aData), aNewLen,
                          aFallible);
  }
#endif

  /**
   * Span integration
   */

  operator mozilla::Span<char_type>() {
    return mozilla::MakeSpan(BeginWriting(), base_string_type::Length());
  }

  operator mozilla::Span<const char_type>() const {
    return mozilla::MakeSpan(base_string_type::BeginReading(),
                             base_string_type::Length());
  }

  void Append(mozilla::Span<const char_type> aSpan) {
    auto len = aSpan.Length();
    MOZ_RELEASE_ASSERT(len <= mozilla::MaxValue<size_type>::value);
    Append(aSpan.Elements(), len);
  }

  MOZ_MUST_USE bool Append(mozilla::Span<const char_type> aSpan,
                           const fallible_t& aFallible) {
    auto len = aSpan.Length();
    if (len > mozilla::MaxValue<size_type>::value) {
      return false;
    }
    return Append(aSpan.Elements(), len, aFallible);
  }

  template <typename Q = T, typename EnableIfChar = mozilla::CharOnlyT<Q>>
  operator mozilla::Span<uint8_t>() {
    return mozilla::MakeSpan(reinterpret_cast<uint8_t*>(BeginWriting()),
                             base_string_type::Length());
  }

  template <typename Q = T, typename EnableIfChar = mozilla::CharOnlyT<Q>>
  operator mozilla::Span<const uint8_t>() const {
    return mozilla::MakeSpan(
        reinterpret_cast<const uint8_t*>(base_string_type::BeginReading()),
        base_string_type::Length());
  }

  template <typename Q = T, typename EnableIfChar = mozilla::CharOnlyT<Q>>
  void Append(mozilla::Span<const uint8_t> aSpan) {
    auto len = aSpan.Length();
    MOZ_RELEASE_ASSERT(len <= mozilla::MaxValue<size_type>::value);
    Append(reinterpret_cast<const char*>(aSpan.Elements()), len);
  }

  template <typename Q = T, typename EnableIfChar = mozilla::CharOnlyT<Q>>
  MOZ_MUST_USE bool Append(mozilla::Span<const uint8_t> aSpan,
                           const fallible_t& aFallible) {
    auto len = aSpan.Length();
    if (len > mozilla::MaxValue<size_type>::value) {
      return false;
    }
    return Append(reinterpret_cast<const char*>(aSpan.Elements()), len,
                  aFallible);
  }

  /**
   * string data is never null, but can be marked void.  if true, the
   * string will be truncated.  @see nsTSubstring::IsVoid
   */

  void NS_FASTCALL SetIsVoid(bool);

  /**
   *  This method is used to remove all occurrences of aChar from this
   * string.
   *
   *  @param  aChar -- char to be stripped
   */

  void StripChar(char_type aChar);

  /**
   *  This method is used to remove all occurrences of aChars from this
   * string.
   *
   *  @param  aChars -- chars to be stripped
   */

  void StripChars(const char_type* aChars);

  /**
   * This method is used to remove all occurrences of some characters this
   * from this string.  The characters removed have the corresponding
   * entries in the bool array set to true; we retain all characters
   * with code beyond 127.
   * THE CALLER IS RESPONSIBLE for making sure the complete boolean
   * array, 128 entries, is properly initialized.
   *
   * See also: ASCIIMask class.
   *
   *  @param  aToStrip -- Array where each entry is true if the
   *          corresponding ASCII character is to be stripped.  All
   *          characters beyond code 127 are retained.  Note that this
   *          parameter is of ASCIIMaskArray type, but we expand the typedef
   *          to avoid having to include nsASCIIMask.h in this include file
   *          as it brings other includes.
   */
  void StripTaggedASCII(const std::array<bool, 128>& aToStrip);

  /**
   * A shortcut to strip \r and \n.
   */
  void StripCRLF();

  /**
   * If the string uses a shared buffer, this method
   * clears the pointer without releasing the buffer.
   */
<<<<<<< HEAD
  void ForgetSharedBuffer()
  {
    if (mFlags & nsSubstring::F_SHARED) {
      mData = char_traits::sEmptyBuffer;
      mLength = 0;
      mFlags = F_TERMINATED;

      // TaintFox: clear taint here.
      ClearTaint();
=======
  void ForgetSharedBuffer() {
    if (base_string_type::mDataFlags & DataFlags::REFCOUNTED) {
      SetToEmptyBuffer();
>>>>>>> 030f2d6b
    }
  }

 protected:
  void AssertValid() {
    MOZ_ASSERT(!(this->mClassFlags & ClassFlags::NULL_TERMINATED) ||
                   (this->mDataFlags & DataFlags::TERMINATED),
               "String classes whose static type guarantees a null-terminated "
               "buffer must not be assigned a non-null-terminated buffer.");
  }

 public:
  /**
   * this is public to support automatic conversion of tuple to string
   * base type, which helps avoid converting to nsTAString.
   */
  MOZ_IMPLICIT nsTSubstring(const substring_tuple_type& aTuple)
      : base_string_type(nullptr, 0, DataFlags(0), ClassFlags(0)) {
    AssertValid();
    Assign(aTuple);
  }

  size_t SizeOfExcludingThisIfUnshared(
      mozilla::MallocSizeOf aMallocSizeOf) const;
  size_t SizeOfIncludingThisIfUnshared(
      mozilla::MallocSizeOf aMallocSizeOf) const;

  /**
   * WARNING: Only use these functions if you really know what you are
   * doing, because they can easily lead to double-counting strings.  If
   * you do use them, please explain clearly in a comment why it's safe
   * and won't lead to double-counting.
   */
  size_t SizeOfExcludingThisEvenIfShared(
      mozilla::MallocSizeOf aMallocSizeOf) const;
  size_t SizeOfIncludingThisEvenIfShared(
      mozilla::MallocSizeOf aMallocSizeOf) const;

  template <class N>
  void NS_ABORT_OOM(T) {
    struct never {};  // a compiler-friendly way to do static_assert(false)
    static_assert(
        mozilla::IsSame<N, never>::value,
        "In string classes, use AllocFailed to account for sizeof(char_type). "
        "Use the global ::NS_ABORT_OOM if you really have a count of bytes.");
  }

  MOZ_ALWAYS_INLINE void AllocFailed(size_t aLength) {
    ::NS_ABORT_OOM(aLength * sizeof(char_type));
  }

<<<<<<< HEAD
  // TaintFox: Helper function for appending taint information at the end of
  // this string.
  // The common usage pattern of this method is
  //    string.AppendTaint(some_taint);
  //    string.Append(some_data);
  //
  // Note that the order is important, otherwise string.Length() will have
  // been changed by the Append().
  void AppendTaint(const StringTaint& aTaint)
  {
    taint_.concat(aTaint, Length());
  }

protected:
=======
 protected:
  // default initialization
  nsTSubstring()
      : base_string_type(char_traits::sEmptyBuffer, 0, DataFlags::TERMINATED,
                         ClassFlags(0)) {
    AssertValid();
  }
>>>>>>> 030f2d6b

  // copy-constructor, constructs as dependent on given object
  // (NOTE: this is for internal use only)
  nsTSubstring(const self_type& aStr)
      : base_string_type(aStr.base_string_type::mData,
                         aStr.base_string_type::mLength,
                         aStr.base_string_type::mDataFlags &
                             (DataFlags::TERMINATED | DataFlags::VOIDED),
                         ClassFlags(0)) {
    AssertValid();
  }

  // initialization with ClassFlags
  explicit nsTSubstring(ClassFlags aClassFlags)
      : base_string_type(char_traits::sEmptyBuffer, 0, DataFlags::TERMINATED,
                         aClassFlags) {
    AssertValid();
  }

  /**
   * allows for direct initialization of a nsTSubstring object.
   */
  nsTSubstring(char_type* aData, size_type aLength, DataFlags aDataFlags,
               ClassFlags aClassFlags)
// XXXbz or can I just include nscore.h and use NS_BUILD_REFCNT_LOGGING?
#if defined(DEBUG) || defined(FORCE_BUILD_REFCNT_LOGGING)
#  define XPCOM_STRING_CONSTRUCTOR_OUT_OF_LINE
      ;
#else
#  undef XPCOM_STRING_CONSTRUCTOR_OUT_OF_LINE
      : base_string_type(aData, aLength, aDataFlags, aClassFlags) {
    AssertValid();
    MOZ_RELEASE_ASSERT(CheckCapacity(aLength), "String is too large.");
  }
#endif /* DEBUG || FORCE_BUILD_REFCNT_LOGGING */

  void SetToEmptyBuffer() {
    base_string_type::mData = char_traits::sEmptyBuffer;
    base_string_type::mLength = 0;
    base_string_type::mDataFlags = DataFlags::TERMINATED;
    AssertValid();
  }

  void SetData(char_type* aData, size_type aLength, DataFlags aDataFlags) {
    base_string_type::mData = aData;
    base_string_type::mLength = aLength;
    base_string_type::mDataFlags = aDataFlags;
    AssertValid();
  }

  /**
   * this function releases mData and does not change the value of
   * any of its member variables.  in other words, this function acts
   * like a destructor.
   */
  void NS_FASTCALL Finalize();

 public:
  /**
   * Starts a low-level write transaction to the string.
   *
   * Prepares the string for mutation such that the capacity
   * of the string is at least aCapacity. The returned handle
   * exposes the actual, potentially larger, capacity.
   *
   * If meeting the capacity or mutability requirement requires
   * reallocation, aPrefixToPreserve code units are copied from the
   * start of the old buffer to the start of the new buffer.
   * aPrefixToPreserve must not be greater than the string's current
   * length or greater than aCapacity.
   *
   * aAllowShrinking indicates whether an allocation may be
   * performed when the string is already mutable and the requested
   * capacity is smaller than the current capacity.
   *
   * aRv takes a reference to an nsresult that will be set to
   * NS_OK on success or to NS_ERROR_OUT_OF_MEMORY on failure,
   * because mozilla::Result cannot wrap move-only types at
   * this time.
   *
   * If this method returns successfully, you must not access
   * the string except through the returned BulkWriteHandle
   * until either the BulkWriteHandle goes out of scope or
   * you call Finish() on the BulkWriteHandle.
   *
   * Compared to SetLength() and BeginWriting(), this more
   * complex API accomplishes two things:
   *  1) It exposes the actual capacity which may be larger
   *     than the requested capacity, which is useful in some
   *     multi-step write operations that don't allocate for
   *     the worst case up front.
   *  2) It writes the zero terminator after the string
   *     content has been written, which results in a
   *     cache-friendly linear write pattern.
   */
  mozilla::BulkWriteHandle<T> NS_FASTCALL BulkWrite(size_type aCapacity,
                                                    size_type aPrefixToPreserve,
                                                    bool aAllowShrinking,
                                                    nsresult& aRv);

  /**
   * THIS IS NOT REALLY A PUBLIC METHOD! DO NOT CALL FROM OUTSIDE
   * THE STRING IMPLEMENTATION. (It's public only because friend
   * declarations don't allow extern or static and this needs to
   * be called from Rust FFI glue.)
   *
   * Prepares mData to be mutated such that the capacity of the string
   * (not counting the zero-terminator) is at least aCapacity.
   * Returns the actual capacity, which may be larger than what was
   * requested or Err(NS_ERROR_OUT_OF_MEMORY) on allocation failure.
   *
   * mLength is ignored by this method. If the buffer is reallocated,
   * aUnitsToPreserve specifies how many code units to copy over to
   * the new buffer. The old buffer is freed if applicable.
   *
   * Unless the return value is Err(NS_ERROR_OUT_OF_MEMORY) to signal
   * failure or 0 to signal that the string has been set to
   * the special empty state, this method leaves the string in an
   * invalid state! The caller is responsible for calling
   * FinishBulkWrite() (or in Rust calling
   * nsA[C]StringBulkWriteHandle::finish()), which put the string
   * into a valid state by setting mLength and zero-terminating.
   * This method sets the flag to claim that the string is
   * zero-terminated before it actually is.
   *
   * Once this method has been called and before FinishBulkWrite()
   * has been called, only accessing mData or calling this method
   * again are valid operations. Do not call any other methods or
   * access other fields between calling this method and
   * FinishBulkWrite().
   *
   * @param aCapacity The requested capacity. The return value
   *                  will be greater than or equal to this value.
   * @param aPrefixToPreserve The number of code units at the start
   *                          of the old buffer to copy into the
   *                          new buffer.
   * @parem aAllowShrinking If true, an allocation may be performed
   *                        if the requested capacity is smaller
   *                        than the current capacity.
   * @param aSuffixLength The length, in code units, of a suffix
   *                      to move.
   * @param aOldSuffixStart The old start index of the suffix to
   *                        move.
   * @param aNewSuffixStart The new start index of the suffix to
   *                        move.
   *
   */
  mozilla::Result<uint32_t, nsresult> NS_FASTCALL StartBulkWriteImpl(
      size_type aCapacity, size_type aPrefixToPreserve = 0,
      bool aAllowShrinking = true, size_type aSuffixLength = 0,
      size_type aOldSuffixStart = 0, size_type aNewSuffixStart = 0);

 private:
  /**
   * Do not call this except from within FinishBulkWriteImpl() and
   * SetCapacity().
   */
  MOZ_ALWAYS_INLINE void NS_FASTCALL
  FinishBulkWriteImplImpl(size_type aLength) {
    base_string_type::mData[aLength] = char_type(0);
    base_string_type::mLength = aLength;
#ifdef DEBUG
    // ifdefed in order to avoid the call to Capacity() in non-debug
    // builds.
    //
    // Our string is mutable, so Capacity() doesn't return zero.
    // Capacity() doesn't include the space for the zero terminator,
    // but we want to unitialize that slot, too. Since we start
    // counting after the zero terminator the we just wrote above,
    // we end up overwriting the space for terminator not reflected
    // in the capacity number.
    char_traits::uninitialize(
        base_string_type::mData + aLength + 1,
        XPCOM_MIN(size_t(Capacity() - aLength), kNsStringBufferMaxPoison));
#endif
  }

 protected:
  /**
   * Restores the string to a valid state after a call to StartBulkWrite()
   * that returned a non-error result. The argument to this method
   * must be less than or equal to the value returned by the most recent
   * StartBulkWrite() call.
   */
  void NS_FASTCALL FinishBulkWriteImpl(size_type aLength);

  /**
   * this function prepares a section of mData to be modified.  if
   * necessary, this function will reallocate mData and possibly move
   * existing data to open up the specified section.
   *
   * @param aCutStart    specifies the starting offset of the section
   * @param aCutLength   specifies the length of the section to be replaced
   * @param aNewLength   specifies the length of the new section
   *
   * for example, suppose mData contains the string "abcdef" then
   *
   *   ReplacePrep(2, 3, 4);
   *
   * would cause mData to look like "ab____f" where the characters
   * indicated by '_' have an unspecified value and can be freely
   * modified.  this function will null-terminate mData upon return.
   *
   * this function returns false if is unable to allocate sufficient
   * memory.
   */
  MOZ_MUST_USE bool ReplacePrep(index_type aCutStart, size_type aCutLength,
                                size_type aNewLength);

  MOZ_MUST_USE bool NS_FASTCALL ReplacePrepInternal(index_type aCutStart,
                                                    size_type aCutLength,
                                                    size_type aNewFragLength,
                                                    size_type aNewTotalLength);

  /**
   * returns the number of writable storage units starting at mData.
   * the value does not include space for the null-terminator character.
   *
   * NOTE: this function returns 0 if mData is immutable (or the buffer
   *       is 0-sized).
   */
  size_type NS_FASTCALL Capacity() const;

  /**
   * this helper function can be called prior to directly manipulating
   * the contents of mData.  see, for example, BeginWriting.
   */
  MOZ_MUST_USE bool NS_FASTCALL
  EnsureMutable(size_type aNewLen = size_type(-1));

  /**
   * Checks if the given capacity is valid for this string type.
   */
  static MOZ_MUST_USE bool CheckCapacity(size_type aCapacity) {
    if (aCapacity > kMaxCapacity) {
      // Also assert for |aCapacity| equal to |size_type(-1)|, since we used to
      // use that value to flag immutability.
      NS_ASSERTION(aCapacity != size_type(-1), "Bogus capacity");
      return false;
    }

    return true;
  }

  void NS_FASTCALL ReplaceLiteral(index_type aCutStart, size_type aCutLength,
                                  const char_type* aData, size_type aLength);

  static const size_type kMaxCapacity;

 public:
  // NOTE: this method is declared public _only_ for convenience for
  // callers who don't have access to the original nsLiteralString_CharT.
  void NS_FASTCALL AssignLiteral(const char_type* aData, size_type aLength);
};

extern template class nsTSubstring<char>;
extern template class nsTSubstring<char16_t>;

static_assert(sizeof(nsTSubstring<char>) ==
                  sizeof(mozilla::detail::nsTStringRepr<char>),
              "Don't add new data fields to nsTSubstring_CharT. "
              "Add to nsTStringRepr<T> instead.");

// You should not need to instantiate this class directly.
// Use nsTSubstring::Split instead.
template <typename T>
class nsTSubstringSplitter {
  typedef typename nsTSubstring<T>::size_type size_type;
  typedef typename nsTSubstring<T>::char_type char_type;

  class nsTSubstringSplit_Iter {
   public:
    nsTSubstringSplit_Iter(const nsTSubstringSplitter<T>& aObj, size_type aPos)
        : mObj(aObj), mPos(aPos) {}

    bool operator!=(const nsTSubstringSplit_Iter& other) const {
      return mPos != other.mPos;
    }

    const nsTDependentSubstring<T>& operator*() const;

    const nsTSubstringSplit_Iter& operator++() {
      ++mPos;
      return *this;
    }

   private:
    const nsTSubstringSplitter<T>& mObj;
    size_type mPos;
  };

 private:
  const nsTSubstring<T>* const mStr;
  mozilla::UniquePtr<nsTDependentSubstring<T>[]> mArray;
  size_type mArraySize;
  const char_type mDelim;

 public:
  nsTSubstringSplitter(const nsTSubstring<T>* aStr, char_type aDelim);

  nsTSubstringSplit_Iter begin() const {
    return nsTSubstringSplit_Iter(*this, 0);
  }

  nsTSubstringSplit_Iter end() const {
    return nsTSubstringSplit_Iter(*this, mArraySize);
  }

  const nsTDependentSubstring<T>& Get(const size_type index) const {
    MOZ_ASSERT(index < mArraySize);
    return mArray[index];
  }
};

extern template class nsTSubstringSplitter<char>;
extern template class nsTSubstringSplitter<char16_t>;

/**
 * Span integration
 */
namespace mozilla {

inline Span<char> MakeSpan(nsTSubstring<char>& aString) { return aString; }

inline Span<const char> MakeSpan(const nsTSubstring<char>& aString) {
  return aString;
}

inline Span<char16_t> MakeSpan(nsTSubstring<char16_t>& aString) {
  return aString;
}

inline Span<const char16_t> MakeSpan(const nsTSubstring<char16_t>& aString) {
  return aString;
}

}  // namespace mozilla

#endif<|MERGE_RESOLUTION|>--- conflicted
+++ resolved
@@ -77,29 +77,6 @@
  * you call Finish() on the handle or the handle goes out
  * of scope.
  *
-<<<<<<< HEAD
- * Many of the accessors on nsTSubstring are inlined as an optimization.
- *
- * TaintFox: the (internal) XPCOM string classes are taint aware.
- */
-class nsTSubstring_CharT : public TaintableString
-{
-public:
-  typedef mozilla::fallible_t                 fallible_t;
-
-  typedef CharT                               char_type;
-
-  typedef nsCharTraits<char_type>             char_traits;
-  typedef char_traits::incompatible_char_type incompatible_char_type;
-
-  typedef nsTSubstring_CharT                  self_type;
-  typedef self_type                           abstract_string_type;
-  typedef self_type                           base_string_type;
-
-  typedef self_type                           substring_type;
-  typedef nsTSubstringTuple_CharT             substring_tuple_type;
-  typedef nsTString_CharT                     string_type;
-=======
  * Once you've called Finish(), you must not call any
  * methods on this handle and must not use values previously
  * obtained.
@@ -111,7 +88,6 @@
 template <typename T>
 class BulkWriteHandle final {
   friend class nsTSubstring<T>;
->>>>>>> 030f2d6b
 
  public:
   typedef typename mozilla::detail::nsTStringRepr<T> base_string_type;
@@ -312,9 +288,10 @@
  *   nsAString for wide characters
  *   nsACString for narrow characters
  *
+ * TaintFox: the (internal) XPCOM string classes are taint aware
  */
 template <typename T>
-class nsTSubstring : public mozilla::detail::nsTStringRepr<T> {
+class nsTSubstring : public mozilla::detail::nsTStringRepr<T>, public TaintableString {
   friend class mozilla::BulkWriteHandle<T>;
 
  public:
@@ -1063,21 +1040,12 @@
    * If the string uses a shared buffer, this method
    * clears the pointer without releasing the buffer.
    */
-<<<<<<< HEAD
-  void ForgetSharedBuffer()
-  {
-    if (mFlags & nsSubstring::F_SHARED) {
-      mData = char_traits::sEmptyBuffer;
-      mLength = 0;
-      mFlags = F_TERMINATED;
-
-      // TaintFox: clear taint here.
-      ClearTaint();
-=======
   void ForgetSharedBuffer() {
     if (base_string_type::mDataFlags & DataFlags::REFCOUNTED) {
       SetToEmptyBuffer();
->>>>>>> 030f2d6b
+
+      // TaintFox: clear taint here.
+      ClearTaint();
     }
   }
 
@@ -1129,7 +1097,6 @@
     ::NS_ABORT_OOM(aLength * sizeof(char_type));
   }
 
-<<<<<<< HEAD
   // TaintFox: Helper function for appending taint information at the end of
   // this string.
   // The common usage pattern of this method is
@@ -1143,8 +1110,6 @@
     taint_.concat(aTaint, Length());
   }
 
-protected:
-=======
  protected:
   // default initialization
   nsTSubstring()
@@ -1152,7 +1117,6 @@
                          ClassFlags(0)) {
     AssertValid();
   }
->>>>>>> 030f2d6b
 
   // copy-constructor, constructs as dependent on given object
   // (NOTE: this is for internal use only)
