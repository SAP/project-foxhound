--- conflicted
+++ resolved
@@ -20,26 +20,11 @@
  * NOTE: This class is a private implementation detail and should never be
  * referenced outside the string code.
  */
-<<<<<<< HEAD
-
-class nsTSubstringTuple_CharT
-{
-public:
-
-  typedef CharT                      char_type;
-  typedef nsCharTraits<char_type>    char_traits;
-
-  typedef nsTSubstringTuple_CharT    self_type;
-  typedef nsTSubstring_CharT         substring_type;
-  typedef nsTSubstring_CharT         base_string_type;
-  typedef uint32_t                   size_type;
-=======
 template <typename T>
 class MOZ_TEMPORARY_CLASS nsTSubstringTuple {
  public:
   typedef T char_type;
   typedef nsCharTraits<char_type> char_traits;
->>>>>>> 030f2d6b
 
   typedef nsTSubstringTuple<T> self_type;
   typedef mozilla::detail::nsTStringRepr<char_type> base_string_type;
