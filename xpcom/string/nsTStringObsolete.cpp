/* -*- Mode: C++; tab-width: 8; indent-tabs-mode: nil; c-basic-offset: 2 -*- */
/* vim: set ts=8 sts=2 et sw=2 tw=80: */
/* This Source Code Form is subject to the terms of the Mozilla Public
 * License, v. 2.0. If a copy of the MPL was not distributed with this
 * file, You can obtain one at http://mozilla.org/MPL/2.0/. */

#include "nsTArray.h"
#include "nsASCIIMask.h"
#include "mozilla/CheckedInt.h"

/**
 * nsTString::Find
 *
 * aOffset specifies starting index
 * aCount specifies number of string compares (iterations)
 */
template <typename T>
int32_t nsTString<T>::Find(const nsTString<char>& aString, bool aIgnoreCase,
                           int32_t aOffset, int32_t aCount) const {
  // this method changes the meaning of aOffset and aCount:
  Find_ComputeSearchRange(this->mLength, aString.Length(), aOffset, aCount);

  int32_t result = FindSubstring(this->mData + aOffset, aCount, aString.get(),
                                 aString.Length(), aIgnoreCase);
  if (result != kNotFound) result += aOffset;
  return result;
}

template <typename T>
int32_t nsTString<T>::Find(const char* aString, bool aIgnoreCase,
                           int32_t aOffset, int32_t aCount) const {
  return Find(nsTDependentString<char>(aString), aIgnoreCase, aOffset, aCount);
}

/**
 * nsTString::RFind
 *
 * aOffset specifies starting index
 * aCount specifies number of string compares (iterations)
 */
template <typename T>
int32_t nsTString<T>::RFind(const nsTString<char>& aString, bool aIgnoreCase,
                            int32_t aOffset, int32_t aCount) const {
  // this method changes the meaning of aOffset and aCount:
  RFind_ComputeSearchRange(this->mLength, aString.Length(), aOffset, aCount);

  int32_t result = RFindSubstring(this->mData + aOffset, aCount, aString.get(),
                                  aString.Length(), aIgnoreCase);
  if (result != kNotFound) result += aOffset;
  return result;
}

template <typename T>
int32_t nsTString<T>::RFind(const char* aString, bool aIgnoreCase,
                            int32_t aOffset, int32_t aCount) const {
  return RFind(nsTDependentString<char>(aString), aIgnoreCase, aOffset, aCount);
}

/**
 * nsTString::RFindChar
 */
template <typename T>
int32_t nsTString<T>::RFindChar(char16_t aChar, int32_t aOffset,
                                int32_t aCount) const {
  return nsBufferRoutines<T>::rfind_char(this->mData, this->mLength, aOffset,
                                         aChar, aCount);
}

/**
 * nsTString::FindCharInSet
 */

template <typename T>
int32_t nsTString<T>::FindCharInSet(const char_type* aSet,
                                    int32_t aOffset) const {
  if (aOffset < 0)
    aOffset = 0;
  else if (aOffset >= int32_t(this->mLength))
    return kNotFound;

  int32_t result =
      ::FindCharInSet(this->mData + aOffset, this->mLength - aOffset, aSet);
  if (result != kNotFound) result += aOffset;
  return result;
}

/**
 * nsTString::RFindCharInSet
 */

template <typename T>
int32_t nsTString<T>::RFindCharInSet(const char_type* aSet,
                                     int32_t aOffset) const {
  // We want to pass a "data length" to ::RFindCharInSet
  if (aOffset < 0 || aOffset > int32_t(this->mLength))
    aOffset = this->mLength;
  else
    ++aOffset;

  return ::RFindCharInSet(this->mData, aOffset, aSet);
}

/**
 * nsTString::Mid
 */

template <typename T>
typename nsTString<T>::size_type nsTString<T>::Mid(
    self_type& aResult, index_type aStartPos, size_type aLengthToCopy) const {
  if (aStartPos == 0 && aLengthToCopy >= this->mLength)
    aResult = *this;
  else
    aResult = Substring(*this, aStartPos, aLengthToCopy);

  return aResult.mLength;
}

/**
 * nsTString::SetCharAt
 */

template <typename T>
bool nsTString<T>::SetCharAt(char16_t aChar, uint32_t aIndex) {
  if (aIndex >= this->mLength) return false;

  if (!this->EnsureMutable()) this->AllocFailed(this->mLength);

<<<<<<< HEAD
  // TaintFox: TODO(samuel) are these still used?

  mData[aIndex] = CharT(aChar);
=======
  this->mData[aIndex] = char_type(aChar);
>>>>>>> 030f2d6b
  return true;
}

/**
 * nsTString::StripChars,StripChar,StripWhitespace
 */

template <typename T>
template <typename Q, typename EnableIfChar16>
void nsTString<T>::StripChars(const incompatible_char_type* aSet) {
  if (!StripChars(aSet, mozilla::fallible)) {
    this->AllocFailed(this->mLength);
  }
}

template <typename T>
template <typename Q, typename EnableIfChar16>
bool nsTString<T>::StripChars(const incompatible_char_type* aSet,
                              const fallible_t&) {
  if (!this->EnsureMutable()) {
    return false;
  }

  this->mLength =
      nsBufferRoutines<T>::strip_chars(this->mData, this->mLength, aSet);
  return true;
}

template <typename T>
void nsTString<T>::StripChars(const char_type* aSet) {
  nsTSubstring<T>::StripChars(aSet);
}

template <typename T>
void nsTString<T>::StripWhitespace() {
  if (!StripWhitespace(mozilla::fallible)) {
    this->AllocFailed(this->mLength);
  }
}

template <typename T>
bool nsTString<T>::StripWhitespace(const fallible_t&) {
  if (!this->EnsureMutable()) {
    return false;
  }

  this->StripTaggedASCII(mozilla::ASCIIMask::MaskWhitespace());
  return true;
}

/**
 * nsTString::ReplaceChar,ReplaceSubstring
 */

template <typename T>
void nsTString<T>::ReplaceChar(char_type aOldChar, char_type aNewChar) {
  if (!this->EnsureMutable())  // XXX do this lazily?
    this->AllocFailed(this->mLength);

<<<<<<< HEAD
  for (uint32_t i=0; i<mLength; ++i)
  {
    if (mData[i] == aOldChar) {
      mData[i] = aNewChar;
      // TaintFox: TODO(samuel) are these still used?
    }
=======
  for (uint32_t i = 0; i < this->mLength; ++i) {
    if (this->mData[i] == aOldChar) this->mData[i] = aNewChar;
>>>>>>> 030f2d6b
  }
}

template <typename T>
void nsTString<T>::ReplaceChar(const char_type* aSet, char_type aNewChar) {
  if (!this->EnsureMutable())  // XXX do this lazily?
    this->AllocFailed(this->mLength);

  char_type* data = this->mData;
  uint32_t lenRemaining = this->mLength;

  while (lenRemaining) {
    int32_t i = ::FindCharInSet(data, lenRemaining, aSet);
    if (i == kNotFound) break;

    // TaintFox: TODO(samuel) are these still used?

    data[i++] = aNewChar;
    data += i;
    lenRemaining -= i;
  }
}

void ReleaseData(void* aData, nsAString::DataFlags aFlags);

template <typename T>
void nsTString<T>::ReplaceSubstring(const char_type* aTarget,
                                    const char_type* aNewValue) {
  ReplaceSubstring(nsTDependentString<T>(aTarget),
                   nsTDependentString<T>(aNewValue));
}

template <typename T>
bool nsTString<T>::ReplaceSubstring(const char_type* aTarget,
                                    const char_type* aNewValue,
                                    const fallible_t& aFallible) {
  return ReplaceSubstring(nsTDependentString<T>(aTarget),
                          nsTDependentString<T>(aNewValue), aFallible);
}

template <typename T>
void nsTString<T>::ReplaceSubstring(const self_type& aTarget,
                                    const self_type& aNewValue) {
  if (!ReplaceSubstring(aTarget, aNewValue, mozilla::fallible)) {
    // Note that this may wildly underestimate the allocation that failed, as
    // we could have been replacing multiple copies of aTarget.
    this->AllocFailed(this->mLength + (aNewValue.Length() - aTarget.Length()));
  }
}

template <typename T>
bool nsTString<T>::ReplaceSubstring(const self_type& aTarget,
                                    const self_type& aNewValue,
                                    const fallible_t&) {
  if (aTarget.Length() == 0) return true;

  // Remember all of the non-matching parts.
  AutoTArray<Segment, 16> nonMatching;
  uint32_t i = 0;
  mozilla::CheckedUint32 newLength;
  while (true) {
    int32_t r = FindSubstring(this->mData + i, this->mLength - i,
                              static_cast<const char_type*>(aTarget.Data()),
                              aTarget.Length(), false);
    int32_t until = (r == kNotFound) ? this->mLength - i : r;
    nonMatching.AppendElement(Segment(i, until));
    newLength += until;
    if (r == kNotFound) {
      break;
    }

    newLength += aNewValue.Length();
    i += r + aTarget.Length();
    if (i >= this->mLength) {
      // Add an auxiliary entry at the end of the list to help as an edge case
      // for the algorithms below.
      nonMatching.AppendElement(Segment(this->mLength, 0));
      break;
    }
  }

  if (!newLength.isValid()) {
    return false;
  }

  // If there's only one non-matching segment, then the target string was not
  // found, and there's nothing to do.
  if (nonMatching.Length() == 1) {
    MOZ_ASSERT(
        nonMatching[0].mBegin == 0 && nonMatching[0].mLength == this->mLength,
        "We should have the correct non-matching segment.");
    return true;
  }

  // Make sure that we can mutate our buffer.
  // Note that we always allocate at least an this->mLength sized buffer,
  // because the rest of the algorithm relies on having access to all of the
  // original string.  In other words, we over-allocate in the shrinking case.
  uint32_t oldLen = this->mLength;
  mozilla::Result<uint32_t, nsresult> r =
      this->StartBulkWriteImpl(XPCOM_MAX(oldLen, newLength.value()), oldLen);
  if (r.isErr()) {
    return false;
  }

  if (aTarget.Length() >= aNewValue.Length()) {
    // In the shrinking case, start filling the buffer from the beginning.
    const uint32_t delta = (aTarget.Length() - aNewValue.Length());
    for (i = 1; i < nonMatching.Length(); ++i) {
      // When we move the i'th non-matching segment into position, we need to
      // account for the characters deleted by the previous |i| replacements by
      // subtracting |i * delta|.
      const char_type* sourceSegmentPtr = this->mData + nonMatching[i].mBegin;
      char_type* destinationSegmentPtr =
          this->mData + nonMatching[i].mBegin - i * delta;
      // Write the i'th replacement immediately before the new i'th non-matching
      // segment.
      char_traits::copy(destinationSegmentPtr - aNewValue.Length(),
                        aNewValue.Data(), aNewValue.Length());
      char_traits::move(destinationSegmentPtr, sourceSegmentPtr,
                        nonMatching[i].mLength);
    }
  } else {
    // In the growing case, start filling the buffer from the end.
    const uint32_t delta = (aNewValue.Length() - aTarget.Length());
    for (i = nonMatching.Length() - 1; i > 0; --i) {
      // When we move the i'th non-matching segment into position, we need to
      // account for the characters added by the previous |i| replacements by
      // adding |i * delta|.
      const char_type* sourceSegmentPtr = this->mData + nonMatching[i].mBegin;
      char_type* destinationSegmentPtr =
          this->mData + nonMatching[i].mBegin + i * delta;
      char_traits::move(destinationSegmentPtr, sourceSegmentPtr,
                        nonMatching[i].mLength);
      // Write the i'th replacement immediately before the new i'th non-matching
      // segment.
      char_traits::copy(destinationSegmentPtr - aNewValue.Length(),
                        aNewValue.Data(), aNewValue.Length());
    }
  }

  // Adjust the length and make sure the string is null terminated.
  this->FinishBulkWriteImpl(newLength.value());

  return true;
}

/**
 * nsTString::Trim
 */

template <typename T>
void nsTString<T>::Trim(const char* aSet, bool aTrimLeading, bool aTrimTrailing,
                        bool aIgnoreQuotes) {
  // the old implementation worried about aSet being null :-/
  if (!aSet) return;

  char_type* start = this->mData;
  char_type* end = this->mData + this->mLength;

  // skip over quotes if requested
  if (aIgnoreQuotes && this->mLength > 2 &&
      this->mData[0] == this->mData[this->mLength - 1] &&
      (this->mData[0] == '\'' || this->mData[0] == '"')) {
    ++start;
    --end;
  }

  uint32_t setLen = nsCharTraits<char>::length(aSet);

  if (aTrimLeading) {
    uint32_t cutStart = start - this->mData;
    uint32_t cutLength = 0;

    // walk forward from start to end
    for (; start != end; ++start, ++cutLength) {
      int32_t pos = FindChar1(aSet, setLen, 0, *start, setLen);
      if (pos == kNotFound) break;
    }

    if (cutLength) {
      this->Cut(cutStart, cutLength);

      // reset iterators
      start = this->mData + cutStart;
      end = this->mData + this->mLength - cutStart;
    }
  }

  if (aTrimTrailing) {
    uint32_t cutEnd = end - this->mData;
    uint32_t cutLength = 0;

    // walk backward from end to start
    --end;
    for (; end >= start; --end, ++cutLength) {
      int32_t pos = FindChar1(aSet, setLen, 0, *end, setLen);
      if (pos == kNotFound) break;
    }

    if (cutLength) this->Cut(cutEnd - cutLength, cutLength);
  }
}

/**
 * nsTString::CompressWhitespace.
 */

template <typename T>
void nsTString<T>::CompressWhitespace(bool aTrimLeading, bool aTrimTrailing) {
  // Quick exit
  if (this->mLength == 0) {
    return;
  }

  if (!this->EnsureMutable()) this->AllocFailed(this->mLength);

  const ASCIIMaskArray& mask = mozilla::ASCIIMask::MaskWhitespace();

  char_type* to = this->mData;
  char_type* from = this->mData;
  char_type* end = this->mData + this->mLength;

  // Compresses runs of whitespace down to a normal space ' ' and convert
  // any whitespace to a normal space.  This assumes that whitespace is
  // all standard 7-bit ASCII.
  bool skipWS = aTrimLeading;
  while (from < end) {
    uint32_t theChar = *from++;
    if (mozilla::ASCIIMask::IsMasked(mask, theChar)) {
      if (!skipWS) {
        *to++ = ' ';
        skipWS = true;
      }
    } else {
      *to++ = theChar;
      skipWS = false;
    }
  }

  // If we need to trim the trailing whitespace, back up one character.
  if (aTrimTrailing && skipWS && to > this->mData) {
    to--;
  }

  *to = char_type(0);  // add the null
  this->mLength = to - this->mData;
}<|MERGE_RESOLUTION|>--- conflicted
+++ resolved
@@ -125,13 +125,9 @@
 
   if (!this->EnsureMutable()) this->AllocFailed(this->mLength);
 
-<<<<<<< HEAD
   // TaintFox: TODO(samuel) are these still used?
 
-  mData[aIndex] = CharT(aChar);
-=======
   this->mData[aIndex] = char_type(aChar);
->>>>>>> 030f2d6b
   return true;
 }
 
@@ -191,17 +187,12 @@
   if (!this->EnsureMutable())  // XXX do this lazily?
     this->AllocFailed(this->mLength);
 
-<<<<<<< HEAD
   for (uint32_t i=0; i<mLength; ++i)
   {
-    if (mData[i] == aOldChar) {
+    if (mData[i] == aOldChar)
       mData[i] = aNewChar;
       // TaintFox: TODO(samuel) are these still used?
     }
-=======
-  for (uint32_t i = 0; i < this->mLength; ++i) {
-    if (this->mData[i] == aOldChar) this->mData[i] = aNewChar;
->>>>>>> 030f2d6b
   }
 }
 
@@ -215,7 +206,8 @@
 
   while (lenRemaining) {
     int32_t i = ::FindCharInSet(data, lenRemaining, aSet);
-    if (i == kNotFound) break;
+    if (i == kNotFound)
+      break;
 
     // TaintFox: TODO(samuel) are these still used?
 
