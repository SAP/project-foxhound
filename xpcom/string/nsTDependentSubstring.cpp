/* -*- Mode: C++; tab-width: 8; indent-tabs-mode: nil; c-basic-offset: 2 -*- */
/* vim: set ts=8 sts=2 et sw=2 tw=80: */
/* This Source Code Form is subject to the terms of the Mozilla Public
 * License, v. 2.0. If a copy of the MPL was not distributed with this
 * file, You can obtain one at http://mozilla.org/MPL/2.0/. */

#include "nsTDependentSubstring.h"

template <typename T>
void nsTDependentSubstring<T>::Rebind(const substring_type& str,
                                      uint32_t startPos, uint32_t length) {
  // If we currently own a buffer, release it.
  this->Finalize();

  size_type strLength = str.Length();

  if (startPos > strLength) {
    startPos = strLength;
  }

<<<<<<< HEAD
  mData = const_cast<char_type*>(static_cast<const char_type*>(str.Data())) + startPos;
  mLength = XPCOM_MIN(length, strLength - startPos);

  SetDataFlags(F_NONE);

  // TaintFox: propagate taint.
  AssignTaint(str.Taint());
=======
  char_type* newData =
      const_cast<char_type*>(static_cast<const char_type*>(str.Data())) +
      startPos;
  size_type newLength = XPCOM_MIN(length, strLength - startPos);
  DataFlags newDataFlags = DataFlags(0);
  this->SetData(newData, newLength, newDataFlags);
>>>>>>> 030f2d6b
}

template <typename T>
void nsTDependentSubstring<T>::Rebind(const char_type* data, size_type length) {
  NS_ASSERTION(data, "nsTDependentSubstring must wrap a non-NULL buffer");

  // If we currently own a buffer, release it.
  this->Finalize();

  char_type* newData =
      const_cast<char_type*>(static_cast<const char_type*>(data));
  size_type newLength = length;
  DataFlags newDataFlags = DataFlags(0);
  this->SetData(newData, newLength, newDataFlags);
}

template <typename T>
void nsTDependentSubstring<T>::Rebind(const char_type* aStart,
                                      const char_type* aEnd) {
  MOZ_RELEASE_ASSERT(aStart <= aEnd, "Overflow!");
  this->Rebind(aStart, size_type(aEnd - aStart));
}

template <typename T>
nsTDependentSubstring<T>::nsTDependentSubstring(const char_type* aStart,
                                                const char_type* aEnd)
    : substring_type(const_cast<char_type*>(aStart), uint32_t(aEnd - aStart),
                     DataFlags(0), ClassFlags(0)) {
  MOZ_RELEASE_ASSERT(aStart <= aEnd, "Overflow!");
}

#if defined(MOZ_USE_CHAR16_WRAPPER)
template <typename T>
template <typename Q, typename EnableIfChar16>
nsTDependentSubstring<T>::nsTDependentSubstring(char16ptr_t aStart,
                                                char16ptr_t aEnd)
    : substring_type(static_cast<const char16_t*>(aStart),
                     static_cast<const char16_t*>(aEnd)) {
  MOZ_RELEASE_ASSERT(static_cast<const char16_t*>(aStart) <=
                         static_cast<const char16_t*>(aEnd),
                     "Overflow!");
}
#endif

template <typename T>
nsTDependentSubstring<T>::nsTDependentSubstring(const const_iterator& aStart,
                                                const const_iterator& aEnd)
    : substring_type(const_cast<char_type*>(aStart.get()),
                     uint32_t(aEnd.get() - aStart.get()), DataFlags(0),
                     ClassFlags(0)) {
  MOZ_RELEASE_ASSERT(aStart.get() <= aEnd.get(), "Overflow!");
}

template <typename T>
const nsTDependentSubstring<T> Substring(const T* aStart, const T* aEnd) {
  MOZ_RELEASE_ASSERT(aStart <= aEnd, "Overflow!");
  return nsTDependentSubstring<T>(aStart, aEnd);
}

#if defined(MOZ_USE_CHAR16_WRAPPER)
const nsTDependentSubstring<char16_t> Substring(char16ptr_t aData,
                                                uint32_t aLength) {
  return nsTDependentSubstring<char16_t>(aData, aLength);
}

const nsTDependentSubstring<char16_t> Substring(char16ptr_t aStart,
                                                char16ptr_t aEnd) {
  return Substring(static_cast<const char16_t*>(aStart),
                   static_cast<const char16_t*>(aEnd));
}
#endif<|MERGE_RESOLUTION|>--- conflicted
+++ resolved
@@ -18,22 +18,14 @@
     startPos = strLength;
   }
 
-<<<<<<< HEAD
-  mData = const_cast<char_type*>(static_cast<const char_type*>(str.Data())) + startPos;
-  mLength = XPCOM_MIN(length, strLength - startPos);
-
-  SetDataFlags(F_NONE);
-
-  // TaintFox: propagate taint.
-  AssignTaint(str.Taint());
-=======
   char_type* newData =
       const_cast<char_type*>(static_cast<const char_type*>(str.Data())) +
       startPos;
   size_type newLength = XPCOM_MIN(length, strLength - startPos);
   DataFlags newDataFlags = DataFlags(0);
-  this->SetData(newData, newLength, newDataFlags);
->>>>>>> 030f2d6b
+  this->SetData(newData, newLength, newDataFlags, EmptyTaint);
+  // TaintFox: propagate taint.
+  AssignTaint(str.Taint());
 }
 
 template <typename T>
