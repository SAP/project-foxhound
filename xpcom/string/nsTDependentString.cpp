/* -*- Mode: C++; tab-width: 8; indent-tabs-mode: nil; c-basic-offset: 2 -*- */
/* vim: set ts=8 sts=2 et sw=2 tw=80: */
/* This Source Code Form is subject to the terms of the Mozilla Public
 * License, v. 2.0. If a copy of the MPL was not distributed with this
 * file, You can obtain one at http://mozilla.org/MPL/2.0/. */

template <typename T>
nsTDependentString<T>::nsTDependentString(const char_type* aStart,
                                          const char_type* aEnd)
    : string_type(const_cast<char_type*>(aStart), uint32_t(aEnd - aStart),
                  DataFlags::TERMINATED, ClassFlags(0)) {
  MOZ_RELEASE_ASSERT(aStart <= aEnd, "Overflow!");
  this->AssertValidDependentString();
}

template <typename T>
void nsTDependentString<T>::Rebind(const string_type& str, uint32_t startPos) {
  MOZ_ASSERT(str.GetDataFlags() & DataFlags::TERMINATED,
             "Unterminated flat string");

  // If we currently own a buffer, release it.
  this->Finalize();

  size_type strLength = str.Length();

  if (startPos > strLength) {
    startPos = strLength;
  }

<<<<<<< HEAD
  mData = const_cast<char_type*>(static_cast<const char_type*>(str.Data())) + startPos;
  mLength = strLength - startPos;

  SetDataFlags(str.Flags() & (F_TERMINATED | F_LITERAL));

  // TaintFox: propagate taint.
  AssignTaint(str.Taint().subtaint(startPos, str.Length()));
=======
  char_type* newData =
      const_cast<char_type*>(static_cast<const char_type*>(str.Data())) +
      startPos;
  size_type newLen = strLength - startPos;
  DataFlags newDataFlags =
      str.GetDataFlags() & (DataFlags::TERMINATED | DataFlags::LITERAL);
  this->SetData(newData, newLen, newDataFlags);
>>>>>>> 030f2d6b
}

template <typename T>
void nsTDependentString<T>::Rebind(const char_type* aStart,
                                   const char_type* aEnd) {
  MOZ_RELEASE_ASSERT(aStart <= aEnd, "Overflow!");
  this->Rebind(aStart, uint32_t(aEnd - aStart));
}<|MERGE_RESOLUTION|>--- conflicted
+++ resolved
@@ -27,23 +27,15 @@
     startPos = strLength;
   }
 
-<<<<<<< HEAD
-  mData = const_cast<char_type*>(static_cast<const char_type*>(str.Data())) + startPos;
-  mLength = strLength - startPos;
-
-  SetDataFlags(str.Flags() & (F_TERMINATED | F_LITERAL));
-
-  // TaintFox: propagate taint.
-  AssignTaint(str.Taint().subtaint(startPos, str.Length()));
-=======
   char_type* newData =
       const_cast<char_type*>(static_cast<const char_type*>(str.Data())) +
       startPos;
   size_type newLen = strLength - startPos;
   DataFlags newDataFlags =
       str.GetDataFlags() & (DataFlags::TERMINATED | DataFlags::LITERAL);
-  this->SetData(newData, newLen, newDataFlags);
->>>>>>> 030f2d6b
+  this->SetData(newData, newLen, newDataFlags, EmptyTaint);
+  // TaintFox: propagate taint.
+  AssignTaint(str.Taint().subtaint(startPos, str.Length()));
 }
 
 template <typename T>
