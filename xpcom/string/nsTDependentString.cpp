--- conflicted
+++ resolved
@@ -31,11 +31,9 @@
   mLength = strLength - startPos;
 
   SetDataFlags(str.Flags() & (F_TERMINATED | F_LITERAL));
-<<<<<<< HEAD
 
   // TaintFox: propagate taint.
   AssignTaint(str.Taint().subtaint(startPos, str.Length()));
-=======
 }
 
 void
@@ -43,5 +41,4 @@
 {
   MOZ_RELEASE_ASSERT(aStart <= aEnd, "Overflow!");
   Rebind(aStart, uint32_t(aEnd - aStart));
->>>>>>> d3261dd5
 }