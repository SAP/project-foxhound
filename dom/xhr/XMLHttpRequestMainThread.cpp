--- conflicted
+++ resolved
@@ -490,36 +490,18 @@
   return NS_OK;
 }
 
-<<<<<<< HEAD
-nsresult
-XMLHttpRequestMainThread::AppendToResponseText(const char * aSrcBuffer,
-                                               uint32_t aSrcBufferLen,
-                                               const StringTaint& aTaint)
-{
-=======
 nsresult XMLHttpRequestMainThread::AppendToResponseText(
-    Span<const uint8_t> aBuffer, bool aLast) {
+    Span<const uint8_t> aBuffer, bool aLast, const StringTaint& aTaint) {
   // Call this with an empty buffer to send the decoder the signal
   // that we have hit the end of the stream.
 
->>>>>>> d377b6d7
   NS_ENSURE_STATE(mDecoder);
 
   CheckedInt<size_t> destBufferLen =
       mDecoder->MaxUTF16BufferLength(aBuffer.Length());
 
-<<<<<<< HEAD
-  int32_t prevLength = mResponseText.Length();
-  CheckedInt32 size = prevLength;
-
-  size += destBufferLen;
-  if (!size.isValid()) {
-    return NS_ERROR_OUT_OF_MEMORY;
-  }
-=======
   {  // scope for holding the mutex that protects mResponseText
     XMLHttpRequestStringWriterHelper helper(mResponseText);
->>>>>>> d377b6d7
 
     uint32_t len = helper.Length();
 
@@ -535,11 +517,6 @@
       return rv;
     }
 
-<<<<<<< HEAD
-  helper.AddLength(destlen);
-  // TaintFox: propagate taint. TODO(samuel) deal with encoding
-  helper.AppendTaintAt(prevLength, aTaint);
-=======
     uint32_t result;
     size_t read;
     size_t written;
@@ -552,6 +529,8 @@
     MOZ_ASSERT(len <= destBufferLen.value());
     Unused << hadErrors;
     handle.Finish(len, false);
+    // TaintFox: propagate taint. TODO(samuel) deal with encoding
+    helper.AppendTaintAt(mResponseText.Length(), aTaint);
   }  // release mutex
 
   if (aLast) {
@@ -560,7 +539,6 @@
     mDecoder = nullptr;
     mEofDecoded = true;
   }
->>>>>>> d377b6d7
   return NS_OK;
 }
 
@@ -615,20 +593,13 @@
 
   MatchCharsetAndDecoderToResponseDocument();
 
-<<<<<<< HEAD
-  NS_ASSERTION(mResponseBodyDecodedPos < mResponseBody.Length(),
-               "Unexpected mResponseBodyDecodedPos");
-  aRv = AppendToResponseText(mResponseBody.get() + mResponseBodyDecodedPos,
-                             mResponseBody.Length() - mResponseBodyDecodedPos,
-                             mResponseBody.Taint().subtaint(mResponseBodyDecodedPos, -1));
-=======
   MOZ_ASSERT(mResponseBodyDecodedPos < mResponseBody.Length() ||
                  mState == XMLHttpRequest_Binding::DONE,
              "Unexpected mResponseBodyDecodedPos");
   Span<const uint8_t> span = mResponseBody;
   aRv = AppendToResponseText(span.From(mResponseBodyDecodedPos),
-                             mState == XMLHttpRequest_Binding::DONE);
->>>>>>> d377b6d7
+                             mState == XMLHttpRequest_Binding::DONE,
+                             mResponseBody.Taint().subtaint(mResponseBodyDecodedPos, -1));
   if (aRv.Failed()) {
     return;
   }
@@ -1336,16 +1307,13 @@
 bool XMLHttpRequestMainThread::IsSystemXHR() const {
   return mIsSystem || nsContentUtils::IsSystemPrincipal(mPrincipal);
 }
-<<<<<<< HEAD
-
+ 
 bool
 XMLHttpRequestMainThread::InUploadPhase() const
 {
   // We're in the upload phase while our state is State::opened.
   return mState == State::opened;
 }
-=======
->>>>>>> d377b6d7
 
 bool XMLHttpRequestMainThread::InUploadPhase() const {
   // We're in the upload phase while our state is OPENED.
@@ -1534,23 +1502,11 @@
 /*
  * "Copy" from a stream.
  */
-<<<<<<< HEAD
-nsresult
-XMLHttpRequestMainThread::HandleStreamInput(void* closure,
-                                            const char* fromRawSegment,
-                                            uint32_t toOffset,
-                                            uint32_t count,
-                                            const StringTaint& taint,
-                                            uint32_t *writeCount)
-{
-  XMLHttpRequestMainThread* xmlHttpRequest = static_cast<XMLHttpRequestMainThread*>(closure);
-=======
-nsresult XMLHttpRequestMainThread::StreamReaderFunc(
+nsresult XMLHttpRequestMainThread::HandleStreamInput(
     nsIInputStream* in, void* closure, const char* fromRawSegment,
-    uint32_t toOffset, uint32_t count, uint32_t* writeCount) {
+    uint32_t toOffset, uint32_t count, const StringTaint& taint, uint32_t* writeCount) {
   XMLHttpRequestMainThread* xmlHttpRequest =
       static_cast<XMLHttpRequestMainThread*>(closure);
->>>>>>> d377b6d7
   if (!xmlHttpRequest || !writeCount) {
     NS_WARNING(
         "XMLHttpRequest cannot read from stream: no closure or writeCount");
@@ -1585,15 +1541,6 @@
                                               fallible)) {
       return NS_ERROR_OUT_OF_MEMORY;
     }
-<<<<<<< HEAD
-  } else if (xmlHttpRequest->mResponseType == XMLHttpRequestResponseType::_empty ||
-             xmlHttpRequest->mResponseType == XMLHttpRequestResponseType::Text ||
-             xmlHttpRequest->mResponseType == XMLHttpRequestResponseType::Json ||
-             xmlHttpRequest->mResponseType == XMLHttpRequestResponseType::Moz_chunked_text) {
-    NS_ASSERTION(!xmlHttpRequest->mResponseXML,
-                 "We shouldn't be parsing a doc here");
-    xmlHttpRequest->AppendToResponseText(fromRawSegment, count, taint);
-=======
   } else if (xmlHttpRequest->mResponseType ==
                  XMLHttpRequestResponseType::_empty ||
              xmlHttpRequest->mResponseType ==
@@ -1603,11 +1550,10 @@
     MOZ_ASSERT(!xmlHttpRequest->mResponseXML,
                "We shouldn't be parsing a doc here");
     rv = xmlHttpRequest->AppendToResponseText(
-        AsBytes(MakeSpan(fromRawSegment, count)));
+        AsBytes(MakeSpan(fromRawSegment, count)), taint);
     if (NS_WARN_IF(NS_FAILED(rv))) {
       return rv;
     }
->>>>>>> d377b6d7
   }
 
   if (xmlHttpRequest->mFlagParseBody) {
@@ -1644,7 +1590,6 @@
   return rv;
 }
 
-<<<<<<< HEAD
 nsresult
 XMLHttpRequestMainThread::StreamReaderFunc(nsITaintawareInputStream* in,
                                  void* closure,
@@ -1668,9 +1613,6 @@
   return HandleStreamInput(closure, fromRawSegment, toOffset, count, EmptyTaint, writeCount);
 }
 
-bool XMLHttpRequestMainThread::CreateDOMBlob(nsIRequest *request)
-{
-=======
 namespace {
 
 void GetBlobURIFromChannel(nsIRequest* aRequest, nsIURI** aURI) {
@@ -1708,7 +1650,6 @@
     return NS_OK;
   }
 
->>>>>>> d377b6d7
   nsCOMPtr<nsIFile> file;
   nsresult rv = fc->GetFile(getter_AddRefs(file));
   if (NS_WARN_IF(NS_FAILED(rv))) {
@@ -1835,8 +1776,6 @@
   }
 
   uint32_t totalRead;
-<<<<<<< HEAD
-  nsresult rv;
 
   nsCOMPtr<nsITaintawareInputStream> taintInputStream(do_QueryInterface(inStr));
   if (!taintInputStream) {
@@ -1853,10 +1792,6 @@
                                                (void*)this, count, &totalRead);
   }
 
-=======
-  rv = inStr->ReadSegments(XMLHttpRequestMainThread::StreamReaderFunc,
-                           (void*)this, count, &totalRead);
->>>>>>> d377b6d7
   NS_ENSURE_SUCCESS(rv, rv);
 
   // Fire the first progress event/loading state change
