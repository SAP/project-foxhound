/* -*- Mode: C++; tab-width: 8; indent-tabs-mode: nil; c-basic-offset: 2 -*- */
/* vim: set ts=8 sts=2 et sw=2 tw=80: */
/* This Source Code Form is subject to the terms of the Mozilla Public
 * License, v. 2.0. If a copy of the MPL was not distributed with this
 * file, You can obtain one at http://mozilla.org/MPL/2.0/. */

#include "XMLHttpRequestString.h"
#include "nsISupportsImpl.h"
#include "mozilla/dom/DOMString.h"

namespace mozilla {
namespace dom {

class XMLHttpRequestStringBuffer final {
  friend class XMLHttpRequestStringWriterHelper;
  friend class XMLHttpRequestStringSnapshotReaderHelper;

 public:
  NS_INLINE_DECL_THREADSAFE_REFCOUNTING(XMLHttpRequestStringBuffer)
  NS_DECL_OWNINGTHREAD

  XMLHttpRequestStringBuffer() : mMutex("XMLHttpRequestStringBuffer::mMutex") {}

  uint32_t Length() {
    MutexAutoLock lock(mMutex);
    return mData.Length();
  }

  uint32_t UnsafeLength() const { return mData.Length(); }

  mozilla::BulkWriteHandle<char16_t> UnsafeBulkWrite(uint32_t aCapacity,
                                                     nsresult& aRv) {
    return mData.BulkWrite(aCapacity, UnsafeLength(), false, aRv);
  }

  void Append(const nsAString& aString) {
    NS_ASSERT_OWNINGTHREAD(XMLHttpRequestStringBuffer);

    MutexAutoLock lock(mMutex);
    mData.Append(aString);
  }

<<<<<<< HEAD
  void
  AppendTaintAt(size_t aIndex, const StringTaint& aTaint)
  {
    // Caller must hold the lock
    mData.AppendTaintAt(aIndex, aTaint);
  }

  MOZ_MUST_USE bool
  GetAsString(nsAString& aString)
  {
=======
  MOZ_MUST_USE bool GetAsString(nsAString& aString) {
>>>>>>> d377b6d7
    MutexAutoLock lock(mMutex);
    return aString.Assign(mData, mozilla::fallible);
  }

  size_t SizeOfThis(MallocSizeOf aMallocSizeOf) const {
    return mData.SizeOfExcludingThisIfUnshared(aMallocSizeOf);
  }

  MOZ_MUST_USE bool GetAsString(DOMString& aString, uint32_t aLength) {
    MutexAutoLock lock(mMutex);
    MOZ_ASSERT(aLength <= mData.Length());
<<<<<<< HEAD
    bool rv = aString.Assign(mData.BeginReading(), aLength, mozilla::fallible);
    if (rv)
      aString.setTaint(mData.Taint().subtaint(0, aLength));
    return rv;
=======

    // XXX: Bug 1408793 suggests encapsulating the following sequence within
    //      DOMString.
    nsStringBuffer* buf = nsStringBuffer::FromString(mData);
    if (buf) {
      // We have to use SetStringBuffer, because once we release our mutex mData
      // can get mutated from some other thread while the DOMString is still
      // alive.
      aString.SetStringBuffer(buf, aLength);
      return true;
    }

    // We can get here if mData is empty.  In that case it won't have an
    // nsStringBuffer....
    MOZ_ASSERT(mData.IsEmpty());
    return aString.AsAString().Assign(mData.BeginReading(), aLength,
                                      mozilla::fallible);
>>>>>>> d377b6d7
  }

  void CreateSnapshot(XMLHttpRequestStringSnapshot& aSnapshot) {
    MutexAutoLock lock(mMutex);
    aSnapshot.Set(this, mData.Length());
  }

 private:
  ~XMLHttpRequestStringBuffer() {}

  nsString& UnsafeData() { return mData; }

  Mutex mMutex;

  // The following member variable is protected by mutex.
  nsString mData;
};

// ---------------------------------------------------------------------------
// XMLHttpRequestString

XMLHttpRequestString::XMLHttpRequestString()
    : mBuffer(new XMLHttpRequestStringBuffer()) {}

XMLHttpRequestString::~XMLHttpRequestString() {}

void XMLHttpRequestString::Truncate() {
  mBuffer = new XMLHttpRequestStringBuffer();
}

uint32_t XMLHttpRequestString::Length() const { return mBuffer->Length(); }

void XMLHttpRequestString::Append(const nsAString& aString) {
  mBuffer->Append(aString);
}

bool XMLHttpRequestString::GetAsString(nsAString& aString) const {
  return mBuffer->GetAsString(aString);
}

size_t XMLHttpRequestString::SizeOfThis(MallocSizeOf aMallocSizeOf) const {
  return mBuffer->SizeOfThis(aMallocSizeOf);
}

bool XMLHttpRequestString::IsEmpty() const { return !mBuffer->Length(); }

void XMLHttpRequestString::CreateSnapshot(
    XMLHttpRequestStringSnapshot& aSnapshot) {
  mBuffer->CreateSnapshot(aSnapshot);
}

// ---------------------------------------------------------------------------
// XMLHttpRequestStringSnapshot

XMLHttpRequestStringSnapshot::XMLHttpRequestStringSnapshot()
    : mLength(0), mVoid(false) {}

XMLHttpRequestStringSnapshot::~XMLHttpRequestStringSnapshot() {}

XMLHttpRequestStringSnapshot& XMLHttpRequestStringSnapshot::operator=(
    const XMLHttpRequestStringSnapshot& aOther) {
  mBuffer = aOther.mBuffer;
  mLength = aOther.mLength;
  mVoid = aOther.mVoid;
  return *this;
}

void XMLHttpRequestStringSnapshot::ResetInternal(bool aIsVoid) {
  mBuffer = nullptr;
  mLength = 0;
  mVoid = aIsVoid;
}

void XMLHttpRequestStringSnapshot::Set(XMLHttpRequestStringBuffer* aBuffer,
                                       uint32_t aLength) {
  MOZ_ASSERT(aBuffer);
  MOZ_ASSERT(aLength <= aBuffer->UnsafeLength());

  mBuffer = aBuffer;
  mLength = aLength;
  mVoid = false;
}

bool XMLHttpRequestStringSnapshot::GetAsString(DOMString& aString) const {
  if (mBuffer) {
    MOZ_ASSERT(!mVoid);
    return mBuffer->GetAsString(aString, mLength);
  }

  if (mVoid) {
    aString.SetNull();
  }

  return true;
}

// ---------------------------------------------------------------------------
// XMLHttpRequestStringWriterHelper

XMLHttpRequestStringWriterHelper::XMLHttpRequestStringWriterHelper(
    XMLHttpRequestString& aString)
    : mBuffer(aString.mBuffer), mLock(aString.mBuffer->mMutex) {}

uint32_t XMLHttpRequestStringWriterHelper::Length() const {
  return mBuffer->UnsafeLength();
}

<<<<<<< HEAD
void
XMLHttpRequestStringWriterHelper::AppendTaintAt(size_t aIndex, const StringTaint& aTaint)
{
  mBuffer->AppendTaintAt(aIndex, aTaint);
}

void
XMLHttpRequestStringWriterHelper::AddLength(int32_t aLength)
{
  mBuffer->UnsafeData().SetLength(mBuffer->UnsafeLength() + aLength);
=======
mozilla::BulkWriteHandle<char16_t> XMLHttpRequestStringWriterHelper::BulkWrite(
    uint32_t aCapacity, nsresult& aRv) {
  return mBuffer->UnsafeBulkWrite(aCapacity, aRv);
>>>>>>> d377b6d7
}

// ---------------------------------------------------------------------------
// XMLHttpRequestStringReaderHelper

XMLHttpRequestStringSnapshotReaderHelper::
    XMLHttpRequestStringSnapshotReaderHelper(
        XMLHttpRequestStringSnapshot& aSnapshot)
    : mBuffer(aSnapshot.mBuffer), mLock(aSnapshot.mBuffer->mMutex) {}

const char16_t* XMLHttpRequestStringSnapshotReaderHelper::Buffer() const {
  return mBuffer->UnsafeData().BeginReading();
}

uint32_t XMLHttpRequestStringSnapshotReaderHelper::Length() const {
  return mBuffer->UnsafeLength();
}

}  // namespace dom
}  // namespace mozilla<|MERGE_RESOLUTION|>--- conflicted
+++ resolved
@@ -40,20 +40,13 @@
     mData.Append(aString);
   }
 
-<<<<<<< HEAD
-  void
-  AppendTaintAt(size_t aIndex, const StringTaint& aTaint)
+  void AppendTaintAt(size_t aIndex, const StringTaint& aTaint)
   {
     // Caller must hold the lock
     mData.AppendTaintAt(aIndex, aTaint);
   }
 
-  MOZ_MUST_USE bool
-  GetAsString(nsAString& aString)
-  {
-=======
   MOZ_MUST_USE bool GetAsString(nsAString& aString) {
->>>>>>> d377b6d7
     MutexAutoLock lock(mMutex);
     return aString.Assign(mData, mozilla::fallible);
   }
@@ -65,13 +58,8 @@
   MOZ_MUST_USE bool GetAsString(DOMString& aString, uint32_t aLength) {
     MutexAutoLock lock(mMutex);
     MOZ_ASSERT(aLength <= mData.Length());
-<<<<<<< HEAD
-    bool rv = aString.Assign(mData.BeginReading(), aLength, mozilla::fallible);
-    if (rv)
-      aString.setTaint(mData.Taint().subtaint(0, aLength));
-    return rv;
-=======
-
+
+    // Taintfox: nsStringBuffer and DOMString should already be taint aware
     // XXX: Bug 1408793 suggests encapsulating the following sequence within
     //      DOMString.
     nsStringBuffer* buf = nsStringBuffer::FromString(mData);
@@ -86,9 +74,9 @@
     // We can get here if mData is empty.  In that case it won't have an
     // nsStringBuffer....
     MOZ_ASSERT(mData.IsEmpty());
+    // Taintfox: if mData is empty, there is no taint...?
     return aString.AsAString().Assign(mData.BeginReading(), aLength,
                                       mozilla::fallible);
->>>>>>> d377b6d7
   }
 
   void CreateSnapshot(XMLHttpRequestStringSnapshot& aSnapshot) {
@@ -196,24 +184,17 @@
   return mBuffer->UnsafeLength();
 }
 
-<<<<<<< HEAD
+mozilla::BulkWriteHandle<char16_t> XMLHttpRequestStringWriterHelper::BulkWrite(
+    uint32_t aCapacity, nsresult& aRv) {
+  return mBuffer->UnsafeBulkWrite(aCapacity, aRv);
+}
+
 void
 XMLHttpRequestStringWriterHelper::AppendTaintAt(size_t aIndex, const StringTaint& aTaint)
 {
   mBuffer->AppendTaintAt(aIndex, aTaint);
 }
 
-void
-XMLHttpRequestStringWriterHelper::AddLength(int32_t aLength)
-{
-  mBuffer->UnsafeData().SetLength(mBuffer->UnsafeLength() + aLength);
-=======
-mozilla::BulkWriteHandle<char16_t> XMLHttpRequestStringWriterHelper::BulkWrite(
-    uint32_t aCapacity, nsresult& aRv) {
-  return mBuffer->UnsafeBulkWrite(aCapacity, aRv);
->>>>>>> d377b6d7
-}
-
 // ---------------------------------------------------------------------------
 // XMLHttpRequestStringReaderHelper
 
