--- conflicted
+++ resolved
@@ -51,15 +51,10 @@
   MOZ_ASSERT(mNodeInfo->NodeType() == nsINode::PROCESSING_INSTRUCTION_NODE,
              "Bad NodeType in aNodeInfo");
 
-<<<<<<< HEAD
   // TaintFox: pass taint information.
   SetTextInternal(0, mText.GetLength(),
                   aData.BeginReading(), aData.Length(),
                   false, aData.Taint());  // Don't notify (bug 420429).
-=======
-  SetTextInternal(0, mText.GetLength(), aData.BeginReading(), aData.Length(),
-                  false);  // Don't notify (bug 420429).
->>>>>>> 030f2d6b
 }
 
 ProcessingInstruction::~ProcessingInstruction() {}
