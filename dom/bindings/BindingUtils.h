--- conflicted
+++ resolved
@@ -2575,18 +2575,7 @@
 // TODO(bug 1606957): This could probably be better.
 inline bool NonVoidUTF8StringToJsval(JSContext* cx, const nsACString& str,
                                      JS::MutableHandle<JS::Value> rval) {
-<<<<<<< HEAD
-  JSString* jsStr =
-      JS_NewStringCopyUTF8N(cx, {str.BeginReading(), str.Length()});
-  if (!jsStr) {
-    return false;
-  }
-  JS_SetStringTaint(cx, jsStr, str.Taint());
-  rval.setString(jsStr);
-  return true;
-=======
   return xpc::NonVoidUTF8StringToJsval(cx, str, rval);
->>>>>>> d61fe3fa
 }
 
 inline bool UTF8StringToJsval(JSContext* cx, const nsACString& str,
