--- conflicted
+++ resolved
@@ -1902,170 +1902,10 @@
 
 namespace binding_detail {
 
-<<<<<<< HEAD
-// A struct that has the same layout as an nsString but much faster
-// constructor and destructor behavior. FakeString uses inline storage
-// for small strings and a nsStringBuffer for longer strings.
-struct FakeString : public TaintableString {
-  FakeString() :
-    mFlags(nsString::F_TERMINATED)
-  {
-  }
-
-  ~FakeString() {
-    if (mFlags & nsString::F_SHARED) {
-      nsStringBuffer::FromData(mData)->Release();
-    }
-  }
-
-  void Rebind(const nsString::char_type* aData, nsString::size_type aLength) {
-    MOZ_ASSERT(mFlags == nsString::F_TERMINATED);
-    mData = const_cast<nsString::char_type*>(aData);
-    mLength = aLength;
-
-    // TaintFox: clear previous taint information.
-    clearTaint();
-  }
-
-  // Share aString's string buffer, if it has one; otherwise, make this string
-  // depend upon aString's data.  aString should outlive this instance of
-  // FakeString.
-  void ShareOrDependUpon(const nsAString& aString) {
-    RefPtr<nsStringBuffer> sharedBuffer = nsStringBuffer::FromString(aString);
-    if (!sharedBuffer) {
-      Rebind(aString.Data(), aString.Length());
-    } else {
-      AssignFromStringBuffer(sharedBuffer.forget());
-      mLength = aString.Length();
-    }
-  }
-
-  void Truncate() {
-    MOZ_ASSERT(mFlags == nsString::F_TERMINATED);
-    mData = nsString::char_traits::sEmptyBuffer;
-    mLength = 0;
-
-    // TaintFox: clear previous taint information.
-    clearTaint();
-  }
-
-  void SetIsVoid(bool aValue) {
-    MOZ_ASSERT(aValue,
-               "We don't support SetIsVoid(false) on FakeString!");
-    Truncate();
-    mFlags |= nsString::F_VOIDED;
-  }
-
-  const nsString::char_type* Data() const
-  {
-    return mData;
-  }
-
-  nsString::char_type* BeginWriting()
-  {
-    return mData;
-  }
-
-  nsString::size_type Length() const
-  {
-    return mLength;
-  }
-
-  // Reserve space to write aLength chars, not including null-terminator.
-  bool SetLength(nsString::size_type aLength, mozilla::fallible_t const&) {
-    // Use mInlineStorage for small strings.
-    if (aLength < sInlineCapacity) {
-      SetData(mInlineStorage);
-    } else {
-      RefPtr<nsStringBuffer> buf = nsStringBuffer::Alloc((aLength + 1) * sizeof(nsString::char_type));
-      if (MOZ_UNLIKELY(!buf)) {
-        return false;
-      }
-
-      AssignFromStringBuffer(buf.forget());
-    }
-
-    // TaintFox: this method should only be called on empty strings it seems.
-    MOZ_ASSERT(!isTainted());
-
-    mLength = aLength;
-    mData[mLength] = char16_t(0);
-    return true;
-  }
-
-  // If this ever changes, change the corresponding code in the
-  // Optional<nsAString> specialization as well.
-  const nsAString* ToAStringPtr() const {
-    return reinterpret_cast<const nsString*>(this);
-  }
-
-  operator const nsAString& () const {
-    return *reinterpret_cast<const nsString*>(this);
-  }
-
-private:
-  nsAString* ToAStringPtr() {
-    return reinterpret_cast<nsString*>(this);
-  }
-
-  nsString::char_type* mData;
-  nsString::size_type mLength;
-  uint32_t mFlags;
-
-  static const size_t sInlineCapacity = 64;
-  nsString::char_type mInlineStorage[sInlineCapacity];
-
-  FakeString(const FakeString& other) = delete;
-  void operator=(const FakeString& other) = delete;
-
-  void SetData(nsString::char_type* aData) {
-    MOZ_ASSERT(mFlags == nsString::F_TERMINATED);
-    if (mData && mFlags & nsString::F_SHARED) {
-      nsStringBuffer::FromData(mData)->Release();
-    }
-    mData = const_cast<nsString::char_type*>(aData);
-
-    // TaintFox: clear previous taint information.
-    clearTaint();
-  }
-  void AssignFromStringBuffer(already_AddRefed<nsStringBuffer> aBuffer) {
-    SetData(static_cast<nsString::char_type*>(aBuffer.take()->Data()));
-    mFlags = nsString::F_SHARED | nsString::F_TERMINATED;
-  }
-
-  friend class NonNull<nsAString>;
-
-  // A class to use for our static asserts to ensure our object layout
-  // matches that of nsString.
-  class StringAsserter;
-  friend class StringAsserter;
-
-  class StringAsserter : public nsString {
-  public:
-    static void StaticAsserts() {
-      static_assert(offsetof(FakeString, mInlineStorage) ==
-                      sizeof(nsString),
-                    "FakeString should include all nsString members");
-      static_assert(offsetof(FakeString, mData) ==
-                      offsetof(StringAsserter, mData),
-                    "Offset of mData should match");
-      static_assert(offsetof(FakeString, mLength) ==
-                      offsetof(StringAsserter, mLength),
-                    "Offset of mLength should match");
-      static_assert(offsetof(FakeString, mFlags) ==
-                      offsetof(StringAsserter, mFlags),
-                    "Offset of mFlags should match");
-      static_assert(offsetof(FakeString, taint_) ==
-                      offsetof(StringAsserter, taint_),
-                    "Offset of taint_ should match");
-    }
-  };
-=======
 class FastErrorResult :
     public mozilla::binding_danger::TErrorResult<
       mozilla::binding_danger::JustAssertCleanupPolicy>
 {
->>>>>>> 9849e384
 };
 
 } // namespace binding_detail
