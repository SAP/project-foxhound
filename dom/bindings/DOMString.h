--- conflicted
+++ resolved
@@ -267,7 +267,6 @@
     }
   }
 
-<<<<<<< HEAD
   // TaintFox: convenience method to assign taint information to a DOMString
   void AssignTaint(const StringTaint& aTaint) {
     MOZ_ASSERT(mString || mStringBuffer, "Must have a string or stringbuffer when setting taint information");
@@ -288,9 +287,6 @@
       return 0;
   }
 
-
-private:
-=======
  private:
   void SetStringBufferInternal(nsStringBuffer* aStringBuffer,
                                uint32_t aLength) {
@@ -328,7 +324,6 @@
     // two tests to figure out whether we have a stringbuffer.
   };
 
->>>>>>> 030f2d6b
   // We need to be able to act like a string as needed
   Maybe<nsAutoString> mString;
 
