/* -*- Mode: C++; tab-width: 8; indent-tabs-mode: nil; c-basic-offset: 2 -*- */
/* vim: set ts=8 sts=2 et sw=2 tw=80: */
/* This Source Code Form is subject to the terms of the Mozilla Public
 * License, v. 2.0. If a copy of the MPL was not distributed with this
 * file, You can obtain one at http://mozilla.org/MPL/2.0/. */
/*
 * Modifications Copyright SAP SE. 2019-2021.  All rights reserved.
 */

#ifndef mozilla_dom_DOMString_h
#define mozilla_dom_DOMString_h

#include "nsString.h"
#include "mozilla/Assertions.h"
#include "mozilla/Attributes.h"
#include "mozilla/Maybe.h"
#include "mozilla/StringBuffer.h"
#include "nsDOMString.h"
#include "nsAtom.h"

namespace mozilla::dom {

/**
 * A class for representing string return values.  This can be either passed to
 * callees that have an nsString or nsAString out param or passed to a callee
 * that actually knows about this class and can work with it.  Such a callee may
 * call these setters:
 *
 *   SetKnownLiveStringBuffer
 *   SetStringBuffer
 *   SetKnownLiveString
 *   SetKnownLiveAtom
 *   SetNull
 *
 * to assign a value to the DOMString without instantiating an actual nsString
 * in the process, or use AsAString() to instantiate an nsString and work with
 * it.  These options are mutually exclusive!  Don't do more than one of them.
 *
 * It's only OK to call
 * SetKnownLiveStringBuffer/SetKnownLiveString/SetKnownLiveAtom if the caller of
 * the method in question plans to keep holding a strong ref to the stringbuffer
 * involved, whether it's a raw mozilla::StringBuffer, or stored inside the
 * string or atom being passed.  In the string/atom cases that means the caller
 * must own the string or atom, and not mutate it (in the string case) for the
 * lifetime of the DOMString.
 *
 * The proper way to extract a value is to check IsNull().  If not null, then
 * check IsEmpty().  If neither of those is true, check HasStringBuffer().  If
 * that's true, call StringBuffer()/StringBufferLength().  If HasStringBuffer()
 * returns false, check HasLiteral, and if that returns true call
 * Literal()/LiteralLength().  If HasLiteral() is false, call AsAString() and
 * get the value from that.
 */
class MOZ_STACK_CLASS DOMString {
 public:
  DOMString() : mStringBuffer(nullptr), mLength(0), mState(State::Empty), mTaint() {}
  ~DOMString() {
    MOZ_ASSERT(!mString || !mStringBuffer, "Shouldn't have both present!");
    if (mState == State::OwnedStringBuffer) {
      MOZ_ASSERT(mStringBuffer);
      mStringBuffer->Release();
    }
    mTaint.clear();
  }

  operator nsString&() { return AsAString(); }

  // It doesn't make any sense to convert a DOMString to a const nsString or
  // nsAString reference; this class is meant for outparams only.
  operator const nsString&() = delete;
  operator const nsAString&() = delete;

  nsString& AsAString() {
    MOZ_ASSERT(mState == State::Empty || mState == State::String,
               "Moving from nonempty state to another nonempty state?");
    MOZ_ASSERT(!mStringBuffer, "We already have a stringbuffer?");
    if (!mString) {
      mString.emplace();
      mState = State::String;
    }
    return *mString;
  }

  bool HasStringBuffer() const {
    MOZ_ASSERT(!mString || !mStringBuffer, "Shouldn't have both present!");
    MOZ_ASSERT(mState > State::Null,
               "Caller should have checked IsNull() and IsEmpty() first");
    return mState >= State::OwnedStringBuffer;
  }

  // Get the stringbuffer.  This can only be called if HasStringBuffer()
  // returned true.  If that's true, it will never return null.  Note that
  // constructing a string from this mozilla::StringBuffer with length given by
  // StringBufferLength() might give you something that is not null-terminated.
  mozilla::StringBuffer* StringBuffer() const {
    MOZ_ASSERT(HasStringBuffer(),
               "Don't ask for the stringbuffer if we don't have it");
    MOZ_ASSERT(mStringBuffer, "We better have a stringbuffer if we claim to");
    return mStringBuffer;
  }

  // Get the length of the stringbuffer.  Can only be called if
  // HasStringBuffer().
  uint32_t StringBufferLength() const {
    MOZ_ASSERT(HasStringBuffer(),
               "Don't call this if there is no stringbuffer");
    return mLength;
  }

<<<<<<< HEAD
  // Tell the DOMString to relinquish ownership of its mozilla::StringBuffer to
  // the caller.  Can only be called if HasStringBuffer().
  void RelinquishBufferOwnership() {
    MOZ_ASSERT(HasStringBuffer(),
               "Don't call this if there is no stringbuffer");
    if (mState == State::OwnedStringBuffer) {
      // Just hand that ref over.
      mState = State::UnownedStringBuffer;
      // Also store the taint
      mTaint = mStringBuffer->Taint().safeSubTaint(0, mLength);
    } else {
      // Caller should end up holding a ref.
      mStringBuffer->AddRef();
    }
  }

=======
>>>>>>> bc78b980
  bool HasLiteral() const {
    MOZ_ASSERT(!mString || !mStringBuffer, "Shouldn't have both present!");
    MOZ_ASSERT(mState > State::Null,
               "Caller should have checked IsNull() and IsEmpty() first");
    return mState == State::Literal;
  }

  // Get the literal string.  This can only be called if HasLiteral()
  // returned true.  If that's true, it will never return null.
  const char16_t* Literal() const {
    MOZ_ASSERT(HasLiteral(), "Don't ask for the literal if we don't have it");
    MOZ_ASSERT(mLiteral, "We better have a literal if we claim to");
    return mLiteral;
  }

  // Get the length of the literal.  Can only be called if HasLiteral().
  uint32_t LiteralLength() const {
    MOZ_ASSERT(HasLiteral(), "Don't call this if there is no literal");
    return mLength;
  }

  // Initialize the DOMString to a (mozilla::StringBuffer, length) pair.  The
  // length does NOT have to be the full length of the (null-terminated) string
  // in the mozilla::StringBuffer.
  void SetKnownLiveStringBuffer(mozilla::StringBuffer* aStringBuffer,
                                uint32_t aLength) {
    MOZ_ASSERT(mState == State::Empty, "We're already set to a value");
    if (aLength != 0) {
      SetStringBufferInternal(aStringBuffer, aLength);
      mState = State::UnownedStringBuffer;
      // Create a copy of the taint information
      mTaint = aStringBuffer->Taint().safeSubTaint(0, aLength);
    }
    // else nothing to do
  }

  // Like SetKnownLiveStringBuffer, but holds a reference to the
  // mozilla::StringBuffer.
  void SetStringBuffer(mozilla::StringBuffer* aStringBuffer, uint32_t aLength) {
    MOZ_ASSERT(mState == State::Empty, "We're already set to a value");
    if (aLength != 0) {
      SetStringBufferInternal(aStringBuffer, aLength);
      aStringBuffer->AddRef();
      mState = State::OwnedStringBuffer;
      // In this case, use taint information from the StringBuffer directly,
      // which is propagated automatically
    }
    // else nothing to do
  }

  void SetKnownLiveString(const nsAString& aString) {
    MOZ_ASSERT(mString.isNothing(), "We already have a string?");
    MOZ_ASSERT(mState == State::Empty, "We're already set to a value");
    MOZ_ASSERT(!mStringBuffer, "Setting stringbuffer twice?");
    if (MOZ_UNLIKELY(aString.IsVoid())) {
      SetNull();
    } else if (!aString.IsEmpty()) {
      if (mozilla::StringBuffer* buf = aString.GetStringBuffer()) {
        SetKnownLiveStringBuffer(buf, aString.Length());
      } else if (aString.IsLiteral()) {
        SetLiteralInternal(aString.BeginReading(), aString.Length());
        mTaint = aString.Taint();
      } else {
        AsAString() = aString;
      }
    }
  }

  enum NullHandling { eTreatNullAsNull, eTreatNullAsEmpty, eNullNotExpected };

  void SetKnownLiveAtom(nsAtom* aAtom, NullHandling aNullHandling) {
    MOZ_ASSERT(mString.isNothing(), "We already have a string?");
    MOZ_ASSERT(mState == State::Empty, "We're already set to a value");
    MOZ_ASSERT(aAtom || aNullHandling != eNullNotExpected);
    if (aNullHandling == eNullNotExpected || aAtom) {
      if (aAtom->IsStatic()) {
        // Static atoms are backed by literals.  Explicitly call AsStatic() here
        // to avoid the extra IsStatic() checks in nsAtom::GetUTF16String().
        SetLiteralInternal(aAtom->AsStatic()->GetUTF16String(),
                           aAtom->GetLength());
      } else {
        SetKnownLiveStringBuffer(aAtom->AsDynamic()->StringBuffer(),
                                 aAtom->GetLength());
      }
    } else if (aNullHandling == eTreatNullAsNull) {
      SetNull();
    }
    mTaint = EmptyTaint;
  }

  void SetNull() {
    MOZ_ASSERT(!mStringBuffer, "Should have no stringbuffer if null");
    MOZ_ASSERT(mString.isNothing(), "Should have no string if null");
    MOZ_ASSERT(mState == State::Empty, "Already set to a value?");
    mState = State::Null;
  }

  bool IsNull() const {
    MOZ_ASSERT(!mStringBuffer || mString.isNothing(),
               "How could we have a stringbuffer and a nonempty string?");
    return mState == State::Null || (mString && mString->IsVoid());
  }

  bool IsEmpty() const {
    MOZ_ASSERT(!mStringBuffer || mString.isNothing(),
               "How could we have a stringbuffer and a nonempty string?");
    // This is not exact, because we might still have an empty XPCOM string.
    // But that's OK; in that case the callers will try the XPCOM string
    // themselves.
    return mState == State::Empty;
  }

  void ToString(nsAString& aString) {
    if (IsNull()) {
      SetDOMStringToNull(aString);
    } else if (IsEmpty()) {
      aString.Truncate();
    } else if (HasStringBuffer()) {
      // Don't share the mozilla::StringBuffer with aString if the result would
      // not be null-terminated.
      mozilla::StringBuffer* buf = StringBuffer();
      uint32_t len = StringBufferLength();
      auto chars = static_cast<char16_t*>(buf->Data());
      if (chars[len] == '\0') {
        // Safe to share the buffer.
        aString.Assign(buf, len);
      } else {
        // We need to copy, unfortunately.
        aString.Assign(chars, len);
      }
    } else if (HasLiteral()) {
      aString.AssignLiteral(Literal(), LiteralLength());
    } else {
      aString = AsAString();
    }
    // Taintfox: propagate taint by hand here
    aString.AssignTaint(Taint());
  }

  // TaintFox: convenience method to assign taint information to a DOMString
  void AssignTaint(const StringTaint& aTaint) {
    if (IsNull() || IsEmpty()) {
      return;
    } else if (HasLiteral()) {
      mTaint = aTaint;
    } else if (mState == State::OwnedStringBuffer) {
      mStringBuffer->AssignTaint(aTaint);
    } else if (mState == State::UnownedStringBuffer) {
      mTaint = aTaint;
    } else {
      AsAString().AssignTaint(aTaint);
    }
  }

  // Taintfox: get taint object
  StringTaint& Taint() {
    if (IsNull() || IsEmpty()) {
      return mTaint;
    } else if (HasLiteral()) {
      return mTaint;
    } else if (mState == State::OwnedStringBuffer) {
      return mStringBuffer->Taint();
    } else if (mState == State::UnownedStringBuffer) {
      return mTaint;
    } else {
      return AsAString().Taint();
    }
  }

  // TaintFox: added for convenience
  uint32_t Length() {
    if (IsNull()) {
      return 0;
    } else if (IsEmpty()) {
      return 0;
    } else if (HasStringBuffer()) {
      return StringBufferLength();
    } else if (HasLiteral()) {
      return LiteralLength();
    } else {
      return mString->Length();
    }
    return 0;
  }

 private:
  void SetStringBufferInternal(mozilla::StringBuffer* aStringBuffer,
                               uint32_t aLength) {
    MOZ_ASSERT(mString.isNothing(), "We already have a string?");
    MOZ_ASSERT(mState == State::Empty, "We're already set to a value");
    MOZ_ASSERT(!mStringBuffer, "Setting stringbuffer twice?");
    MOZ_ASSERT(aStringBuffer, "Why are we getting null?");
    MOZ_ASSERT(aLength != 0, "Should not have empty string here");
    mStringBuffer = aStringBuffer;
    mLength = aLength;
  }

  void SetLiteralInternal(const char16_t* aLiteral, uint32_t aLength) {
    MOZ_ASSERT(!mLiteral, "What's going on here?");
    mLiteral = aLiteral;
    mLength = aLength;
    mState = State::Literal;
    mTaint = EmptyTaint;
  }

  enum class State : uint8_t {
    Empty,  // An empty string.  Default state.
    Null,   // Null (not a string at all)

    // All states that involve actual string data should come after
    // Empty and Null.

    String,               // An XPCOM string stored in mString.
    Literal,              // A string literal (static lifetime).
    OwnedStringBuffer,    // mStringBuffer is valid and we have a ref to it.
    UnownedStringBuffer,  // mStringBuffer is valid; we are not holding a ref.
    // The two string buffer values must come last.  This lets us avoid doing
    // two tests to figure out whether we have a stringbuffer.
  };

  // We need to be able to act like a string as needed
  Maybe<nsAutoString> mString;

  union {
    // The mozilla::StringBuffer in the OwnedStringBuffer/UnownedStringBuffer
    // cases.
    mozilla::StringBuffer* MOZ_UNSAFE_REF(
        "The ways in which this can be safe are "
        "documented above and enforced through "
        "assertions") mStringBuffer;
    // The literal in the Literal case.
    const char16_t* mLiteral;
  };

  // Length in the stringbuffer and literal cases.
  uint32_t mLength;

  State mState;

  // Taint for the stringbuffer, literal and atom cases
  StringTaint mTaint;

};

}  // namespace mozilla::dom

#endif  // mozilla_dom_DOMString_h<|MERGE_RESOLUTION|>--- conflicted
+++ resolved
@@ -107,25 +107,6 @@
     return mLength;
   }
 
-<<<<<<< HEAD
-  // Tell the DOMString to relinquish ownership of its mozilla::StringBuffer to
-  // the caller.  Can only be called if HasStringBuffer().
-  void RelinquishBufferOwnership() {
-    MOZ_ASSERT(HasStringBuffer(),
-               "Don't call this if there is no stringbuffer");
-    if (mState == State::OwnedStringBuffer) {
-      // Just hand that ref over.
-      mState = State::UnownedStringBuffer;
-      // Also store the taint
-      mTaint = mStringBuffer->Taint().safeSubTaint(0, mLength);
-    } else {
-      // Caller should end up holding a ref.
-      mStringBuffer->AddRef();
-    }
-  }
-
-=======
->>>>>>> bc78b980
   bool HasLiteral() const {
     MOZ_ASSERT(!mString || !mStringBuffer, "Shouldn't have both present!");
     MOZ_ASSERT(mState > State::Null,
