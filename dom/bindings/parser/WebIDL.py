--- conflicted
+++ resolved
@@ -5721,11 +5721,8 @@
             or identifier == "NeedsCallerType"
             or identifier == "BinaryName"
             or identifier == "NonEnumerable"
-<<<<<<< HEAD
+            or identifier == "BindingTemplate"
             or identifier == "TaintSource"  # Taintfox added
-=======
-            or identifier == "BindingTemplate"
->>>>>>> b4da3728
         ):
             # Known attributes that we don't need to do anything with here
             pass
