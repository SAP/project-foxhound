/* -*- Mode: C++; tab-width: 8; indent-tabs-mode: nil; c-basic-offset: 2 -*- */
/* vim: set ts=8 sts=2 et sw=2 tw=80: */
/* This Source Code Form is subject to the terms of the Mozilla Public
 * License, v. 2.0. If a copy of the MPL was not distributed with this file,
 * You can obtain one at http://mozilla.org/MPL/2.0/. */

#ifndef mozilla_dom_FakeString_h__
#define mozilla_dom_FakeString_h__

#include "nsString.h"
#include "nsStringBuffer.h"
#include "mozilla/RefPtr.h"
#include "mozilla/Span.h"

namespace mozilla {
namespace dom {
namespace binding_detail {
// A struct that has a layout compatible with nsAString, so that
// reinterpret-casting a FakeString as a const nsAString is safe, but much
// faster constructor and destructor behavior. FakeString uses inline storage
// for small strings and an nsStringBuffer for longer strings.  It can also
// point to a literal (static-lifetime) string that's compiled into the binary,
// or point at the buffer of an nsAString whose lifetime is longer than that of
// the FakeString.
template <typename CharT>
struct FakeString {
  using char_type = CharT;
  using string_type = nsTString<CharT>;
  using size_type = typename string_type::size_type;
  using DataFlags = typename string_type::DataFlags;
  using ClassFlags = typename string_type::ClassFlags;
  using AString = nsTSubstring<CharT>;

  static const size_t kInlineCapacity = 64;
  using AutoString = nsTAutoStringN<CharT, kInlineCapacity>;

  FakeString()
<<<<<<< HEAD
      : mDataFlags(nsString::DataFlags::TERMINATED),
        mClassFlags(nsString::ClassFlags(0)),
        mTaint() {}
=======
      : mDataFlags(DataFlags::TERMINATED),
        mClassFlags(ClassFlags::INLINE),
        mInlineCapacity(kInlineCapacity - 1) {}
>>>>>>> 1b133f0e

  ~FakeString() {
    if (mDataFlags & DataFlags::REFCOUNTED) {
      MOZ_ASSERT(mDataInitialized);
      nsStringBuffer::FromData(mData)->Release();
    }
  }

<<<<<<< HEAD
  void Rebind(const nsString::char_type* aData, nsString::size_type aLength) {
    MOZ_ASSERT(mDataFlags == nsString::DataFlags::TERMINATED);
    mData = const_cast<nsString::char_type*>(aData);
    mLength = aLength;

    // TaintFox: clear previous taint information.
    mTaint.clear();
  }

=======
>>>>>>> 1b133f0e
  // Share aString's string buffer, if it has one; otherwise, make this string
  // depend upon aString's data.  aString should outlive this instance of
  // FakeString.
  void ShareOrDependUpon(const AString& aString) {
    RefPtr<nsStringBuffer> sharedBuffer = nsStringBuffer::FromString(aString);
    if (!sharedBuffer) {
      InitData(aString.BeginReading(), aString.Length());
      if (!aString.IsTerminated()) {
        mDataFlags &= ~DataFlags::TERMINATED;
      }
    } else {
      AssignFromStringBuffer(sharedBuffer.forget(), aString.Length());
    }
  }

<<<<<<< HEAD
  void Truncate() {
    MOZ_ASSERT(mDataFlags == nsString::DataFlags::TERMINATED);
    mData = nsString::char_traits::sEmptyBuffer;
    mLength = 0;

    // TaintFox: clear previous taint information.
    mTaint.clear();
  }
=======
  void Truncate() { InitData(string_type::char_traits::sEmptyBuffer, 0); }
>>>>>>> 1b133f0e

  void SetIsVoid(bool aValue) {
    MOZ_ASSERT(aValue, "We don't support SetIsVoid(false) on FakeString!");
    Truncate();
    mDataFlags |= DataFlags::VOIDED;
  }

<<<<<<< HEAD
  const nsString::char_type* Data() const { return mData; }

  // TaintFox: Helper function for Setting the Taint information
  void AssignTaint(const StringTaint& aTaint)
  {
    mTaint = aTaint;
  }

  nsString::char_type* BeginWriting() {
    MOZ_ASSERT(!(mDataFlags & nsString::DataFlags::REFCOUNTED) ||
               !nsStringBuffer::FromData(mData)->IsReadonly());
=======
  char_type* BeginWriting() {
    MOZ_ASSERT(IsMutable());
    MOZ_ASSERT(mDataInitialized);
>>>>>>> 1b133f0e
    return mData;
  }

  size_type Length() const { return mLength; }

  operator mozilla::Span<const char_type>() const {
    MOZ_ASSERT(mDataInitialized);
    return mozilla::MakeSpan(mData, Length());
  }

  operator mozilla::Span<char_type>() {
    return mozilla::MakeSpan(BeginWriting(), Length());
  }

  mozilla::BulkWriteHandle<CharT> BulkWrite(size_type aCapacity,
                                            size_type aPrefixToPreserve,
                                            bool aAllowShrinking,
                                            nsresult& aRv) {
    MOZ_ASSERT(!mDataInitialized);
    InitData(mStorage, 0);
    mDataFlags |= DataFlags::INLINE;
    return ToAStringPtr()->BulkWrite(aCapacity, aPrefixToPreserve,
                                     aAllowShrinking, aRv);
  }

  // Reserve space to write aLength chars, not including null-terminator.
  bool SetLength(size_type aLength, mozilla::fallible_t const&) {
    // Use mStorage for small strings.
    if (aLength < kInlineCapacity) {
      InitData(mStorage, aLength);
      mDataFlags |= DataFlags::INLINE;
    } else {
      RefPtr<nsStringBuffer> buf =
          nsStringBuffer::Alloc((aLength + 1) * sizeof(char_type));
      if (MOZ_UNLIKELY(!buf)) {
        return false;
      }

      AssignFromStringBuffer(buf.forget(), aLength);
    }

<<<<<<< HEAD
    // TaintFox: this method should only be called on empty strings it seems.
    MOZ_ASSERT(!mTaint.hasTaint());

    mLength = aLength;
    mData[mLength] = char16_t(0);
=======
    MOZ_ASSERT(mDataInitialized);
    mData[mLength] = char_type(0);
>>>>>>> 1b133f0e
    return true;
  }

  // Returns false on allocation failure.
  bool EnsureMutable() {
    MOZ_ASSERT(mDataInitialized);

    if (IsMutable()) {
      return true;
    }

    RefPtr<nsStringBuffer> buffer;
    if (mDataFlags & DataFlags::REFCOUNTED) {
      // Make sure we'll drop it when we're done.
      buffer = dont_AddRef(nsStringBuffer::FromData(mData));
      // And make sure we don't release it twice by accident.
    }
    const char_type* oldChars = mData;

    mDataFlags = DataFlags::TERMINATED;
#ifdef DEBUG
    // Reset mDataInitialized because we're explicitly reinitializing
    // it via the SetLength call.
    mDataInitialized = false;
#endif  // DEBUG
    // SetLength will make sure we have our own buffer to work with.  Note that
    // we may be transitioning from having a (short) readonly stringbuffer to
    // our inline storage or whatnot.  That's all fine; SetLength is responsible
    // for setting up our flags correctly.
    if (!SetLength(Length(), fallible)) {
      return false;
    }
    MOZ_ASSERT(oldChars != mData, "Should have new chars now!");
    MOZ_ASSERT(IsMutable(), "Why are we still not mutable?");
    memcpy(mData, oldChars, Length() * sizeof(char_type));
    return true;
  }

  void AssignFromStringBuffer(already_AddRefed<nsStringBuffer> aBuffer,
                              size_t aLength) {
    InitData(static_cast<char_type*>(aBuffer.take()->Data()), aLength);
    mDataFlags |= DataFlags::REFCOUNTED;
  }

  // The preferred way to assign literals to a FakeString.  This should only be
  // called with actual C++ literal strings (i.e. u"stuff") or character arrays
  // that originally come from passing such literal strings.
  template <int N>
  void AssignLiteral(const char_type (&aData)[N]) {
    AssignLiteral(aData, N - 1);
  }

  // Assign a literal to a FakeString when it's not an actual literal
  // in the code, but is known to be a literal somehow (e.g. it came
  // from an nsAString that tested true for IsLiteral()).
  void AssignLiteral(const char_type* aData, size_t aLength) {
    InitData(aData, aLength);
    mDataFlags |= DataFlags::LITERAL;
  }

<<<<<<< HEAD
operator const nsAString& () const {
    return *reinterpret_cast<const nsString*>(this);
=======
  // If this ever changes, change the corresponding code in the
  // Optional<nsA[C]String> specialization as well.
  const AString* ToAStringPtr() const {
    return reinterpret_cast<const string_type*>(this);
>>>>>>> 1b133f0e
  }

  operator const AString&() const { return *ToAStringPtr(); }

 private:
  AString* ToAStringPtr() { return reinterpret_cast<string_type*>(this); }

  // mData is left uninitialized for optimization purposes.
  MOZ_INIT_OUTSIDE_CTOR char_type* mData;
  // mLength is left uninitialized for optimization purposes.
<<<<<<< HEAD
  MOZ_INIT_OUTSIDE_CTOR nsString::size_type mLength;
  nsString::DataFlags mDataFlags;
  nsString::ClassFlags mClassFlags;
  StringTaint mTaint;
=======
  MOZ_INIT_OUTSIDE_CTOR size_type mLength;
  DataFlags mDataFlags;
  const ClassFlags mClassFlags;
>>>>>>> 1b133f0e

  const size_type mInlineCapacity;
  char_type mStorage[kInlineCapacity];
#ifdef DEBUG
  bool mDataInitialized = false;
#endif  // DEBUG

  FakeString(const FakeString& other) = delete;
  void operator=(const FakeString& other) = delete;

<<<<<<< HEAD
  void SetData(nsString::char_type* aData) {
    MOZ_ASSERT(mDataFlags == nsString::DataFlags::TERMINATED);
    mData = const_cast<nsString::char_type*>(aData);

    // TaintFox: clear previous taint information.
    mTaint.clear();
=======
  void InitData(const char_type* aData, size_type aLength) {
    MOZ_ASSERT(mDataFlags == DataFlags::TERMINATED);
    MOZ_ASSERT(!mDataInitialized);
    mData = const_cast<char_type*>(aData);
    mLength = aLength;
#ifdef DEBUG
    mDataInitialized = true;
#endif  // DEBUG
>>>>>>> 1b133f0e
  }

  bool IsMutable() {
    return (mDataFlags & DataFlags::INLINE) ||
           ((mDataFlags & DataFlags::REFCOUNTED) &&
            !nsStringBuffer::FromData(mData)->IsReadonly());
  }

  friend class NonNull<AString>;

  // A class to use for our static asserts to ensure our object layout
  // matches that of nsString.
  class StringAsserter;
  friend class StringAsserter;

  class StringAsserter : public AutoString {
   public:
    static void StaticAsserts() {
      static_assert(sizeof(AutoString) == sizeof(FakeString),
                    "Should be binary compatible with nsTAutoString");
      static_assert(
          offsetof(FakeString, mInlineCapacity) == sizeof(string_type),
          "FakeString should include all nsString members");
      static_assert(
          offsetof(FakeString, mData) == offsetof(StringAsserter, mData),
          "Offset of mData should match");
      static_assert(
          offsetof(FakeString, mLength) == offsetof(StringAsserter, mLength),
          "Offset of mLength should match");
      static_assert(offsetof(FakeString, mDataFlags) ==
                        offsetof(StringAsserter, mDataFlags),
                    "Offset of mDataFlags should match");
      static_assert(offsetof(FakeString, mClassFlags) ==
                        offsetof(StringAsserter, mClassFlags),
                    "Offset of mClassFlags should match");
<<<<<<< HEAD
      static_assert(offsetof(FakeString, mTaint) ==
                      offsetof(StringAsserter, mTaint),
                    "Offset of taint_ should match");
=======
      static_assert(offsetof(FakeString, mInlineCapacity) ==
                        offsetof(StringAsserter, mInlineCapacity),
                    "Offset of mInlineCapacity should match");
      static_assert(
          offsetof(FakeString, mStorage) == offsetof(StringAsserter, mStorage),
          "Offset of mStorage should match");
>>>>>>> 1b133f0e
    }
  };
};
}  // namespace binding_detail
}  // namespace dom
}  // namespace mozilla

template <typename CharT>
inline void AssignFromStringBuffer(
    nsStringBuffer* aBuffer, size_t aLength,
    mozilla::dom::binding_detail::FakeString<CharT>& aDest) {
  aDest.AssignFromStringBuffer(do_AddRef(aBuffer), aLength);
}

#endif /* mozilla_dom_FakeString_h__ */<|MERGE_RESOLUTION|>--- conflicted
+++ resolved
@@ -35,15 +35,10 @@
   using AutoString = nsTAutoStringN<CharT, kInlineCapacity>;
 
   FakeString()
-<<<<<<< HEAD
-      : mDataFlags(nsString::DataFlags::TERMINATED),
-        mClassFlags(nsString::ClassFlags(0)),
-        mTaint() {}
-=======
       : mDataFlags(DataFlags::TERMINATED),
         mClassFlags(ClassFlags::INLINE),
-        mInlineCapacity(kInlineCapacity - 1) {}
->>>>>>> 1b133f0e
+        mInlineCapacity(kInlineCapacity - 1),
+        mTaint() {}
 
   ~FakeString() {
     if (mDataFlags & DataFlags::REFCOUNTED) {
@@ -52,18 +47,6 @@
     }
   }
 
-<<<<<<< HEAD
-  void Rebind(const nsString::char_type* aData, nsString::size_type aLength) {
-    MOZ_ASSERT(mDataFlags == nsString::DataFlags::TERMINATED);
-    mData = const_cast<nsString::char_type*>(aData);
-    mLength = aLength;
-
-    // TaintFox: clear previous taint information.
-    mTaint.clear();
-  }
-
-=======
->>>>>>> 1b133f0e
   // Share aString's string buffer, if it has one; otherwise, make this string
   // depend upon aString's data.  aString should outlive this instance of
   // FakeString.
@@ -77,20 +60,14 @@
     } else {
       AssignFromStringBuffer(sharedBuffer.forget(), aString.Length());
     }
-  }
-
-<<<<<<< HEAD
+    AssignTaint(aString.Taint());
+  }
+
   void Truncate() {
-    MOZ_ASSERT(mDataFlags == nsString::DataFlags::TERMINATED);
-    mData = nsString::char_traits::sEmptyBuffer;
-    mLength = 0;
-
+    InitData(string_type::char_traits::sEmptyBuffer, 0);
     // TaintFox: clear previous taint information.
     mTaint.clear();
   }
-=======
-  void Truncate() { InitData(string_type::char_traits::sEmptyBuffer, 0); }
->>>>>>> 1b133f0e
 
   void SetIsVoid(bool aValue) {
     MOZ_ASSERT(aValue, "We don't support SetIsVoid(false) on FakeString!");
@@ -98,7 +75,7 @@
     mDataFlags |= DataFlags::VOIDED;
   }
 
-<<<<<<< HEAD
+  // TODO: Taintfox: is this still needed?
   const nsString::char_type* Data() const { return mData; }
 
   // TaintFox: Helper function for Setting the Taint information
@@ -107,14 +84,9 @@
     mTaint = aTaint;
   }
 
-  nsString::char_type* BeginWriting() {
-    MOZ_ASSERT(!(mDataFlags & nsString::DataFlags::REFCOUNTED) ||
-               !nsStringBuffer::FromData(mData)->IsReadonly());
-=======
   char_type* BeginWriting() {
     MOZ_ASSERT(IsMutable());
     MOZ_ASSERT(mDataInitialized);
->>>>>>> 1b133f0e
     return mData;
   }
 
@@ -156,16 +128,11 @@
       AssignFromStringBuffer(buf.forget(), aLength);
     }
 
-<<<<<<< HEAD
     // TaintFox: this method should only be called on empty strings it seems.
     MOZ_ASSERT(!mTaint.hasTaint());
 
-    mLength = aLength;
-    mData[mLength] = char16_t(0);
-=======
     MOZ_ASSERT(mDataInitialized);
     mData[mLength] = char_type(0);
->>>>>>> 1b133f0e
     return true;
   }
 
@@ -226,15 +193,10 @@
     mDataFlags |= DataFlags::LITERAL;
   }
 
-<<<<<<< HEAD
-operator const nsAString& () const {
-    return *reinterpret_cast<const nsString*>(this);
-=======
   // If this ever changes, change the corresponding code in the
   // Optional<nsA[C]String> specialization as well.
   const AString* ToAStringPtr() const {
     return reinterpret_cast<const string_type*>(this);
->>>>>>> 1b133f0e
   }
 
   operator const AString&() const { return *ToAStringPtr(); }
@@ -245,16 +207,10 @@
   // mData is left uninitialized for optimization purposes.
   MOZ_INIT_OUTSIDE_CTOR char_type* mData;
   // mLength is left uninitialized for optimization purposes.
-<<<<<<< HEAD
-  MOZ_INIT_OUTSIDE_CTOR nsString::size_type mLength;
-  nsString::DataFlags mDataFlags;
-  nsString::ClassFlags mClassFlags;
-  StringTaint mTaint;
-=======
   MOZ_INIT_OUTSIDE_CTOR size_type mLength;
   DataFlags mDataFlags;
   const ClassFlags mClassFlags;
->>>>>>> 1b133f0e
+  StringTaint mTaint;
 
   const size_type mInlineCapacity;
   char_type mStorage[kInlineCapacity];
@@ -265,23 +221,15 @@
   FakeString(const FakeString& other) = delete;
   void operator=(const FakeString& other) = delete;
 
-<<<<<<< HEAD
-  void SetData(nsString::char_type* aData) {
-    MOZ_ASSERT(mDataFlags == nsString::DataFlags::TERMINATED);
-    mData = const_cast<nsString::char_type*>(aData);
-
-    // TaintFox: clear previous taint information.
-    mTaint.clear();
-=======
   void InitData(const char_type* aData, size_type aLength) {
     MOZ_ASSERT(mDataFlags == DataFlags::TERMINATED);
     MOZ_ASSERT(!mDataInitialized);
     mData = const_cast<char_type*>(aData);
     mLength = aLength;
+    mTaint.clear();
 #ifdef DEBUG
     mDataInitialized = true;
 #endif  // DEBUG
->>>>>>> 1b133f0e
   }
 
   bool IsMutable() {
@@ -317,18 +265,15 @@
       static_assert(offsetof(FakeString, mClassFlags) ==
                         offsetof(StringAsserter, mClassFlags),
                     "Offset of mClassFlags should match");
-<<<<<<< HEAD
       static_assert(offsetof(FakeString, mTaint) ==
                       offsetof(StringAsserter, mTaint),
                     "Offset of taint_ should match");
-=======
       static_assert(offsetof(FakeString, mInlineCapacity) ==
                         offsetof(StringAsserter, mInlineCapacity),
                     "Offset of mInlineCapacity should match");
       static_assert(
           offsetof(FakeString, mStorage) == offsetof(StringAsserter, mStorage),
           "Offset of mStorage should match");
->>>>>>> 1b133f0e
     }
   };
 };
