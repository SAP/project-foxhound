--- conflicted
+++ resolved
@@ -18,18 +18,10 @@
 // A struct that has the same layout as an nsString but much faster
 // constructor and destructor behavior. FakeString uses inline storage
 // for small strings and a nsStringBuffer for longer strings.
-<<<<<<< HEAD
-struct FakeString : public TaintableString {
-  FakeString() :
-    mFlags(nsString::F_TERMINATED)
-  {
-  }
-=======
 struct FakeString {
   FakeString()
       : mDataFlags(nsString::DataFlags::TERMINATED),
         mClassFlags(nsString::ClassFlags(0)) {}
->>>>>>> 030f2d6b
 
   ~FakeString() {
     if (mDataFlags & nsString::DataFlags::REFCOUNTED) {
@@ -121,11 +113,7 @@
     return reinterpret_cast<const nsString*>(this);
   }
 
-<<<<<<< HEAD
-  operator const nsAString& () const {
-=======
-  operator const nsAString&() const {
->>>>>>> 030f2d6b
+operator const nsAString& () const {
     return *reinterpret_cast<const nsString*>(this);
   }
 
@@ -170,20 +158,6 @@
     static void StaticAsserts() {
       static_assert(offsetof(FakeString, mInlineStorage) == sizeof(nsString),
                     "FakeString should include all nsString members");
-<<<<<<< HEAD
-      static_assert(offsetof(FakeString, mData) ==
-                      offsetof(StringAsserter, mData),
-                    "Offset of mData should match");
-      static_assert(offsetof(FakeString, mLength) ==
-                      offsetof(StringAsserter, mLength),
-                    "Offset of mLength should match");
-      static_assert(offsetof(FakeString, mFlags) ==
-                      offsetof(StringAsserter, mFlags),
-                    "Offset of mFlags should match");
-      static_assert(offsetof(FakeString, taint_) ==
-                      offsetof(StringAsserter, taint_),
-                    "Offset of taint_ should match");
-=======
       static_assert(
           offsetof(FakeString, mData) == offsetof(StringAsserter, mData),
           "Offset of mData should match");
@@ -196,7 +170,9 @@
       static_assert(offsetof(FakeString, mClassFlags) ==
                         offsetof(StringAsserter, mClassFlags),
                     "Offset of mClassFlags should match");
->>>>>>> 030f2d6b
+      static_assert(offsetof(FakeString, taint_) ==
+                      offsetof(StringAsserter, taint_),
+                    "Offset of taint_ should match");
     }
   };
 };
