/* -*- Mode: C++; tab-width: 8; indent-tabs-mode: nil; c-basic-offset: 2 -*- */
/* vim: set ts=8 sts=2 et sw=2 tw=80: */
/* This Source Code Form is subject to the terms of the Mozilla Public
 * License, v. 2.0. If a copy of the MPL was not distributed with this file,
 * You can obtain one at http://mozilla.org/MPL/2.0/. */

#include "BindingUtils.h"

#include <algorithm>
#include <cstdint>
#include <stdarg.h>

#include "mozilla/Assertions.h"
#include "mozilla/DebugOnly.h"
#include "mozilla/Encoding.h"
#include "mozilla/FloatingPoint.h"
#include "mozilla/Preferences.h"
#include "mozilla/ScopeExit.h"
#include "mozilla/StaticPrefs_dom.h"
#include "mozilla/UniquePtr.h"
#include "mozilla/Unused.h"
#include "mozilla/UseCounter.h"

#include "AccessCheck.h"
#include "js/CallAndConstruct.h"  // JS::Call, JS::IsCallable
#include "js/experimental/JitInfo.h"  // JSJit{Getter,Setter,Method}CallArgs, JSJit{Getter,Setter}Op, JSJitInfo
#include "js/friend/StackLimits.h"  // js::AutoCheckRecursionLimit
#include "js/Id.h"
#include "js/JSON.h"
#include "js/MapAndSet.h"
#include "js/Object.h"  // JS::GetClass, JS::GetCompartment, JS::GetReservedSlot, JS::SetReservedSlot
#include "js/PropertyAndElement.h"  // JS_AlreadyHasOwnPropertyById, JS_DefineFunction, JS_DefineFunctionById, JS_DefineFunctions, JS_DefineProperties, JS_DefineProperty, JS_DefinePropertyById, JS_ForwardGetPropertyTo, JS_GetProperty, JS_HasProperty, JS_HasPropertyById
#include "js/StableStringChars.h"
#include "js/String.h"  // JS::GetStringLength, JS::MaxStringLength, JS::StringHasLatin1Chars
#include "js/Symbol.h"
#include "jsfriendapi.h"
#include "nsContentCreatorFunctions.h"
#include "nsContentUtils.h"
#include "nsGlobalWindowInner.h"
#include "nsHTMLTags.h"
#include "nsIDOMGlobalPropertyInitializer.h"
#include "nsINode.h"
#include "nsIOService.h"
#include "nsIPrincipal.h"
#include "nsIXPConnect.h"
#include "nsUTF8Utils.h"
#include "WorkerPrivate.h"
#include "WorkerRunnable.h"
#include "WrapperFactory.h"
#include "xpcprivate.h"
#include "XrayWrapper.h"
#include "nsPrintfCString.h"
#include "mozilla/Sprintf.h"
#include "nsReadableUtils.h"
#include "nsWrapperCacheInlines.h"

#include "mozilla/dom/ScriptSettings.h"
#include "mozilla/dom/CustomElementRegistry.h"
#include "mozilla/dom/DeprecationReportBody.h"
#include "mozilla/dom/DOMException.h"
#include "mozilla/dom/ElementBinding.h"
#include "mozilla/dom/Exceptions.h"
#include "mozilla/dom/HTMLObjectElement.h"
#include "mozilla/dom/HTMLObjectElementBinding.h"
#include "mozilla/dom/HTMLEmbedElement.h"
#include "mozilla/dom/HTMLElementBinding.h"
#include "mozilla/dom/HTMLEmbedElementBinding.h"
#include "mozilla/dom/MaybeCrossOriginObject.h"
#include "mozilla/dom/ObservableArrayProxyHandler.h"
#include "mozilla/dom/ReportingUtils.h"
#include "mozilla/dom/XULElementBinding.h"
#include "mozilla/dom/XULFrameElementBinding.h"
#include "mozilla/dom/XULMenuElementBinding.h"
#include "mozilla/dom/XULPopupElementBinding.h"
#include "mozilla/dom/XULResizerElementBinding.h"
#include "mozilla/dom/XULTextElementBinding.h"
#include "mozilla/dom/XULTreeElementBinding.h"
#include "mozilla/dom/Promise.h"
#include "mozilla/dom/WebIDLGlobalNameHash.h"
#include "mozilla/dom/WorkerPrivate.h"
#include "mozilla/dom/WorkerScope.h"
#include "mozilla/dom/XrayExpandoClass.h"
#include "mozilla/dom/WindowProxyHolder.h"
#include "ipc/ErrorIPCUtils.h"
#include "ipc/IPCMessageUtilsSpecializations.h"
#include "mozilla/dom/DocGroup.h"
#include "nsXULElement.h"

namespace mozilla {
namespace dom {

// Forward declare GetConstructorObject methods.
#define HTML_TAG(_tag, _classname, _interfacename)  \
  namespace HTML##_interfacename##Element_Binding { \
    JSObject* GetConstructorObject(JSContext*);     \
  }
#define HTML_OTHER(_tag)
#include "nsHTMLTagList.h"
#undef HTML_TAG
#undef HTML_OTHER

using constructorGetterCallback = JSObject* (*)(JSContext*);

// Mapping of html tag and GetConstructorObject methods.
#define HTML_TAG(_tag, _classname, _interfacename) \
  HTML##_interfacename##Element_Binding::GetConstructorObject,
#define HTML_OTHER(_tag) nullptr,
// We use eHTMLTag_foo (where foo is the tag) which is defined in nsHTMLTags.h
// to index into this array.
static const constructorGetterCallback sConstructorGetterCallback[] = {
    HTMLUnknownElement_Binding::GetConstructorObject,
#include "nsHTMLTagList.h"
#undef HTML_TAG
#undef HTML_OTHER
};

static const JSErrorFormatString ErrorFormatString[] = {
#define MSG_DEF(_name, _argc, _has_context, _exn, _str) \
  {#_name, _str, _argc, _exn},
#include "mozilla/dom/Errors.msg"
#undef MSG_DEF
};

#define MSG_DEF(_name, _argc, _has_context, _exn, _str) \
  static_assert(                                        \
      (_argc) < JS::MaxNumErrorArguments, #_name        \
      " must only have as many error arguments as the JS engine can support");
#include "mozilla/dom/Errors.msg"
#undef MSG_DEF

static const JSErrorFormatString* GetErrorMessage(void* aUserRef,
                                                  const unsigned aErrorNumber) {
  MOZ_ASSERT(aErrorNumber < ArrayLength(ErrorFormatString));
  return &ErrorFormatString[aErrorNumber];
}

uint16_t GetErrorArgCount(const ErrNum aErrorNumber) {
  return GetErrorMessage(nullptr, aErrorNumber)->argCount;
}

// aErrorNumber needs to be unsigned, not an ErrNum, because the latter makes
// va_start have undefined behavior, and we do not want undefined behavior.
void binding_detail::ThrowErrorMessage(JSContext* aCx,
                                       const unsigned aErrorNumber, ...) {
  va_list ap;
  va_start(ap, aErrorNumber);

  if (!ErrorFormatHasContext[aErrorNumber]) {
    JS_ReportErrorNumberUTF8VA(aCx, GetErrorMessage, nullptr, aErrorNumber, ap);
    va_end(ap);
    return;
  }

  // Our first arg is the context arg.  We want to replace nullptr with empty
  // string, leave empty string alone, and for anything else append ": " to the
  // end.  See also the behavior of
  // TErrorResult::SetPendingExceptionWithMessage, which this is mirroring for
  // exceptions that are thrown directly, not via an ErrorResult.
  const char* args[JS::MaxNumErrorArguments + 1];
  size_t argCount = GetErrorArgCount(static_cast<ErrNum>(aErrorNumber));
  MOZ_ASSERT(argCount > 0, "We have a context arg!");
  nsAutoCString firstArg;

  for (size_t i = 0; i < argCount; ++i) {
    args[i] = va_arg(ap, const char*);
    if (i == 0) {
      if (args[0] && *args[0]) {
        firstArg.Append(args[0]);
        firstArg.AppendLiteral(": ");
      }
      args[0] = firstArg.get();
    }
  }

  JS_ReportErrorNumberUTF8Array(aCx, GetErrorMessage, nullptr, aErrorNumber,
                                args);
  va_end(ap);
}

static bool ThrowInvalidThis(JSContext* aCx, const JS::CallArgs& aArgs,
                             bool aSecurityError, const char* aInterfaceName) {
  NS_ConvertASCIItoUTF16 ifaceName(aInterfaceName);
  // This should only be called for DOM methods/getters/setters, which
  // are JSNative-backed functions, so we can assume that
  // JS_ValueToFunction and JS_GetFunctionDisplayId will both return
  // non-null and that JS_GetStringCharsZ returns non-null.
  JS::Rooted<JSFunction*> func(aCx, JS_ValueToFunction(aCx, aArgs.calleev()));
  MOZ_ASSERT(func);
  JS::Rooted<JSString*> funcName(aCx);
  if (!JS_GetFunctionDisplayId(aCx, func, &funcName)) {
    return false;
  }
  MOZ_ASSERT(funcName);
  nsAutoJSString funcNameStr;
  if (!funcNameStr.init(aCx, funcName)) {
    return false;
  }
  if (aSecurityError) {
    return Throw(aCx, NS_ERROR_DOM_SECURITY_ERR,
                 nsPrintfCString("Permission to call '%s' denied.",
                                 NS_ConvertUTF16toUTF8(funcNameStr).get()));
  }

  const ErrNum errorNumber = MSG_METHOD_THIS_DOES_NOT_IMPLEMENT_INTERFACE;
  MOZ_RELEASE_ASSERT(GetErrorArgCount(errorNumber) == 2);
  JS_ReportErrorNumberUC(aCx, GetErrorMessage, nullptr,
                         static_cast<unsigned>(errorNumber),
                         static_cast<const char16_t*>(funcNameStr.get()),
                         static_cast<const char16_t*>(ifaceName.get()));
  return false;
}

bool ThrowInvalidThis(JSContext* aCx, const JS::CallArgs& aArgs,
                      bool aSecurityError, prototypes::ID aProtoId) {
  return ThrowInvalidThis(aCx, aArgs, aSecurityError,
                          NamesOfInterfacesWithProtos(aProtoId));
}

bool ThrowNoSetterArg(JSContext* aCx, const JS::CallArgs& aArgs,
                      prototypes::ID aProtoId) {
  nsPrintfCString errorMessage("%s attribute setter",
                               NamesOfInterfacesWithProtos(aProtoId));
  return aArgs.requireAtLeast(aCx, errorMessage.get(), 1);
}

}  // namespace dom

namespace binding_danger {

template <typename CleanupPolicy>
struct TErrorResult<CleanupPolicy>::Message {
  Message() : mErrorNumber(dom::Err_Limit) {
    MOZ_COUNT_CTOR(TErrorResult::Message);
  }
  ~Message() { MOZ_COUNT_DTOR(TErrorResult::Message); }

  // UTF-8 strings (probably ASCII in most cases) in mArgs.
  nsTArray<nsCString> mArgs;
  dom::ErrNum mErrorNumber;

  bool HasCorrectNumberOfArguments() {
    return GetErrorArgCount(mErrorNumber) == mArgs.Length();
  }

  bool operator==(const TErrorResult<CleanupPolicy>::Message& aRight) const {
    return mErrorNumber == aRight.mErrorNumber && mArgs == aRight.mArgs;
  }
};

template <typename CleanupPolicy>
nsTArray<nsCString>& TErrorResult<CleanupPolicy>::CreateErrorMessageHelper(
    const dom::ErrNum errorNumber, nsresult errorType) {
  AssertInOwningThread();
  mResult = errorType;

  Message* message = InitMessage(new Message());
  message->mErrorNumber = errorNumber;
  return message->mArgs;
}

template <typename CleanupPolicy>
void TErrorResult<CleanupPolicy>::SerializeMessage(
    IPC::MessageWriter* aWriter) const {
  using namespace IPC;
  AssertInOwningThread();
  MOZ_ASSERT(mUnionState == HasMessage);
  MOZ_ASSERT(mExtra.mMessage);
  WriteParam(aWriter, mExtra.mMessage->mArgs);
  WriteParam(aWriter, mExtra.mMessage->mErrorNumber);
}

template <typename CleanupPolicy>
bool TErrorResult<CleanupPolicy>::DeserializeMessage(
    IPC::MessageReader* aReader) {
  using namespace IPC;
  AssertInOwningThread();
  auto readMessage = MakeUnique<Message>();
  if (!ReadParam(aReader, &readMessage->mArgs) ||
      !ReadParam(aReader, &readMessage->mErrorNumber)) {
    return false;
  }
  if (!readMessage->HasCorrectNumberOfArguments()) {
    return false;
  }

  MOZ_ASSERT(mUnionState == HasNothing);
  InitMessage(readMessage.release());
#ifdef DEBUG
  mUnionState = HasMessage;
#endif  // DEBUG
  return true;
}

template <typename CleanupPolicy>
void TErrorResult<CleanupPolicy>::SetPendingExceptionWithMessage(
    JSContext* aCx, const char* context) {
  AssertInOwningThread();
  MOZ_ASSERT(mUnionState == HasMessage);
  MOZ_ASSERT(mExtra.mMessage,
             "SetPendingExceptionWithMessage() can be called only once");

  Message* message = mExtra.mMessage;
  MOZ_RELEASE_ASSERT(message->HasCorrectNumberOfArguments());
  if (dom::ErrorFormatHasContext[message->mErrorNumber]) {
    MOZ_ASSERT(!message->mArgs.IsEmpty(), "How could we have no args here?");
    MOZ_ASSERT(message->mArgs[0].IsEmpty(), "Context should not be set yet!");
    if (context) {
      // Prepend our context and ": "; see API documentation.
      message->mArgs[0].AssignASCII(context);
      message->mArgs[0].AppendLiteral(": ");
    }
  }
  const uint32_t argCount = message->mArgs.Length();
  const char* args[JS::MaxNumErrorArguments + 1];
  for (uint32_t i = 0; i < argCount; ++i) {
    args[i] = message->mArgs.ElementAt(i).get();
  }
  args[argCount] = nullptr;

  JS_ReportErrorNumberUTF8Array(aCx, dom::GetErrorMessage, nullptr,
                                static_cast<unsigned>(message->mErrorNumber),
                                argCount > 0 ? args : nullptr);

  ClearMessage();
  mResult = NS_OK;
}

template <typename CleanupPolicy>
void TErrorResult<CleanupPolicy>::ClearMessage() {
  AssertInOwningThread();
  MOZ_ASSERT(IsErrorWithMessage());
  MOZ_ASSERT(mUnionState == HasMessage);
  delete mExtra.mMessage;
  mExtra.mMessage = nullptr;
#ifdef DEBUG
  mUnionState = HasNothing;
#endif  // DEBUG
}

template <typename CleanupPolicy>
void TErrorResult<CleanupPolicy>::ThrowJSException(JSContext* cx,
                                                   JS::Handle<JS::Value> exn) {
  AssertInOwningThread();
  MOZ_ASSERT(mMightHaveUnreportedJSException,
             "Why didn't you tell us you planned to throw a JS exception?");

  ClearUnionData();

  // Make sure mExtra.mJSException is initialized _before_ we try to root it.
  // But don't set it to exn yet, because we don't want to do that until after
  // we root.
  JS::Value& exc = InitJSException();
  if (!js::AddRawValueRoot(cx, &exc, "TErrorResult::mExtra::mJSException")) {
    // Don't use NS_ERROR_INTERNAL_ERRORRESULT_JS_EXCEPTION, because that
    // indicates we have in fact rooted mExtra.mJSException.
    mResult = NS_ERROR_OUT_OF_MEMORY;
  } else {
    exc = exn;
    mResult = NS_ERROR_INTERNAL_ERRORRESULT_JS_EXCEPTION;
#ifdef DEBUG
    mUnionState = HasJSException;
#endif  // DEBUG
  }
}

template <typename CleanupPolicy>
void TErrorResult<CleanupPolicy>::SetPendingJSException(JSContext* cx) {
  AssertInOwningThread();
  MOZ_ASSERT(!mMightHaveUnreportedJSException,
             "Why didn't you tell us you planned to handle JS exceptions?");
  MOZ_ASSERT(mUnionState == HasJSException);

  JS::Rooted<JS::Value> exception(cx, mExtra.mJSException);
  if (JS_WrapValue(cx, &exception)) {
    JS_SetPendingException(cx, exception);
  }
  mExtra.mJSException = exception;
  // If JS_WrapValue failed, not much we can do about it...  No matter
  // what, go ahead and unroot mExtra.mJSException.
  js::RemoveRawValueRoot(cx, &mExtra.mJSException);

  mResult = NS_OK;
#ifdef DEBUG
  mUnionState = HasNothing;
#endif  // DEBUG
}

template <typename CleanupPolicy>
struct TErrorResult<CleanupPolicy>::DOMExceptionInfo {
  DOMExceptionInfo(nsresult rv, const nsACString& message)
      : mMessage(message), mRv(rv) {}

  nsCString mMessage;
  nsresult mRv;

  bool operator==(
      const TErrorResult<CleanupPolicy>::DOMExceptionInfo& aRight) const {
    return mRv == aRight.mRv && mMessage == aRight.mMessage;
  }
};

template <typename CleanupPolicy>
void TErrorResult<CleanupPolicy>::SerializeDOMExceptionInfo(
    IPC::MessageWriter* aWriter) const {
  using namespace IPC;
  AssertInOwningThread();
  MOZ_ASSERT(mUnionState == HasDOMExceptionInfo);
  MOZ_ASSERT(mExtra.mDOMExceptionInfo);
  WriteParam(aWriter, mExtra.mDOMExceptionInfo->mMessage);
  WriteParam(aWriter, mExtra.mDOMExceptionInfo->mRv);
}

template <typename CleanupPolicy>
bool TErrorResult<CleanupPolicy>::DeserializeDOMExceptionInfo(
    IPC::MessageReader* aReader) {
  using namespace IPC;
  AssertInOwningThread();
  nsCString message;
  nsresult rv;
  if (!ReadParam(aReader, &message) || !ReadParam(aReader, &rv)) {
    return false;
  }

  MOZ_ASSERT(mUnionState == HasNothing);
  MOZ_ASSERT(IsDOMException());
  InitDOMExceptionInfo(new DOMExceptionInfo(rv, message));
#ifdef DEBUG
  mUnionState = HasDOMExceptionInfo;
#endif  // DEBUG
  return true;
}

template <typename CleanupPolicy>
void TErrorResult<CleanupPolicy>::ThrowDOMException(nsresult rv,
                                                    const nsACString& message) {
  AssertInOwningThread();
  ClearUnionData();

  mResult = NS_ERROR_INTERNAL_ERRORRESULT_DOMEXCEPTION;
  InitDOMExceptionInfo(new DOMExceptionInfo(rv, message));
#ifdef DEBUG
  mUnionState = HasDOMExceptionInfo;
#endif
}

template <typename CleanupPolicy>
void TErrorResult<CleanupPolicy>::SetPendingDOMException(JSContext* cx,
                                                         const char* context) {
  AssertInOwningThread();
  MOZ_ASSERT(mUnionState == HasDOMExceptionInfo);
  MOZ_ASSERT(mExtra.mDOMExceptionInfo,
             "SetPendingDOMException() can be called only once");

  if (context && !mExtra.mDOMExceptionInfo->mMessage.IsEmpty()) {
    // Prepend our context and ": "; see API documentation.
    nsAutoCString prefix(context);
    prefix.AppendLiteral(": ");
    mExtra.mDOMExceptionInfo->mMessage.Insert(prefix, 0);
  }

  dom::Throw(cx, mExtra.mDOMExceptionInfo->mRv,
             mExtra.mDOMExceptionInfo->mMessage);

  ClearDOMExceptionInfo();
  mResult = NS_OK;
}

template <typename CleanupPolicy>
void TErrorResult<CleanupPolicy>::ClearDOMExceptionInfo() {
  AssertInOwningThread();
  MOZ_ASSERT(IsDOMException());
  MOZ_ASSERT(mUnionState == HasDOMExceptionInfo);
  delete mExtra.mDOMExceptionInfo;
  mExtra.mDOMExceptionInfo = nullptr;
#ifdef DEBUG
  mUnionState = HasNothing;
#endif  // DEBUG
}

template <typename CleanupPolicy>
void TErrorResult<CleanupPolicy>::ClearUnionData() {
  AssertInOwningThread();
  if (IsJSException()) {
    JSContext* cx = dom::danger::GetJSContext();
    MOZ_ASSERT(cx);
    mExtra.mJSException.setUndefined();
    js::RemoveRawValueRoot(cx, &mExtra.mJSException);
#ifdef DEBUG
    mUnionState = HasNothing;
#endif  // DEBUG
  } else if (IsErrorWithMessage()) {
    ClearMessage();
  } else if (IsDOMException()) {
    ClearDOMExceptionInfo();
  }
}

template <typename CleanupPolicy>
void TErrorResult<CleanupPolicy>::SetPendingGenericErrorException(
    JSContext* cx) {
  AssertInOwningThread();
  MOZ_ASSERT(!IsErrorWithMessage());
  MOZ_ASSERT(!IsJSException());
  MOZ_ASSERT(!IsDOMException());
  dom::Throw(cx, ErrorCode());
  mResult = NS_OK;
}

template <typename CleanupPolicy>
TErrorResult<CleanupPolicy>& TErrorResult<CleanupPolicy>::operator=(
    TErrorResult<CleanupPolicy>&& aRHS) {
  AssertInOwningThread();
  aRHS.AssertInOwningThread();
  // Clear out any union members we may have right now, before we
  // start writing to it.
  ClearUnionData();

#ifdef DEBUG
  mMightHaveUnreportedJSException = aRHS.mMightHaveUnreportedJSException;
  aRHS.mMightHaveUnreportedJSException = false;
#endif
  if (aRHS.IsErrorWithMessage()) {
    InitMessage(aRHS.mExtra.mMessage);
    aRHS.mExtra.mMessage = nullptr;
  } else if (aRHS.IsJSException()) {
    JSContext* cx = dom::danger::GetJSContext();
    MOZ_ASSERT(cx);
    JS::Value& exn = InitJSException();
    if (!js::AddRawValueRoot(cx, &exn, "TErrorResult::mExtra::mJSException")) {
      MOZ_CRASH("Could not root mExtra.mJSException, we're about to OOM");
    }
    mExtra.mJSException = aRHS.mExtra.mJSException;
    aRHS.mExtra.mJSException.setUndefined();
    js::RemoveRawValueRoot(cx, &aRHS.mExtra.mJSException);
  } else if (aRHS.IsDOMException()) {
    InitDOMExceptionInfo(aRHS.mExtra.mDOMExceptionInfo);
    aRHS.mExtra.mDOMExceptionInfo = nullptr;
  } else {
    // Null out the union on both sides for hygiene purposes.  This is purely
    // precautionary, so InitMessage/placement-new is unnecessary.
    mExtra.mMessage = aRHS.mExtra.mMessage = nullptr;
  }

#ifdef DEBUG
  mUnionState = aRHS.mUnionState;
  aRHS.mUnionState = HasNothing;
#endif  // DEBUG

  // Note: It's important to do this last, since this affects the condition
  // checks above!
  mResult = aRHS.mResult;
  aRHS.mResult = NS_OK;
  return *this;
}

template <typename CleanupPolicy>
bool TErrorResult<CleanupPolicy>::operator==(const ErrorResult& aRight) const {
  auto right = reinterpret_cast<const TErrorResult<CleanupPolicy>*>(&aRight);

  if (mResult != right->mResult) {
    return false;
  }

  if (IsJSException()) {
    // js exceptions are always non-equal
    return false;
  }

  if (IsErrorWithMessage()) {
    return *mExtra.mMessage == *right->mExtra.mMessage;
  }

  if (IsDOMException()) {
    return *mExtra.mDOMExceptionInfo == *right->mExtra.mDOMExceptionInfo;
  }

  return true;
}

template <typename CleanupPolicy>
void TErrorResult<CleanupPolicy>::CloneTo(TErrorResult& aRv) const {
  AssertInOwningThread();
  aRv.AssertInOwningThread();
  aRv.ClearUnionData();
  aRv.mResult = mResult;
#ifdef DEBUG
  aRv.mMightHaveUnreportedJSException = mMightHaveUnreportedJSException;
#endif

  if (IsErrorWithMessage()) {
#ifdef DEBUG
    aRv.mUnionState = HasMessage;
#endif
    Message* message = aRv.InitMessage(new Message());
    message->mArgs = mExtra.mMessage->mArgs.Clone();
    message->mErrorNumber = mExtra.mMessage->mErrorNumber;
  } else if (IsDOMException()) {
#ifdef DEBUG
    aRv.mUnionState = HasDOMExceptionInfo;
#endif
    auto* exnInfo = new DOMExceptionInfo(mExtra.mDOMExceptionInfo->mRv,
                                         mExtra.mDOMExceptionInfo->mMessage);
    aRv.InitDOMExceptionInfo(exnInfo);
  } else if (IsJSException()) {
#ifdef DEBUG
    aRv.mUnionState = HasJSException;
#endif
    JSContext* cx = dom::danger::GetJSContext();
    JS::Rooted<JS::Value> exception(cx, mExtra.mJSException);
    aRv.ThrowJSException(cx, exception);
  }
}

template <typename CleanupPolicy>
void TErrorResult<CleanupPolicy>::SuppressException() {
  AssertInOwningThread();
  WouldReportJSException();
  ClearUnionData();
  // We don't use AssignErrorCode, because we want to override existing error
  // states, which AssignErrorCode is not allowed to do.
  mResult = NS_OK;
}

template <typename CleanupPolicy>
void TErrorResult<CleanupPolicy>::SetPendingException(JSContext* cx,
                                                      const char* context) {
  AssertInOwningThread();
  if (IsUncatchableException()) {
    // Nuke any existing exception on cx, to make sure we're uncatchable.
    JS_ClearPendingException(cx);
    // Don't do any reporting.  Just return, to create an
    // uncatchable exception.
    mResult = NS_OK;
    return;
  }
  if (IsJSContextException()) {
    // Whatever we need to throw is on the JSContext already.
    MOZ_ASSERT(JS_IsExceptionPending(cx));
    mResult = NS_OK;
    return;
  }
  if (IsErrorWithMessage()) {
    SetPendingExceptionWithMessage(cx, context);
    return;
  }
  if (IsJSException()) {
    SetPendingJSException(cx);
    return;
  }
  if (IsDOMException()) {
    SetPendingDOMException(cx, context);
    return;
  }
  SetPendingGenericErrorException(cx);
}

template <typename CleanupPolicy>
void TErrorResult<CleanupPolicy>::StealExceptionFromJSContext(JSContext* cx) {
  AssertInOwningThread();
  MOZ_ASSERT(mMightHaveUnreportedJSException,
             "Why didn't you tell us you planned to throw a JS exception?");

  JS::Rooted<JS::Value> exn(cx);
  if (!JS_GetPendingException(cx, &exn)) {
    ThrowUncatchableException();
    return;
  }

  ThrowJSException(cx, exn);
  JS_ClearPendingException(cx);
}

template <typename CleanupPolicy>
void TErrorResult<CleanupPolicy>::NoteJSContextException(JSContext* aCx) {
  AssertInOwningThread();
  if (JS_IsExceptionPending(aCx)) {
    mResult = NS_ERROR_INTERNAL_ERRORRESULT_EXCEPTION_ON_JSCONTEXT;
  } else {
    mResult = NS_ERROR_UNCATCHABLE_EXCEPTION;
  }
}

/* static */
template <typename CleanupPolicy>
void TErrorResult<CleanupPolicy>::EnsureUTF8Validity(nsCString& aValue,
                                                     size_t aValidUpTo) {
  nsCString valid;
  if (NS_SUCCEEDED(UTF_8_ENCODING->DecodeWithoutBOMHandling(aValue, valid,
                                                            aValidUpTo))) {
    aValue = valid;
  } else {
    aValue.SetLength(aValidUpTo);
  }
}

template class TErrorResult<JustAssertCleanupPolicy>;
template class TErrorResult<AssertAndSuppressCleanupPolicy>;
template class TErrorResult<JustSuppressCleanupPolicy>;
template class TErrorResult<ThreadSafeJustSuppressCleanupPolicy>;

}  // namespace binding_danger

namespace dom {

bool DefineConstants(JSContext* cx, JS::Handle<JSObject*> obj,
                     const ConstantSpec* cs) {
  JS::Rooted<JS::Value> value(cx);
  for (; cs->name; ++cs) {
    value = cs->value;
    bool ok = JS_DefineProperty(
        cx, obj, cs->name, value,
        JSPROP_ENUMERATE | JSPROP_READONLY | JSPROP_PERMANENT);
    if (!ok) {
      return false;
    }
  }
  return true;
}

static inline bool Define(JSContext* cx, JS::Handle<JSObject*> obj,
                          const JSFunctionSpec* spec) {
  return JS_DefineFunctions(cx, obj, spec);
}
static inline bool Define(JSContext* cx, JS::Handle<JSObject*> obj,
                          const JSPropertySpec* spec) {
  return JS_DefineProperties(cx, obj, spec);
}
static inline bool Define(JSContext* cx, JS::Handle<JSObject*> obj,
                          const ConstantSpec* spec) {
  return DefineConstants(cx, obj, spec);
}

template <typename T>
bool DefinePrefable(JSContext* cx, JS::Handle<JSObject*> obj,
                    const Prefable<T>* props) {
  MOZ_ASSERT(props);
  MOZ_ASSERT(props->specs);
  do {
    // Define if enabled
    if (props->isEnabled(cx, obj)) {
      if (!Define(cx, obj, props->specs)) {
        return false;
      }
    }
  } while ((++props)->specs);
  return true;
}

bool DefineLegacyUnforgeableMethods(
    JSContext* cx, JS::Handle<JSObject*> obj,
    const Prefable<const JSFunctionSpec>* props) {
  return DefinePrefable(cx, obj, props);
}

bool DefineLegacyUnforgeableAttributes(
    JSContext* cx, JS::Handle<JSObject*> obj,
    const Prefable<const JSPropertySpec>* props) {
  return DefinePrefable(cx, obj, props);
}

// We should use JSFunction objects for interface objects, but we need a custom
// hasInstance hook because we have new interface objects on prototype chains of
// old (XPConnect-based) bindings. We also need Xrays and arbitrary numbers of
// reserved slots (e.g. for legacy factory functions).  So we define a custom
// funToString ObjectOps member for interface objects.
JSString* InterfaceObjectToString(JSContext* aCx, JS::Handle<JSObject*> aObject,
                                  bool /* isToSource */) {
  const JSClass* clasp = JS::GetClass(aObject);
  MOZ_ASSERT(IsDOMIfaceAndProtoClass(clasp));

  const DOMIfaceJSClass* ifaceJSClass = DOMIfaceJSClass::FromJSClass(clasp);
  return JS_NewStringCopyZ(aCx, ifaceJSClass->mFunToString);
}

bool Constructor(JSContext* cx, unsigned argc, JS::Value* vp) {
  JS::CallArgs args = JS::CallArgsFromVp(argc, vp);
  const JS::Value& v = js::GetFunctionNativeReserved(
      &args.callee(), CONSTRUCTOR_NATIVE_HOLDER_RESERVED_SLOT);
  const JSNativeHolder* nativeHolder =
      static_cast<const JSNativeHolder*>(v.toPrivate());
  return (nativeHolder->mNative)(cx, argc, vp);
}

static JSObject* CreateConstructor(JSContext* cx, JS::Handle<JSObject*> global,
                                   const char* name,
                                   const JSNativeHolder* nativeHolder,
                                   unsigned ctorNargs) {
  JSFunction* fun = js::NewFunctionWithReserved(cx, Constructor, ctorNargs,
                                                JSFUN_CONSTRUCTOR, name);
  if (!fun) {
    return nullptr;
  }

  JSObject* constructor = JS_GetFunctionObject(fun);
  js::SetFunctionNativeReserved(
      constructor, CONSTRUCTOR_NATIVE_HOLDER_RESERVED_SLOT,
      JS::PrivateValue(const_cast<JSNativeHolder*>(nativeHolder)));
  return constructor;
}

static bool DefineConstructor(JSContext* cx, JS::Handle<JSObject*> global,
                              JS::Handle<jsid> name,
                              JS::Handle<JSObject*> constructor) {
  bool alreadyDefined;
  if (!JS_AlreadyHasOwnPropertyById(cx, global, name, &alreadyDefined)) {
    return false;
  }

  // This is Enumerable: False per spec.
  return alreadyDefined ||
         JS_DefinePropertyById(cx, global, name, constructor, JSPROP_RESOLVING);
}

static bool DefineConstructor(JSContext* cx, JS::Handle<JSObject*> global,
                              const char* name,
                              JS::Handle<JSObject*> constructor) {
  JSString* nameStr = JS_AtomizeString(cx, name);
  if (!nameStr) {
    return false;
  }
  JS::Rooted<JS::PropertyKey> nameKey(cx, JS::PropertyKey::NonIntAtom(nameStr));
  return DefineConstructor(cx, global, nameKey, constructor);
}

static bool DefineToStringTag(JSContext* cx, JS::Handle<JSObject*> obj,
                              JS::Handle<JSString*> class_name) {
  JS::Rooted<jsid> toStringTagId(
      cx, JS::GetWellKnownSymbolKey(cx, JS::SymbolCode::toStringTag));
  return JS_DefinePropertyById(cx, obj, toStringTagId, class_name,
                               JSPROP_READONLY);
}

static bool InterfaceIsInstance(JSContext* cx, unsigned argc, JS::Value* vp) {
  JS::CallArgs args = JS::CallArgsFromVp(argc, vp);
  // If the thing we were passed is not an object, return false like
  // OrdinaryHasInstance does.
  if (!args.get(0).isObject()) {
    args.rval().setBoolean(false);
    return true;
  }

  // If "this" is not an object, likewise return false (again, like
  // OrdinaryHasInstance).
  if (!args.thisv().isObject()) {
    args.rval().setBoolean(false);
    return true;
  }

  // If "this" doesn't have a DOMIfaceAndProtoJSClass, it's not a DOM
  // constructor, so just fall back.  But note that we should
  // CheckedUnwrapStatic here, because otherwise we won't get the right answers.
  // The static version is OK, because we're looking for DOM constructors, which
  // are not cross-origin objects.
  JS::Rooted<JSObject*> thisObj(
      cx, js::CheckedUnwrapStatic(&args.thisv().toObject()));
  if (!thisObj) {
    // Just fall back on the normal thing, in case it still happens to work.
    args.rval().setBoolean(false);
    return true;
  }

  const JSClass* thisClass = JS::GetClass(thisObj);

  if (!IsDOMIfaceAndProtoClass(thisClass)) {
    args.rval().setBoolean(false);
    return true;
  }

  const DOMIfaceAndProtoJSClass* clasp =
      DOMIfaceAndProtoJSClass::FromJSClass(thisClass);

  // If "this" isn't a DOM constructor or is a constructor for an interface
  // without a prototype, just fall back.
  if (clasp->mType != eInterface ||
      clasp->mPrototypeID == prototypes::id::_ID_Count) {
    args.rval().setBoolean(false);
    return true;
  }

  JS::Rooted<JSObject*> instance(cx, &args[0].toObject());
  const DOMJSClass* domClass = GetDOMClass(
      js::UncheckedUnwrap(instance, /* stopAtWindowProxy = */ false));

  if (domClass &&
      domClass->mInterfaceChain[clasp->mDepth] == clasp->mPrototypeID) {
    args.rval().setBoolean(true);
    return true;
  }

  if (IsRemoteObjectProxy(instance, clasp->mPrototypeID)) {
    args.rval().setBoolean(true);
    return true;
  }

  args.rval().setBoolean(false);
  return true;
}

// name must be an atom (or JS::PropertyKey::NonIntAtom will assert).
static JSObject* CreateInterfaceObject(
    JSContext* cx, JS::Handle<JSObject*> global,
    JS::Handle<JSObject*> constructorProto,
    const DOMIfaceJSClass* constructorClass, unsigned ctorNargs,
    const LegacyFactoryFunction* legacyFactoryFunctions,
    JS::Handle<JSObject*> proto, const NativeProperties* properties,
    const NativeProperties* chromeOnlyProperties, JS::Handle<JSString*> name,
    bool isChrome, bool defineOnGlobal, const char* const* legacyWindowAliases,
    bool isNamespace) {
  JS::Rooted<JSObject*> constructor(cx);
  MOZ_ASSERT(constructorProto);
  MOZ_ASSERT(constructorClass);
  constructor = JS_NewObjectWithGivenProto(cx, constructorClass->ToJSClass(),
                                           constructorProto);
  if (!constructor) {
    return nullptr;
  }

  if (!isNamespace) {
    if (!JS_DefineProperty(cx, constructor, "length", ctorNargs,
                           JSPROP_READONLY)) {
      return nullptr;
    }

    if (!JS_DefineProperty(cx, constructor, "name", name, JSPROP_READONLY)) {
      return nullptr;
    }
  }

  if (constructorClass->wantsInterfaceIsInstance && isChrome &&
      !JS_DefineFunction(cx, constructor, "isInstance", InterfaceIsInstance, 1,
                         // Don't bother making it enumerable
                         0)) {
    return nullptr;
  }

  if (properties) {
    if (properties->HasStaticMethods() &&
        !DefinePrefable(cx, constructor, properties->StaticMethods())) {
      return nullptr;
    }

    if (properties->HasStaticAttributes() &&
        !DefinePrefable(cx, constructor, properties->StaticAttributes())) {
      return nullptr;
    }

    if (properties->HasConstants() &&
        !DefinePrefable(cx, constructor, properties->Constants())) {
      return nullptr;
    }
  }

  if (chromeOnlyProperties && isChrome) {
    if (chromeOnlyProperties->HasStaticMethods() &&
        !DefinePrefable(cx, constructor,
                        chromeOnlyProperties->StaticMethods())) {
      return nullptr;
    }

    if (chromeOnlyProperties->HasStaticAttributes() &&
        !DefinePrefable(cx, constructor,
                        chromeOnlyProperties->StaticAttributes())) {
      return nullptr;
    }

    if (chromeOnlyProperties->HasConstants() &&
        !DefinePrefable(cx, constructor, chromeOnlyProperties->Constants())) {
      return nullptr;
    }
  }

  if (isNamespace && !DefineToStringTag(cx, constructor, name)) {
    return nullptr;
  }

  if (proto && !JS_LinkConstructorAndPrototype(cx, constructor, proto)) {
    return nullptr;
  }

  JS::Rooted<jsid> nameStr(cx, JS::PropertyKey::NonIntAtom(name));
  if (defineOnGlobal && !DefineConstructor(cx, global, nameStr, constructor)) {
    return nullptr;
  }

  if (legacyWindowAliases && NS_IsMainThread()) {
    for (; *legacyWindowAliases; ++legacyWindowAliases) {
      if (!DefineConstructor(cx, global, *legacyWindowAliases, constructor)) {
        return nullptr;
      }
    }
  }

  if (legacyFactoryFunctions) {
    int legacyFactoryFunctionSlot = DOM_INTERFACE_SLOTS_BASE;
    while (legacyFactoryFunctions->mName) {
      JS::Rooted<JSObject*> legacyFactoryFunction(
          cx, CreateConstructor(cx, global, legacyFactoryFunctions->mName,
                                &legacyFactoryFunctions->mHolder,
                                legacyFactoryFunctions->mNargs));
      if (!legacyFactoryFunction ||
          !JS_DefineProperty(cx, legacyFactoryFunction, "prototype", proto,
                             JSPROP_PERMANENT | JSPROP_READONLY) ||
          (defineOnGlobal &&
           !DefineConstructor(cx, global, legacyFactoryFunctions->mName,
                              legacyFactoryFunction))) {
        return nullptr;
      }
      JS::SetReservedSlot(constructor, legacyFactoryFunctionSlot++,
                          JS::ObjectValue(*legacyFactoryFunction));
      ++legacyFactoryFunctions;
    }
  }

  return constructor;
}

static JSObject* CreateInterfacePrototypeObject(
    JSContext* cx, JS::Handle<JSObject*> global,
    JS::Handle<JSObject*> parentProto, const JSClass* protoClass,
    const NativeProperties* properties,
    const NativeProperties* chromeOnlyProperties,
    const char* const* unscopableNames, JS::Handle<JSString*> name,
    bool isGlobal) {
  JS::Rooted<JSObject*> ourProto(
      cx, JS_NewObjectWithGivenProto(cx, protoClass, parentProto));
  if (!ourProto ||
      // We don't try to define properties on the global's prototype; those
      // properties go on the global itself.
      (!isGlobal &&
       !DefineProperties(cx, ourProto, properties, chromeOnlyProperties))) {
    return nullptr;
  }

  if (unscopableNames) {
    JS::Rooted<JSObject*> unscopableObj(
        cx, JS_NewObjectWithGivenProto(cx, nullptr, nullptr));
    if (!unscopableObj) {
      return nullptr;
    }

    for (; *unscopableNames; ++unscopableNames) {
      if (!JS_DefineProperty(cx, unscopableObj, *unscopableNames,
                             JS::TrueHandleValue, JSPROP_ENUMERATE)) {
        return nullptr;
      }
    }

    JS::Rooted<jsid> unscopableId(
        cx, JS::GetWellKnownSymbolKey(cx, JS::SymbolCode::unscopables));
    // Readonly and non-enumerable to match Array.prototype.
    if (!JS_DefinePropertyById(cx, ourProto, unscopableId, unscopableObj,
                               JSPROP_READONLY)) {
      return nullptr;
    }
  }

  if (!DefineToStringTag(cx, ourProto, name)) {
    return nullptr;
  }

  return ourProto;
}

bool DefineProperties(JSContext* cx, JS::Handle<JSObject*> obj,
                      const NativeProperties* properties,
                      const NativeProperties* chromeOnlyProperties) {
  if (properties) {
    if (properties->HasMethods() &&
        !DefinePrefable(cx, obj, properties->Methods())) {
      return false;
    }

    if (properties->HasAttributes() &&
        !DefinePrefable(cx, obj, properties->Attributes())) {
      return false;
    }

    if (properties->HasConstants() &&
        !DefinePrefable(cx, obj, properties->Constants())) {
      return false;
    }
  }

  if (chromeOnlyProperties) {
    if (chromeOnlyProperties->HasMethods() &&
        !DefinePrefable(cx, obj, chromeOnlyProperties->Methods())) {
      return false;
    }

    if (chromeOnlyProperties->HasAttributes() &&
        !DefinePrefable(cx, obj, chromeOnlyProperties->Attributes())) {
      return false;
    }

    if (chromeOnlyProperties->HasConstants() &&
        !DefinePrefable(cx, obj, chromeOnlyProperties->Constants())) {
      return false;
    }
  }

  return true;
}

void CreateInterfaceObjects(
    JSContext* cx, JS::Handle<JSObject*> global,
    JS::Handle<JSObject*> protoProto, const DOMIfaceAndProtoJSClass* protoClass,
    JS::Heap<JSObject*>* protoCache, JS::Handle<JSObject*> constructorProto,
    const DOMIfaceJSClass* constructorClass, unsigned ctorNargs,
    bool isConstructorChromeOnly,
    const LegacyFactoryFunction* legacyFactoryFunctions,
    JS::Heap<JSObject*>* constructorCache, const NativeProperties* properties,
    const NativeProperties* chromeOnlyProperties, const char* name,
    bool defineOnGlobal, const char* const* unscopableNames, bool isGlobal,
    const char* const* legacyWindowAliases, bool isNamespace) {
  MOZ_ASSERT(protoClass || constructorClass, "Need at least one class!");
  MOZ_ASSERT(
      !((properties &&
         (properties->HasMethods() || properties->HasAttributes())) ||
        (chromeOnlyProperties && (chromeOnlyProperties->HasMethods() ||
                                  chromeOnlyProperties->HasAttributes()))) ||
          protoClass,
      "Methods or properties but no protoClass!");
  MOZ_ASSERT(!((properties && (properties->HasStaticMethods() ||
                               properties->HasStaticAttributes())) ||
               (chromeOnlyProperties &&
                (chromeOnlyProperties->HasStaticMethods() ||
                 chromeOnlyProperties->HasStaticAttributes()))) ||
                 constructorClass,
             "Static methods but no constructorClass!");
  MOZ_ASSERT(!protoClass == !protoCache,
             "If, and only if, there is an interface prototype object we need "
             "to cache it");
  MOZ_ASSERT(bool(constructorClass) == bool(constructorCache),
             "If, and only if, there is an interface object we need to cache "
             "it");
  MOZ_ASSERT(constructorProto || !constructorClass,
             "Must have a constructor proto if we plan to create a constructor "
             "object");

  bool isChrome = nsContentUtils::ThreadsafeIsSystemCaller(cx);

  JS::Rooted<JSString*> nameStr(cx, JS_AtomizeString(cx, name));
  if (!nameStr) {
    return;
  }

  JS::Rooted<JSObject*> proto(cx);
  if (protoClass) {
    proto = CreateInterfacePrototypeObject(
        cx, global, protoProto, protoClass->ToJSClass(), properties,
        isChrome ? chromeOnlyProperties : nullptr, unscopableNames, nameStr,
        isGlobal);
    if (!proto) {
      return;
    }

    *protoCache = proto;
  } else {
    MOZ_ASSERT(!proto);
  }

  JSObject* interface;
  if (constructorClass) {
    interface = CreateInterfaceObject(
        cx, global, constructorProto, constructorClass,
        (isChrome || !isConstructorChromeOnly) ? ctorNargs : 0,
        legacyFactoryFunctions, proto, properties, chromeOnlyProperties,
        nameStr, isChrome, defineOnGlobal, legacyWindowAliases, isNamespace);
    if (!interface) {
      if (protoCache) {
        // If we fail we need to make sure to clear the value of protoCache we
        // set above.
        *protoCache = nullptr;
      }
      return;
    }
    *constructorCache = interface;
  }
}

// Only set aAllowNativeWrapper to false if you really know you need it; if in
// doubt use true. Setting it to false disables security wrappers.
static bool NativeInterface2JSObjectAndThrowIfFailed(
    JSContext* aCx, JS::Handle<JSObject*> aScope,
    JS::MutableHandle<JS::Value> aRetval, xpcObjectHelper& aHelper,
    const nsIID* aIID, bool aAllowNativeWrapper) {
  js::AssertSameCompartment(aCx, aScope);
  nsresult rv;
  // Inline some logic from XPCConvert::NativeInterfaceToJSObject that we need
  // on all threads.
  nsWrapperCache* cache = aHelper.GetWrapperCache();

  if (cache) {
    JS::Rooted<JSObject*> obj(aCx, cache->GetWrapper());
    if (!obj) {
      obj = cache->WrapObject(aCx, nullptr);
      if (!obj) {
        return Throw(aCx, NS_ERROR_UNEXPECTED);
      }
    }

    if (aAllowNativeWrapper && !JS_WrapObject(aCx, &obj)) {
      return false;
    }

    aRetval.setObject(*obj);
    return true;
  }

  MOZ_ASSERT(NS_IsMainThread());

  if (!XPCConvert::NativeInterface2JSObject(aCx, aRetval, aHelper, aIID,
                                            aAllowNativeWrapper, &rv)) {
    // I can't tell if NativeInterface2JSObject throws JS exceptions
    // or not.  This is a sloppy stab at the right semantics; the
    // method really ought to be fixed to behave consistently.
    if (!JS_IsExceptionPending(aCx)) {
      Throw(aCx, NS_FAILED(rv) ? rv : NS_ERROR_UNEXPECTED);
    }
    return false;
  }
  return true;
}

bool TryPreserveWrapper(JS::Handle<JSObject*> obj) {
  MOZ_ASSERT(IsDOMObject(obj));

  // nsISupports objects are special cased because DOM proxies are nsISupports
  // and have addProperty hooks that do more than wrapper preservation (so we
  // don't want to call them).
  if (nsISupports* native = UnwrapDOMObjectToISupports(obj)) {
    nsWrapperCache* cache = nullptr;
    CallQueryInterface(native, &cache);
    if (cache) {
      cache->PreserveWrapper(native);
    }
    return true;
  }

  // The addProperty hook for WebIDL classes does wrapper preservation, and
  // nothing else, so call it, if present.

  const JSClass* clasp = JS::GetClass(obj);
  const DOMJSClass* domClass = GetDOMClass(clasp);

  // We expect all proxies to be nsISupports.
  MOZ_RELEASE_ASSERT(clasp->isNativeObject(),
                     "Should not call addProperty for proxies.");

  JSAddPropertyOp addProperty = clasp->getAddProperty();
  if (!addProperty) {
    return true;
  }

  // The class should have an addProperty hook iff it is a CC participant.
  MOZ_RELEASE_ASSERT(domClass->mParticipant);

  JS::Rooted<jsid> dummyId(RootingCx());
  JS::Rooted<JS::Value> dummyValue(RootingCx());
  return addProperty(nullptr, obj, dummyId, dummyValue);
}

bool HasReleasedWrapper(JS::Handle<JSObject*> obj) {
  MOZ_ASSERT(obj);
  MOZ_ASSERT(IsDOMObject(obj));

  nsWrapperCache* cache = nullptr;
  if (nsISupports* native = UnwrapDOMObjectToISupports(obj)) {
    CallQueryInterface(native, &cache);
  } else {
    const JSClass* clasp = JS::GetClass(obj);
    const DOMJSClass* domClass = GetDOMClass(clasp);

    // We expect all proxies to be nsISupports.
    MOZ_RELEASE_ASSERT(clasp->isNativeObject(),
                       "Should not call getWrapperCache for proxies.");

    WrapperCacheGetter getter = domClass->mWrapperCacheGetter;

    if (getter) {
      // If the class has a wrapper cache getter it must be a CC participant.
      MOZ_RELEASE_ASSERT(domClass->mParticipant);

      cache = getter(obj);
    }
  }

  return cache && !cache->PreservingWrapper();
}

// Can only be called with a DOM JSClass.
bool InstanceClassHasProtoAtDepth(const JSClass* clasp, uint32_t protoID,
                                  uint32_t depth) {
  const DOMJSClass* domClass = DOMJSClass::FromJSClass(clasp);
  return static_cast<uint32_t>(domClass->mInterfaceChain[depth]) == protoID;
}

// Only set allowNativeWrapper to false if you really know you need it; if in
// doubt use true. Setting it to false disables security wrappers.
bool XPCOMObjectToJsval(JSContext* cx, JS::Handle<JSObject*> scope,
                        xpcObjectHelper& helper, const nsIID* iid,
                        bool allowNativeWrapper,
                        JS::MutableHandle<JS::Value> rval) {
  return NativeInterface2JSObjectAndThrowIfFailed(cx, scope, rval, helper, iid,
                                                  allowNativeWrapper);
}

bool VariantToJsval(JSContext* aCx, nsIVariant* aVariant,
                    JS::MutableHandle<JS::Value> aRetval) {
  nsresult rv;
  if (!XPCVariant::VariantDataToJS(aCx, aVariant, &rv, aRetval)) {
    // Does it throw?  Who knows
    if (!JS_IsExceptionPending(aCx)) {
      Throw(aCx, NS_FAILED(rv) ? rv : NS_ERROR_UNEXPECTED);
    }
    return false;
  }

  return true;
}

bool WrapObject(JSContext* cx, const WindowProxyHolder& p,
                JS::MutableHandle<JS::Value> rval) {
  return ToJSValue(cx, p, rval);
}

// {JSPropertySpec,JSFunctionSpec} use {JSPropertySpec,JSFunctionSpec}::Name
// and ConstantSpec uses `const char*` for name field.
static inline JSPropertySpec::Name ToPropertySpecName(
    JSPropertySpec::Name name) {
  return name;
}

static inline JSPropertySpec::Name ToPropertySpecName(const char* name) {
  return JSPropertySpec::Name(name);
}

template <typename SpecT>
static bool InitPropertyInfos(JSContext* cx, const Prefable<SpecT>* pref,
                              PropertyInfo* infos, PropertyType type) {
  MOZ_ASSERT(pref);
  MOZ_ASSERT(pref->specs);

  // Index of the Prefable that contains the id for the current PropertyInfo.
  uint32_t prefIndex = 0;

  do {
    // We ignore whether the set of ids is enabled and just intern all the IDs,
    // because this is only done once per application runtime.
    const SpecT* spec = pref->specs;
    // Index of the property/function/constant spec for our current PropertyInfo
    // in the "specs" array of the relevant Prefable.
    uint32_t specIndex = 0;
    do {
      jsid id;
      if (!JS::PropertySpecNameToPermanentId(cx, ToPropertySpecName(spec->name),
                                             &id)) {
        return false;
      }
      infos->SetId(id);
      infos->type = type;
      infos->prefIndex = prefIndex;
      infos->specIndex = specIndex++;
      ++infos;
    } while ((++spec)->name);
    ++prefIndex;
  } while ((++pref)->specs);

  return true;
}

#define INIT_PROPERTY_INFOS_IF_DEFINED(TypeName)                        \
  {                                                                     \
    if (nativeProperties->Has##TypeName##s() &&                         \
        !InitPropertyInfos(cx, nativeProperties->TypeName##s(),         \
                           nativeProperties->TypeName##PropertyInfos(), \
                           e##TypeName)) {                              \
      return false;                                                     \
    }                                                                   \
  }

static bool InitPropertyInfos(JSContext* cx,
                              const NativeProperties* nativeProperties) {
  INIT_PROPERTY_INFOS_IF_DEFINED(StaticMethod);
  INIT_PROPERTY_INFOS_IF_DEFINED(StaticAttribute);
  INIT_PROPERTY_INFOS_IF_DEFINED(Method);
  INIT_PROPERTY_INFOS_IF_DEFINED(Attribute);
  INIT_PROPERTY_INFOS_IF_DEFINED(UnforgeableMethod);
  INIT_PROPERTY_INFOS_IF_DEFINED(UnforgeableAttribute);
  INIT_PROPERTY_INFOS_IF_DEFINED(Constant);

  // Initialize and sort the index array.
  uint16_t* indices = nativeProperties->sortedPropertyIndices;
  auto count = nativeProperties->propertyInfoCount;
  for (auto i = 0; i < count; ++i) {
    indices[i] = i;
  }
  std::sort(indices, indices + count,
            [infos = nativeProperties->PropertyInfos()](const uint16_t left,
                                                        const uint16_t right) {
              // std::sort may call us with the same element by design but
              // PropertyInfo::Compare does not like that.
              if (left == right) {
                return false;
              }
              return PropertyInfo::Compare(infos[left], infos[right]) < 0;
            });

  return true;
}

#undef INIT_PROPERTY_INFOS_IF_DEFINED

static inline bool InitPropertyInfos(
    JSContext* aCx, const NativePropertiesHolder& nativeProperties) {
  MOZ_ASSERT(NS_IsMainThread());

  if (!*nativeProperties.inited) {
    if (nativeProperties.regular &&
        !InitPropertyInfos(aCx, nativeProperties.regular)) {
      return false;
    }
    if (nativeProperties.chromeOnly &&
        !InitPropertyInfos(aCx, nativeProperties.chromeOnly)) {
      return false;
    }
    *nativeProperties.inited = true;
  }

  return true;
}

void GetInterfaceImpl(JSContext* aCx, nsIInterfaceRequestor* aRequestor,
                      nsWrapperCache* aCache, JS::Handle<JS::Value> aIID,
                      JS::MutableHandle<JS::Value> aRetval,
                      ErrorResult& aError) {
  Maybe<nsIID> iid = xpc::JSValue2ID(aCx, aIID);
  if (!iid) {
    aError.Throw(NS_ERROR_XPC_BAD_CONVERT_JS);
    return;
  }

  RefPtr<nsISupports> result;
  aError = aRequestor->GetInterface(*iid, getter_AddRefs(result));
  if (aError.Failed()) {
    return;
  }

  if (!WrapObject(aCx, result, iid.ptr(), aRetval)) {
    aError.Throw(NS_ERROR_FAILURE);
  }
}

bool ThrowingConstructor(JSContext* cx, unsigned argc, JS::Value* vp) {
  // Cast nullptr to void* to work around
  // https://gcc.gnu.org/bugzilla/show_bug.cgi?id=100666
  return ThrowErrorMessage<MSG_ILLEGAL_CONSTRUCTOR>(cx, (void*)nullptr);
}

bool ThrowConstructorWithoutNew(JSContext* cx, const char* name) {
  return ThrowErrorMessage<MSG_CONSTRUCTOR_WITHOUT_NEW>(cx, name);
}

inline const NativePropertyHooks* GetNativePropertyHooksFromConstructorFunction(
    JS::Handle<JSObject*> obj) {
  MOZ_ASSERT(JS_IsNativeFunction(obj, Constructor));
  const JS::Value& v = js::GetFunctionNativeReserved(
      obj, CONSTRUCTOR_NATIVE_HOLDER_RESERVED_SLOT);
  const JSNativeHolder* nativeHolder =
      static_cast<const JSNativeHolder*>(v.toPrivate());
  return nativeHolder->mPropertyHooks;
}

inline const NativePropertyHooks* GetNativePropertyHooks(
    JSContext* cx, JS::Handle<JSObject*> obj, DOMObjectType& type) {
  const JSClass* clasp = JS::GetClass(obj);

  const DOMJSClass* domClass = GetDOMClass(clasp);
  if (domClass) {
    bool isGlobal = (clasp->flags & JSCLASS_DOM_GLOBAL) != 0;
    type = isGlobal ? eGlobalInstance : eInstance;
    return domClass->mNativeHooks;
  }

  if (JS_ObjectIsFunction(obj)) {
    type = eInterface;
    return GetNativePropertyHooksFromConstructorFunction(obj);
  }

  MOZ_ASSERT(IsDOMIfaceAndProtoClass(JS::GetClass(obj)));
  const DOMIfaceAndProtoJSClass* ifaceAndProtoJSClass =
      DOMIfaceAndProtoJSClass::FromJSClass(JS::GetClass(obj));
  type = ifaceAndProtoJSClass->mType;
  return ifaceAndProtoJSClass->mNativeHooks;
}

static JSObject* XrayCreateFunction(JSContext* cx,
                                    JS::Handle<JSObject*> wrapper,
                                    JSNativeWrapper native, unsigned nargs,
                                    JS::Handle<jsid> id) {
  JSFunction* fun;
  if (id.isString()) {
    fun = js::NewFunctionByIdWithReserved(cx, native.op, nargs, 0, id);
  } else {
    // Can't pass this id (probably a symbol) to NewFunctionByIdWithReserved;
    // just use an empty name for lack of anything better.
    fun = js::NewFunctionWithReserved(cx, native.op, nargs, 0, nullptr);
  }

  if (!fun) {
    return nullptr;
  }

  SET_JITINFO(fun, native.info);
  JSObject* obj = JS_GetFunctionObject(fun);
  js::SetFunctionNativeReserved(obj, XRAY_DOM_FUNCTION_PARENT_WRAPPER_SLOT,
                                JS::ObjectValue(*wrapper));
#ifdef DEBUG
  js::SetFunctionNativeReserved(obj, XRAY_DOM_FUNCTION_NATIVE_SLOT_FOR_SELF,
                                JS::ObjectValue(*obj));
#endif
  return obj;
}

struct IdToIndexComparator {
  // The id we're searching for.
  const jsid& mId;
  // Whether we're searching for static operations.
  const bool mStatic;
  // The list of ids we're searching in.
  const PropertyInfo* mInfos;

  IdToIndexComparator(const jsid& aId, DOMObjectType aType,
                      const PropertyInfo* aInfos)
      : mId(aId),
        mStatic(aType == eInterface || aType == eNamespace),
        mInfos(aInfos) {}
  int operator()(const uint16_t aIndex) const {
    const PropertyInfo& info = mInfos[aIndex];
    if (mId.asRawBits() == info.Id().asRawBits()) {
      if (info.type != eMethod && info.type != eStaticMethod) {
        return 0;
      }

      if (mStatic == info.IsStaticMethod()) {
        // We're looking for static properties and we've found a static one for
        // the right name.
        return 0;
      }

      // Static operations are sorted before others by PropertyInfo::Compare.
      return mStatic ? -1 : 1;
    }

    return mId.asRawBits() < info.Id().asRawBits() ? -1 : 1;
  }
};

static const PropertyInfo* XrayFindOwnPropertyInfo(
    JSContext* cx, DOMObjectType type, JS::Handle<jsid> id,
    const NativeProperties* nativeProperties) {
  if ((type == eInterfacePrototype || type == eGlobalInstance) &&
      MOZ_UNLIKELY(nativeProperties->iteratorAliasMethodIndex >= 0) &&
      id.isWellKnownSymbol(JS::SymbolCode::iterator)) {
    return nativeProperties->MethodPropertyInfos() +
           nativeProperties->iteratorAliasMethodIndex;
  }

  size_t idx;
  const uint16_t* sortedPropertyIndices =
      nativeProperties->sortedPropertyIndices;
  const PropertyInfo* propertyInfos = nativeProperties->PropertyInfos();

  if (BinarySearchIf(sortedPropertyIndices, 0,
                     nativeProperties->propertyInfoCount,
                     IdToIndexComparator(id, type, propertyInfos), &idx)) {
    return propertyInfos + sortedPropertyIndices[idx];
  }

  return nullptr;
}

static bool XrayResolveAttribute(
    JSContext* cx, JS::Handle<JSObject*> wrapper, JS::Handle<JSObject*> obj,
    JS::Handle<jsid> id, const Prefable<const JSPropertySpec>& pref,
    const JSPropertySpec& attrSpec,
    JS::MutableHandle<Maybe<JS::PropertyDescriptor>> desc,
    bool& cacheOnHolder) {
  if (!pref.isEnabled(cx, obj)) {
    return true;
  }

  MOZ_ASSERT(attrSpec.isAccessor());

  MOZ_ASSERT(
      !attrSpec.isSelfHosted(),
      "Bad JSPropertySpec declaration: unsupported self-hosted accessor");

  cacheOnHolder = true;

  JS::Rooted<jsid> getterId(cx);
  if (!JS::ToGetterId(cx, id, &getterId)) {
    return false;
  }

  // Because of centralization, we need to make sure we fault in the JitInfos as
  // well. At present, until the JSAPI changes, the easiest way to do this is
  // wrap them up as functions ourselves.

  // They all have getters, so we can just make it.
  JS::Rooted<JSObject*> getter(
      cx, XrayCreateFunction(cx, wrapper, attrSpec.u.accessors.getter.native, 0,
                             getterId));
  if (!getter) {
    return false;
  }

  JS::Rooted<JSObject*> setter(cx);
  if (attrSpec.u.accessors.setter.native.op) {
    JS::Rooted<jsid> setterId(cx);
    if (!JS::ToSetterId(cx, id, &setterId)) {
      return false;
    }

    // We have a setter! Make it.
    setter = XrayCreateFunction(cx, wrapper, attrSpec.u.accessors.setter.native,
                                1, setterId);
    if (!setter) {
      return false;
    }
  }

  desc.set(Some(
      JS::PropertyDescriptor::Accessor(getter, setter, attrSpec.attributes())));
  return true;
}

static bool XrayResolveMethod(
    JSContext* cx, JS::Handle<JSObject*> wrapper, JS::Handle<JSObject*> obj,
    JS::Handle<jsid> id, const Prefable<const JSFunctionSpec>& pref,
    const JSFunctionSpec& methodSpec,
    JS::MutableHandle<Maybe<JS::PropertyDescriptor>> desc,
    bool& cacheOnHolder) {
  if (!pref.isEnabled(cx, obj)) {
    return true;
  }

  cacheOnHolder = true;

  JSObject* funobj;
  if (methodSpec.selfHostedName) {
    JSFunction* fun = JS::GetSelfHostedFunction(cx, methodSpec.selfHostedName,
                                                id, methodSpec.nargs);
    if (!fun) {
      return false;
    }
    MOZ_ASSERT(!methodSpec.call.op,
               "Bad FunctionSpec declaration: non-null native");
    MOZ_ASSERT(!methodSpec.call.info,
               "Bad FunctionSpec declaration: non-null jitinfo");
    funobj = JS_GetFunctionObject(fun);
  } else {
    funobj =
        XrayCreateFunction(cx, wrapper, methodSpec.call, methodSpec.nargs, id);
    if (!funobj) {
      return false;
    }
  }

  desc.set(Some(JS::PropertyDescriptor::Data(JS::ObjectValue(*funobj),
                                             methodSpec.flags)));
  return true;
}

static bool XrayResolveConstant(
    JSContext* cx, JS::Handle<JSObject*> wrapper, JS::Handle<JSObject*> obj,
    JS::Handle<jsid>, const Prefable<const ConstantSpec>& pref,
    const ConstantSpec& constantSpec,
    JS::MutableHandle<Maybe<JS::PropertyDescriptor>> desc,
    bool& cacheOnHolder) {
  if (!pref.isEnabled(cx, obj)) {
    return true;
  }

  cacheOnHolder = true;

  desc.set(Some(JS::PropertyDescriptor::Data(
      constantSpec.value, {JS::PropertyAttribute::Enumerable})));
  return true;
}

#define RESOLVE_CASE(PropType, SpecType, Resolver)                            \
  case e##PropType: {                                                         \
    MOZ_ASSERT(nativeProperties->Has##PropType##s());                         \
    const Prefable<const SpecType>& pref =                                    \
        nativeProperties->PropType##s()[propertyInfo.prefIndex];              \
    return Resolver(cx, wrapper, obj, id, pref,                               \
                    pref.specs[propertyInfo.specIndex], desc, cacheOnHolder); \
  }

static bool XrayResolveProperty(
    JSContext* cx, JS::Handle<JSObject*> wrapper, JS::Handle<JSObject*> obj,
    JS::Handle<jsid> id, JS::MutableHandle<Maybe<JS::PropertyDescriptor>> desc,
    bool& cacheOnHolder, DOMObjectType type,
    const NativeProperties* nativeProperties,
    const PropertyInfo& propertyInfo) {
  MOZ_ASSERT(type != eGlobalInterfacePrototype);

  // Make sure we resolve for matched object type.
  switch (propertyInfo.type) {
    case eStaticMethod:
    case eStaticAttribute:
      if (type != eInterface && type != eNamespace) {
        return true;
      }
      break;
    case eMethod:
    case eAttribute:
      if (type != eGlobalInstance && type != eInterfacePrototype) {
        return true;
      }
      break;
    case eUnforgeableMethod:
    case eUnforgeableAttribute:
      if (!IsInstance(type)) {
        return true;
      }
      break;
    case eConstant:
      if (IsInstance(type)) {
        return true;
      }
      break;
  }

  switch (propertyInfo.type) {
    RESOLVE_CASE(StaticMethod, JSFunctionSpec, XrayResolveMethod)
    RESOLVE_CASE(StaticAttribute, JSPropertySpec, XrayResolveAttribute)
    RESOLVE_CASE(Method, JSFunctionSpec, XrayResolveMethod)
    RESOLVE_CASE(Attribute, JSPropertySpec, XrayResolveAttribute)
    RESOLVE_CASE(UnforgeableMethod, JSFunctionSpec, XrayResolveMethod)
    RESOLVE_CASE(UnforgeableAttribute, JSPropertySpec, XrayResolveAttribute)
    RESOLVE_CASE(Constant, ConstantSpec, XrayResolveConstant)
  }

  return true;
}

#undef RESOLVE_CASE

static bool ResolvePrototypeOrConstructor(
    JSContext* cx, JS::Handle<JSObject*> wrapper, JS::Handle<JSObject*> obj,
    size_t protoAndIfaceCacheIndex, unsigned attrs,
    JS::MutableHandle<Maybe<JS::PropertyDescriptor>> desc,
    bool& cacheOnHolder) {
  JS::Rooted<JSObject*> global(cx, JS::GetNonCCWObjectGlobal(obj));
  {
    JSAutoRealm ar(cx, global);
    ProtoAndIfaceCache& protoAndIfaceCache = *GetProtoAndIfaceCache(global);
    // This function is called when resolving the "constructor" and "prototype"
    // properties of Xrays for DOM prototypes and constructors respectively.
    // This means the relevant Xray exists, which means its _target_ exists.
    // And that means we managed to successfullly create the prototype or
    // constructor, respectively, and hence must have managed to create the
    // thing it's pointing to as well.  So our entry slot must exist.
    JSObject* protoOrIface =
        protoAndIfaceCache.EntrySlotMustExist(protoAndIfaceCacheIndex);
    MOZ_RELEASE_ASSERT(protoOrIface, "How can this object not exist?");

    cacheOnHolder = true;

    desc.set(Some(
        JS::PropertyDescriptor::Data(JS::ObjectValue(*protoOrIface), attrs)));
  }
  return JS_WrapPropertyDescriptor(cx, desc);
}

/* static */ bool XrayResolveOwnProperty(
    JSContext* cx, JS::Handle<JSObject*> wrapper, JS::Handle<JSObject*> obj,
    JS::Handle<jsid> id, JS::MutableHandle<Maybe<JS::PropertyDescriptor>> desc,
    bool& cacheOnHolder) {
  MOZ_ASSERT(desc.isNothing());
  cacheOnHolder = false;

  DOMObjectType type;
  const NativePropertyHooks* nativePropertyHooks =
      GetNativePropertyHooks(cx, obj, type);
  ResolveOwnProperty resolveOwnProperty =
      nativePropertyHooks->mIndexedOrNamedNativeProperties
          ? nativePropertyHooks->mIndexedOrNamedNativeProperties
                ->mResolveOwnProperty
          : nullptr;

  if (type == eNamedPropertiesObject) {
    MOZ_ASSERT(!resolveOwnProperty,
               "Shouldn't have any Xray-visible properties");
    return true;
  }

  const NativePropertiesHolder& nativePropertiesHolder =
      nativePropertyHooks->mNativeProperties;

  if (!InitPropertyInfos(cx, nativePropertiesHolder)) {
    return false;
  }

  const NativeProperties* nativeProperties = nullptr;
  const PropertyInfo* found = nullptr;

  if ((nativeProperties = nativePropertiesHolder.regular)) {
    found = XrayFindOwnPropertyInfo(cx, type, id, nativeProperties);
  }
  if (!found && (nativeProperties = nativePropertiesHolder.chromeOnly) &&
      xpc::AccessCheck::isChrome(JS::GetCompartment(wrapper))) {
    found = XrayFindOwnPropertyInfo(cx, type, id, nativeProperties);
  }

  if (IsInstance(type)) {
    // Check for unforgeable properties first to prevent names provided by
    // resolveOwnProperty callback from shadowing them.
    if (found && (found->type == eUnforgeableMethod ||
                  found->type == eUnforgeableAttribute)) {
      if (!XrayResolveProperty(cx, wrapper, obj, id, desc, cacheOnHolder, type,
                               nativeProperties, *found)) {
        return false;
      }

      if (desc.isSome()) {
        return true;
      }
    }

    if (resolveOwnProperty) {
      if (!resolveOwnProperty(cx, wrapper, obj, id, desc)) {
        return false;
      }

      if (desc.isSome()) {
        // None of these should be cached on the holder, since they're dynamic.
        return true;
      }
    }

    // For non-global instance Xrays there are no other properties, so return
    // here for them.
    if (type != eGlobalInstance) {
      return true;
    }
  } else if (type == eInterface) {
    if (id.get() == GetJSIDByIndex(cx, XPCJSContext::IDX_PROTOTYPE)) {
      return nativePropertyHooks->mPrototypeID == prototypes::id::_ID_Count ||
             ResolvePrototypeOrConstructor(
                 cx, wrapper, obj, nativePropertyHooks->mPrototypeID,
                 JSPROP_PERMANENT | JSPROP_READONLY, desc, cacheOnHolder);
    }

    if (id.get() == GetJSIDByIndex(cx, XPCJSContext::IDX_ISINSTANCE)) {
      const JSClass* objClass = JS::GetClass(obj);
      if (IsDOMIfaceAndProtoClass(objClass)) {
        const DOMIfaceJSClass* clazz = DOMIfaceJSClass::FromJSClass(objClass);
        if (clazz->wantsInterfaceIsInstance) {
          cacheOnHolder = true;

          JSObject* funObj = XrayCreateFunction(
              cx, wrapper, {InterfaceIsInstance, nullptr}, 1, id);
          if (!funObj) {
            return false;
          }

          desc.set(Some(JS::PropertyDescriptor::Data(
              JS::ObjectValue(*funObj), {JS::PropertyAttribute::Configurable,
                                         JS::PropertyAttribute::Writable})));
          return true;
        }
      }
    }
  } else if (type == eNamespace) {
    if (id.isWellKnownSymbol(JS::SymbolCode::toStringTag)) {
      JS::Rooted<JSString*> nameStr(
          cx, JS_AtomizeString(cx, JS::GetClass(obj)->name));
      if (!nameStr) {
        return false;
      }

      desc.set(Some(JS::PropertyDescriptor::Data(
          JS::StringValue(nameStr), {JS::PropertyAttribute::Configurable})));
      return true;
    }
  } else {
    MOZ_ASSERT(IsInterfacePrototype(type));

    if (id.get() == GetJSIDByIndex(cx, XPCJSContext::IDX_CONSTRUCTOR)) {
      return nativePropertyHooks->mConstructorID ==
                 constructors::id::_ID_Count ||
             ResolvePrototypeOrConstructor(cx, wrapper, obj,
                                           nativePropertyHooks->mConstructorID,
                                           0, desc, cacheOnHolder);
    }

    if (id.isWellKnownSymbol(JS::SymbolCode::toStringTag)) {
      const JSClass* objClass = JS::GetClass(obj);
      prototypes::ID prototypeID =
          DOMIfaceAndProtoJSClass::FromJSClass(objClass)->mPrototypeID;
      JS::Rooted<JSString*> nameStr(
          cx, JS_AtomizeString(cx, NamesOfInterfacesWithProtos(prototypeID)));
      if (!nameStr) {
        return false;
      }

      desc.set(Some(JS::PropertyDescriptor::Data(
          JS::StringValue(nameStr), {JS::PropertyAttribute::Configurable})));
      return true;
    }

    // The properties for globals live on the instance, so return here as there
    // are no properties on their interface prototype object.
    if (type == eGlobalInterfacePrototype) {
      return true;
    }
  }

  if (found && !XrayResolveProperty(cx, wrapper, obj, id, desc, cacheOnHolder,
                                    type, nativeProperties, *found)) {
    return false;
  }

  return true;
}

bool XrayDefineProperty(JSContext* cx, JS::Handle<JSObject*> wrapper,
                        JS::Handle<JSObject*> obj, JS::Handle<jsid> id,
                        JS::Handle<JS::PropertyDescriptor> desc,
                        JS::ObjectOpResult& result, bool* done) {
  if (!js::IsProxy(obj)) return true;

  const DOMProxyHandler* handler = GetDOMProxyHandler(obj);
  return handler->defineProperty(cx, wrapper, id, desc, result, done);
}

template <typename SpecType>
bool XrayAppendPropertyKeys(JSContext* cx, JS::Handle<JSObject*> obj,
                            const Prefable<const SpecType>* pref,
                            const PropertyInfo* infos, unsigned flags,
                            JS::MutableHandleVector<jsid> props) {
  do {
    bool prefIsEnabled = pref->isEnabled(cx, obj);
    if (prefIsEnabled) {
      const SpecType* spec = pref->specs;
      do {
        const jsid id = infos++->Id();
        if (((flags & JSITER_HIDDEN) ||
             (spec->attributes() & JSPROP_ENUMERATE)) &&
            ((flags & JSITER_SYMBOLS) || !id.isSymbol()) && !props.append(id)) {
          return false;
        }
      } while ((++spec)->name);
    }
    // Break if we have reached the end of pref.
    if (!(++pref)->specs) {
      break;
    }
    // Advance infos if the previous pref is disabled. The -1 is required
    // because there is an end-of-list terminator between pref->specs and
    // (pref - 1)->specs.
    if (!prefIsEnabled) {
      infos += pref->specs - (pref - 1)->specs - 1;
    }
  } while (1);

  return true;
}

template <>
bool XrayAppendPropertyKeys<ConstantSpec>(
    JSContext* cx, JS::Handle<JSObject*> obj,
    const Prefable<const ConstantSpec>* pref, const PropertyInfo* infos,
    unsigned flags, JS::MutableHandleVector<jsid> props) {
  do {
    bool prefIsEnabled = pref->isEnabled(cx, obj);
    if (prefIsEnabled) {
      const ConstantSpec* spec = pref->specs;
      do {
        if (!props.append(infos++->Id())) {
          return false;
        }
      } while ((++spec)->name);
    }
    // Break if we have reached the end of pref.
    if (!(++pref)->specs) {
      break;
    }
    // Advance infos if the previous pref is disabled. The -1 is required
    // because there is an end-of-list terminator between pref->specs and
    // (pref - 1)->specs.
    if (!prefIsEnabled) {
      infos += pref->specs - (pref - 1)->specs - 1;
    }
  } while (1);

  return true;
}

#define ADD_KEYS_IF_DEFINED(FieldName)                                        \
  {                                                                           \
    if (nativeProperties->Has##FieldName##s() &&                              \
        !XrayAppendPropertyKeys(cx, obj, nativeProperties->FieldName##s(),    \
                                nativeProperties->FieldName##PropertyInfos(), \
                                flags, props)) {                              \
      return false;                                                           \
    }                                                                         \
  }

bool XrayOwnPropertyKeys(JSContext* cx, JS::Handle<JSObject*> wrapper,
                         JS::Handle<JSObject*> obj, unsigned flags,
                         JS::MutableHandleVector<jsid> props,
                         DOMObjectType type,
                         const NativeProperties* nativeProperties) {
  MOZ_ASSERT(type != eNamedPropertiesObject);

  if (IsInstance(type)) {
    ADD_KEYS_IF_DEFINED(UnforgeableMethod);
    ADD_KEYS_IF_DEFINED(UnforgeableAttribute);
    if (type == eGlobalInstance) {
      ADD_KEYS_IF_DEFINED(Method);
      ADD_KEYS_IF_DEFINED(Attribute);
    }
  } else {
    MOZ_ASSERT(type != eGlobalInterfacePrototype);
    if (type == eInterface || type == eNamespace) {
      ADD_KEYS_IF_DEFINED(StaticMethod);
      ADD_KEYS_IF_DEFINED(StaticAttribute);
    } else {
      MOZ_ASSERT(type == eInterfacePrototype);
      ADD_KEYS_IF_DEFINED(Method);
      ADD_KEYS_IF_DEFINED(Attribute);
    }
    ADD_KEYS_IF_DEFINED(Constant);
  }

  return true;
}

#undef ADD_KEYS_IF_DEFINED

bool XrayOwnNativePropertyKeys(JSContext* cx, JS::Handle<JSObject*> wrapper,
                               const NativePropertyHooks* nativePropertyHooks,
                               DOMObjectType type, JS::Handle<JSObject*> obj,
                               unsigned flags,
                               JS::MutableHandleVector<jsid> props) {
  MOZ_ASSERT(type != eNamedPropertiesObject);

  if (type == eInterface &&
      nativePropertyHooks->mPrototypeID != prototypes::id::_ID_Count &&
      !AddStringToIDVector(cx, props, "prototype")) {
    return false;
  }

  if (IsInterfacePrototype(type) &&
      nativePropertyHooks->mConstructorID != constructors::id::_ID_Count &&
      (flags & JSITER_HIDDEN) &&
      !AddStringToIDVector(cx, props, "constructor")) {
    return false;
  }

  const NativePropertiesHolder& nativeProperties =
      nativePropertyHooks->mNativeProperties;

  if (!InitPropertyInfos(cx, nativeProperties)) {
    return false;
  }

  if (nativeProperties.regular &&
      !XrayOwnPropertyKeys(cx, wrapper, obj, flags, props, type,
                           nativeProperties.regular)) {
    return false;
  }

  if (nativeProperties.chromeOnly &&
      xpc::AccessCheck::isChrome(JS::GetCompartment(wrapper)) &&
      !XrayOwnPropertyKeys(cx, wrapper, obj, flags, props, type,
                           nativeProperties.chromeOnly)) {
    return false;
  }

  return true;
}

bool XrayOwnPropertyKeys(JSContext* cx, JS::Handle<JSObject*> wrapper,
                         JS::Handle<JSObject*> obj, unsigned flags,
                         JS::MutableHandleVector<jsid> props) {
  DOMObjectType type;
  const NativePropertyHooks* nativePropertyHooks =
      GetNativePropertyHooks(cx, obj, type);
  EnumerateOwnProperties enumerateOwnProperties =
      nativePropertyHooks->mIndexedOrNamedNativeProperties
          ? nativePropertyHooks->mIndexedOrNamedNativeProperties
                ->mEnumerateOwnProperties
          : nullptr;

  if (type == eNamedPropertiesObject) {
    MOZ_ASSERT(!enumerateOwnProperties,
               "Shouldn't have any Xray-visible properties");
    return true;
  }

  if (IsInstance(type)) {
    // FIXME https://bugzilla.mozilla.org/show_bug.cgi?id=1071189
    //       Should do something about XBL properties too.
    if (enumerateOwnProperties &&
        !enumerateOwnProperties(cx, wrapper, obj, props)) {
      return false;
    }
  }

  return type == eGlobalInterfacePrototype ||
         XrayOwnNativePropertyKeys(cx, wrapper, nativePropertyHooks, type, obj,
                                   flags, props);
}

const JSClass* XrayGetExpandoClass(JSContext* cx, JS::Handle<JSObject*> obj) {
  DOMObjectType type;
  const NativePropertyHooks* nativePropertyHooks =
      GetNativePropertyHooks(cx, obj, type);
  if (!IsInstance(type)) {
    // Non-instances don't need any special expando classes.
    return &DefaultXrayExpandoObjectClass;
  }

  return nativePropertyHooks->mXrayExpandoClass;
}

bool XrayDeleteNamedProperty(JSContext* cx, JS::Handle<JSObject*> wrapper,
                             JS::Handle<JSObject*> obj, JS::Handle<jsid> id,
                             JS::ObjectOpResult& opresult) {
  DOMObjectType type;
  const NativePropertyHooks* nativePropertyHooks =
      GetNativePropertyHooks(cx, obj, type);
  if (!IsInstance(type) ||
      !nativePropertyHooks->mIndexedOrNamedNativeProperties ||
      !nativePropertyHooks->mIndexedOrNamedNativeProperties
           ->mDeleteNamedProperty) {
    return opresult.succeed();
  }
  return nativePropertyHooks->mIndexedOrNamedNativeProperties
      ->mDeleteNamedProperty(cx, wrapper, obj, id, opresult);
}

namespace binding_detail {

bool ResolveOwnProperty(JSContext* cx, JS::Handle<JSObject*> wrapper,
                        JS::Handle<JSObject*> obj, JS::Handle<jsid> id,
                        JS::MutableHandle<Maybe<JS::PropertyDescriptor>> desc) {
  return js::GetProxyHandler(obj)->getOwnPropertyDescriptor(cx, wrapper, id,
                                                            desc);
}

bool EnumerateOwnProperties(JSContext* cx, JS::Handle<JSObject*> wrapper,
                            JS::Handle<JSObject*> obj,
                            JS::MutableHandleVector<jsid> props) {
  return js::GetProxyHandler(obj)->ownPropertyKeys(cx, wrapper, props);
}

}  // namespace binding_detail

JSObject* GetCachedSlotStorageObjectSlow(JSContext* cx,
                                         JS::Handle<JSObject*> obj,
                                         bool* isXray) {
  if (!xpc::WrapperFactory::IsXrayWrapper(obj)) {
    JSObject* retval =
        js::UncheckedUnwrap(obj, /* stopAtWindowProxy = */ false);
    MOZ_ASSERT(IsDOMObject(retval));
    *isXray = false;
    return retval;
  }

  *isXray = true;
  return xpc::EnsureXrayExpandoObject(cx, obj);
}

DEFINE_XRAY_EXPANDO_CLASS(, DefaultXrayExpandoObjectClass, 0);

bool sEmptyNativePropertiesInited = true;
NativePropertyHooks sEmptyNativePropertyHooks = {
    nullptr,
    {nullptr, nullptr, &sEmptyNativePropertiesInited},
    prototypes::id::_ID_Count,
    constructors::id::_ID_Count,
    nullptr};

const JSClassOps sBoringInterfaceObjectClassClassOps = {
    nullptr,             /* addProperty */
    nullptr,             /* delProperty */
    nullptr,             /* enumerate */
    nullptr,             /* newEnumerate */
    nullptr,             /* resolve */
    nullptr,             /* mayResolve */
    nullptr,             /* finalize */
    ThrowingConstructor, /* call */
    ThrowingConstructor, /* construct */
    nullptr,             /* trace */
};

const js::ObjectOps sInterfaceObjectClassObjectOps = {
    nullptr,                 /* lookupProperty */
    nullptr,                 /* defineProperty */
    nullptr,                 /* hasProperty */
    nullptr,                 /* getProperty */
    nullptr,                 /* setProperty */
    nullptr,                 /* getOwnPropertyDescriptor */
    nullptr,                 /* deleteProperty */
    nullptr,                 /* getElements */
    InterfaceObjectToString, /* funToString */
};

bool GetPropertyOnPrototype(JSContext* cx, JS::Handle<JSObject*> proxy,
                            JS::Handle<JS::Value> receiver, JS::Handle<jsid> id,
                            bool* found, JS::MutableHandle<JS::Value> vp) {
  JS::Rooted<JSObject*> proto(cx);
  if (!js::GetObjectProto(cx, proxy, &proto)) {
    return false;
  }
  if (!proto) {
    *found = false;
    return true;
  }

  if (!JS_HasPropertyById(cx, proto, id, found)) {
    return false;
  }

  if (!*found) {
    return true;
  }

  return JS_ForwardGetPropertyTo(cx, proto, id, receiver, vp);
}

bool HasPropertyOnPrototype(JSContext* cx, JS::Handle<JSObject*> proxy,
                            JS::Handle<jsid> id, bool* has) {
  JS::Rooted<JSObject*> proto(cx);
  if (!js::GetObjectProto(cx, proxy, &proto)) {
    return false;
  }
  if (!proto) {
    *has = false;
    return true;
  }

  return JS_HasPropertyById(cx, proto, id, has);
}

bool AppendNamedPropertyIds(JSContext* cx, JS::Handle<JSObject*> proxy,
                            nsTArray<nsString>& names,
                            bool shadowPrototypeProperties,
                            JS::MutableHandleVector<jsid> props) {
  for (uint32_t i = 0; i < names.Length(); ++i) {
    JS::Rooted<JS::Value> v(cx);
    if (!xpc::NonVoidStringToJsval(cx, names[i], &v)) {
      return false;
    }

    JS::Rooted<jsid> id(cx);
    if (!JS_ValueToId(cx, v, &id)) {
      return false;
    }

    bool shouldAppend = shadowPrototypeProperties;
    if (!shouldAppend) {
      bool has;
      if (!HasPropertyOnPrototype(cx, proxy, id, &has)) {
        return false;
      }
      shouldAppend = !has;
    }

    if (shouldAppend) {
      if (!props.append(id)) {
        return false;
      }
    }
  }

  return true;
}

bool DictionaryBase::ParseJSON(JSContext* aCx, const nsAString& aJSON,
                               JS::MutableHandle<JS::Value> aVal) {
  if (aJSON.IsEmpty()) {
    return true;
  }
  return JS_ParseJSON(aCx, aJSON.BeginReading(), aJSON.Length(), aVal);
}

bool DictionaryBase::StringifyToJSON(JSContext* aCx, JS::Handle<JSObject*> aObj,
                                     nsAString& aJSON) const {
  return JS::ToJSONMaybeSafely(aCx, aObj, AppendJSONToString, &aJSON);
}

/* static */
bool DictionaryBase::AppendJSONToString(const char16_t* aJSONData,
                                        uint32_t aDataLength, void* aString) {
  nsAString* string = static_cast<nsAString*>(aString);
  string->Append(aJSONData, aDataLength);
  return true;
}

void UpdateReflectorGlobal(JSContext* aCx, JS::Handle<JSObject*> aObjArg,
                           ErrorResult& aError) {
  js::AssertSameCompartment(aCx, aObjArg);

  aError.MightThrowJSException();

  // Check if we're anywhere near the stack limit before we reach the
  // transplanting code, since it has no good way to handle errors. This uses
  // the untrusted script limit, which is not strictly necessary since no
  // actual script should run.
  js::AutoCheckRecursionLimit recursion(aCx);
  if (!recursion.checkConservative(aCx)) {
    aError.StealExceptionFromJSContext(aCx);
    return;
  }

  JS::Rooted<JSObject*> aObj(aCx, aObjArg);
  MOZ_ASSERT(IsDOMObject(aObj));

  const DOMJSClass* domClass = GetDOMClass(aObj);

  JS::Rooted<JSObject*> oldGlobal(aCx, JS::GetNonCCWObjectGlobal(aObj));
  MOZ_ASSERT(JS_IsGlobalObject(oldGlobal));

  JS::Rooted<JSObject*> newGlobal(aCx,
                                  domClass->mGetAssociatedGlobal(aCx, aObj));
  MOZ_ASSERT(JS_IsGlobalObject(newGlobal));

  JSAutoRealm oldAr(aCx, oldGlobal);

  if (oldGlobal == newGlobal) {
    return;
  }

  nsISupports* native = UnwrapDOMObjectToISupports(aObj);
  if (!native) {
    return;
  }

  bool isProxy = js::IsProxy(aObj);
  JS::Rooted<JSObject*> expandoObject(aCx);
  if (isProxy) {
    expandoObject = DOMProxyHandler::GetAndClearExpandoObject(aObj);
  }

  JSAutoRealm newAr(aCx, newGlobal);

  // First we clone the reflector. We get a copy of its properties and clone its
  // expando chain.

  JS::Handle<JSObject*> proto = (domClass->mGetProto)(aCx);
  if (!proto) {
    aError.StealExceptionFromJSContext(aCx);
    return;
  }

  JS::Rooted<JSObject*> newobj(aCx, JS_CloneObject(aCx, aObj, proto));
  if (!newobj) {
    aError.StealExceptionFromJSContext(aCx);
    return;
  }

  // Assert it's possible to create wrappers when |aObj| and |newobj| are in
  // different compartments.
  MOZ_ASSERT_IF(JS::GetCompartment(aObj) != JS::GetCompartment(newobj),
                js::AllowNewWrapper(JS::GetCompartment(aObj), newobj));

  JS::Rooted<JSObject*> propertyHolder(aCx);
  JS::Rooted<JSObject*> copyFrom(aCx, isProxy ? expandoObject : aObj);
  if (copyFrom) {
    propertyHolder = JS_NewObjectWithGivenProto(aCx, nullptr, nullptr);
    if (!propertyHolder) {
      aError.StealExceptionFromJSContext(aCx);
      return;
    }

    if (!JS_CopyOwnPropertiesAndPrivateFields(aCx, propertyHolder, copyFrom)) {
      aError.StealExceptionFromJSContext(aCx);
      return;
    }
  } else {
    propertyHolder = nullptr;
  }

  // We've set up |newobj|, so we make it own the native by setting its reserved
  // slot and nulling out the reserved slot of |obj|. Update the wrapper cache
  // to keep everything consistent in case GC moves newobj.
  //
  // NB: It's important to do this _after_ copying the properties to
  // propertyHolder. Otherwise, an object with |foo.x === foo| will
  // crash when JS_CopyOwnPropertiesAndPrivateFields tries to call wrap() on
  // foo.x.
  JS::SetReservedSlot(newobj, DOM_OBJECT_SLOT,
                      JS::GetReservedSlot(aObj, DOM_OBJECT_SLOT));
  JS::SetReservedSlot(aObj, DOM_OBJECT_SLOT, JS::PrivateValue(nullptr));
  nsWrapperCache* cache = nullptr;
  CallQueryInterface(native, &cache);
  cache->UpdateWrapperForNewGlobal(native, newobj);

  aObj = xpc::TransplantObjectRetainingXrayExpandos(aCx, aObj, newobj);
  if (!aObj) {
    MOZ_CRASH();
  }

  // Update the wrapper cache again if transplanting didn't use newobj but
  // returned some other object.
  if (aObj != newobj) {
    MOZ_ASSERT(UnwrapDOMObjectToISupports(aObj) == native);
    cache->UpdateWrapperForNewGlobal(native, aObj);
  }

  if (propertyHolder) {
    JS::Rooted<JSObject*> copyTo(aCx);
    if (isProxy) {
      copyTo = DOMProxyHandler::EnsureExpandoObject(aCx, aObj);
    } else {
      copyTo = aObj;
    }

    if (!copyTo ||
        !JS_CopyOwnPropertiesAndPrivateFields(aCx, copyTo, propertyHolder)) {
      MOZ_CRASH();
    }
  }
}

GlobalObject::GlobalObject(JSContext* aCx, JSObject* aObject)
    : mGlobalJSObject(aCx), mCx(aCx), mGlobalObject(nullptr) {
  MOZ_ASSERT(mCx);
  JS::Rooted<JSObject*> obj(aCx, aObject);
  if (js::IsWrapper(obj)) {
    // aCx correctly represents the current global here.
    obj = js::CheckedUnwrapDynamic(obj, aCx, /* stopAtWindowProxy = */ false);
    if (!obj) {
      // We should never end up here on a worker thread, since there shouldn't
      // be any security wrappers to worry about.
      if (!MOZ_LIKELY(NS_IsMainThread())) {
        MOZ_CRASH();
      }

      Throw(aCx, NS_ERROR_XPC_SECURITY_MANAGER_VETO);
      return;
    }
  }

  mGlobalJSObject = JS::GetNonCCWObjectGlobal(obj);
}

nsISupports* GlobalObject::GetAsSupports() const {
  if (mGlobalObject) {
    return mGlobalObject;
  }

  MOZ_ASSERT(!js::IsWrapper(mGlobalJSObject));

  // Most of our globals are DOM objects.  Try that first.  Note that this
  // assumes that either the first nsISupports in the object is the canonical
  // one or that we don't care about the canonical nsISupports here.
  mGlobalObject = UnwrapDOMObjectToISupports(mGlobalJSObject);
  if (mGlobalObject) {
    return mGlobalObject;
  }

  MOZ_ASSERT(NS_IsMainThread(), "All our worker globals are DOM objects");

  // Remove everything below here once all our global objects are using new
  // bindings.  If that ever happens; it would need to include Sandbox and
  // BackstagePass.

  // See whether mGlobalJSObject is an XPCWrappedNative.  This will redo the
  // IsWrapper bit above and the UnwrapDOMObjectToISupports in the case when
  // we're not actually an XPCWrappedNative, but this should be a rare-ish case
  // anyway.
  //
  // It's OK to use ReflectorToISupportsStatic, because we know we don't have a
  // cross-compartment wrapper.
  nsCOMPtr<nsISupports> supp = xpc::ReflectorToISupportsStatic(mGlobalJSObject);
  if (supp) {
    // See documentation for mGlobalJSObject for why this assignment is OK.
    mGlobalObject = supp;
    return mGlobalObject;
  }

  // And now a final hack.  Sandbox is not a reflector, but it does have an
  // nsIGlobalObject hanging out in its private slot.  Handle that case here,
  // (though again, this will do the useless UnwrapDOMObjectToISupports if we
  // got here for something that is somehow not a DOM object, not an
  // XPCWrappedNative _and_ not a Sandbox).
  if (XPCConvert::GetISupportsFromJSObject(mGlobalJSObject, &mGlobalObject)) {
    return mGlobalObject;
  }

  MOZ_ASSERT(!mGlobalObject);

  Throw(mCx, NS_ERROR_XPC_BAD_CONVERT_JS);
  return nullptr;
}

nsIPrincipal* GlobalObject::GetSubjectPrincipal() const {
  if (!NS_IsMainThread()) {
    return nullptr;
  }

  JS::Realm* realm = js::GetContextRealm(mCx);
  MOZ_ASSERT(realm);
  JSPrincipals* principals = JS::GetRealmPrincipals(realm);
  return nsJSPrincipals::get(principals);
}

CallerType GlobalObject::CallerType() const {
  return nsContentUtils::ThreadsafeIsSystemCaller(mCx)
             ? dom::CallerType::System
             : dom::CallerType::NonSystem;
}

bool ReportLenientThisUnwrappingFailure(JSContext* cx, JSObject* obj) {
  JS::Rooted<JSObject*> rootedObj(cx, obj);
  GlobalObject global(cx, rootedObj);
  if (global.Failed()) {
    return false;
  }
  nsCOMPtr<nsPIDOMWindowInner> window =
      do_QueryInterface(global.GetAsSupports());
  if (window && window->GetDoc()) {
    window->GetDoc()->WarnOnceAbout(DeprecatedOperations::eLenientThis);
  }
  return true;
}

bool GetContentGlobalForJSImplementedObject(BindingCallContext& cx,
                                            JS::Handle<JSObject*> obj,
                                            nsIGlobalObject** globalObj) {
  // Be very careful to not get tricked here.
  MOZ_ASSERT(NS_IsMainThread());
  if (!xpc::AccessCheck::isChrome(JS::GetCompartment(obj))) {
    MOZ_CRASH("Should have a chrome object here");
  }

  // Look up the content-side object.
  JS::Rooted<JS::Value> domImplVal(cx);
  if (!JS_GetProperty(cx, obj, "__DOM_IMPL__", &domImplVal)) {
    return false;
  }

  if (!domImplVal.isObject()) {
    cx.ThrowErrorMessage<MSG_NOT_OBJECT>("Value");
    return false;
  }

  // Go ahead and get the global from it.  GlobalObject will handle
  // doing unwrapping as needed.
  GlobalObject global(cx, &domImplVal.toObject());
  if (global.Failed()) {
    return false;
  }

  DebugOnly<nsresult> rv =
      CallQueryInterface(global.GetAsSupports(), globalObj);
  MOZ_ASSERT(NS_SUCCEEDED(rv));
  MOZ_ASSERT(*globalObj);
  return true;
}

void ConstructJSImplementation(const char* aContractId,
                               nsIGlobalObject* aGlobal,
                               JS::MutableHandle<JSObject*> aObject,
                               ErrorResult& aRv) {
  MOZ_ASSERT(NS_IsMainThread());

  // Make sure to divorce ourselves from the calling JS while creating and
  // initializing the object, so exceptions from that will get reported
  // properly, since those are never exceptions that a spec wants to be thrown.
  {
    AutoNoJSAPI nojsapi;

    nsCOMPtr<nsPIDOMWindowInner> window = do_QueryInterface(aGlobal);
    if (!window) {
      aRv.ThrowInvalidStateError("Global is not a Window");
      return;
    }
    if (!window->IsCurrentInnerWindow()) {
      aRv.ThrowInvalidStateError("Window no longer active");
      return;
    }

    // Get the XPCOM component containing the JS implementation.
    nsresult rv;
    nsCOMPtr<nsISupports> implISupports = do_CreateInstance(aContractId, &rv);
    if (!implISupports) {
      nsPrintfCString msg("Failed to get JS implementation for contract \"%s\"",
                          aContractId);
      NS_WARNING(msg.get());
      aRv.Throw(rv);
      return;
    }
    // Initialize the object, if it implements nsIDOMGlobalPropertyInitializer
    // and our global is a window.
    nsCOMPtr<nsIDOMGlobalPropertyInitializer> gpi =
        do_QueryInterface(implISupports);
    if (gpi) {
      JS::Rooted<JS::Value> initReturn(RootingCx());
      rv = gpi->Init(window, &initReturn);
      if (NS_FAILED(rv)) {
        aRv.Throw(rv);
        return;
      }
      // With JS-implemented WebIDL, the return value of init() is not used to
      // determine if init() failed, so init() should only return undefined. Any
      // kind of permission or pref checking must happen by adding an attribute
      // to the WebIDL interface.
      if (!initReturn.isUndefined()) {
        MOZ_ASSERT(false,
                   "The init() method for JS-implemented WebIDL should not "
                   "return anything");
        MOZ_CRASH();
      }
    }
    // Extract the JS implementation from the XPCOM object.
    nsCOMPtr<nsIXPConnectWrappedJS> implWrapped =
        do_QueryInterface(implISupports, &rv);
    MOZ_ASSERT(implWrapped, "Failed to get wrapped JS from XPCOM component.");
    if (!implWrapped) {
      aRv.Throw(rv);
      return;
    }
    aObject.set(implWrapped->GetJSObject());
    if (!aObject) {
      aRv.Throw(NS_ERROR_FAILURE);
    }
  }
}

<<<<<<< HEAD
bool NonVoidByteStringToJsval(JSContext* cx, const nsACString& str,
                              JS::MutableHandle<JS::Value> rval) {
  // ByteStrings are not UTF-8 encoded.
  JSString* jsStr = JS_NewStringCopyN(cx, str.Data(), str.Length());
  if (!jsStr) {
    return false;
  }

  // Taintfox: propagate taint
  JS_SetStringTaint(cx, jsStr, str.Taint());

  rval.setString(jsStr);

  return true;
}

=======
>>>>>>> f8704c84
bool NormalizeUSVString(nsAString& aString) {
  return EnsureUTF16Validity(aString);
}

bool NormalizeUSVString(binding_detail::FakeString<char16_t>& aString) {
  uint32_t upTo = Utf16ValidUpTo(aString);
  uint32_t len = aString.Length();
  if (upTo == len) {
    return true;
  }
  // This is the part that's different from EnsureUTF16Validity with an
  // nsAString& argument, because we don't want to ensure mutability in our
  // BeginWriting() in the common case and nsAString's EnsureMutable is not
  // public.  This is a little annoying; I wish we could just share the more or
  // less identical code!
  if (!aString.EnsureMutable()) {
    return false;
  }

  char16_t* ptr = aString.BeginWriting();
  auto span = Span(ptr, len);
  span[upTo] = 0xFFFD;
  EnsureUtf16ValiditySpan(span.From(upTo + 1));
  return true;
}

bool ConvertJSValueToByteString(BindingCallContext& cx, JS::Handle<JS::Value> v,
                                bool nullable, const char* sourceDescription,
                                nsACString& result) {
  JS::Rooted<JSString*> s(cx);
  if (v.isString()) {
    s = v.toString();

    size_t length = JS::GetStringLength(s);
    if (XPCStringConvert::MaybeAssignLatin1StringChars(s, length, result)) {
      return true;
    }
  } else {
    if (nullable && v.isNullOrUndefined()) {
      result.SetIsVoid(true);
      return true;
    }

    s = JS::ToString(cx, v);
    if (!s) {
      return false;
    }
  }

  // Conversion from Javascript string to ByteString is only valid if all
  // characters < 256. This is always the case for Latin1 strings.
  size_t length;
  if (!JS::StringHasLatin1Chars(s)) {
    // ThrowErrorMessage can GC, so we first scan the string for bad chars
    // and report the error outside the AutoCheckCannotGC scope.
    bool foundBadChar = false;
    size_t badCharIndex;
    char16_t badChar;
    {
      JS::AutoCheckCannotGC nogc;
      const char16_t* chars =
          JS_GetTwoByteStringCharsAndLength(cx, nogc, s, &length);
      if (!chars) {
        return false;
      }

      for (size_t i = 0; i < length; i++) {
        if (chars[i] > 255) {
          badCharIndex = i;
          badChar = chars[i];
          foundBadChar = true;
          break;
        }
      }
    }

    if (foundBadChar) {
      MOZ_ASSERT(badCharIndex < length);
      MOZ_ASSERT(badChar > 255);
      // The largest unsigned 64 bit number (18,446,744,073,709,551,615) has
      // 20 digits, plus one more for the null terminator.
      char index[21];
      static_assert(sizeof(size_t) <= 8, "index array too small");
      SprintfLiteral(index, "%zu", badCharIndex);
      // A char16_t is 16 bits long.  The biggest unsigned 16 bit
      // number (65,535) has 5 digits, plus one more for the null
      // terminator.
      char badCharArray[6];
      static_assert(sizeof(char16_t) <= 2, "badCharArray too small");
      SprintfLiteral(badCharArray, "%d", badChar);
      cx.ThrowErrorMessage<MSG_INVALID_BYTESTRING>(sourceDescription, index,
                                                   badCharArray);
      return false;
    }
  } else {
    length = JS::GetStringLength(s);
  }

  static_assert(JS::MaxStringLength < UINT32_MAX,
                "length+1 shouldn't overflow");

  if (!result.SetLength(length, fallible)) {
    return false;
  }

  if (!JS_EncodeStringToBuffer(cx, s, result.BeginWriting(), length)) {
    return false;
  }

  // Taintfox: Propagate taint
  result.AssignTaint(JS_GetStringTaint(s));

  return true;
}

void FinalizeGlobal(JS::GCContext* aGcx, JSObject* aObj) {
  MOZ_ASSERT(JS::GetClass(aObj)->flags & JSCLASS_DOM_GLOBAL);
  mozilla::dom::DestroyProtoAndIfaceCache(aObj);
}

bool ResolveGlobal(JSContext* aCx, JS::Handle<JSObject*> aObj,
                   JS::Handle<jsid> aId, bool* aResolvedp) {
  MOZ_ASSERT(JS_IsGlobalObject(aObj),
             "Should have a global here, since we plan to resolve standard "
             "classes!");

  return JS_ResolveStandardClass(aCx, aObj, aId, aResolvedp);
}

bool MayResolveGlobal(const JSAtomState& aNames, jsid aId,
                      JSObject* aMaybeObj) {
  return JS_MayResolveStandardClass(aNames, aId, aMaybeObj);
}

bool EnumerateGlobal(JSContext* aCx, JS::Handle<JSObject*> aObj,
                     JS::MutableHandleVector<jsid> aProperties,
                     bool aEnumerableOnly) {
  MOZ_ASSERT(JS_IsGlobalObject(aObj),
             "Should have a global here, since we plan to enumerate standard "
             "classes!");

  return JS_NewEnumerateStandardClasses(aCx, aObj, aProperties,
                                        aEnumerableOnly);
}

bool IsGlobalInExposureSet(JSContext* aCx, JSObject* aGlobal,
                           uint32_t aGlobalSet) {
  MOZ_ASSERT(aGlobalSet, "Why did we get called?");
  MOZ_ASSERT((aGlobalSet &
              ~(GlobalNames::Window | GlobalNames::DedicatedWorkerGlobalScope |
                GlobalNames::SharedWorkerGlobalScope |
                GlobalNames::ServiceWorkerGlobalScope |
                GlobalNames::WorkerDebuggerGlobalScope |
                GlobalNames::AudioWorkletGlobalScope |
                GlobalNames::PaintWorkletGlobalScope |
                GlobalNames::ShadowRealmGlobalScope)) == 0,
             "Unknown global type");

  const char* name = JS::GetClass(aGlobal)->name;

  if ((aGlobalSet & GlobalNames::Window) &&
      (!strcmp(name, "Window") || !strcmp(name, "BackstagePass"))) {
    return true;
  }

  if ((aGlobalSet & GlobalNames::DedicatedWorkerGlobalScope) &&
      !strcmp(name, "DedicatedWorkerGlobalScope")) {
    return true;
  }

  if ((aGlobalSet & GlobalNames::SharedWorkerGlobalScope) &&
      !strcmp(name, "SharedWorkerGlobalScope")) {
    return true;
  }

  if ((aGlobalSet & GlobalNames::ServiceWorkerGlobalScope) &&
      !strcmp(name, "ServiceWorkerGlobalScope")) {
    return true;
  }

  if ((aGlobalSet & GlobalNames::WorkerDebuggerGlobalScope) &&
      !strcmp(name, "WorkerDebuggerGlobalScopex")) {
    return true;
  }

  if ((aGlobalSet & GlobalNames::AudioWorkletGlobalScope) &&
      !strcmp(name, "AudioWorkletGlobalScope")) {
    return true;
  }

  if ((aGlobalSet & GlobalNames::PaintWorkletGlobalScope) &&
      !strcmp(name, "PaintWorkletGlobalScope")) {
    return true;
  }

  if ((aGlobalSet & GlobalNames::ShadowRealmGlobalScope) &&
      !strcmp(name, "ShadowRealmGlobalScope")) {
    return true;
  }

  return false;
}

namespace binding_detail {

/**
 * A ThisPolicy struct needs to provide the following methods:
 *
 * HasValidThisValue: Takes a CallArgs and returns a boolean indicating whether
 *                    the thisv() is valid in the sense of being the right type
 *                    of Value.  It does not check whether it's the right sort
 *                    of object if the Value is a JSObject*.
 *
 * ExtractThisObject: Takes a CallArgs for which HasValidThisValue was true and
 *                    returns the JSObject* to use for getting |this|.
 *
 * MaybeUnwrapThisObject: If our |this| is a JSObject* that this policy wants to
 *                        allow unchecked access to for this
 *                        getter/setter/method, unwrap it.  Otherwise just
 *                        return the given object.
 *
 * UnwrapThisObject: Takes a MutableHandle for a JSObject which contains the
 *                   this object (which the caller probably got from
 *                   MaybeUnwrapThisObject). It will try to get the right native
 *                   out of aObj. In some cases there are 2 possible types for
 *                   the native (which is why aSelf is a reference to a void*).
 *                   The ThisPolicy user should use the this JSObject* to
 *                   determine what C++ class aSelf contains. aObj is used to
 *                   keep the reflector object alive while self is being used,
 *                   so its value before and after the UnwrapThisObject call
 *                   could be different (if aObj was wrapped). The return value
 *                   is an nsresult, which will signal if an error occurred.
 *
 *                   This is passed a JSContext for dynamic unwrapping purposes,
 *                   but should not throw exceptions on that JSContext.
 *
 * HandleInvalidThis: If the |this| is not valid (wrong type of value, wrong
 *                    object, etc), decide what to do about it.  Returns a
 *                    boolean to return from the JSNative (false for failure,
 *                    true for succcess).
 */
struct NormalThisPolicy {
  // This needs to be inlined because it's called on no-exceptions fast-paths.
  static MOZ_ALWAYS_INLINE bool HasValidThisValue(const JS::CallArgs& aArgs) {
    // Per WebIDL spec, all getters/setters/methods allow null/undefined "this"
    // and coerce it to the global.  Then the "is this the right interface?"
    // check fails if the interface involved is not one that the global
    // implements.
    //
    // As an optimization, we skip doing the null/undefined stuff if we know our
    // interface is not implemented by the global.
    return aArgs.thisv().isObject();
  }

  static MOZ_ALWAYS_INLINE JSObject* ExtractThisObject(
      const JS::CallArgs& aArgs) {
    return &aArgs.thisv().toObject();
  }

  static MOZ_ALWAYS_INLINE JSObject* MaybeUnwrapThisObject(JSObject* aObj) {
    return aObj;
  }

  static MOZ_ALWAYS_INLINE nsresult UnwrapThisObject(
      JS::MutableHandle<JSObject*> aObj, JSContext* aCx, void*& aSelf,
      prototypes::ID aProtoID, uint32_t aProtoDepth) {
    binding_detail::MutableObjectHandleWrapper wrapper(aObj);
    return binding_detail::UnwrapObjectInternal<void, true>(
        wrapper, aSelf, aProtoID, aProtoDepth, aCx);
  }

  static bool HandleInvalidThis(JSContext* aCx, const JS::CallArgs& aArgs,
                                bool aSecurityError, prototypes::ID aProtoId) {
    return ThrowInvalidThis(aCx, aArgs, aSecurityError, aProtoId);
  }
};

struct MaybeGlobalThisPolicy : public NormalThisPolicy {
  static MOZ_ALWAYS_INLINE bool HasValidThisValue(const JS::CallArgs& aArgs) {
    // Here we have to allow null/undefined.
    return aArgs.thisv().isObject() || aArgs.thisv().isNullOrUndefined();
  }

  static MOZ_ALWAYS_INLINE JSObject* ExtractThisObject(
      const JS::CallArgs& aArgs) {
    return aArgs.thisv().isObject()
               ? &aArgs.thisv().toObject()
               : JS::GetNonCCWObjectGlobal(&aArgs.callee());
  }

  // We want the MaybeUnwrapThisObject of NormalThisPolicy.

  // We want the HandleInvalidThis of NormalThisPolicy.
};

// Shared LenientThis behavior for our two different LenientThis policies.
struct LenientThisPolicyMixin {
  static bool HandleInvalidThis(JSContext* aCx, const JS::CallArgs& aArgs,
                                bool aSecurityError, prototypes::ID aProtoId) {
    if (aSecurityError) {
      return NormalThisPolicy::HandleInvalidThis(aCx, aArgs, aSecurityError,
                                                 aProtoId);
    }

    MOZ_ASSERT(!JS_IsExceptionPending(aCx));
    if (!ReportLenientThisUnwrappingFailure(aCx, &aArgs.callee())) {
      return false;
    }
    aArgs.rval().set(JS::UndefinedValue());
    return true;
  }
};

// There are some LenientThis things on globals, so we inherit from
// MaybeGlobalThisPolicy.
struct LenientThisPolicy : public MaybeGlobalThisPolicy,
                           public LenientThisPolicyMixin {
  // We want the HasValidThisValue of MaybeGlobalThisPolicy.

  // We want the ExtractThisObject of MaybeGlobalThisPolicy.

  // We want the MaybeUnwrapThisObject of MaybeGlobalThisPolicy.

  // We want HandleInvalidThis from LenientThisPolicyMixin
  using LenientThisPolicyMixin::HandleInvalidThis;
};

// There are some cross-origin things on globals, so we inherit from
// MaybeGlobalThisPolicy.
struct CrossOriginThisPolicy : public MaybeGlobalThisPolicy {
  // We want the HasValidThisValue of MaybeGlobalThisPolicy.

  // We want the ExtractThisObject of MaybeGlobalThisPolicy.

  static MOZ_ALWAYS_INLINE JSObject* MaybeUnwrapThisObject(JSObject* aObj) {
    if (xpc::WrapperFactory::IsCrossOriginWrapper(aObj)) {
      return js::UncheckedUnwrap(aObj);
    }

    // Else just return aObj; our UnwrapThisObject call will try to
    // CheckedUnwrap it, and either succeed or get a security error as needed.
    return aObj;
  }

  // After calling UnwrapThisObject aSelf can contain one of 2 types, depending
  // on whether aObj is a proxy with a RemoteObjectProxy handler or a (maybe
  // wrapped) normal WebIDL reflector. The generated binding code relies on this
  // and uses IsRemoteObjectProxy to determine what type aSelf points to.
  static MOZ_ALWAYS_INLINE nsresult UnwrapThisObject(
      JS::MutableHandle<JSObject*> aObj, JSContext* aCx, void*& aSelf,
      prototypes::ID aProtoID, uint32_t aProtoDepth) {
    binding_detail::MutableObjectHandleWrapper wrapper(aObj);
    // We need to pass false here, because if aObj doesn't have a DOMJSClass
    // it might be a remote proxy object, and we don't want to throw in that
    // case (even though unwrapping would fail).
    nsresult rv = binding_detail::UnwrapObjectInternal<void, false>(
        wrapper, aSelf, aProtoID, aProtoDepth, nullptr);
    if (NS_SUCCEEDED(rv)) {
      return rv;
    }

    if (js::IsWrapper(wrapper)) {
      // We want CheckedUnwrapDynamic here: aCx represents the Realm we are in
      // right now, so we want to check whether that Realm should be able to
      // access the object.  And this object can definitely be a WindowProxy, so
      // we need he dynamic check.
      JSObject* unwrappedObj = js::CheckedUnwrapDynamic(
          wrapper, aCx, /* stopAtWindowProxy = */ false);
      if (!unwrappedObj) {
        return NS_ERROR_XPC_SECURITY_MANAGER_VETO;
      }

      // At this point we want to keep "unwrappedObj" alive, because we don't
      // hold a strong reference in "aSelf".
      wrapper = unwrappedObj;

      return binding_detail::UnwrapObjectInternal<void, false>(
          wrapper, aSelf, aProtoID, aProtoDepth, nullptr);
    }

    if (!IsRemoteObjectProxy(wrapper, aProtoID)) {
      return NS_ERROR_XPC_BAD_CONVERT_JS;
    }
    aSelf = RemoteObjectProxyBase::GetNative(wrapper);
    return NS_OK;
  }

  // We want the HandleInvalidThis of MaybeGlobalThisPolicy.
};

// Some objects that can be cross-origin objects are globals, so we inherit
// from MaybeGlobalThisPolicy.
struct MaybeCrossOriginObjectThisPolicy : public MaybeGlobalThisPolicy {
  // We want the HasValidThisValue of MaybeGlobalThisPolicy.

  // We want the ExtractThisObject of MaybeGlobalThisPolicy.

  // We want the MaybeUnwrapThisObject of MaybeGlobalThisPolicy

  static MOZ_ALWAYS_INLINE nsresult UnwrapThisObject(
      JS::MutableHandle<JSObject*> aObj, JSContext* aCx, void*& aSelf,
      prototypes::ID aProtoID, uint32_t aProtoDepth) {
    // There are two cases at this point: either aObj is a cross-compartment
    // wrapper (CCW) or it's not.  If it is, we don't need to do anything
    // special compared to MaybeGlobalThisPolicy: the CCW will do the relevant
    // security checks.  Which is good, because if we tried to do the
    // cross-origin object check _before_ unwrapping it would always come back
    // as "same-origin" and if we tried to do it after unwrapping it would be
    // completely wrong: the checks rely on the two sides of the comparison
    // being symmetric (can access each other or cannot access each other), but
    // if we have a CCW we could have an Xray, which is asymmetric.  And then
    // we'd think we should deny access, whereas we should actually allow
    // access.
    //
    // If we do _not_ have a CCW here, then we need to check whether it's a
    // cross-origin-accessible object, and if it is check whether it's
    // same-origin-domain with our current callee.
    if (!js::IsCrossCompartmentWrapper(aObj) &&
        xpc::IsCrossOriginAccessibleObject(aObj) &&
        !MaybeCrossOriginObjectMixins::IsPlatformObjectSameOrigin(aCx, aObj)) {
      return NS_ERROR_XPC_SECURITY_MANAGER_VETO;
    }

    return MaybeGlobalThisPolicy::UnwrapThisObject(aObj, aCx, aSelf, aProtoID,
                                                   aProtoDepth);
  }

  // We want the HandleInvalidThis of MaybeGlobalThisPolicy.
};

// And in some cases we are dealing with a maybe-cross-origin object _and_ need
// [LenientThis] behavior.
struct MaybeCrossOriginObjectLenientThisPolicy
    : public MaybeCrossOriginObjectThisPolicy,
      public LenientThisPolicyMixin {
  // We want to get all of our behavior from
  // MaybeCrossOriginObjectLenientThisPolicy, except for HandleInvalidThis,
  // which should come from LenientThisPolicyMixin.
  using LenientThisPolicyMixin::HandleInvalidThis;
};

/**
 * An ExceptionPolicy struct provides a single HandleException method which is
 * used to handle an exception, if any.  The method is given the current
 * success/failure boolean so it can decide whether there is in fact an
 * exception involved.
 */
struct ThrowExceptions {
  // This needs to be inlined because it's called even on no-exceptions
  // fast-paths.
  static MOZ_ALWAYS_INLINE bool HandleException(JSContext* aCx,
                                                JS::CallArgs& aArgs,
                                                const JSJitInfo* aInfo,
                                                bool aOK) {
    return aOK;
  }
};

struct ConvertExceptionsToPromises {
  // This needs to be inlined because it's called even on no-exceptions
  // fast-paths.
  static MOZ_ALWAYS_INLINE bool HandleException(JSContext* aCx,
                                                JS::CallArgs& aArgs,
                                                const JSJitInfo* aInfo,
                                                bool aOK) {
    // Promise-returning getters/methods always return objects.
    MOZ_ASSERT(aInfo->returnType() == JSVAL_TYPE_OBJECT);

    if (aOK) {
      return true;
    }

    return ConvertExceptionToPromise(aCx, aArgs.rval());
  }
};

template <typename ThisPolicy, typename ExceptionPolicy>
bool GenericGetter(JSContext* cx, unsigned argc, JS::Value* vp) {
  JS::CallArgs args = JS::CallArgsFromVp(argc, vp);
  const JSJitInfo* info = FUNCTION_VALUE_TO_JITINFO(args.calleev());
  prototypes::ID protoID = static_cast<prototypes::ID>(info->protoID);
  if (!ThisPolicy::HasValidThisValue(args)) {
    bool ok = ThisPolicy::HandleInvalidThis(cx, args, false, protoID);
    return ExceptionPolicy::HandleException(cx, args, info, ok);
  }
  JS::Rooted<JSObject*> obj(cx, ThisPolicy::ExtractThisObject(args));

  // NOTE: we want to leave obj in its initial compartment, so don't want to
  // pass it to UnwrapObjectInternal.  Also, the thing we pass to
  // UnwrapObjectInternal may be affected by our ThisPolicy.
  JS::Rooted<JSObject*> rootSelf(cx, ThisPolicy::MaybeUnwrapThisObject(obj));
  void* self;
  {
    nsresult rv =
        ThisPolicy::UnwrapThisObject(&rootSelf, cx, self, protoID, info->depth);
    if (NS_FAILED(rv)) {
      bool ok = ThisPolicy::HandleInvalidThis(
          cx, args, rv == NS_ERROR_XPC_SECURITY_MANAGER_VETO, protoID);
      return ExceptionPolicy::HandleException(cx, args, info, ok);
    }
  }

  MOZ_ASSERT(info->type() == JSJitInfo::Getter);
  JSJitGetterOp getter = info->getter;
  bool ok = getter(cx, obj, self, JSJitGetterCallArgs(args));
#ifdef DEBUG
  if (ok) {
    AssertReturnTypeMatchesJitinfo(info, args.rval());
  }
#endif
  return ExceptionPolicy::HandleException(cx, args, info, ok);
}

// Force instantiation of the specializations of GenericGetter we need here.
template bool GenericGetter<NormalThisPolicy, ThrowExceptions>(JSContext* cx,
                                                               unsigned argc,
                                                               JS::Value* vp);
template bool GenericGetter<NormalThisPolicy, ConvertExceptionsToPromises>(
    JSContext* cx, unsigned argc, JS::Value* vp);
template bool GenericGetter<MaybeGlobalThisPolicy, ThrowExceptions>(
    JSContext* cx, unsigned argc, JS::Value* vp);
template bool GenericGetter<MaybeGlobalThisPolicy, ConvertExceptionsToPromises>(
    JSContext* cx, unsigned argc, JS::Value* vp);
template bool GenericGetter<LenientThisPolicy, ThrowExceptions>(JSContext* cx,
                                                                unsigned argc,
                                                                JS::Value* vp);
// There aren't any [LenientThis] Promise-returning getters, so don't
// bother instantiating that specialization.
template bool GenericGetter<CrossOriginThisPolicy, ThrowExceptions>(
    JSContext* cx, unsigned argc, JS::Value* vp);
// There aren't any cross-origin Promise-returning getters, so don't
// bother instantiating that specialization.
template bool GenericGetter<MaybeCrossOriginObjectThisPolicy, ThrowExceptions>(
    JSContext* cx, unsigned argc, JS::Value* vp);
// There aren't any maybe-cross-origin-object Promise-returning getters, so
// don't bother instantiating that specialization.
template bool GenericGetter<MaybeCrossOriginObjectLenientThisPolicy,
                            ThrowExceptions>(JSContext* cx, unsigned argc,
                                             JS::Value* vp);
// There aren't any maybe-cross-origin-object Promise-returning lenient-this
// getters, so don't bother instantiating that specialization.

template <typename ThisPolicy>
bool GenericSetter(JSContext* cx, unsigned argc, JS::Value* vp) {
  JS::CallArgs args = JS::CallArgsFromVp(argc, vp);
  const JSJitInfo* info = FUNCTION_VALUE_TO_JITINFO(args.calleev());
  prototypes::ID protoID = static_cast<prototypes::ID>(info->protoID);
  if (!ThisPolicy::HasValidThisValue(args)) {
    return ThisPolicy::HandleInvalidThis(cx, args, false, protoID);
  }
  JS::Rooted<JSObject*> obj(cx, ThisPolicy::ExtractThisObject(args));

  // NOTE: we want to leave obj in its initial compartment, so don't want to
  // pass it to UnwrapObject.  Also the thing we pass to UnwrapObjectInternal
  // may be affected by our ThisPolicy.
  JS::Rooted<JSObject*> rootSelf(cx, ThisPolicy::MaybeUnwrapThisObject(obj));
  void* self;
  {
    nsresult rv =
        ThisPolicy::UnwrapThisObject(&rootSelf, cx, self, protoID, info->depth);
    if (NS_FAILED(rv)) {
      return ThisPolicy::HandleInvalidThis(
          cx, args, rv == NS_ERROR_XPC_SECURITY_MANAGER_VETO, protoID);
    }
  }
  if (args.length() == 0) {
    return ThrowNoSetterArg(cx, args, protoID);
  }
  MOZ_ASSERT(info->type() == JSJitInfo::Setter);
  JSJitSetterOp setter = info->setter;
  if (!setter(cx, obj, self, JSJitSetterCallArgs(args))) {
    return false;
  }
  args.rval().setUndefined();
#ifdef DEBUG
  AssertReturnTypeMatchesJitinfo(info, args.rval());
#endif
  return true;
}

// Force instantiation of the specializations of GenericSetter we need here.
template bool GenericSetter<NormalThisPolicy>(JSContext* cx, unsigned argc,
                                              JS::Value* vp);
template bool GenericSetter<MaybeGlobalThisPolicy>(JSContext* cx, unsigned argc,
                                                   JS::Value* vp);
template bool GenericSetter<LenientThisPolicy>(JSContext* cx, unsigned argc,
                                               JS::Value* vp);
template bool GenericSetter<CrossOriginThisPolicy>(JSContext* cx, unsigned argc,
                                                   JS::Value* vp);
template bool GenericSetter<MaybeCrossOriginObjectThisPolicy>(JSContext* cx,
                                                              unsigned argc,
                                                              JS::Value* vp);
template bool GenericSetter<MaybeCrossOriginObjectLenientThisPolicy>(
    JSContext* cx, unsigned argc, JS::Value* vp);

template <typename ThisPolicy, typename ExceptionPolicy>
bool GenericMethod(JSContext* cx, unsigned argc, JS::Value* vp) {
  JS::CallArgs args = JS::CallArgsFromVp(argc, vp);
  const JSJitInfo* info = FUNCTION_VALUE_TO_JITINFO(args.calleev());
  prototypes::ID protoID = static_cast<prototypes::ID>(info->protoID);
  if (!ThisPolicy::HasValidThisValue(args)) {
    bool ok = ThisPolicy::HandleInvalidThis(cx, args, false, protoID);
    return ExceptionPolicy::HandleException(cx, args, info, ok);
  }
  JS::Rooted<JSObject*> obj(cx, ThisPolicy::ExtractThisObject(args));

  // NOTE: we want to leave obj in its initial compartment, so don't want to
  // pass it to UnwrapObjectInternal.  Also, the thing we pass to
  // UnwrapObjectInternal may be affected by our ThisPolicy.
  JS::Rooted<JSObject*> rootSelf(cx, ThisPolicy::MaybeUnwrapThisObject(obj));
  void* self;
  {
    nsresult rv =
        ThisPolicy::UnwrapThisObject(&rootSelf, cx, self, protoID, info->depth);
    if (NS_FAILED(rv)) {
      bool ok = ThisPolicy::HandleInvalidThis(
          cx, args, rv == NS_ERROR_XPC_SECURITY_MANAGER_VETO, protoID);
      return ExceptionPolicy::HandleException(cx, args, info, ok);
    }
  }
  MOZ_ASSERT(info->type() == JSJitInfo::Method);
  JSJitMethodOp method = info->method;
  bool ok = method(cx, obj, self, JSJitMethodCallArgs(args));
#ifdef DEBUG
  if (ok) {
    AssertReturnTypeMatchesJitinfo(info, args.rval());
  }
#endif
  return ExceptionPolicy::HandleException(cx, args, info, ok);
}

// Force instantiation of the specializations of GenericMethod we need here.
template bool GenericMethod<NormalThisPolicy, ThrowExceptions>(JSContext* cx,
                                                               unsigned argc,
                                                               JS::Value* vp);
template bool GenericMethod<NormalThisPolicy, ConvertExceptionsToPromises>(
    JSContext* cx, unsigned argc, JS::Value* vp);
template bool GenericMethod<MaybeGlobalThisPolicy, ThrowExceptions>(
    JSContext* cx, unsigned argc, JS::Value* vp);
template bool GenericMethod<MaybeGlobalThisPolicy, ConvertExceptionsToPromises>(
    JSContext* cx, unsigned argc, JS::Value* vp);
template bool GenericMethod<CrossOriginThisPolicy, ThrowExceptions>(
    JSContext* cx, unsigned argc, JS::Value* vp);
// There aren't any cross-origin Promise-returning methods, so don't
// bother instantiating that specialization.
template bool GenericMethod<MaybeCrossOriginObjectThisPolicy, ThrowExceptions>(
    JSContext* cx, unsigned argc, JS::Value* vp);
template bool GenericMethod<MaybeCrossOriginObjectThisPolicy,
                            ConvertExceptionsToPromises>(JSContext* cx,
                                                         unsigned argc,
                                                         JS::Value* vp);

}  // namespace binding_detail

bool StaticMethodPromiseWrapper(JSContext* cx, unsigned argc, JS::Value* vp) {
  JS::CallArgs args = JS::CallArgsFromVp(argc, vp);

  const JSJitInfo* info = FUNCTION_VALUE_TO_JITINFO(args.calleev());
  MOZ_ASSERT(info);
  MOZ_ASSERT(info->type() == JSJitInfo::StaticMethod);

  bool ok = info->staticMethod(cx, argc, vp);
  if (ok) {
    return true;
  }

  return ConvertExceptionToPromise(cx, args.rval());
}

bool ConvertExceptionToPromise(JSContext* cx,
                               JS::MutableHandle<JS::Value> rval) {
  JS::Rooted<JS::Value> exn(cx);
  if (!JS_GetPendingException(cx, &exn)) {
    // This is very important: if there is no pending exception here but we're
    // ending up in this code, that means the callee threw an uncatchable
    // exception.  Just propagate that out as-is.
    return false;
  }

  JS_ClearPendingException(cx);

  JSObject* promise = JS::CallOriginalPromiseReject(cx, exn);
  if (!promise) {
    // We just give up.  Put the exception back.
    JS_SetPendingException(cx, exn);
    return false;
  }

  rval.setObject(*promise);
  return true;
}

/* static */
void CreateGlobalOptionsWithXPConnect::TraceGlobal(JSTracer* aTrc,
                                                   JSObject* aObj) {
  xpc::TraceXPCGlobal(aTrc, aObj);
}

/* static */
bool CreateGlobalOptionsWithXPConnect::PostCreateGlobal(
    JSContext* aCx, JS::Handle<JSObject*> aGlobal) {
  JSPrincipals* principals =
      JS::GetRealmPrincipals(js::GetNonCCWObjectRealm(aGlobal));
  nsIPrincipal* principal = nsJSPrincipals::get(principals);

  SiteIdentifier site;
  nsresult rv = BasePrincipal::Cast(principal)->GetSiteIdentifier(site);
  NS_ENSURE_SUCCESS(rv, false);

  xpc::RealmPrivate::Init(aGlobal, site);
  return true;
}

uint64_t GetWindowID(void* aGlobal) { return 0; }

uint64_t GetWindowID(nsGlobalWindowInner* aGlobal) {
  return aGlobal->WindowID();
}

uint64_t GetWindowID(DedicatedWorkerGlobalScope* aGlobal) {
  return aGlobal->WindowID();
}

#ifdef DEBUG
void AssertReturnTypeMatchesJitinfo(const JSJitInfo* aJitInfo,
                                    JS::Handle<JS::Value> aValue) {
  switch (aJitInfo->returnType()) {
    case JSVAL_TYPE_UNKNOWN:
      // Any value is good.
      break;
    case JSVAL_TYPE_DOUBLE:
      // The value could actually be an int32 value as well.
      MOZ_ASSERT(aValue.isNumber());
      break;
    case JSVAL_TYPE_INT32:
      MOZ_ASSERT(aValue.isInt32());
      break;
    case JSVAL_TYPE_UNDEFINED:
      MOZ_ASSERT(aValue.isUndefined());
      break;
    case JSVAL_TYPE_BOOLEAN:
      MOZ_ASSERT(aValue.isBoolean());
      break;
    case JSVAL_TYPE_STRING:
      MOZ_ASSERT(aValue.isString());
      break;
    case JSVAL_TYPE_NULL:
      MOZ_ASSERT(aValue.isNull());
      break;
    case JSVAL_TYPE_OBJECT:
      MOZ_ASSERT(aValue.isObject());
      break;
    default:
      // Someone messed up their jitinfo type.
      MOZ_ASSERT(false, "Unexpected JSValueType stored in jitinfo");
      break;
  }
}
#endif

bool CallerSubsumes(JSObject* aObject) {
  // Remote object proxies are not CCWs, so unwrapping them does not get you
  // their "real" principal, but we want to treat them like cross-origin objects
  // when considering them as WebIDL arguments, for consistency.
  if (IsRemoteObjectProxy(aObject)) {
    return false;
  }
  nsIPrincipal* objPrin =
      nsContentUtils::ObjectPrincipal(js::UncheckedUnwrap(aObject));
  return nsContentUtils::SubjectPrincipal()->Subsumes(objPrin);
}

nsresult UnwrapArgImpl(JSContext* cx, JS::Handle<JSObject*> src,
                       const nsIID& iid, void** ppArg) {
  if (!NS_IsMainThread()) {
    return NS_ERROR_NOT_AVAILABLE;
  }

  // The JSContext represents the "who is unwrapping" realm, so we want to use
  // it for ReflectorToISupportsDynamic here.
  nsCOMPtr<nsISupports> iface = xpc::ReflectorToISupportsDynamic(src, cx);
  if (iface) {
    if (NS_FAILED(iface->QueryInterface(iid, ppArg))) {
      return NS_ERROR_XPC_BAD_CONVERT_JS;
    }

    return NS_OK;
  }

  // Only allow XPCWrappedJS stuff in system code.  Ideally we would remove this
  // even there, but that involves converting some things to WebIDL callback
  // interfaces and making some other things builtinclass...
  if (!nsContentUtils::IsSystemCaller(cx)) {
    return NS_ERROR_XPC_BAD_CONVERT_JS;
  }

  RefPtr<nsXPCWrappedJS> wrappedJS;
  nsresult rv =
      nsXPCWrappedJS::GetNewOrUsed(cx, src, iid, getter_AddRefs(wrappedJS));
  if (NS_FAILED(rv) || !wrappedJS) {
    return rv;
  }

  // We need to go through the QueryInterface logic to make this return
  // the right thing for the various 'special' interfaces; e.g.
  // nsIPropertyBag. We must use AggregatedQueryInterface in cases where
  // there is an outer to avoid nasty recursion.
  return wrappedJS->QueryInterface(iid, ppArg);
}

nsresult UnwrapWindowProxyArg(JSContext* cx, JS::Handle<JSObject*> src,
                              WindowProxyHolder& ppArg) {
  if (IsRemoteObjectProxy(src, prototypes::id::Window)) {
    ppArg =
        static_cast<BrowsingContext*>(RemoteObjectProxyBase::GetNative(src));
    return NS_OK;
  }

  nsCOMPtr<nsPIDOMWindowInner> inner;
  nsresult rv = UnwrapArg<nsPIDOMWindowInner>(cx, src, getter_AddRefs(inner));
  NS_ENSURE_SUCCESS(rv, rv);

  nsCOMPtr<nsPIDOMWindowOuter> outer = inner->GetOuterWindow();
  RefPtr<BrowsingContext> bc = outer ? outer->GetBrowsingContext() : nullptr;
  ppArg = std::move(bc);
  return NS_OK;
}

template <auto Method, typename... Args>
static bool GetBackingObject(JSContext* aCx, JS::Handle<JSObject*> aObj,
                             size_t aSlotIndex,
                             JS::MutableHandle<JSObject*> aBackingObj,
                             bool* aBackingObjCreated, Args... aArgs) {
  JS::Rooted<JSObject*> reflector(aCx);
  reflector = IsDOMObject(aObj)
                  ? aObj
                  : js::UncheckedUnwrap(aObj,
                                        /* stopAtWindowProxy = */ false);

  // Retrieve the backing object from the reserved slot on the maplike/setlike
  // object. If it doesn't exist yet, create it.
  JS::Rooted<JS::Value> slotValue(aCx);
  slotValue = JS::GetReservedSlot(reflector, aSlotIndex);
  if (slotValue.isUndefined()) {
    // Since backing object access can happen in non-originating realms,
    // make sure to create the backing object in reflector realm.
    {
      JSAutoRealm ar(aCx, reflector);
      JS::Rooted<JSObject*> newBackingObj(aCx);
      newBackingObj.set(Method(aCx, aArgs...));
      if (NS_WARN_IF(!newBackingObj)) {
        return false;
      }
      JS::SetReservedSlot(reflector, aSlotIndex,
                          JS::ObjectValue(*newBackingObj));
    }
    slotValue = JS::GetReservedSlot(reflector, aSlotIndex);
    *aBackingObjCreated = true;
  } else {
    *aBackingObjCreated = false;
  }
  if (!MaybeWrapNonDOMObjectValue(aCx, &slotValue)) {
    return false;
  }
  aBackingObj.set(&slotValue.toObject());
  return true;
}

bool GetMaplikeBackingObject(JSContext* aCx, JS::Handle<JSObject*> aObj,
                             size_t aSlotIndex,
                             JS::MutableHandle<JSObject*> aBackingObj,
                             bool* aBackingObjCreated) {
  return GetBackingObject<JS::NewMapObject>(aCx, aObj, aSlotIndex, aBackingObj,
                                            aBackingObjCreated);
}

bool GetSetlikeBackingObject(JSContext* aCx, JS::Handle<JSObject*> aObj,
                             size_t aSlotIndex,
                             JS::MutableHandle<JSObject*> aBackingObj,
                             bool* aBackingObjCreated) {
  return GetBackingObject<JS::NewSetObject>(aCx, aObj, aSlotIndex, aBackingObj,
                                            aBackingObjCreated);
}

static inline JSObject* NewObservableArrayProxyObject(
    JSContext* aCx, const ObservableArrayProxyHandler* aHandler, void* aOwner) {
  JS::Rooted<JSObject*> target(aCx, JS::NewArrayObject(aCx, 0));
  if (NS_WARN_IF(!target)) {
    return nullptr;
  }

  JS::Rooted<JS::Value> targetValue(aCx, JS::ObjectValue(*target));
  JS::Rooted<JSObject*> proxy(
      aCx, js::NewProxyObject(aCx, aHandler, targetValue, nullptr));
  if (!proxy) {
    return nullptr;
  }
  js::SetProxyReservedSlot(proxy, OBSERVABLE_ARRAY_DOM_INTERFACE_SLOT,
                           JS::PrivateValue(aOwner));
  return proxy;
}

bool GetObservableArrayBackingObject(
    JSContext* aCx, JS::Handle<JSObject*> aObj, size_t aSlotIndex,
    JS::MutableHandle<JSObject*> aBackingObj, bool* aBackingObjCreated,
    const ObservableArrayProxyHandler* aHandler, void* aOwner) {
  return GetBackingObject<NewObservableArrayProxyObject>(
      aCx, aObj, aSlotIndex, aBackingObj, aBackingObjCreated, aHandler, aOwner);
}

bool ForEachHandler(JSContext* aCx, unsigned aArgc, JS::Value* aVp) {
  JS::CallArgs args = CallArgsFromVp(aArgc, aVp);
  // Unpack callback and object from slots
  JS::Rooted<JS::Value> callbackFn(
      aCx,
      js::GetFunctionNativeReserved(&args.callee(), FOREACH_CALLBACK_SLOT));
  JS::Rooted<JS::Value> maplikeOrSetlikeObj(
      aCx, js::GetFunctionNativeReserved(&args.callee(),
                                         FOREACH_MAPLIKEORSETLIKEOBJ_SLOT));
  MOZ_ASSERT(aArgc == 3);
  JS::RootedVector<JS::Value> newArgs(aCx);
  // Arguments are passed in as value, key, object. Keep value and key, replace
  // object with the maplike/setlike object.
  if (!newArgs.append(args.get(0))) {
    return false;
  }
  if (!newArgs.append(args.get(1))) {
    return false;
  }
  if (!newArgs.append(maplikeOrSetlikeObj)) {
    return false;
  }
  JS::Rooted<JS::Value> rval(aCx, JS::UndefinedValue());
  // Now actually call the user specified callback
  return JS::Call(aCx, args.thisv(), callbackFn, newArgs, &rval);
}

static inline prototypes::ID GetProtoIdForNewtarget(
    JS::Handle<JSObject*> aNewTarget) {
  const JSClass* newTargetClass = JS::GetClass(aNewTarget);
  if (IsDOMIfaceAndProtoClass(newTargetClass)) {
    const DOMIfaceAndProtoJSClass* newTargetIfaceClass =
        DOMIfaceAndProtoJSClass::FromJSClass(newTargetClass);
    if (newTargetIfaceClass->mType == eInterface) {
      return newTargetIfaceClass->mPrototypeID;
    }
  } else if (JS_IsNativeFunction(aNewTarget, Constructor)) {
    return GetNativePropertyHooksFromConstructorFunction(aNewTarget)
        ->mPrototypeID;
  }

  return prototypes::id::_ID_Count;
}

bool GetDesiredProto(JSContext* aCx, const JS::CallArgs& aCallArgs,
                     prototypes::id::ID aProtoId,
                     CreateInterfaceObjectsMethod aCreator,
                     JS::MutableHandle<JSObject*> aDesiredProto) {
  // This basically implements
  // https://heycam.github.io/webidl/#internally-create-a-new-object-implementing-the-interface
  // step 3.
  MOZ_ASSERT(aCallArgs.isConstructing(), "How did we end up here?");

  // The desired prototype depends on the actual constructor that was invoked,
  // which is passed to us as the newTarget in the callargs.  We want to do
  // something akin to the ES6 specification's GetProtototypeFromConstructor (so
  // get .prototype on the newTarget, with a fallback to some sort of default).

  // First, a fast path for the case when the the constructor is in fact one of
  // our DOM constructors.  This is safe because on those the "constructor"
  // property is non-configurable and non-writable, so we don't have to do the
  // slow JS_GetProperty call.
  JS::Rooted<JSObject*> newTarget(aCx, &aCallArgs.newTarget().toObject());
  MOZ_ASSERT(JS::IsCallable(newTarget));
  JS::Rooted<JSObject*> originalNewTarget(aCx, newTarget);
  // See whether we have a known DOM constructor here, such that we can take a
  // fast path.
  prototypes::ID protoID = GetProtoIdForNewtarget(newTarget);
  if (protoID == prototypes::id::_ID_Count) {
    // We might still have a cross-compartment wrapper for a known DOM
    // constructor.  CheckedUnwrapStatic is fine here, because we're looking for
    // DOM constructors and those can't be cross-origin objects.
    newTarget = js::CheckedUnwrapStatic(newTarget);
    if (newTarget && newTarget != originalNewTarget) {
      protoID = GetProtoIdForNewtarget(newTarget);
    }
  }

  if (protoID != prototypes::id::_ID_Count) {
    ProtoAndIfaceCache& protoAndIfaceCache =
        *GetProtoAndIfaceCache(JS::GetNonCCWObjectGlobal(newTarget));
    aDesiredProto.set(protoAndIfaceCache.EntrySlotMustExist(protoID));
    if (newTarget != originalNewTarget) {
      return JS_WrapObject(aCx, aDesiredProto);
    }
    return true;
  }

  // Slow path.  This basically duplicates the ES6 spec's
  // GetPrototypeFromConstructor except that instead of taking a string naming
  // the fallback prototype we determine the fallback based on the proto id we
  // were handed.
  //
  // Note that it's very important to do this property get on originalNewTarget,
  // not our unwrapped newTarget, since we want to get Xray behavior here as
  // needed.
  // XXXbz for speed purposes, using a preinterned id here sure would be nice.
  // We can't use GetJSIDByIndex, because that only works on the main thread,
  // not workers.
  JS::Rooted<JS::Value> protoVal(aCx);
  if (!JS_GetProperty(aCx, originalNewTarget, "prototype", &protoVal)) {
    return false;
  }

  if (protoVal.isObject()) {
    aDesiredProto.set(&protoVal.toObject());
    return true;
  }

  // Fall back to getting the proto for our given proto id in the realm that
  // GetFunctionRealm(newTarget) returns.
  JS::Rooted<JS::Realm*> realm(aCx, JS::GetFunctionRealm(aCx, newTarget));
  if (!realm) {
    return false;
  }

  {
    // JS::GetRealmGlobalOrNull should not be returning null here, because we
    // have live objects in the Realm.
    JSAutoRealm ar(aCx, JS::GetRealmGlobalOrNull(realm));
    aDesiredProto.set(
        GetPerInterfaceObjectHandle(aCx, aProtoId, aCreator, true));
    if (!aDesiredProto) {
      return false;
    }
  }

  return MaybeWrapObject(aCx, aDesiredProto);
}

namespace {

class MOZ_RAII AutoConstructionDepth final {
 public:
  MOZ_IMPLICIT AutoConstructionDepth(CustomElementDefinition* aDefinition)
      : mDefinition(aDefinition) {
    MOZ_ASSERT(mDefinition->mConstructionStack.IsEmpty());

    mDefinition->mConstructionDepth++;
    // If the mConstructionDepth isn't matched with the length of mPrefixStack,
    // this means the constructor is called directly from JS, i.e.
    // 'new CustomElementConstructor()', we have to push a dummy prefix into
    // stack.
    if (mDefinition->mConstructionDepth > mDefinition->mPrefixStack.Length()) {
      mDidPush = true;
      mDefinition->mPrefixStack.AppendElement(nullptr);
    }

    MOZ_ASSERT(mDefinition->mConstructionDepth ==
               mDefinition->mPrefixStack.Length());
  }

  ~AutoConstructionDepth() {
    MOZ_ASSERT(mDefinition->mConstructionDepth > 0);
    MOZ_ASSERT(mDefinition->mConstructionDepth ==
               mDefinition->mPrefixStack.Length());

    if (mDidPush) {
      MOZ_ASSERT(mDefinition->mPrefixStack.LastElement() == nullptr);
      mDefinition->mPrefixStack.RemoveLastElement();
    }
    mDefinition->mConstructionDepth--;
  }

 private:
  CustomElementDefinition* mDefinition;
  bool mDidPush = false;
};

}  // anonymous namespace

// https://html.spec.whatwg.org/multipage/dom.html#htmlconstructor
namespace binding_detail {
bool HTMLConstructor(JSContext* aCx, unsigned aArgc, JS::Value* aVp,
                     constructors::id::ID aConstructorId,
                     prototypes::id::ID aProtoId,
                     CreateInterfaceObjectsMethod aCreator) {
  JS::CallArgs args = JS::CallArgsFromVp(aArgc, aVp);

  // Per spec, this is technically part of step 3, but doing the check
  // directly lets us provide a better error message.  And then in
  // step 2 we can work with newTarget in a simpler way because we
  // know it's an object.
  if (!args.isConstructing()) {
    return ThrowConstructorWithoutNew(aCx,
                                      NamesOfInterfacesWithProtos(aProtoId));
  }

  JS::Rooted<JSObject*> callee(aCx, &args.callee());
  // 'callee' is not a function here; it's either an Xray for our interface
  // object or the interface object itself.  So caling XrayAwareCalleeGlobal on
  // it is not safe.  But since in the Xray case it's a wrapper for our
  // interface object, we can just construct our GlobalObject from it and end
  // up with the right thing.
  GlobalObject global(aCx, callee);
  if (global.Failed()) {
    return false;
  }

  // Now we start the [HTMLConstructor] algorithm steps from
  // https://html.spec.whatwg.org/multipage/dom.html#htmlconstructor

  ErrorResult rv;
  auto scopeExit =
      MakeScopeExit([&]() { Unused << rv.MaybeSetPendingException(aCx); });

  // Step 1.
  nsCOMPtr<nsPIDOMWindowInner> window =
      do_QueryInterface(global.GetAsSupports());
  if (!window) {
    // This means we ended up with an HTML Element interface object defined in
    // a non-Window scope.  That's ... pretty unexpected.
    rv.Throw(NS_ERROR_UNEXPECTED);
    return false;
  }
  RefPtr<mozilla::dom::CustomElementRegistry> registry(
      window->CustomElements());

  // Technically, per spec, a window always has a document.  In Gecko, a
  // sufficiently torn-down window might not, so check for that case.  We're
  // going to need a document to create an element.
  Document* doc = window->GetExtantDoc();
  if (!doc) {
    rv.Throw(NS_ERROR_UNEXPECTED);
    return false;
  }

  // Step 2.

  // The newTarget might be a cross-compartment wrapper. Get the underlying
  // object so we can do the spec's object-identity checks.  If we ever stop
  // unwrapping here, carefully audit uses of newTarget below!
  //
  // Note that the ES spec enforces that newTarget is always a constructor (in
  // the sense of having a [[Construct]]), so it's not a cross-origin object and
  // we can use CheckedUnwrapStatic.
  JS::Rooted<JSObject*> newTarget(
      aCx, js::CheckedUnwrapStatic(&args.newTarget().toObject()));
  if (!newTarget) {
    rv.ThrowTypeError<MSG_ILLEGAL_CONSTRUCTOR>();
    return false;
  }

  // Enter the compartment of our underlying newTarget object, so we end
  // up comparing to the constructor object for our interface from that global.
  // XXXbz This is not what the spec says to do, and it's not super-clear to me
  // at this point why we're doing it.  Why not just compare |newTarget| and
  // |callee| if the intent is just to prevent registration of HTML interface
  // objects as constructors?  Of course it's not clear that the spec check
  // makes sense to start with: https://github.com/whatwg/html/issues/3575
  {
    JSAutoRealm ar(aCx, newTarget);
    JS::Handle<JSObject*> constructor =
        GetPerInterfaceObjectHandle(aCx, aConstructorId, aCreator, true);
    if (!constructor) {
      return false;
    }
    if (newTarget == constructor) {
      rv.ThrowTypeError<MSG_ILLEGAL_CONSTRUCTOR>();
      return false;
    }
  }

  // Step 3.
  CustomElementDefinition* definition =
      registry->LookupCustomElementDefinition(aCx, newTarget);
  if (!definition) {
    rv.ThrowTypeError<MSG_ILLEGAL_CONSTRUCTOR>();
    return false;
  }

  // Steps 4, 5, 6 do some sanity checks on our callee.  We add to those a
  // determination of what sort of element we're planning to construct.
  // Technically, this should happen (implicitly) in step 8, but this
  // determination is side-effect-free, so it's OK.
  int32_t ns = definition->mNamespaceID;

  constructorGetterCallback cb = nullptr;
  if (ns == kNameSpaceID_XUL) {
    if (definition->mLocalName == nsGkAtoms::description ||
        definition->mLocalName == nsGkAtoms::label) {
      cb = XULTextElement_Binding::GetConstructorObject;
    } else if (definition->mLocalName == nsGkAtoms::resizer) {
      cb = XULResizerElement_Binding::GetConstructorObject;
    } else if (definition->mLocalName == nsGkAtoms::menupopup ||
               definition->mLocalName == nsGkAtoms::popup ||
               definition->mLocalName == nsGkAtoms::panel ||
               definition->mLocalName == nsGkAtoms::tooltip) {
      cb = XULPopupElement_Binding::GetConstructorObject;
    } else if (definition->mLocalName == nsGkAtoms::iframe ||
               definition->mLocalName == nsGkAtoms::browser ||
               definition->mLocalName == nsGkAtoms::editor) {
      cb = XULFrameElement_Binding::GetConstructorObject;
    } else if (definition->mLocalName == nsGkAtoms::menu ||
               definition->mLocalName == nsGkAtoms::menulist) {
      cb = XULMenuElement_Binding::GetConstructorObject;
    } else if (definition->mLocalName == nsGkAtoms::tree) {
      cb = XULTreeElement_Binding::GetConstructorObject;
    } else {
      cb = XULElement_Binding::GetConstructorObject;
    }
  }

  int32_t tag = eHTMLTag_userdefined;
  if (!definition->IsCustomBuiltIn()) {
    // Step 4.
    // If the definition is for an autonomous custom element, the active
    // function should be HTMLElement or extend from XULElement.
    if (!cb) {
      cb = HTMLElement_Binding::GetConstructorObject;
    }

    // We want to get the constructor from our global's realm, not the
    // caller realm.
    JSAutoRealm ar(aCx, global.Get());
    JS::Rooted<JSObject*> constructor(aCx, cb(aCx));

    // CheckedUnwrapStatic is OK here, since our callee is callable, hence not a
    // cross-origin object.
    if (constructor != js::CheckedUnwrapStatic(callee)) {
      rv.ThrowTypeError<MSG_ILLEGAL_CONSTRUCTOR>();
      return false;
    }
  } else {
    if (ns == kNameSpaceID_XHTML) {
      // Step 5.
      // If the definition is for a customized built-in element, the localName
      // should be one of the ones defined in the specification for this
      // interface.
      tag = nsHTMLTags::CaseSensitiveAtomTagToId(definition->mLocalName);
      if (tag == eHTMLTag_userdefined) {
        rv.ThrowTypeError<MSG_ILLEGAL_CONSTRUCTOR>();
        return false;
      }

      MOZ_ASSERT(tag <= NS_HTML_TAG_MAX, "tag is out of bounds");

      // If the definition is for a customized built-in element, the active
      // function should be the localname's element interface.
      cb = sConstructorGetterCallback[tag];
    }

    if (!cb) {
      rv.ThrowTypeError<MSG_ILLEGAL_CONSTRUCTOR>();
      return false;
    }

    // We want to get the constructor from our global's realm, not the
    // caller realm.
    JSAutoRealm ar(aCx, global.Get());
    JS::Rooted<JSObject*> constructor(aCx, cb(aCx));
    if (!constructor) {
      return false;
    }

    // CheckedUnwrapStatic is OK here, since our callee is callable, hence not a
    // cross-origin object.
    if (constructor != js::CheckedUnwrapStatic(callee)) {
      rv.ThrowTypeError<MSG_ILLEGAL_CONSTRUCTOR>();
      return false;
    }
  }

  // Steps 7 and 8.
  JS::Rooted<JSObject*> desiredProto(aCx);
  if (!GetDesiredProto(aCx, args, aProtoId, aCreator, &desiredProto)) {
    return false;
  }

  MOZ_ASSERT(desiredProto, "How could we not have a prototype by now?");

  // We need to do some work to actually return an Element, so we do step 8 on
  // one branch and steps 9-12 on another branch, then common up the "return
  // element" work.
  RefPtr<Element> element;
  nsTArray<RefPtr<Element>>& constructionStack = definition->mConstructionStack;
  if (constructionStack.IsEmpty()) {
    // Step 8.
    // Now we go to construct an element.  We want to do this in global's
    // realm, not caller realm (the normal constructor behavior),
    // just in case those elements create JS things.
    JSAutoRealm ar(aCx, global.Get());
    AutoConstructionDepth acd(definition);

    RefPtr<NodeInfo> nodeInfo = doc->NodeInfoManager()->GetNodeInfo(
        definition->mLocalName, definition->mPrefixStack.LastElement(), ns,
        nsINode::ELEMENT_NODE);
    MOZ_ASSERT(nodeInfo);

    if (ns == kNameSpaceID_XUL) {
      element = nsXULElement::Construct(nodeInfo.forget());

    } else {
      if (tag == eHTMLTag_userdefined) {
        // Autonomous custom element.
        element = NS_NewHTMLElement(nodeInfo.forget());
      } else {
        // Customized built-in element.
        element = CreateHTMLElement(tag, nodeInfo.forget(), NOT_FROM_PARSER);
      }
    }

    element->SetCustomElementData(MakeUnique<CustomElementData>(
        definition->mType, CustomElementData::State::eCustom));

    element->SetCustomElementDefinition(definition);
  } else {
    // Step 9.
    element = constructionStack.LastElement();

    // Step 10.
    if (element == ALREADY_CONSTRUCTED_MARKER) {
      rv.ThrowTypeError(
          "Cannot instantiate a custom element inside its own constructor "
          "during upgrades");
      return false;
    }

    // Step 11.
    // Do prototype swizzling for upgrading a custom element here, for cases
    // when we have a reflector already.  If we don't have one yet, we will
    // create it with the right proto (by calling GetOrCreateDOMReflector with
    // that proto), and will preserve it by means of the proto != canonicalProto
    // check).
    JS::Rooted<JSObject*> reflector(aCx, element->GetWrapper());
    if (reflector) {
      // reflector might be in different realm.
      JSAutoRealm ar(aCx, reflector);
      JS::Rooted<JSObject*> givenProto(aCx, desiredProto);
      if (!JS_WrapObject(aCx, &givenProto) ||
          !JS_SetPrototype(aCx, reflector, givenProto)) {
        return false;
      }
      PreserveWrapper(element.get());
    }

    // Step 12.
    constructionStack.LastElement() = ALREADY_CONSTRUCTED_MARKER;
  }

  // Tail end of step 8 and step 13: returning the element.  We want to do this
  // part in the global's realm, though in practice it won't matter much
  // because Element always knows which realm it should be created in.
  JSAutoRealm ar(aCx, global.Get());
  if (!js::IsObjectInContextCompartment(desiredProto, aCx) &&
      !JS_WrapObject(aCx, &desiredProto)) {
    return false;
  }

  return GetOrCreateDOMReflector(aCx, element, args.rval(), desiredProto);
}
}  // namespace binding_detail

#ifdef DEBUG
namespace binding_detail {
void AssertReflectorHasGivenProto(JSContext* aCx, JSObject* aReflector,
                                  JS::Handle<JSObject*> aGivenProto) {
  if (!aGivenProto) {
    // Nothing to assert here
    return;
  }

  JS::Rooted<JSObject*> reflector(aCx, aReflector);
  JSAutoRealm ar(aCx, reflector);
  JS::Rooted<JSObject*> reflectorProto(aCx);
  bool ok = JS_GetPrototype(aCx, reflector, &reflectorProto);
  MOZ_ASSERT(ok);
  // aGivenProto may not be in the right realm here, so we
  // have to wrap it to compare.
  JS::Rooted<JSObject*> givenProto(aCx, aGivenProto);
  ok = JS_WrapObject(aCx, &givenProto);
  MOZ_ASSERT(ok);
  MOZ_ASSERT(givenProto == reflectorProto,
             "How are we supposed to change the proto now?");
}
}  // namespace binding_detail
#endif  // DEBUG

void SetUseCounter(JSObject* aObject, UseCounter aUseCounter) {
  nsGlobalWindowInner* win =
      xpc::WindowGlobalOrNull(js::UncheckedUnwrap(aObject));
  if (win && win->GetDocument()) {
    win->GetDocument()->SetUseCounter(aUseCounter);
  }
}

void SetUseCounter(UseCounterWorker aUseCounter) {
  // If this is called from Worklet thread, workerPrivate will be null.
  WorkerPrivate* workerPrivate = GetCurrentThreadWorkerPrivate();
  if (workerPrivate) {
    workerPrivate->SetUseCounter(aUseCounter);
  }
}

namespace {

#define DEPRECATED_OPERATION(_op) #_op,
static const char* kDeprecatedOperations[] = {
#include "nsDeprecatedOperationList.h"
    nullptr};
#undef DEPRECATED_OPERATION

void ReportDeprecation(nsIGlobalObject* aGlobal, nsIURI* aURI,
                       DeprecatedOperations aOperation,
                       const nsAString& aFileName,
                       const Nullable<uint32_t>& aLineNumber,
                       const Nullable<uint32_t>& aColumnNumber) {
  MOZ_ASSERT(aURI);

  // If the URI has the data scheme, report that instead of the spec,
  // as the spec may be arbitrarily long and we would like to avoid
  // copying it.
  nsAutoCString specOrScheme;
  nsresult rv = nsContentUtils::AnonymizeURI(aURI, specOrScheme);
  if (NS_WARN_IF(NS_FAILED(rv))) {
    return;
  }

  nsAutoString type;
  type.AssignASCII(kDeprecatedOperations[static_cast<size_t>(aOperation)]);

  nsAutoCString key;
  key.AssignASCII(kDeprecatedOperations[static_cast<size_t>(aOperation)]);
  key.AppendASCII("Warning");

  nsAutoString msg;
  rv = nsContentUtils::GetLocalizedString(nsContentUtils::eDOM_PROPERTIES,
                                          key.get(), msg);
  if (NS_WARN_IF(NS_FAILED(rv))) {
    return;
  }

  RefPtr<DeprecationReportBody> body =
      new DeprecationReportBody(aGlobal, type, nullptr /* date */, msg,
                                aFileName, aLineNumber, aColumnNumber);

  ReportingUtils::Report(aGlobal, nsGkAtoms::deprecation, u"default"_ns,
                         NS_ConvertUTF8toUTF16(specOrScheme), body);
}

// This runnable is used to write a deprecation message from a worker to the
// console running on the main-thread.
class DeprecationWarningRunnable final
    : public WorkerProxyToMainThreadRunnable {
  const DeprecatedOperations mOperation;

 public:
  explicit DeprecationWarningRunnable(DeprecatedOperations aOperation)
      : mOperation(aOperation) {}

 private:
  void RunOnMainThread(WorkerPrivate* aWorkerPrivate) override {
    MOZ_ASSERT(NS_IsMainThread());
    MOZ_ASSERT(aWorkerPrivate);

    // Walk up to our containing page
    WorkerPrivate* wp = aWorkerPrivate;
    while (wp->GetParent()) {
      wp = wp->GetParent();
    }

    nsPIDOMWindowInner* window = wp->GetWindow();
    if (window && window->GetExtantDoc()) {
      window->GetExtantDoc()->WarnOnceAbout(mOperation);
    }
  }

  void RunBackOnWorkerThreadForCleanup(WorkerPrivate* aWorkerPrivate) override {
  }
};

void MaybeShowDeprecationWarning(const GlobalObject& aGlobal,
                                 DeprecatedOperations aOperation) {
  if (NS_IsMainThread()) {
    nsCOMPtr<nsPIDOMWindowInner> window =
        do_QueryInterface(aGlobal.GetAsSupports());
    if (window && window->GetExtantDoc()) {
      window->GetExtantDoc()->WarnOnceAbout(aOperation);
    }
    return;
  }

  WorkerPrivate* workerPrivate = GetWorkerPrivateFromContext(aGlobal.Context());
  if (!workerPrivate) {
    return;
  }

  RefPtr<DeprecationWarningRunnable> runnable =
      new DeprecationWarningRunnable(aOperation);
  runnable->Dispatch(workerPrivate);
}

void MaybeReportDeprecation(const GlobalObject& aGlobal,
                            DeprecatedOperations aOperation) {
  nsCOMPtr<nsIURI> uri;

  if (NS_IsMainThread()) {
    nsCOMPtr<nsPIDOMWindowInner> window =
        do_QueryInterface(aGlobal.GetAsSupports());
    if (!window || !window->GetExtantDoc()) {
      return;
    }

    uri = window->GetExtantDoc()->GetDocumentURI();
  } else {
    WorkerPrivate* workerPrivate =
        GetWorkerPrivateFromContext(aGlobal.Context());
    if (!workerPrivate) {
      return;
    }

    uri = workerPrivate->GetResolvedScriptURI();
  }

  if (NS_WARN_IF(!uri)) {
    return;
  }

  nsAutoString fileName;
  Nullable<uint32_t> lineNumber;
  Nullable<uint32_t> columnNumber;
  uint32_t line = 0;
  uint32_t column = 1;
  if (nsJSUtils::GetCallingLocation(aGlobal.Context(), fileName, &line,
                                    &column)) {
    lineNumber.SetValue(line);
    columnNumber.SetValue(column);
  }

  nsCOMPtr<nsIGlobalObject> global = do_QueryInterface(aGlobal.GetAsSupports());
  MOZ_ASSERT(global);

  ReportDeprecation(global, uri, aOperation, fileName, lineNumber,
                    columnNumber);
}

}  // anonymous namespace

void DeprecationWarning(JSContext* aCx, JSObject* aObject,
                        DeprecatedOperations aOperation) {
  GlobalObject global(aCx, aObject);
  if (global.Failed()) {
    NS_ERROR("Could not create global for DeprecationWarning");
    return;
  }

  DeprecationWarning(global, aOperation);
}

void DeprecationWarning(const GlobalObject& aGlobal,
                        DeprecatedOperations aOperation) {
  MaybeShowDeprecationWarning(aGlobal, aOperation);
  MaybeReportDeprecation(aGlobal, aOperation);
}

namespace binding_detail {
JSObject* UnprivilegedJunkScopeOrWorkerGlobal(const fallible_t&) {
  if (NS_IsMainThread()) {
    return xpc::UnprivilegedJunkScope(fallible);
  }

  return GetCurrentThreadWorkerGlobal();
}
}  // namespace binding_detail

JS::Handle<JSObject*> GetPerInterfaceObjectHandle(
    JSContext* aCx, size_t aSlotId, CreateInterfaceObjectsMethod aCreator,
    bool aDefineOnGlobal) {
  /* Make sure our global is sane.  Hopefully we can remove this sometime */
  JSObject* global = JS::CurrentGlobalOrNull(aCx);
  if (!(JS::GetClass(global)->flags & JSCLASS_DOM_GLOBAL)) {
    return nullptr;
  }

  /* Check to see whether the interface objects are already installed */
  ProtoAndIfaceCache& protoAndIfaceCache = *GetProtoAndIfaceCache(global);
  if (!protoAndIfaceCache.HasEntryInSlot(aSlotId)) {
    JS::Rooted<JSObject*> rootedGlobal(aCx, global);
    aCreator(aCx, rootedGlobal, protoAndIfaceCache, aDefineOnGlobal);
  }

  /*
   * The object might _still_ be null, but that's OK.
   *
   * Calling fromMarkedLocation() is safe because protoAndIfaceCache is
   * traced by TraceProtoAndIfaceCache() and its contents are never
   * changed after they have been set.
   *
   * Calling address() avoids the read barrier that does gray unmarking, but
   * it's not possible for the object to be gray here.
   */

  const JS::Heap<JSObject*>& entrySlot =
      protoAndIfaceCache.EntrySlotMustExist(aSlotId);
  JS::AssertObjectIsNotGray(entrySlot);
  return JS::Handle<JSObject*>::fromMarkedLocation(entrySlot.address());
}

namespace binding_detail {
bool IsGetterEnabled(JSContext* aCx, JS::Handle<JSObject*> aObj,
                     JSJitGetterOp aGetter,
                     const Prefable<const JSPropertySpec>* aAttributes) {
  MOZ_ASSERT(aAttributes);
  MOZ_ASSERT(aAttributes->specs);
  do {
    if (aAttributes->isEnabled(aCx, aObj)) {
      const JSPropertySpec* specs = aAttributes->specs;
      do {
        if (!specs->isAccessor() || specs->isSelfHosted()) {
          // It won't have a JSJitGetterOp.
          continue;
        }
        const JSJitInfo* info = specs->u.accessors.getter.native.info;
        if (!info) {
          continue;
        }
        MOZ_ASSERT(info->type() == JSJitInfo::OpType::Getter);
        if (info->getter == aGetter) {
          return true;
        }
      } while ((++specs)->name);
    }
  } while ((++aAttributes)->specs);

  // Didn't find it.
  return false;
}

already_AddRefed<Promise> CreateRejectedPromiseFromThrownException(
    JSContext* aCx, ErrorResult& aError) {
  if (!JS_IsExceptionPending(aCx)) {
    // If there is no pending exception here but we're ending up in this code,
    // that means the callee threw an uncatchable exception. Just propagate that
    // out as-is. Promise::RejectWithExceptionFromContext also checks this, but
    // we want to bail out here before trying to get the globals.
    aError.ThrowUncatchableException();
    return nullptr;
  }

  GlobalObject promiseGlobal(aCx, GetEntryGlobal()->GetGlobalJSObject());
  if (promiseGlobal.Failed()) {
    aError.StealExceptionFromJSContext(aCx);
    return nullptr;
  }

  nsCOMPtr<nsIGlobalObject> global =
      do_QueryInterface(promiseGlobal.GetAsSupports());
  if (!global) {
    aError.Throw(NS_ERROR_UNEXPECTED);
    return nullptr;
  }

  return Promise::RejectWithExceptionFromContext(global, aCx, aError);
}

}  // namespace binding_detail

}  // namespace dom
}  // namespace mozilla<|MERGE_RESOLUTION|>--- conflicted
+++ resolved
@@ -2636,7 +2636,6 @@
   }
 }
 
-<<<<<<< HEAD
 bool NonVoidByteStringToJsval(JSContext* cx, const nsACString& str,
                               JS::MutableHandle<JS::Value> rval) {
   // ByteStrings are not UTF-8 encoded.
@@ -2653,8 +2652,6 @@
   return true;
 }
 
-=======
->>>>>>> f8704c84
 bool NormalizeUSVString(nsAString& aString) {
   return EnsureUTF16Validity(aString);
 }
