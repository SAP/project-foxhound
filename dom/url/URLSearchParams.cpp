--- conflicted
+++ resolved
@@ -28,10 +28,6 @@
 #include "mozilla/dom/URLSearchParamsBinding.h"
 #include "mozilla/fallible.h"
 #include "nsDOMString.h"
-<<<<<<< HEAD
-#include "nsIInputStream.h"
-#include "nsReadableUtils.h"
-=======
 #include "nsError.h"
 #include "nsIGlobalObject.h"
 #include "nsLiteralString.h"
@@ -39,326 +35,12 @@
 #include "nsString.h"
 #include "nsStringFlags.h"
 #include "nsStringIterator.h"
->>>>>>> 713683b4
 #include "nsStringStream.h"
 #include "nsURLHelper.h"
 
 namespace mozilla {
 namespace dom {
 
-<<<<<<< HEAD
-bool URLParams::Has(const nsAString& aName) {
-  for (uint32_t i = 0, len = mParams.Length(); i < len; ++i) {
-    if (mParams[i].mKey.Equals(aName)) {
-      return true;
-    }
-  }
-
-  return false;
-}
-
-void URLParams::Get(const nsAString& aName, nsString& aRetval) {
-  SetDOMStringToNull(aRetval);
-
-  for (uint32_t i = 0, len = mParams.Length(); i < len; ++i) {
-    if (mParams[i].mKey.Equals(aName)) {
-      aRetval.Assign(mParams[i].mValue);
-      break;
-    }
-  }
-}
-
-void URLParams::GetAll(const nsAString& aName, nsTArray<nsString>& aRetval) {
-  aRetval.Clear();
-
-  for (uint32_t i = 0, len = mParams.Length(); i < len; ++i) {
-    if (mParams[i].mKey.Equals(aName)) {
-      aRetval.AppendElement(mParams[i].mValue);
-    }
-  }
-}
-
-void URLParams::Append(const nsAString& aName, const nsAString& aValue) {
-  Param* param = mParams.AppendElement();
-  param->mKey = aName;
-  param->mValue = aValue;
-
-  nsTArray<nsString> args;
-  args.AppendElement(param->mKey);
-  args.AppendElement(param->mValue);
-
-  MarkTaintOperation(param->mKey, "URLParams(key)", args);
-  MarkTaintOperation(param->mValue, "URLParams(value)", args);
-}
-
-void URLParams::Set(const nsAString& aName, const nsAString& aValue) {
-  Param* param = nullptr;
-  for (uint32_t i = 0, len = mParams.Length(); i < len;) {
-    if (!mParams[i].mKey.Equals(aName)) {
-      ++i;
-      continue;
-    }
-    if (!param) {
-      param = &mParams[i];
-      ++i;
-      continue;
-    }
-    // Remove duplicates.
-    mParams.RemoveElementAt(i);
-    --len;
-  }
-
-  if (!param) {
-    param = mParams.AppendElement();
-    param->mKey = aName;
-  }
-
-  param->mValue = aValue;
-}
-
-void URLParams::Delete(const nsAString& aName) {
-  mParams.RemoveElementsBy(
-      [&aName](const auto& param) { return param.mKey.Equals(aName); });
-}
-
-/* static */
-void URLParams::ConvertString(const nsACString& aInput, nsAString& aOutput) {
-  if (NS_FAILED(UTF_8_ENCODING->DecodeWithoutBOMHandling(aInput, aOutput))) {
-    MOZ_CRASH("Out of memory when converting URL params.");
-  }
-}
-
-/* static */
-void URLParams::DecodeString(const nsACString& aInput, nsAString& aOutput) {
-  nsACString::const_iterator start, end;
-  aInput.BeginReading(start);
-  aInput.EndReading(end);
-  nsACString::const_iterator stringstart(start);
-  nsCString unescaped;
-
-  while (start != end) {
-    // replace '+' with U+0020
-    if (*start == '+') {
-      unescaped.Append(' ');
-      ++start;
-      continue;
-    }
-
-    // Percent decode algorithm
-    if (*start == '%') {
-      nsACString::const_iterator first(start);
-      ++first;
-
-      nsACString::const_iterator second(first);
-      ++second;
-
-#define ASCII_HEX_DIGIT(x)                                 \
-  ((x >= 0x41 && x <= 0x46) || (x >= 0x61 && x <= 0x66) || \
-   (x >= 0x30 && x <= 0x39))
-
-#define HEX_DIGIT(x)        \
-  (*x >= 0x30 && *x <= 0x39 \
-       ? *x - 0x30          \
-       : (*x >= 0x41 && *x <= 0x46 ? *x - 0x37 : *x - 0x57))
-
-      if (first != end && second != end && ASCII_HEX_DIGIT(*first) &&
-          ASCII_HEX_DIGIT(*second)) {
-        // Taintfox: append taint
-        unescaped.Taint().concat(
-          aInput.Taint().subtaint(Distance(stringstart, start), Distance(stringstart, second)),
-          unescaped.Length());
-        unescaped.Append(HEX_DIGIT(first) * 16 + HEX_DIGIT(second));
-        start = ++second;
-        continue;
-      } else {
-        unescaped.Append('%');
-        // Taintfox: no taint
-        ++start;
-        continue;
-      }
-    }
-    // Taintfox: append single char taint
-    unescaped.Taint().concat(
-      aInput.Taint().subtaint(Distance(stringstart, start), Distance(stringstart, start) + 1),
-      unescaped.Length());
-    unescaped.Append(*start);
-    ++start;
-  }
-
-  ConvertString(unescaped, aOutput);
-  aOutput.AssignTaint(unescaped.Taint());
-}
-
-/* static */
-bool URLParams::Parse(const nsACString& aInput, ForEachIterator& aIterator) {
-  nsACString::const_iterator start, end;
-  aInput.BeginReading(start);
-  aInput.EndReading(end);
-  nsACString::const_iterator iter(start);
-  // Taintfox: fix at start of string to compute subtaint indices
-  nsACString::const_iterator stringstart(start);
-
-  while (start != end) {
-    nsAutoCString string;
-
-    if (FindCharInReadable('&', iter, end)) {
-      string.Assign(Substring(start, iter));
-      // Taintfox: propagate taint
-      string.AssignTaint(aInput.Taint().subtaint(Distance(stringstart, start),
-                                                 Distance(stringstart, iter)));
-      start = ++iter;
-    } else {
-      string.Assign(Substring(start, end));
-      // Taintfox: propagate taint
-      string.AssignTaint(aInput.Taint().subtaint(Distance(stringstart, start),
-                                                 Distance(stringstart, end)));
-      start = end;
-    }
-
-    if (string.IsEmpty()) {
-      continue;
-    }
-
-    nsACString::const_iterator eqStart, eqEnd;
-    string.BeginReading(eqStart);
-    string.EndReading(eqEnd);
-    nsACString::const_iterator eqIter(eqStart);
-
-    nsAutoCString name;
-    nsAutoCString value;
-
-    if (FindCharInReadable('=', eqIter, eqEnd)) {
-      name.Assign(Substring(eqStart, eqIter));
-      // Taintfox: propagate taint
-      name.AssignTaint(string.Taint().subtaint(Distance(eqStart, eqStart),
-                                               Distance(eqStart, eqIter)));
-      ++eqIter;
-      value.Assign(Substring(eqIter, eqEnd));
-      // Taintfox: propagate taint
-      value.AssignTaint(string.Taint().subtaint(Distance(eqStart, eqIter),
-                                                Distance(eqStart, eqEnd)));
-    } else {
-      // Taintfox: taint should be propagated here
-      name.Assign(string);
-    }
-
-    nsAutoString decodedName;
-    DecodeString(name, decodedName);
-
-    nsAutoString decodedValue;
-    DecodeString(value, decodedValue);
-
-    if (!aIterator.URLParamsIterator(decodedName, decodedValue)) {
-      return false;
-    }
-  }
-  return true;
-}
-
-class MOZ_STACK_CLASS ExtractURLParam final
-    : public URLParams::ForEachIterator {
- public:
-  explicit ExtractURLParam(const nsAString& aName, nsAString& aValue)
-      : mName(aName), mValue(aValue) {}
-
-  bool URLParamsIterator(const nsAString& aName,
-                         const nsAString& aValue) override {
-    if (mName == aName) {
-      mValue = aValue;
-      return false;
-    }
-    return true;
-  }
-
- private:
-  const nsAString& mName;
-  nsAString& mValue;
-};
-
-/**
- * Extracts the first form-urlencoded parameter named `aName` from `aInput`.
- * @param aRange The input to parse.
- * @param aName The name of the parameter to extract.
- * @param aValue The value of the extracted parameter, void if not found.
- * @return Whether the parameter was found in the form-urlencoded.
- */
-/* static */
-bool URLParams::Extract(const nsACString& aInput, const nsAString& aName,
-                        nsAString& aValue) {
-  aValue.SetIsVoid(true);
-  ExtractURLParam iterator(aName, aValue);
-  return !URLParams::Parse(aInput, iterator);
-}
-
-class MOZ_STACK_CLASS PopulateIterator final
-    : public URLParams::ForEachIterator {
- public:
-  explicit PopulateIterator(URLParams* aParams) : mParams(aParams) {
-    MOZ_ASSERT(aParams);
-  }
-
-  bool URLParamsIterator(const nsAString& aName,
-                         const nsAString& aValue) override {
-    mParams->Append(aName, aValue);
-    return true;
-  }
-
- private:
-  URLParams* mParams;
-};
-
-void URLParams::ParseInput(const nsACString& aInput) {
-  // Remove all the existing data before parsing a new input.
-  DeleteAll();
-
-  PopulateIterator iter(this);
-  URLParams::Parse(aInput, iter);
-}
-
-namespace {
-
-void SerializeString(const nsCString& aInput, nsAString& aValue) {
-  const unsigned char* p = (const unsigned char*)aInput.get();
-  const unsigned char* end = p + aInput.Length();
-
-  while (p != end) {
-    // ' ' to '+'
-    if (*p == 0x20) {
-      aValue.Append(0x2B);
-      // Percent Encode algorithm
-    } else if (*p == 0x2A || *p == 0x2D || *p == 0x2E ||
-               (*p >= 0x30 && *p <= 0x39) || (*p >= 0x41 && *p <= 0x5A) ||
-               *p == 0x5F || (*p >= 0x61 && *p <= 0x7A)) {
-      aValue.Append(*p);
-    } else {
-      aValue.AppendPrintf("%%%.2X", *p);
-    }
-
-    ++p;
-  }
-}
-
-}  // namespace
-
-void URLParams::Serialize(nsAString& aValue) const {
-  aValue.Truncate();
-  bool first = true;
-
-  for (uint32_t i = 0, len = mParams.Length(); i < len; ++i) {
-    if (first) {
-      first = false;
-    } else {
-      aValue.Append('&');
-    }
-
-    SerializeString(NS_ConvertUTF16toUTF8(mParams[i].mKey), aValue);
-    aValue.Append('=');
-    SerializeString(NS_ConvertUTF16toUTF8(mParams[i].mValue), aValue);
-  }
-}
-
-=======
->>>>>>> 713683b4
 NS_IMPL_CYCLE_COLLECTION_WRAPPERCACHE(URLSearchParams, mParent, mObserver)
 NS_IMPL_CYCLE_COLLECTING_ADDREF(URLSearchParams)
 NS_IMPL_CYCLE_COLLECTING_RELEASE(URLSearchParams)
