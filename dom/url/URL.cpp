--- conflicted
+++ resolved
@@ -56,18 +56,7 @@
                                        const nsACString& aURL,
                                        const nsACString& aBase,
                                        ErrorResult& aRv) {
-<<<<<<< HEAD
-  // Don't use NS_ConvertUTF16toUTF8 because that doesn't let us handle OOM.
-  nsAutoCString base;
-  if (!AppendUTF16toUTF8(aBase, base, fallible)) {
-    aRv.Throw(NS_ERROR_OUT_OF_MEMORY);
-    return nullptr;
-  }
-  // Taintfox: propagate taint
-  base.AssignTaint(aBase.Taint());
-
-=======
->>>>>>> cf0397e3
+
   nsCOMPtr<nsIURI> baseUri;
   nsresult rv = NS_NewURI(getter_AddRefs(baseUri), aBase);
   if (NS_WARN_IF(NS_FAILED(rv))) {
@@ -82,21 +71,14 @@
 already_AddRefed<URL> URL::Constructor(nsISupports* aParent,
                                        const nsACString& aURL, nsIURI* aBase,
                                        ErrorResult& aRv) {
-<<<<<<< HEAD
-  // Don't use NS_ConvertUTF16toUTF8 because that doesn't let us handle OOM.
-  nsAutoCString urlStr;
-  if (!AppendUTF16toUTF8(aURL, urlStr, fallible)) {
-    aRv.Throw(NS_ERROR_OUT_OF_MEMORY);
-    return nullptr;
-  }
-  // Taintfox: propagate taint
+
+  // Foxhound: copy string to allow propagating taint information
+  nsAutoString urlStr(aURL);
   urlStr.AssignTaint(aURL.Taint());
   MarkTaintOperation(urlStr, "URL");
 
-=======
->>>>>>> cf0397e3
   nsCOMPtr<nsIURI> uri;
-  nsresult rv = NS_NewURI(getter_AddRefs(uri), aURL, nullptr, aBase);
+  nsresult rv = NS_NewURI(getter_AddRefs(uri), urlStr, nullptr, aBase);
   if (NS_FAILED(rv)) {
     // No need to warn in this case. It's common to use the URL constructor
     // to determine if a URL is valid and an exception will be propagated.
@@ -212,35 +194,11 @@
   SetSearchInternal(search);
 }
 
-<<<<<<< HEAD
-#define URL_GETTER(value, func)  \
-  MOZ_ASSERT(mURI);              \
-  value.Truncate();              \
-  nsAutoCString tmp;             \
-  nsresult rv = mURI->func(tmp); \
-  if (NS_SUCCEEDED(rv)) {        \
-    CopyUTF8toUTF16(tmp, value); \
-    value.AssignTaint(tmp.Taint()); \
-  }
-
-void URL::GetHref(nsAString& aHref) const { URL_GETTER(aHref, GetSpec); }
-
-void URL::SetHref(const nsAString& aHref, ErrorResult& aRv) {
-  // Don't use NS_ConvertUTF16toUTF8 because that doesn't let us handle OOM.
-  nsAutoCString href;
-  if (!AppendUTF16toUTF8(aHref, href, fallible)) {
-    aRv.Throw(NS_ERROR_OUT_OF_MEMORY);
-    return;
-  }
-  // Taintfox: propagate taint
-  href.AssignTaint(aHref.Taint());
-=======
 #define URL_GETTER(value, func) \
   MOZ_ASSERT(mURI);             \
   mURI->func(value);
 
 void URL::GetHref(nsACString& aHref) const { URL_GETTER(aHref, GetSpec); }
->>>>>>> cf0397e3
 
 void URL::SetHref(const nsACString& aHref, ErrorResult& aRv) {
   nsCOMPtr<nsIURI> uri;
@@ -356,18 +314,8 @@
   MOZ_ASSERT(mURI);
   // Do not throw!  Not having a valid URI or URL should result in an empty
   // string.
-<<<<<<< HEAD
-
-  nsAutoCString file;
-  nsresult rv = mURI->GetFilePath(file);
-  if (NS_SUCCEEDED(rv)) {
-    CopyUTF8toUTF16(file, aPathname);
-    aPathname.AssignTaint(file.Taint());
-    MarkTaintOperation(aPathname, "URL.pathname");
-  }
-=======
   mURI->GetFilePath(aPathname);
->>>>>>> cf0397e3
+  MarkTaintOperation(aPathname, "URL.pathname");
 }
 
 void URL::SetPathname(const nsACString& aPathname) {
@@ -386,40 +334,21 @@
   // string.
 
   nsresult rv;
-<<<<<<< HEAD
-
-  rv = mURI->GetQuery(search);
-  if (NS_SUCCEEDED(rv) && !search.IsEmpty()) {
-    aSearch.Assign(u'?');
-    AppendUTF8toUTF16(search, aSearch);
-    aSearch.AssignTaint(search.Taint());
-    MarkTaintOperation(aSearch, "URL.search");
-=======
   rv = mURI->GetQuery(aSearch);
   if (NS_SUCCEEDED(rv) && !aSearch.IsEmpty()) {
     aSearch.Insert('?', 0);
->>>>>>> cf0397e3
-  }
+  }
+  MarkTaintOperation(aSearch, "URL.search");
 }
 
 void URL::GetHash(nsACString& aHash) const {
   MOZ_ASSERT(mURI);
   aHash.Truncate();
-<<<<<<< HEAD
-
-  nsAutoCString ref;
-  nsresult rv = mURI->GetRef(ref);
-  if (NS_SUCCEEDED(rv) && !ref.IsEmpty()) {
-    aHash.Assign(char16_t('#'));
-    AppendUTF8toUTF16(ref, aHash);
-    aHash.AssignTaint(ref.Taint());
-    MarkTaintOperation(aHash, "URL.hash");
-=======
   nsresult rv = mURI->GetRef(aHash);
   if (NS_SUCCEEDED(rv) && !aHash.IsEmpty()) {
     aHash.Insert('#', 0);
->>>>>>> cf0397e3
-  }
+  }
+  MarkTaintOperation(aHash, "URL.hash");
 }
 
 void URL::SetHash(const nsACString& aHash) {
