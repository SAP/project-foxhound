/* -*- Mode: IDL; tab-width: 2; indent-tabs-mode: nil; c-basic-offset: 2 -*- */
/* This Source Code Form is subject to the terms of the Mozilla Public
 * License, v. 2.0. If a copy of the MPL was not distributed with this file,
 * You can obtain one at http://mozilla.org/MPL/2.0/.
 */

[Exposed=Window]
interface MimeType {
<<<<<<< HEAD
  [TaintSource]
  readonly attribute DOMString description;
  readonly attribute Plugin? enabledPlugin;
  [TaintSource]
  readonly attribute DOMString suffixes;
  [TaintSource]
  readonly attribute DOMString type;
=======
  readonly attribute DOMString type;
  readonly attribute DOMString description;
  readonly attribute DOMString suffixes;
  readonly attribute Plugin enabledPlugin;
>>>>>>> b4da3728
};<|MERGE_RESOLUTION|>--- conflicted
+++ resolved
@@ -6,18 +6,11 @@
 
 [Exposed=Window]
 interface MimeType {
-<<<<<<< HEAD
+  [TaintSource]
+  readonly attribute DOMString type;
   [TaintSource]
   readonly attribute DOMString description;
-  readonly attribute Plugin? enabledPlugin;
   [TaintSource]
   readonly attribute DOMString suffixes;
-  [TaintSource]
-  readonly attribute DOMString type;
-=======
-  readonly attribute DOMString type;
-  readonly attribute DOMString description;
-  readonly attribute DOMString suffixes;
   readonly attribute Plugin enabledPlugin;
->>>>>>> b4da3728
 };