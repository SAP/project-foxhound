/* -*- Mode: IDL; tab-width: 2; indent-tabs-mode: nil; c-basic-offset: 2 -*- */
/* This Source Code Form is subject to the terms of the Mozilla Public
 * License, v. 2.0. If a copy of the MPL was not distributed with this
 * file, You can obtain one at http://mozilla.org/MPL/2.0/. */

[Exposed=Window]
interface Screen : EventTarget {
  // CSSOM-View
  // http://dev.w3.org/csswg/cssom-view/#the-screen-interface
<<<<<<< HEAD
  [Throws, TaintSource]
  readonly attribute long availWidth;
  [Throws, TaintSource]
  readonly attribute long availHeight;
  [Throws, TaintSource]
  readonly attribute long width;
  [Throws, TaintSource]
  readonly attribute long height;
  [Throws, TaintSource]
  readonly attribute long colorDepth;
  [Throws, TaintSource]
=======
  readonly attribute long availWidth;
  readonly attribute long availHeight;
  readonly attribute long width;
  readonly attribute long height;
  readonly attribute long colorDepth;
>>>>>>> b4da3728
  readonly attribute long pixelDepth;

  readonly attribute long top;
  readonly attribute long left;
<<<<<<< HEAD
  [Throws, TaintSource]
  readonly attribute long availTop;
  [Throws, TaintSource]
=======
  readonly attribute long availTop;
>>>>>>> b4da3728
  readonly attribute long availLeft;

  /**
   * DEPRECATED, use ScreenOrientation API instead.
   * Returns the current screen orientation.
   * Can be: landscape-primary, landscape-secondary,
   *         portrait-primary or portrait-secondary.
   */
  [NeedsCallerType]
  readonly attribute DOMString mozOrientation;

  attribute EventHandler onmozorientationchange;

  /**
   * DEPRECATED, use ScreenOrientation API instead.
   * Lock/unlock screen orientation to the specified type.
   *
   * FIXME(emilio): These do literally nothing, we should
   * try to remove these.
   */
  boolean mozLockOrientation(DOMString orientation);
  boolean mozLockOrientation(sequence<DOMString> orientation);
  undefined mozUnlockOrientation();
};

// https://w3c.github.io/screen-orientation
partial interface Screen {
  readonly attribute ScreenOrientation orientation;
};

// https://wicg.github.io/media-capabilities/#idl-index
enum ScreenColorGamut {
  "srgb",
  "p3",
  "rec2020",
};

[Func="nsScreen::MediaCapabilitiesEnabled",
 Exposed=Window]
interface ScreenLuminance {
  readonly attribute double min;
  readonly attribute double max;
  readonly attribute double maxAverage;
};

partial interface Screen {
  [Func="nsScreen::MediaCapabilitiesEnabled"]
  readonly attribute ScreenColorGamut colorGamut;
  [Func="nsScreen::MediaCapabilitiesEnabled"]
  readonly attribute ScreenLuminance? luminance;

  [Func="nsScreen::MediaCapabilitiesEnabled"]
  attribute EventHandler onchange;
};<|MERGE_RESOLUTION|>--- conflicted
+++ resolved
@@ -7,36 +7,24 @@
 interface Screen : EventTarget {
   // CSSOM-View
   // http://dev.w3.org/csswg/cssom-view/#the-screen-interface
-<<<<<<< HEAD
-  [Throws, TaintSource]
+  [TaintSource]
   readonly attribute long availWidth;
-  [Throws, TaintSource]
+  [TaintSource]
   readonly attribute long availHeight;
-  [Throws, TaintSource]
+  [TaintSource]
   readonly attribute long width;
-  [Throws, TaintSource]
+  [TaintSource]
   readonly attribute long height;
-  [Throws, TaintSource]
+  [TaintSource]
   readonly attribute long colorDepth;
-  [Throws, TaintSource]
-=======
-  readonly attribute long availWidth;
-  readonly attribute long availHeight;
-  readonly attribute long width;
-  readonly attribute long height;
-  readonly attribute long colorDepth;
->>>>>>> b4da3728
+  [TaintSource]
   readonly attribute long pixelDepth;
 
   readonly attribute long top;
   readonly attribute long left;
-<<<<<<< HEAD
-  [Throws, TaintSource]
+  [TaintSource]
   readonly attribute long availTop;
-  [Throws, TaintSource]
-=======
-  readonly attribute long availTop;
->>>>>>> b4da3728
+  [TaintSource]
   readonly attribute long availLeft;
 
   /**
