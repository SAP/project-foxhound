/* -*- Mode: IDL; tab-width: 2; indent-tabs-mode: nil; c-basic-offset: 2 -*- */
/* This Source Code Form is subject to the terms of the Mozilla Public
 * License, v. 2.0. If a copy of the MPL was not distributed with this file,
 * You can obtain one at http://mozilla.org/MPL/2.0/.
 *
 * The origin of this IDL file is
 * https://html.spec.whatwg.org/#the-navigator-object
 * http://www.w3.org/TR/tracking-dnt/
 * http://www.w3.org/TR/geolocation-API/#geolocation_interface
 * http://www.w3.org/TR/battery-status/#navigatorbattery-interface
 * http://www.w3.org/TR/vibration/#vibration-interface
 * http://www.w3.org/2012/sysapps/runtime/#extension-to-the-navigator-interface-1
 * https://dvcs.w3.org/hg/gamepad/raw-file/default/gamepad.html#navigator-interface-extension
 * http://www.w3.org/TR/beacon/#sec-beacon-method
 * https://html.spec.whatwg.org/#navigatorconcurrenthardware
 * http://wicg.github.io/netinfo/#extensions-to-the-navigator-interface
 * https://w3c.github.io/webappsec-credential-management/#framework-credential-management
 * https://w3c.github.io/webdriver/webdriver-spec.html#interface
 * https://wicg.github.io/media-capabilities/#idl-index
 * https://w3c.github.io/mediasession/#idl-index
 *
 * © Copyright 2004-2011 Apple Computer, Inc., Mozilla Foundation, and
 * Opera Software ASA. You are granted a license to use, reproduce
 * and create derivative works of this document.
 */

interface URI;

// https://html.spec.whatwg.org/#the-navigator-object
[HeaderFile="Navigator.h",
 Exposed=Window,
 InstrumentedProps=(canShare,
                    clearAppBadge,
                    setAppBadge,
                    share,
                    userActivation,
                    wakeLock)]
interface Navigator {
  // objects implementing this interface also implement the interfaces given below
};
Navigator includes NavigatorID;
Navigator includes NavigatorLanguage;
Navigator includes NavigatorOnLine;
Navigator includes NavigatorContentUtils;
Navigator includes NavigatorStorageUtils;
Navigator includes NavigatorConcurrentHardware;
Navigator includes NavigatorStorage;
Navigator includes NavigatorAutomationInformation;
Navigator includes NavigatorGPU;
Navigator includes GlobalPrivacyControl;

interface mixin NavigatorID {
  // WebKit/Blink/Trident/Presto support this (hardcoded "Mozilla").
  [Constant, Cached, Throws, TaintSource]
  readonly attribute DOMString appCodeName; // constant "Mozilla"
<<<<<<< HEAD
  [Constant, Cached, NeedsCallerType, TaintSource]
  readonly attribute DOMString appName;
  [Constant, Cached, Throws, NeedsCallerType, TaintSource]
=======
  [Constant, Cached]
  readonly attribute DOMString appName; // constant "Netscape"
  [Constant, Cached, Throws, NeedsCallerType]
>>>>>>> b4da3728
  readonly attribute DOMString appVersion;
  [Pure, Cached, Throws, NeedsCallerType, TaintSource]
  readonly attribute DOMString platform;
  [Pure, Cached, Throws, NeedsCallerType, TaintSource]
  readonly attribute DOMString userAgent;
  [Constant, Cached, TaintSource]
  readonly attribute DOMString product; // constant "Gecko"

  // Everyone but WebKit/Blink supports this.  See bug 679971.
  [Exposed=Window]
  boolean taintEnabled(); // constant false
};

interface mixin NavigatorLanguage {

  // These two attributes are cached because this interface is also implemented
  // by Workernavigator and this way we don't have to go back to the
  // main-thread from the worker thread anytime we need to retrieve them. They
  // are updated when pref intl.accept_languages is changed.

  [Pure, Cached, TaintSource]
  readonly attribute DOMString? language;
  [Pure, Cached, Frozen, TaintSource]
  readonly attribute sequence<DOMString> languages;
};

interface mixin NavigatorOnLine {
  readonly attribute boolean onLine;
};

interface mixin NavigatorContentUtils {
  // content handler registration
  [Throws, ChromeOnly]
  undefined checkProtocolHandlerAllowed(DOMString scheme, URI handlerURI, URI documentURI);
  [Throws, SecureContext]
  undefined registerProtocolHandler(DOMString scheme, DOMString url);
  // NOT IMPLEMENTED
  //undefined unregisterProtocolHandler(DOMString scheme, DOMString url);
};

[SecureContext]
interface mixin NavigatorStorage {
  readonly attribute StorageManager storage;
};

interface mixin NavigatorStorageUtils {
  // NOT IMPLEMENTED
  //undefined yieldForStorageUpdates();
};

partial interface Navigator {
  [Throws]
  readonly attribute Permissions permissions;
};

partial interface Navigator {
  [Throws, SameObject]
  readonly attribute MimeTypeArray mimeTypes;
  [Throws, SameObject]
  readonly attribute PluginArray plugins;
  readonly attribute boolean pdfViewerEnabled;
};

// http://www.w3.org/TR/tracking-dnt/ sort of
partial interface Navigator {
  [TaintSource]
  readonly attribute DOMString doNotTrack;
};

// https://globalprivacycontrol.github.io/gpc-spec/
interface mixin GlobalPrivacyControl {
  [Pref="privacy.globalprivacycontrol.functionality.enabled"]
  readonly attribute boolean globalPrivacyControl;
};

// http://www.w3.org/TR/geolocation-API/#geolocation_interface
interface mixin NavigatorGeolocation {
  [Throws, Pref="geo.enabled"]
  readonly attribute Geolocation geolocation;
};
Navigator includes NavigatorGeolocation;

// http://www.w3.org/TR/battery-status/#navigatorbattery-interface
partial interface Navigator {
  // ChromeOnly to prevent web content from fingerprinting users' batteries.
  [Throws, ChromeOnly, Pref="dom.battery.enabled"]
  Promise<BatteryManager> getBattery();
};

// http://www.w3.org/TR/vibration/#vibration-interface
partial interface Navigator {
    // We don't support sequences in unions yet
    //boolean vibrate ((unsigned long or sequence<unsigned long>) pattern);
    boolean vibrate(unsigned long duration);
    boolean vibrate(sequence<unsigned long> pattern);
};

// http://www.w3.org/TR/pointerevents/#extensions-to-the-navigator-interface
partial interface Navigator {
    [NeedsCallerType, TaintSource]
    readonly attribute long maxTouchPoints;
};

// https://wicg.github.io/media-capabilities/#idl-index
[Exposed=Window]
partial interface Navigator {
  [SameObject, Func="mozilla::dom::MediaCapabilities::Enabled"]
  readonly attribute MediaCapabilities mediaCapabilities;
};

// Mozilla-specific extensions

// Chrome-only interface for Vibration API permission handling.
partial interface Navigator {
    /* Set permission state to device vibration.
     * @param permitted permission state (true for allowing vibration)
     * @param persistent make the permission session-persistent
     */
    [ChromeOnly]
    undefined setVibrationPermission(boolean permitted,
                                     optional boolean persistent = true);
};

partial interface Navigator {
  [Throws, Constant, Cached, NeedsCallerType, TaintSource]
  readonly attribute DOMString oscpu;
  // WebKit/Blink support this; Trident/Presto do not.
  [TaintSource]
  readonly attribute DOMString vendor;
  // WebKit/Blink supports this (hardcoded ""); Trident/Presto do not.
  [TaintSource]
  readonly attribute DOMString vendorSub;
  // WebKit/Blink supports this (hardcoded "20030107"); Trident/Presto don't
  [TaintSource]
  readonly attribute DOMString productSub;
  // WebKit/Blink/Trident/Presto support this.
  readonly attribute boolean cookieEnabled;
  [Throws, Constant, Cached, NeedsCallerType, TaintSource]
  readonly attribute DOMString buildID;

  // WebKit/Blink/Trident/Presto support this.
  [Affects=Nothing, DependsOn=Nothing]
  boolean javaEnabled();
};

// Addon manager bits
partial interface Navigator {
  [Throws, Func="mozilla::AddonManagerWebAPI::IsAPIEnabled"]
  readonly attribute AddonManager mozAddonManager;
};

// NetworkInformation
partial interface Navigator {
  [Throws, Pref="dom.netinfo.enabled"]
  readonly attribute NetworkInformation connection;
};

// https://dvcs.w3.org/hg/gamepad/raw-file/default/gamepad.html#navigator-interface-extension
partial interface Navigator {
  [Throws, Pref="dom.gamepad.enabled", SecureContext]
  sequence<Gamepad?> getGamepads();
};
partial interface Navigator {
  [Throws, Pref="dom.gamepad.test.enabled"]
  GamepadServiceTest requestGamepadServiceTest();
};

// https://immersive-web.github.io/webvr/spec/1.1/#interface-navigator
partial interface Navigator {
  [NewObject, SecureContext, Pref="dom.vr.enabled"]
  Promise<sequence<VRDisplay>> getVRDisplays();
  // TODO: Use FrozenArray once available. (Bug 1236777)
  [SecureContext, Frozen, Cached, Pure, Pref="dom.vr.enabled"]
  readonly attribute sequence<VRDisplay> activeVRDisplays;
  [ChromeOnly, Pref="dom.vr.enabled"]
  readonly attribute boolean isWebVRContentDetected;
  [ChromeOnly, Pref="dom.vr.enabled"]
  readonly attribute boolean isWebVRContentPresenting;
  [ChromeOnly, Pref="dom.vr.enabled"]
  undefined requestVRPresentation(VRDisplay display);
};
partial interface Navigator {
  [Throws, Pref="dom.vr.puppet.enabled"]
  VRServiceTest requestVRServiceTest();
};

// https://immersive-web.github.io/webxr/#dom-navigator-xr
partial interface Navigator {
  [SecureContext, SameObject, Throws, Pref="dom.vr.webxr.enabled"]
  readonly attribute XRSystem xr;
};

// http://webaudio.github.io/web-midi-api/#requestmidiaccess
partial interface Navigator {
  [NewObject, Func="Navigator::HasMidiSupport"]
  Promise<MIDIAccess> requestMIDIAccess(optional MIDIOptions options = {});
};

callback NavigatorUserMediaSuccessCallback = undefined (MediaStream stream);
callback NavigatorUserMediaErrorCallback = undefined (MediaStreamError error);

partial interface Navigator {
  [Throws, Func="Navigator::HasUserMediaSupport"]
  readonly attribute MediaDevices mediaDevices;

  // Deprecated. Use mediaDevices.getUserMedia instead.
  [Deprecated="NavigatorGetUserMedia", Throws,
   Func="Navigator::HasUserMediaSupport",
   NeedsCallerType,
   UseCounter]
  undefined mozGetUserMedia(MediaStreamConstraints constraints,
                            NavigatorUserMediaSuccessCallback successCallback,
                            NavigatorUserMediaErrorCallback errorCallback);
};

// Service Workers/Navigation Controllers
partial interface Navigator {
  [Func="ServiceWorkersEnabled", SameObject, BinaryName="serviceWorkerJS"]
  readonly attribute ServiceWorkerContainer serviceWorker;
};

partial interface Navigator {
  [Throws, Pref="beacon.enabled"]
  boolean sendBeacon(DOMString url,
                     optional BodyInit? data = null);
};

partial interface Navigator {
  [NewObject, Func="mozilla::dom::TCPSocket::ShouldTCPSocketExist"]
  readonly attribute LegacyMozTCPSocket mozTCPSocket;
};

partial interface Navigator {
  [NewObject]
  Promise<MediaKeySystemAccess>
  requestMediaKeySystemAccess(DOMString keySystem,
                              sequence<MediaKeySystemConfiguration> supportedConfigurations);
};

interface mixin NavigatorConcurrentHardware {
  [TaintSource]
  readonly attribute unsigned long long hardwareConcurrency;
};

// https://w3c.github.io/webappsec-credential-management/#framework-credential-management
partial interface Navigator {
  [Pref="security.webauth.webauthn", SecureContext, SameObject]
  readonly attribute CredentialsContainer credentials;
};

// https://w3c.github.io/webdriver/webdriver-spec.html#interface
interface mixin NavigatorAutomationInformation {
  [Constant, Cached]
  readonly attribute boolean webdriver;
};

// https://www.w3.org/TR/clipboard-apis/#navigator-interface
partial interface Navigator {
  [SecureContext, SameObject]
  readonly attribute Clipboard clipboard;
};

// Used for testing of origin trials.
partial interface Navigator {
  [Trial="TestTrial"]
  readonly attribute boolean testTrialGatedAttribute;
};

// https://wicg.github.io/web-share/#navigator-interface
partial interface Navigator {
  [SecureContext, NewObject, Func="Navigator::HasShareSupport"]
  Promise<undefined> share(optional ShareData data = {});
  [SecureContext, Func="Navigator::HasShareSupport"]
  boolean canShare(optional ShareData data = {});
};
// https://wicg.github.io/web-share/#sharedata-dictionary
dictionary ShareData {
  USVString title;
  USVString text;
  USVString url;
  // Note: we don't actually support files yet
  // we have it here for the .canShare() checks.
  sequence<File> files;
};

// https://w3c.github.io/mediasession/#idl-index
[Exposed=Window]
partial interface Navigator {
  [SameObject]
  readonly attribute MediaSession mediaSession;
};

// https://w3c.github.io/web-locks/#navigator-mixins
[SecureContext]
interface mixin NavigatorLocks {
  readonly attribute LockManager locks;
};
Navigator includes NavigatorLocks;

// https://w3c.github.io/autoplay/#autoplay-policy
enum AutoplayPolicy {
  "allowed",
  "allowed-muted",
  "disallowed"
};

enum AutoplayPolicyMediaType {
  "mediaelement",
  "audiocontext"
};

// https://w3c.github.io/autoplay/#autoplay-detection-methods
partial interface Navigator {
  [Pref="dom.media.autoplay-policy-detection.enabled"]
  AutoplayPolicy getAutoplayPolicy(AutoplayPolicyMediaType type);

  [Pref="dom.media.autoplay-policy-detection.enabled"]
  AutoplayPolicy getAutoplayPolicy(HTMLMediaElement element);

  [Pref="dom.media.autoplay-policy-detection.enabled"]
  AutoplayPolicy getAutoplayPolicy(AudioContext context);
};

// https://html.spec.whatwg.org/multipage/interaction.html#the-useractivation-interface
partial interface Navigator {
  [SameObject] readonly attribute UserActivation userActivation;
};<|MERGE_RESOLUTION|>--- conflicted
+++ resolved
@@ -53,15 +53,9 @@
   // WebKit/Blink/Trident/Presto support this (hardcoded "Mozilla").
   [Constant, Cached, Throws, TaintSource]
   readonly attribute DOMString appCodeName; // constant "Mozilla"
-<<<<<<< HEAD
-  [Constant, Cached, NeedsCallerType, TaintSource]
-  readonly attribute DOMString appName;
+  [Constant, Cached, TaintSource]
+  readonly attribute DOMString appName; // constant "Netscape"
   [Constant, Cached, Throws, NeedsCallerType, TaintSource]
-=======
-  [Constant, Cached]
-  readonly attribute DOMString appName; // constant "Netscape"
-  [Constant, Cached, Throws, NeedsCallerType]
->>>>>>> b4da3728
   readonly attribute DOMString appVersion;
   [Pure, Cached, Throws, NeedsCallerType, TaintSource]
   readonly attribute DOMString platform;
