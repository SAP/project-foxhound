--- conflicted
+++ resolved
@@ -11,12 +11,7 @@
   readonly attribute DOMString description;
   [TaintSource]
   readonly attribute DOMString filename;
-<<<<<<< HEAD
   [TaintSource]
-  readonly attribute DOMString version;
-  [TaintSource]
-=======
->>>>>>> b4da3728
   readonly attribute DOMString name;
 
   readonly attribute unsigned long length;
