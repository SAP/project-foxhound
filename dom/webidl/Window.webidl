--- conflicted
+++ resolved
@@ -328,18 +328,8 @@
   [Throws, NeedsCallerType] undefined resizeBy(long x, long y);
 
   // viewport
-<<<<<<< HEAD
-  // These are writable because we allow chrome to write them.  And they need
-  // to use 'any' as the type, because non-chrome writing them needs to act
-  // like a [Replaceable] attribute would, which needs the original JS value.
-  //[Replaceable, Throws] readonly attribute double innerWidth;
-  //[Replaceable, Throws] readonly attribute double innerHeight;
-  [Throws, NeedsCallerType, TaintSource] attribute any innerWidth;
-  [Throws, NeedsCallerType, TaintSource] attribute any innerHeight;
-=======
-  [Replaceable, Throws] readonly attribute double innerWidth;
-  [Replaceable, Throws] readonly attribute double innerHeight;
->>>>>>> b4da3728
+  [Replaceable, Throws, TaintSource] readonly attribute double innerWidth;
+  [Replaceable, Throws, TaintSource] readonly attribute double innerHeight;
 
   // viewport scrolling
   undefined scroll(unrestricted double x, unrestricted double y);
@@ -365,24 +355,10 @@
   [Replaceable, Throws, NeedsCallerType, TaintSource] readonly attribute double screenTop;
 
   // client
-<<<<<<< HEAD
-  // These are writable because we allow chrome to write them.  And they need
-  // to use 'any' as the type, because non-chrome writing them needs to act
-  // like a [Replaceable] attribute would, which needs the original JS value.
-  //[Replaceable, Throws] readonly attribute double screenX;
-  //[Replaceable, Throws] readonly attribute double screenY;
-  //[Replaceable, Throws] readonly attribute double outerWidth;
-  //[Replaceable, Throws] readonly attribute double outerHeight;
-  [Throws, NeedsCallerType, TaintSource] attribute any screenX;
-  [Throws, NeedsCallerType, TaintSource] attribute any screenY;
-  [Throws, NeedsCallerType, TaintSource] attribute any outerWidth;
-  [Throws, NeedsCallerType, TaintSource] attribute any outerHeight;
-=======
-  [Replaceable, Throws, NeedsCallerType] readonly attribute double screenX;
-  [Replaceable, Throws, NeedsCallerType] readonly attribute double screenY;
-  [Replaceable, Throws, NeedsCallerType] readonly attribute double outerWidth;
-  [Replaceable, Throws, NeedsCallerType] readonly attribute double outerHeight;
->>>>>>> b4da3728
+  [Replaceable, Throws, NeedsCallerType, TaintSource] readonly attribute double screenX;
+  [Replaceable, Throws, NeedsCallerType, TaintSource] readonly attribute double screenY;
+  [Replaceable, Throws, NeedsCallerType, TaintSource] readonly attribute double outerWidth;
+  [Replaceable, Throws, NeedsCallerType, TaintSource] readonly attribute double outerHeight;
 };
 
 // https://html.spec.whatwg.org/multipage/imagebitmap-and-animations.html#animation-frames
