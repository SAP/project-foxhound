/* -*- Mode: C++; tab-width: 8; indent-tabs-mode: nil; c-basic-offset: 2 -*- */
/* vim: set ts=8 sts=2 et sw=2 tw=80: */
/* This Source Code Form is subject to the terms of the Mozilla Public
 * License, v. 2.0. If a copy of the MPL was not distributed with this
 * file, You can obtain one at http://mozilla.org/MPL/2.0/. */
/*
 * Modifications Copyright SAP SE. 2019-2021.  All rights reserved.
 */

// Microsoft's API Name hackery sucks
#undef CreateEvent

#include "js/ColumnNumber.h"  // JS::ColumnNumberZeroOrigin
#include "js/loader/LoadedScript.h"
#include "mozilla/BasicEvents.h"
#include "mozilla/BinarySearch.h"
#include "mozilla/CycleCollectedJSRuntime.h"
#include "mozilla/DOMEventTargetHelper.h"
#include "mozilla/EventDispatcher.h"
#include "mozilla/EventListenerManager.h"
#include "mozilla/HalSensor.h"
#include "mozilla/InternalMutationEvent.h"
#include "mozilla/JSEventHandler.h"
#include "mozilla/Maybe.h"
#include "mozilla/MemoryReporting.h"
#include "mozilla/Preferences.h"
#include "mozilla/PresShell.h"
#include "mozilla/dom/AbortSignal.h"
#include "mozilla/dom/BindingUtils.h"
#include "mozilla/dom/EventCallbackDebuggerNotification.h"
#include "mozilla/dom/Element.h"
#include "mozilla/dom/Event.h"
#include "mozilla/dom/EventTargetBinding.h"
#include "mozilla/dom/PopupBlocker.h"
#include "mozilla/dom/ScriptLoader.h"
#include "mozilla/dom/ScriptSettings.h"
#include "mozilla/dom/TouchEvent.h"
#include "mozilla/dom/UserActivation.h"
#include "mozilla/ScopeExit.h"
#include "mozilla/StaticPrefs_dom.h"
#include "mozilla/TimeStamp.h"
#include "mozilla/dom/ChromeUtils.h"

#include "EventListenerService.h"
#include "nsCOMPtr.h"
#include "nsContentUtils.h"
#include "nsDOMCID.h"
#include "nsError.h"
#include "nsGenericHTMLElement.h"
#include "nsGkAtoms.h"
#include "nsIContent.h"
#include "nsIContentSecurityPolicy.h"
#include "mozilla/dom/Document.h"
#include "nsIScriptGlobalObject.h"
#include "nsISupports.h"
#include "nsJSUtils.h"
#include "nsNameSpaceManager.h"
#include "nsPIDOMWindow.h"
#include "nsPrintfCString.h"
#include "nsSandboxFlags.h"
#include "xpcpublic.h"
#include "nsIFrame.h"
#include "nsDisplayList.h"
#include "nsPIWindowRoot.h"

namespace mozilla {

using namespace dom;
using namespace hal;

static const uint32_t kAllMutationBits =
    NS_EVENT_BITS_MUTATION_SUBTREEMODIFIED |
    NS_EVENT_BITS_MUTATION_NODEINSERTED | NS_EVENT_BITS_MUTATION_NODEREMOVED |
    NS_EVENT_BITS_MUTATION_NODEREMOVEDFROMDOCUMENT |
    NS_EVENT_BITS_MUTATION_NODEINSERTEDINTODOCUMENT |
    NS_EVENT_BITS_MUTATION_ATTRMODIFIED |
    NS_EVENT_BITS_MUTATION_CHARACTERDATAMODIFIED;

static uint32_t MutationBitForEventType(EventMessage aEventType) {
  switch (aEventType) {
    case eLegacySubtreeModified:
      return NS_EVENT_BITS_MUTATION_SUBTREEMODIFIED;
    case eLegacyNodeInserted:
      return NS_EVENT_BITS_MUTATION_NODEINSERTED;
    case eLegacyNodeRemoved:
      return NS_EVENT_BITS_MUTATION_NODEREMOVED;
    case eLegacyNodeRemovedFromDocument:
      return NS_EVENT_BITS_MUTATION_NODEREMOVEDFROMDOCUMENT;
    case eLegacyNodeInsertedIntoDocument:
      return NS_EVENT_BITS_MUTATION_NODEINSERTEDINTODOCUMENT;
    case eLegacyAttrModified:
      return NS_EVENT_BITS_MUTATION_ATTRMODIFIED;
    case eLegacyCharacterDataModified:
      return NS_EVENT_BITS_MUTATION_CHARACTERDATAMODIFIED;
    default:
      break;
  }
  return 0;
}

class ListenerMapEntryComparator {
 public:
  explicit ListenerMapEntryComparator(nsAtom* aTarget)
      : mAddressOfEventType(reinterpret_cast<uintptr_t>(aTarget)) {}

  int operator()(
      const EventListenerManager::EventListenerMapEntry& aEntry) const {
    uintptr_t value = reinterpret_cast<uintptr_t>(aEntry.mTypeAtom.get());
    if (mAddressOfEventType == value) {
      return 0;
    }

    if (mAddressOfEventType < value) {
      return -1;
    }

    return 1;
  }

 private:
  const uintptr_t mAddressOfEventType;  // the address of the atom, can be 0
};

uint32_t EventListenerManager::sMainThreadCreatedCount = 0;

EventListenerManagerBase::EventListenerManagerBase()
    : mMayHaveDOMActivateEventListener(false),
      mMayHavePaintEventListener(false),
      mMayHaveMutationListeners(false),
      mMayHaveCapturingListeners(false),
      mMayHaveSystemGroupListeners(false),
      mMayHaveTouchEventListener(false),
      mMayHaveMouseEnterLeaveEventListener(false),
      mMayHavePointerEnterLeaveEventListener(false),
      mMayHaveSelectionChangeEventListener(false),
      mMayHaveFormSelectEventListener(false),
      mMayHaveTransitionEventListener(false),
      mClearingListeners(false),
      mIsMainThreadELM(NS_IsMainThread()),
      mMayHaveListenersForUntrustedEvents(false) {
  ClearNoListenersForEvents();
  static_assert(sizeof(EventListenerManagerBase) == sizeof(uint64_t),
                "Keep the size of EventListenerManagerBase size compact!");
}

EventListenerManager::EventListenerManager(EventTarget* aTarget)
    : EventListenerManagerBase(), mTarget(aTarget) {
  NS_ASSERTION(aTarget, "unexpected null pointer");

  if (mIsMainThreadELM) {
    ++sMainThreadCreatedCount;
  }
}

EventListenerManager::~EventListenerManager() {
  // If your code fails this assertion, a possible reason is that
  // a class did not call our Disconnect() manually. Note that
  // this class can have Disconnect called in one of two ways:
  // if it is part of a cycle, then in Unlink() (such a cycle
  // would be with one of the listeners, not mTarget which is weak).
  // If not part of a cycle, then Disconnect must be called manually,
  // typically from the destructor of the owner class (mTarget).
  // XXX azakai: Is there any reason to not just call Disconnect
  //             from right here, if not previously called?
  NS_ASSERTION(!mTarget, "didn't call Disconnect");
  RemoveAllListenersSilently();
}

void EventListenerManager::RemoveAllListenersSilently() {
  if (mClearingListeners) {
    return;
  }
  mClearingListeners = true;
  mListenerMap.Clear();
  mClearingListeners = false;
}

inline void ImplCycleCollectionTraverse(
    nsCycleCollectionTraversalCallback& aCallback,
    EventListenerManager::EventListenerMap& aField, const char* aName,
    uint32_t aFlags = 0) {
  if (MOZ_UNLIKELY(aCallback.WantDebugInfo())) {
    nsAutoCString name;
    name.AppendASCII(aName);
    name.AppendLiteral(" mEntries[i] event=");
    size_t entryPrefixLen = name.Length();
    for (const auto& entry : aField.mEntries) {
      if (entry.mTypeAtom) {
        name.Replace(entryPrefixLen, name.Length() - entryPrefixLen,
                     nsAtomCString(entry.mTypeAtom));
      } else {
        name.Replace(entryPrefixLen, name.Length() - entryPrefixLen,
                     "(all)"_ns);
      }
      ImplCycleCollectionTraverse(aCallback, *entry.mListeners, name.get());
    }
  } else {
    for (const auto& entry : aField.mEntries) {
      ImplCycleCollectionTraverse(aCallback, *entry.mListeners,
                                  ".mEntries[i].mListeners");
    }
  }
}

inline void ImplCycleCollectionTraverse(
    nsCycleCollectionTraversalCallback& aCallback,
    EventListenerManager::Listener& aField, const char* aName,
    unsigned aFlags) {
  if (MOZ_UNLIKELY(aCallback.WantDebugInfo())) {
    nsAutoCString name;
    name.AppendASCII(aName);
    name.AppendLiteral(" listenerType=");
    name.AppendInt(aField.mListenerType);
    name.AppendLiteral(" ");
    CycleCollectionNoteChild(aCallback, aField.mListener.GetISupports(),
                             name.get(), aFlags);
  } else {
    CycleCollectionNoteChild(aCallback, aField.mListener.GetISupports(), aName,
                             aFlags);
  }

  CycleCollectionNoteChild(aCallback, aField.mSignalFollower.get(),
                           "mSignalFollower", aFlags);
}

NS_IMPL_CYCLE_COLLECTION_CLASS(EventListenerManager)

NS_IMPL_CYCLE_COLLECTION_TRAVERSE_BEGIN(EventListenerManager)
  NS_IMPL_CYCLE_COLLECTION_TRAVERSE(mListenerMap);
NS_IMPL_CYCLE_COLLECTION_TRAVERSE_END

NS_IMPL_CYCLE_COLLECTION_UNLINK_BEGIN(EventListenerManager)
  tmp->Disconnect();
NS_IMPL_CYCLE_COLLECTION_UNLINK_END

nsPIDOMWindowInner* EventListenerManager::GetInnerWindowForTarget() {
  if (nsINode* node = nsINode::FromEventTargetOrNull(mTarget)) {
    // XXX sXBL/XBL2 issue -- do we really want the owner here?  What
    // if that's the XBL document?
    return node->OwnerDoc()->GetInnerWindow();
  }

  nsCOMPtr<nsPIDOMWindowInner> window = GetTargetAsInnerWindow();
  return window;
}

already_AddRefed<nsPIDOMWindowInner>
EventListenerManager::GetTargetAsInnerWindow() const {
  nsCOMPtr<nsPIDOMWindowInner> window =
      nsPIDOMWindowInner::FromEventTargetOrNull(mTarget);
  return window.forget();
}

void EventListenerManager::AddEventListenerInternal(
    EventListenerHolder aListenerHolder, EventMessage aEventMessage,
    nsAtom* aTypeAtom, const EventListenerFlags& aFlags, bool aHandler,
    bool aAllEvents, AbortSignal* aSignal) {
  MOZ_ASSERT((aEventMessage && aTypeAtom) || aAllEvents,  // all-events listener
             "Missing type");
  MOZ_ASSERT_IF(
      aEventMessage != eUnidentifiedEvent && !aAllEvents,
      aTypeAtom == nsContentUtils::GetEventTypeFromMessage(aEventMessage));

  if (!aListenerHolder || mClearingListeners) {
    return;
  }

  if (aSignal && aSignal->Aborted()) {
    return;
  }

  // Since there is no public API to call us with an EventListenerHolder, we
  // know that there's an EventListenerHolder on the stack holding a strong ref
  // to the listener.

  RefPtr<ListenerArray> listeners =
      aAllEvents ? mListenerMap.GetOrCreateListenersForAllEvents()
                 : mListenerMap.GetOrCreateListenersForType(aTypeAtom);

  for (const Listener& listener : listeners->NonObservingRange()) {
    // mListener == aListenerHolder is the last one, since it can be a bit slow.
    if (listener.mListenerIsHandler == aHandler &&
        listener.mFlags.EqualsForAddition(aFlags) &&
        listener.mListener == aListenerHolder) {
      return;
    }
  }

  ClearNoListenersForEvents();
  mNoListenerForEventAtom = nullptr;

  Listener* listener = listeners->AppendElement();
  listener->mFlags = aFlags;
  listener->mListenerIsHandler = aHandler;
  listener->mHandlerIsString = false;
  listener->mAllEvents = aAllEvents;

  if (listener->mFlags.mAllowUntrustedEvents) {
    mMayHaveListenersForUntrustedEvents = true;
  }

  // Detect the type of event listener.
  if (aFlags.mListenerIsJSListener) {
    MOZ_ASSERT(!aListenerHolder.HasWebIDLCallback());
    listener->mListenerType = Listener::eJSEventListener;
  } else if (aListenerHolder.HasWebIDLCallback()) {
    listener->mListenerType = Listener::eWebIDLListener;
  } else {
    listener->mListenerType = Listener::eNativeListener;
  }
  listener->mListener = std::move(aListenerHolder);

  if (aSignal) {
    listener->mSignalFollower =
        new ListenerSignalFollower(this, listener, aTypeAtom);
    listener->mSignalFollower->Follow(aSignal);
  }

  if (aFlags.mInSystemGroup) {
    mMayHaveSystemGroupListeners = true;
  }
  if (aFlags.mCapture) {
    mMayHaveCapturingListeners = true;
  }

  // Events which are not supported in the running environment is mapped to
  // eUnidentifiedEvent.  Then, we need to consider the proper event message
  // with comparing the atom.
  {
    EventMessage resolvedEventMessage = aEventMessage;
    if (resolvedEventMessage == eUnidentifiedEvent && aTypeAtom->IsStatic()) {
      // TouchEvents are registered only when
      // nsContentUtils::InitializeTouchEventTable() is called.
      if (aTypeAtom == nsGkAtoms::ontouchstart) {
        resolvedEventMessage = eTouchStart;
      } else if (aTypeAtom == nsGkAtoms::ontouchend) {
        resolvedEventMessage = eTouchEnd;
      } else if (aTypeAtom == nsGkAtoms::ontouchmove) {
        resolvedEventMessage = eTouchMove;
      } else if (aTypeAtom == nsGkAtoms::ontouchcancel) {
        resolvedEventMessage = eTouchCancel;
      }
    }

    switch (resolvedEventMessage) {
      case eAfterPaint:
        mMayHavePaintEventListener = true;
        if (nsPIDOMWindowInner* window = GetInnerWindowForTarget()) {
          window->SetHasPaintEventListeners();
        }
        break;
      case eLegacyDOMActivate:
        mMayHaveDOMActivateEventListener = true;
        if (nsPIDOMWindowInner* window = GetInnerWindowForTarget()) {
          window->SetHasDOMActivateEventListeners();
        }
        break;
      case eLegacySubtreeModified:
      case eLegacyNodeInserted:
      case eLegacyNodeRemoved:
      case eLegacyNodeRemovedFromDocument:
      case eLegacyNodeInsertedIntoDocument:
      case eLegacyAttrModified:
      case eLegacyCharacterDataModified:
#ifdef DEBUG
        MOZ_ASSERT(!aFlags.mInSystemGroup,
                   "Legacy mutation events shouldn't be handled by ourselves");
        MOZ_ASSERT(listener->mListenerType != Listener::eNativeListener,
                   "Legacy mutation events shouldn't be handled in C++ code");
        if (nsINode* targetNode = nsINode::FromEventTargetOrNull(mTarget)) {
          MOZ_ASSERT(!nsContentUtils::IsChromeDoc(targetNode->OwnerDoc()),
                     "Legacy mutation events shouldn't be handled in chrome "
                     "documents");
          MOZ_ASSERT(!targetNode->IsInNativeAnonymousSubtree(),
                     "Legacy mutation events shouldn't listen to mutations in "
                     "native anonymous subtrees");
        }
#endif  // #ifdef DEBUG
        // For mutation listeners, we need to update the global bit on the DOM
        // window. Otherwise we won't actually fire the mutation event.
        mMayHaveMutationListeners = true;
        // Go from our target to the nearest enclosing DOM window.
        if (nsPIDOMWindowInner* window = GetInnerWindowForTarget()) {
          if (Document* doc = window->GetExtantDoc()) {
            doc->WarnOnceAbout(DeprecatedOperations::eMutationEvent);
          }
          // If resolvedEventMessage is eLegacySubtreeModified, we need to
          // listen all mutations. nsContentUtils::HasMutationListeners relies
          // on this.
          window->SetMutationListeners(
              (resolvedEventMessage == eLegacySubtreeModified)
                  ? kAllMutationBits
                  : MutationBitForEventType(resolvedEventMessage));
        }
        break;
      case ePointerEnter:
      case ePointerLeave:
        mMayHavePointerEnterLeaveEventListener = true;
        if (nsPIDOMWindowInner* window = GetInnerWindowForTarget()) {
          NS_WARNING_ASSERTION(
              !nsContentUtils::IsChromeDoc(window->GetExtantDoc()),
              "Please do not use pointerenter/leave events in chrome. "
              "They are slower than pointerover/out!");
          window->SetHasPointerEnterLeaveEventListeners();
        }
        break;
      case eGamepadButtonDown:
      case eGamepadButtonUp:
      case eGamepadAxisMove:
      case eGamepadConnected:
      case eGamepadDisconnected:
        if (nsPIDOMWindowInner* window = GetInnerWindowForTarget()) {
          window->SetHasGamepadEventListener();
        }
        break;
      case eDeviceOrientation:
      case eDeviceOrientationAbsolute:
      case eUserProximity:
      case eDeviceLight:
      case eDeviceMotion:
#if defined(MOZ_WIDGET_ANDROID)
      case eOrientationChange:
#endif  // #if defined(MOZ_WIDGET_ANDROID)
        EnableDevice(aTypeAtom);
        break;
      case eTouchStart:
      case eTouchEnd:
      case eTouchMove:
      case eTouchCancel:
        mMayHaveTouchEventListener = true;
        // we don't want touchevent listeners added by scrollbars to flip this
        // flag so we ignore listeners created with system event flag
        if (!aFlags.mInSystemGroup) {
          if (nsPIDOMWindowInner* window = GetInnerWindowForTarget()) {
            window->SetHasTouchEventListeners();
          }
        }
        break;
      case eMouseEnter:
      case eMouseLeave:
        mMayHaveMouseEnterLeaveEventListener = true;
        if (nsPIDOMWindowInner* window = GetInnerWindowForTarget()) {
          NS_WARNING_ASSERTION(
              !nsContentUtils::IsChromeDoc(window->GetExtantDoc()),
              "Please do not use mouseenter/leave events in chrome. "
              "They are slower than mouseover/out!");
          window->SetHasMouseEnterLeaveEventListeners();
        }
        break;
      case eEditorBeforeInput:
        if (nsPIDOMWindowInner* window = GetInnerWindowForTarget()) {
          window->SetHasBeforeInputEventListenersForTelemetry();
        }
        break;
      case eSelectionChange:
        mMayHaveSelectionChangeEventListener = true;
        if (nsPIDOMWindowInner* window = GetInnerWindowForTarget()) {
          window->SetHasSelectionChangeEventListeners();
        }
        break;
      case eFormSelect:
        mMayHaveFormSelectEventListener = true;
        if (nsPIDOMWindowInner* window = GetInnerWindowForTarget()) {
          window->SetHasFormSelectEventListeners();
        }
        break;
      case eMarqueeStart:
        if (nsPIDOMWindowInner* window = GetInnerWindowForTarget()) {
          if (Document* doc = window->GetExtantDoc()) {
            doc->SetUseCounter(eUseCounter_custom_onstart);
          }
        }
        break;
      case eMarqueeBounce:
        if (nsPIDOMWindowInner* window = GetInnerWindowForTarget()) {
          if (Document* doc = window->GetExtantDoc()) {
            doc->SetUseCounter(eUseCounter_custom_onbounce);
          }
        }
        break;
      case eMarqueeFinish:
        if (nsPIDOMWindowInner* window = GetInnerWindowForTarget()) {
          if (Document* doc = window->GetExtantDoc()) {
            doc->SetUseCounter(eUseCounter_custom_onfinish);
          }
        }
        break;
      case eScrollPortOverflow:
        if (nsPIDOMWindowInner* window = GetInnerWindowForTarget()) {
          if (Document* doc = window->GetExtantDoc()) {
            doc->SetUseCounter(eUseCounter_custom_onoverflow);
          }
        }
        break;
      case eScrollPortUnderflow:
        if (nsPIDOMWindowInner* window = GetInnerWindowForTarget()) {
          if (Document* doc = window->GetExtantDoc()) {
            doc->SetUseCounter(eUseCounter_custom_onunderflow);
          }
        }
        break;
      case eLegacyMouseLineOrPageScroll:
        if (nsPIDOMWindowInner* window = GetInnerWindowForTarget()) {
          if (Document* doc = window->GetExtantDoc()) {
            doc->SetUseCounter(eUseCounter_custom_ondommousescroll);
          }
        }
        break;
      case eLegacyMousePixelScroll:
        if (nsPIDOMWindowInner* window = GetInnerWindowForTarget()) {
          if (Document* doc = window->GetExtantDoc()) {
            doc->SetUseCounter(eUseCounter_custom_onmozmousepixelscroll);
          }
        }
        break;
      case eTransitionStart:
      case eTransitionRun:
      case eTransitionEnd:
      case eTransitionCancel:
      case eWebkitTransitionEnd:
        mMayHaveTransitionEventListener = true;
        if (nsPIDOMWindowInner* window = GetInnerWindowForTarget()) {
          window->SetHasTransitionEventListeners();
        }
        break;
      case eFormCheckboxStateChange:
        nsContentUtils::SetMayHaveFormCheckboxStateChangeListeners();
        break;
      case eFormRadioStateChange:
        nsContentUtils::SetMayHaveFormRadioStateChangeListeners();
        break;
      default:
        // XXX Use NS_ASSERTION here to print resolvedEventMessage since
        //     MOZ_ASSERT can take only string literal, not pointer to
        //     characters.
        NS_ASSERTION(
            resolvedEventMessage < eLegacyMutationEventFirst ||
                resolvedEventMessage > eLegacyMutationEventLast,
            nsPrintfCString("You added new mutation event, but it's not "
                            "handled above, resolvedEventMessage=%s",
                            ToChar(resolvedEventMessage))
                .get());
        NS_ASSERTION(aTypeAtom != nsGkAtoms::onpointerenter,
                     nsPrintfCString("resolvedEventMessage=%s",
                                     ToChar(resolvedEventMessage))
                         .get());
        NS_ASSERTION(aTypeAtom != nsGkAtoms::onpointerleave,
                     nsPrintfCString("resolvedEventMessage=%s",
                                     ToChar(resolvedEventMessage))
                         .get());
        NS_ASSERTION(
            resolvedEventMessage < eGamepadEventFirst ||
                resolvedEventMessage > eGamepadEventLast,
            nsPrintfCString("You added new gamepad event, but it's not "
                            "handled above, resolvedEventMessage=%s",
                            ToChar(resolvedEventMessage))
                .get());
        NS_ASSERTION(aTypeAtom != nsGkAtoms::ondeviceorientation,
                     nsPrintfCString("resolvedEventMessage=%s",
                                     ToChar(resolvedEventMessage))
                         .get());
        NS_ASSERTION(aTypeAtom != nsGkAtoms::ondeviceorientationabsolute,
                     nsPrintfCString("resolvedEventMessage=%s",
                                     ToChar(resolvedEventMessage))
                         .get());
        NS_ASSERTION(aTypeAtom != nsGkAtoms::onuserproximity,
                     nsPrintfCString("resolvedEventMessage=%s",
                                     ToChar(resolvedEventMessage))
                         .get());
        NS_ASSERTION(aTypeAtom != nsGkAtoms::ondevicelight,
                     nsPrintfCString("resolvedEventMessage=%s",
                                     ToChar(resolvedEventMessage))
                         .get());
        NS_ASSERTION(aTypeAtom != nsGkAtoms::ondevicemotion,
                     nsPrintfCString("resolvedEventMessage=%s",
                                     ToChar(resolvedEventMessage))
                         .get());
#if defined(MOZ_WIDGET_ANDROID)
        NS_ASSERTION(aTypeAtom != nsGkAtoms::onorientationchange,
                     nsPrintfCString("resolvedEventMessage=%s",
                                     ToChar(resolvedEventMessage))
                         .get());
#endif  // #if defined(MOZ_WIDGET_ANDROID)
        NS_ASSERTION(aTypeAtom != nsGkAtoms::ontouchstart,
                     nsPrintfCString("resolvedEventMessage=%s",
                                     ToChar(resolvedEventMessage))
                         .get());
        NS_ASSERTION(aTypeAtom != nsGkAtoms::ontouchend,
                     nsPrintfCString("resolvedEventMessage=%s",
                                     ToChar(resolvedEventMessage))
                         .get());
        NS_ASSERTION(aTypeAtom != nsGkAtoms::ontouchmove,
                     nsPrintfCString("resolvedEventMessage=%s",
                                     ToChar(resolvedEventMessage))
                         .get());
        NS_ASSERTION(aTypeAtom != nsGkAtoms::ontouchcancel,
                     nsPrintfCString("resolvedEventMessage=%s",
                                     ToChar(resolvedEventMessage))
                         .get());
        NS_ASSERTION(aTypeAtom != nsGkAtoms::onmouseenter,
                     nsPrintfCString("resolvedEventMessage=%s",
                                     ToChar(resolvedEventMessage))
                         .get());
        NS_ASSERTION(aTypeAtom != nsGkAtoms::onmouseleave,
                     nsPrintfCString("resolvedEventMessage=%s",
                                     ToChar(resolvedEventMessage))
                         .get());
        NS_ASSERTION(aTypeAtom != nsGkAtoms::onbeforeinput,
                     nsPrintfCString("resolvedEventMessage=%s",
                                     ToChar(resolvedEventMessage))
                         .get());
        NS_ASSERTION(aTypeAtom != nsGkAtoms::onselectionchange,
                     nsPrintfCString("resolvedEventMessage=%s",
                                     ToChar(resolvedEventMessage))
                         .get());
        NS_ASSERTION(aTypeAtom != nsGkAtoms::onselect,
                     nsPrintfCString("resolvedEventMessage=%s",
                                     ToChar(resolvedEventMessage))
                         .get());
        NS_ASSERTION(aTypeAtom != nsGkAtoms::onstart,
                     nsPrintfCString("resolvedEventMessage=%s",
                                     ToChar(resolvedEventMessage))
                         .get());
        NS_ASSERTION(aTypeAtom != nsGkAtoms::onbounce,
                     nsPrintfCString("resolvedEventMessage=%s",
                                     ToChar(resolvedEventMessage))
                         .get());
        NS_ASSERTION(aTypeAtom != nsGkAtoms::onfinish,
                     nsPrintfCString("resolvedEventMessage=%s",
                                     ToChar(resolvedEventMessage))
                         .get());
        NS_ASSERTION(aTypeAtom != nsGkAtoms::onoverflow,
                     nsPrintfCString("resolvedEventMessage=%s",
                                     ToChar(resolvedEventMessage))
                         .get());
        NS_ASSERTION(aTypeAtom != nsGkAtoms::onunderflow,
                     nsPrintfCString("resolvedEventMessage=%s",
                                     ToChar(resolvedEventMessage))
                         .get());
        NS_ASSERTION(aTypeAtom != nsGkAtoms::onDOMMouseScroll,
                     nsPrintfCString("resolvedEventMessage=%s",
                                     ToChar(resolvedEventMessage))
                         .get());
        NS_ASSERTION(aTypeAtom != nsGkAtoms::onMozMousePixelScroll,
                     nsPrintfCString("resolvedEventMessage=%s",
                                     ToChar(resolvedEventMessage))
                         .get());
        break;
    }
  }

  if (mIsMainThreadELM && !aFlags.mPassive && IsApzAwareEvent(aTypeAtom)) {
    ProcessApzAwareEventListenerAdd();
  }

  if (mTarget) {
    mTarget->EventListenerAdded(aTypeAtom);
  }

  if (mIsMainThreadELM && mTarget) {
    EventListenerService::NotifyAboutMainThreadListenerChange(mTarget,
                                                              aTypeAtom);
  }
}

void EventListenerManager::ProcessApzAwareEventListenerAdd() {
  Document* doc = nullptr;

  // Mark the node as having apz aware listeners
  if (nsINode* node = nsINode::FromEventTargetOrNull(mTarget)) {
    node->SetMayBeApzAware();
    doc = node->OwnerDoc();
  }

  // Schedule a paint so event regions on the layer tree gets updated
  if (!doc) {
    if (nsCOMPtr<nsPIDOMWindowInner> window = GetTargetAsInnerWindow()) {
      doc = window->GetExtantDoc();
    }
  }
  if (!doc) {
    if (nsCOMPtr<DOMEventTargetHelper> helper = do_QueryInterface(mTarget)) {
      if (nsPIDOMWindowInner* window = helper->GetOwner()) {
        doc = window->GetExtantDoc();
      }
    }
  }

  if (doc && gfxPlatform::AsyncPanZoomEnabled()) {
    PresShell* presShell = doc->GetPresShell();
    if (presShell) {
      nsIFrame* f = presShell->GetRootFrame();
      if (f) {
        f->SchedulePaint();
      }
    }
  }
}

bool EventListenerManager::IsDeviceType(nsAtom* aTypeAtom) {
  return aTypeAtom == nsGkAtoms::ondeviceorientation ||
         aTypeAtom == nsGkAtoms::ondeviceorientationabsolute ||
         aTypeAtom == nsGkAtoms::ondevicemotion ||
         aTypeAtom == nsGkAtoms::ondevicelight
#if defined(MOZ_WIDGET_ANDROID)
         || aTypeAtom == nsGkAtoms::onorientationchange
#endif
         || aTypeAtom == nsGkAtoms::onuserproximity;
}

void EventListenerManager::EnableDevice(nsAtom* aTypeAtom) {
  nsCOMPtr<nsPIDOMWindowInner> window = GetTargetAsInnerWindow();
  if (!window) {
    return;
  }

  if (aTypeAtom == nsGkAtoms::ondeviceorientation) {
#ifdef MOZ_WIDGET_ANDROID
    // Falls back to SENSOR_ROTATION_VECTOR and SENSOR_ORIENTATION if
    // unavailable on device.
    window->EnableDeviceSensor(SENSOR_GAME_ROTATION_VECTOR);
    window->EnableDeviceSensor(SENSOR_ROTATION_VECTOR);
#else
    window->EnableDeviceSensor(SENSOR_ORIENTATION);
#endif
    return;
  }

  if (aTypeAtom == nsGkAtoms::ondeviceorientationabsolute) {
#ifdef MOZ_WIDGET_ANDROID
    // Falls back to SENSOR_ORIENTATION if unavailable on device.
    window->EnableDeviceSensor(SENSOR_ROTATION_VECTOR);
#else
    window->EnableDeviceSensor(SENSOR_ORIENTATION);
#endif
    return;
  }

  if (aTypeAtom == nsGkAtoms::onuserproximity) {
    window->EnableDeviceSensor(SENSOR_PROXIMITY);
    return;
  }

  if (aTypeAtom == nsGkAtoms::ondevicelight) {
    window->EnableDeviceSensor(SENSOR_LIGHT);
    return;
  }

  if (aTypeAtom == nsGkAtoms::ondevicemotion) {
    window->EnableDeviceSensor(SENSOR_ACCELERATION);
    window->EnableDeviceSensor(SENSOR_LINEAR_ACCELERATION);
    window->EnableDeviceSensor(SENSOR_GYROSCOPE);
    return;
  }

#if defined(MOZ_WIDGET_ANDROID)
  if (aTypeAtom == nsGkAtoms::onorientationchange) {
    window->EnableOrientationChangeListener();
    return;
  }
#endif

  NS_WARNING("Enabling an unknown device sensor.");
}

void EventListenerManager::DisableDevice(nsAtom* aTypeAtom) {
  nsCOMPtr<nsPIDOMWindowInner> window = GetTargetAsInnerWindow();
  if (!window) {
    return;
  }

  if (aTypeAtom == nsGkAtoms::ondeviceorientation) {
#ifdef MOZ_WIDGET_ANDROID
    // Disable all potential fallback sensors.
    window->DisableDeviceSensor(SENSOR_GAME_ROTATION_VECTOR);
    window->DisableDeviceSensor(SENSOR_ROTATION_VECTOR);
#endif
    window->DisableDeviceSensor(SENSOR_ORIENTATION);
    return;
  }

  if (aTypeAtom == nsGkAtoms::ondeviceorientationabsolute) {
#ifdef MOZ_WIDGET_ANDROID
    window->DisableDeviceSensor(SENSOR_ROTATION_VECTOR);
#endif
    window->DisableDeviceSensor(SENSOR_ORIENTATION);
    return;
  }

  if (aTypeAtom == nsGkAtoms::ondevicemotion) {
    window->DisableDeviceSensor(SENSOR_ACCELERATION);
    window->DisableDeviceSensor(SENSOR_LINEAR_ACCELERATION);
    window->DisableDeviceSensor(SENSOR_GYROSCOPE);
    return;
  }

  if (aTypeAtom == nsGkAtoms::onuserproximity) {
    window->DisableDeviceSensor(SENSOR_PROXIMITY);
    return;
  }

  if (aTypeAtom == nsGkAtoms::ondevicelight) {
    window->DisableDeviceSensor(SENSOR_LIGHT);
    return;
  }

#if defined(MOZ_WIDGET_ANDROID)
  if (aTypeAtom == nsGkAtoms::onorientationchange) {
    window->DisableOrientationChangeListener();
    return;
  }
#endif

  NS_WARNING("Disabling an unknown device sensor.");
}

void EventListenerManager::NotifyEventListenerRemoved(nsAtom* aUserType) {
  // If the following code is changed, other callsites of EventListenerRemoved
  // and NotifyAboutMainThreadListenerChange should be changed too.
  ClearNoListenersForEvents();
  mNoListenerForEventAtom = nullptr;
  if (mTarget) {
    mTarget->EventListenerRemoved(aUserType);
  }
  if (mIsMainThreadELM && mTarget) {
    EventListenerService::NotifyAboutMainThreadListenerChange(mTarget,
                                                              aUserType);
  }
}

void EventListenerManager::RemoveEventListenerInternal(
    EventListenerHolder aListenerHolder, nsAtom* aUserType,
    const EventListenerFlags& aFlags, bool aAllEvents) {
  if (!aListenerHolder || (!aUserType && !aAllEvents) || mClearingListeners) {
    return;
  }

  Maybe<size_t> entryIndex = aAllEvents
                                 ? mListenerMap.EntryIndexForAllEvents()
                                 : mListenerMap.EntryIndexForType(aUserType);
  if (!entryIndex) {
    return;
  }

  ListenerArray& listenerArray = *mListenerMap.mEntries[*entryIndex].mListeners;

  Maybe<uint32_t> listenerIndex = [&]() -> Maybe<uint32_t> {
    uint32_t count = listenerArray.Length();
    for (uint32_t i = 0; i < count; ++i) {
      Listener* listener = &listenerArray.ElementAt(i);
      if (listener->mListener == aListenerHolder &&
          listener->mFlags.EqualsForRemoval(aFlags)) {
        return Some(i);
      }
    }
    return Nothing();
  }();

  if (!listenerIndex) {
    return;
  }

  listenerArray.RemoveElementAt(*listenerIndex);
  if (listenerArray.IsEmpty()) {
    mListenerMap.mEntries.RemoveElementAt(*entryIndex);
  }

  RefPtr<EventListenerManager> kungFuDeathGrip(this);
  if (!aAllEvents) {
    NotifyEventListenerRemoved(aUserType);
    if (IsDeviceType(aUserType)) {
      DisableDevice(aUserType);
    }
  }
}

static bool IsDefaultPassiveWhenOnRoot(EventMessage aMessage) {
  if (aMessage == eTouchStart || aMessage == eTouchMove) {
    return true;
  }
  if (aMessage == eWheel || aMessage == eLegacyMouseLineOrPageScroll ||
      aMessage == eLegacyMousePixelScroll) {
    return StaticPrefs::dom_event_default_to_passive_wheel_listeners();
  }
  return false;
}

static bool IsRootEventTarget(EventTarget* aTarget) {
  if (!aTarget) {
    return false;
  }
  if (aTarget->IsInnerWindow()) {
    return true;
  }
  const nsINode* node = nsINode::FromEventTarget(aTarget);
  if (!node) {
    return false;
  }
  Document* doc = node->OwnerDoc();
  return node == doc || node == doc->GetRootElement() || node == doc->GetBody();
}

void EventListenerManager::MaybeMarkPassive(EventMessage aMessage,
                                            EventListenerFlags& aFlags) {
  if (!mIsMainThreadELM) {
    return;
  }
  if (!IsDefaultPassiveWhenOnRoot(aMessage)) {
    return;
  }
  if (!IsRootEventTarget(mTarget)) {
    return;
  }
  aFlags.mPassive = true;
}

void EventListenerManager::AddEventListenerByType(
    EventListenerHolder aListenerHolder, const nsAString& aType,
    const EventListenerFlags& aFlags, const Optional<bool>& aPassive,
    AbortSignal* aSignal) {
  RefPtr<nsAtom> atom;
  EventMessage message =
      GetEventMessageAndAtomForListener(aType, getter_AddRefs(atom));

  EventListenerFlags flags = aFlags;
  if (aPassive.WasPassed()) {
    flags.mPassive = aPassive.Value();
  } else {
    MaybeMarkPassive(message, flags);
  }

  AddEventListenerInternal(std::move(aListenerHolder), message, atom, flags,
                           false, false, aSignal);
}

void EventListenerManager::RemoveEventListenerByType(
    EventListenerHolder aListenerHolder, const nsAString& aType,
    const EventListenerFlags& aFlags) {
  RefPtr<nsAtom> atom;
  (void)GetEventMessageAndAtomForListener(aType, getter_AddRefs(atom));
  RemoveEventListenerInternal(std::move(aListenerHolder), atom, aFlags);
}

EventListenerManager::Listener* EventListenerManager::FindEventHandler(
    nsAtom* aTypeAtom) {
  // Run through the listeners for this type and see if a script
  // listener is registered
  RefPtr<ListenerArray> listeners = mListenerMap.GetListenersForType(aTypeAtom);
  if (!listeners) {
    return nullptr;
  }

  uint32_t count = listeners->Length();
  for (uint32_t i = 0; i < count; ++i) {
    Listener* listener = &listeners->ElementAt(i);
    if (listener->mListenerIsHandler) {
      return listener;
    }
  }
  return nullptr;
}

EventListenerManager::Listener* EventListenerManager::SetEventHandlerInternal(
    nsAtom* aName, const TypedEventHandler& aTypedHandler,
    bool aPermitUntrustedEvents) {
  MOZ_ASSERT(aName);

  EventMessage eventMessage = GetEventMessage(aName);
  Listener* listener = FindEventHandler(aName);

  if (!listener) {
    // If we didn't find a script listener or no listeners existed
    // create and add a new one.
    EventListenerFlags flags;
    flags.mListenerIsJSListener = true;
    MaybeMarkPassive(eventMessage, flags);

    nsCOMPtr<JSEventHandler> jsEventHandler;
    NS_NewJSEventHandler(mTarget, aName, aTypedHandler,
                         getter_AddRefs(jsEventHandler));
    AddEventListenerInternal(EventListenerHolder(jsEventHandler), eventMessage,
                             aName, flags, true);

    listener = FindEventHandler(aName);
  } else {
    JSEventHandler* jsEventHandler = listener->GetJSEventHandler();
    MOZ_ASSERT(jsEventHandler,
               "How can we have an event handler with no JSEventHandler?");

    bool same = jsEventHandler->GetTypedEventHandler() == aTypedHandler;
    // Possibly the same listener, but update still the context and scope.
    jsEventHandler->SetHandler(aTypedHandler);
    if (mTarget && !same) {
      mTarget->EventListenerRemoved(aName);
      mTarget->EventListenerAdded(aName);
    }
    if (mIsMainThreadELM && mTarget) {
      EventListenerService::NotifyAboutMainThreadListenerChange(mTarget, aName);
    }
  }

  // Set flag to indicate possible need for compilation later
  listener->mHandlerIsString = !aTypedHandler.HasEventHandler();
  if (aPermitUntrustedEvents) {
    listener->mFlags.mAllowUntrustedEvents = true;
    mMayHaveListenersForUntrustedEvents = true;
  }

  return listener;
}

nsresult EventListenerManager::SetEventHandler(nsAtom* aName,
                                               const nsAString& aBody,
                                               bool aDeferCompilation,
                                               bool aPermitUntrustedEvents,
                                               Element* aElement) {
  auto removeEventHandler = MakeScopeExit([&] { RemoveEventHandler(aName); });

  nsCOMPtr<Document> doc;
  nsCOMPtr<nsIScriptGlobalObject> global =
      GetScriptGlobalAndDocument(getter_AddRefs(doc));

  if (!global) {
    // This can happen; for example this document might have been
    // loaded as data.
    return NS_OK;
  }

  nsresult rv = NS_OK;
  // return early preventing the event listener from being added
  // 'doc' is fetched above
  if (doc) {
    // Don't allow adding an event listener if the document is sandboxed
    // without 'allow-scripts'.
    if (doc->HasScriptsBlockedBySandbox()) {
      return NS_ERROR_DOM_SECURITY_ERR;
    }

    // Perform CSP check
    nsCOMPtr<nsIContentSecurityPolicy> csp = doc->GetCsp();
    uint32_t lineNum = 0;
    JS::ColumnNumberZeroOrigin columnNum;

    JSContext* cx = nsContentUtils::GetCurrentJSContext();
    if (cx && !JS::DescribeScriptedCaller(cx, nullptr, &lineNum, &columnNum)) {
      JS_ClearPendingException(cx);
    }

    if (csp) {
      bool allowsInlineScript = true;
      rv = csp->GetAllowsInline(
          nsIContentSecurityPolicy::SCRIPT_SRC_ATTR_DIRECTIVE,
          true,    // aHasUnsafeHash
          u""_ns,  // aNonce
          true,    // aParserCreated (true because attribute event handler)
          aElement,
          nullptr,  // nsICSPEventListener
          aBody, lineNum, columnNum.zeroOriginValue(), &allowsInlineScript);
      NS_ENSURE_SUCCESS(rv, rv);

      // return early if CSP wants us to block inline scripts
      if (!allowsInlineScript) {
        return NS_OK;
      }
    }
  }

  // This might be the first reference to this language in the global
  // We must init the language before we attempt to fetch its context.
  if (NS_FAILED(global->EnsureScriptEnvironment())) {
    NS_WARNING("Failed to setup script environment for this language");
    // but fall through and let the inevitable failure below handle it.
  }

  nsIScriptContext* context = global->GetScriptContext();
  NS_ENSURE_TRUE(context, NS_ERROR_FAILURE);
  NS_ENSURE_STATE(global->HasJSGlobal());

  removeEventHandler.release();

  Listener* listener = SetEventHandlerInternal(aName, TypedEventHandler(),
                                               aPermitUntrustedEvents);

  if (!aDeferCompilation) {
    return CompileEventHandlerInternal(listener, aName, &aBody, aElement);
  }

  return NS_OK;
}

void EventListenerManager::RemoveEventHandler(nsAtom* aName) {
  if (mClearingListeners) {
    return;
  }

  Maybe<size_t> entryIndex = mListenerMap.EntryIndexForType(aName);
  if (!entryIndex) {
    return;
  }

  ListenerArray& listenerArray = *mListenerMap.mEntries[*entryIndex].mListeners;

  Maybe<uint32_t> listenerIndex = [&]() -> Maybe<uint32_t> {
    uint32_t count = listenerArray.Length();
    for (uint32_t i = 0; i < count; ++i) {
      Listener* listener = &listenerArray.ElementAt(i);
      if (listener->mListenerIsHandler) {
        return Some(i);
      }
    }
    return Nothing();
  }();

  if (!listenerIndex) {
    return;
  }

  listenerArray.RemoveElementAt(*listenerIndex);
  if (listenerArray.IsEmpty()) {
    mListenerMap.mEntries.RemoveElementAt(*entryIndex);
  }

  RefPtr<EventListenerManager> kungFuDeathGrip(this);
  NotifyEventListenerRemoved(aName);
  if (IsDeviceType(aName)) {
    DisableDevice(aName);
  }
}

nsresult EventListenerManager::CompileEventHandlerInternal(
    Listener* aListener, nsAtom* aTypeAtom, const nsAString* aBody,
    Element* aElement) {
  MOZ_ASSERT(aListener->GetJSEventHandler());
  MOZ_ASSERT(aListener->mHandlerIsString,
             "Why are we compiling a non-string JS listener?");
  JSEventHandler* jsEventHandler = aListener->GetJSEventHandler();
  MOZ_ASSERT(!jsEventHandler->GetTypedEventHandler().HasEventHandler(),
             "What is there to compile?");

  nsresult result = NS_OK;
  nsCOMPtr<Document> doc;
  nsCOMPtr<nsIScriptGlobalObject> global =
      GetScriptGlobalAndDocument(getter_AddRefs(doc));
  NS_ENSURE_STATE(global);

  // Activate JSAPI, and make sure that exceptions are reported on the right
  // Window.
  AutoJSAPI jsapi;
  if (NS_WARN_IF(!jsapi.Init(global))) {
    return NS_ERROR_UNEXPECTED;
  }
  JSContext* cx = jsapi.cx();

  nsAtom* attrName = aTypeAtom;

  // Flag us as not a string so we don't keep trying to compile strings which
  // can't be compiled.
  aListener->mHandlerIsString = false;

  // mTarget may not be an Element if it's a window and we're
  // getting an inline event listener forwarded from <html:body> or
  // <html:frameset> or <xul:window> or the like.
  // XXX I don't like that we have to reference content from
  // here. The alternative is to store the event handler string on
  // the JSEventHandler itself, and that still doesn't address
  // the arg names issue.
  RefPtr<Element> element = Element::FromEventTargetOrNull(mTarget);
  MOZ_ASSERT(element || aBody, "Where will we get our body?");
  nsAutoString handlerBody;
  const nsAString* body = aBody;
  if (!aBody) {
    if (aTypeAtom == nsGkAtoms::onSVGLoad) {
      attrName = nsGkAtoms::onload;
    } else if (aTypeAtom == nsGkAtoms::onSVGScroll) {
      attrName = nsGkAtoms::onscroll;
    } else if (aTypeAtom == nsGkAtoms::onbeginEvent) {
      attrName = nsGkAtoms::onbegin;
    } else if (aTypeAtom == nsGkAtoms::onrepeatEvent) {
      attrName = nsGkAtoms::onrepeat;
    } else if (aTypeAtom == nsGkAtoms::onendEvent) {
      attrName = nsGkAtoms::onend;
    } else if (aTypeAtom == nsGkAtoms::onwebkitAnimationEnd) {
      attrName = nsGkAtoms::onwebkitanimationend;
    } else if (aTypeAtom == nsGkAtoms::onwebkitAnimationIteration) {
      attrName = nsGkAtoms::onwebkitanimationiteration;
    } else if (aTypeAtom == nsGkAtoms::onwebkitAnimationStart) {
      attrName = nsGkAtoms::onwebkitanimationstart;
    } else if (aTypeAtom == nsGkAtoms::onwebkitTransitionEnd) {
      attrName = nsGkAtoms::onwebkittransitionend;
    }

    element->GetAttr(attrName, handlerBody);
    body = &handlerBody;
    aElement = element;
  }
  aListener = nullptr;

  nsAutoCString url("-moz-evil:lying-event-listener"_ns);
  MOZ_ASSERT(body);
  MOZ_ASSERT(aElement);
  nsIURI* uri = aElement->OwnerDoc()->GetDocumentURI();
  if (uri) {
    uri->GetSpec(url);
  }

  nsCOMPtr<nsPIDOMWindowInner> win =
      nsPIDOMWindowInner::FromEventTargetOrNull(mTarget);
  uint32_t argCount;
  const char** argNames;
  nsContentUtils::GetEventArgNames(aElement->GetNameSpaceID(), aTypeAtom, win,
                                   &argCount, &argNames);

  // Wrap the event target, so that we can use it as the scope for the event
  // handler. Note that mTarget is different from aElement in the <body> case,
  // where mTarget is a Window.
  //
  // The wrapScope doesn't really matter here, because the target will create
  // its reflector in the proper scope, and then we'll enter that realm.
  JS::Rooted<JSObject*> wrapScope(cx, global->GetGlobalJSObject());
  JS::Rooted<JS::Value> v(cx);
  {
    JSAutoRealm ar(cx, wrapScope);
    nsresult rv = nsContentUtils::WrapNative(cx, mTarget, &v,
                                             /* aAllowWrapping = */ false);
    if (NS_WARN_IF(NS_FAILED(rv))) {
      return rv;
    }
  }

  JS::Rooted<JSObject*> target(cx, &v.toObject());
  JSAutoRealm ar(cx, target);

  // Now that we've entered the realm we actually care about, create our
  // scope chain.  Note that we start with |element|, not aElement, because
  // mTarget is different from aElement in the <body> case, where mTarget is a
  // Window, and in that case we do not want the scope chain to include the body
  // or the document.
  JS::RootedVector<JSObject*> scopeChain(cx);
  if (!nsJSUtils::GetScopeChainForElement(cx, element, &scopeChain)) {
    return NS_ERROR_OUT_OF_MEMORY;
  }

  nsDependentAtomString str(attrName);
  // Most of our names are short enough that we don't even have to malloc
  // the JS string stuff, so don't worry about playing games with
  // refcounting XPCOM stringbuffers.
  JS::Rooted<JSString*> jsStr(
      cx, JS_NewUCStringCopyN(cx, str.BeginReading(), str.Length()));
  NS_ENSURE_TRUE(jsStr, NS_ERROR_OUT_OF_MEMORY);

  // Get the reflector for |aElement|, so that we can pass to setElement.
  if (NS_WARN_IF(!GetOrCreateDOMReflector(cx, aElement, &v))) {
    return NS_ERROR_FAILURE;
  }

  RefPtr<JS::loader::ScriptFetchOptions> fetchOptions =
      new JS::loader::ScriptFetchOptions(
          CORS_NONE, aElement->OwnerDoc()->GetReferrerPolicy(),
          /* aNonce = */ u""_ns, JS::loader::ParserMetadata::NotParserInserted,
          aElement->OwnerDoc()->NodePrincipal());

  RefPtr<JS::loader::EventScript> eventScript =
      new JS::loader::EventScript(fetchOptions, uri);

  JS::CompileOptions options(cx);
  // Use line 0 to make the function body starts from line 1.
  options.setIntroductionType("eventHandler")
      .setFileAndLine(url.get(), 0)
      .setDeferDebugMetadata(true);

  JS::Rooted<JSObject*> handler(cx);
  result = nsJSUtils::CompileFunction(jsapi, scopeChain, options,
                                      nsAtomCString(aTypeAtom), argCount,
                                      argNames, *body, handler.address());
  NS_ENSURE_SUCCESS(result, result);
  NS_ENSURE_TRUE(handler, NS_ERROR_FAILURE);

  JS::Rooted<JS::Value> privateValue(cx, JS::PrivateValue(eventScript));
  result = nsJSUtils::UpdateFunctionDebugMetadata(jsapi, handler, options,
                                                  jsStr, privateValue);
  NS_ENSURE_SUCCESS(result, result);

  MOZ_ASSERT(js::IsObjectInContextCompartment(handler, cx));
  JS::Rooted<JSObject*> handlerGlobal(cx, JS::CurrentGlobalOrNull(cx));

  if (jsEventHandler->EventName() == nsGkAtoms::onerror && win) {
    RefPtr<OnErrorEventHandlerNonNull> handlerCallback =
        new OnErrorEventHandlerNonNull(static_cast<JSContext*>(nullptr),
                                       handler, handlerGlobal,
                                       /* aIncumbentGlobal = */ nullptr);
    jsEventHandler->SetHandler(handlerCallback);
  } else if (jsEventHandler->EventName() == nsGkAtoms::onbeforeunload && win) {
    RefPtr<OnBeforeUnloadEventHandlerNonNull> handlerCallback =
        new OnBeforeUnloadEventHandlerNonNull(static_cast<JSContext*>(nullptr),
                                              handler, handlerGlobal,
                                              /* aIncumbentGlobal = */ nullptr);
    jsEventHandler->SetHandler(handlerCallback);
  } else {
    RefPtr<EventHandlerNonNull> handlerCallback = new EventHandlerNonNull(
        static_cast<JSContext*>(nullptr), handler, handlerGlobal,
        /* aIncumbentGlobal = */ nullptr);
    jsEventHandler->SetHandler(handlerCallback);
  }

  return result;
}

bool EventListenerManager::HandleEventSingleListener(
    Listener* aListener, nsAtom* aTypeAtom, WidgetEvent* aEvent,
    Event* aDOMEvent, EventTarget* aCurrentTarget, bool aItemInShadowTree) {
  if (!aEvent->mCurrentTarget) {
    aEvent->mCurrentTarget = aCurrentTarget->GetTargetForDOMEvent();
    if (!aEvent->mCurrentTarget) {
      return false;
    }
  }

  aEvent->mFlags.mInPassiveListener = aListener->mFlags.mPassive;

  nsCOMPtr<nsPIDOMWindowInner> innerWindow =
      WindowFromListener(aListener, aTypeAtom, aItemInShadowTree);
  mozilla::dom::Event* oldWindowEvent = nullptr;
  if (innerWindow) {
    oldWindowEvent = innerWindow->SetEvent(aDOMEvent);
  }

  nsresult result = NS_OK;

  // strong ref
  EventListenerHolder listenerHolder(aListener->mListener.Clone());

  // If this is a script handler and we haven't yet
  // compiled the event handler itself
  if ((aListener->mListenerType == Listener::eJSEventListener) &&
      aListener->mHandlerIsString) {
    result =
        CompileEventHandlerInternal(aListener, aTypeAtom, nullptr, nullptr);
    aListener = nullptr;
  }

  if (NS_SUCCEEDED(result)) {
    Maybe<EventCallbackDebuggerNotificationGuard> dbgGuard;
    if (dom::ChromeUtils::IsDevToolsOpened()) {
      dbgGuard.emplace(aCurrentTarget, aDOMEvent);
    }
    nsAutoMicroTask mt;

    // Event::currentTarget is set in EventDispatcher.
    if (listenerHolder.HasWebIDLCallback()) {
      ErrorResult rv;
      listenerHolder.GetWebIDLCallback()->HandleEvent(aCurrentTarget,
                                                      *aDOMEvent, rv);
      result = rv.StealNSResult();
    } else {
      // listenerHolder is holding a stack ref here.
      result = MOZ_KnownLive(listenerHolder.GetXPCOMCallback())
                   ->HandleEvent(aDOMEvent);
    }
  }

  if (innerWindow) {
    Unused << innerWindow->SetEvent(oldWindowEvent);
  }

  if (NS_FAILED(result)) {
    aEvent->mFlags.mExceptionWasRaised = true;
  }
  aEvent->mFlags.mInPassiveListener = false;
  return !aEvent->mFlags.mImmediatePropagationStopped;
}

/* static */ EventMessage EventListenerManager::GetLegacyEventMessage(
    EventMessage aEventMessage) {
  // webkit-prefixed legacy events:
  if (aEventMessage == eTransitionEnd) {
    return eWebkitTransitionEnd;
  }
  if (aEventMessage == eAnimationStart) {
    return eWebkitAnimationStart;
  }
  if (aEventMessage == eAnimationEnd) {
    return eWebkitAnimationEnd;
  }
  if (aEventMessage == eAnimationIteration) {
    return eWebkitAnimationIteration;
  }

  switch (aEventMessage) {
    case eFullscreenChange:
      return eMozFullscreenChange;
    case eFullscreenError:
      return eMozFullscreenError;
    default:
      return aEventMessage;
  }
}

EventMessage EventListenerManager::GetEventMessage(nsAtom* aEventName) const {
  if (mIsMainThreadELM) {
    return nsContentUtils::GetEventMessage(aEventName);
  }

  // The nsContentUtils event message hashtables aren't threadsafe, so just fall
  // back to eUnidentifiedEvent.
  return eUnidentifiedEvent;
}

EventMessage EventListenerManager::GetEventMessageAndAtomForListener(
    const nsAString& aType, nsAtom** aAtom) {
  if (mIsMainThreadELM) {
    return nsContentUtils::GetEventMessageAndAtomForListener(aType, aAtom);
  }

  *aAtom = NS_Atomize(u"on"_ns + aType).take();
  return eUnidentifiedEvent;
}

already_AddRefed<nsPIDOMWindowInner> EventListenerManager::WindowFromListener(
    Listener* aListener, nsAtom* aTypeAtom, bool aItemInShadowTree) {
  nsCOMPtr<nsPIDOMWindowInner> innerWindow;
  if (!aItemInShadowTree) {
    if (aListener->mListener.HasWebIDLCallback()) {
      CallbackObject* callback = aListener->mListener.GetWebIDLCallback();
      nsIGlobalObject* global = nullptr;
      if (callback) {
        global = callback->IncumbentGlobalOrNull();
      }
      if (global) {
        innerWindow = global->AsInnerWindow();  // Can be nullptr
      }
    } else {
      // This ensures `window.event` can be set properly for
      // nsWindowRoot to handle KeyPress event.
      if (aListener && aTypeAtom == nsGkAtoms::onkeypress && mTarget &&
          mTarget->IsRootWindow()) {
        nsPIWindowRoot* root = mTarget->AsWindowRoot();
        if (nsPIDOMWindowOuter* outerWindow = root->GetWindow()) {
          innerWindow = outerWindow->GetCurrentInnerWindow();
        }
      } else {
        // Can't get the global from
        // listener->mListener.GetXPCOMCallback().
        // In most cases, it would be the same as for
        // the target, so let's do that.
        innerWindow = GetInnerWindowForTarget();  // Can be nullptr
      }
    }
  }
  return innerWindow.forget();
}

Maybe<size_t> EventListenerManager::EventListenerMap::EntryIndexForType(
    nsAtom* aTypeAtom) const {
  MOZ_ASSERT(aTypeAtom);

  size_t matchIndexOrInsertionPoint = 0;
  bool foundMatch = BinarySearchIf(mEntries, 0, mEntries.Length(),
                                   ListenerMapEntryComparator(aTypeAtom),
                                   &matchIndexOrInsertionPoint);
  return foundMatch ? Some(matchIndexOrInsertionPoint) : Nothing();
}

Maybe<size_t> EventListenerManager::EventListenerMap::EntryIndexForAllEvents()
    const {
  // If we have an entry for "all events listeners", it'll be at the beginning
  // of the list and its type atom will be null.
  return !mEntries.IsEmpty() && mEntries[0].mTypeAtom == nullptr ? Some(0)
                                                                 : Nothing();
}

RefPtr<EventListenerManager::ListenerArray>
EventListenerManager::EventListenerMap::GetListenersForType(
    nsAtom* aTypeAtom) const {
  Maybe<size_t> index = EntryIndexForType(aTypeAtom);
  return index ? mEntries[*index].mListeners : nullptr;
}

RefPtr<EventListenerManager::ListenerArray>
EventListenerManager::EventListenerMap::GetListenersForAllEvents() const {
  Maybe<size_t> index = EntryIndexForAllEvents();
  return index ? mEntries[*index].mListeners : nullptr;
}

RefPtr<EventListenerManager::ListenerArray>
EventListenerManager::EventListenerMap::GetOrCreateListenersForType(
    nsAtom* aTypeAtom) {
  MOZ_ASSERT(aTypeAtom);
  size_t matchIndexOrInsertionPoint = 0;
  bool foundMatch = BinarySearchIf(mEntries, 0, mEntries.Length(),
                                   ListenerMapEntryComparator(aTypeAtom),
                                   &matchIndexOrInsertionPoint);
  if (foundMatch) {
    return mEntries[matchIndexOrInsertionPoint].mListeners;
  }
  RefPtr<ListenerArray> listeners = MakeRefPtr<ListenerArray>();
  mEntries.InsertElementAt(matchIndexOrInsertionPoint,
                           EventListenerMapEntry{aTypeAtom, listeners});

  return listeners;
}

RefPtr<EventListenerManager::ListenerArray>
EventListenerManager::EventListenerMap::GetOrCreateListenersForAllEvents() {
  RefPtr<ListenerArray> listeners = GetListenersForAllEvents();
  if (!listeners) {
    listeners = MakeRefPtr<ListenerArray>();
    mEntries.InsertElementAt(0, EventListenerMapEntry{nullptr, listeners});
  }
  return listeners;
}

void EventListenerManager::HandleEventInternal(nsPresContext* aPresContext,
                                               WidgetEvent* aEvent,
                                               Event** aDOMEvent,
                                               EventTarget* aCurrentTarget,
                                               nsEventStatus* aEventStatus,
                                               bool aItemInShadowTree) {
  MOZ_ASSERT_IF(aEvent->mMessage != eUnidentifiedEvent, mIsMainThreadELM);

  // Set the value of the internal PreventDefault flag properly based on
  // aEventStatus
  if (!aEvent->DefaultPrevented() &&
      *aEventStatus == nsEventStatus_eConsumeNoDefault) {
    // Assume that if only aEventStatus claims that the event has already been
    // consumed, the consumer is default event handler.
    aEvent->PreventDefault();
  }

  if (aEvent->mFlags.mImmediatePropagationStopped) {
    return;
  }

  Maybe<AutoHandlingUserInputStatePusher> userInputStatePusher;
  Maybe<AutoPopupStatePusher> popupStatePusher;
  if (mIsMainThreadELM) {
    userInputStatePusher.emplace(UserActivation::IsUserInteractionEvent(aEvent),
                                 aEvent);
    popupStatePusher.emplace(
        PopupBlocker::GetEventPopupControlState(aEvent, *aDOMEvent));
  }

  EventMessage eventMessage = aEvent->mMessage;
  RefPtr<nsAtom> typeAtom =
      eventMessage == eUnidentifiedEvent
          ? aEvent->mSpecifiedEventType.get()
          : nsContentUtils::GetEventTypeFromMessage(eventMessage);
  if (!typeAtom) {
    // Some messages don't have a corresponding type atom, e.g.
    // eMouseEnterIntoWidget. These events can't have a listener, so we
    // can stop here.
    return;
  }

  bool hasAnyListenerForEventType = false;

  // First, notify any "all events" listeners.
  if (RefPtr<ListenerArray> listenersForAllEvents =
          mListenerMap.GetListenersForAllEvents()) {
    HandleEventWithListenerArray(listenersForAllEvents, typeAtom, eventMessage,
                                 aPresContext, aEvent, aDOMEvent,
                                 aCurrentTarget, aItemInShadowTree);
    hasAnyListenerForEventType = true;
  }

  // Now look for listeners for typeAtom, and call them if we have any.
  bool hasAnyListenerMatchingGroup = false;
  if (RefPtr<ListenerArray> listeners =
          mListenerMap.GetListenersForType(typeAtom)) {
    hasAnyListenerMatchingGroup = HandleEventWithListenerArray(
        listeners, typeAtom, eventMessage, aPresContext, aEvent, aDOMEvent,
        aCurrentTarget, aItemInShadowTree);
    hasAnyListenerForEventType = true;
  }

  if (!hasAnyListenerMatchingGroup && aEvent->IsTrusted()) {
    // If we didn't find any matching listeners, and our event has a legacy
    // version, check the listeners for the legacy version.
    EventMessage legacyEventMessage = GetLegacyEventMessage(eventMessage);
    if (legacyEventMessage != eventMessage) {
      MOZ_ASSERT(
          GetLegacyEventMessage(legacyEventMessage) == legacyEventMessage,
          "Legacy event messages should not themselves have legacy versions");
      RefPtr<nsAtom> legacyTypeAtom =
          nsContentUtils::GetEventTypeFromMessage(legacyEventMessage);
      if (RefPtr<ListenerArray> legacyListeners =
              mListenerMap.GetListenersForType(legacyTypeAtom)) {
        HandleEventWithListenerArray(
            legacyListeners, legacyTypeAtom, legacyEventMessage, aPresContext,
            aEvent, aDOMEvent, aCurrentTarget, aItemInShadowTree);
        hasAnyListenerForEventType = true;
      }
    }
  }

  aEvent->mCurrentTarget = nullptr;

<<<<<<< HEAD
  if (hasRemovedListener) {
    // If there are any once listeners replaced with a placeholder in
    // the loop above, we need to clean up them here. Note that, this
    // could clear once listeners handled in some outer level as well,
    // but that should not affect the result.
    mListeners.NonObservingRemoveElementsBy([](const Listener& aListener) {
      return aListener.mListenerType == Listener::eNoListener;
    });
    NotifyEventListenerRemoved(aEvent->mSpecifiedEventType);
    if (IsDeviceType(aEvent->mMessage)) {
      // This is a device-type event, we need to check whether we can
      // disable device after removing the once listeners.
      auto [begin, end] = mListeners.NonObservingRange();
      const bool hasAnyListener =
          std::any_of(begin, end, [aEvent](const Listener& listenerRef) {
            const Listener* listener = &listenerRef;
            return EVENT_TYPE_EQUALS(listener, aEvent->mMessage,
                                     aEvent->mSpecifiedEventType,
                                     /* all events */ false);
          });

      if (!hasAnyListener) {
        DisableDevice(aEvent->mMessage);
      }
    }
  }

  if (mIsMainThreadELM && !hasListener) {
=======
  if (mIsMainThreadELM && !hasAnyListenerForEventType) {
>>>>>>> bf57fe91
    if (aEvent->mMessage != eUnidentifiedEvent) {
      mNoListenerForEvents[2] = mNoListenerForEvents[1];
      mNoListenerForEvents[1] = mNoListenerForEvents[0];
      mNoListenerForEvents[0] = aEvent->mMessage;
    } else {
      mNoListenerForEventAtom = aEvent->mSpecifiedEventType;
    }
  }

  if (aEvent->DefaultPrevented()) {
    *aEventStatus = nsEventStatus_eConsumeNoDefault;
  }
}

bool EventListenerManager::HandleEventWithListenerArray(
    ListenerArray* aListeners, nsAtom* aTypeAtom, EventMessage aEventMessage,
    nsPresContext* aPresContext, WidgetEvent* aEvent, Event** aDOMEvent,
    EventTarget* aCurrentTarget, bool aItemInShadowTree) {
  auto ensureDOMEvent = [&]() {
    if (!*aDOMEvent) {
      // Lazily create the DOM event.
      // This is tiny bit slow, but happens only once per event.
      // Similar code also in EventDispatcher.
      nsCOMPtr<EventTarget> et = aEvent->mOriginalTarget;
      RefPtr<Event> event =
          EventDispatcher::CreateEvent(et, aPresContext, aEvent, u""_ns);
      event.forget(aDOMEvent);
    }
    return *aDOMEvent != nullptr;
  };

  Maybe<EventMessageAutoOverride> eventMessageAutoOverride;
  bool isOverridingEventMessage = aEvent->mMessage != aEventMessage;
  bool hasAnyListenerMatchingGroup = false;
  bool didReplaceOnceListener = false;

  for (Listener& listenerRef : aListeners->EndLimitedRange()) {
    Listener* listener = &listenerRef;
    if (listener->mListenerType == Listener::eNoListener) {
      // The listener is a placeholder value of a removed "once" listener.
      continue;
    }
    if (!listener->mEnabled) {
      // The listener has been disabled, for example by devtools.
      continue;
    }
    if (!listener->MatchesEventGroup(aEvent)) {
      continue;
    }
    hasAnyListenerMatchingGroup = true;

    // Check that the phase is same in event and event listener. Also check
    // that the event is trusted or that the listener allows untrusted events.
    if (!listener->MatchesEventPhase(aEvent) ||
        !listener->AllowsEventTrustedness(aEvent)) {
      continue;
    }

    Maybe<Listener> listenerHolder;
    if (listener->mFlags.mOnce) {
      // Move the listener to the stack before handling the event.
      // The order is important, otherwise the listener could be
      // called again inside the listener.
      listenerHolder.emplace(std::move(*listener));
      listener = listenerHolder.ptr();
      didReplaceOnceListener = true;
    }
    if (ensureDOMEvent()) {
      if (isOverridingEventMessage && !eventMessageAutoOverride) {
        // Override the domEvent's event-message (its .type) until we
        // finish traversing listeners (when eventMessageAutoOverride
        // destructs).
        eventMessageAutoOverride.emplace(*aDOMEvent, aEventMessage);
      }
      if (!HandleEventSingleListener(listener, aTypeAtom, aEvent, *aDOMEvent,
                                     aCurrentTarget, aItemInShadowTree)) {
        break;
      }
    }
  }

  if (didReplaceOnceListener) {
    // If there are any once listeners replaced with a placeholder during the
    // loop above, we need to clean up them here. Note that this could clear
    // once listeners handled in some outer level as well, but that should not
    // affect the result.
    size_t oldLength = aListeners->Length();
    aListeners->NonObservingRemoveElementsBy([](const Listener& aListener) {
      return aListener.mListenerType == Listener::eNoListener;
    });
    size_t newLength = aListeners->Length();
    if (newLength == 0) {
      // Remove the entry that has now become empty.
      mListenerMap.mEntries.RemoveElementsBy([](EventListenerMapEntry& entry) {
        return entry.mListeners->IsEmpty();
      });
    }
    if (newLength < oldLength) {
      // Call NotifyEventListenerRemoved once for every removed listener.
      size_t removedCount = oldLength - newLength;
      for (size_t i = 0; i < removedCount; i++) {
        NotifyEventListenerRemoved(aTypeAtom);
      }
      if (IsDeviceType(aTypeAtom)) {
        // Call DisableDevice once for every removed listener.
        for (size_t i = 0; i < removedCount; i++) {
          DisableDevice(aTypeAtom);
        }
      }
    }
  }

  return hasAnyListenerMatchingGroup;
}

void EventListenerManager::Disconnect() {
  mTarget = nullptr;
  RemoveAllListenersSilently();
}

void EventListenerManager::AddEventListener(const nsAString& aType,
                                            EventListenerHolder aListenerHolder,
                                            bool aUseCapture,
                                            bool aWantsUntrusted) {
  EventListenerFlags flags;
  flags.mCapture = aUseCapture;
  flags.mAllowUntrustedEvents = aWantsUntrusted;
  return AddEventListenerByType(std::move(aListenerHolder), aType, flags);
}

void EventListenerManager::AddEventListener(
    const nsAString& aType, EventListenerHolder aListenerHolder,
    const dom::AddEventListenerOptionsOrBoolean& aOptions,
    bool aWantsUntrusted) {
  EventListenerFlags flags;
  Optional<bool> passive;
  AbortSignal* signal = nullptr;
  if (aOptions.IsBoolean()) {
    flags.mCapture = aOptions.GetAsBoolean();
  } else {
    const auto& options = aOptions.GetAsAddEventListenerOptions();
    flags.mCapture = options.mCapture;
    flags.mInSystemGroup = options.mMozSystemGroup;
    flags.mOnce = options.mOnce;
    if (options.mPassive.WasPassed()) {
      passive.Construct(options.mPassive.Value());
    }

    if (options.mSignal.WasPassed()) {
      signal = &options.mSignal.Value();
    }
  }

  flags.mAllowUntrustedEvents = aWantsUntrusted;
  return AddEventListenerByType(std::move(aListenerHolder), aType, flags,
                                passive, signal);
}

void EventListenerManager::RemoveEventListener(
    const nsAString& aType, EventListenerHolder aListenerHolder,
    bool aUseCapture) {
  EventListenerFlags flags;
  flags.mCapture = aUseCapture;
  RemoveEventListenerByType(std::move(aListenerHolder), aType, flags);
}

void EventListenerManager::RemoveEventListener(
    const nsAString& aType, EventListenerHolder aListenerHolder,
    const dom::EventListenerOptionsOrBoolean& aOptions) {
  EventListenerFlags flags;
  if (aOptions.IsBoolean()) {
    flags.mCapture = aOptions.GetAsBoolean();
  } else {
    const auto& options = aOptions.GetAsEventListenerOptions();
    flags.mCapture = options.mCapture;
    flags.mInSystemGroup = options.mMozSystemGroup;
  }
  RemoveEventListenerByType(std::move(aListenerHolder), aType, flags);
}

void EventListenerManager::AddListenerForAllEvents(EventListener* aDOMListener,
                                                   bool aUseCapture,
                                                   bool aWantsUntrusted,
                                                   bool aSystemEventGroup) {
  EventListenerFlags flags;
  flags.mCapture = aUseCapture;
  flags.mAllowUntrustedEvents = aWantsUntrusted;
  flags.mInSystemGroup = aSystemEventGroup;
  AddEventListenerInternal(EventListenerHolder(aDOMListener), eAllEvents,
                           nullptr, flags, false, true);
}

void EventListenerManager::RemoveListenerForAllEvents(
    EventListener* aDOMListener, bool aUseCapture, bool aSystemEventGroup) {
  EventListenerFlags flags;
  flags.mCapture = aUseCapture;
  flags.mInSystemGroup = aSystemEventGroup;
  RemoveEventListenerInternal(EventListenerHolder(aDOMListener), nullptr, flags,
                              true);
}

bool EventListenerManager::HasMutationListeners() {
  if (mMayHaveMutationListeners) {
    for (const auto& entry : mListenerMap.mEntries) {
      EventMessage message = GetEventMessage(entry.mTypeAtom);
      if (message >= eLegacyMutationEventFirst &&
          message <= eLegacyMutationEventLast) {
        return true;
      }
    }
  }

  return false;
}

uint32_t EventListenerManager::MutationListenerBits() {
  uint32_t bits = 0;
  if (mMayHaveMutationListeners) {
    for (const auto& entry : mListenerMap.mEntries) {
      EventMessage message = GetEventMessage(entry.mTypeAtom);
      if (message >= eLegacyMutationEventFirst &&
          message <= eLegacyMutationEventLast) {
        if (message == eLegacySubtreeModified) {
          return kAllMutationBits;
        }
        bits |= MutationBitForEventType(message);
      }
    }
  }
  return bits;
}

bool EventListenerManager::HasListenersFor(const nsAString& aEventName) const {
  RefPtr<nsAtom> atom = NS_Atomize(u"on"_ns + aEventName);
  return HasListenersFor(atom);
}

bool EventListenerManager::HasListenersFor(nsAtom* aEventNameWithOn) const {
  return HasListenersForInternal(aEventNameWithOn, false);
}

bool EventListenerManager::HasNonSystemGroupListenersFor(
    nsAtom* aEventNameWithOn) const {
  return HasListenersForInternal(aEventNameWithOn, true);
}

bool EventListenerManager::HasListenersForInternal(
    nsAtom* aEventNameWithOn, bool aIgnoreSystemGroup) const {
#ifdef DEBUG
  nsAutoString name;
  aEventNameWithOn->ToString(name);
#endif
  NS_ASSERTION(StringBeginsWith(name, u"on"_ns),
               "Event name does not start with 'on'");
  RefPtr<ListenerArray> listeners =
      mListenerMap.GetListenersForType(aEventNameWithOn);
  if (!listeners) {
    return false;
  }

  MOZ_ASSERT(!listeners->IsEmpty());

  if (!aIgnoreSystemGroup) {
    return true;
  }

  // Check if any non-system-group listeners exist in `listeners`.
  for (const auto& listener : listeners->NonObservingRange()) {
    if (!listener.mFlags.mInSystemGroup) {
      return true;
    }
  }

  return false;
}

bool EventListenerManager::HasListeners() const {
  return !mListenerMap.IsEmpty();
}

nsresult EventListenerManager::GetListenerInfo(
    nsTArray<RefPtr<nsIEventListenerInfo>>& aList) {
  nsCOMPtr<EventTarget> target = mTarget;
  NS_ENSURE_STATE(target);
  aList.Clear();
  for (const auto& entry : mListenerMap.mEntries) {
    for (const Listener& listener : entry.mListeners->ForwardRange()) {
      // If this is a script handler and we haven't yet
      // compiled the event handler itself go ahead and compile it
      if (listener.mListenerType == Listener::eJSEventListener &&
          listener.mHandlerIsString) {
        CompileEventHandlerInternal(const_cast<Listener*>(&listener),
                                    entry.mTypeAtom, nullptr, nullptr);
      }
      nsAutoString eventType;
      if (listener.mAllEvents) {
        eventType.SetIsVoid(true);
      } else if (listener.mListenerType == Listener::eNoListener) {
        continue;
      } else {
        eventType.Assign(Substring(nsDependentAtomString(entry.mTypeAtom), 2));
      }

      JS::Rooted<JSObject*> callback(RootingCx());
      JS::Rooted<JSObject*> callbackGlobal(RootingCx());
      if (JSEventHandler* handler = listener.GetJSEventHandler()) {
        if (handler->GetTypedEventHandler().HasEventHandler()) {
          CallbackFunction* callbackFun = handler->GetTypedEventHandler().Ptr();
          callback = callbackFun->CallableOrNull();
          callbackGlobal = callbackFun->CallbackGlobalOrNull();
          if (!callback) {
            // This will be null for cross-compartment event listeners
            // which have been destroyed.
            continue;
          }
        }
      } else if (listener.mListenerType == Listener::eWebIDLListener) {
        EventListener* listenerCallback =
            listener.mListener.GetWebIDLCallback();
        callback = listenerCallback->CallbackOrNull();
        callbackGlobal = listenerCallback->CallbackGlobalOrNull();
        if (!callback) {
          // This will be null for cross-compartment event listeners
          // which have been destroyed.
          continue;
        }
      }

      RefPtr<EventListenerInfo> info = new EventListenerInfo(
          this, eventType, callback, callbackGlobal, listener.mFlags.mCapture,
          listener.mFlags.mAllowUntrustedEvents, listener.mFlags.mInSystemGroup,
          listener.mListenerIsHandler);
      aList.AppendElement(info.forget());
    }
  }
  return NS_OK;
}

EventListenerManager::Listener* EventListenerManager::GetListenerFor(
    nsAString& aType, JSObject* aListener, bool aCapturing,
    bool aAllowsUntrusted, bool aInSystemEventGroup, bool aIsHandler) {
  NS_ENSURE_TRUE(aListener, nullptr);

  RefPtr<ListenerArray> listeners = ([&]() -> RefPtr<ListenerArray> {
    if (aType.IsVoid()) {
      return mListenerMap.GetListenersForAllEvents();
    }

    for (auto& mapEntry : mListenerMap.mEntries) {
      if (RefPtr<nsAtom> typeAtom = mapEntry.mTypeAtom) {
        if (Substring(nsDependentAtomString(typeAtom), 2).Equals(aType)) {
          return mapEntry.mListeners;
        }
      }
    }

    return nullptr;
  })();

  if (!listeners) {
    return nullptr;
  }

  for (Listener& listener : listeners->ForwardRange()) {
    if (listener.mListenerType == Listener::eNoListener) {
      continue;
    }

    if (listener.mFlags.mCapture != aCapturing ||
        listener.mFlags.mAllowUntrustedEvents != aAllowsUntrusted ||
        listener.mFlags.mInSystemGroup != aInSystemEventGroup) {
      continue;
    }

    if (aIsHandler) {
      if (JSEventHandler* handler = listener.GetJSEventHandler()) {
        if (handler->GetTypedEventHandler().HasEventHandler()) {
          if (handler->GetTypedEventHandler().Ptr()->CallableOrNull() ==
              aListener) {
            return &listener;
          }
        }
      }
    } else if (listener.mListenerType == Listener::eWebIDLListener &&
               listener.mListener.GetWebIDLCallback()->CallbackOrNull() ==
                   aListener) {
      return &listener;
    }
  }
  return nullptr;
}

nsresult EventListenerManager::IsListenerEnabled(
    nsAString& aType, JSObject* aListener, bool aCapturing,
    bool aAllowsUntrusted, bool aInSystemEventGroup, bool aIsHandler,
    bool* aEnabled) {
  Listener* listener =
      GetListenerFor(aType, aListener, aCapturing, aAllowsUntrusted,
                     aInSystemEventGroup, aIsHandler);
  NS_ENSURE_TRUE(listener, NS_ERROR_NOT_AVAILABLE);
  *aEnabled = listener->mEnabled;
  return NS_OK;
}

nsresult EventListenerManager::SetListenerEnabled(
    nsAString& aType, JSObject* aListener, bool aCapturing,
    bool aAllowsUntrusted, bool aInSystemEventGroup, bool aIsHandler,
    bool aEnabled) {
  Listener* listener =
      GetListenerFor(aType, aListener, aCapturing, aAllowsUntrusted,
                     aInSystemEventGroup, aIsHandler);
  NS_ENSURE_TRUE(listener, NS_ERROR_NOT_AVAILABLE);
  listener->mEnabled = aEnabled;
  if (aEnabled) {
    // We may have enabled some listener, clear the cache for which events
    // we don't have listeners.
    ClearNoListenersForEvents();
    mNoListenerForEventAtom = nullptr;
  }
  return NS_OK;
}

bool EventListenerManager::HasUnloadListeners() {
  return mListenerMap.GetListenersForType(nsGkAtoms::onunload) != nullptr;
}

bool EventListenerManager::HasBeforeUnloadListeners() {
  return mListenerMap.GetListenersForType(nsGkAtoms::onbeforeunload) != nullptr;
}

void EventListenerManager::SetEventHandler(nsAtom* aEventName,
                                           EventHandlerNonNull* aHandler) {
  if (!aHandler) {
    RemoveEventHandler(aEventName);
    return;
  }

  // Untrusted events are always permitted for non-chrome script
  // handlers.
  SetEventHandlerInternal(
      aEventName, TypedEventHandler(aHandler),
      !mIsMainThreadELM || !nsContentUtils::IsCallerChrome());
}

void EventListenerManager::SetEventHandler(
    OnErrorEventHandlerNonNull* aHandler) {
  if (!aHandler) {
    RemoveEventHandler(nsGkAtoms::onerror);
    return;
  }

  // Untrusted events are always permitted on workers and for non-chrome script
  // on the main thread.
  bool allowUntrusted = !mIsMainThreadELM || !nsContentUtils::IsCallerChrome();

  SetEventHandlerInternal(nsGkAtoms::onerror, TypedEventHandler(aHandler),
                          allowUntrusted);
}

void EventListenerManager::SetEventHandler(
    OnBeforeUnloadEventHandlerNonNull* aHandler) {
  if (!aHandler) {
    RemoveEventHandler(nsGkAtoms::onbeforeunload);
    return;
  }

  // Untrusted events are always permitted for non-chrome script
  // handlers.
  SetEventHandlerInternal(
      nsGkAtoms::onbeforeunload, TypedEventHandler(aHandler),
      !mIsMainThreadELM || !nsContentUtils::IsCallerChrome());
}

const TypedEventHandler* EventListenerManager::GetTypedEventHandler(
    nsAtom* aEventName) {
  Listener* listener = FindEventHandler(aEventName);

  if (!listener) {
    return nullptr;
  }

  JSEventHandler* jsEventHandler = listener->GetJSEventHandler();

  if (listener->mHandlerIsString) {
    CompileEventHandlerInternal(listener, aEventName, nullptr, nullptr);
  }

  const TypedEventHandler& typedHandler =
      jsEventHandler->GetTypedEventHandler();
  return typedHandler.HasEventHandler() ? &typedHandler : nullptr;
}

size_t EventListenerManager::SizeOfIncludingThis(
    MallocSizeOf aMallocSizeOf) const {
  return aMallocSizeOf(this) + mListenerMap.SizeOfExcludingThis(aMallocSizeOf);
}

size_t EventListenerManager::EventListenerMap::SizeOfExcludingThis(
    MallocSizeOf aMallocSizeOf) const {
  size_t n = mEntries.ShallowSizeOfExcludingThis(aMallocSizeOf);
  for (const auto& entry : mEntries) {
    n += entry.SizeOfExcludingThis(aMallocSizeOf);
  }
  return n;
}

size_t EventListenerManager::EventListenerMapEntry::SizeOfExcludingThis(
    MallocSizeOf aMallocSizeOf) const {
  return mListeners->SizeOfIncludingThis(aMallocSizeOf);
}

size_t EventListenerManager::ListenerArray::SizeOfIncludingThis(
    MallocSizeOf aMallocSizeOf) const {
  size_t n = aMallocSizeOf(this);
  n += ShallowSizeOfExcludingThis(aMallocSizeOf);
  for (const auto& listener : NonObservingRange()) {
    JSEventHandler* jsEventHandler = listener.GetJSEventHandler();
    if (jsEventHandler) {
      n += jsEventHandler->SizeOfIncludingThis(aMallocSizeOf);
    }
  }
  return n;
}

uint32_t EventListenerManager::ListenerCount() const {
  uint32_t count = 0;
  for (const auto& entry : mListenerMap.mEntries) {
    count += entry.mListeners->Length();
  }
  return count;
}

void EventListenerManager::MarkForCC() {
  for (const auto& entry : mListenerMap.mEntries) {
    for (const auto& listener : entry.mListeners->NonObservingRange()) {
      JSEventHandler* jsEventHandler = listener.GetJSEventHandler();
      if (jsEventHandler) {
        const TypedEventHandler& typedHandler =
            jsEventHandler->GetTypedEventHandler();
        if (typedHandler.HasEventHandler()) {
          typedHandler.Ptr()->MarkForCC();
        }
      } else if (listener.mListenerType == Listener::eWebIDLListener) {
        listener.mListener.GetWebIDLCallback()->MarkForCC();
      }
    }
  }
  if (mRefCnt.IsPurple()) {
    mRefCnt.RemovePurple();
  }
}

void EventListenerManager::TraceListeners(JSTracer* aTrc) {
  for (const auto& entry : mListenerMap.mEntries) {
    for (const auto& listener : entry.mListeners->NonObservingRange()) {
      JSEventHandler* jsEventHandler = listener.GetJSEventHandler();
      if (jsEventHandler) {
        const TypedEventHandler& typedHandler =
            jsEventHandler->GetTypedEventHandler();
        if (typedHandler.HasEventHandler()) {
          mozilla::TraceScriptHolder(typedHandler.Ptr(), aTrc);
        }
      } else if (listener.mListenerType == Listener::eWebIDLListener) {
        mozilla::TraceScriptHolder(listener.mListener.GetWebIDLCallback(),
                                   aTrc);
      }
      // We might have eWrappedJSListener, but that is the legacy type for
      // JS implemented event listeners, and trickier to handle here.
    }
  }
}

bool EventListenerManager::HasNonSystemGroupListenersForUntrustedKeyEvents() {
  for (const auto& entry : mListenerMap.mEntries) {
    if (entry.mTypeAtom != nsGkAtoms::onkeydown &&
        entry.mTypeAtom != nsGkAtoms::onkeypress &&
        entry.mTypeAtom != nsGkAtoms::onkeyup) {
      continue;
    }
    for (const auto& listener : entry.mListeners->NonObservingRange()) {
      if (!listener.mFlags.mInSystemGroup &&
          listener.mFlags.mAllowUntrustedEvents) {
        return true;
      }
    }
  }
  return false;
}

bool EventListenerManager::
    HasNonPassiveNonSystemGroupListenersForUntrustedKeyEvents() {
  for (const auto& entry : mListenerMap.mEntries) {
    if (entry.mTypeAtom != nsGkAtoms::onkeydown &&
        entry.mTypeAtom != nsGkAtoms::onkeypress &&
        entry.mTypeAtom != nsGkAtoms::onkeyup) {
      continue;
    }
    for (const auto& listener : entry.mListeners->NonObservingRange()) {
      if (!listener.mFlags.mPassive && !listener.mFlags.mInSystemGroup &&
          listener.mFlags.mAllowUntrustedEvents) {
        return true;
      }
    }
  }
  return false;
}

bool EventListenerManager::HasApzAwareListeners() {
  if (!mIsMainThreadELM) {
    return false;
  }

  for (const auto& entry : mListenerMap.mEntries) {
    if (!IsApzAwareEvent(entry.mTypeAtom)) {
      continue;
    }
    for (const auto& listener : entry.mListeners->NonObservingRange()) {
      if (!listener.mFlags.mPassive) {
        return true;
      }
    }
  }
  return false;
}

static bool IsWheelEventType(nsAtom* aEvent) {
  if (aEvent == nsGkAtoms::onwheel || aEvent == nsGkAtoms::onDOMMouseScroll ||
      aEvent == nsGkAtoms::onmousewheel ||
      aEvent == nsGkAtoms::onMozMousePixelScroll) {
    return true;
  }
  return false;
}

bool EventListenerManager::IsApzAwareEvent(nsAtom* aEvent) {
  if (IsWheelEventType(aEvent)) {
    return true;
  }
  // In theory we should schedule a repaint if the touch event pref changes,
  // because the event regions might be out of date. In practice that seems like
  // overkill because users generally shouldn't be flipping this pref, much
  // less expecting touch listeners on the page to immediately start preventing
  // scrolling without so much as a repaint. Tests that we write can work
  // around this constraint easily enough.
  if (aEvent == nsGkAtoms::ontouchstart || aEvent == nsGkAtoms::ontouchmove) {
    return TouchEvent::PrefEnabled(
        nsContentUtils::GetDocShellForEventTarget(mTarget));
  }
  return false;
}

bool EventListenerManager::HasNonPassiveWheelListener() {
  MOZ_ASSERT(NS_IsMainThread());
  for (const auto& entry : mListenerMap.mEntries) {
    if (!IsWheelEventType(entry.mTypeAtom)) {
      continue;
    }
    for (const auto& listener : entry.mListeners->NonObservingRange()) {
      if (!listener.mFlags.mPassive) {
        return true;
      }
    }
  }
  return false;
}

void EventListenerManager::RemoveAllListeners() {
  while (!mListenerMap.IsEmpty()) {
    size_t entryIndex = mListenerMap.mEntries.Length() - 1;
    EventListenerMapEntry& entry = mListenerMap.mEntries[entryIndex];
    RefPtr<nsAtom> type = entry.mTypeAtom;
    MOZ_ASSERT(!entry.mListeners->IsEmpty());
    size_t idx = entry.mListeners->Length() - 1;
    entry.mListeners->RemoveElementAt(idx);
    if (entry.mListeners->IsEmpty()) {
      mListenerMap.mEntries.RemoveElementAt(entryIndex);
    }
    NotifyEventListenerRemoved(type);
    if (IsDeviceType(type)) {
      DisableDevice(type);
    }
  }
}

already_AddRefed<nsIScriptGlobalObject>
EventListenerManager::GetScriptGlobalAndDocument(Document** aDoc) {
  nsCOMPtr<Document> doc;
  nsCOMPtr<nsPIDOMWindowInner> win;
  if (nsINode* node = nsINode::FromEventTargetOrNull(mTarget)) {
    // Try to get context from doc
    doc = node->OwnerDoc();
    if (doc->IsLoadedAsData()) {
      return nullptr;
    }

    win = do_QueryInterface(doc->GetScopeObject());
  } else if ((win = GetTargetAsInnerWindow())) {
    doc = win->GetExtantDoc();
  }

  if (!win || !win->IsCurrentInnerWindow()) {
    return nullptr;
  }

  doc.forget(aDoc);
  nsCOMPtr<nsIScriptGlobalObject> global = do_QueryInterface(win);
  return global.forget();
}

EventListenerManager::ListenerSignalFollower::ListenerSignalFollower(
    EventListenerManager* aListenerManager,
    EventListenerManager::Listener* aListener, nsAtom* aTypeAtom)
    : dom::AbortFollower(),
      mListenerManager(aListenerManager),
      mListener(aListener->mListener.Clone()),
      mTypeAtom(aTypeAtom),
      mAllEvents(aListener->mAllEvents),
      mFlags(aListener->mFlags){};

NS_IMPL_CYCLE_COLLECTION_CLASS(EventListenerManager::ListenerSignalFollower)

NS_IMPL_CYCLE_COLLECTING_ADDREF(EventListenerManager::ListenerSignalFollower)
NS_IMPL_CYCLE_COLLECTING_RELEASE(EventListenerManager::ListenerSignalFollower)

NS_IMPL_CYCLE_COLLECTION_TRAVERSE_BEGIN(
    EventListenerManager::ListenerSignalFollower)
  NS_IMPL_CYCLE_COLLECTION_TRAVERSE(mListener)
NS_IMPL_CYCLE_COLLECTION_TRAVERSE_END

NS_IMPL_CYCLE_COLLECTION_UNLINK_BEGIN(
    EventListenerManager::ListenerSignalFollower)
  NS_IMPL_CYCLE_COLLECTION_UNLINK(mListener)
  tmp->mListenerManager = nullptr;
NS_IMPL_CYCLE_COLLECTION_UNLINK_END

NS_INTERFACE_MAP_BEGIN_CYCLE_COLLECTION(
    EventListenerManager::ListenerSignalFollower)
  NS_INTERFACE_MAP_ENTRY(nsISupports)
NS_INTERFACE_MAP_END

void EventListenerManager::ListenerSignalFollower::RunAbortAlgorithm() {
  if (mListenerManager) {
    RefPtr<EventListenerManager> elm = mListenerManager;
    mListenerManager = nullptr;
    elm->RemoveEventListenerInternal(std::move(mListener), mTypeAtom, mFlags,
                                     mAllEvents);
  }
}

}  // namespace mozilla<|MERGE_RESOLUTION|>--- conflicted
+++ resolved
@@ -1594,38 +1594,7 @@
 
   aEvent->mCurrentTarget = nullptr;
 
-<<<<<<< HEAD
-  if (hasRemovedListener) {
-    // If there are any once listeners replaced with a placeholder in
-    // the loop above, we need to clean up them here. Note that, this
-    // could clear once listeners handled in some outer level as well,
-    // but that should not affect the result.
-    mListeners.NonObservingRemoveElementsBy([](const Listener& aListener) {
-      return aListener.mListenerType == Listener::eNoListener;
-    });
-    NotifyEventListenerRemoved(aEvent->mSpecifiedEventType);
-    if (IsDeviceType(aEvent->mMessage)) {
-      // This is a device-type event, we need to check whether we can
-      // disable device after removing the once listeners.
-      auto [begin, end] = mListeners.NonObservingRange();
-      const bool hasAnyListener =
-          std::any_of(begin, end, [aEvent](const Listener& listenerRef) {
-            const Listener* listener = &listenerRef;
-            return EVENT_TYPE_EQUALS(listener, aEvent->mMessage,
-                                     aEvent->mSpecifiedEventType,
-                                     /* all events */ false);
-          });
-
-      if (!hasAnyListener) {
-        DisableDevice(aEvent->mMessage);
-      }
-    }
-  }
-
-  if (mIsMainThreadELM && !hasListener) {
-=======
   if (mIsMainThreadELM && !hasAnyListenerForEventType) {
->>>>>>> bf57fe91
     if (aEvent->mMessage != eUnidentifiedEvent) {
       mNoListenerForEvents[2] = mNoListenerForEvents[1];
       mNoListenerForEvents[1] = mNoListenerForEvents[0];
