--- conflicted
+++ resolved
@@ -705,23 +705,12 @@
 
 void Performance::QueueEntry(PerformanceEntry* aEntry) {
   nsTObserverArray<PerformanceObserver*> interestedObservers;
-<<<<<<< HEAD
-  auto [begin, end] = mObservers.NonObservingRange();
-  std::copy_if(begin, end, MakeBackInserter(interestedObservers),
-               [aEntry](PerformanceObserver* observer) {
-                 return observer->ObservesTypeOfEntry(aEntry);
-               });
-
-  if (interestedObservers.IsEmpty()) {
-    return;
-=======
   if (!mObservers.IsEmpty()) {
     const auto [begin, end] = mObservers.NonObservingRange();
     std::copy_if(begin, end, MakeBackInserter(interestedObservers),
                  [aEntry](PerformanceObserver* observer) {
                    return observer->ObservesTypeOfEntry(aEntry);
                  });
->>>>>>> 713683b4
   }
 
   NS_OBSERVER_ARRAY_NOTIFY_XPCOM_OBSERVERS(interestedObservers, QueueEntry,
