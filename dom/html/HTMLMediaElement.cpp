--- conflicted
+++ resolved
@@ -4732,7 +4732,6 @@
 
 int32_t HTMLMediaElement::TabIndexDefault() { return 0; }
 
-<<<<<<< HEAD
 nsresult HTMLMediaElement::CheckTaintSinkSetAttr(int32_t aNamespaceID, nsAtom* aName,
                                                   const nsAString& aValue) {
   if (aNamespaceID == kNameSpaceID_None && aName == nsGkAtoms::src) {
@@ -4743,19 +4742,12 @@
 
   return nsGenericHTMLElement::CheckTaintSinkSetAttr(aNamespaceID, aName, aValue);
 }
-  
-nsresult HTMLMediaElement::AfterSetAttr(int32_t aNameSpaceID, nsAtom* aName,
-                                        const nsAttrValue* aValue,
-                                        const nsAttrValue* aOldValue,
-                                        nsIPrincipal* aMaybeScriptedPrincipal,
-                                        bool aNotify) {
-=======
+
 void HTMLMediaElement::AfterSetAttr(int32_t aNameSpaceID, nsAtom* aName,
                                     const nsAttrValue* aValue,
                                     const nsAttrValue* aOldValue,
                                     nsIPrincipal* aMaybeScriptedPrincipal,
                                     bool aNotify) {
->>>>>>> 2be4fd19
   if (aNameSpaceID == kNameSpaceID_None) {
     if (aName == nsGkAtoms::src) {
       mSrcMediaSource = nullptr;
