--- conflicted
+++ resolved
@@ -174,26 +174,15 @@
   // Override for nsImageLoadingContent.
   nsIContent* AsContent() override { return this; }
 
-<<<<<<< HEAD
-  virtual nsresult CheckTaintSinkSetAttr(int32_t aNamespaceID, nsAtom* aName,
-                                         const nsAString& aValue) override;
-
-  virtual void AfterSetAttr(int32_t aNamespaceID, nsAtom* aName,
-                            const nsAttrValue* aValue,
-                            const nsAttrValue* aOldValue,
-                            nsIPrincipal* aSubjectPrincipal,
-                            bool aNotify) override;
-  virtual void OnAttrSetButNotChanged(int32_t aNamespaceID, nsAtom* aName,
-                                      const nsAttrValueOrString& aValue,
-                                      bool aNotify) override;
-=======
+  nsresult CheckTaintSinkSetAttr(int32_t aNamespaceID, nsAtom* aName,
+                                 const nsAString& aValue) override;
+
   void AfterSetAttr(int32_t aNamespaceID, nsAtom* aName,
                     const nsAttrValue* aValue, const nsAttrValue* aOldValue,
                     nsIPrincipal* aSubjectPrincipal, bool aNotify) override;
   void OnAttrSetButNotChanged(int32_t aNamespaceID, nsAtom* aName,
                               const nsAttrValueOrString& aValue,
                               bool aNotify) override;
->>>>>>> bf57fe91
 
  private:
   nsContentPolicyType GetContentPolicyType() const override {
