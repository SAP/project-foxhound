--- conflicted
+++ resolved
@@ -120,17 +120,10 @@
   JSObject* WrapNode(JSContext* aCx,
                      JS::Handle<JSObject*> aGivenProto) override;
 
-<<<<<<< HEAD
  protected:
   virtual nsresult CheckTaintSinkSetAttr(int32_t aNamespaceID, nsAtom* aName,
                                          const nsAString& aValue) override;
 
-  virtual nsresult AfterSetAttr(int32_t aNameSpaceID, nsAtom* aName,
-                                const nsAttrValue* aValue,
-                                const nsAttrValue* aOldValue,
-                                nsIPrincipal* aMaybeScriptedPrincipal,
-                                bool aNotify) override;
-=======
   bool ParseAttribute(int32_t aNamespaceID, nsAtom* aAttribute,
                       const nsAString& aValue,
                       nsIPrincipal* aMaybeScriptedPrincipal,
@@ -140,7 +133,6 @@
                         const nsAttrValue* aValue, const nsAttrValue* aOldValue,
                         nsIPrincipal* aMaybeScriptedPrincipal,
                         bool aNotify) override;
->>>>>>> dfb3a629
 
  private:
   // Generates a new MediaList using the given input
