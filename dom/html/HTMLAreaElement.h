/* -*- Mode: C++; tab-width: 8; indent-tabs-mode: nil; c-basic-offset: 2 -*- */
/* vim: set ts=8 sts=2 et sw=2 tw=80: */
/* This Source Code Form is subject to the terms of the Mozilla Public
 * License, v. 2.0. If a copy of the MPL was not distributed with this
 * file, You can obtain one at http://mozilla.org/MPL/2.0/. */
/*
 * Modifications Copyright SAP SE. 2019-2021.  All rights reserved.
 */

#ifndef mozilla_dom_HTMLAreaElement_h
#define mozilla_dom_HTMLAreaElement_h

#include "mozilla/Attributes.h"
#include "mozilla/dom/AnchorAreaFormRelValues.h"
#include "mozilla/dom/Link.h"
#include "nsGenericHTMLElement.h"
#include "nsGkAtoms.h"

namespace mozilla {
class EventChainPostVisitor;
class EventChainPreVisitor;
namespace dom {

class HTMLAreaElement final : public nsGenericHTMLElement,
                              public Link,
                              public AnchorAreaFormRelValues {
 public:
  explicit HTMLAreaElement(
      already_AddRefed<mozilla::dom::NodeInfo>&& aNodeInfo);

  // nsISupports
  NS_DECL_ISUPPORTS_INHERITED

  // CC
  NS_DECL_CYCLE_COLLECTION_CLASS_INHERITED(HTMLAreaElement,
                                           nsGenericHTMLElement)

  NS_DECL_ADDSIZEOFEXCLUDINGTHIS

  NS_IMPL_FROMNODE_HTML_WITH_TAG(HTMLAreaElement, area)

  virtual int32_t TabIndexDefault() override;

  void GetEventTargetParent(EventChainPreVisitor& aVisitor) override;
  MOZ_CAN_RUN_SCRIPT
  nsresult PostHandleEvent(EventChainPostVisitor& aVisitor) override;

  void GetLinkTarget(nsAString& aTarget) override;
  already_AddRefed<nsIURI> GetHrefURI() const override;

  virtual nsresult BindToTree(BindContext&, nsINode& aParent) override;
  virtual void UnbindFromTree(bool aNullParent = true) override;

  virtual nsresult Clone(dom::NodeInfo*, nsINode** aResult) const override;

  virtual ElementState IntrinsicState() const override;

  // WebIDL
  void GetAlt(DOMString& aValue) { GetHTMLAttr(nsGkAtoms::alt, aValue); }
  void SetAlt(const nsAString& aAlt, ErrorResult& aError) {
    SetHTMLAttr(nsGkAtoms::alt, aAlt, aError);
  }

  void GetCoords(DOMString& aValue) { GetHTMLAttr(nsGkAtoms::coords, aValue); }
  void SetCoords(const nsAString& aCoords, ErrorResult& aError) {
    SetHTMLAttr(nsGkAtoms::coords, aCoords, aError);
  }

  // argument type nsAString for HTMLImageMapAccessible
  void GetShape(nsAString& aValue) { GetHTMLAttr(nsGkAtoms::shape, aValue); }
  void SetShape(const nsAString& aShape, ErrorResult& aError) {
    SetHTMLAttr(nsGkAtoms::shape, aShape, aError);
  }

  // argument type nsAString for nsContextMenuInfo
  void GetHref(nsAString& aValue) {
    GetURIAttr(nsGkAtoms::href, nullptr, aValue);
  }
  void SetHref(const nsAString& aHref, ErrorResult& aError) {
    SetHTMLAttr(nsGkAtoms::href, aHref, aError);
  }

  void GetTarget(DOMString& aValue);
  void SetTarget(const nsAString& aTarget, ErrorResult& aError) {
    SetHTMLAttr(nsGkAtoms::target, aTarget, aError);
  }

  void GetDownload(DOMString& aValue) {
    GetHTMLAttr(nsGkAtoms::download, aValue);
  }
  void SetDownload(const nsAString& aDownload, ErrorResult& aError) {
    SetHTMLAttr(nsGkAtoms::download, aDownload, aError);
  }

  void GetPing(DOMString& aValue) { GetHTMLAttr(nsGkAtoms::ping, aValue); }

  void SetPing(const nsAString& aPing, ErrorResult& aError) {
    SetHTMLAttr(nsGkAtoms::ping, aPing, aError);
  }

  void GetRel(DOMString& aValue) { GetHTMLAttr(nsGkAtoms::rel, aValue); }

  void SetRel(const nsAString& aRel, ErrorResult& aError) {
    SetHTMLAttr(nsGkAtoms::rel, aRel, aError);
  }
  nsDOMTokenList* RelList();

  void SetReferrerPolicy(const nsAString& aValue, mozilla::ErrorResult& rv) {
    SetHTMLAttr(nsGkAtoms::referrerpolicy, aValue, rv);
  }
  void GetReferrerPolicy(nsAString& aReferrer) {
    GetEnumAttr(nsGkAtoms::referrerpolicy, "", aReferrer);
  }

  // The Link::GetOrigin is OK for us

  // Link::Link::GetProtocol is OK for us
  // Link::Link::SetProtocol is OK for us

  // The Link::GetUsername is OK for us
  // The Link::SetUsername is OK for us

  // The Link::GetPassword is OK for us
  // The Link::SetPassword is OK for us

  // Link::Link::GetHost is OK for us
  // Link::Link::SetHost is OK for us

  // Link::Link::GetHostname is OK for us
  // Link::Link::SetHostname is OK for us

  // Link::Link::GetPort is OK for us
  // Link::Link::SetPort is OK for us

  // Link::Link::GetPathname is OK for us
  // Link::Link::SetPathname is OK for us

  // Link::Link::GetSearch is OK for us
  // Link::Link::SetSearch is OK for us

  // Link::Link::GetHash is OK for us
  // Link::Link::SetHash is OK for us

  // The Link::GetSearchParams is OK for us

  bool NoHref() const { return GetBoolAttr(nsGkAtoms::nohref); }

  void SetNoHref(bool aValue, ErrorResult& aError) {
    SetHTMLBoolAttr(nsGkAtoms::nohref, aValue, aError);
  }

  void ToString(nsAString& aSource);
  void Stringify(nsAString& aResult) { GetHref(aResult); }

  void NodeInfoChanged(Document* aOldDoc) final {
    ClearHasPendingLinkUpdate();
    nsGenericHTMLElement::NodeInfoChanged(aOldDoc);
  }

 protected:
  virtual ~HTMLAreaElement();

  virtual JSObject* WrapNode(JSContext* aCx,
                             JS::Handle<JSObject*> aGivenProto) override;

<<<<<<< HEAD
  virtual nsresult CheckTaintSinkSetAttr(int32_t aNamespaceID, nsAtom* aName,
                                         const nsAString& aValue) override;

  virtual nsresult AfterSetAttr(int32_t aNamespaceID, nsAtom* aName,
                                const nsAttrValue* aValue,
                                const nsAttrValue* aOldValue,
                                nsIPrincipal* aSubjectPrincipal,
                                bool aNotify) override;
=======
  virtual void AfterSetAttr(int32_t aNamespaceID, nsAtom* aName,
                            const nsAttrValue* aValue,
                            const nsAttrValue* aOldValue,
                            nsIPrincipal* aSubjectPrincipal,
                            bool aNotify) override;
>>>>>>> 2be4fd19

  RefPtr<nsDOMTokenList> mRelList;
};

}  // namespace dom
}  // namespace mozilla

#endif /* mozilla_dom_HTMLAreaElement_h */<|MERGE_RESOLUTION|>--- conflicted
+++ resolved
@@ -163,22 +163,14 @@
   virtual JSObject* WrapNode(JSContext* aCx,
                              JS::Handle<JSObject*> aGivenProto) override;
 
-<<<<<<< HEAD
   virtual nsresult CheckTaintSinkSetAttr(int32_t aNamespaceID, nsAtom* aName,
                                          const nsAString& aValue) override;
 
-  virtual nsresult AfterSetAttr(int32_t aNamespaceID, nsAtom* aName,
-                                const nsAttrValue* aValue,
-                                const nsAttrValue* aOldValue,
-                                nsIPrincipal* aSubjectPrincipal,
-                                bool aNotify) override;
-=======
   virtual void AfterSetAttr(int32_t aNamespaceID, nsAtom* aName,
                             const nsAttrValue* aValue,
                             const nsAttrValue* aOldValue,
                             nsIPrincipal* aSubjectPrincipal,
                             bool aNotify) override;
->>>>>>> 2be4fd19
 
   RefPtr<nsDOMTokenList> mRelList;
 };
