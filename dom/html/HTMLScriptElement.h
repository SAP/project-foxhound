--- conflicted
+++ resolved
@@ -50,22 +50,14 @@
   virtual nsresult Clone(dom::NodeInfo*, nsINode** aResult) const override;
 
   // Element
-<<<<<<< HEAD
   virtual nsresult CheckTaintSinkSetAttr(int32_t aNamespaceID, nsAtom* aName,
                                          const nsAString& aValue) override;
 
-  virtual nsresult AfterSetAttr(int32_t aNamespaceID, nsAtom* aName,
-                                const nsAttrValue* aValue,
-                                const nsAttrValue* aOldValue,
-                                nsIPrincipal* aMaybeScriptedPrincipal,
-                                bool aNotify) override;
-=======
   virtual void AfterSetAttr(int32_t aNamespaceID, nsAtom* aName,
                             const nsAttrValue* aValue,
                             const nsAttrValue* aOldValue,
                             nsIPrincipal* aMaybeScriptedPrincipal,
                             bool aNotify) override;
->>>>>>> 2be4fd19
 
   // WebIDL
   void GetText(nsAString& aValue, ErrorResult& aRv) const;
