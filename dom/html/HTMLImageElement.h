--- conflicted
+++ resolved
@@ -359,23 +359,9 @@
                              JS::Handle<JSObject*> aGivenProto) override;
   void UpdateFormOwner();
 
-<<<<<<< HEAD
   virtual nsresult CheckTaintSinkSetAttr(int32_t aNamespaceID, nsAtom* aName,
                                          const nsAString& aValue) override;
 
-  virtual nsresult BeforeSetAttr(int32_t aNameSpaceID, nsAtom* aName,
-                                 const nsAttrValueOrString* aValue,
-                                 bool aNotify) override;
-
-  virtual nsresult AfterSetAttr(int32_t aNameSpaceID, nsAtom* aName,
-                                const nsAttrValue* aValue,
-                                const nsAttrValue* aOldValue,
-                                nsIPrincipal* aMaybeScriptedPrincipal,
-                                bool aNotify) override;
-  virtual nsresult OnAttrSetButNotChanged(int32_t aNamespaceID, nsAtom* aName,
-                                          const nsAttrValueOrString& aValue,
-                                          bool aNotify) override;
-=======
   void BeforeSetAttr(int32_t aNameSpaceID, nsAtom* aName,
                      const nsAttrValue* aValue, bool aNotify) override;
 
@@ -386,7 +372,6 @@
   void OnAttrSetButNotChanged(int32_t aNamespaceID, nsAtom* aName,
                               const nsAttrValueOrString& aValue,
                               bool aNotify) override;
->>>>>>> 2be4fd19
 
   // Override for nsImageLoadingContent.
   nsIContent* AsContent() override { return this; }
