/* -*- Mode: C++; tab-width: 8; indent-tabs-mode: nil; c-basic-offset: 2 -*- */
/* vim: set ts=8 sts=2 et sw=2 tw=80: */
/* This Source Code Form is subject to the terms of the Mozilla Public
 * License, v. 2.0. If a copy of the MPL was not distributed with this
 * file, You can obtain one at http://mozilla.org/MPL/2.0/. */
/*
 * Modifications Copyright SAP SE. 2019-2021.  All rights reserved.
 */

#include "mozilla/dom/HTMLAnchorElement.h"

#include "mozilla/dom/BindContext.h"
#include "mozilla/dom/HTMLAnchorElementBinding.h"
#include "mozilla/dom/HTMLDNSPrefetch.h"
#include "mozilla/EventDispatcher.h"
#include "mozilla/MemoryReporting.h"
#include "nsCOMPtr.h"
#include "nsContentUtils.h"
#include "nsGkAtoms.h"
#include "nsAttrValueOrString.h"
#include "mozilla/dom/Document.h"
#include "nsPresContext.h"
#include "nsIURI.h"
#include "nsWindowSizes.h"

NS_IMPL_NS_NEW_HTML_ELEMENT(Anchor)

namespace mozilla::dom {

HTMLAnchorElement::~HTMLAnchorElement() {
  SupportsDNSPrefetch::Destroyed(*this);
}

bool HTMLAnchorElement::IsInteractiveHTMLContent() const {
  return HasAttr(kNameSpaceID_None, nsGkAtoms::href) ||
         nsGenericHTMLElement::IsInteractiveHTMLContent();
}

NS_IMPL_ISUPPORTS_CYCLE_COLLECTION_INHERITED(HTMLAnchorElement,
                                             nsGenericHTMLElement, Link)

NS_IMPL_CYCLE_COLLECTION_INHERITED(HTMLAnchorElement, nsGenericHTMLElement,
                                   mRelList)

NS_IMPL_ELEMENT_CLONE(HTMLAnchorElement)

JSObject* HTMLAnchorElement::WrapNode(JSContext* aCx,
                                      JS::Handle<JSObject*> aGivenProto) {
  return HTMLAnchorElement_Binding::Wrap(aCx, this, aGivenProto);
}

int32_t HTMLAnchorElement::TabIndexDefault() { return 0; }

bool HTMLAnchorElement::Draggable() const {
  // links can be dragged as long as there is an href and the
  // draggable attribute isn't false
  if (!HasAttr(kNameSpaceID_None, nsGkAtoms::href)) {
    // no href, so just use the same behavior as other elements
    return nsGenericHTMLElement::Draggable();
  }

  return !AttrValueIs(kNameSpaceID_None, nsGkAtoms::draggable,
                      nsGkAtoms::_false, eIgnoreCase);
}

nsresult HTMLAnchorElement::BindToTree(BindContext& aContext,
                                       nsINode& aParent) {
  Link::ResetLinkState(false, Link::ElementHasHref());

  nsresult rv = nsGenericHTMLElement::BindToTree(aContext, aParent);
  NS_ENSURE_SUCCESS(rv, rv);

  // Prefetch links
  if (IsInComposedDoc()) {
    aContext.OwnerDoc().RegisterPendingLinkUpdate(this);
    TryDNSPrefetch(*this);
  }

  return rv;
}

void HTMLAnchorElement::UnbindFromTree(bool aNullParent) {
  // Cancel any DNS prefetches
  // Note: Must come before ResetLinkState.  If called after, it will recreate
  // mCachedURI based on data that is invalid - due to a call to Link::GetURI()
  // via GetURIForDNSPrefetch().
  CancelDNSPrefetch(*this);

  // Without removing the link state we risk a dangling pointer
  // in the mStyledLinks hashtable
  Link::ResetLinkState(false, Link::ElementHasHref());

  nsGenericHTMLElement::UnbindFromTree(aNullParent);
}

bool HTMLAnchorElement::IsHTMLFocusable(bool aWithMouse, bool* aIsFocusable,
                                        int32_t* aTabIndex) {
  if (nsGenericHTMLElement::IsHTMLFocusable(aWithMouse, aIsFocusable,
                                            aTabIndex)) {
    return true;
  }

  // cannot focus links if there is no link handler
  if (!OwnerDoc()->LinkHandlingEnabled()) {
    *aIsFocusable = false;
    return false;
  }

  // Links that are in an editable region should never be focusable, even if
  // they are in a contenteditable="false" region.
  if (nsContentUtils::IsNodeInEditableRegion(this)) {
    if (aTabIndex) {
      *aTabIndex = -1;
    }

    *aIsFocusable = false;

    return true;
  }

  if (GetTabIndexAttrValue().isNothing()) {
    // check whether we're actually a link
    if (!IsLink()) {
      // Not tabbable or focusable without href (bug 17605), unless
      // forced to be via presence of nonnegative tabindex attribute
      if (aTabIndex) {
        *aTabIndex = -1;
      }

      *aIsFocusable = false;

      return false;
    }
  }

  if (aTabIndex && (sTabFocusModel & eTabFocus_linksMask) == 0) {
    *aTabIndex = -1;
  }

  *aIsFocusable = true;

  return false;
}

void HTMLAnchorElement::GetEventTargetParent(EventChainPreVisitor& aVisitor) {
  GetEventTargetParentForAnchors(aVisitor);
}

nsresult HTMLAnchorElement::PostHandleEvent(EventChainPostVisitor& aVisitor) {
  return PostHandleEventForAnchors(aVisitor);
}

void HTMLAnchorElement::GetLinkTarget(nsAString& aTarget) {
  GetAttr(kNameSpaceID_None, nsGkAtoms::target, aTarget);
  if (aTarget.IsEmpty()) {
    GetBaseTarget(aTarget);
  }
}

void HTMLAnchorElement::GetTarget(nsAString& aValue) const {
  if (!GetAttr(kNameSpaceID_None, nsGkAtoms::target, aValue)) {
    GetBaseTarget(aValue);
  }
}

nsDOMTokenList* HTMLAnchorElement::RelList() {
  if (!mRelList) {
    mRelList = new nsDOMTokenList(this, nsGkAtoms::rel, sSupportedRelValues);
  }
  return mRelList;
}

void HTMLAnchorElement::GetText(nsAString& aText,
                                mozilla::ErrorResult& aRv) const {
  if (NS_WARN_IF(
          !nsContentUtils::GetNodeTextContent(this, true, aText, fallible))) {
    aRv.Throw(NS_ERROR_OUT_OF_MEMORY);
  }
}

void HTMLAnchorElement::SetText(const nsAString& aText, ErrorResult& aRv) {
  aRv = nsContentUtils::SetNodeTextContent(this, aText, false);
}

already_AddRefed<nsIURI> HTMLAnchorElement::GetHrefURI() const {
  if (nsCOMPtr<nsIURI> uri = GetCachedURI()) {
    return uri.forget();
  }
  return GetHrefURIForAnchors();
}

<<<<<<< HEAD
nsresult HTMLAnchorElement::CheckTaintSinkSetAttr(int32_t aNamespaceID, nsAtom* aName,
                                                  const nsAString& aValue) {
  if (aNamespaceID == kNameSpaceID_None && aName == nsGkAtoms::href) {
    nsAutoString id;
    this->GetId(id);
    ReportTaintSink(aValue, "a.href", id);
  }

  return nsGenericHTMLElement::CheckTaintSinkSetAttr(aNamespaceID, aName, aValue);
}

nsresult HTMLAnchorElement::BeforeSetAttr(int32_t aNamespaceID, nsAtom* aName,
                                          const nsAttrValueOrString* aValue,
                                          bool aNotify) {
  if (aNamespaceID == kNameSpaceID_None) {
    if (aName == nsGkAtoms::href) {
      CancelDNSPrefetch(*this);
    }
=======
void HTMLAnchorElement::BeforeSetAttr(int32_t aNamespaceID, nsAtom* aName,
                                      const nsAttrValue* aValue, bool aNotify) {
  if (aNamespaceID == kNameSpaceID_None && aName == nsGkAtoms::href) {
    CancelDNSPrefetch(*this);
>>>>>>> 2be4fd19
  }
  return nsGenericHTMLElement::BeforeSetAttr(aNamespaceID, aName, aValue,
                                             aNotify);
}

void HTMLAnchorElement::AfterSetAttr(int32_t aNamespaceID, nsAtom* aName,
                                     const nsAttrValue* aValue,
                                     const nsAttrValue* aOldValue,
                                     nsIPrincipal* aSubjectPrincipal,
                                     bool aNotify) {
  if (aNamespaceID == kNameSpaceID_None) {
    if (aName == nsGkAtoms::href) {
      Link::ResetLinkState(aNotify, !!aValue);
      if (aValue && IsInComposedDoc()) {
        TryDNSPrefetch(*this);
      }
    }
  }

  return nsGenericHTMLElement::AfterSetAttr(
      aNamespaceID, aName, aValue, aOldValue, aSubjectPrincipal, aNotify);
}

ElementState HTMLAnchorElement::IntrinsicState() const {
  return Link::LinkState() | nsGenericHTMLElement::IntrinsicState();
}

void HTMLAnchorElement::AddSizeOfExcludingThis(nsWindowSizes& aSizes,
                                               size_t* aNodeSize) const {
  nsGenericHTMLElement::AddSizeOfExcludingThis(aSizes, aNodeSize);
  *aNodeSize += Link::SizeOfExcludingThis(aSizes.mState);
}

}  // namespace mozilla::dom<|MERGE_RESOLUTION|>--- conflicted
+++ resolved
@@ -189,7 +189,6 @@
   return GetHrefURIForAnchors();
 }
 
-<<<<<<< HEAD
 nsresult HTMLAnchorElement::CheckTaintSinkSetAttr(int32_t aNamespaceID, nsAtom* aName,
                                                   const nsAString& aValue) {
   if (aNamespaceID == kNameSpaceID_None && aName == nsGkAtoms::href) {
@@ -201,19 +200,10 @@
   return nsGenericHTMLElement::CheckTaintSinkSetAttr(aNamespaceID, aName, aValue);
 }
 
-nsresult HTMLAnchorElement::BeforeSetAttr(int32_t aNamespaceID, nsAtom* aName,
-                                          const nsAttrValueOrString* aValue,
-                                          bool aNotify) {
-  if (aNamespaceID == kNameSpaceID_None) {
-    if (aName == nsGkAtoms::href) {
-      CancelDNSPrefetch(*this);
-    }
-=======
 void HTMLAnchorElement::BeforeSetAttr(int32_t aNamespaceID, nsAtom* aName,
                                       const nsAttrValue* aValue, bool aNotify) {
   if (aNamespaceID == kNameSpaceID_None && aName == nsGkAtoms::href) {
     CancelDNSPrefetch(*this);
->>>>>>> 2be4fd19
   }
   return nsGenericHTMLElement::BeforeSetAttr(aNamespaceID, aName, aValue,
                                              aNotify);
