--- conflicted
+++ resolved
@@ -85,7 +85,6 @@
   nsGenericHTMLElement::UnbindFromTree(aNullParent);
 }
 
-<<<<<<< HEAD
 nsresult HTMLAreaElement::CheckTaintSinkSetAttr(int32_t aNamespaceID, nsAtom* aName,
                                                   const nsAString& aValue) {
   if (aNamespaceID == kNameSpaceID_None && aName == nsGkAtoms::href) {
@@ -97,18 +96,11 @@
   return nsGenericHTMLElement::CheckTaintSinkSetAttr(aNamespaceID, aName, aValue);
 }
 
-nsresult HTMLAreaElement::AfterSetAttr(int32_t aNamespaceID, nsAtom* aName,
-                                       const nsAttrValue* aValue,
-                                       const nsAttrValue* aOldValue,
-                                       nsIPrincipal* aSubjectPrincipal,
-                                       bool aNotify) {
-=======
 void HTMLAreaElement::AfterSetAttr(int32_t aNamespaceID, nsAtom* aName,
                                    const nsAttrValue* aValue,
                                    const nsAttrValue* aOldValue,
                                    nsIPrincipal* aSubjectPrincipal,
                                    bool aNotify) {
->>>>>>> 2be4fd19
   if (aNamespaceID == kNameSpaceID_None) {
     // This must happen after the attribute is set. We will need the updated
     // attribute value because notifying the document that content states have
