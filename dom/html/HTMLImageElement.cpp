/* -*- Mode: C++; tab-width: 8; indent-tabs-mode: nil; c-basic-offset: 2 -*- */
/* vim: set ts=8 sts=2 et sw=2 tw=80: */
/* This Source Code Form is subject to the terms of the Mozilla Public
 * License, v. 2.0. If a copy of the MPL was not distributed with this
 * file, You can obtain one at http://mozilla.org/MPL/2.0/. */
/*
 * Modifications Copyright SAP SE. 2019-2021.  All rights reserved.
 */

#include "mozilla/dom/HTMLImageElement.h"
#include "mozilla/PresShell.h"
#include "mozilla/dom/BindContext.h"
#include "mozilla/dom/BindingUtils.h"
#include "mozilla/dom/HTMLImageElementBinding.h"
#include "mozilla/dom/NameSpaceConstants.h"
#include "nsGenericHTMLElement.h"
#include "nsGkAtoms.h"
#include "nsStyleConsts.h"
#include "nsPresContext.h"
#include "nsMappedAttributes.h"
#include "nsSize.h"
#include "mozilla/dom/Document.h"
#include "nsImageFrame.h"
#include "nsIScriptContext.h"
#include "nsContentUtils.h"
#include "nsContainerFrame.h"
#include "nsNodeInfoManager.h"
#include "mozilla/MouseEvents.h"
#include "nsContentPolicyUtils.h"
#include "nsFocusManager.h"
#include "mozilla/dom/DOMIntersectionObserver.h"
#include "mozilla/dom/HTMLFormElement.h"
#include "mozilla/dom/MutationEventBinding.h"
#include "mozilla/dom/UserActivation.h"
#include "nsAttrValueOrString.h"
#include "imgLoader.h"
#include "Image.h"

// Responsive images!
#include "mozilla/dom/HTMLSourceElement.h"
#include "mozilla/dom/ResponsiveImageSelector.h"

#include "imgINotificationObserver.h"
#include "imgRequestProxy.h"

#include "mozilla/CycleCollectedJSContext.h"

#include "mozilla/EventDispatcher.h"
#include "mozilla/MappedDeclarations.h"
#include "mozilla/Maybe.h"
#include "mozilla/RestyleManager.h"

#include "nsLayoutUtils.h"

using namespace mozilla::net;
using mozilla::Maybe;

NS_IMPL_NS_NEW_HTML_ELEMENT(Image)

#ifdef DEBUG
// Is aSubject a previous sibling of aNode.
static bool IsPreviousSibling(const nsINode* aSubject, const nsINode* aNode) {
  if (aSubject == aNode) {
    return false;
  }

  nsINode* parent = aSubject->GetParentNode();
  if (parent && parent == aNode->GetParentNode()) {
    const Maybe<uint32_t> indexOfSubject = parent->ComputeIndexOf(aSubject);
    const Maybe<uint32_t> indexOfNode = parent->ComputeIndexOf(aNode);
    if (MOZ_LIKELY(indexOfSubject.isSome() && indexOfNode.isSome())) {
      return *indexOfSubject < *indexOfNode;
    }
    // XXX Keep the odd traditional behavior for now.
    return indexOfSubject.isNothing() && indexOfNode.isSome();
  }

  return false;
}
#endif

namespace mozilla::dom {

// Calls LoadSelectedImage on host element unless it has been superseded or
// canceled -- this is the synchronous section of "update the image data".
// https://html.spec.whatwg.org/multipage/embedded-content.html#update-the-image-data
class ImageLoadTask final : public MicroTaskRunnable {
 public:
  ImageLoadTask(HTMLImageElement* aElement, bool aAlwaysLoad,
                bool aUseUrgentStartForChannel)
      : MicroTaskRunnable(),
        mElement(aElement),
        mAlwaysLoad(aAlwaysLoad),
        mUseUrgentStartForChannel(aUseUrgentStartForChannel) {
    mDocument = aElement->OwnerDoc();
    mDocument->BlockOnload();
  }

  void Run(AutoSlowOperation& aAso) override {
    if (mElement->mPendingImageLoadTask == this) {
      mElement->mPendingImageLoadTask = nullptr;
      mElement->mUseUrgentStartForChannel = mUseUrgentStartForChannel;
      mElement->LoadSelectedImage(true, true, mAlwaysLoad);
    }
    mDocument->UnblockOnload(false);
  }

  bool Suppressed() override {
    nsIGlobalObject* global = mElement->GetOwnerGlobal();
    return global && global->IsInSyncOperation();
  }

  bool AlwaysLoad() const { return mAlwaysLoad; }

 private:
  ~ImageLoadTask() = default;
  RefPtr<HTMLImageElement> mElement;
  nsCOMPtr<Document> mDocument;
  bool mAlwaysLoad;

  // True if we want to set nsIClassOfService::UrgentStart to the channel to
  // get the response ASAP for better user responsiveness.
  bool mUseUrgentStartForChannel;
};

HTMLImageElement::HTMLImageElement(
    already_AddRefed<mozilla::dom::NodeInfo>&& aNodeInfo)
    : nsGenericHTMLElement(std::move(aNodeInfo)),
      mForm(nullptr),
      mInDocResponsiveContent(false),
      mCurrentDensity(1.0) {
  // We start out broken
  AddStatesSilently(ElementState::BROKEN);
}

HTMLImageElement::~HTMLImageElement() { nsImageLoadingContent::Destroy(); }

NS_IMPL_CYCLE_COLLECTION_INHERITED(HTMLImageElement, nsGenericHTMLElement,
                                   mResponsiveSelector)

NS_IMPL_ISUPPORTS_CYCLE_COLLECTION_INHERITED(HTMLImageElement,
                                             nsGenericHTMLElement,
                                             nsIImageLoadingContent,
                                             imgINotificationObserver)

NS_IMPL_ELEMENT_CLONE(HTMLImageElement)

bool HTMLImageElement::IsInteractiveHTMLContent() const {
  return HasAttr(kNameSpaceID_None, nsGkAtoms::usemap) ||
         nsGenericHTMLElement::IsInteractiveHTMLContent();
}

void HTMLImageElement::AsyncEventRunning(AsyncEventDispatcher* aEvent) {
  nsImageLoadingContent::AsyncEventRunning(aEvent);
}

void HTMLImageElement::GetCurrentSrc(nsAString& aValue) {
  nsCOMPtr<nsIURI> currentURI;
  GetCurrentURI(getter_AddRefs(currentURI));
  if (currentURI) {
    nsAutoCString spec;
    currentURI->GetSpec(spec);
    CopyUTF8toUTF16(spec, aValue);
  } else {
    SetDOMStringToNull(aValue);
  }
}

bool HTMLImageElement::Draggable() const {
  // images may be dragged unless the draggable attribute is false
  return !AttrValueIs(kNameSpaceID_None, nsGkAtoms::draggable,
                      nsGkAtoms::_false, eIgnoreCase);
}

bool HTMLImageElement::Complete() {
  // It is still not clear what value should img.complete return in various
  // cases, see https://github.com/whatwg/html/issues/4884

  if (!HasAttr(nsGkAtoms::srcset) && !HasNonEmptyAttr(nsGkAtoms::src)) {
    return true;
  }

  if (!mCurrentRequest || mPendingRequest) {
    return false;
  }

  uint32_t status;
  mCurrentRequest->GetImageStatus(&status);
  return (status &
          (imgIRequest::STATUS_LOAD_COMPLETE | imgIRequest::STATUS_ERROR)) != 0;
}

CSSIntPoint HTMLImageElement::GetXY() {
  nsIFrame* frame = GetPrimaryFrame(FlushType::Layout);
  if (!frame) {
    return CSSIntPoint(0, 0);
  }
  return CSSIntPoint::FromAppUnitsRounded(
      frame->GetOffsetTo(frame->PresShell()->GetRootFrame()));
}

int32_t HTMLImageElement::X() { return GetXY().x; }

int32_t HTMLImageElement::Y() { return GetXY().y; }

void HTMLImageElement::GetDecoding(nsAString& aValue) {
  GetEnumAttr(nsGkAtoms::decoding, kDecodingTableDefault->tag, aValue);
}

// https://whatpr.org/html/3752/urls-and-fetching.html#lazy-loading-attributes
static const nsAttrValue::EnumTable kLoadingTable[] = {
    {"eager", HTMLImageElement::Loading::Eager},
    {"lazy", HTMLImageElement::Loading::Lazy},
    {nullptr, 0}};

void HTMLImageElement::GetLoading(nsAString& aValue) const {
  GetEnumAttr(nsGkAtoms::loading, kLoadingTable[0].tag, aValue);
}

HTMLImageElement::Loading HTMLImageElement::LoadingState() const {
  const nsAttrValue* val = mAttrs.GetAttr(nsGkAtoms::loading);
  if (!val) {
    return HTMLImageElement::Loading::Eager;
  }
  return static_cast<HTMLImageElement::Loading>(val->GetEnumValue());
}

already_AddRefed<Promise> HTMLImageElement::Decode(ErrorResult& aRv) {
  return nsImageLoadingContent::QueueDecodeAsync(aRv);
}

bool HTMLImageElement::ParseAttribute(int32_t aNamespaceID, nsAtom* aAttribute,
                                      const nsAString& aValue,
                                      nsIPrincipal* aMaybeScriptedPrincipal,
                                      nsAttrValue& aResult) {
  if (aNamespaceID == kNameSpaceID_None) {
    if (aAttribute == nsGkAtoms::align) {
      return ParseAlignValue(aValue, aResult);
    }
    if (aAttribute == nsGkAtoms::crossorigin) {
      ParseCORSValue(aValue, aResult);
      return true;
    }
    if (aAttribute == nsGkAtoms::decoding) {
      return aResult.ParseEnumValue(aValue, kDecodingTable,
                                    /* aCaseSensitive = */ false,
                                    kDecodingTableDefault);
    }
    if (aAttribute == nsGkAtoms::loading) {
      return aResult.ParseEnumValue(aValue, kLoadingTable,
                                    /* aCaseSensitive = */ false,
                                    kLoadingTable);
    }
    if (ParseImageAttribute(aAttribute, aValue, aResult)) {
      return true;
    }
  }

  return nsGenericHTMLElement::ParseAttribute(aNamespaceID, aAttribute, aValue,
                                              aMaybeScriptedPrincipal, aResult);
}

void HTMLImageElement::MapAttributesIntoRule(
    const nsMappedAttributes* aAttributes, MappedDeclarations& aDecls) {
  MapImageAlignAttributeInto(aAttributes, aDecls);
  MapImageBorderAttributeInto(aAttributes, aDecls);
  MapImageMarginAttributeInto(aAttributes, aDecls);
  MapImageSizeAttributesInto(aAttributes, aDecls, MapAspectRatio::Yes);
  MapCommonAttributesInto(aAttributes, aDecls);
}

nsChangeHint HTMLImageElement::GetAttributeChangeHint(const nsAtom* aAttribute,
                                                      int32_t aModType) const {
  nsChangeHint retval =
      nsGenericHTMLElement::GetAttributeChangeHint(aAttribute, aModType);
  if (aAttribute == nsGkAtoms::usemap || aAttribute == nsGkAtoms::ismap) {
    retval |= nsChangeHint_ReconstructFrame;
  } else if (aAttribute == nsGkAtoms::alt) {
    if (aModType == MutationEvent_Binding::ADDITION ||
        aModType == MutationEvent_Binding::REMOVAL) {
      retval |= nsChangeHint_ReconstructFrame;
    }
  }
  return retval;
}

NS_IMETHODIMP_(bool)
HTMLImageElement::IsAttributeMapped(const nsAtom* aAttribute) const {
  static const MappedAttributeEntry* const map[] = {
      sCommonAttributeMap, sImageMarginSizeAttributeMap,
      sImageBorderAttributeMap, sImageAlignAttributeMap};

  return FindAttributeDependence(aAttribute, map);
}

nsMapRuleToAttributesFunc HTMLImageElement::GetAttributeMappingFunction()
    const {
  return &MapAttributesIntoRule;
}

<<<<<<< HEAD
nsresult HTMLImageElement::CheckTaintSinkSetAttr(int32_t aNamespaceID, nsAtom* aName,
                                                 const nsAString& aValue) {
  if (aNamespaceID == kNameSpaceID_None &&
      (aName == nsGkAtoms::src || aName == nsGkAtoms::srcset)) {
    // Taintfox: img.src / img.srcset sink
    const char* sink = (aName == nsGkAtoms::src) ? "img.src" : "img.srcset";
    nsAutoString id;
    this->GetId(id);
    ReportTaintSink(aValue, sink, id);
  }

  return nsGenericHTMLElement::CheckTaintSinkSetAttr(aNamespaceID, aName, aValue);
}

nsresult HTMLImageElement::BeforeSetAttr(int32_t aNameSpaceID, nsAtom* aName,
                                         const nsAttrValueOrString* aValue,
                                         bool aNotify) {
=======
void HTMLImageElement::BeforeSetAttr(int32_t aNameSpaceID, nsAtom* aName,
                                     const nsAttrValue* aValue, bool aNotify) {
>>>>>>> 2be4fd19
  if (aNameSpaceID == kNameSpaceID_None && mForm &&
      (aName == nsGkAtoms::name || aName == nsGkAtoms::id)) {
    // remove the image from the hashtable as needed
    if (auto* old = GetParsedAttr(aName); old && !old->IsEmptyString()) {
      mForm->RemoveImageElementFromTable(
          this, nsDependentAtomString(old->GetAtomValue()));
    }
  }

  return nsGenericHTMLElement::BeforeSetAttr(aNameSpaceID, aName, aValue,
                                             aNotify);
}

void HTMLImageElement::AfterSetAttr(int32_t aNameSpaceID, nsAtom* aName,
                                    const nsAttrValue* aValue,
                                    const nsAttrValue* aOldValue,
                                    nsIPrincipal* aMaybeScriptedPrincipal,
                                    bool aNotify) {
  if (aNameSpaceID != kNameSpaceID_None) {
    return nsGenericHTMLElement::AfterSetAttr(aNameSpaceID, aName, aValue,
                                              aOldValue,
                                              aMaybeScriptedPrincipal, aNotify);
  }

  nsAttrValueOrString attrVal(aValue);

  if (aValue) {
    AfterMaybeChangeAttr(aNameSpaceID, aName, attrVal, aOldValue,
                         aMaybeScriptedPrincipal, aNotify);
  }

  if (mForm && (aName == nsGkAtoms::name || aName == nsGkAtoms::id) && aValue &&
      !aValue->IsEmptyString()) {
    // add the image to the hashtable as needed
    MOZ_ASSERT(aValue->Type() == nsAttrValue::eAtom,
               "Expected atom value for name/id");
    mForm->AddImageElementToTable(
        this, nsDependentAtomString(aValue->GetAtomValue()));
  }

  bool forceReload = false;

  if (aName == nsGkAtoms::loading &&
      !ImageState().HasState(ElementState::LOADING)) {
    if (aValue && Loading(aValue->GetEnumValue()) == Loading::Lazy) {
      SetLazyLoading();
    } else if (aOldValue &&
               Loading(aOldValue->GetEnumValue()) == Loading::Lazy) {
      StopLazyLoading(StartLoading::Yes);
    }
  } else if (aName == nsGkAtoms::src && !aValue) {
    // NOTE: regular src value changes are handled in AfterMaybeChangeAttr, so
    // this only needs to handle unsetting the src attribute.
    // Mark channel as urgent-start before load image if the image load is
    // initaiated by a user interaction.
    mUseUrgentStartForChannel = UserActivation::IsHandlingUserInput();

    // AfterMaybeChangeAttr handles setting src since it needs to catch
    // img.src = img.src, so we only need to handle the unset case
    if (InResponsiveMode()) {
      if (mResponsiveSelector && mResponsiveSelector->Content() == this) {
        mResponsiveSelector->SetDefaultSource(VoidString());
      }
      UpdateSourceSyncAndQueueImageTask(true);
    } else {
      // Bug 1076583 - We still behave synchronously in the non-responsive case
      CancelImageRequests(aNotify);
    }
  } else if (aName == nsGkAtoms::srcset) {
    // Mark channel as urgent-start before load image if the image load is
    // initaiated by a user interaction.
    mUseUrgentStartForChannel = UserActivation::IsHandlingUserInput();

    mSrcsetTriggeringPrincipal = aMaybeScriptedPrincipal;

    PictureSourceSrcsetChanged(this, attrVal.String(), aNotify);
  } else if (aName == nsGkAtoms::sizes) {
    // Mark channel as urgent-start before load image if the image load is
    // initiated by a user interaction.
    mUseUrgentStartForChannel = UserActivation::IsHandlingUserInput();

    PictureSourceSizesChanged(this, attrVal.String(), aNotify);
  } else if (aName == nsGkAtoms::decoding) {
    // Request sync or async image decoding.
    SetSyncDecodingHint(
        aValue && static_cast<ImageDecodingType>(aValue->GetEnumValue()) ==
                      ImageDecodingType::Sync);
  } else if (aName == nsGkAtoms::referrerpolicy) {
    ReferrerPolicy referrerPolicy = GetReferrerPolicyAsEnum();
    // FIXME(emilio): Why only  when not in responsive mode? Also see below for
    // aNotify.
    forceReload = aNotify && !InResponsiveMode() &&
                  referrerPolicy != ReferrerPolicy::_empty &&
                  referrerPolicy != ReferrerPolicyFromAttr(aOldValue);
  } else if (aName == nsGkAtoms::crossorigin) {
    // FIXME(emilio): The aNotify bit seems a bit suspicious, but it is useful
    // to avoid extra sync loads, specially in non-responsive mode. Ideally we
    // can unify the responsive and non-responsive code paths (bug 1076583), and
    // simplify this a bit.
    forceReload = aNotify && GetCORSMode() != AttrValueToCORSMode(aOldValue);
  }

  if (forceReload) {
    // Because we load image synchronously in non-responsive-mode, we need to do
    // reload after the attribute has been set if the reload is triggered by
    // cross origin / referrer policy changing.
    //
    // Mark channel as urgent-start before load image if the image load is
    // initiated by a user interaction.
    mUseUrgentStartForChannel = UserActivation::IsHandlingUserInput();
    if (InResponsiveMode()) {
      // Per spec, full selection runs when this changes, even though
      // it doesn't directly affect the source selection
      UpdateSourceSyncAndQueueImageTask(true);
    } else if (ShouldLoadImage()) {
      // Bug 1076583 - We still use the older synchronous algorithm in
      // non-responsive mode. Force a new load of the image with the
      // new cross origin policy
      ForceReload(aNotify, IgnoreErrors());
    }
  }

  return nsGenericHTMLElement::AfterSetAttr(
      aNameSpaceID, aName, aValue, aOldValue, aMaybeScriptedPrincipal, aNotify);
}

void HTMLImageElement::OnAttrSetButNotChanged(int32_t aNamespaceID,
                                              nsAtom* aName,
                                              const nsAttrValueOrString& aValue,
                                              bool aNotify) {
  AfterMaybeChangeAttr(aNamespaceID, aName, aValue, nullptr, nullptr, aNotify);
  return nsGenericHTMLElement::OnAttrSetButNotChanged(aNamespaceID, aName,
                                                      aValue, aNotify);
}

void HTMLImageElement::AfterMaybeChangeAttr(
    int32_t aNamespaceID, nsAtom* aName, const nsAttrValueOrString& aValue,
    const nsAttrValue* aOldValue, nsIPrincipal* aMaybeScriptedPrincipal,
    bool aNotify) {
  if (aNamespaceID != kNameSpaceID_None || aName != nsGkAtoms::src) {
    return;
  }

  // We need to force our image to reload.  This must be done here, not in
  // AfterSetAttr or BeforeSetAttr, because we want to do it even if the attr is
  // being set to its existing value, which is normally optimized away as a
  // no-op.
  //
  // If we are in responsive mode, we drop the forced reload behavior,
  // but still trigger a image load task for img.src = img.src per
  // spec.
  //
  // Both cases handle unsetting src in AfterSetAttr
  // Mark channel as urgent-start before load image if the image load is
  // initaiated by a user interaction.
  mUseUrgentStartForChannel = UserActivation::IsHandlingUserInput();

  mSrcTriggeringPrincipal = nsContentUtils::GetAttrTriggeringPrincipal(
      this, aValue.String(), aMaybeScriptedPrincipal);

  if (InResponsiveMode()) {
    if (mResponsiveSelector && mResponsiveSelector->Content() == this) {
      mResponsiveSelector->SetDefaultSource(aValue.String(),
                                            mSrcTriggeringPrincipal);
    }
    UpdateSourceSyncAndQueueImageTask(true);
  } else if (aNotify && ShouldLoadImage()) {
    // If aNotify is false, we are coming from the parser or some such place;
    // we'll get bound after all the attributes have been set, so we'll do the
    // sync image load from BindToTree. Skip the LoadImage call in that case.

    // Note that this sync behavior is partially removed from the spec, bug
    // 1076583

    // A hack to get animations to reset. See bug 594771.
    mNewRequestsWillNeedAnimationReset = true;

    // Force image loading here, so that we'll try to load the image from
    // network if it's set to be not cacheable.
    // Potentially, false could be passed here rather than aNotify since
    // UpdateState will be called by SetAttrAndNotify, but there are two
    // obstacles to this: 1) LoadImage will end up calling
    // UpdateState(aNotify), and we do not want it to call UpdateState(false)
    // when aNotify is true, and 2) When this function is called by
    // OnAttrSetButNotChanged, SetAttrAndNotify will not subsequently call
    // UpdateState.
    LoadSelectedImage(/* aForce = */ true, aNotify,
                      /* aAlwaysLoad = */ true);

    mNewRequestsWillNeedAnimationReset = false;
  }
}

void HTMLImageElement::GetEventTargetParent(EventChainPreVisitor& aVisitor) {
  // We handle image element with attribute ismap in its corresponding frame
  // element. Set mMultipleActionsPrevented here to prevent the click event
  // trigger the behaviors in Element::PostHandleEventForLinks
  WidgetMouseEvent* mouseEvent = aVisitor.mEvent->AsMouseEvent();
  if (mouseEvent && mouseEvent->IsLeftClickEvent() && IsMap()) {
    mouseEvent->mFlags.mMultipleActionsPrevented = true;
  }
  nsGenericHTMLElement::GetEventTargetParent(aVisitor);
}

nsINode* HTMLImageElement::GetScopeChainParent() const {
  if (mForm) {
    return mForm;
  }
  return nsGenericHTMLElement::GetScopeChainParent();
}

bool HTMLImageElement::IsHTMLFocusable(bool aWithMouse, bool* aIsFocusable,
                                       int32_t* aTabIndex) {
  int32_t tabIndex = TabIndex();

  if (IsInComposedDoc() && FindImageMap()) {
    if (aTabIndex) {
      // Use tab index on individual map areas
      *aTabIndex = (sTabFocusModel & eTabFocus_linksMask) ? 0 : -1;
    }
    // Image map is not focusable itself, but flag as tabbable
    // so that image map areas get walked into.
    *aIsFocusable = false;

    return false;
  }

  if (aTabIndex) {
    // Can be in tab order if tabindex >=0 and form controls are tabbable.
    *aTabIndex = (sTabFocusModel & eTabFocus_formElementsMask) ? tabIndex : -1;
  }

  *aIsFocusable = IsFormControlDefaultFocusable(aWithMouse) &&
                  (tabIndex >= 0 || GetTabIndexAttrValue().isSome());

  return false;
}

nsresult HTMLImageElement::BindToTree(BindContext& aContext, nsINode& aParent) {
  nsresult rv = nsGenericHTMLElement::BindToTree(aContext, aParent);
  NS_ENSURE_SUCCESS(rv, rv);

  nsImageLoadingContent::BindToTree(aContext, aParent);

  UpdateFormOwner();

  if (HaveSrcsetOrInPicture()) {
    if (IsInComposedDoc() && !mInDocResponsiveContent) {
      aContext.OwnerDoc().AddResponsiveContent(this);
      mInDocResponsiveContent = true;
    }

    // Mark channel as urgent-start before load image if the image load is
    // initaiated by a user interaction.
    mUseUrgentStartForChannel = UserActivation::IsHandlingUserInput();

    // Run selection algorithm when an img element is inserted into a document
    // in order to react to changes in the environment. See note of
    // https://html.spec.whatwg.org/multipage/embedded-content.html#img-environment-changes
    //
    // We also do this in PictureSourceAdded() if it is in <picture>, so here
    // we only need to do if its parent is not <picture>, even if there is no
    // <source>.
    if (!IsInPicture()) {
      UpdateSourceSyncAndQueueImageTask(false);
    }
  } else if (!InResponsiveMode() && HasAttr(nsGkAtoms::src)) {
    // We skip loading when our attributes were set from parser land,
    // so trigger a aForce=false load now to check if things changed.
    // This isn't necessary for responsive mode, since creating the
    // image load task is asynchronous we don't need to take special
    // care to avoid doing so when being filled by the parser.

    // Mark channel as urgent-start before load image if the image load is
    // initaiated by a user interaction.
    mUseUrgentStartForChannel = UserActivation::IsHandlingUserInput();

    // We still act synchronously for the non-responsive case (Bug
    // 1076583), but still need to delay if it is unsafe to run
    // script.

    // If loading is temporarily disabled, don't even launch MaybeLoadImage.
    // Otherwise MaybeLoadImage may run later when someone has reenabled
    // loading.
    if (LoadingEnabled() && ShouldLoadImage()) {
      nsContentUtils::AddScriptRunner(
          NewRunnableMethod<bool>("dom::HTMLImageElement::MaybeLoadImage", this,
                                  &HTMLImageElement::MaybeLoadImage, false));
    }
  }

  return rv;
}

void HTMLImageElement::UnbindFromTree(bool aNullParent) {
  if (mForm) {
    if (aNullParent || !FindAncestorForm(mForm)) {
      ClearForm(true);
    } else {
      UnsetFlags(MAYBE_ORPHAN_FORM_ELEMENT);
    }
  }

  if (mInDocResponsiveContent) {
    OwnerDoc()->RemoveResponsiveContent(this);
    mInDocResponsiveContent = false;
  }

  nsImageLoadingContent::UnbindFromTree(aNullParent);
  nsGenericHTMLElement::UnbindFromTree(aNullParent);
}

void HTMLImageElement::UpdateFormOwner() {
  if (!mForm) {
    mForm = FindAncestorForm();
  }

  if (mForm && !HasFlag(ADDED_TO_FORM)) {
    // Now we need to add ourselves to the form
    nsAutoString nameVal, idVal;
    GetAttr(kNameSpaceID_None, nsGkAtoms::name, nameVal);
    GetAttr(kNameSpaceID_None, nsGkAtoms::id, idVal);

    SetFlags(ADDED_TO_FORM);

    mForm->AddImageElement(this);

    if (!nameVal.IsEmpty()) {
      mForm->AddImageElementToTable(this, nameVal);
    }

    if (!idVal.IsEmpty()) {
      mForm->AddImageElementToTable(this, idVal);
    }
  }
}

void HTMLImageElement::MaybeLoadImage(bool aAlwaysForceLoad) {
  // Our base URI may have changed, or we may have had responsive parameters
  // change while not bound to the tree. However, at this moment, we should have
  // updated the responsive source in other places, so we don't have to re-parse
  // src/srcset here. Just need to LoadImage.

  // Note, check LoadingEnabled() after LoadImage call.

  LoadSelectedImage(aAlwaysForceLoad, /* aNotify */ true, aAlwaysForceLoad);

  if (!LoadingEnabled()) {
    CancelImageRequests(true);
  }
}

ElementState HTMLImageElement::IntrinsicState() const {
  return nsGenericHTMLElement::IntrinsicState() |
         nsImageLoadingContent::ImageState();
}

void HTMLImageElement::NodeInfoChanged(Document* aOldDoc) {
  nsGenericHTMLElement::NodeInfoChanged(aOldDoc);

  // Unlike the LazyLoadImageObserver, the intersection observer
  // for the viewport could contain the element even if
  // it's not lazy-loading. For instance, the element has
  // started to load, but haven't reached to the viewport.
  // So here we always try to unobserve it.
  if (auto* observer = aOldDoc->GetLazyLoadImageObserverViewport()) {
    observer->Unobserve(*this);
  }

  if (mLazyLoading) {
    aOldDoc->GetLazyLoadImageObserver()->Unobserve(*this);
    mLazyLoading = false;
    SetLazyLoading();
  }

  // Run selection algorithm synchronously when an img element's adopting steps
  // are run, in order to react to changes in the environment, per spec,
  // https://html.spec.whatwg.org/multipage/images.html#reacting-to-dom-mutations,
  // and
  // https://html.spec.whatwg.org/multipage/images.html#reacting-to-environment-changes.
  if (InResponsiveMode()) {
    UpdateResponsiveSource();
  }

  // Force reload image if adoption steps are run.
  // If loading is temporarily disabled, don't even launch script runner.
  // Otherwise script runner may run later when someone has reenabled loading.
  StartLoadingIfNeeded();
}

// static
already_AddRefed<HTMLImageElement> HTMLImageElement::Image(
    const GlobalObject& aGlobal, const Optional<uint32_t>& aWidth,
    const Optional<uint32_t>& aHeight, ErrorResult& aError) {
  nsCOMPtr<nsPIDOMWindowInner> win = do_QueryInterface(aGlobal.GetAsSupports());
  Document* doc;
  if (!win || !(doc = win->GetExtantDoc())) {
    aError.Throw(NS_ERROR_FAILURE);
    return nullptr;
  }

  RefPtr<mozilla::dom::NodeInfo> nodeInfo = doc->NodeInfoManager()->GetNodeInfo(
      nsGkAtoms::img, nullptr, kNameSpaceID_XHTML, ELEMENT_NODE);

  auto* nim = nodeInfo->NodeInfoManager();
  RefPtr<HTMLImageElement> img = new (nim) HTMLImageElement(nodeInfo.forget());

  if (aWidth.WasPassed()) {
    img->SetWidth(aWidth.Value(), aError);
    if (aError.Failed()) {
      return nullptr;
    }

    if (aHeight.WasPassed()) {
      img->SetHeight(aHeight.Value(), aError);
      if (aError.Failed()) {
        return nullptr;
      }
    }
  }

  return img.forget();
}

uint32_t HTMLImageElement::Height() { return GetWidthHeightForImage().height; }

uint32_t HTMLImageElement::Width() { return GetWidthHeightForImage().width; }

nsIntSize HTMLImageElement::NaturalSize() {
  if (!mCurrentRequest) {
    return {};
  }

  nsCOMPtr<imgIContainer> image;
  mCurrentRequest->GetImage(getter_AddRefs(image));
  if (!image) {
    return {};
  }

  nsIntSize size;
  Unused << image->GetHeight(&size.height);
  Unused << image->GetWidth(&size.width);

  ImageResolution resolution = image->GetResolution();
  // NOTE(emilio): What we implement here matches the image-set() spec, but it's
  // unclear whether this is the right thing to do, see
  // https://github.com/whatwg/html/pull/5574#issuecomment-826335244.
  if (mResponsiveSelector) {
    float density = mResponsiveSelector->GetSelectedImageDensity();
    MOZ_ASSERT(density >= 0.0);
    resolution.ScaleBy(density);
  }

  resolution.ApplyTo(size.width, size.height);
  return size;
}

nsresult HTMLImageElement::CopyInnerTo(HTMLImageElement* aDest) {
  nsresult rv = nsGenericHTMLElement::CopyInnerTo(aDest);
  if (NS_FAILED(rv)) {
    return rv;
  }

  // In SetAttr (called from nsGenericHTMLElement::CopyInnerTo), aDest skipped
  // doing the image load because we passed in false for aNotify.  But we
  // really do want it to do the load, so set it up to happen once the cloning
  // reaches a stable state.
  if (!aDest->InResponsiveMode() && aDest->HasAttr(nsGkAtoms::src) &&
      aDest->ShouldLoadImage()) {
    // Mark channel as urgent-start before load image if the image load is
    // initaiated by a user interaction.
    mUseUrgentStartForChannel = UserActivation::IsHandlingUserInput();

    nsContentUtils::AddScriptRunner(
        NewRunnableMethod<bool>("dom::HTMLImageElement::MaybeLoadImage", aDest,
                                &HTMLImageElement::MaybeLoadImage, false));
  }

  return NS_OK;
}

CORSMode HTMLImageElement::GetCORSMode() {
  return AttrValueToCORSMode(GetParsedAttr(nsGkAtoms::crossorigin));
}

JSObject* HTMLImageElement::WrapNode(JSContext* aCx,
                                     JS::Handle<JSObject*> aGivenProto) {
  return HTMLImageElement_Binding::Wrap(aCx, this, aGivenProto);
}

#ifdef DEBUG
HTMLFormElement* HTMLImageElement::GetForm() const { return mForm; }
#endif

void HTMLImageElement::SetForm(HTMLFormElement* aForm) {
  MOZ_ASSERT(aForm, "Don't pass null here");
  NS_ASSERTION(!mForm,
               "We don't support switching from one non-null form to another.");

  mForm = aForm;
}

void HTMLImageElement::ClearForm(bool aRemoveFromForm) {
  NS_ASSERTION((mForm != nullptr) == HasFlag(ADDED_TO_FORM),
               "Form control should have had flag set correctly");

  if (!mForm) {
    return;
  }

  if (aRemoveFromForm) {
    nsAutoString nameVal, idVal;
    GetAttr(nsGkAtoms::name, nameVal);
    GetAttr(nsGkAtoms::id, idVal);

    mForm->RemoveImageElement(this);

    if (!nameVal.IsEmpty()) {
      mForm->RemoveImageElementFromTable(this, nameVal);
    }

    if (!idVal.IsEmpty()) {
      mForm->RemoveImageElementFromTable(this, idVal);
    }
  }

  UnsetFlags(ADDED_TO_FORM);
  mForm = nullptr;
}

void HTMLImageElement::UpdateSourceSyncAndQueueImageTask(
    bool aAlwaysLoad, const HTMLSourceElement* aSkippedSource) {
  // Per spec, when updating the image data or reacting to environment
  // changes, we always run the full selection (including selecting the source
  // element and the best fit image from srcset) even if it doesn't directly
  // affect the source selection.
  //
  // However, in the spec of updating the image data, the selection of image
  // source URL is in the asynchronous part (i.e. in a microtask), and so this
  // doesn't guarantee that the image style is correct after we flush the style
  // synchornously. So here we update the responsive source synchronously always
  // to make sure the image source is always up-to-date after each DOM mutation.
  // Spec issue: https://github.com/whatwg/html/issues/8207.
  const bool changed = UpdateResponsiveSource(aSkippedSource);

  // If loading is temporarily disabled, we don't want to queue tasks
  // that may then run when loading is re-enabled.
  if (!LoadingEnabled() || !ShouldLoadImage()) {
    return;
  }

  // Ensure that we don't overwrite a previous load request that requires
  // a complete load to occur.
  bool alwaysLoad = aAlwaysLoad;
  if (mPendingImageLoadTask) {
    alwaysLoad = alwaysLoad || mPendingImageLoadTask->AlwaysLoad();
  }

  if (!changed && !alwaysLoad) {
    return;
  }

  QueueImageLoadTask(alwaysLoad);
}

bool HTMLImageElement::HaveSrcsetOrInPicture() {
  if (HasAttr(nsGkAtoms::srcset)) {
    return true;
  }

  return IsInPicture();
}

bool HTMLImageElement::InResponsiveMode() {
  // When we lose srcset or leave a <picture> element, the fallback to img.src
  // will happen from the microtask, and we should behave responsively in the
  // interim
  return mResponsiveSelector || mPendingImageLoadTask ||
         HaveSrcsetOrInPicture();
}

bool HTMLImageElement::SelectedSourceMatchesLast(nsIURI* aSelectedSource) {
  // If there was no selected source previously, we don't want to short-circuit
  // the load. Similarly for if there is no newly selected source.
  if (!mLastSelectedSource || !aSelectedSource) {
    return false;
  }
  bool equal = false;
  return NS_SUCCEEDED(mLastSelectedSource->Equals(aSelectedSource, &equal)) &&
         equal;
}

nsresult HTMLImageElement::LoadSelectedImage(bool aForce, bool aNotify,
                                             bool aAlwaysLoad) {
  // In responsive mode, we have to make sure we ran the full selection algrithm
  // before loading the selected image.
  // Use this assertion to catch any cases we missed.
  MOZ_ASSERT(!UpdateResponsiveSource(),
             "The image source should be the same because we update the "
             "responsive source synchronously");

  // The density is default to 1.0 for the src attribute case.
  double currentDensity = mResponsiveSelector
                              ? mResponsiveSelector->GetSelectedImageDensity()
                              : 1.0;

  nsCOMPtr<nsIURI> selectedSource;
  nsCOMPtr<nsIPrincipal> triggeringPrincipal;
  ImageLoadType type = eImageLoadType_Normal;
  bool hasSrc = false;
  if (mResponsiveSelector) {
    selectedSource = mResponsiveSelector->GetSelectedImageURL();
    triggeringPrincipal =
        mResponsiveSelector->GetSelectedImageTriggeringPrincipal();
    type = eImageLoadType_Imageset;
  } else {
    nsAutoString src;
    hasSrc = GetAttr(nsGkAtoms::src, src);
    if (hasSrc && !src.IsEmpty()) {
      Document* doc = OwnerDoc();
      StringToURI(src, doc, getter_AddRefs(selectedSource));
      if (HaveSrcsetOrInPicture()) {
        // If we have a srcset attribute or are in a <picture> element, we
        // always use the Imageset load type, even if we parsed no valid
        // responsive sources from either, per spec.
        type = eImageLoadType_Imageset;
      }
      triggeringPrincipal = mSrcTriggeringPrincipal;
    }
  }

  if (!aAlwaysLoad && SelectedSourceMatchesLast(selectedSource)) {
    // Update state when only density may have changed (i.e., the source to load
    // hasn't changed, and we don't do any request at all). We need (apart from
    // updating our internal state) to tell the image frame because its
    // intrinsic size may have changed.
    //
    // In the case we actually trigger a new load, that load will trigger a call
    // to nsImageFrame::NotifyNewCurrentRequest, which takes care of that for
    // us.
    SetDensity(currentDensity);
    return NS_OK;
  }

  // Before we actually defer the lazy-loading
  if (mLazyLoading) {
    if (!selectedSource ||
        !nsContentUtils::IsImageAvailable(this, selectedSource,
                                          triggeringPrincipal, GetCORSMode())) {
      return NS_OK;
    }
    StopLazyLoading(StartLoading::No);
  }

  nsresult rv = NS_ERROR_FAILURE;

  // src triggers an error event on invalid URI, unlike other loads.
  if (selectedSource || hasSrc) {
    rv = LoadImage(selectedSource, aForce, aNotify, type, triggeringPrincipal);
  }

  mLastSelectedSource = selectedSource;
  mCurrentDensity = currentDensity;

  if (NS_FAILED(rv)) {
    CancelImageRequests(aNotify);
  }
  return rv;
}

void HTMLImageElement::PictureSourceSrcsetChanged(nsIContent* aSourceNode,
                                                  const nsAString& aNewValue,
                                                  bool aNotify) {
  MOZ_ASSERT(aSourceNode == this || IsPreviousSibling(aSourceNode, this),
             "Should not be getting notifications for non-previous-siblings");

  nsIContent* currentSrc =
      mResponsiveSelector ? mResponsiveSelector->Content() : nullptr;

  if (aSourceNode == currentSrc) {
    // We're currently using this node as our responsive selector
    // source.
    nsCOMPtr<nsIPrincipal> principal;
    if (aSourceNode == this) {
      principal = mSrcsetTriggeringPrincipal;
    } else if (auto* source = HTMLSourceElement::FromNode(aSourceNode)) {
      principal = source->GetSrcsetTriggeringPrincipal();
    }
    mResponsiveSelector->SetCandidatesFromSourceSet(aNewValue, principal);
  }

  if (!mInDocResponsiveContent && IsInComposedDoc()) {
    OwnerDoc()->AddResponsiveContent(this);
    mInDocResponsiveContent = true;
  }

  // This always triggers the image update steps per the spec, even if
  // we are not using this source.
  UpdateSourceSyncAndQueueImageTask(true);
}

void HTMLImageElement::PictureSourceSizesChanged(nsIContent* aSourceNode,
                                                 const nsAString& aNewValue,
                                                 bool aNotify) {
  MOZ_ASSERT(aSourceNode == this || IsPreviousSibling(aSourceNode, this),
             "Should not be getting notifications for non-previous-siblings");

  nsIContent* currentSrc =
      mResponsiveSelector ? mResponsiveSelector->Content() : nullptr;

  if (aSourceNode == currentSrc) {
    // We're currently using this node as our responsive selector
    // source.
    mResponsiveSelector->SetSizesFromDescriptor(aNewValue);
  }

  // This always triggers the image update steps per the spec, even if
  // we are not using this source.
  UpdateSourceSyncAndQueueImageTask(true);
}

void HTMLImageElement::PictureSourceMediaOrTypeChanged(nsIContent* aSourceNode,
                                                       bool aNotify) {
  MOZ_ASSERT(IsPreviousSibling(aSourceNode, this),
             "Should not be getting notifications for non-previous-siblings");

  // This always triggers the image update steps per the spec, even if
  // we are not switching to/from this source
  UpdateSourceSyncAndQueueImageTask(true);
}

void HTMLImageElement::PictureSourceDimensionChanged(
    HTMLSourceElement* aSourceNode, bool aNotify) {
  MOZ_ASSERT(IsPreviousSibling(aSourceNode, this),
             "Should not be getting notifications for non-previous-siblings");

  // "width" and "height" affect the dimension of images, but they don't have
  // impact on the selection of <source> elements. In other words,
  // UpdateResponsiveSource doesn't change the source, so all we need to do is
  // just request restyle.
  if (mResponsiveSelector && mResponsiveSelector->Content() == aSourceNode) {
    InvalidateAttributeMapping();
  }
}

void HTMLImageElement::PictureSourceAdded(HTMLSourceElement* aSourceNode) {
  MOZ_ASSERT(!aSourceNode || IsPreviousSibling(aSourceNode, this),
             "Should not be getting notifications for non-previous-siblings");

  UpdateSourceSyncAndQueueImageTask(true);
}

void HTMLImageElement::PictureSourceRemoved(HTMLSourceElement* aSourceNode) {
  MOZ_ASSERT(!aSourceNode || IsPreviousSibling(aSourceNode, this),
             "Should not be getting notifications for non-previous-siblings");

  UpdateSourceSyncAndQueueImageTask(true, aSourceNode);
}

bool HTMLImageElement::UpdateResponsiveSource(
    const HTMLSourceElement* aSkippedSource) {
  bool hadSelector = !!mResponsiveSelector;

  nsIContent* currentSource =
      mResponsiveSelector ? mResponsiveSelector->Content() : nullptr;

  // Walk source nodes previous to ourselves if IsInPicture().
  nsINode* candidateSource =
      IsInPicture() ? GetParentElement()->GetFirstChild() : this;

  // Initialize this as nullptr so we don't have to nullify it when runing out
  // of siblings without finding ourself, e.g. XBL magic.
  RefPtr<ResponsiveImageSelector> newResponsiveSelector = nullptr;

  for (; candidateSource; candidateSource = candidateSource->GetNextSibling()) {
    if (aSkippedSource == candidateSource) {
      continue;
    }

    if (candidateSource == currentSource) {
      // found no better source before current, re-run selection on
      // that and keep it if it's still usable.
      bool changed = mResponsiveSelector->SelectImage(true);
      if (mResponsiveSelector->NumCandidates()) {
        bool isUsableCandidate = true;

        // an otherwise-usable source element may still have a media query that
        // may not match any more.
        if (candidateSource->IsHTMLElement(nsGkAtoms::source) &&
            !SourceElementMatches(candidateSource->AsElement())) {
          isUsableCandidate = false;
        }

        if (isUsableCandidate) {
          // We are still using the current source, but the selected image may
          // be changed, so always set the density from the selected image.
          SetDensity(mResponsiveSelector->GetSelectedImageDensity());
          return changed;
        }
      }

      // no longer valid
      newResponsiveSelector = nullptr;
      if (candidateSource == this) {
        // No further possibilities
        break;
      }
    } else if (candidateSource == this) {
      // We are the last possible source
      newResponsiveSelector =
          TryCreateResponsiveSelector(candidateSource->AsElement());
      break;
    } else if (auto* source = HTMLSourceElement::FromNode(candidateSource)) {
      if (RefPtr<ResponsiveImageSelector> selector =
              TryCreateResponsiveSelector(source)) {
        newResponsiveSelector = selector.forget();
        // This led to a valid source, stop
        break;
      }
    }
  }

  // If we reach this point, either:
  // - there was no selector originally, and there is not one now
  // - there was no selector originally, and there is one now
  // - there was a selector, and there is a different one now
  // - there was a selector, and there is not one now
  SetResponsiveSelector(std::move(newResponsiveSelector));
  return hadSelector || mResponsiveSelector;
}

/*static */
bool HTMLImageElement::SupportedPictureSourceType(const nsAString& aType) {
  nsAutoString type;
  nsAutoString params;

  nsContentUtils::SplitMimeType(aType, type, params);
  if (type.IsEmpty()) {
    return true;
  }

  return imgLoader::SupportImageWithMimeType(
      NS_ConvertUTF16toUTF8(type), AcceptedMimeTypes::IMAGES_AND_DOCUMENTS);
}

bool HTMLImageElement::SourceElementMatches(Element* aSourceElement) {
  MOZ_ASSERT(aSourceElement->IsHTMLElement(nsGkAtoms::source));

  MOZ_ASSERT(IsInPicture());
  MOZ_ASSERT(IsPreviousSibling(aSourceElement, this));

  // Check media and type
  auto* src = static_cast<HTMLSourceElement*>(aSourceElement);
  if (!src->MatchesCurrentMedia()) {
    return false;
  }

  nsAutoString type;
  if (src->GetAttr(kNameSpaceID_None, nsGkAtoms::type, type) &&
      !SupportedPictureSourceType(type)) {
    return false;
  }

  return true;
}

already_AddRefed<ResponsiveImageSelector>
HTMLImageElement::TryCreateResponsiveSelector(Element* aSourceElement) {
  nsCOMPtr<nsIPrincipal> principal;

  // Skip if this is not a <source> with matching media query
  bool isSourceTag = aSourceElement->IsHTMLElement(nsGkAtoms::source);
  if (isSourceTag) {
    if (!SourceElementMatches(aSourceElement)) {
      return nullptr;
    }
    auto* source = HTMLSourceElement::FromNode(aSourceElement);
    principal = source->GetSrcsetTriggeringPrincipal();
  } else if (aSourceElement->IsHTMLElement(nsGkAtoms::img)) {
    // Otherwise this is the <img> tag itself
    MOZ_ASSERT(aSourceElement == this);
    principal = mSrcsetTriggeringPrincipal;
  }

  // Skip if has no srcset or an empty srcset
  nsString srcset;
  if (!aSourceElement->GetAttr(nsGkAtoms::srcset, srcset)) {
    return nullptr;
  }

  if (srcset.IsEmpty()) {
    return nullptr;
  }

  // Try to parse
  RefPtr<ResponsiveImageSelector> sel =
      new ResponsiveImageSelector(aSourceElement);
  if (!sel->SetCandidatesFromSourceSet(srcset, principal)) {
    // No possible candidates, don't need to bother parsing sizes
    return nullptr;
  }

  nsAutoString sizes;
  aSourceElement->GetAttr(nsGkAtoms::sizes, sizes);
  sel->SetSizesFromDescriptor(sizes);

  // If this is the <img> tag, also pull in src as the default source
  if (!isSourceTag) {
    MOZ_ASSERT(aSourceElement == this);
    nsAutoString src;
    if (GetAttr(nsGkAtoms::src, src) && !src.IsEmpty()) {
      sel->SetDefaultSource(src, mSrcTriggeringPrincipal);
    }
  }

  return sel.forget();
}

/* static */
bool HTMLImageElement::SelectSourceForTagWithAttrs(
    Document* aDocument, bool aIsSourceTag, const nsAString& aSrcAttr,
    const nsAString& aSrcsetAttr, const nsAString& aSizesAttr,
    const nsAString& aTypeAttr, const nsAString& aMediaAttr,
    nsAString& aResult) {
  MOZ_ASSERT(aIsSourceTag || (aTypeAttr.IsEmpty() && aMediaAttr.IsEmpty()),
             "Passing type or media attrs makes no sense without aIsSourceTag");
  MOZ_ASSERT(!aIsSourceTag || aSrcAttr.IsEmpty(),
             "Passing aSrcAttr makes no sense with aIsSourceTag set");

  if (aSrcsetAttr.IsEmpty()) {
    if (!aIsSourceTag) {
      // For an <img> with no srcset, we would always select the src attr.
      aResult.Assign(aSrcAttr);
      return true;
    }
    // Otherwise, a <source> without srcset is never selected
    return false;
  }

  // Would not consider source tags with unsupported media or type
  if (aIsSourceTag &&
      ((!aMediaAttr.IsVoid() && !HTMLSourceElement::WouldMatchMediaForDocument(
                                    aMediaAttr, aDocument)) ||
       (!aTypeAttr.IsVoid() && !SupportedPictureSourceType(aTypeAttr)))) {
    return false;
  }

  // Using srcset or picture <source>, build a responsive selector for this tag.
  RefPtr<ResponsiveImageSelector> sel = new ResponsiveImageSelector(aDocument);

  sel->SetCandidatesFromSourceSet(aSrcsetAttr);
  if (!aSizesAttr.IsEmpty()) {
    sel->SetSizesFromDescriptor(aSizesAttr);
  }
  if (!aIsSourceTag) {
    sel->SetDefaultSource(aSrcAttr);
  }

  if (sel->GetSelectedImageURLSpec(aResult)) {
    return true;
  }

  if (!aIsSourceTag) {
    // <img> tag with no match would definitively load nothing.
    aResult.Truncate();
    return true;
  }

  // <source> tags with no match would leave source yet-undetermined.
  return false;
}

void HTMLImageElement::DestroyContent() {
  // Clear mPendingImageLoadTask to avoid running LoadSelectedImage() after
  // getting destroyed.
  mPendingImageLoadTask = nullptr;

  mResponsiveSelector = nullptr;

  nsImageLoadingContent::Destroy();
  nsGenericHTMLElement::DestroyContent();
}

void HTMLImageElement::MediaFeatureValuesChanged() {
  UpdateSourceSyncAndQueueImageTask(false);
}

bool HTMLImageElement::ShouldLoadImage() const {
  return OwnerDoc()->ShouldLoadImages();
}

void HTMLImageElement::SetLazyLoading() {
  if (mLazyLoading) {
    return;
  }

  if (!StaticPrefs::dom_image_lazy_loading_enabled()) {
    return;
  }

  // If scripting is disabled don't do lazy load.
  // https://whatpr.org/html/3752/images.html#updating-the-image-data
  //
  // Same for printing.
  Document* doc = OwnerDoc();
  if (!doc->IsScriptEnabled() || doc->IsStaticDocument()) {
    return;
  }

  doc->EnsureLazyLoadImageObserver().Observe(*this);
  mLazyLoading = true;
  UpdateImageState(true);
}

void HTMLImageElement::StartLoadingIfNeeded() {
  if (!LoadingEnabled() || !ShouldLoadImage()) {
    return;
  }

  // Use script runner for the case the adopt is from appendChild.
  // Bug 1076583 - We still behave synchronously in the non-responsive case
  nsContentUtils::AddScriptRunner(
      InResponsiveMode()
          ? NewRunnableMethod<bool>("dom::HTMLImageElement::QueueImageLoadTask",
                                    this, &HTMLImageElement::QueueImageLoadTask,
                                    true)
          : NewRunnableMethod<bool>("dom::HTMLImageElement::MaybeLoadImage",
                                    this, &HTMLImageElement::MaybeLoadImage,
                                    true));
}

void HTMLImageElement::StopLazyLoading(StartLoading aStartLoading) {
  if (!mLazyLoading) {
    return;
  }
  mLazyLoading = false;
  Document* doc = OwnerDoc();
  if (auto* obs = doc->GetLazyLoadImageObserver()) {
    obs->Unobserve(*this);
  }

  if (aStartLoading == StartLoading::Yes) {
    StartLoadingIfNeeded();
  }
}

const nsMappedAttributes* HTMLImageElement::GetMappedAttributesFromSource()
    const {
  if (!IsInPicture() || !mResponsiveSelector ||
      !mResponsiveSelector->Content()) {
    return nullptr;
  }

  const auto* source =
      HTMLSourceElement::FromNode(mResponsiveSelector->Content());
  if (!source) {
    return nullptr;
  }

  MOZ_ASSERT(IsPreviousSibling(source, this),
             "Incorrect or out-of-date source");
  return source->GetAttributesMappedForImage();
}

void HTMLImageElement::InvalidateAttributeMapping() {
  if (!IsInPicture()) {
    return;
  }

  nsPresContext* presContext = nsContentUtils::GetContextForContent(this);
  if (!presContext) {
    return;
  }

  // Note: Unfortunately, we have to use RESTYLE_SELF, instead of using
  // RESTYLE_STYLE_ATTRIBUTE or other ways, to avoid re-selector-match because
  // we are using Gecko_GetExtraContentStyleDeclarations() to retrieve the
  // extra declaration block from |this|'s width and height attributes, and
  // other restyle hints seems not enough.
  // FIXME: We may refine this together with the restyle for presentation
  // attributes in RestyleManger::AttributeChagned()
  presContext->RestyleManager()->PostRestyleEvent(
      this, RestyleHint::RESTYLE_SELF, nsChangeHint(0));
}

void HTMLImageElement::SetResponsiveSelector(
    RefPtr<ResponsiveImageSelector>&& aSource) {
  if (mResponsiveSelector == aSource) {
    return;
  }

  mResponsiveSelector = std::move(aSource);

  // Invalidate the style if needed.
  InvalidateAttributeMapping();

  // Update density.
  SetDensity(mResponsiveSelector
                 ? mResponsiveSelector->GetSelectedImageDensity()
                 : 1.0);
}

void HTMLImageElement::SetDensity(double aDensity) {
  if (mCurrentDensity == aDensity) {
    return;
  }

  mCurrentDensity = aDensity;

  // Invalidate the reflow.
  if (nsImageFrame* f = do_QueryFrame(GetPrimaryFrame())) {
    f->ResponsiveContentDensityChanged();
  }
}

void HTMLImageElement::QueueImageLoadTask(bool aAlwaysLoad) {
  RefPtr<ImageLoadTask> task =
      new ImageLoadTask(this, aAlwaysLoad, mUseUrgentStartForChannel);
  // The task checks this to determine if it was the last
  // queued event, and so earlier tasks are implicitly canceled.
  mPendingImageLoadTask = task;
  CycleCollectedJSContext::Get()->DispatchToMicroTask(task.forget());
}

}  // namespace mozilla::dom<|MERGE_RESOLUTION|>--- conflicted
+++ resolved
@@ -298,7 +298,6 @@
   return &MapAttributesIntoRule;
 }
 
-<<<<<<< HEAD
 nsresult HTMLImageElement::CheckTaintSinkSetAttr(int32_t aNamespaceID, nsAtom* aName,
                                                  const nsAString& aValue) {
   if (aNamespaceID == kNameSpaceID_None &&
@@ -313,13 +312,8 @@
   return nsGenericHTMLElement::CheckTaintSinkSetAttr(aNamespaceID, aName, aValue);
 }
 
-nsresult HTMLImageElement::BeforeSetAttr(int32_t aNameSpaceID, nsAtom* aName,
-                                         const nsAttrValueOrString* aValue,
-                                         bool aNotify) {
-=======
 void HTMLImageElement::BeforeSetAttr(int32_t aNameSpaceID, nsAtom* aName,
                                      const nsAttrValue* aValue, bool aNotify) {
->>>>>>> 2be4fd19
   if (aNameSpaceID == kNameSpaceID_None && mForm &&
       (aName == nsGkAtoms::name || aName == nsGkAtoms::id)) {
     // remove the image from the hashtable as needed
