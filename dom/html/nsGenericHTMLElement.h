--- conflicted
+++ resolved
@@ -745,18 +745,14 @@
   }
 
  protected:
-<<<<<<< HEAD
-  virtual nsresult CheckTaintSinkSetAttr(int32_t aNamespaceID, nsAtom* aName,
+
+  nsresult CheckTaintSinkSetAttr(int32_t aNamespaceID, nsAtom* aName,
                                          const nsAString& aValue) override;
 
-  virtual nsresult BeforeSetAttr(int32_t aNamespaceID, nsAtom* aName,
-                                 const nsAttrValueOrString* aValue,
-                                 bool aNotify) override;
-=======
   nsresult BeforeSetAttr(int32_t aNamespaceID, nsAtom* aName,
                          const nsAttrValueOrString* aValue,
                          bool aNotify) override;
->>>>>>> 7177c1fe
+
   // TODO: Convert AfterSetAttr to MOZ_CAN_RUN_SCRIPT and get rid of
   // kungFuDeathGrip in it.
   MOZ_CAN_RUN_SCRIPT_BOUNDARY nsresult
@@ -1059,18 +1055,12 @@
  protected:
   virtual ~nsGenericHTMLFormElement() = default;
 
-<<<<<<< HEAD
-  virtual nsresult CheckTaintSinkSetAttr(int32_t aNamespaceID, nsAtom* aName,
+  nsresult CheckTaintSinkSetAttr(int32_t aNamespaceID, nsAtom* aName,
                                          const nsAString& aValue) override;
   
-  virtual nsresult BeforeSetAttr(int32_t aNameSpaceID, nsAtom* aName,
-                                 const nsAttrValueOrString* aValue,
-                                 bool aNotify) override;
-=======
   nsresult BeforeSetAttr(int32_t aNameSpaceID, nsAtom* aName,
                          const nsAttrValueOrString* aValue,
                          bool aNotify) override;
->>>>>>> 7177c1fe
 
   nsresult AfterSetAttr(int32_t aNameSpaceID, nsAtom* aName,
                         const nsAttrValue* aValue, const nsAttrValue* aOldValue,
