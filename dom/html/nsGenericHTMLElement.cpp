--- conflicted
+++ resolved
@@ -808,13 +808,7 @@
 {
   bool contentEditable = aNameSpaceID == kNameSpaceID_None &&
                            aName == nsGkAtoms::contenteditable;
-<<<<<<< HEAD
-  bool undoScope = aNameSpaceID == kNameSpaceID_None &&
-                           aName == nsGkAtoms::undoscope;
-  bool accessKey = aName == nsGkAtoms::accesskey &&
-=======
   bool accessKey = aName == nsGkAtoms::accesskey && 
->>>>>>> 95d2934a
                      aNameSpaceID == kNameSpaceID_None;
 
   int32_t change = 0;
@@ -1676,71 +1670,6 @@
   return nsContentUtils::IsSystemPrincipal(prin);
 }
 
-<<<<<<< HEAD
-nsresult
-nsGenericHTMLElement::GetURIListAttr(nsIAtom* aAttr, nsAString& aResult)
-{
-  aResult.Truncate();
-
-  nsAutoString value;
-  if (!GetAttr(kNameSpaceID_None, aAttr, value))
-    return NS_OK;
-
-  nsIDocument* doc = OwnerDoc();
-  nsCOMPtr<nsIURI> baseURI = GetBaseURI();
-
-  nsString::const_iterator end;
-  value.EndReading(end);
-
-  nsAString::const_iterator iter;
-  value.BeginReading(iter);
-
-  while (iter != end) {
-    while (*iter == ' ' && iter != end) {
-      ++iter;
-    }
-
-    if (iter == end) {
-      break;
-    }
-
-    nsAString::const_iterator start = iter;
-
-    while (iter != end && *iter != ' ') {
-      ++iter;
-    }
-
-    if (!aResult.IsEmpty()) {
-      aResult.Append(NS_LITERAL_STRING(" "));
-    }
-
-    const nsSubstring& uriPart = Substring(start, iter);
-    nsCOMPtr<nsIURI> attrURI;
-    nsresult rv =
-      nsContentUtils::NewURIWithDocumentCharset(getter_AddRefs(attrURI),
-                                                uriPart, doc, baseURI);
-    if (NS_FAILED(rv)) {
-      aResult.Append(uriPart);
-      continue;
-    }
-
-    MOZ_ASSERT(attrURI);
-
-    nsAutoCString spec;
-    rv = attrURI->GetSpec(spec);
-    if (NS_WARN_IF(NS_FAILED(rv))) {
-      aResult.Append(uriPart);
-      continue;
-    }
-
-    AppendUTF8toUTF16(spec, aResult);
-  }
-
-  return NS_OK;
-}
-
-=======
->>>>>>> 95d2934a
 HTMLMenuElement*
 nsGenericHTMLElement::GetContextMenu() const
 {
