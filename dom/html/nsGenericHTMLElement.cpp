--- conflicted
+++ resolved
@@ -2831,18 +2831,13 @@
     }
     if (s == end || *s == '\r' || *s == '\n') {
       if (!str.IsEmpty()) {
-<<<<<<< HEAD
         // TaintFox: extract input taint for innerText.
         str.AssignTaint(aValue.Taint().subtaint(startTaintIndex, curTaintIndex));
         curTaintIndex = s - aValue.BeginReading();
         startTaintIndex = curTaintIndex + 1;
 
-        RefPtr<nsTextNode> textContent =
-            new nsTextNode(NodeInfo()->NodeInfoManager());
-=======
         RefPtr<nsTextNode> textContent = new (NodeInfo()->NodeInfoManager())
             nsTextNode(NodeInfo()->NodeInfoManager());
->>>>>>> a068577d
         textContent->SetText(str, true);
         AppendChildTo(textContent, true);
       }
