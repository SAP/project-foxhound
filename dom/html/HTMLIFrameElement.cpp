--- conflicted
+++ resolved
@@ -155,7 +155,6 @@
   return &MapAttributesIntoRule;
 }
 
-<<<<<<< HEAD
 nsresult HTMLIFrameElement::CheckTaintSinkSetAttr(int32_t aNamespaceID, nsAtom* aName,
                                                   const nsAString& aValue) {
   if (aNamespaceID == kNameSpaceID_None && aName == nsGkAtoms::src) {
@@ -166,23 +165,7 @@
 
   return nsGenericHTMLElement::CheckTaintSinkSetAttr(aNamespaceID, aName, aValue);
 }
-  
-bool HTMLIFrameElement::HasAllowFullscreenAttribute() const {
-  return GetBoolAttr(nsGkAtoms::allowfullscreen) ||
-         GetBoolAttr(nsGkAtoms::mozallowfullscreen);
-}
-
-bool HTMLIFrameElement::AllowFullscreen() const {
-  if (StaticPrefs::dom_security_featurePolicy_enabled()) {
-    // The feature policy check in Document::GetFullscreenError already accounts
-    // for the allow* attributes, so we're done.
-    return true;
-  }
-  return HasAllowFullscreenAttribute();
-}
-
-=======
->>>>>>> 713683b4
+
 nsresult HTMLIFrameElement::AfterSetAttr(int32_t aNameSpaceID, nsAtom* aName,
                                          const nsAttrValue* aValue,
                                          const nsAttrValue* aOldValue,
