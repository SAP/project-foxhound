--- conflicted
+++ resolved
@@ -155,7 +155,6 @@
   return &MapAttributesIntoRule;
 }
 
-<<<<<<< HEAD
 nsresult HTMLIFrameElement::CheckTaintSinkSetAttr(int32_t aNamespaceID, nsAtom* aName,
                                                   const nsAString& aValue) {
   if (aNamespaceID == kNameSpaceID_None && aName == nsGkAtoms::src) {
@@ -171,18 +170,11 @@
   return nsGenericHTMLElement::CheckTaintSinkSetAttr(aNamespaceID, aName, aValue);
 }
 
-nsresult HTMLIFrameElement::AfterSetAttr(int32_t aNameSpaceID, nsAtom* aName,
-                                         const nsAttrValue* aValue,
-                                         const nsAttrValue* aOldValue,
-                                         nsIPrincipal* aMaybeScriptedPrincipal,
-                                         bool aNotify) {
-=======
 void HTMLIFrameElement::AfterSetAttr(int32_t aNameSpaceID, nsAtom* aName,
                                      const nsAttrValue* aValue,
                                      const nsAttrValue* aOldValue,
                                      nsIPrincipal* aMaybeScriptedPrincipal,
                                      bool aNotify) {
->>>>>>> 2be4fd19
   AfterMaybeChangeAttr(aNameSpaceID, aName, aNotify);
 
   if (aNameSpaceID == kNameSpaceID_None) {
