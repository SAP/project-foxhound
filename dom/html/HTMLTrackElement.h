--- conflicted
+++ resolved
@@ -91,22 +91,14 @@
   virtual nsresult BindToTree(BindContext&, nsINode& aParent) override;
   virtual void UnbindFromTree(bool aNullParent) override;
 
-<<<<<<< HEAD
   virtual nsresult CheckTaintSinkSetAttr(int32_t aNamespaceID, nsAtom* aName,
                                          const nsAString& aValue) override;
 
-  virtual nsresult AfterSetAttr(int32_t aNameSpaceID, nsAtom* aName,
-                                const nsAttrValue* aValue,
-                                const nsAttrValue* aOldValue,
-                                nsIPrincipal* aMaybeScriptedPrincipal,
-                                bool aNotify) override;
-=======
   virtual void AfterSetAttr(int32_t aNameSpaceID, nsAtom* aName,
                             const nsAttrValue* aValue,
                             const nsAttrValue* aOldValue,
                             nsIPrincipal* aMaybeScriptedPrincipal,
                             bool aNotify) override;
->>>>>>> 2be4fd19
 
   void DispatchTrackRunnable(const nsString& aEventName);
   void DispatchTrustedEvent(const nsAString& aName);
