--- conflicted
+++ resolved
@@ -187,12 +187,6 @@
   }
 }
 
-<<<<<<< HEAD
-void HTMLScriptElement::SetText(const nsAString& aValue, ErrorResult& aRv) {
-  aRv = nsContentUtils::SetNodeTextContent(this, aValue, true);
-  // Foxhound: script.text sink
-  ReportTaintSink(aValue, "script.text", this); 
-=======
 void HTMLScriptElement::GetText(OwningTrustedScriptOrString& aValue,
                                 ErrorResult& aRv) const {
   GetText(aValue.SetAsString(), aRv);
@@ -207,9 +201,13 @@
       TrustedTypeUtils::GetTrustedTypesCompliantString(
           aValue, sink, kTrustedTypesOnlySinkGroup, *this,
           compliantStringHolder, aRv);
+  
   if (aRv.Failed()) {
     return;
   }
+
+  // Foxhound: script.text sink
+  ReportTaintSink(*compliantString, "script.text", this);      
 
   aRv = nsContentUtils::SetNodeTextContent(this, *compliantString, true);
 }
@@ -286,7 +284,6 @@
   }
 
   SetHTMLAttr(nsGkAtoms::src, *compliantString, aTriggeringPrincipal, aRv);
->>>>>>> 9cbfae27
 }
 
 // variation of this code in SVGScriptElement - check if changes
