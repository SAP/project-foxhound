/* -*- Mode: C++; tab-width: 8; indent-tabs-mode: nil; c-basic-offset: 2 -*- */
/* vim: set ts=8 sts=2 et sw=2 tw=80: */
/* This Source Code Form is subject to the terms of the Mozilla Public
 * License, v. 2.0. If a copy of the MPL was not distributed with this
 * file, You can obtain one at http://mozilla.org/MPL/2.0/. */
/*
 * Modifications Copyright SAP SE. 2019-2021.  All rights reserved.
 */

#include "nsGkAtoms.h"
#include "nsStyleConsts.h"
#include "mozilla/dom/Document.h"
#include "nsAttrValueOrString.h"
#include "nsNetUtil.h"
#include "nsContentUtils.h"
#include "nsUnicharUtils.h"  // for nsCaseInsensitiveStringComparator()
#include "nsIScriptContext.h"
#include "nsIScriptGlobalObject.h"
#include "nsServiceManagerUtils.h"
#include "nsError.h"
#include "nsTArray.h"
#include "nsDOMJSUtils.h"
#include "nsIScriptError.h"
#include "nsISupportsImpl.h"
#include "mozilla/dom/HTMLScriptElement.h"
#include "mozilla/dom/HTMLScriptElementBinding.h"
#include "mozilla/StaticPrefs_dom.h"

NS_IMPL_NS_NEW_HTML_ELEMENT_CHECK_PARSER(Script)

using JS::loader::ScriptKind;

namespace mozilla::dom {

JSObject* HTMLScriptElement::WrapNode(JSContext* aCx,
                                      JS::Handle<JSObject*> aGivenProto) {
  return HTMLScriptElement_Binding::Wrap(aCx, this, aGivenProto);
}

HTMLScriptElement::HTMLScriptElement(
    already_AddRefed<mozilla::dom::NodeInfo>&& aNodeInfo,
    FromParser aFromParser)
    : nsGenericHTMLElement(std::move(aNodeInfo)), ScriptElement(aFromParser) {
  AddMutationObserver(this);
}

HTMLScriptElement::~HTMLScriptElement() = default;

NS_IMPL_ISUPPORTS_INHERITED(HTMLScriptElement, nsGenericHTMLElement,
                            nsIScriptLoaderObserver, nsIScriptElement,
                            nsIMutationObserver)

nsresult HTMLScriptElement::BindToTree(BindContext& aContext,
                                       nsINode& aParent) {
  nsresult rv = nsGenericHTMLElement::BindToTree(aContext, aParent);
  NS_ENSURE_SUCCESS(rv, rv);

  if (IsInComposedDoc()) {
    MaybeProcessScript();
  }

  return NS_OK;
}

bool HTMLScriptElement::ParseAttribute(int32_t aNamespaceID, nsAtom* aAttribute,
                                       const nsAString& aValue,
                                       nsIPrincipal* aMaybeScriptedPrincipal,
                                       nsAttrValue& aResult) {
  if (aNamespaceID == kNameSpaceID_None) {
    if (aAttribute == nsGkAtoms::crossorigin) {
      ParseCORSValue(aValue, aResult);
      return true;
    }

    if (aAttribute == nsGkAtoms::integrity) {
      aResult.ParseStringOrAtom(aValue);
      return true;
    }
  }

  return nsGenericHTMLElement::ParseAttribute(aNamespaceID, aAttribute, aValue,
                                              aMaybeScriptedPrincipal, aResult);
}

nsresult HTMLScriptElement::Clone(dom::NodeInfo* aNodeInfo,
                                  nsINode** aResult) const {
  *aResult = nullptr;

  HTMLScriptElement* it = new (aNodeInfo->NodeInfoManager())
      HTMLScriptElement(do_AddRef(aNodeInfo), NOT_FROM_PARSER);

  nsCOMPtr<nsINode> kungFuDeathGrip = it;
  nsresult rv = const_cast<HTMLScriptElement*>(this)->CopyInnerTo(it);
  NS_ENSURE_SUCCESS(rv, rv);

  // The clone should be marked evaluated if we are.
  it->mAlreadyStarted = mAlreadyStarted;
  it->mLineNumber = mLineNumber;
  it->mMalformed = mMalformed;

  kungFuDeathGrip.swap(*aResult);

  return NS_OK;
}

<<<<<<< HEAD
nsresult HTMLScriptElement::CheckTaintSinkSetAttr(int32_t aNamespaceID, nsAtom* aName,
                                                  const nsAString& aValue) {
  if (aNamespaceID == kNameSpaceID_None && aName == nsGkAtoms::src) {
    nsAutoString id;
    this->GetId(id);
    ReportTaintSink(aValue, "script.src", id);
  }

  return nsGenericHTMLElement::CheckTaintSinkSetAttr(aNamespaceID, aName, aValue);
}

nsresult HTMLScriptElement::AfterSetAttr(int32_t aNamespaceID, nsAtom* aName,
                                         const nsAttrValue* aValue,
                                         const nsAttrValue* aOldValue,
                                         nsIPrincipal* aMaybeScriptedPrincipal,
                                         bool aNotify) {
=======
void HTMLScriptElement::AfterSetAttr(int32_t aNamespaceID, nsAtom* aName,
                                     const nsAttrValue* aValue,
                                     const nsAttrValue* aOldValue,
                                     nsIPrincipal* aMaybeScriptedPrincipal,
                                     bool aNotify) {
>>>>>>> 2be4fd19
  if (nsGkAtoms::async == aName && kNameSpaceID_None == aNamespaceID) {
    mForceAsync = false;
  }
  if (nsGkAtoms::src == aName && kNameSpaceID_None == aNamespaceID) {
    mSrcTriggeringPrincipal = nsContentUtils::GetAttrTriggeringPrincipal(
        this, aValue ? aValue->GetStringValue() : EmptyString(),
        aMaybeScriptedPrincipal);
  }
  return nsGenericHTMLElement::AfterSetAttr(
      aNamespaceID, aName, aValue, aOldValue, aMaybeScriptedPrincipal, aNotify);
}

void HTMLScriptElement::GetInnerHTML(nsAString& aInnerHTML,
                                     OOMReporter& aError) {
  if (!nsContentUtils::GetNodeTextContent(this, false, aInnerHTML, fallible)) {
    aError.ReportOOM();
  }
  // Taintfox: script.innerHTML source
  MarkTaintSourceElement(aInnerHTML, "script.innerHTML", this);
}

void HTMLScriptElement::SetInnerHTML(const nsAString& aInnerHTML,
                                     nsIPrincipal* aScriptedPrincipal,
                                     ErrorResult& aError) {
  aError = nsContentUtils::SetNodeTextContent(this, aInnerHTML, true);
  // Taintfox: script.innerHTML sink
  nsAutoString id;
  this->GetId(id);
  ReportTaintSink(aInnerHTML, "script.innerHTML", id); 
}

void HTMLScriptElement::GetText(nsAString& aValue, ErrorResult& aRv) const {
  if (!nsContentUtils::GetNodeTextContent(this, false, aValue, fallible)) {
    aRv.Throw(NS_ERROR_OUT_OF_MEMORY);
  }
}

void HTMLScriptElement::SetText(const nsAString& aValue, ErrorResult& aRv) {
  aRv = nsContentUtils::SetNodeTextContent(this, aValue, true);
  // Taintfox: script.text sink
  nsAutoString id;
  this->GetId(id);
  ReportTaintSink(aValue, "script.text", id); 
}

// variation of this code in SVGScriptElement - check if changes
// need to be transfered when modifying

bool HTMLScriptElement::GetScriptType(nsAString& aType) {
  nsAutoString type;
  if (!GetAttr(kNameSpaceID_None, nsGkAtoms::type, type)) {
    return false;
  }

  // ASCII whitespace https://infra.spec.whatwg.org/#ascii-whitespace:
  // U+0009 TAB, U+000A LF, U+000C FF, U+000D CR, or U+0020 SPACE.
  static const char kASCIIWhitespace[] = "\t\n\f\r ";
  type.Trim(kASCIIWhitespace);

  aType.Assign(type);
  return true;
}

void HTMLScriptElement::GetScriptText(nsAString& text) const {
  GetText(text, IgnoreErrors());
}

void HTMLScriptElement::GetScriptCharset(nsAString& charset) {
  GetCharset(charset);
}

void HTMLScriptElement::FreezeExecutionAttrs(Document* aOwnerDoc) {
  if (mFrozen) {
    return;
  }

  MOZ_ASSERT((mKind != ScriptKind::eModule) &&
             (mKind != ScriptKind::eImportMap) && !mAsync && !mDefer &&
             !mExternal);

  // Determine whether this is a(n) classic/module/importmap script.
  nsAutoString type;
  GetScriptType(type);
  if (!type.IsEmpty()) {
    if (aOwnerDoc->ModuleScriptsEnabled() &&
        type.LowerCaseEqualsASCII("module")) {
      mKind = ScriptKind::eModule;
    }

    // https://html.spec.whatwg.org/multipage/scripting.html#prepare-the-script-element
    // Step 11. Otherwise, if the script block's type string is an ASCII
    // case-insensitive match for the string "importmap", then set el's type to
    // "importmap".
    if (aOwnerDoc->ImportMapsEnabled() &&
        type.LowerCaseEqualsASCII("importmap")) {
      mKind = ScriptKind::eImportMap;
    }
  }

  // variation of this code in SVGScriptElement - check if changes
  // need to be transfered when modifying.  Note that we don't use GetSrc here
  // because it will return the base URL when the attr value is "".
  nsAutoString src;
  if (GetAttr(kNameSpaceID_None, nsGkAtoms::src, src)) {
    // Empty src should be treated as invalid URL.
    if (!src.IsEmpty()) {
      nsContentUtils::NewURIWithDocumentCharset(getter_AddRefs(mUri), src,
                                                OwnerDoc(), GetBaseURI());

      if (!mUri) {
        AutoTArray<nsString, 2> params = {u"src"_ns, src};

        nsContentUtils::ReportToConsole(
            nsIScriptError::warningFlag, "HTML"_ns, OwnerDoc(),
            nsContentUtils::eDOM_PROPERTIES, "ScriptSourceInvalidUri", params,
            nullptr, u""_ns, GetScriptLineNumber(), GetScriptColumnNumber());
      }
    } else {
      AutoTArray<nsString, 1> params = {u"src"_ns};

      nsContentUtils::ReportToConsole(
          nsIScriptError::warningFlag, "HTML"_ns, OwnerDoc(),
          nsContentUtils::eDOM_PROPERTIES, "ScriptSourceEmpty", params, nullptr,
          u""_ns, GetScriptLineNumber(), GetScriptColumnNumber());
    }

    // At this point mUri will be null for invalid URLs.
    mExternal = true;
  }

  bool async = (mExternal || mKind == ScriptKind::eModule) && Async();
  bool defer = mExternal && Defer();

  mDefer = !async && defer;
  mAsync = async;

  mFrozen = true;
}

CORSMode HTMLScriptElement::GetCORSMode() const {
  return AttrValueToCORSMode(GetParsedAttr(nsGkAtoms::crossorigin));
}

mozilla::dom::ReferrerPolicy HTMLScriptElement::GetReferrerPolicy() {
  return GetReferrerPolicyAsEnum();
}

bool HTMLScriptElement::HasScriptContent() {
  return (mFrozen ? mExternal : HasAttr(kNameSpaceID_None, nsGkAtoms::src)) ||
         nsContentUtils::HasNonEmptyTextContent(this);
}

// https://html.spec.whatwg.org/multipage/scripting.html#dom-script-supports
/* static */
bool HTMLScriptElement::Supports(const GlobalObject& aGlobal,
                                 const nsAString& aType) {
  nsAutoString type(aType);
  return aType.EqualsLiteral("classic") || aType.EqualsLiteral("module") ||
         (StaticPrefs::dom_importMaps_enabled() &&
          aType.EqualsLiteral("importmap"));
}

void HTMLScriptElement::SetTextContentInternal(const nsAString& aTextContent,
                                              nsIPrincipal* aScriptedPrincipal,
                                              ErrorResult& aError) {
  nsAutoString id;
  this->GetId(id);
  ReportTaintSink(aTextContent, "script.textContent", id);
  aError = nsContentUtils::SetNodeTextContent(this, aTextContent, true);
}
}  // namespace mozilla::dom<|MERGE_RESOLUTION|>--- conflicted
+++ resolved
@@ -103,7 +103,6 @@
   return NS_OK;
 }
 
-<<<<<<< HEAD
 nsresult HTMLScriptElement::CheckTaintSinkSetAttr(int32_t aNamespaceID, nsAtom* aName,
                                                   const nsAString& aValue) {
   if (aNamespaceID == kNameSpaceID_None && aName == nsGkAtoms::src) {
@@ -115,18 +114,11 @@
   return nsGenericHTMLElement::CheckTaintSinkSetAttr(aNamespaceID, aName, aValue);
 }
 
-nsresult HTMLScriptElement::AfterSetAttr(int32_t aNamespaceID, nsAtom* aName,
-                                         const nsAttrValue* aValue,
-                                         const nsAttrValue* aOldValue,
-                                         nsIPrincipal* aMaybeScriptedPrincipal,
-                                         bool aNotify) {
-=======
 void HTMLScriptElement::AfterSetAttr(int32_t aNamespaceID, nsAtom* aName,
                                      const nsAttrValue* aValue,
                                      const nsAttrValue* aOldValue,
                                      nsIPrincipal* aMaybeScriptedPrincipal,
                                      bool aNotify) {
->>>>>>> 2be4fd19
   if (nsGkAtoms::async == aName && kNameSpaceID_None == aNamespaceID) {
     mForceAsync = false;
   }
