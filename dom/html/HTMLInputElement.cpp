--- conflicted
+++ resolved
@@ -6806,17 +6806,6 @@
 
 int32_t HTMLInputElement::GetRows() { return DEFAULT_ROWS; }
 
-<<<<<<< HEAD
-void HTMLInputElement::GetDefaultValueFromContent(nsAString& aValue) {
-  if (GetEditorState()) {
-    GetDefaultValue(aValue);
-
-    // This is called by the frame to show the value.
-    // We have to sanitize it when needed.
-    if (mDoneCreating) {
-      SanitizeValue(aValue);
-    }
-=======
 void HTMLInputElement::GetDefaultValueFromContent(nsAString& aValue,
                                                   bool aForDisplay) {
   if (!GetEditorState()) {
@@ -6829,7 +6818,6 @@
   if (mDoneCreating) {
     SanitizeValue(aValue, aForDisplay ? SanitizationKind::ForDisplay
                                       : SanitizationKind::Other);
->>>>>>> bf57fe91
   }
 }
 
