/* -*- Mode: C++; tab-width: 8; indent-tabs-mode: nil; c-basic-offset: 2 -*- */
/* vim: set ts=8 sts=2 et sw=2 tw=80: */
/* This Source Code Form is subject to the terms of the Mozilla Public
 * License, v. 2.0. If a copy of the MPL was not distributed with this
 * file, You can obtain one at http://mozilla.org/MPL/2.0/. */
/*
 * Modifications Copyright SAP SE. 2019-2021.  All rights reserved.
 */

/*
 * Base class for all element classes; this provides an implementation
 * of DOM Core's Element, implements nsIContent, provides
 * utility methods for subclasses, and so forth.
 */

#include "mozilla/dom/Element.h"
#include "Document.h"
#include "mozilla/dom/ElementInlines.h"

#include <inttypes.h>
#include <initializer_list>
#include <new>
#include "DOMIntersectionObserver.h"
#include "DOMMatrix.h"
#include "ExpandedPrincipal.h"
#include "PresShellInlines.h"
#include "jsapi.h"
#include "mozAutoDocUpdate.h"
#include "mozilla/AnimationComparator.h"
#include "mozilla/AnimationTarget.h"
#include "mozilla/AsyncEventDispatcher.h"
#include "mozilla/CORSMode.h"
#include "mozilla/Components.h"
#include "mozilla/ComputedStyle.h"
#include "mozilla/ContentEvents.h"
#include "mozilla/DebugOnly.h"
#include "mozilla/DeclarationBlock.h"
#include "mozilla/EditorBase.h"
#include "mozilla/EffectCompositor.h"
#include "mozilla/EffectSet.h"
#include "mozilla/ElementAnimationData.h"
#include "mozilla/ErrorResult.h"
#include "mozilla/EventDispatcher.h"
#include "mozilla/EventListenerManager.h"
#include "mozilla/EventStateManager.h"
#include "mozilla/FloatingPoint.h"
#include "mozilla/FullscreenChange.h"
#include "mozilla/HTMLEditor.h"
#include "mozilla/InternalMutationEvent.h"
#include "mozilla/Likely.h"
#include "mozilla/LinkedList.h"
#include "mozilla/LookAndFeel.h"
#include "mozilla/MappedDeclarationsBuilder.h"
#include "mozilla/MouseEvents.h"
#include "mozilla/NotNull.h"
#include "mozilla/PointerLockManager.h"
#include "mozilla/PresShell.h"
#include "mozilla/PresShellForwards.h"
#include "mozilla/ReflowOutput.h"
#include "mozilla/RelativeTo.h"
#include "mozilla/ScrollOrigin.h"
#include "mozilla/ScrollTypes.h"
#include "mozilla/ServoStyleConsts.h"
#include "mozilla/ServoStyleConstsInlines.h"
#include "mozilla/SizeOfState.h"
#include "mozilla/StaticAnalysisFunctions.h"
#include "mozilla/StaticPrefs_dom.h"
#include "mozilla/StaticPrefs_full_screen_api.h"
#include "mozilla/TextControlElement.h"
#include "mozilla/TextEditor.h"
#include "mozilla/TextEvents.h"
#include "mozilla/Try.h"
#include "mozilla/TypedEnumBits.h"
#include "mozilla/Unused.h"
#include "mozilla/dom/AnimatableBinding.h"
#include "mozilla/dom/Animation.h"
#include "mozilla/dom/Attr.h"
#include "mozilla/dom/BindContext.h"
#include "mozilla/dom/BindingDeclarations.h"
#include "mozilla/dom/CustomElementRegistry.h"
#include "mozilla/dom/DOMRect.h"
#include "mozilla/dom/DirectionalityUtils.h"
#include "mozilla/dom/Document.h"
#include "mozilla/dom/DocumentFragment.h"
#include "mozilla/dom/DocumentInlines.h"
#include "mozilla/dom/DocumentTimeline.h"
#include "mozilla/dom/ElementBinding.h"
#include "mozilla/dom/Flex.h"
#include "mozilla/dom/FragmentOrElement.h"
#include "mozilla/dom/FromParser.h"
#include "mozilla/dom/Grid.h"
#include "mozilla/dom/HTMLDivElement.h"
#include "mozilla/dom/HTMLElement.h"
#include "mozilla/dom/HTMLParagraphElement.h"
#include "mozilla/dom/HTMLPreElement.h"
#include "mozilla/dom/HTMLSpanElement.h"
#include "mozilla/dom/HTMLTableCellElement.h"
#include "mozilla/dom/HTMLTemplateElement.h"
#include "mozilla/dom/KeyframeAnimationOptionsBinding.h"
#include "mozilla/dom/KeyframeEffect.h"
#include "mozilla/dom/MouseEvent.h"
#include "mozilla/dom/MouseEventBinding.h"
#include "mozilla/dom/MutationEventBinding.h"
#include "mozilla/dom/MutationObservers.h"
#include "mozilla/dom/NodeInfo.h"
#include "mozilla/dom/PointerEventHandler.h"
#include "mozilla/dom/Promise.h"
#include "mozilla/dom/Sanitizer.h"
#include "mozilla/dom/SVGElement.h"
#include "mozilla/dom/ScriptLoader.h"
#include "mozilla/dom/ShadowRoot.h"
#include "mozilla/dom/Text.h"
#include "mozilla/dom/WindowBinding.h"
#include "mozilla/dom/XULCommandEvent.h"
#include "mozilla/dom/nsCSPContext.h"
#include "mozilla/gfx/BasePoint.h"
#include "mozilla/gfx/BaseRect.h"
#include "mozilla/gfx/BaseSize.h"
#include "mozilla/gfx/Matrix.h"
#include "nsAtom.h"
#include "nsAttrName.h"
#include "nsAttrValueInlines.h"
#include "nsAttrValueOrString.h"
#include "nsBaseHashtable.h"
#include "nsBlockFrame.h"
#include "nsCOMPtr.h"
#include "nsContentUtils.h"
#include "nsCSSPseudoElements.h"
#include "nsCompatibility.h"
#include "nsContainerFrame.h"
#include "nsContentList.h"
#include "nsContentListDeclarations.h"
#include "nsCoord.h"
#include "nsDOMAttributeMap.h"
#include "nsDOMCSSAttrDeclaration.h"
#include "nsDOMMutationObserver.h"
#include "nsDOMString.h"
#include "nsDOMStringMap.h"
#include "nsDOMTokenList.h"
#include "nsDocShell.h"
#include "nsError.h"
#include "nsFlexContainerFrame.h"
#include "nsFocusManager.h"
#include "nsFrameState.h"
#include "nsGenericHTMLElement.h"
#include "nsGkAtoms.h"
#include "nsGridContainerFrame.h"
#include "nsIAutoCompletePopup.h"
#include "nsIBrowser.h"
#include "nsIContentInlines.h"
#include "nsIDOMXULButtonElement.h"
#include "nsIDOMXULContainerElement.h"
#include "nsIDOMXULControlElement.h"
#include "nsIDOMXULMenuListElement.h"
#include "nsIDOMXULMultSelectCntrlEl.h"
#include "nsIDOMXULRadioGroupElement.h"
#include "nsIDOMXULRelatedElement.h"
#include "nsIDOMXULSelectCntrlEl.h"
#include "nsIDOMXULSelectCntrlItemEl.h"
#include "nsIDocShell.h"
#include "nsIFocusManager.h"
#include "nsIFrame.h"
#include "nsIGlobalObject.h"
#include "nsIIOService.h"
#include "nsIInterfaceRequestor.h"
#include "nsIMemoryReporter.h"
#include "nsIPrincipal.h"
#include "nsIScreenManager.h"
#include "nsIScriptError.h"
#include "nsIScrollableFrame.h"
#include "nsISpeculativeConnect.h"
#include "nsISupports.h"
#include "nsISupportsUtils.h"
#include "nsIURI.h"
#include "nsLayoutUtils.h"
#include "nsLineBox.h"
#include "nsNameSpaceManager.h"
#include "nsNodeInfoManager.h"
#include "nsPIDOMWindow.h"
#include "nsPoint.h"
#include "nsPresContext.h"
#include "nsQueryFrame.h"
#include "nsRefPtrHashtable.h"
#include "nsSize.h"
#include "nsString.h"
#include "nsStyleConsts.h"
#include "nsStyleStruct.h"
#include "nsStyledElement.h"
#include "nsTArray.h"
#include "nsTaintingUtils.h"
#include "nsTextNode.h"
#include "nsThreadUtils.h"
#include "nsViewManager.h"
#include "nsWindowSizes.h"

#include "nsXULElement.h"

#ifdef DEBUG
#  include "nsRange.h"
#endif

#ifdef ACCESSIBILITY
#  include "nsAccessibilityService.h"
#endif

using mozilla::gfx::Matrix4x4;

namespace mozilla::dom {

// Verify sizes of nodes. We use a template rather than a direct static
// assert so that the error message actually displays the sizes.
// On 32 bit systems the actual allocated size varies a bit between
// OSes/compilers.
//
// We need different numbers on certain build types to deal with the owning
// thread pointer that comes with the non-threadsafe refcount on
// nsIContent.
#ifdef MOZ_THREAD_SAFETY_OWNERSHIP_CHECKS_SUPPORTED
#  define EXTRA_DOM_NODE_BYTES 8
#else
#  define EXTRA_DOM_NODE_BYTES 0
#endif

#define ASSERT_NODE_SIZE(type, opt_size_64, opt_size_32)              \
  template <int a, int sizeOn64, int sizeOn32>                        \
  struct Check##type##Size {                                          \
    static_assert((sizeof(void*) == 8 && a == sizeOn64) ||            \
                      (sizeof(void*) == 4 && a <= sizeOn32),          \
                  "DOM size changed");                                \
  };                                                                  \
  Check##type##Size<sizeof(type), opt_size_64 + EXTRA_DOM_NODE_BYTES, \
                    opt_size_32 + EXTRA_DOM_NODE_BYTES>               \
      g##type##CES;

// Note that mozjemalloc uses a 16 byte quantum, so 64, 80 and 128 are
// bucket sizes.
// Taintfox - originally ASSERT_NODE_SIZE(Element, 128, 80);
// We needed to add additional 8 bytes for taint operations
ASSERT_NODE_SIZE(Element, 136, 80);
ASSERT_NODE_SIZE(HTMLDivElement, 136, 80);
ASSERT_NODE_SIZE(HTMLElement, 136, 80);
ASSERT_NODE_SIZE(HTMLParagraphElement, 136, 80);
ASSERT_NODE_SIZE(HTMLPreElement, 136, 80);
ASSERT_NODE_SIZE(HTMLSpanElement, 136, 80);
ASSERT_NODE_SIZE(HTMLTableCellElement, 136, 80);
// TaintFox:
// Original: ASSERT_NODE_SIZE(Text, 120, 64);
// Text is now a taintable string, so contains an
// additional pointer (ie 120 + 8 or 64 + 4 bytes)
ASSERT_NODE_SIZE(Text, 128, 80);

#undef ASSERT_NODE_SIZE
#undef EXTRA_DOM_NODE_BYTES

}  // namespace mozilla::dom

nsAtom* nsIContent::DoGetID() const {
  MOZ_ASSERT(HasID(), "Unexpected call");
  MOZ_ASSERT(IsElement(), "Only elements can have IDs");

  return AsElement()->GetParsedAttr(nsGkAtoms::id)->GetAtomValue();
}

nsIFrame* nsIContent::GetPrimaryFrame(mozilla::FlushType aType) {
  Document* doc = GetComposedDoc();
  if (!doc) {
    return nullptr;
  }

  // Cause a flush, so we get up-to-date frame information.
  if (aType != mozilla::FlushType::None) {
    doc->FlushPendingNotifications(aType);
  }

  auto* frame = GetPrimaryFrame();
  if (!frame) {
    return nullptr;
  }

  if (aType == mozilla::FlushType::Layout) {
    frame->PresShell()->EnsureReflowIfFrameHasHiddenContent(frame);
    frame = GetPrimaryFrame();
  }

  return frame;
}

namespace mozilla::dom {

nsDOMAttributeMap* Element::Attributes() {
  nsDOMSlots* slots = DOMSlots();
  if (!slots->mAttributeMap) {
    slots->mAttributeMap = new nsDOMAttributeMap(this);
  }

  return slots->mAttributeMap;
}

void Element::SetPointerCapture(int32_t aPointerId, ErrorResult& aError) {
  if (OwnerDoc()->ShouldResistFingerprinting(RFPTarget::PointerEvents) &&
      aPointerId != PointerEventHandler::GetSpoofedPointerIdForRFP()) {
    aError.ThrowNotFoundError("Invalid pointer id");
    return;
  }
  const PointerInfo* pointerInfo =
      PointerEventHandler::GetPointerInfo(aPointerId);
  if (!pointerInfo) {
    aError.ThrowNotFoundError("Invalid pointer id");
    return;
  }
  if (!IsInComposedDoc()) {
    aError.Throw(NS_ERROR_DOM_INVALID_STATE_ERR);
    return;
  }
  if (OwnerDoc()->GetPointerLockElement()) {
    // Throw an exception 'InvalidStateError' while the page has a locked
    // element.
    aError.Throw(NS_ERROR_DOM_INVALID_STATE_ERR);
    return;
  }
  if (!pointerInfo->mActiveState ||
      pointerInfo->mActiveDocument != OwnerDoc()) {
    return;
  }
  PointerEventHandler::RequestPointerCaptureById(aPointerId, this);
}

void Element::ReleasePointerCapture(int32_t aPointerId, ErrorResult& aError) {
  if (OwnerDoc()->ShouldResistFingerprinting(RFPTarget::PointerEvents) &&
      aPointerId != PointerEventHandler::GetSpoofedPointerIdForRFP()) {
    aError.ThrowNotFoundError("Invalid pointer id");
    return;
  }
  if (!PointerEventHandler::GetPointerInfo(aPointerId)) {
    aError.ThrowNotFoundError("Invalid pointer id");
    return;
  }
  if (HasPointerCapture(aPointerId)) {
    PointerEventHandler::ReleasePointerCaptureById(aPointerId);
  }
}

bool Element::HasPointerCapture(long aPointerId) {
  PointerCaptureInfo* pointerCaptureInfo =
      PointerEventHandler::GetPointerCaptureInfo(aPointerId);
  if (pointerCaptureInfo && pointerCaptureInfo->mPendingElement == this) {
    return true;
  }
  return false;
}

const nsAttrValue* Element::GetSVGAnimatedClass() const {
  MOZ_ASSERT(MayHaveClass() && IsSVGElement(), "Unexpected call");
  return static_cast<const SVGElement*>(this)->GetAnimatedClassName();
}

NS_IMETHODIMP
Element::QueryInterface(REFNSIID aIID, void** aInstancePtr) {
  if (aIID.Equals(NS_GET_IID(Element))) {
    NS_ADDREF_THIS();
    *aInstancePtr = this;
    return NS_OK;
  }

  NS_ASSERTION(aInstancePtr, "QueryInterface requires a non-NULL destination!");
  nsresult rv = FragmentOrElement::QueryInterface(aIID, aInstancePtr);
  if (NS_SUCCEEDED(rv)) {
    return NS_OK;
  }

  return NS_NOINTERFACE;
}

void Element::NotifyStateChange(ElementState aStates) {
  MOZ_ASSERT(!aStates.IsEmpty());
  if (Document* doc = GetComposedDoc()) {
    nsAutoScriptBlocker scriptBlocker;
    doc->ElementStateChanged(this, aStates);
  }
}

}  // namespace mozilla::dom

void nsIContent::UpdateEditableState(bool aNotify) {
  if (IsInNativeAnonymousSubtree()) {
    // Don't propagate the editable flag into native anonymous subtrees.
    if (IsRootOfNativeAnonymousSubtree()) {
      return;
    }

    // We allow setting the flag on NAC (explicitly, see
    // nsTextControlFrame::CreateAnonymousContent for example), but not
    // unsetting it.
    //
    // Otherwise, just the act of binding the NAC subtree into our non-anonymous
    // parent would clear the flag, which is not good. As we shouldn't move NAC
    // around, this is fine.
    if (HasFlag(NODE_IS_EDITABLE)) {
      return;
    }
  }

  nsIContent* parent = GetParent();
  SetEditableFlag(parent && parent->HasFlag(NODE_IS_EDITABLE));
}

namespace mozilla::dom {

void Element::UpdateEditableState(bool aNotify) {
  nsIContent::UpdateEditableState(aNotify);
  UpdateReadOnlyState(aNotify);
}

bool Element::IsReadOnlyInternal() const { return !IsEditable(); }

void Element::UpdateReadOnlyState(bool aNotify) {
  auto oldState = State();
  if (IsReadOnlyInternal()) {
    RemoveStatesSilently(ElementState::READWRITE);
    AddStatesSilently(ElementState::READONLY);
  } else {
    RemoveStatesSilently(ElementState::READONLY);
    AddStatesSilently(ElementState::READWRITE);
  }
  if (!aNotify) {
    return;
  }
  const auto newState = State();
  if (newState != oldState) {
    NotifyStateChange(newState ^ oldState);
  }
}

Maybe<int32_t> Element::GetTabIndexAttrValue() {
  const nsAttrValue* attrVal = GetParsedAttr(nsGkAtoms::tabindex);
  if (attrVal && attrVal->Type() == nsAttrValue::eInteger) {
    return Some(attrVal->GetIntegerValue());
  }

  return Nothing();
}

int32_t Element::TabIndex() {
  Maybe<int32_t> attrVal = GetTabIndexAttrValue();
  if (attrVal.isSome()) {
    return attrVal.value();
  }

  return TabIndexDefault();
}

void Element::Focus(const FocusOptions& aOptions, CallerType aCallerType,
                    ErrorResult& aError) {
  const RefPtr<nsFocusManager> fm = nsFocusManager::GetFocusManager();
  if (MOZ_UNLIKELY(!fm)) {
    return;
  }
  const OwningNonNull<Element> kungFuDeathGrip(*this);
  // Also other browsers seem to have the hack to not re-focus (and flush) when
  // the element is already focused.
  // Until https://github.com/whatwg/html/issues/4512 is clarified, we'll
  // maintain interoperatibility by not re-focusing, independent of aOptions.
  // I.e., `focus({ preventScroll: true})` followed by `focus( { preventScroll:
  // false })` won't re-focus.
  if (fm->CanSkipFocus(this)) {
    fm->NotifyOfReFocus(kungFuDeathGrip);
    fm->NeedsFlushBeforeEventHandling(this);
    return;
  }
  uint32_t fmFlags = nsFocusManager::ProgrammaticFocusFlags(aOptions);
  if (aCallerType == CallerType::NonSystem) {
    fmFlags |= nsIFocusManager::FLAG_NONSYSTEMCALLER;
  }
  aError = fm->SetFocus(kungFuDeathGrip, fmFlags);
}

void Element::SetTabIndex(int32_t aTabIndex, mozilla::ErrorResult& aError) {
  nsAutoString value;
  value.AppendInt(aTabIndex);

  SetAttr(nsGkAtoms::tabindex, value, aError);
}

void Element::SetShadowRoot(ShadowRoot* aShadowRoot) {
  nsExtendedDOMSlots* slots = ExtendedDOMSlots();
  MOZ_ASSERT(!aShadowRoot || !slots->mShadowRoot,
             "We shouldn't clear the shadow root without unbind first");
  slots->mShadowRoot = aShadowRoot;
}

void Element::SetLastRememberedBSize(float aBSize) {
  ExtendedDOMSlots()->mLastRememberedBSize = Some(aBSize);
}

void Element::SetLastRememberedISize(float aISize) {
  ExtendedDOMSlots()->mLastRememberedISize = Some(aISize);
}

void Element::RemoveLastRememberedBSize() {
  if (nsExtendedDOMSlots* slots = GetExistingExtendedDOMSlots()) {
    slots->mLastRememberedBSize.reset();
  }
}

void Element::RemoveLastRememberedISize() {
  if (nsExtendedDOMSlots* slots = GetExistingExtendedDOMSlots()) {
    slots->mLastRememberedISize.reset();
  }
}

void Element::Blur(mozilla::ErrorResult& aError) {
  if (!ShouldBlur(this)) {
    return;
  }

  Document* doc = GetComposedDoc();
  if (!doc) {
    return;
  }

  if (nsCOMPtr<nsPIDOMWindowOuter> win = doc->GetWindow()) {
    if (RefPtr<nsFocusManager> fm = nsFocusManager::GetFocusManager()) {
      aError = fm->ClearFocus(win);
    }
  }
}

ElementState Element::StyleStateFromLocks() const {
  StyleStateLocks locksAndValues = LockedStyleStates();
  ElementState locks = locksAndValues.mLocks;
  ElementState values = locksAndValues.mValues;
  ElementState state = (mState & ~locks) | (locks & values);

  if (state.HasState(ElementState::VISITED)) {
    return state & ~ElementState::UNVISITED;
  }
  if (state.HasState(ElementState::UNVISITED)) {
    return state & ~ElementState::VISITED;
  }

  return state;
}

Element::StyleStateLocks Element::LockedStyleStates() const {
  StyleStateLocks* locks =
      static_cast<StyleStateLocks*>(GetProperty(nsGkAtoms::lockedStyleStates));
  if (locks) {
    return *locks;
  }
  return StyleStateLocks();
}

void Element::NotifyStyleStateChange(ElementState aStates) {
  if (RefPtr<Document> doc = GetComposedDoc()) {
    if (RefPtr<PresShell> presShell = doc->GetPresShell()) {
      nsAutoScriptBlocker scriptBlocker;
      presShell->ElementStateChanged(doc, this, aStates);
    }
  }
}

void Element::LockStyleStates(ElementState aStates, bool aEnabled) {
  StyleStateLocks* locks = new StyleStateLocks(LockedStyleStates());

  locks->mLocks |= aStates;
  if (aEnabled) {
    locks->mValues |= aStates;
  } else {
    locks->mValues &= ~aStates;
  }

  if (aStates.HasState(ElementState::VISITED)) {
    locks->mLocks &= ~ElementState::UNVISITED;
  }
  if (aStates.HasState(ElementState::UNVISITED)) {
    locks->mLocks &= ~ElementState::VISITED;
  }

  SetProperty(nsGkAtoms::lockedStyleStates, locks,
              nsINode::DeleteProperty<StyleStateLocks>);
  SetHasLockedStyleStates();

  NotifyStyleStateChange(aStates);
}

void Element::UnlockStyleStates(ElementState aStates) {
  StyleStateLocks* locks = new StyleStateLocks(LockedStyleStates());

  locks->mLocks &= ~aStates;

  if (locks->mLocks.IsEmpty()) {
    RemoveProperty(nsGkAtoms::lockedStyleStates);
    ClearHasLockedStyleStates();
    delete locks;
  } else {
    SetProperty(nsGkAtoms::lockedStyleStates, locks,
                nsINode::DeleteProperty<StyleStateLocks>);
  }

  NotifyStyleStateChange(aStates);
}

void Element::ClearStyleStateLocks() {
  StyleStateLocks locks = LockedStyleStates();

  RemoveProperty(nsGkAtoms::lockedStyleStates);
  ClearHasLockedStyleStates();

  NotifyStyleStateChange(locks.mLocks);
}

/* virtual */
nsINode* Element::GetScopeChainParent() const { return OwnerDoc(); }

nsDOMTokenList* Element::ClassList() {
  Element::nsDOMSlots* slots = DOMSlots();

  if (!slots->mClassList) {
    slots->mClassList = new nsDOMTokenList(this, nsGkAtoms::_class);
  }

  return slots->mClassList;
}

nsDOMTokenList* Element::Part() {
  Element::nsDOMSlots* slots = DOMSlots();

  if (!slots->mPart) {
    slots->mPart = new nsDOMTokenList(this, nsGkAtoms::part);
  }

  return slots->mPart;
}

void Element::RecompileScriptEventListeners() {
  for (uint32_t i = 0, count = mAttrs.AttrCount(); i < count; ++i) {
    BorrowedAttrInfo attrInfo = mAttrs.AttrInfoAt(i);

    // Eventlistenener-attributes are always in the null namespace
    if (!attrInfo.mName->IsAtom()) {
      continue;
    }

    nsAtom* attr = attrInfo.mName->Atom();
    if (!IsEventAttributeName(attr)) {
      continue;
    }

    nsAutoString value;
    attrInfo.mValue->ToString(value);
    SetEventHandler(GetEventNameForAttr(attr), value, true);
  }
}

void Element::GetAttributeNames(nsTArray<nsString>& aResult) {
  uint32_t count = mAttrs.AttrCount();
  for (uint32_t i = 0; i < count; ++i) {
    const nsAttrName* name = mAttrs.AttrNameAt(i);
    name->GetQualifiedName(*aResult.AppendElement());
  }
}

already_AddRefed<nsIHTMLCollection> Element::GetElementsByTagName(
    const nsAString& aLocalName) {
  return NS_GetContentList(this, kNameSpaceID_Unknown, aLocalName);
}

nsIScrollableFrame* Element::GetScrollFrame(nsIFrame** aFrame,
                                            FlushType aFlushType) {
  nsIFrame* frame = GetPrimaryFrame(aFlushType);
  if (aFrame) {
    *aFrame = frame;
  }
  if (frame) {
    if (frame->HasAnyStateBits(NS_FRAME_SVG_LAYOUT)) {
      // It's unclear what to return for SVG frames, so just return null.
      return nullptr;
    }

    if (nsIScrollableFrame* scrollFrame = frame->GetScrollTargetFrame()) {
      MOZ_ASSERT(!OwnerDoc()->IsScrollingElement(this),
                 "How can we have a scrollframe if we're the "
                 "scrollingElement for our document?");
      return scrollFrame;
    }
  }

  Document* doc = OwnerDoc();
  // Note: This IsScrollingElement() call can flush frames, if we're the body of
  // a quirks mode document.
  bool isScrollingElement = doc->IsScrollingElement(this);
  // Now reget *aStyledFrame if the caller asked for it, because that frame
  // flush can kill it.
  if (aFrame) {
    *aFrame = GetPrimaryFrame(FlushType::None);
  }

  if (isScrollingElement) {
    // Our scroll info should map to the root scrollable frame if there is one.
    if (PresShell* presShell = doc->GetPresShell()) {
      return presShell->GetRootScrollFrameAsScrollable();
    }
  }

  return nullptr;
}

bool Element::CheckVisibility(const CheckVisibilityOptions& aOptions) {
  nsIFrame* f =
      GetPrimaryFrame(aOptions.mFlush ? FlushType::Frames : FlushType::None);
  if (!f) {
    // 1. If this does not have an associated box, return false.
    return false;
  }

  EnumSet includeContentVisibility = {
      nsIFrame::IncludeContentVisibility::Hidden};
  if (aOptions.mContentVisibilityAuto) {
    includeContentVisibility += nsIFrame::IncludeContentVisibility::Auto;
  }
  // Steps 2 and 5
  if (f->IsHiddenByContentVisibilityOnAnyAncestor(includeContentVisibility)) {
    // 2. If a shadow-including ancestor of this has content-visibility: hidden,
    // return false.
    // 5. If a shadow-including ancestor of this skips its content due to
    // has content-visibility: auto, return false.
    return false;
  }

  if ((aOptions.mOpacityProperty || aOptions.mCheckOpacity) &&
      f->Style()->IsInOpacityZeroSubtree()) {
    // 3. If the checkOpacity dictionary member of options is true, and this, or
    // a shadow-including ancestor of this, has a computed opacity value of 0,
    // return false.
    return false;
  }

  if ((aOptions.mVisibilityProperty || aOptions.mCheckVisibilityCSS) &&
      !f->StyleVisibility()->IsVisible()) {
    // 4. If the checkVisibilityCSS dictionary member of options is true, and
    // this is invisible, return false.
    return false;
  }

  // 6. Return true
  return true;
}

void Element::ScrollIntoView(const BooleanOrScrollIntoViewOptions& aObject) {
  if (aObject.IsScrollIntoViewOptions()) {
    return ScrollIntoView(aObject.GetAsScrollIntoViewOptions());
  }

  MOZ_DIAGNOSTIC_ASSERT(aObject.IsBoolean());

  ScrollIntoViewOptions options;
  if (aObject.GetAsBoolean()) {
    options.mBlock = ScrollLogicalPosition::Start;
    options.mInline = ScrollLogicalPosition::Nearest;
  } else {
    options.mBlock = ScrollLogicalPosition::End;
    options.mInline = ScrollLogicalPosition::Nearest;
  }
  return ScrollIntoView(options);
}

void Element::ScrollIntoView(const ScrollIntoViewOptions& aOptions) {
  Document* document = GetComposedDoc();
  if (!document) {
    return;
  }

  // Get the presentation shell
  RefPtr<PresShell> presShell = document->GetPresShell();
  if (!presShell) {
    return;
  }

  const auto ToWhereToScroll =
      [](ScrollLogicalPosition aPosition) -> WhereToScroll {
    switch (aPosition) {
      case ScrollLogicalPosition::Start:
        return WhereToScroll::Start;
      case ScrollLogicalPosition::Center:
        return WhereToScroll::Center;
      case ScrollLogicalPosition::End:
        return WhereToScroll::End;
      case ScrollLogicalPosition::EndGuard_:
        MOZ_FALLTHROUGH_ASSERT("Unexpected block direction value");
      case ScrollLogicalPosition::Nearest:
        break;
    }
    return WhereToScroll::Nearest;
  };

  const auto block = ToWhereToScroll(aOptions.mBlock);
  const auto inline_ = ToWhereToScroll(aOptions.mInline);

  ScrollFlags scrollFlags =
      ScrollFlags::ScrollOverflowHidden | ScrollFlags::TriggeredByScript;
  if (aOptions.mBehavior == ScrollBehavior::Smooth) {
    scrollFlags |= ScrollFlags::ScrollSmooth;
  } else if (aOptions.mBehavior == ScrollBehavior::Auto) {
    scrollFlags |= ScrollFlags::ScrollSmoothAuto;
  }

  // TODO: Propagate whether the axes are logical or not down (via scrollflags).
  presShell->ScrollContentIntoView(
      this, ScrollAxis(block, WhenToScroll::Always),
      ScrollAxis(inline_, WhenToScroll::Always), scrollFlags);
}

void Element::Scroll(const CSSIntPoint& aScroll,
                     const ScrollOptions& aOptions) {
  nsIScrollableFrame* sf = GetScrollFrame();
  if (sf) {
    ScrollMode scrollMode = sf->IsSmoothScroll(aOptions.mBehavior)
                                ? ScrollMode::SmoothMsd
                                : ScrollMode::Instant;

    sf->ScrollToCSSPixels(aScroll, scrollMode);
  }
}

void Element::Scroll(double aXScroll, double aYScroll) {
  // Convert -Inf, Inf, and NaN to 0; otherwise, convert by C-style cast.
  auto scrollPos = CSSIntPoint::Truncate(mozilla::ToZeroIfNonfinite(aXScroll),
                                         mozilla::ToZeroIfNonfinite(aYScroll));

  Scroll(scrollPos, ScrollOptions());
}

void Element::Scroll(const ScrollToOptions& aOptions) {
  nsIScrollableFrame* sf = GetScrollFrame();
  if (sf) {
    CSSIntPoint scrollPos = sf->GetRoundedScrollPositionCSSPixels();
    if (aOptions.mLeft.WasPassed()) {
      scrollPos.x = static_cast<int32_t>(
          mozilla::ToZeroIfNonfinite(aOptions.mLeft.Value()));
    }
    if (aOptions.mTop.WasPassed()) {
      scrollPos.y = static_cast<int32_t>(
          mozilla::ToZeroIfNonfinite(aOptions.mTop.Value()));
    }
    Scroll(scrollPos, aOptions);
  }
}

void Element::ScrollTo(double aXScroll, double aYScroll) {
  Scroll(aXScroll, aYScroll);
}

void Element::ScrollTo(const ScrollToOptions& aOptions) { Scroll(aOptions); }

void Element::ScrollBy(double aXScrollDif, double aYScrollDif) {
  nsIScrollableFrame* sf = GetScrollFrame();
  if (sf) {
    ScrollToOptions options;
    options.mLeft.Construct(aXScrollDif);
    options.mTop.Construct(aYScrollDif);
    ScrollBy(options);
  }
}

void Element::ScrollBy(const ScrollToOptions& aOptions) {
  nsIScrollableFrame* sf = GetScrollFrame();
  if (sf) {
    CSSIntPoint scrollDelta;
    if (aOptions.mLeft.WasPassed()) {
      scrollDelta.x = static_cast<int32_t>(
          mozilla::ToZeroIfNonfinite(aOptions.mLeft.Value()));
    }
    if (aOptions.mTop.WasPassed()) {
      scrollDelta.y = static_cast<int32_t>(
          mozilla::ToZeroIfNonfinite(aOptions.mTop.Value()));
    }

    ScrollMode scrollMode = sf->IsSmoothScroll(aOptions.mBehavior)
                                ? ScrollMode::SmoothMsd
                                : ScrollMode::Instant;

    sf->ScrollByCSSPixels(scrollDelta, scrollMode);
  }
}

int32_t Element::ScrollTop() {
  nsIScrollableFrame* sf = GetScrollFrame();
  return sf ? sf->GetRoundedScrollPositionCSSPixels().y.value : 0;
}

void Element::SetScrollTop(int32_t aScrollTop) {
  // When aScrollTop is 0, we don't need to flush layout to scroll to that
  // point; we know 0 is always in range.  At least we think so...  But we do
  // need to flush frames so we ensure we find the right scrollable frame if
  // there is one.
  //
  // If aScrollTop is nonzero, we need to flush layout because we need to figure
  // out what our real scrollTopMax is.
  FlushType flushType = aScrollTop == 0 ? FlushType::Frames : FlushType::Layout;
  nsIScrollableFrame* sf = GetScrollFrame(nullptr, flushType);
  if (sf) {
    ScrollMode scrollMode =
        sf->IsSmoothScroll() ? ScrollMode::SmoothMsd : ScrollMode::Instant;

    sf->ScrollToCSSPixels(
        CSSIntPoint(sf->GetRoundedScrollPositionCSSPixels().x, aScrollTop),
        scrollMode);
  }
}

int32_t Element::ScrollLeft() {
  nsIScrollableFrame* sf = GetScrollFrame();
  return sf ? sf->GetRoundedScrollPositionCSSPixels().x.value : 0;
}

void Element::SetScrollLeft(int32_t aScrollLeft) {
  // We can't assume things here based on the value of aScrollLeft, because
  // depending on our direction and layout 0 may or may not be in our scroll
  // range.  So we need to flush layout no matter what.
  nsIScrollableFrame* sf = GetScrollFrame();
  if (sf) {
    ScrollMode scrollMode =
        sf->IsSmoothScroll() ? ScrollMode::SmoothMsd : ScrollMode::Instant;

    sf->ScrollToCSSPixels(
        CSSIntPoint(aScrollLeft, sf->GetRoundedScrollPositionCSSPixels().y),
        scrollMode);
  }
}

void Element::MozScrollSnap() {
  nsIScrollableFrame* sf = GetScrollFrame(nullptr, FlushType::None);
  if (sf) {
    sf->ScrollSnap();
  }
}

int32_t Element::ScrollTopMin() {
  nsIScrollableFrame* sf = GetScrollFrame();
  if (!sf) {
    return 0;
  }
  return CSSPixel::FromAppUnits(sf->GetScrollRange().y).Rounded();
}

int32_t Element::ScrollTopMax() {
  nsIScrollableFrame* sf = GetScrollFrame();
  if (!sf) {
    return 0;
  }
  return CSSPixel::FromAppUnits(sf->GetScrollRange().YMost()).Rounded();
}

int32_t Element::ScrollLeftMin() {
  nsIScrollableFrame* sf = GetScrollFrame();
  if (!sf) {
    return 0;
  }
  return CSSPixel::FromAppUnits(sf->GetScrollRange().x).Rounded();
}

int32_t Element::ScrollLeftMax() {
  nsIScrollableFrame* sf = GetScrollFrame();
  if (!sf) {
    return 0;
  }
  return CSSPixel::FromAppUnits(sf->GetScrollRange().XMost()).Rounded();
}

static nsSize GetScrollRectSizeForOverflowVisibleFrame(nsIFrame* aFrame) {
  if (!aFrame || aFrame->HasAnyStateBits(NS_FRAME_SVG_LAYOUT)) {
    return nsSize(0, 0);
  }

  nsRect paddingRect = aFrame->GetPaddingRectRelativeToSelf();
  OverflowAreas overflowAreas(paddingRect, paddingRect);
  // Add the scrollable overflow areas of children (if any) to the paddingRect.
  // It's important to start with the paddingRect, otherwise if there are no
  // children the overflow rect will be 0,0,0,0 which will force the point 0,0
  // to be included in the final rect.
  nsLayoutUtils::UnionChildOverflow(aFrame, overflowAreas);
  // Make sure that an empty padding-rect's edges are included, by adding
  // the padding-rect in again with UnionEdges.
  nsRect overflowRect =
      overflowAreas.ScrollableOverflow().UnionEdges(paddingRect);
  return nsLayoutUtils::GetScrolledRect(aFrame, overflowRect,
                                        paddingRect.Size(),
                                        aFrame->StyleVisibility()->mDirection)
      .Size();
}

int32_t Element::ScrollHeight() {
  nsIFrame* frame;
  nsIScrollableFrame* sf = GetScrollFrame(&frame);
  nscoord height;
  if (sf) {
    height = sf->GetScrollRange().Height() + sf->GetScrollPortRect().Height();
  } else {
    height = GetScrollRectSizeForOverflowVisibleFrame(frame).height;
  }

  return nsPresContext::AppUnitsToIntCSSPixels(height);
}

int32_t Element::ScrollWidth() {
  nsIFrame* frame;
  nsIScrollableFrame* sf = GetScrollFrame(&frame);
  nscoord width;
  if (sf) {
    width = sf->GetScrollRange().Width() + sf->GetScrollPortRect().Width();
  } else {
    width = GetScrollRectSizeForOverflowVisibleFrame(frame).width;
  }

  return nsPresContext::AppUnitsToIntCSSPixels(width);
}

nsRect Element::GetClientAreaRect() {
  Document* doc = OwnerDoc();
  nsPresContext* presContext = doc->GetPresContext();

  // We can avoid a layout flush if this is the scrolling element of the
  // document, we have overlay scrollbars, and we aren't embedded in another
  // document
  if (presContext && presContext->UseOverlayScrollbars() &&
      !doc->StyleOrLayoutObservablyDependsOnParentDocumentLayout() &&
      doc->IsScrollingElement(this)) {
    if (PresShell* presShell = doc->GetPresShell()) {
      // Ensure up to date dimensions, but don't reflow
      if (RefPtr<nsViewManager> viewManager = presShell->GetViewManager()) {
        viewManager->FlushDelayedResize();
      }
      return nsRect(nsPoint(), presContext->GetVisibleArea().Size());
    }
  }

  nsIFrame* frame;
  if (nsIScrollableFrame* sf = GetScrollFrame(&frame)) {
    nsRect scrollPort = sf->GetScrollPortRect();

    if (!sf->IsRootScrollFrameOfDocument()) {
      MOZ_ASSERT(frame);
      nsIFrame* scrollableAsFrame = do_QueryFrame(sf);
      // We want the offset to be relative to `frame`, not `sf`... Except for
      // the root scroll frame, which is an ancestor of frame rather than a
      // descendant and thus this wouldn't particularly make sense.
      if (frame != scrollableAsFrame) {
        scrollPort.MoveBy(scrollableAsFrame->GetOffsetTo(frame));
      }
    }

    // The scroll port value might be expanded to the minimum scale size, we
    // should limit the size to the ICB in such cases.
    scrollPort.SizeTo(sf->GetLayoutSize());
    return scrollPort;
  }

  if (frame &&
      // The display check is OK even though we're not looking at the style
      // frame, because the style frame only differs from "frame" for tables,
      // and table wrappers have the same display as the table itself.
      (!frame->StyleDisplay()->IsInlineFlow() || frame->IsReplaced())) {
    // Special case code to make client area work even when there isn't
    // a scroll view, see bug 180552, bug 227567.
    return frame->GetPaddingRect() - frame->GetPositionIgnoringScrolling();
  }

  // SVG nodes reach here and just return 0
  return nsRect(0, 0, 0, 0);
}

int32_t Element::ScreenX() {
  nsIFrame* frame = GetPrimaryFrame(FlushType::Layout);
  return frame ? frame->GetScreenRect().x : 0;
}

int32_t Element::ScreenY() {
  nsIFrame* frame = GetPrimaryFrame(FlushType::Layout);
  return frame ? frame->GetScreenRect().y : 0;
}

already_AddRefed<nsIScreen> Element::GetScreen() {
  nsIFrame* frame = GetPrimaryFrame(FlushType::Layout);
  if (!frame) {
    return nullptr;
  }
  nsCOMPtr<nsIScreenManager> screenMgr =
      do_GetService("@mozilla.org/gfx/screenmanager;1");
  if (!screenMgr) {
    return nullptr;
  }
  nsPresContext* pc = frame->PresContext();
  const CSSIntRect rect = frame->GetScreenRect();
  DesktopRect desktopRect = rect * pc->CSSToDevPixelScale() /
                            pc->DeviceContext()->GetDesktopToDeviceScale();
  return screenMgr->ScreenForRect(DesktopIntRect::Round(desktopRect));
}

already_AddRefed<DOMRect> Element::GetBoundingClientRect() {
  RefPtr<DOMRect> rect = new DOMRect(ToSupports(OwnerDoc()));

  nsIFrame* frame = GetPrimaryFrame(FlushType::Layout);
  if (!frame) {
    // display:none, perhaps? Return the empty rect
    return rect.forget();
  }

  rect->SetLayoutRect(frame->GetBoundingClientRect());
  return rect.forget();
}

already_AddRefed<DOMRectList> Element::GetClientRects() {
  RefPtr<DOMRectList> rectList = new DOMRectList(this);

  nsIFrame* frame = GetPrimaryFrame(FlushType::Layout);
  if (!frame) {
    // display:none, perhaps? Return an empty list
    return rectList.forget();
  }

  nsLayoutUtils::RectListBuilder builder(rectList);
  nsLayoutUtils::GetAllInFlowRects(
      frame, nsLayoutUtils::GetContainingBlockForClientRect(frame), &builder,
      nsLayoutUtils::RECTS_ACCOUNT_FOR_TRANSFORMS);
  return rectList.forget();
}

// https://html.spec.whatwg.org/multipage/urls-and-fetching.html#lazy-loading-attribute
static constexpr nsAttrValue::EnumTable kLoadingTable[] = {
    {"eager", Element::Loading::Eager},
    {"lazy", Element::Loading::Lazy},
    {nullptr, 0}};

void Element::GetLoading(nsAString& aValue) const {
  GetEnumAttr(nsGkAtoms::loading, kLoadingTable[0].tag, aValue);
}

bool Element::ParseLoadingAttribute(const nsAString& aValue,
                                    nsAttrValue& aResult) {
  return aResult.ParseEnumValue(aValue, kLoadingTable,
                                /* aCaseSensitive = */ false, kLoadingTable);
}

Element::Loading Element::LoadingState() const {
  const nsAttrValue* val = mAttrs.GetAttr(nsGkAtoms::loading);
  if (!val) {
    return Loading::Eager;
  }
  return static_cast<Loading>(val->GetEnumValue());
}

//----------------------------------------------------------------------

void Element::AddToIdTable(nsAtom* aId) {
  NS_ASSERTION(HasID(), "Node doesn't have an ID?");
  if (IsInShadowTree()) {
    ShadowRoot* containingShadow = GetContainingShadow();
    containingShadow->AddToIdTable(this, aId);
  } else {
    Document* doc = GetUncomposedDoc();
    if (doc && !IsInNativeAnonymousSubtree()) {
      doc->AddToIdTable(this, aId);
    }
  }
}

void Element::RemoveFromIdTable() {
  if (!HasID()) {
    return;
  }

  nsAtom* id = DoGetID();
  if (IsInShadowTree()) {
    ShadowRoot* containingShadow = GetContainingShadow();
    // Check for containingShadow because it may have
    // been deleted during unlinking.
    if (containingShadow) {
      containingShadow->RemoveFromIdTable(this, id);
    }
  } else {
    Document* doc = GetUncomposedDoc();
    if (doc && !IsInNativeAnonymousSubtree()) {
      doc->RemoveFromIdTable(this, id);
    }
  }
}

void Element::SetSlot(const nsAString& aName, ErrorResult& aError) {
  aError = SetAttr(kNameSpaceID_None, nsGkAtoms::slot, aName, true);
}

void Element::GetSlot(nsAString& aName) { GetAttr(nsGkAtoms::slot, aName); }

// https://dom.spec.whatwg.org/#dom-element-shadowroot
ShadowRoot* Element::GetShadowRootByMode() const {
  /**
   * 1. Let shadow be context object's shadow root.
   * 2. If shadow is null or its mode is "closed", then return null.
   */
  ShadowRoot* shadowRoot = GetShadowRoot();
  if (!shadowRoot || shadowRoot->IsClosed()) {
    return nullptr;
  }

  /**
   * 3. Return shadow.
   */
  return shadowRoot;
}

bool Element::CanAttachShadowDOM() const {
  /**
   * If context object's namespace is not the HTML namespace,
   * return false.
   *
   * Deviate from the spec here to allow shadow dom attachement to
   * XUL elements.
   */
  if (!IsHTMLElement() &&
      !(IsXULElement() &&
        nsContentUtils::AllowXULXBLForPrincipal(NodePrincipal()))) {
    return false;
  }

  /**
   * If context object's local name is not
   *    a valid custom element name, "article", "aside", "blockquote",
   *    "body", "div", "footer", "h1", "h2", "h3", "h4", "h5", "h6",
   *    "header", "main" "nav", "p", "section", "search", or "span",
   *  return false.
   */
  nsAtom* nameAtom = NodeInfo()->NameAtom();
  uint32_t namespaceID = NodeInfo()->NamespaceID();
  if (!(nsContentUtils::IsCustomElementName(nameAtom, namespaceID) ||
        nameAtom == nsGkAtoms::article || nameAtom == nsGkAtoms::aside ||
        nameAtom == nsGkAtoms::blockquote || nameAtom == nsGkAtoms::body ||
        nameAtom == nsGkAtoms::div || nameAtom == nsGkAtoms::footer ||
        nameAtom == nsGkAtoms::h1 || nameAtom == nsGkAtoms::h2 ||
        nameAtom == nsGkAtoms::h3 || nameAtom == nsGkAtoms::h4 ||
        nameAtom == nsGkAtoms::h5 || nameAtom == nsGkAtoms::h6 ||
        nameAtom == nsGkAtoms::header || nameAtom == nsGkAtoms::main ||
        nameAtom == nsGkAtoms::nav || nameAtom == nsGkAtoms::p ||
        nameAtom == nsGkAtoms::section || nameAtom == nsGkAtoms::search ||
        nameAtom == nsGkAtoms::span)) {
    return false;
  }

  /**
   * 3. If context object’s local name is a valid custom element name, or
   *    context object’s is value is not null, then:
   *    If definition is not null and definition’s disable shadow is true, then
   *    return false.
   */
  // It will always have CustomElementData when the element is a valid custom
  // element or has is value.
  if (CustomElementData* ceData = GetCustomElementData()) {
    CustomElementDefinition* definition = ceData->GetCustomElementDefinition();
    // If the definition is null, the element possible hasn't yet upgraded.
    // Fallback to use LookupCustomElementDefinition to find its definition.
    if (!definition) {
      definition = nsContentUtils::LookupCustomElementDefinition(
          NodeInfo()->GetDocument(), nameAtom, namespaceID,
          ceData->GetCustomElementType());
    }

    if (definition && definition->mDisableShadow) {
      return false;
    }
  }

  return true;
}

// https://dom.spec.whatwg.org/commit-snapshots/1eadf0a4a271acc92013d1c0de8c730ac96204f9/#dom-element-attachshadow
already_AddRefed<ShadowRoot> Element::AttachShadow(
    const ShadowRootInit& aInit, ErrorResult& aError,
    ShadowRootDeclarative aNewShadowIsDeclarative) {
  /**
   * Step 1, 2, and 3.
   */
  if (!CanAttachShadowDOM()) {
    aError.Throw(NS_ERROR_DOM_NOT_SUPPORTED_ERR);
    return nullptr;
  }

  /**
   * 4. If element is a shadow host, then:
   */
  if (RefPtr<ShadowRoot> root = GetShadowRoot()) {
    /*
     * 1. If element’s shadow root’s declarative is false, then throw an
     *    "NotSupportedError" DOMException.
     */
    if (!root->IsDeclarative()) {
      aError.Throw(NS_ERROR_DOM_NOT_SUPPORTED_ERR);
      return nullptr;
    }
    // https://github.com/whatwg/dom/issues/1235
    root->SetIsDeclarative(aNewShadowIsDeclarative);
    /*
     * 2. Otherwise, remove all of element’s shadow root’s children, in tree
     *    order, and return.
     */
    root->ReplaceChildren(nullptr, aError);
    return root.forget();
  }

  if (StaticPrefs::dom_webcomponents_shadowdom_report_usage()) {
    OwnerDoc()->ReportShadowDOMUsage();
  }

  return AttachShadowWithoutNameChecks(
      aInit.mMode, DelegatesFocus(aInit.mDelegatesFocus), aInit.mSlotAssignment,
      ShadowRootClonable(aInit.mClonable),
      ShadowRootDeclarative(aNewShadowIsDeclarative));
}

already_AddRefed<ShadowRoot> Element::AttachShadowWithoutNameChecks(
    ShadowRootMode aMode, DelegatesFocus aDelegatesFocus,
    SlotAssignmentMode aSlotAssignment, ShadowRootClonable aClonable,
    ShadowRootDeclarative aDeclarative) {
  nsAutoScriptBlocker scriptBlocker;

  auto* nim = mNodeInfo->NodeInfoManager();
  RefPtr<mozilla::dom::NodeInfo> nodeInfo =
      nim->GetNodeInfo(nsGkAtoms::documentFragmentNodeName, nullptr,
                       kNameSpaceID_None, DOCUMENT_FRAGMENT_NODE);

  // If there are no children, the flat tree is not changing due to the presence
  // of the shadow root, so we don't need to invalidate style / layout.
  //
  // This is a minor optimization, but also works around nasty stuff like
  // bug 1397876.
  if (Document* doc = GetComposedDoc()) {
    if (PresShell* presShell = doc->GetPresShell()) {
      presShell->ShadowRootWillBeAttached(*this);
    }
  }

  /**
   * 5. Let shadow be a new shadow root whose node document is
   *    context object's node document, host is context object,
   *    and mode is init's mode.
   */
  RefPtr<ShadowRoot> shadowRoot =
      new (nim) ShadowRoot(this, aMode, aDelegatesFocus, aSlotAssignment,
                           aClonable, aDeclarative, nodeInfo.forget());

  if (NodeOrAncestorHasDirAuto()) {
    shadowRoot->SetAncestorHasDirAuto();
  }

  /**
   * 7. If this’s custom element state is "precustomized" or "custom", then set
   *    shadow’s available to element internals to true.
   */
  CustomElementData* ceData = GetCustomElementData();
  if (ceData && (ceData->mState == CustomElementData::State::ePrecustomized ||
                 ceData->mState == CustomElementData::State::eCustom)) {
    shadowRoot->SetAvailableToElementInternals();
  }

  /**
   * 9. Set context object's shadow root to shadow.
   */
  SetShadowRoot(shadowRoot);

  // Dispatch a "shadowrootattached" event for devtools if needed.
  if (MOZ_UNLIKELY(
          nim->GetDocument()->DevToolsAnonymousAndShadowEventsEnabled())) {
    AsyncEventDispatcher* dispatcher = new AsyncEventDispatcher(
        this, u"shadowrootattached"_ns, CanBubble::eYes,
        ChromeOnlyDispatch::eYes, Composed::eYes);
    dispatcher->PostDOMEvent();
  }

  /**
   * 10. Return shadow.
   */
  return shadowRoot.forget();
}

void Element::AttachAndSetUAShadowRoot(NotifyUAWidgetSetup aNotify,
                                       DelegatesFocus aDelegatesFocus) {
  MOZ_DIAGNOSTIC_ASSERT(!CanAttachShadowDOM(),
                        "Cannot be used to attach UI shadow DOM");
  if (OwnerDoc()->IsStaticDocument()) {
    return;
  }

  if (!GetShadowRoot()) {
    RefPtr<ShadowRoot> shadowRoot =
        AttachShadowWithoutNameChecks(ShadowRootMode::Closed, aDelegatesFocus);
    shadowRoot->SetIsUAWidget();
  }

  MOZ_ASSERT(GetShadowRoot()->IsUAWidget());
  if (aNotify == NotifyUAWidgetSetup::Yes) {
    NotifyUAWidgetSetupOrChange();
  }
}

void Element::NotifyUAWidgetSetupOrChange() {
  MOZ_ASSERT(IsInComposedDoc());
  Document* doc = OwnerDoc();
  if (doc->IsStaticDocument()) {
    return;
  }

  // Schedule a runnable, ensure the event dispatches before
  // returning to content script.
  // This event cause UA Widget to construct or cause onchange callback
  // of existing UA Widget to run; dispatching this event twice should not cause
  // UA Widget to re-init.
  nsContentUtils::AddScriptRunner(NS_NewRunnableFunction(
      "Element::NotifyUAWidgetSetupOrChange::UAWidgetSetupOrChange",
      [self = RefPtr<Element>(this), doc = RefPtr<Document>(doc)]() {
        nsContentUtils::DispatchChromeEvent(doc, self,
                                            u"UAWidgetSetupOrChange"_ns,
                                            CanBubble::eYes, Cancelable::eNo);
      }));
}

void Element::NotifyUAWidgetTeardown(UnattachShadowRoot aUnattachShadowRoot) {
  MOZ_ASSERT(IsInComposedDoc());
  if (!GetShadowRoot()) {
    return;
  }
  MOZ_ASSERT(GetShadowRoot()->IsUAWidget());
  if (aUnattachShadowRoot == UnattachShadowRoot::Yes) {
    UnattachShadow();
  }

  Document* doc = OwnerDoc();
  if (doc->IsStaticDocument()) {
    return;
  }

  // The runnable will dispatch an event to tear down UA Widget.
  nsContentUtils::AddScriptRunner(NS_NewRunnableFunction(
      "Element::NotifyUAWidgetTeardownAndUnattachShadow::UAWidgetTeardown",
      [self = RefPtr<Element>(this), doc = RefPtr<Document>(doc)]() {
        // Bail out if the element is being collected by CC
        bool hasHadScriptObject = true;
        nsIScriptGlobalObject* scriptObject =
            doc->GetScriptHandlingObject(hasHadScriptObject);
        if (!scriptObject && hasHadScriptObject) {
          return;
        }

        Unused << nsContentUtils::DispatchChromeEvent(
            doc, self, u"UAWidgetTeardown"_ns, CanBubble::eYes,
            Cancelable::eNo);
      }));
}

void Element::UnattachShadow() {
  RefPtr<ShadowRoot> shadowRoot = GetShadowRoot();
  if (!shadowRoot) {
    return;
  }

  nsAutoScriptBlocker scriptBlocker;

  if (RefPtr<Document> doc = GetComposedDoc()) {
    if (PresShell* presShell = doc->GetPresShell()) {
      presShell->DestroyFramesForAndRestyle(this);
#ifdef ACCESSIBILITY
      // We need to notify the accessibility service here explicitly because,
      // even though we're going to reconstruct the _host_, the shadow root and
      // its children are never really going to come back. We could plumb that
      // further down to DestroyFramesForAndRestyle and add a new flag to
      // nsCSSFrameConstructor::ContentRemoved or such, but this seems simpler
      // instead.
      if (nsAccessibilityService* accService = GetAccService()) {
        accService->ContentRemoved(presShell, shadowRoot);
      }
#endif
    }
    // ContentRemoved doesn't really run script in the cases we care about (it
    // can only call ClearFocus when removing iframes and so on...)
    [&]() MOZ_CAN_RUN_SCRIPT_BOUNDARY {
      if (RefPtr<nsFocusManager> fm = nsFocusManager::GetFocusManager()) {
        fm->ContentRemoved(doc, shadowRoot);
      }
    }();
  }
  MOZ_ASSERT(!GetPrimaryFrame());

  shadowRoot->Unattach();
  SetShadowRoot(nullptr);
}

void Element::GetAttribute(const nsAString& aName, DOMString& aReturn) {
  const nsAttrValue* val = mAttrs.GetAttr(
      aName,
      IsHTMLElement() && IsInHTMLDocument() ? eIgnoreCase : eCaseMatters);
  if (val) {
    val->ToString(aReturn);
    if (aReturn.Length() > 0) {
      SetTaintSourceGetAttr(aName, aReturn);
    }
  } else {
    if (IsXULElement()) {
      // XXX should be SetDOMStringToNull(aReturn);
      // See bug 232598
      // aReturn is already empty
    } else {
      aReturn.SetNull();
    }
  }
}

bool Element::ToggleAttribute(const nsAString& aName,
                              const Optional<bool>& aForce,
                              nsIPrincipal* aTriggeringPrincipal,
                              ErrorResult& aError) {
  aError = nsContentUtils::CheckQName(aName, false);
  if (aError.Failed()) {
    return false;
  }

  nsAutoString nameToUse;
  const nsAttrName* name = InternalGetAttrNameFromQName(aName, &nameToUse);
  if (!name) {
    if (aForce.WasPassed() && !aForce.Value()) {
      return false;
    }
    RefPtr<nsAtom> nameAtom = NS_AtomizeMainThread(nameToUse);
    if (!nameAtom) {
      aError.Throw(NS_ERROR_OUT_OF_MEMORY);
      return false;
    }
    aError = SetAttr(kNameSpaceID_None, nameAtom, u""_ns, aTriggeringPrincipal,
                     true);
    return true;
  }
  if (aForce.WasPassed() && aForce.Value()) {
    return true;
  }
  // Hold a strong reference here so that the atom or nodeinfo doesn't go
  // away during UnsetAttr. If it did UnsetAttr would be left with a
  // dangling pointer as argument without knowing it.
  nsAttrName tmp(*name);

  aError = UnsetAttr(name->NamespaceID(), name->LocalName(), true);
  return false;
}

void Element::SetAttribute(const nsAString& aName, const nsAString& aValue,
                           nsIPrincipal* aTriggeringPrincipal,
                           ErrorResult& aError) {
  aError = nsContentUtils::CheckQName(aName, false);
  if (aError.Failed()) {
    return;
  }

  nsAutoString nameToUse;
  const nsAttrName* name = InternalGetAttrNameFromQName(aName, &nameToUse);
  if (!name) {
    RefPtr<nsAtom> nameAtom = NS_AtomizeMainThread(nameToUse);
    if (!nameAtom) {
      aError.Throw(NS_ERROR_OUT_OF_MEMORY);
      return;
    }
    aError = SetAttr(kNameSpaceID_None, nameAtom, aValue, aTriggeringPrincipal,
                     true);
    return;
  }

  aError = SetAttr(name->NamespaceID(), name->LocalName(), name->GetPrefix(),
                   aValue, aTriggeringPrincipal, true);
}

void Element::RemoveAttribute(const nsAString& aName, ErrorResult& aError) {
  const nsAttrName* name = InternalGetAttrNameFromQName(aName);

  if (!name) {
    // If there is no canonical nsAttrName for this attribute name, then the
    // attribute does not exist and we can't get its namespace ID and
    // local name below, so we return early.
    return;
  }

  // Hold a strong reference here so that the atom or nodeinfo doesn't go
  // away during UnsetAttr. If it did UnsetAttr would be left with a
  // dangling pointer as argument without knowing it.
  nsAttrName tmp(*name);

  aError = UnsetAttr(name->NamespaceID(), name->LocalName(), true);
}

Attr* Element::GetAttributeNode(const nsAString& aName) {
  return Attributes()->GetNamedItem(aName);
}

already_AddRefed<Attr> Element::SetAttributeNode(Attr& aNewAttr,
                                                 ErrorResult& aError) {
  return Attributes()->SetNamedItemNS(aNewAttr, aError);
}

already_AddRefed<Attr> Element::RemoveAttributeNode(Attr& aAttribute,
                                                    ErrorResult& aError) {
  Element* elem = aAttribute.GetElement();
  if (elem != this) {
    aError.Throw(NS_ERROR_DOM_NOT_FOUND_ERR);
    return nullptr;
  }

  nsAutoString nameSpaceURI;
  aAttribute.NodeInfo()->GetNamespaceURI(nameSpaceURI);
  return Attributes()->RemoveNamedItemNS(
      nameSpaceURI, aAttribute.NodeInfo()->LocalName(), aError);
}

void Element::GetAttributeNS(const nsAString& aNamespaceURI,
                             const nsAString& aLocalName, nsAString& aReturn) {
  int32_t nsid = nsNameSpaceManager::GetInstance()->GetNameSpaceID(
      aNamespaceURI, nsContentUtils::IsChromeDoc(OwnerDoc()));

  if (nsid == kNameSpaceID_Unknown) {
    // Unknown namespace means no attribute.
    SetDOMStringToNull(aReturn);
    return;
  }

  RefPtr<nsAtom> name = NS_AtomizeMainThread(aLocalName);
  bool hasAttr = GetAttr(nsid, name, aReturn);
  if (!hasAttr) {
    SetDOMStringToNull(aReturn);
  }
}

void Element::SetAttributeNS(const nsAString& aNamespaceURI,
                             const nsAString& aQualifiedName,
                             const nsAString& aValue,
                             nsIPrincipal* aTriggeringPrincipal,
                             ErrorResult& aError) {
  RefPtr<mozilla::dom::NodeInfo> ni;
  aError = nsContentUtils::GetNodeInfoFromQName(
      aNamespaceURI, aQualifiedName, mNodeInfo->NodeInfoManager(),
      ATTRIBUTE_NODE, getter_AddRefs(ni));
  if (aError.Failed()) {
    return;
  }

  aError = SetAttr(ni->NamespaceID(), ni->NameAtom(), ni->GetPrefixAtom(),
                   aValue, aTriggeringPrincipal, true);
}

already_AddRefed<nsIPrincipal> Element::CreateDevtoolsPrincipal() {
  // Return an ExpandedPrincipal that subsumes this Element's Principal,
  // and expands this Element's CSP to allow the actions that devtools
  // needs to perform.
  AutoTArray<nsCOMPtr<nsIPrincipal>, 1> allowList = {NodePrincipal()};
  RefPtr<ExpandedPrincipal> dtPrincipal = ExpandedPrincipal::Create(
      allowList, NodePrincipal()->OriginAttributesRef());

  if (nsIContentSecurityPolicy* csp = GetCsp()) {
    RefPtr<nsCSPContext> dtCsp = new nsCSPContext();
    dtCsp->InitFromOther(static_cast<nsCSPContext*>(csp));
    dtCsp->SetSkipAllowInlineStyleCheck(true);

    dtPrincipal->SetCsp(dtCsp);
  }

  return dtPrincipal.forget();
}

void Element::SetAttributeDevtools(const nsAString& aName,
                                   const nsAString& aValue,
                                   ErrorResult& aError) {
  // Run this through SetAttribute with a devtools-ready principal.
  RefPtr<nsIPrincipal> dtPrincipal = CreateDevtoolsPrincipal();
  SetAttribute(aName, aValue, dtPrincipal, aError);
}

void Element::SetAttributeDevtoolsNS(const nsAString& aNamespaceURI,
                                     const nsAString& aLocalName,
                                     const nsAString& aValue,
                                     ErrorResult& aError) {
  // Run this through SetAttributeNS with a devtools-ready principal.
  RefPtr<nsIPrincipal> dtPrincipal = CreateDevtoolsPrincipal();
  SetAttributeNS(aNamespaceURI, aLocalName, aValue, dtPrincipal, aError);
}

void Element::RemoveAttributeNS(const nsAString& aNamespaceURI,
                                const nsAString& aLocalName,
                                ErrorResult& aError) {
  RefPtr<nsAtom> name = NS_AtomizeMainThread(aLocalName);
  int32_t nsid = nsNameSpaceManager::GetInstance()->GetNameSpaceID(
      aNamespaceURI, nsContentUtils::IsChromeDoc(OwnerDoc()));

  if (nsid == kNameSpaceID_Unknown) {
    // If the namespace ID is unknown, it means there can't possibly be an
    // existing attribute. We would need a known namespace ID to pass into
    // UnsetAttr, so we return early if we don't have one.
    return;
  }

  aError = UnsetAttr(nsid, name, true);
}

Attr* Element::GetAttributeNodeNS(const nsAString& aNamespaceURI,
                                  const nsAString& aLocalName) {
  return GetAttributeNodeNSInternal(aNamespaceURI, aLocalName);
}

Attr* Element::GetAttributeNodeNSInternal(const nsAString& aNamespaceURI,
                                          const nsAString& aLocalName) {
  return Attributes()->GetNamedItemNS(aNamespaceURI, aLocalName);
}

already_AddRefed<Attr> Element::SetAttributeNodeNS(Attr& aNewAttr,
                                                   ErrorResult& aError) {
  return Attributes()->SetNamedItemNS(aNewAttr, aError);
}

already_AddRefed<nsIHTMLCollection> Element::GetElementsByTagNameNS(
    const nsAString& aNamespaceURI, const nsAString& aLocalName,
    ErrorResult& aError) {
  int32_t nameSpaceId = kNameSpaceID_Wildcard;

  if (!aNamespaceURI.EqualsLiteral("*")) {
    aError = nsNameSpaceManager::GetInstance()->RegisterNameSpace(aNamespaceURI,
                                                                  nameSpaceId);
    if (aError.Failed()) {
      return nullptr;
    }
  }

  NS_ASSERTION(nameSpaceId != kNameSpaceID_Unknown, "Unexpected namespace ID!");

  return NS_GetContentList(this, nameSpaceId, aLocalName);
}

bool Element::HasAttributeNS(const nsAString& aNamespaceURI,
                             const nsAString& aLocalName) const {
  int32_t nsid = nsNameSpaceManager::GetInstance()->GetNameSpaceID(
      aNamespaceURI, nsContentUtils::IsChromeDoc(OwnerDoc()));

  if (nsid == kNameSpaceID_Unknown) {
    // Unknown namespace means no attr...
    return false;
  }

  RefPtr<nsAtom> name = NS_AtomizeMainThread(aLocalName);
  return HasAttr(nsid, name);
}

already_AddRefed<nsIHTMLCollection> Element::GetElementsByClassName(
    const nsAString& aClassNames) {
  return nsContentUtils::GetElementsByClassName(this, aClassNames);
}

Element* Element::GetAttrAssociatedElement(nsAtom* aAttr) const {
  const nsExtendedDOMSlots* slots = GetExistingExtendedDOMSlots();
  if (slots) {
    nsWeakPtr weakAttrEl = slots->mExplicitlySetAttrElements.Get(aAttr);
    if (nsCOMPtr<Element> attrEl = do_QueryReferent(weakAttrEl)) {
      // If reflectedTarget's explicitly set attr-element |attrEl| is
      // a descendant of any of element's shadow-including ancestors, then
      // return |atrEl|.
      nsINode* root = SubtreeRoot();
      nsINode* attrSubtreeRoot = attrEl->SubtreeRoot();
      do {
        if (root == attrSubtreeRoot) {
          return attrEl;
        }
        auto* shadow = ShadowRoot::FromNode(root);
        if (!shadow || !shadow->GetHost()) {
          break;
        }
        root = shadow->GetHost()->SubtreeRoot();
      } while (true);
      return nullptr;
    }
  }

  const nsAttrValue* value = GetParsedAttr(aAttr);
  if (!value) {
    return nullptr;
  }

  MOZ_ASSERT(value->Type() == nsAttrValue::eAtom,
             "Attribute used for attr associated element must be parsed");

  nsAtom* valueAtom = value->GetAtomValue();
  if (auto* docOrShadowRoot = GetContainingDocumentOrShadowRoot()) {
    return docOrShadowRoot->GetElementById(valueAtom);
  }

  nsINode* root = SubtreeRoot();
  for (auto* node = root; node; node = node->GetNextNode(root)) {
    if (node->HasID() && node->AsContent()->GetID() == valueAtom) {
      return node->AsElement();
    }
  }
  return nullptr;
}

void Element::ExplicitlySetAttrElement(nsAtom* aAttr, Element* aElement) {
  if (aElement) {
    nsExtendedDOMSlots* slots = ExtendedDOMSlots();
    slots->mExplicitlySetAttrElements.InsertOrUpdate(
        aAttr, do_GetWeakReference(aElement));
    SetAttr(aAttr, EmptyString(), IgnoreErrors());
    return;
  }

  if (auto* slots = GetExistingExtendedDOMSlots()) {
    slots->mExplicitlySetAttrElements.Remove(aAttr);
    UnsetAttr(aAttr, IgnoreErrors());
  }
}

void Element::GetElementsWithGrid(nsTArray<RefPtr<Element>>& aElements) {
  nsINode* cur = this;
  while (cur) {
    if (cur->IsElement()) {
      Element* elem = cur->AsElement();

      if (elem->GetPrimaryFrame()) {
        // See if this has a GridContainerFrame. Use the same method that
        // nsGridContainerFrame uses, which deals with some edge cases.
        if (nsGridContainerFrame::GetGridContainerFrame(
                elem->GetPrimaryFrame())) {
          aElements.AppendElement(elem);
        }

        // This element has a frame, so allow the traversal to go through
        // the children.
        cur = cur->GetNextNode(this);
        continue;
      }
    }

    // Either this isn't an element, or it has no frame. Continue with the
    // traversal but ignore all the children.
    cur = cur->GetNextNonChildNode(this);
  }
}

bool Element::HasVisibleScrollbars() {
  nsIScrollableFrame* scrollFrame = GetScrollFrame();
  return scrollFrame && (!scrollFrame->GetScrollbarVisibility().isEmpty());
}

nsresult Element::BindToTree(BindContext& aContext, nsINode& aParent) {
  MOZ_ASSERT(aParent.IsContent() || aParent.IsDocument(),
             "Must have content or document parent!");
  MOZ_ASSERT(aParent.OwnerDoc() == OwnerDoc(),
             "Must have the same owner document");
  MOZ_ASSERT(OwnerDoc() == &aContext.OwnerDoc(), "These should match too");
  MOZ_ASSERT(!IsInUncomposedDoc(), "Already have a document.  Unbind first!");
  MOZ_ASSERT(!IsInComposedDoc(), "Already have a document.  Unbind first!");
  // Note that as we recurse into the kids, they'll have a non-null parent.  So
  // only assert if our parent is _changing_ while we have a parent.
  MOZ_ASSERT(!GetParentNode() || &aParent == GetParentNode(),
             "Already have a parent.  Unbind first!");

  const bool hadParent = !!GetParentNode();

  if (aParent.IsInNativeAnonymousSubtree()) {
    SetFlags(NODE_IS_IN_NATIVE_ANONYMOUS_SUBTREE);
  }
  if (IsRootOfNativeAnonymousSubtree()) {
    aParent.SetMayHaveAnonymousChildren();
  } else if (aParent.HasFlag(NODE_HAS_BEEN_IN_UA_WIDGET)) {
    SetFlags(NODE_HAS_BEEN_IN_UA_WIDGET);
  }
  if (aParent.HasFlag(ELEMENT_IS_DATALIST_OR_HAS_DATALIST_ANCESTOR)) {
    SetFlags(ELEMENT_IS_DATALIST_OR_HAS_DATALIST_ANCESTOR);
  }
  aParent.SetFlags(NODE_MAY_HAVE_ELEMENT_CHILDREN);

  // Now set the parent.
  mParent = &aParent;
  if (!hadParent && aParent.IsContent()) {
    SetParentIsContent(true);
    NS_ADDREF(mParent);
  }
  MOZ_ASSERT(!!GetParent() == aParent.IsContent());

  MOZ_ASSERT(!HasAnyOfFlags(Element::kAllServoDescendantBits));

  // Finally, set the document
  if (aParent.IsInUncomposedDoc() || aParent.IsInShadowTree()) {
    // We no longer need to track the subtree pointer (and in fact we'll assert
    // if we do this any later).
    ClearSubtreeRootPointer();
    SetIsConnected(aParent.IsInComposedDoc());

    if (aParent.IsInUncomposedDoc()) {
      SetIsInDocument();
    } else {
      SetFlags(NODE_IS_IN_SHADOW_TREE);
      MOZ_ASSERT(aParent.IsContent() &&
                 aParent.AsContent()->GetContainingShadow());
      ExtendedDOMSlots()->mContainingShadow =
          aParent.AsContent()->GetContainingShadow();
    }
    // Clear the lazy frame construction bits.
    UnsetFlags(NODE_NEEDS_FRAME | NODE_DESCENDANTS_NEED_FRAMES);
  } else {
    // If we're not in the doc and not in a shadow tree,
    // update our subtree pointer.
    SetSubtreeRootPointer(aParent.SubtreeRoot());
  }

  if (IsInComposedDoc()) {
    if (IsPendingMappedAttributeEvaluation()) {
      aContext.OwnerDoc().ScheduleForPresAttrEvaluation(this);
    }
    // Connected callback must be enqueued whenever a custom element becomes
    // connected.
    if (CustomElementData* data = GetCustomElementData()) {
      if (data->mState == CustomElementData::State::eCustom) {
        nsContentUtils::EnqueueLifecycleCallback(
            ElementCallbackType::eConnected, this, {});
      } else {
        // Step 7.7.2.2 https://dom.spec.whatwg.org/#concept-node-insert
        nsContentUtils::TryToUpgradeElement(this);
      }
    }
  }

  // This has to be here, rather than in nsGenericHTMLElement::BindToTree,
  //  because it has to happen after updating the parent pointer, but before
  //  recursively binding the kids.
  if (IsHTMLElement()) {
    SetDirOnBind(this, nsIContent::FromNode(aParent));
  }

  UpdateEditableState(false);

  // Call BindToTree on shadow root children.
  nsresult rv;
  if (ShadowRoot* shadowRoot = GetShadowRoot()) {
    rv = shadowRoot->Bind();
    NS_ENSURE_SUCCESS(rv, rv);
  }

  // Now recurse into our kids. Ensure this happens after binding the shadow
  // root so that directionality of slots is updated.
  {
    for (nsIContent* child = GetFirstChild(); child;
         child = child->GetNextSibling()) {
      rv = child->BindToTree(aContext, *this);
      NS_ENSURE_SUCCESS(rv, rv);
    }
  }

  MutationObservers::NotifyParentChainChanged(this);

  // Ensure we only run this once, in the case we move the ShadowRoot around.
  if (aContext.SubtreeRootChanges()) {
    if (HasPartAttribute()) {
      if (ShadowRoot* shadow = GetContainingShadow()) {
        shadow->PartAdded(*this);
      }
    }
    if (HasID()) {
      AddToIdTable(DoGetID());
    }
    HandleShadowDOMRelatedInsertionSteps(hadParent);
  }

  if (MayHaveStyle()) {
    // If MayHaveStyle() is true, we must be an nsStyledElement.
    static_cast<nsStyledElement*>(this)->ReparseStyleAttribute(
        /* aForceInDataDoc = */ false);
  }

  // XXXbz script execution during binding can trigger some of these
  // postcondition asserts....  But we do want that, since things will
  // generally be quite broken when that happens.
  MOZ_ASSERT(OwnerDoc() == aParent.OwnerDoc(), "Bound to wrong document");
  MOZ_ASSERT(IsInComposedDoc() == aContext.InComposedDoc());
  MOZ_ASSERT(IsInUncomposedDoc() == aContext.InUncomposedDoc());
  MOZ_ASSERT(&aParent == GetParentNode(), "Bound to wrong parent node");
  MOZ_ASSERT(aParent.IsInUncomposedDoc() == IsInUncomposedDoc());
  MOZ_ASSERT(aParent.IsInComposedDoc() == IsInComposedDoc());
  MOZ_ASSERT(aParent.IsInShadowTree() == IsInShadowTree());
  MOZ_ASSERT(aParent.SubtreeRoot() == SubtreeRoot());
  return NS_OK;
}

bool WillDetachFromShadowOnUnbind(const Element& aElement, bool aNullParent) {
  // If our parent still is in a shadow tree by now, and we're not removing
  // ourselves from it, then we're still going to be in a shadow tree after
  // this.
  return aElement.IsInShadowTree() &&
         (aNullParent || !aElement.GetParent()->IsInShadowTree());
}

void Element::UnbindFromTree(bool aNullParent) {
  HandleShadowDOMRelatedRemovalSteps(aNullParent);

  if (HasFlag(ELEMENT_IS_DATALIST_OR_HAS_DATALIST_ANCESTOR) &&
      !IsHTMLElement(nsGkAtoms::datalist)) {
    if (aNullParent) {
      UnsetFlags(ELEMENT_IS_DATALIST_OR_HAS_DATALIST_ANCESTOR);
    } else {
      nsIContent* parent = GetParent();
      MOZ_ASSERT(parent);
      if (!parent->HasFlag(ELEMENT_IS_DATALIST_OR_HAS_DATALIST_ANCESTOR)) {
        UnsetFlags(ELEMENT_IS_DATALIST_OR_HAS_DATALIST_ANCESTOR);
      }
    }
  }

  const bool detachingFromShadow =
      WillDetachFromShadowOnUnbind(*this, aNullParent);
  // Make sure to only remove from the ID table if our subtree root is actually
  // changing.
  if (IsInUncomposedDoc() || detachingFromShadow) {
    RemoveFromIdTable();
  }

  if (detachingFromShadow && HasPartAttribute()) {
    if (ShadowRoot* shadow = GetContainingShadow()) {
      shadow->PartRemoved(*this);
    }
  }

  // Make sure to unbind this node before doing the kids
  Document* document = GetComposedDoc();

  if (HasPointerLock()) {
    PointerLockManager::Unlock();
  }
  if (mState.HasState(ElementState::FULLSCREEN)) {
    // The element being removed is an ancestor of the fullscreen element,
    // exit fullscreen state.
    nsContentUtils::ReportToConsole(nsIScriptError::warningFlag, "DOM"_ns,
                                    OwnerDoc(), nsContentUtils::eDOM_PROPERTIES,
                                    "RemovedFullscreenElement");
    // Fully exit fullscreen.
    Document::ExitFullscreenInDocTree(OwnerDoc());
  }

  MOZ_ASSERT_IF(HasServoData(), document);
  MOZ_ASSERT_IF(HasServoData(), IsInNativeAnonymousSubtree());
  if (document) {
    ClearServoData(document);
  }

  // Ensure that CSS transitions don't continue on an element at a
  // different place in the tree (even if reinserted before next
  // animation refresh).
  //
  // We need to delete the properties while we're still in document
  // (if we were in document) so that they can look up the
  // PendingAnimationTracker on the document and remove their animations,
  // and so they can find their pres context for dispatching cancel events.
  //
  // FIXME(bug 522599): Need a test for this.
  // FIXME(emilio): Why not clearing the effect set as well?
  if (auto* data = GetAnimationData()) {
    data->ClearAllAnimationCollections();
  }

  if (aNullParent) {
    if (GetParent()) {
      RefPtr<nsINode> p;
      p.swap(mParent);
    } else {
      mParent = nullptr;
    }
    SetParentIsContent(false);
  }

#ifdef DEBUG
  // If we can get access to the PresContext, then we sanity-check that
  // we're not leaving behind a pointer to ourselves as the PresContext's
  // cached provider of the viewport's scrollbar styles.
  if (document) {
    nsPresContext* presContext = document->GetPresContext();
    if (presContext) {
      MOZ_ASSERT(this != presContext->GetViewportScrollStylesOverrideElement(),
                 "Leaving behind a raw pointer to this element (as having "
                 "propagated scrollbar styles) - that's dangerous...");
    }
  }

#  ifdef ACCESSIBILITY
  MOZ_ASSERT(!GetAccService() || !GetAccService()->HasAccessible(this),
             "An accessible for this element still exists!");
#  endif
#endif

  ClearInDocument();
  SetIsConnected(false);
  if (HasElementCreatedFromPrototypeAndHasUnmodifiedL10n()) {
    if (document) {
      document->mL10nProtoElements.Remove(this);
    }
    ClearElementCreatedFromPrototypeAndHasUnmodifiedL10n();
  }

  if (aNullParent || !mParent->IsInShadowTree()) {
    UnsetFlags(NODE_IS_IN_SHADOW_TREE);

    // Begin keeping track of our subtree root.
    SetSubtreeRootPointer(aNullParent ? this : mParent->SubtreeRoot());
  }

  if (nsExtendedDOMSlots* slots = GetExistingExtendedDOMSlots()) {
    if (aNullParent || !mParent->IsInShadowTree()) {
      slots->mContainingShadow = nullptr;
    }
  }

  if (document) {
    // Disconnected must be enqueued whenever a connected custom element becomes
    // disconnected.
    if (CustomElementData* data = GetCustomElementData()) {
      if (data->mState == CustomElementData::State::eCustom) {
        nsContentUtils::EnqueueLifecycleCallback(
            ElementCallbackType::eDisconnected, this, {});
      } else {
        // Remove an unresolved custom element that is a candidate for upgrade
        // when a custom element is disconnected.
        nsContentUtils::UnregisterUnresolvedElement(this);
      }
    }

    if (IsPendingMappedAttributeEvaluation()) {
      document->UnscheduleForPresAttrEvaluation(this);
    }

    if (HasLastRememberedBSize() || HasLastRememberedISize()) {
      // Need to remove the last remembered size at the next ResizeObserver
      // opportunity, so observe the element. But if already observed, we still
      // want the callback to be invoked even if the size was already 0x0, so
      // unobserve it first.
      document->UnobserveForLastRememberedSize(*this);
      document->ObserveForLastRememberedSize(*this);
    }
  }

  // This has to be here, rather than in nsGenericHTMLElement::UnbindFromTree,
  //  because it has to happen after unsetting the parent pointer, but before
  //  recursively unbinding the kids.
  if (IsHTMLElement()) {
    ResetDir(this);
  }

  for (nsIContent* child = GetFirstChild(); child;
       child = child->GetNextSibling()) {
    // Note that we pass false for aNullParent here, since we don't want
    // the kids to forget us.
    child->UnbindFromTree(false);
  }

  MutationObservers::NotifyParentChainChanged(this);

  // Unbind children of shadow root.
  if (ShadowRoot* shadowRoot = GetShadowRoot()) {
    shadowRoot->Unbind();
  }

  MOZ_ASSERT(!HasAnyOfFlags(kAllServoDescendantBits));
  MOZ_ASSERT(!document || document->GetServoRestyleRoot() != this);
}

UniquePtr<SMILAttr> Element::GetAnimatedAttr(int32_t aNamespaceID,
                                             nsAtom* aName) {
  return nullptr;
}

nsDOMCSSAttributeDeclaration* Element::SMILOverrideStyle() {
  Element::nsExtendedDOMSlots* slots = ExtendedDOMSlots();

  if (!slots->mSMILOverrideStyle) {
    slots->mSMILOverrideStyle = new nsDOMCSSAttributeDeclaration(this, true);
  }

  return slots->mSMILOverrideStyle;
}

DeclarationBlock* Element::GetSMILOverrideStyleDeclaration() {
  Element::nsExtendedDOMSlots* slots = GetExistingExtendedDOMSlots();
  return slots ? slots->mSMILOverrideStyleDeclaration.get() : nullptr;
}

void Element::SetSMILOverrideStyleDeclaration(DeclarationBlock& aDeclaration) {
  ExtendedDOMSlots()->mSMILOverrideStyleDeclaration = &aDeclaration;

  // Only need to request a restyle if we're in a document.  (We might not
  // be in a document, if we're clearing animation effects on a target node
  // that's been detached since the previous animation sample.)
  if (Document* doc = GetComposedDoc()) {
    if (PresShell* presShell = doc->GetPresShell()) {
      presShell->RestyleForAnimation(this, RestyleHint::RESTYLE_SMIL);
    }
  }
}

bool Element::IsLabelable() const { return false; }

bool Element::IsInteractiveHTMLContent() const { return false; }

DeclarationBlock* Element::GetInlineStyleDeclaration() const {
  if (!MayHaveStyle()) {
    return nullptr;
  }
  const nsAttrValue* attrVal = mAttrs.GetAttr(nsGkAtoms::style);
  if (!attrVal || attrVal->Type() != nsAttrValue::eCSSDeclaration) {
    return nullptr;
  }
  return attrVal->GetCSSDeclarationValue();
}

void Element::InlineStyleDeclarationWillChange(MutationClosureData& aData) {
  MOZ_ASSERT_UNREACHABLE("Element::InlineStyleDeclarationWillChange");
}

nsresult Element::SetInlineStyleDeclaration(DeclarationBlock& aDeclaration,
                                            MutationClosureData& aData) {
  MOZ_ASSERT_UNREACHABLE("Element::SetInlineStyleDeclaration");
  return NS_ERROR_NOT_IMPLEMENTED;
}

NS_IMETHODIMP_(bool)
Element::IsAttributeMapped(const nsAtom* aAttribute) const { return false; }

nsMapRuleToAttributesFunc Element::GetAttributeMappingFunction() const {
  return &MapNoAttributesInto;
}

void Element::MapNoAttributesInto(mozilla::MappedDeclarationsBuilder&) {}

nsChangeHint Element::GetAttributeChangeHint(const nsAtom* aAttribute,
                                             int32_t aModType) const {
  return nsChangeHint(0);
}

void Element::SetMappedDeclarationBlock(
    already_AddRefed<StyleLockedDeclarationBlock> aDeclarations) {
  MOZ_ASSERT(IsPendingMappedAttributeEvaluation());
  mAttrs.SetMappedDeclarationBlock(std::move(aDeclarations));
  MOZ_ASSERT(!IsPendingMappedAttributeEvaluation());
}

bool Element::FindAttributeDependence(const nsAtom* aAttribute,
                                      const MappedAttributeEntry* const aMaps[],
                                      uint32_t aMapCount) {
  for (uint32_t mapindex = 0; mapindex < aMapCount; ++mapindex) {
    for (const MappedAttributeEntry* map = aMaps[mapindex]; map->attribute;
         ++map) {
      if (aAttribute == map->attribute) {
        return true;
      }
    }
  }

  return false;
}

already_AddRefed<mozilla::dom::NodeInfo> Element::GetExistingAttrNameFromQName(
    const nsAString& aStr) const {
  const nsAttrName* name = InternalGetAttrNameFromQName(aStr);
  if (!name) {
    return nullptr;
  }

  RefPtr<mozilla::dom::NodeInfo> nodeInfo;
  if (name->IsAtom()) {
    nodeInfo = mNodeInfo->NodeInfoManager()->GetNodeInfo(
        name->Atom(), nullptr, kNameSpaceID_None, ATTRIBUTE_NODE);
  } else {
    nodeInfo = name->NodeInfo();
  }

  return nodeInfo.forget();
}

// static
bool Element::ShouldBlur(nsIContent* aContent) {
  // Determine if the current element is focused, if it is not focused
  // then we should not try to blur
  Document* document = aContent->GetComposedDoc();
  if (!document) return false;

  nsCOMPtr<nsPIDOMWindowOuter> window = document->GetWindow();
  if (!window) return false;

  nsCOMPtr<nsPIDOMWindowOuter> focusedFrame;
  nsIContent* contentToBlur = nsFocusManager::GetFocusedDescendant(
      window, nsFocusManager::eOnlyCurrentWindow, getter_AddRefs(focusedFrame));

  if (!contentToBlur) {
    return false;
  }

  if (contentToBlur == aContent) {
    return true;
  }

  ShadowRoot* root = aContent->GetShadowRoot();
  if (root && root->DelegatesFocus() &&
      contentToBlur->IsShadowIncludingInclusiveDescendantOf(root)) {
    return true;
  }
  return false;
}

/* static */
nsresult Element::DispatchEvent(nsPresContext* aPresContext,
                                WidgetEvent* aEvent, nsIContent* aTarget,
                                bool aFullDispatch, nsEventStatus* aStatus) {
  MOZ_ASSERT(aTarget, "Must have target");
  MOZ_ASSERT(aEvent, "Must have source event");
  MOZ_ASSERT(aStatus, "Null out param?");

  if (!aPresContext) {
    return NS_OK;
  }

  RefPtr<PresShell> presShell = aPresContext->GetPresShell();
  if (!presShell) {
    return NS_OK;
  }

  if (aFullDispatch) {
    return presShell->HandleEventWithTarget(aEvent, nullptr, aTarget, aStatus);
  }

  return presShell->HandleDOMEventWithTarget(aTarget, aEvent, aStatus);
}

/* static */
nsresult Element::DispatchClickEvent(nsPresContext* aPresContext,
                                     WidgetInputEvent* aSourceEvent,
                                     nsIContent* aTarget, bool aFullDispatch,
                                     const EventFlags* aExtraEventFlags,
                                     nsEventStatus* aStatus) {
  MOZ_ASSERT(aTarget, "Must have target");
  MOZ_ASSERT(aSourceEvent, "Must have source event");
  MOZ_ASSERT(aStatus, "Null out param?");

  WidgetMouseEvent event(aSourceEvent->IsTrusted(), eMouseClick,
                         aSourceEvent->mWidget, WidgetMouseEvent::eReal);
  event.mRefPoint = aSourceEvent->mRefPoint;
  uint32_t clickCount = 1;
  float pressure = 0;
  uint32_t pointerId = 0;  // Use the default value here.
  uint16_t inputSource = 0;
  WidgetMouseEvent* sourceMouseEvent = aSourceEvent->AsMouseEvent();
  if (sourceMouseEvent) {
    clickCount = sourceMouseEvent->mClickCount;
    pressure = sourceMouseEvent->mPressure;
    pointerId = sourceMouseEvent->pointerId;
    inputSource = sourceMouseEvent->mInputSource;
  } else if (aSourceEvent->mClass == eKeyboardEventClass) {
    event.mFlags.mIsPositionless = true;
    inputSource = MouseEvent_Binding::MOZ_SOURCE_KEYBOARD;
  }
  event.mPressure = pressure;
  event.mClickCount = clickCount;
  event.pointerId = pointerId;
  event.mInputSource = inputSource;
  event.mModifiers = aSourceEvent->mModifiers;
  if (aExtraEventFlags) {
    // Be careful not to overwrite existing flags!
    event.mFlags.Union(*aExtraEventFlags);
  }

  return DispatchEvent(aPresContext, &event, aTarget, aFullDispatch, aStatus);
}

//----------------------------------------------------------------------
nsresult Element::LeaveLink(nsPresContext* aPresContext) {
  if (!aPresContext || !aPresContext->Document()->LinkHandlingEnabled()) {
    return NS_OK;
  }
  nsIDocShell* shell = aPresContext->Document()->GetDocShell();
  if (!shell) {
    return NS_OK;
  }
  return nsDocShell::Cast(shell)->OnLeaveLink();
}

void Element::SetEventHandler(nsAtom* aEventName, const nsAString& aValue,
                              bool aDefer) {
  Document* ownerDoc = OwnerDoc();
  if (ownerDoc->IsLoadedAsData()) {
    // Make this a no-op rather than throwing an error to avoid
    // the error causing problems setting the attribute.
    return;
  }

  MOZ_ASSERT(aEventName, "Must have event name!");
  bool defer = true;
  EventListenerManager* manager =
      GetEventListenerManagerForAttr(aEventName, &defer);
  if (!manager) {
    return;
  }

  // TaintFox: Event handler sink.
  if (aValue.isTainted()) {
    nsAutoString eventName;
    aEventName->ToString(eventName);
    ReportTaintSink(aValue, "eventHandler", eventName);
  }

  defer = defer && aDefer;  // only defer if everyone agrees...
  manager->SetEventHandler(aEventName, aValue, defer,
                           !nsContentUtils::IsChromeDoc(ownerDoc), this);
}

//----------------------------------------------------------------------

const nsAttrName* Element::InternalGetAttrNameFromQName(
    const nsAString& aStr, nsAutoString* aNameToUse) const {
  MOZ_ASSERT(!aNameToUse || aNameToUse->IsEmpty());
  const nsAttrName* val = nullptr;
  if (IsHTMLElement() && IsInHTMLDocument()) {
    nsAutoString lower;
    nsAutoString& outStr = aNameToUse ? *aNameToUse : lower;
    nsContentUtils::ASCIIToLower(aStr, outStr);
    val = mAttrs.GetExistingAttrNameFromQName(outStr);
    if (val) {
      outStr.Truncate();
    }
  } else {
    val = mAttrs.GetExistingAttrNameFromQName(aStr);
    if (!val && aNameToUse) {
      *aNameToUse = aStr;
    }
  }

  return val;
}

bool Element::MaybeCheckSameAttrVal(int32_t aNamespaceID, const nsAtom* aName,
                                    const nsAtom* aPrefix,
                                    const nsAttrValueOrString& aValue,
                                    bool aNotify, nsAttrValue& aOldValue,
                                    uint8_t* aModType, bool* aHasListeners,
                                    bool* aOldValueSet) {
  bool modification = false;
  *aHasListeners =
      aNotify && nsContentUtils::HasMutationListeners(
                     this, NS_EVENT_BITS_MUTATION_ATTRMODIFIED, this);
  *aOldValueSet = false;

  // If we have no listeners and aNotify is false, we are almost certainly
  // coming from the content sink and will almost certainly have no previous
  // value.  Even if we do, setting the value is cheap when we have no
  // listeners and don't plan to notify.  The check for aNotify here is an
  // optimization, the check for *aHasListeners is a correctness issue.
  if (*aHasListeners || aNotify) {
    BorrowedAttrInfo info(GetAttrInfo(aNamespaceID, aName));
    if (info.mValue) {
      // Check whether the old value is the same as the new one.  Note that we
      // only need to actually _get_ the old value if we have listeners or
      // if the element is a custom element (because it may have an
      // attribute changed callback).
      if (*aHasListeners || GetCustomElementData()) {
        // Need to store the old value.
        //
        // If the current attribute value contains a pointer to some other data
        // structure that gets updated in the process of setting the attribute
        // we'll no longer have the old value of the attribute. Therefore, we
        // should serialize the attribute value now to keep a snapshot.
        //
        // We have to serialize the value anyway in order to create the
        // mutation event so there's no cost in doing it now.
        aOldValue.SetToSerialized(*info.mValue);
        *aOldValueSet = true;
      }
      bool valueMatches = aValue.EqualsAsStrings(*info.mValue);
      if (valueMatches && aPrefix == info.mName->GetPrefix()) {
        return true;
      }
      modification = true;
    }
  }
  *aModType = modification
                  ? static_cast<uint8_t>(MutationEvent_Binding::MODIFICATION)
                  : static_cast<uint8_t>(MutationEvent_Binding::ADDITION);
  return false;
}

bool Element::OnlyNotifySameValueSet(int32_t aNamespaceID, nsAtom* aName,
                                     nsAtom* aPrefix,
                                     const nsAttrValueOrString& aValue,
                                     bool aNotify, nsAttrValue& aOldValue,
                                     uint8_t* aModType, bool* aHasListeners,
                                     bool* aOldValueSet) {
  if (!MaybeCheckSameAttrVal(aNamespaceID, aName, aPrefix, aValue, aNotify,
                             aOldValue, aModType, aHasListeners,
                             aOldValueSet)) {
    return false;
  }

  nsAutoScriptBlocker scriptBlocker;
  MutationObservers::NotifyAttributeSetToCurrentValue(this, aNamespaceID,
                                                      aName);
  return true;
}

nsresult Element::SetClassAttrFromParser(nsAtom* aValue) {
  // Keep this in sync with SetAttr and SetParsedAttr below.

  nsAttrValue value;
  value.ParseAtomArray(aValue);

  Document* document = GetComposedDoc();
  mozAutoDocUpdate updateBatch(document, false);

  // In principle, BeforeSetAttr should be called here if a node type
  // existed that wanted to do something special for class, but there
  // is no such node type, so calling SetMayHaveClass() directly.
  SetMayHaveClass();

  return SetAttrAndNotify(kNameSpaceID_None, nsGkAtoms::_class,
                          nullptr,  // prefix
                          nullptr,  // old value
                          value, nullptr,
                          static_cast<uint8_t>(MutationEvent_Binding::ADDITION),
                          false,  // hasListeners
                          false,  // notify
                          kCallAfterSetAttr, document, updateBatch);
}

nsresult Element::SetAttr(int32_t aNamespaceID, nsAtom* aName, nsAtom* aPrefix,
                          const nsAString& aValue,
                          nsIPrincipal* aSubjectPrincipal, bool aNotify) {
  // Keep this in sync with SetParsedAttr below and SetSingleClassFromParser
  // above.

  NS_ENSURE_ARG_POINTER(aName);
  NS_ASSERTION(aNamespaceID != kNameSpaceID_Unknown,
               "Don't call SetAttr with unknown namespace");

  uint8_t modType;
  bool hasListeners;
  nsAttrValue oldValue;
  bool oldValueSet;

  // Taintfox: the script blocker below will prevent us from executing taint notifications!
  // So add our own callback to check the taint, even if value is not changing
  CheckTaintSinkSetAttr(aNamespaceID, aName, aValue);

  {
    const nsAttrValueOrString value(aValue);
    if (OnlyNotifySameValueSet(aNamespaceID, aName, aPrefix, value, aNotify,
                               oldValue, &modType, &hasListeners,
                               &oldValueSet)) {
      OnAttrSetButNotChanged(aNamespaceID, aName, value, aNotify);
      return NS_OK;
    }
  }

  // Hold a script blocker while calling ParseAttribute since that can call
  // out to id-observers
  Document* document = GetComposedDoc();
  mozAutoDocUpdate updateBatch(document, aNotify);

  if (aNotify) {
    MutationObservers::NotifyAttributeWillChange(this, aNamespaceID, aName,
                                                 modType);
  }

  nsAttrValue attrValue;
  if (!ParseAttribute(aNamespaceID, aName, aValue, aSubjectPrincipal,
                      attrValue)) {
    attrValue.SetTo(aValue);
  }

  BeforeSetAttr(aNamespaceID, aName, &attrValue, aNotify);

  PreIdMaybeChange(aNamespaceID, aName, &attrValue);

  return SetAttrAndNotify(aNamespaceID, aName, aPrefix,
                          oldValueSet ? &oldValue : nullptr, attrValue,
                          aSubjectPrincipal, modType, hasListeners, aNotify,
                          kCallAfterSetAttr, document, updateBatch);
}

nsresult Element::SetParsedAttr(int32_t aNamespaceID, nsAtom* aName,
                                nsAtom* aPrefix, nsAttrValue& aParsedValue,
                                bool aNotify) {
  // Keep this in sync with SetAttr and SetSingleClassFromParser above

  NS_ENSURE_ARG_POINTER(aName);
  NS_ASSERTION(aNamespaceID != kNameSpaceID_Unknown,
               "Don't call SetAttr with unknown namespace");

  uint8_t modType;
  bool hasListeners;
  nsAttrValue oldValue;
  bool oldValueSet;

  {
    const nsAttrValueOrString value(aParsedValue);
    if (OnlyNotifySameValueSet(aNamespaceID, aName, aPrefix, value, aNotify,
                               oldValue, &modType, &hasListeners,
                               &oldValueSet)) {
      OnAttrSetButNotChanged(aNamespaceID, aName, value, aNotify);
      return NS_OK;
    }
  }

  Document* document = GetComposedDoc();
  mozAutoDocUpdate updateBatch(document, aNotify);

  if (aNotify) {
    MutationObservers::NotifyAttributeWillChange(this, aNamespaceID, aName,
                                                 modType);
  }

  BeforeSetAttr(aNamespaceID, aName, &aParsedValue, aNotify);

  PreIdMaybeChange(aNamespaceID, aName, &aParsedValue);

  return SetAttrAndNotify(aNamespaceID, aName, aPrefix,
                          oldValueSet ? &oldValue : nullptr, aParsedValue,
                          nullptr, modType, hasListeners, aNotify,
                          kCallAfterSetAttr, document, updateBatch);
}

nsresult Element::SetAttrAndNotify(
    int32_t aNamespaceID, nsAtom* aName, nsAtom* aPrefix,
    const nsAttrValue* aOldValue, nsAttrValue& aParsedValue,
    nsIPrincipal* aSubjectPrincipal, uint8_t aModType, bool aFireMutation,
    bool aNotify, bool aCallAfterSetAttr, Document* aComposedDocument,
    const mozAutoDocUpdate& aGuard) {
  nsMutationGuard::DidMutate();

  // Copy aParsedValue for later use since it will be lost when we call
  // SetAndSwapAttr below
  nsAttrValue valueForAfterSetAttr;
  if (aCallAfterSetAttr || GetCustomElementData()) {
    valueForAfterSetAttr.SetTo(aParsedValue);
  }

  bool hadValidDir = false;
  bool hadDirAuto = false;
  bool oldValueSet;

  if (aNamespaceID == kNameSpaceID_None) {
    if (aName == nsGkAtoms::dir) {
      hadValidDir = HasValidDir() || IsHTMLElement(nsGkAtoms::bdi);
      hadDirAuto = HasDirAuto();  // already takes bdi into account
    }

    MOZ_TRY(mAttrs.SetAndSwapAttr(aName, aParsedValue, &oldValueSet));
    if (IsAttributeMapped(aName) && !IsPendingMappedAttributeEvaluation()) {
      mAttrs.InfallibleMarkAsPendingPresAttributeEvaluation();
      if (Document* doc = GetComposedDoc()) {
        doc->ScheduleForPresAttrEvaluation(this);
      }
    }
  } else {
    RefPtr<mozilla::dom::NodeInfo> ni =
        mNodeInfo->NodeInfoManager()->GetNodeInfo(aName, aPrefix, aNamespaceID,
                                                  ATTRIBUTE_NODE);
    MOZ_TRY(mAttrs.SetAndSwapAttr(ni, aParsedValue, &oldValueSet));
  }

  PostIdMaybeChange(aNamespaceID, aName, &valueForAfterSetAttr);

  // If the old value owns its own data, we know it is OK to keep using it.
  // oldValue will be null if there was no previously set value
  const nsAttrValue* oldValue;
  if (aParsedValue.StoresOwnData()) {
    if (oldValueSet) {
      oldValue = &aParsedValue;
    } else {
      oldValue = nullptr;
    }
  } else {
    // No need to conditionally assign null here. If there was no previously
    // set value for the attribute, aOldValue will already be null.
    oldValue = aOldValue;
  }

  if (HasElementCreatedFromPrototypeAndHasUnmodifiedL10n() &&
      aNamespaceID == kNameSpaceID_None &&
      (aName == nsGkAtoms::datal10nid || aName == nsGkAtoms::datal10nargs)) {
    ClearElementCreatedFromPrototypeAndHasUnmodifiedL10n();
    if (aComposedDocument) {
      aComposedDocument->mL10nProtoElements.Remove(this);
    }
  }

  const CustomElementData* data = GetCustomElementData();
  if (data && data->mState == CustomElementData::State::eCustom) {
    CustomElementDefinition* definition = data->GetCustomElementDefinition();
    MOZ_ASSERT(definition, "Should have a valid CustomElementDefinition");

    if (definition->IsInObservedAttributeList(aName)) {
      nsAutoString ns;
      nsNameSpaceManager::GetInstance()->GetNameSpaceURI(aNamespaceID, ns);

      LifecycleCallbackArgs args;
      args.mName = aName;
      if (aModType == MutationEvent_Binding::ADDITION) {
        args.mOldValue = VoidString();
      } else {
        if (oldValue) {
          oldValue->ToString(args.mOldValue);
        } else {
          // If there is no old value, get the value of the uninitialized
          // attribute that was swapped with aParsedValue.
          aParsedValue.ToString(args.mOldValue);
        }
      }
      valueForAfterSetAttr.ToString(args.mNewValue);
      args.mNamespaceURI = ns.IsEmpty() ? VoidString() : ns;

      nsContentUtils::EnqueueLifecycleCallback(
          ElementCallbackType::eAttributeChanged, this, args, definition);
    }
  }

  if (aCallAfterSetAttr) {
    AfterSetAttr(aNamespaceID, aName, &valueForAfterSetAttr, oldValue,
                 aSubjectPrincipal, aNotify);

    if (aNamespaceID == kNameSpaceID_None && aName == nsGkAtoms::dir) {
      OnSetDirAttr(this, &valueForAfterSetAttr, hadValidDir, hadDirAuto,
                   aNotify);
    }
  }

  if (aNotify) {
    // Don't pass aOldValue to AttributeChanged since it may not be reliable.
    // Callers only compute aOldValue under certain conditions which may not
    // be triggered by all nsIMutationObservers.
    MutationObservers::NotifyAttributeChanged(
        this, aNamespaceID, aName, aModType,
        aParsedValue.StoresOwnData() ? &aParsedValue : nullptr);
  }

  if (aFireMutation) {
    InternalMutationEvent mutation(true, eLegacyAttrModified);

    nsAutoString ns;
    nsNameSpaceManager::GetInstance()->GetNameSpaceURI(aNamespaceID, ns);
    Attr* attrNode =
        GetAttributeNodeNSInternal(ns, nsDependentAtomString(aName));
    mutation.mRelatedNode = attrNode;

    mutation.mAttrName = aName;
    nsAutoString newValue;
    GetAttr(aNamespaceID, aName, newValue);
    if (!newValue.IsEmpty()) {
      mutation.mNewAttrValue = NS_Atomize(newValue);
    }
    if (oldValue && !oldValue->IsEmptyString()) {
      mutation.mPrevAttrValue = oldValue->GetAsAtom();
    }
    mutation.mAttrChange = aModType;

    mozAutoSubtreeModified subtree(OwnerDoc(), this);
    AsyncEventDispatcher::RunDOMEventWhenSafe(*this, mutation);
  }

  return NS_OK;
}

void Element::TryReserveAttributeCount(uint32_t aAttributeCount) {
  (void)mAttrs.GrowTo(aAttributeCount);
}

bool Element::ParseAttribute(int32_t aNamespaceID, nsAtom* aAttribute,
                             const nsAString& aValue,
                             nsIPrincipal* aMaybeScriptedPrincipal,
                             nsAttrValue& aResult) {
  if (aAttribute == nsGkAtoms::lang) {
    aResult.ParseAtom(aValue);
    return true;
  }

  if (aNamespaceID == kNameSpaceID_None) {
    if (aAttribute == nsGkAtoms::_class || aAttribute == nsGkAtoms::part) {
      aResult.ParseAtomArray(aValue);
      return true;
    }

    if (aAttribute == nsGkAtoms::exportparts) {
      aResult.ParsePartMapping(aValue);
      return true;
    }

    if (aAttribute == nsGkAtoms::id) {
      // Store id as an atom.  id="" means that the element has no id,
      // not that it has an emptystring as the id.
      if (aValue.IsEmpty()) {
        return false;
      }
      aResult.ParseAtom(aValue);
      return true;
    }
  }

  return false;
}

void Element::SetTaintSourceGetAttr(const nsAString& aName, nsAString& aResult) const {
  MarkTaintSourceAttribute(aResult, "element.attribute", this, aName);
  return;
}

void Element::SetTaintSourceGetAttr(const nsAString& aName, DOMString& aResult) const {
  MarkTaintSourceAttribute(aResult, "element.attribute", this, aName);
  return;
}

void Element::SetTaintSourceGetAttr(const nsAtom* aName, nsAString& aResult) const {
  SetTaintSourceGetAttr(nsAtomString(aName), aResult);
};

void Element::SetTaintSourceGetAttr(const nsAtom* aName, DOMString& aResult) const {
  SetTaintSourceGetAttr(nsAtomString(aName), aResult);
};

void Element::SetTaintSourceGetAttr(int32_t aNameSpaceID, const nsAtom* aName,
                                     DOMString& aResult) const {
  SetTaintSourceGetAttr(aName, aResult);
};

nsresult Element::CheckTaintSinkSetAttr(int32_t aNamespaceID, nsAtom* aName,
                                        const nsAString& aValue) {
  return NS_OK;
}

void Element::BeforeSetAttr(int32_t aNamespaceID, nsAtom* aName,
                            const nsAttrValue* aValue, bool aNotify) {
  if (aNamespaceID == kNameSpaceID_None) {
    if (aName == nsGkAtoms::_class && aValue) {
      // Note: This flag is asymmetrical. It is never unset and isn't exact.
      // If it is ever made to be exact, we probably need to handle this
      // similarly to how ids are handled in PreIdMaybeChange and
      // PostIdMaybeChange.
      // Note that SetSingleClassFromParser inlines BeforeSetAttr and
      // calls SetMayHaveClass directly. Making a subclass take action
      // on the class attribute in a BeforeSetAttr override would
      // require revising SetSingleClassFromParser.
      SetMayHaveClass();
    }
  }
}

void Element::AfterSetAttr(int32_t aNamespaceID, nsAtom* aName,
                           const nsAttrValue* aValue,
                           const nsAttrValue* aOldValue,
                           nsIPrincipal* aMaybeScriptedPrincipal,
                           bool aNotify) {
  if (aNamespaceID == kNameSpaceID_None) {
    if (aName == nsGkAtoms::part) {
      bool isPart = !!aValue;
      if (HasPartAttribute() != isPart) {
        SetHasPartAttribute(isPart);
        if (ShadowRoot* shadow = GetContainingShadow()) {
          if (isPart) {
            shadow->PartAdded(*this);
          } else {
            shadow->PartRemoved(*this);
          }
        }
      }
      MOZ_ASSERT(HasPartAttribute() == isPart);
    } else if (aName == nsGkAtoms::slot && GetParent()) {
      if (ShadowRoot* shadow = GetParent()->GetShadowRoot()) {
        shadow->MaybeReassignContent(*this);
      }
    }
  }
}

void Element::PreIdMaybeChange(int32_t aNamespaceID, nsAtom* aName,
                               const nsAttrValue* aValue) {
  if (aNamespaceID != kNameSpaceID_None || aName != nsGkAtoms::id) {
    return;
  }
  RemoveFromIdTable();
}

void Element::PostIdMaybeChange(int32_t aNamespaceID, nsAtom* aName,
                                const nsAttrValue* aValue) {
  if (aNamespaceID != kNameSpaceID_None || aName != nsGkAtoms::id) {
    return;
  }

  // id="" means that the element has no id, not that it has an empty
  // string as the id.
  if (aValue && !aValue->IsEmptyString()) {
    SetHasID();
    AddToIdTable(aValue->GetAtomValue());
  } else {
    ClearHasID();
  }
}

void Element::OnAttrSetButNotChanged(int32_t aNamespaceID, nsAtom* aName,
                                     const nsAttrValueOrString& aValue,
                                     bool aNotify) {
  const CustomElementData* data = GetCustomElementData();
  if (data && data->mState == CustomElementData::State::eCustom) {
    CustomElementDefinition* definition = data->GetCustomElementDefinition();
    MOZ_ASSERT(definition, "Should have a valid CustomElementDefinition");

    if (definition->IsInObservedAttributeList(aName)) {
      nsAutoString ns;
      nsNameSpaceManager::GetInstance()->GetNameSpaceURI(aNamespaceID, ns);

      nsAutoString value(aValue.String());
      LifecycleCallbackArgs args;
      args.mName = aName;
      args.mOldValue = value;
      args.mNewValue = value;
      args.mNamespaceURI = ns.IsEmpty() ? VoidString() : ns;

      nsContentUtils::EnqueueLifecycleCallback(
          ElementCallbackType::eAttributeChanged, this, args, definition);
    }
  }
}

EventListenerManager* Element::GetEventListenerManagerForAttr(nsAtom* aAttrName,
                                                              bool* aDefer) {
  *aDefer = true;
  return GetOrCreateListenerManager();
}

bool Element::GetAttr(const nsAtom* aName, nsAString& aResult, bool doTainting) const {
  const nsAttrValue* val = mAttrs.GetAttr(aName);
  if (!val) {
    aResult.Truncate();
    return false;
  }
  val->ToString(aResult);
  // Taintfox: getAttribute source
  if (doTainting && aResult.Length() > 0) {
    SetTaintSourceGetAttr(aName, aResult);
  }
  return true;
}

bool Element::GetAttr(int32_t aNameSpaceID, const nsAtom* aName,
                      nsAString& aResult, bool doTainting) const {
  const nsAttrValue* val = mAttrs.GetAttr(aName, aNameSpaceID);
  if (!val) {
    aResult.Truncate();
    return false;
  }
  val->ToString(aResult);
  // Taintfox: getAttribute source
  if (doTainting && aResult.Length() > 0) {
    SetTaintSourceGetAttr(aName, aResult);
  }
  return true;
}

int32_t Element::FindAttrValueIn(int32_t aNameSpaceID, const nsAtom* aName,
                                 AttrArray::AttrValuesArray* aValues,
                                 nsCaseTreatment aCaseSensitive) const {
  return mAttrs.FindAttrValueIn(aNameSpaceID, aName, aValues, aCaseSensitive);
}

nsresult Element::UnsetAttr(int32_t aNameSpaceID, nsAtom* aName, bool aNotify) {
  NS_ASSERTION(nullptr != aName, "must have attribute name");

  int32_t index = mAttrs.IndexOfAttr(aName, aNameSpaceID);
  if (index < 0) {
    return NS_OK;
  }

  Document* document = GetComposedDoc();
  mozAutoDocUpdate updateBatch(document, aNotify);

  if (aNotify) {
    MutationObservers::NotifyAttributeWillChange(
        this, aNameSpaceID, aName, MutationEvent_Binding::REMOVAL);
  }

  BeforeSetAttr(aNameSpaceID, aName, nullptr, aNotify);

  bool hasMutationListeners =
      aNotify && nsContentUtils::HasMutationListeners(
                     this, NS_EVENT_BITS_MUTATION_ATTRMODIFIED, this);

  PreIdMaybeChange(aNameSpaceID, aName, nullptr);

  // Grab the attr node if needed before we remove it from the attr map
  RefPtr<Attr> attrNode;
  if (hasMutationListeners) {
    nsAutoString ns;
    nsNameSpaceManager::GetInstance()->GetNameSpaceURI(aNameSpaceID, ns);
    attrNode = GetAttributeNodeNSInternal(ns, nsDependentAtomString(aName));
  }

  // Clear the attribute out from attribute map.
  nsDOMSlots* slots = GetExistingDOMSlots();
  if (slots && slots->mAttributeMap) {
    slots->mAttributeMap->DropAttribute(aNameSpaceID, aName);
  }

  // The id-handling code, and in the future possibly other code, need to
  // react to unexpected attribute changes.
  nsMutationGuard::DidMutate();

  bool hadValidDir = false;
  bool hadDirAuto = false;

  if (aNameSpaceID == kNameSpaceID_None) {
    if (aName == nsGkAtoms::dir) {
      hadValidDir = HasValidDir() || IsHTMLElement(nsGkAtoms::bdi);
      hadDirAuto = HasDirAuto();  // already takes bdi into account
    }
    if (IsAttributeMapped(aName) && !IsPendingMappedAttributeEvaluation()) {
      mAttrs.InfallibleMarkAsPendingPresAttributeEvaluation();
      if (Document* doc = GetComposedDoc()) {
        doc->ScheduleForPresAttrEvaluation(this);
      }
    }
  }

  nsAttrValue oldValue;
  MOZ_TRY(mAttrs.RemoveAttrAt(index, oldValue));

  PostIdMaybeChange(aNameSpaceID, aName, nullptr);

  const CustomElementData* data = GetCustomElementData();
  if (data && data->mState == CustomElementData::State::eCustom) {
    CustomElementDefinition* definition = data->GetCustomElementDefinition();
    MOZ_ASSERT(definition, "Should have a valid CustomElementDefinition");
    if (definition->IsInObservedAttributeList(aName)) {
      nsAutoString ns;
      nsNameSpaceManager::GetInstance()->GetNameSpaceURI(aNameSpaceID, ns);
      LifecycleCallbackArgs args;
      args.mName = aName;
      oldValue.ToString(args.mOldValue);
      args.mNewValue = VoidString();
      args.mNamespaceURI = ns.IsEmpty() ? VoidString() : ns;
      nsContentUtils::EnqueueLifecycleCallback(
          ElementCallbackType::eAttributeChanged, this, args, definition);
    }
  }

  AfterSetAttr(aNameSpaceID, aName, nullptr, &oldValue, nullptr, aNotify);

  if (aNotify) {
    // We can always pass oldValue here since there is no new value which could
    // have corrupted it.
    MutationObservers::NotifyAttributeChanged(
        this, aNameSpaceID, aName, MutationEvent_Binding::REMOVAL, &oldValue);
  }

  if (aNameSpaceID == kNameSpaceID_None && aName == nsGkAtoms::dir) {
    OnSetDirAttr(this, nullptr, hadValidDir, hadDirAuto, aNotify);
  }

  if (hasMutationListeners) {
    InternalMutationEvent mutation(true, eLegacyAttrModified);

    mutation.mRelatedNode = attrNode;
    mutation.mAttrName = aName;

    nsAutoString value;
    oldValue.ToString(value);
    if (!value.IsEmpty()) mutation.mPrevAttrValue = NS_Atomize(value);
    mutation.mAttrChange = MutationEvent_Binding::REMOVAL;

    mozAutoSubtreeModified subtree(OwnerDoc(), this);
    AsyncEventDispatcher::RunDOMEventWhenSafe(*this, mutation);
  }

  return NS_OK;
}

void Element::DescribeAttribute(uint32_t index,
                                nsAString& aOutDescription) const {
  // name
  mAttrs.AttrNameAt(index)->GetQualifiedName(aOutDescription);

  // value
  aOutDescription.AppendLiteral("=\"");
  nsAutoString value;
  mAttrs.AttrAt(index)->ToString(value);
  for (uint32_t i = value.Length(); i > 0; --i) {
    if (value[i - 1] == char16_t('"')) value.Insert(char16_t('\\'), i - 1);
  }
  aOutDescription.Append(value);
  aOutDescription.Append('"');
}

#ifdef MOZ_DOM_LIST
void Element::ListAttributes(FILE* out) const {
  uint32_t index, count = mAttrs.AttrCount();
  for (index = 0; index < count; index++) {
    nsAutoString attributeDescription;
    DescribeAttribute(index, attributeDescription);

    fputs(" ", out);
    fputs(NS_LossyConvertUTF16toASCII(attributeDescription).get(), out);
  }
}

void Element::List(FILE* out, int32_t aIndent, const nsCString& aPrefix) const {
  int32_t indent;
  for (indent = aIndent; --indent >= 0;) fputs("  ", out);

  fputs(aPrefix.get(), out);

  fputs(NS_LossyConvertUTF16toASCII(mNodeInfo->QualifiedName()).get(), out);

  fprintf(out, "@%p", (void*)this);

  ListAttributes(out);

  fprintf(out, " state=[%llx]",
          static_cast<unsigned long long>(State().GetInternalValue()));
  fprintf(out, " flags=[%08x]", static_cast<unsigned int>(GetFlags()));
  fprintf(out, " selectorflags=[%08x]",
          static_cast<unsigned int>(GetSelectorFlags()));
  if (IsClosestCommonInclusiveAncestorForRangeInSelection()) {
    const LinkedList<AbstractRange>* ranges =
        GetExistingClosestCommonInclusiveAncestorRanges();
    int32_t count = 0;
    if (ranges) {
      // Can't use range-based iteration on a const LinkedList, unfortunately.
      for (const AbstractRange* r = ranges->getFirst(); r; r = r->getNext()) {
        ++count;
      }
    }
    fprintf(out, " ranges:%d", count);
  }
  fprintf(out, " primaryframe=%p", static_cast<void*>(GetPrimaryFrame()));
  fprintf(out, " refcount=%" PRIuPTR "<", mRefCnt.get());

  nsIContent* child = GetFirstChild();
  if (child) {
    fputs("\n", out);

    for (; child; child = child->GetNextSibling()) {
      child->List(out, aIndent + 1);
    }

    for (indent = aIndent; --indent >= 0;) fputs("  ", out);
  }

  fputs(">\n", out);
}

void Element::DumpContent(FILE* out, int32_t aIndent, bool aDumpAll) const {
  int32_t indent;
  for (indent = aIndent; --indent >= 0;) fputs("  ", out);

  const nsString& buf = mNodeInfo->QualifiedName();
  fputs("<", out);
  fputs(NS_LossyConvertUTF16toASCII(buf).get(), out);

  if (aDumpAll) ListAttributes(out);

  fputs(">", out);

  if (aIndent) fputs("\n", out);

  for (nsIContent* child = GetFirstChild(); child;
       child = child->GetNextSibling()) {
    int32_t indent = aIndent ? aIndent + 1 : 0;
    child->DumpContent(out, indent, aDumpAll);
  }
  for (indent = aIndent; --indent >= 0;) fputs("  ", out);
  fputs("</", out);
  fputs(NS_LossyConvertUTF16toASCII(buf).get(), out);
  fputs(">", out);

  if (aIndent) fputs("\n", out);
}
#endif

void Element::Describe(nsAString& aOutDescription, bool aShort) const {
  aOutDescription.Append(mNodeInfo->QualifiedName());
  aOutDescription.AppendPrintf("@%p", (void*)this);

  uint32_t index, count = mAttrs.AttrCount();
  for (index = 0; index < count; index++) {
    if (aShort) {
      const nsAttrName* name = mAttrs.AttrNameAt(index);
      if (!name->Equals(nsGkAtoms::id) && !name->Equals(nsGkAtoms::_class)) {
        continue;
      }
    }
    aOutDescription.Append(' ');
    nsAutoString attributeDescription;
    DescribeAttribute(index, attributeDescription);
    aOutDescription.Append(attributeDescription);
  }
}

bool Element::CheckHandleEventForLinksPrecondition(
    EventChainVisitor& aVisitor) const {
  // Make sure we actually are a link
  if (!IsLink()) {
    return false;
  }
  if (aVisitor.mEventStatus == nsEventStatus_eConsumeNoDefault ||
      (!aVisitor.mEvent->IsTrusted() &&
       (aVisitor.mEvent->mMessage != eMouseClick) &&
       (aVisitor.mEvent->mMessage != eKeyPress) &&
       (aVisitor.mEvent->mMessage != eLegacyDOMActivate)) ||
      aVisitor.mEvent->mFlags.mMultipleActionsPrevented) {
    return false;
  }
  return true;
}

void Element::GetEventTargetParentForLinks(EventChainPreVisitor& aVisitor) {
  // Optimisation: return early if this event doesn't interest us.
  // IMPORTANT: this switch and the switch below it must be kept in sync!
  switch (aVisitor.mEvent->mMessage) {
    case eMouseOver:
    case eFocus:
    case eMouseOut:
    case eBlur:
      break;
    default:
      return;
  }

  // Make sure we meet the preconditions before continuing
  if (!CheckHandleEventForLinksPrecondition(aVisitor)) {
    return;
  }

  // We try to handle everything we can even when the URI is invalid. Though of
  // course we can't do stuff like updating the status bar, so return early here
  // instead.
  nsCOMPtr<nsIURI> absURI = GetHrefURI();
  if (!absURI) {
    return;
  }

  // We do the status bar updates in GetEventTargetParent so that the status bar
  // gets updated even if the event is consumed before we have a chance to set
  // it.
  switch (aVisitor.mEvent->mMessage) {
    // Set the status bar similarly for mouseover and focus
    case eMouseOver:
      aVisitor.mEventStatus = nsEventStatus_eConsumeNoDefault;
      [[fallthrough]];
    case eFocus: {
      InternalFocusEvent* focusEvent = aVisitor.mEvent->AsFocusEvent();
      if (!focusEvent || !focusEvent->mIsRefocus) {
        nsAutoString target;
        GetLinkTarget(target);
        nsContentUtils::TriggerLink(this, absURI, target,
                                    /* click */ false, /* isTrusted */ true);
        // Make sure any ancestor links don't also TriggerLink
        aVisitor.mEvent->mFlags.mMultipleActionsPrevented = true;
      }
      break;
    }
    case eMouseOut:
      aVisitor.mEventStatus = nsEventStatus_eConsumeNoDefault;
      [[fallthrough]];
    case eBlur: {
      nsresult rv = LeaveLink(aVisitor.mPresContext);
      if (NS_SUCCEEDED(rv)) {
        aVisitor.mEvent->mFlags.mMultipleActionsPrevented = true;
      }
      break;
    }

    default:
      // switch not in sync with the optimization switch earlier in this
      // function
      MOZ_ASSERT_UNREACHABLE("switch statements not in sync");
  }
}

// This dispatches a 'chromelinkclick' CustomEvent to chrome-only listeners,
// so that frontend can handle middle-clicks and ctrl/cmd/shift/etc.-clicks
// on links, without getting a call for every single click the user makes.
// Only supported for click or auxclick events.
void Element::DispatchChromeOnlyLinkClickEvent(
    EventChainPostVisitor& aVisitor) {
  MOZ_ASSERT(aVisitor.mEvent->mMessage == eMouseAuxClick ||
                 aVisitor.mEvent->mMessage == eMouseClick,
             "DispatchChromeOnlyLinkClickEvent supports only click and "
             "auxclick source events");
  Document* doc = OwnerDoc();
  RefPtr<XULCommandEvent> event =
      new XULCommandEvent(doc, aVisitor.mPresContext, nullptr);
  RefPtr<dom::Event> mouseDOMEvent = aVisitor.mDOMEvent;
  if (!mouseDOMEvent) {
    mouseDOMEvent = EventDispatcher::CreateEvent(
        aVisitor.mEvent->mOriginalTarget, aVisitor.mPresContext,
        aVisitor.mEvent, u""_ns);
    NS_ADDREF(aVisitor.mDOMEvent = mouseDOMEvent);
  }

  MouseEvent* mouseEvent = mouseDOMEvent->AsMouseEvent();
  event->InitCommandEvent(
      u"chromelinkclick"_ns, /* CanBubble */ true,
      /* Cancelable */ true, nsGlobalWindowInner::Cast(doc->GetInnerWindow()),
      0, mouseEvent->CtrlKey(), mouseEvent->AltKey(), mouseEvent->ShiftKey(),
      mouseEvent->MetaKey(), mouseEvent->Button(), mouseDOMEvent,
      mouseEvent->InputSource(), IgnoreErrors());
  // Note: we're always trusted, but the event we pass as the `sourceEvent`
  // might not be. Frontend code will check that event's trusted property to
  // make that determination; doing it this way means we don't also start
  // acting on web-generated custom 'chromelinkclick' events which would
  // provide additional attack surface for a malicious actor.
  event->SetTrusted(true);
  event->WidgetEventPtr()->mFlags.mOnlyChromeDispatch = true;
  DispatchEvent(*event);
}

nsresult Element::PostHandleEventForLinks(EventChainPostVisitor& aVisitor) {
  // Optimisation: return early if this event doesn't interest us.
  // IMPORTANT: this switch and the switch below it must be kept in sync!
  switch (aVisitor.mEvent->mMessage) {
    case eMouseDown:
    case eMouseClick:
    case eMouseAuxClick:
    case eLegacyDOMActivate:
    case eKeyPress:
      break;
    default:
      return NS_OK;
  }

  // Make sure we meet the preconditions before continuing
  if (!CheckHandleEventForLinksPrecondition(aVisitor)) {
    return NS_OK;
  }

  // We try to handle ~everything consistently even if the href is invalid
  // (GetHrefURI() returns null).
  nsresult rv = NS_OK;

  switch (aVisitor.mEvent->mMessage) {
    case eMouseDown: {
      if (!OwnerDoc()->LinkHandlingEnabled()) {
        break;
      }

      WidgetMouseEvent* const mouseEvent = aVisitor.mEvent->AsMouseEvent();
      mouseEvent->mFlags.mMultipleActionsPrevented |=
          mouseEvent->mButton == MouseButton::ePrimary ||
          mouseEvent->mButton == MouseButton::eMiddle;

      if (mouseEvent->mButton == MouseButton::ePrimary) {
        // For avoiding focus popup opened by clicking this link to get blurred,
        // we need this to get focused now.  However, if the mousedown occurs
        // in editable element in this link, we should not do this because its
        // editing host will get focus.
        if (IsInComposedDoc()) {
          Element* targetElement = Element::FromEventTargetOrNull(
              aVisitor.mEvent->GetDOMEventTarget());
          if (targetElement && targetElement->IsInclusiveDescendantOf(this) &&
              (!targetElement->IsEditable() ||
               targetElement->GetEditingHost() == this)) {
            if (RefPtr<nsFocusManager> fm = nsFocusManager::GetFocusManager()) {
              RefPtr<Element> kungFuDeathGrip(this);
              fm->SetFocus(kungFuDeathGrip, nsIFocusManager::FLAG_BYMOUSE |
                                                nsIFocusManager::FLAG_NOSCROLL);
            }
          }
        }

        if (aVisitor.mPresContext) {
          EventStateManager::SetActiveManager(
              aVisitor.mPresContext->EventStateManager(), this);
        }

        // OK, we're pretty sure we're going to load, so warm up a speculative
        // connection to be sure we have one ready when we open the channel.
        if (nsIDocShell* shell = OwnerDoc()->GetDocShell()) {
          if (nsCOMPtr<nsIURI> absURI = GetHrefURI()) {
            if (nsCOMPtr<nsISpeculativeConnect> sc =
                    mozilla::components::IO::Service()) {
              nsCOMPtr<nsIInterfaceRequestor> ir = do_QueryInterface(shell);
              sc->SpeculativeConnect(absURI, NodePrincipal(), ir, false);
            }
          }
        }
      }
    } break;

    case eMouseClick: {
      WidgetMouseEvent* mouseEvent = aVisitor.mEvent->AsMouseEvent();
      if (mouseEvent->IsLeftClickEvent()) {
        if (!mouseEvent->IsControl() && !mouseEvent->IsMeta() &&
            !mouseEvent->IsAlt() && !mouseEvent->IsShift()) {
          if (OwnerDoc()->MayHaveDOMActivateListeners()) {
            // The default action is simply to dispatch DOMActivate.
            // But dispatch that only if needed.
            nsEventStatus status = nsEventStatus_eIgnore;
            // DOMActivate event should be trusted since the activation is
            // actually occurred even if the cause is an untrusted click event.
            InternalUIEvent actEvent(true, eLegacyDOMActivate, mouseEvent);
            actEvent.mDetail = 1;
            rv = EventDispatcher::Dispatch(this, aVisitor.mPresContext,
                                           &actEvent, nullptr, &status);
            if (NS_SUCCEEDED(rv)) {
              aVisitor.mEventStatus = nsEventStatus_eConsumeNoDefault;
            }
          } else {
            if (nsCOMPtr<nsIURI> absURI = GetHrefURI()) {
              // If you modify this code, tweak also the code handling
              // eLegacyDOMActivate.
              nsAutoString target;
              GetLinkTarget(target);
              nsContentUtils::TriggerLink(this, absURI, target,
                                          /* click */ true,
                                          mouseEvent->IsTrusted());
            }
            // Since we didn't dispatch DOMActivate because there were no
            // listeners, do still set mEventStatus as if it was dispatched
            // successfully.
            aVisitor.mEventStatus = nsEventStatus_eConsumeNoDefault;
          }
        }

        DispatchChromeOnlyLinkClickEvent(aVisitor);
      }
      break;
    }
    case eMouseAuxClick: {
      DispatchChromeOnlyLinkClickEvent(aVisitor);
      break;
    }
    case eLegacyDOMActivate: {
      // If you modify this code, tweak also the code handling
      // eMouseClick.
      if (aVisitor.mEvent->mOriginalTarget == this) {
        if (nsCOMPtr<nsIURI> absURI = GetHrefURI()) {
          nsAutoString target;
          GetLinkTarget(target);
          const InternalUIEvent* activeEvent = aVisitor.mEvent->AsUIEvent();
          MOZ_ASSERT(activeEvent);
          nsContentUtils::TriggerLink(this, absURI, target, /* click */ true,
                                      activeEvent->IsTrustable());
          aVisitor.mEventStatus = nsEventStatus_eConsumeNoDefault;
        }
      }
    } break;

    case eKeyPress: {
      WidgetKeyboardEvent* keyEvent = aVisitor.mEvent->AsKeyboardEvent();
      if (keyEvent && keyEvent->mKeyCode == NS_VK_RETURN) {
        nsEventStatus status = nsEventStatus_eIgnore;
        rv = DispatchClickEvent(aVisitor.mPresContext, keyEvent, this, false,
                                nullptr, &status);
        if (NS_SUCCEEDED(rv)) {
          aVisitor.mEventStatus = nsEventStatus_eConsumeNoDefault;
        }
      }
    } break;

    default:
      // switch not in sync with the optimization switch earlier in this
      // function
      MOZ_ASSERT_UNREACHABLE("switch statements not in sync");
      return NS_ERROR_UNEXPECTED;
  }

  return rv;
}

void Element::GetLinkTarget(nsAString& aTarget) { aTarget.Truncate(); }

static nsStaticAtom* const sPropertiesToTraverseAndUnlink[] = {
    nsGkAtoms::dirAutoSetBy, nullptr};

// static
nsStaticAtom* const* Element::HTMLSVGPropertiesToTraverseAndUnlink() {
  return sPropertiesToTraverseAndUnlink;
}

nsresult Element::CopyInnerTo(Element* aDst, ReparseAttributes aReparse) {
  nsresult rv = aDst->mAttrs.EnsureCapacityToClone(mAttrs);
  NS_ENSURE_SUCCESS(rv, rv);

  const bool reparse = aReparse == ReparseAttributes::Yes;

  uint32_t count = mAttrs.AttrCount();
  for (uint32_t i = 0; i < count; ++i) {
    BorrowedAttrInfo info = mAttrs.AttrInfoAt(i);
    const nsAttrName* name = info.mName;
    const nsAttrValue* value = info.mValue;
    if (value->Type() == nsAttrValue::eCSSDeclaration) {
      MOZ_ASSERT(name->Equals(nsGkAtoms::style, kNameSpaceID_None));
      // We still clone CSS attributes, even in the `reparse` (cross-document)
      // case.  https://github.com/w3c/webappsec-csp/issues/212
      nsAttrValue valueCopy(*value);
      rv = aDst->SetParsedAttr(name->NamespaceID(), name->LocalName(),
                               name->GetPrefix(), valueCopy, false);
      NS_ENSURE_SUCCESS(rv, rv);

      value->GetCSSDeclarationValue()->SetImmutable();
    } else if (reparse) {
      nsAutoString valStr;
      value->ToString(valStr);
      rv = aDst->SetAttr(name->NamespaceID(), name->LocalName(),
                         name->GetPrefix(), valStr, false);
      NS_ENSURE_SUCCESS(rv, rv);
    } else {
      nsAttrValue valueCopy(*value);
      rv = aDst->SetParsedAttr(name->NamespaceID(), name->LocalName(),
                               name->GetPrefix(), valueCopy, false);
      NS_ENSURE_SUCCESS(rv, rv);
    }
  }

  dom::NodeInfo* dstNodeInfo = aDst->NodeInfo();
  if (CustomElementData* data = GetCustomElementData()) {
    // The cloned node may be a custom element that may require
    // enqueing upgrade reaction.
    if (nsAtom* typeAtom = data->GetCustomElementType()) {
      aDst->SetCustomElementData(MakeUnique<CustomElementData>(typeAtom));
      MOZ_ASSERT(dstNodeInfo->NameAtom()->Equals(dstNodeInfo->LocalName()));
      CustomElementDefinition* definition =
          nsContentUtils::LookupCustomElementDefinition(
              dstNodeInfo->GetDocument(), dstNodeInfo->NameAtom(),
              dstNodeInfo->NamespaceID(), typeAtom);
      if (definition) {
        nsContentUtils::EnqueueUpgradeReaction(aDst, definition);
      }
    }
  }

  if (dstNodeInfo->GetDocument()->IsStaticDocument()) {
    // Propagate :defined state to the static clone.
    if (State().HasState(ElementState::DEFINED)) {
      aDst->SetDefined(true);
    }
  }

  return NS_OK;
}

Element* Element::Closest(const nsACString& aSelector, ErrorResult& aResult) {
  AUTO_PROFILER_LABEL_DYNAMIC_NSCSTRING("Element::Closest",
                                        LAYOUT_SelectorQuery, aSelector);
  const StyleSelectorList* list = ParseSelectorList(aSelector, aResult);
  if (!list) {
    return nullptr;
  }

  Element* element = const_cast<Element*>(Servo_SelectorList_Closest(this, list));
  if (element) {
    element->TaintSelectorOperation("element.closest",  NS_ConvertUTF8toUTF16(aSelector));
  }
  return element;
}

bool Element::Matches(const nsACString& aSelector, ErrorResult& aResult) {
  AUTO_PROFILER_LABEL_DYNAMIC_NSCSTRING("Element::Matches",
                                        LAYOUT_SelectorQuery, aSelector);
  const StyleSelectorList* list = ParseSelectorList(aSelector, aResult);
  if (!list) {
    return false;
  }

  return Servo_SelectorList_Matches(this, list);
}

static const nsAttrValue::EnumTable kCORSAttributeTable[] = {
    // Order matters here
    // See ParseCORSValue
    {"anonymous", CORS_ANONYMOUS},
    {"use-credentials", CORS_USE_CREDENTIALS},
    {nullptr, 0}};

/* static */
void Element::ParseCORSValue(const nsAString& aValue, nsAttrValue& aResult) {
  DebugOnly<bool> success =
      aResult.ParseEnumValue(aValue, kCORSAttributeTable, false,
                             // default value is anonymous if aValue is
                             // not a value we understand
                             &kCORSAttributeTable[0]);
  MOZ_ASSERT(success);
}

/* static */
CORSMode Element::StringToCORSMode(const nsAString& aValue) {
  if (aValue.IsVoid()) {
    return CORS_NONE;
  }

  nsAttrValue val;
  Element::ParseCORSValue(aValue, val);
  return CORSMode(val.GetEnumValue());
}

/* static */
CORSMode Element::AttrValueToCORSMode(const nsAttrValue* aValue) {
  if (!aValue) {
    return CORS_NONE;
  }

  return CORSMode(aValue->GetEnumValue());
}

/**
 * Returns nullptr if requests for fullscreen are allowed in the current
 * context. Requests are only allowed if the user initiated them (like with
 * a mouse-click or key press), unless this check has been disabled by
 * setting the pref "full-screen-api.allow-trusted-requests-only" to false
 * or if the caller is privileged. Feature policy may also deny requests.
 * If fullscreen is not allowed, a key for the error message is returned.
 */
static const char* GetFullscreenError(CallerType aCallerType,
                                      Document* aDocument) {
  MOZ_ASSERT(aDocument);

  // Privileged callers can always request fullscreen
  if (aCallerType == CallerType::System) {
    return nullptr;
  }

  if (nsContentUtils::IsPDFJS(aDocument->GetPrincipal())) {
    // The built-in pdf viewer can always request fullscreen
    return nullptr;
  }

  if (const char* error = aDocument->GetFullscreenError(aCallerType)) {
    return error;
  }

  // Bypass user interaction checks if preference is set
  if (!StaticPrefs::full_screen_api_allow_trusted_requests_only()) {
    return nullptr;
  }

  if (!aDocument->ConsumeTransientUserGestureActivation()) {
    return "FullscreenDeniedNotInputDriven";
  }

  // Entering full-screen on mouse mouse event is only allowed with left mouse
  // button
  if (StaticPrefs::full_screen_api_mouse_event_allow_left_button_only() &&
      (EventStateManager::sCurrentMouseBtn == MouseButton::eMiddle ||
       EventStateManager::sCurrentMouseBtn == MouseButton::eSecondary)) {
    return "FullscreenDeniedMouseEventOnlyLeftBtn";
  }

  return nullptr;
}

void Element::SetCapture(bool aRetargetToElement) {
  // If there is already an active capture, ignore this request. This would
  // occur if a splitter, frame resizer, etc had already captured and we don't
  // want to override those.
  if (!PresShell::GetCapturingContent()) {
    PresShell::SetCapturingContent(
        this, CaptureFlags::PreventDragStart |
                  (aRetargetToElement ? CaptureFlags::RetargetToElement
                                      : CaptureFlags::None));
  }
}

void Element::SetCaptureAlways(bool aRetargetToElement) {
  PresShell::SetCapturingContent(
      this, CaptureFlags::PreventDragStart | CaptureFlags::IgnoreAllowedState |
                (aRetargetToElement ? CaptureFlags::RetargetToElement
                                    : CaptureFlags::None));
}

void Element::ReleaseCapture() {
  if (PresShell::GetCapturingContent() == this) {
    PresShell::ReleaseCapturingContent();
  }
}

already_AddRefed<Promise> Element::RequestFullscreen(CallerType aCallerType,
                                                     ErrorResult& aRv) {
  auto request = FullscreenRequest::Create(this, aCallerType, aRv);
  RefPtr<Promise> promise = request->GetPromise();

  // Only grant fullscreen requests if this is called from inside a trusted
  // event handler (i.e. inside an event handler for a user initiated event).
  // This stops the fullscreen from being abused similar to the popups of old,
  // and it also makes it harder for bad guys' script to go fullscreen and
  // spoof the browser chrome/window and phish logins etc.
  // Note that requests for fullscreen inside a web app's origin are exempt
  // from this restriction.
  if (const char* error = GetFullscreenError(aCallerType, OwnerDoc())) {
    request->Reject(error);
  } else {
    OwnerDoc()->RequestFullscreen(std::move(request));
  }
  return promise.forget();
}

void Element::RequestPointerLock(CallerType aCallerType) {
  PointerLockManager::RequestLock(this, aCallerType);
}

already_AddRefed<Flex> Element::GetAsFlexContainer() {
  // We need the flex frame to compute additional info, and use
  // that annotated version of the frame.
  nsFlexContainerFrame* flexFrame =
      nsFlexContainerFrame::GetFlexFrameWithComputedInfo(
          GetPrimaryFrame(FlushType::Layout));

  if (flexFrame) {
    RefPtr<Flex> flex = new Flex(this, flexFrame);
    return flex.forget();
  }
  return nullptr;
}

void Element::GetGridFragments(nsTArray<RefPtr<Grid>>& aResult) {
  nsGridContainerFrame* frame =
      nsGridContainerFrame::GetGridFrameWithComputedInfo(
          GetPrimaryFrame(FlushType::Layout));

  // If we get a nsGridContainerFrame from the prior call,
  // all the next-in-flow frames will also be nsGridContainerFrames.
  while (frame) {
    // Get the existing Grid object, if it exists. This object is
    // guaranteed to be up-to-date because GetGridFrameWithComputedInfo
    // will delete an existing one when regenerating grid info.
    Grid* gridFragment = frame->GetGridFragmentInfo();
    if (!gridFragment) {
      // Grid constructor will add itself as a property to frame, and
      // its unlink method will remove itself if the frame still exists.
      gridFragment = new Grid(this, frame);
    }
    aResult.AppendElement(gridFragment);
    frame = static_cast<nsGridContainerFrame*>(frame->GetNextInFlow());
  }
}

bool Element::HasGridFragments() {
  return !!nsGridContainerFrame::GetGridFrameWithComputedInfo(
      GetPrimaryFrame(FlushType::Layout));
}

already_AddRefed<DOMMatrixReadOnly> Element::GetTransformToAncestor(
    Element& aAncestor) {
  nsIFrame* primaryFrame = GetPrimaryFrame();
  nsIFrame* ancestorFrame = aAncestor.GetPrimaryFrame();

  Matrix4x4 transform;
  if (primaryFrame) {
    // If aAncestor is not actually an ancestor of this (including nullptr),
    // then the call to GetTransformToAncestor will return the transform
    // all the way up through the parent chain.
    transform = nsLayoutUtils::GetTransformToAncestor(RelativeTo{primaryFrame},
                                                      RelativeTo{ancestorFrame},
                                                      nsIFrame::IN_CSS_UNITS)
                    .GetMatrix();
  }

  DOMMatrixReadOnly* matrix = new DOMMatrix(this, transform);
  RefPtr<DOMMatrixReadOnly> result(matrix);
  return result.forget();
}

already_AddRefed<DOMMatrixReadOnly> Element::GetTransformToParent() {
  nsIFrame* primaryFrame = GetPrimaryFrame();

  Matrix4x4 transform;
  if (primaryFrame) {
    nsIFrame* parentFrame = primaryFrame->GetParent();
    transform = nsLayoutUtils::GetTransformToAncestor(RelativeTo{primaryFrame},
                                                      RelativeTo{parentFrame},
                                                      nsIFrame::IN_CSS_UNITS)
                    .GetMatrix();
  }

  DOMMatrixReadOnly* matrix = new DOMMatrix(this, transform);
  RefPtr<DOMMatrixReadOnly> result(matrix);
  return result.forget();
}

already_AddRefed<DOMMatrixReadOnly> Element::GetTransformToViewport() {
  nsIFrame* primaryFrame = GetPrimaryFrame();
  Matrix4x4 transform;
  if (primaryFrame) {
    transform =
        nsLayoutUtils::GetTransformToAncestor(
            RelativeTo{primaryFrame},
            RelativeTo{nsLayoutUtils::GetDisplayRootFrame(primaryFrame)},
            nsIFrame::IN_CSS_UNITS)
            .GetMatrix();
  }

  DOMMatrixReadOnly* matrix = new DOMMatrix(this, transform);
  RefPtr<DOMMatrixReadOnly> result(matrix);
  return result.forget();
}

already_AddRefed<Animation> Element::Animate(
    JSContext* aContext, JS::Handle<JSObject*> aKeyframes,
    const UnrestrictedDoubleOrKeyframeAnimationOptions& aOptions,
    ErrorResult& aError) {
  nsCOMPtr<nsIGlobalObject> ownerGlobal = GetOwnerGlobal();
  if (!ownerGlobal) {
    aError.Throw(NS_ERROR_FAILURE);
    return nullptr;
  }
  GlobalObject global(aContext, ownerGlobal->GetGlobalJSObject());
  MOZ_ASSERT(!global.Failed());

  // KeyframeEffect constructor doesn't follow the standard Xray calling
  // convention and needs to be called in caller's compartment.
  // This should match to RunConstructorInCallerCompartment attribute in
  // KeyframeEffect.webidl.
  RefPtr<KeyframeEffect> effect =
      KeyframeEffect::Constructor(global, this, aKeyframes, aOptions, aError);
  if (aError.Failed()) {
    return nullptr;
  }

  // Animation constructor follows the standard Xray calling convention and
  // needs to be called in the target element's realm.
  JSAutoRealm ar(aContext, global.Get());

  AnimationTimeline* timeline = OwnerDoc()->Timeline();
  RefPtr<Animation> animation = Animation::Constructor(
      global, effect, Optional<AnimationTimeline*>(timeline), aError);
  if (aError.Failed()) {
    return nullptr;
  }

  if (aOptions.IsKeyframeAnimationOptions()) {
    animation->SetId(aOptions.GetAsKeyframeAnimationOptions().mId);
  }

  animation->Play(aError, Animation::LimitBehavior::AutoRewind);
  if (aError.Failed()) {
    return nullptr;
  }

  return animation.forget();
}

void Element::GetAnimations(const GetAnimationsOptions& aOptions,
                            nsTArray<RefPtr<Animation>>& aAnimations) {
  if (Document* doc = GetComposedDoc()) {
    // We don't need to explicitly flush throttled animations here, since
    // updating the animation style of elements will never affect the set of
    // running animations and it's only the set of running animations that is
    // important here.
    //
    // NOTE: Any changes to the flags passed to the following call should
    // be reflected in the flags passed in DocumentOrShadowRoot::GetAnimations
    // too.
    doc->FlushPendingNotifications(
        ChangesToFlush(FlushType::Style, false /* flush animations */));
  }

  GetAnimationsWithoutFlush(aOptions, aAnimations);
}

void Element::GetAnimationsWithoutFlush(
    const GetAnimationsOptions& aOptions,
    nsTArray<RefPtr<Animation>>& aAnimations) {
  Element* elem = this;
  PseudoStyleType pseudoType = PseudoStyleType::NotPseudo;
  // For animations on generated-content elements, the animations are stored
  // on the parent element.
  if (IsGeneratedContentContainerForBefore()) {
    elem = GetParentElement();
    pseudoType = PseudoStyleType::before;
  } else if (IsGeneratedContentContainerForAfter()) {
    elem = GetParentElement();
    pseudoType = PseudoStyleType::after;
  } else if (IsGeneratedContentContainerForMarker()) {
    elem = GetParentElement();
    pseudoType = PseudoStyleType::marker;
  }

  if (!elem) {
    return;
  }

  if (!aOptions.mSubtree ||
      AnimationUtils::IsSupportedPseudoForAnimations(pseudoType)) {
    GetAnimationsUnsorted(elem, pseudoType, aAnimations);
  } else {
    for (nsIContent* node = this; node; node = node->GetNextNode(this)) {
      if (!node->IsElement()) {
        continue;
      }
      Element* element = node->AsElement();
      Element::GetAnimationsUnsorted(element, PseudoStyleType::NotPseudo,
                                     aAnimations);
      Element::GetAnimationsUnsorted(element, PseudoStyleType::before,
                                     aAnimations);
      Element::GetAnimationsUnsorted(element, PseudoStyleType::after,
                                     aAnimations);
      Element::GetAnimationsUnsorted(element, PseudoStyleType::marker,
                                     aAnimations);
    }
  }
  aAnimations.Sort(AnimationPtrComparator<RefPtr<Animation>>());
}

/* static */
void Element::GetAnimationsUnsorted(Element* aElement,
                                    PseudoStyleType aPseudoType,
                                    nsTArray<RefPtr<Animation>>& aAnimations) {
  MOZ_ASSERT(aPseudoType == PseudoStyleType::NotPseudo ||
                 AnimationUtils::IsSupportedPseudoForAnimations(aPseudoType),
             "Unsupported pseudo type");
  MOZ_ASSERT(aElement, "Null element");

  EffectSet* effects = EffectSet::Get(aElement, aPseudoType);
  if (!effects) {
    return;
  }

  for (KeyframeEffect* effect : *effects) {
    MOZ_ASSERT(effect && effect->GetAnimation(),
               "Only effects associated with an animation should be "
               "added to an element's effect set");
    Animation* animation = effect->GetAnimation();

    MOZ_ASSERT(animation->IsRelevant(),
               "Only relevant animations should be added to an element's "
               "effect set");
    aAnimations.AppendElement(animation);
  }
}

void Element::CloneAnimationsFrom(const Element& aOther) {
  AnimationTimeline* const timeline = OwnerDoc()->Timeline();
  MOZ_ASSERT(timeline, "Timeline has not been set on the document yet");
  // Iterate through all pseudo types and copy the effects from each of the
  // other element's effect sets into this element's effect set.
  for (PseudoStyleType pseudoType :
       {PseudoStyleType::NotPseudo, PseudoStyleType::before,
        PseudoStyleType::after, PseudoStyleType::marker}) {
    // If the element has an effect set for this pseudo type (or not pseudo)
    // then copy the effects and animation properties.
    if (auto* const effects = EffectSet::Get(&aOther, pseudoType)) {
      auto* const clonedEffects = EffectSet::GetOrCreate(this, pseudoType);
      for (KeyframeEffect* const effect : *effects) {
        auto* animation = effect->GetAnimation();
        if (animation->AsCSSTransition()) {
          // Don't clone transitions, for compat with other browsers.
          continue;
        }
        // Clone the effect.
        RefPtr<KeyframeEffect> clonedEffect = new KeyframeEffect(
            OwnerDoc(), OwningAnimationTarget{this, pseudoType}, *effect);

        // Clone the animation
        RefPtr<Animation> clonedAnimation = Animation::ClonePausedAnimation(
            OwnerDoc()->GetParentObject(), *animation, *clonedEffect,
            *timeline);
        if (!clonedAnimation) {
          continue;
        }
        clonedEffects->AddEffect(*clonedEffect);
      }
    }
  }
}

void Element::GetInnerHTML(nsAString& aInnerHTML, OOMReporter& aError) {
  GetMarkup(false, aInnerHTML);
  MarkTaintOperation(aInnerHTML, "element.innerHTML");
}

void Element::SetInnerHTML(const nsAString& aInnerHTML,
                           nsIPrincipal* aSubjectPrincipal,
                           ErrorResult& aError) {

  // TaintFox: innerHTML sink - don't set for template elements
  if (!IsTemplateElement()) {
    ReportTaintSink(aInnerHTML, "innerHTML", this);
  }

  // Copy in order to mark the taint operation
  nsAutoString strCpy(aInnerHTML);
  MarkTaintOperation(strCpy, "innerHTML", this);
  SetInnerHTMLInternal(strCpy, aError);
}

void Element::GetOuterHTML(nsAString& aOuterHTML) {
  GetMarkup(true, aOuterHTML);
  MarkTaintOperation(aOuterHTML, "element.outerHTML");
}

void Element::SetOuterHTML(const nsAString& aOuterHTML, ErrorResult& aError) {
  nsCOMPtr<nsINode> parent = GetParentNode();
  if (!parent) {
    return;
  }

  if (parent->NodeType() == DOCUMENT_NODE) {
    aError.Throw(NS_ERROR_DOM_NO_MODIFICATION_ALLOWED_ERR);
    return;
  }

  // TaintFox: outerHTML sink.
  ReportTaintSink(aOuterHTML, "outerHTML", this);

  if (OwnerDoc()->IsHTMLDocument()) {
    nsAtom* localName;
    int32_t namespaceID;
    if (parent->IsElement()) {
      localName = parent->NodeInfo()->NameAtom();
      namespaceID = parent->NodeInfo()->NamespaceID();
    } else {
      NS_ASSERTION(
          parent->NodeType() == DOCUMENT_FRAGMENT_NODE,
          "How come the parent isn't a document, a fragment or an element?");
      localName = nsGkAtoms::body;
      namespaceID = kNameSpaceID_XHTML;
    }
    RefPtr<DocumentFragment> fragment = new (OwnerDoc()->NodeInfoManager())
        DocumentFragment(OwnerDoc()->NodeInfoManager());
    nsContentUtils::ParseFragmentHTML(
        aOuterHTML, fragment, localName, namespaceID,
        OwnerDoc()->GetCompatibilityMode() == eCompatibility_NavQuirks, true);
    parent->ReplaceChild(*fragment, *this, aError);
    return;
  }

  nsCOMPtr<nsINode> context;
  if (parent->IsElement()) {
    context = parent;
  } else {
    NS_ASSERTION(
        parent->NodeType() == DOCUMENT_FRAGMENT_NODE,
        "How come the parent isn't a document, a fragment or an element?");
    RefPtr<mozilla::dom::NodeInfo> info =
        OwnerDoc()->NodeInfoManager()->GetNodeInfo(
            nsGkAtoms::body, nullptr, kNameSpaceID_XHTML, ELEMENT_NODE);
    context = NS_NewHTMLBodyElement(info.forget(), FROM_PARSER_FRAGMENT);
  }

  RefPtr<DocumentFragment> fragment = nsContentUtils::CreateContextualFragment(
      context, aOuterHTML, true, aError);
  if (aError.Failed()) {
    return;
  }
  parent->ReplaceChild(*fragment, *this, aError);
}

enum nsAdjacentPosition { eBeforeBegin, eAfterBegin, eBeforeEnd, eAfterEnd };

void Element::InsertAdjacentHTML(const nsAString& aPosition,
                                 const nsAString& aText, ErrorResult& aError) {
  // TaintFox: insertAdjacentHTML sink
  ReportTaintSink(aText, "insertAdjacentHTML", this);

  nsAdjacentPosition position;
  if (aPosition.LowerCaseEqualsLiteral("beforebegin")) {
    position = eBeforeBegin;
  } else if (aPosition.LowerCaseEqualsLiteral("afterbegin")) {
    position = eAfterBegin;
  } else if (aPosition.LowerCaseEqualsLiteral("beforeend")) {
    position = eBeforeEnd;
  } else if (aPosition.LowerCaseEqualsLiteral("afterend")) {
    position = eAfterEnd;
  } else {
    aError.Throw(NS_ERROR_DOM_SYNTAX_ERR);
    return;
  }

  nsCOMPtr<nsIContent> destination;
  if (position == eBeforeBegin || position == eAfterEnd) {
    destination = GetParent();
    if (!destination) {
      aError.Throw(NS_ERROR_DOM_NO_MODIFICATION_ALLOWED_ERR);
      return;
    }
  } else {
    destination = this;
  }

  // mozAutoDocUpdate keeps the owner document alive.  Therefore, using a raw
  // pointer here is safe.
  Document* const doc = OwnerDoc();

  // Needed when insertAdjacentHTML is used in combination with contenteditable
  mozAutoDocUpdate updateBatch(doc, true);
  nsAutoScriptLoaderDisabler sld(doc);

  // Batch possible DOMSubtreeModified events.
  mozAutoSubtreeModified subtree(doc, nullptr);

  // Parse directly into destination if possible
  if (doc->IsHTMLDocument() && !OwnerDoc()->MayHaveDOMMutationObservers() &&
      (position == eBeforeEnd || (position == eAfterEnd && !GetNextSibling()) ||
       (position == eAfterBegin && !GetFirstChild()))) {
    int32_t oldChildCount = destination->GetChildCount();
    int32_t contextNs = destination->GetNameSpaceID();
    nsAtom* contextLocal = destination->NodeInfo()->NameAtom();
    if (contextLocal == nsGkAtoms::html && contextNs == kNameSpaceID_XHTML) {
      // For compat with IE6 through IE9. Willful violation of HTML5 as of
      // 2011-04-06. CreateContextualFragment does the same already.
      // Spec bug: http://www.w3.org/Bugs/Public/show_bug.cgi?id=12434
      contextLocal = nsGkAtoms::body;
    }
    aError = nsContentUtils::ParseFragmentHTML(
        aText, destination, contextLocal, contextNs,
        doc->GetCompatibilityMode() == eCompatibility_NavQuirks, true);
    // HTML5 parser has notified, but not fired mutation events.
    nsContentUtils::FireMutationEventsForDirectParsing(doc, destination,
                                                       oldChildCount);
    return;
  }

  // couldn't parse directly
  RefPtr<DocumentFragment> fragment = nsContentUtils::CreateContextualFragment(
      destination, aText, true, aError);
  if (aError.Failed()) {
    return;
  }

  // Suppress assertion about node removal mutation events that can't have
  // listeners anyway, because no one has had the chance to register mutation
  // listeners on the fragment that comes from the parser.
  nsAutoScriptBlockerSuppressNodeRemoved scriptBlocker;

  switch (position) {
    case eBeforeBegin:
      destination->InsertBefore(*fragment, this, aError);
      break;
    case eAfterBegin:
      static_cast<nsINode*>(this)->InsertBefore(*fragment, GetFirstChild(),
                                                aError);
      break;
    case eBeforeEnd:
      static_cast<nsINode*>(this)->AppendChild(*fragment, aError);
      break;
    case eAfterEnd:
      destination->InsertBefore(*fragment, GetNextSibling(), aError);
      break;
  }
}

nsINode* Element::InsertAdjacent(const nsAString& aWhere, nsINode* aNode,
                                 ErrorResult& aError) {
  if (aWhere.LowerCaseEqualsLiteral("beforebegin")) {
    nsCOMPtr<nsINode> parent = GetParentNode();
    if (!parent) {
      return nullptr;
    }
    parent->InsertBefore(*aNode, this, aError);
  } else if (aWhere.LowerCaseEqualsLiteral("afterbegin")) {
    nsCOMPtr<nsINode> refNode = GetFirstChild();
    static_cast<nsINode*>(this)->InsertBefore(*aNode, refNode, aError);
  } else if (aWhere.LowerCaseEqualsLiteral("beforeend")) {
    static_cast<nsINode*>(this)->AppendChild(*aNode, aError);
  } else if (aWhere.LowerCaseEqualsLiteral("afterend")) {
    nsCOMPtr<nsINode> parent = GetParentNode();
    if (!parent) {
      return nullptr;
    }
    nsCOMPtr<nsINode> refNode = GetNextSibling();
    parent->InsertBefore(*aNode, refNode, aError);
  } else {
    aError.Throw(NS_ERROR_DOM_SYNTAX_ERR);
    return nullptr;
  }

  return aError.Failed() ? nullptr : aNode;
}

Element* Element::InsertAdjacentElement(const nsAString& aWhere,
                                        Element& aElement,
                                        ErrorResult& aError) {
  nsINode* newNode = InsertAdjacent(aWhere, &aElement, aError);
  MOZ_ASSERT(!newNode || newNode->IsElement());

  return newNode ? newNode->AsElement() : nullptr;
}

void Element::InsertAdjacentText(const nsAString& aWhere,
                                 const nsAString& aData, ErrorResult& aError) {
  RefPtr<nsTextNode> textNode = OwnerDoc()->CreateTextNode(aData);

  // TaintFox: insertAdjacentHTML sink
  ReportTaintSink(aData, "insertAdjacentText", this);

  InsertAdjacent(aWhere, textNode, aError);
}

TextEditor* Element::GetTextEditorInternal() {
  TextControlElement* textControlElement = TextControlElement::FromNode(this);
  return textControlElement ? MOZ_KnownLive(textControlElement)->GetTextEditor()
                            : nullptr;
}

nsresult Element::SetBoolAttr(nsAtom* aAttr, bool aValue) {
  if (aValue) {
    return SetAttr(kNameSpaceID_None, aAttr, u""_ns, true);
  }

  return UnsetAttr(kNameSpaceID_None, aAttr, true);
}

void Element::GetEnumAttr(nsAtom* aAttr, const char* aDefault,
                          nsAString& aResult) const {
  GetEnumAttr(aAttr, aDefault, aDefault, aResult);
}

void Element::GetEnumAttr(nsAtom* aAttr, const char* aDefaultMissing,
                          const char* aDefaultInvalid,
                          nsAString& aResult) const {
  const nsAttrValue* attrVal = mAttrs.GetAttr(aAttr);

  aResult.Truncate();

  if (!attrVal) {
    if (aDefaultMissing) {
      AppendASCIItoUTF16(nsDependentCString(aDefaultMissing), aResult);
    } else {
      SetDOMStringToNull(aResult);
    }
  } else {
    if (attrVal->Type() == nsAttrValue::eEnum) {
      attrVal->GetEnumString(aResult, true);
    } else if (aDefaultInvalid) {
      AppendASCIItoUTF16(nsDependentCString(aDefaultInvalid), aResult);
    }
  }
}

void Element::SetOrRemoveNullableStringAttr(nsAtom* aName,
                                            const nsAString& aValue,
                                            ErrorResult& aError) {
  if (DOMStringIsNull(aValue)) {
    UnsetAttr(aName, aError);
  } else {
    SetAttr(aName, aValue, aError);
  }
}

Directionality Element::GetComputedDirectionality() const {
  if (nsIFrame* frame = GetPrimaryFrame()) {
    return frame->StyleVisibility()->mDirection == StyleDirection::Ltr
               ? Directionality::Ltr
               : Directionality::Rtl;
  }

  return GetDirectionality();
}

float Element::FontSizeInflation() {
  nsIFrame* frame = GetPrimaryFrame();
  if (!frame) {
    return -1.0;
  }

  if (nsLayoutUtils::FontSizeInflationEnabled(frame->PresContext())) {
    return nsLayoutUtils::FontSizeInflationFor(frame);
  }

  return 1.0;
}

void Element::GetImplementedPseudoElement(nsAString& aPseudo) const {
  PseudoStyleType pseudoType = GetPseudoElementType();
  if (pseudoType == PseudoStyleType::NotPseudo) {
    return SetDOMStringToNull(aPseudo);
  }
  nsDependentAtomString pseudo(nsCSSPseudoElements::GetPseudoAtom(pseudoType));

  // We want to use the modern syntax (::placeholder, etc), but the atoms only
  // contain one semi-colon.
  MOZ_ASSERT(pseudo.Length() > 2 && pseudo[0] == ':' && pseudo[1] != ':');

  aPseudo.Truncate();
  aPseudo.SetCapacity(pseudo.Length() + 1);
  aPseudo.Append(':');
  aPseudo.Append(pseudo);
}

ReferrerPolicy Element::GetReferrerPolicyAsEnum() const {
  if (IsHTMLElement()) {
    return ReferrerPolicyFromAttr(GetParsedAttr(nsGkAtoms::referrerpolicy));
  }
  return ReferrerPolicy::_empty;
}

ReferrerPolicy Element::ReferrerPolicyFromAttr(
    const nsAttrValue* aValue) const {
  if (aValue && aValue->Type() == nsAttrValue::eEnum) {
    return ReferrerPolicy(aValue->GetEnumValue());
  }
  return ReferrerPolicy::_empty;
}

already_AddRefed<nsDOMStringMap> Element::Dataset() {
  nsDOMSlots* slots = DOMSlots();

  if (!slots->mDataset) {
    // mDataset is a weak reference so assignment will not AddRef.
    // AddRef is called before returning the pointer.
    slots->mDataset = new nsDOMStringMap(this);
  }

  RefPtr<nsDOMStringMap> ret = slots->mDataset;
  return ret.forget();
}

void Element::ClearDataset() {
  nsDOMSlots* slots = GetExistingDOMSlots();

  MOZ_ASSERT(slots && slots->mDataset,
             "Slots should exist and dataset should not be null.");
  slots->mDataset = nullptr;
}

enum nsPreviousIntersectionThreshold {
  eUninitialized = -2,
  eNonIntersecting = -1
};

static void IntersectionObserverPropertyDtor(void* aObject,
                                             nsAtom* aPropertyName,
                                             void* aPropertyValue,
                                             void* aData) {
  auto* element = static_cast<Element*>(aObject);
  auto* observers = static_cast<IntersectionObserverList*>(aPropertyValue);
  for (DOMIntersectionObserver* observer : observers->Keys()) {
    observer->UnlinkTarget(*element);
  }
  delete observers;
}

void Element::RegisterIntersectionObserver(DOMIntersectionObserver* aObserver) {
  IntersectionObserverList* observers = static_cast<IntersectionObserverList*>(
      GetProperty(nsGkAtoms::intersectionobserverlist));

  if (!observers) {
    observers = new IntersectionObserverList();
    observers->InsertOrUpdate(aObserver, eUninitialized);
    SetProperty(nsGkAtoms::intersectionobserverlist, observers,
                IntersectionObserverPropertyDtor, /* aTransfer = */ true);
    return;
  }

  // Value can be:
  //   -2:   Makes sure next calculated threshold always differs, leading to a
  //         notification task being scheduled.
  //   -1:   Non-intersecting.
  //   >= 0: Intersecting, valid index of aObserver->mThresholds.
  observers->LookupOrInsert(aObserver, eUninitialized);
}

void Element::UnregisterIntersectionObserver(
    DOMIntersectionObserver* aObserver) {
  auto* observers = static_cast<IntersectionObserverList*>(
      GetProperty(nsGkAtoms::intersectionobserverlist));
  if (observers) {
    observers->Remove(aObserver);
    if (observers->IsEmpty()) {
      RemoveProperty(nsGkAtoms::intersectionobserverlist);
    }
  }
}

void Element::UnlinkIntersectionObservers() {
  // IntersectionObserverPropertyDtor takes care of the hard work.
  RemoveProperty(nsGkAtoms::intersectionobserverlist);
}

bool Element::UpdateIntersectionObservation(DOMIntersectionObserver* aObserver,
                                            int32_t aThreshold) {
  auto* observers = static_cast<IntersectionObserverList*>(
      GetProperty(nsGkAtoms::intersectionobserverlist));
  if (!observers) {
    return false;
  }
  bool updated = false;
  if (auto entry = observers->Lookup(aObserver)) {
    updated = entry.Data() != aThreshold;
    entry.Data() = aThreshold;
  }
  return updated;
}

template <class T>
void Element::GetCustomInterface(nsGetterAddRefs<T> aResult) {
  nsCOMPtr<nsISupports> iface = CustomElementRegistry::CallGetCustomInterface(
      this, NS_GET_TEMPLATE_IID(T));
  if (iface) {
    if (NS_SUCCEEDED(CallQueryInterface(iface, static_cast<T**>(aResult)))) {
      return;
    }
  }
}

void Element::ClearServoData(Document* aDoc) {
  MOZ_ASSERT(aDoc);
  if (HasServoData()) {
    Servo_Element_ClearData(this);
  } else {
    UnsetFlags(kAllServoDescendantBits | NODE_NEEDS_FRAME);
  }
  // Since this element is losing its servo data, nothing under it may have
  // servo data either, so we can forget restyles rooted at this element. This
  // is necessary for correctness, since we invoke ClearServoData in various
  // places where an element's flattened tree parent changes, and such a change
  // may also make an element invalid to be used as a restyle root.
  if (aDoc->GetServoRestyleRoot() == this) {
    aDoc->ClearServoRestyleRoot();
  }
}

bool Element::IsAutoPopover() const {
  const auto* htmlElement = nsGenericHTMLElement::FromNode(this);
  return htmlElement &&
         htmlElement->GetPopoverAttributeState() == PopoverAttributeState::Auto;
}

bool Element::IsPopoverOpen() const {
  const auto* htmlElement = nsGenericHTMLElement::FromNode(this);
  return htmlElement && htmlElement->PopoverOpen();
}

Element* Element::GetTopmostPopoverAncestor(const Element* aInvoker) const {
  const Element* newPopover = this;

  nsTHashMap<nsPtrHashKey<const Element>, size_t> popoverPositions;
  size_t index = 0;
  for (Element* popover : OwnerDoc()->AutoPopoverList()) {
    popoverPositions.LookupOrInsert(popover, index++);
  }
  popoverPositions.LookupOrInsert(newPopover, index);

  Element* topmostPopoverAncestor = nullptr;

  auto checkAncestor = [&](const Element* candidate) {
    if (!candidate) {
      return;
    }
    Element* candidateAncestor = candidate->GetNearestInclusiveOpenPopover();
    if (!candidateAncestor) {
      return;
    }
    size_t candidatePosition;
    if (popoverPositions.Get(candidateAncestor, &candidatePosition)) {
      size_t topmostPosition;
      if (!topmostPopoverAncestor ||
          (popoverPositions.Get(topmostPopoverAncestor, &topmostPosition) &&
           topmostPosition < candidatePosition)) {
        topmostPopoverAncestor = candidateAncestor;
      }
    }
  };

  checkAncestor(newPopover->GetFlattenedTreeParentElement());
  checkAncestor(aInvoker);

  return topmostPopoverAncestor;
}

ElementAnimationData& Element::CreateAnimationData() {
  MOZ_ASSERT(!GetAnimationData());
  SetMayHaveAnimations();
  auto* slots = ExtendedDOMSlots();
  slots->mAnimations = MakeUnique<ElementAnimationData>();
  return *slots->mAnimations;
}

PopoverData& Element::CreatePopoverData() {
  MOZ_ASSERT(!GetPopoverData());
  auto* slots = ExtendedDOMSlots();
  slots->mPopoverData = MakeUnique<PopoverData>();
  return *slots->mPopoverData;
}

void Element::ClearPopoverData() {
  nsExtendedDOMSlots* slots = GetExistingExtendedDOMSlots();
  if (slots) {
    slots->mPopoverData = nullptr;
  }
}

void Element::SetCustomElementData(UniquePtr<CustomElementData> aData) {
  SetHasCustomElementData();

  if (aData->mState != CustomElementData::State::eCustom) {
    SetDefined(false);
  }

  nsExtendedDOMSlots* slots = ExtendedDOMSlots();
  MOZ_ASSERT(!slots->mCustomElementData,
             "Custom element data may not be changed once set.");
#if DEBUG
  // We assert only XUL usage, since web may pass whatever as 'is' value
  if (NodeInfo()->NamespaceID() == kNameSpaceID_XUL) {
    nsAtom* name = NodeInfo()->NameAtom();
    nsAtom* type = aData->GetCustomElementType();
    // Check to see if the tag name is a dashed name.
    if (nsContentUtils::IsNameWithDash(name)) {
      // Assert that a tag name with dashes is always an autonomous custom
      // element.
      MOZ_ASSERT(type == name);
    } else {
      // Could still be an autonomous custom element with a non-dashed tag name.
      // Need the check below for sure.
      if (type != name) {
        // Assert that the name of the built-in custom element type is always
        // a dashed name.
        MOZ_ASSERT(nsContentUtils::IsNameWithDash(type));
      }
    }
  }
#endif
  slots->mCustomElementData = std::move(aData);
}

nsTArray<RefPtr<nsAtom>>& Element::EnsureCustomStates() {
  MOZ_ASSERT(IsHTMLElement());
  nsExtendedDOMSlots* slots = ExtendedDOMSlots();
  return slots->mCustomStates;
}

CustomElementDefinition* Element::GetCustomElementDefinition() const {
  CustomElementData* data = GetCustomElementData();
  if (!data) {
    return nullptr;
  }

  return data->GetCustomElementDefinition();
}

void Element::SetCustomElementDefinition(CustomElementDefinition* aDefinition) {
  CustomElementData* data = GetCustomElementData();
  MOZ_ASSERT(data);

  data->SetCustomElementDefinition(aDefinition);
}

already_AddRefed<nsIDOMXULButtonElement> Element::AsXULButton() {
  nsCOMPtr<nsIDOMXULButtonElement> value;
  GetCustomInterface(getter_AddRefs(value));
  return value.forget();
}

already_AddRefed<nsIDOMXULContainerElement> Element::AsXULContainer() {
  nsCOMPtr<nsIDOMXULContainerElement> value;
  GetCustomInterface(getter_AddRefs(value));
  return value.forget();
}

already_AddRefed<nsIDOMXULContainerItemElement> Element::AsXULContainerItem() {
  nsCOMPtr<nsIDOMXULContainerItemElement> value;
  GetCustomInterface(getter_AddRefs(value));
  return value.forget();
}

already_AddRefed<nsIDOMXULControlElement> Element::AsXULControl() {
  nsCOMPtr<nsIDOMXULControlElement> value;
  GetCustomInterface(getter_AddRefs(value));
  return value.forget();
}

already_AddRefed<nsIDOMXULMenuListElement> Element::AsXULMenuList() {
  nsCOMPtr<nsIDOMXULMenuListElement> value;
  GetCustomInterface(getter_AddRefs(value));
  return value.forget();
}

already_AddRefed<nsIDOMXULMultiSelectControlElement>
Element::AsXULMultiSelectControl() {
  nsCOMPtr<nsIDOMXULMultiSelectControlElement> value;
  GetCustomInterface(getter_AddRefs(value));
  return value.forget();
}

already_AddRefed<nsIDOMXULRadioGroupElement> Element::AsXULRadioGroup() {
  nsCOMPtr<nsIDOMXULRadioGroupElement> value;
  GetCustomInterface(getter_AddRefs(value));
  return value.forget();
}

already_AddRefed<nsIDOMXULRelatedElement> Element::AsXULRelated() {
  nsCOMPtr<nsIDOMXULRelatedElement> value;
  GetCustomInterface(getter_AddRefs(value));
  return value.forget();
}

already_AddRefed<nsIDOMXULSelectControlElement> Element::AsXULSelectControl() {
  nsCOMPtr<nsIDOMXULSelectControlElement> value;
  GetCustomInterface(getter_AddRefs(value));
  return value.forget();
}

already_AddRefed<nsIDOMXULSelectControlItemElement>
Element::AsXULSelectControlItem() {
  nsCOMPtr<nsIDOMXULSelectControlItemElement> value;
  GetCustomInterface(getter_AddRefs(value));
  return value.forget();
}

already_AddRefed<nsIBrowser> Element::AsBrowser() {
  nsCOMPtr<nsIBrowser> value;
  GetCustomInterface(getter_AddRefs(value));
  return value.forget();
}

already_AddRefed<nsIAutoCompletePopup> Element::AsAutoCompletePopup() {
  nsCOMPtr<nsIAutoCompletePopup> value;
  GetCustomInterface(getter_AddRefs(value));
  return value.forget();
}

nsPresContext* Element::GetPresContext(PresContextFor aFor) {
  // Get the document
  Document* doc =
      (aFor == eForComposedDoc) ? GetComposedDoc() : GetUncomposedDoc();
  if (doc) {
    return doc->GetPresContext();
  }

  return nullptr;
}

MOZ_DEFINE_MALLOC_SIZE_OF(ServoElementMallocSizeOf)
MOZ_DEFINE_MALLOC_ENCLOSING_SIZE_OF(ServoElementMallocEnclosingSizeOf)

void Element::AddSizeOfExcludingThis(nsWindowSizes& aSizes,
                                     size_t* aNodeSize) const {
  FragmentOrElement::AddSizeOfExcludingThis(aSizes, aNodeSize);
  *aNodeSize += mAttrs.SizeOfExcludingThis(aSizes.mState.mMallocSizeOf);

  if (HasServoData()) {
    // Measure the ElementData object itself.
    aSizes.mLayoutElementDataObjects +=
        aSizes.mState.mMallocSizeOf(mServoData.Get());

    // Measure mServoData, excluding the ComputedValues. This measurement
    // counts towards the element's size. We use ServoElementMallocSizeOf and
    // ServoElementMallocEnclosingSizeOf rather than |aState.mMallocSizeOf| to
    // better distinguish in DMD's output the memory measured within Servo
    // code.
    *aNodeSize += Servo_Element_SizeOfExcludingThisAndCVs(
        ServoElementMallocSizeOf, ServoElementMallocEnclosingSizeOf,
        &aSizes.mState.mSeenPtrs, this);

    // Now measure just the ComputedValues (and style structs) under
    // mServoData. This counts towards the relevant fields in |aSizes|.
    if (auto* style = Servo_Element_GetMaybeOutOfDateStyle(this)) {
      if (!aSizes.mState.HaveSeenPtr(style)) {
        style->AddSizeOfIncludingThis(aSizes, &aSizes.mLayoutComputedValuesDom);
      }

      for (size_t i = 0; i < PseudoStyle::kEagerPseudoCount; i++) {
        if (auto* style = Servo_Element_GetMaybeOutOfDatePseudoStyle(this, i)) {
          if (!aSizes.mState.HaveSeenPtr(style)) {
            style->AddSizeOfIncludingThis(aSizes,
                                          &aSizes.mLayoutComputedValuesDom);
          }
        }
      }
    }
  }
}

#ifdef DEBUG
static bool BitsArePropagated(const Element* aElement, uint32_t aBits,
                              nsINode* aRestyleRoot) {
  const Element* curr = aElement;
  while (curr) {
    if (curr == aRestyleRoot) {
      return true;
    }
    if (!curr->HasAllFlags(aBits)) {
      return false;
    }
    nsINode* parentNode = curr->GetParentNode();
    curr = curr->GetFlattenedTreeParentElementForStyle();
    MOZ_ASSERT_IF(!curr,
                  parentNode == aElement->OwnerDoc() ||
                      parentNode == parentNode->OwnerDoc()->GetRootElement());
  }
  return true;
}
#endif

static inline void AssertNoBitsPropagatedFrom(nsINode* aRoot) {
#ifdef DEBUG
  if (!aRoot || !aRoot->IsElement()) {
    return;
  }

  auto* element = aRoot->GetFlattenedTreeParentElementForStyle();
  while (element) {
    MOZ_ASSERT(!element->HasAnyOfFlags(Element::kAllServoDescendantBits));
    element = element->GetFlattenedTreeParentElementForStyle();
  }
#endif
}

// Sets `aBits` on `aElement` and all of its flattened-tree ancestors up to and
// including aStopAt or the root element (whichever is encountered first), and
// as long as `aBitsToStopAt` isn't found anywhere in the chain.
static inline Element* PropagateBits(Element* aElement, uint32_t aBits,
                                     nsINode* aStopAt, uint32_t aBitsToStopAt) {
  Element* curr = aElement;
  while (curr && !curr->HasAllFlags(aBitsToStopAt)) {
    curr->SetFlags(aBits);
    if (curr == aStopAt) {
      break;
    }
    curr = curr->GetFlattenedTreeParentElementForStyle();
  }

  if (aBitsToStopAt != aBits && curr) {
    curr->SetFlags(aBits);
  }

  return curr;
}

// Notes that a given element is "dirty" with respect to the given descendants
// bit (which may be one of dirty descendants, dirty animation descendants, or
// need frame construction for descendants).
//
// This function operates on the dirty element itself, despite the fact that the
// bits are generally used to describe descendants. This allows restyle roots
// to be scoped as tightly as possible. On the first call to NoteDirtyElement
// since the last restyle, we don't set any descendant bits at all, and just set
// the element as the restyle root.
//
// Because the style traversal handles multiple tasks (styling,
// animation-ticking, and lazy frame construction), there are potentially three
// separate kinds of dirtiness to track. Rather than maintaining three separate
// restyle roots, we use a single root, and always bubble it up to be the
// nearest common ancestor of all the dirty content in the tree. This means that
// we need to track the types of dirtiness that the restyle root corresponds to,
// so SetServoRestyleRoot accepts a bitfield along with an element.
//
// The overall algorithm is as follows:
// * When the first dirty element is noted, we just set as the restyle root.
// * When additional dirty elements are noted, we propagate the given bit up
//   the tree, until we either reach the restyle root or the document root.
// * If we reach the document root, we then propagate the bits associated with
//   the restyle root up the tree until we cross the path of the new root. Once
//   we find this common ancestor, we record it as the restyle root, and then
//   clear the bits between the new restyle root and the document root.
// * If we have dirty content beneath multiple "document style traversal roots"
//   (which are the main DOM + each piece of document-level native-anoymous
//   content), we set the restyle root to the nsINode of the document itself.
//   This is the bail-out case where we traverse everything.
//
// Note that, since we track a root, we try to optimize the case where an
// element under the current root is dirtied, that's why we don't trivially use
// `nsContentUtils::GetCommonFlattenedTreeAncestorForStyle`.
static void NoteDirtyElement(Element* aElement, uint32_t aBits) {
  MOZ_ASSERT(aElement->IsInComposedDoc());

  // Check the existing root early on, since it may allow us to short-circuit
  // before examining the parent chain.
  Document* doc = aElement->GetComposedDoc();
  nsINode* existingRoot = doc->GetServoRestyleRoot();
  if (existingRoot == aElement) {
    doc->SetServoRestyleRootDirtyBits(doc->GetServoRestyleRootDirtyBits() |
                                      aBits);
    return;
  }

  nsINode* parent = aElement->GetFlattenedTreeParentNodeForStyle();
  if (!parent) {
    // The element is not in the flattened tree, bail.
    return;
  }

  if (MOZ_LIKELY(parent->IsElement())) {
    // If our parent is unstyled, we can inductively assume that it will be
    // traversed when the time is right, and that the traversal will reach us
    // when it happens. Nothing left to do.
    if (!parent->AsElement()->HasServoData()) {
      return;
    }

    // Similarly, if our parent already has the bit we're propagating, we can
    // assume everything is already set up.
    if (parent->HasAllFlags(aBits)) {
      return;
    }

    // If the parent is styled but is display:none, we're done.
    //
    // We can't check for a frame here, since <frame> elements inside <frameset>
    // still need to generate a frame, even if they're display: none. :(
    //
    // The servo traversal doesn't keep style data under display: none subtrees,
    // so in order for it to not need to cleanup each time anything happens in a
    // display: none subtree, we keep it clean.
    //
    // Also, we can't be much more smarter about using the parent's frame in
    // order to avoid work here, because since the style system keeps style data
    // in, e.g., subtrees under a leaf frame, missing restyles and such in there
    // has observable behavior via getComputedStyle, for example.
    if (Servo_Element_IsDisplayNone(parent->AsElement())) {
      return;
    }
  }

  if (PresShell* presShell = doc->GetPresShell()) {
    presShell->EnsureStyleFlush();
  }

  MOZ_ASSERT(parent->IsElement() || parent == doc);

  // The bit checks below rely on this to arrive to useful conclusions about the
  // shape of the tree.
  AssertNoBitsPropagatedFrom(existingRoot);

  // If there's no existing restyle root, or if the root is already aElement,
  // just note the root+bits and return.
  if (!existingRoot) {
    doc->SetServoRestyleRoot(aElement, aBits);
    return;
  }

  // There is an existing restyle root - walk up the tree from our element,
  // propagating bits as we go.
  const bool reachedDocRoot =
      !parent->IsElement() ||
      !PropagateBits(parent->AsElement(), aBits, existingRoot, aBits);

  uint32_t existingBits = doc->GetServoRestyleRootDirtyBits();
  if (!reachedDocRoot || existingRoot == doc) {
    // We're a descendant of the existing root. All that's left to do is to
    // make sure the bit we propagated is also registered on the root.
    doc->SetServoRestyleRoot(existingRoot, existingBits | aBits);
  } else {
    // We reached the root without crossing the pre-existing restyle root. We
    // now need to find the nearest common ancestor, so climb up from the
    // existing root, extending bits along the way.
    Element* rootParent = existingRoot->GetFlattenedTreeParentElementForStyle();
    // We can stop at the first occurrence of `aBits` in order to find the
    // common ancestor.
    if (Element* commonAncestor =
            PropagateBits(rootParent, existingBits, aElement, aBits)) {
      MOZ_ASSERT(commonAncestor == aElement ||
                 commonAncestor ==
                     nsContentUtils::GetCommonFlattenedTreeAncestorForStyle(
                         aElement, rootParent));

      // We found a common ancestor. Make that the new style root, and clear the
      // bits between the new style root and the document root.
      doc->SetServoRestyleRoot(commonAncestor, existingBits | aBits);
      Element* curr = commonAncestor;
      while ((curr = curr->GetFlattenedTreeParentElementForStyle())) {
        MOZ_ASSERT(curr->HasAllFlags(aBits));
        curr->UnsetFlags(aBits);
      }
      AssertNoBitsPropagatedFrom(commonAncestor);
    } else {
      // We didn't find a common ancestor element. That means we're descended
      // from two different document style roots, so the common ancestor is the
      // document.
      doc->SetServoRestyleRoot(doc, existingBits | aBits);
    }
  }

  // See the comment in Document::SetServoRestyleRoot about the !IsElement()
  // check there. Same justification here.
  MOZ_ASSERT(aElement == doc->GetServoRestyleRoot() ||
             !doc->GetServoRestyleRoot()->IsElement() ||
             nsContentUtils::ContentIsFlattenedTreeDescendantOfForStyle(
                 aElement, doc->GetServoRestyleRoot()));
  MOZ_ASSERT(aElement == doc->GetServoRestyleRoot() ||
             !doc->GetServoRestyleRoot()->IsElement() || !parent->IsElement() ||
             BitsArePropagated(parent->AsElement(), aBits,
                               doc->GetServoRestyleRoot()));
  MOZ_ASSERT(doc->GetServoRestyleRootDirtyBits() & aBits);
}

void Element::NoteDirtySubtreeForServo() {
  MOZ_ASSERT(IsInComposedDoc());
  MOZ_ASSERT(HasServoData());

  Document* doc = GetComposedDoc();
  nsINode* existingRoot = doc->GetServoRestyleRoot();
  uint32_t existingBits =
      existingRoot ? doc->GetServoRestyleRootDirtyBits() : 0;

  if (existingRoot && existingRoot->IsElement() && existingRoot != this &&
      nsContentUtils::ContentIsFlattenedTreeDescendantOfForStyle(
          existingRoot->AsElement(), this)) {
    PropagateBits(
        existingRoot->AsElement()->GetFlattenedTreeParentElementForStyle(),
        existingBits, this, existingBits);

    doc->ClearServoRestyleRoot();
  }

  NoteDirtyElement(this,
                   existingBits | ELEMENT_HAS_DIRTY_DESCENDANTS_FOR_SERVO);
}

void Element::NoteDirtyForServo() {
  NoteDirtyElement(this, ELEMENT_HAS_DIRTY_DESCENDANTS_FOR_SERVO);
}

void Element::NoteAnimationOnlyDirtyForServo() {
  NoteDirtyElement(this,
                   ELEMENT_HAS_ANIMATION_ONLY_DIRTY_DESCENDANTS_FOR_SERVO);
}

void Element::NoteDescendantsNeedFramesForServo() {
  // Since lazy frame construction can be required for non-element nodes, this
  // Note() method operates on the parent of the frame-requiring content, unlike
  // the other Note() methods above (which operate directly on the element that
  // needs processing).
  NoteDirtyElement(this, NODE_DESCENDANTS_NEED_FRAMES);
  SetFlags(NODE_DESCENDANTS_NEED_FRAMES);
}

double Element::FirstLineBoxBSize() const {
  const nsBlockFrame* frame = do_QueryFrame(GetPrimaryFrame());
  if (!frame) {
    return 0.0;
  }
  nsBlockFrame::ConstLineIterator line = frame->LinesBegin();
  nsBlockFrame::ConstLineIterator lineEnd = frame->LinesEnd();
  return line != lineEnd
             ? nsPresContext::AppUnitsToDoubleCSSPixels(line->BSize())
             : 0.0;
}

// static
nsAtom* Element::GetEventNameForAttr(nsAtom* aAttr) {
  if (aAttr == nsGkAtoms::onwebkitanimationend) {
    return nsGkAtoms::onwebkitAnimationEnd;
  }
  if (aAttr == nsGkAtoms::onwebkitanimationiteration) {
    return nsGkAtoms::onwebkitAnimationIteration;
  }
  if (aAttr == nsGkAtoms::onwebkitanimationstart) {
    return nsGkAtoms::onwebkitAnimationStart;
  }
  if (aAttr == nsGkAtoms::onwebkittransitionend) {
    return nsGkAtoms::onwebkitTransitionEnd;
  }
  return aAttr;
}

void Element::RegUnRegAccessKey(bool aDoReg) {
  // first check to see if we have an access key
  nsAutoString accessKey;
  GetAttr(nsGkAtoms::accesskey, accessKey);
  if (accessKey.IsEmpty()) {
    return;
  }

  // We have an access key, so get the ESM from the pres context.
  if (nsPresContext* presContext = GetPresContext(eForComposedDoc)) {
    EventStateManager* esm = presContext->EventStateManager();

    // Register or unregister as appropriate.
    if (aDoReg) {
      esm->RegisterAccessKey(this, (uint32_t)accessKey.First());
    } else {
      esm->UnregisterAccessKey(this, (uint32_t)accessKey.First());
    }
  }
}

void Element::SetHTML(const nsAString& aInnerHTML,
                      const SetHTMLOptions& aOptions, ErrorResult& aError) {
  // Throw for disallowed elements
  if (IsHTMLElement(nsGkAtoms::script)) {
    aError.ThrowTypeError("This does not work on <script> elements");
    return;
  }
  if (IsHTMLElement(nsGkAtoms::object)) {
    aError.ThrowTypeError("This does not work on <object> elements");
    return;
  }
  if (IsHTMLElement(nsGkAtoms::iframe)) {
    aError.ThrowTypeError("This does not work on <iframe> elements");
    return;
  }

  // Keep "this" alive should be guaranteed by the caller, and also the content
  // of a template element (if this is one) should never been released from this
  // during this call.  Therefore, using raw pointer here is safe.
  FragmentOrElement* target = this;
  // Handle template case.
  if (target->IsTemplateElement()) {
    DocumentFragment* frag =
        static_cast<HTMLTemplateElement*>(target)->Content();
    MOZ_ASSERT(frag);
    target = frag;
  }

  // TODO: Avoid parsing and implement a fast-path for non-markup input,
  // Filed as bug 1731215.

  // mozAutoSubtreeModified keeps the owner document alive.  Therefore, using a
  // raw pointer here is safe.
  Document* const doc = target->OwnerDoc();

  // Batch possible DOMSubtreeModified events.
  mozAutoSubtreeModified subtree(doc, nullptr);

  target->FireNodeRemovedForChildren();

  // Needed when innerHTML is used in combination with contenteditable
  mozAutoDocUpdate updateBatch(doc, true);

  // Remove childnodes.
  nsAutoMutationBatch mb(target, true, false);
  while (target->HasChildren()) {
    target->RemoveChildNode(target->GetFirstChild(), true);
  }
  mb.RemovalDone();

  nsAutoScriptLoaderDisabler sld(doc);

  FragmentOrElement* parseContext = this;
  if (ShadowRoot* shadowRoot = ShadowRoot::FromNode(parseContext)) {
    // Fix up the context to be the host of the ShadowRoot.  See
    // https://w3c.github.io/DOM-Parsing/#dom-innerhtml-innerhtml setter step 1.
    parseContext = shadowRoot->GetHost();
  }

  // We MUST NOT cause any requests during parsing, so we'll
  // create an inert Document and parse into a new DocumentFragment.
  RefPtr<Document> inertDoc;
  nsAtom* contextLocalName = parseContext->NodeInfo()->NameAtom();
  int32_t contextNameSpaceID = parseContext->GetNameSpaceID();
  ElementCreationOptionsOrString options;
  RefPtr<DocumentFragment> fragment;
  if (doc->IsHTMLDocument()) {
    inertDoc = nsContentUtils::CreateInertHTMLDocument(nullptr);
    if (!inertDoc) {
      aError = NS_ERROR_FAILURE;
      return;
    }
    fragment = new (inertDoc->NodeInfoManager())
        DocumentFragment(inertDoc->NodeInfoManager());

    aError = nsContentUtils::ParseFragmentHTML(aInnerHTML, fragment,
                                               contextLocalName,
                                               contextNameSpaceID, false, true);

  } else if (doc->IsXMLDocument()) {
    inertDoc = nsContentUtils::CreateInertXMLDocument(nullptr);
    if (!inertDoc) {
      aError = NS_ERROR_FAILURE;
      return;
    }
    fragment = new (inertDoc->NodeInfoManager())
        DocumentFragment(inertDoc->NodeInfoManager());

    // TODO(freddyb) `nsContentUtils::CreateContextualFragment` is actually
    // collecting a ton of stacks to get in an (X)HTMLish state.
    // I'm afraid we might need that too. Ugh.
    AutoTArray<nsString, 0> emptyTagStack;
    aError =
        nsContentUtils::ParseFragmentXML(aInnerHTML, inertDoc, emptyTagStack,
                                         true, -1, getter_AddRefs(fragment));
  }

  if (aError.Failed()) {
    return;
  }

  // Suppress assertion about node removal mutation events that can't have
  // listeners anyway, because no one has had the chance to register
  // mutation listeners on the fragment that comes from the parser.
  nsAutoScriptBlockerSuppressNodeRemoved scriptBlocker;

  int32_t oldChildCount = static_cast<int32_t>(target->GetChildCount());

  nsCOMPtr<nsIGlobalObject> global = GetOwnerGlobal();
  if (!global) {
    aError.ThrowInvalidStateError("Missing owner global.");
    return;
  }

  RefPtr<Sanitizer> sanitizer;
  if (aOptions.mSanitizer.WasPassed()) {
    sanitizer = Sanitizer::New(global, aOptions.mSanitizer.Value(), aError);
  } else {
    sanitizer = Sanitizer::New(global, {}, aError);
  }
  if (aError.Failed()) {
    return;
  }

  sanitizer->SanitizeFragment(fragment, aError);
  if (aError.Failed()) {
    return;
  }

  target->AppendChild(*fragment, aError);
  if (aError.Failed()) {
    return;
  }

  mb.NodesAdded();
  nsContentUtils::FireMutationEventsForDirectParsing(doc, target,
                                                     oldChildCount);
}

bool Element::Translate() const {
  if (const auto* parent = Element::FromNodeOrNull(mParent)) {
    return parent->Translate();
  }
  return true;
}

<<<<<<< HEAD
void Element::TaintSelectorOperation(const char* operation, const nsAString& aElementId) {
  // Here we want to save a list of all selector operations performed on the element

  // Check if there is a direct flow
  const StringTaint& aTaint = aElementId.Taint();
  TaintFlow flow;
  if (aTaint.hasTaint()) {
    // Take the first range
    TaintRange range = *aTaint.begin();
    flow = range.flow();
  }
  // Mark this operation as a source, so even if there is not a direct flow,
  // we might still be able to find an indirect one.
  MarkTaintSource(flow, operation, aElementId);

  // Add it to the list
  mTaintList.append(flow);
=======
EditorBase* Element::GetEditorWithoutCreation() const {
  if (!IsInComposedDoc()) {
    return nullptr;
  }
  const bool isInDesignMode = IsInDesignMode();
  // Even if a text control element is an editing host, TextEditor handles
  // user input.  Therefore, we should return TextEditor (or nullptr) in this
  // case.  Note that text control element in the design mode does not work as
  // a text control.  Therefore, in that case, we should return HTMLEditor.
  if (!isInDesignMode) {
    if (const auto* textControlElement = TextControlElement::FromNode(this)) {
      if (textControlElement->IsSingleLineTextControlOrTextArea()) {
        return static_cast<const TextControlElement*>(this)
            ->GetTextEditorWithoutCreation();
      }
    }
  }

  if (!isInDesignMode && !IsEditable()) {
    return nullptr;
  }
  // FYI: This never creates HTMLEditor immediately.
  nsDocShell* docShell = nsDocShell::Cast(OwnerDoc()->GetDocShell());
  return docShell ? docShell->GetHTMLEditorInternal() : nullptr;
}

void Element::SetHTMLUnsafe(const nsAString& aHTML) {
  nsContentUtils::SetHTMLUnsafe(this, this, aHTML);
>>>>>>> f8704c84
}

}  // namespace mozilla::dom<|MERGE_RESOLUTION|>--- conflicted
+++ resolved
@@ -5114,7 +5114,6 @@
   return true;
 }
 
-<<<<<<< HEAD
 void Element::TaintSelectorOperation(const char* operation, const nsAString& aElementId) {
   // Here we want to save a list of all selector operations performed on the element
 
@@ -5132,7 +5131,8 @@
 
   // Add it to the list
   mTaintList.append(flow);
-=======
+}
+
 EditorBase* Element::GetEditorWithoutCreation() const {
   if (!IsInComposedDoc()) {
     return nullptr;
@@ -5161,7 +5161,6 @@
 
 void Element::SetHTMLUnsafe(const nsAString& aHTML) {
   nsContentUtils::SetHTMLUnsafe(this, this, aHTML);
->>>>>>> f8704c84
 }
 
 }  // namespace mozilla::dom