/* -*- Mode: C++; tab-width: 8; indent-tabs-mode: nil; c-basic-offset: 2 -*- */
/* vim: set ts=8 sts=2 et sw=2 tw=80: */
/* This Source Code Form is subject to the terms of the Mozilla Public
 * License, v. 2.0. If a copy of the MPL was not distributed with this
 * file, You can obtain one at http://mozilla.org/MPL/2.0/. */
/*
 * Modifications Copyright SAP SE. 2019-2021.  All rights reserved.
 */

/*
 * Base class for all element classes; this provides an implementation
 * of DOM Core's Element, implements nsIContent, provides
 * utility methods for subclasses, and so forth.
 */

#include "mozilla/dom/Element.h"
#include "Document.h"
#include "mozilla/dom/ElementInlines.h"

#include <cstddef>
#include <inttypes.h>
#include <initializer_list>
#include <utility>
#include "DOMMatrix.h"
#include "ExpandedPrincipal.h"
#include "PresShellInlines.h"
#include "jsapi.h"
#include "mozAutoDocUpdate.h"
#include "mozilla/AnimationComparator.h"
#include "mozilla/AnimationTarget.h"
#include "mozilla/AsyncEventDispatcher.h"
#include "mozilla/CORSMode.h"
#include "mozilla/Components.h"
#include "mozilla/ComputedStyle.h"
#include "mozilla/ContentEvents.h"
#include "mozilla/DebugOnly.h"
#include "mozilla/DeclarationBlock.h"
#include "mozilla/EditorBase.h"
#include "mozilla/EffectCompositor.h"
#include "mozilla/EffectSet.h"
#include "mozilla/ElementAnimationData.h"
#include "mozilla/ErrorResult.h"
#include "mozilla/EventDispatcher.h"
#include "mozilla/EventListenerManager.h"
#include "mozilla/EventStateManager.h"
#include "mozilla/FloatingPoint.h"
#include "mozilla/FullscreenChange.h"
#include "mozilla/HTMLEditor.h"
#include "mozilla/InternalMutationEvent.h"
#include "mozilla/Likely.h"
#include "mozilla/LinkedList.h"
#include "mozilla/LookAndFeel.h"
#include "mozilla/MappedDeclarationsBuilder.h"
#include "mozilla/Maybe.h"
#include "mozilla/MouseEvents.h"
#include "mozilla/NotNull.h"
#include "mozilla/PointerLockManager.h"
#include "mozilla/PresShell.h"
#include "mozilla/PresShellForwards.h"
#include "mozilla/ReflowOutput.h"
#include "mozilla/RefPtr.h"
#include "mozilla/RelativeTo.h"
#include "mozilla/ScrollContainerFrame.h"
#include "mozilla/ScrollTypes.h"
#include "mozilla/ServoStyleConsts.h"
#include "mozilla/ServoStyleConstsInlines.h"
#include "mozilla/SizeOfState.h"
#include "mozilla/SourceLocation.h"
#include "mozilla/StaticAnalysisFunctions.h"
#include "mozilla/StaticPrefs_dom.h"
#include "mozilla/StaticPrefs_full_screen_api.h"
#include "mozilla/StaticString.h"
#include "mozilla/TextControlElement.h"
#include "mozilla/TextEditor.h"
#include "mozilla/TextEvents.h"
#include "mozilla/Try.h"
#include "mozilla/TypedEnumBits.h"
#include "mozilla/Unused.h"
#include "mozilla/dom/AnimatableBinding.h"
#include "mozilla/dom/Animation.h"
#include "mozilla/dom/Attr.h"
#include "mozilla/dom/BindContext.h"
#include "mozilla/dom/BindingDeclarations.h"
#include "mozilla/dom/CloseWatcher.h"
#include "mozilla/dom/CustomElementRegistry.h"
#include "mozilla/dom/CSPViolationData.h"
#include "mozilla/dom/DOMRect.h"
#include "mozilla/dom/DirectionalityUtils.h"
#include "mozilla/dom/Document.h"
#include "mozilla/dom/DocumentFragment.h"
#include "mozilla/dom/DocumentInlines.h"
#include "mozilla/dom/DocumentTimeline.h"
#include "mozilla/dom/ElementBinding.h"
#include "mozilla/dom/Flex.h"
#include "mozilla/dom/FragmentOrElement.h"
#include "mozilla/dom/FromParser.h"
#include "mozilla/dom/Grid.h"
#include "mozilla/dom/HTMLDivElement.h"
#include "mozilla/dom/HTMLElement.h"
#include "mozilla/dom/HTMLParagraphElement.h"
#include "mozilla/dom/HTMLPreElement.h"
#include "mozilla/dom/HTMLSpanElement.h"
#include "mozilla/dom/HTMLTableCellElement.h"
#include "mozilla/dom/HTMLTemplateElement.h"
#include "mozilla/dom/KeyframeAnimationOptionsBinding.h"
#include "mozilla/dom/KeyframeEffect.h"
#include "mozilla/dom/MouseEvent.h"
#include "mozilla/dom/MouseEventBinding.h"
#include "mozilla/dom/MutationEventBinding.h"
#include "mozilla/dom/MutationObservers.h"
#include "mozilla/dom/NodeInfo.h"
#include "mozilla/dom/nsCSPUtils.h"
#include "mozilla/dom/PointerEventHandler.h"
#include "mozilla/dom/Promise.h"
#include "mozilla/dom/Sanitizer.h"
#include "mozilla/dom/SVGElement.h"
#include "mozilla/dom/ScriptLoader.h"
#include "mozilla/dom/ShadowRoot.h"
#include "mozilla/dom/Text.h"
#include "mozilla/dom/TrustedHTML.h"
#include "mozilla/dom/TrustedTypesConstants.h"
#include "mozilla/dom/TrustedTypeUtils.h"
#include "mozilla/dom/UnbindContext.h"
#include "mozilla/dom/ViewTransition.h"
#include "mozilla/dom/WindowBinding.h"
#include "mozilla/dom/XULCommandEvent.h"
#include "mozilla/dom/nsCSPContext.h"
#include "mozilla/gfx/BasePoint.h"
#include "mozilla/gfx/BaseRect.h"
#include "mozilla/gfx/BaseSize.h"
#include "mozilla/gfx/Matrix.h"
#include "mozilla/widget/Screen.h"
#include "nsAtom.h"
#include "nsAttrName.h"
#include "nsAttrValueInlines.h"
#include "nsAttrValueOrString.h"
#include "nsBaseHashtable.h"
#include "nsBlockFrame.h"
#include "nsCOMPtr.h"
#include "nsContentUtils.h"
#include "nsCSSPseudoElements.h"
#include "nsCompatibility.h"
#include "nsContainerFrame.h"
#include "nsContentList.h"
#include "nsContentListDeclarations.h"
#include "nsCoord.h"
#include "nsDOMAttributeMap.h"
#include "nsDOMCSSAttrDeclaration.h"
#include "nsDOMMutationObserver.h"
#include "nsDOMString.h"
#include "nsDOMStringMap.h"
#include "nsDOMTokenList.h"
#include "nsDocShell.h"
#include "nsError.h"
#include "nsFlexContainerFrame.h"
#include "nsFocusManager.h"
#include "nsFrameState.h"
#include "nsGenericHTMLElement.h"
#include "nsGkAtoms.h"
#include "nsGridContainerFrame.h"
#include "nsIContentSecurityPolicy.h"
#include "nsIAutoCompletePopup.h"
#include "nsIBrowser.h"
#include "nsIContentInlines.h"
#include "nsIDOMXULButtonElement.h"
#include "nsIDOMXULContainerElement.h"
#include "nsIDOMXULControlElement.h"
#include "nsIDOMXULMenuListElement.h"
#include "nsIDOMXULMultSelectCntrlEl.h"
#include "nsIDOMXULRadioGroupElement.h"
#include "nsIDOMXULRelatedElement.h"
#include "nsIDOMXULSelectCntrlEl.h"
#include "nsIDOMXULSelectCntrlItemEl.h"
#include "nsIDocShell.h"
#include "nsIFocusManager.h"
#include "nsIFrame.h"
#include "nsIGlobalObject.h"
#include "nsIIOService.h"
#include "nsIInterfaceRequestor.h"
#include "nsIMemoryReporter.h"
#include "nsIPrincipal.h"
#include "nsIScriptError.h"
#include "nsISpeculativeConnect.h"
#include "nsISupports.h"
#include "nsISupportsUtils.h"
#include "nsIURI.h"
#include "nsLayoutUtils.h"
#include "nsLineBox.h"
#include "nsLiteralString.h"
#include "nsNameSpaceManager.h"
#include "nsNodeInfoManager.h"
#include "nsPIDOMWindow.h"
#include "nsPoint.h"
#include "nsPresContext.h"
#include "nsQueryFrame.h"
#include "nsRefPtrHashtable.h"
#include "nsSize.h"
#include "nsString.h"
#include "nsStyleConsts.h"
#include "nsStyleStruct.h"
#include "nsStyledElement.h"
#include "nsTArray.h"
#include "nsTaintingUtils.h"
#include "nsTextNode.h"
#include "nsThreadUtils.h"
#include "nsViewManager.h"
#include "nsWindowSizes.h"

#include "nsXULElement.h"

#ifdef DEBUG
#  include "nsRange.h"
#endif

#ifdef ACCESSIBILITY
#  include "nsAccessibilityService.h"
#endif

using mozilla::gfx::Matrix4x4;

namespace mozilla::dom {

// Verify sizes of nodes. We use a template rather than a direct static
// assert so that the error message actually displays the sizes.
// On 32 bit systems the actual allocated size varies a bit between
// OSes/compilers.
//
// We need different numbers on certain build types to deal with the owning
// thread pointer that comes with the non-threadsafe refcount on
// nsIContent.
#ifdef MOZ_THREAD_SAFETY_OWNERSHIP_CHECKS_SUPPORTED
#  define EXTRA_DOM_NODE_BYTES 8
#else
#  define EXTRA_DOM_NODE_BYTES 0
#endif

#define ASSERT_NODE_SIZE(type, opt_size_64, opt_size_32)              \
  template <int a, int sizeOn64, int sizeOn32>                        \
  struct Check##type##Size {                                          \
    static_assert((sizeof(void*) == 8 && a == sizeOn64) ||            \
                      (sizeof(void*) == 4 && a <= sizeOn32),          \
                  "DOM size changed");                                \
  };                                                                  \
  Check##type##Size<sizeof(type), opt_size_64 + EXTRA_DOM_NODE_BYTES, \
                    opt_size_32 + EXTRA_DOM_NODE_BYTES>               \
      g##type##CES;

// Note that mozjemalloc uses a 16 byte quantum, so 64, 80 and 128 are
// bucket sizes.
// Foxhound - originally ASSERT_NODE_SIZE(Element, 128, 80);
// We needed to add additional 8 bytes for taint operations
ASSERT_NODE_SIZE(Element, 136, 80);
ASSERT_NODE_SIZE(HTMLDivElement, 136, 80);
ASSERT_NODE_SIZE(HTMLElement, 136, 80);
ASSERT_NODE_SIZE(HTMLParagraphElement, 136, 80);
ASSERT_NODE_SIZE(HTMLPreElement, 136, 80);
ASSERT_NODE_SIZE(HTMLSpanElement, 136, 80);
ASSERT_NODE_SIZE(HTMLTableCellElement, 136, 80);
// Foxhound:
// Original: ASSERT_NODE_SIZE(Text, 120, 64);
// Text is now a taintable string, so contains an
// additional pointer (ie 120 + 8 or 64 + 4 bytes)
ASSERT_NODE_SIZE(Text, 128, 80);

#undef ASSERT_NODE_SIZE
#undef EXTRA_DOM_NODE_BYTES

}  // namespace mozilla::dom

nsAtom* nsIContent::DoGetID() const {
  MOZ_ASSERT(HasID(), "Unexpected call");
  MOZ_ASSERT(IsElement(), "Only elements can have IDs");

  return AsElement()->GetParsedAttr(nsGkAtoms::id)->GetAtomValue();
}

nsIFrame* nsIContent::GetPrimaryFrame(mozilla::FlushType aType) {
  Document* doc = GetComposedDoc();
  if (!doc) {
    return nullptr;
  }

  // Cause a flush, so we get up-to-date frame information.
  if (aType != mozilla::FlushType::None) {
    doc->FlushPendingNotifications(aType);
  }

  auto* frame = GetPrimaryFrame();
  if (!frame) {
    return nullptr;
  }

  if (aType == mozilla::FlushType::Layout) {
    frame->PresShell()->EnsureReflowIfFrameHasHiddenContent(frame);
    frame = GetPrimaryFrame();
  }

  return frame;
}

namespace mozilla::dom {

const DOMTokenListSupportedToken Element::sSupportedBlockingValues[] = {
    "render", nullptr};

nsDOMAttributeMap* Element::Attributes() {
  nsDOMSlots* slots = DOMSlots();
  if (!slots->mAttributeMap) {
    slots->mAttributeMap = new nsDOMAttributeMap(this);
  }

  return slots->mAttributeMap;
}

void Element::SetPointerCapture(int32_t aPointerId, ErrorResult& aError) {
  if (OwnerDoc()->ShouldResistFingerprinting(RFPTarget::PointerId) &&
      aPointerId != PointerEventHandler::GetSpoofedPointerIdForRFP()) {
    aError.ThrowNotFoundError("Invalid pointer id");
    return;
  }
  const PointerInfo* pointerInfo =
      PointerEventHandler::GetPointerInfo(aPointerId);
  if (!pointerInfo) {
    aError.ThrowNotFoundError("Invalid pointer id");
    return;
  }
  if (!IsInComposedDoc()) {
    aError.Throw(NS_ERROR_DOM_INVALID_STATE_ERR);
    return;
  }
  if (OwnerDoc()->GetPointerLockElement()) {
    // Throw an exception 'InvalidStateError' while the page has a locked
    // element.
    aError.Throw(NS_ERROR_DOM_INVALID_STATE_ERR);
    return;
  }
  if (!pointerInfo->mActiveState ||
      pointerInfo->mActiveDocument != OwnerDoc()) {
    return;
  }
  PointerEventHandler::RequestPointerCaptureById(aPointerId, this);
}

void Element::ReleasePointerCapture(int32_t aPointerId, ErrorResult& aError) {
  if (OwnerDoc()->ShouldResistFingerprinting(RFPTarget::PointerId) &&
      aPointerId != PointerEventHandler::GetSpoofedPointerIdForRFP()) {
    aError.ThrowNotFoundError("Invalid pointer id");
    return;
  }
  if (!PointerEventHandler::GetPointerInfo(aPointerId)) {
    aError.ThrowNotFoundError("Invalid pointer id");
    return;
  }
  if (HasPointerCapture(aPointerId)) {
    PointerEventHandler::ReleasePointerCaptureById(aPointerId);
  }
}

bool Element::HasPointerCapture(long aPointerId) {
  PointerCaptureInfo* pointerCaptureInfo =
      PointerEventHandler::GetPointerCaptureInfo(aPointerId);
  if (pointerCaptureInfo && pointerCaptureInfo->mPendingElement == this) {
    return true;
  }
  return false;
}

const nsAttrValue* Element::GetSVGAnimatedClass() const {
  MOZ_ASSERT(MayHaveClass() && IsSVGElement(), "Unexpected call");
  return static_cast<const SVGElement*>(this)->GetAnimatedClassName();
}

NS_IMETHODIMP
Element::QueryInterface(REFNSIID aIID, void** aInstancePtr) {
  if (aIID.Equals(NS_GET_IID(Element))) {
    NS_ADDREF_THIS();
    *aInstancePtr = this;
    return NS_OK;
  }

  NS_ASSERTION(aInstancePtr, "QueryInterface requires a non-NULL destination!");
  nsresult rv = FragmentOrElement::QueryInterface(aIID, aInstancePtr);
  if (NS_SUCCEEDED(rv)) {
    return NS_OK;
  }

  return NS_NOINTERFACE;
}

void Element::NotifyStateChange(ElementState aStates) {
  MOZ_ASSERT(!aStates.IsEmpty());
  if (Document* doc = GetComposedDoc()) {
    nsAutoScriptBlocker scriptBlocker;
    doc->ElementStateChanged(this, aStates);
  }
}

}  // namespace mozilla::dom

void nsIContent::UpdateEditableState(bool aNotify) {
  if (IsInNativeAnonymousSubtree()) {
    // Don't propagate the editable flag into native anonymous subtrees.
    if (IsRootOfNativeAnonymousSubtree()) {
      return;
    }

    // We allow setting the flag on NAC (explicitly, see
    // nsTextControlFrame::CreateAnonymousContent for example), but not
    // unsetting it.
    //
    // Otherwise, just the act of binding the NAC subtree into our non-anonymous
    // parent would clear the flag, which is not good. As we shouldn't move NAC
    // around, this is fine.
    if (HasFlag(NODE_IS_EDITABLE)) {
      return;
    }
  }

  nsIContent* parent = GetParent();
  SetEditableFlag(parent && parent->HasFlag(NODE_IS_EDITABLE));
}

namespace mozilla::dom {

void Element::UpdateEditableState(bool aNotify) {
  nsIContent::UpdateEditableState(aNotify);
  UpdateReadOnlyState(aNotify);
}

bool Element::IsReadOnlyInternal() const { return !IsEditable(); }

void Element::UpdateReadOnlyState(bool aNotify) {
  auto oldState = State();
  if (IsReadOnlyInternal()) {
    RemoveStatesSilently(ElementState::READWRITE);
    AddStatesSilently(ElementState::READONLY);
  } else {
    RemoveStatesSilently(ElementState::READONLY);
    AddStatesSilently(ElementState::READWRITE);
  }
  if (!aNotify) {
    return;
  }
  const auto newState = State();
  if (newState != oldState) {
    NotifyStateChange(newState ^ oldState);
  }
}

Maybe<int32_t> Element::GetTabIndexAttrValue() {
  const nsAttrValue* attrVal = GetParsedAttr(nsGkAtoms::tabindex);
  if (attrVal && attrVal->Type() == nsAttrValue::eInteger) {
    return Some(attrVal->GetIntegerValue());
  }

  return Nothing();
}

int32_t Element::TabIndex() {
  Maybe<int32_t> attrVal = GetTabIndexAttrValue();
  if (attrVal.isSome()) {
    return attrVal.value();
  }

  return TabIndexDefault();
}

void Element::Focus(const FocusOptions& aOptions, CallerType aCallerType,
                    ErrorResult& aError) {
  const RefPtr<nsFocusManager> fm = nsFocusManager::GetFocusManager();
  if (MOZ_UNLIKELY(!fm)) {
    return;
  }
  const OwningNonNull<Element> kungFuDeathGrip(*this);
  // Also other browsers seem to have the hack to not re-focus (and flush) when
  // the element is already focused.
  // Until https://github.com/whatwg/html/issues/4512 is clarified, we'll
  // maintain interoperatibility by not re-focusing, independent of aOptions.
  // I.e., `focus({ preventScroll: true})` followed by `focus( { preventScroll:
  // false })` won't re-focus.
  if (fm->CanSkipFocus(this)) {
    fm->NotifyOfReFocus(kungFuDeathGrip);
    fm->NeedsFlushBeforeEventHandling(this);
    return;
  }
  uint32_t fmFlags = nsFocusManager::ProgrammaticFocusFlags(aOptions);
  if (aCallerType == CallerType::NonSystem) {
    fmFlags |= nsIFocusManager::FLAG_NONSYSTEMCALLER;
  }
  aError = fm->SetFocus(kungFuDeathGrip, fmFlags);
}

void Element::SetTabIndex(int32_t aTabIndex, mozilla::ErrorResult& aError) {
  nsAutoString value;
  value.AppendInt(aTabIndex);

  SetAttr(nsGkAtoms::tabindex, value, aError);
}

void Element::SetShadowRoot(ShadowRoot* aShadowRoot) {
  nsExtendedDOMSlots* slots = ExtendedDOMSlots();
  MOZ_ASSERT(!aShadowRoot || !slots->mShadowRoot,
             "We shouldn't clear the shadow root without unbind first");
  slots->mShadowRoot = aShadowRoot;
}

void Element::SetLastRememberedBSize(float aBSize) {
  ExtendedDOMSlots()->mLastRememberedBSize = Some(aBSize);
}

void Element::SetLastRememberedISize(float aISize) {
  ExtendedDOMSlots()->mLastRememberedISize = Some(aISize);
}

void Element::RemoveLastRememberedBSize() {
  if (nsExtendedDOMSlots* slots = GetExistingExtendedDOMSlots()) {
    slots->mLastRememberedBSize.reset();
  }
}

void Element::RemoveLastRememberedISize() {
  if (nsExtendedDOMSlots* slots = GetExistingExtendedDOMSlots()) {
    slots->mLastRememberedISize.reset();
  }
}

void Element::Blur(mozilla::ErrorResult& aError) {
  if (!ShouldBlur(this)) {
    return;
  }

  Document* doc = GetComposedDoc();
  if (!doc) {
    return;
  }

  if (nsCOMPtr<nsPIDOMWindowOuter> win = doc->GetWindow()) {
    if (RefPtr<nsFocusManager> fm = nsFocusManager::GetFocusManager()) {
      aError = fm->ClearFocus(win);
    }
  }
}

ElementState Element::StyleStateFromLocks() const {
  StyleStateLocks locksAndValues = LockedStyleStates();
  ElementState locks = locksAndValues.mLocks;
  ElementState values = locksAndValues.mValues;
  ElementState state = (mState & ~locks) | (locks & values);

  if (state.HasState(ElementState::VISITED)) {
    return state & ~ElementState::UNVISITED;
  }
  if (state.HasState(ElementState::UNVISITED)) {
    return state & ~ElementState::VISITED;
  }

  return state;
}

Element::StyleStateLocks Element::LockedStyleStates() const {
  StyleStateLocks* locks =
      static_cast<StyleStateLocks*>(GetProperty(nsGkAtoms::lockedStyleStates));
  if (locks) {
    return *locks;
  }
  return StyleStateLocks();
}

void Element::NotifyStyleStateChange(ElementState aStates) {
  if (RefPtr<Document> doc = GetComposedDoc()) {
    if (RefPtr<PresShell> presShell = doc->GetPresShell()) {
      nsAutoScriptBlocker scriptBlocker;
      presShell->ElementStateChanged(doc, this, aStates);
    }
  }
}

void Element::LockStyleStates(ElementState aStates, bool aEnabled) {
  StyleStateLocks* locks = new StyleStateLocks(LockedStyleStates());

  locks->mLocks |= aStates;
  if (aEnabled) {
    locks->mValues |= aStates;
  } else {
    locks->mValues &= ~aStates;
  }

  if (aStates.HasState(ElementState::VISITED)) {
    locks->mLocks &= ~ElementState::UNVISITED;
  }
  if (aStates.HasState(ElementState::UNVISITED)) {
    locks->mLocks &= ~ElementState::VISITED;
  }

  SetProperty(nsGkAtoms::lockedStyleStates, locks,
              nsINode::DeleteProperty<StyleStateLocks>);
  SetHasLockedStyleStates();

  NotifyStyleStateChange(aStates);
}

void Element::UnlockStyleStates(ElementState aStates) {
  StyleStateLocks* locks = new StyleStateLocks(LockedStyleStates());

  locks->mLocks &= ~aStates;

  if (locks->mLocks.IsEmpty()) {
    RemoveProperty(nsGkAtoms::lockedStyleStates);
    ClearHasLockedStyleStates();
    delete locks;
  } else {
    SetProperty(nsGkAtoms::lockedStyleStates, locks,
                nsINode::DeleteProperty<StyleStateLocks>);
  }

  NotifyStyleStateChange(aStates);
}

void Element::ClearStyleStateLocks() {
  StyleStateLocks locks = LockedStyleStates();

  RemoveProperty(nsGkAtoms::lockedStyleStates);
  ClearHasLockedStyleStates();

  NotifyStyleStateChange(locks.mLocks);
}

/* virtual */
nsINode* Element::GetScopeChainParent() const { return OwnerDoc(); }

JSObject* Element::WrapNode(JSContext* aCx, JS::Handle<JSObject*> aGivenProto) {
  return Element_Binding::Wrap(aCx, this, aGivenProto);
}

nsDOMTokenList* Element::ClassList() {
  nsDOMSlots* slots = DOMSlots();
  if (!slots->mClassList) {
    slots->mClassList = new nsDOMTokenList(this, nsGkAtoms::_class);
  }
  return slots->mClassList;
}

nsDOMTokenList* Element::Part() {
  nsExtendedDOMSlots* slots = ExtendedDOMSlots();
  if (!slots->mPart) {
    slots->mPart = new nsDOMTokenList(this, nsGkAtoms::part);
  }
  return slots->mPart;
}

void Element::RecompileScriptEventListeners() {
  for (uint32_t i = 0, count = mAttrs.AttrCount(); i < count; ++i) {
    BorrowedAttrInfo attrInfo = mAttrs.AttrInfoAt(i);

    // Eventlistenener-attributes are always in the null namespace
    if (!attrInfo.mName->IsAtom()) {
      continue;
    }

    nsAtom* attr = attrInfo.mName->Atom();
    if (!IsEventAttributeName(attr)) {
      continue;
    }

    nsAutoString value;
    attrInfo.mValue->ToString(value);
    SetEventHandler(GetEventNameForAttr(attr), value, true);
  }
}

void Element::GetAttributeNames(nsTArray<nsString>& aResult) {
  uint32_t count = mAttrs.AttrCount();
  for (uint32_t i = 0; i < count; ++i) {
    const nsAttrName* name = mAttrs.AttrNameAt(i);
    name->GetQualifiedName(*aResult.AppendElement());
  }
}

already_AddRefed<nsIHTMLCollection> Element::GetElementsByTagName(
    const nsAString& aLocalName) {
  return NS_GetContentList(this, kNameSpaceID_Unknown, aLocalName);
}

ScrollContainerFrame* Element::GetScrollContainerFrame(nsIFrame** aFrame,
                                                       FlushType aFlushType) {
  nsIFrame* frame = GetPrimaryFrame(aFlushType);
  if (aFrame) {
    *aFrame = frame;
  }
  if (frame) {
    if (frame->HasAnyStateBits(NS_FRAME_SVG_LAYOUT)) {
      // It's unclear what to return for SVG frames, so just return null.
      return nullptr;
    }

    if (ScrollContainerFrame* scrollContainerFrame =
            frame->GetScrollTargetFrame()) {
      MOZ_ASSERT(!OwnerDoc()->IsScrollingElement(this),
                 "How can we have a scroll container frame if we're the "
                 "scrollingElement for our document?");
      return scrollContainerFrame;
    }
  }

  Document* doc = OwnerDoc();
  // Note: This IsScrollingElement() call can flush frames, if we're the body of
  // a quirks mode document.
  const bool isScrollingElement = doc->IsScrollingElement(this);
  if (isScrollingElement) {
    // Our scroll info should map to the root scroll container frame if there is
    // one.
    if (PresShell* presShell = doc->GetPresShell()) {
      if (ScrollContainerFrame* rootScrollContainerFrame =
              presShell->GetRootScrollContainerFrame()) {
        if (aFrame) {
          *aFrame = rootScrollContainerFrame;
        }
        return rootScrollContainerFrame;
      }
    }
  }
  if (aFrame) {
    // Re-get *aFrame if the caller asked for it, because that frame flush can
    // kill it.
    *aFrame = GetPrimaryFrame(FlushType::None);
  }
  return nullptr;
}

bool Element::CheckVisibility(const CheckVisibilityOptions& aOptions) {
  nsIFrame* f =
      GetPrimaryFrame(aOptions.mFlush ? FlushType::Frames : FlushType::None);
  if (!f) {
    // 1. If this does not have an associated box, return false.
    return false;
  }

  EnumSet includeContentVisibility = {
      nsIFrame::IncludeContentVisibility::Hidden};
  if (aOptions.mContentVisibilityAuto) {
    includeContentVisibility += nsIFrame::IncludeContentVisibility::Auto;
  }
  // Steps 2 and 5
  if (f->IsHiddenByContentVisibilityOnAnyAncestor(includeContentVisibility)) {
    // 2. If a shadow-including ancestor of this has content-visibility: hidden,
    // return false.
    // 5. If a shadow-including ancestor of this skips its content due to
    // has content-visibility: auto, return false.
    return false;
  }

  if ((aOptions.mOpacityProperty || aOptions.mCheckOpacity) &&
      f->Style()->IsInOpacityZeroSubtree()) {
    // 3. If the checkOpacity dictionary member of options is true, and this, or
    // a shadow-including ancestor of this, has a computed opacity value of 0,
    // return false.
    return false;
  }

  if ((aOptions.mVisibilityProperty || aOptions.mCheckVisibilityCSS) &&
      !f->StyleVisibility()->IsVisible()) {
    // 4. If the checkVisibilityCSS dictionary member of options is true, and
    // this is invisible, return false.
    return false;
  }

  // 6. Return true
  return true;
}

void Element::ScrollIntoView(const BooleanOrScrollIntoViewOptions& aObject) {
  if (aObject.IsScrollIntoViewOptions()) {
    return ScrollIntoView(aObject.GetAsScrollIntoViewOptions());
  }

  MOZ_DIAGNOSTIC_ASSERT(aObject.IsBoolean());

  ScrollIntoViewOptions options;
  if (aObject.GetAsBoolean()) {
    options.mBlock = ScrollLogicalPosition::Start;
    options.mInline = ScrollLogicalPosition::Nearest;
  } else {
    options.mBlock = ScrollLogicalPosition::End;
    options.mInline = ScrollLogicalPosition::Nearest;
  }
  return ScrollIntoView(options);
}

void Element::ScrollIntoView(const ScrollIntoViewOptions& aOptions) {
  Document* document = GetComposedDoc();
  if (!document) {
    return;
  }

  // Get the presentation shell
  RefPtr<PresShell> presShell = document->GetPresShell();
  if (!presShell) {
    return;
  }

  const auto ToWhereToScroll =
      [](ScrollLogicalPosition aPosition) -> WhereToScroll {
    switch (aPosition) {
      case ScrollLogicalPosition::Start:
        return WhereToScroll::Start;
      case ScrollLogicalPosition::Center:
        return WhereToScroll::Center;
      case ScrollLogicalPosition::End:
        return WhereToScroll::End;
      case ScrollLogicalPosition::Nearest:
        break;
    }
    return WhereToScroll::Nearest;
  };

  const auto block = ToWhereToScroll(aOptions.mBlock);
  const auto inline_ = ToWhereToScroll(aOptions.mInline);

  ScrollFlags scrollFlags = ScrollFlags::ScrollOverflowHidden |
                            ScrollFlags::TriggeredByScript |
                            ScrollFlags::AxesAreLogical;
  if (aOptions.mBehavior == ScrollBehavior::Smooth) {
    scrollFlags |= ScrollFlags::ScrollSmooth;
  } else if (aOptions.mBehavior == ScrollBehavior::Auto) {
    scrollFlags |= ScrollFlags::ScrollSmoothAuto;
  }

  presShell->ScrollContentIntoView(
      this, ScrollAxis(block, WhenToScroll::Always),
      ScrollAxis(inline_, WhenToScroll::Always), scrollFlags);
}

void Element::ScrollTo(double aXScroll, double aYScroll) {
  ScrollToOptions options;
  options.mLeft.Construct(aXScroll);
  options.mTop.Construct(aYScroll);
  ScrollTo(options);
}

void Element::ScrollTo(const ScrollToOptions& aOptions) {
  // When the scroll top is 0, we don't need to flush layout to scroll to that
  // point; we know 0 is always in range.  At least we think so...  But we do
  // need to flush frames so we ensure we find the right scrollable frame if
  // there is one. If it's nonzero, we need to flush layout because we need to
  // figure out what our real scrollTopMax is.
  //
  // If we have a left value, we can't assume things based on it's value,
  // depending on our direction and layout 0 may or may not be in our scroll
  // range.  So we need to flush layout no matter what then.
  const bool needsLayoutFlush =
      aOptions.mLeft.WasPassed() ||
      (aOptions.mTop.WasPassed() && aOptions.mTop.Value() != 0.0);

  nsIFrame* frame;
  ScrollContainerFrame* sf = GetScrollContainerFrame(
      &frame, needsLayoutFlush ? FlushType::Layout : FlushType::Frames);
  if (!sf) {
    return;
  }
  CSSIntPoint scrollPos = sf->GetRoundedScrollPositionCSSPixels();
  if (aOptions.mLeft.WasPassed()) {
    scrollPos.x = int32_t(mozilla::ToZeroIfNonfinite(
        frame->Style()->EffectiveZoom().Zoom(aOptions.mLeft.Value())));
  }
  if (aOptions.mTop.WasPassed()) {
    scrollPos.y = int32_t(mozilla::ToZeroIfNonfinite(
        frame->Style()->EffectiveZoom().Zoom(aOptions.mTop.Value())));
  }
  ScrollMode scrollMode = sf->IsSmoothScroll(aOptions.mBehavior)
                              ? ScrollMode::SmoothMsd
                              : ScrollMode::Instant;
  sf->ScrollToCSSPixels(scrollPos, scrollMode);
}

void Element::ScrollBy(double aXScrollDif, double aYScrollDif) {
  ScrollToOptions options;
  options.mLeft.Construct(aXScrollDif);
  options.mTop.Construct(aYScrollDif);
  ScrollBy(options);
}

void Element::ScrollBy(const ScrollToOptions& aOptions) {
  nsIFrame* frame;
  ScrollContainerFrame* sf = GetScrollContainerFrame(&frame);
  if (!sf) {
    return;
  }

  CSSIntPoint scrollDelta;
  if (aOptions.mLeft.WasPassed()) {
    scrollDelta.x = int32_t(mozilla::ToZeroIfNonfinite(
        frame->Style()->EffectiveZoom().Zoom(aOptions.mLeft.Value())));
  }

  if (aOptions.mTop.WasPassed()) {
    scrollDelta.y = int32_t(mozilla::ToZeroIfNonfinite(
        frame->Style()->EffectiveZoom().Zoom(aOptions.mTop.Value())));
  }

  auto scrollMode = sf->IsSmoothScroll(aOptions.mBehavior)
                        ? ScrollMode::SmoothMsd
                        : ScrollMode::Instant;
  sf->ScrollByCSSPixels(scrollDelta, scrollMode);
}

int32_t Element::ScrollTop() {
  return CSSPixel::FromAppUnitsRounded(GetScrollOrigin().y);
}

void Element::SetScrollTop(int32_t aScrollTop) {
  ScrollToOptions options;
  options.mTop.Construct(aScrollTop);
  ScrollTo(options);
}

int32_t Element::ScrollLeft() {
  return CSSPixel::FromAppUnitsRounded(GetScrollOrigin().x);
}

void Element::SetScrollLeft(int32_t aScrollLeft) {
  ScrollToOptions options;
  options.mLeft.Construct(aScrollLeft);
  ScrollTo(options);
}

void Element::MozScrollSnap() {
  if (ScrollContainerFrame* sf =
          GetScrollContainerFrame(nullptr, FlushType::None)) {
    sf->ScrollSnap();
  }
}

nsRect Element::GetScrollRange() {
  nsIFrame* frame;
  ScrollContainerFrame* sf = GetScrollContainerFrame(&frame);
  if (!sf) {
    return nsRect();
  }
  return frame->Style()->EffectiveZoom().Unzoom(sf->GetScrollRange());
}

int32_t Element::ScrollTopMin() {
  return CSSPixel::FromAppUnitsRounded(GetScrollRange().Y());
}

int32_t Element::ScrollTopMax() {
  return CSSPixel::FromAppUnitsRounded(GetScrollRange().YMost());
}

int32_t Element::ScrollLeftMin() {
  return CSSPixel::FromAppUnitsRounded(GetScrollRange().X());
}

int32_t Element::ScrollLeftMax() {
  return CSSPixel::FromAppUnitsRounded(GetScrollRange().XMost());
}

static nsSize GetScrollRectSizeForOverflowVisibleFrame(nsIFrame* aFrame) {
  if (!aFrame || aFrame->HasAnyStateBits(NS_FRAME_SVG_LAYOUT)) {
    return nsSize();
  }

  // This matches WebKit and Blink, which in turn (apparently, according to
  // their source) matched old IE.
  const nsRect paddingRect = aFrame->GetPaddingRectRelativeToSelf();
  const nsRect overflowRect = [&] {
    OverflowAreas overflowAreas(paddingRect, paddingRect);
    // Add the scrollable overflow areas of children (if any) to the
    // paddingRect, as if aFrame was a scrolled frame. It's important to start
    // with the paddingRect, otherwise if there are no children the overflow
    // rect will be 0,0,0,0 which will force the point 0,0 to be included in the
    // final rect.
    aFrame->UnionChildOverflow(overflowAreas, /* aAsIfScrolled = */ true);
    // Make sure that an empty padding-rect's edges are included, by adding
    // the padding-rect in again with UnionEdges.
    return overflowAreas.ScrollableOverflow().UnionEdges(paddingRect);
  }();

  auto directions =
      ScrollContainerFrame::ComputePerAxisScrollDirections(aFrame);
  const nscoord height = directions.mToBottom
                             ? overflowRect.YMost() - paddingRect.Y()
                             : paddingRect.YMost() - overflowRect.Y();
  const nscoord width = directions.mToRight
                            ? overflowRect.XMost() - paddingRect.X()
                            : paddingRect.XMost() - overflowRect.X();
  return nsSize(width, height);
}

nsSize Element::GetScrollSize() {
  nsIFrame* frame;
  nsSize size;
  if (ScrollContainerFrame* sf = GetScrollContainerFrame(&frame)) {
    size = sf->GetScrollRange().Size() + sf->GetScrollPortRect().Size();
  } else {
    size = GetScrollRectSizeForOverflowVisibleFrame(frame);
  }
  if (!frame) {
    return size;
  }
  return frame->Style()->EffectiveZoom().Unzoom(size);
}

nsPoint Element::GetScrollOrigin() {
  nsIFrame* frame;
  ScrollContainerFrame* sf = GetScrollContainerFrame(&frame);
  if (!sf) {
    return nsPoint();
  }
  return frame->Style()->EffectiveZoom().Unzoom(sf->GetScrollPosition());
}

int32_t Element::ScrollHeight() {
  return nsPresContext::AppUnitsToIntCSSPixels(GetScrollSize().height);
}

int32_t Element::ScrollWidth() {
  return nsPresContext::AppUnitsToIntCSSPixels(GetScrollSize().width);
}

nsRect Element::GetClientAreaRect() {
  Document* doc = OwnerDoc();
  nsPresContext* presContext = doc->GetPresContext();

  // We can avoid a layout flush if this is the scrolling element of the
  // document, we have overlay scrollbars, and we aren't embedded in another
  // document
  if (presContext && presContext->UseOverlayScrollbars() &&
      !doc->StyleOrLayoutObservablyDependsOnParentDocumentLayout() &&
      doc->IsScrollingElement(this)) {
    if (PresShell* presShell = doc->GetPresShell()) {
      // Ensure up to date dimensions, but don't reflow
      if (RefPtr<nsViewManager> viewManager = presShell->GetViewManager()) {
        viewManager->FlushDelayedResize();
      }
      return nsRect(nsPoint(), presContext->GetVisibleArea().Size());
    }
  }

  nsIFrame* frame;
  if (ScrollContainerFrame* sf = GetScrollContainerFrame(&frame)) {
    nsRect scrollPort = sf->GetScrollPortRect();

    if (!sf->IsRootScrollFrameOfDocument()) {
      MOZ_ASSERT(frame);
      // We want the offset to be relative to `frame`, not `sf`... Except for
      // the root scroll frame, which is an ancestor of frame rather than a
      // descendant and thus this wouldn't particularly make sense.
      if (frame != sf) {
        scrollPort.MoveBy(sf->GetOffsetTo(frame));
      }
    }

    // The scroll port value might be expanded to the minimum scale size, we
    // should limit the size to the ICB in such cases.
    scrollPort.SizeTo(sf->GetLayoutSize());
    return frame->Style()->EffectiveZoom().Unzoom(scrollPort);
  }

  if (frame &&
      // The display check is OK even though we're not looking at the style
      // frame, because the style frame only differs from "frame" for tables,
      // and table wrappers have the same display as the table itself.
      (!frame->StyleDisplay()->IsInlineFlow() || frame->IsReplaced())) {
    // Special case code to make client area work even when there isn't
    // a scroll view, see bug 180552, bug 227567.
    return frame->Style()->EffectiveZoom().Unzoom(
        frame->GetPaddingRect() - frame->GetPositionIgnoringScrolling());
  }

  // SVG nodes reach here and just return 0
  return nsRect();
}

int32_t Element::ScreenX() {
  nsIFrame* frame = GetPrimaryFrame(FlushType::Layout);
  return frame ? frame->GetScreenRect().x : 0;
}

int32_t Element::ScreenY() {
  nsIFrame* frame = GetPrimaryFrame(FlushType::Layout);
  return frame ? frame->GetScreenRect().y : 0;
}

already_AddRefed<nsIScreen> Element::GetScreen() {
  // Flush layout to guarantee that frames are created if needed, and preserve
  // behavior.
  Unused << GetPrimaryFrame(FlushType::Frames);
  if (nsIWidget* widget = nsContentUtils::WidgetForContent(this)) {
    return widget->GetWidgetScreen();
  }
  return nullptr;
}

double Element::CurrentCSSZoom() {
  nsIFrame* f = GetPrimaryFrame(FlushType::Frames);
  if (!f) {
    return 1.0;
  }
  return f->Style()->EffectiveZoom().ToFloat();
}

already_AddRefed<DOMRect> Element::GetBoundingClientRect() {
  RefPtr<DOMRect> rect = new DOMRect(ToSupports(OwnerDoc()));

  nsIFrame* frame = GetPrimaryFrame(FlushType::Layout);
  if (!frame) {
    // display:none, perhaps? Return the empty rect
    return rect.forget();
  }

  rect->SetLayoutRect(frame->GetBoundingClientRect());
  return rect.forget();
}

already_AddRefed<DOMRectList> Element::GetClientRects() {
  RefPtr<DOMRectList> rectList = new DOMRectList(this);

  nsIFrame* frame = GetPrimaryFrame(FlushType::Layout);
  if (!frame) {
    // display:none, perhaps? Return an empty list
    return rectList.forget();
  }

  nsLayoutUtils::RectListBuilder builder(rectList);
  nsLayoutUtils::GetAllInFlowRects(
      frame, nsLayoutUtils::GetContainingBlockForClientRect(frame), &builder,
      nsLayoutUtils::GetAllInFlowRectsFlag::AccountForTransforms);
  return rectList.forget();
}

const DOMTokenListSupportedToken Element::sAnchorAndFormRelValues[] = {
    "noreferrer", "noopener", "opener", nullptr};

// https://html.spec.whatwg.org/multipage/urls-and-fetching.html#lazy-loading-attribute
static constexpr nsAttrValue::EnumTable kLoadingTable[] = {
    {"eager", Element::Loading::Eager},
    {"lazy", Element::Loading::Lazy},
    {nullptr, 0}};

void Element::GetLoading(nsAString& aValue) const {
  GetEnumAttr(nsGkAtoms::loading, kLoadingTable[0].tag, aValue);
}

bool Element::ParseLoadingAttribute(const nsAString& aValue,
                                    nsAttrValue& aResult) {
  return aResult.ParseEnumValue(aValue, kLoadingTable,
                                /* aCaseSensitive = */ false, kLoadingTable);
}

Element::Loading Element::LoadingState() const {
  const nsAttrValue* val = mAttrs.GetAttr(nsGkAtoms::loading);
  if (!val) {
    return Loading::Eager;
  }
  return static_cast<Loading>(val->GetEnumValue());
}

//----------------------------------------------------------------------

void Element::AddToIdTable(nsAtom* aId) {
  NS_ASSERTION(HasID(), "Node doesn't have an ID?");
  if (IsInShadowTree()) {
    ShadowRoot* containingShadow = GetContainingShadow();
    containingShadow->AddToIdTable(this, aId);
  } else {
    Document* doc = GetUncomposedDoc();
    if (doc && !IsInNativeAnonymousSubtree()) {
      doc->AddToIdTable(this, aId);
    }
  }
}

void Element::RemoveFromIdTable() {
  if (!HasID()) {
    return;
  }

  nsAtom* id = DoGetID();
  if (IsInShadowTree()) {
    ShadowRoot* containingShadow = GetContainingShadow();
    // Check for containingShadow because it may have
    // been deleted during unlinking.
    if (containingShadow) {
      containingShadow->RemoveFromIdTable(this, id);
    }
  } else {
    Document* doc = GetUncomposedDoc();
    if (doc && !IsInNativeAnonymousSubtree()) {
      doc->RemoveFromIdTable(this, id);
    }
  }
}

void Element::SetSlot(const nsAString& aName, ErrorResult& aError) {
  aError = SetAttr(kNameSpaceID_None, nsGkAtoms::slot, aName, true);
}

void Element::GetSlot(nsAString& aName) { GetAttr(nsGkAtoms::slot, aName); }

// https://dom.spec.whatwg.org/#dom-element-shadowroot
ShadowRoot* Element::GetShadowRootByMode() const {
  /**
   * 1. Let shadow be context object's shadow root.
   * 2. If shadow is null or its mode is "closed", then return null.
   */
  ShadowRoot* shadowRoot = GetShadowRoot();
  if (!shadowRoot || shadowRoot->IsClosed()) {
    return nullptr;
  }

  /**
   * 3. Return shadow.
   */
  return shadowRoot;
}

bool Element::CanAttachShadowDOM() const {
  /**
   * If context object's namespace is not the HTML namespace,
   * return false.
   *
   * Deviate from the spec here to allow shadow dom attachement to
   * XUL elements.
   */
  if (!IsHTMLElement() &&
      !(IsXULElement() &&
        nsContentUtils::AllowXULXBLForPrincipal(NodePrincipal()))) {
    return false;
  }

  /**
   * If context object's local name is not
   *    a valid custom element name, "article", "aside", "blockquote",
   *    "body", "div", "footer", "h1", "h2", "h3", "h4", "h5", "h6",
   *    "header", "main" "nav", "p", "section", "search", or "span",
   *  return false.
   */
  nsAtom* nameAtom = NodeInfo()->NameAtom();
  uint32_t namespaceID = NodeInfo()->NamespaceID();
  if (!(nsContentUtils::IsCustomElementName(nameAtom, namespaceID) ||
        nameAtom == nsGkAtoms::article || nameAtom == nsGkAtoms::aside ||
        nameAtom == nsGkAtoms::blockquote || nameAtom == nsGkAtoms::body ||
        nameAtom == nsGkAtoms::div || nameAtom == nsGkAtoms::footer ||
        nameAtom == nsGkAtoms::h1 || nameAtom == nsGkAtoms::h2 ||
        nameAtom == nsGkAtoms::h3 || nameAtom == nsGkAtoms::h4 ||
        nameAtom == nsGkAtoms::h5 || nameAtom == nsGkAtoms::h6 ||
        nameAtom == nsGkAtoms::header || nameAtom == nsGkAtoms::main ||
        nameAtom == nsGkAtoms::nav || nameAtom == nsGkAtoms::p ||
        nameAtom == nsGkAtoms::section || nameAtom == nsGkAtoms::search ||
        nameAtom == nsGkAtoms::span)) {
    return false;
  }

  /**
   * 3. If context object’s local name is a valid custom element name, or
   *    context object’s is value is not null, then:
   *    If definition is not null and definition’s disable shadow is true, then
   *    return false.
   */
  // It will always have CustomElementData when the element is a valid custom
  // element or has is value.
  if (CustomElementData* ceData = GetCustomElementData()) {
    CustomElementDefinition* definition = ceData->GetCustomElementDefinition();
    // If the definition is null, the element possible hasn't yet upgraded.
    // Fallback to use LookupCustomElementDefinition to find its definition.
    if (!definition) {
      definition = nsContentUtils::LookupCustomElementDefinition(
          NodeInfo()->GetDocument(), nameAtom, namespaceID,
          ceData->GetCustomElementType());
    }

    if (definition && definition->mDisableShadow) {
      return false;
    }
  }

  return true;
}

// https://dom.spec.whatwg.org/#dom-element-attachshadow
already_AddRefed<ShadowRoot> Element::AttachShadow(const ShadowRootInit& aInit,
                                                   ErrorResult& aError) {
  /**
   * Step 1, 2, and 3.
   */
  if (!CanAttachShadowDOM()) {
    aError.ThrowNotSupportedError("Unable to attach ShadowDOM");
    return nullptr;
  }

  /**
   * 4. If element is a shadow host, then:
   */
  if (RefPtr<ShadowRoot> root = GetShadowRoot()) {
    /**
     *  1. Let currentShadowRoot be element’s shadow root.
     *
     *  2. If any of the following are true:
     *      currentShadowRoot’s declarative is false; or
     *      currentShadowRoot’s mode is not mode,
     *  then throw a "NotSupportedError" DOMException.
     */
    if (!root->IsDeclarative() || root->Mode() != aInit.mMode) {
      aError.ThrowNotSupportedError(
          "Unable to re-attach to existing ShadowDOM");
      return nullptr;
    }
    /**
     * 3. Otherwise:
     *      1. Remove all of currentShadowRoot’s children, in tree order.
     *      2. Set currentShadowRoot’s declarative to false.
     *      3. Return.
     */
    root->ReplaceChildren(nullptr, aError);
    root->SetIsDeclarative(ShadowRootDeclarative::No);
    return root.forget();
  }

  if (StaticPrefs::dom_webcomponents_shadowdom_report_usage()) {
    OwnerDoc()->ReportShadowDOMUsage();
  }

  return AttachShadowWithoutNameChecks(
      aInit.mMode, DelegatesFocus(aInit.mDelegatesFocus), aInit.mSlotAssignment,
      ShadowRootClonable(aInit.mClonable),
      ShadowRootSerializable(aInit.mSerializable));
}

already_AddRefed<ShadowRoot> Element::AttachShadowWithoutNameChecks(
    ShadowRootMode aMode, DelegatesFocus aDelegatesFocus,
    SlotAssignmentMode aSlotAssignment, ShadowRootClonable aClonable,
    ShadowRootSerializable aSerializable) {
  nsAutoScriptBlocker scriptBlocker;

  auto* nim = mNodeInfo->NodeInfoManager();
  RefPtr<mozilla::dom::NodeInfo> nodeInfo =
      nim->GetNodeInfo(nsGkAtoms::documentFragmentNodeName, nullptr,
                       kNameSpaceID_None, DOCUMENT_FRAGMENT_NODE);

  // If there are no children, the flat tree is not changing due to the presence
  // of the shadow root, so we don't need to invalidate style / layout.
  //
  // This is a minor optimization, but also works around nasty stuff like
  // bug 1397876.
  if (Document* doc = GetComposedDoc()) {
    if (PresShell* presShell = doc->GetPresShell()) {
      presShell->ShadowRootWillBeAttached(*this);
    }
  }

  /**
   * 5. Let shadow be a new shadow root whose node document is
   *    context object's node document, host is context object,
   *    and mode is init's mode.
   */
  RefPtr<ShadowRoot> shadowRoot = new (nim)
      ShadowRoot(this, aMode, aDelegatesFocus, aSlotAssignment, aClonable,
                 aSerializable, ShadowRootDeclarative::No, nodeInfo.forget());

  if (NodeOrAncestorHasDirAuto()) {
    shadowRoot->SetAncestorHasDirAuto();
  }

  /**
   * 7. If this’s custom element state is "precustomized" or "custom", then set
   *    shadow’s available to element internals to true.
   */
  CustomElementData* ceData = GetCustomElementData();
  if (ceData && (ceData->mState == CustomElementData::State::ePrecustomized ||
                 ceData->mState == CustomElementData::State::eCustom)) {
    shadowRoot->SetAvailableToElementInternals();
  }

  /**
   * 9. Set context object's shadow root to shadow.
   */
  SetShadowRoot(shadowRoot);

  // Dispatch a "shadowrootattached" event for devtools if needed.
  if (MOZ_UNLIKELY(
          nim->GetDocument()->DevToolsAnonymousAndShadowEventsEnabled())) {
    AsyncEventDispatcher* dispatcher = new AsyncEventDispatcher(
        this, u"shadowrootattached"_ns, CanBubble::eYes,
        ChromeOnlyDispatch::eYes, Composed::eYes);
    dispatcher->PostDOMEvent();
  }

  const LinkedList<AbstractRange>* ranges =
      GetExistingClosestCommonInclusiveAncestorRanges();
  if (ranges) {
    for (const AbstractRange* range : *ranges) {
      if (range->MayCrossShadowBoundary()) {
        MOZ_ASSERT(range->IsDynamicRange());
        CrossShadowBoundaryRange* crossBoundaryRange =
            range->AsDynamicRange()->GetCrossShadowBoundaryRange();
        MOZ_ASSERT(crossBoundaryRange);
        // We may have previously selected this node before it
        // becomes a shadow host, so we need to reset the values
        // in RangeBoundaries to accommodate the change.
        crossBoundaryRange->NotifyNodeBecomesShadowHost(this);
      }
    }
  }
  /**
   * 10. Return shadow.
   */
  return shadowRoot.forget();
}

void Element::AttachAndSetUAShadowRoot(NotifyUAWidgetSetup aNotify,
                                       DelegatesFocus aDelegatesFocus) {
  MOZ_DIAGNOSTIC_ASSERT(!CanAttachShadowDOM(),
                        "Cannot be used to attach UI shadow DOM");
  if (OwnerDoc()->IsStaticDocument()) {
    return;
  }

  if (!GetShadowRoot()) {
    RefPtr<ShadowRoot> shadowRoot =
        AttachShadowWithoutNameChecks(ShadowRootMode::Closed, aDelegatesFocus);
    shadowRoot->SetIsUAWidget();
  }

  MOZ_ASSERT(GetShadowRoot()->IsUAWidget());
  if (aNotify == NotifyUAWidgetSetup::Yes) {
    NotifyUAWidgetSetupOrChange();
  }
}

void Element::NotifyUAWidgetSetupOrChange() {
  MOZ_ASSERT(IsInComposedDoc());
  Document* doc = OwnerDoc();
  if (doc->IsStaticDocument()) {
    return;
  }

  // Schedule a runnable, ensure the event dispatches before
  // returning to content script.
  // This event cause UA Widget to construct or cause onchange callback
  // of existing UA Widget to run; dispatching this event twice should not cause
  // UA Widget to re-init.
  nsContentUtils::AddScriptRunner(NS_NewRunnableFunction(
      "Element::NotifyUAWidgetSetupOrChange::UAWidgetSetupOrChange",
      [self = RefPtr<Element>(this), doc = RefPtr<Document>(doc)]() {
        nsContentUtils::DispatchChromeEvent(doc, self,
                                            u"UAWidgetSetupOrChange"_ns,
                                            CanBubble::eYes, Cancelable::eNo);
      }));
}

void Element::NotifyUAWidgetTeardown(UnattachShadowRoot aUnattachShadowRoot) {
  MOZ_ASSERT(IsInComposedDoc());
  if (!GetShadowRoot()) {
    return;
  }
  MOZ_ASSERT(GetShadowRoot()->IsUAWidget());
  if (aUnattachShadowRoot == UnattachShadowRoot::Yes) {
    UnattachShadow();
  }

  Document* doc = OwnerDoc();
  if (doc->IsStaticDocument()) {
    return;
  }

  // The runnable will dispatch an event to tear down UA Widget.
  nsContentUtils::AddScriptRunner(NS_NewRunnableFunction(
      "Element::NotifyUAWidgetTeardownAndUnattachShadow::UAWidgetTeardown",
      [self = RefPtr<Element>(this), doc = RefPtr<Document>(doc)]() {
        // Bail out if the element is being collected by CC
        bool hasHadScriptObject = true;
        nsIScriptGlobalObject* scriptObject =
            doc->GetScriptHandlingObject(hasHadScriptObject);
        if (!scriptObject && hasHadScriptObject) {
          return;
        }

        Unused << nsContentUtils::DispatchChromeEvent(
            doc, self, u"UAWidgetTeardown"_ns, CanBubble::eYes,
            Cancelable::eNo);
      }));
}

void Element::UnattachShadow() {
  RefPtr<ShadowRoot> shadowRoot = GetShadowRoot();
  if (!shadowRoot) {
    return;
  }

  nsAutoScriptBlocker scriptBlocker;

  if (RefPtr<Document> doc = GetComposedDoc()) {
    if (PresShell* presShell = doc->GetPresShell()) {
      presShell->DestroyFramesForAndRestyle(this);
#ifdef ACCESSIBILITY
      // We need to notify the accessibility service here explicitly because,
      // even though we're going to reconstruct the _host_, the shadow root and
      // its children are never really going to come back. We could plumb that
      // further down to DestroyFramesForAndRestyle and add a new flag to
      // nsCSSFrameConstructor::ContentRemoved or such, but this seems simpler
      // instead.
      if (nsAccessibilityService* accService = GetAccService()) {
        accService->ContentRemoved(presShell, shadowRoot);
      }
#endif
    }
    // ContentRemoved doesn't really run script in the cases we care about (it
    // can only call ClearFocus when removing iframes and so on...)
    [&]() MOZ_CAN_RUN_SCRIPT_BOUNDARY {
      if (RefPtr<nsFocusManager> fm = nsFocusManager::GetFocusManager()) {
        fm->ContentRemoved(doc, shadowRoot);
      }
    }();
  }
  MOZ_ASSERT(!GetPrimaryFrame());

  shadowRoot->Unattach();
  SetShadowRoot(nullptr);
}

void Element::GetAttribute(const nsAString& aName, DOMString& aReturn) {
  const nsAttrValue* val = mAttrs.GetAttr(
      aName,
      IsHTMLElement() && IsInHTMLDocument() ? eIgnoreCase : eCaseMatters);
  if (val) {
    val->ToString(aReturn);
    if (aReturn.Length() > 0) {
      SetTaintSourceGetAttr(aName, aReturn);
    }
  } else {
    aReturn.SetNull();
  }
}

bool Element::ToggleAttribute(const nsAString& aName,
                              const Optional<bool>& aForce,
                              nsIPrincipal* aTriggeringPrincipal,
                              ErrorResult& aError) {
  aError = nsContentUtils::CheckQName(aName, false);
  if (aError.Failed()) {
    return false;
  }

  nsAutoString nameToUse;
  const nsAttrName* name = InternalGetAttrNameFromQName(aName, &nameToUse);
  if (!name) {
    if (aForce.WasPassed() && !aForce.Value()) {
      return false;
    }
    RefPtr<nsAtom> nameAtom = NS_AtomizeMainThread(nameToUse);
    if (!nameAtom) {
      aError.Throw(NS_ERROR_OUT_OF_MEMORY);
      return false;
    }
    aError = SetAttr(kNameSpaceID_None, nameAtom, u""_ns, aTriggeringPrincipal,
                     true);
    return true;
  }
  if (aForce.WasPassed() && aForce.Value()) {
    return true;
  }
  // Hold a strong reference here so that the atom or nodeinfo doesn't go
  // away during UnsetAttr. If it did UnsetAttr would be left with a
  // dangling pointer as argument without knowing it.
  nsAttrName tmp(*name);

  aError = UnsetAttr(name->NamespaceID(), name->LocalName(), true);
  return false;
}

void Element::SetAttribute(const nsAString& aName, const nsAString& aValue,
                           nsIPrincipal* aTriggeringPrincipal,
                           ErrorResult& aError) {
  aError = nsContentUtils::CheckQName(aName, false);
  if (aError.Failed()) {
    return;
  }

  nsAutoString nameToUse;
  const nsAttrName* name = InternalGetAttrNameFromQName(aName, &nameToUse);
  if (!name) {
    RefPtr<nsAtom> nameAtom = NS_AtomizeMainThread(nameToUse);
    if (!nameAtom) {
      aError.Throw(NS_ERROR_OUT_OF_MEMORY);
      return;
    }
    aError = SetAttr(kNameSpaceID_None, nameAtom, aValue, aTriggeringPrincipal,
                     true);
    return;
  }

  aError = SetAttr(name->NamespaceID(), name->LocalName(), name->GetPrefix(),
                   aValue, aTriggeringPrincipal, true);
}

void Element::RemoveAttribute(const nsAString& aName, ErrorResult& aError) {
  const nsAttrName* name = InternalGetAttrNameFromQName(aName);

  if (!name) {
    // If there is no canonical nsAttrName for this attribute name, then the
    // attribute does not exist and we can't get its namespace ID and
    // local name below, so we return early.
    return;
  }

  // Hold a strong reference here so that the atom or nodeinfo doesn't go
  // away during UnsetAttr. If it did UnsetAttr would be left with a
  // dangling pointer as argument without knowing it.
  nsAttrName tmp(*name);

  aError = UnsetAttr(name->NamespaceID(), name->LocalName(), true);
}

Attr* Element::GetAttributeNode(const nsAString& aName) {
  return Attributes()->GetNamedItem(aName);
}

already_AddRefed<Attr> Element::SetAttributeNode(Attr& aNewAttr,
                                                 ErrorResult& aError) {
  RefPtr<nsDOMAttributeMap> attrMap = Attributes();
  return attrMap->SetNamedItemNS(aNewAttr, aError);
}

already_AddRefed<Attr> Element::RemoveAttributeNode(Attr& aAttribute,
                                                    ErrorResult& aError) {
  Element* elem = aAttribute.GetElement();
  if (elem != this) {
    aError.Throw(NS_ERROR_DOM_NOT_FOUND_ERR);
    return nullptr;
  }

  nsAutoString nameSpaceURI;
  aAttribute.NodeInfo()->GetNamespaceURI(nameSpaceURI);
  return Attributes()->RemoveNamedItemNS(
      nameSpaceURI, aAttribute.NodeInfo()->LocalName(), aError);
}

void Element::GetAttributeNS(const nsAString& aNamespaceURI,
                             const nsAString& aLocalName, nsAString& aReturn) {
  int32_t nsid = nsNameSpaceManager::GetInstance()->GetNameSpaceID(
      aNamespaceURI, nsContentUtils::IsChromeDoc(OwnerDoc()));

  if (nsid == kNameSpaceID_Unknown) {
    // Unknown namespace means no attribute.
    SetDOMStringToNull(aReturn);
    return;
  }

  RefPtr<nsAtom> name = NS_AtomizeMainThread(aLocalName);
  bool hasAttr = GetAttr(nsid, name, aReturn);
  if (!hasAttr) {
    SetDOMStringToNull(aReturn);
  }
}

void Element::SetAttributeNS(const nsAString& aNamespaceURI,
                             const nsAString& aQualifiedName,
                             const nsAString& aValue,
                             nsIPrincipal* aTriggeringPrincipal,
                             ErrorResult& aError) {
  RefPtr<mozilla::dom::NodeInfo> ni;
  aError = nsContentUtils::GetNodeInfoFromQName(
      aNamespaceURI, aQualifiedName, mNodeInfo->NodeInfoManager(),
      ATTRIBUTE_NODE, getter_AddRefs(ni));
  if (aError.Failed()) {
    return;
  }

  aError = SetAttr(ni->NamespaceID(), ni->NameAtom(), ni->GetPrefixAtom(),
                   aValue, aTriggeringPrincipal, true);
}

already_AddRefed<nsIPrincipal> Element::CreateDevtoolsPrincipal() {
  // Return an ExpandedPrincipal that subsumes this Element's Principal,
  // and expands this Element's CSP to allow the actions that devtools
  // needs to perform.
  AutoTArray<nsCOMPtr<nsIPrincipal>, 1> allowList = {NodePrincipal()};
  RefPtr<ExpandedPrincipal> dtPrincipal = ExpandedPrincipal::Create(
      allowList, NodePrincipal()->OriginAttributesRef());

  if (nsIContentSecurityPolicy* csp = GetCsp()) {
    RefPtr<nsCSPContext> dtCsp = new nsCSPContext();
    dtCsp->InitFromOther(static_cast<nsCSPContext*>(csp));
    dtCsp->SetSkipAllowInlineStyleCheck(true);

    dtPrincipal->SetCsp(dtCsp);
  }

  return dtPrincipal.forget();
}

void Element::SetAttribute(
    const nsAString& aName,
    const TrustedHTMLOrTrustedScriptOrTrustedScriptURLOrString& aValue,
    nsIPrincipal* aTriggeringPrincipal, ErrorResult& aError) {
  aError = nsContentUtils::CheckQName(aName, false);
  if (aError.Failed()) {
    return;
  }

  nsAutoString nameToUse;
  const nsAttrName* name = InternalGetAttrNameFromQName(aName, &nameToUse);
  if (!name) {
    RefPtr<nsAtom> nameAtom = NS_AtomizeMainThread(nameToUse);
    Maybe<nsAutoString> compliantStringHolder;
    const nsAString* compliantString =
        TrustedTypeUtils::GetTrustedTypesCompliantAttributeValue(
            *this, nameAtom, kNameSpaceID_None, aValue, compliantStringHolder,
            aError);
    if (aError.Failed()) {
      return;
    }
    aError = SetAttr(kNameSpaceID_None, nameAtom, *compliantString,
                     aTriggeringPrincipal, true);
    return;
  }

  Maybe<nsAutoString> compliantStringHolder;
  RefPtr<nsAtom> attributeName = name->LocalName();
  nsMutationGuard guard;
  const nsAString* compliantString =
      TrustedTypeUtils::GetTrustedTypesCompliantAttributeValue(
          *this, attributeName, name->NamespaceID(), aValue,
          compliantStringHolder, aError);
  if (aError.Failed()) {
    return;
  }
  if (!guard.Mutated(0)) {
    aError = SetAttr(name->NamespaceID(), name->LocalName(), name->GetPrefix(),
                     *compliantString, aTriggeringPrincipal, true);
    return;
  }

  // GetTrustedTypesCompliantAttributeValue may have modified mAttrs and made
  // the result of InternalGetAttrNameFromQName above invalid. It may now return
  // a different value, perhaps a nullptr. To be safe, just call the version of
  // Element::SetAttribute accepting a string value.
  SetAttribute(aName, *compliantString, aTriggeringPrincipal, aError);
}

void Element::SetAttributeNS(
    const nsAString& aNamespaceURI, const nsAString& aQualifiedName,
    const TrustedHTMLOrTrustedScriptOrTrustedScriptURLOrString& aValue,
    nsIPrincipal* aTriggeringPrincipal, ErrorResult& aError) {
  RefPtr<mozilla::dom::NodeInfo> ni;
  aError = nsContentUtils::GetNodeInfoFromQName(
      aNamespaceURI, aQualifiedName, mNodeInfo->NodeInfoManager(),
      ATTRIBUTE_NODE, getter_AddRefs(ni));
  if (aError.Failed()) {
    return;
  }

  Maybe<nsAutoString> compliantStringHolder;
  RefPtr<nsAtom> attributeName = ni->NameAtom();
  const nsAString* compliantString =
      TrustedTypeUtils::GetTrustedTypesCompliantAttributeValue(
          *this, attributeName, ni->NamespaceID(), aValue,
          compliantStringHolder, aError);
  if (aError.Failed()) {
    return;
  }
  aError = SetAttr(ni->NamespaceID(), ni->NameAtom(), ni->GetPrefixAtom(),
                   *compliantString, aTriggeringPrincipal, true);
}

void Element::SetAttributeDevtools(const nsAString& aName,
                                   const nsAString& aValue,
                                   ErrorResult& aError) {
  // Run this through SetAttribute with a devtools-ready principal.
  RefPtr<nsIPrincipal> dtPrincipal = CreateDevtoolsPrincipal();
  SetAttribute(aName, aValue, dtPrincipal, aError);
}

void Element::SetAttributeDevtoolsNS(const nsAString& aNamespaceURI,
                                     const nsAString& aLocalName,
                                     const nsAString& aValue,
                                     ErrorResult& aError) {
  // Run this through SetAttributeNS with a devtools-ready principal.
  RefPtr<nsIPrincipal> dtPrincipal = CreateDevtoolsPrincipal();
  SetAttributeNS(aNamespaceURI, aLocalName, aValue, dtPrincipal, aError);
}

void Element::RemoveAttributeNS(const nsAString& aNamespaceURI,
                                const nsAString& aLocalName,
                                ErrorResult& aError) {
  RefPtr<nsAtom> name = NS_AtomizeMainThread(aLocalName);
  int32_t nsid = nsNameSpaceManager::GetInstance()->GetNameSpaceID(
      aNamespaceURI, nsContentUtils::IsChromeDoc(OwnerDoc()));

  if (nsid == kNameSpaceID_Unknown) {
    // If the namespace ID is unknown, it means there can't possibly be an
    // existing attribute. We would need a known namespace ID to pass into
    // UnsetAttr, so we return early if we don't have one.
    return;
  }

  aError = UnsetAttr(nsid, name, true);
}

Attr* Element::GetAttributeNodeNS(const nsAString& aNamespaceURI,
                                  const nsAString& aLocalName) {
  return GetAttributeNodeNSInternal(aNamespaceURI, aLocalName);
}

Attr* Element::GetAttributeNodeNSInternal(const nsAString& aNamespaceURI,
                                          const nsAString& aLocalName) {
  return Attributes()->GetNamedItemNS(aNamespaceURI, aLocalName);
}

already_AddRefed<Attr> Element::SetAttributeNodeNS(Attr& aNewAttr,
                                                   ErrorResult& aError) {
  RefPtr<nsDOMAttributeMap> attrMap = Attributes();
  return attrMap->SetNamedItemNS(aNewAttr, aError);
}

already_AddRefed<nsIHTMLCollection> Element::GetElementsByTagNameNS(
    const nsAString& aNamespaceURI, const nsAString& aLocalName,
    ErrorResult& aError) {
  int32_t nameSpaceId = kNameSpaceID_Wildcard;

  if (!aNamespaceURI.EqualsLiteral("*")) {
    aError = nsNameSpaceManager::GetInstance()->RegisterNameSpace(aNamespaceURI,
                                                                  nameSpaceId);
    if (aError.Failed()) {
      return nullptr;
    }
  }

  NS_ASSERTION(nameSpaceId != kNameSpaceID_Unknown, "Unexpected namespace ID!");

  return NS_GetContentList(this, nameSpaceId, aLocalName);
}

bool Element::HasAttributeNS(const nsAString& aNamespaceURI,
                             const nsAString& aLocalName) const {
  int32_t nsid = nsNameSpaceManager::GetInstance()->GetNameSpaceID(
      aNamespaceURI, nsContentUtils::IsChromeDoc(OwnerDoc()));

  if (nsid == kNameSpaceID_Unknown) {
    // Unknown namespace means no attr...
    return false;
  }

  RefPtr<nsAtom> name = NS_AtomizeMainThread(aLocalName);
  return HasAttr(nsid, name);
}

already_AddRefed<nsIHTMLCollection> Element::GetElementsByClassName(
    const nsAString& aClassNames) {
  return nsContentUtils::GetElementsByClassName(this, aClassNames);
}

bool Element::HasSharedRoot(const Element* aElement) const {
  nsINode* root = SubtreeRoot();
  nsINode* attrSubtreeRoot = aElement->SubtreeRoot();
  do {
    if (root == attrSubtreeRoot) {
      return true;
    }
    auto* shadow = ShadowRoot::FromNode(root);
    if (!shadow || !shadow->GetHost()) {
      break;
    }
    root = shadow->GetHost()->SubtreeRoot();
  } while (true);
  return false;
}

Element* Element::GetElementByIdInDocOrSubtree(nsAtom* aID) const {
  if (auto* docOrShadowRoot = GetContainingDocumentOrShadowRoot()) {
    return docOrShadowRoot->GetElementById(aID);
  }

  return nsContentUtils::MatchElementId(SubtreeRoot()->AsContent(), aID);
}

Element* Element::GetAttrAssociatedElement(nsAtom* aAttr) const {
  if (const nsExtendedDOMSlots* slots = GetExistingExtendedDOMSlots()) {
    nsWeakPtr weakAttrEl = slots->mExplicitlySetAttrElementMap.Get(aAttr);
    if (nsCOMPtr<Element> attrEl = do_QueryReferent(weakAttrEl)) {
      // If reflectedTarget's explicitly set attr-element |attrEl| is
      // a descendant of any of element's shadow-including ancestors, then
      // return |atrEl|.
      if (HasSharedRoot(attrEl)) {
        return attrEl;
      }
      return nullptr;
    }
  }

  const nsAttrValue* value = GetParsedAttr(aAttr);
  if (!value) {
    return nullptr;
  }

  MOZ_ASSERT(value->Type() == nsAttrValue::eAtom,
             "Attribute used for attr associated element must be parsed");

  return GetElementByIdInDocOrSubtree(value->GetAtomValue());
}

void Element::GetAttrAssociatedElements(
    nsAtom* aAttr, bool* aUseCachedValue,
    Nullable<nsTArray<RefPtr<Element>>>& aElements) {
  MOZ_ASSERT(aElements.IsNull());

  auto& [explicitlySetAttrElements, cachedAttrElements] =
      ExtendedDOMSlots()->mAttrElementsMap.LookupOrInsert(aAttr);

  // https://html.spec.whatwg.org/multipage/common-dom-interfaces.html#attr-associated-elements
  auto getAttrAssociatedElements =
      [&, &explicitlySetAttrElements =
              explicitlySetAttrElements]() -> Maybe<nsTArray<RefPtr<Element>>> {
    nsTArray<RefPtr<Element>> elements;

    if (explicitlySetAttrElements) {
      // 3. If reflectedTarget's explicitly set attr-elements is not null
      for (const nsWeakPtr& weakEl : *explicitlySetAttrElements) {
        // For each attrElement in reflectedTarget's explicitly set
        // attr-elements:
        if (nsCOMPtr<Element> attrEl = do_QueryReferent(weakEl)) {
          // If attrElement is not a descendant of any of element's
          // shadow-including ancestors, then continue.
          if (!HasSharedRoot(attrEl)) {
            continue;
          }
          // Append attrElement to elements.
          elements.AppendElement(attrEl);
        }
      }
    } else {
      // 4. Otherwise
      //   1. Let contentAttributeValue be the result of running
      //   reflectedTarget's get the content attribute.
      const nsAttrValue* value = GetParsedAttr(aAttr);
      //   2. If contentAttributeValue is null, then return null.
      if (!value) {
        return Nothing();
      }

      //   3. Let tokens be contentAttributeValue, split on ASCII whitespace.
      MOZ_ASSERT(value->Type() == nsAttrValue::eAtomArray ||
                     value->Type() == nsAttrValue::eAtom,
                 "Attribute used for attr associated elements must be parsed");
      for (uint32_t i = 0; i < value->GetAtomCount(); i++) {
        // For each id of tokens:
        if (auto* candidate = GetElementByIdInDocOrSubtree(
                value->AtomAt(static_cast<int32_t>(i)))) {
          // Append candidate to elements.
          elements.AppendElement(candidate);
        }
      }
    }

    return Some(std::move(elements));
  };

  // getter steps:
  // 1. Let elements be the result of running this's get the attr-associated
  // elements.
  auto elements = getAttrAssociatedElements();

  if (elements && elements == cachedAttrElements) {
    // 2. If the contents of elements is equal to the contents of this's cached
    // attr-associated elements, then return this's cached attr-associated
    // elements object.
    MOZ_ASSERT(!*aUseCachedValue);
    *aUseCachedValue = true;
    return;
  }

  // 3. Let elementsAsFrozenArray be elements, converted to a FrozenArray<T>?.
  //    (the binding code takes aElements and returns it as a FrozenArray)
  // 5. Set this's cached attr-associated elements object to
  //    elementsAsFrozenArray.
  //    (the binding code stores the attr-associated elements object in a slot)
  // 6. Return elementsAsFrozenArray.
  if (elements) {
    aElements.SetValue(elements->Clone());
  }

  // 4. Set this's cached attr-associated elements to elements.
  cachedAttrElements = std::move(elements);
}

void Element::ClearExplicitlySetAttrElement(nsAtom* aAttr) {
  if (auto* slots = GetExistingExtendedDOMSlots()) {
    slots->mExplicitlySetAttrElementMap.Remove(aAttr);
  }
}

void Element::ClearExplicitlySetAttrElements(nsAtom* aAttr) {
  if (auto* slots = GetExistingExtendedDOMSlots()) {
    slots->mAttrElementsMap.Remove(aAttr);
  }
}

void Element::ExplicitlySetAttrElement(nsAtom* aAttr, Element* aElement) {
#ifdef ACCESSIBILITY
  nsAccessibilityService* accService = GetAccService();
#endif
  // Accessibility requires that no other attribute changes occur between
  // AttrElementWillChange and AttrElementChanged. Scripts could cause
  // this, so don't let them run here. We do this even if accessibility isn't
  // running so that the JS behavior is consistent regardless of accessibility.
  // Otherwise, JS might be able to use this difference to determine whether
  // accessibility is running, which would be a privacy concern.
  nsAutoScriptBlocker scriptBlocker;
  if (aElement) {
#ifdef ACCESSIBILITY
    if (accService) {
      accService->NotifyAttrElementWillChange(this, aAttr);
    }
#endif
    SetAttr(aAttr, EmptyString(), IgnoreErrors());
    nsExtendedDOMSlots* slots = ExtendedDOMSlots();
    slots->mExplicitlySetAttrElementMap.InsertOrUpdate(
        aAttr, do_GetWeakReference(aElement));
#ifdef ACCESSIBILITY
    if (accService) {
      accService->NotifyAttrElementChanged(this, aAttr);
    }
#endif
    return;
  }

#ifdef ACCESSIBILITY
  if (accService) {
    accService->NotifyAttrElementWillChange(this, aAttr);
  }
#endif
  ClearExplicitlySetAttrElement(aAttr);
  UnsetAttr(aAttr, IgnoreErrors());
#ifdef ACCESSIBILITY
  if (accService) {
    accService->NotifyAttrElementChanged(this, aAttr);
  }
#endif
}

void Element::ExplicitlySetAttrElements(
    nsAtom* aAttr,
    const Nullable<Sequence<OwningNonNull<Element>>>& aElements) {
#ifdef ACCESSIBILITY
  nsAccessibilityService* accService = GetAccService();
#endif
  // Accessibility requires that no other attribute changes occur between
  // AttrElementWillChange and AttrElementChanged. Scripts could cause
  // this, so don't let them run here. We do this even if accessibility isn't
  // running so that the JS behavior is consistent regardless of accessibility.
  // Otherwise, JS might be able to use this difference to determine whether
  // accessibility is running, which would be a privacy concern.
  nsAutoScriptBlocker scriptBlocker;

#ifdef ACCESSIBILITY
  if (accService) {
    accService->NotifyAttrElementWillChange(this, aAttr);
  }
#endif

  if (aElements.IsNull()) {
    ClearExplicitlySetAttrElements(aAttr);
    UnsetAttr(aAttr, IgnoreErrors());
  } else {
    SetAttr(aAttr, EmptyString(), IgnoreErrors());
    auto& entry = ExtendedDOMSlots()->mAttrElementsMap.LookupOrInsert(aAttr);
    entry.first.emplace(nsTArray<nsWeakPtr>());
    for (Element* el : aElements.Value()) {
      entry.first->AppendElement(do_GetWeakReference(el));
    }
  }

#ifdef ACCESSIBILITY
  if (accService) {
    accService->NotifyAttrElementChanged(this, aAttr);
  }
#endif
}

Element* Element::GetExplicitlySetAttrElement(nsAtom* aAttr) const {
  if (const nsExtendedDOMSlots* slots = GetExistingExtendedDOMSlots()) {
    nsWeakPtr weakAttrEl = slots->mExplicitlySetAttrElementMap.Get(aAttr);
    if (nsCOMPtr<Element> attrEl = do_QueryReferent(weakAttrEl)) {
      return attrEl;
    }
  }
  return nullptr;
}

void Element::GetExplicitlySetAttrElements(
    nsAtom* aAttr, nsTArray<Element*>& aElements) const {
  if (const nsExtendedDOMSlots* slots = GetExistingExtendedDOMSlots()) {
    if (auto attrElementsMaybeEntry = slots->mAttrElementsMap.Lookup(aAttr)) {
      auto& [attrElements, cachedAttrElements] = attrElementsMaybeEntry.Data();
      if (attrElements) {
        for (const nsWeakPtr& weakEl : *attrElements) {
          if (nsCOMPtr<Element> attrEl = do_QueryReferent(weakEl)) {
            aElements.AppendElement(attrEl);
          }
        }
      }
    }
  }
}

void Element::GetElementsWithGrid(nsTArray<RefPtr<Element>>& aElements) {
  nsINode* cur = this;
  while (cur) {
    if (cur->IsElement()) {
      Element* elem = cur->AsElement();

      if (elem->GetPrimaryFrame()) {
        // See if this has a GridContainerFrame. Use the same method that
        // nsGridContainerFrame uses, which deals with some edge cases.
        if (nsGridContainerFrame::GetGridContainerFrame(
                elem->GetPrimaryFrame())) {
          aElements.AppendElement(elem);
        }
      }

      // Only allow the traversal to go through the children if the element
      // does have a display.
      if (elem->HasServoData()) {
        cur = cur->GetNextNode(this);
        continue;
      }
    }

    // Either this isn't an element, or it has `display: none`.
    // Continue with the traversal but ignore all the children.
    cur = cur->GetNextNonChildNode(this);
  }
}

bool Element::HasVisibleScrollbars() {
  ScrollContainerFrame* scrollFrame = GetScrollContainerFrame();
  return scrollFrame && !scrollFrame->GetScrollbarVisibility().isEmpty();
}

nsresult Element::BindToTree(BindContext& aContext, nsINode& aParent) {
  MOZ_ASSERT(aParent.IsContent() || aParent.IsDocument(),
             "Must have content or document parent!");
  MOZ_ASSERT(aParent.OwnerDoc() == OwnerDoc(),
             "Must have the same owner document");
  MOZ_ASSERT(OwnerDoc() == &aContext.OwnerDoc(), "These should match too");
  MOZ_ASSERT(!IsInUncomposedDoc(), "Already have a document.  Unbind first!");
  MOZ_ASSERT(!IsInComposedDoc(), "Already have a document.  Unbind first!");
  // Note that as we recurse into the kids, they'll have a non-null parent.  So
  // only assert if our parent is _changing_ while we have a parent.
  MOZ_ASSERT(!GetParentNode() || &aParent == GetParentNode(),
             "Already have a parent.  Unbind first!");

  const bool hadParent = !!GetParentNode();

  if (aParent.IsInNativeAnonymousSubtree()) {
    SetFlags(NODE_IS_IN_NATIVE_ANONYMOUS_SUBTREE);
  }
  if (IsRootOfNativeAnonymousSubtree()) {
    aParent.SetMayHaveAnonymousChildren();
  } else if (aParent.HasFlag(NODE_HAS_BEEN_IN_UA_WIDGET)) {
    SetFlags(NODE_HAS_BEEN_IN_UA_WIDGET);
  }
  if (aParent.HasFlag(ELEMENT_IS_DATALIST_OR_HAS_DATALIST_ANCESTOR)) {
    SetFlags(ELEMENT_IS_DATALIST_OR_HAS_DATALIST_ANCESTOR);
  }
  aParent.SetFlags(NODE_MAY_HAVE_ELEMENT_CHILDREN);

  // Now set the parent.
  mParent = &aParent;
  if (!hadParent && aParent.IsContent()) {
    SetParentIsContent(true);
    NS_ADDREF(mParent);
  }
  MOZ_ASSERT(!!GetParent() == aParent.IsContent());

  MOZ_ASSERT(!HasAnyOfFlags(Element::kAllServoDescendantBits));

  // Finally, set the document
  if (aParent.IsInUncomposedDoc() || aParent.IsInShadowTree()) {
    // We no longer need to track the subtree pointer (and in fact we'll assert
    // if we do this any later).
    ClearSubtreeRootPointer();
    SetIsConnected(aParent.IsInComposedDoc());

    if (aParent.IsInUncomposedDoc()) {
      SetIsInDocument();
    } else {
      SetFlags(NODE_IS_IN_SHADOW_TREE);
      MOZ_ASSERT(aParent.IsContent() &&
                 aParent.AsContent()->GetContainingShadow());
      ExtendedDOMSlots()->mContainingShadow =
          aParent.AsContent()->GetContainingShadow();
    }
    // Clear the lazy frame construction bits.
    UnsetFlags(NODE_NEEDS_FRAME | NODE_DESCENDANTS_NEED_FRAMES);
  } else {
    // If we're not in the doc and not in a shadow tree,
    // update our subtree pointer.
    SetSubtreeRootPointer(aParent.SubtreeRoot());
  }

  if (IsInComposedDoc()) {
    if (IsPendingMappedAttributeEvaluation()) {
      aContext.OwnerDoc().ScheduleForPresAttrEvaluation(this);
    }
    // Connected callback must be enqueued whenever a custom element becomes
    // connected.
    if (CustomElementData* data = GetCustomElementData()) {
      if (data->mState == CustomElementData::State::eCustom) {
        nsContentUtils::EnqueueLifecycleCallback(
            ElementCallbackType::eConnected, this, {});
      } else {
        // Step 7.7.2.2 https://dom.spec.whatwg.org/#concept-node-insert
        nsContentUtils::TryToUpgradeElement(this);
      }
    }
  }

  // This has to be here, rather than in nsGenericHTMLElement::BindToTree,
  //  because it has to happen after updating the parent pointer, but before
  //  recursively binding the kids.
  SetDirOnBind(this, nsIContent::FromNode(aParent));

  UpdateEditableState(false);

  // Call BindToTree on shadow root children.
  nsresult rv;
  if (ShadowRoot* shadowRoot = GetShadowRoot()) {
    rv = shadowRoot->Bind();
    NS_ENSURE_SUCCESS(rv, rv);
  }

  // Now recurse into our kids. Ensure this happens after binding the shadow
  // root so that directionality of slots is updated.
  {
    for (nsIContent* child = GetFirstChild(); child;
         child = child->GetNextSibling()) {
      rv = child->BindToTree(aContext, *this);
      NS_ENSURE_SUCCESS(rv, rv);
    }
  }

  MutationObservers::NotifyParentChainChanged(this);

  // Ensure we only run this once, in the case we move the ShadowRoot around.
  if (aContext.SubtreeRootChanges()) {
    if (HasPartAttribute()) {
      if (ShadowRoot* shadow = GetContainingShadow()) {
        shadow->PartAdded(*this);
      }
    }
    if (HasID()) {
      AddToIdTable(DoGetID());
    }
    HandleShadowDOMRelatedInsertionSteps(hadParent);
  }

  if (MayHaveStyle()) {
    // If MayHaveStyle() is true, we must be an nsStyledElement.
    static_cast<nsStyledElement*>(this)->ReparseStyleAttribute(
        /* aForceInDataDoc = */ false);
  }

  // XXXbz script execution during binding can trigger some of these
  // postcondition asserts....  But we do want that, since things will
  // generally be quite broken when that happens.
  MOZ_ASSERT(OwnerDoc() == aParent.OwnerDoc(), "Bound to wrong document");
  MOZ_ASSERT(IsInComposedDoc() == aContext.InComposedDoc());
  MOZ_ASSERT(IsInUncomposedDoc() == aContext.InUncomposedDoc());
  MOZ_ASSERT(&aParent == GetParentNode(), "Bound to wrong parent node");
  MOZ_ASSERT(aParent.IsInUncomposedDoc() == IsInUncomposedDoc());
  MOZ_ASSERT(aParent.IsInComposedDoc() == IsInComposedDoc());
  MOZ_ASSERT(aParent.IsInShadowTree() == IsInShadowTree());
  MOZ_ASSERT(aParent.SubtreeRoot() == SubtreeRoot());
  return NS_OK;
}

static bool WillDetachFromShadowOnUnbind(const Element& aElement,
                                         bool aNullParent) {
  // If our parent still is in a shadow tree by now, and we're not removing
  // ourselves from it, then we're still going to be in a shadow tree after
  // this.
  return aElement.IsInShadowTree() &&
         (aNullParent || !aElement.GetParent()->IsInShadowTree());
}

void Element::UnbindFromTree(UnbindContext& aContext) {
  const bool nullParent = aContext.IsUnbindRoot(this);

  HandleShadowDOMRelatedRemovalSteps(nullParent);

  if (HasFlag(ELEMENT_IN_CONTENT_IDENTIFIER_FOR_LCP)) {
    OwnerDoc()->ContentIdentifiersForLCP().Remove(this);
    UnsetFlags(ELEMENT_IN_CONTENT_IDENTIFIER_FOR_LCP);
  }

  if (HasFlag(ELEMENT_IS_DATALIST_OR_HAS_DATALIST_ANCESTOR) &&
      !IsHTMLElement(nsGkAtoms::datalist)) {
    if (nullParent) {
      UnsetFlags(ELEMENT_IS_DATALIST_OR_HAS_DATALIST_ANCESTOR);
    } else {
      nsIContent* parent = GetParent();
      MOZ_ASSERT(parent);
      if (!parent->HasFlag(ELEMENT_IS_DATALIST_OR_HAS_DATALIST_ANCESTOR)) {
        UnsetFlags(ELEMENT_IS_DATALIST_OR_HAS_DATALIST_ANCESTOR);
      }
    }
  }

  const bool detachingFromShadow =
      WillDetachFromShadowOnUnbind(*this, nullParent);
  // Make sure to only remove from the ID table if our subtree root is actually
  // changing.
  if (IsInUncomposedDoc() || detachingFromShadow) {
    RemoveFromIdTable();
  }

  if (detachingFromShadow && HasPartAttribute()) {
    if (ShadowRoot* shadow = GetContainingShadow()) {
      shadow->PartRemoved(*this);
    }
  }

  // Make sure to unbind this node before doing the kids
  Document* document = GetComposedDoc();

  if (HasPointerLock()) {
    PointerLockManager::Unlock("Element::UnbindFromTree");
  }
  if (mState.HasState(ElementState::FULLSCREEN)) {
    // The element being removed is an ancestor of the fullscreen element,
    // exit fullscreen state.
    nsContentUtils::ReportToConsole(nsIScriptError::warningFlag, "DOM"_ns,
                                    OwnerDoc(), nsContentUtils::eDOM_PROPERTIES,
                                    "RemovedFullscreenElement");
    // Fully exit fullscreen.
    Document::ExitFullscreenInDocTree(OwnerDoc());
  }

  MOZ_ASSERT_IF(HasServoData(), document);
  MOZ_ASSERT_IF(HasServoData(), IsInNativeAnonymousSubtree());
  if (document) {
    ClearServoData(document);
  }

  // Ensure that CSS transitions don't continue on an element at a
  // different place in the tree (even if reinserted before next
  // animation refresh).
  //
  // We need to delete the properties while we're still in document
  // (if we were in document) so that they can look up the
  // PendingAnimationTracker on the document and remove their animations,
  // and so they can find their pres context for dispatching cancel events.
  //
  // FIXME(bug 522599): Need a test for this.
  // FIXME(emilio): Why not clearing the effect set as well?
  if (auto* data = GetAnimationData()) {
    data->ClearAllAnimationCollections();
  }

  if (nullParent) {
    if (GetParent()) {
      RefPtr<nsINode> p;
      p.swap(mParent);
    } else {
      mParent = nullptr;
    }
    SetParentIsContent(false);
  }

#ifdef DEBUG
  // If we can get access to the PresContext, then we sanity-check that
  // we're not leaving behind a pointer to ourselves as the PresContext's
  // cached provider of the viewport's scrollbar styles.
  if (document) {
    nsPresContext* presContext = document->GetPresContext();
    if (presContext) {
      MOZ_ASSERT(this != presContext->GetViewportScrollStylesOverrideElement(),
                 "Leaving behind a raw pointer to this element (as having "
                 "propagated scrollbar styles) - that's dangerous...");
    }
  }

#  ifdef ACCESSIBILITY
  MOZ_ASSERT(!GetAccService() || !GetAccService()->HasAccessible(this),
             "An accessible for this element still exists!");
#  endif
#endif

  ClearInDocument();
  SetIsConnected(false);
  if (HasElementCreatedFromPrototypeAndHasUnmodifiedL10n()) {
    if (document) {
      document->mL10nProtoElements.Remove(this);
    }
    ClearElementCreatedFromPrototypeAndHasUnmodifiedL10n();
  }

  if (nullParent || !mParent->IsInShadowTree()) {
    UnsetFlags(NODE_IS_IN_SHADOW_TREE);

    // Begin keeping track of our subtree root.
    SetSubtreeRootPointer(nullParent ? this : mParent->SubtreeRoot());

    if (nsExtendedDOMSlots* slots = GetExistingExtendedDOMSlots()) {
      slots->mContainingShadow = nullptr;
    }
  }

  if (document) {
    // Disconnected must be enqueued whenever a connected custom element becomes
    // disconnected.
    if (CustomElementData* data = GetCustomElementData()) {
      if (data->mState == CustomElementData::State::eCustom) {
        nsContentUtils::EnqueueLifecycleCallback(
            ElementCallbackType::eDisconnected, this, {});
      } else {
        // Remove an unresolved custom element that is a candidate for upgrade
        // when a custom element is disconnected.
        nsContentUtils::UnregisterUnresolvedElement(this);
      }
    }

    if (IsPendingMappedAttributeEvaluation()) {
      document->UnscheduleForPresAttrEvaluation(this);
    }

    if (HasLastRememberedBSize() || HasLastRememberedISize()) {
      // Make sure the element is observed so that remembered sizes are kept
      // until the next time "ResizeObserver events are determined and
      // delivered". See "Disconnected element" tests from
      // css/css-sizing/contain-intrinsic-size/auto-006.html
      document->ObserveForLastRememberedSize(*this);
    }
  }

  // This has to be here, rather than in nsGenericHTMLElement::UnbindFromTree,
  //  because it has to happen after unsetting the parent pointer, but before
  //  recursively unbinding the kids.
  ResetDir(this);

  for (nsIContent* child = GetFirstChild(); child;
       child = child->GetNextSibling()) {
    child->UnbindFromTree(aContext);
  }

  MutationObservers::NotifyParentChainChanged(this);

  // Unbind children of shadow root.
  if (ShadowRoot* shadowRoot = GetShadowRoot()) {
    shadowRoot->Unbind();
  }

  MOZ_ASSERT(!HasAnyOfFlags(kAllServoDescendantBits));
  MOZ_ASSERT(!document || document->GetServoRestyleRoot() != this);
}

UniquePtr<SMILAttr> Element::GetAnimatedAttr(int32_t aNamespaceID,
                                             nsAtom* aName) {
  return nullptr;
}

nsDOMCSSAttributeDeclaration* Element::SMILOverrideStyle() {
  Element::nsExtendedDOMSlots* slots = ExtendedDOMSlots();

  if (!slots->mSMILOverrideStyle) {
    slots->mSMILOverrideStyle = new nsDOMCSSAttributeDeclaration(this, true);
  }

  return slots->mSMILOverrideStyle;
}

DeclarationBlock* Element::GetSMILOverrideStyleDeclaration() {
  Element::nsExtendedDOMSlots* slots = GetExistingExtendedDOMSlots();
  return slots ? slots->mSMILOverrideStyleDeclaration.get() : nullptr;
}

void Element::SetSMILOverrideStyleDeclaration(DeclarationBlock& aDeclaration) {
  ExtendedDOMSlots()->mSMILOverrideStyleDeclaration = &aDeclaration;

  // Only need to request a restyle if we're in a document.  (We might not
  // be in a document, if we're clearing animation effects on a target node
  // that's been detached since the previous animation sample.)
  if (Document* doc = GetComposedDoc()) {
    if (PresShell* presShell = doc->GetPresShell()) {
      presShell->RestyleForAnimation(this, RestyleHint::RESTYLE_SMIL);
    }
  }
}

bool Element::IsLabelable() const { return false; }

bool Element::IsInteractiveHTMLContent() const { return false; }

DeclarationBlock* Element::GetInlineStyleDeclaration() const {
  if (!MayHaveStyle()) {
    return nullptr;
  }
  const nsAttrValue* attrVal = mAttrs.GetAttr(nsGkAtoms::style);
  if (!attrVal || attrVal->Type() != nsAttrValue::eCSSDeclaration) {
    return nullptr;
  }
  return attrVal->GetCSSDeclarationValue();
}

void Element::InlineStyleDeclarationWillChange(MutationClosureData& aData) {
  MOZ_ASSERT_UNREACHABLE("Element::InlineStyleDeclarationWillChange");
}

nsresult Element::SetInlineStyleDeclaration(DeclarationBlock& aDeclaration,
                                            MutationClosureData& aData) {
  MOZ_ASSERT_UNREACHABLE("Element::SetInlineStyleDeclaration");
  return NS_ERROR_NOT_IMPLEMENTED;
}

NS_IMETHODIMP_(bool)
Element::IsAttributeMapped(const nsAtom* aAttribute) const { return false; }

nsMapRuleToAttributesFunc Element::GetAttributeMappingFunction() const {
  return &MapNoAttributesInto;
}

void Element::MapNoAttributesInto(mozilla::MappedDeclarationsBuilder&) {}

nsChangeHint Element::GetAttributeChangeHint(const nsAtom* aAttribute,
                                             int32_t aModType) const {
  return nsChangeHint(0);
}

void Element::SetMappedDeclarationBlock(
    already_AddRefed<StyleLockedDeclarationBlock> aDeclarations) {
  MOZ_ASSERT(IsPendingMappedAttributeEvaluation());
  mAttrs.SetMappedDeclarationBlock(std::move(aDeclarations));
  MOZ_ASSERT(!IsPendingMappedAttributeEvaluation());
}

bool Element::FindAttributeDependence(const nsAtom* aAttribute,
                                      const MappedAttributeEntry* const aMaps[],
                                      uint32_t aMapCount) {
  for (uint32_t mapindex = 0; mapindex < aMapCount; ++mapindex) {
    for (const MappedAttributeEntry* map = aMaps[mapindex]; map->attribute;
         ++map) {
      if (aAttribute == map->attribute) {
        return true;
      }
    }
  }

  return false;
}

already_AddRefed<mozilla::dom::NodeInfo> Element::GetExistingAttrNameFromQName(
    const nsAString& aStr) const {
  const nsAttrName* name = InternalGetAttrNameFromQName(aStr);
  if (!name) {
    return nullptr;
  }

  RefPtr<mozilla::dom::NodeInfo> nodeInfo;
  if (name->IsAtom()) {
    nodeInfo = mNodeInfo->NodeInfoManager()->GetNodeInfo(
        name->Atom(), nullptr, kNameSpaceID_None, ATTRIBUTE_NODE);
  } else {
    nodeInfo = name->NodeInfo();
  }

  return nodeInfo.forget();
}

// static
bool Element::ShouldBlur(nsIContent* aContent) {
  // Determine if the current element is focused, if it is not focused
  // then we should not try to blur
  Document* document = aContent->GetComposedDoc();
  if (!document) return false;

  nsCOMPtr<nsPIDOMWindowOuter> window = document->GetWindow();
  if (!window) return false;

  nsCOMPtr<nsPIDOMWindowOuter> focusedFrame;
  nsIContent* contentToBlur = nsFocusManager::GetFocusedDescendant(
      window, nsFocusManager::eOnlyCurrentWindow, getter_AddRefs(focusedFrame));

  if (!contentToBlur) {
    return false;
  }

  if (contentToBlur == aContent) {
    return true;
  }

  ShadowRoot* root = aContent->GetShadowRoot();
  if (root && root->DelegatesFocus() &&
      contentToBlur->IsShadowIncludingInclusiveDescendantOf(root)) {
    return true;
  }
  return false;
}

/* static */
nsresult Element::DispatchEvent(nsPresContext* aPresContext,
                                WidgetEvent* aEvent, nsIContent* aTarget,
                                bool aFullDispatch, nsEventStatus* aStatus) {
  MOZ_ASSERT(aTarget, "Must have target");
  MOZ_ASSERT(aEvent, "Must have source event");
  MOZ_ASSERT(aStatus, "Null out param?");

  if (!aPresContext) {
    return NS_OK;
  }

  RefPtr<PresShell> presShell = aPresContext->GetPresShell();
  if (!presShell) {
    return NS_OK;
  }

  if (aFullDispatch) {
    return presShell->HandleEventWithTarget(aEvent, nullptr, aTarget, aStatus);
  }

  return presShell->HandleDOMEventWithTarget(aTarget, aEvent, aStatus);
}

/* static */
nsresult Element::DispatchClickEvent(nsPresContext* aPresContext,
                                     WidgetInputEvent* aSourceEvent,
                                     nsIContent* aTarget, bool aFullDispatch,
                                     const EventFlags* aExtraEventFlags,
                                     nsEventStatus* aStatus) {
  MOZ_ASSERT(aTarget, "Must have target");
  MOZ_ASSERT(aSourceEvent, "Must have source event");
  MOZ_ASSERT(aStatus, "Null out param?");

  WidgetPointerEvent event(aSourceEvent->IsTrusted(), ePointerClick,
                           aSourceEvent->mWidget);
  event.mRefPoint = aSourceEvent->mRefPoint;
  uint32_t clickCount = 1;
  float pressure = 0;
  uint32_t pointerId = 0;  // Use the default value here.
  uint16_t inputSource = 0;
  WidgetMouseEvent* sourceMouseEvent = aSourceEvent->AsMouseEvent();
  if (sourceMouseEvent) {
    clickCount = sourceMouseEvent->mClickCount;
    pressure = sourceMouseEvent->mPressure;
    pointerId = sourceMouseEvent->pointerId;
    inputSource = sourceMouseEvent->mInputSource;
  } else if (aSourceEvent->mClass == eKeyboardEventClass) {
    event.mFlags.mIsPositionless = true;
    inputSource = MouseEvent_Binding::MOZ_SOURCE_KEYBOARD;
    // pointerId definition in Pointer Events:
    // > The pointerId value of -1 MUST be reserved and used to indicate events
    // > that were generated by something other than a pointing device.
    pointerId = -1;
  }
  event.mPressure = pressure;
  event.mClickCount = clickCount;
  event.pointerId = pointerId;
  event.mInputSource = inputSource;
  event.mModifiers = aSourceEvent->mModifiers;
  if (aExtraEventFlags) {
    // Be careful not to overwrite existing flags!
    event.mFlags.Union(*aExtraEventFlags);
  }

  return DispatchEvent(aPresContext, &event, aTarget, aFullDispatch, aStatus);
}

//----------------------------------------------------------------------
nsresult Element::LeaveLink(nsPresContext* aPresContext) {
  if (!aPresContext || !aPresContext->Document()->LinkHandlingEnabled()) {
    return NS_OK;
  }
  nsIDocShell* shell = aPresContext->Document()->GetDocShell();
  if (!shell) {
    return NS_OK;
  }
  return nsDocShell::Cast(shell)->OnLeaveLink();
}

void Element::SetEventHandler(nsAtom* aEventName, const nsAString& aValue,
                              bool aDefer) {
  Document* ownerDoc = OwnerDoc();
  if (ownerDoc->IsLoadedAsData()) {
    // Make this a no-op rather than throwing an error to avoid
    // the error causing problems setting the attribute.
    return;
  }

  MOZ_ASSERT(aEventName, "Must have event name!");
  bool defer = true;
  EventListenerManager* manager =
      GetEventListenerManagerForAttr(aEventName, &defer);
  if (!manager) {
    return;
  }

  // Foxhound: Event handler sink.
  if (aValue.isTainted()) {
    nsAutoString eventName;
    aEventName->ToString(eventName);
    ReportTaintSink(aValue, "eventHandler", eventName);
  }

  defer = defer && aDefer;  // only defer if everyone agrees...
  manager->SetEventHandler(aEventName, aValue, defer,
                           !nsContentUtils::IsChromeDoc(ownerDoc), this);
}

//----------------------------------------------------------------------

const nsAttrName* Element::InternalGetAttrNameFromQName(
    const nsAString& aStr, nsAutoString* aNameToUse) const {
  MOZ_ASSERT(!aNameToUse || aNameToUse->IsEmpty());
  const nsAttrName* val = nullptr;
  if (IsHTMLElement() && IsInHTMLDocument()) {
    nsAutoString lower;
    nsAutoString& outStr = aNameToUse ? *aNameToUse : lower;
    nsContentUtils::ASCIIToLower(aStr, outStr);
    val = mAttrs.GetExistingAttrNameFromQName(outStr);
    if (val) {
      outStr.Truncate();
    }
  } else {
    val = mAttrs.GetExistingAttrNameFromQName(aStr);
    if (!val && aNameToUse) {
      *aNameToUse = aStr;
    }
  }

  return val;
}

bool Element::MaybeCheckSameAttrVal(int32_t aNamespaceID, const nsAtom* aName,
                                    const nsAtom* aPrefix,
                                    const nsAttrValueOrString& aValue,
                                    bool aNotify, nsAttrValue& aOldValue,
                                    uint8_t* aModType, bool* aHasListeners,
                                    bool* aOldValueSet) {
  bool modification = false;
  *aHasListeners =
      aNotify && nsContentUtils::WantMutationEvents(
                     this, NS_EVENT_BITS_MUTATION_ATTRMODIFIED, this);
  *aOldValueSet = false;

  // If we have no listeners and aNotify is false, we are almost certainly
  // coming from the content sink and will almost certainly have no previous
  // value.  Even if we do, setting the value is cheap when we have no
  // listeners and don't plan to notify.  The check for aNotify here is an
  // optimization, the check for *aHasListeners is a correctness issue.
  if (*aHasListeners || aNotify) {
    BorrowedAttrInfo info(GetAttrInfo(aNamespaceID, aName));
    if (info.mValue) {
      // Check whether the old value is the same as the new one.  Note that we
      // only need to actually _get_ the old value if we have listeners or
      // if the element is a custom element (because it may have an
      // attribute changed callback).
      if (*aHasListeners || GetCustomElementData()) {
        // Need to store the old value.
        //
        // If the current attribute value contains a pointer to some other data
        // structure that gets updated in the process of setting the attribute
        // we'll no longer have the old value of the attribute. Therefore, we
        // should serialize the attribute value now to keep a snapshot.
        //
        // We have to serialize the value anyway in order to create the
        // mutation event so there's no cost in doing it now.
        aOldValue.SetToSerialized(*info.mValue);
        *aOldValueSet = true;
      }
      bool valueMatches = aValue.EqualsAsStrings(*info.mValue);
      if (valueMatches && aPrefix == info.mName->GetPrefix()) {
        return true;
      }
      modification = true;
    }
  }
  *aModType = modification
                  ? static_cast<uint8_t>(MutationEvent_Binding::MODIFICATION)
                  : static_cast<uint8_t>(MutationEvent_Binding::ADDITION);
  return false;
}

bool Element::OnlyNotifySameValueSet(int32_t aNamespaceID, nsAtom* aName,
                                     nsAtom* aPrefix,
                                     const nsAttrValueOrString& aValue,
                                     bool aNotify, nsAttrValue& aOldValue,
                                     uint8_t* aModType, bool* aHasListeners,
                                     bool* aOldValueSet) {
  if (!MaybeCheckSameAttrVal(aNamespaceID, aName, aPrefix, aValue, aNotify,
                             aOldValue, aModType, aHasListeners,
                             aOldValueSet)) {
    return false;
  }

  nsAutoScriptBlocker scriptBlocker;
  MutationObservers::NotifyAttributeSetToCurrentValue(this, aNamespaceID,
                                                      aName);
  return true;
}

nsresult Element::SetClassAttrFromParser(nsAtom* aValue) {
  // Keep this in sync with SetAttr and SetParsedAttr below.

  nsAttrValue value;
  value.ParseAtomArray(aValue);

  Document* document = GetComposedDoc();
  mozAutoDocUpdate updateBatch(document, false);

  // In principle, BeforeSetAttr should be called here if a node type
  // existed that wanted to do something special for class, but there
  // is no such node type, so calling SetMayHaveClass() directly.
  SetMayHaveClass();

  return SetAttrAndNotify(kNameSpaceID_None, nsGkAtoms::_class,
                          nullptr,  // prefix
                          nullptr,  // old value
                          value, nullptr,
                          static_cast<uint8_t>(MutationEvent_Binding::ADDITION),
                          false,  // hasListeners
                          false,  // notify
                          kCallAfterSetAttr, document, updateBatch);
}

nsresult Element::SetAttr(int32_t aNamespaceID, nsAtom* aName, nsAtom* aPrefix,
                          const nsAString& aValue,
                          nsIPrincipal* aSubjectPrincipal, bool aNotify) {
  // Keep this in sync with SetParsedAttr below and SetSingleClassFromParser
  // above.

  NS_ENSURE_ARG_POINTER(aName);
  NS_ASSERTION(aNamespaceID != kNameSpaceID_Unknown,
               "Don't call SetAttr with unknown namespace");

  uint8_t modType;
  bool hasListeners;
  nsAttrValue oldValue;
  bool oldValueSet;

  // Foxhound: the script blocker below will prevent us from executing taint notifications!
  // So add our own callback to check the taint, even if value is not changing
  CheckTaintSinkSetAttr(aNamespaceID, aName, aValue);

  {
    const nsAttrValueOrString value(aValue);
    if (OnlyNotifySameValueSet(aNamespaceID, aName, aPrefix, value, aNotify,
                               oldValue, &modType, &hasListeners,
                               &oldValueSet)) {
      OnAttrSetButNotChanged(aNamespaceID, aName, value, aNotify);
      return NS_OK;
    }
  }

  // Hold a script blocker while calling ParseAttribute since that can call
  // out to id-observers
  Document* document = GetComposedDoc();
  mozAutoDocUpdate updateBatch(document, aNotify);

  if (aNotify) {
    MutationObservers::NotifyAttributeWillChange(this, aNamespaceID, aName,
                                                 modType);
  }

  nsAttrValue attrValue;
  if (!ParseAttribute(aNamespaceID, aName, aValue, aSubjectPrincipal,
                      attrValue)) {
    attrValue.SetTo(aValue);
  }

  BeforeSetAttr(aNamespaceID, aName, &attrValue, aNotify);

  PreIdMaybeChange(aNamespaceID, aName, &attrValue);

  return SetAttrAndNotify(aNamespaceID, aName, aPrefix,
                          oldValueSet ? &oldValue : nullptr, attrValue,
                          aSubjectPrincipal, modType, hasListeners, aNotify,
                          kCallAfterSetAttr, document, updateBatch);
}

nsresult Element::SetParsedAttr(int32_t aNamespaceID, nsAtom* aName,
                                nsAtom* aPrefix, nsAttrValue& aParsedValue,
                                bool aNotify) {
  // Keep this in sync with SetAttr and SetSingleClassFromParser above

  NS_ENSURE_ARG_POINTER(aName);
  NS_ASSERTION(aNamespaceID != kNameSpaceID_Unknown,
               "Don't call SetAttr with unknown namespace");

  uint8_t modType;
  bool hasListeners;
  nsAttrValue oldValue;
  bool oldValueSet;

  {
    const nsAttrValueOrString value(aParsedValue);
    if (OnlyNotifySameValueSet(aNamespaceID, aName, aPrefix, value, aNotify,
                               oldValue, &modType, &hasListeners,
                               &oldValueSet)) {
      OnAttrSetButNotChanged(aNamespaceID, aName, value, aNotify);
      return NS_OK;
    }
  }

  Document* document = GetComposedDoc();
  mozAutoDocUpdate updateBatch(document, aNotify);

  if (aNotify) {
    MutationObservers::NotifyAttributeWillChange(this, aNamespaceID, aName,
                                                 modType);
  }

  BeforeSetAttr(aNamespaceID, aName, &aParsedValue, aNotify);

  PreIdMaybeChange(aNamespaceID, aName, &aParsedValue);

  return SetAttrAndNotify(aNamespaceID, aName, aPrefix,
                          oldValueSet ? &oldValue : nullptr, aParsedValue,
                          nullptr, modType, hasListeners, aNotify,
                          kCallAfterSetAttr, document, updateBatch);
}

nsresult Element::SetAttrAndNotify(
    int32_t aNamespaceID, nsAtom* aName, nsAtom* aPrefix,
    const nsAttrValue* aOldValue, nsAttrValue& aParsedValue,
    nsIPrincipal* aSubjectPrincipal, uint8_t aModType, bool aFireMutation,
    bool aNotify, bool aCallAfterSetAttr, Document* aComposedDocument,
    const mozAutoDocUpdate& aGuard) {
  nsMutationGuard::DidMutate();

  // Copy aParsedValue for later use since it will be lost when we call
  // SetAndSwapAttr below
  nsAttrValue valueForAfterSetAttr;
  if (aCallAfterSetAttr || GetCustomElementData()) {
    valueForAfterSetAttr.SetTo(aParsedValue);
  }

  bool hadValidDir = false;
  bool hadDirAuto = false;
  bool oldValueSet;

  if (aNamespaceID == kNameSpaceID_None) {
    if (aName == nsGkAtoms::dir) {
      hadValidDir = HasValidDir() || IsHTMLElement(nsGkAtoms::bdi);
      hadDirAuto = HasDirAuto();  // already takes bdi into account
    }

    MOZ_TRY(mAttrs.SetAndSwapAttr(aName, aParsedValue, &oldValueSet));
    if (IsAttributeMapped(aName) && !IsPendingMappedAttributeEvaluation()) {
      mAttrs.InfallibleMarkAsPendingPresAttributeEvaluation();
      if (Document* doc = GetComposedDoc()) {
        doc->ScheduleForPresAttrEvaluation(this);
      }
    }
  } else {
    RefPtr<mozilla::dom::NodeInfo> ni =
        mNodeInfo->NodeInfoManager()->GetNodeInfo(aName, aPrefix, aNamespaceID,
                                                  ATTRIBUTE_NODE);
    MOZ_TRY(mAttrs.SetAndSwapAttr(ni, aParsedValue, &oldValueSet));
  }

  PostIdMaybeChange(aNamespaceID, aName, &valueForAfterSetAttr);

  // If the old value owns its own data, we know it is OK to keep using it.
  // oldValue will be null if there was no previously set value
  const nsAttrValue* oldValue;
  if (aParsedValue.StoresOwnData()) {
    if (oldValueSet) {
      oldValue = &aParsedValue;
    } else {
      oldValue = nullptr;
    }
  } else {
    // No need to conditionally assign null here. If there was no previously
    // set value for the attribute, aOldValue will already be null.
    oldValue = aOldValue;
  }

  if (HasElementCreatedFromPrototypeAndHasUnmodifiedL10n() &&
      aNamespaceID == kNameSpaceID_None &&
      (aName == nsGkAtoms::datal10nid || aName == nsGkAtoms::datal10nargs)) {
    ClearElementCreatedFromPrototypeAndHasUnmodifiedL10n();
    if (aComposedDocument) {
      aComposedDocument->mL10nProtoElements.Remove(this);
    }
  }

  const CustomElementData* data = GetCustomElementData();
  if (data && data->mState == CustomElementData::State::eCustom) {
    CustomElementDefinition* definition = data->GetCustomElementDefinition();
    MOZ_ASSERT(definition, "Should have a valid CustomElementDefinition");

    if (definition->IsInObservedAttributeList(aName)) {
      nsAutoString ns;
      nsNameSpaceManager::GetInstance()->GetNameSpaceURI(aNamespaceID, ns);

      LifecycleCallbackArgs args;
      args.mName = aName;
      if (aModType == MutationEvent_Binding::ADDITION) {
        args.mOldValue = VoidString();
      } else {
        if (oldValue) {
          oldValue->ToString(args.mOldValue);
        } else {
          // If there is no old value, get the value of the uninitialized
          // attribute that was swapped with aParsedValue.
          aParsedValue.ToString(args.mOldValue);
        }
      }
      valueForAfterSetAttr.ToString(args.mNewValue);
      args.mNamespaceURI = ns.IsEmpty() ? VoidString() : ns;

      nsContentUtils::EnqueueLifecycleCallback(
          ElementCallbackType::eAttributeChanged, this, args, definition);
    }
  }

  if (aCallAfterSetAttr) {
    AfterSetAttr(aNamespaceID, aName, &valueForAfterSetAttr, oldValue,
                 aSubjectPrincipal, aNotify);

    if (aNamespaceID == kNameSpaceID_None && aName == nsGkAtoms::dir) {
      OnSetDirAttr(this, &valueForAfterSetAttr, hadValidDir, hadDirAuto,
                   aNotify);
    }
  }

  if (aNotify) {
    // Don't pass aOldValue to AttributeChanged since it may not be reliable.
    // Callers only compute aOldValue under certain conditions which may not
    // be triggered by all nsIMutationObservers.
    MutationObservers::NotifyAttributeChanged(
        this, aNamespaceID, aName, aModType,
        aParsedValue.StoresOwnData() ? &aParsedValue : nullptr);
  }

  if (aFireMutation) {
    InternalMutationEvent mutation(true, eLegacyAttrModified);

    nsAutoString ns;
    nsNameSpaceManager::GetInstance()->GetNameSpaceURI(aNamespaceID, ns);
    Attr* attrNode =
        GetAttributeNodeNSInternal(ns, nsDependentAtomString(aName));
    mutation.mRelatedNode = attrNode;

    mutation.mAttrName = aName;
    nsAutoString newValue;
    GetAttr(aNamespaceID, aName, newValue);
    if (!newValue.IsEmpty()) {
      mutation.mNewAttrValue = NS_Atomize(newValue);
    }
    if (oldValue && !oldValue->IsEmptyString()) {
      mutation.mPrevAttrValue = oldValue->GetAsAtom();
    }
    mutation.mAttrChange = aModType;

    mozAutoSubtreeModified subtree(OwnerDoc(), this);
    AsyncEventDispatcher::RunDOMEventWhenSafe(*this, mutation);
  }

  return NS_OK;
}

void Element::TryReserveAttributeCount(uint32_t aAttributeCount) {
  (void)mAttrs.GrowTo(aAttributeCount);
}

bool Element::ParseAttribute(int32_t aNamespaceID, nsAtom* aAttribute,
                             const nsAString& aValue,
                             nsIPrincipal* aMaybeScriptedPrincipal,
                             nsAttrValue& aResult) {
  if (aAttribute == nsGkAtoms::lang) {
    aResult.ParseAtom(aValue);
    return true;
  }

  if (aNamespaceID == kNameSpaceID_None) {
    if (aAttribute == nsGkAtoms::_class || aAttribute == nsGkAtoms::part ||
        aAttribute == nsGkAtoms::aria_controls ||
        aAttribute == nsGkAtoms::aria_describedby ||
        aAttribute == nsGkAtoms::aria_details ||
        aAttribute == nsGkAtoms::aria_errormessage ||
        aAttribute == nsGkAtoms::aria_flowto ||
        aAttribute == nsGkAtoms::aria_labelledby ||
        aAttribute == nsGkAtoms::aria_owns) {
      aResult.ParseAtomArray(aValue);
      return true;
    }

    if (aAttribute == nsGkAtoms::exportparts) {
      aResult.ParsePartMapping(aValue);
      return true;
    }

    if (aAttribute == nsGkAtoms::aria_activedescendant) {
      // String in aria-activedescendant is an id, so store as an atom.
      aResult.ParseAtom(aValue);
      return true;
    }

    if (aAttribute == nsGkAtoms::id) {
      // Store id as an atom.  id="" means that the element has no id,
      // not that it has an emptystring as the id.
      if (aValue.IsEmpty()) {
        return false;
      }
      aResult.ParseAtom(aValue);
      return true;
    }
  }

  return false;
}

void Element::SetTaintSourceGetAttr(const nsAString& aName, nsAString& aResult) const {
  MarkTaintSourceAttribute(aResult, "element.attribute", this, aName);
  return;
}

void Element::SetTaintSourceGetAttr(const nsAString& aName, DOMString& aResult) const {
  MarkTaintSourceAttribute(aResult, "element.attribute", this, aName);
  return;
}

void Element::SetTaintSourceGetAttr(const nsAtom* aName, nsAString& aResult) const {
  SetTaintSourceGetAttr(nsAtomString(aName), aResult);
};

void Element::SetTaintSourceGetAttr(const nsAtom* aName, DOMString& aResult) const {
  SetTaintSourceGetAttr(nsAtomString(aName), aResult);
};

void Element::SetTaintSourceGetAttr(int32_t aNameSpaceID, const nsAtom* aName,
                                     DOMString& aResult) const {
  SetTaintSourceGetAttr(aName, aResult);
};

nsresult Element::CheckTaintSinkSetAttr(int32_t aNamespaceID, nsAtom* aName,
                                        const nsAString& aValue) {
  return NS_OK;
}

void Element::BeforeSetAttr(int32_t aNamespaceID, nsAtom* aName,
                            const nsAttrValue* aValue, bool aNotify) {
  if (aNamespaceID == kNameSpaceID_None) {
    if (aName == nsGkAtoms::_class && aValue) {
      // Note: This flag is asymmetrical. It is never unset and isn't exact.
      // If it is ever made to be exact, we probably need to handle this
      // similarly to how ids are handled in PreIdMaybeChange and
      // PostIdMaybeChange.
      // Note that SetSingleClassFromParser inlines BeforeSetAttr and
      // calls SetMayHaveClass directly. Making a subclass take action
      // on the class attribute in a BeforeSetAttr override would
      // require revising SetSingleClassFromParser.
      SetMayHaveClass();
    }
  }
}

void Element::AfterSetAttr(int32_t aNamespaceID, nsAtom* aName,
                           const nsAttrValue* aValue,
                           const nsAttrValue* aOldValue,
                           nsIPrincipal* aMaybeScriptedPrincipal,
                           bool aNotify) {
  if (aNamespaceID == kNameSpaceID_None) {
    if (aName == nsGkAtoms::part) {
      bool isPart = !!aValue;
      if (HasPartAttribute() != isPart) {
        SetHasPartAttribute(isPart);
        if (ShadowRoot* shadow = GetContainingShadow()) {
          if (isPart) {
            shadow->PartAdded(*this);
          } else {
            shadow->PartRemoved(*this);
          }
        }
      }
      MOZ_ASSERT(HasPartAttribute() == isPart);
    } else if (aName == nsGkAtoms::slot && GetParent()) {
      if (ShadowRoot* shadow = GetParent()->GetShadowRoot()) {
        shadow->MaybeReassignContent(*this);
      }
    } else if (aName == nsGkAtoms::aria_activedescendant) {
      ClearExplicitlySetAttrElement(aName);
    } else if (aName == nsGkAtoms::aria_controls ||
               aName == nsGkAtoms::aria_describedby ||
               aName == nsGkAtoms::aria_details ||
               aName == nsGkAtoms::aria_errormessage ||
               aName == nsGkAtoms::aria_flowto ||
               aName == nsGkAtoms::aria_labelledby ||
               aName == nsGkAtoms::aria_owns) {
      ClearExplicitlySetAttrElements(aName);
    }
  }
}

void Element::PreIdMaybeChange(int32_t aNamespaceID, nsAtom* aName,
                               const nsAttrValue* aValue) {
  if (aNamespaceID != kNameSpaceID_None || aName != nsGkAtoms::id) {
    return;
  }
  RemoveFromIdTable();
}

void Element::PostIdMaybeChange(int32_t aNamespaceID, nsAtom* aName,
                                const nsAttrValue* aValue) {
  if (aNamespaceID != kNameSpaceID_None || aName != nsGkAtoms::id) {
    return;
  }

  // id="" means that the element has no id, not that it has an empty
  // string as the id.
  if (aValue && !aValue->IsEmptyString()) {
    SetHasID();
    AddToIdTable(aValue->GetAtomValue());
  } else {
    ClearHasID();
  }
}

void Element::OnAttrSetButNotChanged(int32_t aNamespaceID, nsAtom* aName,
                                     const nsAttrValueOrString& aValue,
                                     bool aNotify) {
  const CustomElementData* data = GetCustomElementData();
  if (data && data->mState == CustomElementData::State::eCustom) {
    CustomElementDefinition* definition = data->GetCustomElementDefinition();
    MOZ_ASSERT(definition, "Should have a valid CustomElementDefinition");

    if (definition->IsInObservedAttributeList(aName)) {
      nsAutoString ns;
      nsNameSpaceManager::GetInstance()->GetNameSpaceURI(aNamespaceID, ns);

      nsAutoString value(aValue.String());
      LifecycleCallbackArgs args;
      args.mName = aName;
      args.mOldValue = value;
      args.mNewValue = value;
      args.mNamespaceURI = ns.IsEmpty() ? VoidString() : ns;

      nsContentUtils::EnqueueLifecycleCallback(
          ElementCallbackType::eAttributeChanged, this, args, definition);
    }
  }

  if (aNamespaceID == kNameSpaceID_None &&
      aName == nsGkAtoms::aria_activedescendant) {
    ClearExplicitlySetAttrElement(aName);
  }

  if (aNamespaceID == kNameSpaceID_None &&
      (aName == nsGkAtoms::aria_controls ||
       aName == nsGkAtoms::aria_describedby ||
       aName == nsGkAtoms::aria_details ||
       aName == nsGkAtoms::aria_errormessage ||
       aName == nsGkAtoms::aria_flowto || aName == nsGkAtoms::aria_labelledby ||
       aName == nsGkAtoms::aria_owns)) {
    ClearExplicitlySetAttrElements(aName);
  }
}

EventListenerManager* Element::GetEventListenerManagerForAttr(nsAtom* aAttrName,
                                                              bool* aDefer) {
  *aDefer = true;
  return GetOrCreateListenerManager();
}

bool Element::GetAttr(const nsAtom* aName, nsAString& aResult, bool doTainting) const {
  const nsAttrValue* val = mAttrs.GetAttr(aName);
  if (!val) {
    aResult.Truncate();
    return false;
  }
  val->ToString(aResult);
  // Foxhound: getAttribute source
  if (doTainting && aResult.Length() > 0) {
    SetTaintSourceGetAttr(aName, aResult);
  }
  return true;
}

bool Element::GetAttr(int32_t aNameSpaceID, const nsAtom* aName,
                      nsAString& aResult, bool doTainting) const {
  const nsAttrValue* val = mAttrs.GetAttr(aName, aNameSpaceID);
  if (!val) {
    aResult.Truncate();
    return false;
  }
  val->ToString(aResult);
  // Foxhound: getAttribute source
  if (doTainting && aResult.Length() > 0) {
    SetTaintSourceGetAttr(aName, aResult);
  }
  return true;
}

int32_t Element::FindAttrValueIn(int32_t aNameSpaceID, const nsAtom* aName,
                                 AttrArray::AttrValuesArray* aValues,
                                 nsCaseTreatment aCaseSensitive) const {
  return mAttrs.FindAttrValueIn(aNameSpaceID, aName, aValues, aCaseSensitive);
}

nsresult Element::UnsetAttr(int32_t aNameSpaceID, nsAtom* aName, bool aNotify) {
  NS_ASSERTION(nullptr != aName, "must have attribute name");

  int32_t index = mAttrs.IndexOfAttr(aName, aNameSpaceID);
  if (index < 0) {
    return NS_OK;
  }

  Document* document = GetComposedDoc();
  mozAutoDocUpdate updateBatch(document, aNotify);

  if (aNotify) {
    MutationObservers::NotifyAttributeWillChange(
        this, aNameSpaceID, aName, MutationEvent_Binding::REMOVAL);
  }

  BeforeSetAttr(aNameSpaceID, aName, nullptr, aNotify);

  bool hasMutationListeners =
      aNotify && nsContentUtils::WantMutationEvents(
                     this, NS_EVENT_BITS_MUTATION_ATTRMODIFIED, this);

  PreIdMaybeChange(aNameSpaceID, aName, nullptr);

  // Grab the attr node if needed before we remove it from the attr map
  RefPtr<Attr> attrNode;
  if (hasMutationListeners) {
    nsAutoString ns;
    nsNameSpaceManager::GetInstance()->GetNameSpaceURI(aNameSpaceID, ns);
    attrNode = GetAttributeNodeNSInternal(ns, nsDependentAtomString(aName));
  }

  // Clear the attribute out from attribute map.
  nsDOMSlots* slots = GetExistingDOMSlots();
  if (slots && slots->mAttributeMap) {
    slots->mAttributeMap->DropAttribute(aNameSpaceID, aName);
  }

  // The id-handling code, and in the future possibly other code, need to
  // react to unexpected attribute changes.
  nsMutationGuard::DidMutate();

  bool hadValidDir = false;
  bool hadDirAuto = false;

  if (aNameSpaceID == kNameSpaceID_None) {
    if (aName == nsGkAtoms::dir) {
      hadValidDir = HasValidDir() || IsHTMLElement(nsGkAtoms::bdi);
      hadDirAuto = HasDirAuto();  // already takes bdi into account
    }
    if (IsAttributeMapped(aName) && !IsPendingMappedAttributeEvaluation()) {
      mAttrs.InfallibleMarkAsPendingPresAttributeEvaluation();
      if (Document* doc = GetComposedDoc()) {
        doc->ScheduleForPresAttrEvaluation(this);
      }
    }
  }

  nsAttrValue oldValue;
  MOZ_TRY(mAttrs.RemoveAttrAt(index, oldValue));

  PostIdMaybeChange(aNameSpaceID, aName, nullptr);

  const CustomElementData* data = GetCustomElementData();
  if (data && data->mState == CustomElementData::State::eCustom) {
    CustomElementDefinition* definition = data->GetCustomElementDefinition();
    MOZ_ASSERT(definition, "Should have a valid CustomElementDefinition");
    if (definition->IsInObservedAttributeList(aName)) {
      nsAutoString ns;
      nsNameSpaceManager::GetInstance()->GetNameSpaceURI(aNameSpaceID, ns);
      LifecycleCallbackArgs args;
      args.mName = aName;
      oldValue.ToString(args.mOldValue);
      args.mNewValue = VoidString();
      args.mNamespaceURI = ns.IsEmpty() ? VoidString() : ns;
      nsContentUtils::EnqueueLifecycleCallback(
          ElementCallbackType::eAttributeChanged, this, args, definition);
    }
  }

  AfterSetAttr(aNameSpaceID, aName, nullptr, &oldValue, nullptr, aNotify);

  if (aNotify) {
    // We can always pass oldValue here since there is no new value which could
    // have corrupted it.
    MutationObservers::NotifyAttributeChanged(
        this, aNameSpaceID, aName, MutationEvent_Binding::REMOVAL, &oldValue);
  }

  if (aNameSpaceID == kNameSpaceID_None && aName == nsGkAtoms::dir) {
    OnSetDirAttr(this, nullptr, hadValidDir, hadDirAuto, aNotify);
  }

  if (hasMutationListeners) {
    InternalMutationEvent mutation(true, eLegacyAttrModified);

    mutation.mRelatedNode = attrNode;
    mutation.mAttrName = aName;

    nsAutoString value;
    oldValue.ToString(value);
    if (!value.IsEmpty()) mutation.mPrevAttrValue = NS_Atomize(value);
    mutation.mAttrChange = MutationEvent_Binding::REMOVAL;

    mozAutoSubtreeModified subtree(OwnerDoc(), this);
    AsyncEventDispatcher::RunDOMEventWhenSafe(*this, mutation);
  }

  return NS_OK;
}

void Element::DescribeAttribute(uint32_t index,
                                nsAString& aOutDescription) const {
  // name
  mAttrs.AttrNameAt(index)->GetQualifiedName(aOutDescription);

  // value
  aOutDescription.AppendLiteral("=\"");
  nsAutoString value;
  mAttrs.AttrAt(index)->ToString(value);
  for (uint32_t i = value.Length(); i > 0; --i) {
    if (value[i - 1] == char16_t('"')) value.Insert(char16_t('\\'), i - 1);
  }
  aOutDescription.Append(value);
  aOutDescription.Append('"');
}

#ifdef MOZ_DOM_LIST
void Element::ListAttributes(FILE* out) const {
  uint32_t index, count = mAttrs.AttrCount();
  for (index = 0; index < count; index++) {
    nsAutoString attributeDescription;
    DescribeAttribute(index, attributeDescription);

    fputs(" ", out);
    fputs(NS_LossyConvertUTF16toASCII(attributeDescription).get(), out);
  }
}

void Element::List(FILE* out, int32_t aIndent, const nsCString& aPrefix) const {
  int32_t indent;
  for (indent = aIndent; --indent >= 0;) fputs("  ", out);

  fputs(aPrefix.get(), out);

  fputs(NS_LossyConvertUTF16toASCII(mNodeInfo->QualifiedName()).get(), out);

  fprintf(out, "@%p", (void*)this);

  ListAttributes(out);

  fprintf(out, " state=[%llx]",
          static_cast<unsigned long long>(State().GetInternalValue()));
  fprintf(out, " flags=[%08x]", static_cast<unsigned int>(GetFlags()));
  fprintf(out, " selectorflags=[%08x]",
          static_cast<unsigned int>(GetSelectorFlags()));
  if (IsClosestCommonInclusiveAncestorForRangeInSelection()) {
    const LinkedList<AbstractRange>* ranges =
        GetExistingClosestCommonInclusiveAncestorRanges();
    int32_t count = 0;
    if (ranges) {
      // Can't use range-based iteration on a const LinkedList, unfortunately.
      for (const AbstractRange* r = ranges->getFirst(); r; r = r->getNext()) {
        ++count;
      }
    }
    fprintf(out, " ranges:%d", count);
  }
  fprintf(out, " primaryframe=%p", static_cast<void*>(GetPrimaryFrame()));
  fprintf(out, " refcount=%" PRIuPTR "<", mRefCnt.get());

  nsIContent* child = GetFirstChild();
  if (child) {
    fputs("\n", out);

    for (; child; child = child->GetNextSibling()) {
      child->List(out, aIndent + 1);
    }

    for (indent = aIndent; --indent >= 0;) fputs("  ", out);
  }

  fputs(">\n", out);
}

void Element::DumpContent(FILE* out, int32_t aIndent, bool aDumpAll) const {
  int32_t indent;
  for (indent = aIndent; --indent >= 0;) fputs("  ", out);

  const nsString& buf = mNodeInfo->QualifiedName();
  fputs("<", out);
  fputs(NS_LossyConvertUTF16toASCII(buf).get(), out);

  if (aDumpAll) ListAttributes(out);

  fputs(">", out);

  if (aIndent) fputs("\n", out);

  for (nsIContent* child = GetFirstChild(); child;
       child = child->GetNextSibling()) {
    int32_t indent = aIndent ? aIndent + 1 : 0;
    child->DumpContent(out, indent, aDumpAll);
  }
  for (indent = aIndent; --indent >= 0;) fputs("  ", out);
  fputs("</", out);
  fputs(NS_LossyConvertUTF16toASCII(buf).get(), out);
  fputs(">", out);

  if (aIndent) fputs("\n", out);
}
#endif

void Element::Describe(nsAString& aOutDescription, bool aShort) const {
  aOutDescription.Append(mNodeInfo->QualifiedName());
  aOutDescription.AppendPrintf("@%p", (void*)this);

  uint32_t index, count = mAttrs.AttrCount();
  for (index = 0; index < count; index++) {
    if (aShort) {
      const nsAttrName* name = mAttrs.AttrNameAt(index);
      if (!name->Equals(nsGkAtoms::id) && !name->Equals(nsGkAtoms::_class)) {
        continue;
      }
    }
    aOutDescription.Append(' ');
    nsAutoString attributeDescription;
    DescribeAttribute(index, attributeDescription);
    aOutDescription.Append(attributeDescription);
  }
}

bool Element::CheckHandleEventForLinksPrecondition(
    EventChainVisitor& aVisitor) const {
  // Make sure we actually are a link
  if (!IsLink()) {
    return false;
  }
  if (aVisitor.mEventStatus == nsEventStatus_eConsumeNoDefault ||
      (!aVisitor.mEvent->IsTrusted() &&
       (aVisitor.mEvent->mMessage != ePointerClick) &&
       (aVisitor.mEvent->mMessage != eKeyPress) &&
       (aVisitor.mEvent->mMessage != eLegacyDOMActivate)) ||
      aVisitor.mEvent->mFlags.mMultipleActionsPrevented) {
    return false;
  }
  return true;
}

void Element::GetEventTargetParentForLinks(EventChainPreVisitor& aVisitor) {
  // Optimisation: return early if this event doesn't interest us.
  // IMPORTANT: this switch and the switch below it must be kept in sync!
  switch (aVisitor.mEvent->mMessage) {
    case eMouseOver:
    case eFocus:
    case eMouseOut:
    case eBlur:
      break;
    default:
      return;
  }

  // Make sure we meet the preconditions before continuing
  if (!CheckHandleEventForLinksPrecondition(aVisitor)) {
    return;
  }

  // We try to handle everything we can even when the URI is invalid. Though of
  // course we can't do stuff like updating the status bar, so return early here
  // instead.
  nsCOMPtr<nsIURI> absURI = GetHrefURI();
  if (!absURI) {
    return;
  }

  // We do the status bar updates in GetEventTargetParent so that the status bar
  // gets updated even if the event is consumed before we have a chance to set
  // it.
  switch (aVisitor.mEvent->mMessage) {
    // Set the status bar similarly for mouseover and focus
    case eMouseOver:
      aVisitor.mEventStatus = nsEventStatus_eConsumeNoDefault;
      [[fallthrough]];
    case eFocus: {
      InternalFocusEvent* focusEvent = aVisitor.mEvent->AsFocusEvent();
      if (!focusEvent || !focusEvent->mIsRefocus) {
        nsAutoString target;
        GetLinkTarget(target);
        nsContentUtils::TriggerLink(this, absURI, target,
                                    /* click */ false);
        // Make sure any ancestor links don't also TriggerLink
        aVisitor.mEvent->mFlags.mMultipleActionsPrevented = true;
      }
      break;
    }
    case eMouseOut:
      aVisitor.mEventStatus = nsEventStatus_eConsumeNoDefault;
      [[fallthrough]];
    case eBlur: {
      nsresult rv = LeaveLink(aVisitor.mPresContext);
      if (NS_SUCCEEDED(rv)) {
        aVisitor.mEvent->mFlags.mMultipleActionsPrevented = true;
      }
      break;
    }

    default:
      // switch not in sync with the optimization switch earlier in this
      // function
      MOZ_ASSERT_UNREACHABLE("switch statements not in sync");
  }
}

// This dispatches a 'chromelinkclick' CustomEvent to chrome-only listeners,
// so that frontend can handle middle-clicks and ctrl/cmd/shift/etc.-clicks
// on links, without getting a call for every single click the user makes.
// Only supported for click or auxclick events.
void Element::DispatchChromeOnlyLinkClickEvent(
    EventChainPostVisitor& aVisitor) {
  MOZ_ASSERT(aVisitor.mEvent->mMessage == ePointerAuxClick ||
                 aVisitor.mEvent->mMessage == ePointerClick,
             "DispatchChromeOnlyLinkClickEvent supports only click and "
             "auxclick source events");
  Document* doc = OwnerDoc();
  RefPtr<XULCommandEvent> event =
      new XULCommandEvent(doc, aVisitor.mPresContext, nullptr);
  RefPtr<dom::Event> mouseDOMEvent = aVisitor.mDOMEvent;
  if (!mouseDOMEvent) {
    mouseDOMEvent = EventDispatcher::CreateEvent(
        aVisitor.mEvent->mOriginalTarget, aVisitor.mPresContext,
        aVisitor.mEvent, u""_ns);
    NS_ADDREF(aVisitor.mDOMEvent = mouseDOMEvent);
  }

  MouseEvent* mouseEvent = mouseDOMEvent->AsMouseEvent();
  event->InitCommandEvent(
      u"chromelinkclick"_ns, /* CanBubble */ true,
      /* Cancelable */ true, nsGlobalWindowInner::Cast(doc->GetInnerWindow()),
      0, mouseEvent->CtrlKey(), mouseEvent->AltKey(), mouseEvent->ShiftKey(),
      mouseEvent->MetaKey(), mouseEvent->Button(), mouseDOMEvent,
      mouseEvent->InputSource(CallerType::System), IgnoreErrors());
  // Note: we're always trusted, but the event we pass as the `sourceEvent`
  // might not be. Frontend code will check that event's trusted property to
  // make that determination; doing it this way means we don't also start
  // acting on web-generated custom 'chromelinkclick' events which would
  // provide additional attack surface for a malicious actor.
  event->SetTrusted(true);
  event->WidgetEventPtr()->mFlags.mOnlyChromeDispatch = true;
  DispatchEvent(*event);
}

nsresult Element::PostHandleEventForLinks(EventChainPostVisitor& aVisitor) {
  // Optimisation: return early if this event doesn't interest us.
  // IMPORTANT: this switch and the switch below it must be kept in sync!
  switch (aVisitor.mEvent->mMessage) {
    case eMouseDown:
    case ePointerClick:
    case ePointerAuxClick:
    case eLegacyDOMActivate:
    case eKeyPress:
      break;
    default:
      return NS_OK;
  }

  // Make sure we meet the preconditions before continuing
  if (!CheckHandleEventForLinksPrecondition(aVisitor)) {
    return NS_OK;
  }

  // We try to handle ~everything consistently even if the href is invalid
  // (GetHrefURI() returns null).
  nsresult rv = NS_OK;

  switch (aVisitor.mEvent->mMessage) {
    case eMouseDown: {
      if (!OwnerDoc()->LinkHandlingEnabled()) {
        break;
      }

      WidgetMouseEvent* const mouseEvent = aVisitor.mEvent->AsMouseEvent();
      mouseEvent->mFlags.mMultipleActionsPrevented |=
          mouseEvent->mButton == MouseButton::ePrimary ||
          mouseEvent->mButton == MouseButton::eMiddle;

      if (mouseEvent->mButton == MouseButton::ePrimary) {
        // For avoiding focus popup opened by clicking this link to get blurred,
        // we need this to get focused now.  However, if the mousedown occurs
        // in editable element in this link, we should not do this because its
        // editing host will get focus.
        if (IsInComposedDoc()) {
          Element* targetElement = Element::FromEventTargetOrNull(
              aVisitor.mEvent->GetDOMEventTarget());
          if (targetElement && targetElement->IsInclusiveDescendantOf(this) &&
              (!targetElement->IsEditable() ||
               targetElement->GetEditingHost() == this)) {
            if (RefPtr<nsFocusManager> fm = nsFocusManager::GetFocusManager()) {
              RefPtr<Element> kungFuDeathGrip(this);
              fm->SetFocus(kungFuDeathGrip, nsIFocusManager::FLAG_BYMOUSE |
                                                nsIFocusManager::FLAG_NOSCROLL);
            }
          }
        }

        if (aVisitor.mPresContext) {
          EventStateManager::SetActiveManager(
              aVisitor.mPresContext->EventStateManager(), this);
        }

        // OK, we're pretty sure we're going to load, so warm up a speculative
        // connection to be sure we have one ready when we open the channel.
        if (nsIDocShell* shell = OwnerDoc()->GetDocShell()) {
          if (nsCOMPtr<nsIURI> absURI = GetHrefURI()) {
            if (nsCOMPtr<nsISpeculativeConnect> sc =
                    mozilla::components::IO::Service()) {
              nsCOMPtr<nsIInterfaceRequestor> ir = do_QueryInterface(shell);
              sc->SpeculativeConnect(absURI, NodePrincipal(), ir, false);
            }
          }
        }
      }
    } break;

    case ePointerClick: {
      WidgetMouseEvent* mouseEvent = aVisitor.mEvent->AsMouseEvent();
      if (mouseEvent->IsLeftClickEvent()) {
        if (!mouseEvent->IsControl() && !mouseEvent->IsMeta() &&
            !mouseEvent->IsAlt() && !mouseEvent->IsShift()) {
          if (OwnerDoc()->MayHaveDOMActivateListeners()) {
            // The default action is simply to dispatch DOMActivate.
            // But dispatch that only if needed.
            nsEventStatus status = nsEventStatus_eIgnore;
            // DOMActivate event should be trusted since the activation is
            // actually occurred even if the cause is an untrusted click event.
            InternalUIEvent actEvent(true, eLegacyDOMActivate, mouseEvent);
            actEvent.mDetail = 1;
            rv = EventDispatcher::Dispatch(this, aVisitor.mPresContext,
                                           &actEvent, nullptr, &status);
            if (NS_SUCCEEDED(rv)) {
              aVisitor.mEventStatus = nsEventStatus_eConsumeNoDefault;
            }
          } else {
            if (nsCOMPtr<nsIURI> absURI = GetHrefURI()) {
              // If you modify this code, tweak also the code handling
              // eLegacyDOMActivate.
              nsAutoString target;
              GetLinkTarget(target);
              nsContentUtils::TriggerLink(this, absURI, target,
                                          /* click */ true);
            }
            // Since we didn't dispatch DOMActivate because there were no
            // listeners, do still set mEventStatus as if it was dispatched
            // successfully.
            aVisitor.mEventStatus = nsEventStatus_eConsumeNoDefault;
          }
        }

        DispatchChromeOnlyLinkClickEvent(aVisitor);
      }
      break;
    }
    case ePointerAuxClick: {
      DispatchChromeOnlyLinkClickEvent(aVisitor);
      break;
    }
    case eLegacyDOMActivate: {
      // If you modify this code, tweak also the code handling
      // ePointerClick.
      if (aVisitor.mEvent->mOriginalTarget == this) {
        if (nsCOMPtr<nsIURI> absURI = GetHrefURI()) {
          nsAutoString target;
          GetLinkTarget(target);
          nsContentUtils::TriggerLink(this, absURI, target, /* click */ true);
          aVisitor.mEventStatus = nsEventStatus_eConsumeNoDefault;
        }
      }
    } break;

    case eKeyPress: {
      WidgetKeyboardEvent* keyEvent = aVisitor.mEvent->AsKeyboardEvent();
      if (keyEvent && keyEvent->mKeyCode == NS_VK_RETURN) {
        nsEventStatus status = nsEventStatus_eIgnore;
        rv = DispatchClickEvent(aVisitor.mPresContext, keyEvent, this, false,
                                nullptr, &status);
        if (NS_SUCCEEDED(rv)) {
          aVisitor.mEventStatus = nsEventStatus_eConsumeNoDefault;
        }
      }
    } break;

    default:
      // switch not in sync with the optimization switch earlier in this
      // function
      MOZ_ASSERT_UNREACHABLE("switch statements not in sync");
      return NS_ERROR_UNEXPECTED;
  }

  return rv;
}

// static
void Element::SanitizeLinkOrFormTarget(nsAString& aTarget) {
  // <https://html.spec.whatwg.org/multipage/semantics.html#get-an-element's-target>
  // 2. If target is not null, and contains an ASCII tab or newline and a U+003C
  // (<), then set target to "_blank".
  if (!aTarget.IsEmpty() && aTarget.FindCharInSet(u"\t\n\r") != kNotFound &&
      aTarget.Contains('<')) {
    aTarget.AssignLiteral("_blank");
  }
}

void Element::GetLinkTarget(nsAString& aTarget) {
  GetLinkTargetImpl(aTarget);
  SanitizeLinkOrFormTarget(aTarget);
}

void Element::GetLinkTargetImpl(nsAString& aTarget) { aTarget.Truncate(); }

nsresult Element::CopyInnerTo(Element* aDst, ReparseAttributes aReparse) {
  nsresult rv = aDst->mAttrs.EnsureCapacityToClone(mAttrs);
  NS_ENSURE_SUCCESS(rv, rv);

  const bool reparse = aReparse == ReparseAttributes::Yes;

  uint32_t count = mAttrs.AttrCount();
  for (uint32_t i = 0; i < count; ++i) {
    BorrowedAttrInfo info = mAttrs.AttrInfoAt(i);
    const nsAttrName* name = info.mName;
    const nsAttrValue* value = info.mValue;
    if (value->Type() == nsAttrValue::eCSSDeclaration) {
      MOZ_ASSERT(name->Equals(nsGkAtoms::style, kNameSpaceID_None));
      // We still clone CSS attributes, even in the `reparse` (cross-document)
      // case.  https://github.com/w3c/webappsec-csp/issues/212
      nsAttrValue valueCopy(*value);
      rv = aDst->SetParsedAttr(name->NamespaceID(), name->LocalName(),
                               name->GetPrefix(), valueCopy, false);
      NS_ENSURE_SUCCESS(rv, rv);

      value->GetCSSDeclarationValue()->SetImmutable();
    } else if (reparse) {
      nsAutoString valStr;
      value->ToString(valStr);
      rv = aDst->SetAttr(name->NamespaceID(), name->LocalName(),
                         name->GetPrefix(), valStr, false);
      NS_ENSURE_SUCCESS(rv, rv);
    } else {
      nsAttrValue valueCopy(*value);
      rv = aDst->SetParsedAttr(name->NamespaceID(), name->LocalName(),
                               name->GetPrefix(), valueCopy, false);
      NS_ENSURE_SUCCESS(rv, rv);
    }
  }

  dom::NodeInfo* dstNodeInfo = aDst->NodeInfo();
  if (CustomElementData* data = GetCustomElementData()) {
    // The cloned node may be a custom element that may require
    // enqueing upgrade reaction.
    if (nsAtom* typeAtom = data->GetCustomElementType()) {
      aDst->SetCustomElementData(MakeUnique<CustomElementData>(typeAtom));
      MOZ_ASSERT(dstNodeInfo->NameAtom()->Equals(dstNodeInfo->LocalName()));
      CustomElementDefinition* definition =
          nsContentUtils::LookupCustomElementDefinition(
              dstNodeInfo->GetDocument(), dstNodeInfo->NameAtom(),
              dstNodeInfo->NamespaceID(), typeAtom);
      if (definition) {
        nsContentUtils::EnqueueUpgradeReaction(aDst, definition);
      }
    }
  }

  if (dstNodeInfo->GetDocument()->IsStaticDocument()) {
    // Propagate :defined state to the static clone.
    if (State().HasState(ElementState::DEFINED)) {
      aDst->SetDefined(true);
    }
  }

  return NS_OK;
}

Element* Element::Closest(const nsACString& aSelector, ErrorResult& aResult) {
  AUTO_PROFILER_LABEL_DYNAMIC_NSCSTRING("Element::Closest",
                                        LAYOUT_SelectorQuery, aSelector);
  const StyleSelectorList* list = ParseSelectorList(aSelector, aResult);
  if (!list) {
    return nullptr;
  }

  Element* element = const_cast<Element*>(Servo_SelectorList_Closest(this, list));
  if (element) {
    element->TaintSelectorOperation("element.closest",  NS_ConvertUTF8toUTF16(aSelector));
  }
  return element;
}

bool Element::Matches(const nsACString& aSelector, ErrorResult& aResult) {
  AUTO_PROFILER_LABEL_DYNAMIC_NSCSTRING("Element::Matches",
                                        LAYOUT_SelectorQuery, aSelector);
  const StyleSelectorList* list = ParseSelectorList(aSelector, aResult);
  if (!list) {
    return false;
  }

  return Servo_SelectorList_Matches(this, list);
}

static const nsAttrValue::EnumTable kCORSAttributeTable[] = {
    // Order matters here
    // See ParseCORSValue
    {"anonymous", CORS_ANONYMOUS},
    {"use-credentials", CORS_USE_CREDENTIALS},
    {nullptr, 0}};

/* static */
void Element::ParseCORSValue(const nsAString& aValue, nsAttrValue& aResult) {
  DebugOnly<bool> success =
      aResult.ParseEnumValue(aValue, kCORSAttributeTable, false,
                             // default value is anonymous if aValue is
                             // not a value we understand
                             &kCORSAttributeTable[0]);
  MOZ_ASSERT(success);
}

/* static */
CORSMode Element::StringToCORSMode(const nsAString& aValue) {
  if (aValue.IsVoid()) {
    return CORS_NONE;
  }

  nsAttrValue val;
  Element::ParseCORSValue(aValue, val);
  return CORSMode(val.GetEnumValue());
}

/* static */
CORSMode Element::AttrValueToCORSMode(const nsAttrValue* aValue) {
  if (!aValue) {
    return CORS_NONE;
  }

  return CORSMode(aValue->GetEnumValue());
}

/**
 * Returns nullptr if requests for fullscreen are allowed in the current
 * context. Requests are only allowed if the user initiated them (like with
 * a mouse-click or key press), unless this check has been disabled by
 * setting the pref "full-screen-api.allow-trusted-requests-only" to false
 * or if the caller is privileged. Feature policy may also deny requests.
 * If fullscreen is not allowed, a key for the error message is returned.
 */
static const char* GetFullscreenError(CallerType aCallerType,
                                      Document* aDocument) {
  MOZ_ASSERT(aDocument);

  // Privileged callers can always request fullscreen
  if (aCallerType == CallerType::System) {
    return nullptr;
  }

  if (nsContentUtils::IsPDFJS(aDocument->GetPrincipal())) {
    // The built-in pdf viewer can always request fullscreen
    return nullptr;
  }

  if (const char* error = aDocument->GetFullscreenError(aCallerType)) {
    return error;
  }

  // Bypass user interaction checks if preference is set
  if (!StaticPrefs::full_screen_api_allow_trusted_requests_only()) {
    return nullptr;
  }

  if (!aDocument->ConsumeTransientUserGestureActivation()) {
    return "FullscreenDeniedNotInputDriven";
  }

  // Entering full-screen on mouse mouse event is only allowed with left mouse
  // button
  if (StaticPrefs::full_screen_api_mouse_event_allow_left_button_only() &&
      (EventStateManager::sCurrentMouseBtn == MouseButton::eMiddle ||
       EventStateManager::sCurrentMouseBtn == MouseButton::eSecondary)) {
    return "FullscreenDeniedMouseEventOnlyLeftBtn";
  }

  return nullptr;
}

void Element::SetCapture(bool aRetargetToElement) {
  // If there is already an active capture, ignore this request. This would
  // occur if a splitter, frame resizer, etc had already captured and we don't
  // want to override those.
  if (!PresShell::GetCapturingContent()) {
    PresShell::SetCapturingContent(
        this, CaptureFlags::PreventDragStart |
                  (aRetargetToElement ? CaptureFlags::RetargetToElement
                                      : CaptureFlags::None));
  }
}

void Element::SetCaptureAlways(bool aRetargetToElement) {
  PresShell::SetCapturingContent(
      this, CaptureFlags::PreventDragStart | CaptureFlags::IgnoreAllowedState |
                (aRetargetToElement ? CaptureFlags::RetargetToElement
                                    : CaptureFlags::None));
}

void Element::ReleaseCapture() {
  if (PresShell::GetCapturingContent() == this) {
    PresShell::ReleaseCapturingContent();
  }
}

already_AddRefed<Promise> Element::RequestFullscreen(CallerType aCallerType,
                                                     ErrorResult& aRv) {
  auto request = FullscreenRequest::Create(this, aCallerType, aRv);
  RefPtr<Promise> promise = request->GetPromise();

  // Only grant fullscreen requests if this is called from inside a trusted
  // event handler (i.e. inside an event handler for a user initiated event).
  // This stops the fullscreen from being abused similar to the popups of old,
  // and it also makes it harder for bad guys' script to go fullscreen and
  // spoof the browser chrome/window and phish logins etc.
  // Note that requests for fullscreen inside a web app's origin are exempt
  // from this restriction.
  if (const char* error = GetFullscreenError(aCallerType, OwnerDoc())) {
    request->Reject(error);
  } else {
    OwnerDoc()->RequestFullscreen(std::move(request));
  }
  return promise.forget();
}

void Element::RequestPointerLock(CallerType aCallerType) {
  PointerLockManager::RequestLock(this, aCallerType);
}

already_AddRefed<Flex> Element::GetAsFlexContainer() {
  // We need the flex frame to compute additional info, and use
  // that annotated version of the frame.
  nsFlexContainerFrame* flexFrame =
      nsFlexContainerFrame::GetFlexFrameWithComputedInfo(
          GetPrimaryFrame(FlushType::Layout));

  if (flexFrame) {
    RefPtr<Flex> flex = new Flex(this, flexFrame);
    return flex.forget();
  }
  return nullptr;
}

void Element::GetGridFragments(nsTArray<RefPtr<Grid>>& aResult) {
  nsGridContainerFrame* frame =
      nsGridContainerFrame::GetGridFrameWithComputedInfo(
          GetPrimaryFrame(FlushType::Layout));

  // If we get a nsGridContainerFrame from the prior call,
  // all the next-in-flow frames will also be nsGridContainerFrames.
  while (frame) {
    // Get the existing Grid object, if it exists. This object is
    // guaranteed to be up-to-date because GetGridFrameWithComputedInfo
    // will delete an existing one when regenerating grid info.
    Grid* gridFragment = frame->GetGridFragmentInfo();
    if (!gridFragment) {
      // Grid constructor will add itself as a property to frame, and
      // its unlink method will remove itself if the frame still exists.
      gridFragment = new Grid(this, frame);
    }
    aResult.AppendElement(gridFragment);
    frame = static_cast<nsGridContainerFrame*>(frame->GetNextInFlow());
  }
}

bool Element::HasGridFragments() {
  return !!nsGridContainerFrame::GetGridFrameWithComputedInfo(
      GetPrimaryFrame(FlushType::Layout));
}

already_AddRefed<DOMMatrixReadOnly> Element::GetTransformToAncestor(
    Element& aAncestor) {
  nsIFrame* primaryFrame = GetPrimaryFrame();
  nsIFrame* ancestorFrame = aAncestor.GetPrimaryFrame();

  Matrix4x4 transform;
  if (primaryFrame) {
    // If aAncestor is not actually an ancestor of this (including nullptr),
    // then the call to GetTransformToAncestor will return the transform
    // all the way up through the parent chain.
    transform = nsLayoutUtils::GetTransformToAncestor(RelativeTo{primaryFrame},
                                                      RelativeTo{ancestorFrame},
                                                      nsIFrame::IN_CSS_UNITS)
                    .GetMatrix();
  }

  DOMMatrixReadOnly* matrix = new DOMMatrix(this, transform);
  RefPtr<DOMMatrixReadOnly> result(matrix);
  return result.forget();
}

already_AddRefed<DOMMatrixReadOnly> Element::GetTransformToParent() {
  nsIFrame* primaryFrame = GetPrimaryFrame();

  Matrix4x4 transform;
  if (primaryFrame) {
    nsIFrame* parentFrame = primaryFrame->GetParent();
    transform = nsLayoutUtils::GetTransformToAncestor(RelativeTo{primaryFrame},
                                                      RelativeTo{parentFrame},
                                                      nsIFrame::IN_CSS_UNITS)
                    .GetMatrix();
  }

  DOMMatrixReadOnly* matrix = new DOMMatrix(this, transform);
  RefPtr<DOMMatrixReadOnly> result(matrix);
  return result.forget();
}

already_AddRefed<DOMMatrixReadOnly> Element::GetTransformToViewport() {
  nsIFrame* primaryFrame = GetPrimaryFrame();
  Matrix4x4 transform;
  if (primaryFrame) {
    transform =
        nsLayoutUtils::GetTransformToAncestor(
            RelativeTo{primaryFrame},
            RelativeTo{nsLayoutUtils::GetDisplayRootFrame(primaryFrame)},
            nsIFrame::IN_CSS_UNITS)
            .GetMatrix();
  }

  DOMMatrixReadOnly* matrix = new DOMMatrix(this, transform);
  RefPtr<DOMMatrixReadOnly> result(matrix);
  return result.forget();
}

already_AddRefed<Animation> Element::Animate(
    JSContext* aContext, JS::Handle<JSObject*> aKeyframes,
    const UnrestrictedDoubleOrKeyframeAnimationOptions& aOptions,
    ErrorResult& aError) {
  nsCOMPtr<nsIGlobalObject> ownerGlobal = GetOwnerGlobal();
  if (!ownerGlobal) {
    aError.Throw(NS_ERROR_FAILURE);
    return nullptr;
  }
  GlobalObject global(aContext, ownerGlobal->GetGlobalJSObject());
  MOZ_ASSERT(!global.Failed());

  // KeyframeEffect constructor doesn't follow the standard Xray calling
  // convention and needs to be called in caller's compartment.
  // This should match to RunConstructorInCallerCompartment attribute in
  // KeyframeEffect.webidl.
  RefPtr<KeyframeEffect> effect =
      KeyframeEffect::Constructor(global, this, aKeyframes, aOptions, aError);
  if (aError.Failed()) {
    return nullptr;
  }

  // Animation constructor follows the standard Xray calling convention and
  // needs to be called in the target element's realm.
  JSAutoRealm ar(aContext, global.Get());

  AnimationTimeline* timeline = OwnerDoc()->Timeline();
  RefPtr<Animation> animation = Animation::Constructor(
      global, effect, Optional<AnimationTimeline*>(timeline), aError);
  if (aError.Failed()) {
    return nullptr;
  }

  if (aOptions.IsKeyframeAnimationOptions()) {
    animation->SetId(aOptions.GetAsKeyframeAnimationOptions().mId);
  }

  animation->Play(aError, Animation::LimitBehavior::AutoRewind);
  if (aError.Failed()) {
    return nullptr;
  }

  return animation.forget();
}

void Element::GetAnimations(const GetAnimationsOptions& aOptions,
                            nsTArray<RefPtr<Animation>>& aAnimations) {
  if (Document* doc = GetComposedDoc()) {
    // We don't need to explicitly flush throttled animations here, since
    // updating the animation style of elements will never affect the set of
    // running animations and it's only the set of running animations that is
    // important here.
    //
    // NOTE: Any changes to the flags passed to the following call should
    // be reflected in the flags passed in DocumentOrShadowRoot::GetAnimations
    // too.
    doc->FlushPendingNotifications(
        ChangesToFlush(FlushType::Style, false /* flush animations */));
  }

  GetAnimationsWithoutFlush(aOptions, aAnimations);
}

static void GetAnimationsUnsorted(const Element* aElement,
                                  const PseudoStyleRequest& aPseudoRequest,
                                  nsTArray<RefPtr<Animation>>& aAnimations) {
  MOZ_ASSERT(aPseudoRequest.IsNotPseudo() ||
                 AnimationUtils::IsSupportedPseudoForAnimations(aPseudoRequest),
             "Unsupported pseudo type");
  MOZ_ASSERT(aElement, "Null element");

  EffectSet* effects = EffectSet::Get(aElement, aPseudoRequest);
  if (!effects) {
    return;
  }

  for (KeyframeEffect* effect : *effects) {
    MOZ_ASSERT(effect && effect->GetAnimation(),
               "Only effects associated with an animation should be "
               "added to an element's effect set");
    Animation* animation = effect->GetAnimation();

    MOZ_ASSERT(animation->IsRelevant(),
               "Only relevant animations should be added to an element's "
               "effect set");
    aAnimations.AppendElement(animation);
  }
}

// This traverses all the view transition pseudo-elements and get all of the
// animations on them.
static void GetAnimationsOfViewTransitionTree(
    const Element* aOriginatingElement,
    nsTArray<RefPtr<Animation>>& aAnimations) {
  if (!aOriginatingElement->IsRootElement()) {
    return;
  }

  const Document* doc = aOriginatingElement->OwnerDoc();
  const ViewTransition* vt = doc->GetActiveViewTransition();
  if (!vt) {
    return;
  }

  Element* root = vt->GetRoot();
  if (!root) {
    return;
  }

  for (const nsIContent* node = root; node; node = node->GetNextNode(root)) {
    if (!node->IsElement()) {
      continue;
    }
    const Element* pseudo = node->AsElement();
    const PseudoStyleRequest request(
        pseudo->GetPseudoElementType(),
        pseudo->HasName()
            ? pseudo->GetParsedAttr(nsGkAtoms::name)->GetAtomValue()
            : nullptr);
    GetAnimationsUnsorted(aOriginatingElement, request, aAnimations);
  }
}

void Element::GetAnimationsWithoutFlush(
    const GetAnimationsOptions& aOptions,
    nsTArray<RefPtr<Animation>>& aAnimations) {
  Element* elem = this;
  PseudoStyleRequest pseudoRequest;
  // For animations on generated-content elements, the animations are stored
  // on the parent element.
  if (IsGeneratedContentContainerForBefore()) {
    elem = GetParentElement();
    pseudoRequest.mType = PseudoStyleType::before;
  } else if (IsGeneratedContentContainerForAfter()) {
    elem = GetParentElement();
    pseudoRequest.mType = PseudoStyleType::after;
  } else if (IsGeneratedContentContainerForMarker()) {
    elem = GetParentElement();
    pseudoRequest.mType = PseudoStyleType::marker;
  }

  if (!elem) {
    return;
  }

  // FIXME: Bug 1935557. Rewrite this to support pseudoElement option.
  if (!aOptions.mSubtree || (pseudoRequest.mType == PseudoStyleType::before ||
                             pseudoRequest.mType == PseudoStyleType::after ||
                             pseudoRequest.mType == PseudoStyleType::marker)) {
    GetAnimationsUnsorted(elem, pseudoRequest, aAnimations);
  } else {
    for (nsIContent* node = this; node; node = node->GetNextNode(this)) {
      if (!node->IsElement()) {
        continue;
      }
      Element* element = node->AsElement();
      GetAnimationsUnsorted(element, PseudoStyleRequest::NotPseudo(),
                            aAnimations);
      GetAnimationsUnsorted(element, PseudoStyleRequest::Before(), aAnimations);
      GetAnimationsUnsorted(element, PseudoStyleRequest::After(), aAnimations);
      GetAnimationsUnsorted(element, PseudoStyleRequest::Marker(), aAnimations);
    }
    GetAnimationsOfViewTransitionTree(this, aAnimations);
  }
  aAnimations.Sort(AnimationPtrComparator<RefPtr<Animation>>());
}

void Element::CloneAnimationsFrom(const Element& aOther) {
  AnimationTimeline* const timeline = OwnerDoc()->Timeline();
  MOZ_ASSERT(timeline, "Timeline has not been set on the document yet");
  // Iterate through all pseudo types and copy the effects from each of the
  // other element's effect sets into this element's effect set.
  // FIXME: Bug 1929470. This funciton is for printing, and it may be tricky to
  // support view transitions. We have to revisit here after we support view
  // transitions to make sure we clone the animations properly.
  for (PseudoStyleType pseudoType :
       {PseudoStyleType::NotPseudo, PseudoStyleType::before,
        PseudoStyleType::after, PseudoStyleType::marker}) {
    // If the element has an effect set for this pseudo type (or not pseudo)
    // then copy the effects and animation properties.
    const PseudoStyleRequest request(pseudoType);
    if (auto* const effects = EffectSet::Get(&aOther, request)) {
      auto* const clonedEffects = EffectSet::GetOrCreate(this, request);
      for (KeyframeEffect* const effect : *effects) {
        auto* animation = effect->GetAnimation();
        if (animation->AsCSSTransition()) {
          // Don't clone transitions, for compat with other browsers.
          continue;
        }
        // Clone the effect.
        RefPtr<KeyframeEffect> clonedEffect = new KeyframeEffect(
            OwnerDoc(), OwningAnimationTarget{this, request}, *effect);

        // Clone the animation
        RefPtr<Animation> clonedAnimation = Animation::ClonePausedAnimation(
            OwnerDoc()->GetParentObject(), *animation, *clonedEffect,
            *timeline);
        if (!clonedAnimation) {
          continue;
        }
        clonedEffects->AddEffect(*clonedEffect);
      }
    }
  }
}

void Element::GetInnerHTML(nsAString& aInnerHTML, OOMReporter& aError) {
  GetMarkup(false, aInnerHTML);
  MarkTaintOperation(aInnerHTML, "element.innerHTML");
}

void Element::GetInnerHTML(OwningTrustedHTMLOrNullIsEmptyString& aInnerHTML,
                           OOMReporter& aError) {
  GetInnerHTML(aInnerHTML.SetAsNullIsEmptyString(), aError);
}

void Element::SetInnerHTML(const TrustedHTMLOrNullIsEmptyString& aInnerHTML,
                           nsIPrincipal* aSubjectPrincipal,
                           ErrorResult& aError) {
  constexpr nsLiteralString sink = u"Element innerHTML"_ns;

  Maybe<nsAutoString> compliantStringHolder;
  const nsAString* compliantString =
      TrustedTypeUtils::GetTrustedTypesCompliantString(
          aInnerHTML, sink, kTrustedTypesOnlySinkGroup, *this,
          compliantStringHolder, aError);

  if (aError.Failed()) {
    return;
  }

  // Foxhound: innerHTML sink - don't set for template elements
  if (!IsTemplateElement()) {
    ReportTaintSink(*compliantString, "innerHTML", this);
  }

  // Copy in order to mark the taint operation
  nsAutoString strCpy(*compliantString);
  MarkTaintOperation(strCpy, "innerHTML", this);

  SetInnerHTMLTrusted(*compliantString, aSubjectPrincipal, aError);
}

void Element::SetInnerHTMLTrusted(const nsAString& aInnerHTML,
                                  nsIPrincipal* aSubjectPrincipal,
                                  ErrorResult& aError) {
  SetInnerHTMLInternal(aInnerHTML, aError);
}

<<<<<<< HEAD
void Element::GetOuterHTML(nsAString& aOuterHTML) {
  GetMarkup(true, aOuterHTML);
  MarkTaintOperation(aOuterHTML, "element.outerHTML");
=======
void Element::GetOuterHTML(OwningTrustedHTMLOrNullIsEmptyString& aOuterHTML) {
  GetMarkup(true, aOuterHTML.SetAsNullIsEmptyString());
>>>>>>> 9cbfae27
}

void Element::SetOuterHTML(const TrustedHTMLOrNullIsEmptyString& aOuterHTML,
                           ErrorResult& aError) {
  constexpr nsLiteralString sink = u"Element outerHTML"_ns;

  Maybe<nsAutoString> compliantStringHolder;
  const nsAString* compliantString =
      TrustedTypeUtils::GetTrustedTypesCompliantString(
          aOuterHTML, sink, kTrustedTypesOnlySinkGroup, *this,
          compliantStringHolder, aError);
  if (aError.Failed()) {
    return;
  }

  nsCOMPtr<nsINode> parent = GetParentNode();
  if (!parent) {
    return;
  }

  if (parent->NodeType() == DOCUMENT_NODE) {
    aError.Throw(NS_ERROR_DOM_NO_MODIFICATION_ALLOWED_ERR);
    return;
  }

  // Foxhound: outerHTML sink.
  ReportTaintSink(aOuterHTML, "outerHTML", this);

  if (OwnerDoc()->IsHTMLDocument()) {
    nsAtom* localName;
    int32_t namespaceID;
    if (parent->IsElement()) {
      localName = parent->NodeInfo()->NameAtom();
      namespaceID = parent->NodeInfo()->NamespaceID();
    } else {
      NS_ASSERTION(
          parent->NodeType() == DOCUMENT_FRAGMENT_NODE,
          "How come the parent isn't a document, a fragment or an element?");
      localName = nsGkAtoms::body;
      namespaceID = kNameSpaceID_XHTML;
    }
    RefPtr<DocumentFragment> fragment = new (OwnerDoc()->NodeInfoManager())
        DocumentFragment(OwnerDoc()->NodeInfoManager());
    nsContentUtils::ParseFragmentHTML(
        *compliantString, fragment, localName, namespaceID,
        OwnerDoc()->GetCompatibilityMode() == eCompatibility_NavQuirks, true);
    parent->ReplaceChild(*fragment, *this, aError);
    return;
  }

  nsCOMPtr<nsINode> context;
  if (parent->IsElement()) {
    context = parent;
  } else {
    NS_ASSERTION(
        parent->NodeType() == DOCUMENT_FRAGMENT_NODE,
        "How come the parent isn't a document, a fragment or an element?");
    RefPtr<mozilla::dom::NodeInfo> info =
        OwnerDoc()->NodeInfoManager()->GetNodeInfo(
            nsGkAtoms::body, nullptr, kNameSpaceID_XHTML, ELEMENT_NODE);
    context = NS_NewHTMLBodyElement(info.forget(), FROM_PARSER_FRAGMENT);
  }

  RefPtr<DocumentFragment> fragment = nsContentUtils::CreateContextualFragment(
      context, *compliantString, true, aError);
  if (aError.Failed()) {
    return;
  }
  parent->ReplaceChild(*fragment, *this, aError);
}

enum nsAdjacentPosition { eBeforeBegin, eAfterBegin, eBeforeEnd, eAfterEnd };

void Element::InsertAdjacentHTML(
    const nsAString& aPosition, const TrustedHTMLOrString& aTrustedHTMLOrString,
    ErrorResult& aError) {
  constexpr nsLiteralString kSink = u"Element insertAdjacentHTML"_ns;

  Maybe<nsAutoString> compliantStringHolder;
  const nsAString* compliantString =
      TrustedTypeUtils::GetTrustedTypesCompliantString(
          aTrustedHTMLOrString, kSink, kTrustedTypesOnlySinkGroup, *this,
          compliantStringHolder, aError);

  if (aError.Failed()) {
    return;
  }

  // Foxhound: insertAdjacentHTML sink
  ReportTaintSink(*compliantString, "insertAdjacentHTML", this);

  nsAdjacentPosition position;
  if (aPosition.LowerCaseEqualsLiteral("beforebegin")) {
    position = eBeforeBegin;
  } else if (aPosition.LowerCaseEqualsLiteral("afterbegin")) {
    position = eAfterBegin;
  } else if (aPosition.LowerCaseEqualsLiteral("beforeend")) {
    position = eBeforeEnd;
  } else if (aPosition.LowerCaseEqualsLiteral("afterend")) {
    position = eAfterEnd;
  } else {
    aError.Throw(NS_ERROR_DOM_SYNTAX_ERR);
    return;
  }

  nsCOMPtr<nsIContent> destination;
  if (position == eBeforeBegin || position == eAfterEnd) {
    destination = GetParent();
    if (!destination) {
      aError.Throw(NS_ERROR_DOM_NO_MODIFICATION_ALLOWED_ERR);
      return;
    }
  } else {
    destination = this;
  }

  // mozAutoDocUpdate keeps the owner document alive.  Therefore, using a raw
  // pointer here is safe.
  Document* const doc = OwnerDoc();

  // Needed when insertAdjacentHTML is used in combination with contenteditable
  mozAutoDocUpdate updateBatch(doc, true);
  nsAutoScriptLoaderDisabler sld(doc);

  // Batch possible DOMSubtreeModified events.
  mozAutoSubtreeModified subtree(doc, nullptr);

  // Parse directly into destination if possible
  if (doc->IsHTMLDocument() && !OwnerDoc()->MayHaveDOMMutationObservers() &&
      (position == eBeforeEnd || (position == eAfterEnd && !GetNextSibling()) ||
       (position == eAfterBegin && !GetFirstChild()))) {
    int32_t oldChildCount = destination->GetChildCount();
    int32_t contextNs = destination->GetNameSpaceID();
    nsAtom* contextLocal = destination->NodeInfo()->NameAtom();
    if (contextLocal == nsGkAtoms::html && contextNs == kNameSpaceID_XHTML) {
      // For compat with IE6 through IE9. Willful violation of HTML5 as of
      // 2011-04-06. CreateContextualFragment does the same already.
      // Spec bug: http://www.w3.org/Bugs/Public/show_bug.cgi?id=12434
      contextLocal = nsGkAtoms::body;
    }
    aError = nsContentUtils::ParseFragmentHTML(
        *compliantString, destination, contextLocal, contextNs,
        doc->GetCompatibilityMode() == eCompatibility_NavQuirks, true);
    // HTML5 parser has notified, but not fired mutation events.
    nsContentUtils::FireMutationEventsForDirectParsing(doc, destination,
                                                       oldChildCount);
    return;
  }

  // couldn't parse directly
  RefPtr<DocumentFragment> fragment = nsContentUtils::CreateContextualFragment(
      destination, *compliantString, true, aError);
  if (aError.Failed()) {
    return;
  }

  // Suppress assertion about node removal mutation events that can't have
  // listeners anyway, because no one has had the chance to register mutation
  // listeners on the fragment that comes from the parser.
  nsAutoScriptBlockerSuppressNodeRemoved scriptBlocker;

  switch (position) {
    case eBeforeBegin:
      destination->InsertBefore(*fragment, this, aError);
      break;
    case eAfterBegin:
      static_cast<nsINode*>(this)->InsertBefore(*fragment, GetFirstChild(),
                                                aError);
      break;
    case eBeforeEnd:
      static_cast<nsINode*>(this)->AppendChild(*fragment, aError);
      break;
    case eAfterEnd:
      destination->InsertBefore(*fragment, GetNextSibling(), aError);
      break;
  }
}

nsINode* Element::InsertAdjacent(const nsAString& aWhere, nsINode* aNode,
                                 ErrorResult& aError) {
  if (aWhere.LowerCaseEqualsLiteral("beforebegin")) {
    nsCOMPtr<nsINode> parent = GetParentNode();
    if (!parent) {
      return nullptr;
    }
    parent->InsertBefore(*aNode, this, aError);
  } else if (aWhere.LowerCaseEqualsLiteral("afterbegin")) {
    nsCOMPtr<nsINode> refNode = GetFirstChild();
    static_cast<nsINode*>(this)->InsertBefore(*aNode, refNode, aError);
  } else if (aWhere.LowerCaseEqualsLiteral("beforeend")) {
    static_cast<nsINode*>(this)->AppendChild(*aNode, aError);
  } else if (aWhere.LowerCaseEqualsLiteral("afterend")) {
    nsCOMPtr<nsINode> parent = GetParentNode();
    if (!parent) {
      return nullptr;
    }
    nsCOMPtr<nsINode> refNode = GetNextSibling();
    parent->InsertBefore(*aNode, refNode, aError);
  } else {
    aError.Throw(NS_ERROR_DOM_SYNTAX_ERR);
    return nullptr;
  }

  return aError.Failed() ? nullptr : aNode;
}

Element* Element::InsertAdjacentElement(const nsAString& aWhere,
                                        Element& aElement,
                                        ErrorResult& aError) {
  nsINode* newNode = InsertAdjacent(aWhere, &aElement, aError);
  MOZ_ASSERT(!newNode || newNode->IsElement());

  return newNode ? newNode->AsElement() : nullptr;
}

void Element::InsertAdjacentText(const nsAString& aWhere,
                                 const nsAString& aData, ErrorResult& aError) {
  RefPtr<nsTextNode> textNode = OwnerDoc()->CreateTextNode(aData);

  // Foxhound: insertAdjacentHTML sink
  ReportTaintSink(aData, "insertAdjacentText", this);

  InsertAdjacent(aWhere, textNode, aError);
}

TextEditor* Element::GetTextEditorInternal() {
  TextControlElement* textControlElement = TextControlElement::FromNode(this);
  return textControlElement ? MOZ_KnownLive(textControlElement)->GetTextEditor()
                            : nullptr;
}

nsresult Element::SetBoolAttr(nsAtom* aAttr, bool aValue) {
  if (aValue) {
    return SetAttr(kNameSpaceID_None, aAttr, u""_ns, true);
  }

  return UnsetAttr(kNameSpaceID_None, aAttr, true);
}

void Element::GetEnumAttr(nsAtom* aAttr, const char* aDefault,
                          nsAString& aResult) const {
  GetEnumAttr(aAttr, aDefault, aDefault, aResult);
}

void Element::GetEnumAttr(nsAtom* aAttr, const char* aDefaultMissing,
                          const char* aDefaultInvalid,
                          nsAString& aResult) const {
  const nsAttrValue* attrVal = mAttrs.GetAttr(aAttr);

  aResult.Truncate();

  if (!attrVal) {
    if (aDefaultMissing) {
      AppendASCIItoUTF16(nsDependentCString(aDefaultMissing), aResult);
    } else {
      SetDOMStringToNull(aResult);
    }
  } else {
    if (attrVal->Type() == nsAttrValue::eEnum) {
      attrVal->GetEnumString(aResult, true);
    } else if (aDefaultInvalid) {
      AppendASCIItoUTF16(nsDependentCString(aDefaultInvalid), aResult);
    }
  }
}

void Element::SetOrRemoveNullableStringAttr(nsAtom* aName,
                                            const nsAString& aValue,
                                            ErrorResult& aError) {
  if (DOMStringIsNull(aValue)) {
    UnsetAttr(aName, aError);
  } else {
    SetAttr(aName, aValue, aError);
  }
}

Directionality Element::GetComputedDirectionality() const {
  if (nsIFrame* frame = GetPrimaryFrame()) {
    return frame->StyleVisibility()->mDirection == StyleDirection::Ltr
               ? Directionality::Ltr
               : Directionality::Rtl;
  }

  return GetDirectionality();
}

float Element::FontSizeInflation() {
  nsIFrame* frame = GetPrimaryFrame();
  if (!frame) {
    return -1.0;
  }

  if (nsLayoutUtils::FontSizeInflationEnabled(frame->PresContext())) {
    return nsLayoutUtils::FontSizeInflationFor(frame);
  }

  return 1.0;
}

void Element::GetImplementedPseudoElement(nsAString& aPseudo) const {
  PseudoStyleType pseudoType = GetPseudoElementType();
  if (pseudoType == PseudoStyleType::NotPseudo) {
    return SetDOMStringToNull(aPseudo);
  }
  nsDependentAtomString pseudo(nsCSSPseudoElements::GetPseudoAtom(pseudoType));

  // We want to use the modern syntax (::placeholder, etc), but the atoms only
  // contain one semi-colon.
  MOZ_ASSERT(pseudo.Length() > 2 && pseudo[0] == ':' && pseudo[1] != ':');

  aPseudo.Truncate();
  aPseudo.SetCapacity(pseudo.Length() + 1);
  aPseudo.Append(':');
  aPseudo.Append(pseudo);
}

// This function traverses the view transition pseudo-elements tree and finds
// the pseudo-element matched with |aRequest|.
static Element* SearchViewTransitionPseudo(const Element* aElement,
                                           const PseudoStyleRequest& aRequest) {
  // If |aElement| is not the root.
  if (!aElement->IsRootElement()) {
    return nullptr;
  }

  const Document* doc = aElement->OwnerDoc();
  const ViewTransition* vt = doc->GetActiveViewTransition();
  if (!vt) {
    return nullptr;
  }

  return vt->FindPseudo(aRequest);
}

Element* Element::GetPseudoElement(const PseudoStyleRequest& aRequest) const {
  switch (aRequest.mType) {
    case PseudoStyleType::NotPseudo:
      // It's unfortunate we have to do const cast, so we don't have to write
      // the almost duplicate function for the non-const function.
      return const_cast<Element*>(this);
    case PseudoStyleType::before:
      return nsLayoutUtils::GetBeforePseudo(this);
    case PseudoStyleType::after:
      return nsLayoutUtils::GetAfterPseudo(this);
    case PseudoStyleType::marker:
      return nsLayoutUtils::GetMarkerPseudo(this);
    case PseudoStyleType::viewTransition:
    case PseudoStyleType::viewTransitionGroup:
    case PseudoStyleType::viewTransitionImagePair:
    case PseudoStyleType::viewTransitionOld:
    case PseudoStyleType::viewTransitionNew: {
      Element* result = SearchViewTransitionPseudo(this, aRequest);
      MOZ_ASSERT(!result || result->GetPseudoElementType() == aRequest.mType,
                 "The type should match");
      MOZ_ASSERT(!result || !result->HasName() ||
                     result->GetParsedAttr(nsGkAtoms::name)->GetAtomValue() ==
                         aRequest.mIdentifier,
                 "The identifier should match");
      return result;
    }
    default:
      return nullptr;
  }
}

ReferrerPolicy Element::GetReferrerPolicyAsEnum() const {
  if (IsHTMLElement()) {
    return ReferrerPolicyFromAttr(GetParsedAttr(nsGkAtoms::referrerpolicy));
  }
  return ReferrerPolicy::_empty;
}

ReferrerPolicy Element::ReferrerPolicyFromAttr(
    const nsAttrValue* aValue) const {
  if (aValue && aValue->Type() == nsAttrValue::eEnum) {
    return ReferrerPolicy(aValue->GetEnumValue());
  }
  return ReferrerPolicy::_empty;
}

already_AddRefed<nsDOMStringMap> Element::Dataset() {
  nsExtendedDOMSlots* slots = ExtendedDOMSlots();
  if (!slots->mDataset) {
    // mDataset is a weak reference so assignment will not AddRef.
    // AddRef is called before returning the pointer.
    slots->mDataset = new nsDOMStringMap(this);
  }
  return do_AddRef(slots->mDataset);
}

void Element::ClearDataset() {
  nsExtendedDOMSlots* slots = GetExistingExtendedDOMSlots();
  MOZ_ASSERT(slots && slots->mDataset,
             "Slots should exist and dataset should not be null.");
  slots->mDataset = nullptr;
}

template <class T>
void Element::GetCustomInterface(nsGetterAddRefs<T> aResult) {
  nsCOMPtr<nsISupports> iface = CustomElementRegistry::CallGetCustomInterface(
      this, NS_GET_TEMPLATE_IID(T));
  if (iface) {
    if (NS_SUCCEEDED(CallQueryInterface(iface, static_cast<T**>(aResult)))) {
      return;
    }
  }
}

void Element::ClearServoData(Document* aDoc) {
  MOZ_ASSERT(aDoc);
  if (HasServoData()) {
    Servo_Element_ClearData(this);
  } else {
    UnsetFlags(kAllServoDescendantBits | NODE_NEEDS_FRAME);
  }
  // Since this element is losing its servo data, nothing under it may have
  // servo data either, so we can forget restyles rooted at this element. This
  // is necessary for correctness, since we invoke ClearServoData in various
  // places where an element's flattened tree parent changes, and such a change
  // may also make an element invalid to be used as a restyle root.
  if (aDoc->GetServoRestyleRoot() == this) {
    aDoc->ClearServoRestyleRoot();
  }
}

bool Element::IsAutoPopover() const {
  const auto* htmlElement = nsGenericHTMLElement::FromNode(this);
  return htmlElement &&
         htmlElement->GetPopoverAttributeState() == PopoverAttributeState::Auto;
}

bool Element::IsPopoverOpen() const {
  const auto* htmlElement = nsGenericHTMLElement::FromNode(this);
  return htmlElement && htmlElement->PopoverOpen();
}

Element* Element::GetTopmostPopoverAncestor(const Element* aInvoker,
                                            bool isPopover) const {
  const Element* newPopover = this;

  nsTHashMap<nsPtrHashKey<const Element>, size_t> popoverPositions;
  size_t index = 0;
  for (Element* popover : OwnerDoc()->AutoPopoverList()) {
    popoverPositions.LookupOrInsert(popover, index++);
  }

  if (isPopover) {
    popoverPositions.LookupOrInsert(newPopover, index);
  }

  Element* topmostPopoverAncestor = nullptr;

  auto checkAncestor = [&](const Element* candidate) {
    if (!candidate) {
      return;
    }
    Element* candidateAncestor = candidate->GetNearestInclusiveOpenPopover();
    if (!candidateAncestor) {
      return;
    }
    size_t candidatePosition;
    if (popoverPositions.Get(candidateAncestor, &candidatePosition)) {
      size_t topmostPosition;
      if (!topmostPopoverAncestor ||
          (popoverPositions.Get(topmostPopoverAncestor, &topmostPosition) &&
           topmostPosition < candidatePosition)) {
        topmostPopoverAncestor = candidateAncestor;
      }
    }
  };

  checkAncestor(newPopover->GetFlattenedTreeParentElement());
  checkAncestor(aInvoker);

  return topmostPopoverAncestor;
}

ElementAnimationData& Element::CreateAnimationData() {
  MOZ_ASSERT(!GetAnimationData());
  SetMayHaveAnimations();
  auto* slots = ExtendedDOMSlots();
  slots->mAnimations = MakeUnique<ElementAnimationData>();
  return *slots->mAnimations;
}

PopoverData& Element::CreatePopoverData() {
  MOZ_ASSERT(!GetPopoverData());
  auto* slots = ExtendedDOMSlots();
  slots->mPopoverData = MakeUnique<PopoverData>();
  return *slots->mPopoverData;
}

void Element::ClearPopoverData() {
  nsExtendedDOMSlots* slots = GetExistingExtendedDOMSlots();
  if (slots) {
    slots->mPopoverData = nullptr;
  }
}

void Element::SetCustomElementData(UniquePtr<CustomElementData> aData) {
  SetHasCustomElementData();

  if (aData->mState != CustomElementData::State::eCustom) {
    SetDefined(false);
  }

  nsExtendedDOMSlots* slots = ExtendedDOMSlots();
  MOZ_ASSERT(!slots->mCustomElementData,
             "Custom element data may not be changed once set.");
#if DEBUG
  // We assert only XUL usage, since web may pass whatever as 'is' value
  if (NodeInfo()->NamespaceID() == kNameSpaceID_XUL) {
    nsAtom* name = NodeInfo()->NameAtom();
    nsAtom* type = aData->GetCustomElementType();
    // Check to see if the tag name is a dashed name.
    if (nsContentUtils::IsNameWithDash(name)) {
      // Assert that a tag name with dashes is always an autonomous custom
      // element.
      MOZ_ASSERT(type == name);
    } else {
      // Could still be an autonomous custom element with a non-dashed tag name.
      // Need the check below for sure.
      if (type != name) {
        // Assert that the name of the built-in custom element type is always
        // a dashed name.
        MOZ_ASSERT(nsContentUtils::IsNameWithDash(type));
      }
    }
  }
#endif
  slots->mCustomElementData = std::move(aData);
}

nsTArray<RefPtr<nsAtom>>& Element::EnsureCustomStates() {
  MOZ_ASSERT(IsHTMLElement());
  nsExtendedDOMSlots* slots = ExtendedDOMSlots();
  return slots->mCustomStates;
}

CustomElementDefinition* Element::GetCustomElementDefinition() const {
  CustomElementData* data = GetCustomElementData();
  if (!data) {
    return nullptr;
  }

  return data->GetCustomElementDefinition();
}

void Element::SetCustomElementDefinition(CustomElementDefinition* aDefinition) {
  CustomElementData* data = GetCustomElementData();
  MOZ_ASSERT(data);

  data->SetCustomElementDefinition(aDefinition);
}

already_AddRefed<nsIDOMXULButtonElement> Element::AsXULButton() {
  nsCOMPtr<nsIDOMXULButtonElement> value;
  GetCustomInterface(getter_AddRefs(value));
  return value.forget();
}

already_AddRefed<nsIDOMXULContainerElement> Element::AsXULContainer() {
  nsCOMPtr<nsIDOMXULContainerElement> value;
  GetCustomInterface(getter_AddRefs(value));
  return value.forget();
}

already_AddRefed<nsIDOMXULContainerItemElement> Element::AsXULContainerItem() {
  nsCOMPtr<nsIDOMXULContainerItemElement> value;
  GetCustomInterface(getter_AddRefs(value));
  return value.forget();
}

already_AddRefed<nsIDOMXULControlElement> Element::AsXULControl() {
  nsCOMPtr<nsIDOMXULControlElement> value;
  GetCustomInterface(getter_AddRefs(value));
  return value.forget();
}

already_AddRefed<nsIDOMXULMenuListElement> Element::AsXULMenuList() {
  nsCOMPtr<nsIDOMXULMenuListElement> value;
  GetCustomInterface(getter_AddRefs(value));
  return value.forget();
}

already_AddRefed<nsIDOMXULMultiSelectControlElement>
Element::AsXULMultiSelectControl() {
  nsCOMPtr<nsIDOMXULMultiSelectControlElement> value;
  GetCustomInterface(getter_AddRefs(value));
  return value.forget();
}

already_AddRefed<nsIDOMXULRadioGroupElement> Element::AsXULRadioGroup() {
  nsCOMPtr<nsIDOMXULRadioGroupElement> value;
  GetCustomInterface(getter_AddRefs(value));
  return value.forget();
}

already_AddRefed<nsIDOMXULRelatedElement> Element::AsXULRelated() {
  nsCOMPtr<nsIDOMXULRelatedElement> value;
  GetCustomInterface(getter_AddRefs(value));
  return value.forget();
}

already_AddRefed<nsIDOMXULSelectControlElement> Element::AsXULSelectControl() {
  nsCOMPtr<nsIDOMXULSelectControlElement> value;
  GetCustomInterface(getter_AddRefs(value));
  return value.forget();
}

already_AddRefed<nsIDOMXULSelectControlItemElement>
Element::AsXULSelectControlItem() {
  nsCOMPtr<nsIDOMXULSelectControlItemElement> value;
  GetCustomInterface(getter_AddRefs(value));
  return value.forget();
}

already_AddRefed<nsIBrowser> Element::AsBrowser() {
  nsCOMPtr<nsIBrowser> value;
  GetCustomInterface(getter_AddRefs(value));
  return value.forget();
}

already_AddRefed<nsIAutoCompletePopup> Element::AsAutoCompletePopup() {
  nsCOMPtr<nsIAutoCompletePopup> value;
  GetCustomInterface(getter_AddRefs(value));
  return value.forget();
}

nsPresContext* Element::GetPresContext(PresContextFor aFor) {
  // Get the document
  Document* doc =
      (aFor == eForComposedDoc) ? GetComposedDoc() : GetUncomposedDoc();
  if (doc) {
    return doc->GetPresContext();
  }

  return nullptr;
}

MOZ_DEFINE_MALLOC_SIZE_OF(ServoElementMallocSizeOf)
MOZ_DEFINE_MALLOC_ENCLOSING_SIZE_OF(ServoElementMallocEnclosingSizeOf)

void Element::AddSizeOfExcludingThis(nsWindowSizes& aSizes,
                                     size_t* aNodeSize) const {
  FragmentOrElement::AddSizeOfExcludingThis(aSizes, aNodeSize);
  *aNodeSize += mAttrs.SizeOfExcludingThis(aSizes.mState.mMallocSizeOf);

  if (HasServoData()) {
    // Measure the ElementData object itself.
    aSizes.mLayoutElementDataObjects +=
        aSizes.mState.mMallocSizeOf(mServoData.Get());

    // Measure mServoData, excluding the ComputedValues. This measurement
    // counts towards the element's size. We use ServoElementMallocSizeOf and
    // ServoElementMallocEnclosingSizeOf rather than |aState.mMallocSizeOf| to
    // better distinguish in DMD's output the memory measured within Servo
    // code.
    *aNodeSize += Servo_Element_SizeOfExcludingThisAndCVs(
        ServoElementMallocSizeOf, ServoElementMallocEnclosingSizeOf,
        &aSizes.mState.mSeenPtrs, this);

    // Now measure just the ComputedValues (and style structs) under
    // mServoData. This counts towards the relevant fields in |aSizes|.
    if (auto* style = Servo_Element_GetMaybeOutOfDateStyle(this)) {
      if (!aSizes.mState.HaveSeenPtr(style)) {
        style->AddSizeOfIncludingThis(aSizes, &aSizes.mLayoutComputedValuesDom);
      }

      for (size_t i = 0; i < PseudoStyle::kEagerPseudoCount; i++) {
        if (auto* style = Servo_Element_GetMaybeOutOfDatePseudoStyle(this, i)) {
          if (!aSizes.mState.HaveSeenPtr(style)) {
            style->AddSizeOfIncludingThis(aSizes,
                                          &aSizes.mLayoutComputedValuesDom);
          }
        }
      }
    }
  }
}

#ifdef DEBUG
static bool BitsArePropagated(const Element* aElement, uint32_t aBits,
                              nsINode* aRestyleRoot) {
  const Element* curr = aElement;
  while (curr) {
    if (curr == aRestyleRoot) {
      return true;
    }
    if (!curr->HasAllFlags(aBits)) {
      return false;
    }
    nsINode* parentNode = curr->GetParentNode();
    curr = curr->GetFlattenedTreeParentElementForStyle();
    MOZ_ASSERT_IF(!curr,
                  parentNode == aElement->OwnerDoc() ||
                      parentNode == parentNode->OwnerDoc()->GetRootElement());
  }
  return true;
}
#endif

static inline void AssertNoBitsPropagatedFrom(nsINode* aRoot) {
#ifdef DEBUG
  if (!aRoot || !aRoot->IsElement()) {
    return;
  }

  auto* element = aRoot->GetFlattenedTreeParentElementForStyle();
  while (element) {
    MOZ_ASSERT(!element->HasAnyOfFlags(Element::kAllServoDescendantBits));
    element = element->GetFlattenedTreeParentElementForStyle();
  }
#endif
}

// Sets `aBits` on `aElement` and all of its flattened-tree ancestors up to and
// including aStopAt or the root element (whichever is encountered first), and
// as long as `aBitsToStopAt` isn't found anywhere in the chain.
static inline Element* PropagateBits(Element* aElement, uint32_t aBits,
                                     nsINode* aStopAt, uint32_t aBitsToStopAt) {
  Element* curr = aElement;
  while (curr && !curr->HasAllFlags(aBitsToStopAt)) {
    curr->SetFlags(aBits);
    if (curr == aStopAt) {
      break;
    }
    curr = curr->GetFlattenedTreeParentElementForStyle();
  }

  if (aBitsToStopAt != aBits && curr) {
    curr->SetFlags(aBits);
  }

  return curr;
}

// Notes that a given element is "dirty" with respect to the given descendants
// bit (which may be one of dirty descendants, dirty animation descendants, or
// need frame construction for descendants).
//
// This function operates on the dirty element itself, despite the fact that the
// bits are generally used to describe descendants. This allows restyle roots
// to be scoped as tightly as possible. On the first call to NoteDirtyElement
// since the last restyle, we don't set any descendant bits at all, and just set
// the element as the restyle root.
//
// Because the style traversal handles multiple tasks (styling,
// animation-ticking, and lazy frame construction), there are potentially three
// separate kinds of dirtiness to track. Rather than maintaining three separate
// restyle roots, we use a single root, and always bubble it up to be the
// nearest common ancestor of all the dirty content in the tree. This means that
// we need to track the types of dirtiness that the restyle root corresponds to,
// so SetServoRestyleRoot accepts a bitfield along with an element.
//
// The overall algorithm is as follows:
// * When the first dirty element is noted, we just set as the restyle root.
// * When additional dirty elements are noted, we propagate the given bit up
//   the tree, until we either reach the restyle root or the document root.
// * If we reach the document root, we then propagate the bits associated with
//   the restyle root up the tree until we cross the path of the new root. Once
//   we find this common ancestor, we record it as the restyle root, and then
//   clear the bits between the new restyle root and the document root.
// * If we have dirty content beneath multiple "document style traversal roots"
//   (which are the main DOM + each piece of document-level native-anoymous
//   content), we set the restyle root to the nsINode of the document itself.
//   This is the bail-out case where we traverse everything.
//
// Note that, since we track a root, we try to optimize the case where an
// element under the current root is dirtied, that's why we don't trivially use
// `nsContentUtils::GetCommonFlattenedTreeAncestorForStyle`.
static void NoteDirtyElement(Element* aElement, uint32_t aBits) {
  MOZ_ASSERT(aElement->IsInComposedDoc());

  // Check the existing root early on, since it may allow us to short-circuit
  // before examining the parent chain.
  Document* doc = aElement->GetComposedDoc();
  nsINode* existingRoot = doc->GetServoRestyleRoot();
  if (existingRoot == aElement) {
    doc->SetServoRestyleRootDirtyBits(doc->GetServoRestyleRootDirtyBits() |
                                      aBits);
    return;
  }

  nsINode* parent = aElement->GetFlattenedTreeParentNodeForStyle();
  if (!parent) {
    // The element is not in the flattened tree, bail.
    return;
  }

  if (MOZ_LIKELY(parent->IsElement())) {
    // If our parent is unstyled, we can inductively assume that it will be
    // traversed when the time is right, and that the traversal will reach us
    // when it happens. Nothing left to do.
    if (!parent->AsElement()->HasServoData()) {
      return;
    }

    // Similarly, if our parent already has the bit we're propagating, we can
    // assume everything is already set up.
    if (parent->HasAllFlags(aBits)) {
      return;
    }

    // If the parent is styled but is display:none, we're done.
    //
    // We can't check for a frame here, since <frame> elements inside <frameset>
    // still need to generate a frame, even if they're display: none. :(
    //
    // The servo traversal doesn't keep style data under display: none subtrees,
    // so in order for it to not need to cleanup each time anything happens in a
    // display: none subtree, we keep it clean.
    //
    // Also, we can't be much more smarter about using the parent's frame in
    // order to avoid work here, because since the style system keeps style data
    // in, e.g., subtrees under a leaf frame, missing restyles and such in there
    // has observable behavior via getComputedStyle, for example.
    if (Servo_Element_IsDisplayNone(parent->AsElement())) {
      return;
    }
  }

  if (PresShell* presShell = doc->GetPresShell()) {
    presShell->EnsureStyleFlush();
  }

  MOZ_ASSERT(parent->IsElement() || parent == doc);

  // The bit checks below rely on this to arrive to useful conclusions about the
  // shape of the tree.
  AssertNoBitsPropagatedFrom(existingRoot);

  // If there's no existing restyle root, or if the root is already aElement,
  // just note the root+bits and return.
  if (!existingRoot) {
    doc->SetServoRestyleRoot(aElement, aBits);
    return;
  }

  // There is an existing restyle root - walk up the tree from our element,
  // propagating bits as we go.
  const bool reachedDocRoot =
      !parent->IsElement() ||
      !PropagateBits(parent->AsElement(), aBits, existingRoot, aBits);

  uint32_t existingBits = doc->GetServoRestyleRootDirtyBits();
  if (!reachedDocRoot || existingRoot == doc) {
    // We're a descendant of the existing root. All that's left to do is to
    // make sure the bit we propagated is also registered on the root.
    doc->SetServoRestyleRoot(existingRoot, existingBits | aBits);
  } else {
    // We reached the root without crossing the pre-existing restyle root. We
    // now need to find the nearest common ancestor, so climb up from the
    // existing root, extending bits along the way.
    Element* rootParent = existingRoot->GetFlattenedTreeParentElementForStyle();
    // We can stop at the first occurrence of `aBits` in order to find the
    // common ancestor.
    if (Element* commonAncestor =
            PropagateBits(rootParent, existingBits, aElement, aBits)) {
      MOZ_ASSERT(commonAncestor == aElement ||
                 commonAncestor ==
                     nsContentUtils::GetCommonFlattenedTreeAncestorForStyle(
                         aElement, rootParent));

      // We found a common ancestor. Make that the new style root, and clear the
      // bits between the new style root and the document root.
      doc->SetServoRestyleRoot(commonAncestor, existingBits | aBits);
      Element* curr = commonAncestor;
      while ((curr = curr->GetFlattenedTreeParentElementForStyle())) {
        MOZ_ASSERT(curr->HasAllFlags(aBits));
        curr->UnsetFlags(aBits);
      }
      AssertNoBitsPropagatedFrom(commonAncestor);
    } else {
      // We didn't find a common ancestor element. That means we're descended
      // from two different document style roots, so the common ancestor is the
      // document.
      doc->SetServoRestyleRoot(doc, existingBits | aBits);
    }
  }

  // See the comment in Document::SetServoRestyleRoot about the !IsElement()
  // check there. Same justification here.
  MOZ_ASSERT(aElement == doc->GetServoRestyleRoot() ||
             !doc->GetServoRestyleRoot()->IsElement() ||
             nsContentUtils::ContentIsFlattenedTreeDescendantOfForStyle(
                 aElement, doc->GetServoRestyleRoot()));
  MOZ_ASSERT(aElement == doc->GetServoRestyleRoot() ||
             !doc->GetServoRestyleRoot()->IsElement() || !parent->IsElement() ||
             BitsArePropagated(parent->AsElement(), aBits,
                               doc->GetServoRestyleRoot()));
  MOZ_ASSERT(doc->GetServoRestyleRootDirtyBits() & aBits);
}

void Element::NoteDirtySubtreeForServo() {
  MOZ_ASSERT(IsInComposedDoc());
  MOZ_ASSERT(HasServoData());

  Document* doc = GetComposedDoc();
  nsINode* existingRoot = doc->GetServoRestyleRoot();
  uint32_t existingBits =
      existingRoot ? doc->GetServoRestyleRootDirtyBits() : 0;

  if (existingRoot && existingRoot->IsElement() && existingRoot != this &&
      nsContentUtils::ContentIsFlattenedTreeDescendantOfForStyle(
          existingRoot->AsElement(), this)) {
    PropagateBits(
        existingRoot->AsElement()->GetFlattenedTreeParentElementForStyle(),
        existingBits, this, existingBits);

    doc->ClearServoRestyleRoot();
  }

  NoteDirtyElement(this,
                   existingBits | ELEMENT_HAS_DIRTY_DESCENDANTS_FOR_SERVO);
}

void Element::NoteDirtyForServo() {
  NoteDirtyElement(this, ELEMENT_HAS_DIRTY_DESCENDANTS_FOR_SERVO);
}

void Element::NoteAnimationOnlyDirtyForServo() {
  NoteDirtyElement(this,
                   ELEMENT_HAS_ANIMATION_ONLY_DIRTY_DESCENDANTS_FOR_SERVO);
}

void Element::NoteDescendantsNeedFramesForServo() {
  // Since lazy frame construction can be required for non-element nodes, this
  // Note() method operates on the parent of the frame-requiring content, unlike
  // the other Note() methods above (which operate directly on the element that
  // needs processing).
  NoteDirtyElement(this, NODE_DESCENDANTS_NEED_FRAMES);
  SetFlags(NODE_DESCENDANTS_NEED_FRAMES);
}

double Element::FirstLineBoxBSize() const {
  const nsBlockFrame* frame = do_QueryFrame(GetPrimaryFrame());
  if (!frame) {
    return 0.0;
  }
  nsBlockFrame::ConstLineIterator line = frame->LinesBegin();
  nsBlockFrame::ConstLineIterator lineEnd = frame->LinesEnd();
  return line != lineEnd
             ? nsPresContext::AppUnitsToDoubleCSSPixels(line->BSize())
             : 0.0;
}

// static
nsAtom* Element::GetEventNameForAttr(nsAtom* aAttr) {
  if (aAttr == nsGkAtoms::onwebkitanimationend) {
    return nsGkAtoms::onwebkitAnimationEnd;
  }
  if (aAttr == nsGkAtoms::onwebkitanimationiteration) {
    return nsGkAtoms::onwebkitAnimationIteration;
  }
  if (aAttr == nsGkAtoms::onwebkitanimationstart) {
    return nsGkAtoms::onwebkitAnimationStart;
  }
  if (aAttr == nsGkAtoms::onwebkittransitionend) {
    return nsGkAtoms::onwebkitTransitionEnd;
  }
  return aAttr;
}

void Element::RegUnRegAccessKey(bool aDoReg) {
  // first check to see if we have an access key
  nsAutoString accessKey;
  GetAttr(nsGkAtoms::accesskey, accessKey);
  if (accessKey.IsEmpty()) {
    return;
  }

  // We have an access key, so get the ESM from the pres context.
  if (nsPresContext* presContext = GetPresContext(eForComposedDoc)) {
    EventStateManager* esm = presContext->EventStateManager();

    // Register or unregister as appropriate.
    if (aDoReg) {
      esm->RegisterAccessKey(this, (uint32_t)accessKey.First());
    } else {
      esm->UnregisterAccessKey(this, (uint32_t)accessKey.First());
    }
  }
}

void Element::SetHTML(const nsAString& aInnerHTML,
                      const SetHTMLOptions& aOptions, ErrorResult& aError) {
  // Throw for disallowed elements
  if (IsHTMLElement(nsGkAtoms::script)) {
    aError.ThrowTypeError("This does not work on <script> elements");
    return;
  }
  if (IsHTMLElement(nsGkAtoms::object)) {
    aError.ThrowTypeError("This does not work on <object> elements");
    return;
  }
  if (IsHTMLElement(nsGkAtoms::iframe)) {
    aError.ThrowTypeError("This does not work on <iframe> elements");
    return;
  }

  // Keep "this" alive should be guaranteed by the caller, and also the content
  // of a template element (if this is one) should never been released from this
  // during this call.  Therefore, using raw pointer here is safe.
  FragmentOrElement* target = this;
  // Handle template case.
  if (target->IsTemplateElement()) {
    DocumentFragment* frag =
        static_cast<HTMLTemplateElement*>(target)->Content();
    MOZ_ASSERT(frag);
    target = frag;
  }

  // TODO: Avoid parsing and implement a fast-path for non-markup input,
  // Filed as bug 1731215.

  // mozAutoSubtreeModified keeps the owner document alive.  Therefore, using a
  // raw pointer here is safe.
  Document* const doc = target->OwnerDoc();

  // Batch possible DOMSubtreeModified events.
  mozAutoSubtreeModified subtree(doc, nullptr);

  target->FireNodeRemovedForChildren();

  // Needed when innerHTML is used in combination with contenteditable
  mozAutoDocUpdate updateBatch(doc, true);

  // Remove childnodes.
  nsAutoMutationBatch mb(target, true, false);
  target->RemoveAllChildren(true);
  mb.RemovalDone();

  nsAutoScriptLoaderDisabler sld(doc);

  FragmentOrElement* parseContext = this;
  if (ShadowRoot* shadowRoot = ShadowRoot::FromNode(parseContext)) {
    // Fix up the context to be the host of the ShadowRoot.  See
    // https://w3c.github.io/DOM-Parsing/#dom-innerhtml-innerhtml setter step 1.
    parseContext = shadowRoot->GetHost();
  }

  // We MUST NOT cause any requests during parsing, so we'll
  // create an inert Document and parse into a new DocumentFragment.
  RefPtr<Document> inertDoc;
  nsAtom* contextLocalName = parseContext->NodeInfo()->NameAtom();
  int32_t contextNameSpaceID = parseContext->GetNameSpaceID();
  ElementCreationOptionsOrString options;
  RefPtr<DocumentFragment> fragment;
  if (doc->IsHTMLDocument()) {
    inertDoc = nsContentUtils::CreateInertHTMLDocument(nullptr);
    if (!inertDoc) {
      aError = NS_ERROR_FAILURE;
      return;
    }
    fragment = new (inertDoc->NodeInfoManager())
        DocumentFragment(inertDoc->NodeInfoManager());

    aError = nsContentUtils::ParseFragmentHTML(aInnerHTML, fragment,
                                               contextLocalName,
                                               contextNameSpaceID, false, true);

  } else if (doc->IsXMLDocument()) {
    inertDoc = nsContentUtils::CreateInertXMLDocument(nullptr);
    if (!inertDoc) {
      aError = NS_ERROR_FAILURE;
      return;
    }
    fragment = new (inertDoc->NodeInfoManager())
        DocumentFragment(inertDoc->NodeInfoManager());

    // TODO(freddyb) `nsContentUtils::CreateContextualFragment` is actually
    // collecting a ton of stacks to get in an (X)HTMLish state.
    // I'm afraid we might need that too. Ugh.
    AutoTArray<nsString, 0> emptyTagStack;
    aError =
        nsContentUtils::ParseFragmentXML(aInnerHTML, inertDoc, emptyTagStack,
                                         true, -1, getter_AddRefs(fragment));
  }

  if (aError.Failed()) {
    return;
  }

  // Suppress assertion about node removal mutation events that can't have
  // listeners anyway, because no one has had the chance to register
  // mutation listeners on the fragment that comes from the parser.
  nsAutoScriptBlockerSuppressNodeRemoved scriptBlocker;

  int32_t oldChildCount = static_cast<int32_t>(target->GetChildCount());

  nsCOMPtr<nsIGlobalObject> global = GetOwnerGlobal();
  if (!global) {
    aError.ThrowInvalidStateError("Missing owner global.");
    return;
  }

  RefPtr<Sanitizer> sanitizer;
  if (aOptions.mSanitizer.IsSanitizer()) {
    sanitizer = aOptions.mSanitizer.GetAsSanitizer();
  } else if (aOptions.mSanitizer.IsSanitizerConfig()) {
    sanitizer = Sanitizer::New(
        global, aOptions.mSanitizer.GetAsSanitizerConfig(), aError);
  } else {
    sanitizer = Sanitizer::New(
        global, aOptions.mSanitizer.GetAsSanitizerPresets(), aError);
  }
  if (aError.Failed()) {
    return;
  }

  sanitizer->SanitizeFragment(fragment, aError);
  if (aError.Failed()) {
    return;
  }

  target->AppendChild(*fragment, aError);
  if (aError.Failed()) {
    return;
  }

  mb.NodesAdded();
  nsContentUtils::FireMutationEventsForDirectParsing(doc, target,
                                                     oldChildCount);
}

void Element::GetHTML(const GetHTMLOptions& aOptions, nsAString& aResult) {
  if (aOptions.mSerializableShadowRoots || !aOptions.mShadowRoots.IsEmpty()) {
    nsContentUtils::SerializeNodeToMarkup<SerializeShadowRoots::Yes>(
        this, true, aResult, aOptions.mSerializableShadowRoots,
        aOptions.mShadowRoots);
  } else {
    nsContentUtils::SerializeNodeToMarkup<SerializeShadowRoots::No>(
        this, true, aResult, aOptions.mSerializableShadowRoots,
        aOptions.mShadowRoots);
  }
}

bool Element::Translate() const {
  if (const auto* parent = Element::FromNodeOrNull(mParent)) {
    return parent->Translate();
  }
  return true;
}

<<<<<<< HEAD
void Element::TaintSelectorOperation(const char* operation, const nsAString& aElementId) {
  // Here we want to save a list of all selector operations performed on the element

  // Check if there is a direct flow
  const StringTaint& aTaint = aElementId.Taint();
  TaintFlow flow;
  if (aTaint.hasTaint()) {
    // Take the first range
    TaintRange range = *aTaint.begin();
    flow = range.flow();
  }
  // Mark this operation as a source, so even if there is not a direct flow,
  // we might still be able to find an indirect one.
  MarkTaintSource(flow, operation, aElementId);

  // Add it to the list
  mTaintList.append(flow);
}

EditorBase* Element::GetEditorWithoutCreation() const {
=======
EditorBase* Element::GetExtantEditor() const {
>>>>>>> 9cbfae27
  if (!IsInComposedDoc()) {
    return nullptr;
  }
  const bool isInDesignMode = IsInDesignMode();
  // Even if a text control element is an editing host, TextEditor handles
  // user input.  Therefore, we should return TextEditor (or nullptr) in this
  // case.  Note that text control element in the design mode does not work as
  // a text control.  Therefore, in that case, we should return HTMLEditor.
  if (!isInDesignMode) {
    if (const auto* textControlElement = TextControlElement::FromNode(this)) {
      if (textControlElement->IsSingleLineTextControlOrTextArea()) {
        return textControlElement->GetExtantTextEditor();
      }
    }
  }

  if (!isInDesignMode && !IsEditable()) {
    return nullptr;
  }
  // FYI: This never creates HTMLEditor immediately.
  nsDocShell* const docShell = nsDocShell::Cast(OwnerDoc()->GetDocShell());
  return docShell ? docShell->GetHTMLEditorInternal() : nullptr;
}

void Element::SetHTMLUnsafe(const TrustedHTMLOrString& aHTML,
                            ErrorResult& aError) {
  nsContentUtils::SetHTMLUnsafe(this, this, aHTML, false /*aIsShadowRoot*/,
                                aError);
}

bool Element::BlockingContainsRender() const {
  const nsAttrValue* attrValue = GetParsedAttr(nsGkAtoms::blocking);
  if (!attrValue || !StaticPrefs::dom_element_blocking_enabled()) {
    return false;
  }
  MOZ_ASSERT(attrValue->Type() == nsAttrValue::eAtomArray,
             "Checking blocking attribute on element that doesn't parse it?");
  return attrValue->Contains(nsGkAtoms::render, eIgnoreCase);
}

}  // namespace mozilla::dom<|MERGE_RESOLUTION|>--- conflicted
+++ resolved
@@ -4346,7 +4346,9 @@
 
 void Element::GetInnerHTML(OwningTrustedHTMLOrNullIsEmptyString& aInnerHTML,
                            OOMReporter& aError) {
-  GetInnerHTML(aInnerHTML.SetAsNullIsEmptyString(), aError);
+  nsString& aStr = aInnerHTML.SetAsNullIsEmptyString();
+  GetInnerHTML(aStr, aError);
+  MarkTaintOperation(aStr, "element.innerHTML");  
 }
 
 void Element::SetInnerHTML(const TrustedHTMLOrNullIsEmptyString& aInnerHTML,
@@ -4365,6 +4367,7 @@
   }
 
   // Foxhound: innerHTML sink - don't set for template elements
+  // We want to do the check even if the trusted type check fails
   if (!IsTemplateElement()) {
     ReportTaintSink(*compliantString, "innerHTML", this);
   }
@@ -4382,14 +4385,10 @@
   SetInnerHTMLInternal(aInnerHTML, aError);
 }
 
-<<<<<<< HEAD
-void Element::GetOuterHTML(nsAString& aOuterHTML) {
-  GetMarkup(true, aOuterHTML);
-  MarkTaintOperation(aOuterHTML, "element.outerHTML");
-=======
 void Element::GetOuterHTML(OwningTrustedHTMLOrNullIsEmptyString& aOuterHTML) {
-  GetMarkup(true, aOuterHTML.SetAsNullIsEmptyString());
->>>>>>> 9cbfae27
+  nsString& aStr = aOuterHTML.SetAsNullIsEmptyString();
+  GetMarkup(true, aStr);
+  MarkTaintOperation(aStr, "element.outerHTML");
 }
 
 void Element::SetOuterHTML(const TrustedHTMLOrNullIsEmptyString& aOuterHTML,
@@ -4416,7 +4415,7 @@
   }
 
   // Foxhound: outerHTML sink.
-  ReportTaintSink(aOuterHTML, "outerHTML", this);
+  ReportTaintSink(*compliantString, "outerHTML", this);
 
   if (OwnerDoc()->IsHTMLDocument()) {
     nsAtom* localName;
@@ -5535,7 +5534,6 @@
   return true;
 }
 
-<<<<<<< HEAD
 void Element::TaintSelectorOperation(const char* operation, const nsAString& aElementId) {
   // Here we want to save a list of all selector operations performed on the element
 
@@ -5555,10 +5553,7 @@
   mTaintList.append(flow);
 }
 
-EditorBase* Element::GetEditorWithoutCreation() const {
-=======
 EditorBase* Element::GetExtantEditor() const {
->>>>>>> 9cbfae27
   if (!IsInComposedDoc()) {
     return nullptr;
   }
