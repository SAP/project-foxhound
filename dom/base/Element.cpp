--- conflicted
+++ resolved
@@ -4062,18 +4062,6 @@
 void Element::SetInnerHTML(const TrustedHTMLOrNullIsEmptyString& aInnerHTML,
                            nsIPrincipal* aSubjectPrincipal,
                            ErrorResult& aError) {
-<<<<<<< HEAD
-
-  // Foxhound: innerHTML sink - don't set for template elements
-  if (!IsTemplateElement()) {
-    ReportTaintSink(aInnerHTML, "innerHTML", this);
-  }
-
-  // Copy in order to mark the taint operation
-  nsAutoString strCpy(aInnerHTML);
-  MarkTaintOperation(strCpy, "innerHTML", this);
-  SetInnerHTMLInternal(strCpy, aError);
-=======
   constexpr nsLiteralString sink = u"Element innerHTML"_ns;
 
   Maybe<nsAutoString> compliantStringHolder;
@@ -4086,6 +4074,15 @@
     return;
   }
 
+  // Foxhound: innerHTML sink - don't set for template elements
+  if (!IsTemplateElement()) {
+    ReportTaintSink(*compliantString, "innerHTML", this);
+  }
+
+  // Copy in order to mark the taint operation
+  nsAutoString strCpy(*compliantString);
+  MarkTaintOperation(strCpy, "innerHTML", this);
+
   SetInnerHTMLTrusted(*compliantString, aSubjectPrincipal, aError);
 }
 
@@ -4093,7 +4090,6 @@
                                   nsIPrincipal* aSubjectPrincipal,
                                   ErrorResult& aError) {
   SetInnerHTMLInternal(aInnerHTML, aError);
->>>>>>> 4764531b
 }
 
 void Element::GetOuterHTML(nsAString& aOuterHTML) {
@@ -4160,12 +4156,6 @@
 
 enum nsAdjacentPosition { eBeforeBegin, eAfterBegin, eBeforeEnd, eAfterEnd };
 
-<<<<<<< HEAD
-void Element::InsertAdjacentHTML(const nsAString& aPosition,
-                                 const nsAString& aText, ErrorResult& aError) {
-  // Foxhound: insertAdjacentHTML sink
-  ReportTaintSink(aText, "insertAdjacentHTML", this);
-=======
 void Element::InsertAdjacentHTML(
     const nsAString& aPosition, const TrustedHTMLOrString& aTrustedHTMLOrString,
     ErrorResult& aError) {
@@ -4180,7 +4170,9 @@
   if (aError.Failed()) {
     return;
   }
->>>>>>> 4764531b
+
+  // Foxhound: insertAdjacentHTML sink
+  ReportTaintSink(*compliantString, "insertAdjacentHTML", this);
 
   nsAdjacentPosition position;
   if (aPosition.LowerCaseEqualsLiteral("beforebegin")) {
