--- conflicted
+++ resolved
@@ -906,7 +906,7 @@
 Element::GetBoundingClientRect()
 {
   nsRefPtr<DOMRect> rect = new DOMRect(this);
-  
+
   nsIFrame* frame = GetPrimaryFrame(Flush_Layout);
   if (!frame) {
     // display:none, perhaps? Return the empty rect
@@ -1446,7 +1446,7 @@
   if (xulElem) {
     xulElem->SetXULBindingParent(aBindingParent);
   }
-  else 
+  else
 #endif
   {
     if (aBindingParent) {
@@ -1506,7 +1506,7 @@
     // XXXbz ordering issues here?  Probably not, since ChangeDocumentFor is
     // just pretty broken anyway....  Need to get it working.
     // XXXbz XBL doesn't handle this (asserts), and we don't really want
-    // to be doing this during parsing anyway... sort this out.    
+    // to be doing this during parsing anyway... sort this out.
     //    aDocument->BindingManager()->ChangeDocumentFor(this, nullptr,
     //                                                   aDocument);
 
@@ -1821,7 +1821,7 @@
     }
   }
 
-  // This has to be here, rather than in nsGenericHTMLElement::UnbindFromTree, 
+  // This has to be here, rather than in nsGenericHTMLElement::UnbindFromTree,
   //  because it has to happen after unsetting the parent pointer, but before
   //  recursively unbinding the kids.
   if (IsHTMLElement()) {
@@ -2521,7 +2521,7 @@
 
   return nsAttrInfo(nullptr, nullptr);
 }
-  
+
 
 bool
 Element::GetAttr(int32_t aNameSpaceID, nsIAtom* aName,
@@ -2542,7 +2542,7 @@
   NS_ASSERTION(aName, "Must have attr name");
   NS_ASSERTION(aNameSpaceID != kNameSpaceID_Unknown, "Must have namespace");
   NS_ASSERTION(aValues, "Null value array");
-  
+
   const nsAttrValue* val = mAttrsAndChildren.GetAttr(aName, aNameSpaceID);
   if (val) {
     for (int32_t i = 0; aValues[i]; ++i) {
@@ -2746,7 +2746,7 @@
   nsIContent* child = GetFirstChild();
   if (child) {
     fputs("\n", out);
-    
+
     for (; child; child = child->GetNextSibling()) {
       child->List(out, aIndent + 1);
     }
@@ -2755,7 +2755,7 @@
   }
 
   fputs(">\n", out);
-  
+
   Element* nonConstThis = const_cast<Element*>(this);
 
   // XXX sXBL/XBL2 issue! Owner or current document?
@@ -3348,16 +3348,12 @@
     return;
   }
 
-<<<<<<< HEAD
 #if _TAINT_ON_
   if(aOuterHTML.isTainted())
     taint_report_sink_gecko(nsContentUtils::GetCurrentJSContext(), aOuterHTML, "outerHTML");
 #endif
 
-  if (OwnerDoc()->IsHTML()) {
-=======
   if (OwnerDoc()->IsHTMLDocument()) {
->>>>>>> ecb5fb4d
     nsIAtom* localName;
     int32_t namespaceID;
     if (parent->IsElement()) {
@@ -3449,7 +3445,7 @@
   // Needed when insertAdjacentHTML is used in combination with contenteditable
   mozAutoDocUpdate updateBatch(doc, UPDATE_CONTENT_MODEL, true);
   nsAutoScriptLoaderDisabler sld(doc);
-  
+
   // Batch possible DOMSubtreeModified events.
   mozAutoSubtreeModified subtree(doc, nullptr);
 
