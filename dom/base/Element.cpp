--- conflicted
+++ resolved
@@ -916,13 +916,8 @@
 already_AddRefed<DOMRect>
 Element::GetBoundingClientRect()
 {
-<<<<<<< HEAD
-  nsRefPtr<DOMRect> rect = new DOMRect(this);
-
-=======
   RefPtr<DOMRect> rect = new DOMRect(this);
-  
->>>>>>> 67fb5ffe
+
   nsIFrame* frame = GetPrimaryFrame(Flush_Layout);
   if (!frame) {
     // display:none, perhaps? Return the empty rect
