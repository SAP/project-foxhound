/* -*- Mode: C++; tab-width: 8; indent-tabs-mode: nil; c-basic-offset: 2 -*- */
/* vim: set ts=8 sts=2 et sw=2 tw=80: */
/* This Source Code Form is subject to the terms of the Mozilla Public
 * License, v. 2.0. If a copy of the MPL was not distributed with this
 * file, You can obtain one at http://mozilla.org/MPL/2.0/. */

/*
 * Base class for all element classes; this provides an implementation
 * of DOM Core's Element, implements nsIContent, provides
 * utility methods for subclasses, and so forth.
 */

#include "mozilla/dom/ElementInlines.h"

#include "AnimationCommon.h"
#include "mozilla/DebugOnly.h"
#include "mozilla/StaticPrefs.h"
#include "mozilla/dom/Animation.h"
#include "mozilla/dom/Attr.h"
#include "mozilla/dom/Flex.h"
#include "mozilla/dom/Grid.h"
#include "mozilla/dom/ScriptLoader.h"
#include "mozilla/dom/Text.h"
#include "mozilla/gfx/Matrix.h"
#include "nsAtom.h"
#include "nsDOMAttributeMap.h"
#include "nsIContentInlines.h"
#include "mozilla/dom/NodeInfo.h"
#include "mozilla/dom/DocumentTimeline.h"
#include "nsFlexContainerFrame.h"
#include "nsFocusManager.h"
#include "nsILinkHandler.h"
#include "nsIScriptGlobalObject.h"
#include "nsIURL.h"
#include "nsContainerFrame.h"
#include "nsIAnonymousContentCreator.h"
#include "nsIPresShell.h"
#include "nsPresContext.h"
#include "nsStyleConsts.h"
#include "nsString.h"
#include "nsUnicharUtils.h"
#include "nsDOMCID.h"
#include "nsIServiceManager.h"
#include "nsDOMCSSAttrDeclaration.h"
#include "nsNameSpaceManager.h"
#include "nsContentList.h"
#include "nsVariant.h"
#include "nsDOMTokenList.h"
#include "nsXBLPrototypeBinding.h"
#include "nsError.h"
#include "nsDOMString.h"
#include "nsIScriptSecurityManager.h"
#include "mozilla/dom/AnimatableBinding.h"
#include "mozilla/dom/FeaturePolicyUtils.h"
#include "mozilla/dom/HTMLDivElement.h"
#include "mozilla/dom/HTMLSpanElement.h"
#include "mozilla/dom/KeyframeAnimationOptionsBinding.h"
#include "mozilla/dom/MutationEventBinding.h"
#include "mozilla/AnimationComparator.h"
#include "mozilla/AsyncEventDispatcher.h"
#include "mozilla/ContentEvents.h"
#include "mozilla/DeclarationBlock.h"
#include "mozilla/EffectSet.h"
#include "mozilla/EventDispatcher.h"
#include "mozilla/EventListenerManager.h"
#include "mozilla/EventStateManager.h"
#include "mozilla/EventStates.h"
#include "mozilla/FullscreenChange.h"
#include "mozilla/InternalMutationEvent.h"
#include "mozilla/MouseEvents.h"
#include "mozilla/RestyleManager.h"
#include "mozilla/SizeOfState.h"
#include "mozilla/TextEditor.h"
#include "mozilla/TextEvents.h"
#include "nsNodeUtils.h"
#include "mozilla/dom/DirectionalityUtils.h"
#include "mozilla/dom/Document.h"
#include "mozilla/dom/DocumentInlines.h"
#include "nsAttrValueOrString.h"
#include "nsAttrValueInlines.h"
#include "nsCSSPseudoElements.h"
#include "nsWindowSizes.h"
#ifdef MOZ_XUL
#  include "nsXULElement.h"
#endif /* MOZ_XUL */
#include "SVGElement.h"
#include "nsFrameSelection.h"
#ifdef DEBUG
#  include "nsRange.h"
#endif

#include "nsBindingManager.h"
#include "nsXBLBinding.h"
#include "nsPIDOMWindow.h"
#include "nsPIBoxObject.h"
#include "mozilla/dom/DOMRect.h"
#include "nsSVGUtils.h"
#include "nsLayoutUtils.h"
#include "nsGkAtoms.h"
#include "ChildIterator.h"

#include "nsIDOMEventListener.h"
#include "nsIWebNavigation.h"
#include "nsIBaseWindow.h"
#include "nsIWidget.h"

#include "nsNodeInfoManager.h"
#include "nsICategoryManager.h"
#include "nsGenericHTMLElement.h"
#include "nsContentCreatorFunctions.h"
#include "nsIControllers.h"
#include "nsView.h"
#include "nsViewManager.h"
#include "nsIScrollableFrame.h"
#include "nsTextNode.h"

#include "nsCycleCollectionParticipant.h"
#include "nsCCUncollectableMarker.h"

#include "mozAutoDocUpdate.h"

#include "nsDOMMutationObserver.h"
#include "nsWrapperCacheInlines.h"
#include "xpcpublic.h"
#include "nsIScriptError.h"
#include "mozilla/Telemetry.h"

#include "mozilla/CORSMode.h"
#include "mozilla/dom/ShadowRoot.h"
#include "mozilla/dom/NodeListBinding.h"

#include "nsStyledElement.h"
#include "nsXBLService.h"
#include "nsITextControlElement.h"
#include "nsITextControlFrame.h"
#include "nsISupportsImpl.h"
#include "mozilla/dom/CSSPseudoElement.h"
#include "mozilla/dom/DocumentFragment.h"
#include "mozilla/dom/ElementBinding.h"
#include "mozilla/dom/KeyframeEffectBinding.h"
#include "mozilla/dom/KeyframeEffect.h"
#include "mozilla/dom/MouseEventBinding.h"
#include "mozilla/dom/WindowBinding.h"
#include "mozilla/dom/VRDisplay.h"
#include "mozilla/IntegerPrintfMacros.h"
#include "mozilla/Preferences.h"
#include "nsComputedDOMStyle.h"
#include "nsDOMStringMap.h"
#include "DOMIntersectionObserver.h"

#include "nsIDOMXULButtonElement.h"
#include "nsIDOMXULContainerElement.h"
#include "nsIDOMXULControlElement.h"
#include "nsIDOMXULMenuListElement.h"
#include "nsIDOMXULMultSelectCntrlEl.h"
#include "nsIDOMXULRadioGroupElement.h"
#include "nsIDOMXULRelatedElement.h"
#include "nsIDOMXULMultSelectCntrlEl.h"
#include "nsIDOMXULSelectCntrlEl.h"
#include "nsIDOMXULSelectCntrlItemEl.h"
#include "nsIBrowser.h"

#include "nsISpeculativeConnect.h"
#include "nsIIOService.h"

#include "DOMMatrix.h"

using mozilla::gfx::Matrix4x4;

namespace mozilla {
namespace dom {

// Verify sizes of nodes. We use a template rather than a direct static
// assert so that the error message actually displays the sizes.
// On 32 bit systems the actual allocated size varies a bit between
// OSes/compilers.
//
// We need different numbers on certain build types to deal with the owning
// thread pointer that comes with the non-threadsafe refcount on
// nsIContent.
#ifdef MOZ_THREAD_SAFETY_OWNERSHIP_CHECKS_SUPPORTED
#  define EXTRA_DOM_NODE_BYTES 8
#else
#  define EXTRA_DOM_NODE_BYTES 0
#endif

#define ASSERT_NODE_SIZE(type, opt_size_64, opt_size_32)              \
  template <int a, int sizeOn64, int sizeOn32>                        \
  struct Check##type##Size {                                          \
    static_assert((sizeof(void*) == 8 && a == sizeOn64) ||            \
                      (sizeof(void*) == 4 && a <= sizeOn32),          \
                  "DOM size changed");                                \
  };                                                                  \
  Check##type##Size<sizeof(type), opt_size_64 + EXTRA_DOM_NODE_BYTES, \
                    opt_size_32 + EXTRA_DOM_NODE_BYTES>               \
      g##type##CES;

// Note that mozjemalloc uses a 16 byte quantum, so 64, 80 and 128 are
// bucket sizes.
ASSERT_NODE_SIZE(Element, 128, 80);
ASSERT_NODE_SIZE(HTMLDivElement, 128, 80);
ASSERT_NODE_SIZE(HTMLSpanElement, 128, 80);
ASSERT_NODE_SIZE(Text, 120, 64);

#undef ASSERT_NODE_SIZE
#undef EXTRA_DOM_NODE_BYTES

}  // namespace dom
}  // namespace mozilla

nsAtom* nsIContent::DoGetID() const {
  MOZ_ASSERT(HasID(), "Unexpected call");
  MOZ_ASSERT(IsElement(), "Only elements can have IDs");

  return AsElement()->GetParsedAttr(nsGkAtoms::id)->GetAtomValue();
}

namespace mozilla {
namespace dom {

const nsAttrValue* Element::GetSVGAnimatedClass() const {
  MOZ_ASSERT(MayHaveClass() && IsSVGElement(), "Unexpected call");
  return static_cast<const SVGElement*>(this)->GetAnimatedClassName();
}

NS_IMETHODIMP
Element::QueryInterface(REFNSIID aIID, void** aInstancePtr) {
  if (aIID.Equals(NS_GET_IID(Element))) {
    NS_ADDREF_THIS();
    *aInstancePtr = this;
    return NS_OK;
  }

  NS_ASSERTION(aInstancePtr, "QueryInterface requires a non-NULL destination!");
  nsresult rv = FragmentOrElement::QueryInterface(aIID, aInstancePtr);
  if (NS_SUCCEEDED(rv)) {
    return NS_OK;
  }

  // Give the binding manager a chance to get an interface for this element.
  return OwnerDoc()->BindingManager()->GetBindingImplementation(this, aIID,
                                                                aInstancePtr);
}

EventStates Element::IntrinsicState() const {
  return IsEditable() ? NS_EVENT_STATE_MOZ_READWRITE
                      : NS_EVENT_STATE_MOZ_READONLY;
}

void Element::NotifyStateChange(EventStates aStates) {
  Document* doc = GetComposedDoc();
  if (doc) {
    nsAutoScriptBlocker scriptBlocker;
    doc->ContentStateChanged(this, aStates);
  }
}

void Element::UpdateLinkState(EventStates aState) {
  MOZ_ASSERT(!aState.HasAtLeastOneOfStates(
                 ~(NS_EVENT_STATE_VISITED | NS_EVENT_STATE_UNVISITED)),
             "Unexpected link state bits");
  mState =
      (mState & ~(NS_EVENT_STATE_VISITED | NS_EVENT_STATE_UNVISITED)) | aState;
}

void Element::UpdateState(bool aNotify) {
  EventStates oldState = mState;
  mState = IntrinsicState() | (oldState & EXTERNALLY_MANAGED_STATES);
  if (aNotify) {
    EventStates changedStates = oldState ^ mState;
    if (!changedStates.IsEmpty()) {
      Document* doc = GetComposedDoc();
      if (doc) {
        nsAutoScriptBlocker scriptBlocker;
        doc->ContentStateChanged(this, changedStates);
      }
    }
  }
}

}  // namespace dom
}  // namespace mozilla

void nsIContent::UpdateEditableState(bool aNotify) {
  nsIContent* parent = GetParent();

  // Don't implicitly set the flag on the root of a native anonymous subtree.
  // This needs to be set explicitly, see for example
  // nsTextControlFrame::CreateRootNode().
  SetEditableFlag(parent && parent->HasFlag(NODE_IS_EDITABLE) &&
                  !IsRootOfNativeAnonymousSubtree());
}

namespace mozilla {
namespace dom {

void Element::UpdateEditableState(bool aNotify) {
  nsIContent::UpdateEditableState(aNotify);
  if (aNotify) {
    UpdateState(aNotify);
  } else {
    // Avoid calling UpdateState in this very common case, because
    // this gets called for pretty much every single element on
    // insertion into the document and UpdateState can be slow for
    // some kinds of elements even when not notifying.
    if (IsEditable()) {
      RemoveStatesSilently(NS_EVENT_STATE_MOZ_READONLY);
      AddStatesSilently(NS_EVENT_STATE_MOZ_READWRITE);
    } else {
      RemoveStatesSilently(NS_EVENT_STATE_MOZ_READWRITE);
      AddStatesSilently(NS_EVENT_STATE_MOZ_READONLY);
    }
  }
}

int32_t Element::TabIndex() {
  const nsAttrValue* attrVal = mAttrs.GetAttr(nsGkAtoms::tabindex);
  if (attrVal && attrVal->Type() == nsAttrValue::eInteger) {
    return attrVal->GetIntegerValue();
  }

  return TabIndexDefault();
}

void Element::Focus(mozilla::ErrorResult& aError) {
  nsFocusManager* fm = nsFocusManager::GetFocusManager();
  // Also other browsers seem to have the hack to not re-focus (and flush) when
  // the element is already focused.
  if (fm) {
    if (fm->CanSkipFocus(this)) {
      fm->NeedsFlushBeforeEventHandling(this);
    } else {
      aError = fm->SetFocus(this, 0);
    }
  }
}

void Element::SetTabIndex(int32_t aTabIndex, mozilla::ErrorResult& aError) {
  nsAutoString value;
  value.AppendInt(aTabIndex);

  SetAttr(nsGkAtoms::tabindex, value, aError);
}

void Element::SetXBLBinding(nsXBLBinding* aBinding,
                            nsBindingManager* aOldBindingManager) {
  nsBindingManager* bindingManager;
  if (aOldBindingManager) {
    MOZ_ASSERT(!aBinding,
               "aOldBindingManager should only be provided "
               "when removing a binding.");
    bindingManager = aOldBindingManager;
  } else {
    bindingManager = OwnerDoc()->BindingManager();
  }

  // After this point, aBinding will be the most-derived binding for aContent.
  // If we already have a binding for aContent, make sure to
  // remove it from the attached stack.  Otherwise we might end up firing its
  // constructor twice (if aBinding inherits from it) or firing its constructor
  // after aContent has been deleted (if aBinding is null and the content node
  // dies before we process mAttachedStack).
  RefPtr<nsXBLBinding> oldBinding = GetXBLBinding();
  if (oldBinding) {
    bindingManager->RemoveFromAttachedQueue(oldBinding);
  }

  if (aBinding) {
    SetFlags(NODE_MAY_BE_IN_BINDING_MNGR);
    nsExtendedDOMSlots* slots = ExtendedDOMSlots();
    slots->mXBLBinding = aBinding;
    bindingManager->AddBoundContent(this);
  } else {
    nsExtendedDOMSlots* slots = GetExistingExtendedDOMSlots();
    if (slots) {
      slots->mXBLBinding = nullptr;
    }
    bindingManager->RemoveBoundContent(this);
    if (oldBinding) {
      oldBinding->SetBoundElement(nullptr);
    }
  }
}

void Element::SetShadowRoot(ShadowRoot* aShadowRoot) {
  nsExtendedDOMSlots* slots = ExtendedDOMSlots();
  slots->mShadowRoot = aShadowRoot;
}

void Element::Blur(mozilla::ErrorResult& aError) {
  if (!ShouldBlur(this)) {
    return;
  }

  Document* doc = GetComposedDoc();
  if (!doc) {
    return;
  }

  nsPIDOMWindowOuter* win = doc->GetWindow();
  nsIFocusManager* fm = nsFocusManager::GetFocusManager();
  if (win && fm) {
    aError = fm->ClearFocus(win);
  }
}

EventStates Element::StyleStateFromLocks() const {
  StyleStateLocks locksAndValues = LockedStyleStates();
  EventStates locks = locksAndValues.mLocks;
  EventStates values = locksAndValues.mValues;
  EventStates state = (mState & ~locks) | (locks & values);

  if (state.HasState(NS_EVENT_STATE_VISITED)) {
    return state & ~NS_EVENT_STATE_UNVISITED;
  }
  if (state.HasState(NS_EVENT_STATE_UNVISITED)) {
    return state & ~NS_EVENT_STATE_VISITED;
  }

  return state;
}

Element::StyleStateLocks Element::LockedStyleStates() const {
  StyleStateLocks* locks =
      static_cast<StyleStateLocks*>(GetProperty(nsGkAtoms::lockedStyleStates));
  if (locks) {
    return *locks;
  }
  return StyleStateLocks();
}

void Element::NotifyStyleStateChange(EventStates aStates) {
  Document* doc = GetComposedDoc();
  if (doc) {
    nsIPresShell* presShell = doc->GetShell();
    if (presShell) {
      nsAutoScriptBlocker scriptBlocker;
      presShell->ContentStateChanged(doc, this, aStates);
    }
  }
}

void Element::LockStyleStates(EventStates aStates, bool aEnabled) {
  StyleStateLocks* locks = new StyleStateLocks(LockedStyleStates());

  locks->mLocks |= aStates;
  if (aEnabled) {
    locks->mValues |= aStates;
  } else {
    locks->mValues &= ~aStates;
  }

  if (aStates.HasState(NS_EVENT_STATE_VISITED)) {
    locks->mLocks &= ~NS_EVENT_STATE_UNVISITED;
  }
  if (aStates.HasState(NS_EVENT_STATE_UNVISITED)) {
    locks->mLocks &= ~NS_EVENT_STATE_VISITED;
  }

  SetProperty(nsGkAtoms::lockedStyleStates, locks,
              nsINode::DeleteProperty<StyleStateLocks>);
  SetHasLockedStyleStates();

  NotifyStyleStateChange(aStates);
}

void Element::UnlockStyleStates(EventStates aStates) {
  StyleStateLocks* locks = new StyleStateLocks(LockedStyleStates());

  locks->mLocks &= ~aStates;

  if (locks->mLocks.IsEmpty()) {
    DeleteProperty(nsGkAtoms::lockedStyleStates);
    ClearHasLockedStyleStates();
    delete locks;
  } else {
    SetProperty(nsGkAtoms::lockedStyleStates, locks,
                nsINode::DeleteProperty<StyleStateLocks>);
  }

  NotifyStyleStateChange(aStates);
}

void Element::ClearStyleStateLocks() {
  StyleStateLocks locks = LockedStyleStates();

  DeleteProperty(nsGkAtoms::lockedStyleStates);
  ClearHasLockedStyleStates();

  NotifyStyleStateChange(locks.mLocks);
}

static bool IsLikelyCustomElement(const nsXULElement& aElement) {
  const CustomElementData* data = aElement.GetCustomElementData();
  if (!data) {
    return false;
  }

  const CustomElementRegistry* registry =
      nsContentUtils::GetCustomElementRegistry(aElement.OwnerDoc());
  if (!registry) {
    return false;
  }

  return registry->IsLikelyToBeCustomElement(data->GetCustomElementType());
}

static bool MayNeedToLoadXBLBinding(const Document& aDocument,
                                    const Element& aElement) {
  // If we have a frame, the frame has already loaded the binding.
  // Otherwise, don't do anything else here unless we're dealing with
  // XUL or an HTML element that may have a plugin-related overlay
  // (i.e. object or embed).
  if (!aDocument.GetShell() || aElement.GetPrimaryFrame()) {
    return false;
  }

  if (auto* xulElem = nsXULElement::FromNode(aElement)) {
    return !IsLikelyCustomElement(*xulElem);
  }

  return aElement.IsAnyOfHTMLElements(nsGkAtoms::object, nsGkAtoms::embed);
}

bool Element::GetBindingURL(Document* aDocument, css::URLValue** aResult) {
  if (!MayNeedToLoadXBLBinding(*aDocument, *this)) {
    *aResult = nullptr;
    return true;
  }

  // Get the computed -moz-binding directly from the ComputedStyle
  RefPtr<ComputedStyle> sc =
      nsComputedDOMStyle::GetComputedStyleNoFlush(this, nullptr);
  NS_ENSURE_TRUE(sc, false);

  NS_IF_ADDREF(*aResult = sc->StyleDisplay()->mBinding);
  return true;
}

JSObject* Element::WrapObject(JSContext* aCx,
                              JS::Handle<JSObject*> aGivenProto) {
  JS::Rooted<JSObject*> obj(aCx, nsINode::WrapObject(aCx, aGivenProto));
  if (!obj) {
    return nullptr;
  }

  Document* doc = GetComposedDoc();
  if (!doc) {
    // There's no baseclass that cares about this call so we just
    // return here.
    return obj;
  }

  // We must ensure that the XBL Binding is installed before we hand
  // back this object.

  if (HasFlag(NODE_MAY_BE_IN_BINDING_MNGR) && GetXBLBinding()) {
    // There's already a binding for this element so nothing left to
    // be done here.

    // In theory we could call ExecuteAttachedHandler here when it's safe to
    // run script if we also removed the binding from the PAQ queue, but that
    // seems like a scary change that would mosly just add more
    // inconsistencies.
    return obj;
  }

  // Make sure the ComputedStyle goes away _before_ we load the binding
  // since that can destroy the relevant presshell.

  {
    // Make a scope so that ~nsRefPtr can GC before returning obj.
    RefPtr<css::URLValue> bindingURL;
    bool ok = GetBindingURL(doc, getter_AddRefs(bindingURL));
    if (!ok) {
      dom::Throw(aCx, NS_ERROR_FAILURE);
      return nullptr;
    }

    if (bindingURL) {
      nsCOMPtr<nsIURI> uri = bindingURL->GetURI();
      nsCOMPtr<nsIPrincipal> principal = bindingURL->ExtraData()->Principal();

      // We have a binding that must be installed.
      bool dummy;

      nsXBLService* xblService = nsXBLService::GetInstance();
      if (!xblService) {
        dom::Throw(aCx, NS_ERROR_NOT_AVAILABLE);
        return nullptr;
      }

      RefPtr<nsXBLBinding> binding;
      xblService->LoadBindings(this, uri, principal, getter_AddRefs(binding),
                               &dummy);

      if (binding) {
        if (nsContentUtils::IsSafeToRunScript()) {
          binding->ExecuteAttachedHandler();
        } else {
          nsContentUtils::AddScriptRunner(
              NewRunnableMethod("nsXBLBinding::ExecuteAttachedHandler", binding,
                                &nsXBLBinding::ExecuteAttachedHandler));
        }
      }
    }
  }

  return obj;
}

/* virtual */
nsINode* Element::GetScopeChainParent() const { return OwnerDoc(); }

nsDOMTokenList* Element::ClassList() {
  Element::nsDOMSlots* slots = DOMSlots();

  if (!slots->mClassList) {
    slots->mClassList = new nsDOMTokenList(this, nsGkAtoms::_class);
  }

  return slots->mClassList;
}

void Element::GetAttributeNames(nsTArray<nsString>& aResult) {
  uint32_t count = mAttrs.AttrCount();
  for (uint32_t i = 0; i < count; ++i) {
    const nsAttrName* name = mAttrs.AttrNameAt(i);
    name->GetQualifiedName(*aResult.AppendElement());
  }
}

already_AddRefed<nsIHTMLCollection> Element::GetElementsByTagName(
    const nsAString& aLocalName) {
  return NS_GetContentList(this, kNameSpaceID_Unknown, aLocalName);
}

nsIScrollableFrame* Element::GetScrollFrame(nsIFrame** aFrame,
                                            FlushType aFlushType) {
  // it isn't clear what to return for SVG nodes, so just return nothing
  if (IsSVGElement()) {
    if (aFrame) {
      *aFrame = nullptr;
    }
    return nullptr;
  }

  nsIFrame* frame = GetPrimaryFrame(aFlushType);
  if (aFrame) {
    *aFrame = frame;
  }
  if (frame) {
    // menu frames implement GetScrollTargetFrame but we don't want
    // to use it here.  Similar for comboboxes.
    LayoutFrameType type = frame->Type();
    if (type != LayoutFrameType::Menu &&
        type != LayoutFrameType::ComboboxControl) {
      nsIScrollableFrame* scrollFrame = frame->GetScrollTargetFrame();
      if (scrollFrame) {
        MOZ_ASSERT(!OwnerDoc()->IsScrollingElement(this),
                   "How can we have a scrollframe if we're the "
                   "scrollingElement for our document?");
        return scrollFrame;
      }
    }
  }

  Document* doc = OwnerDoc();
  // Note: This IsScrollingElement() call can flush frames, if we're the body of
  // a quirks mode document.
  bool isScrollingElement = OwnerDoc()->IsScrollingElement(this);
  // Now reget *aStyledFrame if the caller asked for it, because that frame
  // flush can kill it.
  if (aFrame) {
    *aFrame = GetPrimaryFrame(FlushType::None);
  }

  if (isScrollingElement) {
    // Our scroll info should map to the root scrollable frame if there is one.
    if (nsIPresShell* shell = doc->GetShell()) {
      return shell->GetRootScrollFrameAsScrollable();
    }
  }

  return nullptr;
}

void Element::ScrollIntoView(const BooleanOrScrollIntoViewOptions& aObject) {
  if (aObject.IsScrollIntoViewOptions()) {
    return ScrollIntoView(aObject.GetAsScrollIntoViewOptions());
  }

  MOZ_DIAGNOSTIC_ASSERT(aObject.IsBoolean());

  ScrollIntoViewOptions options;
  if (aObject.GetAsBoolean()) {
    options.mBlock = ScrollLogicalPosition::Start;
    options.mInline = ScrollLogicalPosition::Nearest;
  } else {
    options.mBlock = ScrollLogicalPosition::End;
    options.mInline = ScrollLogicalPosition::Nearest;
  }
  return ScrollIntoView(options);
}

void Element::ScrollIntoView(const ScrollIntoViewOptions& aOptions) {
  Document* document = GetComposedDoc();
  if (!document) {
    return;
  }

  // Get the presentation shell
  nsCOMPtr<nsIPresShell> presShell = document->GetShell();
  if (!presShell) {
    return;
  }

  int16_t vpercent = nsIPresShell::SCROLL_CENTER;
  switch (aOptions.mBlock) {
    case ScrollLogicalPosition::Start:
      vpercent = nsIPresShell::SCROLL_TOP;
      break;
    case ScrollLogicalPosition::Center:
      vpercent = nsIPresShell::SCROLL_CENTER;
      break;
    case ScrollLogicalPosition::End:
      vpercent = nsIPresShell::SCROLL_BOTTOM;
      break;
    case ScrollLogicalPosition::Nearest:
      vpercent = nsIPresShell::SCROLL_MINIMUM;
      break;
    default:
      MOZ_ASSERT_UNREACHABLE("Unexpected ScrollLogicalPosition value");
  }

  int16_t hpercent = nsIPresShell::SCROLL_CENTER;
  switch (aOptions.mInline) {
    case ScrollLogicalPosition::Start:
      hpercent = nsIPresShell::SCROLL_LEFT;
      break;
    case ScrollLogicalPosition::Center:
      hpercent = nsIPresShell::SCROLL_CENTER;
      break;
    case ScrollLogicalPosition::End:
      hpercent = nsIPresShell::SCROLL_RIGHT;
      break;
    case ScrollLogicalPosition::Nearest:
      hpercent = nsIPresShell::SCROLL_MINIMUM;
      break;
    default:
      MOZ_ASSERT_UNREACHABLE("Unexpected ScrollLogicalPosition value");
  }

  uint32_t flags = nsIPresShell::SCROLL_OVERFLOW_HIDDEN;
  if (aOptions.mBehavior == ScrollBehavior::Smooth) {
    flags |= nsIPresShell::SCROLL_SMOOTH;
  } else if (aOptions.mBehavior == ScrollBehavior::Auto) {
    flags |= nsIPresShell::SCROLL_SMOOTH_AUTO;
  }

  presShell->ScrollContentIntoView(
      this, nsIPresShell::ScrollAxis(vpercent, nsIPresShell::SCROLL_ALWAYS),
      nsIPresShell::ScrollAxis(hpercent, nsIPresShell::SCROLL_ALWAYS), flags);
}

void Element::Scroll(const CSSIntPoint& aScroll,
                     const ScrollOptions& aOptions) {
  nsIScrollableFrame* sf = GetScrollFrame();
  if (sf) {
    nsIScrollableFrame::ScrollMode scrollMode = nsIScrollableFrame::INSTANT;
    if (aOptions.mBehavior == ScrollBehavior::Smooth) {
      scrollMode = nsIScrollableFrame::SMOOTH_MSD;
    } else if (aOptions.mBehavior == ScrollBehavior::Auto) {
      ScrollStyles styles = sf->GetScrollStyles();
      if (styles.mScrollBehavior == NS_STYLE_SCROLL_BEHAVIOR_SMOOTH) {
        scrollMode = nsIScrollableFrame::SMOOTH_MSD;
      }
    }

    sf->ScrollToCSSPixels(aScroll, scrollMode);
  }
}

void Element::Scroll(double aXScroll, double aYScroll) {
  // Convert -Inf, Inf, and NaN to 0; otherwise, convert by C-style cast.
  auto scrollPos = CSSIntPoint::Truncate(mozilla::ToZeroIfNonfinite(aXScroll),
                                         mozilla::ToZeroIfNonfinite(aYScroll));

  Scroll(scrollPos, ScrollOptions());
}

void Element::Scroll(const ScrollToOptions& aOptions) {
  nsIScrollableFrame* sf = GetScrollFrame();
  if (sf) {
    CSSIntPoint scrollPos = sf->GetScrollPositionCSSPixels();
    if (aOptions.mLeft.WasPassed()) {
      scrollPos.x = mozilla::ToZeroIfNonfinite(aOptions.mLeft.Value());
    }
    if (aOptions.mTop.WasPassed()) {
      scrollPos.y = mozilla::ToZeroIfNonfinite(aOptions.mTop.Value());
    }
    Scroll(scrollPos, aOptions);
  }
}

void Element::ScrollTo(double aXScroll, double aYScroll) {
  Scroll(aXScroll, aYScroll);
}

void Element::ScrollTo(const ScrollToOptions& aOptions) { Scroll(aOptions); }

void Element::ScrollBy(double aXScrollDif, double aYScrollDif) {
  nsIScrollableFrame* sf = GetScrollFrame();
  if (sf) {
    ScrollToOptions options;
    options.mLeft.Construct(aXScrollDif);
    options.mTop.Construct(aYScrollDif);
    ScrollBy(options);
  }
}

void Element::ScrollBy(const ScrollToOptions& aOptions) {
  nsIScrollableFrame* sf = GetScrollFrame();
  if (sf) {
    CSSIntPoint scrollDelta;
    if (aOptions.mLeft.WasPassed()) {
      scrollDelta.x = mozilla::ToZeroIfNonfinite(aOptions.mLeft.Value());
    }
    if (aOptions.mTop.WasPassed()) {
      scrollDelta.y = mozilla::ToZeroIfNonfinite(aOptions.mTop.Value());
    }

    nsIScrollableFrame::ScrollMode scrollMode = nsIScrollableFrame::INSTANT;
    if (aOptions.mBehavior == ScrollBehavior::Smooth) {
      scrollMode = nsIScrollableFrame::SMOOTH_MSD;
    } else if (aOptions.mBehavior == ScrollBehavior::Auto) {
      ScrollStyles styles = sf->GetScrollStyles();
      if (styles.mScrollBehavior == NS_STYLE_SCROLL_BEHAVIOR_SMOOTH) {
        scrollMode = nsIScrollableFrame::SMOOTH_MSD;
      }
    }

    sf->ScrollByCSSPixels(scrollDelta, scrollMode, nsGkAtoms::relative);
  }
}

int32_t Element::ScrollTop() {
  nsIScrollableFrame* sf = GetScrollFrame();
  return sf ? sf->GetScrollPositionCSSPixels().y : 0;
}

void Element::SetScrollTop(int32_t aScrollTop) {
  // When aScrollTop is 0, we don't need to flush layout to scroll to that
  // point; we know 0 is always in range.  At least we think so...  But we do
  // need to flush frames so we ensure we find the right scrollable frame if
  // there is one.
  //
  // If aScrollTop is nonzero, we need to flush layout because we need to figure
  // out what our real scrollTopMax is.
  FlushType flushType = aScrollTop == 0 ? FlushType::Frames : FlushType::Layout;
  nsIScrollableFrame* sf = GetScrollFrame(nullptr, flushType);
  if (sf) {
    nsIScrollableFrame::ScrollMode scrollMode = nsIScrollableFrame::INSTANT;
    if (sf->GetScrollStyles().mScrollBehavior ==
        NS_STYLE_SCROLL_BEHAVIOR_SMOOTH) {
      scrollMode = nsIScrollableFrame::SMOOTH_MSD;
    }
    sf->ScrollToCSSPixels(
        CSSIntPoint(sf->GetScrollPositionCSSPixels().x, aScrollTop),
        scrollMode);
  }
}

int32_t Element::ScrollLeft() {
  nsIScrollableFrame* sf = GetScrollFrame();
  return sf ? sf->GetScrollPositionCSSPixels().x : 0;
}

void Element::SetScrollLeft(int32_t aScrollLeft) {
  // We can't assume things here based on the value of aScrollLeft, because
  // depending on our direction and layout 0 may or may not be in our scroll
  // range.  So we need to flush layout no matter what.
  nsIScrollableFrame* sf = GetScrollFrame();
  if (sf) {
    nsIScrollableFrame::ScrollMode scrollMode = nsIScrollableFrame::INSTANT;
    if (sf->GetScrollStyles().mScrollBehavior ==
        NS_STYLE_SCROLL_BEHAVIOR_SMOOTH) {
      scrollMode = nsIScrollableFrame::SMOOTH_MSD;
    }

    sf->ScrollToCSSPixels(
        CSSIntPoint(aScrollLeft, sf->GetScrollPositionCSSPixels().y),
        scrollMode);
  }
}

bool Element::ScrollByNoFlush(int32_t aDx, int32_t aDy) {
  nsIScrollableFrame* sf = GetScrollFrame(nullptr, FlushType::None);
  if (!sf) {
    return false;
  }

  AutoWeakFrame weakRef(sf->GetScrolledFrame());

  CSSIntPoint before = sf->GetScrollPositionCSSPixels();
  sf->ScrollToCSSPixelsApproximate(CSSIntPoint(before.x + aDx, before.y + aDy));

  // The frame was destroyed, can't keep on scrolling.
  if (!weakRef.IsAlive()) {
    return false;
  }

  CSSIntPoint after = sf->GetScrollPositionCSSPixels();
  return (before != after);
}

void Element::MozScrollSnap() {
  nsIScrollableFrame* sf = GetScrollFrame(nullptr, FlushType::None);
  if (sf) {
    sf->ScrollSnap();
  }
}

static nsSize GetScrollRectSizeForOverflowVisibleFrame(nsIFrame* aFrame) {
  if (!aFrame) {
    return nsSize(0, 0);
  }

  nsRect paddingRect = aFrame->GetPaddingRectRelativeToSelf();
  nsOverflowAreas overflowAreas(paddingRect, paddingRect);
  // Add the scrollable overflow areas of children (if any) to the paddingRect.
  // It's important to start with the paddingRect, otherwise if there are no
  // children the overflow rect will be 0,0,0,0 which will force the point 0,0
  // to be included in the final rect.
  nsLayoutUtils::UnionChildOverflow(aFrame, overflowAreas);
  // Make sure that an empty padding-rect's edges are included, by adding
  // the padding-rect in again with UnionEdges.
  nsRect overflowRect =
      overflowAreas.ScrollableOverflow().UnionEdges(paddingRect);
  return nsLayoutUtils::GetScrolledRect(aFrame, overflowRect,
                                        paddingRect.Size(),
                                        aFrame->StyleVisibility()->mDirection)
      .Size();
}

int32_t Element::ScrollHeight() {
  if (IsSVGElement()) return 0;

  nsIFrame* frame;
  nsIScrollableFrame* sf = GetScrollFrame(&frame);
  nscoord height;
  if (sf) {
    height = sf->GetScrollRange().Height() + sf->GetScrollPortRect().Height();
  } else {
    height = GetScrollRectSizeForOverflowVisibleFrame(frame).height;
  }

  return nsPresContext::AppUnitsToIntCSSPixels(height);
}

int32_t Element::ScrollWidth() {
  if (IsSVGElement()) return 0;

  nsIFrame* frame;
  nsIScrollableFrame* sf = GetScrollFrame(&frame);
  nscoord width;
  if (sf) {
    width = sf->GetScrollRange().Width() + sf->GetScrollPortRect().Width();
  } else {
    width = GetScrollRectSizeForOverflowVisibleFrame(frame).width;
  }

  return nsPresContext::AppUnitsToIntCSSPixels(width);
}

nsRect Element::GetClientAreaRect() {
  Document* doc = OwnerDoc();
  nsPresContext* presContext = doc->GetPresContext();

  // We can avoid a layout flush if this is the scrolling element of the
  // document, we have overlay scrollbars, and we aren't embedded in another
  // document
  bool overlayScrollbars =
      LookAndFeel::GetInt(LookAndFeel::eIntID_UseOverlayScrollbars) != 0;
  bool rootContentDocument =
      presContext && presContext->IsRootContentDocument();
  if (overlayScrollbars && rootContentDocument &&
      doc->IsScrollingElement(this)) {
    // We will always have a pres shell if we have a pres context, and we will
    // only get here if we have a pres context from the root content document
    // check
    nsIPresShell* presShell = doc->GetShell();

    // Ensure up to date dimensions, but don't reflow
    RefPtr<nsViewManager> viewManager = presShell->GetViewManager();
    if (viewManager) {
      viewManager->FlushDelayedResize(false);
    }
    return nsRect(nsPoint(), presContext->GetVisibleArea().Size());
  }

  nsIFrame* frame;
  nsIScrollableFrame* sf = GetScrollFrame(&frame);

  if (sf) {
    nsRect scrollPort = sf->GetScrollPortRect();
    // The scroll port value might be expanded to the minimum scale size, we
    // should limit the size to the ICB in such cases.
    scrollPort.SizeTo(sf->GetLayoutSize());
    return scrollPort;
  }

  if (frame &&
      // The display check is OK even though we're not looking at the style
      // frame, because the style frame only differs from "frame" for tables,
      // and table wrappers have the same display as the table itself.
      (frame->StyleDisplay()->mDisplay != StyleDisplay::Inline ||
       frame->IsFrameOfType(nsIFrame::eReplaced))) {
    // Special case code to make client area work even when there isn't
    // a scroll view, see bug 180552, bug 227567.
    return frame->GetPaddingRect() - frame->GetPositionIgnoringScrolling();
  }

  // SVG nodes reach here and just return 0
  return nsRect(0, 0, 0, 0);
}

already_AddRefed<DOMRect> Element::GetBoundingClientRect() {
  RefPtr<DOMRect> rect = new DOMRect(this);

  nsIFrame* frame = GetPrimaryFrame(FlushType::Layout);
  if (!frame) {
    // display:none, perhaps? Return the empty rect
    return rect.forget();
  }

  nsRect r = nsLayoutUtils::GetAllInFlowRectsUnion(
      frame, nsLayoutUtils::GetContainingBlockForClientRect(frame),
      nsLayoutUtils::RECTS_ACCOUNT_FOR_TRANSFORMS);
  rect->SetLayoutRect(r);
  return rect.forget();
}

already_AddRefed<DOMRectList> Element::GetClientRects() {
  RefPtr<DOMRectList> rectList = new DOMRectList(this);

  nsIFrame* frame = GetPrimaryFrame(FlushType::Layout);
  if (!frame) {
    // display:none, perhaps? Return an empty list
    return rectList.forget();
  }

  nsLayoutUtils::RectListBuilder builder(rectList);
  nsLayoutUtils::GetAllInFlowRects(
      frame, nsLayoutUtils::GetContainingBlockForClientRect(frame), &builder,
      nsLayoutUtils::RECTS_ACCOUNT_FOR_TRANSFORMS);
  return rectList.forget();
}

//----------------------------------------------------------------------

void Element::AddToIdTable(nsAtom* aId) {
  NS_ASSERTION(HasID(), "Node doesn't have an ID?");
  if (IsInShadowTree()) {
    ShadowRoot* containingShadow = GetContainingShadow();
    containingShadow->AddToIdTable(this, aId);
  } else {
    Document* doc = GetUncomposedDoc();
    if (doc && !IsInAnonymousSubtree()) {
      doc->AddToIdTable(this, aId);
    }
  }
}

void Element::RemoveFromIdTable() {
  if (!HasID()) {
    return;
  }

  nsAtom* id = DoGetID();
  if (IsInShadowTree()) {
    ShadowRoot* containingShadow = GetContainingShadow();
    // Check for containingShadow because it may have
    // been deleted during unlinking.
    if (containingShadow) {
      containingShadow->RemoveFromIdTable(this, id);
    }
  } else {
    Document* doc = GetUncomposedDoc();
    if (doc && !IsInAnonymousSubtree()) {
      doc->RemoveFromIdTable(this, id);
    }
  }
}

void Element::SetSlot(const nsAString& aName, ErrorResult& aError) {
  aError = SetAttr(kNameSpaceID_None, nsGkAtoms::slot, aName, true);
}

void Element::GetSlot(nsAString& aName) {
  GetAttr(kNameSpaceID_None, nsGkAtoms::slot, aName);
}

// https://dom.spec.whatwg.org/#dom-element-shadowroot
ShadowRoot* Element::GetShadowRootByMode() const {
  /**
   * 1. Let shadow be context object’s shadow root.
   * 2. If shadow is null or its mode is "closed", then return null.
   */
  ShadowRoot* shadowRoot = GetShadowRoot();
  if (!shadowRoot || shadowRoot->IsClosed()) {
    return nullptr;
  }

  /**
   * 3. Return shadow.
   */
  return shadowRoot;
}

bool Element::CanAttachShadowDOM() const {
  /**
   * If context object’s local name is not
   *    a valid custom element name, "article", "aside", "blockquote",
   *    "body", "div", "footer", "h1", "h2", "h3", "h4", "h5", "h6",
   *    "header", "main" "nav", "p", "section", or "span",
   *  return false.
   */
  nsAtom* nameAtom = NodeInfo()->NameAtom();
  if (!(nsContentUtils::IsCustomElementName(nameAtom,
                                            NodeInfo()->NamespaceID()) ||
        nameAtom == nsGkAtoms::article || nameAtom == nsGkAtoms::aside ||
        nameAtom == nsGkAtoms::blockquote || nameAtom == nsGkAtoms::body ||
        nameAtom == nsGkAtoms::div || nameAtom == nsGkAtoms::footer ||
        nameAtom == nsGkAtoms::h1 || nameAtom == nsGkAtoms::h2 ||
        nameAtom == nsGkAtoms::h3 || nameAtom == nsGkAtoms::h4 ||
        nameAtom == nsGkAtoms::h5 || nameAtom == nsGkAtoms::h6 ||
        nameAtom == nsGkAtoms::header || nameAtom == nsGkAtoms::main ||
        nameAtom == nsGkAtoms::nav || nameAtom == nsGkAtoms::p ||
        nameAtom == nsGkAtoms::section || nameAtom == nsGkAtoms::span)) {
    return false;
  }

  return true;
}

// https://dom.spec.whatwg.org/#dom-element-attachshadow
already_AddRefed<ShadowRoot> Element::AttachShadow(const ShadowRootInit& aInit,
                                                   ErrorResult& aError) {
  /**
   * 1. If context object’s namespace is not the HTML namespace,
   *    then throw a "NotSupportedError" DOMException.
   */
  if (!IsHTMLElement() &&
      !(XRE_IsParentProcess() && IsXULElement() &&
        nsContentUtils::AllowXULXBLForPrincipal(NodePrincipal()))) {
    aError.Throw(NS_ERROR_DOM_NOT_SUPPORTED_ERR);
    return nullptr;
  }

  /**
   * 2. If context object’s local name is not valid to attach shadow DOM to,
   *    then throw a "NotSupportedError" DOMException.
   */
  if (!CanAttachShadowDOM()) {
    aError.Throw(NS_ERROR_DOM_NOT_SUPPORTED_ERR);
    return nullptr;
  }

  /**
   * 2. If context object is a shadow host, then throw
   *    an "InvalidStateError" DOMException.
   */
  if (GetShadowRoot() || GetXBLBinding()) {
    aError.Throw(NS_ERROR_DOM_INVALID_STATE_ERR);
    return nullptr;
  }

  if (StaticPrefs::dom_webcomponents_shadowdom_report_usage()) {
    OwnerDoc()->ReportShadowDOMUsage();
  }

  return AttachShadowWithoutNameChecks(aInit.mMode);
}

already_AddRefed<ShadowRoot> Element::AttachShadowWithoutNameChecks(
    ShadowRootMode aMode) {
  nsAutoScriptBlocker scriptBlocker;

  RefPtr<mozilla::dom::NodeInfo> nodeInfo =
      mNodeInfo->NodeInfoManager()->GetNodeInfo(
          nsGkAtoms::documentFragmentNodeName, nullptr, kNameSpaceID_None,
          DOCUMENT_FRAGMENT_NODE);

  if (Document* doc = GetComposedDoc()) {
    if (nsIPresShell* shell = doc->GetShell()) {
      shell->DestroyFramesForAndRestyle(this);
    }
  }
  MOZ_ASSERT(!GetPrimaryFrame());

  /**
   * 4. Let shadow be a new shadow root whose node document is
   *    context object’s node document, host is context object,
   *    and mode is init’s mode.
   */
  RefPtr<ShadowRoot> shadowRoot =
      new ShadowRoot(this, aMode, nodeInfo.forget());

  if (NodeOrAncestorHasDirAuto()) {
    shadowRoot->SetAncestorHasDirAuto();
  }

  /**
   * 5. Set context object’s shadow root to shadow.
   */
  SetShadowRoot(shadowRoot);

  // Dispatch a "shadowrootattached" event for devtools.
  {
    AsyncEventDispatcher* dispatcher = new AsyncEventDispatcher(
        this, NS_LITERAL_STRING("shadowrootattached"), CanBubble::eYes,
        ChromeOnlyDispatch::eYes, Composed::eYes);
    dispatcher->PostDOMEvent();
  }

  /**
   * 6. Return shadow.
   */
  return shadowRoot.forget();
}

void Element::AttachAndSetUAShadowRoot() {
  MOZ_DIAGNOSTIC_ASSERT(!CanAttachShadowDOM(),
                        "Cannot be used to attach UI shadow DOM");

  // Attach the UA Widget Shadow Root in a runnable so that the code runs
  // in the same order of NotifyUAWidget* calls.
  nsContentUtils::AddScriptRunner(NS_NewRunnableFunction(
      "Element::AttachAndSetUAShadowRoot::Runnable",
      [self = RefPtr<Element>(this)]() {
        if (self->GetShadowRoot()) {
          MOZ_ASSERT(self->GetShadowRoot()->IsUAWidget());
          return;
        }

        RefPtr<ShadowRoot> shadowRoot =
            self->AttachShadowWithoutNameChecks(ShadowRootMode::Closed);
        shadowRoot->SetIsUAWidget();
      }));
}

void Element::NotifyUAWidgetSetupOrChange() {
  MOZ_ASSERT(IsInComposedDoc());
  // Schedule a runnable, ensure the event dispatches before
  // returning to content script.
  // This event cause UA Widget to construct or cause onattributechange callback
  // of existing UA Widget to run; dispatching this event twice should not cause
  // UA Widget to re-init.
  nsContentUtils::AddScriptRunner(NS_NewRunnableFunction(
      "Element::NotifyUAWidgetSetupOrChange::UAWidgetSetupOrChange",
      [self = RefPtr<Element>(this),
       ownerDoc = RefPtr<Document>(OwnerDoc())]() {
        MOZ_ASSERT(self->GetShadowRoot() &&
                   self->GetShadowRoot()->IsUAWidget());

        nsContentUtils::DispatchChromeEvent(
            ownerDoc, self, NS_LITERAL_STRING("UAWidgetSetupOrChange"),
            CanBubble::eYes, Cancelable::eNo);
      }));
}

void Element::NotifyUAWidgetTeardown(UnattachShadowRoot aUnattachShadowRoot) {
  MOZ_ASSERT(IsInComposedDoc());
  // The runnable will dispatch an event to tear down UA Widget,
  // and unattach the Shadow Root.
  nsContentUtils::AddScriptRunner(NS_NewRunnableFunction(
      "Element::NotifyUAWidgetTeardownAndUnattachShadow::UAWidgetTeardown",
      [aUnattachShadowRoot, self = RefPtr<Element>(this),
       ownerDoc = RefPtr<Document>(OwnerDoc())]() {
        if (!self->GetShadowRoot()) {
          // No UA Widget Shadow Root was ever attached.
          return;
        }
        MOZ_ASSERT(self->GetShadowRoot()->IsUAWidget());

        nsresult rv = nsContentUtils::DispatchChromeEvent(
            ownerDoc, self, NS_LITERAL_STRING("UAWidgetTeardown"),
            CanBubble::eYes, Cancelable::eNo);
        if (NS_WARN_IF(NS_FAILED(rv))) {
          return;
        }

        if (aUnattachShadowRoot == UnattachShadowRoot::Yes) {
          self->UnattachShadow();
        }
      }));
}

void Element::UnattachShadow() {
  ShadowRoot* shadowRoot = GetShadowRoot();
  if (!shadowRoot) {
    return;
  }

  nsAutoScriptBlocker scriptBlocker;

  if (Document* doc = GetComposedDoc()) {
    if (nsIPresShell* shell = doc->GetShell()) {
      shell->DestroyFramesForAndRestyle(this);
    }
  }
  MOZ_ASSERT(!GetPrimaryFrame());

  shadowRoot->Unattach();
  SetShadowRoot(nullptr);

  // Beware shadowRoot could be dead after this call.
}

void Element::GetAttribute(const nsAString& aName, DOMString& aReturn) {
  const nsAttrValue* val = mAttrs.GetAttr(
      aName,
      IsHTMLElement() && IsInHTMLDocument() ? eIgnoreCase : eCaseMatters);
  if (val) {
    val->ToString(aReturn);
  } else {
    if (IsXULElement()) {
      // XXX should be SetDOMStringToNull(aReturn);
      // See bug 232598
      // aReturn is already empty
    } else {
      aReturn.SetNull();
    }
  }
}

bool Element::ToggleAttribute(const nsAString& aName,
                              const Optional<bool>& aForce,
                              nsIPrincipal* aTriggeringPrincipal,
                              ErrorResult& aError) {
  aError = nsContentUtils::CheckQName(aName, false);
  if (aError.Failed()) {
    return false;
  }

  nsAutoString nameToUse;
  const nsAttrName* name = InternalGetAttrNameFromQName(aName, &nameToUse);
  if (!name) {
    if (aForce.WasPassed() && !aForce.Value()) {
      return false;
    }
    RefPtr<nsAtom> nameAtom = NS_AtomizeMainThread(nameToUse);
    if (!nameAtom) {
      aError.Throw(NS_ERROR_OUT_OF_MEMORY);
      return false;
    }
    aError = SetAttr(kNameSpaceID_None, nameAtom, EmptyString(),
                     aTriggeringPrincipal, true);
    return true;
  }
  if (aForce.WasPassed() && aForce.Value()) {
    return true;
  }
  // Hold a strong reference here so that the atom or nodeinfo doesn't go
  // away during UnsetAttr. If it did UnsetAttr would be left with a
  // dangling pointer as argument without knowing it.
  nsAttrName tmp(*name);

  aError = UnsetAttr(name->NamespaceID(), name->LocalName(), true);
  return false;
}

void Element::SetAttribute(const nsAString& aName, const nsAString& aValue,
                           nsIPrincipal* aTriggeringPrincipal,
                           ErrorResult& aError) {
  aError = nsContentUtils::CheckQName(aName, false);
  if (aError.Failed()) {
    return;
  }

  nsAutoString nameToUse;
  const nsAttrName* name = InternalGetAttrNameFromQName(aName, &nameToUse);
  if (!name) {
    RefPtr<nsAtom> nameAtom = NS_AtomizeMainThread(nameToUse);
    if (!nameAtom) {
      aError.Throw(NS_ERROR_OUT_OF_MEMORY);
      return;
    }
    aError = SetAttr(kNameSpaceID_None, nameAtom, aValue, aTriggeringPrincipal,
                     true);
    return;
  }

  aError = SetAttr(name->NamespaceID(), name->LocalName(), name->GetPrefix(),
                   aValue, aTriggeringPrincipal, true);
}

void Element::RemoveAttribute(const nsAString& aName, ErrorResult& aError) {
  const nsAttrName* name = InternalGetAttrNameFromQName(aName);

  if (!name) {
    // If there is no canonical nsAttrName for this attribute name, then the
    // attribute does not exist and we can't get its namespace ID and
    // local name below, so we return early.
    return;
  }

  // Hold a strong reference here so that the atom or nodeinfo doesn't go
  // away during UnsetAttr. If it did UnsetAttr would be left with a
  // dangling pointer as argument without knowing it.
  nsAttrName tmp(*name);

  aError = UnsetAttr(name->NamespaceID(), name->LocalName(), true);
}

Attr* Element::GetAttributeNode(const nsAString& aName) {
  return Attributes()->GetNamedItem(aName);
}

already_AddRefed<Attr> Element::SetAttributeNode(Attr& aNewAttr,
                                                 ErrorResult& aError) {
  return Attributes()->SetNamedItemNS(aNewAttr, aError);
}

already_AddRefed<Attr> Element::RemoveAttributeNode(Attr& aAttribute,
                                                    ErrorResult& aError) {
  Element* elem = aAttribute.GetElement();
  if (elem != this) {
    aError.Throw(NS_ERROR_DOM_NOT_FOUND_ERR);
    return nullptr;
  }

  nsAutoString nameSpaceURI;
  aAttribute.NodeInfo()->GetNamespaceURI(nameSpaceURI);
  return Attributes()->RemoveNamedItemNS(
      nameSpaceURI, aAttribute.NodeInfo()->LocalName(), aError);
}

void Element::GetAttributeNS(const nsAString& aNamespaceURI,
                             const nsAString& aLocalName, nsAString& aReturn) {
  int32_t nsid = nsContentUtils::NameSpaceManager()->GetNameSpaceID(
      aNamespaceURI, nsContentUtils::IsChromeDoc(OwnerDoc()));

  if (nsid == kNameSpaceID_Unknown) {
    // Unknown namespace means no attribute.
    SetDOMStringToNull(aReturn);
    return;
  }

  RefPtr<nsAtom> name = NS_AtomizeMainThread(aLocalName);
  bool hasAttr = GetAttr(nsid, name, aReturn);
  if (!hasAttr) {
    SetDOMStringToNull(aReturn);
  }
}

void Element::SetAttributeNS(const nsAString& aNamespaceURI,
                             const nsAString& aQualifiedName,
                             const nsAString& aValue,
                             nsIPrincipal* aTriggeringPrincipal,
                             ErrorResult& aError) {
  RefPtr<mozilla::dom::NodeInfo> ni;
  aError = nsContentUtils::GetNodeInfoFromQName(
      aNamespaceURI, aQualifiedName, mNodeInfo->NodeInfoManager(),
      ATTRIBUTE_NODE, getter_AddRefs(ni));
  if (aError.Failed()) {
    return;
  }

  aError = SetAttr(ni->NamespaceID(), ni->NameAtom(), ni->GetPrefixAtom(),
                   aValue, aTriggeringPrincipal, true);
}

void Element::RemoveAttributeNS(const nsAString& aNamespaceURI,
                                const nsAString& aLocalName,
                                ErrorResult& aError) {
  RefPtr<nsAtom> name = NS_AtomizeMainThread(aLocalName);
  int32_t nsid = nsContentUtils::NameSpaceManager()->GetNameSpaceID(
      aNamespaceURI, nsContentUtils::IsChromeDoc(OwnerDoc()));

  if (nsid == kNameSpaceID_Unknown) {
    // If the namespace ID is unknown, it means there can't possibly be an
    // existing attribute. We would need a known namespace ID to pass into
    // UnsetAttr, so we return early if we don't have one.
    return;
  }

  aError = UnsetAttr(nsid, name, true);
}

Attr* Element::GetAttributeNodeNS(const nsAString& aNamespaceURI,
                                  const nsAString& aLocalName) {
  return GetAttributeNodeNSInternal(aNamespaceURI, aLocalName);
}

Attr* Element::GetAttributeNodeNSInternal(const nsAString& aNamespaceURI,
                                          const nsAString& aLocalName) {
  return Attributes()->GetNamedItemNS(aNamespaceURI, aLocalName);
}

already_AddRefed<Attr> Element::SetAttributeNodeNS(Attr& aNewAttr,
                                                   ErrorResult& aError) {
  return Attributes()->SetNamedItemNS(aNewAttr, aError);
}

already_AddRefed<nsIHTMLCollection> Element::GetElementsByTagNameNS(
    const nsAString& aNamespaceURI, const nsAString& aLocalName,
    ErrorResult& aError) {
  int32_t nameSpaceId = kNameSpaceID_Wildcard;

  if (!aNamespaceURI.EqualsLiteral("*")) {
    aError = nsContentUtils::NameSpaceManager()->RegisterNameSpace(
        aNamespaceURI, nameSpaceId);
    if (aError.Failed()) {
      return nullptr;
    }
  }

  NS_ASSERTION(nameSpaceId != kNameSpaceID_Unknown, "Unexpected namespace ID!");

  return NS_GetContentList(this, nameSpaceId, aLocalName);
}

bool Element::HasAttributeNS(const nsAString& aNamespaceURI,
                             const nsAString& aLocalName) const {
  int32_t nsid = nsContentUtils::NameSpaceManager()->GetNameSpaceID(
      aNamespaceURI, nsContentUtils::IsChromeDoc(OwnerDoc()));

  if (nsid == kNameSpaceID_Unknown) {
    // Unknown namespace means no attr...
    return false;
  }

  RefPtr<nsAtom> name = NS_AtomizeMainThread(aLocalName);
  return HasAttr(nsid, name);
}

already_AddRefed<nsIHTMLCollection> Element::GetElementsByClassName(
    const nsAString& aClassNames) {
  return nsContentUtils::GetElementsByClassName(this, aClassNames);
}

void Element::GetElementsWithGrid(nsTArray<RefPtr<Element>>& aElements) {
  nsINode* cur = this;
  while (cur) {
    if (cur->IsElement()) {
      Element* elem = cur->AsElement();

      if (elem->GetPrimaryFrame()) {
        // See if this has a GridContainerFrame. Use the same method that
        // nsGridContainerFrame uses, which deals with some edge cases.
        if (nsGridContainerFrame::GetGridContainerFrame(
                elem->GetPrimaryFrame())) {
          aElements.AppendElement(elem);
        }

        // This element has a frame, so allow the traversal to go through
        // the children.
        cur = cur->GetNextNode(this);
        continue;
      }
    }

    // Either this isn't an element, or it has no frame. Continue with the
    // traversal but ignore all the children.
    cur = cur->GetNextNonChildNode(this);
  }
}

nsresult Element::BindToTree(Document* aDocument, nsIContent* aParent,
                             nsIContent* aBindingParent) {
  MOZ_ASSERT(aParent || aDocument, "Must have document if no parent!");
  MOZ_ASSERT((NODE_FROM(aParent, aDocument)->OwnerDoc() == OwnerDoc()),
             "Must have the same owner document");
  MOZ_ASSERT(!aParent || aDocument == aParent->GetUncomposedDoc(),
             "aDocument must be current doc of aParent");
  MOZ_ASSERT(!IsInComposedDoc(), "Already have a document.  Unbind first!");
  MOZ_ASSERT(!IsInUncomposedDoc(), "Already have a document.  Unbind first!");
  // Note that as we recurse into the kids, they'll have a non-null parent.  So
  // only assert if our parent is _changing_ while we have a parent.
  MOZ_ASSERT(!GetParent() || aParent == GetParent(),
             "Already have a parent.  Unbind first!");
  MOZ_ASSERT(!GetBindingParent() || aBindingParent == GetBindingParent() ||
                 (!aBindingParent && aParent &&
                  aParent->GetBindingParent() == GetBindingParent()),
             "Already have a binding parent.  Unbind first!");
  MOZ_ASSERT(aBindingParent != this,
             "Content must not be its own binding parent");
  MOZ_ASSERT(!IsRootOfNativeAnonymousSubtree() || aBindingParent == aParent,
             "Native anonymous content must have its parent as its "
             "own binding parent");
  MOZ_ASSERT(aBindingParent || !aParent ||
                 aBindingParent == aParent->GetBindingParent(),
             "We should be passed the right binding parent");

#ifdef MOZ_XUL
  // First set the binding parent
  nsXULElement* xulElem = nsXULElement::FromNode(this);
  if (xulElem) {
    xulElem->SetXULBindingParent(aBindingParent);
  } else
#endif
  {
    if (aBindingParent) {
      nsExtendedDOMSlots* slots = ExtendedDOMSlots();

      slots->mBindingParent = aBindingParent;  // Weak, so no addref happens.
    }
  }

  const bool hadParent = !!GetParentNode();
  const bool wasInShadowTree = IsInShadowTree();

  NS_ASSERTION(!aBindingParent || IsRootOfNativeAnonymousSubtree() ||
                   !HasFlag(NODE_IS_IN_NATIVE_ANONYMOUS_SUBTREE) ||
                   (aParent && aParent->IsInNativeAnonymousSubtree()),
               "Trying to re-bind content from native anonymous subtree to "
               "non-native anonymous parent!");
  if (aParent) {
    if (aParent->IsInNativeAnonymousSubtree()) {
      SetFlags(NODE_IS_IN_NATIVE_ANONYMOUS_SUBTREE);
    }
    if (aParent->HasFlag(NODE_CHROME_ONLY_ACCESS)) {
      SetFlags(NODE_CHROME_ONLY_ACCESS);
    }
    if (HasFlag(NODE_IS_ANONYMOUS_ROOT)) {
      aParent->SetMayHaveAnonymousChildren();
    }
    if (aParent->IsInShadowTree()) {
      ClearSubtreeRootPointer();
      SetFlags(NODE_IS_IN_SHADOW_TREE);
      MOZ_ASSERT(aParent->GetContainingShadow());
      ExtendedDOMSlots()->mContainingShadow = aParent->GetContainingShadow();
    }
  }

  MOZ_ASSERT_IF(wasInShadowTree, IsInShadowTree());

  // Now set the parent.
  if (aParent) {
    if (!GetParent()) {
      NS_ADDREF(aParent);
    }
    mParent = aParent;
  } else {
    mParent = aDocument;
  }
  SetParentIsContent(aParent);

  // XXXbz sXBL/XBL2 issue!

  MOZ_ASSERT(!HasAnyOfFlags(Element::kAllServoDescendantBits));

  // Finally, set the document
  if (aDocument) {
    // Notify XBL- & nsIAnonymousContentCreator-generated
    // anonymous content that the document is changing.
    // XXXbz ordering issues here?  Probably not, since ChangeDocumentFor is
    // just pretty broken anyway....  Need to get it working.
    // XXXbz XBL doesn't handle this (asserts), and we don't really want
    // to be doing this during parsing anyway... sort this out.
    //    aDocument->BindingManager()->ChangeDocumentFor(this, nullptr,
    //                                                   aDocument);

    // We no longer need to track the subtree pointer (and in fact we'll assert
    // if we do this any later).
    ClearSubtreeRootPointer();

    // Being added to a document.
    SetIsInDocument();
    SetIsConnected(true);

    // Clear the lazy frame construction bits.
    UnsetFlags(NODE_NEEDS_FRAME | NODE_DESCENDANTS_NEED_FRAMES);
  } else if (IsInShadowTree()) {
    SetIsConnected(aParent->IsInComposedDoc());
    // We're not in a document, but we did get inserted into a shadow tree.
    // Since we won't have any restyle data in the document's restyle trackers,
    // don't let us get inserted with restyle bits set incorrectly.
    //
    // Also clear all the other flags that are cleared above when we do get
    // inserted into a document.
    //
    // See the comment about the restyle bits above, it also applies.
    UnsetFlags(NODE_NEEDS_FRAME | NODE_DESCENDANTS_NEED_FRAMES);
  } else {
    // If we're not in the doc and not in a shadow tree,
    // update our subtree pointer.
    SetSubtreeRootPointer(aParent->SubtreeRoot());
  }

  if (IsInComposedDoc()) {
    // Connected callback must be enqueued whenever a custom element becomes
    // connected.
    CustomElementData* data = GetCustomElementData();
    if (data) {
      if (data->mState == CustomElementData::State::eCustom) {
        nsContentUtils::EnqueueLifecycleCallback(Document::eConnected, this);
      } else {
        // Step 7.7.2.2 https://dom.spec.whatwg.org/#concept-node-insert
        nsContentUtils::TryToUpgradeElement(this);
      }
    }
  }

  // This has to be here, rather than in nsGenericHTMLElement::BindToTree,
  //  because it has to happen after updating the parent pointer, but before
  //  recursively binding the kids.
  if (IsHTMLElement()) {
    SetDirOnBind(this, aParent);
  }

  UpdateEditableState(false);

  // If we had a pre-existing XBL binding, we might have anonymous children that
  // also need to be told that they are moving.
  if (HasFlag(NODE_MAY_BE_IN_BINDING_MNGR)) {
    nsXBLBinding* binding =
        OwnerDoc()->BindingManager()->GetBindingWithContent(this);

    if (binding) {
      binding->BindAnonymousContent(
          binding->GetAnonymousContent(), this,
          binding->PrototypeBinding()->ChromeOnlyContent());
    }
  }

  // Now recurse into our kids
  nsresult rv;
  for (nsIContent* child = GetFirstChild(); child;
       child = child->GetNextSibling()) {
    rv = child->BindToTree(aDocument, this, aBindingParent);
    NS_ENSURE_SUCCESS(rv, rv);
  }

  nsNodeUtils::ParentChainChanged(this);
  if (!hadParent && IsRootOfNativeAnonymousSubtree()) {
    nsNodeUtils::NativeAnonymousChildListChange(this, false);
  }

  // Ensure we only add to the table once, in the case we move the ShadowRoot
  // around.
  if (HasID() && !wasInShadowTree) {
    AddToIdTable(DoGetID());
  }

  if (MayHaveStyle() && !IsXULElement()) {
    // XXXbz if we already have a style attr parsed, this won't do
    // anything... need to fix that.
    // If MayHaveStyle() is true, we must be an nsStyledElement
    static_cast<nsStyledElement*>(this)->ReparseStyleAttribute(false, false);
  }

  // Call BindToTree on shadow root children.
  if (ShadowRoot* shadowRoot = GetShadowRoot()) {
    rv = shadowRoot->Bind();
    NS_ENSURE_SUCCESS(rv, rv);
  }

  // FIXME(emilio): Why is this needed? The element shouldn't even be styled in
  // the first place, we should style it properly eventually.
  //
  // Also, if this _is_ needed, then it's wrong and should use GetComposedDoc()
  // to account for Shadow DOM.
  if (aDocument && MayHaveAnimations()) {
    CSSPseudoElementType pseudoType = GetPseudoElementType();
    if ((pseudoType == CSSPseudoElementType::NotPseudo ||
         pseudoType == CSSPseudoElementType::before ||
         pseudoType == CSSPseudoElementType::after) &&
        EffectSet::GetEffectSet(this, pseudoType)) {
      if (nsPresContext* presContext = aDocument->GetPresContext()) {
        presContext->EffectCompositor()->RequestRestyle(
            this, pseudoType, EffectCompositor::RestyleType::Standard,
            EffectCompositor::CascadeLevel::Animations);
      }
    }
  }

  // XXXbz script execution during binding can trigger some of these
  // postcondition asserts....  But we do want that, since things will
  // generally be quite broken when that happens.
  MOZ_ASSERT(aDocument == GetUncomposedDoc(), "Bound to wrong document");
  MOZ_ASSERT(aParent == GetParent(), "Bound to wrong parent");
  MOZ_ASSERT(aBindingParent == GetBindingParent(),
             "Bound to wrong binding parent");

  return NS_OK;
}

RemoveFromBindingManagerRunnable::RemoveFromBindingManagerRunnable(
    nsBindingManager* aManager, nsIContent* aContent, Document* aDoc)
    : mozilla::Runnable("dom::RemoveFromBindingManagerRunnable"),
      mManager(aManager),
      mContent(aContent),
      mDoc(aDoc) {}

RemoveFromBindingManagerRunnable::~RemoveFromBindingManagerRunnable() {}

NS_IMETHODIMP
RemoveFromBindingManagerRunnable::Run() {
  // It may be the case that the element was removed from the
  // DOM, causing this runnable to be created, then inserted back
  // into the document before the this runnable had a chance to
  // tear down the binding. Only tear down the binding if the element
  // is still no longer in the DOM. nsXBLService::LoadBinding tears
  // down the old binding if the element is inserted back into the
  // DOM and loads a different binding.
  if (!mContent->IsInComposedDoc()) {
    mManager->RemovedFromDocumentInternal(mContent, mDoc,
                                          nsBindingManager::eRunDtor);
  }

  return NS_OK;
}

static bool ShouldRemoveFromIdTableOnUnbind(const Element& aElement,
                                            bool aNullParent) {
  if (aElement.IsInUncomposedDoc()) {
    return true;
  }

  if (!aElement.IsInShadowTree()) {
    return false;
  }

  return aNullParent || !aElement.GetParent()->IsInShadowTree();
}

void Element::UnbindFromTree(bool aDeep, bool aNullParent) {
  MOZ_ASSERT(aDeep || (!GetUncomposedDoc() && !GetBindingParent()),
             "Shallow unbind won't clear document and binding parent on "
             "kids!");

  // Make sure to only remove from the ID table if our subtree root is actually
  // changing.
  if (ShouldRemoveFromIdTableOnUnbind(*this, aNullParent)) {
    RemoveFromIdTable();
  }

  // Make sure to unbind this node before doing the kids
  Document* document = GetComposedDoc();

  if (HasPointerLock()) {
    Document::UnlockPointer();
  }
  if (mState.HasState(NS_EVENT_STATE_FULLSCREEN)) {
    // The element being removed is an ancestor of the fullscreen element,
    // exit fullscreen state.
    nsContentUtils::ReportToConsole(
        nsIScriptError::warningFlag, NS_LITERAL_CSTRING("DOM"), OwnerDoc(),
        nsContentUtils::eDOM_PROPERTIES, "RemovedFullscreenElement");
    // Fully exit fullscreen.
    Document::ExitFullscreenInDocTree(OwnerDoc());
  }

  if (HasServoData()) {
    MOZ_ASSERT(document);
    MOZ_ASSERT(IsInAnonymousSubtree());
  }

  if (document) {
    ClearServoData(document);
  }

  if (aNullParent) {
    if (IsRootOfNativeAnonymousSubtree()) {
      nsNodeUtils::NativeAnonymousChildListChange(this, true);
    }

    if (GetParent()) {
      RefPtr<nsINode> p;
      p.swap(mParent);
    } else {
      mParent = nullptr;
    }
    SetParentIsContent(false);
  }

#ifdef DEBUG
  // If we can get access to the PresContext, then we sanity-check that
  // we're not leaving behind a pointer to ourselves as the PresContext's
  // cached provider of the viewport's scrollbar styles.
  if (document) {
    nsPresContext* presContext = document->GetPresContext();
    if (presContext) {
      MOZ_ASSERT(this != presContext->GetViewportScrollStylesOverrideElement(),
                 "Leaving behind a raw pointer to this element (as having "
                 "propagated scrollbar styles) - that's dangerous...");
    }
  }
#endif

  ClearInDocument();
  SetIsConnected(false);

  // Ensure that CSS transitions don't continue on an element at a
  // different place in the tree (even if reinserted before next
  // animation refresh).
  // We need to delete the properties while we're still in document
  // (if we were in document).
  // FIXME (Bug 522599): Need a test for this.
  if (MayHaveAnimations()) {
    DeleteProperty(nsGkAtoms::transitionsOfBeforeProperty);
    DeleteProperty(nsGkAtoms::transitionsOfAfterProperty);
    DeleteProperty(nsGkAtoms::transitionsProperty);
    DeleteProperty(nsGkAtoms::animationsOfBeforeProperty);
    DeleteProperty(nsGkAtoms::animationsOfAfterProperty);
    DeleteProperty(nsGkAtoms::animationsProperty);
    if (document) {
      if (nsPresContext* presContext = document->GetPresContext()) {
        // We have to clear all pending restyle requests for the animations on
        // this element to avoid unnecessary restyles when we re-attached this
        // element.
        presContext->EffectCompositor()->ClearRestyleRequestsFor(this);
      }
    }
  }

  if (aNullParent || !mParent->IsInShadowTree()) {
    UnsetFlags(NODE_IS_IN_SHADOW_TREE);

    // Begin keeping track of our subtree root.
    SetSubtreeRootPointer(aNullParent ? this : mParent->SubtreeRoot());
  }

  bool clearBindingParent = true;

#ifdef MOZ_XUL
  if (nsXULElement* xulElem = nsXULElement::FromNode(this)) {
    ;
    xulElem->SetXULBindingParent(nullptr);
    clearBindingParent = false;
  }
#endif

  if (nsExtendedDOMSlots* slots = GetExistingExtendedDOMSlots()) {
    if (clearBindingParent) {
      slots->mBindingParent = nullptr;
    }
    if (aNullParent || !mParent->IsInShadowTree()) {
      slots->mContainingShadow = nullptr;
    }
  }

  if (document) {
    if (HasFlag(NODE_MAY_BE_IN_BINDING_MNGR)) {
      // Notify XBL- & nsIAnonymousContentCreator-generated anonymous content
      // that the document is changing.
      nsContentUtils::AddScriptRunner(new RemoveFromBindingManagerRunnable(
          document->BindingManager(), this, document));
      nsXBLBinding* binding =
          document->BindingManager()->GetBindingWithContent(this);
      if (binding) {
        nsXBLBinding::UnbindAnonymousContent(document,
                                             binding->GetAnonymousContent(),
                                             /* aNullParent */ false);
      }
    }

    document->ClearBoxObjectFor(this);

    // Disconnected must be enqueued whenever a connected custom element becomes
    // disconnected.
    CustomElementData* data = GetCustomElementData();
    if (data) {
      if (data->mState == CustomElementData::State::eCustom) {
        nsContentUtils::EnqueueLifecycleCallback(Document::eDisconnected, this);
      } else {
        // Remove an unresolved custom element that is a candidate for upgrade
        // when a custom element is disconnected.
        nsContentUtils::UnregisterUnresolvedElement(this);
      }
    }
  }

  // This has to be here, rather than in nsGenericHTMLElement::UnbindFromTree,
  //  because it has to happen after unsetting the parent pointer, but before
  //  recursively unbinding the kids.
  if (IsHTMLElement()) {
    ResetDir(this);
  }

  if (aDeep) {
    for (nsIContent* child = GetFirstChild(); child;
         child = child->GetNextSibling()) {
      // Note that we pass false for aNullParent here, since we don't want
      // the kids to forget us.  We _do_ want them to forget their binding
      // parent, though, since this only walks non-anonymous kids.
      child->UnbindFromTree(true, false);
    }
  }

  nsNodeUtils::ParentChainChanged(this);

  // Unbind children of shadow root.
  if (ShadowRoot* shadowRoot = GetShadowRoot()) {
    shadowRoot->Unbind();
  }

  MOZ_ASSERT(!HasAnyOfFlags(kAllServoDescendantBits));
  MOZ_ASSERT(!document || document->GetServoRestyleRoot() != this);
}

nsDOMCSSAttributeDeclaration* Element::SMILOverrideStyle() {
  Element::nsExtendedDOMSlots* slots = ExtendedDOMSlots();

  if (!slots->mSMILOverrideStyle) {
    slots->mSMILOverrideStyle = new nsDOMCSSAttributeDeclaration(this, true);
  }

  return slots->mSMILOverrideStyle;
}

DeclarationBlock* Element::GetSMILOverrideStyleDeclaration() {
  Element::nsExtendedDOMSlots* slots = GetExistingExtendedDOMSlots();
  return slots ? slots->mSMILOverrideStyleDeclaration.get() : nullptr;
}

nsresult Element::SetSMILOverrideStyleDeclaration(
    DeclarationBlock* aDeclaration, bool aNotify) {
  Element::nsExtendedDOMSlots* slots = ExtendedDOMSlots();

  slots->mSMILOverrideStyleDeclaration = aDeclaration;

  if (aNotify) {
    Document* doc = GetComposedDoc();
    // Only need to request a restyle if we're in a document.  (We might not
    // be in a document, if we're clearing animation effects on a target node
    // that's been detached since the previous animation sample.)
    if (doc) {
      nsCOMPtr<nsIPresShell> shell = doc->GetShell();
      if (shell) {
        shell->RestyleForAnimation(this, eRestyle_StyleAttribute_Animations);
      }
    }
  }

  return NS_OK;
}

bool Element::IsLabelable() const { return false; }

bool Element::IsInteractiveHTMLContent(bool aIgnoreTabindex) const {
  return false;
}

DeclarationBlock* Element::GetInlineStyleDeclaration() const {
  if (!MayHaveStyle()) {
    return nullptr;
  }
  const nsAttrValue* attrVal = mAttrs.GetAttr(nsGkAtoms::style);

  if (attrVal && attrVal->Type() == nsAttrValue::eCSSDeclaration) {
    return attrVal->GetCSSDeclarationValue();
  }

  return nullptr;
}

const nsMappedAttributes* Element::GetMappedAttributes() const {
  return mAttrs.GetMapped();
}

void Element::InlineStyleDeclarationWillChange(MutationClosureData& aData) {
  MOZ_ASSERT_UNREACHABLE("Element::InlineStyleDeclarationWillChange");
}

nsresult Element::SetInlineStyleDeclaration(DeclarationBlock& aDeclaration,
                                            MutationClosureData& aData) {
  MOZ_ASSERT_UNREACHABLE("Element::SetInlineStyleDeclaration");
  return NS_ERROR_NOT_IMPLEMENTED;
}

NS_IMETHODIMP_(bool)
Element::IsAttributeMapped(const nsAtom* aAttribute) const { return false; }

nsChangeHint Element::GetAttributeChangeHint(const nsAtom* aAttribute,
                                             int32_t aModType) const {
  return nsChangeHint(0);
}

bool Element::FindAttributeDependence(const nsAtom* aAttribute,
                                      const MappedAttributeEntry* const aMaps[],
                                      uint32_t aMapCount) {
  for (uint32_t mapindex = 0; mapindex < aMapCount; ++mapindex) {
    for (const MappedAttributeEntry* map = aMaps[mapindex]; map->attribute;
         ++map) {
      if (aAttribute == map->attribute) {
        return true;
      }
    }
  }

  return false;
}

already_AddRefed<mozilla::dom::NodeInfo> Element::GetExistingAttrNameFromQName(
    const nsAString& aStr) const {
  const nsAttrName* name = InternalGetAttrNameFromQName(aStr);
  if (!name) {
    return nullptr;
  }

  RefPtr<mozilla::dom::NodeInfo> nodeInfo;
  if (name->IsAtom()) {
    nodeInfo = mNodeInfo->NodeInfoManager()->GetNodeInfo(
        name->Atom(), nullptr, kNameSpaceID_None, ATTRIBUTE_NODE);
  } else {
    nodeInfo = name->NodeInfo();
  }

  return nodeInfo.forget();
}

// static
bool Element::ShouldBlur(nsIContent* aContent) {
  // Determine if the current element is focused, if it is not focused
  // then we should not try to blur
  Document* document = aContent->GetComposedDoc();
  if (!document) return false;

  nsCOMPtr<nsPIDOMWindowOuter> window = document->GetWindow();
  if (!window) return false;

  nsCOMPtr<nsPIDOMWindowOuter> focusedFrame;
  nsIContent* contentToBlur = nsFocusManager::GetFocusedDescendant(
      window, nsFocusManager::eOnlyCurrentWindow, getter_AddRefs(focusedFrame));
  if (contentToBlur == aContent) return true;

  // if focus on this element would get redirected, then check the redirected
  // content as well when blurring.
  return (contentToBlur &&
          nsFocusManager::GetRedirectedFocus(aContent) == contentToBlur);
}

bool Element::IsNodeOfType(uint32_t aFlags) const { return false; }

/* static */
nsresult Element::DispatchEvent(nsPresContext* aPresContext,
                                WidgetEvent* aEvent, nsIContent* aTarget,
                                bool aFullDispatch, nsEventStatus* aStatus) {
  MOZ_ASSERT(aTarget, "Must have target");
  MOZ_ASSERT(aEvent, "Must have source event");
  MOZ_ASSERT(aStatus, "Null out param?");

  if (!aPresContext) {
    return NS_OK;
  }

  nsCOMPtr<nsIPresShell> shell = aPresContext->GetPresShell();
  if (!shell) {
    return NS_OK;
  }

  if (aFullDispatch) {
    return shell->HandleEventWithTarget(aEvent, nullptr, aTarget, aStatus);
  }

  return shell->HandleDOMEventWithTarget(aTarget, aEvent, aStatus);
}

/* static */
nsresult Element::DispatchClickEvent(nsPresContext* aPresContext,
                                     WidgetInputEvent* aSourceEvent,
                                     nsIContent* aTarget, bool aFullDispatch,
                                     const EventFlags* aExtraEventFlags,
                                     nsEventStatus* aStatus) {
  MOZ_ASSERT(aTarget, "Must have target");
  MOZ_ASSERT(aSourceEvent, "Must have source event");
  MOZ_ASSERT(aStatus, "Null out param?");

  WidgetMouseEvent event(aSourceEvent->IsTrusted(), eMouseClick,
                         aSourceEvent->mWidget, WidgetMouseEvent::eReal);
  event.mRefPoint = aSourceEvent->mRefPoint;
  uint32_t clickCount = 1;
  float pressure = 0;
  uint32_t pointerId = 0;  // Use the default value here.
  uint16_t inputSource = 0;
  WidgetMouseEvent* sourceMouseEvent = aSourceEvent->AsMouseEvent();
  if (sourceMouseEvent) {
    clickCount = sourceMouseEvent->mClickCount;
    pressure = sourceMouseEvent->pressure;
    pointerId = sourceMouseEvent->pointerId;
    inputSource = sourceMouseEvent->inputSource;
  } else if (aSourceEvent->mClass == eKeyboardEventClass) {
    event.mFlags.mIsPositionless = true;
    inputSource = MouseEvent_Binding::MOZ_SOURCE_KEYBOARD;
  }
  event.pressure = pressure;
  event.mClickCount = clickCount;
  event.pointerId = pointerId;
  event.inputSource = inputSource;
  event.mModifiers = aSourceEvent->mModifiers;
  if (aExtraEventFlags) {
    // Be careful not to overwrite existing flags!
    event.mFlags.Union(*aExtraEventFlags);
  }

  return DispatchEvent(aPresContext, &event, aTarget, aFullDispatch, aStatus);
}

nsIFrame* Element::GetPrimaryFrame(FlushType aType) {
  Document* doc = GetComposedDoc();
  if (!doc) {
    return nullptr;
  }

  // Cause a flush, so we get up-to-date frame
  // information
  if (aType != FlushType::None) {
    doc->FlushPendingNotifications(aType);
  }

  return GetPrimaryFrame();
}

//----------------------------------------------------------------------
nsresult Element::LeaveLink(nsPresContext* aPresContext) {
  nsILinkHandler* handler = aPresContext->GetLinkHandler();
  if (!handler) {
    return NS_OK;
  }

  return handler->OnLeaveLink();
}

nsresult Element::SetEventHandler(nsAtom* aEventName, const nsAString& aValue,
                                  bool aDefer) {
  Document* ownerDoc = OwnerDoc();
  if (ownerDoc->IsLoadedAsData()) {
    // Make this a no-op rather than throwing an error to avoid
    // the error causing problems setting the attribute.
    return NS_OK;
  }

  MOZ_ASSERT(aEventName, "Must have event name!");
  bool defer = true;
  EventListenerManager* manager =
      GetEventListenerManagerForAttr(aEventName, &defer);
  if (!manager) {
    return NS_OK;
  }

<<<<<<< HEAD
  // TaintFox: Event handler sink.
  if (aValue.IsTainted()) {
    nsCString eventName;
    aEventName->ToUTF8String(eventName);
    ReportTaintSink(nsContentUtils::GetCurrentJSContext(), aValue, eventName.get());
  }

  defer = defer && aDefer; // only defer if everyone agrees...
  manager->SetEventHandler(aEventName, aValue,
                           defer, !nsContentUtils::IsChromeDoc(ownerDoc),
                           this);
=======
  defer = defer && aDefer;  // only defer if everyone agrees...
  manager->SetEventHandler(aEventName, aValue, defer,
                           !nsContentUtils::IsChromeDoc(ownerDoc), this);
>>>>>>> 030f2d6b
  return NS_OK;
}

//----------------------------------------------------------------------

const nsAttrName* Element::InternalGetAttrNameFromQName(
    const nsAString& aStr, nsAutoString* aNameToUse) const {
  MOZ_ASSERT(!aNameToUse || aNameToUse->IsEmpty());
  const nsAttrName* val = nullptr;
  if (IsHTMLElement() && IsInHTMLDocument()) {
    nsAutoString lower;
    nsAutoString& outStr = aNameToUse ? *aNameToUse : lower;
    nsContentUtils::ASCIIToLower(aStr, outStr);
    val = mAttrs.GetExistingAttrNameFromQName(outStr);
    if (val) {
      outStr.Truncate();
    }
  } else {
    val = mAttrs.GetExistingAttrNameFromQName(aStr);
    if (!val && aNameToUse) {
      *aNameToUse = aStr;
    }
  }

  return val;
}

bool Element::MaybeCheckSameAttrVal(int32_t aNamespaceID, const nsAtom* aName,
                                    const nsAtom* aPrefix,
                                    const nsAttrValueOrString& aValue,
                                    bool aNotify, nsAttrValue& aOldValue,
                                    uint8_t* aModType, bool* aHasListeners,
                                    bool* aOldValueSet) {
  bool modification = false;
  *aHasListeners =
      aNotify && nsContentUtils::HasMutationListeners(
                     this, NS_EVENT_BITS_MUTATION_ATTRMODIFIED, this);
  *aOldValueSet = false;

  // If we have no listeners and aNotify is false, we are almost certainly
  // coming from the content sink and will almost certainly have no previous
  // value.  Even if we do, setting the value is cheap when we have no
  // listeners and don't plan to notify.  The check for aNotify here is an
  // optimization, the check for *aHasListeners is a correctness issue.
  if (*aHasListeners || aNotify) {
    BorrowedAttrInfo info(GetAttrInfo(aNamespaceID, aName));
    if (info.mValue) {
      // Check whether the old value is the same as the new one.  Note that we
      // only need to actually _get_ the old value if we have listeners or
      // if the element is a custom element (because it may have an
      // attribute changed callback).
      if (*aHasListeners || GetCustomElementData()) {
        // Need to store the old value.
        //
        // If the current attribute value contains a pointer to some other data
        // structure that gets updated in the process of setting the attribute
        // we'll no longer have the old value of the attribute. Therefore, we
        // should serialize the attribute value now to keep a snapshot.
        //
        // We have to serialize the value anyway in order to create the
        // mutation event so there's no cost in doing it now.
        aOldValue.SetToSerialized(*info.mValue);
        *aOldValueSet = true;
      }
      bool valueMatches = aValue.EqualsAsStrings(*info.mValue);
      if (valueMatches && aPrefix == info.mName->GetPrefix()) {
        return true;
      }
      modification = true;
    }
  }
  *aModType = modification
                  ? static_cast<uint8_t>(MutationEvent_Binding::MODIFICATION)
                  : static_cast<uint8_t>(MutationEvent_Binding::ADDITION);
  return false;
}

bool Element::OnlyNotifySameValueSet(int32_t aNamespaceID, nsAtom* aName,
                                     nsAtom* aPrefix,
                                     const nsAttrValueOrString& aValue,
                                     bool aNotify, nsAttrValue& aOldValue,
                                     uint8_t* aModType, bool* aHasListeners,
                                     bool* aOldValueSet) {
  if (!MaybeCheckSameAttrVal(aNamespaceID, aName, aPrefix, aValue, aNotify,
                             aOldValue, aModType, aHasListeners,
                             aOldValueSet)) {
    return false;
  }

  nsAutoScriptBlocker scriptBlocker;
  nsNodeUtils::AttributeSetToCurrentValue(this, aNamespaceID, aName);
  return true;
}

nsresult Element::SetSingleClassFromParser(nsAtom* aSingleClassName) {
  // Keep this in sync with SetAttr and SetParsedAttr below.

  nsAttrValue value(aSingleClassName);

  Document* document = GetComposedDoc();
  mozAutoDocUpdate updateBatch(document, false);

  // In principle, BeforeSetAttr should be called here if a node type
  // existed that wanted to do something special for class, but there
  // is no such node type, so calling SetMayHaveClass() directly.
  SetMayHaveClass();

  return SetAttrAndNotify(kNameSpaceID_None, nsGkAtoms::_class,
                          nullptr,  // prefix
                          nullptr,  // old value
                          value, nullptr,
                          static_cast<uint8_t>(MutationEvent_Binding::ADDITION),
                          false,  // hasListeners
                          false,  // notify
                          kCallAfterSetAttr, document, updateBatch);
}

nsresult Element::SetAttr(int32_t aNamespaceID, nsAtom* aName, nsAtom* aPrefix,
                          const nsAString& aValue,
                          nsIPrincipal* aSubjectPrincipal, bool aNotify) {
  // Keep this in sync with SetParsedAttr below and SetSingleClassFromParser
  // above.

  NS_ENSURE_ARG_POINTER(aName);
  NS_ASSERTION(aNamespaceID != kNameSpaceID_Unknown,
               "Don't call SetAttr with unknown namespace");

  uint8_t modType;
  bool hasListeners;
  // We don't want to spend time preparsing class attributes if the value is not
  // changing, so just init our nsAttrValueOrString with aValue for the
  // OnlyNotifySameValueSet call.
  nsAttrValueOrString value(aValue);
  nsAttrValue oldValue;
  bool oldValueSet;

  if (OnlyNotifySameValueSet(aNamespaceID, aName, aPrefix, value, aNotify,
                             oldValue, &modType, &hasListeners, &oldValueSet)) {
    return OnAttrSetButNotChanged(aNamespaceID, aName, value, aNotify);
  }

  nsAttrValue attrValue;
  nsAttrValue* preparsedAttrValue;
  if (aNamespaceID == kNameSpaceID_None && aName == nsGkAtoms::_class) {
    attrValue.ParseAtomArray(aValue);
    value.ResetToAttrValue(attrValue);
    preparsedAttrValue = &attrValue;
  } else {
    preparsedAttrValue = nullptr;
  }

  if (aNotify) {
    nsNodeUtils::AttributeWillChange(this, aNamespaceID, aName, modType,
                                     preparsedAttrValue);
  }

  // Hold a script blocker while calling ParseAttribute since that can call
  // out to id-observers
  Document* document = GetComposedDoc();
  mozAutoDocUpdate updateBatch(document, aNotify);

  nsresult rv = BeforeSetAttr(aNamespaceID, aName, &value, aNotify);
  NS_ENSURE_SUCCESS(rv, rv);

  if (!preparsedAttrValue && !ParseAttribute(aNamespaceID, aName, aValue,
                                             aSubjectPrincipal, attrValue)) {
    attrValue.SetTo(aValue);
  }

  PreIdMaybeChange(aNamespaceID, aName, &value);

  return SetAttrAndNotify(aNamespaceID, aName, aPrefix,
                          oldValueSet ? &oldValue : nullptr, attrValue,
                          aSubjectPrincipal, modType, hasListeners, aNotify,
                          kCallAfterSetAttr, document, updateBatch);
}

nsresult Element::SetParsedAttr(int32_t aNamespaceID, nsAtom* aName,
                                nsAtom* aPrefix, nsAttrValue& aParsedValue,
                                bool aNotify) {
  // Keep this in sync with SetAttr and SetSingleClassFromParser above

  NS_ENSURE_ARG_POINTER(aName);
  NS_ASSERTION(aNamespaceID != kNameSpaceID_Unknown,
               "Don't call SetAttr with unknown namespace");

  uint8_t modType;
  bool hasListeners;
  nsAttrValueOrString value(aParsedValue);
  nsAttrValue oldValue;
  bool oldValueSet;

  if (OnlyNotifySameValueSet(aNamespaceID, aName, aPrefix, value, aNotify,
                             oldValue, &modType, &hasListeners, &oldValueSet)) {
    return OnAttrSetButNotChanged(aNamespaceID, aName, value, aNotify);
  }

  if (aNotify) {
    nsNodeUtils::AttributeWillChange(this, aNamespaceID, aName, modType,
                                     &aParsedValue);
  }

  nsresult rv = BeforeSetAttr(aNamespaceID, aName, &value, aNotify);
  NS_ENSURE_SUCCESS(rv, rv);

  PreIdMaybeChange(aNamespaceID, aName, &value);

  Document* document = GetComposedDoc();
  mozAutoDocUpdate updateBatch(document, aNotify);
  return SetAttrAndNotify(aNamespaceID, aName, aPrefix,
                          oldValueSet ? &oldValue : nullptr, aParsedValue,
                          nullptr, modType, hasListeners, aNotify,
                          kCallAfterSetAttr, document, updateBatch);
}

nsresult Element::SetAttrAndNotify(
    int32_t aNamespaceID, nsAtom* aName, nsAtom* aPrefix,
    const nsAttrValue* aOldValue, nsAttrValue& aParsedValue,
    nsIPrincipal* aSubjectPrincipal, uint8_t aModType, bool aFireMutation,
    bool aNotify, bool aCallAfterSetAttr, Document* aComposedDocument,
    const mozAutoDocUpdate&) {
  nsresult rv;
  nsMutationGuard::DidMutate();

  // Copy aParsedValue for later use since it will be lost when we call
  // SetAndSwapMappedAttr below
  nsAttrValue valueForAfterSetAttr;
  if (aCallAfterSetAttr || GetCustomElementData()) {
    valueForAfterSetAttr.SetTo(aParsedValue);
  }

  bool hadValidDir = false;
  bool hadDirAuto = false;
  bool oldValueSet;

  if (aNamespaceID == kNameSpaceID_None) {
    if (aName == nsGkAtoms::dir) {
      hadValidDir = HasValidDir() || IsHTMLElement(nsGkAtoms::bdi);
      hadDirAuto = HasDirAuto();  // already takes bdi into account
    }

    // XXXbz Perhaps we should push up the attribute mapping function
    // stuff to Element?
    if (!IsAttributeMapped(aName) ||
        !SetAndSwapMappedAttribute(aName, aParsedValue, &oldValueSet, &rv)) {
      rv = mAttrs.SetAndSwapAttr(aName, aParsedValue, &oldValueSet);
    }
  } else {
    RefPtr<mozilla::dom::NodeInfo> ni;
    ni = mNodeInfo->NodeInfoManager()->GetNodeInfo(aName, aPrefix, aNamespaceID,
                                                   ATTRIBUTE_NODE);

    rv = mAttrs.SetAndSwapAttr(ni, aParsedValue, &oldValueSet);
  }
  NS_ENSURE_SUCCESS(rv, rv);

  PostIdMaybeChange(aNamespaceID, aName, &valueForAfterSetAttr);

  // If the old value owns its own data, we know it is OK to keep using it.
  // oldValue will be null if there was no previously set value
  const nsAttrValue* oldValue;
  if (aParsedValue.StoresOwnData()) {
    if (oldValueSet) {
      oldValue = &aParsedValue;
    } else {
      oldValue = nullptr;
    }
  } else {
    // No need to conditionally assign null here. If there was no previously
    // set value for the attribute, aOldValue will already be null.
    oldValue = aOldValue;
  }

  if (aComposedDocument) {
    RefPtr<nsXBLBinding> binding = GetXBLBinding();
    if (binding) {
      binding->AttributeChanged(aName, aNamespaceID, false, aNotify);
    }
  }

  CustomElementDefinition* definition = GetCustomElementDefinition();
  // Only custom element which is in `custom` state could get the
  // CustomElementDefinition.
  if (definition && definition->IsInObservedAttributeList(aName)) {
    RefPtr<nsAtom> oldValueAtom;
    if (oldValue) {
      oldValueAtom = oldValue->GetAsAtom();
    } else {
      // If there is no old value, get the value of the uninitialized
      // attribute that was swapped with aParsedValue.
      oldValueAtom = aParsedValue.GetAsAtom();
    }
    RefPtr<nsAtom> newValueAtom = valueForAfterSetAttr.GetAsAtom();
    nsAutoString ns;
    nsContentUtils::NameSpaceManager()->GetNameSpaceURI(aNamespaceID, ns);

    LifecycleCallbackArgs args = {nsDependentAtomString(aName),
                                  aModType == MutationEvent_Binding::ADDITION
                                      ? VoidString()
                                      : nsDependentAtomString(oldValueAtom),
                                  nsDependentAtomString(newValueAtom),
                                  (ns.IsEmpty() ? VoidString() : ns)};

    nsContentUtils::EnqueueLifecycleCallback(Document::eAttributeChanged, this,
                                             &args, nullptr, definition);
  }

  if (aCallAfterSetAttr) {
    rv = AfterSetAttr(aNamespaceID, aName, &valueForAfterSetAttr, oldValue,
                      aSubjectPrincipal, aNotify);
    NS_ENSURE_SUCCESS(rv, rv);

    if (aNamespaceID == kNameSpaceID_None && aName == nsGkAtoms::dir) {
      OnSetDirAttr(this, &valueForAfterSetAttr, hadValidDir, hadDirAuto,
                   aNotify);
    }
  }

  UpdateState(aNotify);

  if (aNotify) {
    // Don't pass aOldValue to AttributeChanged since it may not be reliable.
    // Callers only compute aOldValue under certain conditions which may not
    // be triggered by all nsIMutationObservers.
    nsNodeUtils::AttributeChanged(
        this, aNamespaceID, aName, aModType,
        aParsedValue.StoresOwnData() ? &aParsedValue : nullptr);
  }

  if (aFireMutation) {
    InternalMutationEvent mutation(true, eLegacyAttrModified);

    nsAutoString ns;
    nsContentUtils::NameSpaceManager()->GetNameSpaceURI(aNamespaceID, ns);
    Attr* attrNode =
        GetAttributeNodeNSInternal(ns, nsDependentAtomString(aName));
    mutation.mRelatedNode = attrNode;

    mutation.mAttrName = aName;
    nsAutoString newValue;
    GetAttr(aNamespaceID, aName, newValue);
    if (!newValue.IsEmpty()) {
      mutation.mNewAttrValue = NS_Atomize(newValue);
    }
    if (oldValue && !oldValue->IsEmptyString()) {
      mutation.mPrevAttrValue = oldValue->GetAsAtom();
    }
    mutation.mAttrChange = aModType;

    mozAutoSubtreeModified subtree(OwnerDoc(), this);
    (new AsyncEventDispatcher(this, mutation))->RunDOMEventWhenSafe();
  }

  return NS_OK;
}

bool Element::ParseAttribute(int32_t aNamespaceID, nsAtom* aAttribute,
                             const nsAString& aValue,
                             nsIPrincipal* aMaybeScriptedPrincipal,
                             nsAttrValue& aResult) {
  if (aAttribute == nsGkAtoms::lang) {
    aResult.ParseAtom(aValue);
    return true;
  }

  if (aNamespaceID == kNameSpaceID_None) {
    MOZ_ASSERT(aAttribute != nsGkAtoms::_class,
               "The class attribute should be preparsed and therefore should "
               "never be passed to Element::ParseAttribute");
    if (aAttribute == nsGkAtoms::id) {
      // Store id as an atom.  id="" means that the element has no id,
      // not that it has an emptystring as the id.
      if (aValue.IsEmpty()) {
        return false;
      }
      aResult.ParseAtom(aValue);
      return true;
    }
  }

  return false;
}

bool Element::SetAndSwapMappedAttribute(nsAtom* aName, nsAttrValue& aValue,
                                        bool* aValueWasSet, nsresult* aRetval) {
  *aRetval = NS_OK;
  return false;
}

nsresult Element::BeforeSetAttr(int32_t aNamespaceID, nsAtom* aName,
                                const nsAttrValueOrString* aValue,
                                bool aNotify) {
  if (aNamespaceID == kNameSpaceID_None) {
    if (aName == nsGkAtoms::_class) {
      if (aValue) {
        // Note: This flag is asymmetrical. It is never unset and isn't exact.
        // If it is ever made to be exact, we probably need to handle this
        // similarly to how ids are handled in PreIdMaybeChange and
        // PostIdMaybeChange.
        // Note that SetSingleClassFromParser inlines BeforeSetAttr and
        // calls SetMayHaveClass directly. Making a subclass take action
        // on the class attribute in a BeforeSetAttr override would
        // require revising SetSingleClassFromParser.
        SetMayHaveClass();
      }
    }
  }

  return NS_OK;
}

void Element::PreIdMaybeChange(int32_t aNamespaceID, nsAtom* aName,
                               const nsAttrValueOrString* aValue) {
  if (aNamespaceID != kNameSpaceID_None || aName != nsGkAtoms::id) {
    return;
  }
  RemoveFromIdTable();
}

void Element::PostIdMaybeChange(int32_t aNamespaceID, nsAtom* aName,
                                const nsAttrValue* aValue) {
  if (aNamespaceID != kNameSpaceID_None || aName != nsGkAtoms::id) {
    return;
  }

  // id="" means that the element has no id, not that it has an empty
  // string as the id.
  if (aValue && !aValue->IsEmptyString()) {
    SetHasID();
    AddToIdTable(aValue->GetAtomValue());
  } else {
    ClearHasID();
  }
}

nsresult Element::OnAttrSetButNotChanged(int32_t aNamespaceID, nsAtom* aName,
                                         const nsAttrValueOrString& aValue,
                                         bool aNotify) {
  // Only custom element which is in `custom` state could get the
  // CustomElementDefinition.
  CustomElementDefinition* definition = GetCustomElementDefinition();
  if (definition && definition->IsInObservedAttributeList(aName)) {
    nsAutoString ns;
    nsContentUtils::NameSpaceManager()->GetNameSpaceURI(aNamespaceID, ns);

    nsAutoString value(aValue.String());
    LifecycleCallbackArgs args = {nsDependentAtomString(aName), value, value,
                                  (ns.IsEmpty() ? VoidString() : ns)};

    nsContentUtils::EnqueueLifecycleCallback(Document::eAttributeChanged, this,
                                             &args, nullptr, definition);
  }

  return NS_OK;
}

EventListenerManager* Element::GetEventListenerManagerForAttr(nsAtom* aAttrName,
                                                              bool* aDefer) {
  *aDefer = true;
  return GetOrCreateListenerManager();
}

bool Element::GetAttr(int32_t aNameSpaceID, const nsAtom* aName,
                      nsAString& aResult) const {
  DOMString str;
  bool haveAttr = GetAttr(aNameSpaceID, aName, str);
  str.ToString(aResult);
  return haveAttr;
}

int32_t Element::FindAttrValueIn(int32_t aNameSpaceID, const nsAtom* aName,
                                 AttrValuesArray* aValues,
                                 nsCaseTreatment aCaseSensitive) const {
  NS_ASSERTION(aName, "Must have attr name");
  NS_ASSERTION(aNameSpaceID != kNameSpaceID_Unknown, "Must have namespace");
  NS_ASSERTION(aValues, "Null value array");

  const nsAttrValue* val = mAttrs.GetAttr(aName, aNameSpaceID);
  if (val) {
    for (int32_t i = 0; aValues[i]; ++i) {
      if (val->Equals(aValues[i], aCaseSensitive)) {
        return i;
      }
    }
    return ATTR_VALUE_NO_MATCH;
  }
  return ATTR_MISSING;
}

nsresult Element::UnsetAttr(int32_t aNameSpaceID, nsAtom* aName, bool aNotify) {
  NS_ASSERTION(nullptr != aName, "must have attribute name");

  int32_t index = mAttrs.IndexOfAttr(aName, aNameSpaceID);
  if (index < 0) {
    return NS_OK;
  }

  Document* document = GetComposedDoc();
  mozAutoDocUpdate updateBatch(document, aNotify);

  if (aNotify) {
    nsNodeUtils::AttributeWillChange(this, aNameSpaceID, aName,
                                     MutationEvent_Binding::REMOVAL, nullptr);
  }

  nsresult rv = BeforeSetAttr(aNameSpaceID, aName, nullptr, aNotify);
  NS_ENSURE_SUCCESS(rv, rv);

  bool hasMutationListeners =
      aNotify && nsContentUtils::HasMutationListeners(
                     this, NS_EVENT_BITS_MUTATION_ATTRMODIFIED, this);

  PreIdMaybeChange(aNameSpaceID, aName, nullptr);

  // Grab the attr node if needed before we remove it from the attr map
  RefPtr<Attr> attrNode;
  if (hasMutationListeners) {
    nsAutoString ns;
    nsContentUtils::NameSpaceManager()->GetNameSpaceURI(aNameSpaceID, ns);
    attrNode = GetAttributeNodeNSInternal(ns, nsDependentAtomString(aName));
  }

  // Clear the attribute out from attribute map.
  nsDOMSlots* slots = GetExistingDOMSlots();
  if (slots && slots->mAttributeMap) {
    slots->mAttributeMap->DropAttribute(aNameSpaceID, aName);
  }

  // The id-handling code, and in the future possibly other code, need to
  // react to unexpected attribute changes.
  nsMutationGuard::DidMutate();

  bool hadValidDir = false;
  bool hadDirAuto = false;

  if (aNameSpaceID == kNameSpaceID_None && aName == nsGkAtoms::dir) {
    hadValidDir = HasValidDir() || IsHTMLElement(nsGkAtoms::bdi);
    hadDirAuto = HasDirAuto();  // already takes bdi into account
  }

  nsAttrValue oldValue;
  rv = mAttrs.RemoveAttrAt(index, oldValue);
  NS_ENSURE_SUCCESS(rv, rv);

  PostIdMaybeChange(aNameSpaceID, aName, nullptr);

  if (document) {
    RefPtr<nsXBLBinding> binding = GetXBLBinding();
    if (binding) {
      binding->AttributeChanged(aName, aNameSpaceID, true, aNotify);
    }
  }

  CustomElementDefinition* definition = GetCustomElementDefinition();
  // Only custom element which is in `custom` state could get the
  // CustomElementDefinition.
  if (definition && definition->IsInObservedAttributeList(aName)) {
    nsAutoString ns;
    nsContentUtils::NameSpaceManager()->GetNameSpaceURI(aNameSpaceID, ns);

    RefPtr<nsAtom> oldValueAtom = oldValue.GetAsAtom();
    LifecycleCallbackArgs args = {
        nsDependentAtomString(aName), nsDependentAtomString(oldValueAtom),
        VoidString(), (ns.IsEmpty() ? VoidString() : ns)};

    nsContentUtils::EnqueueLifecycleCallback(Document::eAttributeChanged, this,
                                             &args, nullptr, definition);
  }

  rv = AfterSetAttr(aNameSpaceID, aName, nullptr, &oldValue, nullptr, aNotify);
  NS_ENSURE_SUCCESS(rv, rv);

  UpdateState(aNotify);

  if (aNotify) {
    // We can always pass oldValue here since there is no new value which could
    // have corrupted it.
    nsNodeUtils::AttributeChanged(this, aNameSpaceID, aName,
                                  MutationEvent_Binding::REMOVAL, &oldValue);
  }

  if (aNameSpaceID == kNameSpaceID_None && aName == nsGkAtoms::dir) {
    OnSetDirAttr(this, nullptr, hadValidDir, hadDirAuto, aNotify);
  }

  if (hasMutationListeners) {
    InternalMutationEvent mutation(true, eLegacyAttrModified);

    mutation.mRelatedNode = attrNode;
    mutation.mAttrName = aName;

    nsAutoString value;
    oldValue.ToString(value);
    if (!value.IsEmpty()) mutation.mPrevAttrValue = NS_Atomize(value);
    mutation.mAttrChange = MutationEvent_Binding::REMOVAL;

    mozAutoSubtreeModified subtree(OwnerDoc(), this);
    (new AsyncEventDispatcher(this, mutation))->RunDOMEventWhenSafe();
  }

  return NS_OK;
}

void Element::DescribeAttribute(uint32_t index,
                                nsAString& aOutDescription) const {
  // name
  mAttrs.AttrNameAt(index)->GetQualifiedName(aOutDescription);

  // value
  aOutDescription.AppendLiteral("=\"");
  nsAutoString value;
  mAttrs.AttrAt(index)->ToString(value);
  for (uint32_t i = value.Length(); i > 0; --i) {
    if (value[i - 1] == char16_t('"')) value.Insert(char16_t('\\'), i - 1);
  }
  aOutDescription.Append(value);
  aOutDescription.Append('"');
}

#ifdef DEBUG
void Element::ListAttributes(FILE* out) const {
  uint32_t index, count = mAttrs.AttrCount();
  for (index = 0; index < count; index++) {
    nsAutoString attributeDescription;
    DescribeAttribute(index, attributeDescription);

    fputs(" ", out);
    fputs(NS_LossyConvertUTF16toASCII(attributeDescription).get(), out);
  }
}

void Element::List(FILE* out, int32_t aIndent, const nsCString& aPrefix) const {
  int32_t indent;
  for (indent = aIndent; --indent >= 0;) fputs("  ", out);

  fputs(aPrefix.get(), out);

  fputs(NS_LossyConvertUTF16toASCII(mNodeInfo->QualifiedName()).get(), out);

  fprintf(out, "@%p", (void*)this);

  ListAttributes(out);

  fprintf(out, " state=[%llx]",
          static_cast<unsigned long long>(State().GetInternalValue()));
  fprintf(out, " flags=[%08x]", static_cast<unsigned int>(GetFlags()));
  if (IsCommonAncestorForRangeInSelection()) {
    const LinkedList<nsRange>* ranges = GetExistingCommonAncestorRanges();
    int32_t count = 0;
    if (ranges) {
      // Can't use range-based iteration on a const LinkedList, unfortunately.
      for (const nsRange* r = ranges->getFirst(); r; r = r->getNext()) {
        ++count;
      }
    }
    fprintf(out, " ranges:%d", count);
  }
  fprintf(out, " primaryframe=%p", static_cast<void*>(GetPrimaryFrame()));
  fprintf(out, " refcount=%" PRIuPTR "<", mRefCnt.get());

  nsIContent* child = GetFirstChild();
  if (child) {
    fputs("\n", out);

    for (; child; child = child->GetNextSibling()) {
      child->List(out, aIndent + 1);
    }

    for (indent = aIndent; --indent >= 0;) fputs("  ", out);
  }

  fputs(">\n", out);

  Element* nonConstThis = const_cast<Element*>(this);

  // XXX sXBL/XBL2 issue! Owner or current document?
  Document* document = OwnerDoc();

  // Note: not listing nsIAnonymousContentCreator-created content...

  nsBindingManager* bindingManager = document->BindingManager();
  nsINodeList* anonymousChildren =
      bindingManager->GetAnonymousNodesFor(nonConstThis);

  if (anonymousChildren) {
    uint32_t length = anonymousChildren->Length();

    for (indent = aIndent; --indent >= 0;) fputs("  ", out);
    fputs("anonymous-children<\n", out);

    for (uint32_t i = 0; i < length; ++i) {
      nsIContent* child = anonymousChildren->Item(i);
      child->List(out, aIndent + 1);
    }

    for (indent = aIndent; --indent >= 0;) fputs("  ", out);
    fputs(">\n", out);

    bool outHeader = false;
    ExplicitChildIterator iter(nonConstThis);
    for (nsIContent* child = iter.GetNextChild(); child;
         child = iter.GetNextChild()) {
      if (!outHeader) {
        outHeader = true;

        for (indent = aIndent; --indent >= 0;) fputs("  ", out);
        fputs("content-list<\n", out);
      }

      child->List(out, aIndent + 1);
    }

    if (outHeader) {
      for (indent = aIndent; --indent >= 0;) fputs("  ", out);
      fputs(">\n", out);
    }
  }
}

void Element::DumpContent(FILE* out, int32_t aIndent, bool aDumpAll) const {
  int32_t indent;
  for (indent = aIndent; --indent >= 0;) fputs("  ", out);

  const nsString& buf = mNodeInfo->QualifiedName();
  fputs("<", out);
  fputs(NS_LossyConvertUTF16toASCII(buf).get(), out);

  if (aDumpAll) ListAttributes(out);

  fputs(">", out);

  if (aIndent) fputs("\n", out);

  for (nsIContent* child = GetFirstChild(); child;
       child = child->GetNextSibling()) {
    int32_t indent = aIndent ? aIndent + 1 : 0;
    child->DumpContent(out, indent, aDumpAll);
  }
  for (indent = aIndent; --indent >= 0;) fputs("  ", out);
  fputs("</", out);
  fputs(NS_LossyConvertUTF16toASCII(buf).get(), out);
  fputs(">", out);

  if (aIndent) fputs("\n", out);
}
#endif

void Element::Describe(nsAString& aOutDescription) const {
  aOutDescription.Append(mNodeInfo->QualifiedName());
  aOutDescription.AppendPrintf("@%p", (void*)this);

  uint32_t index, count = mAttrs.AttrCount();
  for (index = 0; index < count; index++) {
    aOutDescription.Append(' ');
    nsAutoString attributeDescription;
    DescribeAttribute(index, attributeDescription);
    aOutDescription.Append(attributeDescription);
  }
}

bool Element::CheckHandleEventForLinksPrecondition(EventChainVisitor& aVisitor,
                                                   nsIURI** aURI) const {
  if (aVisitor.mEventStatus == nsEventStatus_eConsumeNoDefault ||
      (!aVisitor.mEvent->IsTrusted() &&
       (aVisitor.mEvent->mMessage != eMouseClick) &&
       (aVisitor.mEvent->mMessage != eKeyPress) &&
       (aVisitor.mEvent->mMessage != eLegacyDOMActivate)) ||
      !aVisitor.mPresContext ||
      aVisitor.mEvent->mFlags.mMultipleActionsPrevented) {
    return false;
  }

  // Make sure we actually are a link
  return IsLink(aURI);
}

void Element::GetEventTargetParentForLinks(EventChainPreVisitor& aVisitor) {
  // Optimisation: return early if this event doesn't interest us.
  // IMPORTANT: this switch and the switch below it must be kept in sync!
  switch (aVisitor.mEvent->mMessage) {
    case eMouseOver:
    case eFocus:
    case eMouseOut:
    case eBlur:
      break;
    default:
      return;
  }

  // Make sure we meet the preconditions before continuing
  nsCOMPtr<nsIURI> absURI;
  if (!CheckHandleEventForLinksPrecondition(aVisitor, getter_AddRefs(absURI))) {
    return;
  }

  // We do the status bar updates in GetEventTargetParent so that the status bar
  // gets updated even if the event is consumed before we have a chance to set
  // it.
  switch (aVisitor.mEvent->mMessage) {
    // Set the status bar similarly for mouseover and focus
    case eMouseOver:
      aVisitor.mEventStatus = nsEventStatus_eConsumeNoDefault;
      MOZ_FALLTHROUGH;
    case eFocus: {
      InternalFocusEvent* focusEvent = aVisitor.mEvent->AsFocusEvent();
      if (!focusEvent || !focusEvent->mIsRefocus) {
        nsAutoString target;
        GetLinkTarget(target);
        nsContentUtils::TriggerLink(this, aVisitor.mPresContext, absURI, target,
                                    /* click */ false, /* isTrusted */ true);
        // Make sure any ancestor links don't also TriggerLink
        aVisitor.mEvent->mFlags.mMultipleActionsPrevented = true;
      }
      break;
    }
    case eMouseOut:
      aVisitor.mEventStatus = nsEventStatus_eConsumeNoDefault;
      MOZ_FALLTHROUGH;
    case eBlur: {
      nsresult rv = LeaveLink(aVisitor.mPresContext);
      if (NS_SUCCEEDED(rv)) {
        aVisitor.mEvent->mFlags.mMultipleActionsPrevented = true;
      }
      break;
    }

    default:
      // switch not in sync with the optimization switch earlier in this
      // function
      MOZ_ASSERT_UNREACHABLE("switch statements not in sync");
  }
}

nsresult Element::PostHandleEventForLinks(EventChainPostVisitor& aVisitor) {
  // Optimisation: return early if this event doesn't interest us.
  // IMPORTANT: this switch and the switch below it must be kept in sync!
  switch (aVisitor.mEvent->mMessage) {
    case eMouseDown:
    case eMouseClick:
    case eLegacyDOMActivate:
    case eKeyPress:
      break;
    default:
      return NS_OK;
  }

  // Make sure we meet the preconditions before continuing
  nsCOMPtr<nsIURI> absURI;
  if (!CheckHandleEventForLinksPrecondition(aVisitor, getter_AddRefs(absURI))) {
    return NS_OK;
  }

  nsresult rv = NS_OK;

  switch (aVisitor.mEvent->mMessage) {
    case eMouseDown: {
      if (aVisitor.mEvent->AsMouseEvent()->button ==
          WidgetMouseEvent::eLeftButton) {
        // don't make the link grab the focus if there is no link handler
        nsILinkHandler* handler = aVisitor.mPresContext->GetLinkHandler();
        Document* document = GetComposedDoc();
        if (handler && document) {
          nsIFocusManager* fm = nsFocusManager::GetFocusManager();
          if (fm) {
            aVisitor.mEvent->mFlags.mMultipleActionsPrevented = true;
            RefPtr<Element> kungFuDeathGrip(this);
            fm->SetFocus(kungFuDeathGrip, nsIFocusManager::FLAG_BYMOUSE |
                                              nsIFocusManager::FLAG_NOSCROLL);
          }

          EventStateManager::SetActiveManager(
              aVisitor.mPresContext->EventStateManager(), this);

          // OK, we're pretty sure we're going to load, so warm up a speculative
          // connection to be sure we have one ready when we open the channel.
          nsCOMPtr<nsISpeculativeConnect> sc =
              do_QueryInterface(nsContentUtils::GetIOService());
          nsCOMPtr<nsIInterfaceRequestor> ir = do_QueryInterface(handler);
          sc->SpeculativeConnect2(absURI, NodePrincipal(), ir);
        }
      }
    } break;

    case eMouseClick: {
      WidgetMouseEvent* mouseEvent = aVisitor.mEvent->AsMouseEvent();
      if (mouseEvent->IsLeftClickEvent()) {
        if (mouseEvent->IsControl() || mouseEvent->IsMeta() ||
            mouseEvent->IsAlt() || mouseEvent->IsShift()) {
          break;
        }

        // The default action is simply to dispatch DOMActivate
        nsCOMPtr<nsIPresShell> shell = aVisitor.mPresContext->GetPresShell();
        if (shell) {
          // single-click
          nsEventStatus status = nsEventStatus_eIgnore;
          // DOMActive event should be trusted since the activation is actually
          // occurred even if the cause is an untrusted click event.
          InternalUIEvent actEvent(true, eLegacyDOMActivate, mouseEvent);
          actEvent.mDetail = 1;

          rv = shell->HandleDOMEventWithTarget(this, &actEvent, &status);
          if (NS_SUCCEEDED(rv)) {
            aVisitor.mEventStatus = nsEventStatus_eConsumeNoDefault;
          }
        }
      }
      break;
    }
    case eLegacyDOMActivate: {
      if (aVisitor.mEvent->mOriginalTarget == this) {
        nsAutoString target;
        GetLinkTarget(target);
        const InternalUIEvent* activeEvent = aVisitor.mEvent->AsUIEvent();
        MOZ_ASSERT(activeEvent);
        nsContentUtils::TriggerLink(this, aVisitor.mPresContext, absURI, target,
                                    /* click */ true,
                                    activeEvent->IsTrustable());
        aVisitor.mEventStatus = nsEventStatus_eConsumeNoDefault;
      }
    } break;

    case eKeyPress: {
      WidgetKeyboardEvent* keyEvent = aVisitor.mEvent->AsKeyboardEvent();
      if (keyEvent && keyEvent->mKeyCode == NS_VK_RETURN) {
        nsEventStatus status = nsEventStatus_eIgnore;
        rv = DispatchClickEvent(aVisitor.mPresContext, keyEvent, this, false,
                                nullptr, &status);
        if (NS_SUCCEEDED(rv)) {
          aVisitor.mEventStatus = nsEventStatus_eConsumeNoDefault;
        }
      }
    } break;

    default:
      // switch not in sync with the optimization switch earlier in this
      // function
      MOZ_ASSERT_UNREACHABLE("switch statements not in sync");
      return NS_ERROR_UNEXPECTED;
  }

  return rv;
}

void Element::GetLinkTarget(nsAString& aTarget) { aTarget.Truncate(); }

static void nsDOMTokenListPropertyDestructor(void* aObject, nsAtom* aProperty,
                                             void* aPropertyValue,
                                             void* aData) {
  nsDOMTokenList* list = static_cast<nsDOMTokenList*>(aPropertyValue);
  NS_RELEASE(list);
}

static nsStaticAtom* const sPropertiesToTraverseAndUnlink[] = {
    nsGkAtoms::sandbox, nsGkAtoms::sizes, nsGkAtoms::dirAutoSetBy, nullptr};

// static
nsStaticAtom* const* Element::HTMLSVGPropertiesToTraverseAndUnlink() {
  return sPropertiesToTraverseAndUnlink;
}

nsDOMTokenList* Element::GetTokenList(
    nsAtom* aAtom, const DOMTokenListSupportedTokenArray aSupportedTokens) {
#ifdef DEBUG
  const nsStaticAtom* const* props = HTMLSVGPropertiesToTraverseAndUnlink();
  bool found = false;
  for (uint32_t i = 0; props[i]; ++i) {
    if (props[i] == aAtom) {
      found = true;
      break;
    }
  }
  MOZ_ASSERT(found, "Trying to use an unknown tokenlist!");
#endif

  nsDOMTokenList* list = nullptr;
  if (HasProperties()) {
    list = static_cast<nsDOMTokenList*>(GetProperty(aAtom));
  }
  if (!list) {
    list = new nsDOMTokenList(this, aAtom, aSupportedTokens);
    NS_ADDREF(list);
    SetProperty(aAtom, list, nsDOMTokenListPropertyDestructor);
  }
  return list;
}

nsresult Element::CopyInnerTo(Element* aDst) {
  nsresult rv = aDst->mAttrs.EnsureCapacityToClone(mAttrs);
  NS_ENSURE_SUCCESS(rv, rv);

  uint32_t i, count = mAttrs.AttrCount();
  for (i = 0; i < count; ++i) {
    const nsAttrName* name = mAttrs.AttrNameAt(i);
    const nsAttrValue* value = mAttrs.AttrAt(i);
    nsAutoString valStr;
    value->ToString(valStr);
    rv = aDst->SetAttr(name->NamespaceID(), name->LocalName(),
                       name->GetPrefix(), valStr, false);
    NS_ENSURE_SUCCESS(rv, rv);
  }

  return NS_OK;
}

Element* Element::Closest(const nsAString& aSelector, ErrorResult& aResult) {
  const RawServoSelectorList* list = ParseSelectorList(aSelector, aResult);
  if (!list) {
    return nullptr;
  }

  return const_cast<Element*>(Servo_SelectorList_Closest(this, list));
}

bool Element::Matches(const nsAString& aSelector, ErrorResult& aResult) {
  const RawServoSelectorList* list = ParseSelectorList(aSelector, aResult);
  if (!list) {
    return false;
  }
  return Servo_SelectorList_Matches(this, list);
}

static const nsAttrValue::EnumTable kCORSAttributeTable[] = {
    // Order matters here
    // See ParseCORSValue
    {"anonymous", CORS_ANONYMOUS},
    {"use-credentials", CORS_USE_CREDENTIALS},
    {nullptr, 0}};

/* static */ void Element::ParseCORSValue(const nsAString& aValue,
                                          nsAttrValue& aResult) {
  DebugOnly<bool> success =
      aResult.ParseEnumValue(aValue, kCORSAttributeTable, false,
                             // default value is anonymous if aValue is
                             // not a value we understand
                             &kCORSAttributeTable[0]);
  MOZ_ASSERT(success);
}

/* static */ CORSMode Element::StringToCORSMode(const nsAString& aValue) {
  if (aValue.IsVoid()) {
    return CORS_NONE;
  }

  nsAttrValue val;
  Element::ParseCORSValue(aValue, val);
  return CORSMode(val.GetEnumValue());
}

/* static */ CORSMode Element::AttrValueToCORSMode(const nsAttrValue* aValue) {
  if (!aValue) {
    return CORS_NONE;
  }

  return CORSMode(aValue->GetEnumValue());
}

static const char* GetFullscreenError(CallerType aCallerType) {
  if (!nsContentUtils::IsRequestFullscreenAllowed(aCallerType)) {
    return "FullscreenDeniedNotInputDriven";
  }

  return nullptr;
}

already_AddRefed<Promise> Element::RequestFullscreen(CallerType aCallerType,
                                                     ErrorResult& aRv) {
  auto request = FullscreenRequest::Create(this, aCallerType, aRv);
  RefPtr<Promise> promise = request->GetPromise();

  if (!FeaturePolicyUtils::IsFeatureAllowed(OwnerDoc(),
                                            NS_LITERAL_STRING("fullscreen"))) {
    request->Reject("FullscreenDeniedFeaturePolicy");
    return promise.forget();
  }

  // Only grant fullscreen requests if this is called from inside a trusted
  // event handler (i.e. inside an event handler for a user initiated event).
  // This stops the fullscreen from being abused similar to the popups of old,
  // and it also makes it harder for bad guys' script to go fullscreen and
  // spoof the browser chrome/window and phish logins etc.
  // Note that requests for fullscreen inside a web app's origin are exempt
  // from this restriction.
  if (const char* error = GetFullscreenError(aCallerType)) {
    request->Reject(error);
  } else {
    OwnerDoc()->AsyncRequestFullscreen(std::move(request));
  }
  return promise.forget();
}

void Element::RequestPointerLock(CallerType aCallerType) {
  OwnerDoc()->RequestPointerLock(this, aCallerType);
}

already_AddRefed<Flex> Element::GetAsFlexContainer() {
  nsIFrame* frame = GetPrimaryFrame();

  // We need the flex frame to compute additional info, and use
  // that annotated version of the frame.
  nsFlexContainerFrame* flexFrame =
      nsFlexContainerFrame::GetFlexFrameWithComputedInfo(frame);

  if (flexFrame) {
    RefPtr<Flex> flex = new Flex(this, flexFrame);
    return flex.forget();
  }
  return nullptr;
}

void Element::GetGridFragments(nsTArray<RefPtr<Grid>>& aResult) {
  nsGridContainerFrame* frame =
      nsGridContainerFrame::GetGridFrameWithComputedInfo(GetPrimaryFrame());

  // If we get a nsGridContainerFrame from the prior call,
  // all the next-in-flow frames will also be nsGridContainerFrames.
  while (frame) {
    aResult.AppendElement(new Grid(this, frame));
    frame = static_cast<nsGridContainerFrame*>(frame->GetNextInFlow());
  }
}

already_AddRefed<DOMMatrixReadOnly> Element::GetTransformToAncestor(
    Element& aAncestor) {
  nsIFrame* primaryFrame = GetPrimaryFrame();
  nsIFrame* ancestorFrame = aAncestor.GetPrimaryFrame();

  Matrix4x4 transform;
  if (primaryFrame) {
    // If aAncestor is not actually an ancestor of this (including nullptr),
    // then the call to GetTransformToAncestor will return the transform
    // all the way up through the parent chain.
    transform = nsLayoutUtils::GetTransformToAncestor(
                    primaryFrame, ancestorFrame, nsIFrame::IN_CSS_UNITS)
                    .GetMatrix();
  }

  DOMMatrixReadOnly* matrix = new DOMMatrix(this, transform);
  RefPtr<DOMMatrixReadOnly> result(matrix);
  return result.forget();
}

already_AddRefed<DOMMatrixReadOnly> Element::GetTransformToParent() {
  nsIFrame* primaryFrame = GetPrimaryFrame();

  Matrix4x4 transform;
  if (primaryFrame) {
    nsIFrame* parentFrame = primaryFrame->GetParent();
    transform = nsLayoutUtils::GetTransformToAncestor(primaryFrame, parentFrame,
                                                      nsIFrame::IN_CSS_UNITS)
                    .GetMatrix();
  }

  DOMMatrixReadOnly* matrix = new DOMMatrix(this, transform);
  RefPtr<DOMMatrixReadOnly> result(matrix);
  return result.forget();
}

already_AddRefed<DOMMatrixReadOnly> Element::GetTransformToViewport() {
  nsIFrame* primaryFrame = GetPrimaryFrame();
  Matrix4x4 transform;
  if (primaryFrame) {
    transform =
        nsLayoutUtils::GetTransformToAncestor(
            primaryFrame, nsLayoutUtils::GetDisplayRootFrame(primaryFrame),
            nsIFrame::IN_CSS_UNITS)
            .GetMatrix();
  }

  DOMMatrixReadOnly* matrix = new DOMMatrix(this, transform);
  RefPtr<DOMMatrixReadOnly> result(matrix);
  return result.forget();
}

already_AddRefed<Animation> Element::Animate(
    JSContext* aContext, JS::Handle<JSObject*> aKeyframes,
    const UnrestrictedDoubleOrKeyframeAnimationOptions& aOptions,
    ErrorResult& aError) {
  Nullable<ElementOrCSSPseudoElement> target;
  target.SetValue().SetAsElement() = this;
  return Animate(target, aContext, aKeyframes, aOptions, aError);
}

/* static */ already_AddRefed<Animation> Element::Animate(
    const Nullable<ElementOrCSSPseudoElement>& aTarget, JSContext* aContext,
    JS::Handle<JSObject*> aKeyframes,
    const UnrestrictedDoubleOrKeyframeAnimationOptions& aOptions,
    ErrorResult& aError) {
  MOZ_ASSERT(!aTarget.IsNull() && (aTarget.Value().IsElement() ||
                                   aTarget.Value().IsCSSPseudoElement()),
             "aTarget should be initialized");

  RefPtr<Element> referenceElement;
  if (aTarget.Value().IsElement()) {
    referenceElement = &aTarget.Value().GetAsElement();
  } else {
    referenceElement = aTarget.Value().GetAsCSSPseudoElement().ParentElement();
  }

  nsCOMPtr<nsIGlobalObject> ownerGlobal = referenceElement->GetOwnerGlobal();
  if (!ownerGlobal) {
    aError.Throw(NS_ERROR_FAILURE);
    return nullptr;
  }
  GlobalObject global(aContext, ownerGlobal->GetGlobalJSObject());
  MOZ_ASSERT(!global.Failed());

  // KeyframeEffect constructor doesn't follow the standard Xray calling
  // convention and needs to be called in caller's compartment.
  // This should match to RunConstructorInCallerCompartment attribute in
  // KeyframeEffect.webidl.
  RefPtr<KeyframeEffect> effect = KeyframeEffect::Constructor(
      global, aTarget, aKeyframes, aOptions, aError);
  if (aError.Failed()) {
    return nullptr;
  }

  // Animation constructor follows the standard Xray calling convention and
  // needs to be called in the target element's realm.
  Maybe<JSAutoRealm> ar;
  if (js::GetContextCompartment(aContext) !=
      js::GetObjectCompartment(ownerGlobal->GetGlobalJSObject())) {
    ar.emplace(aContext, ownerGlobal->GetGlobalJSObject());
  }

  AnimationTimeline* timeline = referenceElement->OwnerDoc()->Timeline();
  RefPtr<Animation> animation = Animation::Constructor(
      global, effect, Optional<AnimationTimeline*>(timeline), aError);
  if (aError.Failed()) {
    return nullptr;
  }

  if (aOptions.IsKeyframeAnimationOptions()) {
    animation->SetId(aOptions.GetAsKeyframeAnimationOptions().mId);
  }

  animation->Play(aError, Animation::LimitBehavior::AutoRewind);
  if (aError.Failed()) {
    return nullptr;
  }

  return animation.forget();
}

void Element::GetAnimations(const AnimationFilter& filter,
                            nsTArray<RefPtr<Animation>>& aAnimations) {
  Document* doc = GetComposedDoc();
  if (doc) {
    // We don't need to explicitly flush throttled animations here, since
    // updating the animation style of elements will never affect the set of
    // running animations and it's only the set of running animations that is
    // important here.
    doc->FlushPendingNotifications(
        ChangesToFlush(FlushType::Style, false /* flush animations */));
  }

  Element* elem = this;
  CSSPseudoElementType pseudoType = CSSPseudoElementType::NotPseudo;
  // For animations on generated-content elements, the animations are stored
  // on the parent element.
  if (IsGeneratedContentContainerForBefore()) {
    elem = GetParentElement();
    pseudoType = CSSPseudoElementType::before;
  } else if (IsGeneratedContentContainerForAfter()) {
    elem = GetParentElement();
    pseudoType = CSSPseudoElementType::after;
  }

  if (!elem) {
    return;
  }

  if (!filter.mSubtree || pseudoType == CSSPseudoElementType::before ||
      pseudoType == CSSPseudoElementType::after) {
    GetAnimationsUnsorted(elem, pseudoType, aAnimations);
  } else {
    for (nsIContent* node = this; node; node = node->GetNextNode(this)) {
      if (!node->IsElement()) {
        continue;
      }
      Element* element = node->AsElement();
      Element::GetAnimationsUnsorted(element, CSSPseudoElementType::NotPseudo,
                                     aAnimations);
      Element::GetAnimationsUnsorted(element, CSSPseudoElementType::before,
                                     aAnimations);
      Element::GetAnimationsUnsorted(element, CSSPseudoElementType::after,
                                     aAnimations);
    }
  }
  aAnimations.Sort(AnimationPtrComparator<RefPtr<Animation>>());
}

/* static */ void Element::GetAnimationsUnsorted(
    Element* aElement, CSSPseudoElementType aPseudoType,
    nsTArray<RefPtr<Animation>>& aAnimations) {
  MOZ_ASSERT(aPseudoType == CSSPseudoElementType::NotPseudo ||
                 aPseudoType == CSSPseudoElementType::after ||
                 aPseudoType == CSSPseudoElementType::before,
             "Unsupported pseudo type");
  MOZ_ASSERT(aElement, "Null element");

  EffectSet* effects = EffectSet::GetEffectSet(aElement, aPseudoType);
  if (!effects) {
    return;
  }

  for (KeyframeEffect* effect : *effects) {
    MOZ_ASSERT(effect && effect->GetAnimation(),
               "Only effects associated with an animation should be "
               "added to an element's effect set");
    Animation* animation = effect->GetAnimation();

    MOZ_ASSERT(animation->IsRelevant(),
               "Only relevant animations should be added to an element's "
               "effect set");
    aAnimations.AppendElement(animation);
  }
}

void Element::GetInnerHTML(nsAString& aInnerHTML, OOMReporter& aError) {
  GetMarkup(false, aInnerHTML);
}

void Element::SetInnerHTML(const nsAString& aInnerHTML,
                           nsIPrincipal* aSubjectPrincipal,
                           ErrorResult& aError) {
  SetInnerHTMLInternal(aInnerHTML, aError);
}

void Element::GetOuterHTML(nsAString& aOuterHTML) {
  GetMarkup(true, aOuterHTML);
}

void Element::SetOuterHTML(const nsAString& aOuterHTML, ErrorResult& aError) {
  nsCOMPtr<nsINode> parent = GetParentNode();
  if (!parent) {
    return;
  }

  if (parent->NodeType() == DOCUMENT_NODE) {
    aError.Throw(NS_ERROR_DOM_NO_MODIFICATION_ALLOWED_ERR);
    return;
  }

  // TaintFox: outerHTML sink.
  if (aOuterHTML.IsTainted())
    ReportTaintSink(nsContentUtils::GetCurrentJSContext(), aOuterHTML, "outerHTML");

  if (OwnerDoc()->IsHTMLDocument()) {
    nsAtom* localName;
    int32_t namespaceID;
    if (parent->IsElement()) {
      localName = parent->NodeInfo()->NameAtom();
      namespaceID = parent->NodeInfo()->NamespaceID();
    } else {
      NS_ASSERTION(
          parent->NodeType() == DOCUMENT_FRAGMENT_NODE,
          "How come the parent isn't a document, a fragment or an element?");
      localName = nsGkAtoms::body;
      namespaceID = kNameSpaceID_XHTML;
    }
    RefPtr<DocumentFragment> fragment =
        new DocumentFragment(OwnerDoc()->NodeInfoManager());
    nsContentUtils::ParseFragmentHTML(
        aOuterHTML, fragment, localName, namespaceID,
        OwnerDoc()->GetCompatibilityMode() == eCompatibility_NavQuirks, true);
    parent->ReplaceChild(*fragment, *this, aError);
    return;
  }

  nsCOMPtr<nsINode> context;
  if (parent->IsElement()) {
    context = parent;
  } else {
    NS_ASSERTION(
        parent->NodeType() == DOCUMENT_FRAGMENT_NODE,
        "How come the parent isn't a document, a fragment or an element?");
    RefPtr<mozilla::dom::NodeInfo> info =
        OwnerDoc()->NodeInfoManager()->GetNodeInfo(
            nsGkAtoms::body, nullptr, kNameSpaceID_XHTML, ELEMENT_NODE);
    context = NS_NewHTMLBodyElement(info.forget(), FROM_PARSER_FRAGMENT);
  }

  RefPtr<DocumentFragment> fragment = nsContentUtils::CreateContextualFragment(
      context, aOuterHTML, true, aError);
  if (aError.Failed()) {
    return;
  }
  parent->ReplaceChild(*fragment, *this, aError);
}

enum nsAdjacentPosition { eBeforeBegin, eAfterBegin, eBeforeEnd, eAfterEnd };

void Element::InsertAdjacentHTML(const nsAString& aPosition,
                                 const nsAString& aText, ErrorResult& aError) {
  nsAdjacentPosition position;
  if (aPosition.LowerCaseEqualsLiteral("beforebegin")) {
    position = eBeforeBegin;
  } else if (aPosition.LowerCaseEqualsLiteral("afterbegin")) {
    position = eAfterBegin;
  } else if (aPosition.LowerCaseEqualsLiteral("beforeend")) {
    position = eBeforeEnd;
  } else if (aPosition.LowerCaseEqualsLiteral("afterend")) {
    position = eAfterEnd;
  } else {
    aError.Throw(NS_ERROR_DOM_SYNTAX_ERR);
    return;
  }

  nsCOMPtr<nsIContent> destination;
  if (position == eBeforeBegin || position == eAfterEnd) {
    destination = GetParent();
    if (!destination) {
      aError.Throw(NS_ERROR_DOM_NO_MODIFICATION_ALLOWED_ERR);
      return;
    }
  } else {
    destination = this;
  }

  Document* doc = OwnerDoc();

  // Needed when insertAdjacentHTML is used in combination with contenteditable
  mozAutoDocUpdate updateBatch(doc, true);
  nsAutoScriptLoaderDisabler sld(doc);

  // Batch possible DOMSubtreeModified events.
  mozAutoSubtreeModified subtree(doc, nullptr);

  // Parse directly into destination if possible
  if (doc->IsHTMLDocument() && !OwnerDoc()->MayHaveDOMMutationObservers() &&
      (position == eBeforeEnd || (position == eAfterEnd && !GetNextSibling()) ||
       (position == eAfterBegin && !GetFirstChild()))) {
    int32_t oldChildCount = destination->GetChildCount();
    int32_t contextNs = destination->GetNameSpaceID();
    nsAtom* contextLocal = destination->NodeInfo()->NameAtom();
    if (contextLocal == nsGkAtoms::html && contextNs == kNameSpaceID_XHTML) {
      // For compat with IE6 through IE9. Willful violation of HTML5 as of
      // 2011-04-06. CreateContextualFragment does the same already.
      // Spec bug: http://www.w3.org/Bugs/Public/show_bug.cgi?id=12434
      contextLocal = nsGkAtoms::body;
    }
    aError = nsContentUtils::ParseFragmentHTML(
        aText, destination, contextLocal, contextNs,
        doc->GetCompatibilityMode() == eCompatibility_NavQuirks, true);
    // HTML5 parser has notified, but not fired mutation events.
    nsContentUtils::FireMutationEventsForDirectParsing(doc, destination,
                                                       oldChildCount);
    return;
  }

  // couldn't parse directly
  RefPtr<DocumentFragment> fragment = nsContentUtils::CreateContextualFragment(
      destination, aText, true, aError);
  if (aError.Failed()) {
    return;
  }

  // Suppress assertion about node removal mutation events that can't have
  // listeners anyway, because no one has had the chance to register mutation
  // listeners on the fragment that comes from the parser.
  nsAutoScriptBlockerSuppressNodeRemoved scriptBlocker;

  nsAutoMutationBatch mb(destination, true, false);
  switch (position) {
    case eBeforeBegin:
      destination->InsertBefore(*fragment, this, aError);
      break;
    case eAfterBegin:
      static_cast<nsINode*>(this)->InsertBefore(*fragment, GetFirstChild(),
                                                aError);
      break;
    case eBeforeEnd:
      static_cast<nsINode*>(this)->AppendChild(*fragment, aError);
      break;
    case eAfterEnd:
      destination->InsertBefore(*fragment, GetNextSibling(), aError);
      break;
  }
}

nsINode* Element::InsertAdjacent(const nsAString& aWhere, nsINode* aNode,
                                 ErrorResult& aError) {
  if (aWhere.LowerCaseEqualsLiteral("beforebegin")) {
    nsCOMPtr<nsINode> parent = GetParentNode();
    if (!parent) {
      return nullptr;
    }
    parent->InsertBefore(*aNode, this, aError);
  } else if (aWhere.LowerCaseEqualsLiteral("afterbegin")) {
    nsCOMPtr<nsINode> refNode = GetFirstChild();
    static_cast<nsINode*>(this)->InsertBefore(*aNode, refNode, aError);
  } else if (aWhere.LowerCaseEqualsLiteral("beforeend")) {
    static_cast<nsINode*>(this)->AppendChild(*aNode, aError);
  } else if (aWhere.LowerCaseEqualsLiteral("afterend")) {
    nsCOMPtr<nsINode> parent = GetParentNode();
    if (!parent) {
      return nullptr;
    }
    nsCOMPtr<nsINode> refNode = GetNextSibling();
    parent->InsertBefore(*aNode, refNode, aError);
  } else {
    aError.Throw(NS_ERROR_DOM_SYNTAX_ERR);
    return nullptr;
  }

  return aError.Failed() ? nullptr : aNode;
}

Element* Element::InsertAdjacentElement(const nsAString& aWhere,
                                        Element& aElement,
                                        ErrorResult& aError) {
  nsINode* newNode = InsertAdjacent(aWhere, &aElement, aError);
  MOZ_ASSERT(!newNode || newNode->IsElement());

  return newNode ? newNode->AsElement() : nullptr;
}

void Element::InsertAdjacentText(const nsAString& aWhere,
                                 const nsAString& aData, ErrorResult& aError) {
  RefPtr<nsTextNode> textNode = OwnerDoc()->CreateTextNode(aData);
  InsertAdjacent(aWhere, textNode, aError);
}

TextEditor* Element::GetTextEditorInternal() {
  nsCOMPtr<nsITextControlElement> textCtrl = do_QueryInterface(this);
  return textCtrl ? textCtrl->GetTextEditor() : nullptr;
}

nsresult Element::SetBoolAttr(nsAtom* aAttr, bool aValue) {
  if (aValue) {
    return SetAttr(kNameSpaceID_None, aAttr, EmptyString(), true);
  }

  return UnsetAttr(kNameSpaceID_None, aAttr, true);
}

void Element::GetEnumAttr(nsAtom* aAttr, const char* aDefault,
                          nsAString& aResult) const {
  GetEnumAttr(aAttr, aDefault, aDefault, aResult);
}

void Element::GetEnumAttr(nsAtom* aAttr, const char* aDefaultMissing,
                          const char* aDefaultInvalid,
                          nsAString& aResult) const {
  const nsAttrValue* attrVal = mAttrs.GetAttr(aAttr);

  aResult.Truncate();

  if (!attrVal) {
    if (aDefaultMissing) {
      AppendASCIItoUTF16(nsDependentCString(aDefaultMissing), aResult);
    } else {
      SetDOMStringToNull(aResult);
    }
  } else {
    if (attrVal->Type() == nsAttrValue::eEnum) {
      attrVal->GetEnumString(aResult, true);
    } else if (aDefaultInvalid) {
      AppendASCIItoUTF16(nsDependentCString(aDefaultInvalid), aResult);
    }
  }
}

void Element::SetOrRemoveNullableStringAttr(nsAtom* aName,
                                            const nsAString& aValue,
                                            ErrorResult& aError) {
  if (DOMStringIsNull(aValue)) {
    UnsetAttr(aName, aError);
  } else {
    SetAttr(aName, aValue, aError);
  }
}

Directionality Element::GetComputedDirectionality() const {
  nsIFrame* frame = GetPrimaryFrame();
  if (frame) {
    return frame->StyleVisibility()->mDirection == NS_STYLE_DIRECTION_LTR
               ? eDir_LTR
               : eDir_RTL;
  }

  return GetDirectionality();
}

float Element::FontSizeInflation() {
  nsIFrame* frame = GetPrimaryFrame();
  if (!frame) {
    return -1.0;
  }

  if (nsLayoutUtils::FontSizeInflationEnabled(frame->PresContext())) {
    return nsLayoutUtils::FontSizeInflationFor(frame);
  }

  return 1.0;
}

net::ReferrerPolicy Element::GetReferrerPolicyAsEnum() {
  if (IsHTMLElement()) {
    const nsAttrValue* referrerValue = GetParsedAttr(nsGkAtoms::referrerpolicy);
    return ReferrerPolicyFromAttr(referrerValue);
  }
  return net::RP_Unset;
}

net::ReferrerPolicy Element::ReferrerPolicyFromAttr(const nsAttrValue* aValue) {
  if (aValue && aValue->Type() == nsAttrValue::eEnum) {
    return net::ReferrerPolicy(aValue->GetEnumValue());
  }
  return net::RP_Unset;
}

already_AddRefed<nsDOMStringMap> Element::Dataset() {
  nsDOMSlots* slots = DOMSlots();

  if (!slots->mDataset) {
    // mDataset is a weak reference so assignment will not AddRef.
    // AddRef is called before returning the pointer.
    slots->mDataset = new nsDOMStringMap(this);
  }

  RefPtr<nsDOMStringMap> ret = slots->mDataset;
  return ret.forget();
}

void Element::ClearDataset() {
  nsDOMSlots* slots = GetExistingDOMSlots();

  MOZ_ASSERT(slots && slots->mDataset,
             "Slots should exist and dataset should not be null.");
  slots->mDataset = nullptr;
}

enum nsPreviousIntersectionThreshold {
  eUninitialized = -2,
  eNonIntersecting = -1
};

static void IntersectionObserverPropertyDtor(void* aObject,
                                             nsAtom* aPropertyName,
                                             void* aPropertyValue,
                                             void* aData) {
  Element* element = static_cast<Element*>(aObject);
  IntersectionObserverList* observers =
      static_cast<IntersectionObserverList*>(aPropertyValue);
  for (auto iter = observers->Iter(); !iter.Done(); iter.Next()) {
    DOMIntersectionObserver* observer = iter.Key();
    observer->UnlinkTarget(*element);
  }
  delete observers;
}

void Element::RegisterIntersectionObserver(DOMIntersectionObserver* aObserver) {
  IntersectionObserverList* observers = static_cast<IntersectionObserverList*>(
      GetProperty(nsGkAtoms::intersectionobserverlist));

  if (!observers) {
    observers = new IntersectionObserverList();
    observers->Put(aObserver, eUninitialized);
    SetProperty(nsGkAtoms::intersectionobserverlist, observers,
                IntersectionObserverPropertyDtor, true);
    return;
  }

  observers->LookupForAdd(aObserver).OrInsert([]() {
    // Value can be:
    //   -2:   Makes sure next calculated threshold always differs, leading to a
    //         notification task being scheduled.
    //   -1:   Non-intersecting.
    //   >= 0: Intersecting, valid index of aObserver->mThresholds.
    return eUninitialized;
  });
}

void Element::UnregisterIntersectionObserver(
    DOMIntersectionObserver* aObserver) {
  IntersectionObserverList* observers = static_cast<IntersectionObserverList*>(
      GetProperty(nsGkAtoms::intersectionobserverlist));
  if (observers) {
    observers->Remove(aObserver);
  }
}

void Element::UnlinkIntersectionObservers() {
  IntersectionObserverList* observers = static_cast<IntersectionObserverList*>(
      GetProperty(nsGkAtoms::intersectionobserverlist));
  if (!observers) {
    return;
  }
  for (auto iter = observers->Iter(); !iter.Done(); iter.Next()) {
    DOMIntersectionObserver* observer = iter.Key();
    observer->UnlinkTarget(*this);
  }
  observers->Clear();
}

bool Element::UpdateIntersectionObservation(DOMIntersectionObserver* aObserver,
                                            int32_t aThreshold) {
  IntersectionObserverList* observers = static_cast<IntersectionObserverList*>(
      GetProperty(nsGkAtoms::intersectionobserverlist));
  if (!observers) {
    return false;
  }
  bool updated = false;
  if (auto entry = observers->Lookup(aObserver)) {
    updated = entry.Data() != aThreshold;
    entry.Data() = aThreshold;
  }
  return updated;
}

template <class T>
void Element::GetCustomInterface(nsGetterAddRefs<T> aResult) {
  nsCOMPtr<nsISupports> iface = CustomElementRegistry::CallGetCustomInterface(
      this, NS_GET_TEMPLATE_IID(T));
  if (iface) {
    if (NS_SUCCEEDED(CallQueryInterface(iface, static_cast<T**>(aResult)))) {
      return;
    }
  }

  // Otherwise, check the binding manager to see if it implements the interface
  // for this element.
  OwnerDoc()->BindingManager()->GetBindingImplementation(
      this, NS_GET_TEMPLATE_IID(T), aResult);
}

void Element::ClearServoData(Document* aDoc) {
  MOZ_ASSERT(aDoc);
  if (HasServoData()) {
    Servo_Element_ClearData(this);
  } else {
    UnsetFlags(kAllServoDescendantBits | NODE_NEEDS_FRAME);
  }
  // Since this element is losing its servo data, nothing under it may have
  // servo data either, so we can forget restyles rooted at this element. This
  // is necessary for correctness, since we invoke ClearServoData in various
  // places where an element's flattened tree parent changes, and such a change
  // may also make an element invalid to be used as a restyle root.
  if (aDoc->GetServoRestyleRoot() == this) {
    aDoc->ClearServoRestyleRoot();
  }
}

void Element::SetCustomElementData(CustomElementData* aData) {
  SetHasCustomElementData();

  if (aData->mState != CustomElementData::State::eCustom) {
    SetDefined(false);
  }

  nsExtendedDOMSlots* slots = ExtendedDOMSlots();
  MOZ_ASSERT(!slots->mCustomElementData,
             "Custom element data may not be changed once set.");
#if DEBUG
  // We assert only XUL usage, since web may pass whatever as 'is' value
  if (NodeInfo()->NamespaceID() == kNameSpaceID_XUL) {
    nsAtom* name = NodeInfo()->NameAtom();
    nsAtom* type = aData->GetCustomElementType();
    // Check to see if the tag name is a dashed name.
    if (nsContentUtils::IsNameWithDash(name)) {
      // Assert that a tag name with dashes is always an autonomous custom
      // element.
      MOZ_ASSERT(type == name);
    } else {
      // Could still be an autonomous custom element with a non-dashed tag name.
      // Need the check below for sure.
      if (type != name) {
        // Assert that the name of the built-in custom element type is always
        // a dashed name.
        MOZ_ASSERT(nsContentUtils::IsNameWithDash(type));
      }
    }
  }
#endif
  slots->mCustomElementData = aData;
}

CustomElementDefinition* Element::GetCustomElementDefinition() const {
  CustomElementData* data = GetCustomElementData();
  if (!data) {
    return nullptr;
  }

  return data->GetCustomElementDefinition();
}

void Element::SetCustomElementDefinition(CustomElementDefinition* aDefinition) {
  CustomElementData* data = GetCustomElementData();
  MOZ_ASSERT(data);

  data->SetCustomElementDefinition(aDefinition);
}

already_AddRefed<nsIDOMXULButtonElement> Element::AsXULButton() {
  nsCOMPtr<nsIDOMXULButtonElement> value;
  GetCustomInterface(getter_AddRefs(value));
  return value.forget();
}

already_AddRefed<nsIDOMXULContainerElement> Element::AsXULContainer() {
  nsCOMPtr<nsIDOMXULContainerElement> value;
  GetCustomInterface(getter_AddRefs(value));
  return value.forget();
}

already_AddRefed<nsIDOMXULContainerItemElement> Element::AsXULContainerItem() {
  nsCOMPtr<nsIDOMXULContainerItemElement> value;
  GetCustomInterface(getter_AddRefs(value));
  return value.forget();
}

already_AddRefed<nsIDOMXULControlElement> Element::AsXULControl() {
  nsCOMPtr<nsIDOMXULControlElement> value;
  GetCustomInterface(getter_AddRefs(value));
  return value.forget();
}

already_AddRefed<nsIDOMXULMenuListElement> Element::AsXULMenuList() {
  nsCOMPtr<nsIDOMXULMenuListElement> value;
  GetCustomInterface(getter_AddRefs(value));
  return value.forget();
}

already_AddRefed<nsIDOMXULMultiSelectControlElement>
Element::AsXULMultiSelectControl() {
  nsCOMPtr<nsIDOMXULMultiSelectControlElement> value;
  GetCustomInterface(getter_AddRefs(value));
  return value.forget();
}

already_AddRefed<nsIDOMXULRadioGroupElement> Element::AsXULRadioGroup() {
  nsCOMPtr<nsIDOMXULRadioGroupElement> value;
  GetCustomInterface(getter_AddRefs(value));
  return value.forget();
}

already_AddRefed<nsIDOMXULRelatedElement> Element::AsXULRelated() {
  nsCOMPtr<nsIDOMXULRelatedElement> value;
  GetCustomInterface(getter_AddRefs(value));
  return value.forget();
}

already_AddRefed<nsIDOMXULSelectControlElement> Element::AsXULSelectControl() {
  nsCOMPtr<nsIDOMXULSelectControlElement> value;
  GetCustomInterface(getter_AddRefs(value));
  return value.forget();
}

already_AddRefed<nsIDOMXULSelectControlItemElement>
Element::AsXULSelectControlItem() {
  nsCOMPtr<nsIDOMXULSelectControlItemElement> value;
  GetCustomInterface(getter_AddRefs(value));
  return value.forget();
}

already_AddRefed<nsIBrowser> Element::AsBrowser() {
  nsCOMPtr<nsIBrowser> value;
  GetCustomInterface(getter_AddRefs(value));
  return value.forget();
}

MOZ_DEFINE_MALLOC_SIZE_OF(ServoElementMallocSizeOf)
MOZ_DEFINE_MALLOC_ENCLOSING_SIZE_OF(ServoElementMallocEnclosingSizeOf)

void Element::AddSizeOfExcludingThis(nsWindowSizes& aSizes,
                                     size_t* aNodeSize) const {
  FragmentOrElement::AddSizeOfExcludingThis(aSizes, aNodeSize);
  *aNodeSize += mAttrs.SizeOfExcludingThis(aSizes.mState.mMallocSizeOf);

  if (HasServoData()) {
    // Measure the ElementData object itself.
    aSizes.mLayoutElementDataObjects +=
        aSizes.mState.mMallocSizeOf(mServoData.Get());

    // Measure mServoData, excluding the ComputedValues. This measurement
    // counts towards the element's size. We use ServoElementMallocSizeOf and
    // ServoElementMallocEnclosingSizeOf rather than |aState.mMallocSizeOf| to
    // better distinguish in DMD's output the memory measured within Servo
    // code.
    *aNodeSize += Servo_Element_SizeOfExcludingThisAndCVs(
        ServoElementMallocSizeOf, ServoElementMallocEnclosingSizeOf,
        &aSizes.mState.mSeenPtrs, this);

    // Now measure just the ComputedValues (and style structs) under
    // mServoData. This counts towards the relevant fields in |aSizes|.
    RefPtr<ComputedStyle> sc;
    if (Servo_Element_HasPrimaryComputedValues(this)) {
      sc = Servo_Element_GetPrimaryComputedValues(this).Consume();
      if (!aSizes.mState.HaveSeenPtr(sc.get())) {
        sc->AddSizeOfIncludingThis(aSizes, &aSizes.mLayoutComputedValuesDom);
      }

      for (size_t i = 0; i < nsCSSPseudoElements::kEagerPseudoCount; i++) {
        if (Servo_Element_HasPseudoComputedValues(this, i)) {
          sc = Servo_Element_GetPseudoComputedValues(this, i).Consume();
          if (!aSizes.mState.HaveSeenPtr(sc.get())) {
            sc->AddSizeOfIncludingThis(aSizes,
                                       &aSizes.mLayoutComputedValuesDom);
          }
        }
      }
    }
  }
}

#ifdef DEBUG
static bool BitsArePropagated(const Element* aElement, uint32_t aBits,
                              nsINode* aRestyleRoot) {
  const Element* curr = aElement;
  while (curr) {
    if (curr == aRestyleRoot) {
      return true;
    }
    if (!curr->HasAllFlags(aBits)) {
      return false;
    }
    nsINode* parentNode = curr->GetParentNode();
    curr = curr->GetFlattenedTreeParentElementForStyle();
    MOZ_ASSERT_IF(!curr,
                  parentNode == aElement->OwnerDoc() ||
                      parentNode == parentNode->OwnerDoc()->GetRootElement());
  }
  return true;
}
#endif

static inline void AssertNoBitsPropagatedFrom(nsINode* aRoot) {
#ifdef DEBUG
  if (!aRoot || !aRoot->IsElement()) {
    return;
  }

  auto* element = aRoot->GetFlattenedTreeParentElementForStyle();
  while (element) {
    MOZ_ASSERT(!element->HasAnyOfFlags(Element::kAllServoDescendantBits));
    element = element->GetFlattenedTreeParentElementForStyle();
  }
#endif
}

// Sets `aBits` on `aElement` and all of its flattened-tree ancestors up to and
// including aStopAt or the root element (whichever is encountered first), and
// as long as `aBitsToStopAt` isn't found anywhere in the chain.
static inline Element* PropagateBits(Element* aElement, uint32_t aBits,
                                     nsINode* aStopAt, uint32_t aBitsToStopAt) {
  Element* curr = aElement;
  while (curr && !curr->HasAllFlags(aBitsToStopAt)) {
    curr->SetFlags(aBits);
    if (curr == aStopAt) {
      break;
    }
    curr = curr->GetFlattenedTreeParentElementForStyle();
  }

  if (aBitsToStopAt != aBits && curr) {
    curr->SetFlags(aBits);
  }

  return curr;
}

// Notes that a given element is "dirty" with respect to the given descendants
// bit (which may be one of dirty descendants, dirty animation descendants, or
// need frame construction for descendants).
//
// This function operates on the dirty element itself, despite the fact that the
// bits are generally used to describe descendants. This allows restyle roots
// to be scoped as tightly as possible. On the first call to NoteDirtyElement
// since the last restyle, we don't set any descendant bits at all, and just set
// the element as the restyle root.
//
// Because the style traversal handles multiple tasks (styling,
// animation-ticking, and lazy frame construction), there are potentially three
// separate kinds of dirtiness to track. Rather than maintaining three separate
// restyle roots, we use a single root, and always bubble it up to be the
// nearest common ancestor of all the dirty content in the tree. This means that
// we need to track the types of dirtiness that the restyle root corresponds to,
// so SetServoRestyleRoot accepts a bitfield along with an element.
//
// The overall algorithm is as follows:
// * When the first dirty element is noted, we just set as the restyle root.
// * When additional dirty elements are noted, we propagate the given bit up
//   the tree, until we either reach the restyle root or the document root.
// * If we reach the document root, we then propagate the bits associated with
//   the restyle root up the tree until we cross the path of the new root. Once
//   we find this common ancestor, we record it as the restyle root, and then
//   clear the bits between the new restyle root and the document root.
// * If we have dirty content beneath multiple "document style traversal roots"
//   (which are the main DOM + each piece of document-level native-anoymous
//   content), we set the restyle root to the nsINode of the document itself.
//   This is the bail-out case where we traverse everything.
//
// Note that, since we track a root, we try to optimize the case where an
// element under the current root is dirtied, that's why we don't trivially use
// `nsContentUtils::GetCommonFlattenedTreeAncestorForStyle`.
static void NoteDirtyElement(Element* aElement, uint32_t aBits) {
  MOZ_ASSERT(aElement->IsInComposedDoc());

  // Check the existing root early on, since it may allow us to short-circuit
  // before examining the parent chain.
  Document* doc = aElement->GetComposedDoc();
  nsINode* existingRoot = doc->GetServoRestyleRoot();
  if (existingRoot == aElement) {
    doc->SetServoRestyleRootDirtyBits(doc->GetServoRestyleRootDirtyBits() |
                                      aBits);
    return;
  }

  nsINode* parent = aElement->GetFlattenedTreeParentNodeForStyle();
  if (!parent) {
    // The element is not in the flattened tree, bail.
    return;
  }

  if (MOZ_LIKELY(parent->IsElement())) {
    // If our parent is unstyled, we can inductively assume that it will be
    // traversed when the time is right, and that the traversal will reach us
    // when it happens. Nothing left to do.
    if (!parent->AsElement()->HasServoData()) {
      return;
    }

    // Similarly, if our parent already has the bit we're propagating, we can
    // assume everything is already set up.
    if (parent->HasAllFlags(aBits)) {
      return;
    }

    // If the parent is styled but is display:none, we're done.
    //
    // We can't check for a frame here, since <frame> elements inside <frameset>
    // still need to generate a frame, even if they're display: none. :(
    //
    // The servo traversal doesn't keep style data under display: none subtrees,
    // so in order for it to not need to cleanup each time anything happens in a
    // display: none subtree, we keep it clean.
    //
    // Also, we can't be much more smarter about using the parent's frame in
    // order to avoid work here, because since the style system keeps style data
    // in, e.g., subtrees under a leaf frame, missing restyles and such in there
    // has observable behavior via getComputedStyle, for example.
    if (Servo_Element_IsDisplayNone(parent->AsElement())) {
      return;
    }
  }

  if (nsIPresShell* shell = doc->GetShell()) {
    shell->EnsureStyleFlush();
  }

  MOZ_ASSERT(parent->IsElement() || parent == doc);

  // The bit checks below rely on this to arrive to useful conclusions about the
  // shape of the tree.
  AssertNoBitsPropagatedFrom(existingRoot);

  // If there's no existing restyle root, or if the root is already aElement,
  // just note the root+bits and return.
  if (!existingRoot) {
    doc->SetServoRestyleRoot(aElement, aBits);
    return;
  }

  // There is an existing restyle root - walk up the tree from our element,
  // propagating bits as we go.
  const bool reachedDocRoot =
      !parent->IsElement() ||
      !PropagateBits(parent->AsElement(), aBits, existingRoot, aBits);

  uint32_t existingBits = doc->GetServoRestyleRootDirtyBits();
  if (!reachedDocRoot || existingRoot == doc) {
    // We're a descendant of the existing root. All that's left to do is to
    // make sure the bit we propagated is also registered on the root.
    doc->SetServoRestyleRoot(existingRoot, existingBits | aBits);
  } else {
    // We reached the root without crossing the pre-existing restyle root. We
    // now need to find the nearest common ancestor, so climb up from the
    // existing root, extending bits along the way.
    Element* rootParent = existingRoot->GetFlattenedTreeParentElementForStyle();
    // We can stop at the first occurrence of `aBits` in order to find the
    // common ancestor.
    if (Element* commonAncestor =
            PropagateBits(rootParent, existingBits, aElement, aBits)) {
      MOZ_ASSERT(commonAncestor == aElement ||
                 commonAncestor ==
                     nsContentUtils::GetCommonFlattenedTreeAncestorForStyle(
                         aElement, rootParent));

      // We found a common ancestor. Make that the new style root, and clear the
      // bits between the new style root and the document root.
      doc->SetServoRestyleRoot(commonAncestor, existingBits | aBits);
      Element* curr = commonAncestor;
      while ((curr = curr->GetFlattenedTreeParentElementForStyle())) {
        MOZ_ASSERT(curr->HasAllFlags(aBits));
        curr->UnsetFlags(aBits);
      }
      AssertNoBitsPropagatedFrom(commonAncestor);
    } else {
      // We didn't find a common ancestor element. That means we're descended
      // from two different document style roots, so the common ancestor is the
      // document.
      doc->SetServoRestyleRoot(doc, existingBits | aBits);
    }
  }

  // See the comment in Document::SetServoRestyleRoot about the !IsElement()
  // check there. Same justification here.
  MOZ_ASSERT(aElement == doc->GetServoRestyleRoot() ||
             !doc->GetServoRestyleRoot()->IsElement() ||
             nsContentUtils::ContentIsFlattenedTreeDescendantOfForStyle(
                 aElement, doc->GetServoRestyleRoot()));
  MOZ_ASSERT(aElement == doc->GetServoRestyleRoot() ||
             !doc->GetServoRestyleRoot()->IsElement() || !parent->IsElement() ||
             BitsArePropagated(parent->AsElement(), aBits,
                               doc->GetServoRestyleRoot()));
  MOZ_ASSERT(doc->GetServoRestyleRootDirtyBits() & aBits);
}

void Element::NoteDirtySubtreeForServo() {
  MOZ_ASSERT(IsInComposedDoc());
  MOZ_ASSERT(HasServoData());

  Document* doc = GetComposedDoc();
  nsINode* existingRoot = doc->GetServoRestyleRoot();
  uint32_t existingBits =
      existingRoot ? doc->GetServoRestyleRootDirtyBits() : 0;

  if (existingRoot && existingRoot->IsElement() && existingRoot != this &&
      nsContentUtils::ContentIsFlattenedTreeDescendantOfForStyle(
          existingRoot->AsElement(), this)) {
    PropagateBits(
        existingRoot->AsElement()->GetFlattenedTreeParentElementForStyle(),
        existingBits, this, existingBits);

    doc->ClearServoRestyleRoot();
  }

  NoteDirtyElement(this,
                   existingBits | ELEMENT_HAS_DIRTY_DESCENDANTS_FOR_SERVO);
}

void Element::NoteDirtyForServo() {
  NoteDirtyElement(this, ELEMENT_HAS_DIRTY_DESCENDANTS_FOR_SERVO);
}

void Element::NoteAnimationOnlyDirtyForServo() {
  NoteDirtyElement(this,
                   ELEMENT_HAS_ANIMATION_ONLY_DIRTY_DESCENDANTS_FOR_SERVO);
}

void Element::NoteDescendantsNeedFramesForServo() {
  // Since lazy frame construction can be required for non-element nodes, this
  // Note() method operates on the parent of the frame-requiring content, unlike
  // the other Note() methods above (which operate directly on the element that
  // needs processing).
  NoteDirtyElement(this, NODE_DESCENDANTS_NEED_FRAMES);
  SetFlags(NODE_DESCENDANTS_NEED_FRAMES);
}

}  // namespace dom
}  // namespace mozilla<|MERGE_RESOLUTION|>--- conflicted
+++ resolved
@@ -2242,7 +2242,6 @@
     return NS_OK;
   }
 
-<<<<<<< HEAD
   // TaintFox: Event handler sink.
   if (aValue.IsTainted()) {
     nsCString eventName;
@@ -2250,15 +2249,9 @@
     ReportTaintSink(nsContentUtils::GetCurrentJSContext(), aValue, eventName.get());
   }
 
-  defer = defer && aDefer; // only defer if everyone agrees...
-  manager->SetEventHandler(aEventName, aValue,
-                           defer, !nsContentUtils::IsChromeDoc(ownerDoc),
-                           this);
-=======
   defer = defer && aDefer;  // only defer if everyone agrees...
   manager->SetEventHandler(aEventName, aValue, defer,
                            !nsContentUtils::IsChromeDoc(ownerDoc), this);
->>>>>>> 030f2d6b
   return NS_OK;
 }
 
