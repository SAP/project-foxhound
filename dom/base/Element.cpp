--- conflicted
+++ resolved
@@ -202,16 +202,12 @@
 ASSERT_NODE_SIZE(HTMLParagraphElement, 128, 80);
 ASSERT_NODE_SIZE(HTMLPreElement, 128, 80);
 ASSERT_NODE_SIZE(HTMLSpanElement, 128, 80);
-<<<<<<< HEAD
+ASSERT_NODE_SIZE(HTMLTableCellElement, 128, 80);
 // TaintFox:
 // Original: ASSERT_NODE_SIZE(Text, 120, 64);
 // Text is now a taintable string, so contains an
 // additional pointer (ie 120 + 8 or 64 + 4 bytes)
 ASSERT_NODE_SIZE(Text, 128, 68);
-=======
-ASSERT_NODE_SIZE(HTMLTableCellElement, 128, 80);
-ASSERT_NODE_SIZE(Text, 120, 64);
->>>>>>> 1b133f0e
 
 #undef ASSERT_NODE_SIZE
 #undef EXTRA_DOM_NODE_BYTES
@@ -2071,11 +2067,6 @@
   defer = defer && aDefer;  // only defer if everyone agrees...
   manager->SetEventHandler(aEventName, aValue, defer,
                            !nsContentUtils::IsChromeDoc(ownerDoc), this);
-<<<<<<< HEAD
-
-  return NS_OK;
-=======
->>>>>>> 1b133f0e
 }
 
 //----------------------------------------------------------------------
