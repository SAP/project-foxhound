/* -*- Mode: C++; tab-width: 8; indent-tabs-mode: nil; c-basic-offset: 2 -*- */
/* vim: set ts=8 sts=2 et sw=2 tw=80: */
/* This Source Code Form is subject to the terms of the Mozilla Public
 * License, v. 2.0. If a copy of the MPL was not distributed with this
 * file, You can obtain one at http://mozilla.org/MPL/2.0/. */
/*
 * Modifications Copyright SAP SE. 2019-2021.  All rights reserved.
 */

#include "Location.h"
#include "nsIScriptObjectPrincipal.h"
#include "nsIScriptContext.h"
#include "nsDocShellLoadState.h"
#include "nsIWebNavigation.h"
#include "nsIOService.h"
#include "nsIURL.h"
#include "nsIJARURI.h"
#include "nsIURIMutator.h"
#include "nsNetUtil.h"
#include "nsCOMPtr.h"
#include "nsEscape.h"
#include "nsPresContext.h"
#include "nsError.h"
#include "nsReadableUtils.h"
#include "nsJSUtils.h"
#include "nsContentUtils.h"
#include "nsDocShell.h"
#include "nsGlobalWindowOuter.h"
#include "nsPIDOMWindowInlines.h"
#include "mozilla/Likely.h"
#include "nsCycleCollectionParticipant.h"
#include "mozilla/BasePrincipal.h"
#include "mozilla/Components.h"
#include "mozilla/NullPrincipal.h"
#include "mozilla/ServoStyleConsts.h"
#include "mozilla/StaticPrefs_dom.h"
#include "mozilla/Unused.h"
#include "mozilla/dom/Document.h"
#include "mozilla/dom/DocumentInlines.h"
#include "mozilla/dom/LocationBinding.h"
#include "mozilla/dom/ScriptSettings.h"
#include "ReferrerInfo.h"

namespace mozilla::dom {

Location::Location(nsPIDOMWindowInner* aWindow)
    : mCachedHash(VoidString()), mInnerWindow(aWindow) {
  BrowsingContext* bc = GetBrowsingContext();
  if (bc) {
    bc->LocationCreated(this);
  }
}

Location::~Location() {
  if (isInList()) {
    remove();
  }
}

// QueryInterface implementation for Location
NS_INTERFACE_MAP_BEGIN_CYCLE_COLLECTION(Location)
  NS_WRAPPERCACHE_INTERFACE_MAP_ENTRY
  NS_INTERFACE_MAP_ENTRY(nsISupports)
NS_INTERFACE_MAP_END

NS_IMPL_CYCLE_COLLECTION_WRAPPERCACHE(Location, mInnerWindow)

NS_IMPL_CYCLE_COLLECTING_ADDREF(Location)
NS_IMPL_CYCLE_COLLECTING_RELEASE(Location)

BrowsingContext* Location::GetBrowsingContext() {
  return mInnerWindow ? mInnerWindow->GetBrowsingContext() : nullptr;
}

nsIDocShell* Location::GetDocShell() {
  if (BrowsingContext* bc = GetBrowsingContext()) {
    return bc->GetDocShell();
  }
  return nullptr;
}

nsresult Location::GetURI(nsIURI** aURI, bool aGetInnermostURI) {
  *aURI = nullptr;

  nsIDocShell* docShell = GetDocShell();
  if (!docShell) {
    return NS_OK;
  }

  nsIWebNavigation* webNav = nsDocShell::Cast(docShell);

  nsCOMPtr<nsIURI> uri;
  nsresult rv = webNav->GetCurrentURI(getter_AddRefs(uri));
  NS_ENSURE_SUCCESS(rv, rv);

  // It is valid for docshell to return a null URI. Don't try to fixup
  // if this happens.
  if (!uri) {
    return NS_OK;
  }

  if (aGetInnermostURI) {
    nsCOMPtr<nsIJARURI> jarURI(do_QueryInterface(uri));
    while (jarURI) {
      jarURI->GetJARFile(getter_AddRefs(uri));
      jarURI = do_QueryInterface(uri);
    }
  }

  NS_ASSERTION(uri, "nsJARURI screwed up?");
  nsCOMPtr<nsIURI> exposableURI = net::nsIOService::CreateExposableURI(uri);
  exposableURI.forget(aURI);
  return NS_OK;
}

void Location::GetHash(nsAString& aHash, nsIPrincipal& aSubjectPrincipal,
                       ErrorResult& aRv) {
  if (!CallerSubsumes(&aSubjectPrincipal)) {
    aRv.Throw(NS_ERROR_DOM_SECURITY_ERR);
    return;
  }

  if (!mCachedHash.IsVoid()) {
    aHash = mCachedHash;
    return;
  }

  aHash.SetLength(0);

  nsCOMPtr<nsIURI> uri;
  aRv = GetURI(getter_AddRefs(uri));
  if (NS_WARN_IF(aRv.Failed()) || !uri) {
    return;
  }

  nsAutoCString ref;

  aRv = uri->GetRef(ref);
  if (NS_WARN_IF(aRv.Failed())) {
    return;
  }

  if (!ref.IsEmpty()) {
    aHash.Assign(char16_t('#'));
    AppendUTF8toUTF16(ref, aHash);
  }

<<<<<<< HEAD
  // TaintFox: location.hash source.
  MarkTaintSource(aHash, "location.hash");

  if (aHash == mCachedHash) {
    // Work around ShareThis stupidly polling location.hash every
    // 5ms all the time by handing out the same exact string buffer
    // we handed out last time.
    aHash = mCachedHash;
  } else {
    mCachedHash = aHash;
  }
=======
  mCachedHash = aHash;
>>>>>>> bf57fe91
}

void Location::SetHash(const nsAString& aHash, nsIPrincipal& aSubjectPrincipal,
                       ErrorResult& aRv) {
  if (!CallerSubsumes(&aSubjectPrincipal)) {
    aRv.Throw(NS_ERROR_DOM_SECURITY_ERR);
    return;
  }

  NS_ConvertUTF16toUTF8 hash(aHash);
  if (hash.IsEmpty() || hash.First() != char16_t('#')) {
    hash.Insert(char16_t('#'), 0);
  }

  nsCOMPtr<nsIURI> uri;
  aRv = GetURI(getter_AddRefs(uri));
  if (NS_WARN_IF(aRv.Failed()) || !uri) {
    return;
  }

  aRv = NS_MutateURI(uri).SetRef(hash).Finalize(uri);
  if (NS_WARN_IF(aRv.Failed()) || !uri) {
    return;
  }

  // TaintFox: location.hash sink.
  // TODO(samuel) why?
  ReportTaintSink(aHash, "location.hash");

  SetURI(uri, aSubjectPrincipal, aRv);
}

void Location::GetHost(nsAString& aHost, nsIPrincipal& aSubjectPrincipal,
                       ErrorResult& aRv) {
  if (!CallerSubsumes(&aSubjectPrincipal)) {
    aRv.Throw(NS_ERROR_DOM_SECURITY_ERR);
    return;
  }

  aHost.Truncate();

  nsCOMPtr<nsIURI> uri;
  nsresult result;

  result = GetURI(getter_AddRefs(uri), true);

  if (uri) {
    nsAutoCString hostport;

    result = uri->GetHostPort(hostport);

    if (NS_SUCCEEDED(result)) {
      AppendUTF8toUTF16(hostport, aHost);

      // TaintFox: location.host source.
      MarkTaintSource(aHost, "location.host");
    }
  }
}

void Location::SetHost(const nsAString& aHost, nsIPrincipal& aSubjectPrincipal,
                       ErrorResult& aRv) {
  if (!CallerSubsumes(&aSubjectPrincipal)) {
    aRv.Throw(NS_ERROR_DOM_SECURITY_ERR);
    return;
  }

  nsCOMPtr<nsIURI> uri;
  aRv = GetURI(getter_AddRefs(uri));
  if (NS_WARN_IF(aRv.Failed()) || !uri) {
    return;
  }

  aRv =
      NS_MutateURI(uri).SetHostPort(NS_ConvertUTF16toUTF8(aHost)).Finalize(uri);
  if (NS_WARN_IF(aRv.Failed())) {
    return;
  }

  // TaintFox: location.host sink.
  ReportTaintSink(aHost, "location.host");

  SetURI(uri, aSubjectPrincipal, aRv);
}

void Location::GetHostname(nsAString& aHostname,
                           nsIPrincipal& aSubjectPrincipal, ErrorResult& aRv) {
  if (!CallerSubsumes(&aSubjectPrincipal)) {
    aRv.Throw(NS_ERROR_DOM_SECURITY_ERR);
    return;
  }

  aHostname.Truncate();

  nsCOMPtr<nsIURI> uri;
  GetURI(getter_AddRefs(uri), true);
  if (uri) {
    nsContentUtils::GetHostOrIPv6WithBrackets(uri, aHostname);

    // TaintFox: location.hostname source.
    MarkTaintSource(aHostname, "location.hostname");
  }
}

void Location::SetHostname(const nsAString& aHostname,
                           nsIPrincipal& aSubjectPrincipal, ErrorResult& aRv) {
  if (!CallerSubsumes(&aSubjectPrincipal)) {
    aRv.Throw(NS_ERROR_DOM_SECURITY_ERR);
    return;
  }

  nsCOMPtr<nsIURI> uri;
  aRv = GetURI(getter_AddRefs(uri));
  if (NS_WARN_IF(aRv.Failed()) || !uri) {
    return;
  }

  aRv =
      NS_MutateURI(uri).SetHost(NS_ConvertUTF16toUTF8(aHostname)).Finalize(uri);
  if (NS_WARN_IF(aRv.Failed())) {
    return;
  }

  SetURI(uri, aSubjectPrincipal, aRv);
}

nsresult Location::GetHref(nsAString& aHref) {
  aHref.Truncate();

  nsCOMPtr<nsIURI> uri;
  nsresult rv = GetURI(getter_AddRefs(uri));
  if (NS_WARN_IF(NS_FAILED(rv)) || !uri) {
    return rv;
  }

  nsAutoCString uriString;
  rv = uri->GetSpec(uriString);
  if (NS_WARN_IF(NS_FAILED(rv))) {
    return rv;
  }

  AppendUTF8toUTF16(uriString, aHref);

  // TaintFox: location.href source.
  MarkTaintSource(aHref, "location.href");

  return NS_OK;
}

void Location::GetOrigin(nsAString& aOrigin, nsIPrincipal& aSubjectPrincipal,
                         ErrorResult& aRv) {
  if (!CallerSubsumes(&aSubjectPrincipal)) {
    aRv.Throw(NS_ERROR_DOM_SECURITY_ERR);
    return;
  }

  aOrigin.Truncate();

  nsCOMPtr<nsIURI> uri;
  aRv = GetURI(getter_AddRefs(uri), true);
  if (NS_WARN_IF(aRv.Failed()) || !uri) {
    return;
  }

  nsAutoString origin;
  aRv = nsContentUtils::GetWebExposedOriginSerialization(uri, origin);
  if (NS_WARN_IF(aRv.Failed())) {
    return;
  }

  aOrigin = origin;

  // TaintFox: location.origin source.
  MarkTaintSource(aOrigin, "location.origin");
}

void Location::GetPathname(nsAString& aPathname,
                           nsIPrincipal& aSubjectPrincipal, ErrorResult& aRv) {
  if (!CallerSubsumes(&aSubjectPrincipal)) {
    aRv.Throw(NS_ERROR_DOM_SECURITY_ERR);
    return;
  }

  aPathname.Truncate();

  nsCOMPtr<nsIURI> uri;
  aRv = GetURI(getter_AddRefs(uri));
  if (NS_WARN_IF(aRv.Failed()) || !uri) {
    return;
  }

  nsAutoCString file;

  aRv = uri->GetFilePath(file);
  if (NS_WARN_IF(aRv.Failed())) {
    return;
  }

  AppendUTF8toUTF16(file, aPathname);

  // TaintFox: location.pathname source.
  MarkTaintSource(aPathname, "location.pathname");
}

void Location::SetPathname(const nsAString& aPathname,
                           nsIPrincipal& aSubjectPrincipal, ErrorResult& aRv) {
  if (!CallerSubsumes(&aSubjectPrincipal)) {
    aRv.Throw(NS_ERROR_DOM_SECURITY_ERR);
    return;
  }

  nsCOMPtr<nsIURI> uri;
  aRv = GetURI(getter_AddRefs(uri));
  if (NS_WARN_IF(aRv.Failed()) || !uri) {
    return;
  }

  nsresult rv = NS_MutateURI(uri)
                    .SetFilePath(NS_ConvertUTF16toUTF8(aPathname))
                    .Finalize(uri);
  if (NS_FAILED(rv)) {
    return;
  }

  // Taintfox: location.pathname sink
  ReportTaintSink(aPathname, "location.pathname");

  SetURI(uri, aSubjectPrincipal, aRv);
}

void Location::GetPort(nsAString& aPort, nsIPrincipal& aSubjectPrincipal,
                       ErrorResult& aRv) {
  if (!CallerSubsumes(&aSubjectPrincipal)) {
    aRv.Throw(NS_ERROR_DOM_SECURITY_ERR);
    return;
  }

  aPort.SetLength(0);

  nsCOMPtr<nsIURI> uri;
  aRv = GetURI(getter_AddRefs(uri), true);
  if (NS_WARN_IF(aRv.Failed()) || !uri) {
    return;
  }

  int32_t port;
  nsresult result = uri->GetPort(&port);

  // Don't propagate this exception to caller
  if (NS_SUCCEEDED(result) && -1 != port) {
    nsAutoString portStr;
    portStr.AppendInt(port);
    aPort.Append(portStr);
    // TaintFox: location.port source.
    MarkTaintSource(aPort, "location.port");
  }
}

void Location::SetPort(const nsAString& aPort, nsIPrincipal& aSubjectPrincipal,
                       ErrorResult& aRv) {
  if (!CallerSubsumes(&aSubjectPrincipal)) {
    aRv.Throw(NS_ERROR_DOM_SECURITY_ERR);
    return;
  }

  nsCOMPtr<nsIURI> uri;
  aRv = GetURI(getter_AddRefs(uri));
  if (NS_WARN_IF(aRv.Failed() || !uri)) {
    return;
  }

  // perhaps use nsReadingIterators at some point?
  NS_ConvertUTF16toUTF8 portStr(aPort);
  const char* buf = portStr.get();
  int32_t port = -1;

  if (!portStr.IsEmpty() && buf) {
    if (*buf == ':') {
      port = atol(buf + 1);
    } else {
      port = atol(buf);
    }
  }

  aRv = NS_MutateURI(uri).SetPort(port).Finalize(uri);
  if (NS_WARN_IF(aRv.Failed())) {
    return;
  }

  // TaintFox: location.port sink.
  ReportTaintSink(aPort, "location.port");

  SetURI(uri, aSubjectPrincipal, aRv);
}

void Location::GetProtocol(nsAString& aProtocol,
                           nsIPrincipal& aSubjectPrincipal, ErrorResult& aRv) {
  if (!CallerSubsumes(&aSubjectPrincipal)) {
    aRv.Throw(NS_ERROR_DOM_SECURITY_ERR);
    return;
  }

  aProtocol.SetLength(0);

  nsCOMPtr<nsIURI> uri;
  aRv = GetURI(getter_AddRefs(uri));
  if (NS_WARN_IF(aRv.Failed()) || !uri) {
    return;
  }

  nsAutoCString protocol;

  aRv = uri->GetScheme(protocol);
  if (NS_WARN_IF(aRv.Failed())) {
    return;
  }

  CopyASCIItoUTF16(protocol, aProtocol);
  aProtocol.Append(char16_t(':'));

  // TaintFox: location.protocol source.
  MarkTaintSource(aProtocol, "location.protocol");
}

void Location::SetProtocol(const nsAString& aProtocol,
                           nsIPrincipal& aSubjectPrincipal, ErrorResult& aRv) {
  if (!CallerSubsumes(&aSubjectPrincipal)) {
    aRv.Throw(NS_ERROR_DOM_SECURITY_ERR);
    return;
  }

  nsCOMPtr<nsIURI> uri;
  aRv = GetURI(getter_AddRefs(uri));
  if (NS_WARN_IF(aRv.Failed()) || !uri) {
    return;
  }

  // TaintFox: location.protocol sink.
  ReportTaintSink(aProtocol, "location.protocol");

  nsAString::const_iterator start, end;
  aProtocol.BeginReading(start);
  aProtocol.EndReading(end);
  nsAString::const_iterator iter(start);
  Unused << FindCharInReadable(':', iter, end);

  nsresult rv = NS_MutateURI(uri)
                    .SetScheme(NS_ConvertUTF16toUTF8(Substring(start, iter)))
                    .Finalize(uri);
  if (NS_WARN_IF(NS_FAILED(rv))) {
    // Oh, I wish nsStandardURL returned NS_ERROR_MALFORMED_URI for _all_ the
    // malformed cases, not just some of them!
    aRv.Throw(NS_ERROR_DOM_SYNTAX_ERR);
    return;
  }

  nsAutoCString newSpec;
  aRv = uri->GetSpec(newSpec);
  if (NS_WARN_IF(aRv.Failed())) {
    return;
  }
  // We may want a new URI class for the new URI, so recreate it:
  rv = NS_NewURI(getter_AddRefs(uri), newSpec);
  if (NS_FAILED(rv)) {
    if (rv == NS_ERROR_MALFORMED_URI) {
      rv = NS_ERROR_DOM_SYNTAX_ERR;
    }

    aRv.Throw(rv);
    return;
  }

  if (!uri->SchemeIs("http") && !uri->SchemeIs("https")) {
    // No-op, per spec.
    return;
  }

  SetURI(uri, aSubjectPrincipal, aRv);
}

void Location::GetSearch(nsAString& aSearch, nsIPrincipal& aSubjectPrincipal,
                         ErrorResult& aRv) {
  if (!CallerSubsumes(&aSubjectPrincipal)) {
    aRv.Throw(NS_ERROR_DOM_SECURITY_ERR);
    return;
  }

  aSearch.SetLength(0);

  nsCOMPtr<nsIURI> uri;
  nsresult result = NS_OK;

  result = GetURI(getter_AddRefs(uri));

  nsCOMPtr<nsIURL> url(do_QueryInterface(uri));

  if (url) {
    nsAutoCString search;

    result = url->GetQuery(search);

    if (NS_SUCCEEDED(result) && !search.IsEmpty()) {
      aSearch.Assign(char16_t('?'));
      AppendUTF8toUTF16(search, aSearch);

      // TaintFox: location.search source.
      MarkTaintSource(aSearch, "location.search");
    }
  }
}

void Location::SetSearch(const nsAString& aSearch,
                         nsIPrincipal& aSubjectPrincipal, ErrorResult& aRv) {
  if (!CallerSubsumes(&aSubjectPrincipal)) {
    aRv.Throw(NS_ERROR_DOM_SECURITY_ERR);
    return;
  }

  nsCOMPtr<nsIURI> uri;
  aRv = GetURI(getter_AddRefs(uri));
  nsCOMPtr<nsIURL> url(do_QueryInterface(uri));
  if (NS_WARN_IF(aRv.Failed()) || !url) {
    return;
  }

  aRv =
      NS_MutateURI(uri).SetQuery(NS_ConvertUTF16toUTF8(aSearch)).Finalize(uri);
  if (NS_WARN_IF(aRv.Failed())) {
    return;
  }

  // TaintFox: location.search sink.
  ReportTaintSink(aSearch, "location.search");

  SetURI(uri, aSubjectPrincipal, aRv);
}

void Location::Reload(bool aForceget, nsIPrincipal& aSubjectPrincipal,
                      ErrorResult& aRv) {
  if (!CallerSubsumes(&aSubjectPrincipal)) {
    aRv.Throw(NS_ERROR_DOM_SECURITY_ERR);
    return;
  }

  RefPtr<nsDocShell> docShell(nsDocShell::Cast(GetDocShell()));
  if (!docShell) {
    return aRv.Throw(NS_ERROR_FAILURE);
  }

  if (StaticPrefs::dom_block_reload_from_resize_event_handler()) {
    nsCOMPtr<nsPIDOMWindowOuter> window = docShell->GetWindow();
    if (window && window->IsHandlingResizeEvent()) {
      // location.reload() was called on a window that is handling a
      // resize event. Sites do this since Netscape 4.x needed it, but
      // we don't, and it's a horrible experience for nothing. In stead
      // of reloading the page, just clear style data and reflow the
      // page since some sites may use this trick to work around gecko
      // reflow bugs, and this should have the same effect.
      RefPtr<Document> doc = window->GetExtantDoc();

      nsPresContext* pcx;
      if (doc && (pcx = doc->GetPresContext())) {
        pcx->RebuildAllStyleData(NS_STYLE_HINT_REFLOW,
                                 RestyleHint::RestyleSubtree());
      }
      return;
    }
  }

  RefPtr<BrowsingContext> bc = GetBrowsingContext();
  if (!bc || bc->IsDiscarded()) {
    return;
  }

  CallerType callerType = aSubjectPrincipal.IsSystemPrincipal()
                              ? CallerType::System
                              : CallerType::NonSystem;

  nsresult rv = bc->CheckLocationChangeRateLimit(callerType);
  if (NS_FAILED(rv)) {
    aRv.Throw(rv);
    return;
  }

  uint32_t reloadFlags = nsIWebNavigation::LOAD_FLAGS_NONE;

  if (aForceget) {
    reloadFlags = nsIWebNavigation::LOAD_FLAGS_BYPASS_CACHE |
                  nsIWebNavigation::LOAD_FLAGS_BYPASS_PROXY;
  }

  rv = docShell->Reload(reloadFlags);
  if (NS_FAILED(rv) && rv != NS_BINDING_ABORTED) {
    // NS_BINDING_ABORTED is returned when we attempt to reload a POST result
    // and the user says no at the "do you want to reload?" prompt.  Don't
    // propagate this one back to callers.
    return aRv.Throw(rv);
  }
}

void Location::Assign(const nsAString& aUrl, nsIPrincipal& aSubjectPrincipal,
                      ErrorResult& aRv) {
  if (!CallerSubsumes(&aSubjectPrincipal)) {
    aRv.Throw(NS_ERROR_DOM_SECURITY_ERR);
    return;
  }

  // Taintfox: location.assign sink
  ReportTaintSink(aUrl, "location.assign");

  DoSetHref(aUrl, aSubjectPrincipal, false, aRv);
}

bool Location::CallerSubsumes(nsIPrincipal* aSubjectPrincipal) {
  MOZ_ASSERT(aSubjectPrincipal);

  BrowsingContext* bc = GetBrowsingContext();
  if (MOZ_UNLIKELY(!bc) || MOZ_UNLIKELY(bc->IsDiscarded())) {
    // Per spec, operations on a Location object with a discarded BC are no-ops,
    // not security errors, so we need to return true from the access check and
    // let the caller do its own discarded docShell check.
    return true;
  }
  if (MOZ_UNLIKELY(!bc->IsInProcess())) {
    return false;
  }

  // Get the principal associated with the location object.  Note that this is
  // the principal of the page which will actually be navigated, not the
  // principal of the Location object itself.  This is why we need this check
  // even though we only allow limited cross-origin access to Location objects
  // in general.
  nsPIDOMWindowOuter* outer = bc->GetDOMWindow();
  MOZ_DIAGNOSTIC_ASSERT(outer);
  if (MOZ_UNLIKELY(!outer)) return false;

  nsIScriptObjectPrincipal* sop = nsGlobalWindowOuter::Cast(outer);
  bool subsumes = false;
  nsresult rv = aSubjectPrincipal->SubsumesConsideringDomain(
      sop->GetPrincipal(), &subsumes);
  NS_ENSURE_SUCCESS(rv, false);
  return subsumes;
}

JSObject* Location::WrapObject(JSContext* aCx,
                               JS::Handle<JSObject*> aGivenProto) {
  return Location_Binding::Wrap(aCx, this, aGivenProto);
}

void Location::ClearCachedValues() { mCachedHash = VoidString(); }

}  // namespace mozilla::dom<|MERGE_RESOLUTION|>--- conflicted
+++ resolved
@@ -145,21 +145,10 @@
     AppendUTF8toUTF16(ref, aHash);
   }
 
-<<<<<<< HEAD
   // TaintFox: location.hash source.
   MarkTaintSource(aHash, "location.hash");
 
-  if (aHash == mCachedHash) {
-    // Work around ShareThis stupidly polling location.hash every
-    // 5ms all the time by handing out the same exact string buffer
-    // we handed out last time.
-    aHash = mCachedHash;
-  } else {
-    mCachedHash = aHash;
-  }
-=======
   mCachedHash = aHash;
->>>>>>> bf57fe91
 }
 
 void Location::SetHash(const nsAString& aHash, nsIPrincipal& aSubjectPrincipal,
