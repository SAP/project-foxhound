/* -*- Mode: C++; tab-width: 8; indent-tabs-mode: nil; c-basic-offset: 2 -*- */
/* vim: set ts=8 sts=2 et sw=2 tw=80: */
/* This Source Code Form is subject to the terms of the Mozilla Public
 * License, v. 2.0. If a copy of the MPL was not distributed with this
 * file, You can obtain one at http://mozilla.org/MPL/2.0/. */
/*
 * Modifications Copyright SAP SE. 2019-2021.  All rights reserved.
 */

#include "Location.h"
#include "nsIScriptObjectPrincipal.h"
#include "nsIScriptContext.h"
#include "nsDocShellLoadState.h"
#include "nsIWebNavigation.h"
#include "nsIOService.h"
#include "nsIURL.h"
#include "nsIJARURI.h"
#include "nsIURIMutator.h"
#include "nsNetUtil.h"
#include "nsCOMPtr.h"
#include "nsEscape.h"
#include "nsPresContext.h"
#include "nsError.h"
#include "nsReadableUtils.h"
#include "nsJSUtils.h"
#include "nsContentUtils.h"
#include "nsDocShell.h"
#include "nsGlobalWindowOuter.h"
#include "nsPIDOMWindowInlines.h"
#include "nsTaintingUtils.h"
#include "mozilla/Likely.h"
#include "nsCycleCollectionParticipant.h"
#include "mozilla/BasePrincipal.h"
#include "mozilla/Components.h"
#include "mozilla/NullPrincipal.h"
#include "mozilla/ServoStyleConsts.h"
#include "mozilla/StaticPrefs_dom.h"
#include "mozilla/Unused.h"
#include "mozilla/dom/Document.h"
#include "mozilla/dom/DocumentInlines.h"
#include "mozilla/dom/FragmentDirective.h"
#include "mozilla/dom/LocationBinding.h"
#include "mozilla/dom/ScriptSettings.h"
#include "ReferrerInfo.h"

namespace mozilla::dom {

Location::Location(nsPIDOMWindowInner* aWindow)
    : mCachedHash(VoidCString()), mInnerWindow(aWindow) {
  BrowsingContext* bc = GetBrowsingContext();
  if (bc) {
    bc->LocationCreated(this);
  }
}

Location::~Location() {
  if (isInList()) {
    remove();
  }
}

// QueryInterface implementation for Location
NS_INTERFACE_MAP_BEGIN_CYCLE_COLLECTION(Location)
  NS_WRAPPERCACHE_INTERFACE_MAP_ENTRY
  NS_INTERFACE_MAP_ENTRY(nsISupports)
NS_INTERFACE_MAP_END

NS_IMPL_CYCLE_COLLECTION_WRAPPERCACHE(Location, mInnerWindow)

NS_IMPL_CYCLE_COLLECTING_ADDREF(Location)
NS_IMPL_CYCLE_COLLECTING_RELEASE(Location)

BrowsingContext* Location::GetBrowsingContext() {
  return mInnerWindow ? mInnerWindow->GetBrowsingContext() : nullptr;
}

nsIDocShell* Location::GetDocShell() {
  if (BrowsingContext* bc = GetBrowsingContext()) {
    return bc->GetDocShell();
  }
  return nullptr;
}

nsresult Location::GetURI(nsIURI** aURI, bool aGetInnermostURI) {
  *aURI = nullptr;

  nsIDocShell* docShell = GetDocShell();
  if (!docShell) {
    return NS_OK;
  }

  nsIWebNavigation* webNav = nsDocShell::Cast(docShell);

  nsCOMPtr<nsIURI> uri;
  nsresult rv = webNav->GetCurrentURI(getter_AddRefs(uri));
  NS_ENSURE_SUCCESS(rv, rv);

  // It is valid for docshell to return a null URI. Don't try to fixup
  // if this happens.
  if (!uri) {
    return NS_OK;
  }

  if (aGetInnermostURI) {
    nsCOMPtr<nsIJARURI> jarURI(do_QueryInterface(uri));
    while (jarURI) {
      jarURI->GetJARFile(getter_AddRefs(uri));
      jarURI = do_QueryInterface(uri);
    }
  }

  NS_ASSERTION(uri, "nsJARURI screwed up?");

  // Remove the fragment directive from the url hash.
  FragmentDirective::ParseAndRemoveFragmentDirectiveFromFragment(uri);
  nsCOMPtr<nsIURI> exposableURI = net::nsIOService::CreateExposableURI(uri);
  exposableURI.forget(aURI);
  return NS_OK;
}

void Location::GetHash(nsACString& aHash, nsIPrincipal& aSubjectPrincipal,
                       ErrorResult& aRv) {
  if (!CallerSubsumes(&aSubjectPrincipal)) {
    aRv.Throw(NS_ERROR_DOM_SECURITY_ERR);
    return;
  }

  if (!mCachedHash.IsVoid()) {
    aHash = mCachedHash;
    return;
  }

  aHash.SetLength(0);

  nsCOMPtr<nsIURI> uri;
  aRv = GetURI(getter_AddRefs(uri));
  if (NS_WARN_IF(aRv.Failed()) || !uri) {
    return;
  }

  nsAutoCString ref;

  aRv = uri->GetRef(ref);
  if (NS_WARN_IF(aRv.Failed())) {
    return;
  }

  if (!ref.IsEmpty()) {
    aHash.SetCapacity(ref.Length() + 1);
    aHash.Assign('#');
    aHash.Append(ref);
  }

  // Foxhound: location.hash source.
  MarkTaintSource(aHash, "location.hash");

  mCachedHash = aHash;
}

void Location::SetHash(const nsACString& aHash, nsIPrincipal& aSubjectPrincipal,
                       ErrorResult& aRv) {
  if (!CallerSubsumes(&aSubjectPrincipal)) {
    aRv.Throw(NS_ERROR_DOM_SECURITY_ERR);
    return;
  }

  nsCOMPtr<nsIURI> uri;
  aRv = GetURI(getter_AddRefs(uri));
  if (NS_WARN_IF(aRv.Failed()) || !uri) {
    return;
  }

  if (aHash.IsEmpty() || aHash.First() != '#') {
    aRv = NS_MutateURI(uri).SetRef("#"_ns + aHash).Finalize(uri);
  } else {
    aRv = NS_MutateURI(uri).SetRef(aHash).Finalize(uri);
  }
  if (NS_WARN_IF(aRv.Failed()) || !uri) {
    return;
  }

  // Foxhound: location.hash sink.
  // TODO(samuel) why?
  ReportTaintSink(aHash, "location.hash");

  SetURI(uri, aSubjectPrincipal, aRv);
}

void Location::GetHost(nsACString& aHost, nsIPrincipal& aSubjectPrincipal,
                       ErrorResult& aRv) {
  if (!CallerSubsumes(&aSubjectPrincipal)) {
    aRv.Throw(NS_ERROR_DOM_SECURITY_ERR);
    return;
  }

  aHost.Truncate();

  nsCOMPtr<nsIURI> uri;
  mozilla::Unused << GetURI(getter_AddRefs(uri), true);

  if (uri) {
<<<<<<< HEAD
    nsAutoCString hostport;

    result = uri->GetHostPort(hostport);

    if (NS_SUCCEEDED(result)) {
      AppendUTF8toUTF16(hostport, aHost);

      // Foxhound: location.host source.
      MarkTaintSource(aHost, "location.host");
    }
=======
    mozilla::Unused << uri->GetHostPort(aHost);
>>>>>>> 9cbfae27
  }
}

void Location::SetHost(const nsACString& aHost, nsIPrincipal& aSubjectPrincipal,
                       ErrorResult& aRv) {
  if (!CallerSubsumes(&aSubjectPrincipal)) {
    aRv.Throw(NS_ERROR_DOM_SECURITY_ERR);
    return;
  }

  nsCOMPtr<nsIURI> uri;
  aRv = GetURI(getter_AddRefs(uri));
  if (NS_WARN_IF(aRv.Failed()) || !uri) {
    return;
  }

  aRv = NS_MutateURI(uri).SetHostPort(aHost).Finalize(uri);
  if (NS_WARN_IF(aRv.Failed())) {
    return;
  }

  // Foxhound: location.host sink.
  ReportTaintSink(aHost, "location.host");

  SetURI(uri, aSubjectPrincipal, aRv);
}

void Location::GetHostname(nsACString& aHostname,
                           nsIPrincipal& aSubjectPrincipal, ErrorResult& aRv) {
  if (!CallerSubsumes(&aSubjectPrincipal)) {
    aRv.Throw(NS_ERROR_DOM_SECURITY_ERR);
    return;
  }

  aHostname.Truncate();

  nsCOMPtr<nsIURI> uri;
  GetURI(getter_AddRefs(uri), true);
  if (uri) {
    nsContentUtils::GetHostOrIPv6WithBrackets(uri, aHostname);

    // Foxhound: location.hostname source.
    MarkTaintSource(aHostname, "location.hostname");
  }
}

void Location::SetHostname(const nsACString& aHostname,
                           nsIPrincipal& aSubjectPrincipal, ErrorResult& aRv) {
  if (!CallerSubsumes(&aSubjectPrincipal)) {
    aRv.Throw(NS_ERROR_DOM_SECURITY_ERR);
    return;
  }

  nsCOMPtr<nsIURI> uri;
  aRv = GetURI(getter_AddRefs(uri));
  if (NS_WARN_IF(aRv.Failed()) || !uri) {
    return;
  }

  aRv = NS_MutateURI(uri).SetHost(aHostname).Finalize(uri);
  if (NS_WARN_IF(aRv.Failed())) {
    return;
  }

  SetURI(uri, aSubjectPrincipal, aRv);
}

nsresult Location::GetHref(nsACString& aHref) {
  aHref.Truncate();

  nsCOMPtr<nsIURI> uri;
  nsresult rv = GetURI(getter_AddRefs(uri));
  if (NS_WARN_IF(NS_FAILED(rv)) || !uri) {
    return rv;
  }

  rv = uri->GetSpec(aHref);
  if (NS_WARN_IF(NS_FAILED(rv))) {
    return rv;
  }
<<<<<<< HEAD

  AppendUTF8toUTF16(uriString, aHref);

  // Foxhound: location.href source.
  MarkTaintSource(aHref, "location.href");

=======
>>>>>>> 9cbfae27
  return NS_OK;
}

void Location::GetOrigin(nsACString& aOrigin, nsIPrincipal& aSubjectPrincipal,
                         ErrorResult& aRv) {
  if (!CallerSubsumes(&aSubjectPrincipal)) {
    aRv.Throw(NS_ERROR_DOM_SECURITY_ERR);
    return;
  }

  aOrigin.Truncate();

  nsCOMPtr<nsIURI> uri;
  aRv = GetURI(getter_AddRefs(uri), true);
  if (NS_WARN_IF(aRv.Failed()) || !uri) {
    return;
  }

  aRv = nsContentUtils::GetWebExposedOriginSerialization(uri, aOrigin);
  if (NS_WARN_IF(aRv.Failed())) {
    aOrigin.Truncate();
    return;
  }
<<<<<<< HEAD

  aOrigin = origin;

  // Foxhound: location.origin source.
  MarkTaintSource(aOrigin, "location.origin");
=======
>>>>>>> 9cbfae27
}

void Location::GetPathname(nsACString& aPathname,
                           nsIPrincipal& aSubjectPrincipal, ErrorResult& aRv) {
  if (!CallerSubsumes(&aSubjectPrincipal)) {
    aRv.Throw(NS_ERROR_DOM_SECURITY_ERR);
    return;
  }

  aPathname.Truncate();

  nsCOMPtr<nsIURI> uri;
  aRv = GetURI(getter_AddRefs(uri));
  if (NS_WARN_IF(aRv.Failed()) || !uri) {
    return;
  }

  aRv = uri->GetFilePath(aPathname);
  if (NS_WARN_IF(aRv.Failed())) {
    return;
  }
<<<<<<< HEAD

  AppendUTF8toUTF16(file, aPathname);

  // Foxhound: location.pathname source.
  MarkTaintSource(aPathname, "location.pathname");
=======
>>>>>>> 9cbfae27
}

void Location::SetPathname(const nsACString& aPathname,
                           nsIPrincipal& aSubjectPrincipal, ErrorResult& aRv) {
  if (!CallerSubsumes(&aSubjectPrincipal)) {
    aRv.Throw(NS_ERROR_DOM_SECURITY_ERR);
    return;
  }

  nsCOMPtr<nsIURI> uri;
  aRv = GetURI(getter_AddRefs(uri));
  if (NS_WARN_IF(aRv.Failed()) || !uri) {
    return;
  }

  nsresult rv = NS_MutateURI(uri).SetFilePath(aPathname).Finalize(uri);
  if (NS_FAILED(rv)) {
    return;
  }

  // Foxhound: location.pathname sink
  ReportTaintSink(aPathname, "location.pathname");

  SetURI(uri, aSubjectPrincipal, aRv);
}

void Location::GetPort(nsACString& aPort, nsIPrincipal& aSubjectPrincipal,
                       ErrorResult& aRv) {
  if (!CallerSubsumes(&aSubjectPrincipal)) {
    aRv.Throw(NS_ERROR_DOM_SECURITY_ERR);
    return;
  }

  aPort.SetLength(0);

  nsCOMPtr<nsIURI> uri;
  aRv = GetURI(getter_AddRefs(uri), true);
  if (NS_WARN_IF(aRv.Failed()) || !uri) {
    return;
  }

  int32_t port;
  nsresult result = uri->GetPort(&port);

  // Don't propagate this exception to caller
  if (NS_SUCCEEDED(result) && -1 != port) {
<<<<<<< HEAD
    nsAutoString portStr;
    portStr.AppendInt(port);
    aPort.Append(portStr);
    // Foxhound: location.port source.
    MarkTaintSource(aPort, "location.port");
=======
    aPort.AppendInt(port);
>>>>>>> 9cbfae27
  }
}

void Location::SetPort(const nsACString& aPort, nsIPrincipal& aSubjectPrincipal,
                       ErrorResult& aRv) {
  if (!CallerSubsumes(&aSubjectPrincipal)) {
    aRv.Throw(NS_ERROR_DOM_SECURITY_ERR);
    return;
  }

  nsCOMPtr<nsIURI> uri;
  aRv = GetURI(getter_AddRefs(uri));
  if (NS_WARN_IF(aRv.Failed() || !uri)) {
    return;
  }

  // perhaps use nsReadingIterators at some point?
  nsAutoCString portStr(aPort);
  const char* buf = portStr.get();
  int32_t port = -1;

  if (!portStr.IsEmpty() && buf) {
    // Sadly, ToInteger() on nsACString does not have the right semantics.
    if (*buf == ':') {
      port = atol(buf + 1);
    } else {
      port = atol(buf);
    }
  }

  aRv = NS_MutateURI(uri).SetPort(port).Finalize(uri);
  if (NS_WARN_IF(aRv.Failed())) {
    return;
  }

  // Foxhound: location.port sink.
  ReportTaintSink(aPort, "location.port");

  SetURI(uri, aSubjectPrincipal, aRv);
}

void Location::GetProtocol(nsACString& aProtocol,
                           nsIPrincipal& aSubjectPrincipal, ErrorResult& aRv) {
  if (!CallerSubsumes(&aSubjectPrincipal)) {
    aRv.Throw(NS_ERROR_DOM_SECURITY_ERR);
    return;
  }

  aProtocol.SetLength(0);

  nsCOMPtr<nsIURI> uri;
  aRv = GetURI(getter_AddRefs(uri));
  if (NS_WARN_IF(aRv.Failed()) || !uri) {
    return;
  }

  aRv = uri->GetScheme(aProtocol);
  if (NS_WARN_IF(aRv.Failed())) {
    return;
  }

<<<<<<< HEAD
  CopyASCIItoUTF16(protocol, aProtocol);
  aProtocol.Append(char16_t(':'));

  // Foxhound: location.protocol source.
  MarkTaintSource(aProtocol, "location.protocol");
=======
  aProtocol.Append(':');
>>>>>>> 9cbfae27
}

void Location::SetProtocol(const nsACString& aProtocol,
                           nsIPrincipal& aSubjectPrincipal, ErrorResult& aRv) {
  if (!CallerSubsumes(&aSubjectPrincipal)) {
    aRv.Throw(NS_ERROR_DOM_SECURITY_ERR);
    return;
  }

  nsCOMPtr<nsIURI> uri;
  aRv = GetURI(getter_AddRefs(uri));
  if (NS_WARN_IF(aRv.Failed()) || !uri) {
    return;
  }

<<<<<<< HEAD
  // Foxhound: location.protocol sink.
  ReportTaintSink(aProtocol, "location.protocol");

  nsAString::const_iterator start, end;
=======
  nsACString::const_iterator start, end;
>>>>>>> 9cbfae27
  aProtocol.BeginReading(start);
  aProtocol.EndReading(end);
  nsACString::const_iterator iter(start);
  Unused << FindCharInReadable(':', iter, end);

  nsresult rv =
      NS_MutateURI(uri).SetScheme(Substring(start, iter)).Finalize(uri);
  if (NS_WARN_IF(NS_FAILED(rv))) {
    // Oh, I wish nsStandardURL returned NS_ERROR_MALFORMED_URI for _all_ the
    // malformed cases, not just some of them!
    aRv.Throw(NS_ERROR_DOM_SYNTAX_ERR);
    return;
  }

  nsAutoCString newSpec;
  aRv = uri->GetSpec(newSpec);
  if (NS_WARN_IF(aRv.Failed())) {
    return;
  }
  // We may want a new URI class for the new URI, so recreate it:
  rv = NS_NewURI(getter_AddRefs(uri), newSpec);
  if (NS_FAILED(rv)) {
    if (rv == NS_ERROR_MALFORMED_URI) {
      rv = NS_ERROR_DOM_SYNTAX_ERR;
    }

    aRv.Throw(rv);
    return;
  }

  if (!uri->SchemeIs("http") && !uri->SchemeIs("https")) {
    // No-op, per spec.
    return;
  }

  SetURI(uri, aSubjectPrincipal, aRv);
}

void Location::GetSearch(nsACString& aSearch, nsIPrincipal& aSubjectPrincipal,
                         ErrorResult& aRv) {
  if (!CallerSubsumes(&aSubjectPrincipal)) {
    aRv.Throw(NS_ERROR_DOM_SECURITY_ERR);
    return;
  }

  aSearch.SetLength(0);

  nsCOMPtr<nsIURI> uri;
  nsresult result = NS_OK;

  result = GetURI(getter_AddRefs(uri));

  nsCOMPtr<nsIURL> url(do_QueryInterface(uri));

  if (url) {
    nsAutoCString search;

    result = url->GetQuery(search);

    if (NS_SUCCEEDED(result) && !search.IsEmpty()) {
<<<<<<< HEAD
      aSearch.Assign(char16_t('?'));
      AppendUTF8toUTF16(search, aSearch);

      // Foxhound: location.search source.
      MarkTaintSource(aSearch, "location.search");
=======
      aSearch.SetCapacity(search.Length() + 1);
      aSearch.Assign('?');
      aSearch.Append(search);
>>>>>>> 9cbfae27
    }
  }
}

void Location::SetSearch(const nsACString& aSearch,
                         nsIPrincipal& aSubjectPrincipal, ErrorResult& aRv) {
  if (!CallerSubsumes(&aSubjectPrincipal)) {
    aRv.Throw(NS_ERROR_DOM_SECURITY_ERR);
    return;
  }

  nsCOMPtr<nsIURI> uri;
  aRv = GetURI(getter_AddRefs(uri));
  nsCOMPtr<nsIURL> url(do_QueryInterface(uri));
  if (NS_WARN_IF(aRv.Failed()) || !url) {
    return;
  }

  aRv = NS_MutateURI(uri).SetQuery(aSearch).Finalize(uri);
  if (NS_WARN_IF(aRv.Failed())) {
    return;
  }

  // Foxhound: location.search sink.
  ReportTaintSink(aSearch, "location.search");

  SetURI(uri, aSubjectPrincipal, aRv);
}

void Location::Reload(bool aForceget, nsIPrincipal& aSubjectPrincipal,
                      ErrorResult& aRv) {
  if (!CallerSubsumes(&aSubjectPrincipal)) {
    aRv.Throw(NS_ERROR_DOM_SECURITY_ERR);
    return;
  }

  RefPtr<nsDocShell> docShell(nsDocShell::Cast(GetDocShell()));
  if (!docShell) {
    return aRv.Throw(NS_ERROR_FAILURE);
  }

  RefPtr<BrowsingContext> bc = GetBrowsingContext();
  if (!bc || bc->IsDiscarded()) {
    return;
  }

  CallerType callerType = aSubjectPrincipal.IsSystemPrincipal()
                              ? CallerType::System
                              : CallerType::NonSystem;

  nsresult rv = bc->CheckNavigationRateLimit(callerType);
  if (NS_FAILED(rv)) {
    aRv.Throw(rv);
    return;
  }

  uint32_t reloadFlags = nsIWebNavigation::LOAD_FLAGS_NONE;

  if (aForceget) {
    reloadFlags = nsIWebNavigation::LOAD_FLAGS_BYPASS_CACHE |
                  nsIWebNavigation::LOAD_FLAGS_BYPASS_PROXY;
  }

  rv = docShell->Reload(reloadFlags);
  if (NS_FAILED(rv) && rv != NS_BINDING_ABORTED) {
    // NS_BINDING_ABORTED is returned when we attempt to reload a POST result
    // and the user says no at the "do you want to reload?" prompt.  Don't
    // propagate this one back to callers.
    return aRv.Throw(rv);
  }
}

void Location::Assign(const nsACString& aUrl, nsIPrincipal& aSubjectPrincipal,
                      ErrorResult& aRv) {
  if (!CallerSubsumes(&aSubjectPrincipal)) {
    aRv.Throw(NS_ERROR_DOM_SECURITY_ERR);
    return;
  }

  // Foxhound: location.assign sink
  ReportTaintSink(aUrl, "location.assign");

  DoSetHref(aUrl, aSubjectPrincipal, false, aRv);
}

bool Location::CallerSubsumes(nsIPrincipal* aSubjectPrincipal) {
  MOZ_ASSERT(aSubjectPrincipal);

  BrowsingContext* bc = GetBrowsingContext();
  if (MOZ_UNLIKELY(!bc) || MOZ_UNLIKELY(bc->IsDiscarded())) {
    // Per spec, operations on a Location object with a discarded BC are no-ops,
    // not security errors, so we need to return true from the access check and
    // let the caller do its own discarded docShell check.
    return true;
  }
  if (MOZ_UNLIKELY(!bc->IsInProcess())) {
    return false;
  }

  // Get the principal associated with the location object.  Note that this is
  // the principal of the page which will actually be navigated, not the
  // principal of the Location object itself.  This is why we need this check
  // even though we only allow limited cross-origin access to Location objects
  // in general.
  nsPIDOMWindowOuter* outer = bc->GetDOMWindow();
  MOZ_DIAGNOSTIC_ASSERT(outer);
  if (MOZ_UNLIKELY(!outer)) return false;

  nsIScriptObjectPrincipal* sop = nsGlobalWindowOuter::Cast(outer);
  bool subsumes = false;
  nsresult rv = aSubjectPrincipal->SubsumesConsideringDomain(
      sop->GetPrincipal(), &subsumes);
  NS_ENSURE_SUCCESS(rv, false);
  return subsumes;
}

JSObject* Location::WrapObject(JSContext* aCx,
                               JS::Handle<JSObject*> aGivenProto) {
  return Location_Binding::Wrap(aCx, this, aGivenProto);
}

void Location::ClearCachedValues() { mCachedHash = VoidCString(); }

}  // namespace mozilla::dom<|MERGE_RESOLUTION|>--- conflicted
+++ resolved
@@ -199,20 +199,9 @@
   mozilla::Unused << GetURI(getter_AddRefs(uri), true);
 
   if (uri) {
-<<<<<<< HEAD
-    nsAutoCString hostport;
-
-    result = uri->GetHostPort(hostport);
-
-    if (NS_SUCCEEDED(result)) {
-      AppendUTF8toUTF16(hostport, aHost);
-
-      // Foxhound: location.host source.
-      MarkTaintSource(aHost, "location.host");
-    }
-=======
     mozilla::Unused << uri->GetHostPort(aHost);
->>>>>>> 9cbfae27
+    // Foxhound: location.host source.
+    MarkTaintSource(aHost, "location.host");    
   }
 }
 
@@ -293,15 +282,10 @@
   if (NS_WARN_IF(NS_FAILED(rv))) {
     return rv;
   }
-<<<<<<< HEAD
-
-  AppendUTF8toUTF16(uriString, aHref);
 
   // Foxhound: location.href source.
   MarkTaintSource(aHref, "location.href");
 
-=======
->>>>>>> 9cbfae27
   return NS_OK;
 }
 
@@ -325,14 +309,9 @@
     aOrigin.Truncate();
     return;
   }
-<<<<<<< HEAD
-
-  aOrigin = origin;
 
   // Foxhound: location.origin source.
   MarkTaintSource(aOrigin, "location.origin");
-=======
->>>>>>> 9cbfae27
 }
 
 void Location::GetPathname(nsACString& aPathname,
@@ -354,14 +333,9 @@
   if (NS_WARN_IF(aRv.Failed())) {
     return;
   }
-<<<<<<< HEAD
-
-  AppendUTF8toUTF16(file, aPathname);
 
   // Foxhound: location.pathname source.
   MarkTaintSource(aPathname, "location.pathname");
-=======
->>>>>>> 9cbfae27
 }
 
 void Location::SetPathname(const nsACString& aPathname,
@@ -408,15 +382,8 @@
 
   // Don't propagate this exception to caller
   if (NS_SUCCEEDED(result) && -1 != port) {
-<<<<<<< HEAD
-    nsAutoString portStr;
-    portStr.AppendInt(port);
-    aPort.Append(portStr);
-    // Foxhound: location.port source.
+    aPort.AppendInt(port);
     MarkTaintSource(aPort, "location.port");
-=======
-    aPort.AppendInt(port);
->>>>>>> 9cbfae27
   }
 }
 
@@ -478,15 +445,9 @@
     return;
   }
 
-<<<<<<< HEAD
-  CopyASCIItoUTF16(protocol, aProtocol);
-  aProtocol.Append(char16_t(':'));
-
+  aProtocol.Append(':');
   // Foxhound: location.protocol source.
   MarkTaintSource(aProtocol, "location.protocol");
-=======
-  aProtocol.Append(':');
->>>>>>> 9cbfae27
 }
 
 void Location::SetProtocol(const nsACString& aProtocol,
@@ -502,14 +463,10 @@
     return;
   }
 
-<<<<<<< HEAD
   // Foxhound: location.protocol sink.
   ReportTaintSink(aProtocol, "location.protocol");
 
-  nsAString::const_iterator start, end;
-=======
   nsACString::const_iterator start, end;
->>>>>>> 9cbfae27
   aProtocol.BeginReading(start);
   aProtocol.EndReading(end);
   nsACString::const_iterator iter(start);
@@ -570,17 +527,10 @@
     result = url->GetQuery(search);
 
     if (NS_SUCCEEDED(result) && !search.IsEmpty()) {
-<<<<<<< HEAD
-      aSearch.Assign(char16_t('?'));
-      AppendUTF8toUTF16(search, aSearch);
-
-      // Foxhound: location.search source.
-      MarkTaintSource(aSearch, "location.search");
-=======
       aSearch.SetCapacity(search.Length() + 1);
       aSearch.Assign('?');
       aSearch.Append(search);
->>>>>>> 9cbfae27
+      MarkTaintSource(aSearch, "location.search");
     }
   }
 }
