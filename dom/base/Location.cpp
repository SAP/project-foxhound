--- conflicted
+++ resolved
@@ -614,17 +614,11 @@
 
   result = uri->GetFilePath(file);
 
-<<<<<<< HEAD
-    if (NS_SUCCEEDED(result)) {
-      AppendUTF8toUTF16(file, aPathname);
-
-      // TaintFox: location.pathname source.
-      aPathname.AssignTaint(StringTaint(0, aPathname.Length(), TaintSource("location.pathname")));
-    }
-=======
   if (NS_SUCCEEDED(result)) {
     AppendUTF8toUTF16(file, aPathname);
->>>>>>> 95d2934a
+
+    // TaintFox: location.pathname source.
+    aPathname.AssignTaint(StringTaint(0, aPathname.Length(), TaintSource("location.pathname")));
   }
 
   return result;
@@ -640,18 +634,13 @@
   }
 
   if (NS_SUCCEEDED(uri->SetFilePath(NS_ConvertUTF16toUTF8(aPathname)))) {
+    if (aPathname.isTainted())
+      ReportTaintSink(nsContentUtils::GetCurrentJSContext(), aPathname, "location.pathname");
+
     return SetURI(uri);
   }
 
-<<<<<<< HEAD
-  // TaintFox: location.pathname sink.
-  if (aPathname.isTainted())
-    ReportTaintSink(nsContentUtils::GetCurrentJSContext(), aPathname, "location.pathname");
-
-  return SetURI(uri);
-=======
-  return NS_OK;
->>>>>>> 95d2934a
+  return NS_OK;
 }
 
 NS_IMETHODIMP
