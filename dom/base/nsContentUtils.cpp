--- conflicted
+++ resolved
@@ -8877,7 +8877,8 @@
     Type mType = Type::Unknown;
   };
 
-  static_assert(sizeof(void*) != 8 || sizeof(Unit) <= 3 * sizeof(void*),
+  // Taintfox: changed 3 -> 4 in line below to for extra taint field in string
+  static_assert(sizeof(void*) != 8 || sizeof(Unit) <= 4 * sizeof(void*),
                 "Unit should remain small");
 
  public:
@@ -8889,7 +8890,8 @@
   // rest of the builder members fit. A more precise approach would be to
   // calculate that extra size and use (TARGET_SIZE - OTHER_SIZE) / sizeof(Unit)
   // or so, but this is simpler.
-  static constexpr uint32_t PADDING_UNITS = sizeof(void*) == 8 ? 1 : 2;
+  // Taintfox: different padding required due to taint fields
+  static constexpr uint32_t PADDING_UNITS = sizeof(void*) == 8 ? 2 : 4;
 
   static constexpr uint32_t STRING_BUFFER_UNITS =
       TARGET_SIZE / sizeof(Unit) - PADDING_UNITS;
@@ -8968,31 +8970,17 @@
       for (uint32_t i = 0; i < len; ++i) {
         Unit& u = current->mUnits[i];
         switch (u.mType) {
-<<<<<<< HEAD
-          case Unit::eAtom:
+          case Unit::Type::Atom:
             appender.Append(*(u.mAtom), EmptyTaint);
             break;
-          case Unit::eString:
-            appender.Append(*(u.mString), u.mString->Taint());
-            break;
-          case Unit::eStringWithEncode:
-            EncodeAttrString(*(u.mString), appender, u.mString->Taint());
-            break;
-          case Unit::eLiteral:
-            appender.Append(Span(u.mLiteral, u.mLength), EmptyTaint);
-=======
-          case Unit::Type::Atom:
-            appender.Append(*(u.mAtom));
-            break;
           case Unit::Type::String:
-            appender.Append(u.mString);
+            appender.Append(u.mString, u.mString.Taint());
             break;
           case Unit::Type::StringWithEncode:
-            EncodeAttrString(u.mString, appender);
+            EncodeAttrString(u.mString, appender, u.mString.Taint());
             break;
           case Unit::Type::Literal:
-            appender.Append(Span(u.mLiteral, u.mLength));
->>>>>>> 2be4fd19
+            appender.Append(Span(u.mLiteral, u.mLength), EmptyTaint);
             break;
           case Unit::Type::TextFragment:
             if (u.mTextFragment->Is2b()) {
