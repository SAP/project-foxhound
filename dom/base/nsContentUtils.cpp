--- conflicted
+++ resolved
@@ -308,22 +308,15 @@
 bool nsContentUtils::sIsFrameTimingPrefEnabled = false;
 bool nsContentUtils::sIsPerformanceTimingEnabled = false;
 bool nsContentUtils::sIsResourceTimingEnabled = false;
-<<<<<<< HEAD
-bool nsContentUtils::sIsUserTimingLoggingEnabled = false;
-bool nsContentUtils::sIsExperimentalAutocompleteEnabled = false;
-bool nsContentUtils::sIsWebComponentsEnabled = false;
+bool nsContentUtils::sIsPerformanceNavigationTimingEnabled = false;
+bool nsContentUtils::sIsFormAutofillAutocompleteEnabled = false;
+bool nsContentUtils::sIsUAWidgetEnabled = false;
 /*
  * TaintFox: We set these two values to true by default to emulate the
  * behaviour of other browsers that do not encode the hash by default.
  */
 bool nsContentUtils::sEncodeDecodeURLHash = true;
 bool nsContentUtils::sGettersDecodeURLHash = true;
-bool nsContentUtils::sPrivacyResistFingerprinting = false;
-=======
-bool nsContentUtils::sIsPerformanceNavigationTimingEnabled = false;
-bool nsContentUtils::sIsFormAutofillAutocompleteEnabled = false;
-bool nsContentUtils::sIsUAWidgetEnabled = false;
->>>>>>> 030f2d6b
 bool nsContentUtils::sSendPerformanceTimingNotifications = false;
 bool nsContentUtils::sUseActivityCursor = false;
 bool nsContentUtils::sAnimationsAPICoreEnabled = false;
@@ -671,7 +664,9 @@
   Preferences::AddBoolVarCache(&sIsFormAutofillAutocompleteEnabled,
                                "dom.forms.autocomplete.formautofill", false);
 
-<<<<<<< HEAD
+  Preferences::AddBoolVarCache(&sIsUAWidgetEnabled, "dom.ua_widget.enabled",
+                               false);
+
   /*
    * TaintFox: We set these two values to true by default to emulate the
    * behaviour of other browsers that do not encode the hash by default.
@@ -681,13 +676,9 @@
 
   Preferences::AddBoolVarCache(&sGettersDecodeURLHash,
                                "dom.url.getters_decode_hash", true);
-=======
-  Preferences::AddBoolVarCache(&sIsUAWidgetEnabled, "dom.ua_widget.enabled",
-                               false);
 
   Preferences::AddIntVarCache(&sPrivacyMaxInnerWidth,
                               "privacy.window.maxInnerWidth", 1000);
->>>>>>> 030f2d6b
 
   Preferences::AddIntVarCache(&sPrivacyMaxInnerHeight,
                               "privacy.window.maxInnerHeight", 1000);
