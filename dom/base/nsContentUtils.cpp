--- conflicted
+++ resolved
@@ -315,16 +315,12 @@
 bool nsContentUtils::sIsResourceTimingEnabled = false;
 bool nsContentUtils::sIsPerformanceNavigationTimingEnabled = false;
 bool nsContentUtils::sIsFormAutofillAutocompleteEnabled = false;
-<<<<<<< HEAD
-bool nsContentUtils::sIsUAWidgetEnabled = false;
 /*
  * TaintFox: We set these two values to true by default to emulate the
  * behaviour of other browsers that do not encode the hash by default.
  */
 bool nsContentUtils::sEncodeDecodeURLHash = true;
 bool nsContentUtils::sGettersDecodeURLHash = true;
-=======
->>>>>>> f6180d78
 bool nsContentUtils::sSendPerformanceTimingNotifications = false;
 bool nsContentUtils::sUseActivityCursor = false;
 bool nsContentUtils::sAnimationsAPICoreEnabled = false;
@@ -671,11 +667,6 @@
 
   Preferences::AddBoolVarCache(&sIsFormAutofillAutocompleteEnabled,
                                "dom.forms.autocomplete.formautofill", false);
-
-<<<<<<< HEAD
-  Preferences::AddBoolVarCache(&sIsUAWidgetEnabled, "dom.ua_widget.enabled",
-                               false);
-
   /*
    * TaintFox: We set these two values to true by default to emulate the
    * behaviour of other browsers that do not encode the hash by default.
@@ -686,8 +677,6 @@
   Preferences::AddBoolVarCache(&sGettersDecodeURLHash,
                                "dom.url.getters_decode_hash", true);
 
-=======
->>>>>>> f6180d78
   Preferences::AddIntVarCache(&sPrivacyMaxInnerWidth,
                               "privacy.window.maxInnerWidth", 1000);
 
