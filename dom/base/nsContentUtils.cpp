--- conflicted
+++ resolved
@@ -799,12 +799,13 @@
   /*
    * TaintFox: We set these two values to true by default to emulate the
    * behaviour of other browsers that do not encode the hash by default.
+   *
+   * Are static prefs the right idea here? Maybe try something like here:
+   * https://github.com/mozilla/gecko-dev/commit/9bc90adc09727
    */
-  Preferences::AddBoolVarCache(&sEncodeDecodeURLHash,
-                               "dom.url.encode_decode_hash", true);
-
-  Preferences::AddBoolVarCache(&sGettersDecodeURLHash,
-                               "dom.url.getters_decode_hash", true);
+  sEncodeDecodeURLHash = Preferences::GetBool("dom.url.encode_decode_hash");
+  sGettersDecodeURLHash = Preferences::GetBool("dom.url.getters_decode_hash");
+
 #ifndef RELEASE_OR_BETA
   sBypassCSSOMOriginCheck = getenv("MOZ_BYPASS_CSSOM_ORIGIN_CHECK");
 #endif
@@ -7458,6 +7459,7 @@
     MOZ_ASSERT(!aHost.Length() ||
                (aHost[0] != '[' && aHost[aHost.Length() - 1] != ']'));
     aHost.Insert('[', 0);
+    aHost.Taint().shift(0, 1);
     aHost.Append(']');
   }
 }
@@ -7470,17 +7472,7 @@
     return rv;
   }
 
-<<<<<<< HEAD
-  if (aHost.FindChar(':') != -1) {  // Escape IPv6 address
-    MOZ_ASSERT(!aHost.Length() ||
-               (aHost[0] != '[' && aHost[aHost.Length() - 1] != ']'));
-    aHost.Insert('[', 0);
-    aHost.Taint().shift(0, 1);
-    aHost.Append(']');
-  }
-=======
   MaybeFixIPv6Host(aHost);
->>>>>>> 713683b4
 
   return NS_OK;
 }
@@ -8663,50 +8655,25 @@
             EncodeAttrString(*(u.mString), appender, u.mString->Taint());
             break;
           case Unit::eLiteral:
-<<<<<<< HEAD
-            appender.Append(MakeSpan(u.mLiteral, u.mLength), EmptyTaint);
+            appender.Append(Span(u.mLiteral, u.mLength), EmptyTaint);
             break;
           case Unit::eTextFragment:
             if (u.mTextFragment->Is2b()) {
-              appender.Append(MakeSpan(u.mTextFragment->Get2b(),
-                                       u.mTextFragment->GetLength()),
+              appender.Append(Span(u.mTextFragment->Get2b(), u.mTextFragment->GetLength()),
                               u.mTextFragment->Taint());
             } else {
-              appender.Append(MakeSpan(u.mTextFragment->Get1b(),
-                                       u.mTextFragment->GetLength()),
+              appender.Append(Span(u.mTextFragment->Get1b(), u.mTextFragment->GetLength()),
                               u.mTextFragment->Taint());
-=======
-            appender.Append(Span(u.mLiteral, u.mLength));
-            break;
-          case Unit::eTextFragment:
-            if (u.mTextFragment->Is2b()) {
-              appender.Append(
-                  Span(u.mTextFragment->Get2b(), u.mTextFragment->GetLength()));
-            } else {
-              appender.Append(
-                  Span(u.mTextFragment->Get1b(), u.mTextFragment->GetLength()));
->>>>>>> 713683b4
             }
             break;
           case Unit::eTextFragmentWithEncode:
             if (u.mTextFragment->Is2b()) {
-<<<<<<< HEAD
-              EncodeTextFragment(MakeSpan(u.mTextFragment->Get2b(),
+              EncodeTextFragment(Span(u.mTextFragment->Get2b(), u.mTextFragment->GetLength()),
+                                 appender, u.mTextFragment->Taint());
+            } else {
+              EncodeTextFragment(Span(u.mTextFragment->Get1b(),
                                           u.mTextFragment->GetLength()),
                                  appender, u.mTextFragment->Taint());
-            } else {
-              EncodeTextFragment(MakeSpan(u.mTextFragment->Get1b(),
-                                          u.mTextFragment->GetLength()),
-                                 appender, u.mTextFragment->Taint());
-=======
-              EncodeTextFragment(
-                  Span(u.mTextFragment->Get2b(), u.mTextFragment->GetLength()),
-                  appender);
-            } else {
-              EncodeTextFragment(
-                  Span(u.mTextFragment->Get1b(), u.mTextFragment->GetLength()),
-                  appender);
->>>>>>> 713683b4
             }
             break;
           default:
