/* -*- Mode: C++; tab-width: 8; indent-tabs-mode: nil; c-basic-offset: 2 -*- */
/* vim: set ts=8 sts=2 et sw=2 tw=80: */
/* This Source Code Form is subject to the terms of the Mozilla Public
 * License, v. 2.0. If a copy of the MPL was not distributed with this
 * file, You can obtain one at http://mozilla.org/MPL/2.0/. */
/*
 * Modifications Copyright SAP SE. 2019-2021.  All rights reserved.
 */

/* A namespace class for static layout utilities. */

#include "nsContentUtils.h"

#include <algorithm>
#include <cstddef>
#include <cstdint>
#include <cstdlib>
#include <cstring>
#include <functional>
#include <new>
#include <utility>
#include "BrowserChild.h"
#include "DecoderTraits.h"
#include "ErrorList.h"
#include "HTMLSplitOnSpacesTokenizer.h"
#include "ImageOps.h"
#include "InProcessBrowserChildMessageManager.h"
#include "MainThreadUtils.h"
#include "PLDHashTable.h"
#include "ReferrerInfo.h"
#include "ScopedNSSTypes.h"
#include "ThirdPartyUtil.h"
#include "Units.h"
#include "chrome/common/ipc_message.h"
#include "gfxDrawable.h"
#include "harfbuzz/hb.h"
#include "imgICache.h"
#include "imgIContainer.h"
#include "imgILoader.h"
#include "imgIRequest.h"
#include "imgLoader.h"
#include "js/Array.h"
#include "js/ArrayBuffer.h"
#include "js/BuildId.h"
#include "js/GCAPI.h"
#include "js/Id.h"
#include "js/JSON.h"
#include "js/PropertyAndElement.h"  // JS_DefineElement, JS_GetProperty
#include "js/PropertyDescriptor.h"
#include "js/Realm.h"
#include "js/RegExp.h"
#include "js/RegExpFlags.h"
#include "js/RootingAPI.h"
#include "js/TypeDecls.h"
#include "js/Value.h"
#include "js/Wrapper.h"
#include "jsapi.h"
#include "jsfriendapi.h"
#include "mozAutoDocUpdate.h"
#include "mozIDOMWindow.h"
#include "nsIOService.h"
#include "nsObjectLoadingContent.h"
#include "mozilla/AlreadyAddRefed.h"
#include "mozilla/ArrayIterator.h"
#include "mozilla/ArrayUtils.h"
#include "mozilla/AsyncEventDispatcher.h"
#include "mozilla/AtomArray.h"
#include "mozilla/Atomics.h"
#include "mozilla/Attributes.h"
#include "mozilla/AutoRestore.h"
#include "mozilla/BackgroundHangMonitor.h"
#include "mozilla/Base64.h"
#include "mozilla/BasePrincipal.h"
#include "mozilla/BasicEvents.h"
#include "mozilla/BloomFilter.h"
#include "mozilla/CORSMode.h"
#include "mozilla/CallState.h"
#include "mozilla/CheckedInt.h"
#include "mozilla/ClearOnShutdown.h"
#include "mozilla/Components.h"
#include "mozilla/ContentBlockingAllowList.h"
#include "mozilla/CycleCollectedJSContext.h"
#include "mozilla/DOMEventTargetHelper.h"
#include "mozilla/DebugOnly.h"
#include "mozilla/ErrorResult.h"
#include "mozilla/EventDispatcher.h"
#include "mozilla/EventListenerManager.h"
#include "mozilla/EventQueue.h"
#include "mozilla/EventStateManager.h"
#include "mozilla/FlushType.h"
#include "mozilla/FOGIPC.h"
#include "mozilla/HTMLEditor.h"
#include "mozilla/HangAnnotations.h"
#include "mozilla/IMEStateManager.h"
#include "mozilla/InputEventOptions.h"
#include "mozilla/InternalMutationEvent.h"
#include "mozilla/Latin1.h"
#include "mozilla/Likely.h"
#include "mozilla/LoadInfo.h"
#include "mozilla/Logging.h"
#include "mozilla/MacroForEach.h"
#include "mozilla/ManualNAC.h"
#include "mozilla/Maybe.h"
#include "mozilla/MediaFeatureChange.h"
#include "mozilla/MouseEvents.h"
#include "mozilla/NotNull.h"
#include "mozilla/NullPrincipal.h"
#include "mozilla/OriginAttributes.h"
#include "mozilla/Preferences.h"
#include "mozilla/PresShell.h"
#include "mozilla/ProfilerRunnable.h"
#include "mozilla/RangeBoundary.h"
#include "mozilla/RefPtr.h"
#include "mozilla/Result.h"
#include "mozilla/ResultExtensions.h"
#include "mozilla/ScrollbarPreferences.h"
#include "mozilla/ScrollContainerFrame.h"
#include "mozilla/ShutdownPhase.h"
#include "mozilla/Span.h"
#include "mozilla/StaticAnalysisFunctions.h"
#include "mozilla/StaticPrefs_browser.h"
#include "mozilla/StaticPrefs_dom.h"
#ifdef FUZZING
#  include "mozilla/StaticPrefs_fuzzing.h"
#endif
#include "mozilla/StaticPrefs_nglayout.h"
#include "mozilla/StaticPrefs_privacy.h"
#include "mozilla/StaticPrefs_test.h"
#include "mozilla/StaticPrefs_ui.h"
#include "mozilla/StaticPtr.h"
#include "mozilla/TextControlState.h"
#include "mozilla/TextEditor.h"
#include "mozilla/TextEvents.h"
#include "mozilla/UniquePtr.h"
#include "mozilla/Unused.h"
#include "mozilla/Variant.h"
#include "mozilla/ViewportUtils.h"
#include "mozilla/dom/AncestorIterator.h"
#include "mozilla/dom/AutoEntryScript.h"
#include "mozilla/dom/AutocompleteInfoBinding.h"
#include "mozilla/dom/AutoSuppressEventHandlingAndSuspend.h"
#include "mozilla/dom/BindingDeclarations.h"
#include "mozilla/dom/BindingUtils.h"
#include "mozilla/dom/BlobImpl.h"
#include "mozilla/dom/BlobURLProtocolHandler.h"
#include "mozilla/dom/BorrowedAttrInfo.h"
#include "mozilla/dom/BrowserBridgeParent.h"
#include "mozilla/dom/BrowserParent.h"
#include "mozilla/dom/BrowsingContext.h"
#include "mozilla/dom/BrowsingContextGroup.h"
#include "mozilla/dom/CacheExpirationTime.h"
#include "mozilla/dom/CallbackFunction.h"
#include "mozilla/dom/CallbackObject.h"
#include "mozilla/dom/ChromeMessageBroadcaster.h"
#include "mozilla/dom/ContentChild.h"
#include "mozilla/dom/ContentFrameMessageManager.h"
#include "mozilla/dom/ContentParent.h"
#include "mozilla/dom/CustomElementRegistry.h"
#include "mozilla/dom/CustomElementRegistryBinding.h"
#include "mozilla/dom/CustomElementTypes.h"
#include "mozilla/dom/DOMArena.h"
#include "mozilla/dom/DOMException.h"
#include "mozilla/dom/DOMExceptionBinding.h"
#include "mozilla/dom/DOMSecurityMonitor.h"
#include "mozilla/dom/DOMTypes.h"
#include "mozilla/dom/DataTransfer.h"
#include "mozilla/dom/DocGroup.h"
#include "mozilla/dom/Document.h"
#include "mozilla/dom/DocumentFragment.h"
#include "mozilla/dom/DocumentInlines.h"
#include "mozilla/dom/Element.h"
#include "mozilla/dom/ElementBinding.h"
#include "mozilla/dom/ElementInlines.h"
#include "mozilla/dom/Event.h"
#include "mozilla/dom/EventTarget.h"
#include "mozilla/dom/FileBlobImpl.h"
#include "mozilla/dom/FileSystemSecurity.h"
#include "mozilla/dom/FilteredNodeIterator.h"
#include "mozilla/dom/FormData.h"
#include "mozilla/dom/FragmentOrElement.h"
#include "mozilla/dom/FromParser.h"
#include "mozilla/dom/HTMLElement.h"
#include "mozilla/dom/HTMLFormElement.h"
#include "mozilla/dom/HTMLImageElement.h"
#include "mozilla/dom/HTMLInputElement.h"
#include "mozilla/dom/HTMLTemplateElement.h"
#include "mozilla/dom/HTMLTextAreaElement.h"
#include "mozilla/dom/IPCBlob.h"
#include "mozilla/dom/IPCBlobUtils.h"
#include "mozilla/dom/MessageBroadcaster.h"
#include "mozilla/dom/MessageListenerManager.h"
#include "mozilla/dom/MessagePort.h"
#include "mozilla/dom/MouseEventBinding.h"
#include "mozilla/dom/NameSpaceConstants.h"
#include "mozilla/dom/NodeBinding.h"
#include "mozilla/dom/NodeInfo.h"
#include "mozilla/dom/PBrowser.h"
#include "mozilla/dom/PContentChild.h"
#include "mozilla/dom/PrototypeList.h"
#include "mozilla/dom/ReferrerPolicyBinding.h"
#include "mozilla/dom/ScriptSettings.h"
#include "mozilla/dom/Selection.h"
#include "mozilla/dom/ShadowRoot.h"
#include "mozilla/dom/Text.h"
#include "mozilla/dom/UserActivation.h"
#include "mozilla/dom/ViewTransition.h"
#include "mozilla/dom/WindowContext.h"
#include "mozilla/dom/WorkerCommon.h"
#include "mozilla/dom/WorkerPrivate.h"
#include "mozilla/dom/WorkerRunnable.h"
#include "mozilla/dom/XULCommandEvent.h"
#include "mozilla/glean/GleanPings.h"
#include "mozilla/fallible.h"
#include "mozilla/gfx/2D.h"
#include "mozilla/gfx/BaseMargin.h"
#include "mozilla/gfx/BasePoint.h"
#include "mozilla/gfx/BaseSize.h"
#include "mozilla/gfx/DataSurfaceHelpers.h"
#include "mozilla/gfx/Point.h"
#include "mozilla/gfx/Rect.h"
#include "mozilla/gfx/Types.h"
#include "mozilla/ipc/ProtocolUtils.h"
#include "mozilla/ipc/SharedMemory.h"
#include "mozilla/net/UrlClassifierCommon.h"
#include "mozilla/Tokenizer.h"
#include "mozilla/widget/IMEData.h"
#include "nsAboutProtocolUtils.h"
#include "nsArrayUtils.h"
#include "nsAtomHashKeys.h"
#include "nsAttrName.h"
#include "nsAttrValue.h"
#include "nsAttrValueInlines.h"
#include "nsBaseHashtable.h"
#include "nsCCUncollectableMarker.h"
#include "nsCOMPtr.h"
#include "nsCRT.h"
#include "nsCRTGlue.h"
#include "nsCanvasFrame.h"
#include "nsCaseTreatment.h"
#include "nsCharSeparatedTokenizer.h"
#include "nsCharTraits.h"
#include "nsCompatibility.h"
#include "nsComponentManagerUtils.h"
#include "nsContainerFrame.h"
#include "nsContentCreatorFunctions.h"
#include "nsContentDLF.h"
#include "nsContentList.h"
#include "nsContentListDeclarations.h"
#include "nsContentPolicyUtils.h"
#include "nsCoord.h"
#include "nsCycleCollectionNoteChild.h"
#include "nsDOMMutationObserver.h"
#include "nsDOMString.h"
#include "nsTHashMap.h"
#include "nsDebug.h"
#include "nsDocShell.h"
#include "nsDocShellCID.h"
#include "nsError.h"
#include "nsFocusManager.h"
#include "nsFrameList.h"
#include "nsFrameLoader.h"
#include "nsFrameLoaderOwner.h"
#include "nsGenericHTMLElement.h"
#include "nsGkAtoms.h"
#include "nsGlobalWindowInner.h"
#include "nsGlobalWindowOuter.h"
#include "nsHTMLDocument.h"
#include "nsHTMLTags.h"
#include "nsHashKeys.h"
#include "nsHtml5StringParser.h"
#include "nsIAboutModule.h"
#include "nsIAnonymousContentCreator.h"
#include "nsIAppShell.h"
#include "nsIArray.h"
#include "nsIAsyncVerifyRedirectCallback.h"
#include "nsIBidiKeyboard.h"
#include "nsIBrowser.h"
#include "nsICacheInfoChannel.h"
#include "nsICachingChannel.h"
#include "nsICategoryManager.h"
#include "nsIChannel.h"
#include "nsIChannelEventSink.h"
#include "nsIClassifiedChannel.h"
#include "nsIConsoleService.h"
#include "nsIContent.h"
#include "nsIContentInlines.h"
#include "nsIContentPolicy.h"
#include "nsIContentSecurityPolicy.h"
#include "nsIContentSink.h"
#include "nsIDOMWindowUtils.h"
#include "nsIDocShell.h"
#include "nsIDocShellTreeItem.h"
#include "nsIDocumentEncoder.h"
#include "nsIDocumentLoaderFactory.h"
#include "nsIDocumentViewer.h"
#include "nsIDragService.h"
#include "nsIDragSession.h"
#include "nsIFile.h"
#include "nsIFocusManager.h"
#include "nsIFormControl.h"
#include "nsIFragmentContentSink.h"
#include "nsIFrame.h"
#include "nsIGlobalObject.h"
#include "nsIHttpChannel.h"
#include "nsIHttpChannelInternal.h"
#include "nsIIOService.h"
#include "nsIImageLoadingContent.h"
#include "nsIInputStream.h"
#include "nsIInterfaceRequestor.h"
#include "nsIInterfaceRequestorUtils.h"
#include "nsILoadContext.h"
#include "nsILoadGroup.h"
#include "nsILoadInfo.h"
#include "nsIMIMEService.h"
#include "nsIMemoryReporter.h"
#include "nsINetUtil.h"
#include "nsINode.h"
#include "nsIObjectLoadingContent.h"
#include "nsIObserver.h"
#include "nsIObserverService.h"
#include "nsIParserUtils.h"
#include "nsIPermissionManager.h"
#include "nsIPrincipal.h"
#include "nsIProperties.h"
#include "nsIProtocolHandler.h"
#include "nsIRequest.h"
#include "nsIRunnable.h"
#include "nsIScreen.h"
#include "nsIScriptError.h"
#include "nsIScriptGlobalObject.h"
#include "nsIScriptObjectPrincipal.h"
#include "nsIScriptSecurityManager.h"
#include "nsISerialEventTarget.h"
#include "nsIStreamConverter.h"
#include "nsIStreamConverterService.h"
#include "nsIStringBundle.h"
#include "nsISupports.h"
#include "nsISupportsPrimitives.h"
#include "nsISupportsUtils.h"
#include "nsITransferable.h"
#include "nsIURI.h"
#include "nsIURIMutator.h"
#if defined(MOZ_THUNDERBIRD) || defined(MOZ_SUITE)
#  include "nsIURIWithSpecialOrigin.h"
#endif
#include "nsIUserIdleServiceInternal.h"
#include "nsIWeakReferenceUtils.h"
#include "nsIWebNavigation.h"
#include "nsIWebNavigationInfo.h"
#include "nsIWidget.h"
#include "nsIWindowMediator.h"
#include "nsIXPConnect.h"
#include "nsJSPrincipals.h"
#include "nsJSUtils.h"
#include "nsLayoutUtils.h"
#include "nsLiteralString.h"
#include "nsMargin.h"
#include "nsMimeTypes.h"
#include "nsNameSpaceManager.h"
#include "nsNetCID.h"
#include "nsNetUtil.h"
#include "nsNodeInfoManager.h"
#include "nsPIDOMWindow.h"
#include "nsPIDOMWindowInlines.h"
#include "nsParser.h"
#include "nsParserConstants.h"
#include "nsPoint.h"
#include "nsPointerHashKeys.h"
#include "nsPresContext.h"
#include "nsQueryFrame.h"
#include "nsQueryObject.h"
#include "nsRange.h"
#include "nsRefPtrHashtable.h"
#include "nsSandboxFlags.h"
#include "nsScriptSecurityManager.h"
#include "nsServiceManagerUtils.h"
#include "nsStreamUtils.h"
#include "nsString.h"
#include "nsStringBundle.h"
#include "nsStringFlags.h"
#include "nsStringFwd.h"
#include "nsStringIterator.h"
#include "nsStringStream.h"
#include "nsTArray.h"
#include "nsTLiteralString.h"
#include "nsTPromiseFlatString.h"
#include "nsTStringRepr.h"
#include "nsTaintingUtils.h"
#include "nsTextFragment.h"
#include "nsTextNode.h"
#include "nsThreadManager.h"
#include "nsThreadUtils.h"
#include "nsTreeSanitizer.h"
#include "nsUGenCategory.h"
#include "nsURLHelper.h"
#include "nsUnicodeProperties.h"
#include "nsVariant.h"
#include "nsWidgetsCID.h"
#include "nsView.h"
#include "nsViewManager.h"
#include "nsXPCOM.h"
#include "nsXPCOMCID.h"
#include "nsXULAppAPI.h"
#include "nsXULElement.h"
#include "nsXULPopupManager.h"
#include "nscore.h"
#include "prinrval.h"
#include "xpcprivate.h"
#include "xpcpublic.h"

#if defined(XP_WIN)
// Undefine LoadImage to prevent naming conflict with Windows.
#  undef LoadImage
#endif

extern "C" int MOZ_XMLTranslateEntity(const char* ptr, const char* end,
                                      const char** next, char16_t* result);
extern "C" int MOZ_XMLCheckQName(const char* ptr, const char* end, int ns_aware,
                                 const char** colon);

using namespace mozilla::dom;
using namespace mozilla::ipc;
using namespace mozilla::gfx;
using namespace mozilla::layers;
using namespace mozilla::widget;
using namespace mozilla;

const char kLoadAsData[] = "loadAsData";

nsIXPConnect* nsContentUtils::sXPConnect;
nsIScriptSecurityManager* nsContentUtils::sSecurityManager;
nsIPrincipal* nsContentUtils::sSystemPrincipal;
nsIPrincipal* nsContentUtils::sNullSubjectPrincipal;
nsIPrincipal* nsContentUtils::sFingerprintingProtectionPrincipal;
nsIConsoleService* nsContentUtils::sConsoleService;

static nsTHashMap<RefPtr<nsAtom>, EventNameMapping>* sAtomEventTable;
static nsTHashMap<nsStringHashKey, EventNameMapping>* sStringEventTable;
static nsTArray<RefPtr<nsAtom>>* sUserDefinedEvents;
nsIStringBundleService* nsContentUtils::sStringBundleService;

static StaticRefPtr<nsIStringBundle>
    sStringBundles[nsContentUtils::PropertiesFile_COUNT];

nsIContentPolicy* nsContentUtils::sContentPolicyService;
bool nsContentUtils::sTriedToGetContentPolicy = false;
StaticRefPtr<nsIBidiKeyboard> nsContentUtils::sBidiKeyboard;
uint32_t nsContentUtils::sScriptBlockerCount = 0;
uint32_t nsContentUtils::sDOMNodeRemovedSuppressCount = 0;
AutoTArray<nsCOMPtr<nsIRunnable>, 8>* nsContentUtils::sBlockedScriptRunners =
    nullptr;
uint32_t nsContentUtils::sRunnersCountAtFirstBlocker = 0;
nsIInterfaceRequestor* nsContentUtils::sSameOriginChecker = nullptr;

bool nsContentUtils::sIsHandlingKeyBoardEvent = false;

nsString* nsContentUtils::sShiftText = nullptr;
nsString* nsContentUtils::sControlText = nullptr;
nsString* nsContentUtils::sCommandOrWinText = nullptr;
nsString* nsContentUtils::sAltText = nullptr;
nsString* nsContentUtils::sModifierSeparator = nullptr;

bool nsContentUtils::sInitialized = false;
/*
 * Foxhound: We set these two values to true by default to emulate the
 * behaviour of other browsers that do not encode the hash by default.
 */
bool nsContentUtils::sEncodeDecodeURLHash = true;
bool nsContentUtils::sGettersDecodeURLHash = true;
#ifndef RELEASE_OR_BETA
bool nsContentUtils::sBypassCSSOMOriginCheck = false;
#endif

nsCString* nsContentUtils::sJSScriptBytecodeMimeType = nullptr;
nsCString* nsContentUtils::sJSModuleBytecodeMimeType = nullptr;

nsContentUtils::UserInteractionObserver*
    nsContentUtils::sUserInteractionObserver = nullptr;

nsHtml5StringParser* nsContentUtils::sHTMLFragmentParser = nullptr;
nsParser* nsContentUtils::sXMLFragmentParser = nullptr;
nsIFragmentContentSink* nsContentUtils::sXMLFragmentSink = nullptr;
bool nsContentUtils::sFragmentParsingActive = false;

bool nsContentUtils::sMayHaveFormCheckboxStateChangeListeners = false;
bool nsContentUtils::sMayHaveFormRadioStateChangeListeners = false;

mozilla::LazyLogModule nsContentUtils::gResistFingerprintingLog(
    "nsResistFingerprinting");
mozilla::LazyLogModule nsContentUtils::sDOMDumpLog("Dump");

int32_t nsContentUtils::sInnerOrOuterWindowCount = 0;
uint32_t nsContentUtils::sInnerOrOuterWindowSerialCounter = 0;

template Maybe<int32_t> nsContentUtils::ComparePoints(
    const RangeBoundary& aFirstBoundary, const RangeBoundary& aSecondBoundary);
template Maybe<int32_t> nsContentUtils::ComparePoints(
    const RangeBoundary& aFirstBoundary,
    const RawRangeBoundary& aSecondBoundary);
template Maybe<int32_t> nsContentUtils::ComparePoints(
    const RawRangeBoundary& aFirstBoundary,
    const RangeBoundary& aSecondBoundary);
template Maybe<int32_t> nsContentUtils::ComparePoints(
    const RawRangeBoundary& aFirstBoundary,
    const RawRangeBoundary& aSecondBoundary);

template int32_t nsContentUtils::ComparePoints_Deprecated(
    const RangeBoundary& aFirstBoundary, const RangeBoundary& aSecondBoundary,
    bool* aDisconnected);
template int32_t nsContentUtils::ComparePoints_Deprecated(
    const RangeBoundary& aFirstBoundary,
    const RawRangeBoundary& aSecondBoundary, bool* aDisconnected);
template int32_t nsContentUtils::ComparePoints_Deprecated(
    const RawRangeBoundary& aFirstBoundary,
    const RangeBoundary& aSecondBoundary, bool* aDisconnected);
template int32_t nsContentUtils::ComparePoints_Deprecated(
    const RawRangeBoundary& aFirstBoundary,
    const RawRangeBoundary& aSecondBoundary, bool* aDisconnected);

// Subset of
// http://www.whatwg.org/specs/web-apps/current-work/#autofill-field-name
enum AutocompleteUnsupportedFieldName : uint8_t {
#define AUTOCOMPLETE_UNSUPPORTED_FIELD_NAME(name_, value_) \
  eAutocompleteUnsupportedFieldName_##name_,
#include "AutocompleteFieldList.h"
#undef AUTOCOMPLETE_UNSUPPORTED_FIELD_NAME
};

enum AutocompleteNoPersistFieldName : uint8_t {
#define AUTOCOMPLETE_NO_PERSIST_FIELD_NAME(name_, value_) \
  eAutocompleteNoPersistFieldName_##name_,
#include "AutocompleteFieldList.h"
#undef AUTOCOMPLETE_NO_PERSIST_FIELD_NAME
};

enum AutocompleteUnsupportFieldContactHint : uint8_t {
#define AUTOCOMPLETE_UNSUPPORTED_FIELD_CONTACT_HINT(name_, value_) \
  eAutocompleteUnsupportedFieldContactHint_##name_,
#include "AutocompleteFieldList.h"
#undef AUTOCOMPLETE_UNSUPPORTED_FIELD_CONTACT_HINT
};

enum AutocompleteFieldName : uint8_t {
#define AUTOCOMPLETE_FIELD_NAME(name_, value_) eAutocompleteFieldName_##name_,
#define AUTOCOMPLETE_CONTACT_FIELD_NAME(name_, value_) \
  AUTOCOMPLETE_FIELD_NAME(name_, value_)
#include "AutocompleteFieldList.h"
#undef AUTOCOMPLETE_FIELD_NAME
#undef AUTOCOMPLETE_CONTACT_FIELD_NAME
};

enum AutocompleteFieldHint : uint8_t {
#define AUTOCOMPLETE_FIELD_HINT(name_, value_) eAutocompleteFieldHint_##name_,
#include "AutocompleteFieldList.h"
#undef AUTOCOMPLETE_FIELD_HINT
};

enum AutocompleteFieldContactHint : uint8_t {
#define AUTOCOMPLETE_FIELD_CONTACT_HINT(name_, value_) \
  eAutocompleteFieldContactHint_##name_,
#include "AutocompleteFieldList.h"
#undef AUTOCOMPLETE_FIELD_CONTACT_HINT
};

enum AutocompleteCredentialType : uint8_t {
#define AUTOCOMPLETE_CREDENTIAL_TYPE(name_, value_) \
  eAutocompleteCredentialType_##name_,
#include "AutocompleteFieldList.h"
#undef AUTOCOMPLETE_CREDENTIAL_TYPE
};

enum AutocompleteCategory {
#define AUTOCOMPLETE_CATEGORY(name_, value_) eAutocompleteCategory_##name_,
#include "AutocompleteFieldList.h"
#undef AUTOCOMPLETE_CATEGORY
};

static const nsAttrValue::EnumTable kAutocompleteUnsupportedFieldNameTable[] = {
#define AUTOCOMPLETE_UNSUPPORTED_FIELD_NAME(name_, value_) \
  {value_, eAutocompleteUnsupportedFieldName_##name_},
#include "AutocompleteFieldList.h"
#undef AUTOCOMPLETE_UNSUPPORTED_FIELD_NAME
    {nullptr, 0}};

static const nsAttrValue::EnumTable kAutocompleteNoPersistFieldNameTable[] = {
#define AUTOCOMPLETE_NO_PERSIST_FIELD_NAME(name_, value_) \
  {value_, eAutocompleteNoPersistFieldName_##name_},
#include "AutocompleteFieldList.h"
#undef AUTOCOMPLETE_NO_PERSIST_FIELD_NAME
    {nullptr, 0}};

static const nsAttrValue::EnumTable
    kAutocompleteUnsupportedContactFieldHintTable[] = {
#define AUTOCOMPLETE_UNSUPPORTED_FIELD_CONTACT_HINT(name_, value_) \
  {value_, eAutocompleteUnsupportedFieldContactHint_##name_},
#include "AutocompleteFieldList.h"
#undef AUTOCOMPLETE_UNSUPPORTED_FIELD_CONTACT_HINT
        {nullptr, 0}};

static const nsAttrValue::EnumTable kAutocompleteFieldNameTable[] = {
#define AUTOCOMPLETE_FIELD_NAME(name_, value_) \
  {value_, eAutocompleteFieldName_##name_},
#include "AutocompleteFieldList.h"
#undef AUTOCOMPLETE_FIELD_NAME
    {nullptr, 0}};

static const nsAttrValue::EnumTable kAutocompleteContactFieldNameTable[] = {
#define AUTOCOMPLETE_CONTACT_FIELD_NAME(name_, value_) \
  {value_, eAutocompleteFieldName_##name_},
#include "AutocompleteFieldList.h"
#undef AUTOCOMPLETE_CONTACT_FIELD_NAME
    {nullptr, 0}};

static const nsAttrValue::EnumTable kAutocompleteFieldHintTable[] = {
#define AUTOCOMPLETE_FIELD_HINT(name_, value_) \
  {value_, eAutocompleteFieldHint_##name_},
#include "AutocompleteFieldList.h"
#undef AUTOCOMPLETE_FIELD_HINT
    {nullptr, 0}};

static const nsAttrValue::EnumTable kAutocompleteContactFieldHintTable[] = {
#define AUTOCOMPLETE_FIELD_CONTACT_HINT(name_, value_) \
  {value_, eAutocompleteFieldContactHint_##name_},
#include "AutocompleteFieldList.h"
#undef AUTOCOMPLETE_FIELD_CONTACT_HINT
    {nullptr, 0}};

static const nsAttrValue::EnumTable kAutocompleteCredentialTypeTable[] = {
#define AUTOCOMPLETE_CREDENTIAL_TYPE(name_, value_) \
  {value_, eAutocompleteCredentialType_##name_},
#include "AutocompleteFieldList.h"
#undef AUTOCOMPLETE_CREDENTIAL_TYPE
    {nullptr, 0}};

namespace {

static PLDHashTable* sEventListenerManagersHash;

// A global hashtable to for keeping the arena alive for cross docGroup node
// adoption.
static nsRefPtrHashtable<nsPtrHashKey<const nsINode>, mozilla::dom::DOMArena>*
    sDOMArenaHashtable;

class DOMEventListenerManagersHashReporter final : public nsIMemoryReporter {
  MOZ_DEFINE_MALLOC_SIZE_OF(MallocSizeOf)

  ~DOMEventListenerManagersHashReporter() = default;

 public:
  NS_DECL_ISUPPORTS

  NS_IMETHOD CollectReports(nsIHandleReportCallback* aHandleReport,
                            nsISupports* aData, bool aAnonymize) override {
    // We don't measure the |EventListenerManager| objects pointed to by the
    // entries because those references are non-owning.
    int64_t amount =
        sEventListenerManagersHash
            ? sEventListenerManagersHash->ShallowSizeOfIncludingThis(
                  MallocSizeOf)
            : 0;

    MOZ_COLLECT_REPORT(
        "explicit/dom/event-listener-managers-hash", KIND_HEAP, UNITS_BYTES,
        amount, "Memory used by the event listener manager's hash table.");

    return NS_OK;
  }
};

NS_IMPL_ISUPPORTS(DOMEventListenerManagersHashReporter, nsIMemoryReporter)

class EventListenerManagerMapEntry : public PLDHashEntryHdr {
 public:
  explicit EventListenerManagerMapEntry(const void* aKey) : mKey(aKey) {}

  ~EventListenerManagerMapEntry() {
    NS_ASSERTION(!mListenerManager, "caller must release and disconnect ELM");
  }

 protected:          // declared protected to silence clang warnings
  const void* mKey;  // must be first, to look like PLDHashEntryStub

 public:
  RefPtr<EventListenerManager> mListenerManager;
};

static void EventListenerManagerHashInitEntry(PLDHashEntryHdr* entry,
                                              const void* key) {
  // Initialize the entry with placement new
  new (entry) EventListenerManagerMapEntry(key);
}

static void EventListenerManagerHashClearEntry(PLDHashTable* table,
                                               PLDHashEntryHdr* entry) {
  EventListenerManagerMapEntry* lm =
      static_cast<EventListenerManagerMapEntry*>(entry);

  // Let the EventListenerManagerMapEntry clean itself up...
  lm->~EventListenerManagerMapEntry();
}

class SameOriginCheckerImpl final : public nsIChannelEventSink,
                                    public nsIInterfaceRequestor {
  ~SameOriginCheckerImpl() = default;

  NS_DECL_ISUPPORTS
  NS_DECL_NSICHANNELEVENTSINK
  NS_DECL_NSIINTERFACEREQUESTOR
};

}  // namespace

void AutoSuppressEventHandling::SuppressDocument(Document* aDoc) {
  // Note: Document::SuppressEventHandling will also automatically suppress
  // event handling for any in-process sub-documents. However, since we need
  // to deal with cases where remote BrowsingContexts may be interleaved
  // with in-process ones, we still need to walk the entire tree ourselves.
  // This may be slightly redundant in some cases, but since event handling
  // suppressions maintain a count of current blockers, it does not cause
  // any problems.
  aDoc->SuppressEventHandling();
}

void AutoSuppressEventHandling::UnsuppressDocument(Document* aDoc) {
  aDoc->UnsuppressEventHandlingAndFireEvents(true);
}

AutoSuppressEventHandling::~AutoSuppressEventHandling() {
  UnsuppressDocuments();
}

void AutoSuppressEventHandlingAndSuspend::SuppressDocument(Document* aDoc) {
  AutoSuppressEventHandling::SuppressDocument(aDoc);
  if (nsCOMPtr<nsPIDOMWindowInner> win = aDoc->GetInnerWindow()) {
    win->Suspend();
    mWindows.AppendElement(win);
  }
}

AutoSuppressEventHandlingAndSuspend::~AutoSuppressEventHandlingAndSuspend() {
  for (const auto& win : mWindows) {
    win->Resume();
  }
}

/**
 * This class is used to determine whether or not the user is currently
 * interacting with the browser. It listens to observer events to toggle the
 * value of the sUserActive static.
 *
 * This class is an internal implementation detail.
 * nsContentUtils::GetUserIsInteracting() should be used to access current
 * user interaction status.
 */
class nsContentUtils::UserInteractionObserver final
    : public nsIObserver,
      public BackgroundHangAnnotator {
 public:
  NS_DECL_ISUPPORTS
  NS_DECL_NSIOBSERVER

  void Init();
  void Shutdown();
  void AnnotateHang(BackgroundHangAnnotations& aAnnotations) override;

  static Atomic<bool> sUserActive;

 private:
  ~UserInteractionObserver() = default;
};

static constexpr nsLiteralCString kRfpPrefs[] = {
    "privacy.resistFingerprinting"_ns,
    "privacy.resistFingerprinting.pbmode"_ns,
    "privacy.fingerprintingProtection"_ns,
    "privacy.fingerprintingProtection.pbmode"_ns,
    "privacy.fingerprintingProtection.overrides"_ns,
};

static void RecomputeResistFingerprintingAllDocs(const char*, void*) {
  AutoTArray<RefPtr<BrowsingContextGroup>, 5> bcGroups;
  BrowsingContextGroup::GetAllGroups(bcGroups);
  for (auto& bcGroup : bcGroups) {
    AutoTArray<DocGroup*, 5> docGroups;
    bcGroup->GetDocGroups(docGroups);
    for (auto* docGroup : docGroups) {
      for (Document* doc : *docGroup) {
        if (doc->RecomputeResistFingerprinting()) {
          if (auto* pc = doc->GetPresContext()) {
            pc->MediaFeatureValuesChanged(
                {MediaFeatureChangeReason::PreferenceChange},
                MediaFeatureChangePropagation::JustThisDocument);
          }
        }
      }
    }
  }
}

// static
nsresult nsContentUtils::Init() {
  if (sInitialized) {
    NS_WARNING("Init() called twice");

    return NS_OK;
  }

  nsHTMLTags::AddRefTable();

  sXPConnect = nsXPConnect::XPConnect();
  // We hold a strong ref to sXPConnect to ensure that it does not go away until
  // nsLayoutStatics::Shutdown is happening.  Otherwise ~nsXPConnect can be
  // triggered by xpcModuleDtor late in shutdown and cause crashes due to
  // various stuff already being torn down by then.  Note that this means that
  // we are effectively making sure that if we leak nsLayoutStatics then we also
  // leak nsXPConnect.
  NS_ADDREF(sXPConnect);

  sSecurityManager = nsScriptSecurityManager::GetScriptSecurityManager();
  if (!sSecurityManager) return NS_ERROR_FAILURE;
  NS_ADDREF(sSecurityManager);

  sSecurityManager->GetSystemPrincipal(&sSystemPrincipal);
  MOZ_ASSERT(sSystemPrincipal);

  RefPtr<NullPrincipal> nullPrincipal =
      NullPrincipal::CreateWithoutOriginAttributes();
  if (!nullPrincipal) {
    return NS_ERROR_FAILURE;
  }

  nullPrincipal.forget(&sNullSubjectPrincipal);

  RefPtr<nsIPrincipal> fingerprintingProtectionPrincipal =
      BasePrincipal::CreateContentPrincipal(
          "about:fingerprintingprotection"_ns);
  if (!fingerprintingProtectionPrincipal) {
    return NS_ERROR_FAILURE;
  }

  fingerprintingProtectionPrincipal.forget(&sFingerprintingProtectionPrincipal);

  if (!InitializeEventTable()) return NS_ERROR_FAILURE;

  if (!sEventListenerManagersHash) {
    static const PLDHashTableOps hash_table_ops = {
        PLDHashTable::HashVoidPtrKeyStub, PLDHashTable::MatchEntryStub,
        PLDHashTable::MoveEntryStub, EventListenerManagerHashClearEntry,
        EventListenerManagerHashInitEntry};

    sEventListenerManagersHash =
        new PLDHashTable(&hash_table_ops, sizeof(EventListenerManagerMapEntry));

    RegisterStrongMemoryReporter(new DOMEventListenerManagersHashReporter());
  }

  sBlockedScriptRunners = new AutoTArray<nsCOMPtr<nsIRunnable>, 8>;

  /*
   * Foxhound: We set these two values to true by default to emulate the
   * behaviour of other browsers that do not encode the hash by default.
   *
   * Are static prefs the right idea here? Maybe try something like here:
   * https://github.com/mozilla/gecko-dev/commit/9bc90adc09727
   */
  sEncodeDecodeURLHash = Preferences::GetBool("dom.url.encode_decode_hash");
  sGettersDecodeURLHash = Preferences::GetBool("dom.url.getters_decode_hash");

#ifndef RELEASE_OR_BETA
  sBypassCSSOMOriginCheck = getenv("MOZ_BYPASS_CSSOM_ORIGIN_CHECK");
#endif

  Element::InitCCCallbacks();

  RefPtr<nsRFPService> rfpService = nsRFPService::GetOrCreate();
  MOZ_ASSERT(rfpService);

  if (XRE_IsParentProcess()) {
    AsyncPrecreateStringBundles();

#if defined(MOZ_WIDGET_ANDROID)
    // On Android, at-shutdown ping submission isn't reliable
    // (( because, on Android, we usually get killed, not shut down )).
    // To have a chance at submitting the ping, aim for idle after startup.
    nsresult rv = NS_DispatchToCurrentThreadQueue(
        NS_NewRunnableFunction(
            "AndroidUseCounterPingSubmitter",
            []() { glean_pings::UseCounters.Submit("idle_startup"_ns); }),
        EventQueuePriority::Idle);
    // This is mostly best-effort, so if it goes awry, just log.
    Unused << NS_WARN_IF(NS_FAILED(rv));
#endif  // defined(MOZ_WIDGET_ANDROID)

    RunOnShutdown(
        [&] { glean_pings::UseCounters.Submit("app_shutdown_confirmed"_ns); },
        ShutdownPhase::AppShutdownConfirmed);
  }

  RefPtr<UserInteractionObserver> uio = new UserInteractionObserver();
  uio->Init();
  uio.forget(&sUserInteractionObserver);

  for (const auto& pref : kRfpPrefs) {
    Preferences::RegisterCallback(RecomputeResistFingerprintingAllDocs, pref);
  }

  sInitialized = true;

  return NS_OK;
}

bool nsContentUtils::InitJSBytecodeMimeType() {
  MOZ_ASSERT(NS_IsMainThread());
  MOZ_ASSERT(!sJSScriptBytecodeMimeType);
  MOZ_ASSERT(!sJSModuleBytecodeMimeType);

  JS::BuildIdCharVector jsBuildId;
  if (!JS::GetScriptTranscodingBuildId(&jsBuildId)) {
    return false;
  }

  nsDependentCSubstring jsBuildIdStr(jsBuildId.begin(), jsBuildId.length());
  sJSScriptBytecodeMimeType =
      new nsCString("javascript/moz-script-bytecode-"_ns + jsBuildIdStr);
  sJSModuleBytecodeMimeType =
      new nsCString("javascript/moz-module-bytecode-"_ns + jsBuildIdStr);
  return true;
}

void nsContentUtils::GetShiftText(nsAString& text) {
  if (!sShiftText) InitializeModifierStrings();
  text.Assign(*sShiftText);
}

void nsContentUtils::GetControlText(nsAString& text) {
  if (!sControlText) InitializeModifierStrings();
  text.Assign(*sControlText);
}

void nsContentUtils::GetCommandOrWinText(nsAString& text) {
  if (!sCommandOrWinText) {
    InitializeModifierStrings();
  }
  text.Assign(*sCommandOrWinText);
}

void nsContentUtils::GetAltText(nsAString& text) {
  if (!sAltText) InitializeModifierStrings();
  text.Assign(*sAltText);
}

void nsContentUtils::GetModifierSeparatorText(nsAString& text) {
  if (!sModifierSeparator) InitializeModifierStrings();
  text.Assign(*sModifierSeparator);
}

void nsContentUtils::InitializeModifierStrings() {
  // load the display strings for the keyboard accelerators
  nsCOMPtr<nsIStringBundleService> bundleService =
      mozilla::components::StringBundle::Service();
  nsCOMPtr<nsIStringBundle> bundle;
  DebugOnly<nsresult> rv = NS_OK;
  if (bundleService) {
    rv = bundleService->CreateBundle(
        "chrome://global-platform/locale/platformKeys.properties",
        getter_AddRefs(bundle));
  }

  NS_ASSERTION(
      NS_SUCCEEDED(rv) && bundle,
      "chrome://global/locale/platformKeys.properties could not be loaded");
  nsAutoString shiftModifier;
  nsAutoString commandOrWinModifier;
  nsAutoString altModifier;
  nsAutoString controlModifier;
  nsAutoString modifierSeparator;
  if (bundle) {
    // macs use symbols for each modifier key, so fetch each from the bundle,
    // which also covers i18n
    bundle->GetStringFromName("VK_SHIFT", shiftModifier);
    bundle->GetStringFromName("VK_COMMAND_OR_WIN", commandOrWinModifier);
    bundle->GetStringFromName("VK_ALT", altModifier);
    bundle->GetStringFromName("VK_CONTROL", controlModifier);
    bundle->GetStringFromName("MODIFIER_SEPARATOR", modifierSeparator);
  }
  // if any of these don't exist, we get  an empty string
  sShiftText = new nsString(shiftModifier);
  sCommandOrWinText = new nsString(commandOrWinModifier);
  sAltText = new nsString(altModifier);
  sControlText = new nsString(controlModifier);
  sModifierSeparator = new nsString(modifierSeparator);
}

mozilla::EventClassID nsContentUtils::GetEventClassIDFromMessage(
    EventMessage aEventMessage) {
  switch (aEventMessage) {
#define MESSAGE_TO_EVENT(name_, message_, type_, struct_) \
  case message_:                                          \
    return struct_;
#include "mozilla/EventNameList.h"
#undef MESSAGE_TO_EVENT
    default:
      MOZ_ASSERT_UNREACHABLE("Invalid event message?");
      return eBasicEventClass;
  }
}

bool nsContentUtils::IsExternalProtocol(nsIURI* aURI) {
  bool doesNotReturnData = false;
  nsresult rv = NS_URIChainHasFlags(
      aURI, nsIProtocolHandler::URI_DOES_NOT_RETURN_DATA, &doesNotReturnData);
  return NS_SUCCEEDED(rv) && doesNotReturnData;
}

/* static */
nsAtom* nsContentUtils::GetEventTypeFromMessage(EventMessage aEventMessage) {
  switch (aEventMessage) {
#define MESSAGE_TO_EVENT(name_, message_, type_, struct_) \
  case message_:                                          \
    return nsGkAtoms::on##name_;
#include "mozilla/EventNameList.h"
#undef MESSAGE_TO_EVENT
    default:
      return nullptr;
  }
}

bool nsContentUtils::InitializeEventTable() {
  NS_ASSERTION(!sAtomEventTable, "EventTable already initialized!");
  NS_ASSERTION(!sStringEventTable, "EventTable already initialized!");

  static const EventNameMapping eventArray[] = {
#define EVENT(name_, _message, _type, _class) \
  {nsGkAtoms::on##name_, _type, _message, _class},
#define WINDOW_ONLY_EVENT EVENT
#define DOCUMENT_ONLY_EVENT EVENT
#define NON_IDL_EVENT EVENT
#include "mozilla/EventNameList.h"
#undef WINDOW_ONLY_EVENT
#undef NON_IDL_EVENT
#undef EVENT
      {nullptr}};

  sAtomEventTable =
      new nsTHashMap<RefPtr<nsAtom>, EventNameMapping>(std::size(eventArray));
  sStringEventTable =
      new nsTHashMap<nsStringHashKey, EventNameMapping>(std::size(eventArray));
  sUserDefinedEvents = new nsTArray<RefPtr<nsAtom>>(64);

  // Subtract one from the length because of the trailing null
  for (uint32_t i = 0; i < std::size(eventArray) - 1; ++i) {
    MOZ_ASSERT(!sAtomEventTable->Contains(eventArray[i].mAtom),
               "Double-defining event name; fix your EventNameList.h");
    sAtomEventTable->InsertOrUpdate(eventArray[i].mAtom, eventArray[i]);
    sStringEventTable->InsertOrUpdate(
        Substring(nsDependentAtomString(eventArray[i].mAtom), 2),
        eventArray[i]);
  }

  return true;
}

void nsContentUtils::InitializeTouchEventTable() {
  static bool sEventTableInitialized = false;
  if (!sEventTableInitialized && sAtomEventTable && sStringEventTable) {
    sEventTableInitialized = true;
    static const EventNameMapping touchEventArray[] = {
#define EVENT(name_, _message, _type, _class)
#define TOUCH_EVENT(name_, _message, _type, _class) \
  {nsGkAtoms::on##name_, _type, _message, _class},
#include "mozilla/EventNameList.h"
#undef TOUCH_EVENT
#undef EVENT
        {nullptr}};
    // Subtract one from the length because of the trailing null
    for (uint32_t i = 0; i < std::size(touchEventArray) - 1; ++i) {
      sAtomEventTable->InsertOrUpdate(touchEventArray[i].mAtom,
                                      touchEventArray[i]);
      sStringEventTable->InsertOrUpdate(
          Substring(nsDependentAtomString(touchEventArray[i].mAtom), 2),
          touchEventArray[i]);
    }
  }
}

static bool Is8bit(const nsAString& aString) {
  static const char16_t EIGHT_BIT = char16_t(~0x00FF);

  for (nsAString::const_char_iterator start = aString.BeginReading(),
                                      end = aString.EndReading();
       start != end; ++start) {
    if (*start & EIGHT_BIT) {
      return false;
    }
  }

  return true;
}

nsresult nsContentUtils::Btoa(const nsAString& aBinaryData,
                              nsAString& aAsciiBase64String) {
  if (!Is8bit(aBinaryData)) {
    aAsciiBase64String.Truncate();
    return NS_ERROR_DOM_INVALID_CHARACTER_ERR;
  }

  nsresult rv = Base64Encode(aBinaryData, aAsciiBase64String);

  // Foxhound: Extend taint flow
  MarkTaintOperation(aAsciiBase64String, "btoa");

  return rv;
}

nsresult nsContentUtils::Atob(const nsAString& aAsciiBase64String,
                              nsAString& aBinaryData) {
  if (!Is8bit(aAsciiBase64String)) {
    aBinaryData.Truncate();
    return NS_ERROR_DOM_INVALID_CHARACTER_ERR;
  }

  const char16_t* start = aAsciiBase64String.BeginReading();
  const char16_t* cur = start;
  const char16_t* end = aAsciiBase64String.EndReading();
  uint32_t i = 0;
  bool hasWhitespace = false;

  while (cur < end) {
    if (nsContentUtils::IsHTMLWhitespace(*cur)) {
      hasWhitespace = true;
      break;
    }
    cur++;
    i++;
  }

  nsresult rv;

  if (hasWhitespace) {
    nsString trimmedString;

    if (!trimmedString.SetCapacity(aAsciiBase64String.Length(), fallible)) {
      return NS_ERROR_DOM_INVALID_CHARACTER_ERR;
    }

    // Foxhound: also remove any taint associated with the whitespace
    trimmedString.AppendTaint(aAsciiBase64String.Taint().safeSubTaint(0, i + 1));
    trimmedString.Append(start, cur - start);

    while (cur < end) {
      if (!nsContentUtils::IsHTMLWhitespace(*cur)) {
        trimmedString.AppendTaint(aAsciiBase64String.Taint().safeSubTaint(i, i + 1));
        trimmedString.Append(*cur);
      }
      cur++;
      i++;
    }
    rv = Base64Decode(trimmedString, aBinaryData);
  } else {
    rv = Base64Decode(aAsciiBase64String, aBinaryData);
  }

  if (NS_FAILED(rv) && rv == NS_ERROR_INVALID_ARG) {
    return NS_ERROR_DOM_INVALID_CHARACTER_ERR;
  }

  // Foxhound: Extend taint flow
  MarkTaintOperation(aBinaryData, "atob");

  return rv;
}

bool nsContentUtils::IsAutocompleteEnabled(
    mozilla::dom::HTMLInputElement* aInput) {
  MOZ_ASSERT(aInput, "aInput should not be null!");

  nsAutoString autocomplete;
  aInput->GetAutocomplete(autocomplete);

  if (autocomplete.IsEmpty()) {
    auto* form = aInput->GetForm();
    if (!form) {
      return true;
    }

    form->GetAutocomplete(autocomplete);
  }

  return !autocomplete.EqualsLiteral("off");
}

nsContentUtils::AutocompleteAttrState
nsContentUtils::SerializeAutocompleteAttribute(
    const nsAttrValue* aAttr, nsAString& aResult,
    AutocompleteAttrState aCachedState) {
  if (!aAttr ||
      aCachedState == nsContentUtils::eAutocompleteAttrState_Invalid) {
    return aCachedState;
  }

  if (aCachedState == nsContentUtils::eAutocompleteAttrState_Valid) {
    uint32_t atomCount = aAttr->GetAtomCount();
    for (uint32_t i = 0; i < atomCount; i++) {
      if (i != 0) {
        aResult.Append(' ');
      }
      aResult.Append(nsDependentAtomString(aAttr->AtomAt(i)));
    }
    nsContentUtils::ASCIIToLower(aResult);
    return aCachedState;
  }

  aResult.Truncate();

  mozilla::dom::AutocompleteInfo info;
  AutocompleteAttrState state =
      InternalSerializeAutocompleteAttribute(aAttr, info);
  if (state == eAutocompleteAttrState_Valid) {
    // Concatenate the info fields.
    aResult = info.mSection;

    if (!info.mAddressType.IsEmpty()) {
      if (!aResult.IsEmpty()) {
        aResult += ' ';
      }
      aResult += info.mAddressType;
    }

    if (!info.mContactType.IsEmpty()) {
      if (!aResult.IsEmpty()) {
        aResult += ' ';
      }
      aResult += info.mContactType;
    }

    if (!info.mFieldName.IsEmpty()) {
      if (!aResult.IsEmpty()) {
        aResult += ' ';
      }
      aResult += info.mFieldName;
    }

    // The autocomplete attribute value "webauthn" is interpreted as both a
    // field name and a credential type. The corresponding IDL-exposed autofill
    // value is "webauthn", not "webauthn webauthn".
    if (!info.mCredentialType.IsEmpty() &&
        !(info.mCredentialType.Equals(u"webauthn"_ns) &&
          info.mCredentialType.Equals(aResult))) {
      if (!aResult.IsEmpty()) {
        aResult += ' ';
      }
      aResult += info.mCredentialType;
    }
  }

  return state;
}

nsContentUtils::AutocompleteAttrState
nsContentUtils::SerializeAutocompleteAttribute(
    const nsAttrValue* aAttr, mozilla::dom::AutocompleteInfo& aInfo,
    AutocompleteAttrState aCachedState, bool aGrantAllValidValue) {
  if (!aAttr ||
      aCachedState == nsContentUtils::eAutocompleteAttrState_Invalid) {
    return aCachedState;
  }

  return InternalSerializeAutocompleteAttribute(aAttr, aInfo,
                                                aGrantAllValidValue);
}

/**
 * Helper to validate the @autocomplete tokens.
 *
 * @return {AutocompleteAttrState} The state of the attribute (invalid/valid).
 */
nsContentUtils::AutocompleteAttrState
nsContentUtils::InternalSerializeAutocompleteAttribute(
    const nsAttrValue* aAttrVal, mozilla::dom::AutocompleteInfo& aInfo,
    bool aGrantAllValidValue) {
  // No autocomplete attribute so we are done
  if (!aAttrVal) {
    return eAutocompleteAttrState_Invalid;
  }

  uint32_t numTokens = aAttrVal->GetAtomCount();
  if (!numTokens || numTokens > INT32_MAX) {
    return eAutocompleteAttrState_Invalid;
  }

  uint32_t index = numTokens - 1;
  nsString tokenString = nsDependentAtomString(aAttrVal->AtomAt(index));
  AutocompleteCategory category;
  nsAttrValue enumValue;
  nsAutoString credentialTypeStr;

  bool result = enumValue.ParseEnumValue(
      tokenString, kAutocompleteCredentialTypeTable, false);
  if (result) {
    if (!enumValue.Equals(u"webauthn"_ns, eIgnoreCase) || numTokens > 5) {
      return eAutocompleteAttrState_Invalid;
    }
    enumValue.ToString(credentialTypeStr);
    ASCIIToLower(credentialTypeStr);
    // category is Credential and the indexth token is "webauthn"
    if (index == 0) {
      aInfo.mFieldName.Assign(credentialTypeStr);
      aInfo.mCredentialType.Assign(credentialTypeStr);
      return eAutocompleteAttrState_Valid;
    }

    --index;
    tokenString = nsDependentAtomString(aAttrVal->AtomAt(index));

    // Only the Normal and Contact categories are allowed with webauthn
    //  - disallow Credential
    if (enumValue.ParseEnumValue(tokenString, kAutocompleteCredentialTypeTable,
                                 false)) {
      return eAutocompleteAttrState_Invalid;
    }
    //  - disallow Off and Automatic
    if (enumValue.ParseEnumValue(tokenString, kAutocompleteFieldNameTable,
                                 false)) {
      if (enumValue.Equals(u"off"_ns, eIgnoreCase) ||
          enumValue.Equals(u"on"_ns, eIgnoreCase)) {
        return eAutocompleteAttrState_Invalid;
      }
    }

    // Proceed to process the remaining tokens as if "webauthn" was not present.
    // We need to decrement numTokens to enforce the correct per-category limits
    // on the maximum number of tokens.
    --numTokens;
  }

  bool unsupported = false;
  if (!aGrantAllValidValue) {
    unsupported = enumValue.ParseEnumValue(
        tokenString, kAutocompleteUnsupportedFieldNameTable, false);
    if (unsupported) {
      return eAutocompleteAttrState_Invalid;
    }
  }

  nsAutoString fieldNameStr;
  result =
      enumValue.ParseEnumValue(tokenString, kAutocompleteFieldNameTable, false);

  if (result) {
    // Off/Automatic/Normal categories.
    if (enumValue.Equals(u"off"_ns, eIgnoreCase) ||
        enumValue.Equals(u"on"_ns, eIgnoreCase)) {
      if (numTokens > 1) {
        return eAutocompleteAttrState_Invalid;
      }
      enumValue.ToString(fieldNameStr);
      ASCIIToLower(fieldNameStr);
      aInfo.mFieldName.Assign(fieldNameStr);
      aInfo.mCredentialType.Assign(credentialTypeStr);
      aInfo.mCanAutomaticallyPersist =
          !enumValue.Equals(u"off"_ns, eIgnoreCase);
      return eAutocompleteAttrState_Valid;
    }

    // Only allow on/off if form autofill @autocomplete values aren't enabled
    // and it doesn't grant all valid values.
    if (!StaticPrefs::dom_forms_autocomplete_formautofill() &&
        !aGrantAllValidValue) {
      return eAutocompleteAttrState_Invalid;
    }

    // Normal category
    if (numTokens > 3) {
      return eAutocompleteAttrState_Invalid;
    }
    category = eAutocompleteCategory_NORMAL;
  } else {  // Check if the last token is of the contact category instead.
    // Only allow on/off if form autofill @autocomplete values aren't enabled
    // and it doesn't grant all valid values.
    if (!StaticPrefs::dom_forms_autocomplete_formautofill() &&
        !aGrantAllValidValue) {
      return eAutocompleteAttrState_Invalid;
    }

    result = enumValue.ParseEnumValue(
        tokenString, kAutocompleteContactFieldNameTable, false);
    if (!result || numTokens > 4) {
      return eAutocompleteAttrState_Invalid;
    }

    category = eAutocompleteCategory_CONTACT;
  }

  enumValue.ToString(fieldNameStr);
  ASCIIToLower(fieldNameStr);

  aInfo.mFieldName.Assign(fieldNameStr);
  aInfo.mCredentialType.Assign(credentialTypeStr);
  aInfo.mCanAutomaticallyPersist = !enumValue.ParseEnumValue(
      tokenString, kAutocompleteNoPersistFieldNameTable, false);

  // We are done if this was the only token.
  if (numTokens == 1) {
    return eAutocompleteAttrState_Valid;
  }

  --index;
  tokenString = nsDependentAtomString(aAttrVal->AtomAt(index));

  if (category == eAutocompleteCategory_CONTACT) {
    if (!aGrantAllValidValue) {
      unsupported = enumValue.ParseEnumValue(
          tokenString, kAutocompleteUnsupportedContactFieldHintTable, false);
      if (unsupported) {
        return eAutocompleteAttrState_Invalid;
      }
    }

    nsAttrValue contactFieldHint;
    result = contactFieldHint.ParseEnumValue(
        tokenString, kAutocompleteContactFieldHintTable, false);
    if (result) {
      nsAutoString contactFieldHintString;
      contactFieldHint.ToString(contactFieldHintString);
      ASCIIToLower(contactFieldHintString);
      aInfo.mContactType.Assign(contactFieldHintString);
      if (index == 0) {
        return eAutocompleteAttrState_Valid;
      }
      --index;
      tokenString = nsDependentAtomString(aAttrVal->AtomAt(index));
    }
  }

  // Check for billing/shipping tokens
  nsAttrValue fieldHint;
  if (fieldHint.ParseEnumValue(tokenString, kAutocompleteFieldHintTable,
                               false)) {
    nsString fieldHintString;
    fieldHint.ToString(fieldHintString);
    ASCIIToLower(fieldHintString);
    aInfo.mAddressType.Assign(fieldHintString);
    if (index == 0) {
      return eAutocompleteAttrState_Valid;
    }
    --index;
    tokenString = nsDependentAtomString(aAttrVal->AtomAt(index));
  }

  // Check for section-* token
  const nsDependentSubstring& section = Substring(tokenString, 0, 8);
  if (section.LowerCaseEqualsASCII("section-")) {
    ASCIIToLower(tokenString);
    aInfo.mSection.Assign(tokenString);
    if (index == 0) {
      return eAutocompleteAttrState_Valid;
    }
  }

  // Clear the fields as the autocomplete attribute is invalid.
  aInfo.mSection.Truncate();
  aInfo.mAddressType.Truncate();
  aInfo.mContactType.Truncate();
  aInfo.mFieldName.Truncate();
  aInfo.mCredentialType.Truncate();

  return eAutocompleteAttrState_Invalid;
}

// Parse an integer according to HTML spec
template <class CharT>
int32_t nsContentUtils::ParseHTMLIntegerImpl(
    const CharT* aStart, const CharT* aEnd,
    ParseHTMLIntegerResultFlags* aResult) {
  int result = eParseHTMLInteger_NoFlags;

  const CharT* iter = aStart;

  while (iter != aEnd && nsContentUtils::IsHTMLWhitespace(*iter)) {
    result |= eParseHTMLInteger_NonStandard;
    ++iter;
  }

  if (iter == aEnd) {
    result |= eParseHTMLInteger_Error | eParseHTMLInteger_ErrorNoValue;
    *aResult = (ParseHTMLIntegerResultFlags)result;
    return 0;
  }

  int sign = 1;
  if (*iter == CharT('-')) {
    sign = -1;
    result |= eParseHTMLInteger_Negative;
    ++iter;
  } else if (*iter == CharT('+')) {
    result |= eParseHTMLInteger_NonStandard;
    ++iter;
  }

  bool foundValue = false;
  CheckedInt32 value = 0;

  // Check for leading zeros first.
  uint64_t leadingZeros = 0;
  while (iter != aEnd) {
    if (*iter != CharT('0')) {
      break;
    }

    ++leadingZeros;
    foundValue = true;
    ++iter;
  }

  while (iter != aEnd) {
    if (*iter >= CharT('0') && *iter <= CharT('9')) {
      value = (value * 10) + (*iter - CharT('0')) * sign;
      ++iter;
      if (!value.isValid()) {
        result |= eParseHTMLInteger_Error | eParseHTMLInteger_ErrorOverflow;
        break;
      }
      foundValue = true;
    } else {
      break;
    }
  }

  if (!foundValue) {
    result |= eParseHTMLInteger_Error | eParseHTMLInteger_ErrorNoValue;
  }

  if (value.isValid() &&
      ((leadingZeros > 1 || (leadingZeros == 1 && !(value == 0))) ||
       (sign == -1 && value == 0))) {
    result |= eParseHTMLInteger_NonStandard;
  }

  if (iter != aEnd) {
    result |= eParseHTMLInteger_DidNotConsumeAllInput;
  }

  *aResult = (ParseHTMLIntegerResultFlags)result;
  return value.isValid() ? value.value() : 0;
}

// Parse an integer according to HTML spec
int32_t nsContentUtils::ParseHTMLInteger(const char16_t* aStart,
                                         const char16_t* aEnd,
                                         ParseHTMLIntegerResultFlags* aResult) {
  return ParseHTMLIntegerImpl(aStart, aEnd, aResult);
}

int32_t nsContentUtils::ParseHTMLInteger(const char* aStart, const char* aEnd,
                                         ParseHTMLIntegerResultFlags* aResult) {
  return ParseHTMLIntegerImpl(aStart, aEnd, aResult);
}

#define SKIP_WHITESPACE(iter, end_iter, end_res)                 \
  while ((iter) != (end_iter) && nsCRT::IsAsciiSpace(*(iter))) { \
    ++(iter);                                                    \
  }                                                              \
  if ((iter) == (end_iter)) {                                    \
    return (end_res);                                            \
  }

#define SKIP_ATTR_NAME(iter, end_iter)                            \
  while ((iter) != (end_iter) && !nsCRT::IsAsciiSpace(*(iter)) && \
         *(iter) != '=') {                                        \
    ++(iter);                                                     \
  }

bool nsContentUtils::GetPseudoAttributeValue(const nsString& aSource,
                                             nsAtom* aName, nsAString& aValue) {
  aValue.Truncate();

  const char16_t* start = aSource.get();
  const char16_t* end = start + aSource.Length();
  const char16_t* iter;

  while (start != end) {
    SKIP_WHITESPACE(start, end, false)
    iter = start;
    SKIP_ATTR_NAME(iter, end)

    if (start == iter) {
      return false;
    }

    // Remember the attr name.
    const nsDependentSubstring& attrName = Substring(start, iter);

    // Now check whether this is a valid name="value" pair.
    start = iter;
    SKIP_WHITESPACE(start, end, false)
    if (*start != '=') {
      // No '=', so this is not a name="value" pair.  We don't know
      // what it is, and we have no way to handle it.
      return false;
    }

    // Have to skip the value.
    ++start;
    SKIP_WHITESPACE(start, end, false)
    char16_t q = *start;
    if (q != kQuote && q != kApostrophe) {
      // Not a valid quoted value, so bail.
      return false;
    }

    ++start;  // Point to the first char of the value.
    iter = start;

    while (iter != end && *iter != q) {
      ++iter;
    }

    if (iter == end) {
      // Oops, unterminated quoted string.
      return false;
    }

    // At this point attrName holds the name of the "attribute" and
    // the value is between start and iter.

    if (aName->Equals(attrName)) {
      // We'll accumulate as many characters as possible (until we hit either
      // the end of the string or the beginning of an entity). Chunks will be
      // delimited by start and chunkEnd.
      const char16_t* chunkEnd = start;
      while (chunkEnd != iter) {
        if (*chunkEnd == kLessThan) {
          aValue.Truncate();

          return false;
        }

        if (*chunkEnd == kAmpersand) {
          aValue.Append(start, chunkEnd - start);

          const char16_t* afterEntity = nullptr;
          char16_t result[2];
          uint32_t count = MOZ_XMLTranslateEntity(
              reinterpret_cast<const char*>(chunkEnd),
              reinterpret_cast<const char*>(iter),
              reinterpret_cast<const char**>(&afterEntity), result);
          if (count == 0) {
            aValue.Truncate();

            return false;
          }

          aValue.Append(result, count);

          // Advance to after the entity and begin a new chunk.
          start = chunkEnd = afterEntity;
        } else {
          ++chunkEnd;
        }
      }

      // Append remainder.
      aValue.Append(start, iter - start);

      return true;
    }

    // Resume scanning after the end of the attribute value (past the quote
    // char).
    start = iter + 1;
  }

  return false;
}

bool nsContentUtils::IsJavaScriptLanguage(const nsString& aName) {
  // Create MIME type as "text/" + given input
  nsAutoString mimeType(u"text/");
  mimeType.Append(aName);

  return IsJavascriptMIMEType(mimeType);
}

void nsContentUtils::SplitMimeType(const nsAString& aValue, nsString& aType,
                                   nsString& aParams) {
  aType.Truncate();
  aParams.Truncate();
  int32_t semiIndex = aValue.FindChar(char16_t(';'));
  if (-1 != semiIndex) {
    aType = Substring(aValue, 0, semiIndex);
    aParams =
        Substring(aValue, semiIndex + 1, aValue.Length() - (semiIndex + 1));
    aParams.StripWhitespace();
  } else {
    aType = aValue;
  }
  aType.StripWhitespace();
}

/**
 * A helper function that parses a sandbox attribute (of an <iframe> or a CSP
 * directive) and converts it to the set of flags used internally.
 *
 * @param aSandboxAttr  the sandbox attribute
 * @return              the set of flags (SANDBOXED_NONE if aSandboxAttr is
 *                      null)
 */
uint32_t nsContentUtils::ParseSandboxAttributeToFlags(
    const nsAttrValue* aSandboxAttr) {
  if (!aSandboxAttr) {
    return SANDBOXED_NONE;
  }

  uint32_t out = SANDBOX_ALL_FLAGS;

#define SANDBOX_KEYWORD(string, atom, flags)                  \
  if (aSandboxAttr->Contains(nsGkAtoms::atom, eIgnoreCase)) { \
    out &= ~(flags);                                          \
  }
#include "IframeSandboxKeywordList.h"
#undef SANDBOX_KEYWORD

  return out;
}

/**
 * A helper function that checks if a string matches a valid sandbox flag.
 *
 * @param aFlag   the potential sandbox flag.
 * @return        true if the flag is a sandbox flag.
 */
bool nsContentUtils::IsValidSandboxFlag(const nsAString& aFlag) {
#define SANDBOX_KEYWORD(string, atom, flags)                                  \
  if (EqualsIgnoreASCIICase(nsDependentAtomString(nsGkAtoms::atom), aFlag)) { \
    return true;                                                              \
  }
#include "IframeSandboxKeywordList.h"
#undef SANDBOX_KEYWORD
  return false;
}

/**
 * A helper function that returns a string attribute corresponding to the
 * sandbox flags.
 *
 * @param aFlags    the sandbox flags
 * @param aString   the attribute corresponding to the flags (null if aFlags
 *                  is zero)
 */
void nsContentUtils::SandboxFlagsToString(uint32_t aFlags, nsAString& aString) {
  if (!aFlags) {
    SetDOMStringToNull(aString);
    return;
  }

  aString.Truncate();

#define SANDBOX_KEYWORD(string, atom, flags)                \
  if (!(aFlags & (flags))) {                                \
    if (!aString.IsEmpty()) {                               \
      aString.AppendLiteral(u" ");                          \
    }                                                       \
    aString.Append(nsDependentAtomString(nsGkAtoms::atom)); \
  }
#include "IframeSandboxKeywordList.h"
#undef SANDBOX_KEYWORD
}

nsIBidiKeyboard* nsContentUtils::GetBidiKeyboard() {
  if (!sBidiKeyboard) {
    sBidiKeyboard = nsIWidget::CreateBidiKeyboard();
  }
  return sBidiKeyboard;
}

/**
 * This is used to determine whether a character is in one of the classes
 * which CSS says should be part of the first-letter.  Currently, that is
 * all punctuation classes (P*).  Note that this is a change from CSS2
 * which excluded Pc and Pd.
 *
 * https://www.w3.org/TR/css-pseudo-4/#first-letter-pseudo
 * "Punctuation (i.e, characters that belong to the Punctuation (P*) Unicode
 *  general category [UAX44]) [...]"
 */

// static
bool nsContentUtils::IsFirstLetterPunctuation(uint32_t aChar) {
  switch (mozilla::unicode::GetGeneralCategory(aChar)) {
    case HB_UNICODE_GENERAL_CATEGORY_CONNECT_PUNCTUATION: /* Pc */
    case HB_UNICODE_GENERAL_CATEGORY_DASH_PUNCTUATION:    /* Pd */
    case HB_UNICODE_GENERAL_CATEGORY_CLOSE_PUNCTUATION:   /* Pe */
    case HB_UNICODE_GENERAL_CATEGORY_FINAL_PUNCTUATION:   /* Pf */
    case HB_UNICODE_GENERAL_CATEGORY_INITIAL_PUNCTUATION: /* Pi */
    case HB_UNICODE_GENERAL_CATEGORY_OTHER_PUNCTUATION:   /* Po */
    case HB_UNICODE_GENERAL_CATEGORY_OPEN_PUNCTUATION:    /* Ps */
      return true;
    default:
      return false;
  }
}

// static
bool nsContentUtils::IsAlphanumeric(uint32_t aChar) {
  nsUGenCategory cat = mozilla::unicode::GetGenCategory(aChar);

  return (cat == nsUGenCategory::kLetter || cat == nsUGenCategory::kNumber);
}

// static
bool nsContentUtils::IsAlphanumericOrSymbol(uint32_t aChar) {
  nsUGenCategory cat = mozilla::unicode::GetGenCategory(aChar);

  return cat == nsUGenCategory::kLetter || cat == nsUGenCategory::kNumber ||
         cat == nsUGenCategory::kSymbol;
}

// static
bool nsContentUtils::IsHyphen(uint32_t aChar) {
  // Characters treated as hyphens for the purpose of "emergency" breaking
  // when the content would otherwise overflow.
  return aChar == uint32_t('-') ||  // HYPHEN-MINUS
         aChar == 0x2010 ||         // HYPHEN
         aChar == 0x2012 ||         // FIGURE DASH
         aChar == 0x2013 ||         // EN DASH
         aChar == 0x058A;           // ARMENIAN HYPHEN
}

/* static */
bool nsContentUtils::IsHTMLWhitespace(char16_t aChar) {
  return aChar == char16_t(0x0009) || aChar == char16_t(0x000A) ||
         aChar == char16_t(0x000C) || aChar == char16_t(0x000D) ||
         aChar == char16_t(0x0020);
}

/* static */
bool nsContentUtils::IsHTMLWhitespaceOrNBSP(char16_t aChar) {
  return IsHTMLWhitespace(aChar) || aChar == char16_t(0xA0);
}

/* static */
bool nsContentUtils::IsHTMLBlockLevelElement(nsIContent* aContent) {
  return aContent->IsAnyOfHTMLElements(
      nsGkAtoms::address, nsGkAtoms::article, nsGkAtoms::aside,
      nsGkAtoms::blockquote, nsGkAtoms::center, nsGkAtoms::dir, nsGkAtoms::div,
      nsGkAtoms::dl,  // XXX why not dt and dd?
      nsGkAtoms::fieldset,
      nsGkAtoms::figure,  // XXX shouldn't figcaption be on this list
      nsGkAtoms::footer, nsGkAtoms::form, nsGkAtoms::h1, nsGkAtoms::h2,
      nsGkAtoms::h3, nsGkAtoms::h4, nsGkAtoms::h5, nsGkAtoms::h6,
      nsGkAtoms::header, nsGkAtoms::hgroup, nsGkAtoms::hr, nsGkAtoms::li,
      nsGkAtoms::listing, nsGkAtoms::menu, nsGkAtoms::nav, nsGkAtoms::ol,
      nsGkAtoms::p, nsGkAtoms::pre, nsGkAtoms::section, nsGkAtoms::table,
      nsGkAtoms::ul, nsGkAtoms::xmp);
}

/* static */
bool nsContentUtils::ParseIntMarginValue(const nsAString& aString,
                                         nsIntMargin& result) {
  nsAutoString marginStr(aString);
  marginStr.CompressWhitespace(true, true);
  if (marginStr.IsEmpty()) {
    return false;
  }

  int32_t start = 0, end = 0;
  for (int count = 0; count < 4; count++) {
    if ((uint32_t)end >= marginStr.Length()) return false;

    // top, right, bottom, left
    if (count < 3)
      end = Substring(marginStr, start).FindChar(',');
    else
      end = Substring(marginStr, start).Length();

    if (end <= 0) return false;

    nsresult ec;
    int32_t val = nsString(Substring(marginStr, start, end)).ToInteger(&ec);
    if (NS_FAILED(ec)) return false;

    switch (count) {
      case 0:
        result.top = val;
        break;
      case 1:
        result.right = val;
        break;
      case 2:
        result.bottom = val;
        break;
      case 3:
        result.left = val;
        break;
    }
    start += end + 1;
  }
  return true;
}

// static
int32_t nsContentUtils::ParseLegacyFontSize(const nsAString& aValue) {
  nsAString::const_iterator iter, end;
  aValue.BeginReading(iter);
  aValue.EndReading(end);

  while (iter != end && nsContentUtils::IsHTMLWhitespace(*iter)) {
    ++iter;
  }

  if (iter == end) {
    return 0;
  }

  bool relative = false;
  bool negate = false;
  if (*iter == char16_t('-')) {
    relative = true;
    negate = true;
    ++iter;
  } else if (*iter == char16_t('+')) {
    relative = true;
    ++iter;
  }

  if (iter == end || *iter < char16_t('0') || *iter > char16_t('9')) {
    return 0;
  }

  // We don't have to worry about overflow, since we can bail out as soon as
  // we're bigger than 7.
  int32_t value = 0;
  while (iter != end && *iter >= char16_t('0') && *iter <= char16_t('9')) {
    value = 10 * value + (*iter - char16_t('0'));
    if (value >= 7) {
      break;
    }
    ++iter;
  }

  if (relative) {
    if (negate) {
      value = 3 - value;
    } else {
      value = 3 + value;
    }
  }

  return std::clamp(value, 1, 7);
}

/* static */
void nsContentUtils::GetOfflineAppManifest(Document* aDocument, nsIURI** aURI) {
  MOZ_ASSERT(NS_IsMainThread());
  MOZ_ASSERT(aDocument);
  *aURI = nullptr;

  if (aDocument->GetController().isSome()) {
    return;
  }

  Element* docElement = aDocument->GetRootElement();
  if (!docElement) {
    return;
  }

  nsAutoString manifestSpec;
  docElement->GetAttr(nsGkAtoms::manifest, manifestSpec);

  // Manifest URIs can't have fragment identifiers.
  if (manifestSpec.IsEmpty() || manifestSpec.Contains('#')) {
    return;
  }

  nsContentUtils::NewURIWithDocumentCharset(aURI, manifestSpec, aDocument,
                                            aDocument->GetDocBaseURI());
}

/* static */
bool nsContentUtils::OfflineAppAllowed(nsIURI* aURI) { return false; }

/* static */
bool nsContentUtils::OfflineAppAllowed(nsIPrincipal* aPrincipal) {
  return false;
}
// Static
bool nsContentUtils::IsErrorPage(nsIURI* aURI) {
  if (!aURI) {
    return false;
  }

  if (!aURI->SchemeIs("about")) {
    return false;
  }

  nsAutoCString name;
  nsresult rv = NS_GetAboutModuleName(aURI, name);
  NS_ENSURE_SUCCESS(rv, false);

  return name.EqualsLiteral("certerror") || name.EqualsLiteral("neterror") ||
         name.EqualsLiteral("blocked");
}

// static
void nsContentUtils::Shutdown() {
  sInitialized = false;

  nsHTMLTags::ReleaseTable();

  NS_IF_RELEASE(sContentPolicyService);
  sTriedToGetContentPolicy = false;
  for (StaticRefPtr<nsIStringBundle>& bundle : sStringBundles) {
    bundle = nullptr;
  }

  NS_IF_RELEASE(sStringBundleService);
  NS_IF_RELEASE(sConsoleService);
  NS_IF_RELEASE(sXPConnect);
  NS_IF_RELEASE(sSecurityManager);
  NS_IF_RELEASE(sSystemPrincipal);
  NS_IF_RELEASE(sNullSubjectPrincipal);
  NS_IF_RELEASE(sFingerprintingProtectionPrincipal);

  sBidiKeyboard = nullptr;

  delete sAtomEventTable;
  sAtomEventTable = nullptr;
  delete sStringEventTable;
  sStringEventTable = nullptr;
  delete sUserDefinedEvents;
  sUserDefinedEvents = nullptr;

  if (sEventListenerManagersHash) {
    NS_ASSERTION(sEventListenerManagersHash->EntryCount() == 0,
                 "Event listener manager hash not empty at shutdown!");

    // See comment above.

    // However, we have to handle this table differently.  If it still
    // has entries, we want to leak it too, so that we can keep it alive
    // in case any elements are destroyed.  Because if they are, we need
    // their event listener managers to be destroyed too, or otherwise
    // it could leave dangling references in DOMClassInfo's preserved
    // wrapper table.

    if (sEventListenerManagersHash->EntryCount() == 0) {
      delete sEventListenerManagersHash;
      sEventListenerManagersHash = nullptr;
    }
  }

  if (sDOMArenaHashtable) {
    MOZ_ASSERT(sDOMArenaHashtable->Count() == 0);
    MOZ_ASSERT(StaticPrefs::dom_arena_allocator_enabled_AtStartup());
    delete sDOMArenaHashtable;
    sDOMArenaHashtable = nullptr;
  }

  NS_ASSERTION(!sBlockedScriptRunners || sBlockedScriptRunners->Length() == 0,
               "How'd this happen?");
  delete sBlockedScriptRunners;
  sBlockedScriptRunners = nullptr;

  delete sShiftText;
  sShiftText = nullptr;
  delete sControlText;
  sControlText = nullptr;
  delete sCommandOrWinText;
  sCommandOrWinText = nullptr;
  delete sAltText;
  sAltText = nullptr;
  delete sModifierSeparator;
  sModifierSeparator = nullptr;

  delete sJSScriptBytecodeMimeType;
  sJSScriptBytecodeMimeType = nullptr;

  delete sJSModuleBytecodeMimeType;
  sJSModuleBytecodeMimeType = nullptr;

  NS_IF_RELEASE(sSameOriginChecker);

  if (sUserInteractionObserver) {
    sUserInteractionObserver->Shutdown();
    NS_RELEASE(sUserInteractionObserver);
  }

  for (const auto& pref : kRfpPrefs) {
    Preferences::UnregisterCallback(RecomputeResistFingerprintingAllDocs, pref);
  }

  TextControlState::Shutdown();
}

/**
 * Checks whether two nodes come from the same origin. aTrustedNode is
 * considered 'safe' in that a user can operate on it.
 */
// static
nsresult nsContentUtils::CheckSameOrigin(const nsINode* aTrustedNode,
                                         const nsINode* unTrustedNode) {
  MOZ_ASSERT(aTrustedNode);
  MOZ_ASSERT(unTrustedNode);

  /*
   * Get hold of each node's principal
   */

  nsIPrincipal* trustedPrincipal = aTrustedNode->NodePrincipal();
  nsIPrincipal* unTrustedPrincipal = unTrustedNode->NodePrincipal();

  if (trustedPrincipal == unTrustedPrincipal) {
    return NS_OK;
  }

  bool equal;
  // XXXbz should we actually have a Subsumes() check here instead?  Or perhaps
  // a separate method for that, with callers using one or the other?
  if (NS_FAILED(trustedPrincipal->Equals(unTrustedPrincipal, &equal)) ||
      !equal) {
    return NS_ERROR_DOM_PROP_ACCESS_DENIED;
  }

  return NS_OK;
}

// static
bool nsContentUtils::CanCallerAccess(nsIPrincipal* aSubjectPrincipal,
                                     nsIPrincipal* aPrincipal) {
  bool subsumes;
  nsresult rv = aSubjectPrincipal->Subsumes(aPrincipal, &subsumes);
  NS_ENSURE_SUCCESS(rv, false);

  if (subsumes) {
    return true;
  }

  // The subject doesn't subsume aPrincipal. Allow access only if the subject
  // is chrome.
  return IsCallerChrome();
}

// static
bool nsContentUtils::CanCallerAccess(const nsINode* aNode) {
  nsIPrincipal* subject = SubjectPrincipal();
  if (subject->IsSystemPrincipal()) {
    return true;
  }

  if (aNode->ChromeOnlyAccess()) {
    return false;
  }

  return CanCallerAccess(subject, aNode->NodePrincipal());
}

// static
bool nsContentUtils::CanCallerAccess(nsPIDOMWindowInner* aWindow) {
  nsCOMPtr<nsIScriptObjectPrincipal> scriptObject = do_QueryInterface(aWindow);
  NS_ENSURE_TRUE(scriptObject, false);

  return CanCallerAccess(SubjectPrincipal(), scriptObject->GetPrincipal());
}

// static
bool nsContentUtils::PrincipalHasPermission(nsIPrincipal& aPrincipal,
                                            const nsAtom* aPerm) {
  // Chrome gets access by default.
  if (aPrincipal.IsSystemPrincipal()) {
    return true;
  }

  // Otherwise, only allow if caller is an addon with the permission.
  return BasePrincipal::Cast(aPrincipal).AddonHasPermission(aPerm);
}

// static
bool nsContentUtils::CallerHasPermission(JSContext* aCx, const nsAtom* aPerm) {
  return PrincipalHasPermission(*SubjectPrincipal(aCx), aPerm);
}

// static
nsIPrincipal* nsContentUtils::GetAttrTriggeringPrincipal(
    nsIContent* aContent, const nsAString& aAttrValue,
    nsIPrincipal* aSubjectPrincipal) {
  nsIPrincipal* contentPrin = aContent ? aContent->NodePrincipal() : nullptr;

  // If the subject principal is the same as the content principal, or no
  // explicit subject principal was provided, we don't need to do any further
  // checks. Just return the content principal.
  if (contentPrin == aSubjectPrincipal || !aSubjectPrincipal) {
    return contentPrin;
  }

  // Only use the subject principal if the URL string we are going to end up
  // fetching is under the control of that principal, which is never the case
  // for relative URLs.
  if (aAttrValue.IsEmpty() ||
      !IsAbsoluteURL(NS_ConvertUTF16toUTF8(aAttrValue))) {
    return contentPrin;
  }

  // Only use the subject principal as the attr triggering principal if it
  // should override the CSP of the node's principal.
  if (BasePrincipal::Cast(aSubjectPrincipal)->OverridesCSP(contentPrin)) {
    return aSubjectPrincipal;
  }

  return contentPrin;
}

// static
bool nsContentUtils::IsAbsoluteURL(const nsACString& aURL) {
  nsAutoCString scheme;
  if (NS_FAILED(net_ExtractURLScheme(aURL, scheme))) {
    // If we can't extract a scheme, it's not an absolute URL.
    return false;
  }

  // If it parses as an absolute StandardURL, it's definitely an absolute URL,
  // so no need to check with the IO service.
  if (net_IsAbsoluteURL(aURL)) {
    return true;
  }

  nsresult rv = NS_OK;
  nsCOMPtr<nsIIOService> io = mozilla::components::IO::Service(&rv);
  MOZ_DIAGNOSTIC_ASSERT(NS_SUCCEEDED(rv));
  if (NS_FAILED(rv)) {
    return false;
  }

  uint32_t flags;
  if (NS_SUCCEEDED(io->GetProtocolFlags(scheme.get(), &flags))) {
    return flags & nsIProtocolHandler::URI_NORELATIVE;
  }

  return false;
}

// static
bool nsContentUtils::InProlog(nsINode* aNode) {
  MOZ_ASSERT(aNode, "missing node to nsContentUtils::InProlog");

  nsINode* parent = aNode->GetParentNode();
  if (!parent || !parent->IsDocument()) {
    return false;
  }

  const Document* doc = parent->AsDocument();
  const nsIContent* root = doc->GetRootElement();
  if (!root) {
    return true;
  }
  const Maybe<uint32_t> indexOfNode = doc->ComputeIndexOf(aNode);
  const Maybe<uint32_t> indexOfRoot = doc->ComputeIndexOf(root);
  if (MOZ_LIKELY(indexOfNode.isSome() && indexOfRoot.isSome())) {
    return *indexOfNode < *indexOfRoot;
  }
  // XXX Keep the odd traditional behavior for now.
  return indexOfNode.isNothing() && indexOfRoot.isSome();
}

bool nsContentUtils::IsCallerChrome() {
  MOZ_ASSERT(NS_IsMainThread());
  return SubjectPrincipal() == sSystemPrincipal;
}

#ifdef FUZZING
bool nsContentUtils::IsFuzzingEnabled() {
  return StaticPrefs::fuzzing_enabled();
}
#endif

/* static */
bool nsContentUtils::IsCallerChromeOrElementTransformGettersEnabled(
    JSContext* aCx, JSObject*) {
  return ThreadsafeIsSystemCaller(aCx) ||
         StaticPrefs::dom_element_transform_getters_enabled();
}

// Older Should RFP Functions ----------------------------------

/* static */
bool nsContentUtils::ShouldResistFingerprinting(bool aIsPrivateMode,
                                                RFPTarget aTarget) {
  return nsRFPService::IsRFPEnabledFor(aIsPrivateMode, aTarget, Nothing());
}

/* static */
bool nsContentUtils::ShouldResistFingerprinting(nsIGlobalObject* aGlobalObject,
                                                RFPTarget aTarget) {
  if (!aGlobalObject) {
    return ShouldResistFingerprinting("Null Object", aTarget);
  }
  return aGlobalObject->ShouldResistFingerprinting(aTarget);
}

// Newer Should RFP Functions ----------------------------------
// Utilities ---------------------------------------------------

inline void LogDomainAndPrefList(const char* urlType,
                                 const char* exemptedDomainsPrefName,
                                 nsAutoCString& url, bool isExemptDomain) {
  nsAutoCString list;
  Preferences::GetCString(exemptedDomainsPrefName, list);
  MOZ_LOG(nsContentUtils::ResistFingerprintingLog(), LogLevel::Debug,
          ("%s \"%s\" is %s the exempt list \"%s\"", urlType,
           PromiseFlatCString(url).get(), isExemptDomain ? "in" : "NOT in",
           PromiseFlatCString(list).get()));
}

inline already_AddRefed<nsICookieJarSettings> GetCookieJarSettings(
    nsILoadInfo* aLoadInfo) {
  nsCOMPtr<nsICookieJarSettings> cookieJarSettings;
  nsresult rv =
      aLoadInfo->GetCookieJarSettings(getter_AddRefs(cookieJarSettings));
  if (rv == NS_ERROR_NOT_IMPLEMENTED) {
    // The TRRLoadInfo in particular does not implement this method
    // In that instance.  We will return false and let other code decide if
    // we shouldRFP for this connection
    return nullptr;
  }
  if (NS_WARN_IF(NS_FAILED(rv))) {
    MOZ_LOG(nsContentUtils::ResistFingerprintingLog(), LogLevel::Info,
            ("Called CookieJarSettingsSaysShouldResistFingerprinting but the "
             "loadinfo's CookieJarSettings couldn't be retrieved"));
    return nullptr;
  }

  MOZ_ASSERT(cookieJarSettings);
  return cookieJarSettings.forget();
}

bool ETPSaysShouldNotResistFingerprinting(nsIChannel* aChannel,
                                          nsILoadInfo* aLoadInfo) {
  // A positive return from this function should always be obeyed.
  // A negative return means we should keep checking things.

  bool isPBM = NS_UsePrivateBrowsing(aChannel);
  // We do not want this check to apply to RFP, only to FPP
  // There is one problematic combination of prefs; however:
  // If RFP is enabled in PBMode only and FPP is enabled globally
  // (so, in non-PBM mode) - we need to know if we're in PBMode or not.
  // But that's kind of expensive and we'd like to avoid it if we
  // don't have to, so special-case that scenario
  if (StaticPrefs::privacy_fingerprintingProtection_DoNotUseDirectly() &&
      !StaticPrefs::privacy_resistFingerprinting_DoNotUseDirectly() &&
      StaticPrefs::privacy_resistFingerprinting_pbmode_DoNotUseDirectly()) {
    if (isPBM) {
      // In PBM (where RFP is enabled) do not exempt based on the ETP toggle
      return false;
    }
  } else if (StaticPrefs::privacy_resistFingerprinting_DoNotUseDirectly() ||
             (isPBM &&
              StaticPrefs::
                  privacy_resistFingerprinting_pbmode_DoNotUseDirectly())) {
    // In RFP, never use the ETP toggle to exempt.
    // We can safely return false here even if we are not in PBM mode
    // and RFP_pbmode is enabled because we will later see that and
    // return false from the ShouldRFP function entirely.
    return false;
  }

  nsCOMPtr<nsICookieJarSettings> cookieJarSettings =
      GetCookieJarSettings(aLoadInfo);
  if (!cookieJarSettings) {
    return false;
  }

  return ContentBlockingAllowList::Check(cookieJarSettings);
}

inline bool CookieJarSettingsSaysShouldResistFingerprinting(
    nsILoadInfo* aLoadInfo) {
  // A positive return from this function should always be obeyed.
  // A negative return means we should keep checking things.

  nsCOMPtr<nsICookieJarSettings> cookieJarSettings =
      GetCookieJarSettings(aLoadInfo);
  if (!cookieJarSettings) {
    return false;
  }
  return cookieJarSettings->GetShouldResistFingerprinting();
}

inline bool SchemeSaysShouldNotResistFingerprinting(nsIURI* aURI) {
  return aURI->SchemeIs("chrome") || aURI->SchemeIs("resource") ||
         aURI->SchemeIs("view-source") || aURI->SchemeIs("moz-extension") ||
         (aURI->SchemeIs("about") && !NS_IsContentAccessibleAboutURI(aURI));
}

inline bool SchemeSaysShouldNotResistFingerprinting(nsIPrincipal* aPrincipal) {
  if (aPrincipal->SchemeIs("chrome") || aPrincipal->SchemeIs("resource") ||
      aPrincipal->SchemeIs("view-source") ||
      aPrincipal->SchemeIs("moz-extension")) {
    return true;
  }

  if (!aPrincipal->SchemeIs("about")) {
    return false;
  }

  bool isContentAccessibleAboutURI;
  Unused << aPrincipal->IsContentAccessibleAboutURI(
      &isContentAccessibleAboutURI);
  return !isContentAccessibleAboutURI;
}

const char* kExemptedDomainsPrefName =
    "privacy.resistFingerprinting.exemptedDomains";

inline bool PartionKeyIsAlsoExempted(
    const mozilla::OriginAttributes& aOriginAttributes) {
  // If we've gotten here we have (probably) passed the CookieJarSettings
  // check that would tell us that if we _are_ a subdocument, then we are on
  // an exempted top-level domain and we should see if we ourselves are
  // exempted. But we may have gotten here because we directly called the
  // _dangerous function and we haven't done that check, but we _were_
  // instatiated from a state where we could have been partitioned.
  // So perform this last-ditch check for that scenario.
  // We arbitrarily use https as the scheme, but it doesn't matter.
  nsresult rv = NS_ERROR_NOT_INITIALIZED;
  nsCOMPtr<nsIURI> uri;
  if (StaticPrefs::privacy_firstparty_isolate() &&
      !aOriginAttributes.mFirstPartyDomain.IsEmpty()) {
    rv = NS_NewURI(getter_AddRefs(uri),
                   u"https://"_ns + aOriginAttributes.mFirstPartyDomain);
  } else if (!aOriginAttributes.mPartitionKey.IsEmpty()) {
    rv = NS_NewURI(getter_AddRefs(uri),
                   u"https://"_ns + aOriginAttributes.mPartitionKey);
  }

  if (!NS_FAILED(rv)) {
    bool isExemptPartitionKey =
        nsContentUtils::IsURIInPrefList(uri, kExemptedDomainsPrefName);
    if (MOZ_LOG_TEST(nsContentUtils::ResistFingerprintingLog(),
                     mozilla::LogLevel::Debug)) {
      nsAutoCString url;
      uri->GetHost(url);
      LogDomainAndPrefList("Partition Key", kExemptedDomainsPrefName, url,
                           isExemptPartitionKey);
    }
    return isExemptPartitionKey;
  }
  return true;
}

// Functions ---------------------------------------------------

/* static */
bool nsContentUtils::ShouldResistFingerprinting(const char* aJustification,
                                                RFPTarget aTarget) {
  // See comment in header file for information about usage
  // We hardcode PBM to true to be the more restrictive option.
  return nsContentUtils::ShouldResistFingerprinting(true, aTarget);
}

namespace {

// This function is only called within this file for Positive Return Checks
bool ShouldResistFingerprinting_(const char* aJustification,
                                 bool aIsPrivateMode, RFPTarget aTarget) {
  // See comment in header file for information about usage
  return nsContentUtils::ShouldResistFingerprinting(aIsPrivateMode, aTarget);
}

}  // namespace

/* static */
bool nsContentUtils::ShouldResistFingerprinting(CallerType aCallerType,
                                                nsIGlobalObject* aGlobalObject,
                                                RFPTarget aTarget) {
  if (aCallerType == CallerType::System) {
    return false;
  }
  return ShouldResistFingerprinting(aGlobalObject, aTarget);
}

bool nsContentUtils::ShouldResistFingerprinting(nsIDocShell* aDocShell,
                                                RFPTarget aTarget) {
  if (!aDocShell) {
    MOZ_LOG(nsContentUtils::ResistFingerprintingLog(), LogLevel::Info,
            ("Called nsContentUtils::ShouldResistFingerprinting(nsIDocShell*) "
             "with NULL docshell"));
    return ShouldResistFingerprinting("Null Object", aTarget);
  }
  Document* doc = aDocShell->GetDocument();
  if (!doc) {
    MOZ_LOG(nsContentUtils::ResistFingerprintingLog(), LogLevel::Info,
            ("Called nsContentUtils::ShouldResistFingerprinting(nsIDocShell*) "
             "with NULL doc"));
    return ShouldResistFingerprinting("Null Object", aTarget);
  }
  return doc->ShouldResistFingerprinting(aTarget);
}

/* static */
bool nsContentUtils::ShouldResistFingerprinting(nsIChannel* aChannel,
                                                RFPTarget aTarget) {
  if (!aChannel) {
    MOZ_LOG(nsContentUtils::ResistFingerprintingLog(), LogLevel::Info,
            ("Called nsContentUtils::ShouldResistFingerprinting(nsIChannel* "
             "aChannel) with NULL channel"));
    return ShouldResistFingerprinting("Null Object", aTarget);
  }

  nsCOMPtr<nsILoadInfo> loadInfo = aChannel->LoadInfo();
  if (!loadInfo) {
    MOZ_LOG(nsContentUtils::ResistFingerprintingLog(), LogLevel::Info,
            ("Called nsContentUtils::ShouldResistFingerprinting(nsIChannel* "
             "aChannel) but the channel's loadinfo was NULL"));
    return ShouldResistFingerprinting("Null Object", aTarget);
  }

  // With this check, we can ensure that the prefs and target say yes, so only
  // an exemption would cause us to return false.
  bool isPBM = NS_UsePrivateBrowsing(aChannel);
  if (!ShouldResistFingerprinting_("Positive return check", isPBM, aTarget)) {
    MOZ_LOG(nsContentUtils::ResistFingerprintingLog(), LogLevel::Debug,
            ("Inside ShouldResistFingerprinting(nsIChannel*)"
             " Positive return check said false (PBM: %s)",
             isPBM ? "Yes" : "No"));
    return false;
  }

  if (ETPSaysShouldNotResistFingerprinting(aChannel, loadInfo)) {
    MOZ_LOG(nsContentUtils::ResistFingerprintingLog(), LogLevel::Debug,
            ("Inside ShouldResistFingerprinting(nsIChannel*)"
             " ETPSaysShouldNotResistFingerprinting said false"));
    return false;
  }

  if (CookieJarSettingsSaysShouldResistFingerprinting(loadInfo)) {
    MOZ_LOG(nsContentUtils::ResistFingerprintingLog(), LogLevel::Debug,
            ("Inside ShouldResistFingerprinting(nsIChannel*)"
             " CookieJarSettingsSaysShouldResistFingerprinting said true"));
    return true;
  }

  // Document types have no loading principal.  Subdocument types do have a
  // loading principal, but it is the loading principal of the parent
  // document; not the subdocument.
  auto contentType = loadInfo->GetExternalContentPolicyType();
  // Case 1: Document or Subdocument load
  if (contentType == ExtContentPolicy::TYPE_DOCUMENT ||
      contentType == ExtContentPolicy::TYPE_SUBDOCUMENT) {
    nsCOMPtr<nsIURI> channelURI;
    nsresult rv = NS_GetFinalChannelURI(aChannel, getter_AddRefs(channelURI));
    MOZ_ASSERT(
        NS_SUCCEEDED(rv),
        "Failed to get URI in "
        "nsContentUtils::ShouldResistFingerprinting(nsIChannel* aChannel)");
    // this check is to ensure that we do not crash in non-debug builds.
    if (NS_FAILED(rv)) {
      return true;
    }

#if 0
  if (loadInfo->GetExternalContentPolicyType() == ExtContentPolicy::TYPE_SUBDOCUMENT) {
    nsCOMPtr<nsIURI> channelURI;
    nsresult rv = NS_GetFinalChannelURI(aChannel, getter_AddRefs(channelURI));
    nsAutoCString channelSpec;
    channelURI->GetSpec(channelSpec);

    if (!loadInfo->GetLoadingPrincipal()) {
        MOZ_LOG(nsContentUtils::ResistFingerprintingLog(), LogLevel::Info,
            ("Sub Document Type.  FinalChannelURI is %s, Loading Principal is NULL\n",
                channelSpec.get()));

    } else {
        nsAutoCString loadingPrincipalSpec;
        loadInfo->GetLoadingPrincipal()->GetOrigin(loadingPrincipalSpec);

        MOZ_LOG(nsContentUtils::ResistFingerprintingLog(), LogLevel::Info,
            ("Sub Document Type.  FinalChannelURI is %s, Loading Principal Origin is %s\n",
                channelSpec.get(), loadingPrincipalSpec.get()));
    }
  }

#endif

    return ShouldResistFingerprinting_dangerous(
        channelURI, loadInfo->GetOriginAttributes(), "Internal Call", aTarget);
  }

  // Case 2: Subresource Load
  // Because this code is only used for subresource loads, this
  // will check the parent's principal
  nsIPrincipal* principal = loadInfo->GetLoadingPrincipal();

  MOZ_ASSERT_IF(principal && !principal->IsSystemPrincipal() &&
                    !principal->GetIsAddonOrExpandedAddonPrincipal(),
                BasePrincipal::Cast(principal)->OriginAttributesRef() ==
                    loadInfo->GetOriginAttributes());
  return ShouldResistFingerprinting_dangerous(principal, "Internal Call",
                                              aTarget);
}

/* static */
bool nsContentUtils::ShouldResistFingerprinting_dangerous(
    nsIURI* aURI, const mozilla::OriginAttributes& aOriginAttributes,
    const char* aJustification, RFPTarget aTarget) {
  // With this check, we can ensure that the prefs and target say yes, so only
  // an exemption would cause us to return false.
  bool isPBM = aOriginAttributes.IsPrivateBrowsing();
  if (!ShouldResistFingerprinting_("Positive return check", isPBM, aTarget)) {
    MOZ_LOG(nsContentUtils::ResistFingerprintingLog(), LogLevel::Debug,
            ("Inside ShouldResistFingerprinting_dangerous(nsIURI*,"
             " OriginAttributes) Positive return check said false (PBM: %s)",
             isPBM ? "Yes" : "No"));
    return false;
  }

  MOZ_LOG(nsContentUtils::ResistFingerprintingLog(), LogLevel::Debug,
          ("Inside ShouldResistFingerprinting_dangerous(nsIURI*,"
           " OriginAttributes) and the URI is %s",
           aURI->GetSpecOrDefault().get()));

  if (!StaticPrefs::privacy_resistFingerprinting_DoNotUseDirectly() &&
      !StaticPrefs::privacy_fingerprintingProtection_DoNotUseDirectly()) {
    // If neither of the 'regular' RFP prefs are set, then one (or both)
    // of the PBM-Only prefs are set (or we would have failed the
    // Positive return check.)  Therefore, if we are not in PBM, return false
    if (!aOriginAttributes.IsPrivateBrowsing()) {
      MOZ_LOG(nsContentUtils::ResistFingerprintingLog(), LogLevel::Debug,
              ("Inside ShouldResistFingerprinting_dangerous(nsIURI*,"
               " OriginAttributes) OA PBM Check said false"));
      return false;
    }
  }

  // Exclude internal schemes and web extensions
  if (SchemeSaysShouldNotResistFingerprinting(aURI)) {
    MOZ_LOG(nsContentUtils::ResistFingerprintingLog(), LogLevel::Debug,
            ("Inside ShouldResistFingerprinting(nsIURI*)"
             " SchemeSaysShouldNotResistFingerprinting said false"));
    return false;
  }

  bool isExemptDomain = false;
  nsAutoCString list;
  Preferences::GetCString(kExemptedDomainsPrefName, list);
  ToLowerCase(list);
  isExemptDomain = IsURIInList(aURI, list);

  if (MOZ_LOG_TEST(nsContentUtils::ResistFingerprintingLog(),
                   mozilla::LogLevel::Debug)) {
    nsAutoCString url;
    aURI->GetHost(url);
    LogDomainAndPrefList("URI", kExemptedDomainsPrefName, url, isExemptDomain);
  }

  if (isExemptDomain) {
    isExemptDomain &= PartionKeyIsAlsoExempted(aOriginAttributes);
  }

  return !isExemptDomain;
}

/* static */
bool nsContentUtils::ShouldResistFingerprinting_dangerous(
    nsIPrincipal* aPrincipal, const char* aJustification, RFPTarget aTarget) {
  if (!aPrincipal) {
    MOZ_LOG(nsContentUtils::ResistFingerprintingLog(), LogLevel::Info,
            ("Called nsContentUtils::ShouldResistFingerprinting(nsILoadInfo* "
             "aChannel) but the loadinfo's loadingprincipal was NULL"));
    return ShouldResistFingerprinting("Null object", aTarget);
  }

  auto originAttributes =
      BasePrincipal::Cast(aPrincipal)->OriginAttributesRef();
  // With this check, we can ensure that the prefs and target say yes, so only
  // an exemption would cause us to return false.
  bool isPBM = originAttributes.IsPrivateBrowsing();
  if (!ShouldResistFingerprinting_("Positive return check", isPBM, aTarget)) {
    MOZ_LOG(nsContentUtils::ResistFingerprintingLog(), LogLevel::Debug,
            ("Inside ShouldResistFingerprinting(nsIPrincipal*) Positive return "
             "check said false (PBM: %s)",
             isPBM ? "Yes" : "No"));
    return false;
  }

  if (aPrincipal->IsSystemPrincipal()) {
    MOZ_LOG(nsContentUtils::ResistFingerprintingLog(), LogLevel::Debug,
            ("Inside ShouldResistFingerprinting(nsIPrincipal*) System "
             "Principal said false"));
    return false;
  }

  // Exclude internal schemes and web extensions
  if (SchemeSaysShouldNotResistFingerprinting(aPrincipal)) {
    MOZ_LOG(nsContentUtils::ResistFingerprintingLog(), LogLevel::Debug,
            ("Inside ShouldResistFingerprinting(nsIPrincipal*)"
             " SchemeSaysShouldNotResistFingerprinting said false"));
    return false;
  }

  // Web extension principals are also excluded
  if (BasePrincipal::Cast(aPrincipal)->AddonPolicy()) {
    MOZ_LOG(nsContentUtils::ResistFingerprintingLog(), LogLevel::Debug,
            ("Inside ShouldResistFingerprinting(nsIPrincipal*)"
             " and AddonPolicy said false"));
    return false;
  }

  bool isExemptDomain = false;
  aPrincipal->IsURIInPrefList(kExemptedDomainsPrefName, &isExemptDomain);

  if (MOZ_LOG_TEST(nsContentUtils::ResistFingerprintingLog(),
                   mozilla::LogLevel::Debug)) {
    nsAutoCString origin;
    aPrincipal->GetOrigin(origin);
    LogDomainAndPrefList("URI", kExemptedDomainsPrefName, origin,
                         isExemptDomain);
  }

  if (isExemptDomain) {
    isExemptDomain &= PartionKeyIsAlsoExempted(originAttributes);
  }

  return !isExemptDomain;
}

// --------------------------------------------------------------------

/* static */
void nsContentUtils::CalcRoundedWindowSizeForResistingFingerprinting(
    int32_t aChromeWidth, int32_t aChromeHeight, int32_t aScreenWidth,
    int32_t aScreenHeight, int32_t aInputWidth, int32_t aInputHeight,
    bool aSetOuterWidth, bool aSetOuterHeight, int32_t* aOutputWidth,
    int32_t* aOutputHeight) {
  MOZ_ASSERT(aOutputWidth);
  MOZ_ASSERT(aOutputHeight);

  int32_t availContentWidth = 0;
  int32_t availContentHeight = 0;

  availContentWidth = std::min(StaticPrefs::privacy_window_maxInnerWidth(),
                               aScreenWidth - aChromeWidth);
#ifdef MOZ_WIDGET_GTK
  // In the GTK window, it will not report outside system decorations
  // when we get available window size, see Bug 581863. So, we leave a
  // 40 pixels space for them when calculating the available content
  // height. It is not necessary for the width since the content width
  // is usually pretty much the same as the chrome width.
  availContentHeight = std::min(StaticPrefs::privacy_window_maxInnerHeight(),
                                (-40 + aScreenHeight) - aChromeHeight);
#else
  availContentHeight = std::min(StaticPrefs::privacy_window_maxInnerHeight(),
                                aScreenHeight - aChromeHeight);
#endif

  // Ideally, we'd like to round window size to 1000x1000, but the
  // screen space could be too small to accommodate this size in some
  // cases. If it happens, we would round the window size to the nearest
  // 200x100.
  availContentWidth = availContentWidth - (availContentWidth % 200);
  availContentHeight = availContentHeight - (availContentHeight % 100);

  // If aIsOuter is true, we are setting the outer window. So we
  // have to consider the chrome UI.
  int32_t chromeOffsetWidth = aSetOuterWidth ? aChromeWidth : 0;
  int32_t chromeOffsetHeight = aSetOuterHeight ? aChromeHeight : 0;
  int32_t resultWidth = 0, resultHeight = 0;

  // if the original size is greater than the maximum available size, we set
  // it to the maximum size. And if the original value is less than the
  // minimum rounded size, we set it to the minimum 200x100.
  if (aInputWidth > (availContentWidth + chromeOffsetWidth)) {
    resultWidth = availContentWidth + chromeOffsetWidth;
  } else if (aInputWidth < (200 + chromeOffsetWidth)) {
    resultWidth = 200 + chromeOffsetWidth;
  } else {
    // Otherwise, we round the window to the nearest upper rounded 200x100.
    resultWidth = NSToIntCeil((aInputWidth - chromeOffsetWidth) / 200.0) * 200 +
                  chromeOffsetWidth;
  }

  if (aInputHeight > (availContentHeight + chromeOffsetHeight)) {
    resultHeight = availContentHeight + chromeOffsetHeight;
  } else if (aInputHeight < (100 + chromeOffsetHeight)) {
    resultHeight = 100 + chromeOffsetHeight;
  } else {
    resultHeight =
        NSToIntCeil((aInputHeight - chromeOffsetHeight) / 100.0) * 100 +
        chromeOffsetHeight;
  }

  *aOutputWidth = resultWidth;
  *aOutputHeight = resultHeight;
}

bool nsContentUtils::ThreadsafeIsCallerChrome() {
  return NS_IsMainThread() ? IsCallerChrome()
                           : IsCurrentThreadRunningChromeWorker();
}

bool nsContentUtils::IsCallerUAWidget() {
  JSContext* cx = GetCurrentJSContext();
  if (!cx) {
    return false;
  }

  JS::Realm* realm = JS::GetCurrentRealmOrNull(cx);
  if (!realm) {
    return false;
  }

  return xpc::IsUAWidgetScope(realm);
}

bool nsContentUtils::IsSystemCaller(JSContext* aCx) {
  // Note that SubjectPrincipal() assumes we are in a compartment here.
  return SubjectPrincipal(aCx) == sSystemPrincipal;
}

bool nsContentUtils::ThreadsafeIsSystemCaller(JSContext* aCx) {
  CycleCollectedJSContext* ccjscx = CycleCollectedJSContext::Get();
  MOZ_ASSERT(ccjscx->Context() == aCx);

  return ccjscx->IsSystemCaller();
}

// static
bool nsContentUtils::LookupBindingMember(
    JSContext* aCx, nsIContent* aContent, JS::Handle<jsid> aId,
    JS::MutableHandle<JS::PropertyDescriptor> aDesc) {
  return true;
}

nsINode* nsContentUtils::GetNearestInProcessCrossDocParentNode(
    nsINode* aChild) {
  if (aChild->IsDocument()) {
    for (BrowsingContext* bc = aChild->AsDocument()->GetBrowsingContext(); bc;
         bc = bc->GetParent()) {
      if (bc->GetEmbedderElement()) {
        return bc->GetEmbedderElement();
      }
    }
    return nullptr;
  }

  nsINode* parent = aChild->GetParentNode();
  if (parent && parent->IsContent() && aChild->IsContent()) {
    parent = aChild->AsContent()->GetFlattenedTreeParent();
  }

  return parent;
}

bool nsContentUtils::ContentIsHostIncludingDescendantOf(
    const nsINode* aPossibleDescendant, const nsINode* aPossibleAncestor) {
  MOZ_ASSERT(aPossibleDescendant, "The possible descendant is null!");
  MOZ_ASSERT(aPossibleAncestor, "The possible ancestor is null!");

  do {
    if (aPossibleDescendant == aPossibleAncestor) return true;
    if (aPossibleDescendant->IsDocumentFragment()) {
      aPossibleDescendant =
          aPossibleDescendant->AsDocumentFragment()->GetHost();
    } else {
      aPossibleDescendant = aPossibleDescendant->GetParentNode();
    }
  } while (aPossibleDescendant);

  return false;
}

// static
bool nsContentUtils::ContentIsCrossDocDescendantOf(nsINode* aPossibleDescendant,
                                                   nsINode* aPossibleAncestor) {
  MOZ_ASSERT(aPossibleDescendant, "The possible descendant is null!");
  MOZ_ASSERT(aPossibleAncestor, "The possible ancestor is null!");

  do {
    if (aPossibleDescendant == aPossibleAncestor) {
      return true;
    }

    aPossibleDescendant =
        GetNearestInProcessCrossDocParentNode(aPossibleDescendant);
  } while (aPossibleDescendant);

  return false;
}

// static
bool nsContentUtils::ContentIsFlattenedTreeDescendantOf(
    const nsINode* aPossibleDescendant, const nsINode* aPossibleAncestor) {
  MOZ_ASSERT(aPossibleDescendant, "The possible descendant is null!");
  MOZ_ASSERT(aPossibleAncestor, "The possible ancestor is null!");

  do {
    if (aPossibleDescendant == aPossibleAncestor) {
      return true;
    }
    aPossibleDescendant = aPossibleDescendant->GetFlattenedTreeParentNode();
  } while (aPossibleDescendant);

  return false;
}

// static
bool nsContentUtils::ContentIsFlattenedTreeDescendantOfForStyle(
    const nsINode* aPossibleDescendant, const nsINode* aPossibleAncestor) {
  MOZ_ASSERT(aPossibleDescendant, "The possible descendant is null!");
  MOZ_ASSERT(aPossibleAncestor, "The possible ancestor is null!");

  do {
    if (aPossibleDescendant == aPossibleAncestor) {
      return true;
    }
    aPossibleDescendant =
        aPossibleDescendant->GetFlattenedTreeParentNodeForStyle();
  } while (aPossibleDescendant);

  return false;
}

// static
nsINode* nsContentUtils::Retarget(nsINode* aTargetA, nsINode* aTargetB) {
  while (true && aTargetA) {
    // If A's root is not a shadow root...
    nsINode* root = aTargetA->SubtreeRoot();
    if (!root->IsShadowRoot()) {
      // ...then return A.
      return aTargetA;
    }

    // or A's root is a shadow-including inclusive ancestor of B...
    if (aTargetB->IsShadowIncludingInclusiveDescendantOf(root)) {
      // ...then return A.
      return aTargetA;
    }

    aTargetA = ShadowRoot::FromNode(root)->GetHost();
  }

  return nullptr;
}

// static
Element* nsContentUtils::GetAnElementForTiming(Element* aTarget,
                                               const Document* aDocument,
                                               nsIGlobalObject* aGlobal) {
  if (!aTarget->IsInComposedDoc()) {
    return nullptr;
  }

  if (!aDocument) {
    nsCOMPtr<nsPIDOMWindowInner> inner = do_QueryInterface(aGlobal);
    if (!inner) {
      return nullptr;
    }
    aDocument = inner->GetExtantDoc();
  }

  MOZ_ASSERT(aDocument);

  if (aTarget->GetUncomposedDocOrConnectedShadowRoot() != aDocument ||
      !aDocument->IsCurrentActiveDocument()) {
    return nullptr;
  }

  return aTarget;
}

// static
nsresult nsContentUtils::GetInclusiveAncestors(nsINode* aNode,
                                               nsTArray<nsINode*>& aArray) {
  while (aNode) {
    aArray.AppendElement(aNode);
    aNode = aNode->GetParentNode();
  }
  return NS_OK;
}

// static
template <typename GetParentFunc>
nsresult static GetInclusiveAncestorsAndOffsetsHelper(
    nsINode* aNode, uint32_t aOffset, nsTArray<nsIContent*>& aAncestorNodes,
    nsTArray<Maybe<uint32_t>>& aAncestorOffsets, GetParentFunc aGetParentFunc) {
  NS_ENSURE_ARG_POINTER(aNode);

  if (!aNode->IsContent()) {
    return NS_ERROR_FAILURE;
  }
  nsIContent* content = aNode->AsContent();

  if (!aAncestorNodes.IsEmpty()) {
    NS_WARNING("aAncestorNodes is not empty");
    aAncestorNodes.Clear();
  }

  if (!aAncestorOffsets.IsEmpty()) {
    NS_WARNING("aAncestorOffsets is not empty");
    aAncestorOffsets.Clear();
  }

  // insert the node itself
  aAncestorNodes.AppendElement(content);
  aAncestorOffsets.AppendElement(Some(aOffset));

  // insert all the ancestors
  nsIContent* child = content;
  nsIContent* parent = aGetParentFunc(child);
  while (parent) {
    aAncestorNodes.AppendElement(parent->AsContent());
    aAncestorOffsets.AppendElement(parent->ComputeIndexOf(child));
    child = parent;
    parent = aGetParentFunc(child);
  }

  return NS_OK;
}

nsresult nsContentUtils::GetInclusiveAncestorsAndOffsets(
    nsINode* aNode, uint32_t aOffset, nsTArray<nsIContent*>& aAncestorNodes,
    nsTArray<Maybe<uint32_t>>& aAncestorOffsets) {
  return GetInclusiveAncestorsAndOffsetsHelper(
      aNode, aOffset, aAncestorNodes, aAncestorOffsets,
      [](nsIContent* aContent) { return aContent->GetParent(); });
}

nsresult nsContentUtils::GetShadowIncludingAncestorsAndOffsets(
    nsINode* aNode, uint32_t aOffset, nsTArray<nsIContent*>& aAncestorNodes,
    nsTArray<Maybe<uint32_t>>& aAncestorOffsets) {
  return GetInclusiveAncestorsAndOffsetsHelper(
      aNode, aOffset, aAncestorNodes, aAncestorOffsets,
      [](nsIContent* aContent) -> nsIContent* {
        return nsIContent::FromNodeOrNull(
            aContent->GetParentOrShadowHostNode());
      });
}

template <typename Node, typename GetParentFunc>
static Node* GetCommonAncestorInternal(Node* aNode1, Node* aNode2,
                                       GetParentFunc aGetParentFunc) {
  MOZ_ASSERT(aNode1 != aNode2);

  // Build the chain of parents
  AutoTArray<Node*, 30> parents1, parents2;
  do {
    parents1.AppendElement(aNode1);
    aNode1 = aGetParentFunc(aNode1);
  } while (aNode1);
  do {
    parents2.AppendElement(aNode2);
    aNode2 = aGetParentFunc(aNode2);
  } while (aNode2);

  // Find where the parent chain differs
  uint32_t pos1 = parents1.Length();
  uint32_t pos2 = parents2.Length();
  Node** data1 = parents1.Elements();
  Node** data2 = parents2.Elements();
  Node* parent = nullptr;
  uint32_t len;
  for (len = std::min(pos1, pos2); len > 0; --len) {
    Node* child1 = data1[--pos1];
    Node* child2 = data2[--pos2];
    if (child1 != child2) {
      break;
    }
    parent = child1;
  }

  return parent;
}

/* static */
nsINode* nsContentUtils::GetCommonAncestorHelper(nsINode* aNode1,
                                                 nsINode* aNode2) {
  return GetCommonAncestorInternal(
      aNode1, aNode2, [](nsINode* aNode) { return aNode->GetParentNode(); });
}

/* static */
nsINode* nsContentUtils::GetClosestCommonShadowIncludingInclusiveAncestor(
    nsINode* aNode1, nsINode* aNode2) {
  if (aNode1 == aNode2) {
    return aNode1;
  }

  return GetCommonAncestorInternal(aNode1, aNode2, [](nsINode* aNode) {
    return aNode->GetParentOrShadowHostNode();
  });
}

/* static */
nsIContent* nsContentUtils::GetCommonFlattenedTreeAncestorHelper(
    nsIContent* aContent1, nsIContent* aContent2) {
  return GetCommonAncestorInternal(
      aContent1, aContent2,
      [](nsIContent* aContent) { return aContent->GetFlattenedTreeParent(); });
}

/* static */
nsIContent* nsContentUtils::GetCommonFlattenedTreeAncestorForSelection(
    nsIContent* aContent1, nsIContent* aContent2) {
  if (aContent1 == aContent2) {
    return aContent1;
  }

  return GetCommonAncestorInternal(
      aContent1, aContent2, [](nsIContent* aContent) {
        return aContent->GetFlattenedTreeParentNodeForSelection();
      });
}

/* static */
Element* nsContentUtils::GetCommonFlattenedTreeAncestorForStyle(
    Element* aElement1, Element* aElement2) {
  return GetCommonAncestorInternal(aElement1, aElement2, [](Element* aElement) {
    return aElement->GetFlattenedTreeParentElementForStyle();
  });
}

/* static */
bool nsContentUtils::PositionIsBefore(nsINode* aNode1, nsINode* aNode2,
                                      Maybe<uint32_t>* aNode1Index,
                                      Maybe<uint32_t>* aNode2Index) {
  // Note, CompareDocumentPosition takes the latter params in different order.
  return (aNode2->CompareDocumentPosition(*aNode1, aNode2Index, aNode1Index) &
          (Node_Binding::DOCUMENT_POSITION_PRECEDING |
           Node_Binding::DOCUMENT_POSITION_DISCONNECTED)) ==
         Node_Binding::DOCUMENT_POSITION_PRECEDING;
}

/* static */
Maybe<int32_t> nsContentUtils::ComparePoints(const nsINode* aParent1,
                                             uint32_t aOffset1,
                                             const nsINode* aParent2,
                                             uint32_t aOffset2,
                                             NodeIndexCache* aIndexCache) {
  bool disconnected{false};

  const int32_t order = ComparePoints_Deprecated(
      aParent1, aOffset1, aParent2, aOffset2, &disconnected, aIndexCache);
  if (disconnected) {
    return Nothing();
  }

  return Some(order);
}

/* static */
int32_t nsContentUtils::ComparePoints_Deprecated(
    const nsINode* aParent1, uint32_t aOffset1, const nsINode* aParent2,
    uint32_t aOffset2, bool* aDisconnected, NodeIndexCache* aIndexCache) {
  if (aParent1 == aParent2) {
    return aOffset1 < aOffset2 ? -1 : aOffset1 > aOffset2 ? 1 : 0;
  }

  AutoTArray<const nsINode*, 32> parents1, parents2;
  const nsINode* node1 = aParent1;
  const nsINode* node2 = aParent2;
  do {
    parents1.AppendElement(node1);
    node1 = node1->GetParentOrShadowHostNode();
  } while (node1);
  do {
    parents2.AppendElement(node2);
    node2 = node2->GetParentOrShadowHostNode();
  } while (node2);

  uint32_t pos1 = parents1.Length() - 1;
  uint32_t pos2 = parents2.Length() - 1;

  bool disconnected = parents1.ElementAt(pos1) != parents2.ElementAt(pos2);
  if (aDisconnected) {
    *aDisconnected = disconnected;
  }
  if (disconnected) {
    NS_ASSERTION(aDisconnected, "unexpected disconnected nodes");
    return 1;
  }

  // Find where the parent chains differ
  const nsINode* parent = parents1.ElementAt(pos1);
  uint32_t len;
  for (len = std::min(pos1, pos2); len > 0; --len) {
    const nsINode* child1 = parents1.ElementAt(--pos1);
    const nsINode* child2 = parents2.ElementAt(--pos2);
    if (child1 != child2) {
      if (MOZ_UNLIKELY(child1->IsShadowRoot())) {
        // Shadow roots come before light DOM per
        // https://dom.spec.whatwg.org/#concept-shadow-including-tree-order
        MOZ_ASSERT(!child2->IsShadowRoot(), "Two shadow roots?");
        return -1;
      }
      if (MOZ_UNLIKELY(child2->IsShadowRoot())) {
        return 1;
      }
      Maybe<uint32_t> child1Index;
      Maybe<uint32_t> child2Index;
      if (aIndexCache) {
        aIndexCache->ComputeIndicesOf(parent, child1, child2, child1Index,
                                      child2Index);
      } else {
        child1Index = parent->ComputeIndexOf(child1);
        child2Index = parent->ComputeIndexOf(child2);
      }
      if (MOZ_LIKELY(child1Index.isSome() && child2Index.isSome())) {
        return *child1Index < *child2Index ? -1 : 1;
      }
      // XXX Keep the odd traditional behavior for now.
      return child1Index.isNothing() && child2Index.isSome() ? -1 : 1;
    }
    parent = child1;
  }

  // The parent chains never differed, so one of the nodes is an ancestor of
  // the other

  NS_ASSERTION(!pos1 || !pos2,
               "should have run out of parent chain for one of the nodes");

  if (!pos1) {
    const nsINode* child2 = parents2.ElementAt(--pos2);
    const Maybe<uint32_t> child2Index =
        aIndexCache ? aIndexCache->ComputeIndexOf(parent, child2)
                    : parent->ComputeIndexOf(child2);
    if (MOZ_UNLIKELY(NS_WARN_IF(child2Index.isNothing()))) {
      return 1;
    }
    return aOffset1 <= *child2Index ? -1 : 1;
  }

  const nsINode* child1 = parents1.ElementAt(--pos1);
  const Maybe<uint32_t> child1Index =
      aIndexCache ? aIndexCache->ComputeIndexOf(parent, child1)
                  : parent->ComputeIndexOf(child1);
  if (MOZ_UNLIKELY(NS_WARN_IF(child1Index.isNothing()))) {
    return -1;
  }
  return *child1Index < aOffset2 ? -1 : 1;
}

/* static */
BrowserParent* nsContentUtils::GetCommonBrowserParentAncestor(
    BrowserParent* aBrowserParent1, BrowserParent* aBrowserParent2) {
  return GetCommonAncestorInternal(
      aBrowserParent1, aBrowserParent2, [](BrowserParent* aBrowserParent) {
        return aBrowserParent->GetBrowserBridgeParent()
                   ? aBrowserParent->GetBrowserBridgeParent()->Manager()
                   : nullptr;
      });
}

/* static */
Element* nsContentUtils::GetTargetElement(Document* aDocument,
                                          const nsAString& aAnchorName) {
  MOZ_ASSERT(aDocument);

  if (aAnchorName.IsEmpty()) {
    return nullptr;
  }
  // 1. If there is an element in the document tree that has an ID equal to
  //    fragment, then return the first such element in tree order.
  if (Element* el = aDocument->GetElementById(aAnchorName)) {
    return el;
  }

  // 2. If there is an a element in the document tree that has a name
  // attribute whose value is equal to fragment, then return the first such
  // element in tree order.
  //
  // FIXME(emilio): Why the different code-paths for HTML and non-HTML docs?
  if (aDocument->IsHTMLDocument()) {
    nsCOMPtr<nsINodeList> list = aDocument->GetElementsByName(aAnchorName);
    // Loop through the named nodes looking for the first anchor
    uint32_t length = list->Length();
    for (uint32_t i = 0; i < length; i++) {
      nsIContent* node = list->Item(i);
      if (node->IsHTMLElement(nsGkAtoms::a)) {
        return node->AsElement();
      }
    }
  } else {
    constexpr auto nameSpace = u"http://www.w3.org/1999/xhtml"_ns;
    // Get the list of anchor elements
    nsCOMPtr<nsINodeList> list =
        aDocument->GetElementsByTagNameNS(nameSpace, u"a"_ns);
    // Loop through the anchors looking for the first one with the given name.
    for (uint32_t i = 0; true; i++) {
      nsIContent* node = list->Item(i);
      if (!node) {  // End of list
        break;
      }

      // Compare the name attribute
      if (node->AsElement()->AttrValueIs(kNameSpaceID_None, nsGkAtoms::name,
                                         aAnchorName, eCaseMatters)) {
        return node->AsElement();
      }
    }
  }

  // 3. Return null.
  return nullptr;
}

/* static */
template <typename FPT, typename FRT, typename SPT, typename SRT>
Maybe<int32_t> nsContentUtils::ComparePoints(
    const RangeBoundaryBase<FPT, FRT>& aFirstBoundary,
    const RangeBoundaryBase<SPT, SRT>& aSecondBoundary) {
  if (!aFirstBoundary.IsSet() || !aSecondBoundary.IsSet()) {
    return Nothing{};
  }

  bool disconnected{false};
  const int32_t order =
      ComparePoints_Deprecated(aFirstBoundary, aSecondBoundary, &disconnected);

  if (disconnected) {
    return Nothing{};
  }

  return Some(order);
}

/* static */
template <typename FPT, typename FRT, typename SPT, typename SRT>
int32_t nsContentUtils::ComparePoints_Deprecated(
    const RangeBoundaryBase<FPT, FRT>& aFirstBoundary,
    const RangeBoundaryBase<SPT, SRT>& aSecondBoundary, bool* aDisconnected) {
  if (NS_WARN_IF(!aFirstBoundary.IsSet()) ||
      NS_WARN_IF(!aSecondBoundary.IsSet())) {
    return -1;
  }
  // XXX Re-implement this without calling `Offset()` as far as possible,
  //     and the other overload should be an alias of this.
  return ComparePoints_Deprecated(
      aFirstBoundary.Container(),
      *aFirstBoundary.Offset(
          RangeBoundaryBase<FPT, FRT>::OffsetFilter::kValidOrInvalidOffsets),
      aSecondBoundary.Container(),
      *aSecondBoundary.Offset(
          RangeBoundaryBase<SPT, SRT>::OffsetFilter::kValidOrInvalidOffsets),
      aDisconnected);
}

inline bool IsCharInSet(const char* aSet, const char16_t aChar) {
  char16_t ch;
  while ((ch = *aSet)) {
    if (aChar == char16_t(ch)) {
      return true;
    }
    ++aSet;
  }
  return false;
}

/**
 * This method strips leading/trailing chars, in given set, from string.
 */

// static
const nsDependentSubstring nsContentUtils::TrimCharsInSet(
    const char* aSet, const nsAString& aValue) {
  nsAString::const_iterator valueCurrent, valueEnd;

  aValue.BeginReading(valueCurrent);
  aValue.EndReading(valueEnd);

  // Skip characters in the beginning
  while (valueCurrent != valueEnd) {
    if (!IsCharInSet(aSet, *valueCurrent)) {
      break;
    }
    ++valueCurrent;
  }

  if (valueCurrent != valueEnd) {
    for (;;) {
      --valueEnd;
      if (!IsCharInSet(aSet, *valueEnd)) {
        break;
      }
    }
    ++valueEnd;  // Step beyond the last character we want in the value.
  }

  // valueEnd should point to the char after the last to copy
  return Substring(valueCurrent, valueEnd);
}

/**
 * This method strips leading and trailing whitespace from a string.
 */

// static
template <bool IsWhitespace(char16_t)>
const nsDependentSubstring nsContentUtils::TrimWhitespace(const nsAString& aStr,
                                                          bool aTrimTrailing) {
  nsAString::const_iterator start, end;

  aStr.BeginReading(start);
  aStr.EndReading(end);

  // Skip whitespace characters in the beginning
  while (start != end && IsWhitespace(*start)) {
    ++start;
  }

  if (aTrimTrailing) {
    // Skip whitespace characters in the end.
    while (end != start) {
      --end;

      if (!IsWhitespace(*end)) {
        // Step back to the last non-whitespace character.
        ++end;

        break;
      }
    }
  }

  // Return a substring for the string w/o leading and/or trailing
  // whitespace

  return Substring(start, end);
}

// Declaring the templates we are going to use avoid linking issues without
// inlining the method. Considering there is not so much spaces checking
// methods we can consider this to be better than inlining.
template const nsDependentSubstring
nsContentUtils::TrimWhitespace<nsCRT::IsAsciiSpace>(const nsAString&, bool);
template const nsDependentSubstring nsContentUtils::TrimWhitespace<
    nsContentUtils::IsHTMLWhitespace>(const nsAString&, bool);
template const nsDependentSubstring nsContentUtils::TrimWhitespace<
    nsContentUtils::IsHTMLWhitespaceOrNBSP>(const nsAString&, bool);

static inline void KeyAppendSep(nsACString& aKey) {
  if (!aKey.IsEmpty()) {
    aKey.Append('>');
  }
}

static inline void KeyAppendString(const nsAString& aString, nsACString& aKey) {
  KeyAppendSep(aKey);

  // Could escape separator here if collisions happen.  > is not a legal char
  // for a name or type attribute, so we should be safe avoiding that extra
  // work.

  AppendUTF16toUTF8(aString, aKey);
}

static inline void KeyAppendString(const nsACString& aString,
                                   nsACString& aKey) {
  KeyAppendSep(aKey);

  // Could escape separator here if collisions happen.  > is not a legal char
  // for a name or type attribute, so we should be safe avoiding that extra
  // work.

  aKey.Append(aString);
}

static inline void KeyAppendInt(int32_t aInt, nsACString& aKey) {
  KeyAppendSep(aKey);

  aKey.AppendInt(aInt);
}

static inline bool IsAutocompleteOff(const nsIContent* aContent) {
  return aContent->IsElement() &&
         aContent->AsElement()->AttrValueIs(kNameSpaceID_None,
                                            nsGkAtoms::autocomplete, u"off"_ns,
                                            eIgnoreCase);
}

/*static*/
void nsContentUtils::GenerateStateKey(nsIContent* aContent, Document* aDocument,
                                      nsACString& aKey) {
  MOZ_ASSERT(aContent);

  aKey.Truncate();

  uint32_t partID = aDocument ? aDocument->GetPartID() : 0;

  // Don't capture state for anonymous content
  if (aContent->IsInNativeAnonymousSubtree()) {
    return;
  }

  if (IsAutocompleteOff(aContent)) {
    return;
  }

  RefPtr<Document> doc = aContent->GetUncomposedDoc();

  KeyAppendInt(partID, aKey);  // first append a partID
  bool generatedUniqueKey = false;

  if (doc && doc->IsHTMLOrXHTML()) {
    nsHTMLDocument* htmlDoc = doc->AsHTMLDocument();

    // If we have a form control and can calculate form information, use that
    // as the key - it is more reliable than just recording position in the
    // DOM.
    // XXXbz Is it, really?  We have bugs on this, I think...
    // Important to have a unique key, and tag/type/name may not be.
    //
    // The format of the key depends on whether the control has a form,
    // and whether the element was parser inserted:
    //
    // [Has Form, Parser Inserted]:
    //   fp>type>FormNum>IndOfControlInForm>FormName>name
    //
    // [No Form, Parser Inserted]:
    //   dp>type>ControlNum>name
    //
    // [Has Form, Not Parser Inserted]:
    //   fn>type>IndOfFormInDoc>IndOfControlInForm>FormName>name
    //
    // [No Form, Not Parser Inserted]:
    //   dn>type>IndOfControlInDoc>name
    //
    // XXX We don't need to use index if name is there
    // XXXbz We don't?  Why not?  I don't follow.
    //
    if (const auto* control = nsIFormControl::FromNode(aContent)) {
      // Get the control number if this was a parser inserted element from the
      // network.
      int32_t controlNumber =
          control->GetParserInsertedControlNumberForStateKey();
      bool parserInserted = controlNumber != -1;

      RefPtr<nsContentList> htmlForms;
      RefPtr<nsContentList> htmlFormControls;
      if (!parserInserted) {
        // Getting these lists is expensive, as we need to keep them up to date
        // as the document loads, so we avoid it if we don't need them.
        htmlDoc->GetFormsAndFormControls(getter_AddRefs(htmlForms),
                                         getter_AddRefs(htmlFormControls));
      }

      // Append the control type
      KeyAppendInt(int32_t(control->ControlType()), aKey);

      // If in a form, add form name / index of form / index in form
      HTMLFormElement* formElement = control->GetForm();
      if (formElement) {
        if (IsAutocompleteOff(formElement)) {
          aKey.Truncate();
          return;
        }

        // Append the form number, if this is a parser inserted control, or
        // the index of the form in the document otherwise.
        bool appendedForm = false;
        if (parserInserted) {
          MOZ_ASSERT(formElement->GetFormNumberForStateKey() != -1,
                     "when generating a state key for a parser inserted form "
                     "control we should have a parser inserted <form> element");
          KeyAppendString("fp"_ns, aKey);
          KeyAppendInt(formElement->GetFormNumberForStateKey(), aKey);
          appendedForm = true;
        } else {
          KeyAppendString("fn"_ns, aKey);
          int32_t index = htmlForms->IndexOf(formElement, false);
          if (index <= -1) {
            //
            // XXX HACK this uses some state that was dumped into the document
            // specifically to fix bug 138892.  What we are trying to do is
            // *guess* which form this control's state is found in, with the
            // highly likely guess that the highest form parsed so far is the
            // one. This code should not be on trunk, only branch.
            //
            index = htmlDoc->GetNumFormsSynchronous() - 1;
          }
          if (index > -1) {
            KeyAppendInt(index, aKey);
            appendedForm = true;
          }
        }

        if (appendedForm) {
          // Append the index of the control in the form
          int32_t index = formElement->IndexOfContent(aContent);

          if (index > -1) {
            KeyAppendInt(index, aKey);
            generatedUniqueKey = true;
          }
        }

        // Append the form name
        nsAutoString formName;
        formElement->GetAttr(nsGkAtoms::name, formName);
        KeyAppendString(formName, aKey);
      } else {
        // Not in a form.  Append the control number, if this is a parser
        // inserted control, or the index of the control in the document
        // otherwise.
        if (parserInserted) {
          KeyAppendString("dp"_ns, aKey);
          KeyAppendInt(control->GetParserInsertedControlNumberForStateKey(),
                       aKey);
          generatedUniqueKey = true;
        } else {
          KeyAppendString("dn"_ns, aKey);
          int32_t index = htmlFormControls->IndexOf(aContent, true);
          if (index > -1) {
            KeyAppendInt(index, aKey);
            generatedUniqueKey = true;
          }
        }

        // Append the control name
        nsAutoString name;
        aContent->AsElement()->GetAttr(nsGkAtoms::name, name);
        KeyAppendString(name, aKey);
      }
    }
  }

  if (!generatedUniqueKey) {
    // Either we didn't have a form control or we aren't in an HTML document so
    // we can't figure out form info.  Append the tag name if it's an element
    // to avoid restoring state for one type of element on another type.
    if (aContent->IsElement()) {
      KeyAppendString(nsDependentAtomString(aContent->NodeInfo()->NameAtom()),
                      aKey);
    } else {
      // Append a character that is not "d" or "f" to disambiguate from
      // the case when we were a form control in an HTML document.
      KeyAppendString("o"_ns, aKey);
    }

    // Now start at aContent and append the indices of it and all its ancestors
    // in their containers.  That should at least pin down its position in the
    // DOM...
    nsINode* parent = aContent->GetParentNode();
    nsINode* content = aContent;
    while (parent) {
      KeyAppendInt(parent->ComputeIndexOf_Deprecated(content), aKey);
      content = parent;
      parent = content->GetParentNode();
    }
  }
}

// static
nsIPrincipal* nsContentUtils::SubjectPrincipal(JSContext* aCx) {
  MOZ_ASSERT(NS_IsMainThread());

  // As opposed to SubjectPrincipal(), we do in fact assume that
  // we're in a realm here; anyone who calls this function in
  // situations where that's not the case is doing it wrong.
  JS::Realm* realm = js::GetContextRealm(aCx);
  MOZ_ASSERT(realm);

  JSPrincipals* principals = JS::GetRealmPrincipals(realm);
  return nsJSPrincipals::get(principals);
}

// static
nsIPrincipal* nsContentUtils::SubjectPrincipal() {
  MOZ_ASSERT(IsInitialized());
  MOZ_ASSERT(NS_IsMainThread());
  JSContext* cx = GetCurrentJSContext();
  if (!cx) {
    MOZ_CRASH(
        "Accessing the Subject Principal without an AutoJSAPI on the stack is "
        "forbidden");
  }

  JS::Realm* realm = js::GetContextRealm(cx);

  // When an AutoJSAPI is instantiated, we are in a null realm until the
  // first JSAutoRealm, which is kind of a purgatory as far as permissions
  // go. It would be nice to just hard-abort if somebody does a security check
  // in this purgatory zone, but that would be too fragile, since it could be
  // triggered by random IsCallerChrome() checks 20-levels deep.
  //
  // So we want to return _something_ here - and definitely not the System
  // Principal, since that would make an AutoJSAPI a very dangerous thing to
  // instantiate.
  //
  // The natural thing to return is a null principal. Ideally, we'd return a
  // different null principal each time, to avoid any unexpected interactions
  // when the principal accidentally gets inherited somewhere. But
  // SubjectPrincipal doesn't return strong references, so there's no way to
  // sanely manage the lifetime of multiple null principals.
  //
  // So we use a singleton null principal. To avoid it being accidentally
  // inherited and becoming a "real" subject or object principal, we do a
  // release-mode assert during realm creation against using this principal on
  // an actual global.
  if (!realm) {
    return sNullSubjectPrincipal;
  }

  return SubjectPrincipal(cx);
}

// static
nsIPrincipal* nsContentUtils::ObjectPrincipal(JSObject* aObj) {
#ifdef DEBUG
  JS::AssertObjectBelongsToCurrentThread(aObj);
#endif

  MOZ_DIAGNOSTIC_ASSERT(!js::IsCrossCompartmentWrapper(aObj));

  JS::Realm* realm = js::GetNonCCWObjectRealm(aObj);
  JSPrincipals* principals = JS::GetRealmPrincipals(realm);
  return nsJSPrincipals::get(principals);
}

// static
nsresult nsContentUtils::NewURIWithDocumentCharset(nsIURI** aResult,
                                                   const nsAString& aSpec,
                                                   Document* aDocument,
                                                   nsIURI* aBaseURI) {
  if (aDocument) {
    return NS_NewURI(aResult, aSpec, aDocument->GetDocumentCharacterSet(),
                     aBaseURI);
  }
  return NS_NewURI(aResult, aSpec, nullptr, aBaseURI);
}

// static
bool nsContentUtils::ContainsChar(nsAtom* aAtom, char aChar) {
  const uint32_t len = aAtom->GetLength();
  if (!len) {
    return false;
  }
  const char16_t* name = aAtom->GetUTF16String();
  uint32_t i = 0;
  while (i < len) {
    if (name[i] == aChar) {
      return true;
    }
    i++;
  }
  return false;
}

// static
bool nsContentUtils::IsNameWithDash(nsAtom* aName) {
  // A valid custom element name is a sequence of characters name which
  // must match the PotentialCustomElementName production:
  // PotentialCustomElementName ::= [a-z] (PCENChar)* '-' (PCENChar)*
  const char16_t* name = aName->GetUTF16String();
  uint32_t len = aName->GetLength();
  bool hasDash = false;

  if (!len || name[0] < 'a' || name[0] > 'z') {
    return false;
  }

  uint32_t i = 1;
  while (i < len) {
    if (i + 1 < len && NS_IS_SURROGATE_PAIR(name[i], name[i + 1])) {
      // Merged two 16-bit surrogate pairs into code point.
      char32_t code = SURROGATE_TO_UCS4(name[i], name[i + 1]);

      if (code < 0x10000 || code > 0xEFFFF) {
        return false;
      }

      i += 2;
    } else {
      if (name[i] == '-') {
        hasDash = true;
      }

      if (name[i] != '-' && name[i] != '.' && name[i] != '_' &&
          name[i] != 0xB7 && (name[i] < '0' || name[i] > '9') &&
          (name[i] < 'a' || name[i] > 'z') &&
          (name[i] < 0xC0 || name[i] > 0xD6) &&
          (name[i] < 0xF8 || name[i] > 0x37D) &&
          (name[i] < 0x37F || name[i] > 0x1FFF) &&
          (name[i] < 0x200C || name[i] > 0x200D) &&
          (name[i] < 0x203F || name[i] > 0x2040) &&
          (name[i] < 0x2070 || name[i] > 0x218F) &&
          (name[i] < 0x2C00 || name[i] > 0x2FEF) &&
          (name[i] < 0x3001 || name[i] > 0xD7FF) &&
          (name[i] < 0xF900 || name[i] > 0xFDCF) &&
          (name[i] < 0xFDF0 || name[i] > 0xFFFD)) {
        return false;
      }

      i++;
    }
  }

  return hasDash;
}

// static
bool nsContentUtils::IsCustomElementName(nsAtom* aName, uint32_t aNameSpaceID) {
  // Allow non-dashed names in XUL for XBL to Custom Element migrations.
  if (aNameSpaceID == kNameSpaceID_XUL) {
    return true;
  }

  bool hasDash = IsNameWithDash(aName);
  if (!hasDash) {
    return false;
  }

  // The custom element name must not be one of the following values:
  //  annotation-xml
  //  color-profile
  //  font-face
  //  font-face-src
  //  font-face-uri
  //  font-face-format
  //  font-face-name
  //  missing-glyph
  return aName != nsGkAtoms::annotation_xml_ &&
         aName != nsGkAtoms::colorProfile && aName != nsGkAtoms::font_face &&
         aName != nsGkAtoms::font_face_src &&
         aName != nsGkAtoms::font_face_uri &&
         aName != nsGkAtoms::font_face_format &&
         aName != nsGkAtoms::font_face_name && aName != nsGkAtoms::missingGlyph;
}

// static
nsresult nsContentUtils::CheckQName(const nsAString& aQualifiedName,
                                    bool aNamespaceAware,
                                    const char16_t** aColon) {
  const char* colon = nullptr;
  const char16_t* begin = aQualifiedName.BeginReading();
  const char16_t* end = aQualifiedName.EndReading();

  int result = MOZ_XMLCheckQName(reinterpret_cast<const char*>(begin),
                                 reinterpret_cast<const char*>(end),
                                 aNamespaceAware, &colon);

  if (!result) {
    if (aColon) {
      *aColon = reinterpret_cast<const char16_t*>(colon);
    }

    return NS_OK;
  }

  return NS_ERROR_DOM_INVALID_CHARACTER_ERR;
}

// static
nsresult nsContentUtils::SplitQName(const nsIContent* aNamespaceResolver,
                                    const nsString& aQName, int32_t* aNamespace,
                                    nsAtom** aLocalName) {
  const char16_t* colon;
  nsresult rv = nsContentUtils::CheckQName(aQName, true, &colon);
  NS_ENSURE_SUCCESS(rv, rv);

  if (colon) {
    const char16_t* end;
    aQName.EndReading(end);
    nsAutoString nameSpace;
    rv = aNamespaceResolver->LookupNamespaceURIInternal(
        Substring(aQName.get(), colon), nameSpace);
    NS_ENSURE_SUCCESS(rv, rv);

    *aNamespace = nsNameSpaceManager::GetInstance()->GetNameSpaceID(
        nameSpace, nsContentUtils::IsChromeDoc(aNamespaceResolver->OwnerDoc()));
    if (*aNamespace == kNameSpaceID_Unknown) return NS_ERROR_FAILURE;

    *aLocalName = NS_AtomizeMainThread(Substring(colon + 1, end)).take();
  } else {
    *aNamespace = kNameSpaceID_None;
    *aLocalName = NS_AtomizeMainThread(aQName).take();
  }
  NS_ENSURE_TRUE(aLocalName, NS_ERROR_OUT_OF_MEMORY);
  return NS_OK;
}

// static
nsresult nsContentUtils::GetNodeInfoFromQName(
    const nsAString& aNamespaceURI, const nsAString& aQualifiedName,
    nsNodeInfoManager* aNodeInfoManager, uint16_t aNodeType,
    mozilla::dom::NodeInfo** aNodeInfo) {
  const nsString& qName = PromiseFlatString(aQualifiedName);
  const char16_t* colon;
  nsresult rv = nsContentUtils::CheckQName(qName, true, &colon);
  NS_ENSURE_SUCCESS(rv, rv);

  int32_t nsID;
  nsNameSpaceManager::GetInstance()->RegisterNameSpace(aNamespaceURI, nsID);
  if (colon) {
    const char16_t* end;
    qName.EndReading(end);

    RefPtr<nsAtom> prefix = NS_AtomizeMainThread(Substring(qName.get(), colon));

    rv = aNodeInfoManager->GetNodeInfo(Substring(colon + 1, end), prefix, nsID,
                                       aNodeType, aNodeInfo);
  } else {
    rv = aNodeInfoManager->GetNodeInfo(aQualifiedName, nullptr, nsID, aNodeType,
                                       aNodeInfo);
  }
  NS_ENSURE_SUCCESS(rv, rv);

  return nsContentUtils::IsValidNodeName((*aNodeInfo)->NameAtom(),
                                         (*aNodeInfo)->GetPrefixAtom(),
                                         (*aNodeInfo)->NamespaceID())
             ? NS_OK
             : NS_ERROR_DOM_NAMESPACE_ERR;
}

// static
void nsContentUtils::SplitExpatName(const char16_t* aExpatName,
                                    nsAtom** aPrefix, nsAtom** aLocalName,
                                    int32_t* aNameSpaceID) {
  /**
   *  Expat can send the following:
   *    localName
   *    namespaceURI<separator>localName
   *    namespaceURI<separator>localName<separator>prefix
   *
   *  and we use 0xFFFF for the <separator>.
   *
   */

  const char16_t* uriEnd = nullptr;
  const char16_t* nameEnd = nullptr;
  const char16_t* pos;
  for (pos = aExpatName; *pos; ++pos) {
    if (*pos == 0xFFFF) {
      if (uriEnd) {
        nameEnd = pos;
      } else {
        uriEnd = pos;
      }
    }
  }

  const char16_t* nameStart;
  if (uriEnd) {
    nsNameSpaceManager::GetInstance()->RegisterNameSpace(
        nsDependentSubstring(aExpatName, uriEnd), *aNameSpaceID);

    nameStart = (uriEnd + 1);
    if (nameEnd) {
      const char16_t* prefixStart = nameEnd + 1;
      *aPrefix = NS_AtomizeMainThread(Substring(prefixStart, pos)).take();
    } else {
      nameEnd = pos;
      *aPrefix = nullptr;
    }
  } else {
    *aNameSpaceID = kNameSpaceID_None;
    nameStart = aExpatName;
    nameEnd = pos;
    *aPrefix = nullptr;
  }
  *aLocalName = NS_AtomizeMainThread(Substring(nameStart, nameEnd)).take();
}

// static
PresShell* nsContentUtils::GetPresShellForContent(const nsIContent* aContent) {
  Document* doc = aContent->GetComposedDoc();
  if (!doc) {
    return nullptr;
  }
  return doc->GetPresShell();
}

// static
nsPresContext* nsContentUtils::GetContextForContent(
    const nsIContent* aContent) {
  PresShell* presShell = GetPresShellForContent(aContent);
  if (!presShell) {
    return nullptr;
  }
  return presShell->GetPresContext();
}

// static
bool nsContentUtils::IsInPrivateBrowsing(nsILoadGroup* aLoadGroup) {
  if (!aLoadGroup) {
    return false;
  }
  // See duplicated code in Document::Reset/ResetToURI
  bool isPrivate = false;
  nsCOMPtr<nsIInterfaceRequestor> callbacks;
  aLoadGroup->GetNotificationCallbacks(getter_AddRefs(callbacks));
  if (callbacks) {
    nsCOMPtr<nsILoadContext> loadContext = do_GetInterface(callbacks);
    isPrivate = loadContext && loadContext->UsePrivateBrowsing();
  }
  return isPrivate;
}

// FIXME(emilio): This is (effectively) almost but not quite the same as
// Document::ShouldLoadImages(), which one is right?
bool nsContentUtils::DocumentInactiveForImageLoads(Document* aDocument) {
  if (!aDocument) {
    return false;
  }
  if (IsChromeDoc(aDocument) || aDocument->IsResourceDoc() ||
      aDocument->IsStaticDocument()) {
    return false;
  }
  nsCOMPtr<nsPIDOMWindowInner> win =
      do_QueryInterface(aDocument->GetScopeObject());
  return !win || !win->GetDocShell();
}

imgLoader* nsContentUtils::GetImgLoaderForDocument(Document* aDoc) {
  NS_ENSURE_TRUE(!DocumentInactiveForImageLoads(aDoc), nullptr);

  if (!aDoc) {
    return imgLoader::NormalLoader();
  }
  const bool isPrivate = aDoc->IsInPrivateBrowsing();
  return isPrivate ? imgLoader::PrivateBrowsingLoader()
                   : imgLoader::NormalLoader();
}

// static
imgLoader* nsContentUtils::GetImgLoaderForChannel(nsIChannel* aChannel,
                                                  Document* aContext) {
  NS_ENSURE_TRUE(!DocumentInactiveForImageLoads(aContext), nullptr);

  if (!aChannel) {
    return imgLoader::NormalLoader();
  }
  return NS_UsePrivateBrowsing(aChannel) ? imgLoader::PrivateBrowsingLoader()
                                         : imgLoader::NormalLoader();
}

// static
int32_t nsContentUtils::CORSModeToLoadImageFlags(mozilla::CORSMode aMode) {
  switch (aMode) {
    case CORS_ANONYMOUS:
      return imgILoader::LOAD_CORS_ANONYMOUS;
    case CORS_USE_CREDENTIALS:
      return imgILoader::LOAD_CORS_USE_CREDENTIALS;
    default:
      return 0;
  }
}

// static
nsresult nsContentUtils::LoadImage(
    nsIURI* aURI, nsINode* aContext, Document* aLoadingDocument,
    nsIPrincipal* aLoadingPrincipal, uint64_t aRequestContextID,
    nsIReferrerInfo* aReferrerInfo, imgINotificationObserver* aObserver,
    int32_t aLoadFlags, const nsAString& initiatorType,
    imgRequestProxy** aRequest, nsContentPolicyType aContentPolicyType,
    bool aUseUrgentStartForChannel, bool aLinkPreload,
    uint64_t aEarlyHintPreloaderId,
    mozilla::dom::FetchPriority aFetchPriority) {
  MOZ_ASSERT(aURI, "Must have a URI");
  MOZ_ASSERT(aContext, "Must have a context");
  MOZ_ASSERT(aLoadingDocument, "Must have a document");
  MOZ_ASSERT(aLoadingPrincipal, "Must have a principal");
  MOZ_ASSERT(aRequest, "Null out param");

  imgLoader* imgLoader = GetImgLoaderForDocument(aLoadingDocument);
  if (!imgLoader) {
    // nothing we can do here
    return NS_ERROR_FAILURE;
  }

  nsCOMPtr<nsILoadGroup> loadGroup = aLoadingDocument->GetDocumentLoadGroup();

  nsIURI* documentURI = aLoadingDocument->GetDocumentURI();

  NS_ASSERTION(loadGroup || aLoadingDocument->IsSVGGlyphsDocument(),
               "Could not get loadgroup; onload may fire too early");

  // XXXbz using "documentURI" for the initialDocumentURI is not quite
  // right, but the best we can do here...
  return imgLoader->LoadImage(aURI,               /* uri to load */
                              documentURI,        /* initialDocumentURI */
                              aReferrerInfo,      /* referrerInfo */
                              aLoadingPrincipal,  /* loading principal */
                              aRequestContextID,  /* request context ID */
                              loadGroup,          /* loadgroup */
                              aObserver,          /* imgINotificationObserver */
                              aContext,           /* loading context */
                              aLoadingDocument,   /* uniquification key */
                              aLoadFlags,         /* load flags */
                              nullptr,            /* cache key */
                              aContentPolicyType, /* content policy type */
                              initiatorType,      /* the load initiator */
                              aUseUrgentStartForChannel, /* urgent-start flag */
                              aLinkPreload, /* <link preload> initiator */
                              aEarlyHintPreloaderId, aFetchPriority, aRequest);
}

// static
already_AddRefed<imgIContainer> nsContentUtils::GetImageFromContent(
    nsIImageLoadingContent* aContent, imgIRequest** aRequest) {
  if (aRequest) {
    *aRequest = nullptr;
  }

  NS_ENSURE_TRUE(aContent, nullptr);

  nsCOMPtr<imgIRequest> imgRequest;
  aContent->GetRequest(nsIImageLoadingContent::CURRENT_REQUEST,
                       getter_AddRefs(imgRequest));
  if (!imgRequest) {
    return nullptr;
  }

  nsCOMPtr<imgIContainer> imgContainer;
  imgRequest->GetImage(getter_AddRefs(imgContainer));

  if (!imgContainer) {
    return nullptr;
  }

  if (aRequest) {
    // If the consumer wants the request, verify it has actually loaded
    // successfully.
    uint32_t imgStatus;
    imgRequest->GetImageStatus(&imgStatus);
    if (imgStatus & imgIRequest::STATUS_FRAME_COMPLETE &&
        !(imgStatus & imgIRequest::STATUS_ERROR)) {
      imgRequest.swap(*aRequest);
    }
  }

  return imgContainer.forget();
}

static bool IsLinkWithURI(const nsIContent& aContent) {
  const auto* element = Element::FromNode(aContent);
  if (!element || !element->IsLink()) {
    return false;
  }
  nsCOMPtr<nsIURI> absURI = element->GetHrefURI();
  return !!absURI;
}

static bool HasImageRequest(nsIContent& aContent) {
  nsCOMPtr<nsIImageLoadingContent> imageContent(do_QueryInterface(&aContent));
  if (!imageContent) {
    return false;
  }

  nsCOMPtr<imgIRequest> imgRequest;
  imageContent->GetRequest(nsIImageLoadingContent::CURRENT_REQUEST,
                           getter_AddRefs(imgRequest));

  // XXXbz It may be draggable even if the request resulted in an error.  Why?
  // Not sure; that's what the old nsContentAreaDragDrop/nsFrame code did.
  return !!imgRequest;
}

static Maybe<bool> DraggableOverride(const nsIContent& aContent) {
  if (auto* el = nsGenericHTMLElement::FromNode(aContent)) {
    if (el->Draggable()) {
      return Some(true);
    }

    if (el->AttrValueIs(kNameSpaceID_None, nsGkAtoms::draggable,
                        nsGkAtoms::_false, eIgnoreCase)) {
      return Some(false);
    }
  }
  if (aContent.IsSVGElement()) {
    return Some(false);
  }
  return Nothing();
}

// static
bool nsContentUtils::ContentIsDraggable(nsIContent* aContent) {
  MOZ_ASSERT(aContent);

  if (auto draggable = DraggableOverride(*aContent)) {
    return *draggable;
  }

  // special handling for content area image and link dragging
  return HasImageRequest(*aContent) || IsLinkWithURI(*aContent);
}

// static
bool nsContentUtils::IsDraggableImage(nsIContent* aContent) {
  MOZ_ASSERT(aContent);
  return HasImageRequest(*aContent) &&
         DraggableOverride(*aContent).valueOr(true);
}

// static
bool nsContentUtils::IsDraggableLink(const nsIContent* aContent) {
  MOZ_ASSERT(aContent);
  return IsLinkWithURI(*aContent) && DraggableOverride(*aContent).valueOr(true);
}

// static
nsresult nsContentUtils::QNameChanged(mozilla::dom::NodeInfo* aNodeInfo,
                                      nsAtom* aName,
                                      mozilla::dom::NodeInfo** aResult) {
  nsNodeInfoManager* niMgr = aNodeInfo->NodeInfoManager();

  *aResult = niMgr
                 ->GetNodeInfo(aName, nullptr, aNodeInfo->NamespaceID(),
                               aNodeInfo->NodeType(), aNodeInfo->GetExtraName())
                 .take();
  return NS_OK;
}

static bool TestSitePerm(nsIPrincipal* aPrincipal, const nsACString& aType,
                         uint32_t aPerm, bool aExactHostMatch) {
  if (!aPrincipal) {
    // We always deny (i.e. don't allow) the permission if we don't have a
    // principal.
    return aPerm != nsIPermissionManager::ALLOW_ACTION;
  }

  nsCOMPtr<nsIPermissionManager> permMgr =
      components::PermissionManager::Service();
  NS_ENSURE_TRUE(permMgr, false);

  uint32_t perm;
  nsresult rv;
  if (aExactHostMatch) {
    rv = permMgr->TestExactPermissionFromPrincipal(aPrincipal, aType, &perm);
  } else {
    rv = permMgr->TestPermissionFromPrincipal(aPrincipal, aType, &perm);
  }
  NS_ENSURE_SUCCESS(rv, false);

  return perm == aPerm;
}

bool nsContentUtils::IsSitePermAllow(nsIPrincipal* aPrincipal,
                                     const nsACString& aType) {
  return TestSitePerm(aPrincipal, aType, nsIPermissionManager::ALLOW_ACTION,
                      false);
}

bool nsContentUtils::IsSitePermDeny(nsIPrincipal* aPrincipal,
                                    const nsACString& aType) {
  return TestSitePerm(aPrincipal, aType, nsIPermissionManager::DENY_ACTION,
                      false);
}

bool nsContentUtils::IsExactSitePermAllow(nsIPrincipal* aPrincipal,
                                          const nsACString& aType) {
  return TestSitePerm(aPrincipal, aType, nsIPermissionManager::ALLOW_ACTION,
                      true);
}

bool nsContentUtils::IsExactSitePermDeny(nsIPrincipal* aPrincipal,
                                         const nsACString& aType) {
  return TestSitePerm(aPrincipal, aType, nsIPermissionManager::DENY_ACTION,
                      true);
}

bool nsContentUtils::HasSitePerm(nsIPrincipal* aPrincipal,
                                 const nsACString& aType) {
  if (!aPrincipal) {
    return false;
  }

  nsCOMPtr<nsIPermissionManager> permMgr =
      components::PermissionManager::Service();
  NS_ENSURE_TRUE(permMgr, false);

  uint32_t perm;
  nsresult rv = permMgr->TestPermissionFromPrincipal(aPrincipal, aType, &perm);
  NS_ENSURE_SUCCESS(rv, false);

  return perm != nsIPermissionManager::UNKNOWN_ACTION;
}

static const char* gEventNames[] = {"event"};
static const char* gSVGEventNames[] = {"evt"};
// for b/w compat, the first name to onerror is still 'event', even though it
// is actually the error message
static const char* gOnErrorNames[] = {"event", "source", "lineno", "colno",
                                      "error"};

// static
void nsContentUtils::GetEventArgNames(int32_t aNameSpaceID, nsAtom* aEventName,
                                      bool aIsForWindow, uint32_t* aArgCount,
                                      const char*** aArgArray) {
#define SET_EVENT_ARG_NAMES(names)               \
  *aArgCount = sizeof(names) / sizeof(names[0]); \
  *aArgArray = names;

  // JSEventHandler is what does the arg magic for onerror, and it does
  // not seem to take the namespace into account.  So we let onerror in all
  // namespaces get the 3 arg names.
  if (aEventName == nsGkAtoms::onerror && aIsForWindow) {
    SET_EVENT_ARG_NAMES(gOnErrorNames);
  } else if (aNameSpaceID == kNameSpaceID_SVG) {
    SET_EVENT_ARG_NAMES(gSVGEventNames);
  } else {
    SET_EVENT_ARG_NAMES(gEventNames);
  }
}

// Note: The list of content bundles in nsStringBundle.cpp should be updated
// whenever entries are added or removed from this list.
static const char* gPropertiesFiles[nsContentUtils::PropertiesFile_COUNT] = {
    // Must line up with the enum values in |PropertiesFile| enum.
    "chrome://global/locale/css.properties",
    "chrome://global/locale/xul.properties",
    "chrome://global/locale/layout_errors.properties",
    "chrome://global/locale/layout/HtmlForm.properties",
    "chrome://global/locale/printing.properties",
    "chrome://global/locale/dom/dom.properties",
    "chrome://global/locale/layout/htmlparser.properties",
    "chrome://global/locale/svg/svg.properties",
    "chrome://branding/locale/brand.properties",
    "chrome://global/locale/commonDialogs.properties",
    "chrome://global/locale/mathml/mathml.properties",
    "chrome://global/locale/security/security.properties",
    "chrome://necko/locale/necko.properties",
    "resource://gre/res/locale/layout/HtmlForm.properties",
    "resource://gre/res/locale/dom/dom.properties"};

/* static */
nsresult nsContentUtils::EnsureStringBundle(PropertiesFile aFile) {
  MOZ_DIAGNOSTIC_ASSERT(NS_IsMainThread(),
                        "Should not create bundles off main thread.");
  if (!sStringBundles[aFile]) {
    if (!sStringBundleService) {
      nsresult rv =
          CallGetService(NS_STRINGBUNDLE_CONTRACTID, &sStringBundleService);
      NS_ENSURE_SUCCESS(rv, rv);
    }
    RefPtr<nsIStringBundle> bundle;
    MOZ_TRY(sStringBundleService->CreateBundle(gPropertiesFiles[aFile],
                                               getter_AddRefs(bundle)));
    sStringBundles[aFile] = bundle.forget();
  }
  return NS_OK;
}

/* static */
void nsContentUtils::AsyncPrecreateStringBundles() {
  // We only ever want to pre-create bundles in the parent process.
  //
  // All nsContentUtils bundles are shared between the parent and child
  // precesses, and the shared memory regions that back them *must* be created
  // in the parent, and then sent to all children.
  //
  // If we attempt to create a bundle in the child before its memory region is
  // available, we need to create a temporary non-shared bundle, and later
  // replace that with the shared memory copy. So attempting to pre-load in the
  // child is wasteful and unnecessary.
  MOZ_ASSERT(XRE_IsParentProcess());

  for (uint32_t bundleIndex = 0; bundleIndex < PropertiesFile_COUNT;
       ++bundleIndex) {
    nsresult rv = NS_DispatchToCurrentThreadQueue(
        NS_NewRunnableFunction("AsyncPrecreateStringBundles",
                               [bundleIndex]() {
                                 PropertiesFile file =
                                     static_cast<PropertiesFile>(bundleIndex);
                                 EnsureStringBundle(file);
                                 nsIStringBundle* bundle = sStringBundles[file];
                                 bundle->AsyncPreload();
                               }),
        EventQueuePriority::Idle);
    Unused << NS_WARN_IF(NS_FAILED(rv));
  }
}

/* static */
bool nsContentUtils::SpoofLocaleEnglish() {
  // 0 - will prompt
  // 1 - don't spoof
  // 2 - spoof
  return StaticPrefs::privacy_spoof_english() == 2;
}

/* static */
bool nsContentUtils::SpoofLocaleEnglish(const Document* aDocument) {
  return SpoofLocaleEnglish() && (!aDocument || !aDocument->AllowsL10n());
}

static nsContentUtils::PropertiesFile GetMaybeSpoofedPropertiesFile(
    nsContentUtils::PropertiesFile aFile, const char* aKey,
    Document* aDocument) {
  // When we spoof English, use en-US properties in strings that are accessible
  // by content.
  bool spoofLocale = nsContentUtils::SpoofLocaleEnglish(aDocument);
  if (spoofLocale) {
    switch (aFile) {
      case nsContentUtils::eFORMS_PROPERTIES:
        return nsContentUtils::eFORMS_PROPERTIES_en_US;
      case nsContentUtils::eDOM_PROPERTIES:
        return nsContentUtils::eDOM_PROPERTIES_en_US;
      default:
        break;
    }
  }
  return aFile;
}

/* static */
nsresult nsContentUtils::GetMaybeLocalizedString(PropertiesFile aFile,
                                                 const char* aKey,
                                                 Document* aDocument,
                                                 nsAString& aResult) {
  return GetLocalizedString(
      GetMaybeSpoofedPropertiesFile(aFile, aKey, aDocument), aKey, aResult);
}

/* static */
nsresult nsContentUtils::GetLocalizedString(PropertiesFile aFile,
                                            const char* aKey,
                                            nsAString& aResult) {
  return FormatLocalizedString(aFile, aKey, {}, aResult);
}

/* static */
nsresult nsContentUtils::FormatMaybeLocalizedString(
    PropertiesFile aFile, const char* aKey, Document* aDocument,
    const nsTArray<nsString>& aParams, nsAString& aResult) {
  return FormatLocalizedString(
      GetMaybeSpoofedPropertiesFile(aFile, aKey, aDocument), aKey, aParams,
      aResult);
}

class FormatLocalizedStringRunnable final : public WorkerMainThreadRunnable {
 public:
  FormatLocalizedStringRunnable(WorkerPrivate* aWorkerPrivate,
                                nsContentUtils::PropertiesFile aFile,
                                const char* aKey,
                                const nsTArray<nsString>& aParams,
                                nsAString& aLocalizedString)
      : WorkerMainThreadRunnable(aWorkerPrivate,
                                 "FormatLocalizedStringRunnable"_ns),
        mFile(aFile),
        mKey(aKey),
        mParams(aParams),
        mLocalizedString(aLocalizedString) {
    MOZ_ASSERT(aWorkerPrivate);
    aWorkerPrivate->AssertIsOnWorkerThread();
  }

  bool MainThreadRun() override {
    AssertIsOnMainThread();

    mResult = nsContentUtils::FormatLocalizedString(mFile, mKey, mParams,
                                                    mLocalizedString);
    Unused << NS_WARN_IF(NS_FAILED(mResult));
    return true;
  }

  nsresult GetResult() const { return mResult; }

 private:
  const nsContentUtils::PropertiesFile mFile;
  const char* mKey;
  const nsTArray<nsString>& mParams;
  nsresult mResult = NS_ERROR_FAILURE;
  nsAString& mLocalizedString;
};

/* static */
nsresult nsContentUtils::FormatLocalizedString(
    PropertiesFile aFile, const char* aKey, const nsTArray<nsString>& aParams,
    nsAString& aResult) {
  if (!NS_IsMainThread()) {
    // nsIStringBundle is thread-safe but its creation is not, and in particular
    // we don't create and store nsIStringBundle objects in a thread-safe way.
    //
    // TODO(emilio): Maybe if we already have the right bundle created we could
    // just call into it, but we should make sure that Shutdown() doesn't get
    // called on the main thread when that happens which is a bit tricky to
    // prove?
    WorkerPrivate* workerPrivate = GetCurrentThreadWorkerPrivate();
    if (NS_WARN_IF(!workerPrivate)) {
      return NS_ERROR_UNEXPECTED;
    }

    auto runnable = MakeRefPtr<FormatLocalizedStringRunnable>(
        workerPrivate, aFile, aKey, aParams, aResult);

    runnable->Dispatch(workerPrivate, Canceling, IgnoreErrors());
    return runnable->GetResult();
  }

  MOZ_TRY(EnsureStringBundle(aFile));
  nsIStringBundle* bundle = sStringBundles[aFile];
  if (aParams.IsEmpty()) {
    return bundle->GetStringFromName(aKey, aResult);
  }
  return bundle->FormatStringFromName(aKey, aParams, aResult);
}

/* static */
void nsContentUtils::LogSimpleConsoleError(const nsAString& aErrorText,
                                           const nsACString& aCategory,
                                           bool aFromPrivateWindow,
                                           bool aFromChromeContext,
                                           uint32_t aErrorFlags) {
  nsCOMPtr<nsIScriptError> scriptError =
      do_CreateInstance(NS_SCRIPTERROR_CONTRACTID);
  if (scriptError) {
    nsCOMPtr<nsIConsoleService> console =
        do_GetService(NS_CONSOLESERVICE_CONTRACTID);
    if (console && NS_SUCCEEDED(scriptError->Init(
                       aErrorText, ""_ns, 0, 0, aErrorFlags, aCategory,
                       aFromPrivateWindow, aFromChromeContext))) {
      console->LogMessage(scriptError);
    }
  }
}

/* static */
nsresult nsContentUtils::ReportToConsole(
    uint32_t aErrorFlags, const nsACString& aCategory,
    const Document* aDocument, PropertiesFile aFile, const char* aMessageName,
    const nsTArray<nsString>& aParams, const SourceLocation& aLoc) {
  nsresult rv;
  nsAutoString errorText;
  if (!aParams.IsEmpty()) {
    rv = FormatLocalizedString(aFile, aMessageName, aParams, errorText);
  } else {
    rv = GetLocalizedString(aFile, aMessageName, errorText);
  }
  NS_ENSURE_SUCCESS(rv, rv);
  return ReportToConsoleNonLocalized(errorText, aErrorFlags, aCategory,
                                     aDocument, aLoc);
}

/* static */
void nsContentUtils::ReportEmptyGetElementByIdArg(const Document* aDoc) {
  ReportToConsole(nsIScriptError::warningFlag, "DOM"_ns, aDoc,
                  nsContentUtils::eDOM_PROPERTIES, "EmptyGetElementByIdParam");
}

/* static */
nsresult nsContentUtils::ReportToConsoleNonLocalized(
    const nsAString& aErrorText, uint32_t aErrorFlags,
    const nsACString& aCategory, const Document* aDocument,
    const SourceLocation& aLoc) {
  uint64_t innerWindowID = aDocument ? aDocument->InnerWindowID() : 0;
  if (aLoc || !aDocument || !aDocument->GetDocumentURI()) {
    return ReportToConsoleByWindowID(aErrorText, aErrorFlags, aCategory,
                                     innerWindowID, aLoc);
  }
  return ReportToConsoleByWindowID(aErrorText, aErrorFlags, aCategory,
                                   innerWindowID,
                                   SourceLocation(aDocument->GetDocumentURI()));
}

/* static */
nsresult nsContentUtils::ReportToConsoleByWindowID(
    const nsAString& aErrorText, uint32_t aErrorFlags,
    const nsACString& aCategory, uint64_t aInnerWindowID,
    const SourceLocation& aLocation) {
  nsresult rv;
  if (!sConsoleService) {  // only need to bother null-checking here
    rv = CallGetService(NS_CONSOLESERVICE_CONTRACTID, &sConsoleService);
    NS_ENSURE_SUCCESS(rv, rv);
  }

  nsCOMPtr<nsIScriptError> errorObject =
      do_CreateInstance(NS_SCRIPTERROR_CONTRACTID, &rv);
  NS_ENSURE_SUCCESS(rv, rv);

  if (aLocation.mResource.is<nsCOMPtr<nsIURI>>()) {
    nsIURI* uri = aLocation.mResource.as<nsCOMPtr<nsIURI>>();
    rv = errorObject->InitWithSourceURI(aErrorText, uri, aLocation.mLine,
                                        aLocation.mColumn, aErrorFlags,
                                        aCategory, aInnerWindowID);
  } else {
    rv = errorObject->InitWithWindowID(
        aErrorText, aLocation.mResource.as<nsCString>(), aLocation.mLine,
        aLocation.mColumn, aErrorFlags, aCategory, aInnerWindowID);
  }
  NS_ENSURE_SUCCESS(rv, rv);

  return sConsoleService->LogMessage(errorObject);
}

void nsContentUtils::LogMessageToConsole(const char* aMsg) {
  if (!sConsoleService) {  // only need to bother null-checking here
    CallGetService(NS_CONSOLESERVICE_CONTRACTID, &sConsoleService);
    if (!sConsoleService) {
      return;
    }
  }
  sConsoleService->LogStringMessage(NS_ConvertUTF8toUTF16(aMsg).get());
}

bool nsContentUtils::IsChromeDoc(const Document* aDocument) {
  return aDocument && aDocument->NodePrincipal() == sSystemPrincipal;
}

bool nsContentUtils::IsAddonDoc(const Document* aDocument) {
  return aDocument &&
         aDocument->NodePrincipal()->GetIsAddonOrExpandedAddonPrincipal();
}

bool nsContentUtils::IsChildOfSameType(Document* aDoc) {
  if (BrowsingContext* bc = aDoc->GetBrowsingContext()) {
    return bc->GetParent();
  }
  return false;
}

static bool IsJSONType(const nsACString& aContentType) {
  return aContentType.EqualsLiteral(TEXT_JSON) ||
         aContentType.EqualsLiteral(APPLICATION_JSON);
}

static bool IsNonPlainTextType(const nsACString& aContentType) {
  // MIME type suffixes which should not be plain text.
  static constexpr std::string_view kNonPlainTextTypes[] = {
      "html",
      "xml",
      "xsl",
      "calendar",
      "x-calendar",
      "x-vcalendar",
      "vcalendar",
      "vcard",
      "x-vcard",
      "directory",
      "ldif",
      "qif",
      "x-qif",
      "x-csv",
      "x-vcf",
      "rtf",
      "comma-separated-values",
      "csv",
      "tab-separated-values",
      "tsv",
      "ofx",
      "vnd.sun.j2me.app-descriptor",
      "x-ms-iqy",
      "x-ms-odc",
      "x-ms-rqy",
      "x-ms-contact"};

  // Trim off the "text/" prefix for comparison.
  MOZ_ASSERT(StringBeginsWith(aContentType, "text/"_ns));
  std::string_view suffix = aContentType;
  suffix.remove_prefix(5);

  for (std::string_view type : kNonPlainTextTypes) {
    if (type == suffix) {
      return true;
    }
  }
  return false;
}

bool nsContentUtils::IsPlainTextType(const nsACString& aContentType) {
  // All `text/*`, any JSON type and any JavaScript type are considered "plain
  // text" types for the purposes of how to render them as a document.
  return (StringBeginsWith(aContentType, "text/"_ns) &&
          !IsNonPlainTextType(aContentType)) ||
         IsJSONType(aContentType) || IsJavascriptMIMEType(aContentType);
}

bool nsContentUtils::IsUtf8OnlyPlainTextType(const nsACString& aContentType) {
  // NOTE: This must be a subset of the list in IsPlainTextType().
  return IsJSONType(aContentType) ||
         aContentType.EqualsLiteral(TEXT_CACHE_MANIFEST) ||
         aContentType.EqualsLiteral(TEXT_VTT);
}

bool nsContentUtils::IsInChromeDocshell(const Document* aDocument) {
  return aDocument && aDocument->IsInChromeDocShell();
}

// static
nsIContentPolicy* nsContentUtils::GetContentPolicy() {
  if (!sTriedToGetContentPolicy) {
    CallGetService(NS_CONTENTPOLICY_CONTRACTID, &sContentPolicyService);
    // It's OK to not have a content policy service
    sTriedToGetContentPolicy = true;
  }

  return sContentPolicyService;
}

// static
bool nsContentUtils::IsEventAttributeName(nsAtom* aName, int32_t aType) {
  const char16_t* name = aName->GetUTF16String();
  if (name[0] != 'o' || name[1] != 'n') {
    return false;
  }

  EventNameMapping mapping;
  return (sAtomEventTable->Get(aName, &mapping) && mapping.mType & aType);
}

// static
EventMessage nsContentUtils::GetEventMessage(nsAtom* aName) {
  MOZ_ASSERT(NS_IsMainThread(), "sAtomEventTable is not threadsafe");
  if (aName) {
    EventNameMapping mapping;
    if (sAtomEventTable->Get(aName, &mapping)) {
      return mapping.mMessage;
    }
  }

  return eUnidentifiedEvent;
}

// static
mozilla::EventClassID nsContentUtils::GetEventClassID(const nsAString& aName) {
  EventNameMapping mapping;
  if (sStringEventTable->Get(aName, &mapping)) return mapping.mEventClassID;

  return eBasicEventClass;
}

nsAtom* nsContentUtils::GetEventMessageAndAtom(
    const nsAString& aName, mozilla::EventClassID aEventClassID,
    EventMessage* aEventMessage) {
  MOZ_ASSERT(NS_IsMainThread(), "Our hashtables are not threadsafe");
  EventNameMapping mapping;
  if (sStringEventTable->Get(aName, &mapping)) {
    *aEventMessage = mapping.mEventClassID == aEventClassID
                         ? mapping.mMessage
                         : eUnidentifiedEvent;
    return mapping.mAtom;
  }

  // If we have cached lots of user defined event names, clear some of them.
  if (sUserDefinedEvents->Length() > 127) {
    while (sUserDefinedEvents->Length() > 64) {
      nsAtom* first = sUserDefinedEvents->ElementAt(0);
      sStringEventTable->Remove(Substring(nsDependentAtomString(first), 2));
      sUserDefinedEvents->RemoveElementAt(0);
    }
  }

  *aEventMessage = eUnidentifiedEvent;
  RefPtr<nsAtom> atom = NS_AtomizeMainThread(u"on"_ns + aName);
  sUserDefinedEvents->AppendElement(atom);
  mapping.mAtom = atom;
  mapping.mMessage = eUnidentifiedEvent;
  mapping.mType = EventNameType_None;
  mapping.mEventClassID = eBasicEventClass;
  sStringEventTable->InsertOrUpdate(aName, mapping);
  return mapping.mAtom;
}

// static
EventMessage nsContentUtils::GetEventMessageAndAtomForListener(
    const nsAString& aName, nsAtom** aOnName) {
  MOZ_ASSERT(NS_IsMainThread(), "Our hashtables are not threadsafe");

  // Check sStringEventTable for a matching entry. This will only fail for
  // user-defined event types.
  EventNameMapping mapping;
  if (sStringEventTable->Get(aName, &mapping)) {
    RefPtr<nsAtom> atom = mapping.mAtom;
    atom.forget(aOnName);
    return mapping.mMessage;
  }

  // sStringEventTable did not contain an entry for this event type string.
  // Call GetEventMessageAndAtom, which will create an event type atom and
  // cache it in sStringEventTable for future calls.
  EventMessage msg = eUnidentifiedEvent;
  RefPtr<nsAtom> atom = GetEventMessageAndAtom(aName, eBasicEventClass, &msg);
  atom.forget(aOnName);
  return msg;
}

static already_AddRefed<Event> GetEventWithTarget(
    Document* aDoc, EventTarget* aTarget, const nsAString& aEventName,
    CanBubble aCanBubble, Cancelable aCancelable, Composed aComposed,
    Trusted aTrusted, ErrorResult& aErrorResult) {
  RefPtr<Event> event =
      aDoc->CreateEvent(u"Events"_ns, CallerType::System, aErrorResult);
  if (aErrorResult.Failed()) {
    return nullptr;
  }

  event->InitEvent(aEventName, aCanBubble, aCancelable, aComposed);
  event->SetTrusted(aTrusted == Trusted::eYes);

  event->SetTarget(aTarget);

  return event.forget();
}

// static
nsresult nsContentUtils::DispatchTrustedEvent(
    Document* aDoc, EventTarget* aTarget, const nsAString& aEventName,
    CanBubble aCanBubble, Cancelable aCancelable, Composed aComposed,
    bool* aDefaultAction) {
  MOZ_ASSERT(!aEventName.EqualsLiteral("input") &&
                 !aEventName.EqualsLiteral("beforeinput"),
             "Use DispatchInputEvent() instead");
  return DispatchEvent(aDoc, aTarget, aEventName, aCanBubble, aCancelable,
                       aComposed, Trusted::eYes, aDefaultAction);
}

// static
nsresult nsContentUtils::DispatchUntrustedEvent(
    Document* aDoc, EventTarget* aTarget, const nsAString& aEventName,
    CanBubble aCanBubble, Cancelable aCancelable, bool* aDefaultAction) {
  return DispatchEvent(aDoc, aTarget, aEventName, aCanBubble, aCancelable,
                       Composed::eDefault, Trusted::eNo, aDefaultAction);
}

// static
nsresult nsContentUtils::DispatchEvent(Document* aDoc, EventTarget* aTarget,
                                       const nsAString& aEventName,
                                       CanBubble aCanBubble,
                                       Cancelable aCancelable,
                                       Composed aComposed, Trusted aTrusted,
                                       bool* aDefaultAction,
                                       ChromeOnlyDispatch aOnlyChromeDispatch) {
  if (!aDoc || !aTarget) {
    return NS_ERROR_INVALID_ARG;
  }

  ErrorResult err;
  RefPtr<Event> event =
      GetEventWithTarget(aDoc, aTarget, aEventName, aCanBubble, aCancelable,
                         aComposed, aTrusted, err);
  if (err.Failed()) {
    return err.StealNSResult();
  }
  event->WidgetEventPtr()->mFlags.mOnlyChromeDispatch =
      aOnlyChromeDispatch == ChromeOnlyDispatch::eYes;

  bool doDefault = aTarget->DispatchEvent(*event, CallerType::System, err);
  if (aDefaultAction) {
    *aDefaultAction = doDefault;
  }
  return err.StealNSResult();
}

// static
nsresult nsContentUtils::DispatchEvent(Document* aDoc, EventTarget* aTarget,
                                       WidgetEvent& aEvent,
                                       EventMessage aEventMessage,
                                       CanBubble aCanBubble,
                                       Cancelable aCancelable, Trusted aTrusted,
                                       bool* aDefaultAction,
                                       ChromeOnlyDispatch aOnlyChromeDispatch) {
  MOZ_ASSERT_IF(aOnlyChromeDispatch == ChromeOnlyDispatch::eYes,
                aTrusted == Trusted::eYes);

  aEvent.mSpecifiedEventType = GetEventTypeFromMessage(aEventMessage);
  aEvent.SetDefaultComposed();
  aEvent.SetDefaultComposedInNativeAnonymousContent();

  aEvent.mFlags.mBubbles = aCanBubble == CanBubble::eYes;
  aEvent.mFlags.mCancelable = aCancelable == Cancelable::eYes;
  aEvent.mFlags.mOnlyChromeDispatch =
      aOnlyChromeDispatch == ChromeOnlyDispatch::eYes;

  aEvent.mTarget = aTarget;

  nsEventStatus status = nsEventStatus_eIgnore;
  nsresult rv = EventDispatcher::DispatchDOMEvent(aTarget, &aEvent, nullptr,
                                                  nullptr, &status);
  if (aDefaultAction) {
    *aDefaultAction = (status != nsEventStatus_eConsumeNoDefault);
  }
  return rv;
}

// static
nsresult nsContentUtils::DispatchInputEvent(Element* aEventTarget) {
  return DispatchInputEvent(aEventTarget, mozilla::eEditorInput,
                            mozilla::EditorInputType::eUnknown, nullptr,
                            InputEventOptions());
}

// static
nsresult nsContentUtils::DispatchInputEvent(
    Element* aEventTargetElement, EventMessage aEventMessage,
    EditorInputType aEditorInputType, EditorBase* aEditorBase,
    InputEventOptions&& aOptions, nsEventStatus* aEventStatus /* = nullptr */) {
  MOZ_ASSERT(aEventMessage == eEditorInput ||
             aEventMessage == eEditorBeforeInput);

  if (NS_WARN_IF(!aEventTargetElement)) {
    return NS_ERROR_INVALID_ARG;
  }

  // If this is called from editor, the instance should be set to aEditorBase.
  // Otherwise, we need to look for an editor for aEventTargetElement.
  // However, we don't need to do it for HTMLEditor since nobody shouldn't
  // dispatch "beforeinput" nor "input" event for HTMLEditor except HTMLEditor
  // itself.
  bool useInputEvent = false;
  if (aEditorBase) {
    useInputEvent = true;
  } else if (HTMLTextAreaElement* textAreaElement =
                 HTMLTextAreaElement::FromNode(aEventTargetElement)) {
    aEditorBase = textAreaElement->GetTextEditorWithoutCreation();
    useInputEvent = true;
  } else if (HTMLInputElement* inputElement =
                 HTMLInputElement::FromNode(aEventTargetElement)) {
    if (inputElement->IsInputEventTarget()) {
      aEditorBase = inputElement->GetTextEditorWithoutCreation();
      useInputEvent = true;
    }
  }
#ifdef DEBUG
  else {
    MOZ_ASSERT(!aEventTargetElement->IsTextControlElement(),
               "The event target may have editor, but we've not known it yet.");
  }
#endif  // #ifdef DEBUG

  if (!useInputEvent) {
    MOZ_ASSERT(aEventMessage == eEditorInput);
    MOZ_ASSERT(aEditorInputType == EditorInputType::eUnknown);
    MOZ_ASSERT(!aOptions.mNeverCancelable);
    // Dispatch "input" event with Event instance.
    WidgetEvent widgetEvent(true, eUnidentifiedEvent);
    widgetEvent.mSpecifiedEventType = nsGkAtoms::oninput;
    widgetEvent.mFlags.mCancelable = false;
    widgetEvent.mFlags.mComposed = true;
    return AsyncEventDispatcher::RunDOMEventWhenSafe(*aEventTargetElement,
                                                     widgetEvent, aEventStatus);
  }

  MOZ_ASSERT_IF(aEventMessage != eEditorBeforeInput,
                !aOptions.mNeverCancelable);
  MOZ_ASSERT_IF(
      aEventMessage == eEditorBeforeInput && aOptions.mNeverCancelable,
      aEditorInputType == EditorInputType::eInsertReplacementText);

  nsCOMPtr<nsIWidget> widget;
  if (aEditorBase) {
    widget = aEditorBase->GetWidget();
    if (NS_WARN_IF(!widget)) {
      return NS_ERROR_FAILURE;
    }
  } else {
    Document* document = aEventTargetElement->OwnerDoc();
    if (NS_WARN_IF(!document)) {
      return NS_ERROR_FAILURE;
    }
    // If we're running xpcshell tests, we fail to get presShell here.
    // Even in such case, we need to dispatch "input" event without widget.
    PresShell* presShell = document->GetPresShell();
    if (presShell) {
      nsPresContext* presContext = presShell->GetPresContext();
      if (NS_WARN_IF(!presContext)) {
        return NS_ERROR_FAILURE;
      }
      widget = presContext->GetRootWidget();
      if (NS_WARN_IF(!widget)) {
        return NS_ERROR_FAILURE;
      }
    }
  }

  // Dispatch "input" event with InputEvent instance.
  InternalEditorInputEvent inputEvent(true, aEventMessage, widget);

  inputEvent.mFlags.mCancelable =
      !aOptions.mNeverCancelable && aEventMessage == eEditorBeforeInput &&
      IsCancelableBeforeInputEvent(aEditorInputType);
  MOZ_ASSERT(!inputEvent.mFlags.mCancelable || aEventStatus);

  // If there is an editor, set isComposing to true when it has composition.
  // Note that EditorBase::IsIMEComposing() may return false even when we
  // need to set it to true.
  // Otherwise, i.e., editor hasn't been created for the element yet,
  // we should set isComposing to false since the element can never has
  // composition without editor.
  inputEvent.mIsComposing = aEditorBase && aEditorBase->GetComposition();

  if (!aEditorBase || aEditorBase->IsTextEditor()) {
    if (IsDataAvailableOnTextEditor(aEditorInputType)) {
      inputEvent.mData = std::move(aOptions.mData);
      MOZ_ASSERT(!inputEvent.mData.IsVoid(),
                 "inputEvent.mData shouldn't be void");
    }
#ifdef DEBUG
    else {
      MOZ_ASSERT(inputEvent.mData.IsVoid(), "inputEvent.mData should be void");
    }
#endif  // #ifdef DEBUG
    MOZ_ASSERT(
        aOptions.mTargetRanges.IsEmpty(),
        "Target ranges for <input> and <textarea> should always be empty");
  } else {
    MOZ_ASSERT(aEditorBase->IsHTMLEditor());
    if (IsDataAvailableOnHTMLEditor(aEditorInputType)) {
      inputEvent.mData = std::move(aOptions.mData);
      MOZ_ASSERT(!inputEvent.mData.IsVoid(),
                 "inputEvent.mData shouldn't be void");
    } else {
      MOZ_ASSERT(inputEvent.mData.IsVoid(), "inputEvent.mData should be void");
      if (IsDataTransferAvailableOnHTMLEditor(aEditorInputType)) {
        inputEvent.mDataTransfer = std::move(aOptions.mDataTransfer);
        MOZ_ASSERT(inputEvent.mDataTransfer,
                   "inputEvent.mDataTransfer shouldn't be nullptr");
        MOZ_ASSERT(inputEvent.mDataTransfer->IsReadOnly(),
                   "inputEvent.mDataTransfer should be read only");
      }
#ifdef DEBUG
      else {
        MOZ_ASSERT(!inputEvent.mDataTransfer,
                   "inputEvent.mDataTransfer should be nullptr");
      }
#endif  // #ifdef DEBUG
    }
    if (aEventMessage == eEditorBeforeInput &&
        MayHaveTargetRangesOnHTMLEditor(aEditorInputType)) {
      inputEvent.mTargetRanges = std::move(aOptions.mTargetRanges);
    }
#ifdef DEBUG
    else {
      MOZ_ASSERT(aOptions.mTargetRanges.IsEmpty(),
                 "Target ranges shouldn't be set for the dispatching event");
    }
#endif  // #ifdef DEBUG
  }

  inputEvent.mInputType = aEditorInputType;

  // If we cannot dispatch an event right now, we cannot make it cancelable.
  if (!nsContentUtils::IsSafeToRunScript()) {
    NS_ASSERTION(
        !inputEvent.mFlags.mCancelable,
        "Cancelable beforeinput event dispatcher should run when it's safe");
    inputEvent.mFlags.mCancelable = false;
  }
  return AsyncEventDispatcher::RunDOMEventWhenSafe(*aEventTargetElement,
                                                   inputEvent, aEventStatus);
}

nsresult nsContentUtils::DispatchChromeEvent(
    Document* aDoc, EventTarget* aTarget, const nsAString& aEventName,
    CanBubble aCanBubble, Cancelable aCancelable, bool* aDefaultAction) {
  if (!aDoc || !aTarget) {
    return NS_ERROR_INVALID_ARG;
  }

  if (!aDoc->GetWindow()) {
    return NS_ERROR_INVALID_ARG;
  }

  EventTarget* piTarget = aDoc->GetWindow()->GetParentTarget();
  if (!piTarget) {
    return NS_ERROR_INVALID_ARG;
  }

  ErrorResult err;
  RefPtr<Event> event =
      GetEventWithTarget(aDoc, aTarget, aEventName, aCanBubble, aCancelable,
                         Composed::eDefault, Trusted::eYes, err);
  if (err.Failed()) {
    return err.StealNSResult();
  }

  bool defaultActionEnabled =
      piTarget->DispatchEvent(*event, CallerType::System, err);
  if (aDefaultAction) {
    *aDefaultAction = defaultActionEnabled;
  }
  return err.StealNSResult();
}

void nsContentUtils::RequestFrameFocus(Element& aFrameElement, bool aCanRaise,
                                       CallerType aCallerType) {
  RefPtr<Element> target = &aFrameElement;
  bool defaultAction = true;
  if (aCanRaise) {
    DispatchEventOnlyToChrome(target->OwnerDoc(), target,
                              u"framefocusrequested"_ns, CanBubble::eYes,
                              Cancelable::eYes, &defaultAction);
  }
  if (!defaultAction) {
    return;
  }

  RefPtr<nsFocusManager> fm = nsFocusManager::GetFocusManager();
  if (!fm) {
    return;
  }

  uint32_t flags = nsIFocusManager::FLAG_NOSCROLL;
  if (aCanRaise) {
    flags |= nsIFocusManager::FLAG_RAISE;
  }

  if (aCallerType == CallerType::NonSystem) {
    flags |= nsIFocusManager::FLAG_NONSYSTEMCALLER;
  }

  fm->SetFocus(target, flags);
}

nsresult nsContentUtils::DispatchEventOnlyToChrome(
    Document* aDoc, EventTarget* aTarget, const nsAString& aEventName,
    CanBubble aCanBubble, Cancelable aCancelable, Composed aComposed,
    bool* aDefaultAction) {
  return DispatchEvent(aDoc, aTarget, aEventName, aCanBubble, aCancelable,
                       aComposed, Trusted::eYes, aDefaultAction,
                       ChromeOnlyDispatch::eYes);
}

/* static */
Element* nsContentUtils::MatchElementId(nsIContent* aContent,
                                        const nsAtom* aId) {
  for (nsIContent* cur = aContent; cur; cur = cur->GetNextNode(aContent)) {
    if (aId == cur->GetID()) {
      return cur->AsElement();
    }
  }

  return nullptr;
}

/* static */
Element* nsContentUtils::MatchElementId(nsIContent* aContent,
                                        const nsAString& aId) {
  MOZ_ASSERT(!aId.IsEmpty(), "Will match random elements");

  // ID attrs are generally stored as atoms, so just atomize this up front
  RefPtr<nsAtom> id(NS_Atomize(aId));
  if (!id) {
    // OOM, so just bail
    return nullptr;
  }

  return MatchElementId(aContent, id);
}

/* static */
void nsContentUtils::RegisterShutdownObserver(nsIObserver* aObserver) {
  nsCOMPtr<nsIObserverService> observerService =
      mozilla::services::GetObserverService();
  if (observerService) {
    observerService->AddObserver(aObserver, NS_XPCOM_SHUTDOWN_OBSERVER_ID,
                                 false);
  }
}

/* static */
void nsContentUtils::UnregisterShutdownObserver(nsIObserver* aObserver) {
  nsCOMPtr<nsIObserverService> observerService =
      mozilla::services::GetObserverService();
  if (observerService) {
    observerService->RemoveObserver(aObserver, NS_XPCOM_SHUTDOWN_OBSERVER_ID);
  }
}

/* static */
bool nsContentUtils::HasNonEmptyAttr(const nsIContent* aContent,
                                     int32_t aNameSpaceID, nsAtom* aName) {
  static AttrArray::AttrValuesArray strings[] = {nsGkAtoms::_empty, nullptr};
  return aContent->IsElement() &&
         aContent->AsElement()->FindAttrValueIn(aNameSpaceID, aName, strings,
                                                eCaseMatters) ==
             AttrArray::ATTR_VALUE_NO_MATCH;
}

/* static */
bool nsContentUtils::WantMutationEvents(nsINode* aNode, uint32_t aType,
                                        nsINode* aTargetForSubtreeModified) {
  Document* doc = aNode->OwnerDoc();
  if (!doc->MutationEventsEnabled()) {
    return false;
  }

  if (!doc->FireMutationEvents()) {
    return false;
  }

  // global object will be null for documents that don't have windows.
  nsPIDOMWindowInner* window = doc->GetInnerWindow();
  // This relies on EventListenerManager::AddEventListener, which sets
  // all mutation bits when there is a listener for DOMSubtreeModified event.
  if (window && !window->HasMutationListeners(aType)) {
    return false;
  }

  if (aNode->ChromeOnlyAccess() || aNode->IsInShadowTree()) {
    return false;
  }

  doc->MayDispatchMutationEvent(aTargetForSubtreeModified);

  // If we have a window, we can check it for mutation listeners now.
  if (aNode->IsInUncomposedDoc()) {
    nsCOMPtr<EventTarget> piTarget(do_QueryInterface(window));
    if (piTarget) {
      EventListenerManager* manager = piTarget->GetExistingListenerManager();
      if (manager && manager->HasMutationListeners()) {
        return true;
      }
    }
  }

  // If we have a window, we know a mutation listener is registered, but it
  // might not be in our chain.  If we don't have a window, we might have a
  // mutation listener.  Check quickly to see.
  while (aNode) {
    EventListenerManager* manager = aNode->GetExistingListenerManager();
    if (manager && manager->HasMutationListeners()) {
      return true;
    }

    aNode = aNode->GetParentNode();
  }

  return false;
}

/* static */
bool nsContentUtils::HasMutationListeners(Document* aDocument, uint32_t aType) {
  nsPIDOMWindowInner* window =
      aDocument ? aDocument->GetInnerWindow() : nullptr;

  // This relies on EventListenerManager::AddEventListener, which sets
  // all mutation bits when there is a listener for DOMSubtreeModified event.
  return !window || window->HasMutationListeners(aType);
}

void nsContentUtils::MaybeFireNodeRemoved(nsINode* aChild, nsINode* aParent) {
  MOZ_ASSERT(aChild, "Missing child");
  MOZ_ASSERT(aChild->GetParentNode() == aParent, "Wrong parent");
  MOZ_ASSERT(aChild->OwnerDoc() == aParent->OwnerDoc(), "Wrong owner-doc");

  // Having an explicit check here since it's an easy mistake to fall into,
  // and there might be existing code with problems. We'd rather be safe
  // than fire DOMNodeRemoved in all corner cases. We also rely on it for
  // nsAutoScriptBlockerSuppressNodeRemoved.
  if (!IsSafeToRunScript()) {
    // This checks that IsSafeToRunScript is true since we don't want to fire
    // events when that is false. We can't rely on EventDispatcher to assert
    // this in this situation since most of the time there are no mutation
    // event listeners, in which case we won't even attempt to dispatch events.
    // However this also allows for two exceptions. First off, we don't assert
    // if the mutation happens to native anonymous content since we never fire
    // mutation events on such content anyway.
    // Second, we don't assert if sDOMNodeRemovedSuppressCount is true since
    // that is a know case when we'd normally fire a mutation event, but can't
    // make that safe and so we suppress it at this time. Ideally this should
    // go away eventually.
    if (!aChild->IsInNativeAnonymousSubtree() &&
        !sDOMNodeRemovedSuppressCount) {
      NS_ERROR("Want to fire DOMNodeRemoved event, but it's not safe");
      WarnScriptWasIgnored(aChild->OwnerDoc());
    }
    return;
  }

  {
    Document* doc = aParent->OwnerDoc();
    if (MOZ_UNLIKELY(doc->DevToolsWatchingDOMMutations()) &&
        aChild->IsInComposedDoc() && !aChild->ChromeOnlyAccess()) {
      DispatchChromeEvent(doc, aChild, u"devtoolschildremoved"_ns,
                          CanBubble::eNo, Cancelable::eNo);
    }
  }

  if (WantMutationEvents(aChild, NS_EVENT_BITS_MUTATION_NODEREMOVED, aParent)) {
    InternalMutationEvent mutation(true, eLegacyNodeRemoved);
    mutation.mRelatedNode = aParent;

    mozAutoSubtreeModified subtree(aParent->OwnerDoc(), aParent);
    EventDispatcher::Dispatch(aChild, nullptr, &mutation);
  }
}

void nsContentUtils::UnmarkGrayJSListenersInCCGenerationDocuments() {
  if (!sEventListenerManagersHash) {
    return;
  }

  for (auto i = sEventListenerManagersHash->Iter(); !i.Done(); i.Next()) {
    auto entry = static_cast<EventListenerManagerMapEntry*>(i.Get());
    nsINode* n = static_cast<nsINode*>(entry->mListenerManager->GetTarget());
    if (n && n->IsInComposedDoc() &&
        nsCCUncollectableMarker::InGeneration(
            n->OwnerDoc()->GetMarkedCCGeneration())) {
      entry->mListenerManager->MarkForCC();
    }
  }
}

/* static */
void nsContentUtils::TraverseListenerManager(
    nsINode* aNode, nsCycleCollectionTraversalCallback& cb) {
  if (!sEventListenerManagersHash) {
    // We're already shut down, just return.
    return;
  }

  auto entry = static_cast<EventListenerManagerMapEntry*>(
      sEventListenerManagersHash->Search(aNode));
  if (entry) {
    CycleCollectionNoteChild(cb, entry->mListenerManager.get(),
                             "[via hash] mListenerManager");
  }
}

EventListenerManager* nsContentUtils::GetListenerManagerForNode(
    nsINode* aNode) {
  if (!sEventListenerManagersHash) {
    // We're already shut down, don't bother creating an event listener
    // manager.

    return nullptr;
  }

  auto entry = static_cast<EventListenerManagerMapEntry*>(
      sEventListenerManagersHash->Add(aNode, fallible));

  if (!entry) {
    return nullptr;
  }

  if (!entry->mListenerManager) {
    entry->mListenerManager = new EventListenerManager(aNode);

    aNode->SetFlags(NODE_HAS_LISTENERMANAGER);
  }

  return entry->mListenerManager;
}

EventListenerManager* nsContentUtils::GetExistingListenerManagerForNode(
    const nsINode* aNode) {
  if (!aNode->HasFlag(NODE_HAS_LISTENERMANAGER)) {
    return nullptr;
  }

  if (!sEventListenerManagersHash) {
    // We're already shut down, don't bother creating an event listener
    // manager.

    return nullptr;
  }

  auto entry = static_cast<EventListenerManagerMapEntry*>(
      sEventListenerManagersHash->Search(aNode));
  if (entry) {
    return entry->mListenerManager;
  }

  return nullptr;
}

void nsContentUtils::AddEntryToDOMArenaTable(nsINode* aNode,
                                             DOMArena* aDOMArena) {
  MOZ_ASSERT(StaticPrefs::dom_arena_allocator_enabled_AtStartup());
  MOZ_ASSERT_IF(sDOMArenaHashtable, !sDOMArenaHashtable->Contains(aNode));
  MOZ_ASSERT(!aNode->HasFlag(NODE_KEEPS_DOMARENA));
  if (!sDOMArenaHashtable) {
    sDOMArenaHashtable =
        new nsRefPtrHashtable<nsPtrHashKey<const nsINode>, dom::DOMArena>();
  }
  aNode->SetFlags(NODE_KEEPS_DOMARENA);
  sDOMArenaHashtable->InsertOrUpdate(aNode, RefPtr<DOMArena>(aDOMArena));
}

already_AddRefed<DOMArena> nsContentUtils::TakeEntryFromDOMArenaTable(
    const nsINode* aNode) {
  MOZ_ASSERT(sDOMArenaHashtable->Contains(aNode));
  MOZ_ASSERT(StaticPrefs::dom_arena_allocator_enabled_AtStartup());
  RefPtr<DOMArena> arena;
  sDOMArenaHashtable->Remove(aNode, getter_AddRefs(arena));
  return arena.forget();
}

/* static */
void nsContentUtils::RemoveListenerManager(nsINode* aNode) {
  if (sEventListenerManagersHash) {
    auto entry = static_cast<EventListenerManagerMapEntry*>(
        sEventListenerManagersHash->Search(aNode));
    if (entry) {
      RefPtr<EventListenerManager> listenerManager;
      listenerManager.swap(entry->mListenerManager);
      // Remove the entry and *then* do operations that could cause further
      // modification of sEventListenerManagersHash.  See bug 334177.
      sEventListenerManagersHash->RawRemove(entry);
      if (listenerManager) {
        listenerManager->Disconnect();
      }
    }
  }
}

/* static */
bool nsContentUtils::IsValidNodeName(nsAtom* aLocalName, nsAtom* aPrefix,
                                     int32_t aNamespaceID) {
  if (aNamespaceID == kNameSpaceID_Unknown) {
    return false;
  }

  if (!aPrefix) {
    // If the prefix is null, then either the QName must be xmlns or the
    // namespace must not be XMLNS.
    return (aLocalName == nsGkAtoms::xmlns) ==
           (aNamespaceID == kNameSpaceID_XMLNS);
  }

  // If the prefix is non-null then the namespace must not be null.
  if (aNamespaceID == kNameSpaceID_None) {
    return false;
  }

  // If the namespace is the XMLNS namespace then the prefix must be xmlns,
  // but the localname must not be xmlns.
  if (aNamespaceID == kNameSpaceID_XMLNS) {
    return aPrefix == nsGkAtoms::xmlns && aLocalName != nsGkAtoms::xmlns;
  }

  // If the namespace is not the XMLNS namespace then the prefix must not be
  // xmlns.
  // If the namespace is the XML namespace then the prefix can be anything.
  // If the namespace is not the XML namespace then the prefix must not be xml.
  return aPrefix != nsGkAtoms::xmlns &&
         (aNamespaceID == kNameSpaceID_XML || aPrefix != nsGkAtoms::xml);
}

already_AddRefed<DocumentFragment> nsContentUtils::CreateContextualFragment(
    nsINode* aContextNode, const nsAString& aFragment,
    bool aPreventScriptExecution, ErrorResult& aRv) {
  if (!aContextNode) {
    aRv.Throw(NS_ERROR_INVALID_ARG);
    return nullptr;
  }
  ReportTaintSink(aFragment, "Range.createContextualFragment(fragment)");

  // If we don't have a document here, we can't get the right security context
  // for compiling event handlers... so just bail out.
  RefPtr<Document> document = aContextNode->OwnerDoc();
  bool isHTML = document->IsHTMLDocument();

  if (isHTML) {
    RefPtr<DocumentFragment> frag = new (document->NodeInfoManager())
        DocumentFragment(document->NodeInfoManager());

    Element* element = aContextNode->GetAsElementOrParentElement();
    if (element && !element->IsHTMLElement(nsGkAtoms::html)) {
      aRv = ParseFragmentHTML(
          aFragment, frag, element->NodeInfo()->NameAtom(),
          element->GetNameSpaceID(),
          (document->GetCompatibilityMode() == eCompatibility_NavQuirks),
          aPreventScriptExecution);
    } else {
      aRv = ParseFragmentHTML(
          aFragment, frag, nsGkAtoms::body, kNameSpaceID_XHTML,
          (document->GetCompatibilityMode() == eCompatibility_NavQuirks),
          aPreventScriptExecution);
    }

    return frag.forget();
  }

  AutoTArray<nsString, 32> tagStack;
  nsAutoString uriStr, nameStr;
  for (Element* element : aContextNode->InclusiveAncestorsOfType<Element>()) {
    nsString& tagName = *tagStack.AppendElement();
    // It mostly doesn't actually matter what tag name we use here: XML doesn't
    // have parsing that depends on the open tag stack, apart from namespace
    // declarations.  So this whole tagStack bit is just there to get the right
    // namespace declarations to the XML parser.  That said, the parser _is_
    // going to create elements with the tag names we provide here, so we need
    // to make sure they are not names that can trigger custom element
    // constructors.  Just make up a name that is never going to be a valid
    // custom element name.
    //
    // The principled way to do this would probably be to add a new FromParser
    // value and make sure we use it when creating the context elements, then
    // make sure we teach all FromParser consumers (and in particular the custom
    // element code) about it as needed.  But right now the XML parser never
    // actually uses FromParser values other than NOT_FROM_PARSER, and changing
    // that is pretty complicated.
    tagName.AssignLiteral("notacustomelement");

    // see if we need to add xmlns declarations
    uint32_t count = element->GetAttrCount();
    bool setDefaultNamespace = false;
    if (count > 0) {
      uint32_t index;

      for (index = 0; index < count; index++) {
        const BorrowedAttrInfo info = element->GetAttrInfoAt(index);
        const nsAttrName* name = info.mName;
        if (name->NamespaceEquals(kNameSpaceID_XMLNS)) {
          info.mValue->ToString(uriStr);

          // really want something like nsXMLContentSerializer::SerializeAttr
          tagName.AppendLiteral(" xmlns");  // space important
          if (name->GetPrefix()) {
            tagName.Append(char16_t(':'));
            name->LocalName()->ToString(nameStr);
            tagName.Append(nameStr);
          } else {
            setDefaultNamespace = true;
          }
          tagName.AppendLiteral(R"(=")");
          tagName.Append(uriStr);
          tagName.Append('"');
        }
      }
    }

    if (!setDefaultNamespace) {
      mozilla::dom::NodeInfo* info = element->NodeInfo();
      if (!info->GetPrefixAtom() && info->NamespaceID() != kNameSpaceID_None) {
        // We have no namespace prefix, but have a namespace ID.  Push
        // default namespace attr in, so that our kids will be in our
        // namespace.
        info->GetNamespaceURI(uriStr);
        tagName.AppendLiteral(R"( xmlns=")");
        tagName.Append(uriStr);
        tagName.Append('"');
      }
    }
  }

  RefPtr<DocumentFragment> frag;
  aRv = ParseFragmentXML(aFragment, document, tagStack, aPreventScriptExecution,
                         -1, getter_AddRefs(frag));
  return frag.forget();
}

/* static */
void nsContentUtils::DropFragmentParsers() {
  NS_IF_RELEASE(sHTMLFragmentParser);
  NS_IF_RELEASE(sXMLFragmentParser);
  NS_IF_RELEASE(sXMLFragmentSink);
}

/* static */
void nsContentUtils::XPCOMShutdown() { nsContentUtils::DropFragmentParsers(); }

/* Helper function to compuate Sanitization Flags for ParseFramentHTML/XML */
uint32_t computeSanitizationFlags(nsIPrincipal* aPrincipal, int32_t aFlags) {
  uint32_t sanitizationFlags = 0;
  if (aPrincipal->IsSystemPrincipal()) {
    if (aFlags < 0) {
      // if this is a chrome-privileged document and no explicit flags
      // were passed, then use this sanitization flags.
      sanitizationFlags = nsIParserUtils::SanitizerAllowStyle |
                          nsIParserUtils::SanitizerAllowComments |
                          nsIParserUtils::SanitizerDropForms |
                          nsIParserUtils::SanitizerLogRemovals;
    } else {
      // if the caller explicitly passes flags, then we use those
      // flags but additionally drop forms.
      sanitizationFlags = aFlags | nsIParserUtils::SanitizerDropForms;
    }
  } else if (aFlags >= 0) {
    // aFlags by default is -1 and is only ever non equal to -1 if the
    // caller of ParseFragmentHTML/ParseFragmentXML is
    // ParserUtils::ParseFragment(). Only in that case we should use
    // the sanitization flags passed within aFlags.
    sanitizationFlags = aFlags;
  }
  return sanitizationFlags;
}

/* static */
void nsContentUtils::SetHTMLUnsafe(FragmentOrElement* aTarget,
                                   Element* aContext,
                                   const nsAString& aSource) {
  RefPtr<DocumentFragment> fragment;
  {
    MOZ_ASSERT(!sFragmentParsingActive,
               "Re-entrant fragment parsing attempted.");
    mozilla::AutoRestore<bool> guard(sFragmentParsingActive);
    sFragmentParsingActive = true;
    if (!sHTMLFragmentParser) {
      NS_ADDREF(sHTMLFragmentParser = new nsHtml5StringParser());
      // Now sHTMLFragmentParser owns the object
    }

    nsAtom* contextLocalName = aContext->NodeInfo()->NameAtom();
    int32_t contextNameSpaceID = aContext->GetNameSpaceID();

    RefPtr<Document> doc = aTarget->OwnerDoc();
    fragment = doc->CreateDocumentFragment();
    nsresult rv = sHTMLFragmentParser->ParseFragment(
        aSource, fragment, contextLocalName, contextNameSpaceID,
        fragment->OwnerDoc()->GetCompatibilityMode() ==
            eCompatibility_NavQuirks,
        true, true);
    if (NS_FAILED(rv)) {
      NS_WARNING("Failed to parse fragment for SetHTMLUnsafe");
    }
  }

  aTarget->ReplaceChildren(fragment, IgnoreErrors());
}

/* static */
nsresult nsContentUtils::ParseFragmentHTML(
    const nsAString& aSourceBuffer, nsIContent* aTargetNode,
    nsAtom* aContextLocalName, int32_t aContextNamespace, bool aQuirks,
    bool aPreventScriptExecution, int32_t aFlags) {
  if (nsContentUtils::sFragmentParsingActive) {
    MOZ_ASSERT_UNREACHABLE("Re-entrant fragment parsing attempted.");
    return NS_ERROR_DOM_INVALID_STATE_ERR;
  }
  mozilla::AutoRestore<bool> guard(nsContentUtils::sFragmentParsingActive);
  nsContentUtils::sFragmentParsingActive = true;
  if (!sHTMLFragmentParser) {
    NS_ADDREF(sHTMLFragmentParser = new nsHtml5StringParser());
    // Now sHTMLFragmentParser owns the object
  }

  nsCOMPtr<nsIPrincipal> nodePrincipal = aTargetNode->NodePrincipal();

#ifdef DEBUG
  // aFlags should always be -1 unless the caller of ParseFragmentHTML
  // is ParserUtils::ParseFragment() which is the only caller that intends
  // sanitization. For all other callers we need to ensure to call
  // AuditParsingOfHTMLXMLFragments.
  if (aFlags < 0) {
    DOMSecurityMonitor::AuditParsingOfHTMLXMLFragments(nodePrincipal,
                                                       aSourceBuffer);
  }
#endif

  nsIContent* target = aTargetNode;

  RefPtr<Document> doc = aTargetNode->OwnerDoc();
  RefPtr<DocumentFragment> fragment;
  // We sanitize if the fragment occurs in a system privileged
  // context, an about: page, or if there are explicit sanitization flags.
  // Please note that about:blank and about:srcdoc inherit the security
  // context from the embedding context and hence are not loaded using
  // an about: scheme principal.
  bool shouldSanitize = nodePrincipal->IsSystemPrincipal() ||
                        nodePrincipal->SchemeIs("about") || aFlags >= 0;
  if (shouldSanitize) {
    if (!doc->IsLoadedAsData()) {
      doc = nsContentUtils::CreateInertHTMLDocument(doc);
      if (!doc) {
        return NS_ERROR_FAILURE;
      }
    }
    fragment =
        new (doc->NodeInfoManager()) DocumentFragment(doc->NodeInfoManager());
    target = fragment;
  }

  nsresult rv = sHTMLFragmentParser->ParseFragment(
      aSourceBuffer, target, aContextLocalName, aContextNamespace, aQuirks,
      aPreventScriptExecution, false);
  NS_ENSURE_SUCCESS(rv, rv);

  if (fragment) {
    uint32_t sanitizationFlags =
        computeSanitizationFlags(nodePrincipal, aFlags);
    // Don't fire mutation events for nodes removed by the sanitizer.
    nsAutoScriptBlockerSuppressNodeRemoved scriptBlocker;
    nsTreeSanitizer sanitizer(sanitizationFlags);
    sanitizer.Sanitize(fragment);

    ErrorResult error;
    aTargetNode->AppendChild(*fragment, error);
    rv = error.StealNSResult();
  }

  return rv;
}

/* static */
nsresult nsContentUtils::ParseDocumentHTML(
    const nsAString& aSourceBuffer, Document* aTargetDocument,
    bool aScriptingEnabledForNoscriptParsing) {
  if (nsContentUtils::sFragmentParsingActive) {
    MOZ_ASSERT_UNREACHABLE("Re-entrant fragment parsing attempted.");
    return NS_ERROR_DOM_INVALID_STATE_ERR;
  }
  mozilla::AutoRestore<bool> guard(nsContentUtils::sFragmentParsingActive);
  nsContentUtils::sFragmentParsingActive = true;
  if (!sHTMLFragmentParser) {
    NS_ADDREF(sHTMLFragmentParser = new nsHtml5StringParser());
    // Now sHTMLFragmentParser owns the object
  }
  nsresult rv = sHTMLFragmentParser->ParseDocument(
      aSourceBuffer, aTargetDocument, aScriptingEnabledForNoscriptParsing);
  return rv;
}

/* static */
nsresult nsContentUtils::ParseFragmentXML(const nsAString& aSourceBuffer,
                                          Document* aDocument,
                                          nsTArray<nsString>& aTagStack,
                                          bool aPreventScriptExecution,
                                          int32_t aFlags,
                                          DocumentFragment** aReturn) {
  if (nsContentUtils::sFragmentParsingActive) {
    MOZ_ASSERT_UNREACHABLE("Re-entrant fragment parsing attempted.");
    return NS_ERROR_DOM_INVALID_STATE_ERR;
  }
  mozilla::AutoRestore<bool> guard(nsContentUtils::sFragmentParsingActive);
  nsContentUtils::sFragmentParsingActive = true;
  if (!sXMLFragmentParser) {
    RefPtr<nsParser> parser = new nsParser();
    parser.forget(&sXMLFragmentParser);
    // sXMLFragmentParser now owns the parser
  }
  if (!sXMLFragmentSink) {
    NS_NewXMLFragmentContentSink(&sXMLFragmentSink);
    // sXMLFragmentSink now owns the sink
  }
  nsCOMPtr<nsIContentSink> contentsink = do_QueryInterface(sXMLFragmentSink);
  MOZ_ASSERT(contentsink, "Sink doesn't QI to nsIContentSink!");
  sXMLFragmentParser->SetContentSink(contentsink);

  RefPtr<Document> doc;
  nsCOMPtr<nsIPrincipal> nodePrincipal = aDocument->NodePrincipal();

#ifdef DEBUG
  // aFlags should always be -1 unless the caller of ParseFragmentXML
  // is ParserUtils::ParseFragment() which is the only caller that intends
  // sanitization. For all other callers we need to ensure to call
  // AuditParsingOfHTMLXMLFragments.
  if (aFlags < 0) {
    DOMSecurityMonitor::AuditParsingOfHTMLXMLFragments(nodePrincipal,
                                                       aSourceBuffer);
  }
#endif

  // We sanitize if the fragment occurs in a system privileged
  // context, an about: page, or if there are explicit sanitization flags.
  // Please note that about:blank and about:srcdoc inherit the security
  // context from the embedding context and hence are not loaded using
  // an about: scheme principal.
  bool shouldSanitize = nodePrincipal->IsSystemPrincipal() ||
                        nodePrincipal->SchemeIs("about") || aFlags >= 0;
  if (shouldSanitize && !aDocument->IsLoadedAsData()) {
    doc = nsContentUtils::CreateInertXMLDocument(aDocument);
  } else {
    doc = aDocument;
  }

  sXMLFragmentSink->SetTargetDocument(doc);
  sXMLFragmentSink->SetPreventScriptExecution(aPreventScriptExecution);

  nsresult rv = sXMLFragmentParser->ParseFragment(aSourceBuffer, aTagStack);
  if (NS_FAILED(rv)) {
    // Drop the fragment parser and sink that might be in an inconsistent state
    NS_IF_RELEASE(sXMLFragmentParser);
    NS_IF_RELEASE(sXMLFragmentSink);
    return rv;
  }

  rv = sXMLFragmentSink->FinishFragmentParsing(aReturn);

  sXMLFragmentParser->Reset();
  NS_ENSURE_SUCCESS(rv, rv);

  if (shouldSanitize) {
    uint32_t sanitizationFlags =
        computeSanitizationFlags(nodePrincipal, aFlags);
    // Don't fire mutation events for nodes removed by the sanitizer.
    nsAutoScriptBlockerSuppressNodeRemoved scriptBlocker;
    nsTreeSanitizer sanitizer(sanitizationFlags);
    sanitizer.Sanitize(*aReturn);
  }

  return rv;
}

/* static */
nsresult nsContentUtils::ConvertToPlainText(const nsAString& aSourceBuffer,
                                            nsAString& aResultBuffer,
                                            uint32_t aFlags,
                                            uint32_t aWrapCol) {
  RefPtr<Document> document = nsContentUtils::CreateInertHTMLDocument(nullptr);
  if (!document) {
    return NS_ERROR_FAILURE;
  }

  nsresult rv = nsContentUtils::ParseDocumentHTML(
      aSourceBuffer, document,
      !(aFlags & nsIDocumentEncoder::OutputNoScriptContent));
  NS_ENSURE_SUCCESS(rv, rv);

  nsCOMPtr<nsIDocumentEncoder> encoder = do_createDocumentEncoder("text/plain");

  rv = encoder->Init(document, u"text/plain"_ns, aFlags);
  NS_ENSURE_SUCCESS(rv, rv);

  encoder->SetWrapColumn(aWrapCol);

  return encoder->EncodeToString(aResultBuffer);
}

static already_AddRefed<Document> CreateInertDocument(const Document* aTemplate,
                                                      DocumentFlavor aFlavor) {
  if (aTemplate) {
    bool hasHad = true;
    nsIScriptGlobalObject* sgo = aTemplate->GetScriptHandlingObject(hasHad);
    NS_ENSURE_TRUE(sgo || !hasHad, nullptr);

    nsCOMPtr<Document> doc;
    nsresult rv = NS_NewDOMDocument(
        getter_AddRefs(doc), u""_ns, u""_ns, nullptr,
        aTemplate->GetDocumentURI(), aTemplate->GetDocBaseURI(),
        aTemplate->NodePrincipal(), true, sgo, aFlavor);
    if (NS_FAILED(rv)) {
      return nullptr;
    }
    return doc.forget();
  }
  nsCOMPtr<nsIURI> uri;
  NS_NewURI(getter_AddRefs(uri), "about:blank"_ns);
  if (!uri) {
    return nullptr;
  }

  RefPtr<NullPrincipal> nullPrincipal =
      NullPrincipal::CreateWithoutOriginAttributes();
  if (!nullPrincipal) {
    return nullptr;
  }

  nsCOMPtr<Document> doc;
  nsresult rv =
      NS_NewDOMDocument(getter_AddRefs(doc), u""_ns, u""_ns, nullptr, uri, uri,
                        nullPrincipal, true, nullptr, aFlavor);
  if (NS_FAILED(rv)) {
    return nullptr;
  }
  return doc.forget();
}

/* static */
already_AddRefed<Document> nsContentUtils::CreateInertXMLDocument(
    const Document* aTemplate) {
  return CreateInertDocument(aTemplate, DocumentFlavorXML);
}

/* static */
already_AddRefed<Document> nsContentUtils::CreateInertHTMLDocument(
    const Document* aTemplate) {
  return CreateInertDocument(aTemplate, DocumentFlavorHTML);
}

/* static */
nsresult nsContentUtils::SetNodeTextContent(nsIContent* aContent,
                                            const nsAString& aValue,
                                            bool aTryReuse) {
  // Fire DOMNodeRemoved mutation events before we do anything else.
  nsCOMPtr<nsIContent> owningContent;

  // Batch possible DOMSubtreeModified events.
  mozAutoSubtreeModified subtree(nullptr, nullptr);

  // Scope firing mutation events so that we don't carry any state that
  // might be stale
  {
    // We're relying on mozAutoSubtreeModified to keep a strong reference if
    // needed.
    Document* doc = aContent->OwnerDoc();

    // Optimize the common case of there being no observers
    if (HasMutationListeners(doc, NS_EVENT_BITS_MUTATION_NODEREMOVED)) {
      subtree.UpdateTarget(doc, nullptr);
      owningContent = aContent;
      nsCOMPtr<nsINode> child;
      bool skipFirst = aTryReuse;
      for (child = aContent->GetFirstChild();
           child && child->GetParentNode() == aContent;
           child = child->GetNextSibling()) {
        if (skipFirst && child->IsText()) {
          skipFirst = false;
          continue;
        }
        nsContentUtils::MaybeFireNodeRemoved(child, aContent);
      }
    }
  }

  // Might as well stick a batch around this since we're performing several
  // mutations.
  mozAutoDocUpdate updateBatch(aContent->GetComposedDoc(), true);
  nsAutoMutationBatch mb;

  if (aTryReuse && !aValue.IsEmpty()) {
    // Let's remove nodes until we find a eTEXT.
    while (aContent->HasChildren()) {
      nsIContent* child = aContent->GetFirstChild();
      if (child->IsText()) {
        break;
      }
      aContent->RemoveChildNode(child, true);
    }

    // If we have a node, it must be a eTEXT and we reuse it.
    if (aContent->HasChildren()) {
      nsIContent* child = aContent->GetFirstChild();
      nsresult rv = child->AsText()->SetText(aValue, true);
      NS_ENSURE_SUCCESS(rv, rv);

      // All the following nodes, if they exist, must be deleted.
      while (nsIContent* nextChild = child->GetNextSibling()) {
        aContent->RemoveChildNode(nextChild, true);
      }
    }

    if (aContent->HasChildren()) {
      return NS_OK;
    }
  } else {
    mb.Init(aContent, true, false);
    while (aContent->HasChildren()) {
      aContent->RemoveChildNode(aContent->GetFirstChild(), true);
    }
  }
  mb.RemovalDone();

  if (aValue.IsEmpty()) {
    return NS_OK;
  }

  RefPtr<nsTextNode> textContent = new (aContent->NodeInfo()->NodeInfoManager())
      nsTextNode(aContent->NodeInfo()->NodeInfoManager());

  textContent->SetText(aValue, true);

  ErrorResult rv;
  aContent->AppendChildTo(textContent, true, rv);
  mb.NodesAdded();
  return rv.StealNSResult();
}

static bool AppendNodeTextContentsRecurse(const nsINode* aNode,
                                          nsAString& aResult,
                                          const fallible_t& aFallible) {
  for (nsIContent* child = aNode->GetFirstChild(); child;
       child = child->GetNextSibling()) {
    if (child->IsElement()) {
      bool ok = AppendNodeTextContentsRecurse(child, aResult, aFallible);
      if (!ok) {
        return false;
      }
    } else if (Text* text = child->GetAsText()) {
      bool ok = text->AppendTextTo(aResult, aFallible);
      if (!ok) {
        return false;
      }
    }
  }

  return true;
}

/* static */
bool nsContentUtils::AppendNodeTextContent(const nsINode* aNode, bool aDeep,
                                           nsAString& aResult,
                                           const fallible_t& aFallible) {
  if (const Text* text = aNode->GetAsText()) {
    return text->AppendTextTo(aResult, aFallible);
  }
  if (aDeep) {
    return AppendNodeTextContentsRecurse(aNode, aResult, aFallible);
  }

  for (nsIContent* child = aNode->GetFirstChild(); child;
       child = child->GetNextSibling()) {
    if (Text* text = child->GetAsText()) {
      bool ok = text->AppendTextTo(aResult, fallible);
      if (!ok) {
        return false;
      }
    }
  }
  return true;
}

bool nsContentUtils::HasNonEmptyTextContent(
    nsINode* aNode, TextContentDiscoverMode aDiscoverMode) {
  for (nsIContent* child = aNode->GetFirstChild(); child;
       child = child->GetNextSibling()) {
    if (child->IsText() && child->TextLength() > 0) {
      return true;
    }

    if (aDiscoverMode == eRecurseIntoChildren &&
        HasNonEmptyTextContent(child, aDiscoverMode)) {
      return true;
    }
  }

  return false;
}

/* static */
bool nsContentUtils::IsInSameAnonymousTree(const nsINode* aNode,
                                           const nsINode* aOtherNode) {
  MOZ_ASSERT(aNode, "Must have a node to work with");
  MOZ_ASSERT(aOtherNode, "Must have a content to work with");

  const bool anon = aNode->IsInNativeAnonymousSubtree();
  if (anon != aOtherNode->IsInNativeAnonymousSubtree()) {
    return false;
  }

  if (anon) {
    return aOtherNode->GetClosestNativeAnonymousSubtreeRoot() ==
           aNode->GetClosestNativeAnonymousSubtreeRoot();
  }

  // FIXME: This doesn't deal with disconnected nodes whatsoever, but it didn't
  // use to either. Maybe that's fine.
  return aNode->GetContainingShadow() == aOtherNode->GetContainingShadow();
}

/* static */
bool nsContentUtils::IsInInteractiveHTMLContent(const Element* aElement,
                                                const Element* aStop) {
  const Element* element = aElement;
  while (element && element != aStop) {
    if (element->IsInteractiveHTMLContent()) {
      return true;
    }
    element = element->GetFlattenedTreeParentElement();
  }
  return false;
}

/* static */
void nsContentUtils::NotifyInstalledMenuKeyboardListener(bool aInstalling) {
  IMEStateManager::OnInstalledMenuKeyboardListener(aInstalling);
}

/* static */
bool nsContentUtils::SchemeIs(nsIURI* aURI, const char* aScheme) {
  nsCOMPtr<nsIURI> baseURI = NS_GetInnermostURI(aURI);
  NS_ENSURE_TRUE(baseURI, false);
  return baseURI->SchemeIs(aScheme);
}

bool nsContentUtils::IsExpandedPrincipal(nsIPrincipal* aPrincipal) {
  return aPrincipal && aPrincipal->GetIsExpandedPrincipal();
}

bool nsContentUtils::IsSystemOrExpandedPrincipal(nsIPrincipal* aPrincipal) {
  return (aPrincipal && aPrincipal->IsSystemPrincipal()) ||
         IsExpandedPrincipal(aPrincipal);
}

nsIPrincipal* nsContentUtils::GetSystemPrincipal() {
  MOZ_ASSERT(IsInitialized());
  return sSystemPrincipal;
}

bool nsContentUtils::CombineResourcePrincipals(
    nsCOMPtr<nsIPrincipal>* aResourcePrincipal, nsIPrincipal* aExtraPrincipal) {
  if (!aExtraPrincipal) {
    return false;
  }
  if (!*aResourcePrincipal) {
    *aResourcePrincipal = aExtraPrincipal;
    return true;
  }
  if (*aResourcePrincipal == aExtraPrincipal) {
    return false;
  }
  bool subsumes;
  if (NS_SUCCEEDED(
          (*aResourcePrincipal)->Subsumes(aExtraPrincipal, &subsumes)) &&
      subsumes) {
    return false;
  }
  *aResourcePrincipal = sSystemPrincipal;
  return true;
}

/* static */
void nsContentUtils::TriggerLink(nsIContent* aContent, nsIURI* aLinkURI,
                                 const nsString& aTargetSpec, bool aClick) {
  MOZ_ASSERT(aLinkURI, "No link URI");

  if (aContent->IsEditable() || !aContent->OwnerDoc()->LinkHandlingEnabled()) {
    return;
  }

  nsCOMPtr<nsIDocShell> docShell = aContent->OwnerDoc()->GetDocShell();
  if (!docShell) {
    return;
  }

  if (!aClick) {
    nsDocShell::Cast(docShell)->OnOverLink(aContent, aLinkURI, aTargetSpec);
    return;
  }

  // Check that this page is allowed to load this URI.
  nsresult proceed = NS_OK;

  if (sSecurityManager) {
    uint32_t flag = static_cast<uint32_t>(nsIScriptSecurityManager::STANDARD);
    proceed = sSecurityManager->CheckLoadURIWithPrincipal(
        aContent->NodePrincipal(), aLinkURI, flag,
        aContent->OwnerDoc()->InnerWindowID());
  }

  // Only pass off the click event if the script security manager says it's ok.
  // We need to rest aTargetSpec for forced downloads.
  if (NS_SUCCEEDED(proceed)) {
    // A link/area element with a download attribute is allowed to set
    // a pseudo Content-Disposition header.
    // For security reasons we only allow websites to declare same-origin
    // resources as downloadable. If this check fails we will just do the normal
    // thing (i.e. navigate to the resource).
    nsAutoString fileName;
    if ((!aContent->IsHTMLElement(nsGkAtoms::a) &&
         !aContent->IsHTMLElement(nsGkAtoms::area) &&
         !aContent->IsSVGElement(nsGkAtoms::a)) ||
        !aContent->AsElement()->GetAttr(nsGkAtoms::download, fileName) ||
        NS_FAILED(aContent->NodePrincipal()->CheckMayLoad(aLinkURI, true))) {
      fileName.SetIsVoid(true);  // No actionable download attribute was found.
    }

    nsCOMPtr<nsIPrincipal> triggeringPrincipal = aContent->NodePrincipal();
    nsCOMPtr<nsIContentSecurityPolicy> csp = aContent->GetCsp();

    // Sanitize fileNames containing null characters by replacing them with
    // underscores.
    if (!fileName.IsVoid()) {
      fileName.ReplaceChar(char16_t(0), '_');
    }
    nsDocShell::Cast(docShell)->OnLinkClick(
        aContent, aLinkURI, fileName.IsVoid() ? aTargetSpec : u""_ns, fileName,
        nullptr, nullptr, UserActivation::IsHandlingUserInput(),
        triggeringPrincipal, csp);
  }
}

/* static */
void nsContentUtils::GetLinkLocation(Element* aElement,
                                     nsString& aLocationString) {
  nsCOMPtr<nsIURI> hrefURI = aElement->GetHrefURI();
  if (hrefURI) {
    nsAutoCString specUTF8;
    nsresult rv = hrefURI->GetSpec(specUTF8);
    if (NS_SUCCEEDED(rv)) CopyUTF8toUTF16(specUTF8, aLocationString);
  }
}

/* static */
nsIWidget* nsContentUtils::GetTopLevelWidget(nsIWidget* aWidget) {
  if (!aWidget) return nullptr;

  return aWidget->GetTopLevelWidget();
}

/* static */
const nsDependentString nsContentUtils::GetLocalizedEllipsis() {
  static char16_t sBuf[4] = {0, 0, 0, 0};
  if (!sBuf[0]) {
    if (!SpoofLocaleEnglish()) {
      nsAutoString tmp;
      Preferences::GetLocalizedString("intl.ellipsis", tmp);
      uint32_t len =
          std::min(uint32_t(tmp.Length()), uint32_t(std::size(sBuf) - 1));
      CopyUnicodeTo(tmp, 0, sBuf, len);
    }
    if (!sBuf[0]) sBuf[0] = char16_t(0x2026);
  }
  return nsDependentString(sBuf);
}

/* static */
void nsContentUtils::AddScriptBlocker() {
  MOZ_ASSERT(NS_IsMainThread());
  if (!sScriptBlockerCount) {
    MOZ_ASSERT(sRunnersCountAtFirstBlocker == 0,
               "Should not already have a count");
    sRunnersCountAtFirstBlocker =
        sBlockedScriptRunners ? sBlockedScriptRunners->Length() : 0;
  }
  ++sScriptBlockerCount;
}

#ifdef DEBUG
static bool sRemovingScriptBlockers = false;
#endif

/* static */
void nsContentUtils::RemoveScriptBlocker() {
  MOZ_ASSERT(NS_IsMainThread());
  MOZ_ASSERT(!sRemovingScriptBlockers);
  NS_ASSERTION(sScriptBlockerCount != 0, "Negative script blockers");
  --sScriptBlockerCount;
  if (sScriptBlockerCount) {
    return;
  }

  if (!sBlockedScriptRunners) {
    return;
  }

  uint32_t firstBlocker = sRunnersCountAtFirstBlocker;
  uint32_t lastBlocker = sBlockedScriptRunners->Length();
  uint32_t originalFirstBlocker = firstBlocker;
  uint32_t blockersCount = lastBlocker - firstBlocker;
  sRunnersCountAtFirstBlocker = 0;
  NS_ASSERTION(firstBlocker <= lastBlocker, "bad sRunnersCountAtFirstBlocker");

  while (firstBlocker < lastBlocker) {
    nsCOMPtr<nsIRunnable> runnable;
    runnable.swap((*sBlockedScriptRunners)[firstBlocker]);
    ++firstBlocker;

    // Calling the runnable can reenter us
    {
      AUTO_PROFILE_FOLLOWING_RUNNABLE(runnable);
      runnable->Run();
    }
    // So can dropping the reference to the runnable
    runnable = nullptr;

    NS_ASSERTION(sRunnersCountAtFirstBlocker == 0, "Bad count");
    NS_ASSERTION(!sScriptBlockerCount, "This is really bad");
  }
#ifdef DEBUG
  AutoRestore<bool> removingScriptBlockers(sRemovingScriptBlockers);
  sRemovingScriptBlockers = true;
#endif
  sBlockedScriptRunners->RemoveElementsAt(originalFirstBlocker, blockersCount);
}

/* static */
already_AddRefed<nsPIDOMWindowOuter>
nsContentUtils::GetMostRecentNonPBWindow() {
  nsCOMPtr<nsIWindowMediator> wm = do_GetService(NS_WINDOWMEDIATOR_CONTRACTID);

  nsCOMPtr<mozIDOMWindowProxy> window;
  wm->GetMostRecentNonPBWindow(u"navigator:browser", getter_AddRefs(window));
  nsCOMPtr<nsPIDOMWindowOuter> pwindow;
  pwindow = do_QueryInterface(window);

  return pwindow.forget();
}

/* static */
void nsContentUtils::WarnScriptWasIgnored(Document* aDocument) {
  nsAutoString msg;
  bool privateBrowsing = false;
  bool chromeContext = false;

  if (aDocument) {
    nsCOMPtr<nsIURI> uri = aDocument->GetDocumentURI();
    if (uri) {
      msg.Append(NS_ConvertUTF8toUTF16(uri->GetSpecOrDefault()));
      msg.AppendLiteral(" : ");
    }
    privateBrowsing =
        aDocument->NodePrincipal()->OriginAttributesRef().IsPrivateBrowsing();
    chromeContext = aDocument->NodePrincipal()->IsSystemPrincipal();
  }

  msg.AppendLiteral(
      "Unable to run script because scripts are blocked internally.");
  LogSimpleConsoleError(msg, "DOM"_ns, privateBrowsing, chromeContext);
}

/* static */
void nsContentUtils::AddScriptRunner(already_AddRefed<nsIRunnable> aRunnable) {
  nsCOMPtr<nsIRunnable> runnable = aRunnable;
  if (!runnable) {
    return;
  }

  if (sScriptBlockerCount) {
    sBlockedScriptRunners->AppendElement(runnable.forget());
    return;
  }

  AUTO_PROFILE_FOLLOWING_RUNNABLE(runnable);
  runnable->Run();
}

/* static */
void nsContentUtils::AddScriptRunner(nsIRunnable* aRunnable) {
  nsCOMPtr<nsIRunnable> runnable = aRunnable;
  AddScriptRunner(runnable.forget());
}

/* static */ bool nsContentUtils::IsSafeToRunScript() {
  MOZ_ASSERT(NS_IsMainThread(),
             "This static variable only makes sense on the main thread!");
  return sScriptBlockerCount == 0;
}

/* static */
void nsContentUtils::RunInStableState(already_AddRefed<nsIRunnable> aRunnable) {
  MOZ_ASSERT(CycleCollectedJSContext::Get(), "Must be on a script thread!");
  CycleCollectedJSContext::Get()->RunInStableState(std::move(aRunnable));
}

/* static */
void nsContentUtils::AddPendingIDBTransaction(
    already_AddRefed<nsIRunnable> aTransaction) {
  MOZ_ASSERT(CycleCollectedJSContext::Get(), "Must be on a script thread!");
  CycleCollectedJSContext::Get()->AddPendingIDBTransaction(
      std::move(aTransaction));
}

/* static */
bool nsContentUtils::IsInStableOrMetaStableState() {
  MOZ_ASSERT(CycleCollectedJSContext::Get(), "Must be on a script thread!");
  return CycleCollectedJSContext::Get()->IsInStableOrMetaStableState();
}

/* static */
void nsContentUtils::HidePopupsInDocument(Document* aDocument) {
  RefPtr<nsXULPopupManager> pm = nsXULPopupManager::GetInstance();
  if (!pm || !aDocument) {
    return;
  }
  nsCOMPtr<nsIDocShellTreeItem> docShellToHide = aDocument->GetDocShell();
  if (docShellToHide) {
    pm->HidePopupsInDocShell(docShellToHide);
  }
}

/* static */
already_AddRefed<nsIDragSession> nsContentUtils::GetDragSession(
    nsIWidget* aWidget) {
  nsCOMPtr<nsIDragSession> dragSession;
  nsCOMPtr<nsIDragService> dragService =
      do_GetService("@mozilla.org/widget/dragservice;1");
  if (dragService) {
    dragSession = dragService->GetCurrentSession(aWidget);
  }
  return dragSession.forget();
}

/* static */
already_AddRefed<nsIDragSession> nsContentUtils::GetDragSession(
    nsPresContext* aPC) {
  NS_ENSURE_TRUE(aPC, nullptr);
  auto* widget = aPC->GetRootWidget();
  if (!widget) {
    return nullptr;
  }
  return GetDragSession(widget);
}

/* static */
nsresult nsContentUtils::SetDataTransferInEvent(WidgetDragEvent* aDragEvent) {
  if (aDragEvent->mDataTransfer || !aDragEvent->IsTrusted()) {
    return NS_OK;
  }

  // For dragstart events, the data transfer object is
  // created before the event fires, so it should already be set. For other
  // drag events, get the object from the drag session.
  NS_ASSERTION(aDragEvent->mMessage != eDragStart,
               "draggesture event created without a dataTransfer");

  nsCOMPtr<nsIDragSession> dragSession = GetDragSession(aDragEvent->mWidget);
  NS_ENSURE_TRUE(dragSession, NS_OK);  // no drag in progress

  RefPtr<DataTransfer> initialDataTransfer = dragSession->GetDataTransfer();
  if (!initialDataTransfer) {
    // A dataTransfer won't exist when a drag was started by some other
    // means, for instance calling the drag service directly, or a drag
    // from another application. In either case, a new dataTransfer should
    // be created that reflects the data.
    initialDataTransfer = new DataTransfer(
        aDragEvent->mTarget, aDragEvent->mMessage, true, Nothing());

    // now set it in the drag session so we don't need to create it again
    dragSession->SetDataTransfer(initialDataTransfer);
  }

  bool isCrossDomainSubFrameDrop = false;
  if (aDragEvent->mMessage == eDrop) {
    isCrossDomainSubFrameDrop = CheckForSubFrameDrop(dragSession, aDragEvent);
  }

  // each event should use a clone of the original dataTransfer.
  initialDataTransfer->Clone(
      aDragEvent->mTarget, aDragEvent->mMessage, aDragEvent->mUserCancelled,
      isCrossDomainSubFrameDrop, getter_AddRefs(aDragEvent->mDataTransfer));
  if (NS_WARN_IF(!aDragEvent->mDataTransfer)) {
    return NS_ERROR_OUT_OF_MEMORY;
  }

  // for the dragenter and dragover events, initialize the drop effect
  // from the drop action, which platform specific widget code sets before
  // the event is fired based on the keyboard state.
  if (aDragEvent->mMessage == eDragEnter || aDragEvent->mMessage == eDragOver) {
    uint32_t action;
    dragSession->GetDragAction(&action);
    uint32_t effectAllowed = aDragEvent->mDataTransfer->EffectAllowedInt();
    aDragEvent->mDataTransfer->SetDropEffectInt(
        FilterDropEffect(action, effectAllowed));
  } else if (aDragEvent->mMessage == eDrop ||
             aDragEvent->mMessage == eDragEnd) {
    // For the drop and dragend events, set the drop effect based on the
    // last value that the dropEffect had. This will have been set in
    // EventStateManager::PostHandleEvent for the last dragenter or
    // dragover event.
    aDragEvent->mDataTransfer->SetDropEffectInt(
        initialDataTransfer->DropEffectInt());
  }

  return NS_OK;
}

/* static */
uint32_t nsContentUtils::FilterDropEffect(uint32_t aAction,
                                          uint32_t aEffectAllowed) {
  // It is possible for the drag action to include more than one action, but
  // the widget code which sets the action from the keyboard state should only
  // be including one. If multiple actions were set, we just consider them in
  //  the following order:
  //   copy, link, move
  if (aAction & nsIDragService::DRAGDROP_ACTION_COPY)
    aAction = nsIDragService::DRAGDROP_ACTION_COPY;
  else if (aAction & nsIDragService::DRAGDROP_ACTION_LINK)
    aAction = nsIDragService::DRAGDROP_ACTION_LINK;
  else if (aAction & nsIDragService::DRAGDROP_ACTION_MOVE)
    aAction = nsIDragService::DRAGDROP_ACTION_MOVE;

  // Filter the action based on the effectAllowed. If the effectAllowed
  // doesn't include the action, then that action cannot be done, so adjust
  // the action to something that is allowed. For a copy, adjust to move or
  // link. For a move, adjust to copy or link. For a link, adjust to move or
  // link. Otherwise, use none.
  if (aAction & aEffectAllowed ||
      aEffectAllowed == nsIDragService::DRAGDROP_ACTION_UNINITIALIZED)
    return aAction;
  if (aEffectAllowed & nsIDragService::DRAGDROP_ACTION_MOVE)
    return nsIDragService::DRAGDROP_ACTION_MOVE;
  if (aEffectAllowed & nsIDragService::DRAGDROP_ACTION_COPY)
    return nsIDragService::DRAGDROP_ACTION_COPY;
  if (aEffectAllowed & nsIDragService::DRAGDROP_ACTION_LINK)
    return nsIDragService::DRAGDROP_ACTION_LINK;
  return nsIDragService::DRAGDROP_ACTION_NONE;
}

/* static */
bool nsContentUtils::CheckForSubFrameDrop(nsIDragSession* aDragSession,
                                          WidgetDragEvent* aDropEvent) {
  nsCOMPtr<nsIContent> target =
      nsIContent::FromEventTargetOrNull(aDropEvent->mOriginalTarget);
  if (!target) {
    return true;
  }

  // Always allow dropping onto chrome shells.
  BrowsingContext* targetBC = target->OwnerDoc()->GetBrowsingContext();
  if (targetBC->IsChrome()) {
    return false;
  }

  WindowContext* targetWC = target->OwnerDoc()->GetWindowContext();

  // If there is no source browsing context, then this is a drag from another
  // application, which should be allowed.
  RefPtr<WindowContext> sourceWC;
  aDragSession->GetSourceWindowContext(getter_AddRefs(sourceWC));
  if (sourceWC) {
    // Get each successive parent of the source document and compare it to
    // the drop document. If they match, then this is a drag from a child frame.
    for (sourceWC = sourceWC->GetParentWindowContext(); sourceWC;
         sourceWC = sourceWC->GetParentWindowContext()) {
      // If the source and the target match, then the drag started in a
      // descendant frame. If the source is discarded, err on the side of
      // caution and treat it as a subframe drag.
      if (sourceWC == targetWC || sourceWC->IsDiscarded()) {
        return true;
      }
    }
  }

  return false;
}

/* static */
bool nsContentUtils::URIIsLocalFile(nsIURI* aURI) {
  bool isFile;
  nsCOMPtr<nsINetUtil> util = mozilla::components::IO::Service();

  // Important: we do NOT test the entire URI chain here!
  return util &&
         NS_SUCCEEDED(util->ProtocolHasFlags(
             aURI, nsIProtocolHandler::URI_IS_LOCAL_FILE, &isFile)) &&
         isFile;
}

/* static */
JSContext* nsContentUtils::GetCurrentJSContext() {
  MOZ_ASSERT(IsInitialized());
  if (!IsJSAPIActive()) {
    return nullptr;
  }
  return danger::GetJSContext();
}

template <typename StringType, typename CharType>
void _ASCIIToLowerInSitu(StringType& aStr) {
  CharType* iter = aStr.BeginWriting();
  CharType* end = aStr.EndWriting();
  MOZ_ASSERT(iter && end);

  while (iter != end) {
    CharType c = *iter;
    if (c >= 'A' && c <= 'Z') {
      *iter = c + ('a' - 'A');
    }
    ++iter;
  }
}

/* static */
void nsContentUtils::ASCIIToLower(nsAString& aStr) {
  return _ASCIIToLowerInSitu<nsAString, char16_t>(aStr);
}

/* static */
void nsContentUtils::ASCIIToLower(nsACString& aStr) {
  return _ASCIIToLowerInSitu<nsACString, char>(aStr);
}

template <typename StringType, typename CharType>
void _ASCIIToLowerCopy(const StringType& aSource, StringType& aDest) {
  uint32_t len = aSource.Length();
  aDest.SetLength(len);
  MOZ_ASSERT(aDest.Length() == len);

  CharType* dest = aDest.BeginWriting();
  MOZ_ASSERT(dest);

  const CharType* iter = aSource.BeginReading();
  const CharType* end = aSource.EndReading();
  while (iter != end) {
    CharType c = *iter;
    *dest = (c >= 'A' && c <= 'Z') ? c + ('a' - 'A') : c;
    ++iter;
    ++dest;
  }
}

/* static */
void nsContentUtils::ASCIIToLower(const nsAString& aSource, nsAString& aDest) {
  return _ASCIIToLowerCopy<nsAString, char16_t>(aSource, aDest);
}

/* static */
void nsContentUtils::ASCIIToLower(const nsACString& aSource,
                                  nsACString& aDest) {
  return _ASCIIToLowerCopy<nsACString, char>(aSource, aDest);
}

template <typename StringType, typename CharType>
void _ASCIIToUpperInSitu(StringType& aStr) {
  CharType* iter = aStr.BeginWriting();
  CharType* end = aStr.EndWriting();
  MOZ_ASSERT(iter && end);

  while (iter != end) {
    CharType c = *iter;
    if (c >= 'a' && c <= 'z') {
      *iter = c + ('A' - 'a');
    }
    ++iter;
  }
}

/* static */
void nsContentUtils::ASCIIToUpper(nsAString& aStr) {
  return _ASCIIToUpperInSitu<nsAString, char16_t>(aStr);
}

/* static */
void nsContentUtils::ASCIIToUpper(nsACString& aStr) {
  return _ASCIIToUpperInSitu<nsACString, char>(aStr);
}

template <typename StringType, typename CharType>
void _ASCIIToUpperCopy(const StringType& aSource, StringType& aDest) {
  uint32_t len = aSource.Length();
  aDest.SetLength(len);
  MOZ_ASSERT(aDest.Length() == len);

  CharType* dest = aDest.BeginWriting();
  MOZ_ASSERT(dest);

  const CharType* iter = aSource.BeginReading();
  const CharType* end = aSource.EndReading();
  while (iter != end) {
    CharType c = *iter;
    *dest = (c >= 'a' && c <= 'z') ? c + ('A' - 'a') : c;
    ++iter;
    ++dest;
  }
}

/* static */
void nsContentUtils::ASCIIToUpper(const nsAString& aSource, nsAString& aDest) {
  return _ASCIIToUpperCopy<nsAString, char16_t>(aSource, aDest);
}

/* static */
void nsContentUtils::ASCIIToUpper(const nsACString& aSource,
                                  nsACString& aDest) {
  return _ASCIIToUpperCopy<nsACString, char>(aSource, aDest);
}

/* static */
bool nsContentUtils::EqualsIgnoreASCIICase(nsAtom* aAtom1, nsAtom* aAtom2) {
  if (aAtom1 == aAtom2) {
    return true;
  }

  // If both are ascii lowercase already, we know that the slow comparison
  // below is going to return false.
  if (aAtom1->IsAsciiLowercase() && aAtom2->IsAsciiLowercase()) {
    return false;
  }

  return EqualsIgnoreASCIICase(nsDependentAtomString(aAtom1),
                               nsDependentAtomString(aAtom2));
}

/* static */
bool nsContentUtils::EqualsIgnoreASCIICase(const nsAString& aStr1,
                                           const nsAString& aStr2) {
  uint32_t len = aStr1.Length();
  if (len != aStr2.Length()) {
    return false;
  }

  const char16_t* str1 = aStr1.BeginReading();
  const char16_t* str2 = aStr2.BeginReading();
  const char16_t* end = str1 + len;

  while (str1 < end) {
    char16_t c1 = *str1++;
    char16_t c2 = *str2++;

    // First check if any bits other than the 0x0020 differs
    if ((c1 ^ c2) & 0xffdf) {
      return false;
    }

    // We know they can only differ in the 0x0020 bit.
    // Likely the two chars are the same, so check that first
    if (c1 != c2) {
      // They do differ, but since it's only in the 0x0020 bit, check if it's
      // the same ascii char, but just differing in case
      char16_t c1Upper = c1 & 0xffdf;
      if (!('A' <= c1Upper && c1Upper <= 'Z')) {
        return false;
      }
    }
  }

  return true;
}

/* static */
bool nsContentUtils::StringContainsASCIIUpper(const nsAString& aStr) {
  const char16_t* iter = aStr.BeginReading();
  const char16_t* end = aStr.EndReading();
  while (iter != end) {
    char16_t c = *iter;
    if (c >= 'A' && c <= 'Z') {
      return true;
    }
    ++iter;
  }

  return false;
}

/* static */
nsIInterfaceRequestor* nsContentUtils::SameOriginChecker() {
  if (!sSameOriginChecker) {
    sSameOriginChecker = new SameOriginCheckerImpl();
    NS_ADDREF(sSameOriginChecker);
  }
  return sSameOriginChecker;
}

/* static */
nsresult nsContentUtils::CheckSameOrigin(nsIChannel* aOldChannel,
                                         nsIChannel* aNewChannel) {
  if (!nsContentUtils::GetSecurityManager()) return NS_ERROR_NOT_AVAILABLE;

  nsCOMPtr<nsIPrincipal> oldPrincipal;
  nsContentUtils::GetSecurityManager()->GetChannelResultPrincipal(
      aOldChannel, getter_AddRefs(oldPrincipal));

  nsCOMPtr<nsIURI> newURI;
  aNewChannel->GetURI(getter_AddRefs(newURI));
  nsCOMPtr<nsIURI> newOriginalURI;
  aNewChannel->GetOriginalURI(getter_AddRefs(newOriginalURI));

  NS_ENSURE_STATE(oldPrincipal && newURI && newOriginalURI);

  nsresult rv = oldPrincipal->CheckMayLoad(newURI, false);
  if (NS_SUCCEEDED(rv) && newOriginalURI != newURI) {
    rv = oldPrincipal->CheckMayLoad(newOriginalURI, false);
  }

  return rv;
}

NS_IMPL_ISUPPORTS(SameOriginCheckerImpl, nsIChannelEventSink,
                  nsIInterfaceRequestor)

NS_IMETHODIMP
SameOriginCheckerImpl::AsyncOnChannelRedirect(
    nsIChannel* aOldChannel, nsIChannel* aNewChannel, uint32_t aFlags,
    nsIAsyncVerifyRedirectCallback* cb) {
  MOZ_ASSERT(aNewChannel, "Redirecting to null channel?");

  nsresult rv = nsContentUtils::CheckSameOrigin(aOldChannel, aNewChannel);
  if (NS_SUCCEEDED(rv)) {
    cb->OnRedirectVerifyCallback(NS_OK);
  }

  return rv;
}

NS_IMETHODIMP
SameOriginCheckerImpl::GetInterface(const nsIID& aIID, void** aResult) {
  return QueryInterface(aIID, aResult);
}

/* static */
nsresult nsContentUtils::GetWebExposedOriginSerialization(nsIURI* aURI,
                                                          nsACString& aOrigin) {
  nsresult rv;
  MOZ_ASSERT(aURI, "missing uri");

  // For Blob URI, the path is the URL of the owning page.
  if (aURI->SchemeIs(BLOBURI_SCHEME)) {
    nsAutoCString path;
    rv = aURI->GetPathQueryRef(path);
    NS_ENSURE_SUCCESS(rv, rv);

    nsCOMPtr<nsIURI> uri;
    rv = NS_NewURI(getter_AddRefs(uri), path);
    if (NS_FAILED(rv)) {
      aOrigin.AssignLiteral("null");
      return NS_OK;
    }

    if (
        // Schemes in spec. https://url.spec.whatwg.org/#origin
        !uri->SchemeIs("http") && !uri->SchemeIs("https") &&
        !uri->SchemeIs("file") && !uri->SchemeIs("resource") &&
        // Our own schemes.
        !uri->SchemeIs("moz-extension")) {
      aOrigin.AssignLiteral("null");
      return NS_OK;
    }

    return GetWebExposedOriginSerialization(uri, aOrigin);
  }

  nsAutoCString scheme;
  aURI->GetScheme(scheme);

  // If the protocol doesn't have URI_HAS_WEB_EXPOSED_ORIGIN, then
  // return "null" as the origin serialization.
  // We make an exception for "ftp" since we don't have a protocol handler
  // for this scheme
  uint32_t flags = 0;
  nsCOMPtr<nsIIOService> io = mozilla::components::IO::Service(&rv);
  if (!scheme.Equals("ftp") && NS_SUCCEEDED(rv) &&
      NS_SUCCEEDED(io->GetProtocolFlags(scheme.get(), &flags))) {
    if (!(flags & nsIProtocolHandler::URI_HAS_WEB_EXPOSED_ORIGIN)) {
      aOrigin.AssignLiteral("null");
      return NS_OK;
    }
  }

  aOrigin.Truncate();

  nsCOMPtr<nsIURI> uri = NS_GetInnermostURI(aURI);
  NS_ENSURE_TRUE(uri, NS_ERROR_UNEXPECTED);

  nsAutoCString host;
  rv = uri->GetAsciiHost(host);

  if (NS_SUCCEEDED(rv) && !host.IsEmpty()) {
    nsAutoCString userPass;
    uri->GetUserPass(userPass);

    nsAutoCString prePath;
    if (!userPass.IsEmpty()) {
      rv = NS_MutateURI(uri).SetUserPass(""_ns).Finalize(uri);
      NS_ENSURE_SUCCESS(rv, rv);
    }

    rv = uri->GetPrePath(prePath);
    NS_ENSURE_SUCCESS(rv, rv);

    aOrigin = prePath;
  } else {
    aOrigin.AssignLiteral("null");
  }

  return NS_OK;
}

/* static */
nsresult nsContentUtils::GetWebExposedOriginSerialization(
    nsIPrincipal* aPrincipal, nsAString& aOrigin) {
  MOZ_ASSERT(aPrincipal, "missing principal");

  aOrigin.Truncate();
  nsAutoCString webExposedOriginSerialization;

  nsresult rv = aPrincipal->GetWebExposedOriginSerialization(
      webExposedOriginSerialization);
  if (NS_FAILED(rv)) {
    webExposedOriginSerialization.AssignLiteral("null");
  }

  CopyUTF8toUTF16(webExposedOriginSerialization, aOrigin);
  return NS_OK;
}

/* static */
nsresult nsContentUtils::GetWebExposedOriginSerialization(nsIURI* aURI,
                                                          nsAString& aOrigin) {
  MOZ_ASSERT(aURI, "missing uri");
  nsresult rv;

#if defined(MOZ_THUNDERBIRD) || defined(MOZ_SUITE)
  // Check if either URI has a special origin.
  nsCOMPtr<nsIURIWithSpecialOrigin> uriWithSpecialOrigin =
      do_QueryInterface(aURI);
  if (uriWithSpecialOrigin) {
    nsCOMPtr<nsIURI> origin;
    rv = uriWithSpecialOrigin->GetOrigin(getter_AddRefs(origin));
    NS_ENSURE_SUCCESS(rv, rv);

    return GetWebExposedOriginSerialization(origin, aOrigin);
  }
#endif

  nsAutoCString webExposedOriginSerialization;
  rv = GetWebExposedOriginSerialization(aURI, webExposedOriginSerialization);
  NS_ENSURE_SUCCESS(rv, rv);

  CopyUTF8toUTF16(webExposedOriginSerialization, aOrigin);
  return NS_OK;
}

/* static */
bool nsContentUtils::CheckMayLoad(nsIPrincipal* aPrincipal,
                                  nsIChannel* aChannel,
                                  bool aAllowIfInheritsPrincipal) {
  nsCOMPtr<nsIURI> channelURI;
  nsresult rv = NS_GetFinalChannelURI(aChannel, getter_AddRefs(channelURI));
  NS_ENSURE_SUCCESS(rv, false);

  return NS_SUCCEEDED(
      aPrincipal->CheckMayLoad(channelURI, aAllowIfInheritsPrincipal));
}

/* static */
bool nsContentUtils::CanAccessNativeAnon() {
  return LegacyIsCallerChromeOrNativeCode();
}

/* static */
nsresult nsContentUtils::DispatchXULCommand(nsIContent* aTarget, bool aTrusted,
                                            Event* aSourceEvent,
                                            PresShell* aPresShell, bool aCtrl,
                                            bool aAlt, bool aShift, bool aMeta,
                                            uint16_t aInputSource,
                                            int16_t aButton) {
  NS_ENSURE_STATE(aTarget);
  Document* doc = aTarget->OwnerDoc();
  nsPresContext* presContext = doc->GetPresContext();

  RefPtr<XULCommandEvent> xulCommand =
      new XULCommandEvent(doc, presContext, nullptr);
  xulCommand->InitCommandEvent(u"command"_ns, true, true,
                               nsGlobalWindowInner::Cast(doc->GetInnerWindow()),
                               0, aCtrl, aAlt, aShift, aMeta, aButton,
                               aSourceEvent, aInputSource, IgnoreErrors());

  if (aPresShell) {
    nsEventStatus status = nsEventStatus_eIgnore;
    return aPresShell->HandleDOMEventWithTarget(aTarget, xulCommand, &status);
  }

  ErrorResult rv;
  aTarget->DispatchEvent(*xulCommand, rv);
  return rv.StealNSResult();
}

// static
nsresult nsContentUtils::WrapNative(JSContext* cx, nsISupports* native,
                                    nsWrapperCache* cache, const nsIID* aIID,
                                    JS::MutableHandle<JS::Value> vp,
                                    bool aAllowWrapping) {
  MOZ_ASSERT(cx == GetCurrentJSContext());

  if (!native) {
    vp.setNull();

    return NS_OK;
  }

  JSObject* wrapper = xpc_FastGetCachedWrapper(cx, cache, vp);
  if (wrapper) {
    return NS_OK;
  }

  NS_ENSURE_TRUE(sXPConnect, NS_ERROR_UNEXPECTED);

  if (!NS_IsMainThread()) {
    MOZ_CRASH();
  }

  JS::Rooted<JSObject*> scope(cx, JS::CurrentGlobalOrNull(cx));
  nsresult rv = sXPConnect->WrapNativeToJSVal(cx, scope, native, cache, aIID,
                                              aAllowWrapping, vp);
  return rv;
}

void nsContentUtils::StripNullChars(const nsAString& aInStr,
                                    nsAString& aOutStr) {
  // In common cases where we don't have nulls in the
  // string we can simple simply bypass the checking code.
  int32_t firstNullPos = aInStr.FindChar('\0');
  if (firstNullPos == kNotFound) {
    aOutStr.Assign(aInStr);
    return;
  }

  aOutStr.SetCapacity(aInStr.Length() - 1);
  nsAString::const_iterator start, end;
  aInStr.BeginReading(start);
  aInStr.EndReading(end);
  while (start != end) {
    if (*start != '\0') aOutStr.Append(*start);
    ++start;
  }
}

struct ClassMatchingInfo {
  AtomArray mClasses;
  nsCaseTreatment mCaseTreatment;
  nsAttrValue mAttrValue;
};

// static
bool nsContentUtils::MatchClassNames(Element* aElement, int32_t aNamespaceID,
                                     nsAtom* aAtom, void* aData) {
  // We can't match if there are no class names
  const nsAttrValue* classAttr = aElement->GetClasses();
  if (!classAttr) {
    return false;
  }

  // need to match *all* of the classes
  ClassMatchingInfo* info = static_cast<ClassMatchingInfo*>(aData);
  uint32_t length = info->mClasses.Length();
  if (!length) {
    // If we actually had no classes, don't match.
    return false;
  }
  uint32_t i;
  for (i = 0; i < length; ++i) {
    if (!classAttr->Contains(info->mClasses[i], info->mCaseTreatment)) {
      return false;
    }
  }

  nsAutoString str;
  info->mAttrValue.ToString(str);
  aElement->TaintSelectorOperation("document.getElementsByClassName", str);

  return true;
}

// static
void nsContentUtils::DestroyClassNameArray(void* aData) {
  ClassMatchingInfo* info = static_cast<ClassMatchingInfo*>(aData);
  delete info;
}

// static
void* nsContentUtils::AllocClassMatchingInfo(nsINode* aRootNode,
                                             const nsString* aClasses) {
  nsAttrValue attrValue;
  attrValue.ParseAtomArray(*aClasses);
  // nsAttrValue::Equals is sensitive to order, so we'll send an array
  auto* info = new ClassMatchingInfo;
  if (attrValue.Type() == nsAttrValue::eAtomArray) {
    info->mClasses = attrValue.GetAtomArrayValue()->mArray.Clone();
  } else if (attrValue.Type() == nsAttrValue::eAtom) {
    info->mClasses.AppendElement(attrValue.GetAtomValue());
  }

  info->mCaseTreatment =
      aRootNode->OwnerDoc()->GetCompatibilityMode() == eCompatibility_NavQuirks
          ? eIgnoreCase
          : eCaseMatters;

  info->mAttrValue = attrValue;

  return info;
}

bool nsContentUtils::HasScrollgrab(nsIContent* aContent) {
  // If we ever standardize this feature we'll want to hook this up properly
  // again. For now we're removing all the DOM-side code related to it but
  // leaving the layout and APZ handling for it in place.
  return false;
}

void nsContentUtils::FlushLayoutForTree(nsPIDOMWindowOuter* aWindow) {
  if (!aWindow) {
    return;
  }

  // Note that because FlushPendingNotifications flushes parents, this
  // is O(N^2) in docshell tree depth.  However, the docshell tree is
  // usually pretty shallow.

  if (RefPtr<Document> doc = aWindow->GetDoc()) {
    doc->FlushPendingNotifications(FlushType::Layout);
  }

  if (nsCOMPtr<nsIDocShell> docShell = aWindow->GetDocShell()) {
    int32_t i = 0, i_end;
    docShell->GetInProcessChildCount(&i_end);
    for (; i < i_end; ++i) {
      nsCOMPtr<nsIDocShellTreeItem> item;
      if (docShell->GetInProcessChildAt(i, getter_AddRefs(item)) == NS_OK &&
          item) {
        if (nsCOMPtr<nsPIDOMWindowOuter> win = item->GetWindow()) {
          FlushLayoutForTree(win);
        }
      }
    }
  }
}

void nsContentUtils::RemoveNewlines(nsString& aString) { aString.StripCRLF(); }

void nsContentUtils::PlatformToDOMLineBreaks(nsString& aString) {
  if (!PlatformToDOMLineBreaks(aString, fallible)) {
    aString.AllocFailed(aString.Length());
  }
}

bool nsContentUtils::PlatformToDOMLineBreaks(nsString& aString,
                                             const fallible_t& aFallible) {
  if (aString.FindChar(char16_t('\r')) != -1) {
    // Windows linebreaks: Map CRLF to LF:
    if (!aString.ReplaceSubstring(u"\r\n", u"\n", aFallible)) {
      return false;
    }

    // Mac linebreaks: Map any remaining CR to LF:
    if (!aString.ReplaceSubstring(u"\r", u"\n", aFallible)) {
      return false;
    }
  }

  return true;
}

already_AddRefed<nsContentList> nsContentUtils::GetElementsByClassName(
    nsINode* aRootNode, const nsAString& aClasses) {
  MOZ_ASSERT(aRootNode, "Must have root node");

  return GetFuncStringContentList<nsCacheableFuncStringHTMLCollection>(
      aRootNode, MatchClassNames, DestroyClassNameArray, AllocClassMatchingInfo,
      aClasses);
}

PresShell* nsContentUtils::FindPresShellForDocument(const Document* aDocument) {
  const Document* doc = aDocument;
  Document* displayDoc = doc->GetDisplayDocument();
  if (displayDoc) {
    doc = displayDoc;
  }

  PresShell* presShell = doc->GetPresShell();
  if (presShell) {
    return presShell;
  }

  nsCOMPtr<nsIDocShellTreeItem> docShellTreeItem = doc->GetDocShell();
  while (docShellTreeItem) {
    // We may be in a display:none subdocument, or we may not have a presshell
    // created yet.
    // Walk the docshell tree to find the nearest container that has a
    // presshell, and return that.
    nsCOMPtr<nsIDocShell> docShell = do_QueryInterface(docShellTreeItem);
    if (PresShell* presShell = docShell->GetPresShell()) {
      return presShell;
    }
    nsCOMPtr<nsIDocShellTreeItem> parent;
    docShellTreeItem->GetInProcessParent(getter_AddRefs(parent));
    docShellTreeItem = parent;
  }

  return nullptr;
}

/* static */
nsPresContext* nsContentUtils::FindPresContextForDocument(
    const Document* aDocument) {
  if (PresShell* presShell = FindPresShellForDocument(aDocument)) {
    return presShell->GetPresContext();
  }
  return nullptr;
}

nsIWidget* nsContentUtils::WidgetForDocument(const Document* aDocument) {
  PresShell* presShell = FindPresShellForDocument(aDocument);
  if (!presShell) {
    return nullptr;
  }
  nsViewManager* vm = presShell->GetViewManager();
  if (!vm) {
    return nullptr;
  }
  nsView* rootView = vm->GetRootView();
  if (!rootView) {
    return nullptr;
  }
  nsView* displayRoot = nsViewManager::GetDisplayRootFor(rootView);
  if (!displayRoot) {
    return nullptr;
  }
  return displayRoot->GetNearestWidget(nullptr);
}

nsIWidget* nsContentUtils::WidgetForContent(const nsIContent* aContent) {
  nsIFrame* frame = aContent->GetPrimaryFrame();
  if (frame) {
    frame = nsLayoutUtils::GetDisplayRootFrame(frame);

    nsView* view = frame->GetView();
    if (view) {
      return view->GetWidget();
    }
  }

  return nullptr;
}

WindowRenderer* nsContentUtils::WindowRendererForContent(
    const nsIContent* aContent) {
  nsIWidget* widget = nsContentUtils::WidgetForContent(aContent);
  if (widget) {
    return widget->GetWindowRenderer();
  }

  return nullptr;
}

WindowRenderer* nsContentUtils::WindowRendererForDocument(
    const Document* aDoc) {
  nsIWidget* widget = nsContentUtils::WidgetForDocument(aDoc);
  if (widget) {
    return widget->GetWindowRenderer();
  }

  return nullptr;
}

bool nsContentUtils::AllowXULXBLForPrincipal(nsIPrincipal* aPrincipal) {
  if (!aPrincipal) {
    return false;
  }

  if (aPrincipal->IsSystemPrincipal()) {
    return true;
  }

  return xpc::IsInAutomation() && IsSitePermAllow(aPrincipal, "allowXULXBL"_ns);
}

bool nsContentUtils::IsPDFJSEnabled() {
  nsCOMPtr<nsIStreamConverter> conv = do_CreateInstance(
      "@mozilla.org/streamconv;1?from=application/pdf&to=text/html");
  return conv;
}

bool nsContentUtils::IsPDFJS(nsIPrincipal* aPrincipal) {
  if (!aPrincipal || !aPrincipal->SchemeIs("resource")) {
    return false;
  }
  nsAutoCString spec;
  nsresult rv = aPrincipal->GetAsciiSpec(spec);
  NS_ENSURE_SUCCESS(rv, false);
  return spec.EqualsLiteral("resource://pdf.js/web/viewer.html");
}

bool nsContentUtils::IsSystemOrPDFJS(JSContext* aCx, JSObject*) {
  nsIPrincipal* principal = SubjectPrincipal(aCx);
  return principal && (principal->IsSystemPrincipal() || IsPDFJS(principal));
}

bool nsContentUtils::IsSecureContextOrWebExtension(JSContext* aCx,
                                                   JSObject* aGlobal) {
  nsIPrincipal* principal = SubjectPrincipal(aCx);
  return mozilla::dom::IsSecureContextOrObjectIsFromSecureContext(aCx,
                                                                  aGlobal) ||
         (principal && principal->GetIsAddonOrExpandedAddonPrincipal());
}

already_AddRefed<nsIDocumentLoaderFactory>
nsContentUtils::FindInternalDocumentViewer(const nsACString& aType,
                                           DocumentViewerType* aLoaderType) {
  if (aLoaderType) {
    *aLoaderType = TYPE_UNSUPPORTED;
  }

  // one helper factory, please
  nsCOMPtr<nsICategoryManager> catMan(
      do_GetService(NS_CATEGORYMANAGER_CONTRACTID));
  if (!catMan) return nullptr;

  nsCOMPtr<nsIDocumentLoaderFactory> docFactory;

  nsCString contractID;
  nsresult rv =
      catMan->GetCategoryEntry("Gecko-Content-Viewers", aType, contractID);
  if (NS_SUCCEEDED(rv)) {
    docFactory = do_GetService(contractID.get());
    if (docFactory && aLoaderType) {
      if (contractID.EqualsLiteral(CONTENT_DLF_CONTRACTID))
        *aLoaderType = TYPE_CONTENT;
      else if (contractID.EqualsLiteral(PLUGIN_DLF_CONTRACTID))
        *aLoaderType = TYPE_FALLBACK;
      else
        *aLoaderType = TYPE_UNKNOWN;
    }
    return docFactory.forget();
  }

  // If the type wasn't registered in `Gecko-Content-Viewers`, check if it's
  // another type which we may dynamically support, such as `text/*` types or
  // video document types. These types are all backed by the nsContentDLF.
  if (IsPlainTextType(aType) ||
      DecoderTraits::IsSupportedInVideoDocument(aType)) {
    docFactory = do_GetService(CONTENT_DLF_CONTRACTID);
    if (docFactory && aLoaderType) {
      *aLoaderType = TYPE_CONTENT;
    }
    return docFactory.forget();
  }

  return nullptr;
}

static void ReportPatternCompileFailure(nsAString& aPattern,
                                        const JS::RegExpFlags& aFlags,
                                        const Document* aDocument,
                                        JS::MutableHandle<JS::Value> error,
                                        JSContext* cx) {
  AutoTArray<nsString, 3> strings;

  strings.AppendElement(aPattern);

  std::stringstream flag_ss;
  flag_ss << aFlags;
  nsString* flagstr = strings.AppendElement();
  AppendUTF8toUTF16(flag_ss.str(), *flagstr);

  JS::AutoSaveExceptionState savedExc(cx);
  JS::Rooted<JSObject*> exnObj(cx, &error.toObject());
  JS::Rooted<JS::Value> messageVal(cx);
  if (!JS_GetProperty(cx, exnObj, "message", &messageVal)) {
    return;
  }
  JS::Rooted<JSString*> messageStr(cx, messageVal.toString());
  MOZ_ASSERT(messageStr);
  if (!AssignJSString(cx, *strings.AppendElement(), messageStr)) {
    return;
  }

  nsContentUtils::ReportToConsole(nsIScriptError::errorFlag, "DOM"_ns,
                                  aDocument, nsContentUtils::eDOM_PROPERTIES,
                                  "PatternAttributeCompileFailurev2", strings);
  savedExc.drop();
}

// static
Maybe<bool> nsContentUtils::IsPatternMatching(const nsAString& aValue,
                                              nsString&& aPattern,
                                              const Document* aDocument,
                                              bool aHasMultiple,
                                              JS::RegExpFlags aFlags) {
  NS_ASSERTION(aDocument, "aDocument should be a valid pointer (not null)");

  // The fact that we're using a JS regexp under the hood should not be visible
  // to things like window onerror handlers, so we don't initialize our JSAPI
  // with the document's window (which may not exist anyway).
  AutoJSAPI jsapi;
  jsapi.Init();
  JSContext* cx = jsapi.cx();
  AutoDisableJSInterruptCallback disabler(cx);

  // We can use the junk scope here, because we're just using it for regexp
  // evaluation, not actual script execution, and we disable statics so that the
  // evaluation does not interact with the execution global.
  JSAutoRealm ar(cx, xpc::PrivilegedJunkScope());

  // Check if the pattern by itself is valid first, and not that it only becomes
  // valid once we add ^(?: and )$.
  JS::Rooted<JS::Value> error(cx);
  if (!JS::CheckRegExpSyntax(cx, aPattern.BeginReading(), aPattern.Length(),
                             aFlags, &error)) {
    return Nothing();
  }

  if (!error.isUndefined()) {
    ReportPatternCompileFailure(aPattern, aFlags, aDocument, &error, cx);
    return Some(true);
  }

  // The pattern has to match the entire value.
  aPattern.InsertLiteral(u"^(?:", 0);
  aPattern.AppendLiteral(")$");

  JS::Rooted<JSObject*> re(
      cx, JS::NewUCRegExpObject(cx, aPattern.BeginReading(), aPattern.Length(),
                                aFlags));
  if (!re) {
    return Nothing();
  }

  JS::Rooted<JS::Value> rval(cx, JS::NullValue());
  if (!aHasMultiple) {
    size_t idx = 0;
    if (!JS::ExecuteRegExpNoStatics(cx, re, aValue.BeginReading(),
                                    aValue.Length(), &idx, true, &rval)) {
      return Nothing();
    }
    return Some(!rval.isNull());
  }

  HTMLSplitOnSpacesTokenizer tokenizer(aValue, ',');
  while (tokenizer.hasMoreTokens()) {
    const nsAString& value = tokenizer.nextToken();
    size_t idx = 0;
    if (!JS::ExecuteRegExpNoStatics(cx, re, value.BeginReading(),
                                    value.Length(), &idx, true, &rval)) {
      return Nothing();
    }
    if (rval.isNull()) {
      return Some(false);
    }
  }
  return Some(true);
}

// static
nsresult nsContentUtils::URIInheritsSecurityContext(nsIURI* aURI,
                                                    bool* aResult) {
  // Note: about:blank URIs do NOT inherit the security context from the
  // current document, which is what this function tests for...
  return NS_URIChainHasFlags(
      aURI, nsIProtocolHandler::URI_INHERITS_SECURITY_CONTEXT, aResult);
}

// static
bool nsContentUtils::ChannelShouldInheritPrincipal(
    nsIPrincipal* aLoadingPrincipal, nsIURI* aURI, bool aInheritForAboutBlank,
    bool aForceInherit) {
  MOZ_ASSERT(aLoadingPrincipal,
             "Can not check inheritance without a principal");

  // Only tell the channel to inherit if it can't provide its own security
  // context.
  //
  // XXX: If this is ever changed, check all callers for what owners
  //      they're passing in.  In particular, see the code and
  //      comments in nsDocShell::LoadURI where we fall back on
  //      inheriting the owner if called from chrome.  That would be
  //      very wrong if this code changed anything but channels that
  //      can't provide their own security context!
  //
  // If aForceInherit is true, we will inherit, even for a channel that
  // can provide its own security context. This is used for srcdoc loads.
  bool inherit = aForceInherit;
  if (!inherit) {
    bool uriInherits;
    // We expect URIInheritsSecurityContext to return success for an
    // about:blank URI, so don't call NS_IsAboutBlank() if this call fails.
    // This condition needs to match the one in nsDocShell::InternalLoad where
    // we're checking for things that will use the owner.
    inherit =
        (NS_SUCCEEDED(URIInheritsSecurityContext(aURI, &uriInherits)) &&
         (uriInherits || (aInheritForAboutBlank &&
                          NS_IsAboutBlankAllowQueryAndFragment(aURI)))) ||
        //
        // file: uri special-casing
        //
        // If this is a file: load opened from another file: then it may need
        // to inherit the owner from the referrer so they can script each other.
        // If we don't set the owner explicitly then each file: gets an owner
        // based on its own codebase later.
        //
        (URIIsLocalFile(aURI) &&
         NS_SUCCEEDED(aLoadingPrincipal->CheckMayLoad(aURI, false)) &&
         // One more check here.  CheckMayLoad will always return true for the
         // system principal, but we do NOT want to inherit in that case.
         !aLoadingPrincipal->IsSystemPrincipal());
  }
  return inherit;
}

/* static */
bool nsContentUtils::IsCutCopyAllowed(Document* aDocument,
                                      nsIPrincipal& aSubjectPrincipal) {
  if (StaticPrefs::dom_allow_cut_copy() && aDocument &&
      aDocument->HasValidTransientUserGestureActivation()) {
    return true;
  }

  return PrincipalHasPermission(aSubjectPrincipal, nsGkAtoms::clipboardWrite);
}

/* static */
bool nsContentUtils::HaveEqualPrincipals(Document* aDoc1, Document* aDoc2) {
  if (!aDoc1 || !aDoc2) {
    return false;
  }
  bool principalsEqual = false;
  aDoc1->NodePrincipal()->Equals(aDoc2->NodePrincipal(), &principalsEqual);
  return principalsEqual;
}

/* static */
void nsContentUtils::FireMutationEventsForDirectParsing(
    Document* aDoc, nsIContent* aDest, int32_t aOldChildCount) {
  // Fire mutation events. Optimize for the case when there are no listeners
  int32_t newChildCount = aDest->GetChildCount();
  if (newChildCount && nsContentUtils::HasMutationListeners(
                           aDoc, NS_EVENT_BITS_MUTATION_NODEINSERTED)) {
    AutoTArray<nsCOMPtr<nsIContent>, 50> childNodes;
    NS_ASSERTION(newChildCount - aOldChildCount >= 0,
                 "What, some unexpected dom mutation has happened?");
    childNodes.SetCapacity(newChildCount - aOldChildCount);
    for (nsIContent* child = aDest->GetFirstChild(); child;
         child = child->GetNextSibling()) {
      childNodes.AppendElement(child);
    }
    FragmentOrElement::FireNodeInserted(aDoc, aDest, childNodes);
  }
}

/* static */
const Document* nsContentUtils::GetInProcessSubtreeRootDocument(
    const Document* aDoc) {
  if (!aDoc) {
    return nullptr;
  }
  const Document* doc = aDoc;
  while (doc->GetInProcessParentDocument()) {
    doc = doc->GetInProcessParentDocument();
  }
  return doc;
}

// static
int32_t nsContentUtils::GetAdjustedOffsetInTextControl(nsIFrame* aOffsetFrame,
                                                       int32_t aOffset) {
  // The structure of the anonymous frames within a text control frame is
  // an optional block frame, followed by an optional br frame.

  // If the offset frame has a child, then this frame is the block which
  // has the text frames (containing the content) as its children. This will
  // be the case if we click to the right of any of the text frames, or at the
  // bottom of the text area.
  nsIFrame* firstChild = aOffsetFrame->PrincipalChildList().FirstChild();
  if (firstChild) {
    // In this case, the passed-in offset is incorrect, and we want the length
    // of the entire content in the text control frame.
    return firstChild->GetContent()->Length();
  }

  if (aOffsetFrame->GetPrevSibling() && !aOffsetFrame->GetNextSibling()) {
    // In this case, we're actually within the last frame, which is a br
    // frame. Our offset should therefore be the length of the first child of
    // our parent.
    int32_t aOutOffset = aOffsetFrame->GetParent()
                             ->PrincipalChildList()
                             .FirstChild()
                             ->GetContent()
                             ->Length();
    return aOutOffset;
  }

  // Otherwise, we're within one of the text frames, in which case our offset
  // has already been correctly calculated.
  return aOffset;
}

// static
bool nsContentUtils::IsPointInSelection(
    const mozilla::dom::Selection& aSelection, const nsINode& aNode,
    const uint32_t aOffset, const bool aAllowCrossShadowBoundary) {
  const bool selectionIsCollapsed =
      !aAllowCrossShadowBoundary
          ? aSelection.IsCollapsed()
          : aSelection.AreNormalAndCrossShadowBoundaryRangesCollapsed();
  if (selectionIsCollapsed) {
    return false;
  }

  const uint32_t rangeCount = aSelection.RangeCount();
  for (const uint32_t i : IntegerRange(rangeCount)) {
    MOZ_ASSERT(aSelection.RangeCount() == rangeCount);
    RefPtr<const nsRange> range = aSelection.GetRangeAt(i);
    if (NS_WARN_IF(!range)) {
      // Don't bail yet, iterate through them all
      continue;
    }

    // Done when we find a range that we are in
    if (range->IsPointInRange(aNode, aOffset, IgnoreErrors(),
                              aAllowCrossShadowBoundary)) {
      return true;
    }
  }

  return false;
}

// static
void nsContentUtils::GetSelectionInTextControl(Selection* aSelection,
                                               Element* aRoot,
                                               uint32_t& aOutStartOffset,
                                               uint32_t& aOutEndOffset) {
  MOZ_ASSERT(aSelection && aRoot);

  // We don't care which end of this selection is anchor and which is focus.  In
  // fact, we explicitly want to know which is the _start_ and which is the
  // _end_, not anchor vs focus.
  const nsRange* range = aSelection->GetAnchorFocusRange();
  if (!range) {
    // Nothing selected
    aOutStartOffset = aOutEndOffset = 0;
    return;
  }

  // All the node pointers here are raw pointers for performance.  We shouldn't
  // be doing anything in this function that invalidates the node tree.
  nsINode* startContainer = range->GetStartContainer();
  uint32_t startOffset = range->StartOffset();
  nsINode* endContainer = range->GetEndContainer();
  uint32_t endOffset = range->EndOffset();

  // We have at most two children, consisting of an optional text node followed
  // by an optional <br>.
  NS_ASSERTION(aRoot->GetChildCount() <= 2, "Unexpected children");
  nsIContent* firstChild = aRoot->GetFirstChild();
#ifdef DEBUG
  nsCOMPtr<nsIContent> lastChild = aRoot->GetLastChild();
  NS_ASSERTION(startContainer == aRoot || startContainer == firstChild ||
                   startContainer == lastChild,
               "Unexpected startContainer");
  NS_ASSERTION(endContainer == aRoot || endContainer == firstChild ||
                   endContainer == lastChild,
               "Unexpected endContainer");
  // firstChild is either text or a <br> (hence an element).
  MOZ_ASSERT_IF(firstChild, firstChild->IsText() || firstChild->IsElement());
#endif
  if (!firstChild || firstChild->IsElement()) {
    // No text node, so everything is 0
    startOffset = endOffset = 0;
  } else {
    // First child is text.  If the start/end is already in the text node,
    // or the start of the root node, no change needed.  If it's in the root
    // node but not the start, or in the trailing <br>, we need to set the
    // offset to the end.
    if ((startContainer == aRoot && startOffset != 0) ||
        (startContainer != aRoot && startContainer != firstChild)) {
      startOffset = firstChild->Length();
    }
    if ((endContainer == aRoot && endOffset != 0) ||
        (endContainer != aRoot && endContainer != firstChild)) {
      endOffset = firstChild->Length();
    }
  }

  MOZ_ASSERT(startOffset <= endOffset);
  aOutStartOffset = startOffset;
  aOutEndOffset = endOffset;
}

// static
HTMLEditor* nsContentUtils::GetHTMLEditor(nsPresContext* aPresContext) {
  if (!aPresContext) {
    return nullptr;
  }
  return GetHTMLEditor(aPresContext->GetDocShell());
}

// static
HTMLEditor* nsContentUtils::GetHTMLEditor(nsDocShell* aDocShell) {
  bool isEditable;
  if (!aDocShell || NS_FAILED(aDocShell->GetEditable(&isEditable)) ||
      !isEditable) {
    return nullptr;
  }
  return aDocShell->GetHTMLEditor();
}

// static
EditorBase* nsContentUtils::GetActiveEditor(nsPresContext* aPresContext) {
  if (!aPresContext) {
    return nullptr;
  }

  return GetActiveEditor(aPresContext->Document()->GetWindow());
}

// static
EditorBase* nsContentUtils::GetActiveEditor(nsPIDOMWindowOuter* aWindow) {
  if (!aWindow || !aWindow->GetExtantDoc()) {
    return nullptr;
  }

  // If it's in designMode, nobody can have focus.  Therefore, the HTMLEditor
  // handles all events.  I.e., it's focused editor in this case.
  if (aWindow->GetExtantDoc()->IsInDesignMode()) {
    return GetHTMLEditor(nsDocShell::Cast(aWindow->GetDocShell()));
  }

  // If focused element is associated with TextEditor, it must be <input>
  // element or <textarea> element.  Let's return it even if it's in a
  // contenteditable element.
  nsCOMPtr<nsPIDOMWindowOuter> focusedWindow;
  if (Element* focusedElement = nsFocusManager::GetFocusedDescendant(
          aWindow, nsFocusManager::SearchRange::eOnlyCurrentWindow,
          getter_AddRefs(focusedWindow))) {
    if (TextEditor* textEditor = focusedElement->GetTextEditorInternal()) {
      return textEditor;
    }
  }

  // Otherwise, HTMLEditor may handle inputs even non-editable element has
  // focus or nobody has focus.
  return GetHTMLEditor(nsDocShell::Cast(aWindow->GetDocShell()));
}

// static
TextEditor* nsContentUtils::GetTextEditorFromAnonymousNodeWithoutCreation(
    const nsIContent* aAnonymousContent) {
  if (!aAnonymousContent) {
    return nullptr;
  }
  nsIContent* parent = aAnonymousContent->FindFirstNonChromeOnlyAccessContent();
  if (!parent || parent == aAnonymousContent) {
    return nullptr;
  }
  if (HTMLInputElement* inputElement =
          HTMLInputElement::FromNodeOrNull(parent)) {
    return inputElement->GetTextEditorWithoutCreation();
  }
  if (HTMLTextAreaElement* textareaElement =
          HTMLTextAreaElement::FromNodeOrNull(parent)) {
    return textareaElement->GetTextEditorWithoutCreation();
  }
  return nullptr;
}

// static
bool nsContentUtils::IsNodeInEditableRegion(nsINode* aNode) {
  while (aNode) {
    if (aNode->IsEditable()) {
      return true;
    }
    aNode = aNode->GetParent();
  }
  return false;
}

// static
bool nsContentUtils::IsForbiddenRequestHeader(const nsACString& aHeader,
                                              const nsACString& aValue) {
  if (IsForbiddenSystemRequestHeader(aHeader)) {
    return true;
  }

  if ((nsContentUtils::IsOverrideMethodHeader(aHeader) &&
       nsContentUtils::ContainsForbiddenMethod(aValue))) {
    return true;
  }

  if (StringBeginsWith(aHeader, "proxy-"_ns,
                       nsCaseInsensitiveCStringComparator) ||
      StringBeginsWith(aHeader, "sec-"_ns,
                       nsCaseInsensitiveCStringComparator)) {
    return true;
  }

  return false;
}

// static
bool nsContentUtils::IsForbiddenSystemRequestHeader(const nsACString& aHeader) {
  static const char* kInvalidHeaders[] = {"accept-charset",
                                          "accept-encoding",
                                          "access-control-request-headers",
                                          "access-control-request-method",
                                          "connection",
                                          "content-length",
                                          "cookie",
                                          "cookie2",
                                          "date",
                                          "dnt",
                                          "expect",
                                          "host",
                                          "keep-alive",
                                          "origin",
                                          "referer",
                                          "set-cookie",
                                          "te",
                                          "trailer",
                                          "transfer-encoding",
                                          "upgrade",
                                          "via"};
  for (auto& kInvalidHeader : kInvalidHeaders) {
    if (aHeader.LowerCaseEqualsASCII(kInvalidHeader)) {
      return true;
    }
  }
  return false;
}

// static
bool nsContentUtils::IsForbiddenResponseHeader(const nsACString& aHeader) {
  return (aHeader.LowerCaseEqualsASCII("set-cookie") ||
          aHeader.LowerCaseEqualsASCII("set-cookie2"));
}

// static
bool nsContentUtils::IsOverrideMethodHeader(const nsACString& headerName) {
  return headerName.EqualsIgnoreCase("x-http-method-override") ||
         headerName.EqualsIgnoreCase("x-http-method") ||
         headerName.EqualsIgnoreCase("x-method-override");
}

// static
bool nsContentUtils::ContainsForbiddenMethod(const nsACString& headerValue) {
  bool hasInsecureMethod = false;
  nsCCharSeparatedTokenizer tokenizer(headerValue, ',');

  while (tokenizer.hasMoreTokens()) {
    const nsDependentCSubstring& value = tokenizer.nextToken();

    if (value.EqualsIgnoreCase("connect") || value.EqualsIgnoreCase("trace") ||
        value.EqualsIgnoreCase("track")) {
      hasInsecureMethod = true;
      break;
    }
  }

  return hasInsecureMethod;
}

Maybe<nsContentUtils::ParsedRange> nsContentUtils::ParseSingleRangeRequest(
    const nsACString& aHeaderValue, bool aAllowWhitespace) {
  // See https://fetch.spec.whatwg.org/#simple-range-header-value
  mozilla::Tokenizer p(aHeaderValue);
  Maybe<uint64_t> rangeStart;
  Maybe<uint64_t> rangeEnd;

  // Step 2 and 3
  if (!p.CheckWord("bytes")) {
    return Nothing();
  }

  // Step 4
  if (aAllowWhitespace) {
    p.SkipWhites();
  }

  // Step 5 and 6
  if (!p.CheckChar('=')) {
    return Nothing();
  }

  // Step 7
  if (aAllowWhitespace) {
    p.SkipWhites();
  }

  // Step 8 and 9
  uint64_t res;
  if (p.ReadInteger(&res)) {
    rangeStart = Some(res);
  }

  // Step 10
  if (aAllowWhitespace) {
    p.SkipWhites();
  }

  // Step 11
  if (!p.CheckChar('-')) {
    return Nothing();
  }

  // Step 13
  if (aAllowWhitespace) {
    p.SkipWhites();
  }

  // Step 14 and 15
  if (p.ReadInteger(&res)) {
    rangeEnd = Some(res);
  }

  // Step 16
  if (!p.CheckEOF()) {
    return Nothing();
  }

  // Step 17
  if (!rangeStart && !rangeEnd) {
    return Nothing();
  }

  // Step 18
  if (rangeStart && rangeEnd && *rangeStart > *rangeEnd) {
    return Nothing();
  }

  return Some(ParsedRange(rangeStart, rangeEnd));
}

// static
bool nsContentUtils::IsCorsUnsafeRequestHeaderValue(
    const nsACString& aHeaderValue) {
  const char* cur = aHeaderValue.BeginReading();
  const char* end = aHeaderValue.EndReading();

  while (cur != end) {
    // Implementation of
    // https://fetch.spec.whatwg.org/#cors-unsafe-request-header-byte Is less
    // than a space but not a horizontal tab
    if ((*cur < ' ' && *cur != '\t') || *cur == '"' || *cur == '(' ||
        *cur == ')' || *cur == ':' || *cur == '<' || *cur == '>' ||
        *cur == '?' || *cur == '@' || *cur == '[' || *cur == '\\' ||
        *cur == ']' || *cur == '{' || *cur == '}' ||
        *cur == 0x7F) {  // 0x75 is DEL
      return true;
    }
    cur++;
  }
  return false;
}

// static
bool nsContentUtils::IsAllowedNonCorsAccept(const nsACString& aHeaderValue) {
  if (IsCorsUnsafeRequestHeaderValue(aHeaderValue)) {
    return false;
  }
  return true;
}

// static
bool nsContentUtils::IsAllowedNonCorsContentType(
    const nsACString& aHeaderValue) {
  nsAutoCString contentType;
  nsAutoCString unused;

  if (IsCorsUnsafeRequestHeaderValue(aHeaderValue)) {
    return false;
  }

  nsresult rv = NS_ParseRequestContentType(aHeaderValue, contentType, unused);
  if (NS_FAILED(rv)) {
    return false;
  }

  return contentType.LowerCaseEqualsLiteral("text/plain") ||
         contentType.LowerCaseEqualsLiteral(
             "application/x-www-form-urlencoded") ||
         contentType.LowerCaseEqualsLiteral("multipart/form-data");
}

// static
bool nsContentUtils::IsAllowedNonCorsLanguage(const nsACString& aHeaderValue) {
  const char* cur = aHeaderValue.BeginReading();
  const char* end = aHeaderValue.EndReading();

  while (cur != end) {
    if ((*cur >= '0' && *cur <= '9') || (*cur >= 'A' && *cur <= 'Z') ||
        (*cur >= 'a' && *cur <= 'z') || *cur == ' ' || *cur == '*' ||
        *cur == ',' || *cur == '-' || *cur == '.' || *cur == ';' ||
        *cur == '=') {
      cur++;
      continue;
    }
    return false;
  }
  return true;
}

bool nsContentUtils::IsAllowedNonCorsRange(const nsACString& aHeaderValue) {
  Maybe<ParsedRange> parsedRange = ParseSingleRangeRequest(aHeaderValue, false);
  if (!parsedRange) {
    return false;
  }

  if (!parsedRange->Start()) {
    return false;
  }

  return true;
}

// static
bool nsContentUtils::IsCORSSafelistedRequestHeader(const nsACString& aName,
                                                   const nsACString& aValue) {
  // see https://fetch.spec.whatwg.org/#cors-safelisted-request-header
  if (aValue.Length() > 128) {
    return false;
  }
  return (aName.LowerCaseEqualsLiteral("accept") &&
          nsContentUtils::IsAllowedNonCorsAccept(aValue)) ||
         (aName.LowerCaseEqualsLiteral("accept-language") &&
          nsContentUtils::IsAllowedNonCorsLanguage(aValue)) ||
         (aName.LowerCaseEqualsLiteral("content-language") &&
          nsContentUtils::IsAllowedNonCorsLanguage(aValue)) ||
         (aName.LowerCaseEqualsLiteral("content-type") &&
          nsContentUtils::IsAllowedNonCorsContentType(aValue)) ||
         (aName.LowerCaseEqualsLiteral("range") &&
          nsContentUtils::IsAllowedNonCorsRange(aValue));
}

mozilla::LogModule* nsContentUtils::ResistFingerprintingLog() {
  return gResistFingerprintingLog;
}
mozilla::LogModule* nsContentUtils::DOMDumpLog() { return sDOMDumpLog; }

bool nsContentUtils::GetNodeTextContent(const nsINode* aNode, bool aDeep,
                                        nsAString& aResult,
                                        const fallible_t& aFallible) {
  aResult.Truncate();
  return AppendNodeTextContent(aNode, aDeep, aResult, aFallible);
}

void nsContentUtils::GetNodeTextContent(const nsINode* aNode, bool aDeep,
                                        nsAString& aResult) {
  if (!GetNodeTextContent(aNode, aDeep, aResult, fallible)) {
    NS_ABORT_OOM(0);  // Unfortunately we don't know the allocation size
  }
}

void nsContentUtils::DestroyMatchString(void* aData) {
  if (aData) {
    nsString* matchString = static_cast<nsString*>(aData);
    delete matchString;
  }
}

// Table ordered from most to least likely JS MIME types.
static constexpr std::string_view kJavascriptMIMETypes[] = {
    "text/javascript",
    "text/ecmascript",
    "application/javascript",
    "application/ecmascript",
    "application/x-javascript",
    "application/x-ecmascript",
    "text/javascript1.0",
    "text/javascript1.1",
    "text/javascript1.2",
    "text/javascript1.3",
    "text/javascript1.4",
    "text/javascript1.5",
    "text/jscript",
    "text/livescript",
    "text/x-ecmascript",
    "text/x-javascript"};

bool nsContentUtils::IsJavascriptMIMEType(const nsAString& aMIMEType) {
  for (std::string_view type : kJavascriptMIMETypes) {
    if (aMIMEType.LowerCaseEqualsASCII(type.data(), type.length())) {
      return true;
    }
  }
  return false;
}

bool nsContentUtils::IsJavascriptMIMEType(const nsACString& aMIMEType) {
  for (std::string_view type : kJavascriptMIMETypes) {
    if (aMIMEType.LowerCaseEqualsASCII(type.data(), type.length())) {
      return true;
    }
  }
  return false;
}

bool nsContentUtils::IsJsonMimeType(const nsAString& aMimeType) {
  // Table ordered from most to least likely JSON MIME types.
  static constexpr std::string_view jsonTypes[] = {"application/json",
                                                   "text/json"};

  for (std::string_view type : jsonTypes) {
    if (aMimeType.LowerCaseEqualsASCII(type.data(), type.length())) {
      return true;
    }
  }

  return StringEndsWith(aMimeType, u"+json"_ns);
}

bool nsContentUtils::PrefetchPreloadEnabled(nsIDocShell* aDocShell) {
  //
  // SECURITY CHECK: disable prefetching and preloading from mailnews!
  //
  // walk up the docshell tree to see if any containing
  // docshell are of type MAIL.
  //

  if (!aDocShell) {
    return false;
  }

  nsCOMPtr<nsIDocShell> docshell = aDocShell;
  nsCOMPtr<nsIDocShellTreeItem> parentItem;

  do {
    auto appType = docshell->GetAppType();
    if (appType == nsIDocShell::APP_TYPE_MAIL) {
      return false;  // do not prefetch, preload, preconnect from mailnews
    }

    docshell->GetInProcessParent(getter_AddRefs(parentItem));
    if (parentItem) {
      docshell = do_QueryInterface(parentItem);
      if (!docshell) {
        NS_ERROR("cannot get a docshell from a treeItem!");
        return false;
      }
    }
  } while (parentItem);

  return true;
}

uint64_t nsContentUtils::GetInnerWindowID(nsIRequest* aRequest) {
  // can't do anything if there's no nsIRequest!
  if (!aRequest) {
    return 0;
  }

  nsCOMPtr<nsILoadGroup> loadGroup;
  nsresult rv = aRequest->GetLoadGroup(getter_AddRefs(loadGroup));

  if (NS_FAILED(rv) || !loadGroup) {
    return 0;
  }

  return GetInnerWindowID(loadGroup);
}

uint64_t nsContentUtils::GetInnerWindowID(nsILoadGroup* aLoadGroup) {
  if (!aLoadGroup) {
    return 0;
  }

  nsCOMPtr<nsIInterfaceRequestor> callbacks;
  nsresult rv = aLoadGroup->GetNotificationCallbacks(getter_AddRefs(callbacks));
  if (NS_FAILED(rv) || !callbacks) {
    return 0;
  }

  nsCOMPtr<nsILoadContext> loadContext = do_GetInterface(callbacks);
  if (!loadContext) {
    return 0;
  }

  nsCOMPtr<mozIDOMWindowProxy> window;
  rv = loadContext->GetAssociatedWindow(getter_AddRefs(window));
  if (NS_FAILED(rv) || !window) {
    return 0;
  }

  auto* pwindow = nsPIDOMWindowOuter::From(window);
  if (!pwindow) {
    return 0;
  }

  nsPIDOMWindowInner* inner = pwindow->GetCurrentInnerWindow();
  return inner ? inner->WindowID() : 0;
}

// static
void nsContentUtils::MaybeFixIPv6Host(nsACString& aHost) {
  if (aHost.FindChar(':') != -1) {  // Escape IPv6 address
<<<<<<< HEAD
    MOZ_ASSERT(!aHost.Length() ||
               (aHost[0] != '[' && aHost[aHost.Length() - 1] != ']'));
    aHost.Insert('[', 0);
    aHost.Taint().shift(0, 1);
    aHost.Append(']');
=======
    MOZ_ASSERT(!aHost.IsEmpty());
    if (aHost.Length() >= 2 && aHost[0] != '[' &&
        aHost[aHost.Length() - 1] != ']') {
      aHost.Insert('[', 0);
      aHost.Append(']');
    }
>>>>>>> 4764531b
  }
}

nsresult nsContentUtils::GetHostOrIPv6WithBrackets(nsIURI* aURI,
                                                   nsACString& aHost) {
  aHost.Truncate();
  nsresult rv = aURI->GetHost(aHost);
  if (NS_FAILED(rv)) {  // Some URIs do not have a host
    return rv;
  }

  MaybeFixIPv6Host(aHost);

  return NS_OK;
}

nsresult nsContentUtils::GetHostOrIPv6WithBrackets(nsIURI* aURI,
                                                   nsAString& aHost) {
  nsAutoCString hostname;
  nsresult rv = GetHostOrIPv6WithBrackets(aURI, hostname);
  if (NS_FAILED(rv)) {
    return rv;
  }
  CopyUTF8toUTF16(hostname, aHost);
  aHost.AssignTaint(hostname.Taint());
  return NS_OK;
}

nsresult nsContentUtils::GetHostOrIPv6WithBrackets(nsIPrincipal* aPrincipal,
                                                   nsACString& aHost) {
  nsresult rv = aPrincipal->GetAsciiHost(aHost);
  if (NS_FAILED(rv)) {  // Some URIs do not have a host
    return rv;
  }

  MaybeFixIPv6Host(aHost);
  return NS_OK;
}

CallState nsContentUtils::CallOnAllRemoteChildren(
    MessageBroadcaster* aManager,
    const std::function<CallState(BrowserParent*)>& aCallback) {
  uint32_t browserChildCount = aManager->ChildCount();
  for (uint32_t j = 0; j < browserChildCount; ++j) {
    RefPtr<MessageListenerManager> childMM = aManager->GetChildAt(j);
    if (!childMM) {
      continue;
    }

    RefPtr<MessageBroadcaster> nonLeafMM = MessageBroadcaster::From(childMM);
    if (nonLeafMM) {
      if (CallOnAllRemoteChildren(nonLeafMM, aCallback) == CallState::Stop) {
        return CallState::Stop;
      }
      continue;
    }

    mozilla::dom::ipc::MessageManagerCallback* cb = childMM->GetCallback();
    if (cb) {
      nsFrameLoader* fl = static_cast<nsFrameLoader*>(cb);
      BrowserParent* remote = BrowserParent::GetFrom(fl);
      if (remote && aCallback) {
        if (aCallback(remote) == CallState::Stop) {
          return CallState::Stop;
        }
      }
    }
  }

  return CallState::Continue;
}

void nsContentUtils::CallOnAllRemoteChildren(
    nsPIDOMWindowOuter* aWindow,
    const std::function<CallState(BrowserParent*)>& aCallback) {
  nsGlobalWindowOuter* window = nsGlobalWindowOuter::Cast(aWindow);
  if (window->IsChromeWindow()) {
    RefPtr<MessageBroadcaster> windowMM = window->GetMessageManager();
    if (windowMM) {
      CallOnAllRemoteChildren(windowMM, aCallback);
    }
  }
}

bool nsContentUtils::IPCTransferableDataItemHasKnownFlavor(
    const IPCTransferableDataItem& aItem) {
  // Unknown types are converted to kCustomTypesMime.
  if (aItem.flavor().EqualsASCII(kCustomTypesMime)) {
    return true;
  }

  for (const char* format : DataTransfer::kKnownFormats) {
    if (aItem.flavor().EqualsASCII(format)) {
      return true;
    }
  }

  return false;
}

nsresult nsContentUtils::IPCTransferableDataToTransferable(
    const IPCTransferableData& aTransferableData, bool aAddDataFlavor,
    nsITransferable* aTransferable, const bool aFilterUnknownFlavors) {
  nsresult rv;
  const nsTArray<IPCTransferableDataItem>& items = aTransferableData.items();
  for (const auto& item : items) {
    if (aFilterUnknownFlavors && !IPCTransferableDataItemHasKnownFlavor(item)) {
      NS_WARNING(
          "Ignoring unknown flavor in "
          "nsContentUtils::IPCTransferableDataToTransferable");
      continue;
    }

    if (aAddDataFlavor) {
      aTransferable->AddDataFlavor(item.flavor().get());
    }

    nsCOMPtr<nsISupports> transferData;
    switch (item.data().type()) {
      case IPCTransferableDataType::TIPCTransferableDataString: {
        const auto& data = item.data().get_IPCTransferableDataString();
        nsCOMPtr<nsISupportsString> dataWrapper =
            do_CreateInstance(NS_SUPPORTS_STRING_CONTRACTID, &rv);
        NS_ENSURE_SUCCESS(rv, rv);
        rv = dataWrapper->SetData(nsDependentSubstring(
            reinterpret_cast<const char16_t*>(data.data().Data()),
            data.data().Size() / sizeof(char16_t)));
        NS_ENSURE_SUCCESS(rv, rv);
        transferData = dataWrapper;
        break;
      }
      case IPCTransferableDataType::TIPCTransferableDataCString: {
        const auto& data = item.data().get_IPCTransferableDataCString();
        nsCOMPtr<nsISupportsCString> dataWrapper =
            do_CreateInstance(NS_SUPPORTS_CSTRING_CONTRACTID, &rv);
        NS_ENSURE_SUCCESS(rv, rv);
        rv = dataWrapper->SetData(nsDependentCSubstring(
            reinterpret_cast<const char*>(data.data().Data()),
            data.data().Size()));
        NS_ENSURE_SUCCESS(rv, rv);
        transferData = dataWrapper;
        break;
      }
      case IPCTransferableDataType::TIPCTransferableDataInputStream: {
        const auto& data = item.data().get_IPCTransferableDataInputStream();
        nsCOMPtr<nsIInputStream> stream;
        rv = NS_NewByteInputStream(getter_AddRefs(stream),
                                   AsChars(data.data().AsSpan()),
                                   NS_ASSIGNMENT_COPY);
        NS_ENSURE_SUCCESS(rv, rv);
        transferData = stream.forget();
        break;
      }
      case IPCTransferableDataType::TIPCTransferableDataImageContainer: {
        const auto& data = item.data().get_IPCTransferableDataImageContainer();
        nsCOMPtr<imgIContainer> container;
        rv = DeserializeTransferableDataImageContainer(
            data, getter_AddRefs(container));
        NS_ENSURE_SUCCESS(rv, rv);
        transferData = container;
        break;
      }
      case IPCTransferableDataType::TIPCTransferableDataBlob: {
        const auto& data = item.data().get_IPCTransferableDataBlob();
        transferData = IPCBlobUtils::Deserialize(data.blob());
        break;
      }
      case IPCTransferableDataType::T__None:
        MOZ_ASSERT_UNREACHABLE();
        return NS_ERROR_FAILURE;
    }

    rv = aTransferable->SetTransferData(item.flavor().get(), transferData);
    NS_ENSURE_SUCCESS(rv, rv);
  }
  return NS_OK;
}

nsresult nsContentUtils::IPCTransferableToTransferable(
    const IPCTransferable& aIPCTransferable, bool aAddDataFlavor,
    nsITransferable* aTransferable, const bool aFilterUnknownFlavors) {
  // Note that we need to set privacy status of transferable before adding any
  // data into it.
  aTransferable->SetIsPrivateData(aIPCTransferable.isPrivateData());

  nsresult rv =
      IPCTransferableDataToTransferable(aIPCTransferable.data(), aAddDataFlavor,
                                        aTransferable, aFilterUnknownFlavors);
  NS_ENSURE_SUCCESS(rv, rv);

  if (aIPCTransferable.cookieJarSettings().isSome()) {
    nsCOMPtr<nsICookieJarSettings> cookieJarSettings;
    net::CookieJarSettings::Deserialize(
        aIPCTransferable.cookieJarSettings().ref(),
        getter_AddRefs(cookieJarSettings));
    aTransferable->SetCookieJarSettings(cookieJarSettings);
  }
  aTransferable->SetReferrerInfo(aIPCTransferable.referrerInfo());
  aTransferable->SetDataPrincipal(aIPCTransferable.dataPrincipal());
  aTransferable->SetContentPolicyType(aIPCTransferable.contentPolicyType());

  return NS_OK;
}

nsresult nsContentUtils::IPCTransferableDataItemToVariant(
    const IPCTransferableDataItem& aItem, nsIWritableVariant* aVariant) {
  MOZ_ASSERT(aVariant);

  switch (aItem.data().type()) {
    case IPCTransferableDataType::TIPCTransferableDataString: {
      const auto& data = aItem.data().get_IPCTransferableDataString();
      return aVariant->SetAsAString(nsDependentSubstring(
          reinterpret_cast<const char16_t*>(data.data().Data()),
          data.data().Size() / sizeof(char16_t)));
    }
    case IPCTransferableDataType::TIPCTransferableDataCString: {
      const auto& data = aItem.data().get_IPCTransferableDataCString();
      return aVariant->SetAsACString(nsDependentCSubstring(
          reinterpret_cast<const char*>(data.data().Data()),
          data.data().Size()));
    }
    case IPCTransferableDataType::TIPCTransferableDataInputStream: {
      const auto& data = aItem.data().get_IPCTransferableDataInputStream();
      nsCOMPtr<nsIInputStream> stream;
      nsresult rv = NS_NewByteInputStream(getter_AddRefs(stream),
                                          AsChars(data.data().AsSpan()),
                                          NS_ASSIGNMENT_COPY);
      NS_ENSURE_SUCCESS(rv, rv);
      return aVariant->SetAsISupports(stream);
    }
    case IPCTransferableDataType::TIPCTransferableDataImageContainer: {
      const auto& data = aItem.data().get_IPCTransferableDataImageContainer();
      nsCOMPtr<imgIContainer> container;
      nsresult rv = DeserializeTransferableDataImageContainer(
          data, getter_AddRefs(container));
      NS_ENSURE_SUCCESS(rv, rv);
      return aVariant->SetAsISupports(container);
    }
    case IPCTransferableDataType::TIPCTransferableDataBlob: {
      const auto& data = aItem.data().get_IPCTransferableDataBlob();
      RefPtr<BlobImpl> blobImpl = IPCBlobUtils::Deserialize(data.blob());
      return aVariant->SetAsISupports(blobImpl);
    }
    case IPCTransferableDataType::T__None:
      break;
  }

  MOZ_ASSERT_UNREACHABLE();
  return NS_ERROR_UNEXPECTED;
}

void nsContentUtils::TransferablesToIPCTransferableDatas(
    nsIArray* aTransferables, nsTArray<IPCTransferableData>& aIPC,
    bool aInSyncMessage, mozilla::dom::ContentParent* aParent) {
  aIPC.Clear();
  if (aTransferables) {
    uint32_t transferableCount = 0;
    aTransferables->GetLength(&transferableCount);
    for (uint32_t i = 0; i < transferableCount; ++i) {
      IPCTransferableData* dt = aIPC.AppendElement();
      nsCOMPtr<nsITransferable> transferable =
          do_QueryElementAt(aTransferables, i);
      TransferableToIPCTransferableData(transferable, dt, aInSyncMessage,
                                        aParent);
    }
  }
}

nsresult nsContentUtils::CalculateBufferSizeForImage(
    const uint32_t& aStride, const IntSize& aImageSize,
    const SurfaceFormat& aFormat, size_t* aMaxBufferSize,
    size_t* aUsedBufferSize) {
  CheckedInt32 requiredBytes =
      CheckedInt32(aStride) * CheckedInt32(aImageSize.height);

  CheckedInt32 usedBytes =
      requiredBytes - aStride +
      (CheckedInt32(aImageSize.width) * BytesPerPixel(aFormat));
  if (!usedBytes.isValid()) {
    return NS_ERROR_FAILURE;
  }

  MOZ_ASSERT(requiredBytes.isValid(), "usedBytes valid but not required?");
  *aMaxBufferSize = requiredBytes.value();
  *aUsedBufferSize = usedBytes.value();
  return NS_OK;
}

static already_AddRefed<DataSourceSurface> BigBufferToDataSurface(
    const BigBuffer& aData, uint32_t aStride, const IntSize& aImageSize,
    SurfaceFormat aFormat) {
  if (!aData.Size() || !aImageSize.width || !aImageSize.height) {
    return nullptr;
  }

  // Validate shared memory buffer size
  size_t imageBufLen = 0;
  size_t maxBufLen = 0;
  if (NS_FAILED(nsContentUtils::CalculateBufferSizeForImage(
          aStride, aImageSize, aFormat, &maxBufLen, &imageBufLen))) {
    return nullptr;
  }
  if (imageBufLen > aData.Size()) {
    return nullptr;
  }
  return CreateDataSourceSurfaceFromData(aImageSize, aFormat, aData.Data(),
                                         aStride);
}

nsresult nsContentUtils::DeserializeTransferableDataImageContainer(
    const IPCTransferableDataImageContainer& aData,
    imgIContainer** aContainer) {
  RefPtr<DataSourceSurface> surface = IPCImageToSurface(aData.image());
  if (!surface) {
    return NS_ERROR_FAILURE;
  }

  RefPtr<gfxDrawable> drawable =
      new gfxSurfaceDrawable(surface, surface->GetSize());
  nsCOMPtr<imgIContainer> imageContainer =
      image::ImageOps::CreateFromDrawable(drawable);
  imageContainer.forget(aContainer);

  return NS_OK;
}

bool nsContentUtils::IsFlavorImage(const nsACString& aFlavor) {
  return aFlavor.EqualsLiteral(kNativeImageMime) ||
         aFlavor.EqualsLiteral(kJPEGImageMime) ||
         aFlavor.EqualsLiteral(kJPGImageMime) ||
         aFlavor.EqualsLiteral(kPNGImageMime) ||
         aFlavor.EqualsLiteral(kGIFImageMime);
}

// FIXME: This can probably be removed once bug 1783240 lands, as `nsString`
// will be implicitly serialized in shmem when sent over IPDL directly.
static IPCTransferableDataString AsIPCTransferableDataString(
    Span<const char16_t> aInput) {
  return IPCTransferableDataString{BigBuffer(AsBytes(aInput))};
}

// FIXME: This can probably be removed once bug 1783240 lands, as `nsCString`
// will be implicitly serialized in shmem when sent over IPDL directly.
static IPCTransferableDataCString AsIPCTransferableDataCString(
    Span<const char> aInput) {
  return IPCTransferableDataCString{BigBuffer(AsBytes(aInput))};
}

void nsContentUtils::TransferableToIPCTransferableData(
    nsITransferable* aTransferable, IPCTransferableData* aTransferableData,
    bool aInSyncMessage, mozilla::dom::ContentParent* aParent) {
  MOZ_ASSERT_IF(XRE_IsParentProcess(), aParent);

  if (aTransferable) {
    nsTArray<nsCString> flavorList;
    aTransferable->FlavorsTransferableCanExport(flavorList);

    for (uint32_t j = 0; j < flavorList.Length(); ++j) {
      nsCString& flavorStr = flavorList[j];
      if (!flavorStr.Length()) {
        continue;
      }

      nsCOMPtr<nsISupports> data;
      nsresult rv =
          aTransferable->GetTransferData(flavorStr.get(), getter_AddRefs(data));

      if (NS_FAILED(rv) || !data) {
        if (aInSyncMessage) {
          // Can't do anything.
          // FIXME: This shouldn't be the case anymore!
          continue;
        }

        // This is a hack to support kFilePromiseMime.
        // On Windows there just needs to be an entry for it,
        // and for OSX we need to create
        // nsContentAreaDragDropDataProvider as nsIFlavorDataProvider.
        if (flavorStr.EqualsLiteral(kFilePromiseMime)) {
          IPCTransferableDataItem* item =
              aTransferableData->items().AppendElement();
          item->flavor() = flavorStr;
          item->data() =
              AsIPCTransferableDataString(NS_ConvertUTF8toUTF16(flavorStr));
          continue;
        }

        // Empty element, transfer only the flavor
        IPCTransferableDataItem* item =
            aTransferableData->items().AppendElement();
        item->flavor() = flavorStr;
        item->data() = AsIPCTransferableDataString(EmptyString());
        continue;
      }

      // We need to handle nsIInputStream before nsISupportsCString, otherwise
      // nsStringInputStream would be converted into a wrong type.
      if (nsCOMPtr<nsIInputStream> stream = do_QueryInterface(data)) {
        IPCTransferableDataItem* item =
            aTransferableData->items().AppendElement();
        item->flavor() = flavorStr;
        nsCString imageData;
        DebugOnly<nsresult> rv =
            NS_ConsumeStream(stream, UINT32_MAX, imageData);
        MOZ_ASSERT(
            rv != NS_BASE_STREAM_WOULD_BLOCK,
            "cannot use async input streams in nsITransferable right now");
        // FIXME: This can probably be simplified once bug 1783240 lands, as
        // `nsCString` will be implicitly serialized in shmem when sent over
        // IPDL directly.
        item->data() =
            IPCTransferableDataInputStream(BigBuffer(AsBytes(Span(imageData))));
        continue;
      }

      if (nsCOMPtr<nsISupportsString> text = do_QueryInterface(data)) {
        nsAutoString dataAsString;
        MOZ_ALWAYS_SUCCEEDS(text->GetData(dataAsString));

        IPCTransferableDataItem* item =
            aTransferableData->items().AppendElement();
        item->flavor() = flavorStr;
        item->data() = AsIPCTransferableDataString(dataAsString);
        continue;
      }

      if (nsCOMPtr<nsISupportsCString> ctext = do_QueryInterface(data)) {
        nsAutoCString dataAsString;
        MOZ_ALWAYS_SUCCEEDS(ctext->GetData(dataAsString));

        IPCTransferableDataItem* item =
            aTransferableData->items().AppendElement();
        item->flavor() = flavorStr;
        item->data() = AsIPCTransferableDataCString(dataAsString);
        continue;
      }

      if (nsCOMPtr<imgIContainer> image = do_QueryInterface(data)) {
        // Images to be placed on the clipboard are imgIContainers.
        RefPtr<mozilla::gfx::SourceSurface> surface = image->GetFrame(
            imgIContainer::FRAME_CURRENT,
            imgIContainer::FLAG_SYNC_DECODE | imgIContainer::FLAG_ASYNC_NOTIFY);
        if (!surface) {
          continue;
        }
        RefPtr<mozilla::gfx::DataSourceSurface> dataSurface =
            surface->GetDataSurface();
        if (!dataSurface) {
          continue;
        }

        auto imageData = nsContentUtils::SurfaceToIPCImage(*dataSurface);
        if (!imageData) {
          continue;
        }

        IPCTransferableDataItem* item =
            aTransferableData->items().AppendElement();
        item->flavor() = flavorStr;
        item->data() = IPCTransferableDataImageContainer(std::move(*imageData));
        continue;
      }

      // Otherwise, handle this as a file.
      nsCOMPtr<BlobImpl> blobImpl;
      if (nsCOMPtr<nsIFile> file = do_QueryInterface(data)) {
        if (aParent) {
          bool isDir = false;
          if (NS_SUCCEEDED(file->IsDirectory(&isDir)) && isDir) {
            nsAutoString path;
            if (NS_WARN_IF(NS_FAILED(file->GetPath(path)))) {
              continue;
            }

            RefPtr<FileSystemSecurity> fss = FileSystemSecurity::GetOrCreate();
            fss->GrantAccessToContentProcess(aParent->ChildID(), path);
          }
        }

        blobImpl = new FileBlobImpl(file);

        IgnoredErrorResult rv;

        // Ensure that file data is cached no that the content process
        // has this data available to it when passed over:
        blobImpl->GetSize(rv);
        if (NS_WARN_IF(rv.Failed())) {
          continue;
        }

        blobImpl->GetLastModified(rv);
        if (NS_WARN_IF(rv.Failed())) {
          continue;
        }
      } else {
        if (aInSyncMessage) {
          // Can't do anything.
          // FIXME: This shouldn't be the case anymore!
          continue;
        }

        blobImpl = do_QueryInterface(data);
      }

      if (blobImpl) {
        // If we failed to create the blob actor, then this blob probably
        // can't get the file size for the underlying file, ignore it for
        // now. TODO pass this through anyway.
        IPCBlob ipcBlob;
        nsresult rv = IPCBlobUtils::Serialize(blobImpl, ipcBlob);
        if (NS_WARN_IF(NS_FAILED(rv))) {
          continue;
        }

        IPCTransferableDataItem* item =
            aTransferableData->items().AppendElement();
        item->flavor() = flavorStr;
        item->data() = IPCTransferableDataBlob(ipcBlob);
      }
    }
  }
}

void nsContentUtils::TransferableToIPCTransferable(
    nsITransferable* aTransferable, IPCTransferable* aIPCTransferable,
    bool aInSyncMessage, mozilla::dom::ContentParent* aParent) {
  IPCTransferableData ipcTransferableData;
  TransferableToIPCTransferableData(aTransferable, &ipcTransferableData,
                                    aInSyncMessage, aParent);

  Maybe<net::CookieJarSettingsArgs> cookieJarSettingsArgs;
  if (nsCOMPtr<nsICookieJarSettings> cookieJarSettings =
          aTransferable->GetCookieJarSettings()) {
    net::CookieJarSettingsArgs args;
    net::CookieJarSettings::Cast(cookieJarSettings)->Serialize(args);
    cookieJarSettingsArgs = Some(std::move(args));
  }

  aIPCTransferable->data() = std::move(ipcTransferableData);
  aIPCTransferable->isPrivateData() = aTransferable->GetIsPrivateData();
  aIPCTransferable->dataPrincipal() = aTransferable->GetDataPrincipal();
  aIPCTransferable->cookieJarSettings() = std::move(cookieJarSettingsArgs);
  aIPCTransferable->contentPolicyType() = aTransferable->GetContentPolicyType();
  aIPCTransferable->referrerInfo() = aTransferable->GetReferrerInfo();
}

Maybe<BigBuffer> nsContentUtils::GetSurfaceData(DataSourceSurface& aSurface,
                                                size_t* aLength,
                                                int32_t* aStride) {
  mozilla::gfx::DataSourceSurface::MappedSurface map;
  if (!aSurface.Map(mozilla::gfx::DataSourceSurface::MapType::READ, &map)) {
    return Nothing();
  }

  size_t bufLen = 0;
  size_t maxBufLen = 0;
  nsresult rv = nsContentUtils::CalculateBufferSizeForImage(
      map.mStride, aSurface.GetSize(), aSurface.GetFormat(), &maxBufLen,
      &bufLen);
  if (NS_FAILED(rv)) {
    aSurface.Unmap();
    return Nothing();
  }

  BigBuffer surfaceData(maxBufLen);
  memcpy(surfaceData.Data(), map.mData, bufLen);
  memset(surfaceData.Data() + bufLen, 0, maxBufLen - bufLen);

  *aLength = maxBufLen;
  *aStride = map.mStride;

  aSurface.Unmap();
  return Some(std::move(surfaceData));
}

Maybe<IPCImage> nsContentUtils::SurfaceToIPCImage(DataSourceSurface& aSurface) {
  size_t len = 0;
  int32_t stride = 0;
  auto mem = GetSurfaceData(aSurface, &len, &stride);
  if (!mem) {
    return Nothing();
  }
  return Some(IPCImage{std::move(*mem), uint32_t(stride), aSurface.GetFormat(),
                       ImageIntSize::FromUnknownSize(aSurface.GetSize())});
}

already_AddRefed<DataSourceSurface> nsContentUtils::IPCImageToSurface(
    const IPCImage& aImage) {
  return BigBufferToDataSurface(aImage.data(), aImage.stride(),
                                aImage.size().ToUnknownSize(), aImage.format());
}

Modifiers nsContentUtils::GetWidgetModifiers(int32_t aModifiers) {
  Modifiers result = 0;
  if (aModifiers & nsIDOMWindowUtils::MODIFIER_SHIFT) {
    result |= mozilla::MODIFIER_SHIFT;
  }
  if (aModifiers & nsIDOMWindowUtils::MODIFIER_CONTROL) {
    result |= mozilla::MODIFIER_CONTROL;
  }
  if (aModifiers & nsIDOMWindowUtils::MODIFIER_ALT) {
    result |= mozilla::MODIFIER_ALT;
  }
  if (aModifiers & nsIDOMWindowUtils::MODIFIER_META) {
    result |= mozilla::MODIFIER_META;
  }
  if (aModifiers & nsIDOMWindowUtils::MODIFIER_ALTGRAPH) {
    result |= mozilla::MODIFIER_ALTGRAPH;
  }
  if (aModifiers & nsIDOMWindowUtils::MODIFIER_CAPSLOCK) {
    result |= mozilla::MODIFIER_CAPSLOCK;
  }
  if (aModifiers & nsIDOMWindowUtils::MODIFIER_FN) {
    result |= mozilla::MODIFIER_FN;
  }
  if (aModifiers & nsIDOMWindowUtils::MODIFIER_FNLOCK) {
    result |= mozilla::MODIFIER_FNLOCK;
  }
  if (aModifiers & nsIDOMWindowUtils::MODIFIER_NUMLOCK) {
    result |= mozilla::MODIFIER_NUMLOCK;
  }
  if (aModifiers & nsIDOMWindowUtils::MODIFIER_SCROLLLOCK) {
    result |= mozilla::MODIFIER_SCROLLLOCK;
  }
  if (aModifiers & nsIDOMWindowUtils::MODIFIER_SYMBOL) {
    result |= mozilla::MODIFIER_SYMBOL;
  }
  if (aModifiers & nsIDOMWindowUtils::MODIFIER_SYMBOLLOCK) {
    result |= mozilla::MODIFIER_SYMBOLLOCK;
  }
  return result;
}

nsIWidget* nsContentUtils::GetWidget(PresShell* aPresShell, nsPoint* aOffset) {
  if (!aPresShell) {
    return nullptr;
  }
  nsIFrame* frame = aPresShell->GetRootFrame();
  if (!frame) {
    return nullptr;
  }
  return frame->GetView()->GetNearestWidget(aOffset);
}

int16_t nsContentUtils::GetButtonsFlagForButton(int32_t aButton) {
  switch (aButton) {
    case -1:
      return MouseButtonsFlag::eNoButtons;
    case MouseButton::ePrimary:
      return MouseButtonsFlag::ePrimaryFlag;
    case MouseButton::eMiddle:
      return MouseButtonsFlag::eMiddleFlag;
    case MouseButton::eSecondary:
      return MouseButtonsFlag::eSecondaryFlag;
    case 3:
      return MouseButtonsFlag::e4thFlag;
    case 4:
      return MouseButtonsFlag::e5thFlag;
    case MouseButton::eEraser:
      return MouseButtonsFlag::eEraserFlag;
    default:
      NS_ERROR("Button not known.");
      return 0;
  }
}

LayoutDeviceIntPoint nsContentUtils::ToWidgetPoint(
    const CSSPoint& aPoint, const nsPoint& aOffset,
    nsPresContext* aPresContext) {
  nsPoint layoutRelative = CSSPoint::ToAppUnits(aPoint) + aOffset;
  nsPoint visualRelative =
      ViewportUtils::LayoutToVisual(layoutRelative, aPresContext->PresShell());
  return LayoutDeviceIntPoint::FromAppUnitsRounded(
      visualRelative, aPresContext->AppUnitsPerDevPixel());
}

nsView* nsContentUtils::GetViewToDispatchEvent(nsPresContext* aPresContext,
                                               PresShell** aPresShell) {
  if (!aPresContext || !aPresShell) {
    return nullptr;
  }
  RefPtr<PresShell> presShell = aPresContext->PresShell();
  if (NS_WARN_IF(!presShell)) {
    *aPresShell = nullptr;
    return nullptr;
  }
  nsViewManager* viewManager = presShell->GetViewManager();
  if (!viewManager) {
    presShell.forget(aPresShell);  // XXX Is this intentional?
    return nullptr;
  }
  presShell.forget(aPresShell);
  return viewManager->GetRootView();
}

nsresult nsContentUtils::SendMouseEvent(
    mozilla::PresShell* aPresShell, const nsAString& aType, float aX, float aY,
    int32_t aButton, int32_t aButtons, int32_t aClickCount, int32_t aModifiers,
    bool aIgnoreRootScrollFrame, float aPressure,
    unsigned short aInputSourceArg, uint32_t aIdentifier, bool aToWindow,
    PreventDefaultResult* aPreventDefault, bool aIsDOMEventSynthesized,
    bool aIsWidgetEventSynthesized) {
  nsPoint offset;
  nsCOMPtr<nsIWidget> widget = GetWidget(aPresShell, &offset);
  if (!widget) return NS_ERROR_FAILURE;

  EventMessage msg;
  Maybe<WidgetMouseEvent::ExitFrom> exitFrom;
  bool contextMenuKey = false;
  if (aType.EqualsLiteral("mousedown")) {
    msg = eMouseDown;
  } else if (aType.EqualsLiteral("mouseup")) {
    msg = eMouseUp;
  } else if (aType.EqualsLiteral("mousemove")) {
    msg = eMouseMove;
  } else if (aType.EqualsLiteral("mouseover")) {
    msg = eMouseEnterIntoWidget;
  } else if (aType.EqualsLiteral("mouseout")) {
    msg = eMouseExitFromWidget;
    exitFrom = Some(WidgetMouseEvent::ePlatformChild);
  } else if (aType.EqualsLiteral("mousecancel")) {
    msg = eMouseExitFromWidget;
    exitFrom = Some(XRE_IsParentProcess() ? WidgetMouseEvent::ePlatformTopLevel
                                          : WidgetMouseEvent::ePuppet);
  } else if (aType.EqualsLiteral("mouselongtap")) {
    msg = eMouseLongTap;
  } else if (aType.EqualsLiteral("contextmenu")) {
    msg = eContextMenu;
    contextMenuKey = !aButton && aInputSourceArg !=
                                     dom::MouseEvent_Binding::MOZ_SOURCE_TOUCH;
  } else if (aType.EqualsLiteral("MozMouseHittest")) {
    msg = eMouseHitTest;
  } else if (aType.EqualsLiteral("MozMouseExploreByTouch")) {
    msg = eMouseExploreByTouch;
  } else {
    return NS_ERROR_FAILURE;
  }

  if (aInputSourceArg == MouseEvent_Binding::MOZ_SOURCE_UNKNOWN) {
    aInputSourceArg = MouseEvent_Binding::MOZ_SOURCE_MOUSE;
  }

  Maybe<WidgetPointerEvent> pointerEvent;
  Maybe<WidgetMouseEvent> mouseEvent;
  if (IsPointerEventMessage(msg)) {
    MOZ_ASSERT(!aIsWidgetEventSynthesized,
               "The event shouldn't be dispatched as a synthesized event");
    if (MOZ_UNLIKELY(aIsWidgetEventSynthesized)) {
      // `click`, `auxclick` nor `contextmenu` should not be dispatched as a
      // synthesized event.
      return NS_ERROR_INVALID_ARG;
    }
    pointerEvent.emplace(true, msg, widget,
                         contextMenuKey ? WidgetMouseEvent::eContextMenuKey
                                        : WidgetMouseEvent::eNormal);
  } else {
    mouseEvent.emplace(true, msg, widget,
                       aIsWidgetEventSynthesized
                           ? WidgetMouseEvent::eSynthesized
                           : WidgetMouseEvent::eReal,
                       contextMenuKey ? WidgetMouseEvent::eContextMenuKey
                                      : WidgetMouseEvent::eNormal);
  }
  WidgetMouseEvent& mouseOrPointerEvent =
      pointerEvent.isSome() ? pointerEvent.ref() : mouseEvent.ref();
  mouseOrPointerEvent.pointerId = aIdentifier;
  mouseOrPointerEvent.mModifiers = GetWidgetModifiers(aModifiers);
  mouseOrPointerEvent.mButton = aButton;
  mouseOrPointerEvent.mButtons =
      aButtons != nsIDOMWindowUtils::MOUSE_BUTTONS_NOT_SPECIFIED ? aButtons
      : msg == eMouseUp                                          ? 0
                        : GetButtonsFlagForButton(aButton);
  mouseOrPointerEvent.mPressure = aPressure;
  mouseOrPointerEvent.mInputSource = aInputSourceArg;
  mouseOrPointerEvent.mClickCount = aClickCount;
  mouseOrPointerEvent.mFlags.mIsSynthesizedForTests = aIsDOMEventSynthesized;
  mouseOrPointerEvent.mExitFrom = exitFrom;

  nsPresContext* presContext = aPresShell->GetPresContext();
  if (!presContext) return NS_ERROR_FAILURE;

  mouseOrPointerEvent.mRefPoint =
      ToWidgetPoint(CSSPoint(aX, aY), offset, presContext);
  mouseOrPointerEvent.mIgnoreRootScrollFrame = aIgnoreRootScrollFrame;

  nsEventStatus status = nsEventStatus_eIgnore;
  if (aToWindow) {
    RefPtr<PresShell> presShell;
    nsView* view =
        GetViewToDispatchEvent(presContext, getter_AddRefs(presShell));
    if (!presShell || !view) {
      return NS_ERROR_FAILURE;
    }
    return presShell->HandleEvent(view->GetFrame(), &mouseOrPointerEvent, false,
                                  &status);
  }
  if (StaticPrefs::test_events_async_enabled()) {
    status = widget->DispatchInputEvent(&mouseOrPointerEvent).mContentStatus;
  } else {
    nsresult rv = widget->DispatchEvent(&mouseOrPointerEvent, status);
    NS_ENSURE_SUCCESS(rv, rv);
  }
  if (aPreventDefault) {
    if (status == nsEventStatus_eConsumeNoDefault) {
      if (mouseOrPointerEvent.mFlags.mDefaultPreventedByContent) {
        *aPreventDefault = PreventDefaultResult::ByContent;
      } else {
        *aPreventDefault = PreventDefaultResult::ByChrome;
      }
    } else {
      *aPreventDefault = PreventDefaultResult::No;
    }
  }

  return NS_OK;
}

/* static */
void nsContentUtils::FirePageHideEventForFrameLoaderSwap(
    nsIDocShellTreeItem* aItem, EventTarget* aChromeEventHandler,
    bool aOnlySystemGroup) {
  MOZ_DIAGNOSTIC_ASSERT(aItem);
  MOZ_DIAGNOSTIC_ASSERT(aChromeEventHandler);

  if (RefPtr<Document> doc = aItem->GetDocument()) {
    doc->OnPageHide(true, aChromeEventHandler, aOnlySystemGroup);
  }

  int32_t childCount = 0;
  aItem->GetInProcessChildCount(&childCount);
  AutoTArray<nsCOMPtr<nsIDocShellTreeItem>, 8> kids;
  kids.AppendElements(childCount);
  for (int32_t i = 0; i < childCount; ++i) {
    aItem->GetInProcessChildAt(i, getter_AddRefs(kids[i]));
  }

  for (uint32_t i = 0; i < kids.Length(); ++i) {
    if (kids[i]) {
      FirePageHideEventForFrameLoaderSwap(kids[i], aChromeEventHandler,
                                          aOnlySystemGroup);
    }
  }
}

// The pageshow event is fired for a given document only if IsShowing() returns
// the same thing as aFireIfShowing.  This gives us a way to fire pageshow only
// on documents that are still loading or only on documents that are already
// loaded.
/* static */
void nsContentUtils::FirePageShowEventForFrameLoaderSwap(
    nsIDocShellTreeItem* aItem, EventTarget* aChromeEventHandler,
    bool aFireIfShowing, bool aOnlySystemGroup) {
  int32_t childCount = 0;
  aItem->GetInProcessChildCount(&childCount);
  AutoTArray<nsCOMPtr<nsIDocShellTreeItem>, 8> kids;
  kids.AppendElements(childCount);
  for (int32_t i = 0; i < childCount; ++i) {
    aItem->GetInProcessChildAt(i, getter_AddRefs(kids[i]));
  }

  for (uint32_t i = 0; i < kids.Length(); ++i) {
    if (kids[i]) {
      FirePageShowEventForFrameLoaderSwap(kids[i], aChromeEventHandler,
                                          aFireIfShowing, aOnlySystemGroup);
    }
  }

  RefPtr<Document> doc = aItem->GetDocument();
  if (doc && doc->IsShowing() == aFireIfShowing) {
    doc->OnPageShow(true, aChromeEventHandler, aOnlySystemGroup);
  }
}

/* static */
already_AddRefed<nsPIWindowRoot> nsContentUtils::GetWindowRoot(Document* aDoc) {
  if (aDoc) {
    if (nsPIDOMWindowOuter* win = aDoc->GetWindow()) {
      return win->GetTopWindowRoot();
    }
  }
  return nullptr;
}

/* static */
bool nsContentUtils::LinkContextIsURI(const nsAString& aAnchor,
                                      nsIURI* aDocURI) {
  if (aAnchor.IsEmpty()) {
    // anchor parameter not present or empty -> same document reference
    return true;
  }

  // the document URI might contain a fragment identifier ("#...')
  // we want to ignore that because it's invisible to the server
  // and just affects the local interpretation in the recipient
  nsCOMPtr<nsIURI> contextUri;
  nsresult rv = NS_GetURIWithoutRef(aDocURI, getter_AddRefs(contextUri));

  if (NS_FAILED(rv)) {
    // copying failed
    return false;
  }

  // resolve anchor against context
  nsCOMPtr<nsIURI> resolvedUri;
  rv = NS_NewURI(getter_AddRefs(resolvedUri), aAnchor, nullptr, contextUri);

  if (NS_FAILED(rv)) {
    // resolving failed
    return false;
  }

  bool same;
  rv = contextUri->Equals(resolvedUri, &same);
  if (NS_FAILED(rv)) {
    // comparison failed
    return false;
  }

  return same;
}

/* static */
bool nsContentUtils::IsPreloadType(nsContentPolicyType aType) {
  return (aType == nsIContentPolicy::TYPE_INTERNAL_SCRIPT_PRELOAD ||
          aType == nsIContentPolicy::TYPE_INTERNAL_MODULE_PRELOAD ||
          aType == nsIContentPolicy::TYPE_INTERNAL_IMAGE_PRELOAD ||
          aType == nsIContentPolicy::TYPE_INTERNAL_STYLESHEET_PRELOAD ||
          aType == nsIContentPolicy::TYPE_INTERNAL_FONT_PRELOAD ||
          aType == nsIContentPolicy::TYPE_INTERNAL_FETCH_PRELOAD);
}

// static
ReferrerPolicy nsContentUtils::GetReferrerPolicyFromChannel(
    nsIChannel* aChannel) {
  nsCOMPtr<nsIHttpChannel> httpChannel = do_QueryInterface(aChannel);
  if (!httpChannel) {
    return ReferrerPolicy::_empty;
  }

  nsresult rv;
  nsAutoCString headerValue;
  rv = httpChannel->GetResponseHeader("referrer-policy"_ns, headerValue);
  if (NS_FAILED(rv) || headerValue.IsEmpty()) {
    return ReferrerPolicy::_empty;
  }

  return ReferrerInfo::ReferrerPolicyFromHeaderString(
      NS_ConvertUTF8toUTF16(headerValue));
}

// static
bool nsContentUtils::IsNonSubresourceRequest(nsIChannel* aChannel) {
  nsLoadFlags loadFlags = 0;
  aChannel->GetLoadFlags(&loadFlags);
  if (loadFlags & nsIChannel::LOAD_DOCUMENT_URI) {
    return true;
  }

  nsCOMPtr<nsILoadInfo> loadInfo = aChannel->LoadInfo();
  nsContentPolicyType type = loadInfo->InternalContentPolicyType();
  return IsNonSubresourceInternalPolicyType(type);
}

// static
bool nsContentUtils::IsNonSubresourceInternalPolicyType(
    nsContentPolicyType aType) {
  return aType == nsIContentPolicy::TYPE_DOCUMENT ||
         aType == nsIContentPolicy::TYPE_INTERNAL_IFRAME ||
         aType == nsIContentPolicy::TYPE_INTERNAL_FRAME ||
         aType == nsIContentPolicy::TYPE_INTERNAL_WORKER ||
         aType == nsIContentPolicy::TYPE_INTERNAL_SHARED_WORKER;
}

// static public
bool nsContentUtils::IsThirdPartyTrackingResourceWindow(
    nsPIDOMWindowInner* aWindow) {
  MOZ_ASSERT(aWindow);

  Document* document = aWindow->GetExtantDoc();
  if (!document) {
    return false;
  }

  nsCOMPtr<nsIClassifiedChannel> classifiedChannel =
      do_QueryInterface(document->GetChannel());
  if (!classifiedChannel) {
    return false;
  }

  return classifiedChannel->IsThirdPartyTrackingResource();
}

// static public
bool nsContentUtils::IsFirstPartyTrackingResourceWindow(
    nsPIDOMWindowInner* aWindow) {
  MOZ_ASSERT(aWindow);

  Document* document = aWindow->GetExtantDoc();
  if (!document) {
    return false;
  }

  nsCOMPtr<nsIClassifiedChannel> classifiedChannel =
      do_QueryInterface(document->GetChannel());
  if (!classifiedChannel) {
    return false;
  }

  uint32_t classificationFlags =
      classifiedChannel->GetFirstPartyClassificationFlags();

  return mozilla::net::UrlClassifierCommon::IsTrackingClassificationFlag(
      classificationFlags, NS_UsePrivateBrowsing(document->GetChannel()));
}

namespace {

// We put StringBuilder in the anonymous namespace to prevent anything outside
// this file from accidentally being linked against it.
class BulkAppender {
  using size_type = typename nsAString::size_type;

 public:
  explicit BulkAppender(BulkWriteHandle<char16_t>&& aHandle)
    : mHandle(std::move(aHandle)), mPosition(0), mTaint() {}
  ~BulkAppender() = default;

  template <int N>
  void AppendLiteral(const char16_t (&aStr)[N]) {
    size_t len = N - 1;
    MOZ_ASSERT(mPosition + len <= mHandle.Length());
    memcpy(mHandle.Elements() + mPosition, aStr, len * sizeof(char16_t));
    mPosition += len;
  }

  template <int N>
  void AppendLiteralTainted(const char16_t (&aStr)[N], const StringTaint& aTaint) {
    size_t len = N - 1;
    MOZ_ASSERT(mPosition + len <= mHandle.Length());
    memcpy(mHandle.Elements() + mPosition, aStr, len * sizeof(char16_t));
    // Foxhound: propagate taint
    mTaint.concat(aTaint, mPosition);
    mPosition += len;
  }

  void Append(Span<const char16_t> aStr, const StringTaint& aTaint) {
    size_t len = aStr.Length();
    MOZ_ASSERT(mPosition + len <= mHandle.Length());
    // Both mHandle.Elements() and aStr.Elements() are guaranteed
    // to be non-null (by the string implementation and by Span,
    // respectively), so not checking the pointers for null before
    // memcpy does not lead to UB even if len was zero.
    memcpy(mHandle.Elements() + mPosition, aStr.Elements(),
           len * sizeof(char16_t));
    // Foxhound: propagate taint
    mTaint.concat(aTaint, mPosition);
    mPosition += len;
  }

  void Append(Span<const char> aStr, const StringTaint& aTaint) {
    size_t len = aStr.Length();
    MOZ_ASSERT(mPosition + len <= mHandle.Length());
    ConvertLatin1toUtf16(aStr, mHandle.AsSpan().From(mPosition));
    // Foxhound: propagate taint
    mTaint.concat(aTaint, mPosition);
    mPosition += len;
  }

  void Finish() { mHandle.Finish(mPosition, false); }

  StringTaint& Taint() { return mTaint; }

 private:
  BulkWriteHandle<char16_t> mHandle;
  size_type mPosition;
  SafeStringTaint mTaint;
};

class StringBuilder {
 private:
  class Unit {
   public:
    Unit() : mAtom(nullptr) { MOZ_COUNT_CTOR(StringBuilder::Unit); }
    ~Unit() {
      if (mType == Type::String || mType == Type::StringWithEncode) {
        mString.~nsString();
      }
      MOZ_COUNT_DTOR(StringBuilder::Unit);
    }

    enum class Type : uint8_t {
      Unknown,
      Atom,
      String,
      StringWithEncode,
      Literal,
      TextFragment,
      TextFragmentWithEncode,
    };

    struct LiteralSpan {
      const char16_t* mData;
      uint32_t mLength;

      Span<const char16_t> AsSpan() { return Span(mData, mLength); }
    };

    union {
      nsAtom* mAtom;
      LiteralSpan mLiteral;
      nsString mString;
      const nsTextFragment* mTextFragment;
    };
    Type mType = Type::Unknown;
  };

  // Foxhound: changed 3 -> 4 in line below to for extra taint field in string
  static_assert(sizeof(void*) != 8 || sizeof(Unit) <= 4 * sizeof(void*),
                "Unit should remain small");

 public:
  // Try to keep the size of StringBuilder close to a jemalloc bucket size (the
  // 16kb one in this case).
  static constexpr uint32_t TARGET_SIZE = 16 * 1024;

  // The number of units we need to remove from the inline buffer so that the
  // rest of the builder members fit. A more precise approach would be to
  // calculate that extra size and use (TARGET_SIZE - OTHER_SIZE) / sizeof(Unit)
  // or so, but this is simpler.
  // Foxhound: different padding required due to taint fields
  static constexpr uint32_t PADDING_UNITS = sizeof(void*) == 8 ? 2 : 4;

  static constexpr uint32_t STRING_BUFFER_UNITS =
      TARGET_SIZE / sizeof(Unit) - PADDING_UNITS;

  StringBuilder() : mLast(this), mLength(0) { MOZ_COUNT_CTOR(StringBuilder); }

  MOZ_COUNTED_DTOR(StringBuilder)

  void Append(nsAtom* aAtom) {
    Unit* u = AddUnit();
    u->mAtom = aAtom;
    u->mType = Unit::Type::Atom;
    uint32_t len = aAtom->GetLength();
    mLength += len;
  }

  template <int N>
  void Append(const char16_t (&aLiteral)[N]) {
    constexpr uint32_t len = N - 1;
    Unit* u = AddUnit();
    u->mLiteral = {aLiteral, len};
    u->mType = Unit::Type::Literal;
    mLength += len;
  }

  void Append(nsString&& aString) {
    Unit* u = AddUnit();
    uint32_t len = aString.Length();
    new (&u->mString) nsString(std::move(aString));
    u->mType = Unit::Type::String;
    mLength += len;
  }

  // aLen can be !isValid(), which will get propagated into mLength.
  void AppendWithAttrEncode(nsString&& aString, CheckedInt<uint32_t> aLen) {
    Unit* u = AddUnit();
    new (&u->mString) nsString(std::move(aString));
    u->mType = Unit::Type::StringWithEncode;
    mLength += aLen;
  }

  void Append(const nsTextFragment* aTextFragment) {
    Unit* u = AddUnit();
    u->mTextFragment = aTextFragment;
    u->mType = Unit::Type::TextFragment;
    uint32_t len = aTextFragment->GetLength();
    mLength += len;
  }

  // aLen can be !isValid(), which will get propagated into mLength.
  void AppendWithEncode(const nsTextFragment* aTextFragment,
                        CheckedInt<uint32_t> aLen) {
    Unit* u = AddUnit();
    u->mTextFragment = aTextFragment;
    u->mType = Unit::Type::TextFragmentWithEncode;
    mLength += aLen;
  }

  bool ToString(nsAString& aOut) {
    if (!mLength.isValid()) {
      return false;
    }
    auto appenderOrErr = aOut.BulkWrite(mLength.value(), 0, true);
    if (appenderOrErr.isErr()) {
      return false;
    }

    BulkAppender appender{appenderOrErr.unwrap()};

    for (StringBuilder* current = this; current;
         current = current->mNext.get()) {
      uint32_t len = current->mUnits.Length();
      for (uint32_t i = 0; i < len; ++i) {
        Unit& u = current->mUnits[i];
        switch (u.mType) {
          case Unit::Type::Atom:
            appender.Append(*(u.mAtom), EmptyTaint);
            break;
          case Unit::Type::String:
            appender.Append(u.mString, u.mString.Taint());
            break;
          case Unit::Type::StringWithEncode:
            EncodeAttrString(u.mString, appender, u.mString.Taint());
            break;
          case Unit::Type::Literal:
            appender.Append(u.mLiteral.AsSpan(), EmptyTaint);
            break;
          case Unit::Type::TextFragment:
            if (u.mTextFragment->Is2b()) {
              appender.Append(Span(u.mTextFragment->Get2b(), u.mTextFragment->GetLength()),
                              u.mTextFragment->Taint());
            } else {
              appender.Append(Span(u.mTextFragment->Get1b(), u.mTextFragment->GetLength()),
                              u.mTextFragment->Taint());
            }
            break;
          case Unit::Type::TextFragmentWithEncode:
            if (u.mTextFragment->Is2b()) {
              EncodeTextFragment(Span(u.mTextFragment->Get2b(), u.mTextFragment->GetLength()),
                                 appender, u.mTextFragment->Taint());
            } else {
              EncodeTextFragment(Span(u.mTextFragment->Get1b(),
                                          u.mTextFragment->GetLength()),
                                 appender, u.mTextFragment->Taint());
            }
            break;
          default:
            MOZ_CRASH("Unknown unit type?");
        }
      }
    }
    // Foxhound: Add the taint operation to all flows
    MarkTaintOperation(appender.Taint(), "element.textContent");
    appender.Finish();
    aOut.AssignTaint(appender.Taint());
    return true;
  }

 private:
  Unit* AddUnit() {
    if (mLast->mUnits.Length() == STRING_BUFFER_UNITS) {
      new StringBuilder(this);
    }
    return mLast->mUnits.AppendElement();
  }

  explicit StringBuilder(StringBuilder* aFirst) : mLast(nullptr), mLength(0) {
    MOZ_COUNT_CTOR(StringBuilder);
    aFirst->mLast->mNext = WrapUnique(this);
    aFirst->mLast = this;
  }

  void EncodeAttrString(Span<const char16_t> aStr, BulkAppender& aAppender, const StringTaint& aTaint) {
    size_t flushedUntil = 0;
    size_t currentPosition = 0;
    for (char16_t c : aStr) {
      TaintFlow flow(aTaint.atRef(currentPosition));
      SafeStringTaint taint = aTaint.safeSubTaint(flushedUntil, currentPosition);
      switch (c) {
        case '"':
          aAppender.Append(aStr.FromTo(flushedUntil, currentPosition), taint);
          aAppender.AppendLiteralTainted(u"&quot;", StringTaint(flow, 6));
          flushedUntil = currentPosition + 1;
          break;
        case '&':
          aAppender.Append(aStr.FromTo(flushedUntil, currentPosition), taint);
          aAppender.AppendLiteralTainted(u"&amp;", StringTaint(flow, 5));
          flushedUntil = currentPosition + 1;
          break;
        case 0x00A0:
          aAppender.Append(aStr.FromTo(flushedUntil, currentPosition), taint);
          aAppender.AppendLiteralTainted(u"&nbsp;", StringTaint(flow, 6));
          flushedUntil = currentPosition + 1;
          break;
        default:
          break;
      }
      currentPosition++;
    }
    if (currentPosition > flushedUntil) {
      SafeStringTaint taint = aTaint.safeSubTaint(flushedUntil, currentPosition);
      aAppender.Append(aStr.FromTo(flushedUntil, currentPosition), taint);
    }
    // Foxhound: Add the taint operation to all flows
    MarkTaintOperation(aAppender.Taint(), "nsContentUtils::EncodeAttrString");
  }

  template <class T>
  void EncodeTextFragment(Span<const T> aStr, BulkAppender& aAppender, const StringTaint& aTaint) {
    size_t flushedUntil = 0;
    size_t currentPosition = 0;
    for (T c : aStr) {
      TaintFlow flow(aTaint.atRef(currentPosition));
      SafeStringTaint taint = aTaint.safeSubTaint(flushedUntil, currentPosition);
      switch (c) {
        case '<':
          aAppender.Append(aStr.FromTo(flushedUntil, currentPosition), taint);
          aAppender.AppendLiteralTainted(u"&lt;", StringTaint(flow, 4));
          flushedUntil = currentPosition + 1;
          break;
        case '>':
          aAppender.Append(aStr.FromTo(flushedUntil, currentPosition), taint);
          aAppender.AppendLiteralTainted(u"&gt;", StringTaint(flow, 4));
          flushedUntil = currentPosition + 1;
          break;
        case '&':
          aAppender.Append(aStr.FromTo(flushedUntil, currentPosition), taint);
          aAppender.AppendLiteralTainted(u"&amp;", StringTaint(flow, 5));
          flushedUntil = currentPosition + 1;
          break;
        case T(0xA0):
          aAppender.Append(aStr.FromTo(flushedUntil, currentPosition), taint);
          aAppender.AppendLiteralTainted(u"&nbsp;", StringTaint(flow, 6));
          flushedUntil = currentPosition + 1;
          break;
        default:
          break;
      }
      currentPosition++;
    }
    if (currentPosition > flushedUntil) {
      SafeStringTaint taint = aTaint.safeSubTaint(flushedUntil, currentPosition);
      aAppender.Append(aStr.FromTo(flushedUntil, currentPosition), taint);
    }
    // Foxhound: Add the taint operation to all flows
    MarkTaintOperation(aAppender.Taint(), "nsContentUtils::EncodeTextFragment");
  }

  AutoTArray<Unit, STRING_BUFFER_UNITS> mUnits;
  UniquePtr<StringBuilder> mNext;
  StringBuilder* mLast;
  // mLength is used only in the first StringBuilder object in the linked list.
  CheckedInt<uint32_t> mLength;
};

static_assert(sizeof(StringBuilder) <= StringBuilder::TARGET_SIZE,
              "StringBuilder should fit in the target bucket");

}  // namespace

static void AppendEncodedCharacters(const nsTextFragment* aText,
                                    StringBuilder& aBuilder) {
  uint32_t numEncodedChars = 0;
  uint32_t len = aText->GetLength();
  if (aText->Is2b()) {
    const char16_t* data = aText->Get2b();
    for (uint32_t i = 0; i < len; ++i) {
      const char16_t c = data[i];
      switch (c) {
        case '<':
        case '>':
        case '&':
        case 0x00A0:
          ++numEncodedChars;
          break;
        default:
          break;
      }
    }
  } else {
    const char* data = aText->Get1b();
    for (uint32_t i = 0; i < len; ++i) {
      const unsigned char c = data[i];
      switch (c) {
        case '<':
        case '>':
        case '&':
        case 0x00A0:
          ++numEncodedChars;
          break;
        default:
          break;
      }
    }
  }

  if (numEncodedChars) {
    // For simplicity, conservatively estimate the size of the string after
    // encoding. This will result in reserving more memory than we actually
    // need, but that should be fine unless the string has an enormous number of
    // eg < in it. We subtract 1 for the null terminator, then 1 more for the
    // existing character that will be replaced.
    constexpr uint32_t maxCharExtraSpace =
        std::max({std::size("&lt;"), std::size("&gt;"), std::size("&amp;"),
                  std::size("&nbsp;")}) -
        2;
    static_assert(maxCharExtraSpace < 100, "Possible underflow");
    CheckedInt<uint32_t> maxExtraSpace =
        CheckedInt<uint32_t>(numEncodedChars) * maxCharExtraSpace;
    aBuilder.AppendWithEncode(aText, maxExtraSpace + len);
  } else {
    aBuilder.Append(aText);
  }
}

static CheckedInt<uint32_t> ExtraSpaceNeededForAttrEncoding(
    const nsAString& aValue) {
  const char16_t* c = aValue.BeginReading();
  const char16_t* end = aValue.EndReading();

  uint32_t numEncodedChars = 0;
  while (c < end) {
    switch (*c) {
      case '"':
      case '&':
      case 0x00A0:
        ++numEncodedChars;
        break;
      default:
        break;
    }
    ++c;
  }

  if (!numEncodedChars) {
    return 0;
  }

  // For simplicity, conservatively estimate the size of the string after
  // encoding. This will result in reserving more memory than we actually
  // need, but that should be fine unless the string has an enormous number of
  // & in it. We subtract 1 for the null terminator, then 1 more for the
  // existing character that will be replaced.
  constexpr uint32_t maxCharExtraSpace =
      std::max({std::size("&quot;"), std::size("&amp;"), std::size("&nbsp;")}) -
      2;
  static_assert(maxCharExtraSpace < 100, "Possible underflow");
  return CheckedInt<uint32_t>(numEncodedChars) * maxCharExtraSpace;
}

static void AppendEncodedAttributeValue(const nsAttrValue& aValue,
                                        StringBuilder& aBuilder) {
  if (nsAtom* atom = aValue.GetStoredAtom()) {
    nsDependentAtomString atomStr(atom);
    atomStr.AssignTaint(aValue.GetAtomTaint());
    auto space = ExtraSpaceNeededForAttrEncoding(atomStr);
    if (space.isValid() && !space.value()) {
      // Foxhound: Append as string instead of as atom
      if(atomStr.isTainted()) {
        aBuilder.Append(nsString(atomStr));
      } else {
        aBuilder.Append(atom);
      }
    } else {
      aBuilder.AppendWithAttrEncode(nsString(atomStr),
                                    space + atomStr.Length());
    }
    return;
  }
  // NOTE(emilio): In most cases this will just be a reference to the stored
  // nsStringBuffer.
  nsString str;
  aValue.ToString(str);
  auto space = ExtraSpaceNeededForAttrEncoding(str);
  if (!space.isValid() || space.value()) {
    aBuilder.AppendWithAttrEncode(std::move(str), space + str.Length());
  } else {
    aBuilder.Append(std::move(str));
  }
}

static void StartElement(Element* aElement, StringBuilder& aBuilder) {
  nsAtom* localName = aElement->NodeInfo()->NameAtom();
  const int32_t tagNS = aElement->GetNameSpaceID();

  aBuilder.Append(u"<");
  if (tagNS == kNameSpaceID_XHTML || tagNS == kNameSpaceID_SVG ||
      tagNS == kNameSpaceID_MathML) {
    aBuilder.Append(localName);
  } else {
    aBuilder.Append(nsString(aElement->NodeName()));
  }

  if (CustomElementData* ceData = aElement->GetCustomElementData()) {
    nsAtom* isAttr = ceData->GetIs(aElement);
    if (isAttr && !aElement->HasAttr(nsGkAtoms::is)) {
      aBuilder.Append(uR"( is=")");
      aBuilder.Append(isAttr);
      aBuilder.Append(uR"(")");
    }
  }

  uint32_t i = 0;
  while (BorrowedAttrInfo info = aElement->GetAttrInfoAt(i++)) {
    const nsAttrName* name = info.mName;

    int32_t attNs = name->NamespaceID();
    nsAtom* attName = name->LocalName();

    // Filter out any attribute starting with [-|_]moz
    // FIXME(emilio): Do we still need this?
    nsDependentAtomString attrNameStr(attName);
    if (StringBeginsWith(attrNameStr, u"_moz"_ns) ||
        StringBeginsWith(attrNameStr, u"-moz"_ns)) {
      continue;
    }

    aBuilder.Append(u" ");

    if (MOZ_LIKELY(attNs == kNameSpaceID_None) ||
        (attNs == kNameSpaceID_XMLNS && attName == nsGkAtoms::xmlns)) {
      // Nothing else required
    } else if (attNs == kNameSpaceID_XML) {
      aBuilder.Append(u"xml:");
    } else if (attNs == kNameSpaceID_XMLNS) {
      aBuilder.Append(u"xmlns:");
    } else if (attNs == kNameSpaceID_XLink) {
      aBuilder.Append(u"xlink:");
    } else if (nsAtom* prefix = name->GetPrefix()) {
      aBuilder.Append(prefix);
      aBuilder.Append(u":");
    }

    aBuilder.Append(attName);
    aBuilder.Append(uR"(=")");
    AppendEncodedAttributeValue(*info.mValue, aBuilder);
    aBuilder.Append(uR"(")");
  }

  aBuilder.Append(u">");

  /*
  // Per HTML spec we should append one \n if the first child of
  // pre/textarea/listing is a textnode and starts with a \n.
  // But because browsers haven't traditionally had that behavior,
  // we're not changing our behavior either - yet.
  if (aContent->IsHTMLElement()) {
    if (localName == nsGkAtoms::pre || localName == nsGkAtoms::textarea ||
        localName == nsGkAtoms::listing) {
      nsIContent* fc = aContent->GetFirstChild();
      if (fc &&
          (fc->NodeType() == nsINode::TEXT_NODE ||
           fc->NodeType() == nsINode::CDATA_SECTION_NODE)) {
        const nsTextFragment* text = fc->GetText();
        if (text && text->GetLength() && text->CharAt(0) == char16_t('\n')) {
          aBuilder.Append("\n");
        }
      }
    }
  }*/
}

static inline bool ShouldEscape(nsIContent* aParent) {
  if (!aParent || !aParent->IsHTMLElement()) {
    return true;
  }

  static const nsAtom* nonEscapingElements[] = {
      nsGkAtoms::style,     nsGkAtoms::script,  nsGkAtoms::xmp,
      nsGkAtoms::iframe,    nsGkAtoms::noembed, nsGkAtoms::noframes,
      nsGkAtoms::plaintext, nsGkAtoms::noscript};
  static mozilla::BitBloomFilter<12, nsAtom> sFilter;
  static bool sInitialized = false;
  if (!sInitialized) {
    sInitialized = true;
    for (auto& nonEscapingElement : nonEscapingElements) {
      sFilter.add(nonEscapingElement);
    }
  }

  nsAtom* tag = aParent->NodeInfo()->NameAtom();
  if (sFilter.mightContain(tag)) {
    for (auto& nonEscapingElement : nonEscapingElements) {
      if (tag == nonEscapingElement) {
        if (MOZ_UNLIKELY(tag == nsGkAtoms::noscript) &&
            MOZ_UNLIKELY(!aParent->OwnerDoc()->IsScriptEnabled())) {
          return true;
        }
        return false;
      }
    }
  }
  return true;
}

static inline bool IsVoidTag(Element* aElement) {
  if (!aElement->IsHTMLElement()) {
    return false;
  }
  return FragmentOrElement::IsHTMLVoid(aElement->NodeInfo()->NameAtom());
}

static bool StartSerializingShadowDOM(
    nsINode* aNode, StringBuilder& aBuilder, bool aSerializableShadowRoots,
    const Sequence<OwningNonNull<ShadowRoot>>& aShadowRoots) {
  ShadowRoot* shadow = aNode->GetShadowRoot();
  if (!shadow || ((!aSerializableShadowRoots || !shadow->Serializable()) &&
                  !aShadowRoots.Contains(shadow))) {
    return false;
  }

  aBuilder.Append(u"<template shadowrootmode=\"");
  if (shadow->IsClosed()) {
    aBuilder.Append(u"closed\"");
  } else {
    aBuilder.Append(u"open\"");
  }

  if (shadow->DelegatesFocus()) {
    aBuilder.Append(u" shadowrootdelegatesfocus=\"\"");
  }
  if (shadow->Serializable()) {
    aBuilder.Append(u" shadowrootserializable=\"\"");
  }
  if (shadow->Clonable()) {
    aBuilder.Append(u" shadowrootclonable=\"\"");
  }

  aBuilder.Append(u">");

  if (!shadow->HasChildren()) {
    aBuilder.Append(u"</template>");
    return false;
  }
  return true;
}

template <SerializeShadowRoots ShouldSerializeShadowRoots>
static void SerializeNodeToMarkupInternal(
    nsINode* aRoot, bool aDescendantsOnly, StringBuilder& aBuilder,
    bool aSerializableShadowRoots,
    const Sequence<OwningNonNull<ShadowRoot>>& aShadowRoots) {
  nsINode* current =
      aDescendantsOnly ? aRoot->GetFirstChildOfTemplateOrNode() : aRoot;
  if (!current) {
    return;
  }

  nsIContent* next;
  while (true) {
    bool isVoid = false;
    switch (current->NodeType()) {
      case nsINode::ELEMENT_NODE: {
        Element* elem = current->AsElement();
        StartElement(elem, aBuilder);

        if constexpr (ShouldSerializeShadowRoots == SerializeShadowRoots::Yes) {
          if (StartSerializingShadowDOM(
                  current, aBuilder, aSerializableShadowRoots, aShadowRoots)) {
            current = current->GetShadowRoot()->GetFirstChild();
            continue;
          }
        }

        isVoid = IsVoidTag(elem);
        if (!isVoid && (next = current->GetFirstChildOfTemplateOrNode())) {
          current = next;
          continue;
        }
        break;
      }

      case nsINode::TEXT_NODE:
      case nsINode::CDATA_SECTION_NODE: {
        const nsTextFragment* text = &current->AsText()->TextFragment();
        nsIContent* parent = current->GetParent();
        if (ShouldEscape(parent)) {
          AppendEncodedCharacters(text, aBuilder);
        } else {
          aBuilder.Append(text);
        }
        break;
      }

      case nsINode::COMMENT_NODE: {
        aBuilder.Append(u"<!--");
        aBuilder.Append(static_cast<nsIContent*>(current)->GetText());
        aBuilder.Append(u"-->");
        break;
      }

      case nsINode::DOCUMENT_TYPE_NODE: {
        aBuilder.Append(u"<!DOCTYPE ");
        aBuilder.Append(nsString(current->NodeName()));
        aBuilder.Append(u">");
        break;
      }

      case nsINode::PROCESSING_INSTRUCTION_NODE: {
        aBuilder.Append(u"<?");
        aBuilder.Append(nsString(current->NodeName()));
        aBuilder.Append(u" ");
        aBuilder.Append(static_cast<nsIContent*>(current)->GetText());
        aBuilder.Append(u">");
        break;
      }
    }

    while (true) {
      if (!isVoid && current->NodeType() == nsINode::ELEMENT_NODE) {
        aBuilder.Append(u"</");
        nsIContent* elem = static_cast<nsIContent*>(current);
        if (elem->IsHTMLElement() || elem->IsSVGElement() ||
            elem->IsMathMLElement()) {
          aBuilder.Append(elem->NodeInfo()->NameAtom());
        } else {
          aBuilder.Append(nsString(current->NodeName()));
        }
        aBuilder.Append(u">");
      }
      isVoid = false;

      if (current == aRoot) {
        return;
      }

      if ((next = current->GetNextSibling())) {
        current = next;
        break;
      }

      if constexpr (ShouldSerializeShadowRoots == SerializeShadowRoots::Yes) {
        // If the current node is a shadow root, then we must go to its host.
        // Since shadow DOMs are serialized declaratively as template elements,
        // we serialize the end tag of the template before going back to
        // serializing the shadow host.
        if (current->IsShadowRoot()) {
          current = current->GetContainingShadowHost();
          aBuilder.Append(u"</template>");

          if (current->HasChildren()) {
            current = current->GetFirstChildOfTemplateOrNode();
            break;
          }
          continue;
        }
      }

      current = current->GetParentNode();

      // Handle template element. If the parent is a template's content,
      // then adjust the parent to be the template element.
      if (current != aRoot &&
          current->NodeType() == nsINode::DOCUMENT_FRAGMENT_NODE) {
        DocumentFragment* frag = static_cast<DocumentFragment*>(current);
        nsIContent* fragHost = frag->GetHost();
        if (fragHost && fragHost->IsTemplateElement()) {
          current = fragHost;
        }
      }

      if (aDescendantsOnly && current == aRoot) {
        return;
      }
    }
  }
}

template <SerializeShadowRoots ShouldSerializeShadowRoots>
bool nsContentUtils::SerializeNodeToMarkup(
    nsINode* aRoot, bool aDescendantsOnly, nsAString& aOut,
    bool aSerializableShadowRoots,
    const Sequence<OwningNonNull<ShadowRoot>>& aShadowRoots) {
  // If you pass in a DOCUMENT_NODE, you must pass aDescendentsOnly as true
  MOZ_ASSERT(aDescendantsOnly || aRoot->NodeType() != nsINode::DOCUMENT_NODE);

  StringBuilder builder;
  if constexpr (ShouldSerializeShadowRoots == SerializeShadowRoots::Yes) {
    if (aDescendantsOnly &&
        StartSerializingShadowDOM(aRoot, builder, aSerializableShadowRoots,
                                  aShadowRoots)) {
      SerializeNodeToMarkupInternal<SerializeShadowRoots::Yes>(
          aRoot->GetShadowRoot()->GetFirstChild(), false, builder,
          aSerializableShadowRoots, aShadowRoots);
      // The template tag is opened in StartSerializingShadowDOM, so we need
      // to close it here before serializing any children of aRoot.
      builder.Append(u"</template>");
    }
  }

  SerializeNodeToMarkupInternal<ShouldSerializeShadowRoots>(
      aRoot, aDescendantsOnly, builder, aSerializableShadowRoots, aShadowRoots);
  return builder.ToString(aOut);
}

template bool nsContentUtils::SerializeNodeToMarkup<SerializeShadowRoots::No>(
    nsINode* aRoot, bool aDescendantsOnly, nsAString& aOut,
    bool aSerializableShadowRoots,
    const Sequence<OwningNonNull<ShadowRoot>>& aShadowRoots);
template bool nsContentUtils::SerializeNodeToMarkup<SerializeShadowRoots::Yes>(
    nsINode* aRoot, bool aDescendantsOnly, nsAString& aOut,
    bool aSerializableShadowRoots,
    const Sequence<OwningNonNull<ShadowRoot>>& aShadowRoots);

bool nsContentUtils::IsSpecificAboutPage(JSObject* aGlobal, const char* aUri) {
  // aUri must start with about: or this isn't the right function to be using.
  MOZ_ASSERT(strncmp(aUri, "about:", 6) == 0);

  // Make sure the global is a window
  MOZ_DIAGNOSTIC_ASSERT(JS_IsGlobalObject(aGlobal));
  nsGlobalWindowInner* win = xpc::WindowOrNull(aGlobal);
  if (!win) {
    return false;
  }

  nsCOMPtr<nsIPrincipal> principal = win->GetPrincipal();
  NS_ENSURE_TRUE(principal, false);

  // First check the scheme to avoid getting long specs in the common case.
  if (!principal->SchemeIs("about")) {
    return false;
  }

  nsAutoCString spec;
  principal->GetAsciiSpec(spec);

  return spec.EqualsASCII(aUri);
}

/* static */
void nsContentUtils::SetScrollbarsVisibility(nsIDocShell* aDocShell,
                                             bool aVisible) {
  if (!aDocShell) {
    return;
  }
  auto pref = aVisible ? ScrollbarPreference::Auto : ScrollbarPreference::Never;
  nsDocShell::Cast(aDocShell)->SetScrollbarPreference(pref);
}

/* static */
nsIDocShell* nsContentUtils::GetDocShellForEventTarget(EventTarget* aTarget) {
  if (!aTarget) {
    return nullptr;
  }

  nsCOMPtr<nsPIDOMWindowInner> innerWindow;
  if (nsCOMPtr<nsINode> node = nsINode::FromEventTarget(aTarget)) {
    bool ignore;
    innerWindow =
        do_QueryInterface(node->OwnerDoc()->GetScriptHandlingObject(ignore));
  } else if ((innerWindow = nsPIDOMWindowInner::FromEventTarget(aTarget))) {
    // Nothing else to do
  } else if (nsCOMPtr<DOMEventTargetHelper> helper =
                 do_QueryInterface(aTarget)) {
    innerWindow = helper->GetOwnerWindow();
  }

  if (innerWindow) {
    return innerWindow->GetDocShell();
  }

  return nullptr;
}

/*
 * Note: this function only relates to figuring out HTTPS state, which is an
 * input to the Secure Context algorithm.  We are not actually implementing any
 * part of the Secure Context algorithm itself here.
 *
 * This is a bit of a hack.  Ideally we'd propagate HTTPS state through
 * nsIChannel as described in the Fetch and HTML specs, but making channels
 * know about whether they should inherit HTTPS state, propagating information
 * about who the channel's "client" is, exposing GetHttpsState API on channels
 * and modifying the various cache implementations to store and retrieve HTTPS
 * state involves a huge amount of code (see bug 1220687).  We avoid that for
 * now using this function.
 *
 * This function takes advantage of the observation that we can return true if
 * nsIContentSecurityManager::IsOriginPotentiallyTrustworthy returns true for
 * the document's origin (e.g. the origin has a scheme of 'https' or host
 * 'localhost' etc.).  Since we generally propagate a creator document's origin
 * onto data:, blob:, etc. documents, this works for them too.
 *
 * The scenario where this observation breaks down is sandboxing without the
 * 'allow-same-origin' flag, since in this case a document is given a unique
 * origin (IsOriginPotentiallyTrustworthy would return false).  We handle that
 * by using the origin that the document would have had had it not been
 * sandboxed.
 *
 * DEFICIENCIES: Note that this function uses nsIScriptSecurityManager's
 * getChannelResultPrincipalIfNotSandboxed, and that method's ignoring of
 * sandboxing is limited to the immediate sandbox.  In the case that aDocument
 * should inherit its origin (e.g. data: URI) but its parent has ended up
 * with a unique origin due to sandboxing further up the parent chain we may
 * end up returning false when we would ideally return true (since we will
 * examine the parent's origin for 'https' and not finding it.)  This means
 * that we may restrict the privileges of some pages unnecessarily in this
 * edge case.
 */
/* static */
bool nsContentUtils::HttpsStateIsModern(Document* aDocument) {
  if (!aDocument) {
    return false;
  }

  nsCOMPtr<nsIPrincipal> principal = aDocument->NodePrincipal();

  if (principal->IsSystemPrincipal()) {
    return true;
  }

  // If aDocument is sandboxed, try and get the principal that it would have
  // been given had it not been sandboxed:
  if (principal->GetIsNullPrincipal() &&
      (aDocument->GetSandboxFlags() & SANDBOXED_ORIGIN)) {
    nsIChannel* channel = aDocument->GetChannel();
    if (channel) {
      nsCOMPtr<nsIScriptSecurityManager> ssm =
          nsContentUtils::GetSecurityManager();
      nsresult rv = ssm->GetChannelResultPrincipalIfNotSandboxed(
          channel, getter_AddRefs(principal));
      if (NS_FAILED(rv)) {
        return false;
      }
      if (principal->IsSystemPrincipal()) {
        // If a document with the system principal is sandboxing a subdocument
        // that would normally inherit the embedding element's principal (e.g.
        // a srcdoc document) then the embedding document does not trust the
        // content that is written to the embedded document.  Unlike when the
        // embedding document is https, in this case we have no indication as
        // to whether the embedded document's contents are delivered securely
        // or not, and the sandboxing would possibly indicate that they were
        // not.  To play it safe we return false here.  (See bug 1162772
        // comment 73-80.)
        return false;
      }
    }
  }

  if (principal->GetIsNullPrincipal()) {
    return false;
  }

  MOZ_ASSERT(principal->GetIsContentPrincipal());

  return principal->GetIsOriginPotentiallyTrustworthy();
}

/* static */
bool nsContentUtils::ComputeIsSecureContext(nsIChannel* aChannel) {
  MOZ_ASSERT(aChannel);

  nsCOMPtr<nsIScriptSecurityManager> ssm = nsContentUtils::GetSecurityManager();
  nsCOMPtr<nsIPrincipal> principal;
  nsresult rv = ssm->GetChannelResultPrincipalIfNotSandboxed(
      aChannel, getter_AddRefs(principal));
  if (NS_FAILED(rv)) {
    return false;
  }

  const RefPtr<nsILoadInfo> loadInfo = aChannel->LoadInfo();

  if (principal->IsSystemPrincipal()) {
    // If the load would've been sandboxed, treat this load as an untrusted
    // load, as system code considers sandboxed resources insecure.
    return !loadInfo->GetLoadingSandboxed();
  }

  if (principal->GetIsNullPrincipal()) {
    return false;
  }

  if (const RefPtr<WindowContext> windowContext =
          WindowContext::GetById(loadInfo->GetInnerWindowID())) {
    if (!windowContext->GetIsSecureContext()) {
      return false;
    }
  }

  return principal->GetIsOriginPotentiallyTrustworthy();
}

/* static */
void nsContentUtils::TryToUpgradeElement(Element* aElement) {
  NodeInfo* nodeInfo = aElement->NodeInfo();
  RefPtr<nsAtom> typeAtom =
      aElement->GetCustomElementData()->GetCustomElementType();

  MOZ_ASSERT(nodeInfo->NameAtom()->Equals(nodeInfo->LocalName()));
  CustomElementDefinition* definition =
      nsContentUtils::LookupCustomElementDefinition(
          nodeInfo->GetDocument(), nodeInfo->NameAtom(),
          nodeInfo->NamespaceID(), typeAtom);
  if (definition) {
    nsContentUtils::EnqueueUpgradeReaction(aElement, definition);
  } else {
    // Add an unresolved custom element that is a candidate for upgrade when a
    // custom element is connected to the document.
    nsContentUtils::RegisterUnresolvedElement(aElement, typeAtom);
  }
}

MOZ_CAN_RUN_SCRIPT
static void DoCustomElementCreate(Element** aElement, JSContext* aCx,
                                  Document* aDoc, NodeInfo* aNodeInfo,
                                  CustomElementConstructor* aConstructor,
                                  ErrorResult& aRv, FromParser aFromParser) {
  JS::Rooted<JS::Value> constructResult(aCx);
  aConstructor->Construct(&constructResult, aRv, "Custom Element Create",
                          CallbackFunction::eRethrowExceptions);
  if (aRv.Failed()) {
    return;
  }

  RefPtr<Element> element;
  // constructResult is an ObjectValue because construction with a callback
  // always forms the return value from a JSObject.
  UNWRAP_OBJECT(Element, &constructResult, element);
  if (aNodeInfo->NamespaceEquals(kNameSpaceID_XHTML)) {
    if (!element || !element->IsHTMLElement()) {
      aRv.ThrowTypeError<MSG_DOES_NOT_IMPLEMENT_INTERFACE>("\"this\"",
                                                           "HTMLElement");
      return;
    }
  } else {
    if (!element || !element->IsXULElement()) {
      aRv.ThrowTypeError<MSG_DOES_NOT_IMPLEMENT_INTERFACE>("\"this\"",
                                                           "XULElement");
      return;
    }
  }

  nsAtom* localName = aNodeInfo->NameAtom();

  if (aDoc != element->OwnerDoc() || element->GetParentNode() ||
      element->HasChildren() || element->GetAttrCount() ||
      element->NodeInfo()->NameAtom() != localName) {
    aRv.Throw(NS_ERROR_DOM_NOT_SUPPORTED_ERR);
    return;
  }

  if (element->IsHTMLElement()) {
    static_cast<HTMLElement*>(&*element)->InhibitRestoration(
        !(aFromParser & FROM_PARSER_NETWORK));
  }

  element.forget(aElement);
}

/* static */
nsresult nsContentUtils::NewXULOrHTMLElement(
    Element** aResult, mozilla::dom::NodeInfo* aNodeInfo,
    FromParser aFromParser, nsAtom* aIsAtom,
    mozilla::dom::CustomElementDefinition* aDefinition) {
  RefPtr<mozilla::dom::NodeInfo> nodeInfo = aNodeInfo;
  MOZ_ASSERT(nodeInfo->NamespaceEquals(kNameSpaceID_XHTML) ||
                 nodeInfo->NamespaceEquals(kNameSpaceID_XUL),
             "Can only create XUL or XHTML elements.");

  nsAtom* name = nodeInfo->NameAtom();
  int32_t tag = eHTMLTag_unknown;
  bool isCustomElementName = false;
  if (nodeInfo->NamespaceEquals(kNameSpaceID_XHTML)) {
    tag = nsHTMLTags::CaseSensitiveAtomTagToId(name);
    isCustomElementName =
        (tag == eHTMLTag_userdefined &&
         nsContentUtils::IsCustomElementName(name, kNameSpaceID_XHTML));
  } else {  // kNameSpaceID_XUL
    if (aIsAtom) {
      // Make sure the customized built-in element to be constructed confirms
      // to our naming requirement, i.e. [is] must be a dashed name and
      // the tag name must not.
      // if so, set isCustomElementName to false to kick off all the logics
      // that pick up aIsAtom.
      if (nsContentUtils::IsNameWithDash(aIsAtom) &&
          !nsContentUtils::IsNameWithDash(name)) {
        isCustomElementName = false;
      } else {
        isCustomElementName =
            nsContentUtils::IsCustomElementName(name, kNameSpaceID_XUL);
      }
    } else {
      isCustomElementName =
          nsContentUtils::IsCustomElementName(name, kNameSpaceID_XUL);
    }
  }

  nsAtom* tagAtom = nodeInfo->NameAtom();
  nsAtom* typeAtom = nullptr;
  bool isCustomElement = isCustomElementName || aIsAtom;
  if (isCustomElement) {
    typeAtom = isCustomElementName ? tagAtom : aIsAtom;
  }

  MOZ_ASSERT_IF(aDefinition, isCustomElement);

  // https://dom.spec.whatwg.org/#concept-create-element
  // We only handle the "synchronous custom elements flag is set" now.
  // For the unset case (e.g. cloning a node), see bug 1319342 for that.
  // Step 4.
  RefPtr<CustomElementDefinition> definition = aDefinition;
  if (isCustomElement && !definition) {
    MOZ_ASSERT(nodeInfo->NameAtom()->Equals(nodeInfo->LocalName()));
    definition = nsContentUtils::LookupCustomElementDefinition(
        nodeInfo->GetDocument(), nodeInfo->NameAtom(), nodeInfo->NamespaceID(),
        typeAtom);
  }

  // It might be a problem that parser synchronously calls constructor, so filed
  // bug 1378079 to figure out what we should do for parser case.
  if (definition) {
    /*
     * Synchronous custom elements flag is determined by 3 places in spec,
     * 1) create an element for a token, the flag is determined by
     *    "will execute script" which is not originally created
     *    for the HTML fragment parsing algorithm.
     * 2) createElement and createElementNS, the flag is the same as
     *    NOT_FROM_PARSER.
     * 3) clone a node, our implementation will not go into this function.
     * For the unset case which is non-synchronous only applied for
     * inner/outerHTML.
     */
    bool synchronousCustomElements = aFromParser != dom::FROM_PARSER_FRAGMENT;
    // Per discussion in https://github.com/w3c/webcomponents/issues/635,
    // use entry global in those places that are called from JS APIs and use the
    // node document's global object if it is called from parser.
    nsIGlobalObject* global;
    if (aFromParser == dom::NOT_FROM_PARSER) {
      global = GetEntryGlobal();

      // Documents created from the PrototypeDocumentSink always use
      // NOT_FROM_PARSER for non-XUL elements. We can get the global from the
      // document in that case.
      if (!global) {
        Document* doc = nodeInfo->GetDocument();
        if (doc && doc->LoadedFromPrototype()) {
          global = doc->GetScopeObject();
        }
      }
    } else {
      global = nodeInfo->GetDocument()->GetScopeObject();
    }
    if (!global) {
      // In browser chrome code, one may have access to a document which doesn't
      // have scope object anymore.
      return NS_ERROR_FAILURE;
    }

    AutoAllowLegacyScriptExecution exemption;
    AutoEntryScript aes(global, "create custom elements");
    JSContext* cx = aes.cx();
    ErrorResult rv;

    // Step 5.
    if (definition->IsCustomBuiltIn()) {
      // SetupCustomElement() should be called with an element that don't have
      // CustomElementData setup, if not we will hit the assertion in
      // SetCustomElementData().
      // Built-in element
      if (nodeInfo->NamespaceEquals(kNameSpaceID_XHTML)) {
        *aResult =
            CreateHTMLElement(tag, nodeInfo.forget(), aFromParser).take();
      } else {
        NS_IF_ADDREF(*aResult = nsXULElement::Construct(nodeInfo.forget()));
      }
      (*aResult)->SetCustomElementData(MakeUnique<CustomElementData>(typeAtom));
      if (synchronousCustomElements) {
        CustomElementRegistry::Upgrade(*aResult, definition, rv);
        if (rv.MaybeSetPendingException(cx)) {
          aes.ReportException();
        }
      } else {
        nsContentUtils::EnqueueUpgradeReaction(*aResult, definition);
      }

      return NS_OK;
    }

    // Step 6.1.
    if (synchronousCustomElements) {
      definition->mPrefixStack.AppendElement(nodeInfo->GetPrefixAtom());
      RefPtr<Document> doc = nodeInfo->GetDocument();
      DoCustomElementCreate(aResult, cx, doc, nodeInfo,
                            MOZ_KnownLive(definition->mConstructor), rv,
                            aFromParser);
      if (rv.MaybeSetPendingException(cx)) {
        if (nodeInfo->NamespaceEquals(kNameSpaceID_XHTML)) {
          NS_IF_ADDREF(*aResult = NS_NewHTMLUnknownElement(nodeInfo.forget(),
                                                           aFromParser));
        } else {
          NS_IF_ADDREF(*aResult = nsXULElement::Construct(nodeInfo.forget()));
        }
        (*aResult)->SetDefined(false);
      }
      definition->mPrefixStack.RemoveLastElement();
      return NS_OK;
    }

    // Step 6.2.
    if (nodeInfo->NamespaceEquals(kNameSpaceID_XHTML)) {
      NS_IF_ADDREF(*aResult =
                       NS_NewHTMLElement(nodeInfo.forget(), aFromParser));
    } else {
      NS_IF_ADDREF(*aResult = nsXULElement::Construct(nodeInfo.forget()));
    }
    (*aResult)->SetCustomElementData(
        MakeUnique<CustomElementData>(definition->mType));
    nsContentUtils::EnqueueUpgradeReaction(*aResult, definition);
    return NS_OK;
  }

  if (nodeInfo->NamespaceEquals(kNameSpaceID_XHTML)) {
    // Per the Custom Element specification, unknown tags that are valid custom
    // element names should be HTMLElement instead of HTMLUnknownElement.
    if (isCustomElementName) {
      NS_IF_ADDREF(*aResult =
                       NS_NewHTMLElement(nodeInfo.forget(), aFromParser));
    } else {
      *aResult = CreateHTMLElement(tag, nodeInfo.forget(), aFromParser).take();
    }
  } else {
    NS_IF_ADDREF(*aResult = nsXULElement::Construct(nodeInfo.forget()));
  }

  if (!*aResult) {
    return NS_ERROR_OUT_OF_MEMORY;
  }

  if (isCustomElement) {
    (*aResult)->SetCustomElementData(MakeUnique<CustomElementData>(typeAtom));
    nsContentUtils::RegisterCallbackUpgradeElement(*aResult, typeAtom);
  }

  return NS_OK;
}

CustomElementRegistry* nsContentUtils::GetCustomElementRegistry(
    Document* aDoc) {
  MOZ_ASSERT(aDoc);

  if (!aDoc->GetDocShell()) {
    return nullptr;
  }

  nsPIDOMWindowInner* window = aDoc->GetInnerWindow();
  if (!window) {
    return nullptr;
  }

  return window->CustomElements();
}

/* static */
CustomElementDefinition* nsContentUtils::LookupCustomElementDefinition(
    Document* aDoc, nsAtom* aNameAtom, uint32_t aNameSpaceID,
    nsAtom* aTypeAtom) {
  if (aNameSpaceID != kNameSpaceID_XUL && aNameSpaceID != kNameSpaceID_XHTML) {
    return nullptr;
  }

  RefPtr<CustomElementRegistry> registry = GetCustomElementRegistry(aDoc);
  if (!registry) {
    return nullptr;
  }

  return registry->LookupCustomElementDefinition(aNameAtom, aNameSpaceID,
                                                 aTypeAtom);
}

/* static */
void nsContentUtils::RegisterCallbackUpgradeElement(Element* aElement,
                                                    nsAtom* aTypeName) {
  MOZ_ASSERT(aElement);

  Document* doc = aElement->OwnerDoc();
  CustomElementRegistry* registry = GetCustomElementRegistry(doc);
  if (registry) {
    registry->RegisterCallbackUpgradeElement(aElement, aTypeName);
  }
}

/* static */
void nsContentUtils::RegisterUnresolvedElement(Element* aElement,
                                               nsAtom* aTypeName) {
  MOZ_ASSERT(aElement);

  Document* doc = aElement->OwnerDoc();
  CustomElementRegistry* registry = GetCustomElementRegistry(doc);
  if (registry) {
    registry->RegisterUnresolvedElement(aElement, aTypeName);
  }
}

/* static */
void nsContentUtils::UnregisterUnresolvedElement(Element* aElement) {
  MOZ_ASSERT(aElement);

  nsAtom* typeAtom = aElement->GetCustomElementData()->GetCustomElementType();
  Document* doc = aElement->OwnerDoc();
  CustomElementRegistry* registry = GetCustomElementRegistry(doc);
  if (registry) {
    registry->UnregisterUnresolvedElement(aElement, typeAtom);
  }
}

/* static */
void nsContentUtils::EnqueueUpgradeReaction(
    Element* aElement, CustomElementDefinition* aDefinition) {
  MOZ_ASSERT(aElement);

  Document* doc = aElement->OwnerDoc();

  // No DocGroup means no custom element reactions stack.
  if (!doc->GetDocGroup()) {
    return;
  }

  CustomElementReactionsStack* stack =
      doc->GetDocGroup()->CustomElementReactionsStack();
  stack->EnqueueUpgradeReaction(aElement, aDefinition);
}

/* static */
void nsContentUtils::EnqueueLifecycleCallback(
    ElementCallbackType aType, Element* aCustomElement,
    const LifecycleCallbackArgs& aArgs, CustomElementDefinition* aDefinition) {
  // No DocGroup means no custom element reactions stack.
  if (!aCustomElement->OwnerDoc()->GetDocGroup()) {
    return;
  }

  CustomElementRegistry::EnqueueLifecycleCallback(aType, aCustomElement, aArgs,
                                                  aDefinition);
}

/* static */
CustomElementFormValue nsContentUtils::ConvertToCustomElementFormValue(
    const Nullable<OwningFileOrUSVStringOrFormData>& aState) {
  if (aState.IsNull()) {
    return void_t{};
  }
  const auto& state = aState.Value();
  if (state.IsFile()) {
    RefPtr<BlobImpl> impl = state.GetAsFile()->Impl();
    return {std::move(impl)};
  }
  if (state.IsUSVString()) {
    return state.GetAsUSVString();
  }
  return state.GetAsFormData()->ConvertToCustomElementFormValue();
}

/* static */
Nullable<OwningFileOrUSVStringOrFormData>
nsContentUtils::ExtractFormAssociatedCustomElementValue(
    nsIGlobalObject* aGlobal,
    const mozilla::dom::CustomElementFormValue& aCEValue) {
  MOZ_ASSERT(aGlobal);

  OwningFileOrUSVStringOrFormData value;
  switch (aCEValue.type()) {
    case CustomElementFormValue::TBlobImpl: {
      RefPtr<File> file = File::Create(aGlobal, aCEValue.get_BlobImpl());
      if (NS_WARN_IF(!file)) {
        return {};
      }
      value.SetAsFile() = file;
    } break;

    case CustomElementFormValue::TnsString:
      value.SetAsUSVString() = aCEValue.get_nsString();
      break;

    case CustomElementFormValue::TArrayOfFormDataTuple: {
      const auto& array = aCEValue.get_ArrayOfFormDataTuple();
      auto formData = MakeRefPtr<FormData>();

      for (auto i = 0ul; i < array.Length(); ++i) {
        const auto& item = array.ElementAt(i);
        switch (item.value().type()) {
          case FormDataValue::TnsString:
            formData->AddNameValuePair(item.name(),
                                       item.value().get_nsString());
            break;

          case FormDataValue::TBlobImpl: {
            auto blobImpl = item.value().get_BlobImpl();
            auto* blob = Blob::Create(aGlobal, blobImpl);
            formData->AddNameBlobPair(item.name(), blob);
          } break;

          default:
            continue;
        }
      }

      value.SetAsFormData() = formData;
    } break;
    case CustomElementFormValue::Tvoid_t:
      return {};
    default:
      NS_WARNING("Invalid CustomElementContentData type!");
      return {};
  }
  return value;
}

/* static */
void nsContentUtils::AppendDocumentLevelNativeAnonymousContentTo(
    Document* aDocument, nsTArray<nsIContent*>& aElements) {
  MOZ_ASSERT(aDocument);
#ifdef DEBUG
  size_t oldLength = aElements.Length();
#endif

  if (PresShell* presShell = aDocument->GetPresShell()) {
    if (ScrollContainerFrame* rootScrollContainerFrame =
            presShell->GetRootScrollContainerFrame()) {
      rootScrollContainerFrame->AppendAnonymousContentTo(aElements, 0);
    }
    if (nsCanvasFrame* canvasFrame = presShell->GetCanvasFrame()) {
      canvasFrame->AppendAnonymousContentTo(aElements, 0);
    }
  }

#ifdef DEBUG
  for (size_t i = oldLength; i < aElements.Length(); i++) {
    MOZ_ASSERT(
        aElements[i]->GetProperty(nsGkAtoms::docLevelNativeAnonymousContent),
        "Someone here has lied, or missed to flag the node");
  }
#endif
}

static void AppendNativeAnonymousChildrenFromFrame(nsIFrame* aFrame,
                                                   nsTArray<nsIContent*>& aKids,
                                                   uint32_t aFlags) {
  if (nsIAnonymousContentCreator* ac = do_QueryFrame(aFrame)) {
    ac->AppendAnonymousContentTo(aKids, aFlags);
  }
}

/* static */
void nsContentUtils::AppendNativeAnonymousChildren(const nsIContent* aContent,
                                                   nsTArray<nsIContent*>& aKids,
                                                   uint32_t aFlags) {
  if (aContent->MayHaveAnonymousChildren()) {
    if (nsIFrame* primaryFrame = aContent->GetPrimaryFrame()) {
      // NAC created by the element's primary frame.
      AppendNativeAnonymousChildrenFromFrame(primaryFrame, aKids, aFlags);

      // NAC created by any other non-primary frames for the element.
      AutoTArray<nsIFrame::OwnedAnonBox, 8> ownedAnonBoxes;
      primaryFrame->AppendOwnedAnonBoxes(ownedAnonBoxes);
      for (nsIFrame::OwnedAnonBox& box : ownedAnonBoxes) {
        MOZ_ASSERT(box.mAnonBoxFrame->GetContent() == aContent);
        AppendNativeAnonymousChildrenFromFrame(box.mAnonBoxFrame, aKids,
                                               aFlags);
      }
    }

    // View transition pseudos.
    if (aContent->IsRootElement()) {
      if (auto* vt = aContent->OwnerDoc()->GetActiveViewTransition()) {
        if (auto* root = vt->GetRoot()) {
          aKids.AppendElement(root);
        }
      }
    }

    // Get manually created NAC (editor resize handles, etc.).
    if (auto nac = static_cast<ManualNACArray*>(
            aContent->GetProperty(nsGkAtoms::manualNACProperty))) {
      aKids.AppendElements(*nac);
    }
  }

  // The root scroll frame is not the primary frame of the root element.
  // Detect and handle this case.
  if (!(aFlags & nsIContent::eSkipDocumentLevelNativeAnonymousContent) &&
      aContent->IsRootElement()) {
    AppendDocumentLevelNativeAnonymousContentTo(aContent->OwnerDoc(), aKids);
  }
}

bool nsContentUtils::IsImageAvailable(nsIContent* aLoadingNode, nsIURI* aURI,
                                      nsIPrincipal* aDefaultTriggeringPrincipal,
                                      CORSMode aCORSMode) {
  nsCOMPtr<nsIPrincipal> triggeringPrincipal;
  QueryTriggeringPrincipal(aLoadingNode, aDefaultTriggeringPrincipal,
                           getter_AddRefs(triggeringPrincipal));
  MOZ_ASSERT(triggeringPrincipal);

  Document* doc = aLoadingNode->OwnerDoc();
  return IsImageAvailable(aURI, triggeringPrincipal, aCORSMode, doc);
}

bool nsContentUtils::IsImageAvailable(nsIURI* aURI,
                                      nsIPrincipal* aTriggeringPrincipal,
                                      CORSMode aCORSMode, Document* aDoc) {
  imgLoader* imgLoader = GetImgLoaderForDocument(aDoc);
  return imgLoader->IsImageAvailable(aURI, aTriggeringPrincipal, aCORSMode,
                                     aDoc);
}

/* static */
bool nsContentUtils::QueryTriggeringPrincipal(
    nsIContent* aLoadingNode, nsIPrincipal* aDefaultPrincipal,
    nsIPrincipal** aTriggeringPrincipal) {
  MOZ_ASSERT(aLoadingNode);
  MOZ_ASSERT(aTriggeringPrincipal);

  bool result = false;
  nsCOMPtr<nsIPrincipal> loadingPrincipal = aDefaultPrincipal;
  if (!loadingPrincipal) {
    loadingPrincipal = aLoadingNode->NodePrincipal();
  }

  // If aLoadingNode is content, bail out early.
  if (!aLoadingNode->NodePrincipal()->IsSystemPrincipal()) {
    loadingPrincipal.forget(aTriggeringPrincipal);
    return result;
  }

  nsAutoString loadingStr;
  if (aLoadingNode->IsElement()) {
    aLoadingNode->AsElement()->GetAttr(
        kNameSpaceID_None, nsGkAtoms::triggeringprincipal, loadingStr);
  }

  // Fall back if 'triggeringprincipal' isn't specified,
  if (loadingStr.IsEmpty()) {
    loadingPrincipal.forget(aTriggeringPrincipal);
    return result;
  }

  nsCString binary;
  nsCOMPtr<nsIPrincipal> serializedPrin =
      BasePrincipal::FromJSON(NS_ConvertUTF16toUTF8(loadingStr));
  if (serializedPrin) {
    result = true;
    serializedPrin.forget(aTriggeringPrincipal);
  }

  if (!result) {
    // Fallback if the deserialization is failed.
    loadingPrincipal.forget(aTriggeringPrincipal);
  }

  return result;
}

/* static */
void nsContentUtils::GetContentPolicyTypeForUIImageLoading(
    nsIContent* aLoadingNode, nsIPrincipal** aTriggeringPrincipal,
    nsContentPolicyType& aContentPolicyType, uint64_t* aRequestContextID) {
  MOZ_ASSERT(aRequestContextID);

  bool result = QueryTriggeringPrincipal(aLoadingNode, aTriggeringPrincipal);
  if (result) {
    // Set the content policy type to TYPE_INTERNAL_IMAGE_FAVICON for
    // indicating it's a favicon loading.
    aContentPolicyType = nsIContentPolicy::TYPE_INTERNAL_IMAGE_FAVICON;

    nsAutoString requestContextID;
    if (aLoadingNode->IsElement()) {
      aLoadingNode->AsElement()->GetAttr(
          kNameSpaceID_None, nsGkAtoms::requestcontextid, requestContextID);
    }
    nsresult rv;
    int64_t val = requestContextID.ToInteger64(&rv);
    *aRequestContextID = NS_SUCCEEDED(rv) ? val : 0;
  } else {
    aContentPolicyType = nsIContentPolicy::TYPE_INTERNAL_IMAGE;
  }
}

/* static */
nsresult nsContentUtils::CreateJSValueFromSequenceOfObject(
    JSContext* aCx, const Sequence<JSObject*>& aTransfer,
    JS::MutableHandle<JS::Value> aValue) {
  if (aTransfer.IsEmpty()) {
    return NS_OK;
  }

  JS::Rooted<JSObject*> array(aCx, JS::NewArrayObject(aCx, aTransfer.Length()));
  if (!array) {
    return NS_ERROR_OUT_OF_MEMORY;
  }

  for (uint32_t i = 0; i < aTransfer.Length(); ++i) {
    JS::Rooted<JSObject*> object(aCx, aTransfer[i]);
    if (!object) {
      continue;
    }

    if (NS_WARN_IF(
            !JS_DefineElement(aCx, array, i, object, JSPROP_ENUMERATE))) {
      return NS_ERROR_OUT_OF_MEMORY;
    }
  }

  aValue.setObject(*array);
  return NS_OK;
}

/* static */
void nsContentUtils::StructuredClone(JSContext* aCx, nsIGlobalObject* aGlobal,
                                     JS::Handle<JS::Value> aValue,
                                     const StructuredSerializeOptions& aOptions,
                                     JS::MutableHandle<JS::Value> aRetval,
                                     ErrorResult& aError) {
  JS::Rooted<JS::Value> transferArray(aCx, JS::UndefinedValue());
  aError = nsContentUtils::CreateJSValueFromSequenceOfObject(
      aCx, aOptions.mTransfer, &transferArray);
  if (NS_WARN_IF(aError.Failed())) {
    return;
  }

  JS::CloneDataPolicy clonePolicy;
  // We are definitely staying in the same agent cluster.
  clonePolicy.allowIntraClusterClonableSharedObjects();
  if (aGlobal->IsSharedMemoryAllowed()) {
    clonePolicy.allowSharedMemoryObjects();
  }

  StructuredCloneHolder holder(StructuredCloneHolder::CloningSupported,
                               StructuredCloneHolder::TransferringSupported,
                               JS::StructuredCloneScope::SameProcess);
  holder.Write(aCx, aValue, transferArray, clonePolicy, aError);
  if (NS_WARN_IF(aError.Failed())) {
    return;
  }

  holder.Read(aGlobal, aCx, aRetval, clonePolicy, aError);
  if (NS_WARN_IF(aError.Failed())) {
    return;
  }

  nsTArray<RefPtr<MessagePort>> ports = holder.TakeTransferredPorts();
  Unused << ports;
}

/* static */
bool nsContentUtils::ShouldBlockReservedKeys(WidgetKeyboardEvent* aKeyEvent) {
  nsCOMPtr<nsIPrincipal> principal;
  RefPtr<Element> targetElement =
      Element::FromEventTargetOrNull(aKeyEvent->mOriginalTarget);
  nsCOMPtr<nsIBrowser> targetBrowser;
  if (targetElement) {
    targetBrowser = targetElement->AsBrowser();
  }
  bool isRemoteBrowser = false;
  if (targetBrowser) {
    targetBrowser->GetIsRemoteBrowser(&isRemoteBrowser);
  }

  if (isRemoteBrowser) {
    targetBrowser->GetContentPrincipal(getter_AddRefs(principal));
    return principal ? nsContentUtils::IsSitePermDeny(principal, "shortcuts"_ns)
                     : false;
  }

  if (targetElement) {
    Document* doc = targetElement->GetUncomposedDoc();
    if (doc) {
      RefPtr<WindowContext> wc = doc->GetWindowContext();
      if (wc) {
        return wc->TopWindowContext()->GetShortcutsPermission() ==
               nsIPermissionManager::DENY_ACTION;
      }
    }
  }

  return false;
}

/**
 * Checks whether the given type is a supported document type for
 * loading within the nsObjectLoadingContent specified by aContent.
 *
 * NOTE Helper method for nsContentUtils::HtmlObjectContentTypeForMIMEType.
 * NOTE Does not take content policy or capabilities into account
 */
static bool HtmlObjectContentSupportsDocument(const nsCString& aMimeType) {
  nsCOMPtr<nsIWebNavigationInfo> info(
      do_GetService(NS_WEBNAVIGATION_INFO_CONTRACTID));
  if (!info) {
    return false;
  }

  uint32_t supported;
  nsresult rv = info->IsTypeSupported(aMimeType, &supported);

  if (NS_FAILED(rv)) {
    return false;
  }

  if (supported != nsIWebNavigationInfo::UNSUPPORTED) {
    // Don't want to support plugins as documents
    return supported != nsIWebNavigationInfo::FALLBACK;
  }

  // Try a stream converter
  // NOTE: We treat any type we can convert from as a supported type. If a
  // type is not actually supported, the URI loader will detect that and
  // return an error, and we'll fallback.
  nsCOMPtr<nsIStreamConverterService> convServ =
      do_GetService("@mozilla.org/streamConverters;1");
  bool canConvert = false;
  if (convServ) {
    rv = convServ->CanConvert(aMimeType.get(), "*/*", &canConvert);
  }
  return NS_SUCCEEDED(rv) && canConvert;
}

/* static */
uint32_t nsContentUtils::HtmlObjectContentTypeForMIMEType(
    const nsCString& aMIMEType, bool aIsSandboxed) {
  if (aMIMEType.IsEmpty()) {
    return nsIObjectLoadingContent::TYPE_FALLBACK;
  }

  if (imgLoader::SupportImageWithMimeType(aMIMEType)) {
    return nsIObjectLoadingContent::TYPE_DOCUMENT;
  }

  // Faking support of the PDF content as a document for EMBED tags
  // when internal PDF viewer is enabled.
  if (aMIMEType.LowerCaseEqualsLiteral(APPLICATION_PDF) && IsPDFJSEnabled()) {
    // Sandboxed iframes are just never allowed to display plugins. In the
    // modern world, this just means "application/pdf".
    return aIsSandboxed ? nsIObjectLoadingContent::TYPE_FALLBACK
                        : nsIObjectLoadingContent::TYPE_DOCUMENT;
  }

  if (HtmlObjectContentSupportsDocument(aMIMEType)) {
    return nsIObjectLoadingContent::TYPE_DOCUMENT;
  }

  return nsIObjectLoadingContent::TYPE_FALLBACK;
}

/* static */
bool nsContentUtils::IsLocalRefURL(const nsAString& aString) {
  return !aString.IsEmpty() && aString[0] == '#';
}

// We use only 53 bits for the ID so that it can be converted to and from a JS
// value without loss of precision. The upper bits of the ID hold the process
// ID. The lower bits identify the object itself.
static constexpr uint64_t kIdTotalBits = 53;
static constexpr uint64_t kIdProcessBits = 22;
static constexpr uint64_t kIdBits = kIdTotalBits - kIdProcessBits;

/* static */
uint64_t nsContentUtils::GenerateProcessSpecificId(uint64_t aId) {
  uint64_t processId = 0;
  if (XRE_IsContentProcess()) {
    ContentChild* cc = ContentChild::GetSingleton();
    processId = cc->GetID();
  }

  MOZ_RELEASE_ASSERT(processId < (uint64_t(1) << kIdProcessBits));
  uint64_t processBits = processId & ((uint64_t(1) << kIdProcessBits) - 1);

  uint64_t id = aId;
  MOZ_RELEASE_ASSERT(id < (uint64_t(1) << kIdBits));
  uint64_t bits = id & ((uint64_t(1) << kIdBits) - 1);

  return (processBits << kIdBits) | bits;
}

/* static */
std::tuple<uint64_t, uint64_t> nsContentUtils::SplitProcessSpecificId(
    uint64_t aId) {
  return {aId >> kIdBits, aId & ((uint64_t(1) << kIdBits) - 1)};
}

// Next process-local Tab ID.
static uint64_t gNextTabId = 0;

/* static */
uint64_t nsContentUtils::GenerateTabId() {
  return GenerateProcessSpecificId(++gNextTabId);
}

// Next process-local Browser ID.
static uint64_t gNextBrowserId = 0;

/* static */
uint64_t nsContentUtils::GenerateBrowserId() {
  return GenerateProcessSpecificId(++gNextBrowserId);
}

// Next process-local Browsing Context ID.
static uint64_t gNextBrowsingContextId = 0;

/* static */
uint64_t nsContentUtils::GenerateBrowsingContextId() {
  return GenerateProcessSpecificId(++gNextBrowsingContextId);
}

// Next process-local Window ID.
static uint64_t gNextWindowId = 0;

/* static */
uint64_t nsContentUtils::GenerateWindowId() {
  return GenerateProcessSpecificId(++gNextWindowId);
}

// Next process-local load.
static Atomic<uint64_t> gNextLoadIdentifier(0);

/* static */
uint64_t nsContentUtils::GenerateLoadIdentifier() {
  return GenerateProcessSpecificId(++gNextLoadIdentifier);
}

/* static */
bool nsContentUtils::GetUserIsInteracting() {
  return UserInteractionObserver::sUserActive;
}

/* static */
bool nsContentUtils::GetSourceMapURL(nsIHttpChannel* aChannel,
                                     nsACString& aResult) {
  nsresult rv = aChannel->GetResponseHeader("SourceMap"_ns, aResult);
  if (NS_FAILED(rv)) {
    rv = aChannel->GetResponseHeader("X-SourceMap"_ns, aResult);
  }
  return NS_SUCCEEDED(rv);
}

/* static */
bool nsContentUtils::IsMessageInputEvent(const IPC::Message& aMsg) {
  if ((aMsg.type() & mozilla::dom::PBrowser::PBrowserStart) ==
      mozilla::dom::PBrowser::PBrowserStart) {
    switch (aMsg.type()) {
      case mozilla::dom::PBrowser::Msg_RealMouseMoveEvent__ID:
      case mozilla::dom::PBrowser::Msg_RealMouseButtonEvent__ID:
      case mozilla::dom::PBrowser::Msg_RealMouseEnterExitWidgetEvent__ID:
      case mozilla::dom::PBrowser::Msg_RealKeyEvent__ID:
      case mozilla::dom::PBrowser::Msg_MouseWheelEvent__ID:
      case mozilla::dom::PBrowser::Msg_RealTouchEvent__ID:
      case mozilla::dom::PBrowser::Msg_RealTouchMoveEvent__ID:
      case mozilla::dom::PBrowser::Msg_RealDragEvent__ID:
      case mozilla::dom::PBrowser::Msg_UpdateDimensions__ID:
        return true;
    }
  }
  return false;
}

/* static */
bool nsContentUtils::IsMessageCriticalInputEvent(const IPC::Message& aMsg) {
  if ((aMsg.type() & mozilla::dom::PBrowser::PBrowserStart) ==
      mozilla::dom::PBrowser::PBrowserStart) {
    switch (aMsg.type()) {
      case mozilla::dom::PBrowser::Msg_RealMouseButtonEvent__ID:
      case mozilla::dom::PBrowser::Msg_RealKeyEvent__ID:
      case mozilla::dom::PBrowser::Msg_MouseWheelEvent__ID:
      case mozilla::dom::PBrowser::Msg_RealTouchEvent__ID:
      case mozilla::dom::PBrowser::Msg_RealDragEvent__ID:
        return true;
    }
  }
  return false;
}

static const char* kUserInteractionInactive = "user-interaction-inactive";
static const char* kUserInteractionActive = "user-interaction-active";

void nsContentUtils::UserInteractionObserver::Init() {
  // Listen for the observer messages from EventStateManager which are telling
  // us whether or not the user is interacting.
  nsCOMPtr<nsIObserverService> obs = mozilla::services::GetObserverService();
  obs->AddObserver(this, kUserInteractionInactive, false);
  obs->AddObserver(this, kUserInteractionActive, false);

  // We can't register ourselves as an annotator yet, as the
  // BackgroundHangMonitor hasn't started yet. It will have started by the
  // time we have the chance to spin the event loop.
  RefPtr<UserInteractionObserver> self = this;
  NS_DispatchToMainThread(NS_NewRunnableFunction(
      "nsContentUtils::UserInteractionObserver::Init",
      [=]() { BackgroundHangMonitor::RegisterAnnotator(*self); }));
}

void nsContentUtils::UserInteractionObserver::Shutdown() {
  nsCOMPtr<nsIObserverService> obs = mozilla::services::GetObserverService();
  if (obs) {
    obs->RemoveObserver(this, kUserInteractionInactive);
    obs->RemoveObserver(this, kUserInteractionActive);
  }

  BackgroundHangMonitor::UnregisterAnnotator(*this);
}

/**
 * NB: This function is always called by the BackgroundHangMonitor thread.
 *     Plan accordingly
 */
void nsContentUtils::UserInteractionObserver::AnnotateHang(
    BackgroundHangAnnotations& aAnnotations) {
  // NOTE: Only annotate the hang report if the user is known to be interacting.
  if (sUserActive) {
    aAnnotations.AddAnnotation(u"UserInteracting"_ns, true);
  }
}

NS_IMETHODIMP
nsContentUtils::UserInteractionObserver::Observe(nsISupports* aSubject,
                                                 const char* aTopic,
                                                 const char16_t* aData) {
  if (!strcmp(aTopic, kUserInteractionInactive)) {
    if (sUserActive && XRE_IsParentProcess()) {
      glean::RecordPowerMetrics();
    }
    sUserActive = false;
  } else if (!strcmp(aTopic, kUserInteractionActive)) {
    if (!sUserActive && XRE_IsParentProcess()) {
      glean::RecordPowerMetrics();

      nsCOMPtr<nsIUserIdleServiceInternal> idleService =
          do_GetService("@mozilla.org/widget/useridleservice;1");
      if (idleService) {
        idleService->ResetIdleTimeOut(0);
      }
    }

    sUserActive = true;
  } else {
    NS_WARNING("Unexpected observer notification");
  }
  return NS_OK;
}

Atomic<bool> nsContentUtils::UserInteractionObserver::sUserActive(false);
NS_IMPL_ISUPPORTS(nsContentUtils::UserInteractionObserver, nsIObserver)

/* static */
bool nsContentUtils::IsSpecialName(const nsAString& aName) {
  return aName.LowerCaseEqualsLiteral("_blank") ||
         aName.LowerCaseEqualsLiteral("_top") ||
         aName.LowerCaseEqualsLiteral("_parent") ||
         aName.LowerCaseEqualsLiteral("_self");
}

/* static */
bool nsContentUtils::IsOverridingWindowName(const nsAString& aName) {
  return !aName.IsEmpty() && !IsSpecialName(aName);
}

// Unfortunately, we can't unwrap an IDL object using only a concrete type.
// We need to calculate type data based on the IDL typename. Which means
// wrapping our templated function in a macro.
#define EXTRACT_EXN_VALUES(T, ...)                                \
  ExtractExceptionValues<mozilla::dom::prototypes::id::T,         \
                         T##_Binding::NativeType, T>(__VA_ARGS__) \
      .isOk()

template <prototypes::ID PrototypeID, class NativeType, typename T>
static Result<Ok, nsresult> ExtractExceptionValues(
    JSContext* aCx, JS::Handle<JSObject*> aObj, nsACString& aSourceSpecOut,
    uint32_t* aLineOut, uint32_t* aColumnOut, nsString& aMessageOut) {
  AssertStaticUnwrapOK<PrototypeID>();
  RefPtr<T> exn;
  MOZ_TRY((UnwrapObject<PrototypeID, NativeType>(aObj, exn, nullptr)));

  exn->GetFilename(aCx, aSourceSpecOut);
  if (!aSourceSpecOut.IsEmpty()) {
    *aLineOut = exn->LineNumber(aCx);
    *aColumnOut = exn->ColumnNumber();
  }

  exn->GetName(aMessageOut);
  aMessageOut.AppendLiteral(": ");

  nsAutoString message;
  exn->GetMessageMoz(message);
  aMessageOut.Append(message);
  return Ok();
}

/* static */
void nsContentUtils::ExtractErrorValues(
    JSContext* aCx, JS::Handle<JS::Value> aValue, nsACString& aSourceSpecOut,
    uint32_t* aLineOut, uint32_t* aColumnOut, nsString& aMessageOut) {
  MOZ_ASSERT(aLineOut);
  MOZ_ASSERT(aColumnOut);

  if (aValue.isObject()) {
    JS::Rooted<JSObject*> obj(aCx, &aValue.toObject());

    // Try to process as an Error object.  Use the file/line/column values
    // from the Error as they will be more specific to the root cause of
    // the problem.
    JSErrorReport* err = obj ? JS_ErrorFromException(aCx, obj) : nullptr;
    if (err) {
      // Use xpc to extract the error message only.  We don't actually send
      // this report anywhere.
      RefPtr<xpc::ErrorReport> report = new xpc::ErrorReport();
      report->Init(err,
                   nullptr,  // toString result
                   false,    // chrome
                   0);       // window ID

      if (!report->mFileName.IsEmpty()) {
        aSourceSpecOut = report->mFileName;
        *aLineOut = report->mLineNumber;
        *aColumnOut = report->mColumn;
      }
      aMessageOut.Assign(report->mErrorMsg);
    }

    // Next, try to unwrap the rejection value as a DOMException.
    else if (EXTRACT_EXN_VALUES(DOMException, aCx, obj, aSourceSpecOut,
                                aLineOut, aColumnOut, aMessageOut)) {
      return;
    }

    // Next, try to unwrap the rejection value as an XPC Exception.
    else if (EXTRACT_EXN_VALUES(Exception, aCx, obj, aSourceSpecOut, aLineOut,
                                aColumnOut, aMessageOut)) {
      return;
    }
  }

  // If we could not unwrap a specific error type, then perform default safe
  // string conversions on primitives.  Objects will result in "[Object]"
  // unfortunately.
  if (aMessageOut.IsEmpty()) {
    nsAutoJSString jsString;
    if (jsString.init(aCx, aValue)) {
      aMessageOut = jsString;
    } else {
      JS_ClearPendingException(aCx);
    }
  }
}

#undef EXTRACT_EXN_VALUES

/* static */
bool nsContentUtils::ContentIsLink(nsIContent* aContent) {
  if (!aContent || !aContent->IsElement()) {
    return false;
  }

  if (aContent->IsHTMLElement(nsGkAtoms::a)) {
    return true;
  }

  return aContent->AsElement()->AttrValueIs(kNameSpaceID_XLink, nsGkAtoms::type,
                                            nsGkAtoms::simple, eCaseMatters);
}

/* static */
already_AddRefed<ContentFrameMessageManager>
nsContentUtils::TryGetBrowserChildGlobal(nsISupports* aFrom) {
  RefPtr<nsFrameLoaderOwner> frameLoaderOwner = do_QueryObject(aFrom);
  if (!frameLoaderOwner) {
    return nullptr;
  }

  RefPtr<nsFrameLoader> frameLoader = frameLoaderOwner->GetFrameLoader();
  if (!frameLoader) {
    return nullptr;
  }

  RefPtr<ContentFrameMessageManager> manager =
      frameLoader->GetBrowserChildMessageManager();
  return manager.forget();
}

/* static */
uint32_t nsContentUtils::InnerOrOuterWindowCreated() {
  MOZ_ASSERT(NS_IsMainThread());
  ++sInnerOrOuterWindowCount;
  return ++sInnerOrOuterWindowSerialCounter;
}

/* static */
void nsContentUtils::InnerOrOuterWindowDestroyed() {
  MOZ_ASSERT(NS_IsMainThread());
  MOZ_ASSERT(sInnerOrOuterWindowCount > 0);
  --sInnerOrOuterWindowCount;
}

/* static */
nsresult nsContentUtils::AnonymizeURI(nsIURI* aURI, nsCString& aAnonymizedURI) {
  MOZ_ASSERT(aURI);

  if (aURI->SchemeIs("data")) {
    aAnonymizedURI.Assign("data:..."_ns);
    return NS_OK;
  }
  // Anonymize the URL.
  // Strip the URL of any possible username/password and make it ready to be
  // presented in the UI.
  nsCOMPtr<nsIURI> exposableURI = net::nsIOService::CreateExposableURI(aURI);
  return exposableURI->GetSpec(aAnonymizedURI);
}

static bool JSONCreator(const char16_t* aBuf, uint32_t aLen, void* aData) {
  nsAString* result = static_cast<nsAString*>(aData);
  return result->Append(aBuf, aLen, fallible);
}

/* static */
bool nsContentUtils::StringifyJSON(JSContext* aCx, JS::Handle<JS::Value> aValue,
                                   nsAString& aOutStr, JSONBehavior aBehavior) {
  MOZ_ASSERT(aCx);
  switch (aBehavior) {
    case UndefinedIsNullStringLiteral: {
      aOutStr.Truncate();
      JS::Rooted<JS::Value> value(aCx, aValue);
      return JS_Stringify(aCx, &value, nullptr, JS::NullHandleValue,
                          JSONCreator, &aOutStr);
    }
    case UndefinedIsVoidString: {
      aOutStr.SetIsVoid(true);
      return JS::ToJSON(aCx, aValue, nullptr, JS::NullHandleValue, JSONCreator,
                        &aOutStr);
    }
    default:
      MOZ_ASSERT_UNREACHABLE("Invalid value for aBehavior");
      return false;
  }
}

/* static */
bool nsContentUtils::
    HighPriorityEventPendingForTopLevelDocumentBeforeContentfulPaint(
        Document* aDocument) {
  MOZ_ASSERT(XRE_IsContentProcess(),
             "This function only makes sense in content processes");

  if (aDocument && !aDocument->IsLoadedAsData()) {
    if (nsPresContext* presContext = FindPresContextForDocument(aDocument)) {
      MOZ_ASSERT(!presContext->IsChrome(),
                 "Should never have a chrome PresContext in a content process");

      return !presContext->GetInProcessRootContentDocumentPresContext()
                  ->HadFirstContentfulPaint() &&
             nsThreadManager::MainThreadHasPendingHighPriorityEvents();
    }
  }
  return false;
}

static nsGlobalWindowInner* GetInnerWindowForGlobal(nsIGlobalObject* aGlobal) {
  NS_ENSURE_TRUE(aGlobal, nullptr);

  if (auto* window = aGlobal->GetAsInnerWindow()) {
    return nsGlobalWindowInner::Cast(window);
  }

  // When Extensions run content scripts inside a sandbox, it uses
  // sandboxPrototype to make them appear as though they're running in the
  // scope of the page. So when a content script invokes postMessage, it expects
  // the |source| of the received message to be the window set as the
  // sandboxPrototype. This used to work incidentally for unrelated reasons, but
  // now we need to do some special handling to support it.
  JS::Rooted<JSObject*> scope(RootingCx(), aGlobal->GetGlobalJSObject());
  NS_ENSURE_TRUE(scope, nullptr);

  if (xpc::IsSandbox(scope)) {
    AutoJSAPI jsapi;
    MOZ_ALWAYS_TRUE(jsapi.Init(scope));
    JSContext* cx = jsapi.cx();
    // Our current Realm on aCx is the sandbox.  Using that for unwrapping
    // makes sense: if the sandbox can unwrap the window, we can use it.
    return xpc::SandboxWindowOrNull(scope, cx);
  }

  // The calling window must be holding a reference, so we can return a weak
  // pointer.
  return nsGlobalWindowInner::Cast(aGlobal->GetAsInnerWindow());
}

/* static */
nsGlobalWindowInner* nsContentUtils::IncumbentInnerWindow() {
  return GetInnerWindowForGlobal(GetIncumbentGlobal());
}

/* static */
nsGlobalWindowInner* nsContentUtils::EntryInnerWindow() {
  return GetInnerWindowForGlobal(GetEntryGlobal());
}

/* static */
bool nsContentUtils::IsURIInPrefList(nsIURI* aURI, const char* aPrefName) {
  MOZ_ASSERT(aPrefName);

  nsAutoCString list;
  Preferences::GetCString(aPrefName, list);
  ToLowerCase(list);
  return IsURIInList(aURI, list);
}

/* static */
bool nsContentUtils::IsURIInList(nsIURI* aURI, const nsCString& aList) {
#ifdef DEBUG
  nsAutoCString listLowerCase(aList);
  ToLowerCase(listLowerCase);
  MOZ_ASSERT(listLowerCase.Equals(aList),
             "The aList argument should be lower-case");
#endif

  if (!aURI) {
    return false;
  }

  if (aList.IsEmpty()) {
    return false;
  }

  nsAutoCString scheme;
  aURI->GetScheme(scheme);
  if (!scheme.EqualsLiteral("http") && !scheme.EqualsLiteral("https")) {
    return false;
  }

  // The list is comma separated domain list.  Each item may start with "*.".
  // If starts with "*.", it matches any sub-domains.

  nsCCharSeparatedTokenizer tokenizer(aList, ',');
  while (tokenizer.hasMoreTokens()) {
    const nsCString token(tokenizer.nextToken());

    nsAutoCString host;
    aURI->GetHost(host);
    if (host.IsEmpty()) {
      return false;
    }
    ToLowerCase(host);

    for (;;) {
      int32_t index = token.Find(host);
      if (index >= 0 &&
          static_cast<uint32_t>(index) + host.Length() <= token.Length()) {
        // If we found a full match, return true.
        size_t indexAfterHost = index + host.Length();
        if (index == 0 && indexAfterHost == token.Length()) {
          return true;
        }
        // If next character is '/', we need to check the path too.
        // We assume the path in the list means "/foo" + "*".
        if (token[indexAfterHost] == '/') {
          nsDependentCSubstring pathInList(
              token, indexAfterHost,
              static_cast<nsDependentCSubstring::size_type>(-1));
          nsAutoCString filePath;
          aURI->GetFilePath(filePath);
          ToLowerCase(filePath);
          if (StringBeginsWith(filePath, pathInList) &&
              (filePath.Length() == pathInList.Length() ||
               pathInList.EqualsLiteral("/") ||
               filePath[pathInList.Length() - 1] == '/' ||
               filePath[pathInList.Length() - 1] == '?' ||
               filePath[pathInList.Length() - 1] == '#')) {
            return true;
          }
        }
      }
      int32_t startIndexOfCurrentLevel = host[0] == '*' ? 1 : 0;
      int32_t startIndexOfNextLevel =
          host.Find(".", startIndexOfCurrentLevel + 1);
      if (startIndexOfNextLevel <= 0) {
        break;
      }
      host.ReplaceLiteral(0, startIndexOfNextLevel, "*");
    }
  }

  return false;
}

/* static */
LayoutDeviceIntMargin nsContentUtils::GetWindowSafeAreaInsets(
    nsIScreen* aScreen, const LayoutDeviceIntMargin& aSafeAreaInsets,
    const LayoutDeviceIntRect& aWindowRect) {
  // This calculates safe area insets of window from screen rectangle, window
  // rectangle and safe area insets of screen.
  //
  // +----------------------------------------+ <-- screen
  // |  +-------------------------------+  <------- window
  // |  | window's safe area inset top) |     |
  // +--+-------------------------------+--+  |
  // |  |                               |  |<------ safe area rectangle of
  // |  |                               |  |  |     screen
  // +--+-------------------------------+--+  |
  // |  |window's safe area inset bottom|     |
  // |  +-------------------------------+     |
  // +----------------------------------------+
  //
  LayoutDeviceIntMargin windowSafeAreaInsets;
  if (windowSafeAreaInsets == aSafeAreaInsets) {
    // no safe area insets.
    return windowSafeAreaInsets;
  }

  const LayoutDeviceIntRect screenRect = aScreen->GetRect();
  LayoutDeviceIntRect safeAreaRect = screenRect;
  safeAreaRect.Deflate(aSafeAreaInsets);

  // FIXME(bug 1754323): This can trigger because the screen rect is not
  // orientation-aware.
  // MOZ_ASSERT(screenRect.Contains(windowRect),
  //            "Screen doesn't contain window rect? Something seems off");

  // window's rect of safe area
  safeAreaRect = safeAreaRect.Intersect(aWindowRect);

  windowSafeAreaInsets.top = safeAreaRect.y - aWindowRect.y;
  windowSafeAreaInsets.left = safeAreaRect.x - aWindowRect.x;
  windowSafeAreaInsets.right =
      aWindowRect.x + aWindowRect.width - (safeAreaRect.x + safeAreaRect.width);
  windowSafeAreaInsets.bottom = aWindowRect.y + aWindowRect.height -
                                (safeAreaRect.y + safeAreaRect.height);

  windowSafeAreaInsets.EnsureAtLeast(LayoutDeviceIntMargin());
  // This shouldn't be needed, but it wallpapers orientation issues, see bug
  // 1754323.
  windowSafeAreaInsets.EnsureAtMost(aSafeAreaInsets);

  return windowSafeAreaInsets;
}

/* static */
nsContentUtils::SubresourceCacheValidationInfo
nsContentUtils::GetSubresourceCacheValidationInfo(nsIRequest* aRequest,
                                                  nsIURI* aURI) {
  SubresourceCacheValidationInfo info;
  if (nsCOMPtr<nsICacheInfoChannel> cache = do_QueryInterface(aRequest)) {
    uint32_t value = 0;
    if (NS_SUCCEEDED(cache->GetCacheTokenExpirationTime(&value))) {
      // NOTE: If the cache doesn't expire, the value should be
      // nsICacheEntry::NO_EXPIRATION_TIME.
      info.mExpirationTime.emplace(CacheExpirationTime::ExpireAt(value));
    }
  }

  // Determine whether the cache entry must be revalidated when we try to use
  // it. Currently, only HTTP specifies this information...
  if (nsCOMPtr<nsIHttpChannel> httpChannel = do_QueryInterface(aRequest)) {
    Unused << httpChannel->IsNoStoreResponse(&info.mMustRevalidate);

    if (!info.mMustRevalidate) {
      Unused << httpChannel->IsNoCacheResponse(&info.mMustRevalidate);
    }
  }

  // data: URIs are safe to cache across documents under any circumstance, so we
  // special-case them here even though the channel itself doesn't have any
  // caching policy. Same for chrome:// uris.
  //
  // TODO(emilio): Figure out which other schemes that don't have caching
  // policies are safe to cache. Blobs should be...
  const bool knownCacheable = [&] {
    if (!aURI) {
      return false;
    }
    if (aURI->SchemeIs("data") || aURI->SchemeIs("moz-page-thumb") ||
        aURI->SchemeIs("moz-extension")) {
      return true;
    }
    if (aURI->SchemeIs("chrome") || aURI->SchemeIs("resource")) {
      return !StaticPrefs::nglayout_debug_disable_xul_cache();
    }
    return false;
  }();

  if (knownCacheable) {
    MOZ_ASSERT(!info.mExpirationTime);
    MOZ_ASSERT(!info.mMustRevalidate);
    info.mExpirationTime = Some(CacheExpirationTime::Never());
  }

  return info;
}

CacheExpirationTime nsContentUtils::GetSubresourceCacheExpirationTime(
    nsIRequest* aRequest, nsIURI* aURI) {
  auto info = GetSubresourceCacheValidationInfo(aRequest, aURI);

  // For now, we never cache entries that we have to revalidate, or whose
  // channel don't support caching.
  if (info.mMustRevalidate || !info.mExpirationTime) {
    return CacheExpirationTime::AlreadyExpired();
  }
  return *info.mExpirationTime;
}

/* static */
bool nsContentUtils::ShouldBypassSubResourceCache(Document* aDoc) {
  RefPtr<nsILoadGroup> lg = aDoc->GetDocumentLoadGroup();
  if (!lg) {
    return false;
  }
  nsLoadFlags flags;
  if (NS_FAILED(lg->GetLoadFlags(&flags))) {
    return false;
  }
  return flags & (nsIRequest::LOAD_BYPASS_CACHE |
                  nsICachingChannel::LOAD_BYPASS_LOCAL_CACHE);
}

nsCString nsContentUtils::TruncatedURLForDisplay(nsIURI* aURL, size_t aMaxLen) {
  nsCString spec;
  if (aURL) {
    aURL->GetSpec(spec);
    spec.Truncate(std::min(aMaxLen, spec.Length()));
  }
  return spec;
}

/* static */
nsresult nsContentUtils::AnonymizeId(nsAString& aId,
                                     const nsACString& aOriginKey,
                                     OriginFormat aFormat) {
  MOZ_ASSERT(NS_IsMainThread());

  nsresult rv;
  nsCString rawKey;
  if (aFormat == OriginFormat::Base64) {
    rv = Base64Decode(aOriginKey, rawKey);
    NS_ENSURE_SUCCESS(rv, rv);
  } else {
    rawKey = aOriginKey;
  }

  HMAC hmac;
  rv = hmac.Begin(
      SEC_OID_SHA256,
      Span(reinterpret_cast<const uint8_t*>(rawKey.get()), rawKey.Length()));
  NS_ENSURE_SUCCESS(rv, rv);

  NS_ConvertUTF16toUTF8 id(aId);
  rv = hmac.Update(reinterpret_cast<const uint8_t*>(id.get()), id.Length());
  NS_ENSURE_SUCCESS(rv, rv);

  nsTArray<uint8_t> macBytes;
  rv = hmac.End(macBytes);
  NS_ENSURE_SUCCESS(rv, rv);

  nsCString macBase64;
  rv = Base64Encode(
      nsDependentCSubstring(reinterpret_cast<const char*>(macBytes.Elements()),
                            macBytes.Length()),
      macBase64);
  NS_ENSURE_SUCCESS(rv, rv);

  CopyUTF8toUTF16(macBase64, aId);
  return NS_OK;
}

void nsContentUtils::RequestGeckoTaskBurst() {
  nsCOMPtr<nsIAppShell> appShell = do_GetService(NS_APPSHELL_CID);
  if (appShell) {
    appShell->GeckoTaskBurst();
  }
}

nsIContent* nsContentUtils::GetClosestLinkInFlatTree(nsIContent* aContent) {
  for (nsIContent* content = aContent; content;
       content = content->GetFlattenedTreeParent()) {
    if (nsContentUtils::IsDraggableLink(content)) {
      return content;
    }
  }
  return nullptr;
}

template <TreeKind aKind>
MOZ_ALWAYS_INLINE const nsINode* GetParent(const nsINode* aNode) {
  if constexpr (aKind == TreeKind::DOM) {
    return aNode->GetParentNode();
  } else {
    return aNode->GetFlattenedTreeParentNode();
  }
}

template <TreeKind aKind>
MOZ_ALWAYS_INLINE Maybe<uint32_t> GetIndexInParent(const nsINode* aParent,
                                                   const nsINode* aNode) {
  if constexpr (aKind == TreeKind::DOM) {
    return aParent->ComputeIndexOf(aNode);
  } else {
    return aParent->ComputeFlatTreeIndexOf(aNode);
  }
}

template <TreeKind aTreeKind>
int32_t nsContentUtils::CompareTreePosition(const nsINode* aNode1,
                                            const nsINode* aNode2,
                                            const nsINode* aCommonAncestor) {
  MOZ_ASSERT(aNode1, "aNode1 must not be null");
  MOZ_ASSERT(aNode2, "aNode2 must not be null");

  if (NS_WARN_IF(aNode1 == aNode2)) {
    return 0;
  }

  AutoTArray<const nsINode*, 32> node1Ancestors;
  const nsINode* c1;
  for (c1 = aNode1; c1 && c1 != aCommonAncestor;
       c1 = GetParent<aTreeKind>(c1)) {
    node1Ancestors.AppendElement(c1);
  }
  if (!c1 && aCommonAncestor) {
    // So, it turns out aCommonAncestor was not an ancestor of c1. Oops.
    // Never mind. We can continue as if aCommonAncestor was null.
    aCommonAncestor = nullptr;
  }

  AutoTArray<const nsINode*, 32> node2Ancestors;
  const nsINode* c2;
  for (c2 = aNode2; c2 && c2 != aCommonAncestor;
       c2 = GetParent<aTreeKind>(c2)) {
    node2Ancestors.AppendElement(c2);
  }
  if (!c2 && aCommonAncestor) {
    // So, it turns out aCommonAncestor was not an ancestor of c2.
    // We need to retry with no common ancestor hint.
    return CompareTreePosition<aTreeKind>(aNode1, aNode2, nullptr);
  }

  int last1 = node1Ancestors.Length() - 1;
  int last2 = node2Ancestors.Length() - 1;
  const nsINode* node1Ancestor = nullptr;
  const nsINode* node2Ancestor = nullptr;
  while (last1 >= 0 && last2 >= 0 &&
         ((node1Ancestor = node1Ancestors.ElementAt(last1)) ==
          (node2Ancestor = node2Ancestors.ElementAt(last2)))) {
    last1--;
    last2--;
  }

  if (last1 < 0) {
    if (last2 < 0) {
      NS_ASSERTION(aNode1 == aNode2, "internal error?");
      return 0;
    }
    // aContent1 is an ancestor of aContent2
    return -1;
  }

  if (last2 < 0) {
    // aContent2 is an ancestor of aContent1
    return 1;
  }

  // node1Ancestor != node2Ancestor, so they must be siblings with the
  // same parent
  const nsINode* parent = GetParent<aTreeKind>(node1Ancestor);
  if (NS_WARN_IF(!parent)) {  // different documents??
    return 0;
  }

  const Maybe<uint32_t> index1 =
      GetIndexInParent<aTreeKind>(parent, node1Ancestor);
  const Maybe<uint32_t> index2 =
      GetIndexInParent<aTreeKind>(parent, node2Ancestor);

  // None of the nodes are anonymous, just do a regular comparison.
  if (index1.isSome() && index2.isSome()) {
    return static_cast<int32_t>(static_cast<int64_t>(*index1) - *index2);
  }

  // Otherwise handle pseudo-element and anonymous node ordering.
  // ::marker -> ::before -> anon siblings -> regular siblings -> ::after
  auto PseudoIndex = [](const nsINode* aNode,
                        const Maybe<uint32_t>& aNodeIndex) -> int32_t {
    if (aNodeIndex.isSome()) {
      return 1;  // Not a pseudo.
    }
    if (aNode->IsGeneratedContentContainerForMarker()) {
      return -2;
    }
    if (aNode->IsGeneratedContentContainerForBefore()) {
      return -1;
    }
    if (aNode->IsGeneratedContentContainerForAfter()) {
      return 2;
    }
    return 0;
  };

  return PseudoIndex(node1Ancestor, index1) -
         PseudoIndex(node2Ancestor, index2);
}

nsIContent* nsContentUtils::AttachDeclarativeShadowRoot(nsIContent* aHost,
                                                        ShadowRootMode aMode,
                                                        bool aIsClonable,
                                                        bool aIsSerializable,
                                                        bool aDelegatesFocus) {
  RefPtr<Element> host = mozilla::dom::Element::FromNodeOrNull(aHost);
  if (!host || host->GetShadowRoot()) {
    // https://html.spec.whatwg.org/#parsing-main-inhead:shadow-host
    return nullptr;
  }

  ShadowRootInit init;
  init.mMode = aMode;
  init.mDelegatesFocus = aDelegatesFocus;
  init.mSlotAssignment = SlotAssignmentMode::Named;
  init.mClonable = aIsClonable;
  init.mSerializable = aIsSerializable;

  RefPtr shadowRoot = host->AttachShadow(init, IgnoreErrors());
  if (shadowRoot) {
    shadowRoot->SetIsDeclarative(
        nsGenericHTMLFormControlElement::ShadowRootDeclarative::Yes);
    // https://html.spec.whatwg.org/#parsing-main-inhead:available-to-element-internals
    shadowRoot->SetAvailableToElementInternals();
  }
  return shadowRoot;
}

template int32_t nsContentUtils::CompareTreePosition<TreeKind::DOM>(
    const nsINode*, const nsINode*, const nsINode*);
template int32_t nsContentUtils::CompareTreePosition<TreeKind::Flat>(
    const nsINode*, const nsINode*, const nsINode*);

namespace mozilla {
std::ostream& operator<<(std::ostream& aOut,
                         const PreventDefaultResult aPreventDefaultResult) {
  switch (aPreventDefaultResult) {
    case PreventDefaultResult::No:
      aOut << "unhandled";
      break;
    case PreventDefaultResult::ByContent:
      aOut << "handled-by-content";
      break;
    case PreventDefaultResult::ByChrome:
      aOut << "handled-by-chrome";
      break;
  }
  return aOut;
}
}  // namespace mozilla<|MERGE_RESOLUTION|>--- conflicted
+++ resolved
@@ -8111,20 +8111,13 @@
 // static
 void nsContentUtils::MaybeFixIPv6Host(nsACString& aHost) {
   if (aHost.FindChar(':') != -1) {  // Escape IPv6 address
-<<<<<<< HEAD
-    MOZ_ASSERT(!aHost.Length() ||
-               (aHost[0] != '[' && aHost[aHost.Length() - 1] != ']'));
-    aHost.Insert('[', 0);
-    aHost.Taint().shift(0, 1);
-    aHost.Append(']');
-=======
     MOZ_ASSERT(!aHost.IsEmpty());
     if (aHost.Length() >= 2 && aHost[0] != '[' &&
         aHost[aHost.Length() - 1] != ']') {
       aHost.Insert('[', 0);
+      aHost.Taint().shift(0, 1);
       aHost.Append(']');
     }
->>>>>>> 4764531b
   }
 }
 
