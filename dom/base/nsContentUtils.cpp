--- conflicted
+++ resolved
@@ -311,34 +311,12 @@
 nsString* nsContentUtils::sModifierSeparator = nullptr;
 
 bool nsContentUtils::sInitialized = false;
-<<<<<<< HEAD
-bool nsContentUtils::sIsFullscreenApiEnabled = false;
-bool nsContentUtils::sIsUnprefixedFullscreenApiEnabled = false;
-bool nsContentUtils::sTrustedFullscreenOnly = true;
-bool nsContentUtils::sIsCutCopyAllowed = true;
-bool nsContentUtils::sIsUpgradableDisplayContentPrefEnabled = false;
-bool nsContentUtils::sIsFrameTimingPrefEnabled = false;
-bool nsContentUtils::sIsPerformanceTimingEnabled = false;
-bool nsContentUtils::sIsResourceTimingEnabled = false;
-bool nsContentUtils::sIsPerformanceNavigationTimingEnabled = false;
-bool nsContentUtils::sIsFormAutofillAutocompleteEnabled = false;
 /*
  * TaintFox: We set these two values to true by default to emulate the
  * behaviour of other browsers that do not encode the hash by default.
  */
 bool nsContentUtils::sEncodeDecodeURLHash = true;
 bool nsContentUtils::sGettersDecodeURLHash = true;
-bool nsContentUtils::sSendPerformanceTimingNotifications = false;
-bool nsContentUtils::sUseActivityCursor = false;
-bool nsContentUtils::sAnimationsAPICoreEnabled = false;
-bool nsContentUtils::sGetBoxQuadsEnabled = false;
-bool nsContentUtils::sSkipCursorMoveForSameValueSet = false;
-bool nsContentUtils::sRequestIdleCallbackEnabled = false;
-bool nsContentUtils::sTailingEnabled = false;
-bool nsContentUtils::sShowInputPlaceholderOnFocus = true;
-bool nsContentUtils::sAutoFocusEnabled = true;
-=======
->>>>>>> e3f1cbb4
 #ifndef RELEASE_OR_BETA
 bool nsContentUtils::sBypassCSSOMOriginCheck = false;
 #endif
@@ -645,38 +623,6 @@
 
   Preferences::AddBoolVarCache(&sAllowXULXBL_for_file,
                                "dom.allow_XUL_XBL_for_file");
-
-<<<<<<< HEAD
-  Preferences::AddBoolVarCache(&sIsFullscreenApiEnabled,
-                               "full-screen-api.enabled");
-
-  Preferences::AddBoolVarCache(&sIsUnprefixedFullscreenApiEnabled,
-                               "full-screen-api.unprefix.enabled");
-
-  Preferences::AddBoolVarCache(&sTrustedFullscreenOnly,
-                               "full-screen-api.allow-trusted-requests-only");
-
-  Preferences::AddBoolVarCache(&sIsCutCopyAllowed, "dom.allow_cut_copy", true);
-
-  Preferences::AddBoolVarCache(&sIsPerformanceTimingEnabled,
-                               "dom.enable_performance", true);
-
-  Preferences::AddBoolVarCache(&sIsResourceTimingEnabled,
-                               "dom.enable_resource_timing", true);
-
-  Preferences::AddBoolVarCache(&sIsPerformanceNavigationTimingEnabled,
-                               "dom.enable_performance_navigation_timing",
-                               true);
-
-  Preferences::AddBoolVarCache(&sIsUpgradableDisplayContentPrefEnabled,
-                               "security.mixed_content.upgrade_display_content",
-                               false);
-
-  Preferences::AddBoolVarCache(&sIsFrameTimingPrefEnabled,
-                               "dom.enable_frame_timing", false);
-
-  Preferences::AddBoolVarCache(&sIsFormAutofillAutocompleteEnabled,
-                               "dom.forms.autocomplete.formautofill", false);
   /*
    * TaintFox: We set these two values to true by default to emulate the
    * behaviour of other browsers that do not encode the hash by default.
@@ -686,45 +632,6 @@
 
   Preferences::AddBoolVarCache(&sGettersDecodeURLHash,
                                "dom.url.getters_decode_hash", true);
-
-  Preferences::AddIntVarCache(&sPrivacyMaxInnerWidth,
-                              "privacy.window.maxInnerWidth", 1000);
-
-  Preferences::AddIntVarCache(&sPrivacyMaxInnerHeight,
-                              "privacy.window.maxInnerHeight", 1000);
-
-  Preferences::AddUintVarCache(
-      &sHandlingInputTimeout, "dom.event.handling-user-input-time-limit", 1000);
-
-  Preferences::AddBoolVarCache(
-      &sSendPerformanceTimingNotifications,
-      "dom.performance.enable_notify_performance_timing", false);
-
-  Preferences::AddUintVarCache(&sCookiesLifetimePolicy,
-                               "network.cookie.lifetimePolicy",
-                               nsICookieService::ACCEPT_NORMALLY);
-
-  Preferences::AddBoolVarCache(&sDoNotTrackEnabled,
-                               "privacy.donottrackheader.enabled", false);
-
-  Preferences::AddBoolVarCache(&sUseActivityCursor, "ui.use_activity_cursor",
-                               false);
-
-  Preferences::AddBoolVarCache(&sAnimationsAPICoreEnabled,
-                               "dom.animations-api.core.enabled", false);
-
-  Preferences::AddBoolVarCache(&sGetBoxQuadsEnabled,
-                               "layout.css.getBoxQuads.enabled", false);
-
-  Preferences::AddBoolVarCache(&sSkipCursorMoveForSameValueSet,
-                               "dom.input.skip_cursor_move_for_same_value_set",
-                               true);
-
-  Preferences::AddBoolVarCache(&sRequestIdleCallbackEnabled,
-                               "dom.requestIdleCallback.enabled", false);
-
-=======
->>>>>>> e3f1cbb4
 #ifndef RELEASE_OR_BETA
   sBypassCSSOMOriginCheck = getenv("MOZ_BYPASS_CSSOM_ORIGIN_CHECK");
 #endif
