--- conflicted
+++ resolved
@@ -5073,12 +5073,6 @@
     sBlockedScriptRunners->AppendElement(runnable.forget());
     return;
   }
-<<<<<<< HEAD
-
-  nsCOMPtr<nsIRunnable> run = aRunnable;
-  run->Run();
-=======
->>>>>>> 03675846
 
   runnable->Run();
 }
