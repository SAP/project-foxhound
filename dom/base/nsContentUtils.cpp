/* -*- Mode: C++; tab-width: 8; indent-tabs-mode: nil; c-basic-offset: 2 -*- */
/* vim: set ts=8 sts=2 et sw=2 tw=80: */
/* This Source Code Form is subject to the terms of the Mozilla Public
 * License, v. 2.0. If a copy of the MPL was not distributed with this
 * file, You can obtain one at http://mozilla.org/MPL/2.0/. */

/* A namespace class for static layout utilities. */

#include "nsContentUtils.h"

#include <algorithm>
#include <math.h>

#include "DecoderTraits.h"
#include "harfbuzz/hb.h"
#include "imgICache.h"
#include "imgIContainer.h"
#include "imgINotificationObserver.h"
#include "imgLoader.h"
#include "imgRequestProxy.h"
#include "jsapi.h"
#include "jsfriendapi.h"
#include "js/Value.h"
#include "Layers.h"
#include "MediaDecoder.h"
// nsNPAPIPluginInstance must be included before nsIDocument.h, which is included in mozAutoDocUpdate.h.
#include "nsNPAPIPluginInstance.h"
#include "gfxDrawable.h"
#include "gfxPrefs.h"
#include "ImageOps.h"
#include "mozAutoDocUpdate.h"
#include "mozilla/ArrayUtils.h"
#include "mozilla/Attributes.h"
#include "mozilla/AutoRestore.h"
#include "mozilla/AutoTimelineMarker.h"
#include "mozilla/Base64.h"
#include "mozilla/CheckedInt.h"
#include "mozilla/DebugOnly.h"
#include "mozilla/LoadInfo.h"
#include "mozilla/dom/ContentChild.h"
#include "mozilla/dom/CustomElementRegistry.h"
#include "mozilla/dom/DocumentFragment.h"
#include "mozilla/dom/DOMTypes.h"
#include "mozilla/dom/Element.h"
#include "mozilla/dom/FileSystemSecurity.h"
#include "mozilla/dom/FileBlobImpl.h"
#include "mozilla/dom/HTMLMediaElement.h"
#include "mozilla/dom/HTMLTemplateElement.h"
#include "mozilla/dom/HTMLContentElement.h"
#include "mozilla/dom/HTMLShadowElement.h"
#include "mozilla/dom/ipc/BlobChild.h"
#include "mozilla/dom/ipc/BlobParent.h"
#include "mozilla/dom/Promise.h"
#include "mozilla/dom/ScriptSettings.h"
#include "mozilla/dom/TabParent.h"
#include "mozilla/dom/TextDecoder.h"
#include "mozilla/dom/TouchEvent.h"
#include "mozilla/dom/ShadowRoot.h"
#include "mozilla/dom/WorkerPrivate.h"
#include "mozilla/dom/workers/ServiceWorkerManager.h"
#include "mozilla/EventDispatcher.h"
#include "mozilla/EventListenerManager.h"
#include "mozilla/EventStateManager.h"
#include "mozilla/gfx/DataSurfaceHelpers.h"
#include "mozilla/IMEStateManager.h"
#include "mozilla/InternalMutationEvent.h"
#include "mozilla/Likely.h"
#include "mozilla/MouseEvents.h"
#include "mozilla/Preferences.h"
#include "mozilla/dom/Selection.h"
#include "mozilla/TextEvents.h"
#include "nsArrayUtils.h"
#include "nsAString.h"
#include "nsAttrName.h"
#include "nsAttrValue.h"
#include "nsAttrValueInlines.h"
#include "nsBindingManager.h"
#include "nsCaret.h"
#include "nsCCUncollectableMarker.h"
#include "nsCharSeparatedTokenizer.h"
#include "nsCOMPtr.h"
#include "nsContentCreatorFunctions.h"
#include "nsContentDLF.h"
#include "nsContentList.h"
#include "nsContentPolicyUtils.h"
#include "nsContentSecurityManager.h"
#include "nsCPrefetchService.h"
#include "nsCRT.h"
#include "nsCycleCollectionParticipant.h"
#include "nsCycleCollector.h"
#include "nsDataHashtable.h"
#include "nsDocShellCID.h"
#include "nsDocument.h"
#include "nsDOMCID.h"
#include "mozilla/dom/DataTransfer.h"
#include "nsDOMJSUtils.h"
#include "nsDOMMutationObserver.h"
#include "nsError.h"
#include "nsFocusManager.h"
#include "nsGenericHTMLElement.h"
#include "nsGenericHTMLFrameElement.h"
#include "nsGkAtoms.h"
#include "nsHostObjectProtocolHandler.h"
#include "nsHtml5Module.h"
#include "nsHtml5StringParser.h"
#include "nsIAddonPolicyService.h"
#include "nsIAnonymousContentCreator.h"
#include "nsIAsyncVerifyRedirectCallback.h"
#include "nsICategoryManager.h"
#include "nsIChannelEventSink.h"
#include "nsICharsetDetectionObserver.h"
#include "nsIChromeRegistry.h"
#include "nsIConsoleService.h"
#include "nsIContent.h"
#include "nsIContentInlines.h"
#include "nsIContentSecurityPolicy.h"
#include "nsIContentSink.h"
#include "nsIContentViewer.h"
#include "nsIDocShell.h"
#include "nsIDocShellTreeOwner.h"
#include "nsIDocument.h"
#include "nsIDocumentEncoder.h"
#include "nsIDOMChromeWindow.h"
#include "nsIDOMDocument.h"
#include "nsIDOMDocumentType.h"
#include "nsIDOMEvent.h"
#include "nsIDOMElement.h"
#include "nsIDOMHTMLElement.h"
#include "nsIDOMHTMLFormElement.h"
#include "nsIDOMHTMLInputElement.h"
#include "nsIDOMNode.h"
#include "nsIDOMNodeList.h"
#include "nsIDOMWindowUtils.h"
#include "nsIDOMXULCommandEvent.h"
#include "nsIDragService.h"
#include "nsIEditor.h"
#include "nsIFormControl.h"
#include "nsIForm.h"
#include "nsIFragmentContentSink.h"
#include "nsContainerFrame.h"
#include "nsIHTMLDocument.h"
#include "nsIIdleService.h"
#include "nsIImageLoadingContent.h"
#include "nsIInterfaceRequestor.h"
#include "nsIInterfaceRequestorUtils.h"
#include "nsIIOService.h"
#include "nsILineBreaker.h"
#include "nsILoadContext.h"
#include "nsILoadGroup.h"
#include "nsIMemoryReporter.h"
#include "nsIMIMEHeaderParam.h"
#include "nsIMIMEService.h"
#include "nsINode.h"
#include "mozilla/dom/NodeInfo.h"
#include "nsIObjectLoadingContent.h"
#include "nsIObserver.h"
#include "nsIObserverService.h"
#include "nsIOfflineCacheUpdate.h"
#include "nsIParser.h"
#include "nsIParserService.h"
#include "nsIPermissionManager.h"
#include "nsIPluginHost.h"
#include "nsIRequest.h"
#include "nsIRunnable.h"
#include "nsIScriptContext.h"
#include "nsIScriptError.h"
#include "nsIScriptGlobalObject.h"
#include "nsIScriptObjectPrincipal.h"
#include "nsIScriptSecurityManager.h"
#include "nsIScrollable.h"
#include "nsIStreamConverterService.h"
#include "nsIStringBundle.h"
#include "nsIURI.h"
#include "nsIURIWithPrincipal.h"
#include "nsIURL.h"
#include "nsIWebNavigation.h"
#include "nsIWindowMediator.h"
#include "nsIWordBreaker.h"
#include "nsIXPConnect.h"
#include "nsJSUtils.h"
#include "nsLWBrkCIID.h"
#include "nsNetCID.h"
#include "nsNetUtil.h"
#include "nsNodeInfoManager.h"
#include "nsNullPrincipal.h"
#include "nsParserCIID.h"
#include "nsParserConstants.h"
#include "nsPIDOMWindow.h"
#include "nsPresContext.h"
#include "nsPrintfCString.h"
#include "nsReferencedElement.h"
#include "nsSandboxFlags.h"
#include "nsScriptSecurityManager.h"
#include "nsSerializationHelper.h"
#include "nsStreamUtils.h"
#include "nsTextEditorState.h"
#include "nsTextFragment.h"
#include "nsTextNode.h"
#include "nsThreadUtils.h"
#include "nsUnicharUtilCIID.h"
#include "nsUnicodeProperties.h"
#include "nsViewManager.h"
#include "nsViewportInfo.h"
#include "nsWidgetsCID.h"
#include "nsIWindowProvider.h"
#include "nsWrapperCacheInlines.h"
#include "nsXULPopupManager.h"
#include "xpcprivate.h" // nsXPConnect
#include "HTMLSplitOnSpacesTokenizer.h"
#include "nsContentTypeParser.h"
#include "nsICookiePermission.h"
#include "mozIThirdPartyUtil.h"
#include "nsICookieService.h"
#include "mozilla/EnumSet.h"
#include "mozilla/BloomFilter.h"
#include "TabChild.h"
#include "mozilla/dom/DocGroup.h"
#include "mozilla/dom/TabGroup.h"

#include "nsIBidiKeyboard.h"

#if defined(XP_WIN)
// Undefine LoadImage to prevent naming conflict with Windows.
#undef LoadImage
#endif

extern "C" int MOZ_XMLTranslateEntity(const char* ptr, const char* end,
                                      const char** next, char16_t* result);
extern "C" int MOZ_XMLCheckQName(const char* ptr, const char* end,
                                 int ns_aware, const char** colon);

class imgLoader;

using namespace mozilla::dom;
using namespace mozilla::ipc;
using namespace mozilla::gfx;
using namespace mozilla::layers;
using namespace mozilla::widget;
using namespace mozilla;

const char kLoadAsData[] = "loadAsData";

nsIXPConnect *nsContentUtils::sXPConnect;
nsIScriptSecurityManager *nsContentUtils::sSecurityManager;
nsIPrincipal *nsContentUtils::sSystemPrincipal;
nsIPrincipal *nsContentUtils::sNullSubjectPrincipal;
nsIParserService *nsContentUtils::sParserService = nullptr;
nsNameSpaceManager *nsContentUtils::sNameSpaceManager;
nsIIOService *nsContentUtils::sIOService;
nsIUUIDGenerator *nsContentUtils::sUUIDGenerator;
nsIConsoleService *nsContentUtils::sConsoleService;
nsDataHashtable<nsISupportsHashKey, EventNameMapping>* nsContentUtils::sAtomEventTable = nullptr;
nsDataHashtable<nsStringHashKey, EventNameMapping>* nsContentUtils::sStringEventTable = nullptr;
nsCOMArray<nsIAtom>* nsContentUtils::sUserDefinedEvents = nullptr;
nsIStringBundleService *nsContentUtils::sStringBundleService;
nsIStringBundle *nsContentUtils::sStringBundles[PropertiesFile_COUNT];
nsIContentPolicy *nsContentUtils::sContentPolicyService;
bool nsContentUtils::sTriedToGetContentPolicy = false;
nsILineBreaker *nsContentUtils::sLineBreaker;
nsIWordBreaker *nsContentUtils::sWordBreaker;
nsIBidiKeyboard *nsContentUtils::sBidiKeyboard = nullptr;
uint32_t nsContentUtils::sScriptBlockerCount = 0;
uint32_t nsContentUtils::sDOMNodeRemovedSuppressCount = 0;
uint32_t nsContentUtils::sMicroTaskLevel = 0;
AutoTArray<nsCOMPtr<nsIRunnable>, 8>* nsContentUtils::sBlockedScriptRunners = nullptr;
uint32_t nsContentUtils::sRunnersCountAtFirstBlocker = 0;
nsIInterfaceRequestor* nsContentUtils::sSameOriginChecker = nullptr;

bool nsContentUtils::sIsHandlingKeyBoardEvent = false;
bool nsContentUtils::sAllowXULXBL_for_file = false;

nsString* nsContentUtils::sShiftText = nullptr;
nsString* nsContentUtils::sControlText = nullptr;
nsString* nsContentUtils::sMetaText = nullptr;
nsString* nsContentUtils::sOSText = nullptr;
nsString* nsContentUtils::sAltText = nullptr;
nsString* nsContentUtils::sModifierSeparator = nullptr;

bool nsContentUtils::sInitialized = false;
bool nsContentUtils::sIsFullScreenApiEnabled = false;
bool nsContentUtils::sIsUnprefixedFullscreenApiEnabled = false;
bool nsContentUtils::sTrustedFullScreenOnly = true;
bool nsContentUtils::sIsCutCopyAllowed = true;
bool nsContentUtils::sIsFrameTimingPrefEnabled = false;
bool nsContentUtils::sIsPerformanceTimingEnabled = false;
bool nsContentUtils::sIsResourceTimingEnabled = false;
bool nsContentUtils::sIsUserTimingLoggingEnabled = false;
bool nsContentUtils::sIsExperimentalAutocompleteEnabled = false;
<<<<<<< HEAD
/*
 * TaintFox: We set these two values to true by default to emulate the
 * behaviour of other browsers that do not encode the hash by default.
 */
bool nsContentUtils::sEncodeDecodeURLHash = true;
bool nsContentUtils::sGettersDecodeURLHash = true;
=======
bool nsContentUtils::sIsWebComponentsEnabled = false;
bool nsContentUtils::sEncodeDecodeURLHash = false;
bool nsContentUtils::sGettersDecodeURLHash = false;
>>>>>>> d3261dd5
bool nsContentUtils::sPrivacyResistFingerprinting = false;
bool nsContentUtils::sSendPerformanceTimingNotifications = false;
bool nsContentUtils::sUseActivityCursor = false;

uint32_t nsContentUtils::sHandlingInputTimeout = 1000;

uint32_t nsContentUtils::sCookiesLifetimePolicy = nsICookieService::ACCEPT_NORMALLY;
uint32_t nsContentUtils::sCookiesBehavior = nsICookieService::BEHAVIOR_ACCEPT;

nsHtml5StringParser* nsContentUtils::sHTMLFragmentParser = nullptr;
nsIParser* nsContentUtils::sXMLFragmentParser = nullptr;
nsIFragmentContentSink* nsContentUtils::sXMLFragmentSink = nullptr;
bool nsContentUtils::sFragmentParsingActive = false;

#if !(defined(DEBUG) || defined(MOZ_ENABLE_JS_DUMP))
bool nsContentUtils::sDOMWindowDumpEnabled;
#endif

bool nsContentUtils::sDoNotTrackEnabled = false;

mozilla::LazyLogModule nsContentUtils::sDOMDumpLog("Dump");

// Subset of http://www.whatwg.org/specs/web-apps/current-work/#autofill-field-name
enum AutocompleteFieldName : uint8_t
{
  #define AUTOCOMPLETE_FIELD_NAME(name_, value_) \
    eAutocompleteFieldName_##name_,
  #define AUTOCOMPLETE_CONTACT_FIELD_NAME(name_, value_) \
    AUTOCOMPLETE_FIELD_NAME(name_, value_)
  #include "AutocompleteFieldList.h"
  #undef AUTOCOMPLETE_FIELD_NAME
  #undef AUTOCOMPLETE_CONTACT_FIELD_NAME
};

enum AutocompleteFieldHint : uint8_t
{
  #define AUTOCOMPLETE_FIELD_HINT(name_, value_) \
    eAutocompleteFieldHint_##name_,
  #include "AutocompleteFieldList.h"
  #undef AUTOCOMPLETE_FIELD_HINT
};

enum AutocompleteFieldContactHint : uint8_t
{
  #define AUTOCOMPLETE_FIELD_CONTACT_HINT(name_, value_) \
    eAutocompleteFieldContactHint_##name_,
  #include "AutocompleteFieldList.h"
  #undef AUTOCOMPLETE_FIELD_CONTACT_HINT
};

enum AutocompleteCategory
{
  #define AUTOCOMPLETE_CATEGORY(name_, value_) eAutocompleteCategory_##name_,
  #include "AutocompleteFieldList.h"
  #undef AUTOCOMPLETE_CATEGORY
};

static const nsAttrValue::EnumTable kAutocompleteFieldNameTable[] = {
  #define AUTOCOMPLETE_FIELD_NAME(name_, value_) \
    { value_, eAutocompleteFieldName_##name_ },
  #include "AutocompleteFieldList.h"
  #undef AUTOCOMPLETE_FIELD_NAME
  { nullptr, 0 }
};

static const nsAttrValue::EnumTable kAutocompleteContactFieldNameTable[] = {
  #define AUTOCOMPLETE_CONTACT_FIELD_NAME(name_, value_) \
    { value_, eAutocompleteFieldName_##name_ },
  #include "AutocompleteFieldList.h"
  #undef AUTOCOMPLETE_CONTACT_FIELD_NAME
  { nullptr, 0 }
};

static const nsAttrValue::EnumTable kAutocompleteFieldHintTable[] = {
  #define AUTOCOMPLETE_FIELD_HINT(name_, value_) \
    { value_, eAutocompleteFieldHint_##name_ },
  #include "AutocompleteFieldList.h"
  #undef AUTOCOMPLETE_FIELD_HINT
  { nullptr, 0 }
};

static const nsAttrValue::EnumTable kAutocompleteContactFieldHintTable[] = {
  #define AUTOCOMPLETE_FIELD_CONTACT_HINT(name_, value_) \
    { value_, eAutocompleteFieldContactHint_##name_ },
  #include "AutocompleteFieldList.h"
  #undef AUTOCOMPLETE_FIELD_CONTACT_HINT
  { nullptr, 0 }
};

namespace {

static NS_DEFINE_CID(kParserServiceCID, NS_PARSERSERVICE_CID);
static NS_DEFINE_CID(kCParserCID, NS_PARSER_CID);

static PLDHashTable* sEventListenerManagersHash;

class DOMEventListenerManagersHashReporter final : public nsIMemoryReporter
{
  MOZ_DEFINE_MALLOC_SIZE_OF(MallocSizeOf)

  ~DOMEventListenerManagersHashReporter() = default;

public:
  NS_DECL_ISUPPORTS

  NS_IMETHOD CollectReports(nsIHandleReportCallback* aHandleReport,
                            nsISupports* aData, bool aAnonymize) override
  {
    // We don't measure the |EventListenerManager| objects pointed to by the
    // entries because those references are non-owning.
    int64_t amount = sEventListenerManagersHash
                   ? sEventListenerManagersHash->ShallowSizeOfIncludingThis(
                       MallocSizeOf)
                   : 0;

    MOZ_COLLECT_REPORT(
      "explicit/dom/event-listener-managers-hash", KIND_HEAP, UNITS_BYTES,
      amount,
      "Memory used by the event listener manager's hash table.");

    return NS_OK;
  }
};

NS_IMPL_ISUPPORTS(DOMEventListenerManagersHashReporter, nsIMemoryReporter)

class EventListenerManagerMapEntry : public PLDHashEntryHdr
{
public:
  explicit EventListenerManagerMapEntry(const void* aKey)
    : mKey(aKey)
  {
  }

  ~EventListenerManagerMapEntry()
  {
    NS_ASSERTION(!mListenerManager, "caller must release and disconnect ELM");
  }

protected:          // declared protected to silence clang warnings
  const void *mKey; // must be first, to look like PLDHashEntryStub

public:
  RefPtr<EventListenerManager> mListenerManager;
};

static void
EventListenerManagerHashInitEntry(PLDHashEntryHdr *entry, const void *key)
{
  // Initialize the entry with placement new
  new (entry) EventListenerManagerMapEntry(key);
}

static void
EventListenerManagerHashClearEntry(PLDHashTable *table, PLDHashEntryHdr *entry)
{
  EventListenerManagerMapEntry *lm =
    static_cast<EventListenerManagerMapEntry *>(entry);

  // Let the EventListenerManagerMapEntry clean itself up...
  lm->~EventListenerManagerMapEntry();
}

class SameOriginCheckerImpl final : public nsIChannelEventSink,
                                    public nsIInterfaceRequestor
{
  ~SameOriginCheckerImpl() = default;

  NS_DECL_ISUPPORTS
  NS_DECL_NSICHANNELEVENTSINK
  NS_DECL_NSIINTERFACEREQUESTOR
};

class CharsetDetectionObserver final : public nsICharsetDetectionObserver
{
public:
  NS_DECL_ISUPPORTS

  NS_IMETHOD Notify(const char *aCharset, nsDetectionConfident aConf) override
  {
    mCharset = aCharset;
    return NS_OK;
  }

  const nsACString& GetResult() const
  {
    return mCharset;
  }

private:
  nsCString mCharset;
};

} // namespace

/* static */
TimeDuration
nsContentUtils::HandlingUserInputTimeout()
{
  return TimeDuration::FromMilliseconds(sHandlingInputTimeout);
}

// static
nsresult
nsContentUtils::Init()
{
  if (sInitialized) {
    NS_WARNING("Init() called twice");

    return NS_OK;
  }

  sNameSpaceManager = nsNameSpaceManager::GetInstance();
  NS_ENSURE_TRUE(sNameSpaceManager, NS_ERROR_OUT_OF_MEMORY);

  sXPConnect = nsXPConnect::XPConnect();

  sSecurityManager = nsScriptSecurityManager::GetScriptSecurityManager();
  if(!sSecurityManager)
    return NS_ERROR_FAILURE;
  NS_ADDREF(sSecurityManager);

  sSecurityManager->GetSystemPrincipal(&sSystemPrincipal);
  MOZ_ASSERT(sSystemPrincipal);

  RefPtr<nsNullPrincipal> nullPrincipal = nsNullPrincipal::Create();
  if (!nullPrincipal) {
    return NS_ERROR_FAILURE;
  }

  nullPrincipal.forget(&sNullSubjectPrincipal);

  nsresult rv = CallGetService(NS_IOSERVICE_CONTRACTID, &sIOService);
  if (NS_FAILED(rv)) {
    // This makes life easier, but we can live without it.

    sIOService = nullptr;
  }

  rv = CallGetService(NS_LBRK_CONTRACTID, &sLineBreaker);
  NS_ENSURE_SUCCESS(rv, rv);

  rv = CallGetService(NS_WBRK_CONTRACTID, &sWordBreaker);
  NS_ENSURE_SUCCESS(rv, rv);

  if (!InitializeEventTable())
    return NS_ERROR_FAILURE;

  if (!sEventListenerManagersHash) {
    static const PLDHashTableOps hash_table_ops =
    {
      PLDHashTable::HashVoidPtrKeyStub,
      PLDHashTable::MatchEntryStub,
      PLDHashTable::MoveEntryStub,
      EventListenerManagerHashClearEntry,
      EventListenerManagerHashInitEntry
    };

    sEventListenerManagersHash =
      new PLDHashTable(&hash_table_ops, sizeof(EventListenerManagerMapEntry));

    RegisterStrongMemoryReporter(new DOMEventListenerManagersHashReporter());
  }

  sBlockedScriptRunners = new AutoTArray<nsCOMPtr<nsIRunnable>, 8>;

  Preferences::AddBoolVarCache(&sAllowXULXBL_for_file,
                               "dom.allow_XUL_XBL_for_file");

  Preferences::AddBoolVarCache(&sIsFullScreenApiEnabled,
                               "full-screen-api.enabled");

  Preferences::AddBoolVarCache(&sIsUnprefixedFullscreenApiEnabled,
                               "full-screen-api.unprefix.enabled");

  Preferences::AddBoolVarCache(&sTrustedFullScreenOnly,
                               "full-screen-api.allow-trusted-requests-only");

  Preferences::AddBoolVarCache(&sIsCutCopyAllowed,
                               "dom.allow_cut_copy", true);

  Preferences::AddBoolVarCache(&sIsPerformanceTimingEnabled,
                               "dom.enable_performance", true);

  Preferences::AddBoolVarCache(&sIsResourceTimingEnabled,
                               "dom.enable_resource_timing", true);

  Preferences::AddBoolVarCache(&sIsUserTimingLoggingEnabled,
                               "dom.performance.enable_user_timing_logging", false);

  Preferences::AddBoolVarCache(&sIsFrameTimingPrefEnabled,
                               "dom.enable_frame_timing", false);

  Preferences::AddBoolVarCache(&sIsExperimentalAutocompleteEnabled,
                               "dom.forms.autocomplete.experimental", false);

<<<<<<< HEAD
  /*
   * TaintFox: We set these two values to true by default to emulate the
   * behaviour of other browsers that do not encode the hash by default.
   */
=======
  Preferences::AddBoolVarCache(&sIsWebComponentsEnabled,
                               "dom.webcomponents.enabled", false);

>>>>>>> d3261dd5
  Preferences::AddBoolVarCache(&sEncodeDecodeURLHash,
                               "dom.url.encode_decode_hash", true);

  Preferences::AddBoolVarCache(&sGettersDecodeURLHash,
                               "dom.url.getters_decode_hash", true);

  Preferences::AddBoolVarCache(&sPrivacyResistFingerprinting,
                               "privacy.resistFingerprinting", false);

  Preferences::AddUintVarCache(&sHandlingInputTimeout,
                               "dom.event.handling-user-input-time-limit",
                               1000);

  Preferences::AddBoolVarCache(&sSendPerformanceTimingNotifications,
                               "dom.performance.enable_notify_performance_timing", false);

  Preferences::AddUintVarCache(&sCookiesLifetimePolicy,
                               "network.cookie.lifetimePolicy",
                               nsICookieService::ACCEPT_NORMALLY);

  Preferences::AddUintVarCache(&sCookiesBehavior,
                               "network.cookie.cookieBehavior",
                               nsICookieService::BEHAVIOR_ACCEPT);

#if !(defined(DEBUG) || defined(MOZ_ENABLE_JS_DUMP))
  Preferences::AddBoolVarCache(&sDOMWindowDumpEnabled,
                               "browser.dom.window.dump.enabled");
#endif

  Preferences::AddBoolVarCache(&sDoNotTrackEnabled,
                               "privacy.donottrackheader.enabled", false);

  Preferences::AddBoolVarCache(&sUseActivityCursor,
                               "ui.use_activity_cursor", false);

  Element::InitCCCallbacks();

  nsCOMPtr<nsIUUIDGenerator> uuidGenerator =
    do_GetService("@mozilla.org/uuid-generator;1", &rv);
  if (NS_WARN_IF(NS_FAILED(rv))) {
    return rv;
  }
  uuidGenerator.forget(&sUUIDGenerator);

  sInitialized = true;

  return NS_OK;
}

void
nsContentUtils::GetShiftText(nsAString& text)
{
  if (!sShiftText)
    InitializeModifierStrings();
  text.Assign(*sShiftText);
}

void
nsContentUtils::GetControlText(nsAString& text)
{
  if (!sControlText)
    InitializeModifierStrings();
  text.Assign(*sControlText);
}

void
nsContentUtils::GetMetaText(nsAString& text)
{
  if (!sMetaText)
    InitializeModifierStrings();
  text.Assign(*sMetaText);
}

void
nsContentUtils::GetOSText(nsAString& text)
{
  if (!sOSText) {
    InitializeModifierStrings();
  }
  text.Assign(*sOSText);
}

void
nsContentUtils::GetAltText(nsAString& text)
{
  if (!sAltText)
    InitializeModifierStrings();
  text.Assign(*sAltText);
}

void
nsContentUtils::GetModifierSeparatorText(nsAString& text)
{
  if (!sModifierSeparator)
    InitializeModifierStrings();
  text.Assign(*sModifierSeparator);
}

void
nsContentUtils::InitializeModifierStrings()
{
  //load the display strings for the keyboard accelerators
  nsCOMPtr<nsIStringBundleService> bundleService =
    mozilla::services::GetStringBundleService();
  nsCOMPtr<nsIStringBundle> bundle;
  DebugOnly<nsresult> rv = NS_OK;
  if (bundleService) {
    rv = bundleService->CreateBundle( "chrome://global-platform/locale/platformKeys.properties",
                                      getter_AddRefs(bundle));
  }

  NS_ASSERTION(NS_SUCCEEDED(rv) && bundle, "chrome://global/locale/platformKeys.properties could not be loaded");
  nsXPIDLString shiftModifier;
  nsXPIDLString metaModifier;
  nsXPIDLString osModifier;
  nsXPIDLString altModifier;
  nsXPIDLString controlModifier;
  nsXPIDLString modifierSeparator;
  if (bundle) {
    //macs use symbols for each modifier key, so fetch each from the bundle, which also covers i18n
    bundle->GetStringFromName(u"VK_SHIFT", getter_Copies(shiftModifier));
    bundle->GetStringFromName(u"VK_META", getter_Copies(metaModifier));
    bundle->GetStringFromName(u"VK_WIN", getter_Copies(osModifier));
    bundle->GetStringFromName(u"VK_ALT", getter_Copies(altModifier));
    bundle->GetStringFromName(u"VK_CONTROL", getter_Copies(controlModifier));
    bundle->GetStringFromName(u"MODIFIER_SEPARATOR", getter_Copies(modifierSeparator));
  }
  //if any of these don't exist, we get  an empty string
  sShiftText = new nsString(shiftModifier);
  sMetaText = new nsString(metaModifier);
  sOSText = new nsString(osModifier);
  sAltText = new nsString(altModifier);
  sControlText = new nsString(controlModifier);
  sModifierSeparator = new nsString(modifierSeparator);
}

// Because of SVG/SMIL we have several atoms mapped to the same
// id, but we can rely on MESSAGE_TO_EVENT to map id to only one atom.
static bool
ShouldAddEventToStringEventTable(const EventNameMapping& aMapping)
{
  switch(aMapping.mMessage) {
#define MESSAGE_TO_EVENT(name_, message_, type_, struct_) \
  case message_: return nsGkAtoms::on##name_ == aMapping.mAtom;
#include "mozilla/EventNameList.h"
#undef MESSAGE_TO_EVENT
  default:
    break;
  }
  return false;
}

bool
nsContentUtils::InitializeEventTable() {
  NS_ASSERTION(!sAtomEventTable, "EventTable already initialized!");
  NS_ASSERTION(!sStringEventTable, "EventTable already initialized!");

  static const EventNameMapping eventArray[] = {
#define EVENT(name_,  _message, _type, _class)          \
    { nsGkAtoms::on##name_, _type, _message, _class, false },
#define WINDOW_ONLY_EVENT EVENT
#define NON_IDL_EVENT EVENT
#include "mozilla/EventNameList.h"
#undef WINDOW_ONLY_EVENT
#undef NON_IDL_EVENT
#undef EVENT
    { nullptr }
  };

  sAtomEventTable = new nsDataHashtable<nsISupportsHashKey, EventNameMapping>(
      ArrayLength(eventArray));
  sStringEventTable = new nsDataHashtable<nsStringHashKey, EventNameMapping>(
      ArrayLength(eventArray));
  sUserDefinedEvents = new nsCOMArray<nsIAtom>(64);

  // Subtract one from the length because of the trailing null
  for (uint32_t i = 0; i < ArrayLength(eventArray) - 1; ++i) {
    sAtomEventTable->Put(eventArray[i].mAtom, eventArray[i]);
    if (ShouldAddEventToStringEventTable(eventArray[i])) {
      sStringEventTable->Put(
        Substring(nsDependentAtomString(eventArray[i].mAtom), 2),
        eventArray[i]);
    }
  }

  return true;
}

void
nsContentUtils::InitializeTouchEventTable()
{
  static bool sEventTableInitialized = false;
  if (!sEventTableInitialized && sAtomEventTable && sStringEventTable) {
    sEventTableInitialized = true;
    static const EventNameMapping touchEventArray[] = {
#define EVENT(name_,  _message, _type, _class)
#define TOUCH_EVENT(name_,  _message, _type, _class)      \
      { nsGkAtoms::on##name_, _type, _message, _class },
#include "mozilla/EventNameList.h"
#undef TOUCH_EVENT
#undef EVENT
      { nullptr }
    };
    // Subtract one from the length because of the trailing null
    for (uint32_t i = 0; i < ArrayLength(touchEventArray) - 1; ++i) {
      sAtomEventTable->Put(touchEventArray[i].mAtom, touchEventArray[i]);
      sStringEventTable->Put(Substring(nsDependentAtomString(touchEventArray[i].mAtom), 2),
                             touchEventArray[i]);
    }
  }
}

static bool
Is8bit(const nsAString& aString)
{
  static const char16_t EIGHT_BIT = char16_t(~0x00FF);

  for (nsAString::const_char_iterator start = aString.BeginReading(),
         end = aString.EndReading();
       start != end;
       ++start) {
    if (*start & EIGHT_BIT) {
      return false;
    }
  }

  return true;
}

nsresult
nsContentUtils::Btoa(const nsAString& aBinaryData,
                     nsAString& aAsciiBase64String)
{
  if (!Is8bit(aBinaryData)) {
    aAsciiBase64String.Truncate();
    return NS_ERROR_DOM_INVALID_CHARACTER_ERR;
  }

  return Base64Encode(aBinaryData, aAsciiBase64String);
}

nsresult
nsContentUtils::Atob(const nsAString& aAsciiBase64String,
                     nsAString& aBinaryData)
{
  if (!Is8bit(aAsciiBase64String)) {
    aBinaryData.Truncate();
    return NS_ERROR_DOM_INVALID_CHARACTER_ERR;
  }

  const char16_t* start = aAsciiBase64String.BeginReading();
  const char16_t* end = aAsciiBase64String.EndReading();
  nsString trimmedString;
  if (!trimmedString.SetCapacity(aAsciiBase64String.Length(), fallible)) {
    return NS_ERROR_DOM_INVALID_CHARACTER_ERR;
  }
  while (start < end) {
    if (!nsContentUtils::IsHTMLWhitespace(*start)) {
      trimmedString.Append(*start);
    }
    start++;
  }
  nsresult rv = Base64Decode(trimmedString, aBinaryData);
  if (NS_FAILED(rv) && rv == NS_ERROR_INVALID_ARG) {
    return NS_ERROR_DOM_INVALID_CHARACTER_ERR;
  }
  return rv;
}

bool
nsContentUtils::IsAutocompleteEnabled(nsIDOMHTMLInputElement* aInput)
{
  NS_PRECONDITION(aInput, "aInput should not be null!");

  nsAutoString autocomplete;
  aInput->GetAutocomplete(autocomplete);

  if (autocomplete.IsEmpty()) {
    nsCOMPtr<nsIDOMHTMLFormElement> form;
    aInput->GetForm(getter_AddRefs(form));
    if (!form) {
      return true;
    }

    form->GetAutocomplete(autocomplete);
  }

  return !autocomplete.EqualsLiteral("off");
}

nsContentUtils::AutocompleteAttrState
nsContentUtils::SerializeAutocompleteAttribute(const nsAttrValue* aAttr,
                                               nsAString& aResult,
                                               AutocompleteAttrState aCachedState)
{
  if (!aAttr ||
      aCachedState == nsContentUtils::eAutocompleteAttrState_Invalid) {
    return aCachedState;
  }

  if (aCachedState == nsContentUtils::eAutocompleteAttrState_Valid) {
    uint32_t atomCount = aAttr->GetAtomCount();
    for (uint32_t i = 0; i < atomCount; i++) {
      if (i != 0) {
        aResult.Append(' ');
      }
      aResult.Append(nsDependentAtomString(aAttr->AtomAt(i)));
    }
    nsContentUtils::ASCIIToLower(aResult);
    return aCachedState;
  }

  aResult.Truncate();

  mozilla::dom::AutocompleteInfo info;
  AutocompleteAttrState state =
    InternalSerializeAutocompleteAttribute(aAttr, info);
  if (state == eAutocompleteAttrState_Valid) {
    // Concatenate the info fields.
    aResult = info.mSection;

    if (!info.mAddressType.IsEmpty()) {
      if (!aResult.IsEmpty()) {
        aResult += ' ';
      }
      aResult += info.mAddressType;
    }

    if (!info.mContactType.IsEmpty()) {
      if (!aResult.IsEmpty()) {
        aResult += ' ';
      }
      aResult += info.mContactType;
    }

    if (!info.mFieldName.IsEmpty()) {
      if (!aResult.IsEmpty()) {
        aResult += ' ';
      }
      aResult += info.mFieldName;
    }
  }

  return state;
}

nsContentUtils::AutocompleteAttrState
nsContentUtils::SerializeAutocompleteAttribute(const nsAttrValue* aAttr,
                                               mozilla::dom::AutocompleteInfo& aInfo,
                                               AutocompleteAttrState aCachedState)
{
  if (!aAttr ||
      aCachedState == nsContentUtils::eAutocompleteAttrState_Invalid) {
    return aCachedState;
  }

  return InternalSerializeAutocompleteAttribute(aAttr, aInfo);
}

/**
 * Helper to validate the @autocomplete tokens.
 *
 * @return {AutocompleteAttrState} The state of the attribute (invalid/valid).
 */
nsContentUtils::AutocompleteAttrState
nsContentUtils::InternalSerializeAutocompleteAttribute(const nsAttrValue* aAttrVal,
                                                       mozilla::dom::AutocompleteInfo& aInfo)
{
  // No sandbox attribute so we are done
  if (!aAttrVal) {
    return eAutocompleteAttrState_Invalid;
  }

  uint32_t numTokens = aAttrVal->GetAtomCount();
  if (!numTokens) {
    return eAutocompleteAttrState_Invalid;
  }

  uint32_t index = numTokens - 1;
  nsString tokenString = nsDependentAtomString(aAttrVal->AtomAt(index));
  AutocompleteCategory category;
  nsAttrValue enumValue;

  nsAutoString str;
  bool result = enumValue.ParseEnumValue(tokenString, kAutocompleteFieldNameTable, false);
  if (result) {
    // Off/Automatic/Normal categories.
    if (enumValue.Equals(NS_LITERAL_STRING("off"), eIgnoreCase) ||
        enumValue.Equals(NS_LITERAL_STRING("on"), eIgnoreCase)) {
      if (numTokens > 1) {
        return eAutocompleteAttrState_Invalid;
      }
      enumValue.ToString(str);
      ASCIIToLower(str);
      aInfo.mFieldName.Assign(str);
      return eAutocompleteAttrState_Valid;
    }

    // Only allow on/off if experimental @autocomplete values aren't enabled.
    if (!sIsExperimentalAutocompleteEnabled) {
      return eAutocompleteAttrState_Invalid;
    }

    // Normal category
    if (numTokens > 2) {
      return eAutocompleteAttrState_Invalid;
    }
    category = eAutocompleteCategory_NORMAL;
  } else { // Check if the last token is of the contact category instead.
    // Only allow on/off if experimental @autocomplete values aren't enabled.
    if (!sIsExperimentalAutocompleteEnabled) {
      return eAutocompleteAttrState_Invalid;
    }

    result = enumValue.ParseEnumValue(tokenString, kAutocompleteContactFieldNameTable, false);
    if (!result || numTokens > 3) {
      return eAutocompleteAttrState_Invalid;
    }

    category = eAutocompleteCategory_CONTACT;
  }

  enumValue.ToString(str);
  ASCIIToLower(str);
  aInfo.mFieldName.Assign(str);

  // We are done if this was the only token.
  if (numTokens == 1) {
    return eAutocompleteAttrState_Valid;
  }

  --index;
  tokenString = nsDependentAtomString(aAttrVal->AtomAt(index));

  if (category == eAutocompleteCategory_CONTACT) {
    nsAttrValue contactFieldHint;
    result = contactFieldHint.ParseEnumValue(tokenString, kAutocompleteContactFieldHintTable, false);
    if (result) {
      nsAutoString contactFieldHintString;
      contactFieldHint.ToString(contactFieldHintString);
      ASCIIToLower(contactFieldHintString);
      aInfo.mContactType.Assign(contactFieldHintString);
      if (index == 0) {
        return eAutocompleteAttrState_Valid;
      }
      --index;
      tokenString = nsDependentAtomString(aAttrVal->AtomAt(index));
    }
  }

  // Check for billing/shipping tokens
  nsAttrValue fieldHint;
  if (fieldHint.ParseEnumValue(tokenString, kAutocompleteFieldHintTable, false)) {
    nsString fieldHintString;
    fieldHint.ToString(fieldHintString);
    ASCIIToLower(fieldHintString);
    aInfo.mAddressType.Assign(fieldHintString);
    if (index == 0) {
      return eAutocompleteAttrState_Valid;
    }
    --index;
  }

  // Clear the fields as the autocomplete attribute is invalid.
  aInfo.mAddressType.Truncate();
  aInfo.mContactType.Truncate();
  aInfo.mFieldName.Truncate();

  return eAutocompleteAttrState_Invalid;
}

// Parse an integer according to HTML spec
int32_t
nsContentUtils::ParseHTMLInteger(const nsAString& aValue,
                                 ParseHTMLIntegerResultFlags *aResult)
{
  int result = eParseHTMLInteger_NoFlags;

  nsAString::const_iterator iter, end;
  aValue.BeginReading(iter);
  aValue.EndReading(end);

  while (iter != end && nsContentUtils::IsHTMLWhitespace(*iter)) {
    result |= eParseHTMLInteger_NonStandard;
    ++iter;
  }

  if (iter == end) {
    result |= eParseHTMLInteger_Error | eParseHTMLInteger_ErrorNoValue;
    *aResult = (ParseHTMLIntegerResultFlags)result;
    return 0;
  }

  int sign = 1;
  if (*iter == char16_t('-')) {
    sign = -1;
    ++iter;
  } else if (*iter == char16_t('+')) {
    result |= eParseHTMLInteger_NonStandard;
    ++iter;
  }

  bool foundValue = false;
  CheckedInt32 value = 0;

  // Check for leading zeros first.
  uint64_t leadingZeros = 0;
  while (iter != end) {
    if (*iter != char16_t('0')) {
      break;
    }

    ++leadingZeros;
    foundValue = true;
    ++iter;
  }

  while (iter != end) {
    if (*iter >= char16_t('0') && *iter <= char16_t('9')) {
      value = (value * 10) + (*iter - char16_t('0')) * sign;
      ++iter;
      if (!value.isValid()) {
        result |= eParseHTMLInteger_Error | eParseHTMLInteger_ErrorOverflow;
        break;
      }
      foundValue = true;
    } else if (*iter == char16_t('%')) {
      ++iter;
      result |= eParseHTMLInteger_IsPercent;
      break;
    } else {
      break;
    }
  }

  if (!foundValue) {
    result |= eParseHTMLInteger_Error | eParseHTMLInteger_ErrorNoValue;
  }

  if (value.isValid() &&
       ((leadingZeros > 1 || (leadingZeros == 1 && !(value == 0))) ||
       (sign == -1 && value == 0))) {
    result |= eParseHTMLInteger_NonStandard;
  }

  if (iter != end) {
    result |= eParseHTMLInteger_DidNotConsumeAllInput;
  }

  *aResult = (ParseHTMLIntegerResultFlags)result;
  return value.isValid() ? value.value() : 0;
}

#define SKIP_WHITESPACE(iter, end_iter, end_res)                 \
  while ((iter) != (end_iter) && nsCRT::IsAsciiSpace(*(iter))) { \
    ++(iter);                                                    \
  }                                                              \
  if ((iter) == (end_iter)) {                                    \
    return (end_res);                                            \
  }

#define SKIP_ATTR_NAME(iter, end_iter)                            \
  while ((iter) != (end_iter) && !nsCRT::IsAsciiSpace(*(iter)) && \
         *(iter) != '=') {                                        \
    ++(iter);                                                     \
  }

bool
nsContentUtils::GetPseudoAttributeValue(const nsString& aSource, nsIAtom *aName,
                                        nsAString& aValue)
{
  aValue.Truncate();

  const char16_t *start = aSource.get();
  const char16_t *end = start + aSource.Length();
  const char16_t *iter;

  while (start != end) {
    SKIP_WHITESPACE(start, end, false)
    iter = start;
    SKIP_ATTR_NAME(iter, end)

    if (start == iter) {
      return false;
    }

    // Remember the attr name.
    const nsDependentSubstring & attrName = Substring(start, iter);

    // Now check whether this is a valid name="value" pair.
    start = iter;
    SKIP_WHITESPACE(start, end, false)
    if (*start != '=') {
      // No '=', so this is not a name="value" pair.  We don't know
      // what it is, and we have no way to handle it.
      return false;
    }

    // Have to skip the value.
    ++start;
    SKIP_WHITESPACE(start, end, false)
    char16_t q = *start;
    if (q != kQuote && q != kApostrophe) {
      // Not a valid quoted value, so bail.
      return false;
    }

    ++start;  // Point to the first char of the value.
    iter = start;

    while (iter != end && *iter != q) {
      ++iter;
    }

    if (iter == end) {
      // Oops, unterminated quoted string.
      return false;
    }

    // At this point attrName holds the name of the "attribute" and
    // the value is between start and iter.

    if (aName->Equals(attrName)) {
      // We'll accumulate as many characters as possible (until we hit either
      // the end of the string or the beginning of an entity). Chunks will be
      // delimited by start and chunkEnd.
      const char16_t *chunkEnd = start;
      while (chunkEnd != iter) {
        if (*chunkEnd == kLessThan) {
          aValue.Truncate();

          return false;
        }

        if (*chunkEnd == kAmpersand) {
          aValue.Append(start, chunkEnd - start);

          const char16_t *afterEntity = nullptr;
          char16_t result[2];
          uint32_t count =
            MOZ_XMLTranslateEntity(reinterpret_cast<const char*>(chunkEnd),
                                   reinterpret_cast<const char*>(iter),
                                   reinterpret_cast<const char**>(&afterEntity),
                                   result);
          if (count == 0) {
            aValue.Truncate();

            return false;
          }

          aValue.Append(result, count);

          // Advance to after the entity and begin a new chunk.
          start = chunkEnd = afterEntity;
        }
        else {
          ++chunkEnd;
        }
      }

      // Append remainder.
      aValue.Append(start, iter - start);

      return true;
    }

    // Resume scanning after the end of the attribute value (past the quote
    // char).
    start = iter + 1;
  }

  return false;
}

bool
nsContentUtils::IsJavaScriptLanguage(const nsString& aName)
{
  return aName.LowerCaseEqualsLiteral("javascript") ||
         aName.LowerCaseEqualsLiteral("livescript") ||
         aName.LowerCaseEqualsLiteral("mocha") ||
         aName.LowerCaseEqualsLiteral("javascript1.0") ||
         aName.LowerCaseEqualsLiteral("javascript1.1") ||
         aName.LowerCaseEqualsLiteral("javascript1.2") ||
         aName.LowerCaseEqualsLiteral("javascript1.3") ||
         aName.LowerCaseEqualsLiteral("javascript1.4") ||
         aName.LowerCaseEqualsLiteral("javascript1.5");
}

JSVersion
nsContentUtils::ParseJavascriptVersion(const nsAString& aVersionStr)
{
  if (aVersionStr.Length() != 3 || aVersionStr[0] != '1' ||
      aVersionStr[1] != '.') {
    return JSVERSION_UNKNOWN;
  }

  switch (aVersionStr[2]) {
  case '0': /* fall through */
  case '1': /* fall through */
  case '2': /* fall through */
  case '3': /* fall through */
  case '4': /* fall through */
  case '5': return JSVERSION_DEFAULT;
  case '6': return JSVERSION_1_6;
  case '7': return JSVERSION_1_7;
  case '8': return JSVERSION_1_8;
  default:  return JSVERSION_UNKNOWN;
  }
}

void
nsContentUtils::SplitMimeType(const nsAString& aValue, nsString& aType,
                              nsString& aParams)
{
  aType.Truncate();
  aParams.Truncate();
  int32_t semiIndex = aValue.FindChar(char16_t(';'));
  if (-1 != semiIndex) {
    aType = Substring(aValue, 0, semiIndex);
    aParams = Substring(aValue, semiIndex + 1,
                       aValue.Length() - (semiIndex + 1));
    aParams.StripWhitespace();
  }
  else {
    aType = aValue;
  }
  aType.StripWhitespace();
}

nsresult
nsContentUtils::IsUserIdle(uint32_t aRequestedIdleTimeInMS, bool* aUserIsIdle)
{
  nsresult rv;
  nsCOMPtr<nsIIdleService> idleService =
    do_GetService("@mozilla.org/widget/idleservice;1", &rv);
  NS_ENSURE_SUCCESS(rv, rv);

  uint32_t idleTimeInMS;
  rv = idleService->GetIdleTime(&idleTimeInMS);
  NS_ENSURE_SUCCESS(rv, rv);

  *aUserIsIdle = idleTimeInMS >= aRequestedIdleTimeInMS;
  return NS_OK;
}

/**
 * Access a cached parser service. Don't addref. We need only one
 * reference to it and this class has that one.
 */
/* static */
nsIParserService*
nsContentUtils::GetParserService()
{
  // XXX: This isn't accessed from several threads, is it?
  if (!sParserService) {
    // Lock, recheck sCachedParserService and aquire if this should be
    // safe for multiple threads.
    nsresult rv = CallGetService(kParserServiceCID, &sParserService);
    if (NS_FAILED(rv)) {
      sParserService = nullptr;
    }
  }

  return sParserService;
}

/**
* A helper function that parses a sandbox attribute (of an <iframe> or a CSP
* directive) and converts it to the set of flags used internally.
*
* @param aSandboxAttr  the sandbox attribute
* @return              the set of flags (SANDBOXED_NONE if aSandboxAttr is
*                      null)
*/
uint32_t
nsContentUtils::ParseSandboxAttributeToFlags(const nsAttrValue* aSandboxAttr)
{
  if (!aSandboxAttr) {
    return SANDBOXED_NONE;
  }

  uint32_t out = SANDBOX_ALL_FLAGS;

#define SANDBOX_KEYWORD(string, atom, flags)                  \
  if (aSandboxAttr->Contains(nsGkAtoms::atom, eIgnoreCase)) { \
    out &= ~(flags);                                          \
  }
#include "IframeSandboxKeywordList.h"
#undef SANDBOX_KEYWORD

  return out;
}

/**
* A helper function that checks if a string matches a valid sandbox flag.
*
* @param aFlag   the potential sandbox flag.
* @return        true if the flag is a sandbox flag.
*/
bool
nsContentUtils::IsValidSandboxFlag(const nsAString& aFlag)
{
#define SANDBOX_KEYWORD(string, atom, flags)                                  \
  if (EqualsIgnoreASCIICase(nsDependentAtomString(nsGkAtoms::atom), aFlag)) { \
    return true;                                                              \
  }
#include "IframeSandboxKeywordList.h"
#undef SANDBOX_KEYWORD
  return false;
}

/**
 * A helper function that returns a string attribute corresponding to the
 * sandbox flags.
 *
 * @param aFlags    the sandbox flags
 * @param aString   the attribute corresponding to the flags (null if aFlags
 *                  is zero)
 */
void
nsContentUtils::SandboxFlagsToString(uint32_t aFlags, nsAString& aString)
{
  if (!aFlags) {
    SetDOMStringToNull(aString);
    return;
  }

  aString.Truncate();

#define SANDBOX_KEYWORD(string, atom, flags)                \
  if (!(aFlags & (flags))) {                                \
    if (!aString.IsEmpty()) {                               \
      aString.Append(NS_LITERAL_STRING(" "));               \
    }                                                       \
    aString.Append(nsDependentAtomString(nsGkAtoms::atom)); \
  }
#include "IframeSandboxKeywordList.h"
#undef SANDBOX_KEYWORD
}

nsIBidiKeyboard*
nsContentUtils::GetBidiKeyboard()
{
  if (!sBidiKeyboard) {
    nsresult rv = CallGetService("@mozilla.org/widget/bidikeyboard;1", &sBidiKeyboard);
    if (NS_FAILED(rv)) {
      sBidiKeyboard = nullptr;
    }
  }
  return sBidiKeyboard;
}

template <class OutputIterator>
struct NormalizeNewlinesCharTraits {
  public:
    typedef typename OutputIterator::value_type value_type;

  public:
    explicit NormalizeNewlinesCharTraits(OutputIterator& aIterator) : mIterator(aIterator) { }
    void writechar(typename OutputIterator::value_type aChar) {
      *mIterator++ = aChar;
    }

  private:
    OutputIterator mIterator;
};

template <class CharT>
struct NormalizeNewlinesCharTraits<CharT*> {
  public:
    typedef CharT value_type;

  public:
    explicit NormalizeNewlinesCharTraits(CharT* aCharPtr) : mCharPtr(aCharPtr) { }
    void writechar(CharT aChar) {
      *mCharPtr++ = aChar;
    }

  private:
    CharT* mCharPtr;
};

template <class OutputIterator>
class CopyNormalizeNewlines
{
  public:
    typedef typename OutputIterator::value_type value_type;

  public:
    explicit CopyNormalizeNewlines(OutputIterator* aDestination,
                                   bool aLastCharCR = false) :
      mLastCharCR(aLastCharCR),
      mDestination(aDestination),
      mWritten(0)
    { }

    uint32_t GetCharsWritten() {
      return mWritten;
    }

    bool IsLastCharCR() {
      return mLastCharCR;
    }

    void write(const typename OutputIterator::value_type* aSource, uint32_t aSourceLength) {

      const typename OutputIterator::value_type* done_writing = aSource + aSourceLength;

      // If the last source buffer ended with a CR...
      if (mLastCharCR) {
        // ..and if the next one is a LF, then skip it since
        // we've already written out a newline
        if (aSourceLength && (*aSource == value_type('\n'))) {
          ++aSource;
        }
        mLastCharCR = false;
      }

      uint32_t num_written = 0;
      while ( aSource < done_writing ) {
        if (*aSource == value_type('\r')) {
          mDestination->writechar('\n');
          ++aSource;
          // If we've reached the end of the buffer, record
          // that we wrote out a CR
          if (aSource == done_writing) {
            mLastCharCR = true;
          }
          // If the next character is a LF, skip it
          else if (*aSource == value_type('\n')) {
            ++aSource;
          }
        }
        else {
          mDestination->writechar(*aSource++);
        }
        ++num_written;
      }

      mWritten += num_written;
    }

  private:
    bool mLastCharCR;
    OutputIterator* mDestination;
    uint32_t mWritten;
};

// static
uint32_t
nsContentUtils::CopyNewlineNormalizedUnicodeTo(const nsAString& aSource,
                                               uint32_t aSrcOffset,
                                               char16_t* aDest,
                                               uint32_t aLength,
                                               bool& aLastCharCR)
{
  typedef NormalizeNewlinesCharTraits<char16_t*> sink_traits;

  sink_traits dest_traits(aDest);
  CopyNormalizeNewlines<sink_traits> normalizer(&dest_traits,aLastCharCR);
  nsReadingIterator<char16_t> fromBegin, fromEnd;
  copy_string(aSource.BeginReading(fromBegin).advance( int32_t(aSrcOffset) ),
              aSource.BeginReading(fromEnd).advance( int32_t(aSrcOffset+aLength) ),
              normalizer);
  aLastCharCR = normalizer.IsLastCharCR();
  return normalizer.GetCharsWritten();
}

// static
uint32_t
nsContentUtils::CopyNewlineNormalizedUnicodeTo(nsReadingIterator<char16_t>& aSrcStart, const nsReadingIterator<char16_t>& aSrcEnd, nsAString& aDest)
{
  typedef nsWritingIterator<char16_t> WritingIterator;
  typedef NormalizeNewlinesCharTraits<WritingIterator> sink_traits;

  WritingIterator iter;
  aDest.BeginWriting(iter);
  sink_traits dest_traits(iter);
  CopyNormalizeNewlines<sink_traits> normalizer(&dest_traits);
  copy_string(aSrcStart, aSrcEnd, normalizer);
  return normalizer.GetCharsWritten();
}

/**
 * This is used to determine whether a character is in one of the classes
 * which CSS says should be part of the first-letter.  Currently, that is
 * all punctuation classes (P*).  Note that this is a change from CSS2
 * which excluded Pc and Pd.
 *
 * https://www.w3.org/TR/css-pseudo-4/#first-letter-pseudo
 * "Punctuation (i.e, characters that belong to the Punctuation (P*) Unicode
 *  general category [UAX44]) [...]"
 */

// static
bool
nsContentUtils::IsFirstLetterPunctuation(uint32_t aChar)
{
  switch (mozilla::unicode::GetGeneralCategory(aChar)) {
    case HB_UNICODE_GENERAL_CATEGORY_CONNECT_PUNCTUATION: /* Pc */
    case HB_UNICODE_GENERAL_CATEGORY_DASH_PUNCTUATION:    /* Pd */
    case HB_UNICODE_GENERAL_CATEGORY_CLOSE_PUNCTUATION:   /* Pe */
    case HB_UNICODE_GENERAL_CATEGORY_FINAL_PUNCTUATION:   /* Pf */
    case HB_UNICODE_GENERAL_CATEGORY_INITIAL_PUNCTUATION: /* Pi */
    case HB_UNICODE_GENERAL_CATEGORY_OTHER_PUNCTUATION:   /* Po */
    case HB_UNICODE_GENERAL_CATEGORY_OPEN_PUNCTUATION:    /* Ps */
      return true;
    default:
      return false;
  }
}

// static
bool
nsContentUtils::IsFirstLetterPunctuationAt(const nsTextFragment* aFrag, uint32_t aOffset)
{
  char16_t h = aFrag->CharAt(aOffset);
  if (!IS_SURROGATE(h)) {
    return IsFirstLetterPunctuation(h);
  }
  if (NS_IS_HIGH_SURROGATE(h) && aOffset + 1 < aFrag->GetLength()) {
    char16_t l = aFrag->CharAt(aOffset + 1);
    if (NS_IS_LOW_SURROGATE(l)) {
      return IsFirstLetterPunctuation(SURROGATE_TO_UCS4(h, l));
    }
  }
  return false;
}

// static
bool nsContentUtils::IsAlphanumeric(uint32_t aChar)
{
  nsIUGenCategory::nsUGenCategory cat = mozilla::unicode::GetGenCategory(aChar);

  return (cat == nsIUGenCategory::kLetter || cat == nsIUGenCategory::kNumber);
}

// static
bool nsContentUtils::IsAlphanumericAt(const nsTextFragment* aFrag, uint32_t aOffset)
{
  char16_t h = aFrag->CharAt(aOffset);
  if (!IS_SURROGATE(h)) {
    return IsAlphanumeric(h);
  }
  if (NS_IS_HIGH_SURROGATE(h) && aOffset + 1 < aFrag->GetLength()) {
    char16_t l = aFrag->CharAt(aOffset + 1);
    if (NS_IS_LOW_SURROGATE(l)) {
      return IsAlphanumeric(SURROGATE_TO_UCS4(h, l));
    }
  }
  return false;
}

/* static */
bool
nsContentUtils::IsHTMLWhitespace(char16_t aChar)
{
  return aChar == char16_t(0x0009) ||
         aChar == char16_t(0x000A) ||
         aChar == char16_t(0x000C) ||
         aChar == char16_t(0x000D) ||
         aChar == char16_t(0x0020);
}

/* static */
bool
nsContentUtils::IsHTMLWhitespaceOrNBSP(char16_t aChar)
{
  return IsHTMLWhitespace(aChar) || aChar == char16_t(0xA0);
}

/* static */
bool
nsContentUtils::IsHTMLBlock(nsIContent* aContent)
{
  return aContent->IsAnyOfHTMLElements(nsGkAtoms::address,
                                       nsGkAtoms::article,
                                       nsGkAtoms::aside,
                                       nsGkAtoms::blockquote,
                                       nsGkAtoms::center,
                                       nsGkAtoms::dir,
                                       nsGkAtoms::div,
                                       nsGkAtoms::dl, // XXX why not dt and dd?
                                       nsGkAtoms::fieldset,
                                       nsGkAtoms::figure, // XXX shouldn't figcaption be on this list
                                       nsGkAtoms::footer,
                                       nsGkAtoms::form,
                                       nsGkAtoms::h1,
                                       nsGkAtoms::h2,
                                       nsGkAtoms::h3,
                                       nsGkAtoms::h4,
                                       nsGkAtoms::h5,
                                       nsGkAtoms::h6,
                                       nsGkAtoms::header,
                                       nsGkAtoms::hgroup,
                                       nsGkAtoms::hr,
                                       nsGkAtoms::li,
                                       nsGkAtoms::listing,
                                       nsGkAtoms::menu,
                                       nsGkAtoms::multicol, // XXX get rid of this one?
                                       nsGkAtoms::nav,
                                       nsGkAtoms::ol,
                                       nsGkAtoms::p,
                                       nsGkAtoms::pre,
                                       nsGkAtoms::section,
                                       nsGkAtoms::table,
                                       nsGkAtoms::ul,
                                       nsGkAtoms::xmp);
}

/* static */
bool
nsContentUtils::ParseIntMarginValue(const nsAString& aString, nsIntMargin& result)
{
  nsAutoString marginStr(aString);
  marginStr.CompressWhitespace(true, true);
  if (marginStr.IsEmpty()) {
    return false;
  }

  int32_t start = 0, end = 0;
  for (int count = 0; count < 4; count++) {
    if ((uint32_t)end >= marginStr.Length())
      return false;

    // top, right, bottom, left
    if (count < 3)
      end = Substring(marginStr, start).FindChar(',');
    else
      end = Substring(marginStr, start).Length();

    if (end <= 0)
      return false;

    nsresult ec;
    int32_t val = nsString(Substring(marginStr, start, end)).ToInteger(&ec);
    if (NS_FAILED(ec))
      return false;

    switch(count) {
      case 0:
        result.top = val;
      break;
      case 1:
        result.right = val;
      break;
      case 2:
        result.bottom = val;
      break;
      case 3:
        result.left = val;
      break;
    }
    start += end + 1;
  }
  return true;
}

// static
int32_t
nsContentUtils::ParseLegacyFontSize(const nsAString& aValue)
{
  nsAString::const_iterator iter, end;
  aValue.BeginReading(iter);
  aValue.EndReading(end);

  while (iter != end && nsContentUtils::IsHTMLWhitespace(*iter)) {
    ++iter;
  }

  if (iter == end) {
    return 0;
  }

  bool relative = false;
  bool negate = false;
  if (*iter == char16_t('-')) {
    relative = true;
    negate = true;
    ++iter;
  } else if (*iter == char16_t('+')) {
    relative = true;
    ++iter;
  }

  if (iter == end || *iter < char16_t('0') || *iter > char16_t('9')) {
    return 0;
  }

  // We don't have to worry about overflow, since we can bail out as soon as
  // we're bigger than 7.
  int32_t value = 0;
  while (iter != end && *iter >= char16_t('0') && *iter <= char16_t('9')) {
    value = 10*value + (*iter - char16_t('0'));
    if (value >= 7) {
      break;
    }
    ++iter;
  }

  if (relative) {
    if (negate) {
      value = 3 - value;
    } else {
      value = 3 + value;
    }
  }

  return clamped(value, 1, 7);
}

/* static */
bool
nsContentUtils::IsControlledByServiceWorker(nsIDocument* aDocument)
{
  if (nsContentUtils::IsInPrivateBrowsing(aDocument)) {
    return false;
  }

  RefPtr<workers::ServiceWorkerManager> swm =
    workers::ServiceWorkerManager::GetInstance();
  MOZ_ASSERT(swm);

  ErrorResult rv;
  bool controlled = swm->IsControlled(aDocument, rv);
  if (NS_WARN_IF(rv.Failed())) {
    rv.SuppressException();
    return false;
  }

  return controlled;
}

/* static */
void
nsContentUtils::GetOfflineAppManifest(nsIDocument *aDocument, nsIURI **aURI)
{
  MOZ_ASSERT(NS_IsMainThread());
  MOZ_ASSERT(aDocument);
  *aURI = nullptr;

  if (IsControlledByServiceWorker(aDocument)) {
    return;
  }

  Element* docElement = aDocument->GetRootElement();
  if (!docElement) {
    return;
  }

  nsAutoString manifestSpec;
  docElement->GetAttr(kNameSpaceID_None, nsGkAtoms::manifest, manifestSpec);

  // Manifest URIs can't have fragment identifiers.
  if (manifestSpec.IsEmpty() ||
      manifestSpec.Contains('#')) {
    return;
  }

  nsContentUtils::NewURIWithDocumentCharset(aURI, manifestSpec,
                                            aDocument,
                                            aDocument->GetDocBaseURI());
}

/* static */
bool
nsContentUtils::OfflineAppAllowed(nsIURI *aURI)
{
  nsCOMPtr<nsIOfflineCacheUpdateService> updateService =
    do_GetService(NS_OFFLINECACHEUPDATESERVICE_CONTRACTID);
  if (!updateService) {
    return false;
  }

  bool allowed;
  nsresult rv =
    updateService->OfflineAppAllowedForURI(aURI,
                                           Preferences::GetRootBranch(),
                                           &allowed);
  return NS_SUCCEEDED(rv) && allowed;
}

/* static */
bool
nsContentUtils::OfflineAppAllowed(nsIPrincipal *aPrincipal)
{
  nsCOMPtr<nsIOfflineCacheUpdateService> updateService =
    do_GetService(NS_OFFLINECACHEUPDATESERVICE_CONTRACTID);
  if (!updateService) {
    return false;
  }

  bool allowed;
  nsresult rv = updateService->OfflineAppAllowed(aPrincipal,
                                                 Preferences::GetRootBranch(),
                                                 &allowed);
  return NS_SUCCEEDED(rv) && allowed;
}

bool
nsContentUtils::MaybeAllowOfflineAppByDefault(nsIPrincipal *aPrincipal)
{
  if (!Preferences::GetRootBranch())
    return false;

  nsresult rv;

  bool allowedByDefault;
  rv = Preferences::GetRootBranch()->GetBoolPref(
    "offline-apps.allow_by_default", &allowedByDefault);
  if (NS_FAILED(rv))
    return false;

  if (!allowedByDefault)
    return false;

  nsCOMPtr<nsIOfflineCacheUpdateService> updateService =
    do_GetService(NS_OFFLINECACHEUPDATESERVICE_CONTRACTID);
  if (!updateService) {
    return false;
  }

  rv = updateService->AllowOfflineApp(aPrincipal);
  return NS_SUCCEEDED(rv);
}

// static
void
nsContentUtils::Shutdown()
{
  sInitialized = false;

  NS_IF_RELEASE(sContentPolicyService);
  sTriedToGetContentPolicy = false;
  uint32_t i;
  for (i = 0; i < PropertiesFile_COUNT; ++i)
    NS_IF_RELEASE(sStringBundles[i]);

  NS_IF_RELEASE(sStringBundleService);
  NS_IF_RELEASE(sConsoleService);
  sXPConnect = nullptr;
  NS_IF_RELEASE(sSecurityManager);
  NS_IF_RELEASE(sSystemPrincipal);
  NS_IF_RELEASE(sNullSubjectPrincipal);
  NS_IF_RELEASE(sParserService);
  NS_IF_RELEASE(sIOService);
  NS_IF_RELEASE(sUUIDGenerator);
  NS_IF_RELEASE(sLineBreaker);
  NS_IF_RELEASE(sWordBreaker);
  NS_IF_RELEASE(sBidiKeyboard);

  delete sAtomEventTable;
  sAtomEventTable = nullptr;
  delete sStringEventTable;
  sStringEventTable = nullptr;
  delete sUserDefinedEvents;
  sUserDefinedEvents = nullptr;

  if (sEventListenerManagersHash) {
    NS_ASSERTION(sEventListenerManagersHash->EntryCount() == 0,
                 "Event listener manager hash not empty at shutdown!");

    // See comment above.

    // However, we have to handle this table differently.  If it still
    // has entries, we want to leak it too, so that we can keep it alive
    // in case any elements are destroyed.  Because if they are, we need
    // their event listener managers to be destroyed too, or otherwise
    // it could leave dangling references in DOMClassInfo's preserved
    // wrapper table.

    if (sEventListenerManagersHash->EntryCount() == 0) {
      delete sEventListenerManagersHash;
      sEventListenerManagersHash = nullptr;
    }
  }

  NS_ASSERTION(!sBlockedScriptRunners ||
               sBlockedScriptRunners->Length() == 0,
               "How'd this happen?");
  delete sBlockedScriptRunners;
  sBlockedScriptRunners = nullptr;

  delete sShiftText;
  sShiftText = nullptr;
  delete sControlText;
  sControlText = nullptr;
  delete sMetaText;
  sMetaText = nullptr;
  delete sOSText;
  sOSText = nullptr;
  delete sAltText;
  sAltText = nullptr;
  delete sModifierSeparator;
  sModifierSeparator = nullptr;

  NS_IF_RELEASE(sSameOriginChecker);
}

/**
 * Checks whether two nodes come from the same origin. aTrustedNode is
 * considered 'safe' in that a user can operate on it and that it isn't
 * a js-object that implements nsIDOMNode.
 * Never call this function with the first node provided by script, it
 * must always be known to be a 'real' node!
 */
// static
nsresult
nsContentUtils::CheckSameOrigin(const nsINode *aTrustedNode,
                                nsIDOMNode *aUnTrustedNode)
{
  MOZ_ASSERT(aTrustedNode);

  // Make sure it's a real node.
  nsCOMPtr<nsINode> unTrustedNode = do_QueryInterface(aUnTrustedNode);
  NS_ENSURE_TRUE(unTrustedNode, NS_ERROR_UNEXPECTED);
  return CheckSameOrigin(aTrustedNode, unTrustedNode);
}

nsresult
nsContentUtils::CheckSameOrigin(const nsINode* aTrustedNode,
                                const nsINode* unTrustedNode)
{
  MOZ_ASSERT(aTrustedNode);
  MOZ_ASSERT(unTrustedNode);

  /*
   * Get hold of each node's principal
   */

  nsIPrincipal* trustedPrincipal = aTrustedNode->NodePrincipal();
  nsIPrincipal* unTrustedPrincipal = unTrustedNode->NodePrincipal();

  if (trustedPrincipal == unTrustedPrincipal) {
    return NS_OK;
  }

  bool equal;
  // XXXbz should we actually have a Subsumes() check here instead?  Or perhaps
  // a separate method for that, with callers using one or the other?
  if (NS_FAILED(trustedPrincipal->Equals(unTrustedPrincipal, &equal)) ||
      !equal) {
    return NS_ERROR_DOM_PROP_ACCESS_DENIED;
  }

  return NS_OK;
}

// static
bool
nsContentUtils::CanCallerAccess(nsIPrincipal* aSubjectPrincipal,
                                nsIPrincipal* aPrincipal)
{
  bool subsumes;
  nsresult rv = aSubjectPrincipal->Subsumes(aPrincipal, &subsumes);
  NS_ENSURE_SUCCESS(rv, false);

  if (subsumes) {
    return true;
  }

  // The subject doesn't subsume aPrincipal. Allow access only if the subject
  // is chrome.
  return IsCallerChrome();
}

// static
bool
nsContentUtils::CanCallerAccess(nsIDOMNode *aNode)
{
  nsCOMPtr<nsINode> node = do_QueryInterface(aNode);
  NS_ENSURE_TRUE(node, false);
  return CanCallerAccess(node);
}

// static
bool
nsContentUtils::CanCallerAccess(nsINode* aNode)
{
  return CanCallerAccess(SubjectPrincipal(), aNode->NodePrincipal());
}

// static
bool
nsContentUtils::CanCallerAccess(nsPIDOMWindowInner* aWindow)
{
  nsCOMPtr<nsIScriptObjectPrincipal> scriptObject = do_QueryInterface(aWindow);
  NS_ENSURE_TRUE(scriptObject, false);

  return CanCallerAccess(SubjectPrincipal(), scriptObject->GetPrincipal());
}

// static
bool
nsContentUtils::PrincipalHasPermission(nsIPrincipal* aPrincipal, const nsAString& aPerm)
{
  // Chrome gets access by default.
  if (IsSystemPrincipal(aPrincipal)) {
    return true;
  }

  // Otherwise, only allow if caller is an addon with the permission.
  return BasePrincipal::Cast(aPrincipal)->AddonHasPermission(aPerm);
}

// static
bool
nsContentUtils::CallerHasPermission(JSContext* aCx, const nsAString& aPerm)
{
  return PrincipalHasPermission(SubjectPrincipal(aCx), aPerm);
}

//static
bool
nsContentUtils::InProlog(nsINode *aNode)
{
  NS_PRECONDITION(aNode, "missing node to nsContentUtils::InProlog");

  nsINode* parent = aNode->GetParentNode();
  if (!parent || !parent->IsNodeOfType(nsINode::eDOCUMENT)) {
    return false;
  }

  nsIDocument* doc = static_cast<nsIDocument*>(parent);
  nsIContent* root = doc->GetRootElement();

  return !root || doc->IndexOf(aNode) < doc->IndexOf(root);
}

nsIDocument*
nsContentUtils::GetDocumentFromCaller()
{
  AutoJSContext cx;

  nsCOMPtr<nsPIDOMWindowInner> win =
    do_QueryInterface(nsJSUtils::GetStaticScriptGlobal(JS::CurrentGlobalOrNull(cx)));
  if (!win) {
    return nullptr;
  }

  return win->GetExtantDoc();
}

bool
nsContentUtils::IsCallerChrome()
{
  MOZ_ASSERT(NS_IsMainThread());
  if (SubjectPrincipal() == sSystemPrincipal) {
    return true;
  }

  // If the check failed, look for UniversalXPConnect on the cx compartment.
  return xpc::IsUniversalXPConnectEnabled(GetCurrentJSContext());
}

bool
nsContentUtils::ShouldResistFingerprinting(nsIDocShell* aDocShell)
{
  if (!aDocShell) {
    return false;
  }
  bool isChrome = nsContentUtils::IsChromeDoc(aDocShell->GetDocument());
  return !isChrome && sPrivacyResistFingerprinting;
}

bool
nsContentUtils::ThreadsafeIsCallerChrome()
{
  return NS_IsMainThread() ?
    IsCallerChrome() :
    mozilla::dom::workers::IsCurrentThreadRunningChromeWorker();
}

bool
nsContentUtils::IsCallerContentXBL()
{
    JSContext *cx = GetCurrentJSContext();
    if (!cx)
        return false;

    JSCompartment *c = js::GetContextCompartment(cx);

    // For remote XUL, we run XBL in the XUL scope. Given that we care about
    // compat and not security for remote XUL, just always claim to be XBL.
    if (!xpc::AllowContentXBLScope(c)) {
      MOZ_ASSERT(nsContentUtils::AllowXULXBLForPrincipal(xpc::GetCompartmentPrincipal(c)));
      return true;
    }

    return xpc::IsContentXBLScope(c);
}

bool
nsContentUtils::IsSystemCaller(JSContext* aCx)
{
  // Note that SubjectPrincipal() assumes we are in a compartment here.
  return SubjectPrincipal(aCx) == sSystemPrincipal;
}

bool
nsContentUtils::ThreadsafeIsSystemCaller(JSContext* aCx)
{
  if (NS_IsMainThread()) {
    return IsSystemCaller(aCx);
  }

  return workers::GetWorkerPrivateFromContext(aCx)->UsesSystemPrincipal();
}

// static
bool
nsContentUtils::LookupBindingMember(JSContext* aCx, nsIContent *aContent,
                                    JS::Handle<jsid> aId,
                                    JS::MutableHandle<JS::PropertyDescriptor> aDesc)
{
  nsXBLBinding* binding = aContent->GetXBLBinding();
  if (!binding)
    return true;
  return binding->LookupMember(aCx, aId, aDesc);
}

// static
nsINode*
nsContentUtils::GetCrossDocParentNode(nsINode* aChild)
{
  NS_PRECONDITION(aChild, "The child is null!");

  nsINode* parent = aChild->GetParentNode();
  if (parent && parent->IsContent() && aChild->IsContent()) {
    parent = aChild->AsContent()->GetFlattenedTreeParent();
  }

  if (parent || !aChild->IsNodeOfType(nsINode::eDOCUMENT))
    return parent;

  nsIDocument* doc = static_cast<nsIDocument*>(aChild);
  nsIDocument* parentDoc = doc->GetParentDocument();
  return parentDoc ? parentDoc->FindContentForSubDocument(doc) : nullptr;
}

// static
bool
nsContentUtils::ContentIsDescendantOf(const nsINode* aPossibleDescendant,
                                      const nsINode* aPossibleAncestor)
{
  NS_PRECONDITION(aPossibleDescendant, "The possible descendant is null!");
  NS_PRECONDITION(aPossibleAncestor, "The possible ancestor is null!");

  do {
    if (aPossibleDescendant == aPossibleAncestor)
      return true;
    aPossibleDescendant = aPossibleDescendant->GetParentNode();
  } while (aPossibleDescendant);

  return false;
}

bool
nsContentUtils::ContentIsHostIncludingDescendantOf(
  const nsINode* aPossibleDescendant, const nsINode* aPossibleAncestor)
{
  NS_PRECONDITION(aPossibleDescendant, "The possible descendant is null!");
  NS_PRECONDITION(aPossibleAncestor, "The possible ancestor is null!");

  do {
    if (aPossibleDescendant == aPossibleAncestor)
      return true;
    if (aPossibleDescendant->NodeType() == nsIDOMNode::DOCUMENT_FRAGMENT_NODE) {
      aPossibleDescendant =
        static_cast<const DocumentFragment*>(aPossibleDescendant)->GetHost();
    } else {
      aPossibleDescendant = aPossibleDescendant->GetParentNode();
    }
  } while (aPossibleDescendant);

  return false;
}

// static
bool
nsContentUtils::ContentIsCrossDocDescendantOf(nsINode* aPossibleDescendant,
                                              nsINode* aPossibleAncestor)
{
  NS_PRECONDITION(aPossibleDescendant, "The possible descendant is null!");
  NS_PRECONDITION(aPossibleAncestor, "The possible ancestor is null!");

  do {
    if (aPossibleDescendant == aPossibleAncestor)
      return true;

    aPossibleDescendant = GetCrossDocParentNode(aPossibleDescendant);
  } while (aPossibleDescendant);

  return false;
}


// static
nsresult
nsContentUtils::GetAncestors(nsINode* aNode,
                             nsTArray<nsINode*>& aArray)
{
  while (aNode) {
    aArray.AppendElement(aNode);
    aNode = aNode->GetParentNode();
  }
  return NS_OK;
}

// static
nsresult
nsContentUtils::GetAncestorsAndOffsets(nsIDOMNode* aNode,
                                       int32_t aOffset,
                                       nsTArray<nsIContent*>* aAncestorNodes,
                                       nsTArray<int32_t>* aAncestorOffsets)
{
  NS_ENSURE_ARG_POINTER(aNode);

  nsCOMPtr<nsIContent> content(do_QueryInterface(aNode));

  if (!content) {
    return NS_ERROR_FAILURE;
  }

  if (!aAncestorNodes->IsEmpty()) {
    NS_WARNING("aAncestorNodes is not empty");
    aAncestorNodes->Clear();
  }

  if (!aAncestorOffsets->IsEmpty()) {
    NS_WARNING("aAncestorOffsets is not empty");
    aAncestorOffsets->Clear();
  }

  // insert the node itself
  aAncestorNodes->AppendElement(content.get());
  aAncestorOffsets->AppendElement(aOffset);

  // insert all the ancestors
  nsIContent* child = content;
  nsIContent* parent = child->GetParent();
  while (parent) {
    aAncestorNodes->AppendElement(parent);
    aAncestorOffsets->AppendElement(parent->IndexOf(child));
    child = parent;
    parent = parent->GetParent();
  }

  return NS_OK;
}

// static
nsresult
nsContentUtils::GetCommonAncestor(nsIDOMNode *aNode,
                                  nsIDOMNode *aOther,
                                  nsIDOMNode** aCommonAncestor)
{
  *aCommonAncestor = nullptr;

  nsCOMPtr<nsINode> node1 = do_QueryInterface(aNode);
  nsCOMPtr<nsINode> node2 = do_QueryInterface(aOther);

  NS_ENSURE_TRUE(node1 && node2, NS_ERROR_UNEXPECTED);

  nsINode* common = GetCommonAncestor(node1, node2);
  NS_ENSURE_TRUE(common, NS_ERROR_NOT_AVAILABLE);

  return CallQueryInterface(common, aCommonAncestor);
}

// static
nsINode*
nsContentUtils::GetCommonAncestor(nsINode* aNode1,
                                  nsINode* aNode2)
{
  if (aNode1 == aNode2) {
    return aNode1;
  }

  // Build the chain of parents
  AutoTArray<nsINode*, 30> parents1, parents2;
  do {
    parents1.AppendElement(aNode1);
    aNode1 = aNode1->GetParentNode();
  } while (aNode1);
  do {
    parents2.AppendElement(aNode2);
    aNode2 = aNode2->GetParentNode();
  } while (aNode2);

  // Find where the parent chain differs
  uint32_t pos1 = parents1.Length();
  uint32_t pos2 = parents2.Length();
  nsINode* parent = nullptr;
  uint32_t len;
  for (len = std::min(pos1, pos2); len > 0; --len) {
    nsINode* child1 = parents1.ElementAt(--pos1);
    nsINode* child2 = parents2.ElementAt(--pos2);
    if (child1 != child2) {
      break;
    }
    parent = child1;
  }

  return parent;
}

/* static */
bool
nsContentUtils::PositionIsBefore(nsINode* aNode1, nsINode* aNode2)
{
  return (aNode2->CompareDocumentPosition(*aNode1) &
    (nsIDOMNode::DOCUMENT_POSITION_PRECEDING |
     nsIDOMNode::DOCUMENT_POSITION_DISCONNECTED)) ==
    nsIDOMNode::DOCUMENT_POSITION_PRECEDING;
}

/* static */
int32_t
nsContentUtils::ComparePoints(nsINode* aParent1, int32_t aOffset1,
                              nsINode* aParent2, int32_t aOffset2,
                              bool* aDisconnected)
{
  if (aParent1 == aParent2) {
    return aOffset1 < aOffset2 ? -1 :
           aOffset1 > aOffset2 ? 1 :
           0;
  }

  AutoTArray<nsINode*, 32> parents1, parents2;
  nsINode* node1 = aParent1;
  nsINode* node2 = aParent2;
  do {
    parents1.AppendElement(node1);
    node1 = node1->GetParentNode();
  } while (node1);
  do {
    parents2.AppendElement(node2);
    node2 = node2->GetParentNode();
  } while (node2);

  uint32_t pos1 = parents1.Length() - 1;
  uint32_t pos2 = parents2.Length() - 1;

  bool disconnected = parents1.ElementAt(pos1) != parents2.ElementAt(pos2);
  if (aDisconnected) {
    *aDisconnected = disconnected;
  }
  if (disconnected) {
    NS_ASSERTION(aDisconnected, "unexpected disconnected nodes");
    return 1;
  }

  // Find where the parent chains differ
  nsINode* parent = parents1.ElementAt(pos1);
  uint32_t len;
  for (len = std::min(pos1, pos2); len > 0; --len) {
    nsINode* child1 = parents1.ElementAt(--pos1);
    nsINode* child2 = parents2.ElementAt(--pos2);
    if (child1 != child2) {
      return parent->IndexOf(child1) < parent->IndexOf(child2) ? -1 : 1;
    }
    parent = child1;
  }


  // The parent chains never differed, so one of the nodes is an ancestor of
  // the other

  NS_ASSERTION(!pos1 || !pos2,
               "should have run out of parent chain for one of the nodes");

  if (!pos1) {
    nsINode* child2 = parents2.ElementAt(--pos2);
    return aOffset1 <= parent->IndexOf(child2) ? -1 : 1;
  }

  nsINode* child1 = parents1.ElementAt(--pos1);
  return parent->IndexOf(child1) < aOffset2 ? -1 : 1;
}

/* static */
int32_t
nsContentUtils::ComparePoints(nsIDOMNode* aParent1, int32_t aOffset1,
                              nsIDOMNode* aParent2, int32_t aOffset2,
                              bool* aDisconnected)
{
  nsCOMPtr<nsINode> parent1 = do_QueryInterface(aParent1);
  nsCOMPtr<nsINode> parent2 = do_QueryInterface(aParent2);
  NS_ENSURE_TRUE(parent1 && parent2, -1);
  return ComparePoints(parent1, aOffset1, parent2, aOffset2);
}

inline bool
IsCharInSet(const char* aSet,
            const char16_t aChar)
{
  char16_t ch;
  while ((ch = *aSet)) {
    if (aChar == char16_t(ch)) {
      return true;
    }
    ++aSet;
  }
  return false;
}

/**
 * This method strips leading/trailing chars, in given set, from string.
 */

// static
const nsDependentSubstring
nsContentUtils::TrimCharsInSet(const char* aSet,
                               const nsAString& aValue)
{
  nsAString::const_iterator valueCurrent, valueEnd;

  aValue.BeginReading(valueCurrent);
  aValue.EndReading(valueEnd);

  // Skip characters in the beginning
  while (valueCurrent != valueEnd) {
    if (!IsCharInSet(aSet, *valueCurrent)) {
      break;
    }
    ++valueCurrent;
  }

  if (valueCurrent != valueEnd) {
    for (;;) {
      --valueEnd;
      if (!IsCharInSet(aSet, *valueEnd)) {
        break;
      }
    }
    ++valueEnd; // Step beyond the last character we want in the value.
  }

  // valueEnd should point to the char after the last to copy
  return Substring(valueCurrent, valueEnd);
}

/**
 * This method strips leading and trailing whitespace from a string.
 */

// static
template<bool IsWhitespace(char16_t)>
const nsDependentSubstring
nsContentUtils::TrimWhitespace(const nsAString& aStr, bool aTrimTrailing)
{
  nsAString::const_iterator start, end;

  aStr.BeginReading(start);
  aStr.EndReading(end);

  // Skip whitespace characters in the beginning
  while (start != end && IsWhitespace(*start)) {
    ++start;
  }

  if (aTrimTrailing) {
    // Skip whitespace characters in the end.
    while (end != start) {
      --end;

      if (!IsWhitespace(*end)) {
        // Step back to the last non-whitespace character.
        ++end;

        break;
      }
    }
  }

  // Return a substring for the string w/o leading and/or trailing
  // whitespace

  return Substring(start, end);
}

// Declaring the templates we are going to use avoid linking issues without
// inlining the method. Considering there is not so much spaces checking
// methods we can consider this to be better than inlining.
template
const nsDependentSubstring
nsContentUtils::TrimWhitespace<nsCRT::IsAsciiSpace>(const nsAString&, bool);
template
const nsDependentSubstring
nsContentUtils::TrimWhitespace<nsContentUtils::IsHTMLWhitespace>(const nsAString&, bool);
template
const nsDependentSubstring
nsContentUtils::TrimWhitespace<nsContentUtils::IsHTMLWhitespaceOrNBSP>(const nsAString&, bool);

static inline void KeyAppendSep(nsACString& aKey)
{
  if (!aKey.IsEmpty()) {
    aKey.Append('>');
  }
}

static inline void KeyAppendString(const nsAString& aString, nsACString& aKey)
{
  KeyAppendSep(aKey);

  // Could escape separator here if collisions happen.  > is not a legal char
  // for a name or type attribute, so we should be safe avoiding that extra work.

  AppendUTF16toUTF8(aString, aKey);
}

static inline void KeyAppendString(const nsACString& aString, nsACString& aKey)
{
  KeyAppendSep(aKey);

  // Could escape separator here if collisions happen.  > is not a legal char
  // for a name or type attribute, so we should be safe avoiding that extra work.

  aKey.Append(aString);
}

static inline void KeyAppendInt(int32_t aInt, nsACString& aKey)
{
  KeyAppendSep(aKey);

  aKey.Append(nsPrintfCString("%d", aInt));
}

static inline bool IsAutocompleteOff(const nsIContent* aElement)
{
  return aElement->AttrValueIs(kNameSpaceID_None, nsGkAtoms::autocomplete,
                               NS_LITERAL_STRING("off"), eIgnoreCase);
}

/*static*/ nsresult
nsContentUtils::GenerateStateKey(nsIContent* aContent,
                                 const nsIDocument* aDocument,
                                 nsACString& aKey)
{
  aKey.Truncate();

  uint32_t partID = aDocument ? aDocument->GetPartID() : 0;

  // We must have content if we're not using a special state id
  NS_ENSURE_TRUE(aContent, NS_ERROR_FAILURE);

  // Don't capture state for anonymous content
  if (aContent->IsInAnonymousSubtree()) {
    return NS_OK;
  }

  if (IsAutocompleteOff(aContent)) {
    return NS_OK;
  }

  nsCOMPtr<nsIHTMLDocument> htmlDocument =
    do_QueryInterface(aContent->GetUncomposedDoc());

  KeyAppendInt(partID, aKey);  // first append a partID
  bool generatedUniqueKey = false;

  if (htmlDocument) {
    // Flush our content model so it'll be up to date
    // If this becomes unnecessary and the following line is removed,
    // please also remove the corresponding flush operation from
    // nsHtml5TreeBuilderCppSupplement.h. (Look for "See bug 497861." there.)
    aContent->GetUncomposedDoc()->FlushPendingNotifications(FlushType::Content);

    nsContentList *htmlForms = htmlDocument->GetForms();
    nsContentList *htmlFormControls = htmlDocument->GetFormControls();

    NS_ENSURE_TRUE(htmlForms && htmlFormControls, NS_ERROR_OUT_OF_MEMORY);

    // If we have a form control and can calculate form information, use that
    // as the key - it is more reliable than just recording position in the
    // DOM.
    // XXXbz Is it, really?  We have bugs on this, I think...
    // Important to have a unique key, and tag/type/name may not be.
    //
    // If the control has a form, the format of the key is:
    // f>type>IndOfFormInDoc>IndOfControlInForm>FormName>name
    // else:
    // d>type>IndOfControlInDoc>name
    //
    // XXX We don't need to use index if name is there
    // XXXbz We don't?  Why not?  I don't follow.
    //
    nsCOMPtr<nsIFormControl> control(do_QueryInterface(aContent));
    if (control && htmlFormControls && htmlForms) {

      // Append the control type
      KeyAppendInt(control->GetType(), aKey);

      // If in a form, add form name / index of form / index in form
      int32_t index = -1;
      Element *formElement = control->GetFormElement();
      if (formElement) {
        if (IsAutocompleteOff(formElement)) {
          aKey.Truncate();
          return NS_OK;
        }

        KeyAppendString(NS_LITERAL_CSTRING("f"), aKey);

        // Append the index of the form in the document
        index = htmlForms->IndexOf(formElement, false);
        if (index <= -1) {
          //
          // XXX HACK this uses some state that was dumped into the document
          // specifically to fix bug 138892.  What we are trying to do is *guess*
          // which form this control's state is found in, with the highly likely
          // guess that the highest form parsed so far is the one.
          // This code should not be on trunk, only branch.
          //
          index = htmlDocument->GetNumFormsSynchronous() - 1;
        }
        if (index > -1) {
          KeyAppendInt(index, aKey);

          // Append the index of the control in the form
          nsCOMPtr<nsIForm> form(do_QueryInterface(formElement));
          index = form->IndexOfControl(control);

          if (index > -1) {
            KeyAppendInt(index, aKey);
            generatedUniqueKey = true;
          }
        }

        // Append the form name
        nsAutoString formName;
        formElement->GetAttr(kNameSpaceID_None, nsGkAtoms::name, formName);
        KeyAppendString(formName, aKey);

      } else {

        KeyAppendString(NS_LITERAL_CSTRING("d"), aKey);

        // If not in a form, add index of control in document
        // Less desirable than indexing by form info.

        // Hash by index of control in doc (we are not in a form)
        // These are important as they are unique, and type/name may not be.

        // We have to flush sink notifications at this point to make
        // sure that htmlFormControls is up to date.
        index = htmlFormControls->IndexOf(aContent, true);
        if (index > -1) {
          KeyAppendInt(index, aKey);
          generatedUniqueKey = true;
        }
      }

      // Append the control name
      nsAutoString name;
      aContent->GetAttr(kNameSpaceID_None, nsGkAtoms::name, name);
      KeyAppendString(name, aKey);
    }
  }

  if (!generatedUniqueKey) {
    // Either we didn't have a form control or we aren't in an HTML document so
    // we can't figure out form info.  Append the tag name if it's an element
    // to avoid restoring state for one type of element on another type.
    if (aContent->IsElement()) {
      KeyAppendString(nsDependentAtomString(aContent->NodeInfo()->NameAtom()),
                      aKey);
    }
    else {
      // Append a character that is not "d" or "f" to disambiguate from
      // the case when we were a form control in an HTML document.
      KeyAppendString(NS_LITERAL_CSTRING("o"), aKey);
    }

    // Now start at aContent and append the indices of it and all its ancestors
    // in their containers.  That should at least pin down its position in the
    // DOM...
    nsINode* parent = aContent->GetParentNode();
    nsINode* content = aContent;
    while (parent) {
      KeyAppendInt(parent->IndexOf(content), aKey);
      content = parent;
      parent = content->GetParentNode();
    }
  }

  return NS_OK;
}

// static
nsIPrincipal*
nsContentUtils::SubjectPrincipal(JSContext* aCx)
{
  MOZ_ASSERT(NS_IsMainThread());

  // As opposed to SubjectPrincipal(), we do in fact assume that
  // we're in a compartment here; anyone who calls this function
  // in situations where that's not the case is doing it wrong.
  JSCompartment* compartment = js::GetContextCompartment(aCx);
  MOZ_ASSERT(compartment);

  JSPrincipals* principals = JS_GetCompartmentPrincipals(compartment);
  return nsJSPrincipals::get(principals);
}

// static
nsIPrincipal*
nsContentUtils::SubjectPrincipal()
{
  MOZ_ASSERT(IsInitialized());
  MOZ_ASSERT(NS_IsMainThread());
  JSContext* cx = GetCurrentJSContext();
  if (!cx) {
    MOZ_CRASH("Accessing the Subject Principal without an AutoJSAPI on the stack is forbidden");
  }

  JSCompartment *compartment = js::GetContextCompartment(cx);

  // When an AutoJSAPI is instantiated, we are in a null compartment until the
  // first JSAutoCompartment, which is kind of a purgatory as far as permissions
  // go. It would be nice to just hard-abort if somebody does a security check
  // in this purgatory zone, but that would be too fragile, since it could be
  // triggered by random IsCallerChrome() checks 20-levels deep.
  //
  // So we want to return _something_ here - and definitely not the System
  // Principal, since that would make an AutoJSAPI a very dangerous thing to
  // instantiate.
  //
  // The natural thing to return is a null principal. Ideally, we'd return a
  // different null principal each time, to avoid any unexpected interactions
  // when the principal accidentally gets inherited somewhere. But
  // SubjectPrincipal doesn't return strong references, so there's no way to
  // sanely manage the lifetime of multiple null principals.
  //
  // So we use a singleton null principal. To avoid it being accidentally
  // inherited and becoming a "real" subject or object principal, we do a
  // release-mode assert during compartment creation against using this
  // principal on an actual global.
  if (!compartment) {
    return sNullSubjectPrincipal;
  }

  return SubjectPrincipal(cx);
}

// static
nsIPrincipal*
nsContentUtils::ObjectPrincipal(JSObject* aObj)
{
  MOZ_ASSERT(NS_IsMainThread());

#ifdef DEBUG
  JS::AssertObjectBelongsToCurrentThread(aObj);
#endif

  // This is duplicated from nsScriptSecurityManager. We don't call through there
  // because the API unnecessarily requires a JSContext for historical reasons.
  JSCompartment *compartment = js::GetObjectCompartment(aObj);
  JSPrincipals *principals = JS_GetCompartmentPrincipals(compartment);
  return nsJSPrincipals::get(principals);
}

// static
nsresult
nsContentUtils::NewURIWithDocumentCharset(nsIURI** aResult,
                                          const nsAString& aSpec,
                                          nsIDocument* aDocument,
                                          nsIURI* aBaseURI)
{
  return NS_NewURI(aResult, aSpec,
                   aDocument ? aDocument->GetDocumentCharacterSet().get() : nullptr,
                   aBaseURI, sIOService);
}

// static
bool
nsContentUtils::IsCustomElementName(nsIAtom* aName)
{
  // A valid custom element name is a sequence of characters name which
  // must match the PotentialCustomElementName production:
  // PotentialCustomElementName ::= [a-z] (PCENChar)* '-' (PCENChar)*
  const char16_t* name = aName->GetUTF16String();
  uint32_t len = aName->GetLength();
  bool hasDash = false;

  if (!len || name[0] < 'a' || name[0] > 'z') {
    return false;
  }

  uint32_t i = 1;
  while (i < len) {
    if (NS_IS_HIGH_SURROGATE(name[i]) && i + 1 < len &&
        NS_IS_LOW_SURROGATE(name[i + 1])) {
      // Merged two 16-bit surrogate pairs into code point.
      char32_t code = SURROGATE_TO_UCS4(name[i], name[i + 1]);

      if (code < 0x10000 || code > 0xEFFFF) {
        return false;
      }

      i += 2;
    } else {
      if (name[i] == '-') {
        hasDash = true;
      }

      if (name[i] != '-' && name[i] != '.' &&
          name[i] != '_' && name[i] != 0xB7 &&
         (name[i] < '0' || name[i] > '9') &&
         (name[i] < 'a' || name[i] > 'z') &&
         (name[i] < 0xC0 || name[i] > 0xD6) &&
         (name[i] < 0xF8 || name[i] > 0x37D) &&
         (name[i] < 0x37F || name[i] > 0x1FFF) &&
         (name[i] < 0x200C || name[i] > 0x200D) &&
         (name[i] < 0x203F || name[i] > 0x2040) &&
         (name[i] < 0x2070 || name[i] > 0x218F) &&
         (name[i] < 0x2C00 || name[i] > 0x2FEF) &&
         (name[i] < 0x3001 || name[i] > 0xD7FF) &&
         (name[i] < 0xF900 || name[i] > 0xFDCF) &&
         (name[i] < 0xFDF0 || name[i] > 0xFFFD)) {
        return false;
      }

      i++;
    }
  }

  if (!hasDash) {
    return false;
  }

  // The custom element name must not be one of the following values:
  //  annotation-xml
  //  color-profile
  //  font-face
  //  font-face-src
  //  font-face-uri
  //  font-face-format
  //  font-face-name
  //  missing-glyph
  return aName != nsGkAtoms::annotation_xml_ &&
         aName != nsGkAtoms::colorProfile &&
         aName != nsGkAtoms::font_face &&
         aName != nsGkAtoms::font_face_src &&
         aName != nsGkAtoms::font_face_uri &&
         aName != nsGkAtoms::font_face_format &&
         aName != nsGkAtoms::font_face_name &&
         aName != nsGkAtoms::missingGlyph;
}

// static
nsresult
nsContentUtils::CheckQName(const nsAString& aQualifiedName,
                           bool aNamespaceAware,
                           const char16_t** aColon)
{
  const char* colon = nullptr;
  const char16_t* begin = aQualifiedName.BeginReading();
  const char16_t* end = aQualifiedName.EndReading();

  int result = MOZ_XMLCheckQName(reinterpret_cast<const char*>(begin),
                                 reinterpret_cast<const char*>(end),
                                 aNamespaceAware, &colon);

  if (!result) {
    if (aColon) {
      *aColon = reinterpret_cast<const char16_t*>(colon);
    }

    return NS_OK;
  }

  // MOZ_EXPAT_EMPTY_QNAME || MOZ_EXPAT_INVALID_CHARACTER
  if (result == (1 << 0) || result == (1 << 1)) {
    return NS_ERROR_DOM_INVALID_CHARACTER_ERR;
  }

  return NS_ERROR_DOM_NAMESPACE_ERR;
}

//static
nsresult
nsContentUtils::SplitQName(const nsIContent* aNamespaceResolver,
                           const nsAFlatString& aQName,
                           int32_t *aNamespace, nsIAtom **aLocalName)
{
  const char16_t* colon;
  nsresult rv = nsContentUtils::CheckQName(aQName, true, &colon);
  NS_ENSURE_SUCCESS(rv, rv);

  if (colon) {
    const char16_t* end;
    aQName.EndReading(end);
    nsAutoString nameSpace;
    rv = aNamespaceResolver->LookupNamespaceURIInternal(Substring(aQName.get(),
                                                                  colon),
                                                        nameSpace);
    NS_ENSURE_SUCCESS(rv, rv);

    *aNamespace = NameSpaceManager()->GetNameSpaceID(nameSpace,
                                                     nsContentUtils::IsChromeDoc(aNamespaceResolver->OwnerDoc()));
    if (*aNamespace == kNameSpaceID_Unknown)
      return NS_ERROR_FAILURE;

    *aLocalName = NS_Atomize(Substring(colon + 1, end)).take();
  }
  else {
    *aNamespace = kNameSpaceID_None;
    *aLocalName = NS_Atomize(aQName).take();
  }
  NS_ENSURE_TRUE(aLocalName, NS_ERROR_OUT_OF_MEMORY);
  return NS_OK;
}

// static
nsresult
nsContentUtils::GetNodeInfoFromQName(const nsAString& aNamespaceURI,
                                     const nsAString& aQualifiedName,
                                     nsNodeInfoManager* aNodeInfoManager,
                                     uint16_t aNodeType,
                                     mozilla::dom::NodeInfo** aNodeInfo)
{
  const nsAFlatString& qName = PromiseFlatString(aQualifiedName);
  const char16_t* colon;
  nsresult rv = nsContentUtils::CheckQName(qName, true, &colon);
  NS_ENSURE_SUCCESS(rv, rv);

  int32_t nsID;
  sNameSpaceManager->RegisterNameSpace(aNamespaceURI, nsID);
  if (colon) {
    const char16_t* end;
    qName.EndReading(end);

    nsCOMPtr<nsIAtom> prefix = NS_Atomize(Substring(qName.get(), colon));

    rv = aNodeInfoManager->GetNodeInfo(Substring(colon + 1, end), prefix,
                                       nsID, aNodeType, aNodeInfo);
  }
  else {
    rv = aNodeInfoManager->GetNodeInfo(aQualifiedName, nullptr, nsID,
                                       aNodeType, aNodeInfo);
  }
  NS_ENSURE_SUCCESS(rv, rv);

  return nsContentUtils::IsValidNodeName((*aNodeInfo)->NameAtom(),
                                         (*aNodeInfo)->GetPrefixAtom(),
                                         (*aNodeInfo)->NamespaceID()) ?
         NS_OK : NS_ERROR_DOM_NAMESPACE_ERR;
}

// static
void
nsContentUtils::SplitExpatName(const char16_t *aExpatName, nsIAtom **aPrefix,
                               nsIAtom **aLocalName, int32_t* aNameSpaceID)
{
  /**
   *  Expat can send the following:
   *    localName
   *    namespaceURI<separator>localName
   *    namespaceURI<separator>localName<separator>prefix
   *
   *  and we use 0xFFFF for the <separator>.
   *
   */

  const char16_t *uriEnd = nullptr;
  const char16_t *nameEnd = nullptr;
  const char16_t *pos;
  for (pos = aExpatName; *pos; ++pos) {
    if (*pos == 0xFFFF) {
      if (uriEnd) {
        nameEnd = pos;
      }
      else {
        uriEnd = pos;
      }
    }
  }

  const char16_t *nameStart;
  if (uriEnd) {
    if (sNameSpaceManager) {
      sNameSpaceManager->RegisterNameSpace(nsDependentSubstring(aExpatName,
                                                                uriEnd),
                                           *aNameSpaceID);
    }
    else {
      *aNameSpaceID = kNameSpaceID_Unknown;
    }

    nameStart = (uriEnd + 1);
    if (nameEnd)  {
      const char16_t *prefixStart = nameEnd + 1;
      *aPrefix = NS_Atomize(Substring(prefixStart, pos)).take();
    }
    else {
      nameEnd = pos;
      *aPrefix = nullptr;
    }
  }
  else {
    *aNameSpaceID = kNameSpaceID_None;
    nameStart = aExpatName;
    nameEnd = pos;
    *aPrefix = nullptr;
  }
  *aLocalName = NS_Atomize(Substring(nameStart, nameEnd)).take();
}

// static
nsPresContext*
nsContentUtils::GetContextForContent(const nsIContent* aContent)
{
  nsIDocument* doc = aContent->GetComposedDoc();
  if (doc) {
    nsIPresShell *presShell = doc->GetShell();
    if (presShell) {
      return presShell->GetPresContext();
    }
  }
  return nullptr;
}

// static
bool
nsContentUtils::CanLoadImage(nsIURI* aURI, nsISupports* aContext,
                             nsIDocument* aLoadingDocument,
                             nsIPrincipal* aLoadingPrincipal,
                             int16_t* aImageBlockingStatus,
                             uint32_t aContentType)
{
  NS_PRECONDITION(aURI, "Must have a URI");
  NS_PRECONDITION(aLoadingDocument, "Must have a document");
  NS_PRECONDITION(aLoadingPrincipal, "Must have a loading principal");

  nsresult rv;

  uint32_t appType = nsIDocShell::APP_TYPE_UNKNOWN;

  {
    nsCOMPtr<nsIDocShellTreeItem> docShellTreeItem = aLoadingDocument->GetDocShell();
    if (docShellTreeItem) {
      nsCOMPtr<nsIDocShellTreeItem> root;
      docShellTreeItem->GetRootTreeItem(getter_AddRefs(root));

      nsCOMPtr<nsIDocShell> docShell(do_QueryInterface(root));

      if (!docShell || NS_FAILED(docShell->GetAppType(&appType))) {
        appType = nsIDocShell::APP_TYPE_UNKNOWN;
      }
    }
  }

  if (appType != nsIDocShell::APP_TYPE_EDITOR) {
    // Editor apps get special treatment here, editors can load images
    // from anywhere.  This allows editor to insert images from file://
    // into documents that are being edited.
    rv = sSecurityManager->
      CheckLoadURIWithPrincipal(aLoadingPrincipal, aURI,
                                nsIScriptSecurityManager::ALLOW_CHROME);
    if (NS_FAILED(rv)) {
      if (aImageBlockingStatus) {
        // Reject the request itself, not all requests to the relevant
        // server...
        *aImageBlockingStatus = nsIContentPolicy::REJECT_REQUEST;
      }
      return false;
    }
  }

  int16_t decision = nsIContentPolicy::ACCEPT;

  rv = NS_CheckContentLoadPolicy(aContentType,
                                 aURI,
                                 aLoadingPrincipal,
                                 aContext,
                                 EmptyCString(), //mime guess
                                 nullptr,         //extra
                                 &decision,
                                 GetContentPolicy(),
                                 sSecurityManager);

  if (aImageBlockingStatus) {
    *aImageBlockingStatus =
      NS_FAILED(rv) ? nsIContentPolicy::REJECT_REQUEST : decision;
  }
  return NS_FAILED(rv) ? false : NS_CP_ACCEPTED(decision);
}

// static
mozilla::OriginAttributes
nsContentUtils::GetOriginAttributes(nsIDocument* aDocument)
{
  if (!aDocument) {
    return mozilla::OriginAttributes();
  }

  nsCOMPtr<nsILoadGroup> loadGroup = aDocument->GetDocumentLoadGroup();
  if (loadGroup) {
    return GetOriginAttributes(loadGroup);
  }

  mozilla::OriginAttributes attrs;
  nsCOMPtr<nsIChannel> channel = aDocument->GetChannel();
  if (channel && NS_GetOriginAttributes(channel, attrs)) {
    attrs.StripAttributes(OriginAttributes::STRIP_ADDON_ID);
  }
  return attrs;
}

// static
mozilla::OriginAttributes
nsContentUtils::GetOriginAttributes(nsILoadGroup* aLoadGroup)
{
  if (!aLoadGroup) {
    return mozilla::OriginAttributes();
  }
  mozilla::OriginAttributes attrs;
  nsCOMPtr<nsIInterfaceRequestor> callbacks;
  aLoadGroup->GetNotificationCallbacks(getter_AddRefs(callbacks));
  if (callbacks) {
    nsCOMPtr<nsILoadContext> loadContext = do_GetInterface(callbacks);
    if (loadContext && loadContext->GetOriginAttributes(attrs)) {
      attrs.StripAttributes(OriginAttributes::STRIP_ADDON_ID);
    }
  }
  return attrs;
}

// static
bool
nsContentUtils::IsInPrivateBrowsing(nsIDocument* aDoc)
{
  if (!aDoc) {
    return false;
  }

  nsCOMPtr<nsILoadGroup> loadGroup = aDoc->GetDocumentLoadGroup();
  if (loadGroup) {
    return IsInPrivateBrowsing(loadGroup);
  }

  nsCOMPtr<nsIChannel> channel = aDoc->GetChannel();
  return channel && NS_UsePrivateBrowsing(channel);
}

// static
bool
nsContentUtils::IsInPrivateBrowsing(nsILoadGroup* aLoadGroup)
{
  if (!aLoadGroup) {
    return false;
  }
  bool isPrivate = false;
  nsCOMPtr<nsIInterfaceRequestor> callbacks;
  aLoadGroup->GetNotificationCallbacks(getter_AddRefs(callbacks));
  if (callbacks) {
    nsCOMPtr<nsILoadContext> loadContext = do_GetInterface(callbacks);
    isPrivate = loadContext && loadContext->UsePrivateBrowsing();
  }
  return isPrivate;
}

bool
nsContentUtils::DocumentInactiveForImageLoads(nsIDocument* aDocument)
{
  if (aDocument && !IsChromeDoc(aDocument) && !aDocument->IsResourceDoc()) {
    nsCOMPtr<nsPIDOMWindowInner> win =
      do_QueryInterface(aDocument->GetScopeObject());
    return !win || !win->GetDocShell();
  }
  return false;
}

imgLoader*
nsContentUtils::GetImgLoaderForDocument(nsIDocument* aDoc)
{
  NS_ENSURE_TRUE(!DocumentInactiveForImageLoads(aDoc), nullptr);

  if (!aDoc) {
    return imgLoader::NormalLoader();
  }
  bool isPrivate = IsInPrivateBrowsing(aDoc);
  return isPrivate ? imgLoader::PrivateBrowsingLoader()
                   : imgLoader::NormalLoader();
}

// static
imgLoader*
nsContentUtils::GetImgLoaderForChannel(nsIChannel* aChannel,
                                       nsIDocument* aContext)
{
  NS_ENSURE_TRUE(!DocumentInactiveForImageLoads(aContext), nullptr);

  if (!aChannel) {
    return imgLoader::NormalLoader();
  }
  nsCOMPtr<nsILoadContext> context;
  NS_QueryNotificationCallbacks(aChannel, context);
  return context && context->UsePrivateBrowsing() ?
                      imgLoader::PrivateBrowsingLoader() :
                      imgLoader::NormalLoader();
}

// static
bool
nsContentUtils::IsImageInCache(nsIURI* aURI, nsIDocument* aDocument)
{
    imgILoader* loader = GetImgLoaderForDocument(aDocument);
    nsCOMPtr<imgICache> cache = do_QueryInterface(loader);

    // If something unexpected happened we return false, otherwise if props
    // is set, the image is cached and we return true
    nsCOMPtr<nsIProperties> props;
    nsCOMPtr<nsIDOMDocument> domDoc = do_QueryInterface(aDocument);
    nsresult rv = cache->FindEntryProperties(aURI, domDoc, getter_AddRefs(props));
    return (NS_SUCCEEDED(rv) && props);
}

// static
nsresult
nsContentUtils::LoadImage(nsIURI* aURI, nsINode* aContext,
                          nsIDocument* aLoadingDocument,
                          nsIPrincipal* aLoadingPrincipal, nsIURI* aReferrer,
                          net::ReferrerPolicy aReferrerPolicy,
                          imgINotificationObserver* aObserver, int32_t aLoadFlags,
                          const nsAString& initiatorType,
                          imgRequestProxy** aRequest,
                          uint32_t aContentPolicyType)
{
  NS_PRECONDITION(aURI, "Must have a URI");
  NS_PRECONDITION(aContext, "Must have a context");
  NS_PRECONDITION(aLoadingDocument, "Must have a document");
  NS_PRECONDITION(aLoadingPrincipal, "Must have a principal");
  NS_PRECONDITION(aRequest, "Null out param");

  imgLoader* imgLoader = GetImgLoaderForDocument(aLoadingDocument);
  if (!imgLoader) {
    // nothing we can do here
    return NS_ERROR_FAILURE;
  }

  nsCOMPtr<nsILoadGroup> loadGroup = aLoadingDocument->GetDocumentLoadGroup();

  nsIURI *documentURI = aLoadingDocument->GetDocumentURI();

  NS_ASSERTION(loadGroup || IsFontTableURI(documentURI),
               "Could not get loadgroup; onload may fire too early");

  // Make the URI immutable so people won't change it under us
  NS_TryToSetImmutable(aURI);

  // XXXbz using "documentURI" for the initialDocumentURI is not quite
  // right, but the best we can do here...
  return imgLoader->LoadImage(aURI,                 /* uri to load */
                              documentURI,          /* initialDocumentURI */
                              aReferrer,            /* referrer */
                              aReferrerPolicy,      /* referrer policy */
                              aLoadingPrincipal,    /* loading principal */
                              loadGroup,            /* loadgroup */
                              aObserver,            /* imgINotificationObserver */
                              aContext,             /* loading context */
                              aLoadingDocument,     /* uniquification key */
                              aLoadFlags,           /* load flags */
                              nullptr,              /* cache key */
                              aContentPolicyType,   /* content policy type */
                              initiatorType,        /* the load initiator */
                              aRequest);
}

// static
already_AddRefed<imgIContainer>
nsContentUtils::GetImageFromContent(nsIImageLoadingContent* aContent,
                                    imgIRequest **aRequest)
{
  if (aRequest) {
    *aRequest = nullptr;
  }

  NS_ENSURE_TRUE(aContent, nullptr);

  nsCOMPtr<imgIRequest> imgRequest;
  aContent->GetRequest(nsIImageLoadingContent::CURRENT_REQUEST,
                      getter_AddRefs(imgRequest));
  if (!imgRequest) {
    return nullptr;
  }

  nsCOMPtr<imgIContainer> imgContainer;
  imgRequest->GetImage(getter_AddRefs(imgContainer));

  if (!imgContainer) {
    return nullptr;
  }

  if (aRequest) {
    imgRequest.swap(*aRequest);
  }

  return imgContainer.forget();
}

//static
already_AddRefed<imgRequestProxy>
nsContentUtils::GetStaticRequest(imgRequestProxy* aRequest)
{
  NS_ENSURE_TRUE(aRequest, nullptr);
  RefPtr<imgRequestProxy> retval;
  aRequest->GetStaticRequest(getter_AddRefs(retval));
  return retval.forget();
}

// static
bool
nsContentUtils::ContentIsDraggable(nsIContent* aContent)
{
  nsCOMPtr<nsIDOMHTMLElement> htmlElement = do_QueryInterface(aContent);
  if (htmlElement) {
    bool draggable = false;
    htmlElement->GetDraggable(&draggable);
    if (draggable)
      return true;

    if (aContent->AttrValueIs(kNameSpaceID_None, nsGkAtoms::draggable,
                              nsGkAtoms::_false, eIgnoreCase))
      return false;
  }

  // special handling for content area image and link dragging
  return IsDraggableImage(aContent) || IsDraggableLink(aContent);
}

// static
bool
nsContentUtils::IsDraggableImage(nsIContent* aContent)
{
  NS_PRECONDITION(aContent, "Must have content node to test");

  nsCOMPtr<nsIImageLoadingContent> imageContent(do_QueryInterface(aContent));
  if (!imageContent) {
    return false;
  }

  nsCOMPtr<imgIRequest> imgRequest;
  imageContent->GetRequest(nsIImageLoadingContent::CURRENT_REQUEST,
                           getter_AddRefs(imgRequest));

  // XXXbz It may be draggable even if the request resulted in an error.  Why?
  // Not sure; that's what the old nsContentAreaDragDrop/nsFrame code did.
  return imgRequest != nullptr;
}

// static
bool
nsContentUtils::IsDraggableLink(const nsIContent* aContent) {
  nsCOMPtr<nsIURI> absURI;
  return aContent->IsLink(getter_AddRefs(absURI));
}

// static
nsresult
nsContentUtils::QNameChanged(mozilla::dom::NodeInfo* aNodeInfo, nsIAtom* aName,
                             mozilla::dom::NodeInfo** aResult)
{
  nsNodeInfoManager *niMgr = aNodeInfo->NodeInfoManager();

  *aResult = niMgr->GetNodeInfo(aName, nullptr,
                                aNodeInfo->NamespaceID(),
                                aNodeInfo->NodeType(),
                                aNodeInfo->GetExtraName()).take();
  return NS_OK;
}


static bool
TestSitePerm(nsIPrincipal* aPrincipal, const char* aType, uint32_t aPerm, bool aExactHostMatch)
{
  if (!aPrincipal) {
    // We always deny (i.e. don't allow) the permission if we don't have a
    // principal.
    return aPerm != nsIPermissionManager::ALLOW_ACTION;
  }

  nsCOMPtr<nsIPermissionManager> permMgr = services::GetPermissionManager();
  NS_ENSURE_TRUE(permMgr, false);

  uint32_t perm;
  nsresult rv;
  if (aExactHostMatch) {
    rv = permMgr->TestExactPermissionFromPrincipal(aPrincipal, aType, &perm);
  } else {
    rv = permMgr->TestPermissionFromPrincipal(aPrincipal, aType, &perm);
  }
  NS_ENSURE_SUCCESS(rv, false);

  return perm == aPerm;
}

bool
nsContentUtils::IsSitePermAllow(nsIPrincipal* aPrincipal, const char* aType)
{
  return TestSitePerm(aPrincipal, aType, nsIPermissionManager::ALLOW_ACTION, false);
}

bool
nsContentUtils::IsSitePermDeny(nsIPrincipal* aPrincipal, const char* aType)
{
  return TestSitePerm(aPrincipal, aType, nsIPermissionManager::DENY_ACTION, false);
}

bool
nsContentUtils::IsExactSitePermAllow(nsIPrincipal* aPrincipal, const char* aType)
{
  return TestSitePerm(aPrincipal, aType, nsIPermissionManager::ALLOW_ACTION, true);
}

bool
nsContentUtils::IsExactSitePermDeny(nsIPrincipal* aPrincipal, const char* aType)
{
  return TestSitePerm(aPrincipal, aType, nsIPermissionManager::DENY_ACTION, true);
}

static const char *gEventNames[] = {"event"};
static const char *gSVGEventNames[] = {"evt"};
// for b/w compat, the first name to onerror is still 'event', even though it
// is actually the error message
static const char *gOnErrorNames[] = {"event", "source", "lineno",
                                      "colno", "error"};

// static
void
nsContentUtils::GetEventArgNames(int32_t aNameSpaceID,
                                 nsIAtom *aEventName,
                                 bool aIsForWindow,
                                 uint32_t *aArgCount,
                                 const char*** aArgArray)
{
#define SET_EVENT_ARG_NAMES(names) \
    *aArgCount = sizeof(names)/sizeof(names[0]); \
    *aArgArray = names;

  // JSEventHandler is what does the arg magic for onerror, and it does
  // not seem to take the namespace into account.  So we let onerror in all
  // namespaces get the 3 arg names.
  if (aEventName == nsGkAtoms::onerror && aIsForWindow) {
    SET_EVENT_ARG_NAMES(gOnErrorNames);
  } else if (aNameSpaceID == kNameSpaceID_SVG) {
    SET_EVENT_ARG_NAMES(gSVGEventNames);
  } else {
    SET_EVENT_ARG_NAMES(gEventNames);
  }
}

static const char gPropertiesFiles[nsContentUtils::PropertiesFile_COUNT][56] = {
  // Must line up with the enum values in |PropertiesFile| enum.
  "chrome://global/locale/css.properties",
  "chrome://global/locale/xbl.properties",
  "chrome://global/locale/xul.properties",
  "chrome://global/locale/layout_errors.properties",
  "chrome://global/locale/layout/HtmlForm.properties",
  "chrome://global/locale/printing.properties",
  "chrome://global/locale/dom/dom.properties",
  "chrome://global/locale/layout/htmlparser.properties",
  "chrome://global/locale/svg/svg.properties",
  "chrome://branding/locale/brand.properties",
  "chrome://global/locale/commonDialogs.properties",
  "chrome://global/locale/mathml/mathml.properties",
  "chrome://global/locale/security/security.properties",
  "chrome://necko/locale/necko.properties"
};

/* static */ nsresult
nsContentUtils::EnsureStringBundle(PropertiesFile aFile)
{
  if (!sStringBundles[aFile]) {
    if (!sStringBundleService) {
      nsresult rv =
        CallGetService(NS_STRINGBUNDLE_CONTRACTID, &sStringBundleService);
      NS_ENSURE_SUCCESS(rv, rv);
    }
    nsIStringBundle *bundle;
    nsresult rv =
      sStringBundleService->CreateBundle(gPropertiesFiles[aFile], &bundle);
    NS_ENSURE_SUCCESS(rv, rv);
    sStringBundles[aFile] = bundle; // transfer ownership
  }
  return NS_OK;
}

/* static */
nsresult nsContentUtils::GetLocalizedString(PropertiesFile aFile,
                                            const char* aKey,
                                            nsXPIDLString& aResult)
{
  nsresult rv = EnsureStringBundle(aFile);
  NS_ENSURE_SUCCESS(rv, rv);
  nsIStringBundle *bundle = sStringBundles[aFile];

  return bundle->GetStringFromName(NS_ConvertASCIItoUTF16(aKey).get(),
                                   getter_Copies(aResult));
}

/* static */
nsresult nsContentUtils::FormatLocalizedString(PropertiesFile aFile,
                                               const char* aKey,
                                               const char16_t **aParams,
                                               uint32_t aParamsLength,
                                               nsXPIDLString& aResult)
{
  nsresult rv = EnsureStringBundle(aFile);
  NS_ENSURE_SUCCESS(rv, rv);
  nsIStringBundle *bundle = sStringBundles[aFile];

  if (!aParams || !aParamsLength) {
    return bundle->GetStringFromName(NS_ConvertASCIItoUTF16(aKey).get(),
                                     getter_Copies(aResult));
  }

  return bundle->FormatStringFromName(NS_ConvertASCIItoUTF16(aKey).get(),
                                      aParams, aParamsLength,
                                      getter_Copies(aResult));
}

/* static */
nsresult nsContentUtils::FormatLocalizedString(
                                          PropertiesFile aFile,
                                          const char* aKey,
                                          const nsTArray<nsString>& aParamArray,
                                          nsXPIDLString& aResult)
{
  MOZ_ASSERT(NS_IsMainThread());

  UniquePtr<const char16_t*[]> params;
  uint32_t paramsLength = aParamArray.Length();
  if (paramsLength > 0) {
    params = MakeUnique<const char16_t*[]>(paramsLength);
    for (uint32_t i = 0; i < paramsLength; ++i) {
      params[i] = aParamArray[i].get();
    }
  }
  return FormatLocalizedString(aFile, aKey, params.get(), paramsLength,
                               aResult);
}


/* static */ void
nsContentUtils::LogSimpleConsoleError(const nsAString& aErrorText,
                                      const char * classification)
{
  nsCOMPtr<nsIScriptError> scriptError =
    do_CreateInstance(NS_SCRIPTERROR_CONTRACTID);
  if (scriptError) {
    nsCOMPtr<nsIConsoleService> console =
      do_GetService(NS_CONSOLESERVICE_CONTRACTID);
    if (console && NS_SUCCEEDED(scriptError->Init(aErrorText, EmptyString(),
                                                  EmptyString(), 0, 0,
                                                  nsIScriptError::errorFlag,
                                                  classification))) {
      console->LogMessage(scriptError);
    }
  }
}

/* static */ nsresult
nsContentUtils::ReportToConsole(uint32_t aErrorFlags,
                                const nsACString& aCategory,
                                const nsIDocument* aDocument,
                                PropertiesFile aFile,
                                const char *aMessageName,
                                const char16_t **aParams,
                                uint32_t aParamsLength,
                                nsIURI* aURI,
                                const nsAFlatString& aSourceLine,
                                uint32_t aLineNumber,
                                uint32_t aColumnNumber)
{
  NS_ASSERTION((aParams && aParamsLength) || (!aParams && !aParamsLength),
               "Supply either both parameters and their number or no"
               "parameters and 0.");

  nsresult rv;
  nsXPIDLString errorText;
  if (aParams) {
    rv = FormatLocalizedString(aFile, aMessageName, aParams, aParamsLength,
                               errorText);
  }
  else {
    rv = GetLocalizedString(aFile, aMessageName, errorText);
  }
  NS_ENSURE_SUCCESS(rv, rv);

  return ReportToConsoleNonLocalized(errorText, aErrorFlags, aCategory,
                                     aDocument, aURI, aSourceLine,
                                     aLineNumber, aColumnNumber);
}


/* static */ nsresult
nsContentUtils::ReportToConsoleNonLocalized(const nsAString& aErrorText,
                                            uint32_t aErrorFlags,
                                            const nsACString& aCategory,
                                            const nsIDocument* aDocument,
                                            nsIURI* aURI,
                                            const nsAFlatString& aSourceLine,
                                            uint32_t aLineNumber,
                                            uint32_t aColumnNumber,
                                            MissingErrorLocationMode aLocationMode)
{
  uint64_t innerWindowID = 0;
  if (aDocument) {
    if (!aURI) {
      aURI = aDocument->GetDocumentURI();
    }
    innerWindowID = aDocument->InnerWindowID();
  }

  return ReportToConsoleByWindowID(aErrorText, aErrorFlags, aCategory,
                                   innerWindowID, aURI, aSourceLine,
                                   aLineNumber, aColumnNumber, aLocationMode);
}

/* static */ nsresult
nsContentUtils::ReportToConsoleByWindowID(const nsAString& aErrorText,
                                          uint32_t aErrorFlags,
                                          const nsACString& aCategory,
                                          uint64_t aInnerWindowID,
                                          nsIURI* aURI,
                                          const nsAFlatString& aSourceLine,
                                          uint32_t aLineNumber,
                                          uint32_t aColumnNumber,
                                          MissingErrorLocationMode aLocationMode)
{
  nsresult rv;
  if (!sConsoleService) { // only need to bother null-checking here
    rv = CallGetService(NS_CONSOLESERVICE_CONTRACTID, &sConsoleService);
    NS_ENSURE_SUCCESS(rv, rv);
  }

  nsAutoCString spec;
  if (!aLineNumber && aLocationMode == eUSE_CALLING_LOCATION) {
    JSContext *cx = GetCurrentJSContext();
    if (cx) {
      nsJSUtils::GetCallingLocation(cx, spec, &aLineNumber, &aColumnNumber);
    }
  }
  if (spec.IsEmpty() && aURI) {
    spec = aURI->GetSpecOrDefault();
  }

  nsCOMPtr<nsIScriptError> errorObject =
      do_CreateInstance(NS_SCRIPTERROR_CONTRACTID, &rv);
  NS_ENSURE_SUCCESS(rv, rv);

  rv = errorObject->InitWithWindowID(aErrorText,
                                     NS_ConvertUTF8toUTF16(spec), // file name
                                     aSourceLine,
                                     aLineNumber, aColumnNumber,
                                     aErrorFlags, aCategory,
                                     aInnerWindowID);
  NS_ENSURE_SUCCESS(rv, rv);

  return sConsoleService->LogMessage(errorObject);
}

void
nsContentUtils::LogMessageToConsole(const char* aMsg)
{
  if (!sConsoleService) { // only need to bother null-checking here
    CallGetService(NS_CONSOLESERVICE_CONTRACTID, &sConsoleService);
    if (!sConsoleService) {
      return;
    }
  }
  sConsoleService->LogStringMessage(NS_ConvertUTF8toUTF16(aMsg).get());
}

bool
nsContentUtils::IsChromeDoc(nsIDocument *aDocument)
{
  if (!aDocument) {
    return false;
  }
  return aDocument->NodePrincipal() == sSystemPrincipal;
}

bool
nsContentUtils::IsChildOfSameType(nsIDocument* aDoc)
{
  nsCOMPtr<nsIDocShellTreeItem> docShellAsItem(aDoc->GetDocShell());
  nsCOMPtr<nsIDocShellTreeItem> sameTypeParent;
  if (docShellAsItem) {
    docShellAsItem->GetSameTypeParent(getter_AddRefs(sameTypeParent));
  }
  return sameTypeParent != nullptr;
}

bool
nsContentUtils::IsScriptType(const nsACString& aContentType)
{
  // NOTE: if you add a type here, add it to the CONTENTDLF_CATEGORIES
  // define in nsContentDLF.h as well.
  return aContentType.EqualsLiteral(APPLICATION_JAVASCRIPT) ||
         aContentType.EqualsLiteral(APPLICATION_XJAVASCRIPT) ||
         aContentType.EqualsLiteral(TEXT_ECMASCRIPT) ||
         aContentType.EqualsLiteral(APPLICATION_ECMASCRIPT) ||
         aContentType.EqualsLiteral(TEXT_JAVASCRIPT) ||
         aContentType.EqualsLiteral(APPLICATION_JSON) ||
         aContentType.EqualsLiteral(TEXT_JSON);
}

bool
nsContentUtils::IsPlainTextType(const nsACString& aContentType)
{
  // NOTE: if you add a type here, add it to the CONTENTDLF_CATEGORIES
  // define in nsContentDLF.h as well.
  return aContentType.EqualsLiteral(TEXT_PLAIN) ||
         aContentType.EqualsLiteral(TEXT_CSS) ||
         aContentType.EqualsLiteral(TEXT_CACHE_MANIFEST) ||
         aContentType.EqualsLiteral(TEXT_VTT) ||
         IsScriptType(aContentType);
}

bool
nsContentUtils::IsUtf8OnlyPlainTextType(const nsACString& aContentType)
{
  // NOTE: This must be a subset of the list in IsPlainTextType().
  return aContentType.EqualsLiteral(TEXT_CACHE_MANIFEST) ||
         aContentType.EqualsLiteral(APPLICATION_JSON) ||
         aContentType.EqualsLiteral(TEXT_JSON) ||
         aContentType.EqualsLiteral(TEXT_VTT);
}

bool
nsContentUtils::GetWrapperSafeScriptFilename(nsIDocument* aDocument,
                                             nsIURI* aURI,
                                             nsACString& aScriptURI,
                                             nsresult* aRv)
{
  MOZ_ASSERT(aRv);
  bool scriptFileNameModified = false;
  *aRv = NS_OK;

  *aRv = aURI->GetSpec(aScriptURI);
  NS_ENSURE_SUCCESS(*aRv, false);

  if (IsChromeDoc(aDocument)) {
    nsCOMPtr<nsIChromeRegistry> chromeReg =
      mozilla::services::GetChromeRegistryService();

    if (!chromeReg) {
      // If we're running w/o a chrome registry we won't modify any
      // script file names.

      return scriptFileNameModified;
    }

    bool docWrappersEnabled =
      chromeReg->WrappersEnabled(aDocument->GetDocumentURI());

    bool uriWrappersEnabled = chromeReg->WrappersEnabled(aURI);

    nsIURI *docURI = aDocument->GetDocumentURI();

    if (docURI && docWrappersEnabled && !uriWrappersEnabled) {
      // aURI is a script from a URL that doesn't get wrapper
      // automation. aDocument is a chrome document that does get
      // wrapper automation. Prepend the chrome document's URI
      // followed by the string " -> " to the URI of the script we're
      // loading here so that script in that URI gets the same wrapper
      // automation that the chrome document expects.
      nsAutoCString spec;
      *aRv = docURI->GetSpec(spec);
      if (NS_WARN_IF(NS_FAILED(*aRv))) {
        return false;
      }

      spec.AppendLiteral(" -> ");
      spec.Append(aScriptURI);

      aScriptURI = spec;

      scriptFileNameModified = true;
    }
  }

  return scriptFileNameModified;
}

// static
bool
nsContentUtils::IsInChromeDocshell(nsIDocument *aDocument)
{
  if (!aDocument) {
    return false;
  }

  if (aDocument->GetDisplayDocument()) {
    return IsInChromeDocshell(aDocument->GetDisplayDocument());
  }

  nsCOMPtr<nsIDocShellTreeItem> docShell = aDocument->GetDocShell();
  if (!docShell) {
    return false;
  }

  return docShell->ItemType() == nsIDocShellTreeItem::typeChrome;
}

// static
nsIContentPolicy*
nsContentUtils::GetContentPolicy()
{
  if (!sTriedToGetContentPolicy) {
    CallGetService(NS_CONTENTPOLICY_CONTRACTID, &sContentPolicyService);
    // It's OK to not have a content policy service
    sTriedToGetContentPolicy = true;
  }

  return sContentPolicyService;
}

// static
bool
nsContentUtils::IsEventAttributeName(nsIAtom* aName, int32_t aType)
{
  const char16_t* name = aName->GetUTF16String();
  if (name[0] != 'o' || name[1] != 'n')
    return false;

  EventNameMapping mapping;
  return (sAtomEventTable->Get(aName, &mapping) && mapping.mType & aType);
}

// static
EventMessage
nsContentUtils::GetEventMessage(nsIAtom* aName)
{
  if (aName) {
    EventNameMapping mapping;
    if (sAtomEventTable->Get(aName, &mapping)) {
      return mapping.mMessage;
    }
  }

  return eUnidentifiedEvent;
}

// static
mozilla::EventClassID
nsContentUtils::GetEventClassID(const nsAString& aName)
{
  EventNameMapping mapping;
  if (sStringEventTable->Get(aName, &mapping))
    return mapping.mEventClassID;

  return eBasicEventClass;
}

nsIAtom*
nsContentUtils::GetEventMessageAndAtom(const nsAString& aName,
                                       mozilla::EventClassID aEventClassID,
                                       EventMessage* aEventMessage)
{
  EventNameMapping mapping;
  if (sStringEventTable->Get(aName, &mapping)) {
    *aEventMessage =
      mapping.mEventClassID == aEventClassID ? mapping.mMessage :
                                               eUnidentifiedEvent;
    return mapping.mAtom;
  }

  // If we have cached lots of user defined event names, clear some of them.
  if (sUserDefinedEvents->Count() > 127) {
    while (sUserDefinedEvents->Count() > 64) {
      nsIAtom* first = sUserDefinedEvents->ObjectAt(0);
      sStringEventTable->Remove(Substring(nsDependentAtomString(first), 2));
      sUserDefinedEvents->RemoveObjectAt(0);
    }
  }

  *aEventMessage = eUnidentifiedEvent;
  nsCOMPtr<nsIAtom> atom = NS_Atomize(NS_LITERAL_STRING("on") + aName);
  sUserDefinedEvents->AppendObject(atom);
  mapping.mAtom = atom;
  mapping.mMessage = eUnidentifiedEvent;
  mapping.mType = EventNameType_None;
  mapping.mEventClassID = eBasicEventClass;
  // This is a slow hashtable call, but at least we cache the result for the
  // following calls. Because GetEventMessageAndAtomForListener utilizes
  // sStringEventTable, it needs to know in which cases sStringEventTable
  // doesn't contain the information it needs so that it can use
  // sAtomEventTable instead.
  mapping.mMaybeSpecialSVGorSMILEvent =
    GetEventMessage(atom) != eUnidentifiedEvent;
  sStringEventTable->Put(aName, mapping);
  return mapping.mAtom;
}

// static
EventMessage
nsContentUtils::GetEventMessageAndAtomForListener(const nsAString& aName,
                                                  nsIAtom** aOnName)
{
  // Because of SVG/SMIL sStringEventTable contains a subset of the event names
  // comparing to the sAtomEventTable. However, usually sStringEventTable
  // contains the information we need, so in order to reduce hashtable
  // lookups, start from it.
  EventNameMapping mapping;
  EventMessage msg = eUnidentifiedEvent;
  nsCOMPtr<nsIAtom> atom;
  if (sStringEventTable->Get(aName, &mapping)) {
    if (mapping.mMaybeSpecialSVGorSMILEvent) {
      // Try the atom version so that we should get the right message for
      // SVG/SMIL.
      atom = NS_Atomize(NS_LITERAL_STRING("on") + aName);
      msg = GetEventMessage(atom);
    } else {
      atom = mapping.mAtom;
      msg = mapping.mMessage;
    }
    atom.forget(aOnName);
    return msg;
  }

  // GetEventMessageAndAtom will cache the event type for the future usage...
  GetEventMessageAndAtom(aName, eBasicEventClass, &msg);

  // ...and then call this method recursively to get the message and atom from
  // now updated sStringEventTable.
  return GetEventMessageAndAtomForListener(aName, aOnName);
}

static
nsresult GetEventAndTarget(nsIDocument* aDoc, nsISupports* aTarget,
                           const nsAString& aEventName,
                           bool aCanBubble, bool aCancelable,
                           bool aTrusted, nsIDOMEvent** aEvent,
                           EventTarget** aTargetOut)
{
  nsCOMPtr<nsIDOMDocument> domDoc = do_QueryInterface(aDoc);
  nsCOMPtr<EventTarget> target(do_QueryInterface(aTarget));
  NS_ENSURE_TRUE(domDoc && target, NS_ERROR_INVALID_ARG);

  nsCOMPtr<nsIDOMEvent> event;
  nsresult rv =
    domDoc->CreateEvent(NS_LITERAL_STRING("Events"), getter_AddRefs(event));
  NS_ENSURE_SUCCESS(rv, rv);

  event->InitEvent(aEventName, aCanBubble, aCancelable);
  event->SetTrusted(aTrusted);

  rv = event->SetTarget(target);
  NS_ENSURE_SUCCESS(rv, rv);

  event.forget(aEvent);
  target.forget(aTargetOut);
  return NS_OK;
}

// static
nsresult
nsContentUtils::DispatchTrustedEvent(nsIDocument* aDoc, nsISupports* aTarget,
                                     const nsAString& aEventName,
                                     bool aCanBubble, bool aCancelable,
                                     bool *aDefaultAction)
{
  return DispatchEvent(aDoc, aTarget, aEventName, aCanBubble, aCancelable,
                       true, aDefaultAction);
}

// static
nsresult
nsContentUtils::DispatchUntrustedEvent(nsIDocument* aDoc, nsISupports* aTarget,
                                       const nsAString& aEventName,
                                       bool aCanBubble, bool aCancelable,
                                       bool *aDefaultAction)
{
  return DispatchEvent(aDoc, aTarget, aEventName, aCanBubble, aCancelable,
                       false, aDefaultAction);
}

// static
nsresult
nsContentUtils::DispatchEvent(nsIDocument* aDoc, nsISupports* aTarget,
                              const nsAString& aEventName,
                              bool aCanBubble, bool aCancelable,
                              bool aTrusted, bool *aDefaultAction,
                              bool aOnlyChromeDispatch)
{
  nsCOMPtr<nsIDOMEvent> event;
  nsCOMPtr<EventTarget> target;
  nsresult rv = GetEventAndTarget(aDoc, aTarget, aEventName, aCanBubble,
                                  aCancelable, aTrusted, getter_AddRefs(event),
                                  getter_AddRefs(target));
  NS_ENSURE_SUCCESS(rv, rv);
  event->WidgetEventPtr()->mFlags.mOnlyChromeDispatch = aOnlyChromeDispatch;

  bool dummy;
  return target->DispatchEvent(event, aDefaultAction ? aDefaultAction : &dummy);
}

nsresult
nsContentUtils::DispatchChromeEvent(nsIDocument *aDoc,
                                    nsISupports *aTarget,
                                    const nsAString& aEventName,
                                    bool aCanBubble, bool aCancelable,
                                    bool *aDefaultAction)
{

  nsCOMPtr<nsIDOMEvent> event;
  nsCOMPtr<EventTarget> target;
  nsresult rv = GetEventAndTarget(aDoc, aTarget, aEventName, aCanBubble,
                                  aCancelable, true, getter_AddRefs(event),
                                  getter_AddRefs(target));
  NS_ENSURE_SUCCESS(rv, rv);

  NS_ASSERTION(aDoc, "GetEventAndTarget lied?");
  if (!aDoc->GetWindow())
    return NS_ERROR_INVALID_ARG;

  EventTarget* piTarget = aDoc->GetWindow()->GetParentTarget();
  if (!piTarget)
    return NS_ERROR_INVALID_ARG;

  nsEventStatus status = nsEventStatus_eIgnore;
  rv = piTarget->DispatchDOMEvent(nullptr, event, nullptr, &status);
  if (aDefaultAction) {
    *aDefaultAction = (status != nsEventStatus_eConsumeNoDefault);
  }
  return rv;
}

/* static */
nsresult
nsContentUtils::DispatchFocusChromeEvent(nsPIDOMWindowOuter* aWindow)
{
  MOZ_ASSERT(aWindow);

  nsCOMPtr<nsIDocument> doc = aWindow->GetExtantDoc();
  if (!doc) {
    return NS_ERROR_FAILURE;
  }

  return DispatchChromeEvent(doc, aWindow,
                             NS_LITERAL_STRING("DOMServiceWorkerFocusClient"),
                             true, true);
}

nsresult
nsContentUtils::DispatchEventOnlyToChrome(nsIDocument* aDoc,
                                          nsISupports* aTarget,
                                          const nsAString& aEventName,
                                          bool aCanBubble, bool aCancelable,
                                          bool* aDefaultAction)
{
  return DispatchEvent(aDoc, aTarget, aEventName, aCanBubble, aCancelable,
                       true, aDefaultAction, true);
}

/* static */
Element*
nsContentUtils::MatchElementId(nsIContent *aContent, const nsIAtom* aId)
{
  for (nsIContent* cur = aContent;
       cur;
       cur = cur->GetNextNode(aContent)) {
    if (aId == cur->GetID()) {
      return cur->AsElement();
    }
  }

  return nullptr;
}

/* static */
Element *
nsContentUtils::MatchElementId(nsIContent *aContent, const nsAString& aId)
{
  NS_PRECONDITION(!aId.IsEmpty(), "Will match random elements");

  // ID attrs are generally stored as atoms, so just atomize this up front
  nsCOMPtr<nsIAtom> id(NS_Atomize(aId));
  if (!id) {
    // OOM, so just bail
    return nullptr;
  }

  return MatchElementId(aContent, id);
}

/* static */
nsIDocument*
nsContentUtils::GetSubdocumentWithOuterWindowId(nsIDocument *aDocument,
                                                uint64_t aOuterWindowId)
{
  if (!aDocument || !aOuterWindowId) {
    return nullptr;
  }

  nsCOMPtr<nsPIDOMWindowOuter> window = nsGlobalWindow::GetOuterWindowWithId(aOuterWindowId)->AsOuter();
  if (!window) {
    return nullptr;
  }

  nsCOMPtr<nsIDocument> foundDoc = window->GetDoc();
  if (nsContentUtils::ContentIsCrossDocDescendantOf(foundDoc, aDocument)) {
    // Note that ContentIsCrossDocDescendantOf will return true if
    // foundDoc == aDocument.
    return foundDoc;
  }

  return nullptr;
}

// Convert the string from the given encoding to Unicode.
/* static */
nsresult
nsContentUtils::ConvertStringFromEncoding(const nsACString& aEncoding,
                                          const nsACString& aInput,
                                          nsAString& aOutput)
{
  nsAutoCString encoding;
  if (aEncoding.IsEmpty()) {
    encoding.AssignLiteral("UTF-8");
  } else {
    encoding.Assign(aEncoding);
  }

  ErrorResult rv;
  nsAutoPtr<TextDecoder> decoder(new TextDecoder());
  decoder->InitWithEncoding(encoding, false);

  decoder->Decode(aInput.BeginReading(), aInput.Length(), false,
                  aOutput, rv);
  return rv.StealNSResult();
}

/* static */
bool
nsContentUtils::CheckForBOM(const unsigned char* aBuffer, uint32_t aLength,
                            nsACString& aCharset)
{
  bool found = true;
  aCharset.Truncate();
  if (aLength >= 3 &&
      aBuffer[0] == 0xEF &&
      aBuffer[1] == 0xBB &&
      aBuffer[2] == 0xBF) {
    aCharset = "UTF-8";
  }
  else if (aLength >= 2 &&
           aBuffer[0] == 0xFE && aBuffer[1] == 0xFF) {
    aCharset = "UTF-16BE";
  }
  else if (aLength >= 2 &&
           aBuffer[0] == 0xFF && aBuffer[1] == 0xFE) {
    aCharset = "UTF-16LE";
  } else {
    found = false;
  }

  return found;
}

/* static */
void
nsContentUtils::RegisterShutdownObserver(nsIObserver* aObserver)
{
  nsCOMPtr<nsIObserverService> observerService =
    mozilla::services::GetObserverService();
  if (observerService) {
    observerService->AddObserver(aObserver,
                                 NS_XPCOM_SHUTDOWN_OBSERVER_ID,
                                 false);
  }
}

/* static */
void
nsContentUtils::UnregisterShutdownObserver(nsIObserver* aObserver)
{
  nsCOMPtr<nsIObserverService> observerService =
    mozilla::services::GetObserverService();
  if (observerService) {
    observerService->RemoveObserver(aObserver, NS_XPCOM_SHUTDOWN_OBSERVER_ID);
  }
}

/* static */
bool
nsContentUtils::HasNonEmptyAttr(const nsIContent* aContent, int32_t aNameSpaceID,
                                nsIAtom* aName)
{
  static nsIContent::AttrValuesArray strings[] = {&nsGkAtoms::_empty, nullptr};
  return aContent->FindAttrValueIn(aNameSpaceID, aName, strings, eCaseMatters)
    == nsIContent::ATTR_VALUE_NO_MATCH;
}

/* static */
bool
nsContentUtils::HasMutationListeners(nsINode* aNode,
                                     uint32_t aType,
                                     nsINode* aTargetForSubtreeModified)
{
  nsIDocument* doc = aNode->OwnerDoc();

  // global object will be null for documents that don't have windows.
  nsPIDOMWindowInner* window = doc->GetInnerWindow();
  // This relies on EventListenerManager::AddEventListener, which sets
  // all mutation bits when there is a listener for DOMSubtreeModified event.
  if (window && !window->HasMutationListeners(aType)) {
    return false;
  }

  if (aNode->IsNodeOfType(nsINode::eCONTENT) &&
      static_cast<nsIContent*>(aNode)->ChromeOnlyAccess()) {
    return false;
  }

  doc->MayDispatchMutationEvent(aTargetForSubtreeModified);

  // If we have a window, we can check it for mutation listeners now.
  if (aNode->IsInUncomposedDoc()) {
    nsCOMPtr<EventTarget> piTarget(do_QueryInterface(window));
    if (piTarget) {
      EventListenerManager* manager = piTarget->GetExistingListenerManager();
      if (manager && manager->HasMutationListeners()) {
        return true;
      }
    }
  }

  // If we have a window, we know a mutation listener is registered, but it
  // might not be in our chain.  If we don't have a window, we might have a
  // mutation listener.  Check quickly to see.
  while (aNode) {
    EventListenerManager* manager = aNode->GetExistingListenerManager();
    if (manager && manager->HasMutationListeners()) {
      return true;
    }

    if (aNode->IsNodeOfType(nsINode::eCONTENT)) {
      nsIContent* content = static_cast<nsIContent*>(aNode);
      nsIContent* insertionParent = content->GetXBLInsertionParent();
      if (insertionParent) {
        aNode = insertionParent;
        continue;
      }
    }
    aNode = aNode->GetParentNode();
  }

  return false;
}

/* static */
bool
nsContentUtils::HasMutationListeners(nsIDocument* aDocument,
                                     uint32_t aType)
{
  nsPIDOMWindowInner* window = aDocument ?
    aDocument->GetInnerWindow() : nullptr;

  // This relies on EventListenerManager::AddEventListener, which sets
  // all mutation bits when there is a listener for DOMSubtreeModified event.
  return !window || window->HasMutationListeners(aType);
}

void
nsContentUtils::MaybeFireNodeRemoved(nsINode* aChild, nsINode* aParent,
                                     nsIDocument* aOwnerDoc)
{
  NS_PRECONDITION(aChild, "Missing child");
  NS_PRECONDITION(aChild->GetParentNode() == aParent, "Wrong parent");
  NS_PRECONDITION(aChild->OwnerDoc() == aOwnerDoc, "Wrong owner-doc");

  // Having an explicit check here since it's an easy mistake to fall into,
  // and there might be existing code with problems. We'd rather be safe
  // than fire DOMNodeRemoved in all corner cases. We also rely on it for
  // nsAutoScriptBlockerSuppressNodeRemoved.
  if (!IsSafeToRunScript()) {
    // This checks that IsSafeToRunScript is true since we don't want to fire
    // events when that is false. We can't rely on EventDispatcher to assert
    // this in this situation since most of the time there are no mutation
    // event listeners, in which case we won't even attempt to dispatch events.
    // However this also allows for two exceptions. First off, we don't assert
    // if the mutation happens to native anonymous content since we never fire
    // mutation events on such content anyway.
    // Second, we don't assert if sDOMNodeRemovedSuppressCount is true since
    // that is a know case when we'd normally fire a mutation event, but can't
    // make that safe and so we suppress it at this time. Ideally this should
    // go away eventually.
    if (!(aChild->IsContent() && aChild->AsContent()->IsInNativeAnonymousSubtree()) &&
        !sDOMNodeRemovedSuppressCount) {
      NS_ERROR("Want to fire DOMNodeRemoved event, but it's not safe");
      WarnScriptWasIgnored(aOwnerDoc);
    }
    return;
  }

  if (HasMutationListeners(aChild,
        NS_EVENT_BITS_MUTATION_NODEREMOVED, aParent)) {
    InternalMutationEvent mutation(true, eLegacyNodeRemoved);
    mutation.mRelatedNode = do_QueryInterface(aParent);

    mozAutoSubtreeModified subtree(aOwnerDoc, aParent);
    EventDispatcher::Dispatch(aChild, nullptr, &mutation);
  }
}

void
nsContentUtils::UnmarkGrayJSListenersInCCGenerationDocuments()
{
  if (!sEventListenerManagersHash) {
    return;
  }

  for (auto i = sEventListenerManagersHash->Iter(); !i.Done(); i.Next()) {
    auto entry = static_cast<EventListenerManagerMapEntry*>(i.Get());
    nsINode* n = static_cast<nsINode*>(entry->mListenerManager->GetTarget());
    if (n && n->IsInUncomposedDoc() &&
        nsCCUncollectableMarker::InGeneration(n->OwnerDoc()->GetMarkedCCGeneration())) {
      entry->mListenerManager->MarkForCC();
    }
  }
}

/* static */
void
nsContentUtils::TraverseListenerManager(nsINode *aNode,
                                        nsCycleCollectionTraversalCallback &cb)
{
  if (!sEventListenerManagersHash) {
    // We're already shut down, just return.
    return;
  }

  auto entry = static_cast<EventListenerManagerMapEntry*>
                          (sEventListenerManagersHash->Search(aNode));
  if (entry) {
    CycleCollectionNoteChild(cb, entry->mListenerManager.get(),
                             "[via hash] mListenerManager");
  }
}

EventListenerManager*
nsContentUtils::GetListenerManagerForNode(nsINode *aNode)
{
  if (!sEventListenerManagersHash) {
    // We're already shut down, don't bother creating an event listener
    // manager.

    return nullptr;
  }

  auto entry =
    static_cast<EventListenerManagerMapEntry*>
               (sEventListenerManagersHash->Add(aNode, fallible));

  if (!entry) {
    return nullptr;
  }

  if (!entry->mListenerManager) {
    entry->mListenerManager = new EventListenerManager(aNode);

    aNode->SetFlags(NODE_HAS_LISTENERMANAGER);
  }

  return entry->mListenerManager;
}

EventListenerManager*
nsContentUtils::GetExistingListenerManagerForNode(const nsINode *aNode)
{
  if (!aNode->HasFlag(NODE_HAS_LISTENERMANAGER)) {
    return nullptr;
  }

  if (!sEventListenerManagersHash) {
    // We're already shut down, don't bother creating an event listener
    // manager.

    return nullptr;
  }

  auto entry = static_cast<EventListenerManagerMapEntry*>
                          (sEventListenerManagersHash->Search(aNode));
  if (entry) {
    return entry->mListenerManager;
  }

  return nullptr;
}

/* static */
void
nsContentUtils::RemoveListenerManager(nsINode *aNode)
{
  if (sEventListenerManagersHash) {
    auto entry = static_cast<EventListenerManagerMapEntry*>
                            (sEventListenerManagersHash->Search(aNode));
    if (entry) {
      RefPtr<EventListenerManager> listenerManager;
      listenerManager.swap(entry->mListenerManager);
      // Remove the entry and *then* do operations that could cause further
      // modification of sEventListenerManagersHash.  See bug 334177.
      sEventListenerManagersHash->RawRemove(entry);
      if (listenerManager) {
        listenerManager->Disconnect();
      }
    }
  }
}

/* static */
bool
nsContentUtils::IsValidNodeName(nsIAtom *aLocalName, nsIAtom *aPrefix,
                                int32_t aNamespaceID)
{
  if (aNamespaceID == kNameSpaceID_Unknown) {
    return false;
  }

  if (!aPrefix) {
    // If the prefix is null, then either the QName must be xmlns or the
    // namespace must not be XMLNS.
    return (aLocalName == nsGkAtoms::xmlns) ==
           (aNamespaceID == kNameSpaceID_XMLNS);
  }

  // If the prefix is non-null then the namespace must not be null.
  if (aNamespaceID == kNameSpaceID_None) {
    return false;
  }

  // If the namespace is the XMLNS namespace then the prefix must be xmlns,
  // but the localname must not be xmlns.
  if (aNamespaceID == kNameSpaceID_XMLNS) {
    return aPrefix == nsGkAtoms::xmlns && aLocalName != nsGkAtoms::xmlns;
  }

  // If the namespace is not the XMLNS namespace then the prefix must not be
  // xmlns.
  // If the namespace is the XML namespace then the prefix can be anything.
  // If the namespace is not the XML namespace then the prefix must not be xml.
  return aPrefix != nsGkAtoms::xmlns &&
         (aNamespaceID == kNameSpaceID_XML || aPrefix != nsGkAtoms::xml);
}

/* static */
nsresult
nsContentUtils::CreateContextualFragment(nsINode* aContextNode,
                                         const nsAString& aFragment,
                                         bool aPreventScriptExecution,
                                         nsIDOMDocumentFragment** aReturn)
{
  ErrorResult rv;
  *aReturn = CreateContextualFragment(aContextNode, aFragment,
                                      aPreventScriptExecution, rv).take();
  return rv.StealNSResult();
}

already_AddRefed<DocumentFragment>
nsContentUtils::CreateContextualFragment(nsINode* aContextNode,
                                         const nsAString& aFragment,
                                         bool aPreventScriptExecution,
                                         ErrorResult& aRv)
{
  if (!aContextNode) {
    aRv.Throw(NS_ERROR_INVALID_ARG);
    return nullptr;
  }

  // If we don't have a document here, we can't get the right security context
  // for compiling event handlers... so just bail out.
  nsCOMPtr<nsIDocument> document = aContextNode->OwnerDoc();
  bool isHTML = document->IsHTMLDocument();
#ifdef DEBUG
  nsCOMPtr<nsIHTMLDocument> htmlDoc = do_QueryInterface(document);
  NS_ASSERTION(!isHTML || htmlDoc, "Should have HTMLDocument here!");
#endif

  if (isHTML) {
    RefPtr<DocumentFragment> frag =
      new DocumentFragment(document->NodeInfoManager());

    nsCOMPtr<nsIContent> contextAsContent = do_QueryInterface(aContextNode);
    if (contextAsContent && !contextAsContent->IsElement()) {
      contextAsContent = contextAsContent->GetParent();
      if (contextAsContent && !contextAsContent->IsElement()) {
        // can this even happen?
        contextAsContent = nullptr;
      }
    }

    if (contextAsContent && !contextAsContent->IsHTMLElement(nsGkAtoms::html)) {
      aRv = ParseFragmentHTML(aFragment, frag,
                              contextAsContent->NodeInfo()->NameAtom(),
                              contextAsContent->GetNameSpaceID(),
                              (document->GetCompatibilityMode() ==
                               eCompatibility_NavQuirks),
                              aPreventScriptExecution);
    } else {
      aRv = ParseFragmentHTML(aFragment, frag,
                              nsGkAtoms::body,
                              kNameSpaceID_XHTML,
                              (document->GetCompatibilityMode() ==
                               eCompatibility_NavQuirks),
                              aPreventScriptExecution);
    }

    return frag.forget();
  }

  AutoTArray<nsString, 32> tagStack;
  nsAutoString uriStr, nameStr;
  nsCOMPtr<nsIContent> content = do_QueryInterface(aContextNode);
  // just in case we have a text node
  if (content && !content->IsElement())
    content = content->GetParent();

  while (content && content->IsElement()) {
    nsString& tagName = *tagStack.AppendElement();
    tagName = content->NodeInfo()->QualifiedName();

    // see if we need to add xmlns declarations
    uint32_t count = content->GetAttrCount();
    bool setDefaultNamespace = false;
    if (count > 0) {
      uint32_t index;

      for (index = 0; index < count; index++) {
        const BorrowedAttrInfo info = content->GetAttrInfoAt(index);
        const nsAttrName* name = info.mName;
        if (name->NamespaceEquals(kNameSpaceID_XMLNS)) {
          info.mValue->ToString(uriStr);

          // really want something like nsXMLContentSerializer::SerializeAttr
          tagName.AppendLiteral(" xmlns"); // space important
          if (name->GetPrefix()) {
            tagName.Append(char16_t(':'));
            name->LocalName()->ToString(nameStr);
            tagName.Append(nameStr);
          } else {
            setDefaultNamespace = true;
          }
          tagName.AppendLiteral(R"(=")");
          tagName.Append(uriStr);
          tagName.Append('"');
        }
      }
    }

    if (!setDefaultNamespace) {
      mozilla::dom::NodeInfo* info = content->NodeInfo();
      if (!info->GetPrefixAtom() &&
          info->NamespaceID() != kNameSpaceID_None) {
        // We have no namespace prefix, but have a namespace ID.  Push
        // default namespace attr in, so that our kids will be in our
        // namespace.
        info->GetNamespaceURI(uriStr);
        tagName.AppendLiteral(R"( xmlns=")");
        tagName.Append(uriStr);
        tagName.Append('"');
      }
    }

    content = content->GetParent();
  }

  nsCOMPtr<nsIDOMDocumentFragment> frag;
  aRv = ParseFragmentXML(aFragment, document, tagStack,
                         aPreventScriptExecution, getter_AddRefs(frag));
  return frag.forget().downcast<DocumentFragment>();
}

/* static */
void
nsContentUtils::DropFragmentParsers()
{
  NS_IF_RELEASE(sHTMLFragmentParser);
  NS_IF_RELEASE(sXMLFragmentParser);
  NS_IF_RELEASE(sXMLFragmentSink);
}

/* static */
void
nsContentUtils::XPCOMShutdown()
{
  nsContentUtils::DropFragmentParsers();
}

/* static */
nsresult
nsContentUtils::ParseFragmentHTML(const nsAString& aSourceBuffer,
                                  nsIContent* aTargetNode,
                                  nsIAtom* aContextLocalName,
                                  int32_t aContextNamespace,
                                  bool aQuirks,
                                  bool aPreventScriptExecution)
{
  AutoTimelineMarker m(aTargetNode->OwnerDoc()->GetDocShell(), "Parse HTML");

  if (nsContentUtils::sFragmentParsingActive) {
    NS_NOTREACHED("Re-entrant fragment parsing attempted.");
    return NS_ERROR_DOM_INVALID_STATE_ERR;
  }
  mozilla::AutoRestore<bool> guard(nsContentUtils::sFragmentParsingActive);
  nsContentUtils::sFragmentParsingActive = true;
  if (!sHTMLFragmentParser) {
    NS_ADDREF(sHTMLFragmentParser = new nsHtml5StringParser());
    // Now sHTMLFragmentParser owns the object
  }
  nsresult rv =
    sHTMLFragmentParser->ParseFragment(aSourceBuffer,
                                       aTargetNode,
                                       aContextLocalName,
                                       aContextNamespace,
                                       aQuirks,
                                       aPreventScriptExecution);
  return rv;
}

/* static */
nsresult
nsContentUtils::ParseDocumentHTML(const nsAString& aSourceBuffer,
                                  nsIDocument* aTargetDocument,
                                  bool aScriptingEnabledForNoscriptParsing)
{
  AutoTimelineMarker m(aTargetDocument->GetDocShell(), "Parse HTML");

  if (nsContentUtils::sFragmentParsingActive) {
    NS_NOTREACHED("Re-entrant fragment parsing attempted.");
    return NS_ERROR_DOM_INVALID_STATE_ERR;
  }
  mozilla::AutoRestore<bool> guard(nsContentUtils::sFragmentParsingActive);
  nsContentUtils::sFragmentParsingActive = true;
  if (!sHTMLFragmentParser) {
    NS_ADDREF(sHTMLFragmentParser = new nsHtml5StringParser());
    // Now sHTMLFragmentParser owns the object
  }
  nsresult rv =
    sHTMLFragmentParser->ParseDocument(aSourceBuffer,
                                       aTargetDocument,
                                       aScriptingEnabledForNoscriptParsing);
  return rv;
}

/* static */
nsresult
nsContentUtils::ParseFragmentXML(const nsAString& aSourceBuffer,
                                 nsIDocument* aDocument,
                                 nsTArray<nsString>& aTagStack,
                                 bool aPreventScriptExecution,
                                 nsIDOMDocumentFragment** aReturn)
{
  AutoTimelineMarker m(aDocument->GetDocShell(), "Parse XML");

  if (nsContentUtils::sFragmentParsingActive) {
    NS_NOTREACHED("Re-entrant fragment parsing attempted.");
    return NS_ERROR_DOM_INVALID_STATE_ERR;
  }
  mozilla::AutoRestore<bool> guard(nsContentUtils::sFragmentParsingActive);
  nsContentUtils::sFragmentParsingActive = true;
  if (!sXMLFragmentParser) {
    nsCOMPtr<nsIParser> parser = do_CreateInstance(kCParserCID);
    parser.forget(&sXMLFragmentParser);
    // sXMLFragmentParser now owns the parser
  }
  if (!sXMLFragmentSink) {
    NS_NewXMLFragmentContentSink(&sXMLFragmentSink);
    // sXMLFragmentSink now owns the sink
  }
  nsCOMPtr<nsIContentSink> contentsink = do_QueryInterface(sXMLFragmentSink);
  MOZ_ASSERT(contentsink, "Sink doesn't QI to nsIContentSink!");
  sXMLFragmentParser->SetContentSink(contentsink);

  sXMLFragmentSink->SetTargetDocument(aDocument);
  sXMLFragmentSink->SetPreventScriptExecution(aPreventScriptExecution);

  nsresult rv =
    sXMLFragmentParser->ParseFragment(aSourceBuffer,
                                      aTagStack);
  if (NS_FAILED(rv)) {
    // Drop the fragment parser and sink that might be in an inconsistent state
    NS_IF_RELEASE(sXMLFragmentParser);
    NS_IF_RELEASE(sXMLFragmentSink);
    return rv;
  }

  rv = sXMLFragmentSink->FinishFragmentParsing(aReturn);

  sXMLFragmentParser->Reset();

  return rv;
}

/* static */
nsresult
nsContentUtils::ConvertToPlainText(const nsAString& aSourceBuffer,
                                   nsAString& aResultBuffer,
                                   uint32_t aFlags,
                                   uint32_t aWrapCol)
{
  nsCOMPtr<nsIURI> uri;
  NS_NewURI(getter_AddRefs(uri), "about:blank");
  nsCOMPtr<nsIPrincipal> principal = nsNullPrincipal::Create();
  nsCOMPtr<nsIDOMDocument> domDocument;
  nsresult rv = NS_NewDOMDocument(getter_AddRefs(domDocument),
                                  EmptyString(),
                                  EmptyString(),
                                  nullptr,
                                  uri,
                                  uri,
                                  principal,
                                  true,
                                  nullptr,
                                  DocumentFlavorHTML);
  NS_ENSURE_SUCCESS(rv, rv);

  nsCOMPtr<nsIDocument> document = do_QueryInterface(domDocument);
  rv = nsContentUtils::ParseDocumentHTML(aSourceBuffer, document,
    !(aFlags & nsIDocumentEncoder::OutputNoScriptContent));
  NS_ENSURE_SUCCESS(rv, rv);

  nsCOMPtr<nsIDocumentEncoder> encoder = do_CreateInstance(
    "@mozilla.org/layout/documentEncoder;1?type=text/plain");

  rv = encoder->Init(domDocument, NS_LITERAL_STRING("text/plain"), aFlags);
  NS_ENSURE_SUCCESS(rv, rv);

  encoder->SetWrapColumn(aWrapCol);

  return encoder->EncodeToString(aResultBuffer);
}

/* static */
nsresult
nsContentUtils::SetNodeTextContent(nsIContent* aContent,
                                   const nsAString& aValue,
                                   bool aTryReuse)
{
  // Fire DOMNodeRemoved mutation events before we do anything else.
  nsCOMPtr<nsIContent> owningContent;

  // Batch possible DOMSubtreeModified events.
  mozAutoSubtreeModified subtree(nullptr, nullptr);

  // Scope firing mutation events so that we don't carry any state that
  // might be stale
  {
    // We're relying on mozAutoSubtreeModified to keep a strong reference if
    // needed.
    nsIDocument* doc = aContent->OwnerDoc();

    // Optimize the common case of there being no observers
    if (HasMutationListeners(doc, NS_EVENT_BITS_MUTATION_NODEREMOVED)) {
      subtree.UpdateTarget(doc, nullptr);
      owningContent = aContent;
      nsCOMPtr<nsINode> child;
      bool skipFirst = aTryReuse;
      for (child = aContent->GetFirstChild();
           child && child->GetParentNode() == aContent;
           child = child->GetNextSibling()) {
        if (skipFirst && child->IsNodeOfType(nsINode::eTEXT)) {
          skipFirst = false;
          continue;
        }
        nsContentUtils::MaybeFireNodeRemoved(child, aContent, doc);
      }
    }
  }

  // Might as well stick a batch around this since we're performing several
  // mutations.
  mozAutoDocUpdate updateBatch(aContent->GetComposedDoc(),
    UPDATE_CONTENT_MODEL, true);
  nsAutoMutationBatch mb;

  uint32_t childCount = aContent->GetChildCount();

  if (aTryReuse && !aValue.IsEmpty()) {
    uint32_t removeIndex = 0;

    for (uint32_t i = 0; i < childCount; ++i) {
      nsIContent* child = aContent->GetChildAt(removeIndex);
      if (removeIndex == 0 && child && child->IsNodeOfType(nsINode::eTEXT)) {
        nsresult rv = child->SetText(aValue, true);
        NS_ENSURE_SUCCESS(rv, rv);

        removeIndex = 1;
      }
      else {
        aContent->RemoveChildAt(removeIndex, true);
      }
    }

    if (removeIndex == 1) {
      return NS_OK;
    }
  }
  else {
    mb.Init(aContent, true, false);
    for (uint32_t i = 0; i < childCount; ++i) {
      aContent->RemoveChildAt(0, true);
    }
  }
  mb.RemovalDone();

  if (aValue.IsEmpty()) {
    return NS_OK;
  }

  RefPtr<nsTextNode> textContent =
    new nsTextNode(aContent->NodeInfo()->NodeInfoManager());

  textContent->SetText(aValue, true);

  nsresult rv = aContent->AppendChildTo(textContent, true);
  mb.NodesAdded();
  return rv;
}

static bool
AppendNodeTextContentsRecurse(nsINode* aNode, nsAString& aResult,
                              const fallible_t& aFallible)
{
  for (nsIContent* child = aNode->GetFirstChild();
       child;
       child = child->GetNextSibling()) {
    if (child->IsElement()) {
      bool ok = AppendNodeTextContentsRecurse(child, aResult,
                                              aFallible);
      if (!ok) {
        return false;
      }
    }
    else if (child->IsNodeOfType(nsINode::eTEXT)) {
      bool ok = child->AppendTextTo(aResult, aFallible);
      if (!ok) {
        return false;
      }
    }
  }

  return true;
}

/* static */
bool
nsContentUtils::AppendNodeTextContent(nsINode* aNode, bool aDeep,
                                      nsAString& aResult,
                                      const fallible_t& aFallible)
{
  if (aNode->IsNodeOfType(nsINode::eTEXT)) {
    return static_cast<nsIContent*>(aNode)->AppendTextTo(aResult,
                                                         aFallible);
  }
  if (aDeep) {
    return AppendNodeTextContentsRecurse(aNode, aResult, aFallible);
  }

  for (nsIContent* child = aNode->GetFirstChild();
       child;
       child = child->GetNextSibling()) {
    if (child->IsNodeOfType(nsINode::eTEXT)) {
      bool ok = child->AppendTextTo(aResult, fallible);
      if (!ok) {
        return false;
      }
    }
  }
  return true;
}

bool
nsContentUtils::HasNonEmptyTextContent(nsINode* aNode,
                                       TextContentDiscoverMode aDiscoverMode)
{
  for (nsIContent* child = aNode->GetFirstChild();
       child;
       child = child->GetNextSibling()) {
    if (child->IsNodeOfType(nsINode::eTEXT) &&
        child->TextLength() > 0) {
        return true;
    }

    if (aDiscoverMode == eRecurseIntoChildren &&
        HasNonEmptyTextContent(child, aDiscoverMode)) {
      return true;
    }
  }

  return false;
}

/* static */
bool
nsContentUtils::IsInSameAnonymousTree(const nsINode* aNode,
                                      const nsIContent* aContent)
{
  NS_PRECONDITION(aNode,
                  "Must have a node to work with");
  NS_PRECONDITION(aContent,
                  "Must have a content to work with");

  if (!aNode->IsNodeOfType(nsINode::eCONTENT)) {
    /**
     * The root isn't an nsIContent, so it's a document or attribute.  The only
     * nodes in the same anonymous subtree as it will have a null
     * bindingParent.
     *
     * XXXbz strictly speaking, that's not true for attribute nodes.
     */
    return aContent->GetBindingParent() == nullptr;
  }

  const nsIContent* nodeAsContent = static_cast<const nsIContent*>(aNode);

  // For nodes in a shadow tree, it is insufficient to simply compare
  // the binding parent because a node may host multiple ShadowRoots,
  // thus nodes in different shadow tree may have the same binding parent.
  if (aNode->IsInShadowTree()) {
    return nodeAsContent->GetContainingShadow() ==
      aContent->GetContainingShadow();
  }

  return nodeAsContent->GetBindingParent() == aContent->GetBindingParent();
}

class AnonymousContentDestroyer : public Runnable {
public:
  explicit AnonymousContentDestroyer(nsCOMPtr<nsIContent>* aContent) {
    mContent.swap(*aContent);
    mParent = mContent->GetParent();
    mDoc = mContent->OwnerDoc();
  }
  explicit AnonymousContentDestroyer(nsCOMPtr<Element>* aElement) {
    mContent = aElement->forget();
    mParent = mContent->GetParent();
    mDoc = mContent->OwnerDoc();
  }
  NS_IMETHOD Run() override {
    mContent->UnbindFromTree();
    return NS_OK;
  }
private:
  nsCOMPtr<nsIContent> mContent;
  // Hold strong refs to the parent content and document so that they
  // don't die unexpectedly
  nsCOMPtr<nsIDocument> mDoc;
  nsCOMPtr<nsIContent> mParent;
};

/* static */
void
nsContentUtils::DestroyAnonymousContent(nsCOMPtr<nsIContent>* aContent)
{
  if (*aContent) {
    AddScriptRunner(new AnonymousContentDestroyer(aContent));
  }
}

/* static */
void
nsContentUtils::DestroyAnonymousContent(nsCOMPtr<Element>* aElement)
{
  if (*aElement) {
    AddScriptRunner(new AnonymousContentDestroyer(aElement));
  }
}

/* static */
void
nsContentUtils::NotifyInstalledMenuKeyboardListener(bool aInstalling)
{
  IMEStateManager::OnInstalledMenuKeyboardListener(aInstalling);
}

static bool SchemeIs(nsIURI* aURI, const char* aScheme)
{
  nsCOMPtr<nsIURI> baseURI = NS_GetInnermostURI(aURI);
  NS_ENSURE_TRUE(baseURI, false);

  bool isScheme = false;
  return NS_SUCCEEDED(baseURI->SchemeIs(aScheme, &isScheme)) && isScheme;
}

bool
nsContentUtils::IsSystemPrincipal(nsIPrincipal* aPrincipal)
{
  MOZ_ASSERT(IsInitialized());
  return aPrincipal == sSystemPrincipal;
}

bool
nsContentUtils::IsExpandedPrincipal(nsIPrincipal* aPrincipal)
{
  nsCOMPtr<nsIExpandedPrincipal> ep = do_QueryInterface(aPrincipal);
  return !!ep;
}

nsIPrincipal*
nsContentUtils::GetSystemPrincipal()
{
  MOZ_ASSERT(IsInitialized());
  return sSystemPrincipal;
}

bool
nsContentUtils::CombineResourcePrincipals(nsCOMPtr<nsIPrincipal>* aResourcePrincipal,
                                          nsIPrincipal* aExtraPrincipal)
{
  if (!aExtraPrincipal) {
    return false;
  }
  if (!*aResourcePrincipal) {
    *aResourcePrincipal = aExtraPrincipal;
    return true;
  }
  if (*aResourcePrincipal == aExtraPrincipal) {
    return false;
  }
  bool subsumes;
  if (NS_SUCCEEDED((*aResourcePrincipal)->Subsumes(aExtraPrincipal, &subsumes)) &&
      subsumes) {
    return false;
  }
  *aResourcePrincipal = sSystemPrincipal;
  return true;
}

/* static */
void
nsContentUtils::TriggerLink(nsIContent *aContent, nsPresContext *aPresContext,
                            nsIURI *aLinkURI, const nsString &aTargetSpec,
                            bool aClick, bool aIsUserTriggered,
                            bool aIsTrusted)
{
  NS_ASSERTION(aPresContext, "Need a nsPresContext");
  NS_PRECONDITION(aLinkURI, "No link URI");

  if (aContent->IsEditable()) {
    return;
  }

  nsILinkHandler *handler = aPresContext->GetLinkHandler();
  if (!handler) {
    return;
  }

  if (!aClick) {
    handler->OnOverLink(aContent, aLinkURI, aTargetSpec.get());
    return;
  }

  // Check that this page is allowed to load this URI.
  nsresult proceed = NS_OK;

  if (sSecurityManager) {
    uint32_t flag =
      aIsUserTriggered ?
      (uint32_t)nsIScriptSecurityManager::STANDARD :
      (uint32_t)nsIScriptSecurityManager::LOAD_IS_AUTOMATIC_DOCUMENT_REPLACEMENT;
    proceed =
      sSecurityManager->CheckLoadURIWithPrincipal(aContent->NodePrincipal(),
                                                  aLinkURI, flag);
  }

  // Only pass off the click event if the script security manager says it's ok.
  // We need to rest aTargetSpec for forced downloads.
  if (NS_SUCCEEDED(proceed)) {

    // A link/area element with a download attribute is allowed to set
    // a pseudo Content-Disposition header.
    // For security reasons we only allow websites to declare same-origin resources
    // as downloadable. If this check fails we will just do the normal thing
    // (i.e. navigate to the resource).
    nsAutoString fileName;
    if ((!aContent->IsHTMLElement(nsGkAtoms::a) &&
         !aContent->IsHTMLElement(nsGkAtoms::area) &&
         !aContent->IsSVGElement(nsGkAtoms::a)) ||
        !aContent->GetAttr(kNameSpaceID_None, nsGkAtoms::download, fileName) ||
        NS_FAILED(aContent->NodePrincipal()->CheckMayLoad(aLinkURI, false, true))) {
      fileName.SetIsVoid(true); // No actionable download attribute was found.
    }

    handler->OnLinkClick(aContent, aLinkURI,
                         fileName.IsVoid() ? aTargetSpec.get() : EmptyString().get(),
                         fileName, nullptr, nullptr, aIsTrusted, aContent->NodePrincipal());
  }
}

/* static */
void
nsContentUtils::GetLinkLocation(Element* aElement, nsString& aLocationString)
{
  nsCOMPtr<nsIURI> hrefURI = aElement->GetHrefURI();
  if (hrefURI) {
    nsAutoCString specUTF8;
    nsresult rv = hrefURI->GetSpec(specUTF8);
    if (NS_SUCCEEDED(rv))
      CopyUTF8toUTF16(specUTF8, aLocationString);
  }
}

/* static */
nsIWidget*
nsContentUtils::GetTopLevelWidget(nsIWidget* aWidget)
{
  if (!aWidget)
    return nullptr;

  return aWidget->GetTopLevelWidget();
}

/* static */
const nsDependentString
nsContentUtils::GetLocalizedEllipsis()
{
  static char16_t sBuf[4] = { 0, 0, 0, 0 };
  if (!sBuf[0]) {
    nsAdoptingString tmp = Preferences::GetLocalizedString("intl.ellipsis");
    uint32_t len = std::min(uint32_t(tmp.Length()),
                          uint32_t(ArrayLength(sBuf) - 1));
    CopyUnicodeTo(tmp, 0, sBuf, len);
    if (!sBuf[0])
      sBuf[0] = char16_t(0x2026);
  }
  return nsDependentString(sBuf);
}

/* static */
void
nsContentUtils::AddScriptBlocker()
{
  MOZ_ASSERT(NS_IsMainThread());
  if (!sScriptBlockerCount) {
    MOZ_ASSERT(sRunnersCountAtFirstBlocker == 0,
               "Should not already have a count");
    sRunnersCountAtFirstBlocker = sBlockedScriptRunners ? sBlockedScriptRunners->Length() : 0;
  }
  ++sScriptBlockerCount;
}

#ifdef DEBUG
static bool sRemovingScriptBlockers = false;
#endif

/* static */
void
nsContentUtils::RemoveScriptBlocker()
{
  MOZ_DIAGNOSTIC_ASSERT(NS_IsMainThread());
  MOZ_ASSERT(!sRemovingScriptBlockers);
  NS_ASSERTION(sScriptBlockerCount != 0, "Negative script blockers");
  --sScriptBlockerCount;
  if (sScriptBlockerCount) {
    return;
  }

  if (!sBlockedScriptRunners) {
    return;
  }

  uint32_t firstBlocker = sRunnersCountAtFirstBlocker;
  uint32_t lastBlocker = sBlockedScriptRunners->Length();
  uint32_t originalFirstBlocker = firstBlocker;
  uint32_t blockersCount = lastBlocker - firstBlocker;
  sRunnersCountAtFirstBlocker = 0;
  NS_ASSERTION(firstBlocker <= lastBlocker,
               "bad sRunnersCountAtFirstBlocker");

  while (firstBlocker < lastBlocker) {
    nsCOMPtr<nsIRunnable> runnable;
    runnable.swap((*sBlockedScriptRunners)[firstBlocker]);
    ++firstBlocker;

    // Calling the runnable can reenter us
    runnable->Run();
    // So can dropping the reference to the runnable
    runnable = nullptr;

    NS_ASSERTION(sRunnersCountAtFirstBlocker == 0,
                 "Bad count");
    NS_ASSERTION(!sScriptBlockerCount, "This is really bad");
  }
#ifdef DEBUG
  AutoRestore<bool> removingScriptBlockers(sRemovingScriptBlockers);
  sRemovingScriptBlockers = true;
#endif
  sBlockedScriptRunners->RemoveElementsAt(originalFirstBlocker, blockersCount);
}

/* static */
nsIWindowProvider*
nsContentUtils::GetWindowProviderForContentProcess()
{
  MOZ_ASSERT(XRE_IsContentProcess());
  return ContentChild::GetSingleton();
}

/* static */
already_AddRefed<nsPIDOMWindowOuter>
nsContentUtils::GetMostRecentNonPBWindow()
{
  nsCOMPtr<nsIWindowMediator> windowMediator =
    do_GetService(NS_WINDOWMEDIATOR_CONTRACTID);
  nsCOMPtr<nsIWindowMediator_44> wm = do_QueryInterface(windowMediator);

  nsCOMPtr<mozIDOMWindowProxy> window;
  wm->GetMostRecentNonPBWindow(u"navigator:browser",
                               getter_AddRefs(window));
  nsCOMPtr<nsPIDOMWindowOuter> pwindow;
  pwindow = do_QueryInterface(window);

  return pwindow.forget();
}

/* static */
void
nsContentUtils::WarnScriptWasIgnored(nsIDocument* aDocument)
{
  nsAutoString msg;
  if (aDocument) {
    nsCOMPtr<nsIURI> uri = aDocument->GetDocumentURI();
    if (uri) {
      msg.Append(NS_ConvertUTF8toUTF16(uri->GetSpecOrDefault()));
      msg.AppendLiteral(" : ");
    }
  }
  msg.AppendLiteral("Unable to run script because scripts are blocked internally.");

  LogSimpleConsoleError(msg, "DOM");
}

/* static */
void
nsContentUtils::AddScriptRunner(already_AddRefed<nsIRunnable> aRunnable)
{
  nsCOMPtr<nsIRunnable> runnable = aRunnable;
  if (!runnable) {
    return;
  }

  if (sScriptBlockerCount) {
    sBlockedScriptRunners->AppendElement(runnable.forget());
    return;
  }

  runnable->Run();
}

/* static */
void
nsContentUtils::AddScriptRunner(nsIRunnable* aRunnable) {
  nsCOMPtr<nsIRunnable> runnable = aRunnable;
  AddScriptRunner(runnable.forget());
}

/* static */
void
nsContentUtils::RunInStableState(already_AddRefed<nsIRunnable> aRunnable)
{
  MOZ_ASSERT(CycleCollectedJSContext::Get(), "Must be on a script thread!");
  CycleCollectedJSContext::Get()->RunInStableState(Move(aRunnable));
}

/* static */
void
nsContentUtils::RunInMetastableState(already_AddRefed<nsIRunnable> aRunnable)
{
  MOZ_ASSERT(CycleCollectedJSContext::Get(), "Must be on a script thread!");
  CycleCollectedJSContext::Get()->RunInMetastableState(Move(aRunnable));
}

void
nsContentUtils::EnterMicroTask()
{
  MOZ_ASSERT(NS_IsMainThread());
  ++sMicroTaskLevel;
}

void
nsContentUtils::LeaveMicroTask()
{
  MOZ_ASSERT(NS_IsMainThread());
  if (--sMicroTaskLevel == 0) {
    PerformMainThreadMicroTaskCheckpoint();
  }
}

bool
nsContentUtils::IsInMicroTask()
{
  MOZ_ASSERT(NS_IsMainThread());
  return sMicroTaskLevel != 0;
}

uint32_t
nsContentUtils::MicroTaskLevel()
{
  MOZ_ASSERT(NS_IsMainThread());
  return sMicroTaskLevel;
}

void
nsContentUtils::SetMicroTaskLevel(uint32_t aLevel)
{
  MOZ_ASSERT(NS_IsMainThread());
  sMicroTaskLevel = aLevel;
}

void
nsContentUtils::PerformMainThreadMicroTaskCheckpoint()
{
  MOZ_ASSERT(NS_IsMainThread());

  nsDOMMutationObserver::HandleMutations();
}

/*
 * Helper function for nsContentUtils::ProcessViewportInfo.
 *
 * Handles a single key=value pair. If it corresponds to a valid viewport
 * attribute, add it to the document header data. No validation is done on the
 * value itself (this is done at display time).
 */
static void ProcessViewportToken(nsIDocument *aDocument,
                                 const nsAString &token) {

  /* Iterators. */
  nsAString::const_iterator tip, tail, end;
  token.BeginReading(tip);
  tail = tip;
  token.EndReading(end);

  /* Move tip to the '='. */
  while ((tip != end) && (*tip != '='))
    ++tip;

  /* If we didn't find an '=', punt. */
  if (tip == end)
    return;

  /* Extract the key and value. */
  const nsAString &key =
    nsContentUtils::TrimWhitespace<nsCRT::IsAsciiSpace>(Substring(tail, tip),
                                                        true);
  const nsAString &value =
    nsContentUtils::TrimWhitespace<nsCRT::IsAsciiSpace>(Substring(++tip, end),
                                                        true);

  /* Check for known keys. If we find a match, insert the appropriate
   * information into the document header. */
  nsCOMPtr<nsIAtom> key_atom = NS_Atomize(key);
  if (key_atom == nsGkAtoms::height)
    aDocument->SetHeaderData(nsGkAtoms::viewport_height, value);
  else if (key_atom == nsGkAtoms::width)
    aDocument->SetHeaderData(nsGkAtoms::viewport_width, value);
  else if (key_atom == nsGkAtoms::initial_scale)
    aDocument->SetHeaderData(nsGkAtoms::viewport_initial_scale, value);
  else if (key_atom == nsGkAtoms::minimum_scale)
    aDocument->SetHeaderData(nsGkAtoms::viewport_minimum_scale, value);
  else if (key_atom == nsGkAtoms::maximum_scale)
    aDocument->SetHeaderData(nsGkAtoms::viewport_maximum_scale, value);
  else if (key_atom == nsGkAtoms::user_scalable)
    aDocument->SetHeaderData(nsGkAtoms::viewport_user_scalable, value);
}

#define IS_SEPARATOR(c) ((c == '=') || (c == ',') || (c == ';') || \
                         (c == '\t') || (c == '\n') || (c == '\r'))

/* static */
nsresult
nsContentUtils::ProcessViewportInfo(nsIDocument *aDocument,
                                    const nsAString &viewportInfo) {

  /* We never fail. */
  nsresult rv = NS_OK;

  aDocument->SetHeaderData(nsGkAtoms::viewport, viewportInfo);

  /* Iterators. */
  nsAString::const_iterator tip, tail, end;
  viewportInfo.BeginReading(tip);
  tail = tip;
  viewportInfo.EndReading(end);

  /* Read the tip to the first non-separator character. */
  while ((tip != end) && (IS_SEPARATOR(*tip) || nsCRT::IsAsciiSpace(*tip)))
    ++tip;

  /* Read through and find tokens separated by separators. */
  while (tip != end) {

    /* Synchronize tip and tail. */
    tail = tip;

    /* Advance tip past non-separator characters. */
    while ((tip != end) && !IS_SEPARATOR(*tip))
      ++tip;

    /* Allow white spaces that surround the '=' character */
    if ((tip != end) && (*tip == '=')) {
      ++tip;

      while ((tip != end) && nsCRT::IsAsciiSpace(*tip))
        ++tip;

      while ((tip != end) && !(IS_SEPARATOR(*tip) || nsCRT::IsAsciiSpace(*tip)))
        ++tip;
    }

    /* Our token consists of the characters between tail and tip. */
    ProcessViewportToken(aDocument, Substring(tail, tip));

    /* Skip separators. */
    while ((tip != end) && (IS_SEPARATOR(*tip) || nsCRT::IsAsciiSpace(*tip)))
      ++tip;
  }

  return rv;

}

#undef IS_SEPARATOR

/* static */
void
nsContentUtils::HidePopupsInDocument(nsIDocument* aDocument)
{
#ifdef MOZ_XUL
  nsXULPopupManager* pm = nsXULPopupManager::GetInstance();
  if (pm && aDocument) {
    nsCOMPtr<nsIDocShellTreeItem> docShellToHide = aDocument->GetDocShell();
    if (docShellToHide)
      pm->HidePopupsInDocShell(docShellToHide);
  }
#endif
}

/* static */
already_AddRefed<nsIDragSession>
nsContentUtils::GetDragSession()
{
  nsCOMPtr<nsIDragSession> dragSession;
  nsCOMPtr<nsIDragService> dragService =
    do_GetService("@mozilla.org/widget/dragservice;1");
  if (dragService)
    dragService->GetCurrentSession(getter_AddRefs(dragSession));
  return dragSession.forget();
}

/* static */
nsresult
nsContentUtils::SetDataTransferInEvent(WidgetDragEvent* aDragEvent)
{
  if (aDragEvent->mDataTransfer || !aDragEvent->IsTrusted()) {
    return NS_OK;
  }

  // For dragstart events, the data transfer object is
  // created before the event fires, so it should already be set. For other
  // drag events, get the object from the drag session.
  NS_ASSERTION(aDragEvent->mMessage != eDragStart,
               "draggesture event created without a dataTransfer");

  nsCOMPtr<nsIDragSession> dragSession = GetDragSession();
  NS_ENSURE_TRUE(dragSession, NS_OK); // no drag in progress

  nsCOMPtr<nsIDOMDataTransfer> dataTransfer;
  nsCOMPtr<DataTransfer> initialDataTransfer;
  dragSession->GetDataTransfer(getter_AddRefs(dataTransfer));
  if (dataTransfer) {
    initialDataTransfer = do_QueryInterface(dataTransfer);
    if (!initialDataTransfer) {
      return NS_ERROR_FAILURE;
    }
  } else {
    // A dataTransfer won't exist when a drag was started by some other
    // means, for instance calling the drag service directly, or a drag
    // from another application. In either case, a new dataTransfer should
    // be created that reflects the data.
    initialDataTransfer =
      new DataTransfer(aDragEvent->mTarget, aDragEvent->mMessage, true, -1);

    // now set it in the drag session so we don't need to create it again
    dragSession->SetDataTransfer(initialDataTransfer);
  }

  bool isCrossDomainSubFrameDrop = false;
  if (aDragEvent->mMessage == eDrop) {
    isCrossDomainSubFrameDrop = CheckForSubFrameDrop(dragSession, aDragEvent);
  }

  // each event should use a clone of the original dataTransfer.
  initialDataTransfer->Clone(aDragEvent->mTarget, aDragEvent->mMessage,
                             aDragEvent->mUserCancelled,
                             isCrossDomainSubFrameDrop,
                             getter_AddRefs(aDragEvent->mDataTransfer));
  if (NS_WARN_IF(!aDragEvent->mDataTransfer)) {
    return NS_ERROR_OUT_OF_MEMORY;
  }

  // for the dragenter and dragover events, initialize the drop effect
  // from the drop action, which platform specific widget code sets before
  // the event is fired based on the keyboard state.
  if (aDragEvent->mMessage == eDragEnter || aDragEvent->mMessage == eDragOver) {
    uint32_t action, effectAllowed;
    dragSession->GetDragAction(&action);
    aDragEvent->mDataTransfer->GetEffectAllowedInt(&effectAllowed);
    aDragEvent->mDataTransfer->SetDropEffectInt(
                                 FilterDropEffect(action, effectAllowed));
  }
  else if (aDragEvent->mMessage == eDrop ||
           aDragEvent->mMessage == eDragEnd) {
    // For the drop and dragend events, set the drop effect based on the
    // last value that the dropEffect had. This will have been set in
    // EventStateManager::PostHandleEvent for the last dragenter or
    // dragover event.
    uint32_t dropEffect;
    initialDataTransfer->GetDropEffectInt(&dropEffect);
    aDragEvent->mDataTransfer->SetDropEffectInt(dropEffect);
  }

  return NS_OK;
}

/* static */
uint32_t
nsContentUtils::FilterDropEffect(uint32_t aAction, uint32_t aEffectAllowed)
{
  // It is possible for the drag action to include more than one action, but
  // the widget code which sets the action from the keyboard state should only
  // be including one. If multiple actions were set, we just consider them in
  //  the following order:
  //   copy, link, move
  if (aAction & nsIDragService::DRAGDROP_ACTION_COPY)
    aAction = nsIDragService::DRAGDROP_ACTION_COPY;
  else if (aAction & nsIDragService::DRAGDROP_ACTION_LINK)
    aAction = nsIDragService::DRAGDROP_ACTION_LINK;
  else if (aAction & nsIDragService::DRAGDROP_ACTION_MOVE)
    aAction = nsIDragService::DRAGDROP_ACTION_MOVE;

  // Filter the action based on the effectAllowed. If the effectAllowed
  // doesn't include the action, then that action cannot be done, so adjust
  // the action to something that is allowed. For a copy, adjust to move or
  // link. For a move, adjust to copy or link. For a link, adjust to move or
  // link. Otherwise, use none.
  if (aAction & aEffectAllowed ||
      aEffectAllowed == nsIDragService::DRAGDROP_ACTION_UNINITIALIZED)
    return aAction;
  if (aEffectAllowed & nsIDragService::DRAGDROP_ACTION_MOVE)
    return nsIDragService::DRAGDROP_ACTION_MOVE;
  if (aEffectAllowed & nsIDragService::DRAGDROP_ACTION_COPY)
    return nsIDragService::DRAGDROP_ACTION_COPY;
  if (aEffectAllowed & nsIDragService::DRAGDROP_ACTION_LINK)
    return nsIDragService::DRAGDROP_ACTION_LINK;
  return nsIDragService::DRAGDROP_ACTION_NONE;
}

/* static */
bool
nsContentUtils::CheckForSubFrameDrop(nsIDragSession* aDragSession,
                                     WidgetDragEvent* aDropEvent)
{
  nsCOMPtr<nsIContent> target = do_QueryInterface(aDropEvent->mOriginalTarget);
  if (!target) {
    return true;
  }

  nsIDocument* targetDoc = target->OwnerDoc();
  nsPIDOMWindowOuter* targetWin = targetDoc->GetWindow();
  if (!targetWin) {
    return true;
  }

  nsCOMPtr<nsIDocShellTreeItem> tdsti = targetWin->GetDocShell();
  if (!tdsti) {
    return true;
  }

  // Always allow dropping onto chrome shells.
  if (tdsti->ItemType() == nsIDocShellTreeItem::typeChrome) {
    return false;
  }

  // If there is no source node, then this is a drag from another
  // application, which should be allowed.
  nsCOMPtr<nsIDOMDocument> sourceDocument;
  aDragSession->GetSourceDocument(getter_AddRefs(sourceDocument));
  nsCOMPtr<nsIDocument> doc = do_QueryInterface(sourceDocument);
  if (doc) {
    // Get each successive parent of the source document and compare it to
    // the drop document. If they match, then this is a drag from a child frame.
    do {
      doc = doc->GetParentDocument();
      if (doc == targetDoc) {
        // The drag is from a child frame.
        return true;
      }
    } while (doc);
  }

  return false;
}

/* static */
bool
nsContentUtils::URIIsLocalFile(nsIURI *aURI)
{
  bool isFile;
  nsCOMPtr<nsINetUtil> util = do_QueryInterface(sIOService);

  // Important: we do NOT test the entire URI chain here!
  return util && NS_SUCCEEDED(util->ProtocolHasFlags(aURI,
                                nsIProtocolHandler::URI_IS_LOCAL_FILE,
                                &isFile)) &&
         isFile;
}

/* static */
nsIScriptContext*
nsContentUtils::GetContextForEventHandlers(nsINode* aNode,
                                           nsresult* aRv)
{
  *aRv = NS_OK;
  bool hasHadScriptObject = true;
  nsIScriptGlobalObject* sgo =
    aNode->OwnerDoc()->GetScriptHandlingObject(hasHadScriptObject);
  // It is bad if the document doesn't have event handling context,
  // but it used to have one.
  if (!sgo && hasHadScriptObject) {
    *aRv = NS_ERROR_UNEXPECTED;
    return nullptr;
  }

  if (sgo) {
    nsIScriptContext* scx = sgo->GetContext();
    // Bad, no context from script global object!
    if (!scx) {
      *aRv = NS_ERROR_UNEXPECTED;
      return nullptr;
    }
    return scx;
  }

  return nullptr;
}

/* static */
JSContext *
nsContentUtils::GetCurrentJSContext()
{
  MOZ_ASSERT(NS_IsMainThread());
  MOZ_ASSERT(IsInitialized());
  if (!IsJSAPIActive()) {
    return nullptr;
  }
  return danger::GetJSContext();
}

/* static */
JSContext *
nsContentUtils::GetCurrentJSContextForThread()
{
  MOZ_ASSERT(IsInitialized());
  if (MOZ_LIKELY(NS_IsMainThread())) {
    return GetCurrentJSContext();
  }
  return workers::GetCurrentThreadJSContext();
}

template<typename StringType, typename CharType>
void
_ASCIIToLowerInSitu(StringType& aStr)
{
  CharType* iter = aStr.BeginWriting();
  CharType* end = aStr.EndWriting();
  MOZ_ASSERT(iter && end);

  while (iter != end) {
    CharType c = *iter;
    if (c >= 'A' && c <= 'Z') {
      *iter = c + ('a' - 'A');
    }
    ++iter;
  }
}

/* static */
void
nsContentUtils::ASCIIToLower(nsAString& aStr)
{
  return _ASCIIToLowerInSitu<nsAString, char16_t>(aStr);
}

/* static */
void
nsContentUtils::ASCIIToLower(nsACString& aStr)
{
  return _ASCIIToLowerInSitu<nsACString, char>(aStr);
}

template<typename StringType, typename CharType>
void
_ASCIIToLowerCopy(const StringType& aSource, StringType& aDest)
{
  uint32_t len = aSource.Length();
  aDest.SetLength(len);
  MOZ_ASSERT(aDest.Length() == len);

  CharType* dest = aDest.BeginWriting();
  MOZ_ASSERT(dest);

  const CharType* iter = aSource.BeginReading();
  const CharType* end = aSource.EndReading();
  while (iter != end) {
    CharType c = *iter;
    *dest = (c >= 'A' && c <= 'Z') ?
       c + ('a' - 'A') : c;
    ++iter;
    ++dest;
  }
}

/* static */
void
nsContentUtils::ASCIIToLower(const nsAString& aSource, nsAString& aDest) {
  return _ASCIIToLowerCopy<nsAString, char16_t>(aSource, aDest);
}

/* static */
void
nsContentUtils::ASCIIToLower(const nsACString& aSource, nsACString& aDest) {
  return _ASCIIToLowerCopy<nsACString, char>(aSource, aDest);
}


template<typename StringType, typename CharType>
void
_ASCIIToUpperInSitu(StringType& aStr)
{
  CharType* iter = aStr.BeginWriting();
  CharType* end = aStr.EndWriting();
  MOZ_ASSERT(iter && end);

  while (iter != end) {
    CharType c = *iter;
    if (c >= 'a' && c <= 'z') {
      *iter = c + ('A' - 'a');
    }
    ++iter;
  }
}

/* static */
void
nsContentUtils::ASCIIToUpper(nsAString& aStr)
{
  return _ASCIIToUpperInSitu<nsAString, char16_t>(aStr);
}

/* static */
void
nsContentUtils::ASCIIToUpper(nsACString& aStr)
{
  return _ASCIIToUpperInSitu<nsACString, char>(aStr);
}

template<typename StringType, typename CharType>
void
_ASCIIToUpperCopy(const StringType& aSource, StringType& aDest)
{
  uint32_t len = aSource.Length();
  aDest.SetLength(len);
  MOZ_ASSERT(aDest.Length() == len);

  CharType* dest = aDest.BeginWriting();
  MOZ_ASSERT(dest);

  const CharType* iter = aSource.BeginReading();
  const CharType* end = aSource.EndReading();
  while (iter != end) {
    CharType c = *iter;
    *dest = (c >= 'a' && c <= 'z') ?
      c + ('A' - 'a') : c;
    ++iter;
    ++dest;
  }
}

/* static */
void
nsContentUtils::ASCIIToUpper(const nsAString& aSource, nsAString& aDest)
{
  return _ASCIIToUpperCopy<nsAString, char16_t>(aSource, aDest);
}

/* static */
void
nsContentUtils::ASCIIToUpper(const nsACString& aSource, nsACString& aDest)
{
  return _ASCIIToUpperCopy<nsACString, char>(aSource, aDest);
}

/* static */
bool
nsContentUtils::EqualsIgnoreASCIICase(const nsAString& aStr1,
                                      const nsAString& aStr2)
{
  uint32_t len = aStr1.Length();
  if (len != aStr2.Length()) {
    return false;
  }

  const char16_t* str1 = aStr1.BeginReading();
  const char16_t* str2 = aStr2.BeginReading();
  const char16_t* end = str1 + len;

  while (str1 < end) {
    char16_t c1 = *str1++;
    char16_t c2 = *str2++;

    // First check if any bits other than the 0x0020 differs
    if ((c1 ^ c2) & 0xffdf) {
      return false;
    }

    // We know they can only differ in the 0x0020 bit.
    // Likely the two chars are the same, so check that first
    if (c1 != c2) {
      // They do differ, but since it's only in the 0x0020 bit, check if it's
      // the same ascii char, but just differing in case
      char16_t c1Upper = c1 & 0xffdf;
      if (!('A' <= c1Upper && c1Upper <= 'Z')) {
        return false;
      }
    }
  }

  return true;
}

/* static */
bool
nsContentUtils::StringContainsASCIIUpper(const nsAString& aStr)
{
  const char16_t* iter = aStr.BeginReading();
  const char16_t* end = aStr.EndReading();
  while (iter != end) {
    char16_t c = *iter;
    if (c >= 'A' && c <= 'Z') {
      return true;
    }
    ++iter;
  }

  return false;
}

/* static */
nsIInterfaceRequestor*
nsContentUtils::SameOriginChecker()
{
  if (!sSameOriginChecker) {
    sSameOriginChecker = new SameOriginCheckerImpl();
    NS_ADDREF(sSameOriginChecker);
  }
  return sSameOriginChecker;
}

/* static */
nsresult
nsContentUtils::CheckSameOrigin(nsIChannel *aOldChannel, nsIChannel *aNewChannel)
{
  if (!nsContentUtils::GetSecurityManager())
    return NS_ERROR_NOT_AVAILABLE;

  nsCOMPtr<nsIPrincipal> oldPrincipal;
  nsContentUtils::GetSecurityManager()->
    GetChannelResultPrincipal(aOldChannel, getter_AddRefs(oldPrincipal));

  nsCOMPtr<nsIURI> newURI;
  aNewChannel->GetURI(getter_AddRefs(newURI));
  nsCOMPtr<nsIURI> newOriginalURI;
  aNewChannel->GetOriginalURI(getter_AddRefs(newOriginalURI));

  NS_ENSURE_STATE(oldPrincipal && newURI && newOriginalURI);

  nsresult rv = oldPrincipal->CheckMayLoad(newURI, false, false);
  if (NS_SUCCEEDED(rv) && newOriginalURI != newURI) {
    rv = oldPrincipal->CheckMayLoad(newOriginalURI, false, false);
  }

  return rv;
}

NS_IMPL_ISUPPORTS(SameOriginCheckerImpl,
                  nsIChannelEventSink,
                  nsIInterfaceRequestor)

NS_IMETHODIMP
SameOriginCheckerImpl::AsyncOnChannelRedirect(nsIChannel* aOldChannel,
                                              nsIChannel* aNewChannel,
                                              uint32_t aFlags,
                                              nsIAsyncVerifyRedirectCallback* cb)
{
  NS_PRECONDITION(aNewChannel, "Redirecting to null channel?");

  nsresult rv = nsContentUtils::CheckSameOrigin(aOldChannel, aNewChannel);
  if (NS_SUCCEEDED(rv)) {
    cb->OnRedirectVerifyCallback(NS_OK);
  }

  return rv;
}

NS_IMETHODIMP
SameOriginCheckerImpl::GetInterface(const nsIID& aIID, void** aResult)
{
  return QueryInterface(aIID, aResult);
}

/* static */
nsresult
nsContentUtils::GetASCIIOrigin(nsIPrincipal* aPrincipal, nsACString& aOrigin)
{
  NS_PRECONDITION(aPrincipal, "missing principal");

  aOrigin.Truncate();

  nsCOMPtr<nsIURI> uri;
  nsresult rv = aPrincipal->GetURI(getter_AddRefs(uri));
  NS_ENSURE_SUCCESS(rv, rv);

  if (uri) {
    return GetASCIIOrigin(uri, aOrigin);
  }

  aOrigin.AssignLiteral("null");

  return NS_OK;
}

/* static */
nsresult
nsContentUtils::GetASCIIOrigin(nsIURI* aURI, nsACString& aOrigin)
{
  NS_PRECONDITION(aURI, "missing uri");

  // For Blob URI we have to return the origin of page using its principal.
  nsCOMPtr<nsIURIWithPrincipal> uriWithPrincipal = do_QueryInterface(aURI);
  if (uriWithPrincipal) {
    nsCOMPtr<nsIPrincipal> principal;
    uriWithPrincipal->GetPrincipal(getter_AddRefs(principal));

    if (principal) {
      nsCOMPtr<nsIURI> uri;
      nsresult rv = principal->GetURI(getter_AddRefs(uri));
      NS_ENSURE_SUCCESS(rv, rv);

      if (uri && uri != aURI) {
        return GetASCIIOrigin(uri, aOrigin);
      }
    }
  }

  aOrigin.Truncate();

  nsCOMPtr<nsIURI> uri = NS_GetInnermostURI(aURI);
  NS_ENSURE_TRUE(uri, NS_ERROR_UNEXPECTED);

  nsCString host;
  nsresult rv = uri->GetAsciiHost(host);

  if (NS_SUCCEEDED(rv) && !host.IsEmpty()) {
    nsCString scheme;
    rv = uri->GetScheme(scheme);
    NS_ENSURE_SUCCESS(rv, rv);

    int32_t port = -1;
    uri->GetPort(&port);
    if (port != -1 && port == NS_GetDefaultPort(scheme.get()))
      port = -1;

    nsCString hostPort;
    rv = NS_GenerateHostPort(host, port, hostPort);
    NS_ENSURE_SUCCESS(rv, rv);

    aOrigin = scheme + NS_LITERAL_CSTRING("://") + hostPort;
  }
  else {
    aOrigin.AssignLiteral("null");
  }

  return NS_OK;
}

/* static */
nsresult
nsContentUtils::GetUTFOrigin(nsIPrincipal* aPrincipal, nsAString& aOrigin)
{
  NS_PRECONDITION(aPrincipal, "missing principal");

  aOrigin.Truncate();

  nsCOMPtr<nsIURI> uri;
  nsresult rv = aPrincipal->GetURI(getter_AddRefs(uri));
  NS_ENSURE_SUCCESS(rv, rv);

  if (uri) {
    return GetUTFOrigin(uri, aOrigin);
  }

  aOrigin.AssignLiteral("null");

  return NS_OK;
}

/* static */
nsresult
nsContentUtils::GetUTFOrigin(nsIURI* aURI, nsAString& aOrigin)
{
  NS_PRECONDITION(aURI, "missing uri");

  // For Blob URI we have to return the origin of page using its principal.
  nsCOMPtr<nsIURIWithPrincipal> uriWithPrincipal = do_QueryInterface(aURI);
  if (uriWithPrincipal) {
    nsCOMPtr<nsIPrincipal> principal;
    uriWithPrincipal->GetPrincipal(getter_AddRefs(principal));

    if (principal) {
      nsCOMPtr<nsIURI> uri;
      nsresult rv = principal->GetURI(getter_AddRefs(uri));
      NS_ENSURE_SUCCESS(rv, rv);

      if (uri && uri != aURI) {
        return GetUTFOrigin(uri, aOrigin);
      }
    } else {
      // We are probably dealing with an unknown blob URL.
      bool isBlobURL = false;
      nsresult rv = aURI->SchemeIs(BLOBURI_SCHEME, &isBlobURL);
      NS_ENSURE_SUCCESS(rv, rv);

      if (isBlobURL) {
        nsAutoCString path;
        rv = aURI->GetPath(path);
        NS_ENSURE_SUCCESS(rv, rv);

        nsCOMPtr<nsIURI> uri;
        nsresult rv = NS_NewURI(getter_AddRefs(uri), path);
        if (NS_FAILED(rv)) {
          aOrigin.AssignLiteral("null");
          return NS_OK;
        }

        return GetUTFOrigin(uri, aOrigin);
      }
    }
  }

  aOrigin.Truncate();

  nsCOMPtr<nsIURI> uri = NS_GetInnermostURI(aURI);
  NS_ENSURE_TRUE(uri, NS_ERROR_UNEXPECTED);

  nsCString host;
  nsresult rv = uri->GetHost(host);

  if (NS_SUCCEEDED(rv) && !host.IsEmpty()) {
    nsCString scheme;
    rv = uri->GetScheme(scheme);
    NS_ENSURE_SUCCESS(rv, rv);

    int32_t port = -1;
    uri->GetPort(&port);
    if (port != -1 && port == NS_GetDefaultPort(scheme.get()))
      port = -1;

    nsCString hostPort;
    rv = NS_GenerateHostPort(host, port, hostPort);
    NS_ENSURE_SUCCESS(rv, rv);

    aOrigin = NS_ConvertUTF8toUTF16(
      scheme + NS_LITERAL_CSTRING("://") + hostPort);
  }
  else {
    aOrigin.AssignLiteral("null");
  }

  return NS_OK;
}

/* static */
bool
nsContentUtils::CheckMayLoad(nsIPrincipal* aPrincipal, nsIChannel* aChannel, bool aAllowIfInheritsPrincipal)
{
  nsCOMPtr<nsIURI> channelURI;
  nsresult rv = NS_GetFinalChannelURI(aChannel, getter_AddRefs(channelURI));
  NS_ENSURE_SUCCESS(rv, false);

  return NS_SUCCEEDED(aPrincipal->CheckMayLoad(channelURI, false, aAllowIfInheritsPrincipal));
}

nsContentTypeParser::nsContentTypeParser(const nsAString& aString)
  : mString(aString), mService(nullptr)
{
  CallGetService("@mozilla.org/network/mime-hdrparam;1", &mService);
}

nsContentTypeParser::~nsContentTypeParser()
{
  NS_IF_RELEASE(mService);
}

nsresult
nsContentTypeParser::GetParameter(const char* aParameterName,
                                  nsAString& aResult) const
{
  NS_ENSURE_TRUE(mService, NS_ERROR_FAILURE);
  return mService->GetParameterHTTP(mString, aParameterName,
                                    EmptyCString(), false, nullptr,
                                    aResult);
}

nsresult
nsContentTypeParser::GetType(nsAString& aResult) const
{
  nsresult rv = GetParameter(nullptr, aResult);
  if (NS_FAILED(rv)) {
    return rv;
  }
  nsContentUtils::ASCIIToLower(aResult);
  return NS_OK;
}

/* static */

bool
nsContentUtils::CanAccessNativeAnon()
{
  return LegacyIsCallerChromeOrNativeCode() || IsCallerContentXBL();
}

/* static */ nsresult
nsContentUtils::DispatchXULCommand(nsIContent* aTarget,
                                   bool aTrusted,
                                   nsIDOMEvent* aSourceEvent,
                                   nsIPresShell* aShell,
                                   bool aCtrl,
                                   bool aAlt,
                                   bool aShift,
                                   bool aMeta)
{
  NS_ENSURE_STATE(aTarget);
  nsIDocument* doc = aTarget->OwnerDoc();
  nsCOMPtr<nsIDOMDocument> domDoc = do_QueryInterface(doc);
  NS_ENSURE_STATE(domDoc);
  nsCOMPtr<nsIDOMEvent> event;
  domDoc->CreateEvent(NS_LITERAL_STRING("xulcommandevent"),
                      getter_AddRefs(event));
  nsCOMPtr<nsIDOMXULCommandEvent> xulCommand = do_QueryInterface(event);
  nsresult rv = xulCommand->InitCommandEvent(NS_LITERAL_STRING("command"),
                                             true, true, doc->GetInnerWindow(),
                                             0, aCtrl, aAlt, aShift, aMeta,
                                             aSourceEvent);
  NS_ENSURE_SUCCESS(rv, rv);

  if (aShell) {
    nsEventStatus status = nsEventStatus_eIgnore;
    nsCOMPtr<nsIPresShell> kungFuDeathGrip = aShell;
    return aShell->HandleDOMEventWithTarget(aTarget, event, &status);
  }

  nsCOMPtr<EventTarget> target = do_QueryInterface(aTarget);
  NS_ENSURE_STATE(target);
  bool dummy;
  return target->DispatchEvent(event, &dummy);
}

// static
nsresult
nsContentUtils::WrapNative(JSContext *cx, nsISupports *native,
                           nsWrapperCache *cache, const nsIID* aIID,
                           JS::MutableHandle<JS::Value> vp, bool aAllowWrapping)
{
  MOZ_ASSERT(cx == GetCurrentJSContext());

  if (!native) {
    vp.setNull();

    return NS_OK;
  }

  JSObject *wrapper = xpc_FastGetCachedWrapper(cx, cache, vp);
  if (wrapper) {
    return NS_OK;
  }

  NS_ENSURE_TRUE(sXPConnect, NS_ERROR_UNEXPECTED);

  if (!NS_IsMainThread()) {
    MOZ_CRASH();
  }

  nsresult rv = NS_OK;
  JS::Rooted<JSObject*> scope(cx, JS::CurrentGlobalOrNull(cx));
  rv = sXPConnect->WrapNativeToJSVal(cx, scope, native, cache, aIID,
                                     aAllowWrapping, vp);
  return rv;
}

nsresult
nsContentUtils::CreateArrayBuffer(JSContext *aCx, const nsACString& aData,
                                  JSObject** aResult)
{
  if (!aCx) {
    return NS_ERROR_FAILURE;
  }

  int32_t dataLen = aData.Length();
  *aResult = JS_NewArrayBuffer(aCx, dataLen);
  if (!*aResult) {
    return NS_ERROR_FAILURE;
  }

  if (dataLen > 0) {
    NS_ASSERTION(JS_IsArrayBufferObject(*aResult), "What happened?");
    JS::AutoCheckCannotGC nogc;
    bool isShared;
    memcpy(JS_GetArrayBufferData(*aResult, &isShared, nogc), aData.BeginReading(), dataLen);
    MOZ_ASSERT(!isShared);
  }

  return NS_OK;
}

void
nsContentUtils::StripNullChars(const nsAString& aInStr, nsAString& aOutStr)
{
  // In common cases where we don't have nulls in the
  // string we can simple simply bypass the checking code.
  int32_t firstNullPos = aInStr.FindChar('\0');
  if (firstNullPos == kNotFound) {
    aOutStr.Assign(aInStr);
    return;
  }

  aOutStr.SetCapacity(aInStr.Length() - 1);
  nsAString::const_iterator start, end;
  aInStr.BeginReading(start);
  aInStr.EndReading(end);
  while (start != end) {
    if (*start != '\0')
      aOutStr.Append(*start);
    ++start;
  }
}

struct ClassMatchingInfo {
  nsAttrValue::AtomArray mClasses;
  nsCaseTreatment mCaseTreatment;
};

// static
bool
nsContentUtils::MatchClassNames(Element* aElement, int32_t aNamespaceID,
                                nsIAtom* aAtom, void* aData)
{
  // We can't match if there are no class names
  const nsAttrValue* classAttr = aElement->GetClasses();
  if (!classAttr) {
    return false;
  }

  // need to match *all* of the classes
  ClassMatchingInfo* info = static_cast<ClassMatchingInfo*>(aData);
  uint32_t length = info->mClasses.Length();
  if (!length) {
    // If we actually had no classes, don't match.
    return false;
  }
  uint32_t i;
  for (i = 0; i < length; ++i) {
    if (!classAttr->Contains(info->mClasses[i],
                             info->mCaseTreatment)) {
      return false;
    }
  }

  return true;
}

// static
void
nsContentUtils::DestroyClassNameArray(void* aData)
{
  ClassMatchingInfo* info = static_cast<ClassMatchingInfo*>(aData);
  delete info;
}

// static
void*
nsContentUtils::AllocClassMatchingInfo(nsINode* aRootNode,
                                       const nsString* aClasses)
{
  nsAttrValue attrValue;
  attrValue.ParseAtomArray(*aClasses);
  // nsAttrValue::Equals is sensitive to order, so we'll send an array
  auto* info = new ClassMatchingInfo;
  if (attrValue.Type() == nsAttrValue::eAtomArray) {
    info->mClasses.SwapElements(*(attrValue.GetAtomArrayValue()));
  } else if (attrValue.Type() == nsAttrValue::eAtom) {
    info->mClasses.AppendElement(attrValue.GetAtomValue());
  }

  info->mCaseTreatment =
    aRootNode->OwnerDoc()->GetCompatibilityMode() == eCompatibility_NavQuirks ?
    eIgnoreCase : eCaseMatters;
  return info;
}

// static
bool
nsContentUtils::IsFocusedContent(const nsIContent* aContent)
{
  nsFocusManager* fm = nsFocusManager::GetFocusManager();

  return fm && fm->GetFocusedContent() == aContent;
}

bool
nsContentUtils::IsSubDocumentTabbable(nsIContent* aContent)
{
  //XXXsmaug Shadow DOM spec issue!
  //         We may need to change this to GetComposedDoc().
  nsIDocument* doc = aContent->GetUncomposedDoc();
  if (!doc) {
    return false;
  }

  // If the subdocument lives in another process, the frame is
  // tabbable.
  if (EventStateManager::IsRemoteTarget(aContent)) {
    return true;
  }

  // XXXbz should this use OwnerDoc() for GetSubDocumentFor?
  // sXBL/XBL2 issue!
  nsIDocument* subDoc = doc->GetSubDocumentFor(aContent);
  if (!subDoc) {
    return false;
  }

  nsCOMPtr<nsIDocShell> docShell = subDoc->GetDocShell();
  if (!docShell) {
    return false;
  }

  nsCOMPtr<nsIContentViewer> contentViewer;
  docShell->GetContentViewer(getter_AddRefs(contentViewer));
  if (!contentViewer) {
    return false;
  }

  nsCOMPtr<nsIContentViewer> zombieViewer;
  contentViewer->GetPreviousViewer(getter_AddRefs(zombieViewer));

  // If there are 2 viewers for the current docshell, that
  // means the current document is a zombie document.
  // Only navigate into the subdocument if it's not a zombie.
  return !zombieViewer;
}

bool
nsContentUtils::IsUserFocusIgnored(nsINode* aNode)
{
  if (!nsGenericHTMLFrameElement::BrowserFramesEnabled()) {
    return false;
  }

  // Check if our mozbrowser iframe ancestors has ignoreuserfocus attribute.
  while (aNode) {
    nsCOMPtr<nsIMozBrowserFrame> browserFrame = do_QueryInterface(aNode);
    if (browserFrame &&
        aNode->AsElement()->HasAttr(kNameSpaceID_None, nsGkAtoms::ignoreuserfocus) &&
        browserFrame->GetReallyIsBrowser()) {
      return true;
    }
    nsPIDOMWindowOuter* win = aNode->OwnerDoc()->GetWindow();
    aNode = win ? win->GetFrameElementInternal() : nullptr;
  }

  return false;
}

bool
nsContentUtils::HasScrollgrab(nsIContent* aContent)
{
  nsGenericHTMLElement* element = nsGenericHTMLElement::FromContentOrNull(aContent);
  return element && element->Scrollgrab();
}

void
nsContentUtils::FlushLayoutForTree(nsPIDOMWindowOuter* aWindow)
{
  if (!aWindow) {
    return;
  }

  // Note that because FlushPendingNotifications flushes parents, this
  // is O(N^2) in docshell tree depth.  However, the docshell tree is
  // usually pretty shallow.

  if (nsCOMPtr<nsIDocument> doc = aWindow->GetDoc()) {
    doc->FlushPendingNotifications(FlushType::Layout);
  }

  if (nsCOMPtr<nsIDocShell> docShell = aWindow->GetDocShell()) {
    int32_t i = 0, i_end;
    docShell->GetChildCount(&i_end);
    for (; i < i_end; ++i) {
      nsCOMPtr<nsIDocShellTreeItem> item;
      docShell->GetChildAt(i, getter_AddRefs(item));
      if (nsCOMPtr<nsPIDOMWindowOuter> win = item->GetWindow()) {
        FlushLayoutForTree(win);
      }
    }
  }
}

void nsContentUtils::RemoveNewlines(nsString &aString)
{
  // strip CR/LF and null
  static const char badChars[] = {'\r', '\n', 0};
  aString.StripChars(badChars);
}

void
nsContentUtils::PlatformToDOMLineBreaks(nsString &aString)
{
  if (!PlatformToDOMLineBreaks(aString, fallible)) {
    aString.AllocFailed(aString.Length());
  }
}

bool
nsContentUtils::PlatformToDOMLineBreaks(nsString& aString, const fallible_t& aFallible)
{
  if (aString.FindChar(char16_t('\r')) != -1) {
    // Windows linebreaks: Map CRLF to LF:
    if (!aString.ReplaceSubstring(u"\r\n", u"\n", aFallible)) {
      return false;
    }

    // Mac linebreaks: Map any remaining CR to LF:
    if (!aString.ReplaceSubstring(u"\r", u"\n", aFallible)) {
      return false;
    }
  }

  return true;
}

void
nsContentUtils::PopulateStringFromStringBuffer(nsStringBuffer* aBuf,
                                               nsAString& aResultString)
{
  MOZ_ASSERT(aBuf, "Expecting a non-null string buffer");

  uint32_t stringLen = NS_strlen(static_cast<char16_t*>(aBuf->Data()));

  // SANITY CHECK: In case the nsStringBuffer isn't correctly
  // null-terminated, let's clamp its length using the allocated size, to be
  // sure the resulting string doesn't sample past the end of the the buffer.
  // (Note that StorageSize() is in units of bytes, so we have to convert that
  // to units of PRUnichars, and subtract 1 for the null-terminator.)
  uint32_t allocStringLen = (aBuf->StorageSize() / sizeof(char16_t)) - 1;
  MOZ_ASSERT(stringLen <= allocStringLen,
             "string buffer lacks null terminator!");
  stringLen = std::min(stringLen, allocStringLen);

  aBuf->ToString(stringLen, aResultString);
}

nsIPresShell*
nsContentUtils::FindPresShellForDocument(const nsIDocument* aDoc)
{
  const nsIDocument* doc = aDoc;
  nsIDocument* displayDoc = doc->GetDisplayDocument();
  if (displayDoc) {
    doc = displayDoc;
  }

  nsIPresShell* shell = doc->GetShell();
  if (shell) {
    return shell;
  }

  nsCOMPtr<nsIDocShellTreeItem> docShellTreeItem = doc->GetDocShell();
  while (docShellTreeItem) {
    // We may be in a display:none subdocument, or we may not have a presshell
    // created yet.
    // Walk the docshell tree to find the nearest container that has a presshell,
    // and return that.
    nsCOMPtr<nsIDocShell> docShell = do_QueryInterface(docShellTreeItem);
    nsIPresShell* presShell = docShell->GetPresShell();
    if (presShell) {
      return presShell;
    }
    nsCOMPtr<nsIDocShellTreeItem> parent;
    docShellTreeItem->GetParent(getter_AddRefs(parent));
    docShellTreeItem = parent;
  }

  return nullptr;
}

nsIWidget*
nsContentUtils::WidgetForDocument(const nsIDocument* aDoc)
{
  nsIPresShell* shell = FindPresShellForDocument(aDoc);
  if (shell) {
    nsViewManager* VM = shell->GetViewManager();
    if (VM) {
      nsView* rootView = VM->GetRootView();
      if (rootView) {
        nsView* displayRoot = nsViewManager::GetDisplayRootFor(rootView);
        if (displayRoot) {
          return displayRoot->GetNearestWidget(nullptr);
        }
      }
    }
  }

  return nullptr;
}

static already_AddRefed<LayerManager>
LayerManagerForDocumentInternal(const nsIDocument *aDoc, bool aRequirePersistent)
{
  nsIWidget *widget = nsContentUtils::WidgetForDocument(aDoc);
  if (widget) {
    RefPtr<LayerManager> manager =
      widget->GetLayerManager(aRequirePersistent ? nsIWidget::LAYER_MANAGER_PERSISTENT :
                              nsIWidget::LAYER_MANAGER_CURRENT);
    return manager.forget();
  }

  return nullptr;
}

already_AddRefed<LayerManager>
nsContentUtils::LayerManagerForDocument(const nsIDocument *aDoc)
{
  return LayerManagerForDocumentInternal(aDoc, false);
}

already_AddRefed<LayerManager>
nsContentUtils::PersistentLayerManagerForDocument(nsIDocument *aDoc)
{
  return LayerManagerForDocumentInternal(aDoc, true);
}

bool
nsContentUtils::AllowXULXBLForPrincipal(nsIPrincipal* aPrincipal)
{
  if (IsSystemPrincipal(aPrincipal)) {
    return true;
  }

  nsCOMPtr<nsIURI> princURI;
  aPrincipal->GetURI(getter_AddRefs(princURI));

  return princURI &&
         ((sAllowXULXBL_for_file && SchemeIs(princURI, "file")) ||
          IsSitePermAllow(aPrincipal, "allowXULXBL"));
}

bool
nsContentUtils::IsPDFJSEnabled()
{
   nsCOMPtr<nsIStreamConverterService> convServ =
     do_GetService("@mozilla.org/streamConverters;1");
   nsresult rv = NS_ERROR_FAILURE;
   bool canConvert = false;
   if (convServ) {
     rv = convServ->CanConvert("application/pdf", "text/html", &canConvert);
   }
   return NS_SUCCEEDED(rv) && canConvert;
}

bool
nsContentUtils::IsSWFPlayerEnabled()
{
   nsCOMPtr<nsIStreamConverterService> convServ =
     do_GetService("@mozilla.org/streamConverters;1");
   nsresult rv = NS_ERROR_FAILURE;
   bool canConvert = false;
   if (convServ) {
     rv = convServ->CanConvert("application/x-shockwave-flash",
                               "text/html", &canConvert);
   }
   return NS_SUCCEEDED(rv) && canConvert;
}

already_AddRefed<nsIDocumentLoaderFactory>
nsContentUtils::FindInternalContentViewer(const nsACString& aType,
                                          ContentViewerType* aLoaderType)
{
  if (aLoaderType) {
    *aLoaderType = TYPE_UNSUPPORTED;
  }

  // one helper factory, please
  nsCOMPtr<nsICategoryManager> catMan(do_GetService(NS_CATEGORYMANAGER_CONTRACTID));
  if (!catMan)
    return nullptr;

  nsCOMPtr<nsIDocumentLoaderFactory> docFactory;

  nsXPIDLCString contractID;
  nsresult rv = catMan->GetCategoryEntry("Gecko-Content-Viewers",
                                         PromiseFlatCString(aType).get(),
                                         getter_Copies(contractID));
  if (NS_SUCCEEDED(rv)) {
    docFactory = do_GetService(contractID);
    if (docFactory && aLoaderType) {
      if (contractID.EqualsLiteral(CONTENT_DLF_CONTRACTID))
        *aLoaderType = TYPE_CONTENT;
      else if (contractID.EqualsLiteral(PLUGIN_DLF_CONTRACTID))
        *aLoaderType = TYPE_PLUGIN;
      else
      *aLoaderType = TYPE_UNKNOWN;
    }
    return docFactory.forget();
  }

  if (DecoderTraits::IsSupportedInVideoDocument(aType)) {
    docFactory = do_GetService("@mozilla.org/content/document-loader-factory;1");
    if (docFactory && aLoaderType) {
      *aLoaderType = TYPE_CONTENT;
    }
    return docFactory.forget();
  }

  return nullptr;
}

static void
ReportPatternCompileFailure(nsAString& aPattern, nsIDocument* aDocument,
                            JSContext* cx)
{
    MOZ_ASSERT(JS_IsExceptionPending(cx));

    JS::RootedValue exn(cx);
    if (!JS_GetPendingException(cx, &exn)) {
      return;
    }
    if (!exn.isObject()) {
      // If pending exception is not an object, it should be OOM.
      return;
    }

    JS::AutoSaveExceptionState savedExc(cx);
    JS::RootedObject exnObj(cx, &exn.toObject());
    JS::RootedValue messageVal(cx);
    if (!JS_GetProperty(cx, exnObj, "message", &messageVal)) {
      return;
    }
    MOZ_ASSERT(messageVal.isString());

    JS::RootedString messageStr(cx, messageVal.toString());
    MOZ_ASSERT(messageStr);

    nsAutoString wideMessage;
    if (!AssignJSString(cx, wideMessage, messageStr)) {
        return;
    }

    const nsString& pattern = PromiseFlatString(aPattern);
    const char16_t *strings[] = { pattern.get(), wideMessage.get() };
    nsContentUtils::ReportToConsole(nsIScriptError::errorFlag,
                                    NS_LITERAL_CSTRING("DOM"),
                                    aDocument,
                                    nsContentUtils::eDOM_PROPERTIES,
                                    "PatternAttributeCompileFailure",
                                    strings, ArrayLength(strings));
    savedExc.drop();
}

// static
bool
nsContentUtils::IsPatternMatching(nsAString& aValue, nsAString& aPattern,
                                  nsIDocument* aDocument)
{
  NS_ASSERTION(aDocument, "aDocument should be a valid pointer (not null)");

  AutoJSAPI jsapi;
  jsapi.Init();
  JSContext* cx = jsapi.cx();

  // We can use the junk scope here, because we're just using it for
  // regexp evaluation, not actual script execution.
  JSAutoCompartment ac(cx, xpc::UnprivilegedJunkScope());

  // The pattern has to match the entire value.
  aPattern.Insert(NS_LITERAL_STRING("^(?:"), 0);
  aPattern.AppendLiteral(")$");

  JS::Rooted<JSObject*> re(cx,
    JS_NewUCRegExpObject(cx,
                         static_cast<char16_t*>(aPattern.BeginWriting()),
                         aPattern.Length(), JSREG_UNICODE));
  if (!re) {
    // Remove extra patterns added above to report with the original pattern.
    aPattern.Cut(0, 4);
    aPattern.Cut(aPattern.Length() - 2, 2);
    ReportPatternCompileFailure(aPattern, aDocument, cx);
    return true;
  }

  JS::Rooted<JS::Value> rval(cx, JS::NullValue());
  size_t idx = 0;
  if (!JS_ExecuteRegExpNoStatics(cx, re,
                                 static_cast<char16_t*>(aValue.BeginWriting()),
                                 aValue.Length(), &idx, true, &rval)) {
    return true;
  }

  return !rval.isNull();
}

// static
nsresult
nsContentUtils::URIInheritsSecurityContext(nsIURI *aURI, bool *aResult)
{
  // Note: about:blank URIs do NOT inherit the security context from the
  // current document, which is what this function tests for...
  return NS_URIChainHasFlags(aURI,
                             nsIProtocolHandler::URI_INHERITS_SECURITY_CONTEXT,
                             aResult);
}

// static
bool
nsContentUtils::ChannelShouldInheritPrincipal(nsIPrincipal* aLoadingPrincipal,
                                              nsIURI* aURI,
                                              bool aInheritForAboutBlank,
                                              bool aForceInherit)
{
  MOZ_ASSERT(aLoadingPrincipal, "Can not check inheritance without a principal");

  // Only tell the channel to inherit if it can't provide its own security context.
  //
  // XXX: If this is ever changed, check all callers for what owners
  //      they're passing in.  In particular, see the code and
  //      comments in nsDocShell::LoadURI where we fall back on
  //      inheriting the owner if called from chrome.  That would be
  //      very wrong if this code changed anything but channels that
  //      can't provide their own security context!
  //
  // If aForceInherit is true, we will inherit, even for a channel that
  // can provide its own security context. This is used for srcdoc loads.
  bool inherit = aForceInherit;
  if (!inherit) {
    bool uriInherits;
    // We expect URIInheritsSecurityContext to return success for an
    // about:blank URI, so don't call NS_IsAboutBlank() if this call fails.
    // This condition needs to match the one in nsDocShell::InternalLoad where
    // we're checking for things that will use the owner.
    inherit =
      (NS_SUCCEEDED(URIInheritsSecurityContext(aURI, &uriInherits)) &&
       (uriInherits || (aInheritForAboutBlank && NS_IsAboutBlank(aURI)))) ||
      //
      // file: uri special-casing
      //
      // If this is a file: load opened from another file: then it may need
      // to inherit the owner from the referrer so they can script each other.
      // If we don't set the owner explicitly then each file: gets an owner
      // based on its own codebase later.
      //
      (URIIsLocalFile(aURI) &&
       NS_SUCCEEDED(aLoadingPrincipal->CheckMayLoad(aURI, false, false)) &&
       // One more check here.  CheckMayLoad will always return true for the
       // system principal, but we do NOT want to inherit in that case.
       !IsSystemPrincipal(aLoadingPrincipal));
  }
  return inherit;
}

/* static */
bool
nsContentUtils::IsFullScreenApiEnabled()
{
  return sIsFullScreenApiEnabled;
}

/* static */
bool
nsContentUtils::IsRequestFullScreenAllowed(CallerType aCallerType)
{
  return !sTrustedFullScreenOnly ||
         EventStateManager::IsHandlingUserInput() ||
         aCallerType == CallerType::System;
}

/* static */
bool
nsContentUtils::IsCutCopyAllowed(nsIPrincipal* aSubjectPrincipal)
{
  if (!IsCutCopyRestricted() && EventStateManager::IsHandlingUserInput()) {
    return true;
  }

  return PrincipalHasPermission(aSubjectPrincipal, NS_LITERAL_STRING("clipboardWrite"));
}

/* static */
bool
nsContentUtils::IsFrameTimingEnabled()
{
  return sIsFrameTimingPrefEnabled;
}

/* static */
bool
nsContentUtils::HaveEqualPrincipals(nsIDocument* aDoc1, nsIDocument* aDoc2)
{
  if (!aDoc1 || !aDoc2) {
    return false;
  }
  bool principalsEqual = false;
  aDoc1->NodePrincipal()->Equals(aDoc2->NodePrincipal(), &principalsEqual);
  return principalsEqual;
}

/* static */
bool
nsContentUtils::HasPluginWithUncontrolledEventDispatch(nsIContent* aContent)
{
#ifdef XP_MACOSX
  // We control dispatch to all mac plugins.
  return false;
#else
  if (!aContent || !aContent->IsInUncomposedDoc()) {
    return false;
  }

  nsCOMPtr<nsIObjectLoadingContent> olc = do_QueryInterface(aContent);
  if (!olc) {
    return false;
  }

  RefPtr<nsNPAPIPluginInstance> plugin;
  olc->GetPluginInstance(getter_AddRefs(plugin));
  if (!plugin) {
    return false;
  }

  bool isWindowless = false;
  nsresult res = plugin->IsWindowless(&isWindowless);
  if (NS_FAILED(res)) {
    return false;
  }

  return !isWindowless;
#endif
}

/* static */
void
nsContentUtils::FireMutationEventsForDirectParsing(nsIDocument* aDoc,
                                                   nsIContent* aDest,
                                                   int32_t aOldChildCount)
{
  // Fire mutation events. Optimize for the case when there are no listeners
  int32_t newChildCount = aDest->GetChildCount();
  if (newChildCount && nsContentUtils::
        HasMutationListeners(aDoc, NS_EVENT_BITS_MUTATION_NODEINSERTED)) {
    AutoTArray<nsCOMPtr<nsIContent>, 50> childNodes;
    NS_ASSERTION(newChildCount - aOldChildCount >= 0,
                 "What, some unexpected dom mutation has happened?");
    childNodes.SetCapacity(newChildCount - aOldChildCount);
    for (nsIContent* child = aDest->GetFirstChild();
         child;
         child = child->GetNextSibling()) {
      childNodes.AppendElement(child);
    }
    FragmentOrElement::FireNodeInserted(aDoc, aDest, childNodes);
  }
}

/* static */
nsIDocument*
nsContentUtils::GetRootDocument(nsIDocument* aDoc)
{
  if (!aDoc) {
    return nullptr;
  }
  nsIDocument* doc = aDoc;
  while (doc->GetParentDocument()) {
    doc = doc->GetParentDocument();
  }
  return doc;
}

/* static */
bool
nsContentUtils::IsInPointerLockContext(nsPIDOMWindowOuter* aWin)
{
  if (!aWin) {
    return false;
  }

  nsCOMPtr<nsIDocument> pointerLockedDoc =
    do_QueryReferent(EventStateManager::sPointerLockedDoc);
  if (!pointerLockedDoc || !pointerLockedDoc->GetWindow()) {
    return false;
  }

  nsCOMPtr<nsPIDOMWindowOuter> lockTop =
    pointerLockedDoc->GetWindow()->GetScriptableTop();
  nsCOMPtr<nsPIDOMWindowOuter> top = aWin->GetScriptableTop();

  return top == lockTop;
}

// static
int32_t
nsContentUtils::GetAdjustedOffsetInTextControl(nsIFrame* aOffsetFrame,
                                               int32_t aOffset)
{
  // The structure of the anonymous frames within a text control frame is
  // an optional block frame, followed by an optional br frame.

  // If the offset frame has a child, then this frame is the block which
  // has the text frames (containing the content) as its children. This will
  // be the case if we click to the right of any of the text frames, or at the
  // bottom of the text area.
  nsIFrame* firstChild = aOffsetFrame->PrincipalChildList().FirstChild();
  if (firstChild) {
    // In this case, the passed-in offset is incorrect, and we want the length
    // of the entire content in the text control frame.
    return firstChild->GetContent()->Length();
  }

  if (aOffsetFrame->GetPrevSibling() &&
      !aOffsetFrame->GetNextSibling()) {
    // In this case, we're actually within the last frame, which is a br
    // frame. Our offset should therefore be the length of the first child of
    // our parent.
    int32_t aOutOffset =
      aOffsetFrame->GetParent()->PrincipalChildList().FirstChild()->GetContent()->Length();
    return aOutOffset;
  }

  // Otherwise, we're within one of the text frames, in which case our offset
  // has already been correctly calculated.
  return aOffset;
}

// static
void
nsContentUtils::GetSelectionInTextControl(Selection* aSelection,
                                          Element* aRoot,
                                          int32_t& aOutStartOffset,
                                          int32_t& aOutEndOffset)
{
  MOZ_ASSERT(aSelection && aRoot);

  if (!aSelection->RangeCount()) {
    // Nothing selected
    aOutStartOffset = aOutEndOffset = 0;
    return;
  }

  // All the node pointers here are raw pointers for performance.  We shouldn't
  // be doing anything in this function that invalidates the node tree.
  nsINode* anchorNode = aSelection->GetAnchorNode();
  uint32_t anchorOffset = aSelection->AnchorOffset();
  nsINode* focusNode = aSelection->GetFocusNode();
  uint32_t focusOffset = aSelection->FocusOffset();

  // We have at most two children, consisting of an optional text node followed
  // by an optional <br>.
  NS_ASSERTION(aRoot->GetChildCount() <= 2, "Unexpected children");
  nsIContent* firstChild = aRoot->GetFirstChild();
#ifdef DEBUG
  nsCOMPtr<nsIContent> lastChild = aRoot->GetLastChild();
  NS_ASSERTION(anchorNode == aRoot || anchorNode == firstChild ||
               anchorNode == lastChild, "Unexpected anchorNode");
  NS_ASSERTION(focusNode == aRoot || focusNode == firstChild ||
               focusNode == lastChild, "Unexpected focusNode");
  // firstChild is either text or a <br> (hence an element).
  MOZ_ASSERT_IF(firstChild,
                firstChild->IsNodeOfType(nsINode::eTEXT) || firstChild->IsElement());
#endif
  // Testing IsElement() is faster than testing IsNodeOfType(), since it's
  // non-virtual.
  if (!firstChild || firstChild->IsElement()) {
    // No text node, so everything is 0
    anchorOffset = focusOffset = 0;
  } else {
    // First child is text.  If the anchor/focus is already in the text node,
    // or the start of the root node, no change needed.  If it's in the root
    // node but not the start, or in the trailing <br>, we need to set the
    // offset to the end.
    if ((anchorNode == aRoot && anchorOffset != 0) ||
        (anchorNode != aRoot && anchorNode != firstChild)) {
      anchorOffset = firstChild->Length();
    }
    if ((focusNode == aRoot && focusOffset != 0) ||
        (focusNode != aRoot && focusNode != firstChild)) {
      focusOffset = firstChild->Length();
    }
  }

  // Make sure aOutStartOffset <= aOutEndOffset.
  aOutStartOffset = std::min(anchorOffset, focusOffset);
  aOutEndOffset = std::max(anchorOffset, focusOffset);
}


nsIEditor*
nsContentUtils::GetHTMLEditor(nsPresContext* aPresContext)
{
  nsCOMPtr<nsIDocShell> docShell(aPresContext->GetDocShell());
  bool isEditable;
  if (!docShell ||
      NS_FAILED(docShell->GetEditable(&isEditable)) || !isEditable)
    return nullptr;

  nsCOMPtr<nsIEditor> editor;
  docShell->GetEditor(getter_AddRefs(editor));
  return editor;
}

bool
nsContentUtils::IsContentInsertionPoint(nsIContent* aContent)
{
  // Check if the content is a XBL insertion point.
  if (aContent->IsActiveChildrenElement()) {
    return true;
  }

  // Check if the content is a web components content insertion point.
  HTMLContentElement* contentElement =
    HTMLContentElement::FromContent(aContent);
  return contentElement && contentElement->IsInsertionPoint();
}

// static
bool
nsContentUtils::HasDistributedChildren(nsIContent* aContent)
{
  if (!aContent) {
    return false;
  }

  if (aContent->GetShadowRoot()) {
    // Children of a shadow root host are distributed
    // to content insertion points in the shadow root.
    return true;
  }

  ShadowRoot* shadow = ShadowRoot::FromNode(aContent);
  if (shadow) {
    // Children of a shadow root are distributed to
    // the shadow insertion point of the younger shadow root.
    return shadow->GetYoungerShadowRoot();
  }

  HTMLShadowElement* shadowEl = HTMLShadowElement::FromContent(aContent);
  if (shadowEl && shadowEl->IsInsertionPoint()) {
    // Children of a shadow insertion points are distributed
    // to the insertion points in the older shadow root.
    return shadowEl->GetOlderShadowRoot();
  }

  HTMLContentElement* contentEl = HTMLContentElement::FromContent(aContent);
  if (contentEl && contentEl->IsInsertionPoint()) {
    // Children of a content insertion point are distributed to the
    // content insertion point if the content insertion point does
    // not match any nodes (fallback content).
    return contentEl->MatchedNodes().IsEmpty();
  }

  return false;
}

// static
bool
nsContentUtils::IsForbiddenRequestHeader(const nsACString& aHeader)
{
  if (IsForbiddenSystemRequestHeader(aHeader)) {
    return true;
  }

  return StringBeginsWith(aHeader, NS_LITERAL_CSTRING("proxy-"),
                          nsCaseInsensitiveCStringComparator()) ||
         StringBeginsWith(aHeader, NS_LITERAL_CSTRING("sec-"),
                          nsCaseInsensitiveCStringComparator());
}

// static
bool
nsContentUtils::IsForbiddenSystemRequestHeader(const nsACString& aHeader)
{
  static const char *kInvalidHeaders[] = {
    "accept-charset", "accept-encoding", "access-control-request-headers",
    "access-control-request-method", "connection", "content-length",
    "cookie", "cookie2", "date", "dnt", "expect", "host", "keep-alive",
    "origin", "referer", "te", "trailer", "transfer-encoding", "upgrade", "via"
  };
  for (auto& kInvalidHeader : kInvalidHeaders) {
    if (aHeader.LowerCaseEqualsASCII(kInvalidHeader)) {
      return true;
    }
  }
  return false;
}

// static
bool
nsContentUtils::IsForbiddenResponseHeader(const nsACString& aHeader)
{
  return (aHeader.LowerCaseEqualsASCII("set-cookie") ||
          aHeader.LowerCaseEqualsASCII("set-cookie2"));
}

// static
bool
nsContentUtils::IsAllowedNonCorsContentType(const nsACString& aHeaderValue)
{
  nsAutoCString contentType;
  nsAutoCString unused;

  nsresult rv = NS_ParseRequestContentType(aHeaderValue, contentType, unused);
  if (NS_FAILED(rv)) {
    return false;
  }

  return contentType.LowerCaseEqualsLiteral("text/plain") ||
         contentType.LowerCaseEqualsLiteral("application/x-www-form-urlencoded") ||
         contentType.LowerCaseEqualsLiteral("multipart/form-data");
}

bool
nsContentUtils::DOMWindowDumpEnabled()
{
#if !(defined(DEBUG) || defined(MOZ_ENABLE_JS_DUMP))
  // In optimized builds we check a pref that controls if we should
  // enable output from dump() or not, in debug builds it's always
  // enabled.
  return nsContentUtils::sDOMWindowDumpEnabled;
#else
  return true;
#endif
}

bool
nsContentUtils::DoNotTrackEnabled()
{
  return nsContentUtils::sDoNotTrackEnabled;
}

mozilla::LogModule*
nsContentUtils::DOMDumpLog()
{
  return sDOMDumpLog;
}

bool
nsContentUtils::GetNodeTextContent(nsINode* aNode, bool aDeep, nsAString& aResult,
                                   const fallible_t& aFallible)
{
  aResult.Truncate();
  return AppendNodeTextContent(aNode, aDeep, aResult, aFallible);
}

void
nsContentUtils::GetNodeTextContent(nsINode* aNode, bool aDeep, nsAString& aResult)
{
  if (!GetNodeTextContent(aNode, aDeep, aResult, fallible)) {
    NS_ABORT_OOM(0); // Unfortunately we don't know the allocation size
  }
}

void
nsContentUtils::DestroyMatchString(void* aData)
{
  if (aData) {
    nsString* matchString = static_cast<nsString*>(aData);
    delete matchString;
  }
}

bool
nsContentUtils::IsJavascriptMIMEType(const nsAString& aMIMEType)
{
  // Table ordered from most to least likely JS MIME types.
  static const char* jsTypes[] = {
    "text/javascript",
    "text/ecmascript",
    "application/javascript",
    "application/ecmascript",
    "application/x-javascript",
    "application/x-ecmascript",
    "text/javascript1.0",
    "text/javascript1.1",
    "text/javascript1.2",
    "text/javascript1.3",
    "text/javascript1.4",
    "text/javascript1.5",
    "text/jscript",
    "text/livescript",
    "text/x-ecmascript",
    "text/x-javascript",
    nullptr
  };

  for (uint32_t i = 0; jsTypes[i]; ++i) {
    if (aMIMEType.LowerCaseEqualsASCII(jsTypes[i])) {
      return true;
    }
  }

  return false;
}

nsresult
nsContentUtils::GenerateUUIDInPlace(nsID& aUUID)
{
  MOZ_ASSERT(sUUIDGenerator);

  nsresult rv = sUUIDGenerator->GenerateUUIDInPlace(&aUUID);
  if (NS_WARN_IF(NS_FAILED(rv))) {
    return rv;
  }

  return NS_OK;
}

bool
nsContentUtils::PrefetchEnabled(nsIDocShell* aDocShell)
{
  //
  // SECURITY CHECK: disable prefetching from mailnews!
  //
  // walk up the docshell tree to see if any containing
  // docshell are of type MAIL.
  //

  if (!aDocShell) {
    return false;
  }

  nsCOMPtr<nsIDocShell> docshell = aDocShell;
  nsCOMPtr<nsIDocShellTreeItem> parentItem;

  do {
    uint32_t appType = 0;
    nsresult rv = docshell->GetAppType(&appType);
    if (NS_FAILED(rv) || appType == nsIDocShell::APP_TYPE_MAIL) {
      return false; // do not prefetch, preconnect from mailnews
    }

    docshell->GetParent(getter_AddRefs(parentItem));
    if (parentItem) {
      docshell = do_QueryInterface(parentItem);
      if (!docshell) {
        NS_ERROR("cannot get a docshell from a treeItem!");
        return false;
      }
    }
  } while (parentItem);

  return true;
}

uint64_t
nsContentUtils::GetInnerWindowID(nsIRequest* aRequest)
{
  // can't do anything if there's no nsIRequest!
  if (!aRequest) {
    return 0;
  }

  nsCOMPtr<nsILoadGroup> loadGroup;
  nsresult rv = aRequest->GetLoadGroup(getter_AddRefs(loadGroup));

  if (NS_FAILED(rv) || !loadGroup) {
    return 0;
  }

  return GetInnerWindowID(loadGroup);
}

uint64_t
nsContentUtils::GetInnerWindowID(nsILoadGroup* aLoadGroup)
{
  if (!aLoadGroup) {
    return 0;
  }

  nsCOMPtr<nsIInterfaceRequestor> callbacks;
  nsresult rv = aLoadGroup->GetNotificationCallbacks(getter_AddRefs(callbacks));
  if (NS_FAILED(rv) || !callbacks) {
    return 0;
  }

  nsCOMPtr<nsILoadContext> loadContext = do_GetInterface(callbacks);
  if (!loadContext) {
    return 0;
  }

  nsCOMPtr<mozIDOMWindowProxy> window;
  rv = loadContext->GetAssociatedWindow(getter_AddRefs(window));
  if (NS_FAILED(rv) || !window) {
    return 0;
  }

  auto* pwindow = nsPIDOMWindowOuter::From(window);
  if (!pwindow) {
    return 0;
  }

  nsPIDOMWindowInner* inner = pwindow->GetCurrentInnerWindow();
  return inner ? inner->WindowID() : 0;
}

nsresult
nsContentUtils::GetHostOrIPv6WithBrackets(nsIURI* aURI, nsCString& aHost)
{
  aHost.Truncate();
  nsresult rv = aURI->GetHost(aHost);
  if (NS_FAILED(rv)) { // Some URIs do not have a host
    return rv;
  }

  if (aHost.FindChar(':') != -1) { // Escape IPv6 address
    MOZ_ASSERT(!aHost.Length() ||
      (aHost[0] !='[' && aHost[aHost.Length() - 1] != ']'));
    aHost.Insert('[', 0);
    aHost.Append(']');
  }

  return NS_OK;
}

nsresult
nsContentUtils::GetHostOrIPv6WithBrackets(nsIURI* aURI, nsAString& aHost)
{
  nsAutoCString hostname;
  nsresult rv = GetHostOrIPv6WithBrackets(aURI, hostname);
  if (NS_FAILED(rv)) {
    return rv;
  }
  CopyUTF8toUTF16(hostname, aHost);
  return NS_OK;
}

bool
nsContentUtils::CallOnAllRemoteChildren(nsIMessageBroadcaster* aManager,
                                        CallOnRemoteChildFunction aCallback,
                                        void* aArg)
{
  uint32_t tabChildCount = 0;
  aManager->GetChildCount(&tabChildCount);
  for (uint32_t j = 0; j < tabChildCount; ++j) {
    nsCOMPtr<nsIMessageListenerManager> childMM;
    aManager->GetChildAt(j, getter_AddRefs(childMM));
    if (!childMM) {
      continue;
    }

    nsCOMPtr<nsIMessageBroadcaster> nonLeafMM = do_QueryInterface(childMM);
    if (nonLeafMM) {
      if (CallOnAllRemoteChildren(nonLeafMM, aCallback, aArg)) {
        return true;
      }
      continue;
    }

    nsCOMPtr<nsIMessageSender> tabMM = do_QueryInterface(childMM);

    mozilla::dom::ipc::MessageManagerCallback* cb =
     static_cast<nsFrameMessageManager*>(tabMM.get())->GetCallback();
    if (cb) {
      nsFrameLoader* fl = static_cast<nsFrameLoader*>(cb);
      TabParent* remote = TabParent::GetFrom(fl);
      if (remote && aCallback) {
        if (aCallback(remote, aArg)) {
          return true;
        }
      }
    }
  }

  return false;
}

void
nsContentUtils::CallOnAllRemoteChildren(nsPIDOMWindowOuter* aWindow,
                                        CallOnRemoteChildFunction aCallback,
                                        void* aArg)
{
  nsCOMPtr<nsIDOMChromeWindow> chromeWindow(do_QueryInterface(aWindow));
  if (chromeWindow) {
    nsCOMPtr<nsIMessageBroadcaster> windowMM;
    chromeWindow->GetMessageManager(getter_AddRefs(windowMM));
    if (windowMM) {
      CallOnAllRemoteChildren(windowMM, aCallback, aArg);
    }
  }
}

struct UIStateChangeInfo {
  UIStateChangeType mShowAccelerators;
  UIStateChangeType mShowFocusRings;

  UIStateChangeInfo(UIStateChangeType aShowAccelerators,
                    UIStateChangeType aShowFocusRings)
    : mShowAccelerators(aShowAccelerators),
      mShowFocusRings(aShowFocusRings)
  {}
};

bool
SetKeyboardIndicatorsChild(TabParent* aParent, void* aArg)
{
  UIStateChangeInfo* stateInfo = static_cast<UIStateChangeInfo*>(aArg);
  Unused << aParent->SendSetKeyboardIndicators(stateInfo->mShowAccelerators,
                                               stateInfo->mShowFocusRings);
  return false;
}

void
nsContentUtils::SetKeyboardIndicatorsOnRemoteChildren(nsPIDOMWindowOuter* aWindow,
                                                      UIStateChangeType aShowAccelerators,
                                                      UIStateChangeType aShowFocusRings)
{
  UIStateChangeInfo stateInfo(aShowAccelerators, aShowFocusRings);
  CallOnAllRemoteChildren(aWindow, SetKeyboardIndicatorsChild,
                          (void *)&stateInfo);
}

nsresult
nsContentUtils::IPCTransferableToTransferable(const IPCDataTransfer& aDataTransfer,
                                              const bool& aIsPrivateData,
                                              nsIPrincipal* aRequestingPrincipal,
                                              nsITransferable* aTransferable,
                                              mozilla::dom::nsIContentParent* aContentParent,
                                              mozilla::dom::TabChild* aTabChild)
{
  nsresult rv;

  const nsTArray<IPCDataTransferItem>& items = aDataTransfer.items();
  for (const auto& item : items) {
    aTransferable->AddDataFlavor(item.flavor().get());

    if (item.data().type() == IPCDataTransferData::TnsString) {
      nsCOMPtr<nsISupportsString> dataWrapper =
        do_CreateInstance(NS_SUPPORTS_STRING_CONTRACTID, &rv);
      NS_ENSURE_SUCCESS(rv, rv);

      const nsString& text = item.data().get_nsString();
      rv = dataWrapper->SetData(text);
      NS_ENSURE_SUCCESS(rv, rv);

      rv = aTransferable->SetTransferData(item.flavor().get(), dataWrapper,
                                  text.Length() * sizeof(char16_t));

      NS_ENSURE_SUCCESS(rv, rv);
    } else if (item.data().type() == IPCDataTransferData::TShmem) {
      if (nsContentUtils::IsFlavorImage(item.flavor())) {
        nsCOMPtr<imgIContainer> imageContainer;
        rv = nsContentUtils::DataTransferItemToImage(item,
                                                     getter_AddRefs(imageContainer));
        NS_ENSURE_SUCCESS(rv, rv);

        nsCOMPtr<nsISupportsInterfacePointer> imgPtr =
          do_CreateInstance(NS_SUPPORTS_INTERFACE_POINTER_CONTRACTID);
        NS_ENSURE_TRUE(imgPtr, NS_ERROR_FAILURE);

        rv = imgPtr->SetData(imageContainer);
        NS_ENSURE_SUCCESS(rv, rv);

        aTransferable->SetTransferData(item.flavor().get(), imgPtr, sizeof(nsISupports*));
      } else {
        nsCOMPtr<nsISupportsCString> dataWrapper =
          do_CreateInstance(NS_SUPPORTS_CSTRING_CONTRACTID, &rv);
        NS_ENSURE_SUCCESS(rv, rv);

        // The buffer contains the terminating null.
        Shmem itemData = item.data().get_Shmem();
        const nsDependentCString text(itemData.get<char>(),
                                      itemData.Size<char>());
        rv = dataWrapper->SetData(text);
        NS_ENSURE_SUCCESS(rv, rv);

        rv = aTransferable->SetTransferData(item.flavor().get(), dataWrapper, text.Length());

        NS_ENSURE_SUCCESS(rv, rv);
      }

      if (aContentParent) {
        Unused << aContentParent->DeallocShmem(item.data().get_Shmem());
      } else if (aTabChild) {
        Unused << aTabChild->DeallocShmem(item.data().get_Shmem());
      }
    }
  }

  aTransferable->SetIsPrivateData(aIsPrivateData);
  aTransferable->SetRequestingPrincipal(aRequestingPrincipal);
  return NS_OK;
}

void
nsContentUtils::TransferablesToIPCTransferables(nsIArray* aTransferables,
                                                nsTArray<IPCDataTransfer>& aIPC,
                                                bool aInSyncMessage,
                                                mozilla::dom::nsIContentChild* aChild,
                                                mozilla::dom::nsIContentParent* aParent)
{
  aIPC.Clear();
  if (aTransferables) {
    uint32_t transferableCount = 0;
    aTransferables->GetLength(&transferableCount);
    for (uint32_t i = 0; i < transferableCount; ++i) {
      IPCDataTransfer* dt = aIPC.AppendElement();
      nsCOMPtr<nsITransferable> transferable = do_QueryElementAt(aTransferables, i);
      TransferableToIPCTransferable(transferable, dt, aInSyncMessage, aChild, aParent);
    }
  }
}

nsresult
nsContentUtils::SlurpFileToString(nsIFile* aFile, nsACString& aString)
{
  aString.Truncate();

  nsCOMPtr<nsIURI> fileURI;
  nsresult rv = NS_NewFileURI(getter_AddRefs(fileURI), aFile);
  if (NS_FAILED(rv)) {
    return rv;
  }

  nsCOMPtr<nsIChannel> channel;
  rv = NS_NewChannel(getter_AddRefs(channel),
                     fileURI,
                     nsContentUtils::GetSystemPrincipal(),
                     nsILoadInfo::SEC_ALLOW_CROSS_ORIGIN_DATA_IS_NULL,
                     nsIContentPolicy::TYPE_OTHER);
  if (NS_FAILED(rv)) {
    return rv;
  }

  nsCOMPtr<nsIInputStream> stream;
  rv = channel->Open2(getter_AddRefs(stream));
  if (NS_FAILED(rv)) {
    return rv;
  }

  rv = NS_ConsumeStream(stream, UINT32_MAX, aString);
  if (NS_FAILED(rv)) {
    return rv;
  }

  rv = stream->Close();
  if (NS_FAILED(rv)) {
    return rv;
  }

  return NS_OK;
}

bool
nsContentUtils::IsFileImage(nsIFile* aFile, nsACString& aType)
{
  nsCOMPtr<nsIMIMEService> mime = do_GetService("@mozilla.org/mime;1");
  if (!mime) {
    return false;
  }

  nsresult rv = mime->GetTypeFromFile(aFile, aType);
  if (NS_FAILED(rv)) {
    return false;
  }

  return StringBeginsWith(aType, NS_LITERAL_CSTRING("image/"));
}

nsresult
nsContentUtils::DataTransferItemToImage(const IPCDataTransferItem& aItem,
                                        imgIContainer** aContainer)
{
  MOZ_ASSERT(aItem.data().type() == IPCDataTransferData::TShmem);
  MOZ_ASSERT(IsFlavorImage(aItem.flavor()));

  const IPCDataTransferImage& imageDetails = aItem.imageDetails();
  const IntSize size(imageDetails.width(), imageDetails.height());
  if (!size.width || !size.height) {
    return NS_ERROR_FAILURE;
  }

  Shmem data = aItem.data().get_Shmem();

  RefPtr<DataSourceSurface> image =
      CreateDataSourceSurfaceFromData(size,
                                      static_cast<SurfaceFormat>(imageDetails.format()),
                                      data.get<uint8_t>(),
                                      imageDetails.stride());

  RefPtr<gfxDrawable> drawable = new gfxSurfaceDrawable(image, size);
  nsCOMPtr<imgIContainer> imageContainer =
    image::ImageOps::CreateFromDrawable(drawable);
  imageContainer.forget(aContainer);

  return NS_OK;
}

bool
nsContentUtils::IsFlavorImage(const nsACString& aFlavor)
{
  return aFlavor.EqualsLiteral(kNativeImageMime) ||
         aFlavor.EqualsLiteral(kJPEGImageMime) ||
         aFlavor.EqualsLiteral(kJPGImageMime) ||
         aFlavor.EqualsLiteral(kPNGImageMime) ||
         aFlavor.EqualsLiteral(kGIFImageMime);
}

static Shmem
ConvertToShmem(mozilla::dom::nsIContentChild* aChild,
               mozilla::dom::nsIContentParent* aParent,
               const nsACString& aInput)
{
  MOZ_ASSERT((aChild && !aParent) || (!aChild && aParent));

  IShmemAllocator* allocator =
    aChild ? static_cast<IShmemAllocator*>(aChild)
           : static_cast<IShmemAllocator*>(aParent);

  Shmem result;
  if (!allocator->AllocShmem(aInput.Length() + 1,
                             SharedMemory::TYPE_BASIC,
                             &result)) {
    return result;
  }

  memcpy(result.get<char>(),
         aInput.BeginReading(),
         aInput.Length() + 1);

  return result;
}

void
nsContentUtils::TransferableToIPCTransferable(nsITransferable* aTransferable,
                                              IPCDataTransfer* aIPCDataTransfer,
                                              bool aInSyncMessage,
                                              mozilla::dom::nsIContentChild* aChild,
                                              mozilla::dom::nsIContentParent* aParent)
{
  MOZ_ASSERT((aChild && !aParent) || (!aChild && aParent));

  if (aTransferable) {
    nsCOMPtr<nsIArray> flavorList;
    aTransferable->FlavorsTransferableCanExport(getter_AddRefs(flavorList));
    if (flavorList) {
      uint32_t flavorCount = 0;
      flavorList->GetLength(&flavorCount);
      for (uint32_t j = 0; j < flavorCount; ++j) {
        nsCOMPtr<nsISupportsCString> flavor = do_QueryElementAt(flavorList, j);
        if (!flavor) {
          continue;
        }

        nsAutoCString flavorStr;
        flavor->GetData(flavorStr);
        if (!flavorStr.Length()) {
          continue;
        }

        nsCOMPtr<nsISupports> data;
        uint32_t dataLen = 0;
        aTransferable->GetTransferData(flavorStr.get(), getter_AddRefs(data), &dataLen);

        nsCOMPtr<nsISupportsString> text = do_QueryInterface(data);
        nsCOMPtr<nsISupportsCString> ctext = do_QueryInterface(data);
        if (text) {
          nsAutoString dataAsString;
          text->GetData(dataAsString);
          IPCDataTransferItem* item = aIPCDataTransfer->items().AppendElement();
          item->flavor() = flavorStr;
          item->data() = dataAsString;
        } else if (ctext) {
          nsAutoCString dataAsString;
          ctext->GetData(dataAsString);
          IPCDataTransferItem* item = aIPCDataTransfer->items().AppendElement();
          item->flavor() = flavorStr;

          Shmem dataAsShmem = ConvertToShmem(aChild, aParent, dataAsString);
          if (!dataAsShmem.IsReadable() || !dataAsShmem.Size<char>()) {
            continue;
          }

          item->data() = dataAsShmem;
        } else {
          nsCOMPtr<nsISupportsInterfacePointer> sip =
            do_QueryInterface(data);
          if (sip) {
            sip->GetData(getter_AddRefs(data));
          }

          // Images to be pasted on the clipboard are nsIInputStreams
          nsCOMPtr<nsIInputStream> stream(do_QueryInterface(data));
          if (stream) {
            IPCDataTransferItem* item = aIPCDataTransfer->items().AppendElement();
            item->flavor() = flavorStr;

            nsCString imageData;
            NS_ConsumeStream(stream, UINT32_MAX, imageData);

            Shmem imageDataShmem = ConvertToShmem(aChild, aParent, imageData);
            if (!imageDataShmem.IsReadable() || !imageDataShmem.Size<char>()) {
              continue;
            }

            item->data() = imageDataShmem;
            continue;
          }

          // Images to be placed on the clipboard are imgIContainers.
          nsCOMPtr<imgIContainer> image(do_QueryInterface(data));
          if (image) {
            RefPtr<mozilla::gfx::SourceSurface> surface =
              image->GetFrame(imgIContainer::FRAME_CURRENT,
                              imgIContainer::FLAG_SYNC_DECODE);
            if (!surface) {
              continue;
            }
            RefPtr<mozilla::gfx::DataSourceSurface> dataSurface =
              surface->GetDataSurface();
            if (!dataSurface) {
              continue;
            }
            size_t length;
            int32_t stride;
            Shmem surfaceData;
            IShmemAllocator* allocator = aChild ? static_cast<IShmemAllocator*>(aChild)
                                                : static_cast<IShmemAllocator*>(aParent);
            GetSurfaceData(dataSurface, &length, &stride,
                           allocator,
                           &surfaceData);

            IPCDataTransferItem* item = aIPCDataTransfer->items().AppendElement();
            item->flavor() = flavorStr;
            // Turn item->data() into an nsCString prior to accessing it.
            item->data() = surfaceData;

            IPCDataTransferImage& imageDetails = item->imageDetails();
            mozilla::gfx::IntSize size = dataSurface->GetSize();
            imageDetails.width() = size.width;
            imageDetails.height() = size.height;
            imageDetails.stride() = stride;
            imageDetails.format() = static_cast<uint8_t>(dataSurface->GetFormat());

            continue;
          }

          // Otherwise, handle this as a file.
          nsCOMPtr<BlobImpl> blobImpl;
          nsCOMPtr<nsIFile> file = do_QueryInterface(data);
          if (file) {
            // If we can send this over as a blob, do so. Otherwise, we're
            // responding to a sync message and the child can't process the blob
            // constructor before processing our response, which would crash. In
            // that case, hope that the caller is nsClipboardProxy::GetData,
            // called from editor and send over images as raw data.
            if (aInSyncMessage) {
              nsAutoCString type;
              if (IsFileImage(file, type)) {
                IPCDataTransferItem* item = aIPCDataTransfer->items().AppendElement();
                item->flavor() = type;
                nsAutoCString data;
                SlurpFileToString(file, data);

                Shmem dataAsShmem = ConvertToShmem(aChild, aParent, data);
                item->data() = dataAsShmem;
              }

              continue;
            }

            if (aParent) {
              bool isDir = false;
              if (NS_SUCCEEDED(file->IsDirectory(&isDir)) && isDir) {
                nsAutoString path;
                if (NS_WARN_IF(NS_FAILED(file->GetPath(path)))) {
                  continue;
                }

                RefPtr<FileSystemSecurity> fss = FileSystemSecurity::GetOrCreate();
                fss->GrantAccessToContentProcess(aParent->ChildID(), path);
              }
            }

            blobImpl = new FileBlobImpl(file);

            IgnoredErrorResult rv;

            // Ensure that file data is cached no that the content process
            // has this data available to it when passed over:
            blobImpl->GetSize(rv);
            if (NS_WARN_IF(rv.Failed())) {
              continue;
            }

            blobImpl->GetLastModified(rv);
            if (NS_WARN_IF(rv.Failed())) {
              continue;
            }
          } else {
            if (aInSyncMessage) {
              // Can't do anything.
              continue;
            }
            blobImpl = do_QueryInterface(data);
          }
          if (blobImpl) {
            IPCDataTransferData data;

            // If we failed to create the blob actor, then this blob probably
            // can't get the file size for the underlying file, ignore it for
            // now. TODO pass this through anyway.
            if (aChild) {
              auto* child = mozilla::dom::BlobChild::GetOrCreate(aChild,
                              static_cast<BlobImpl*>(blobImpl.get()));
              if (!child) {
                continue;
              }

              data = child;
            } else if (aParent) {
              auto* parent = mozilla::dom::BlobParent::GetOrCreate(aParent,
                               static_cast<BlobImpl*>(blobImpl.get()));
              if (!parent) {
                continue;
              }

              data = parent;
            }

            IPCDataTransferItem* item = aIPCDataTransfer->items().AppendElement();
            item->flavor() = flavorStr;
            item->data() = data;
          } else {
            // This is a hack to support kFilePromiseMime.
            // On Windows there just needs to be an entry for it,
            // and for OSX we need to create
            // nsContentAreaDragDropDataProvider as nsIFlavorDataProvider.
            if (flavorStr.EqualsLiteral(kFilePromiseMime)) {
              IPCDataTransferItem* item = aIPCDataTransfer->items().AppendElement();
              item->flavor() = flavorStr;
              item->data() = NS_ConvertUTF8toUTF16(flavorStr);
            } else if (!data) {
              // Empty element, transfer only the flavor
              IPCDataTransferItem* item = aIPCDataTransfer->items().AppendElement();
              item->flavor() = flavorStr;
              item->data() = nsString();
              continue;
            }
          }
        }
      }
    }
  }
}

namespace {
// The default type used for calling GetSurfaceData(). Gets surface data as
// raw buffer.
struct GetSurfaceDataRawBuffer
{
  using ReturnType = mozilla::UniquePtr<char[]>;
  using BufferType = char*;

  ReturnType Allocate(size_t aSize)
  {
    return ReturnType(new char[aSize]);
  }

  static BufferType
  GetBuffer(const ReturnType& aReturnValue)
  {
    return aReturnValue.get();
  }

  static ReturnType
  NullValue()
  {
    return ReturnType();
  }
};

// The type used for calling GetSurfaceData() that allocates and writes to
// a shared memory buffer.
struct GetSurfaceDataShmem
{
  using ReturnType = Shmem;
  using BufferType = char*;

  explicit GetSurfaceDataShmem(IShmemAllocator* aAllocator)
    : mAllocator(aAllocator)
  { }

  ReturnType Allocate(size_t aSize)
  {
    Shmem returnValue;
    mAllocator->AllocShmem(aSize,
                           SharedMemory::TYPE_BASIC,
                           &returnValue);
    return returnValue;
  }

  static BufferType
  GetBuffer(const ReturnType& aReturnValue)
  {
    return aReturnValue.get<char>();
  }

  static ReturnType
  NullValue()
  {
    return ReturnType();
  }
private:
  IShmemAllocator* mAllocator;
};

/*
 * Get the pixel data from the given source surface and return it as a buffer.
 * The length and stride will be assigned from the surface.
 */
template <typename GetSurfaceDataContext = GetSurfaceDataRawBuffer>
typename GetSurfaceDataContext::ReturnType
GetSurfaceDataImpl(mozilla::gfx::DataSourceSurface* aSurface,
                   size_t* aLength, int32_t* aStride,
                   GetSurfaceDataContext aContext = GetSurfaceDataContext())
{
  mozilla::gfx::DataSourceSurface::MappedSurface map;
  if (!aSurface->Map(mozilla::gfx::DataSourceSurface::MapType::READ, &map)) {
    return GetSurfaceDataContext::NullValue();
  }

  mozilla::gfx::IntSize size = aSurface->GetSize();
  mozilla::CheckedInt32 requiredBytes =
    mozilla::CheckedInt32(map.mStride) * mozilla::CheckedInt32(size.height);
  if (!requiredBytes.isValid()) {
    return GetSurfaceDataContext::NullValue();
  }

  size_t maxBufLen = requiredBytes.value();
  mozilla::gfx::SurfaceFormat format = aSurface->GetFormat();

  // Surface data handling is totally nuts. This is the magic one needs to
  // know to access the data.
  size_t bufLen = maxBufLen - map.mStride + (size.width * BytesPerPixel(format));

  // nsDependentCString wants null-terminated string.
  typename GetSurfaceDataContext::ReturnType surfaceData = aContext.Allocate(maxBufLen + 1);
  if (GetSurfaceDataContext::GetBuffer(surfaceData)) {
    memcpy(GetSurfaceDataContext::GetBuffer(surfaceData),
           reinterpret_cast<char*>(map.mData),
           bufLen);
    memset(GetSurfaceDataContext::GetBuffer(surfaceData) + bufLen,
           0,
           maxBufLen - bufLen + 1);
  }

  *aLength = maxBufLen;
  *aStride = map.mStride;

  aSurface->Unmap();
  return surfaceData;
}
} // Anonymous namespace.

mozilla::UniquePtr<char[]>
nsContentUtils::GetSurfaceData(
  NotNull<mozilla::gfx::DataSourceSurface*> aSurface,
  size_t* aLength, int32_t* aStride)
{
  return GetSurfaceDataImpl(aSurface, aLength, aStride);
}

void
nsContentUtils::GetSurfaceData(mozilla::gfx::DataSourceSurface* aSurface,
                               size_t* aLength, int32_t* aStride,
                               IShmemAllocator* aAllocator,
                               Shmem *aOutShmem)
{
  *aOutShmem = GetSurfaceDataImpl(aSurface, aLength, aStride,
                                  GetSurfaceDataShmem(aAllocator));
}

mozilla::Modifiers
nsContentUtils::GetWidgetModifiers(int32_t aModifiers)
{
  Modifiers result = 0;
  if (aModifiers & nsIDOMWindowUtils::MODIFIER_SHIFT) {
    result |= mozilla::MODIFIER_SHIFT;
  }
  if (aModifiers & nsIDOMWindowUtils::MODIFIER_CONTROL) {
    result |= mozilla::MODIFIER_CONTROL;
  }
  if (aModifiers & nsIDOMWindowUtils::MODIFIER_ALT) {
    result |= mozilla::MODIFIER_ALT;
  }
  if (aModifiers & nsIDOMWindowUtils::MODIFIER_META) {
    result |= mozilla::MODIFIER_META;
  }
  if (aModifiers & nsIDOMWindowUtils::MODIFIER_ALTGRAPH) {
    result |= mozilla::MODIFIER_ALTGRAPH;
  }
  if (aModifiers & nsIDOMWindowUtils::MODIFIER_CAPSLOCK) {
    result |= mozilla::MODIFIER_CAPSLOCK;
  }
  if (aModifiers & nsIDOMWindowUtils::MODIFIER_FN) {
    result |= mozilla::MODIFIER_FN;
  }
  if (aModifiers & nsIDOMWindowUtils::MODIFIER_FNLOCK) {
    result |= mozilla::MODIFIER_FNLOCK;
  }
  if (aModifiers & nsIDOMWindowUtils::MODIFIER_NUMLOCK) {
    result |= mozilla::MODIFIER_NUMLOCK;
  }
  if (aModifiers & nsIDOMWindowUtils::MODIFIER_SCROLLLOCK) {
    result |= mozilla::MODIFIER_SCROLLLOCK;
  }
  if (aModifiers & nsIDOMWindowUtils::MODIFIER_SYMBOL) {
    result |= mozilla::MODIFIER_SYMBOL;
  }
  if (aModifiers & nsIDOMWindowUtils::MODIFIER_SYMBOLLOCK) {
    result |= mozilla::MODIFIER_SYMBOLLOCK;
  }
  if (aModifiers & nsIDOMWindowUtils::MODIFIER_OS) {
    result |= mozilla::MODIFIER_OS;
  }
  return result;
}

nsIWidget*
nsContentUtils::GetWidget(nsIPresShell* aPresShell, nsPoint* aOffset) {
  if (aPresShell) {
    nsIFrame* frame = aPresShell->GetRootFrame();
    if (frame)
      return frame->GetView()->GetNearestWidget(aOffset);
  }
  return nullptr;
}

int16_t
nsContentUtils::GetButtonsFlagForButton(int32_t aButton)
{
  switch (aButton) {
    case -1:
      return WidgetMouseEvent::eNoButtonFlag;
    case WidgetMouseEvent::eLeftButton:
      return WidgetMouseEvent::eLeftButtonFlag;
    case WidgetMouseEvent::eMiddleButton:
      return WidgetMouseEvent::eMiddleButtonFlag;
    case WidgetMouseEvent::eRightButton:
      return WidgetMouseEvent::eRightButtonFlag;
    case 4:
      return WidgetMouseEvent::e4thButtonFlag;
    case 5:
      return WidgetMouseEvent::e5thButtonFlag;
    default:
      NS_ERROR("Button not known.");
      return 0;
  }
}

LayoutDeviceIntPoint
nsContentUtils::ToWidgetPoint(const CSSPoint& aPoint,
                              const nsPoint& aOffset,
                              nsPresContext* aPresContext)
{
  return LayoutDeviceIntPoint::FromAppUnitsRounded(
    (CSSPoint::ToAppUnits(aPoint) +
    aOffset).ApplyResolution(nsLayoutUtils::GetCurrentAPZResolutionScale(aPresContext->PresShell())),
    aPresContext->AppUnitsPerDevPixel());
}

nsView*
nsContentUtils::GetViewToDispatchEvent(nsPresContext* presContext,
                                       nsIPresShell** presShell)
{
  if (presContext && presShell) {
    *presShell = presContext->PresShell();
    if (*presShell) {
      NS_ADDREF(*presShell);
      if (nsViewManager* viewManager = (*presShell)->GetViewManager()) {
        if (nsView* view = viewManager->GetRootView()) {
          return view;
        }
      }
    }
  }
  return nullptr;
}

nsresult
nsContentUtils::SendKeyEvent(nsIWidget* aWidget,
                             const nsAString& aType,
                             int32_t aKeyCode,
                             int32_t aCharCode,
                             int32_t aModifiers,
                             uint32_t aAdditionalFlags,
                             bool* aDefaultActionTaken)
{
  // get the widget to send the event to
  if (!aWidget)
    return NS_ERROR_FAILURE;

  EventMessage msg;
  if (aType.EqualsLiteral("keydown"))
    msg = eKeyDown;
  else if (aType.EqualsLiteral("keyup"))
    msg = eKeyUp;
  else if (aType.EqualsLiteral("keypress"))
    msg = eKeyPress;
  else
    return NS_ERROR_FAILURE;

  WidgetKeyboardEvent event(true, msg, aWidget);
  event.mModifiers = GetWidgetModifiers(aModifiers);

  if (msg == eKeyPress) {
    event.mKeyCode = aCharCode ? 0 : aKeyCode;
    event.mCharCode = aCharCode;
  } else {
    event.mKeyCode = aKeyCode;
    event.mCharCode = 0;
  }

  uint32_t locationFlag = (aAdditionalFlags &
    (nsIDOMWindowUtils::KEY_FLAG_LOCATION_STANDARD | nsIDOMWindowUtils::KEY_FLAG_LOCATION_LEFT |
     nsIDOMWindowUtils::KEY_FLAG_LOCATION_RIGHT | nsIDOMWindowUtils::KEY_FLAG_LOCATION_NUMPAD));
  switch (locationFlag) {
    case nsIDOMWindowUtils::KEY_FLAG_LOCATION_STANDARD:
      event.mLocation = eKeyLocationStandard;
      break;
    case nsIDOMWindowUtils::KEY_FLAG_LOCATION_LEFT:
      event.mLocation = eKeyLocationLeft;
      break;
    case nsIDOMWindowUtils::KEY_FLAG_LOCATION_RIGHT:
      event.mLocation = eKeyLocationRight;
      break;
    case nsIDOMWindowUtils::KEY_FLAG_LOCATION_NUMPAD:
      event.mLocation = eKeyLocationNumpad;
      break;
    default:
      if (locationFlag != 0) {
        return NS_ERROR_INVALID_ARG;
      }
      // If location flag isn't set, choose the location from keycode.
      switch (aKeyCode) {
        case nsIDOMKeyEvent::DOM_VK_NUMPAD0:
        case nsIDOMKeyEvent::DOM_VK_NUMPAD1:
        case nsIDOMKeyEvent::DOM_VK_NUMPAD2:
        case nsIDOMKeyEvent::DOM_VK_NUMPAD3:
        case nsIDOMKeyEvent::DOM_VK_NUMPAD4:
        case nsIDOMKeyEvent::DOM_VK_NUMPAD5:
        case nsIDOMKeyEvent::DOM_VK_NUMPAD6:
        case nsIDOMKeyEvent::DOM_VK_NUMPAD7:
        case nsIDOMKeyEvent::DOM_VK_NUMPAD8:
        case nsIDOMKeyEvent::DOM_VK_NUMPAD9:
        case nsIDOMKeyEvent::DOM_VK_MULTIPLY:
        case nsIDOMKeyEvent::DOM_VK_ADD:
        case nsIDOMKeyEvent::DOM_VK_SEPARATOR:
        case nsIDOMKeyEvent::DOM_VK_SUBTRACT:
        case nsIDOMKeyEvent::DOM_VK_DECIMAL:
        case nsIDOMKeyEvent::DOM_VK_DIVIDE:
          event.mLocation = eKeyLocationNumpad;
          break;
        case nsIDOMKeyEvent::DOM_VK_SHIFT:
        case nsIDOMKeyEvent::DOM_VK_CONTROL:
        case nsIDOMKeyEvent::DOM_VK_ALT:
        case nsIDOMKeyEvent::DOM_VK_META:
          event.mLocation = eKeyLocationLeft;
          break;
        default:
          event.mLocation = eKeyLocationStandard;
          break;
      }
      break;
  }

  event.mRefPoint = LayoutDeviceIntPoint(0, 0);
  event.mTime = PR_IntervalNow();
  if (!(aAdditionalFlags & nsIDOMWindowUtils::KEY_FLAG_NOT_SYNTHESIZED_FOR_TESTS)) {
    event.mFlags.mIsSynthesizedForTests = true;
  }

  if (aAdditionalFlags & nsIDOMWindowUtils::KEY_FLAG_PREVENT_DEFAULT) {
    event.PreventDefaultBeforeDispatch();
  }

  nsEventStatus status;
  nsresult rv = aWidget->DispatchEvent(&event, status);
  NS_ENSURE_SUCCESS(rv, rv);

  *aDefaultActionTaken = (status != nsEventStatus_eConsumeNoDefault);

  return NS_OK;
}

nsresult
nsContentUtils::SendMouseEvent(const nsCOMPtr<nsIPresShell>& aPresShell,
                               const nsAString& aType,
                               float aX,
                               float aY,
                               int32_t aButton,
                               int32_t aButtons,
                               int32_t aClickCount,
                               int32_t aModifiers,
                               bool aIgnoreRootScrollFrame,
                               float aPressure,
                               unsigned short aInputSourceArg,
                               uint32_t aIdentifier,
                               bool aToWindow,
                               bool *aPreventDefault,
                               bool aIsDOMEventSynthesized,
                               bool aIsWidgetEventSynthesized)
{
  nsPoint offset;
  nsCOMPtr<nsIWidget> widget = GetWidget(aPresShell, &offset);
  if (!widget)
    return NS_ERROR_FAILURE;

  EventMessage msg;
  WidgetMouseEvent::ExitFrom exitFrom = WidgetMouseEvent::eChild;
  bool contextMenuKey = false;
  if (aType.EqualsLiteral("mousedown")) {
    msg = eMouseDown;
  } else if (aType.EqualsLiteral("mouseup")) {
    msg = eMouseUp;
  } else if (aType.EqualsLiteral("mousemove")) {
    msg = eMouseMove;
  } else if (aType.EqualsLiteral("mouseover")) {
    msg = eMouseEnterIntoWidget;
  } else if (aType.EqualsLiteral("mouseout")) {
    msg = eMouseExitFromWidget;
  } else if (aType.EqualsLiteral("mousecancel")) {
    msg = eMouseExitFromWidget;
    exitFrom = WidgetMouseEvent::eTopLevel;
  } else if (aType.EqualsLiteral("mouselongtap")) {
    msg = eMouseLongTap;
  } else if (aType.EqualsLiteral("contextmenu")) {
    msg = eContextMenu;
    contextMenuKey = (aButton == 0);
  } else if (aType.EqualsLiteral("MozMouseHittest")) {
    msg = eMouseHitTest;
  } else {
    return NS_ERROR_FAILURE;
  }

  if (aInputSourceArg == nsIDOMMouseEvent::MOZ_SOURCE_UNKNOWN) {
    aInputSourceArg = nsIDOMMouseEvent::MOZ_SOURCE_MOUSE;
  }

  WidgetMouseEvent event(true, msg, widget,
                         aIsWidgetEventSynthesized ?
                           WidgetMouseEvent::eSynthesized :
                           WidgetMouseEvent::eReal,
                         contextMenuKey ? WidgetMouseEvent::eContextMenuKey :
                                          WidgetMouseEvent::eNormal);
  event.pointerId = aIdentifier;
  event.mModifiers = GetWidgetModifiers(aModifiers);
  event.button = aButton;
  event.buttons = aButtons != nsIDOMWindowUtils::MOUSE_BUTTONS_NOT_SPECIFIED ?
                  aButtons :
                  msg == eMouseUp ? 0 : GetButtonsFlagForButton(aButton);
  event.pressure = aPressure;
  event.inputSource = aInputSourceArg;
  event.mClickCount = aClickCount;
  event.mTime = PR_IntervalNow();
  event.mFlags.mIsSynthesizedForTests = aIsDOMEventSynthesized;
  event.mExitFrom = exitFrom;

  nsPresContext* presContext = aPresShell->GetPresContext();
  if (!presContext)
    return NS_ERROR_FAILURE;

  event.mRefPoint = ToWidgetPoint(CSSPoint(aX, aY), offset, presContext);
  event.mIgnoreRootScrollFrame = aIgnoreRootScrollFrame;

  nsEventStatus status = nsEventStatus_eIgnore;
  if (aToWindow) {
    nsCOMPtr<nsIPresShell> presShell;
    nsView* view = GetViewToDispatchEvent(presContext, getter_AddRefs(presShell));
    if (!presShell || !view) {
      return NS_ERROR_FAILURE;
    }
    return presShell->HandleEvent(view->GetFrame(), &event, false, &status);
  }
  if (gfxPrefs::TestEventsAsyncEnabled()) {
    status = widget->DispatchInputEvent(&event);
  } else {
    nsresult rv = widget->DispatchEvent(&event, status);
    NS_ENSURE_SUCCESS(rv, rv);
  }
  if (aPreventDefault) {
    *aPreventDefault = (status == nsEventStatus_eConsumeNoDefault);
  }

  return NS_OK;
}

/* static */
void
nsContentUtils::FirePageHideEvent(nsIDocShellTreeItem* aItem,
                                  EventTarget* aChromeEventHandler)
{
  nsCOMPtr<nsIDocument> doc = aItem->GetDocument();
  NS_ASSERTION(doc, "What happened here?");
  doc->OnPageHide(true, aChromeEventHandler);

  int32_t childCount = 0;
  aItem->GetChildCount(&childCount);
  AutoTArray<nsCOMPtr<nsIDocShellTreeItem>, 8> kids;
  kids.AppendElements(childCount);
  for (int32_t i = 0; i < childCount; ++i) {
    aItem->GetChildAt(i, getter_AddRefs(kids[i]));
  }

  for (uint32_t i = 0; i < kids.Length(); ++i) {
    if (kids[i]) {
      FirePageHideEvent(kids[i], aChromeEventHandler);
    }
  }
}

// The pageshow event is fired for a given document only if IsShowing() returns
// the same thing as aFireIfShowing.  This gives us a way to fire pageshow only
// on documents that are still loading or only on documents that are already
// loaded.
/* static */
void
nsContentUtils::FirePageShowEvent(nsIDocShellTreeItem* aItem,
                                  EventTarget* aChromeEventHandler,
                                  bool aFireIfShowing)
{
  int32_t childCount = 0;
  aItem->GetChildCount(&childCount);
  AutoTArray<nsCOMPtr<nsIDocShellTreeItem>, 8> kids;
  kids.AppendElements(childCount);
  for (int32_t i = 0; i < childCount; ++i) {
    aItem->GetChildAt(i, getter_AddRefs(kids[i]));
  }

  for (uint32_t i = 0; i < kids.Length(); ++i) {
    if (kids[i]) {
      FirePageShowEvent(kids[i], aChromeEventHandler, aFireIfShowing);
    }
  }

  nsCOMPtr<nsIDocument> doc = aItem->GetDocument();
  NS_ASSERTION(doc, "What happened here?");
  if (doc->IsShowing() == aFireIfShowing) {
    doc->OnPageShow(true, aChromeEventHandler);
  }
}

/* static */
already_AddRefed<nsPIWindowRoot>
nsContentUtils::GetWindowRoot(nsIDocument* aDoc)
{
  if (aDoc) {
    if (nsPIDOMWindowOuter* win = aDoc->GetWindow()) {
      return win->GetTopWindowRoot();
    }
  }
  return nullptr;
}

/* static */
nsContentPolicyType
nsContentUtils::InternalContentPolicyTypeToExternal(nsContentPolicyType aType)
{
  switch (aType) {
  case nsIContentPolicy::TYPE_INTERNAL_SCRIPT:
  case nsIContentPolicy::TYPE_INTERNAL_SCRIPT_PRELOAD:
  case nsIContentPolicy::TYPE_INTERNAL_WORKER:
  case nsIContentPolicy::TYPE_INTERNAL_SHARED_WORKER:
  case nsIContentPolicy::TYPE_INTERNAL_SERVICE_WORKER:
  case nsIContentPolicy::TYPE_INTERNAL_WORKER_IMPORT_SCRIPTS:
    return nsIContentPolicy::TYPE_SCRIPT;

  case nsIContentPolicy::TYPE_INTERNAL_EMBED:
  case nsIContentPolicy::TYPE_INTERNAL_OBJECT:
    return nsIContentPolicy::TYPE_OBJECT;

  case nsIContentPolicy::TYPE_INTERNAL_FRAME:
  case nsIContentPolicy::TYPE_INTERNAL_IFRAME:
    return nsIContentPolicy::TYPE_SUBDOCUMENT;

  case nsIContentPolicy::TYPE_INTERNAL_AUDIO:
  case nsIContentPolicy::TYPE_INTERNAL_VIDEO:
  case nsIContentPolicy::TYPE_INTERNAL_TRACK:
    return nsIContentPolicy::TYPE_MEDIA;

  case nsIContentPolicy::TYPE_INTERNAL_XMLHTTPREQUEST:
  case nsIContentPolicy::TYPE_INTERNAL_EVENTSOURCE:
    return nsIContentPolicy::TYPE_XMLHTTPREQUEST;

  case nsIContentPolicy::TYPE_INTERNAL_IMAGE:
  case nsIContentPolicy::TYPE_INTERNAL_IMAGE_PRELOAD:
  case nsIContentPolicy::TYPE_INTERNAL_IMAGE_FAVICON:
    return nsIContentPolicy::TYPE_IMAGE;

  case nsIContentPolicy::TYPE_INTERNAL_STYLESHEET:
  case nsIContentPolicy::TYPE_INTERNAL_STYLESHEET_PRELOAD:
    return nsIContentPolicy::TYPE_STYLESHEET;

  default:
    return aType;
  }
}

/* static */
nsContentPolicyType
nsContentUtils::InternalContentPolicyTypeToExternalOrWorker(nsContentPolicyType aType)
{
  switch (aType) {
  case nsIContentPolicy::TYPE_INTERNAL_WORKER:
  case nsIContentPolicy::TYPE_INTERNAL_SHARED_WORKER:
  case nsIContentPolicy::TYPE_INTERNAL_SERVICE_WORKER:
    return aType;

  default:
    return InternalContentPolicyTypeToExternal(aType);
  }
}

/* static */
bool
nsContentUtils::IsPreloadType(nsContentPolicyType aType)
{
  if (aType == nsIContentPolicy::TYPE_INTERNAL_SCRIPT_PRELOAD ||
      aType == nsIContentPolicy::TYPE_INTERNAL_IMAGE_PRELOAD ||
      aType == nsIContentPolicy::TYPE_INTERNAL_STYLESHEET_PRELOAD) {
    return true;
  }
  return false;
}

nsresult
nsContentUtils::SetFetchReferrerURIWithPolicy(nsIPrincipal* aPrincipal,
                                              nsIDocument* aDoc,
                                              nsIHttpChannel* aChannel,
                                              mozilla::net::ReferrerPolicy aReferrerPolicy)
{
  NS_ENSURE_ARG_POINTER(aPrincipal);
  NS_ENSURE_ARG_POINTER(aChannel);

  nsCOMPtr<nsIURI> principalURI;

  if (IsSystemPrincipal(aPrincipal)) {
    return NS_OK;
  }

  aPrincipal->GetURI(getter_AddRefs(principalURI));

  if (!aDoc) {
    return aChannel->SetReferrerWithPolicy(principalURI, aReferrerPolicy);
  }

  // If it weren't for history.push/replaceState, we could just use the
  // principal's URI here.  But since we want changes to the URI effected
  // by push/replaceState to be reflected in the XHR referrer, we have to
  // be more clever.
  //
  // If the document's original URI (before any push/replaceStates) matches
  // our principal, then we use the document's current URI (after
  // push/replaceStates).  Otherwise (if the document is, say, a data:
  // URI), we just use the principal's URI.
  nsCOMPtr<nsIURI> docCurURI = aDoc->GetDocumentURI();
  nsCOMPtr<nsIURI> docOrigURI = aDoc->GetOriginalURI();

  nsCOMPtr<nsIURI> referrerURI;

  if (principalURI && docCurURI && docOrigURI) {
    bool equal = false;
    principalURI->Equals(docOrigURI, &equal);
    if (equal) {
      referrerURI = docCurURI;
    }
  }

  if (!referrerURI) {
    referrerURI = principalURI;
  }

  return aChannel->SetReferrerWithPolicy(referrerURI, aReferrerPolicy);
}

// static
net::ReferrerPolicy
nsContentUtils::GetReferrerPolicyFromHeader(const nsAString& aHeader)
{
  // Multiple headers could be concatenated into one comma-separated
  // list of policies. Need to tokenize the multiple headers.
  nsCharSeparatedTokenizer tokenizer(aHeader, ',');
  nsAutoString token;
  net::ReferrerPolicy referrerPolicy = mozilla::net::RP_Unset;
  while (tokenizer.hasMoreTokens()) {
    token = tokenizer.nextToken();
    if (token.IsEmpty()) {
      continue;
    }
    net::ReferrerPolicy policy = net::ReferrerPolicyFromString(token);
    if (policy != net::RP_Unset) {
      referrerPolicy = policy;
    }
  }
  return referrerPolicy;
}

// static
bool
nsContentUtils::PushEnabled(JSContext* aCx, JSObject* aObj)
{
  if (NS_IsMainThread()) {
    return Preferences::GetBool("dom.push.enabled", false);
  }

  using namespace workers;

  // Otherwise, check the pref via the WorkerPrivate
  WorkerPrivate* workerPrivate = GetWorkerPrivateFromContext(aCx);
  if (!workerPrivate) {
    return false;
  }

  return workerPrivate->PushEnabled();
}

// static
bool
nsContentUtils::IsNonSubresourceRequest(nsIChannel* aChannel)
{
  nsLoadFlags loadFlags = 0;
  aChannel->GetLoadFlags(&loadFlags);
  if (loadFlags & nsIChannel::LOAD_DOCUMENT_URI) {
    return true;
  }

  nsCOMPtr<nsILoadInfo> loadInfo = aChannel->GetLoadInfo();
  if (!loadInfo) {
    return false;
  }
  nsContentPolicyType type = loadInfo->InternalContentPolicyType();
  return type == nsIContentPolicy::TYPE_INTERNAL_WORKER ||
         type == nsIContentPolicy::TYPE_INTERNAL_SHARED_WORKER;
}

// static, public
nsContentUtils::StorageAccess
nsContentUtils::StorageAllowedForWindow(nsPIDOMWindowInner* aWindow)
{
  MOZ_ASSERT(aWindow->IsInnerWindow());

  if (nsIDocument* document = aWindow->GetExtantDoc()) {
    nsCOMPtr<nsIPrincipal> principal = document->NodePrincipal();
    return InternalStorageAllowedForPrincipal(principal, aWindow);
  }

  return StorageAccess::eDeny;
}

// static, public
nsContentUtils::StorageAccess
nsContentUtils::StorageAllowedForPrincipal(nsIPrincipal* aPrincipal)
{
  return InternalStorageAllowedForPrincipal(aPrincipal, nullptr);
}

// static, private
nsContentUtils::StorageAccess
nsContentUtils::InternalStorageAllowedForPrincipal(nsIPrincipal* aPrincipal,
                                                   nsPIDOMWindowInner* aWindow)
{
  MOZ_ASSERT(aPrincipal);
  MOZ_ASSERT(!aWindow || aWindow->IsInnerWindow());

  StorageAccess access = StorageAccess::eAllow;

  // We don't allow storage on the null principal, in general. Even if the
  // calling context is chrome.
  if (aPrincipal->GetIsNullPrincipal()) {
    return StorageAccess::eDeny;
  }

  if (aWindow) {
    // If the document is sandboxed, then it is not permitted to use storage
    nsIDocument* document = aWindow->GetExtantDoc();
    if (document->GetSandboxFlags() & SANDBOXED_ORIGIN) {
      return StorageAccess::eDeny;
    }

    // Check if we are in private browsing, and record that fact
    if (IsInPrivateBrowsing(document)) {
      access = StorageAccess::ePrivateBrowsing;
    }
  }

  nsCOMPtr<nsIPermissionManager> permissionManager =
    services::GetPermissionManager();
  if (!permissionManager) {
    return StorageAccess::eDeny;
  }

  // check the permission manager for any allow or deny permissions
  // for cookies for the window.
  uint32_t perm;
  permissionManager->TestPermissionFromPrincipal(aPrincipal, "cookie", &perm);
  if (perm == nsIPermissionManager::DENY_ACTION) {
    return StorageAccess::eDeny;
  }
  if (perm == nsICookiePermission::ACCESS_SESSION) {
    return std::min(access, StorageAccess::eSessionScoped);
  }
  if (perm == nsIPermissionManager::ALLOW_ACTION) {
    return access;
  }

  // Check if we should only allow storage for the session, and record that fact
  if (sCookiesLifetimePolicy == nsICookieService::ACCEPT_SESSION) {
    // Storage could be StorageAccess::ePrivateBrowsing or StorageAccess::eAllow
    // so perform a std::min comparison to make sure we preserve ePrivateBrowsing
    // if it has been set.
    access = std::min(StorageAccess::eSessionScoped, access);
  }

  // About URIs are allowed to access storage, even if they don't have chrome
  // privileges. If this is not desired, than the consumer will have to
  // implement their own restriction functionality.
  //
  // This is due to backwards-compatibility and the state of storage access before
  // the introducton of nsContentUtils::InternalStorageAllowedForPrincipal:
  //
  // BEFORE:
  // localStorage, caches: allowed in 3rd-party iframes always
  // IndexedDB: allowed in 3rd-party iframes only if 3rd party URI is an about:
  //   URI within a specific whitelist
  //
  // AFTER:
  // localStorage, caches: allowed in 3rd-party iframes by default. Preference
  //   can be set to disable in 3rd-party, which will not disallow in about: URIs.
  // IndexedDB: allowed in 3rd-party iframes by default. Preference can be set to
  //   disable in 3rd-party, which will disallow in about: URIs, unless they are
  //   within a specific whitelist.
  //
  // This means that behavior for storage with internal about: URIs should not be
  // affected, which is desireable due to the lack of automated testing for about:
  // URIs with these preferences set, and the importance of the correct functioning
  // of these URIs even with custom preferences.
  nsCOMPtr<nsIURI> uri;
  nsresult rv = aPrincipal->GetURI(getter_AddRefs(uri));
  if (NS_SUCCEEDED(rv) && uri) {
    bool isAbout = false;
    MOZ_ALWAYS_SUCCEEDS(uri->SchemeIs("about", &isAbout));
    if (isAbout) {
      return access;
    }
  }

  // We don't want to prompt for every attempt to access permissions.
  if (sCookiesBehavior == nsICookieService::BEHAVIOR_REJECT) {
    return StorageAccess::eDeny;
  }

  // In the absense of a window, we assume that we are first-party.
  if (aWindow && (sCookiesBehavior == nsICookieService::BEHAVIOR_REJECT_FOREIGN ||
                  sCookiesBehavior == nsICookieService::BEHAVIOR_LIMIT_FOREIGN)) {
    nsCOMPtr<mozIThirdPartyUtil> thirdPartyUtil =
      do_GetService(THIRDPARTYUTIL_CONTRACTID);
    MOZ_ASSERT(thirdPartyUtil);

    bool thirdPartyWindow = false;
    if (NS_SUCCEEDED(thirdPartyUtil->IsThirdPartyWindow(
          aWindow->GetOuterWindow(), nullptr, &thirdPartyWindow)) && thirdPartyWindow) {
      // XXX For non-cookie forms of storage, we handle BEHAVIOR_LIMIT_FOREIGN by
      // simply rejecting the request to use the storage. In the future, if we
      // change the meaning of BEHAVIOR_LIMIT_FOREIGN to be one which makes sense
      // for non-cookie storage types, this may change.

      return StorageAccess::eDeny;
    }
  }

  return access;
}

namespace {

// We put StringBuilder in the anonymous namespace to prevent anything outside
// this file from accidentally being linked against it.

class StringBuilder
{
private:
  // Try to keep the size of StringBuilder close to a jemalloc bucket size.
  static const uint32_t STRING_BUFFER_UNITS = 1020;
  class Unit
  {
  public:
    Unit() : mAtom(nullptr), mType(eUnknown), mLength(0)
    {
      MOZ_COUNT_CTOR(StringBuilder::Unit);
    }
    ~Unit()
    {
      if (mType == eString || mType == eStringWithEncode) {
        delete mString;
      }
      MOZ_COUNT_DTOR(StringBuilder::Unit);
    }

    enum Type
    {
      eUnknown,
      eAtom,
      eString,
      eStringWithEncode,
      eLiteral,
      eTextFragment,
      eTextFragmentWithEncode,
    };

    union
    {
      nsIAtom*              mAtom;
      const char*           mLiteral;
      nsAutoString*         mString;
      const nsTextFragment* mTextFragment;
    };
    Type     mType;
    uint32_t mLength;
  };
public:
  StringBuilder() : mLast(this), mLength(0)
  {
    MOZ_COUNT_CTOR(StringBuilder);
  }

  ~StringBuilder()
  {
    MOZ_COUNT_DTOR(StringBuilder);
  }

  void Append(nsIAtom* aAtom)
  {
    Unit* u = AddUnit();
    u->mAtom = aAtom;
    u->mType = Unit::eAtom;
    uint32_t len = aAtom->GetLength();
    u->mLength = len;
    mLength += len;
  }

  template<int N>
  void Append(const char (&aLiteral)[N])
  {
    Unit* u = AddUnit();
    u->mLiteral = aLiteral;
    u->mType = Unit::eLiteral;
    uint32_t len = N - 1;
    u->mLength = len;
    mLength += len;
  }

  template<int N>
  void Append(char (&aLiteral)[N])
  {
    Unit* u = AddUnit();
    u->mLiteral = aLiteral;
    u->mType = Unit::eLiteral;
    uint32_t len = N - 1;
    u->mLength = len;
    mLength += len;
  }

  void Append(const nsAString& aString)
  {
    Unit* u = AddUnit();
    u->mString = new nsAutoString(aString);
    u->mType = Unit::eString;
    uint32_t len = aString.Length();
    u->mLength = len;
    mLength += len;
  }

  void Append(nsAutoString* aString)
  {
    Unit* u = AddUnit();
    u->mString = aString;
    u->mType = Unit::eString;
    uint32_t len = aString->Length();
    u->mLength = len;
    mLength += len;
  }

  void AppendWithAttrEncode(nsAutoString* aString, uint32_t aLen)
  {
    Unit* u = AddUnit();
    u->mString = aString;
    u->mType = Unit::eStringWithEncode;
    u->mLength = aLen;
    mLength += aLen;
  }

  void Append(const nsTextFragment* aTextFragment)
  {
    Unit* u = AddUnit();
    u->mTextFragment = aTextFragment;
    u->mType = Unit::eTextFragment;
    uint32_t len = aTextFragment->GetLength();
    u->mLength = len;
    mLength += len;
  }

  void AppendWithEncode(const nsTextFragment* aTextFragment, uint32_t aLen)
  {
    Unit* u = AddUnit();
    u->mTextFragment = aTextFragment;
    u->mType = Unit::eTextFragmentWithEncode;
    u->mLength = aLen;
    mLength += aLen;
  }

  bool ToString(nsAString& aOut)
  {
    if (!aOut.SetCapacity(mLength, fallible)) {
      return false;
    }

    for (StringBuilder* current = this; current; current = current->mNext) {
      uint32_t len = current->mUnits.Length();
      for (uint32_t i = 0; i < len; ++i) {
        Unit& u = current->mUnits[i];
        switch (u.mType) {
          case Unit::eAtom:
            aOut.Append(nsDependentAtomString(u.mAtom));
            break;
          case Unit::eString:
            aOut.Append(*(u.mString));
            break;
          case Unit::eStringWithEncode:
            EncodeAttrString(*(u.mString), aOut);
            break;
          case Unit::eLiteral:
            aOut.AppendASCII(u.mLiteral, u.mLength);
            break;
          case Unit::eTextFragment:
            u.mTextFragment->AppendTo(aOut);
            break;
          case Unit::eTextFragmentWithEncode:
            EncodeTextFragment(u.mTextFragment, aOut);
            break;
          default:
            MOZ_CRASH("Unknown unit type?");
        }
      }
    }
    return true;
  }
private:
  Unit* AddUnit()
  {
    if (mLast->mUnits.Length() == STRING_BUFFER_UNITS) {
      new StringBuilder(this);
    }
    return mLast->mUnits.AppendElement();
  }

  explicit StringBuilder(StringBuilder* aFirst)
  : mLast(nullptr), mLength(0)
  {
    MOZ_COUNT_CTOR(StringBuilder);
    aFirst->mLast->mNext = this;
    aFirst->mLast = this;
  }

  void EncodeAttrString(const nsAutoString& aValue, nsAString& aOut)
  {
    const char16_t* c = aValue.BeginReading();
    const char16_t* end = aValue.EndReading();
    while (c < end) {
      switch (*c) {
      case '"':
        aOut.AppendLiteral("&quot;");
        break;
      case '&':
        aOut.AppendLiteral("&amp;");
        break;
      case 0x00A0:
        aOut.AppendLiteral("&nbsp;");
        break;
      default:
        aOut.Append(*c);
        break;
      }
      ++c;
    }
  }

  void EncodeTextFragment(const nsTextFragment* aValue, nsAString& aOut)
  {
    uint32_t len = aValue->GetLength();
    if (aValue->Is2b()) {
      const char16_t* data = aValue->Get2b();
      for (uint32_t i = 0; i < len; ++i) {
        const char16_t c = data[i];
        switch (c) {
          case '<':
            aOut.AppendLiteral("&lt;");
            break;
          case '>':
            aOut.AppendLiteral("&gt;");
            break;
          case '&':
            aOut.AppendLiteral("&amp;");
            break;
          case 0x00A0:
            aOut.AppendLiteral("&nbsp;");
            break;
          default:
            aOut.Append(c);
            break;
        }
      }
    } else {
      const char* data = aValue->Get1b();
      for (uint32_t i = 0; i < len; ++i) {
        const unsigned char c = data[i];
        switch (c) {
          case '<':
            aOut.AppendLiteral("&lt;");
            break;
          case '>':
            aOut.AppendLiteral("&gt;");
            break;
          case '&':
            aOut.AppendLiteral("&amp;");
            break;
          case 0x00A0:
            aOut.AppendLiteral("&nbsp;");
            break;
          default:
            aOut.Append(c);
            break;
        }
      }
    }
  }

  AutoTArray<Unit, STRING_BUFFER_UNITS> mUnits;
  nsAutoPtr<StringBuilder>                mNext;
  StringBuilder*                          mLast;
  // mLength is used only in the first StringBuilder object in the linked list.
  uint32_t                                mLength;
};

} // namespace

static void
AppendEncodedCharacters(const nsTextFragment* aText, StringBuilder& aBuilder)
{
  uint32_t extraSpaceNeeded = 0;
  uint32_t len = aText->GetLength();
  if (aText->Is2b()) {
    const char16_t* data = aText->Get2b();
    for (uint32_t i = 0; i < len; ++i) {
      const char16_t c = data[i];
      switch (c) {
        case '<':
          extraSpaceNeeded += ArrayLength("&lt;") - 2;
          break;
        case '>':
          extraSpaceNeeded += ArrayLength("&gt;") - 2;
          break;
        case '&':
          extraSpaceNeeded += ArrayLength("&amp;") - 2;
          break;
        case 0x00A0:
          extraSpaceNeeded += ArrayLength("&nbsp;") - 2;
          break;
        default:
          break;
      }
    }
  } else {
    const char* data = aText->Get1b();
    for (uint32_t i = 0; i < len; ++i) {
      const unsigned char c = data[i];
      switch (c) {
        case '<':
          extraSpaceNeeded += ArrayLength("&lt;") - 2;
          break;
        case '>':
          extraSpaceNeeded += ArrayLength("&gt;") - 2;
          break;
        case '&':
          extraSpaceNeeded += ArrayLength("&amp;") - 2;
          break;
        case 0x00A0:
          extraSpaceNeeded += ArrayLength("&nbsp;") - 2;
          break;
        default:
          break;
      }
    }
  }

  if (extraSpaceNeeded) {
    aBuilder.AppendWithEncode(aText, len + extraSpaceNeeded);
  } else {
    aBuilder.Append(aText);
  }
}

static void
AppendEncodedAttributeValue(nsAutoString* aValue, StringBuilder& aBuilder)
{
  const char16_t* c = aValue->BeginReading();
  const char16_t* end = aValue->EndReading();

  uint32_t extraSpaceNeeded = 0;
  while (c < end) {
    switch (*c) {
      case '"':
        extraSpaceNeeded += ArrayLength("&quot;") - 2;
        break;
      case '&':
        extraSpaceNeeded += ArrayLength("&amp;") - 2;
        break;
      case 0x00A0:
        extraSpaceNeeded += ArrayLength("&nbsp;") - 2;
        break;
      default:
        break;
    }
    ++c;
  }

  if (extraSpaceNeeded) {
    aBuilder.AppendWithAttrEncode(aValue, aValue->Length() + extraSpaceNeeded);
  } else {
    aBuilder.Append(aValue);
  }
}

static void
StartElement(Element* aContent, StringBuilder& aBuilder)
{
  nsIAtom* localName = aContent->NodeInfo()->NameAtom();
  int32_t tagNS = aContent->GetNameSpaceID();

  aBuilder.Append("<");
  if (aContent->IsHTMLElement() || aContent->IsSVGElement() ||
      aContent->IsMathMLElement()) {
    aBuilder.Append(localName);
  } else {
    aBuilder.Append(aContent->NodeName());
  }

  int32_t count = aContent->GetAttrCount();
  for (int32_t i = 0; i < count; i++) {
    const nsAttrName* name = aContent->GetAttrNameAt(i);
    int32_t attNs = name->NamespaceID();
    nsIAtom* attName = name->LocalName();

    // Filter out any attribute starting with [-|_]moz
    nsDependentAtomString attrNameStr(attName);
    if (StringBeginsWith(attrNameStr, NS_LITERAL_STRING("_moz")) ||
        StringBeginsWith(attrNameStr, NS_LITERAL_STRING("-moz"))) {
      continue;
    }

    auto* attValue = new nsAutoString();
    aContent->GetAttr(attNs, attName, *attValue);

    // Filter out special case of <br type="_moz*"> used by the editor.
    // Bug 16988.  Yuck.
    if (localName == nsGkAtoms::br && tagNS == kNameSpaceID_XHTML &&
        attName == nsGkAtoms::type && attNs == kNameSpaceID_None &&
        StringBeginsWith(*attValue, NS_LITERAL_STRING("_moz"))) {
      delete attValue;
      continue;
    }

    aBuilder.Append(" ");

    if (MOZ_LIKELY(attNs == kNameSpaceID_None) ||
        (attNs == kNameSpaceID_XMLNS &&
         attName == nsGkAtoms::xmlns)) {
      // Nothing else required
    } else if (attNs == kNameSpaceID_XML) {
      aBuilder.Append("xml:");
    } else if (attNs == kNameSpaceID_XMLNS) {
      aBuilder.Append("xmlns:");
    } else if (attNs == kNameSpaceID_XLink) {
      aBuilder.Append("xlink:");
    } else {
      nsIAtom* prefix = name->GetPrefix();
      if (prefix) {
        aBuilder.Append(prefix);
        aBuilder.Append(":");
      }
    }

    aBuilder.Append(attName);
    aBuilder.Append(R"(=")");
    AppendEncodedAttributeValue(attValue, aBuilder);
    aBuilder.Append(R"(")");
  }

  aBuilder.Append(">");

  /*
  // Per HTML spec we should append one \n if the first child of
  // pre/textarea/listing is a textnode and starts with a \n.
  // But because browsers haven't traditionally had that behavior,
  // we're not changing our behavior either - yet.
  if (aContent->IsHTMLElement()) {
    if (localName == nsGkAtoms::pre || localName == nsGkAtoms::textarea ||
        localName == nsGkAtoms::listing) {
      nsIContent* fc = aContent->GetFirstChild();
      if (fc &&
          (fc->NodeType() == nsIDOMNode::TEXT_NODE ||
           fc->NodeType() == nsIDOMNode::CDATA_SECTION_NODE)) {
        const nsTextFragment* text = fc->GetText();
        if (text && text->GetLength() && text->CharAt(0) == char16_t('\n')) {
          aBuilder.Append("\n");
        }
      }
    }
  }*/
}

static inline bool
ShouldEscape(nsIContent* aParent)
{
  if (!aParent || !aParent->IsHTMLElement()) {
    return true;
  }

  static const nsIAtom* nonEscapingElements[] = {
    nsGkAtoms::style, nsGkAtoms::script, nsGkAtoms::xmp,
    nsGkAtoms::iframe, nsGkAtoms::noembed, nsGkAtoms::noframes,
    nsGkAtoms::plaintext,
    // Per the current spec noscript should be escaped in case
    // scripts are disabled or if document doesn't have
    // browsing context. However the latter seems to be a spec bug
    // and Gecko hasn't traditionally done the former.
    nsGkAtoms::noscript
  };
  static mozilla::BloomFilter<12, nsIAtom> sFilter;
  static bool sInitialized = false;
  if (!sInitialized) {
    sInitialized = true;
    for (auto& nonEscapingElement : nonEscapingElements) {
      sFilter.add(nonEscapingElement);
    }
  }

  nsIAtom* tag = aParent->NodeInfo()->NameAtom();
  if (sFilter.mightContain(tag)) {
    for (auto& nonEscapingElement : nonEscapingElements) {
      if (tag == nonEscapingElement) {
        return false;
      }
    }
  }
  return true;
}

static inline bool
IsVoidTag(Element* aElement)
{
  if (!aElement->IsHTMLElement()) {
    return false;
  }
  return FragmentOrElement::IsHTMLVoid(aElement->NodeInfo()->NameAtom());
}

bool
nsContentUtils::SerializeNodeToMarkup(nsINode* aRoot,
                                      bool aDescendentsOnly,
                                      nsAString& aOut)
{
  // If you pass in a DOCUMENT_NODE, you must pass aDescendentsOnly as true
  MOZ_ASSERT(aDescendentsOnly ||
             aRoot->NodeType() != nsIDOMNode::DOCUMENT_NODE);

  nsINode* current = aDescendentsOnly ?
    nsNodeUtils::GetFirstChildOfTemplateOrNode(aRoot) : aRoot;

  if (!current) {
    return true;
  }

  StringBuilder builder;
  nsIContent* next;
  while (true) {
    bool isVoid = false;
    switch (current->NodeType()) {
      case nsIDOMNode::ELEMENT_NODE: {
        Element* elem = current->AsElement();
        StartElement(elem, builder);
        isVoid = IsVoidTag(elem);
        if (!isVoid &&
            (next = nsNodeUtils::GetFirstChildOfTemplateOrNode(current))) {
          current = next;
          continue;
        }
        break;
      }

      case nsIDOMNode::TEXT_NODE:
      case nsIDOMNode::CDATA_SECTION_NODE: {
        const nsTextFragment* text = static_cast<nsIContent*>(current)->GetText();
        nsIContent* parent = current->GetParent();
        if (ShouldEscape(parent)) {
          AppendEncodedCharacters(text, builder);
        } else {
          builder.Append(text);
        }
        break;
      }

      case nsIDOMNode::COMMENT_NODE: {
        builder.Append("<!--");
        builder.Append(static_cast<nsIContent*>(current)->GetText());
        builder.Append("-->");
        break;
      }

      case nsIDOMNode::DOCUMENT_TYPE_NODE: {
        builder.Append("<!DOCTYPE ");
        builder.Append(current->NodeName());
        builder.Append(">");
        break;
      }

      case nsIDOMNode::PROCESSING_INSTRUCTION_NODE: {
        builder.Append("<?");
        builder.Append(current->NodeName());
        builder.Append(" ");
        builder.Append(static_cast<nsIContent*>(current)->GetText());
        builder.Append(">");
        break;
      }
    }

    while (true) {
      if (!isVoid && current->NodeType() == nsIDOMNode::ELEMENT_NODE) {
        builder.Append("</");
        nsIContent* elem = static_cast<nsIContent*>(current);
        if (elem->IsHTMLElement() || elem->IsSVGElement() ||
            elem->IsMathMLElement()) {
          builder.Append(elem->NodeInfo()->NameAtom());
        } else {
          builder.Append(current->NodeName());
        }
        builder.Append(">");
      }
      isVoid = false;

      if (current == aRoot) {
        return builder.ToString(aOut);
      }

      if ((next = current->GetNextSibling())) {
        current = next;
        break;
      }

      current = current->GetParentNode();

      // Handle template element. If the parent is a template's content,
      // then adjust the parent to be the template element.
      if (current != aRoot &&
          current->NodeType() == nsIDOMNode::DOCUMENT_FRAGMENT_NODE) {
        DocumentFragment* frag = static_cast<DocumentFragment*>(current);
        nsIContent* fragHost = frag->GetHost();
        if (fragHost && nsNodeUtils::IsTemplateElement(fragHost)) {
          current = fragHost;
        }
      }

      if (aDescendentsOnly && current == aRoot) {
        return builder.ToString(aOut);
      }
    }
  }
}

bool
nsContentUtils::IsSpecificAboutPage(JSObject* aGlobal, const char* aUri)
{
  // aUri must start with about: or this isn't the right function to be using.
  MOZ_ASSERT(strncmp(aUri, "about:", 6) == 0);

  // Make sure the global is a window
  nsGlobalWindow* win = xpc::WindowGlobalOrNull(aGlobal);
  if (!win) {
    return false;
  }

  nsCOMPtr<nsIPrincipal> principal = win->GetPrincipal();
  NS_ENSURE_TRUE(principal, false);
  nsCOMPtr<nsIURI> uri;
  principal->GetURI(getter_AddRefs(uri));
  if (!uri) {
    return false;
  }

  // First check the scheme to avoid getting long specs in the common case.
  bool isAbout = false;
  uri->SchemeIs("about", &isAbout);
  if (!isAbout) {
    return false;
  }

  // Now check the spec itself
  nsAutoCString spec;
  uri->GetSpecIgnoringRef(spec);
  return spec.EqualsASCII(aUri);
}

/* static */ void
nsContentUtils::SetScrollbarsVisibility(nsIDocShell* aDocShell, bool aVisible)
{
  nsCOMPtr<nsIScrollable> scroller = do_QueryInterface(aDocShell);

  if (scroller) {
    int32_t prefValue;

    if (aVisible) {
      prefValue = nsIScrollable::Scrollbar_Auto;
    } else {
      prefValue = nsIScrollable::Scrollbar_Never;
    }

    scroller->SetDefaultScrollbarPreferences(
                nsIScrollable::ScrollOrientation_Y, prefValue);
    scroller->SetDefaultScrollbarPreferences(
                nsIScrollable::ScrollOrientation_X, prefValue);
  }
}

/* static */ void
nsContentUtils::GetPresentationURL(nsIDocShell* aDocShell, nsAString& aPresentationUrl)
{
  MOZ_ASSERT(aDocShell);

  // Simulate receiver context for web platform test
  if (Preferences::GetBool("dom.presentation.testing.simulate-receiver")) {
    nsCOMPtr<nsIDocument> doc;

    nsCOMPtr<nsPIDOMWindowOuter> docShellWin =
      do_QueryInterface(aDocShell->GetScriptGlobalObject());
    if (docShellWin) {
      doc = docShellWin->GetExtantDoc();
    }

    if (NS_WARN_IF(!doc)) {
      return;
    }

    nsCOMPtr<nsIURI> uri = doc->GetDocumentURI();
    if (NS_WARN_IF(!uri)) {
      return;
    }

    nsAutoCString uriStr;
    uri->GetSpec(uriStr);
    aPresentationUrl = NS_ConvertUTF8toUTF16(uriStr);
    return;
  }

  if (XRE_IsContentProcess()) {
    nsCOMPtr<nsIDocShellTreeItem> sameTypeRoot;
    aDocShell->GetSameTypeRootTreeItem(getter_AddRefs(sameTypeRoot));
    nsCOMPtr<nsIDocShellTreeItem> root;
    aDocShell->GetRootTreeItem(getter_AddRefs(root));
    if (sameTypeRoot.get() == root.get()) {
      // presentation URL is stored in TabChild for the top most
      // <iframe mozbrowser> in content process.
      TabChild* tabChild = TabChild::GetFrom(aDocShell);
      if (tabChild) {
        aPresentationUrl = tabChild->PresentationURL();
      }
      return;
    }
  }

  nsCOMPtr<nsILoadContext> loadContext(do_QueryInterface(aDocShell));
  nsCOMPtr<nsIDOMElement> topFrameElement;
  loadContext->GetTopFrameElement(getter_AddRefs(topFrameElement));
  if (!topFrameElement) {
    return;
  }

  topFrameElement->GetAttribute(NS_LITERAL_STRING("mozpresentation"), aPresentationUrl);
}

/* static */ nsIDocShell*
nsContentUtils::GetDocShellForEventTarget(EventTarget* aTarget)
{
  nsCOMPtr<nsPIDOMWindowInner> innerWindow;

  if (nsCOMPtr<nsINode> node = do_QueryInterface(aTarget)) {
    bool ignore;
    innerWindow =
      do_QueryInterface(node->OwnerDoc()->GetScriptHandlingObject(ignore));
  } else if ((innerWindow = do_QueryInterface(aTarget))) {
    // Nothing else to do
  } else {
    nsCOMPtr<DOMEventTargetHelper> helper = do_QueryInterface(aTarget);
    if (helper) {
      innerWindow = helper->GetOwner();
    }
  }

  if (innerWindow) {
    return innerWindow->GetDocShell();
  }

  return nullptr;
}

/*
 * Note: this function only relates to figuring out HTTPS state, which is an
 * input to the Secure Context algorithm.  We are not actually implementing any
 * part of the Secure Context algorithm itself here.
 *
 * This is a bit of a hack.  Ideally we'd propagate HTTPS state through
 * nsIChannel as described in the Fetch and HTML specs, but making channels
 * know about whether they should inherit HTTPS state, propagating information
 * about who the channel's "client" is, exposing GetHttpsState API on channels
 * and modifying the various cache implementations to store and retrieve HTTPS
 * state involves a huge amount of code (see bug 1220687).  We avoid that for
 * now using this function.
 *
 * This function takes advantage of the observation that we can return true if
 * nsIContentSecurityManager::IsOriginPotentiallyTrustworthy returns true for
 * the document's origin (e.g. the origin has a scheme of 'https' or host
 * 'localhost' etc.).  Since we generally propagate a creator document's origin
 * onto data:, blob:, etc. documents, this works for them too.
 *
 * The scenario where this observation breaks down is sandboxing without the
 * 'allow-same-origin' flag, since in this case a document is given a unique
 * origin (IsOriginPotentiallyTrustworthy would return false).  We handle that
 * by using the origin that the document would have had had it not been
 * sandboxed.
 *
 * DEFICIENCIES: Note that this function uses nsIScriptSecurityManager's
 * getChannelResultPrincipalIfNotSandboxed, and that method's ignoring of
 * sandboxing is limited to the immediate sandbox.  In the case that aDocument
 * should inherit its origin (e.g. data: URI) but its parent has ended up
 * with a unique origin due to sandboxing further up the parent chain we may
 * end up returning false when we would ideally return true (since we will
 * examine the parent's origin for 'https' and not finding it.)  This means
 * that we may restrict the privileges of some pages unnecessarily in this
 * edge case.
 */
/* static */ bool
nsContentUtils::HttpsStateIsModern(nsIDocument* aDocument)
{
  if (!aDocument) {
    return false;
  }

  nsCOMPtr<nsIPrincipal> principal = aDocument->NodePrincipal();

  if (principal->GetIsSystemPrincipal()) {
    return true;
  }

  // If aDocument is sandboxed, try and get the principal that it would have
  // been given had it not been sandboxed:
  if (principal->GetIsNullPrincipal() &&
      (aDocument->GetSandboxFlags() & SANDBOXED_ORIGIN)) {
    nsIChannel* channel = aDocument->GetChannel();
    if (channel) {
      nsCOMPtr<nsIScriptSecurityManager> ssm =
        nsContentUtils::GetSecurityManager();
      nsresult rv =
        ssm->GetChannelResultPrincipalIfNotSandboxed(channel,
                                                     getter_AddRefs(principal));
      if (NS_FAILED(rv)) {
        return false;
      }
      if (principal->GetIsSystemPrincipal()) {
        // If a document with the system principal is sandboxing a subdocument
        // that would normally inherit the embedding element's principal (e.g.
        // a srcdoc document) then the embedding document does not trust the
        // content that is written to the embedded document.  Unlike when the
        // embedding document is https, in this case we have no indication as
        // to whether the embedded document's contents are delivered securely
        // or not, and the sandboxing would possibly indicate that they were
        // not.  To play it safe we return false here.  (See bug 1162772
        // comment 73-80.)
        return false;
      }
    }
  }

  if (principal->GetIsNullPrincipal()) {
    return false;
  }

  MOZ_ASSERT(principal->GetIsCodebasePrincipal());

  nsCOMPtr<nsIContentSecurityManager> csm =
    do_GetService(NS_CONTENTSECURITYMANAGER_CONTRACTID);
  NS_WARNING_ASSERTION(csm, "csm is null");
  if (csm) {
    bool isTrustworthyOrigin = false;
    csm->IsOriginPotentiallyTrustworthy(principal, &isTrustworthyOrigin);
    if (isTrustworthyOrigin) {
      return true;
    }
  }

  return false;
}

/* static */ CustomElementDefinition*
nsContentUtils::LookupCustomElementDefinition(nsIDocument* aDoc,
                                              const nsAString& aLocalName,
                                              uint32_t aNameSpaceID,
                                              const nsAString* aIs)
{
  MOZ_ASSERT(aDoc);

  // To support imported document.
  nsCOMPtr<nsIDocument> doc = aDoc->MasterDocument();

  if (aNameSpaceID != kNameSpaceID_XHTML ||
      !doc->GetDocShell()) {
    return nullptr;
  }

  nsCOMPtr<nsPIDOMWindowInner> window(doc->GetInnerWindow());
  if (!window) {
    return nullptr;
  }

  RefPtr<CustomElementRegistry> registry(window->CustomElements());
  if (!registry) {
    return nullptr;
  }

  return registry->LookupCustomElementDefinition(aLocalName, aIs);
}

/* static */ void
nsContentUtils::SetupCustomElement(Element* aElement,
                                   const nsAString* aTypeExtension)
{
  MOZ_ASSERT(aElement);

  nsCOMPtr<nsIDocument> doc = aElement->OwnerDoc();

  if (!doc) {
    return;
  }

  // To support imported document.
  doc = doc->MasterDocument();

  if (aElement->GetNameSpaceID() != kNameSpaceID_XHTML ||
      !doc->GetDocShell()) {
    return;
  }

  nsCOMPtr<nsPIDOMWindowInner> window(doc->GetInnerWindow());
  if (!window) {
    return;
  }

  RefPtr<CustomElementRegistry> registry(window->CustomElements());
  if (!registry) {
    return;
  }

  return registry->SetupCustomElement(aElement, aTypeExtension);
}

/* static */ void
nsContentUtils::EnqueueLifecycleCallback(nsIDocument* aDoc,
                                         nsIDocument::ElementCallbackType aType,
                                         Element* aCustomElement,
                                         LifecycleCallbackArgs* aArgs,
                                         CustomElementDefinition* aDefinition)
{
  MOZ_ASSERT(aDoc);

  // To support imported document.
  nsCOMPtr<nsIDocument> doc = aDoc->MasterDocument();

  if (!doc->GetDocShell()) {
    return;
  }

  nsCOMPtr<nsPIDOMWindowInner> window(doc->GetInnerWindow());
  if (!window) {
    return;
  }

  RefPtr<CustomElementRegistry> registry(window->CustomElements());
  if (!registry) {
    return;
  }

  registry->EnqueueLifecycleCallback(aType, aCustomElement, aArgs, aDefinition);
}

/* static */ void
nsContentUtils::GetCustomPrototype(nsIDocument* aDoc,
                                   int32_t aNamespaceID,
                                   nsIAtom* aAtom,
                                   JS::MutableHandle<JSObject*> aPrototype)
{
  MOZ_ASSERT(aDoc);

  // To support imported document.
  nsCOMPtr<nsIDocument> doc = aDoc->MasterDocument();

  if (aNamespaceID != kNameSpaceID_XHTML ||
      !doc->GetDocShell()) {
    return;
  }

  nsCOMPtr<nsPIDOMWindowInner> window(doc->GetInnerWindow());
  if (!window) {
    return;
  }

  RefPtr<CustomElementRegistry> registry(window->CustomElements());
  if (!registry) {
    return;
  }

  return registry->GetCustomPrototype(aAtom, aPrototype);
}

/* static */ bool
nsContentUtils::AttemptLargeAllocationLoad(nsIHttpChannel* aChannel)
{
  MOZ_ASSERT(aChannel);

  nsCOMPtr<nsILoadGroup> loadGroup;
  nsresult rv = aChannel->GetLoadGroup(getter_AddRefs(loadGroup));
  if (NS_WARN_IF(NS_FAILED(rv) || !loadGroup)) {
    return false;
  }

  nsCOMPtr<nsIInterfaceRequestor> callbacks;
  rv = loadGroup->GetNotificationCallbacks(getter_AddRefs(callbacks));
  if (NS_WARN_IF(NS_FAILED(rv) || !callbacks)) {
    return false;
  }

  nsCOMPtr<nsILoadContext> loadContext = do_GetInterface(callbacks);
  if (NS_WARN_IF(!loadContext)) {
    return false;
  }

  nsCOMPtr<mozIDOMWindowProxy> window;
  rv = loadContext->GetAssociatedWindow(getter_AddRefs(window));
  if (NS_WARN_IF(NS_FAILED(rv) || !window)) {
    return false;
  }

  nsPIDOMWindowOuter* outer = nsPIDOMWindowOuter::From(window);
  if (NS_WARN_IF(!outer)) {
    return false;
  }

  if (!XRE_IsContentProcess()) {
    outer->SetLargeAllocStatus(LargeAllocStatus::NON_E10S);
    return false;
  }

  nsIDocShell* docShell = outer->GetDocShell();
  if (!docShell->GetIsOnlyToplevelInTabGroup()) {
    outer->SetLargeAllocStatus(LargeAllocStatus::NOT_ONLY_TOPLEVEL_IN_TABGROUP);
    return false;
  }

  // Get the request method, and check if it is a GET request. If it is not GET,
  // then we cannot perform a large allocation load.
  nsAutoCString requestMethod;
  rv = aChannel->GetRequestMethod(requestMethod);
  NS_ENSURE_SUCCESS(rv, false);

  if (NS_WARN_IF(!requestMethod.LowerCaseEqualsLiteral("get"))) {
    outer->SetLargeAllocStatus(LargeAllocStatus::NON_GET);
    return false;
  }

  TabChild* tabChild = TabChild::GetFrom(outer->AsOuter());
  NS_ENSURE_TRUE(tabChild, false);

  if (tabChild->IsAwaitingLargeAlloc())  {
    NS_WARNING("In a Large-Allocation TabChild, ignoring Large-Allocation header!");
    tabChild->StopAwaitingLargeAlloc();
    outer->SetLargeAllocStatus(LargeAllocStatus::SUCCESS);
    return false;
  }

  // On Win32 systems, we want to behave differently, so set the isWin32 bool to
  // be true iff we are on win32.
#if defined(XP_WIN) && defined(_X86_)
  const bool isWin32 = true;
#else
  const bool isWin32 = false;
#endif

  static bool sLargeAllocForceEnable = false;
  static bool sCachedLargeAllocForceEnable = false;
  if (!sCachedLargeAllocForceEnable) {
    sCachedLargeAllocForceEnable = true;
    mozilla::Preferences::AddBoolVarCache(&sLargeAllocForceEnable,
                                          "dom.largeAllocation.forceEnable");
  }

  // We want to enable the large allocation header on 32-bit windows machines,
  // and disable it on other machines, while still printing diagnostic messages.
  // dom.largeAllocation.forceEnable can allow you to enable the process
  // switching behavior of the Large-Allocation header on non 32-bit windows
  // machines.
  bool largeAllocEnabled = isWin32 || sLargeAllocForceEnable;
  if (!largeAllocEnabled) {
    NS_WARNING("dom.largeAllocation.forceEnable not set - "
               "ignoring otherwise successful Large-Allocation header.");
    // On platforms which aren't WIN32, we don't activate the largeAllocation
    // header, instead we simply emit diagnostics into the console.
    outer->SetLargeAllocStatus(LargeAllocStatus::NON_WIN32);
    return false;
  }

  // At this point the fress process load should succeed! We just need to get
  // ourselves a nsIWebBrowserChrome3 to ask to perform the reload. We should
  // have one, as we have already confirmed that we are running in a content
  // process.
  nsCOMPtr<nsIDocShellTreeOwner> treeOwner;
  docShell->GetTreeOwner(getter_AddRefs(treeOwner));
  NS_ENSURE_TRUE(treeOwner, false);

  nsCOMPtr<nsIWebBrowserChrome3> wbc3 = do_GetInterface(treeOwner);
  NS_ENSURE_TRUE(wbc3, false);

  nsCOMPtr<nsIURI> uri;
  rv = aChannel->GetURI(getter_AddRefs(uri));
  NS_ENSURE_SUCCESS(rv, false);
  NS_ENSURE_TRUE(uri, false);

  nsCOMPtr<nsIURI> referrer;
  rv = aChannel->GetReferrer(getter_AddRefs(referrer));
  NS_ENSURE_SUCCESS(rv, false);

  nsCOMPtr<nsILoadInfo> loadInfo = aChannel->GetLoadInfo();
  if (!loadInfo) {
    return false;
  }
  nsCOMPtr<nsIPrincipal> triggeringPrincipal = loadInfo->TriggeringPrincipal();

  // Get the channel's load flags, and use them to generate nsIWebNavigation
  // load flags. We want to make sure to propagate the refresh and cache busting
  // flags.
  nsLoadFlags channelLoadFlags;
  aChannel->GetLoadFlags(&channelLoadFlags);

  uint32_t webnavLoadFlags = nsIWebNavigation::LOAD_FLAGS_NONE;
  if (channelLoadFlags & nsIRequest::LOAD_BYPASS_CACHE) {
    webnavLoadFlags |= nsIWebNavigation::LOAD_FLAGS_BYPASS_CACHE;
    webnavLoadFlags |= nsIWebNavigation::LOAD_FLAGS_BYPASS_PROXY;
  } else if (channelLoadFlags & nsIRequest::VALIDATE_ALWAYS) {
    webnavLoadFlags |= nsIWebNavigation::LOAD_FLAGS_IS_REFRESH;
  }

  // Actually perform the cross process load
  bool reloadSucceeded = false;
  rv = wbc3->ReloadInFreshProcess(docShell, uri, referrer,
                                  triggeringPrincipal, webnavLoadFlags,
                                  &reloadSucceeded);
  NS_ENSURE_SUCCESS(rv, false);

  return reloadSucceeded;
}

/* static */ void
nsContentUtils::AppendDocumentLevelNativeAnonymousContentTo(
    nsIDocument* aDocument,
    nsTArray<nsIContent*>& aElements)
{
  MOZ_ASSERT(aDocument);

  // XXXheycam This probably needs to find the nsCanvasFrame's NAC too.
  if (nsIPresShell* presShell = aDocument->GetShell()) {
    if (nsIFrame* scrollFrame = presShell->GetRootScrollFrame()) {
      nsIAnonymousContentCreator* creator = do_QueryFrame(scrollFrame);
      MOZ_ASSERT(creator,
                 "scroll frame should always implement nsIAnonymousContentCreator");
      creator->AppendAnonymousContentTo(aElements, 0);
    }
  }
}

/* static */ void
nsContentUtils::GetContentPolicyTypeForUIImageLoading(nsIContent* aLoadingNode,
                                                      nsIPrincipal** aLoadingPrincipal,
                                                      nsContentPolicyType& aContentPolicyType)
{
  // Use the serialized loadingPrincipal from the image element. Fall back
  // to mContent's principal (SystemPrincipal) if not available.
  aContentPolicyType = nsIContentPolicy::TYPE_INTERNAL_IMAGE;
  nsCOMPtr<nsIPrincipal> loadingPrincipal = aLoadingNode->NodePrincipal();
  nsAutoString imageLoadingPrincipal;
  aLoadingNode->GetAttr(kNameSpaceID_None, nsGkAtoms::loadingprincipal,
                        imageLoadingPrincipal);
  if (!imageLoadingPrincipal.IsEmpty()) {
    nsCOMPtr<nsISupports> serializedPrincipal;
    NS_DeserializeObject(NS_ConvertUTF16toUTF8(imageLoadingPrincipal),
                         getter_AddRefs(serializedPrincipal));
    loadingPrincipal = do_QueryInterface(serializedPrincipal);

    if (loadingPrincipal) {
      // Set the content policy type to TYPE_INTERNAL_IMAGE_FAVICON for
      // indicating it's a favicon loading.
      aContentPolicyType = nsIContentPolicy::TYPE_INTERNAL_IMAGE_FAVICON;
    } else {
      // Fallback if the deserialization is failed.
      loadingPrincipal = aLoadingNode->NodePrincipal();
    }
  }
  loadingPrincipal.forget(aLoadingPrincipal);
}

/* static */ nsresult
nsContentUtils::CreateJSValueFromSequenceOfObject(JSContext* aCx,
                                                  const Sequence<JSObject*>& aTransfer,
                                                  JS::MutableHandle<JS::Value> aValue)
{
  if (aTransfer.IsEmpty()) {
    return NS_OK;
  }

  JS::Rooted<JSObject*> array(aCx, JS_NewArrayObject(aCx, aTransfer.Length()));
  if (!array) {
    return NS_ERROR_OUT_OF_MEMORY;
  }

  for (uint32_t i = 0; i < aTransfer.Length(); ++i) {
    JS::Rooted<JSObject*> object(aCx, aTransfer[i]);
    if (!object) {
      continue;
    }

    if (NS_WARN_IF(!JS_DefineElement(aCx, array, i, object,
                                     JSPROP_ENUMERATE))) {
      return NS_ERROR_OUT_OF_MEMORY;
    }
  }

  aValue.setObject(*array);
  return NS_OK;
}<|MERGE_RESOLUTION|>--- conflicted
+++ resolved
@@ -286,18 +286,13 @@
 bool nsContentUtils::sIsResourceTimingEnabled = false;
 bool nsContentUtils::sIsUserTimingLoggingEnabled = false;
 bool nsContentUtils::sIsExperimentalAutocompleteEnabled = false;
-<<<<<<< HEAD
+bool nsContentUtils::sIsWebComponentsEnabled = false;
 /*
  * TaintFox: We set these two values to true by default to emulate the
  * behaviour of other browsers that do not encode the hash by default.
  */
 bool nsContentUtils::sEncodeDecodeURLHash = true;
 bool nsContentUtils::sGettersDecodeURLHash = true;
-=======
-bool nsContentUtils::sIsWebComponentsEnabled = false;
-bool nsContentUtils::sEncodeDecodeURLHash = false;
-bool nsContentUtils::sGettersDecodeURLHash = false;
->>>>>>> d3261dd5
 bool nsContentUtils::sPrivacyResistFingerprinting = false;
 bool nsContentUtils::sSendPerformanceTimingNotifications = false;
 bool nsContentUtils::sUseActivityCursor = false;
@@ -594,16 +589,13 @@
   Preferences::AddBoolVarCache(&sIsExperimentalAutocompleteEnabled,
                                "dom.forms.autocomplete.experimental", false);
 
-<<<<<<< HEAD
+  Preferences::AddBoolVarCache(&sIsWebComponentsEnabled,
+                               "dom.webcomponents.enabled", false);
+
   /*
    * TaintFox: We set these two values to true by default to emulate the
    * behaviour of other browsers that do not encode the hash by default.
    */
-=======
-  Preferences::AddBoolVarCache(&sIsWebComponentsEnabled,
-                               "dom.webcomponents.enabled", false);
-
->>>>>>> d3261dd5
   Preferences::AddBoolVarCache(&sEncodeDecodeURLHash,
                                "dom.url.encode_decode_hash", true);
 
