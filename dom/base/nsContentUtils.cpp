/* -*- Mode: C++; tab-width: 8; indent-tabs-mode: nil; c-basic-offset: 2 -*- */
/* vim: set ts=8 sts=2 et sw=2 tw=80: */
/* This Source Code Form is subject to the terms of the Mozilla Public
 * License, v. 2.0. If a copy of the MPL was not distributed with this
 * file, You can obtain one at http://mozilla.org/MPL/2.0/. */
/*
 * Modifications Copyright SAP SE. 2019-2021.  All rights reserved.
 */

/* A namespace class for static layout utilities. */

#include "nsContentUtils.h"

#include <algorithm>
#include <cstddef>
#include <cstdint>
#include <cstdlib>
#include <cstring>
#include <functional>
#include <new>
#include <utility>
#include "BrowserChild.h"
#include "DecoderTraits.h"
#include "ErrorList.h"
#include "HTMLSplitOnSpacesTokenizer.h"
#include "ImageOps.h"
#include "InProcessBrowserChildMessageManager.h"
#include "MainThreadUtils.h"
#include "PLDHashTable.h"
#include "ReferrerInfo.h"
#include "ScopedNSSTypes.h"
#include "ThirdPartyUtil.h"
#include "Units.h"
#include "chrome/common/ipc_message.h"
#include "gfxDrawable.h"
#include "harfbuzz/hb.h"
#include "imgICache.h"
#include "imgIContainer.h"
#include "imgILoader.h"
#include "imgIRequest.h"
#include "imgLoader.h"
#include "js/Array.h"
#include "js/ArrayBuffer.h"
#include "js/BuildId.h"
#include "js/GCAPI.h"
#include "js/Id.h"
#include "js/JSON.h"
#include "js/PropertyAndElement.h"  // JS_DefineElement, JS_GetProperty
#include "js/PropertyDescriptor.h"
#include "js/Realm.h"
#include "js/RegExp.h"
#include "js/RegExpFlags.h"
#include "js/RootingAPI.h"
#include "js/TypeDecls.h"
#include "js/Value.h"
#include "js/Wrapper.h"
#include "jsapi.h"
#include "jsfriendapi.h"
#include "mozAutoDocUpdate.h"
#include "mozIDOMWindow.h"
#include "nsIOService.h"
#include "nsObjectLoadingContent.h"
#include "mozilla/AlreadyAddRefed.h"
#include "mozilla/ArrayIterator.h"
#include "mozilla/ArrayUtils.h"
#include "mozilla/AsyncEventDispatcher.h"
#include "mozilla/AtomArray.h"
#include "mozilla/Atomics.h"
#include "mozilla/Attributes.h"
#include "mozilla/AutoRestore.h"
#include "mozilla/BackgroundHangMonitor.h"
#include "mozilla/Base64.h"
#include "mozilla/BasePrincipal.h"
#include "mozilla/BasicEvents.h"
#include "mozilla/BloomFilter.h"
#include "mozilla/CORSMode.h"
#include "mozilla/CallState.h"
#include "mozilla/CheckedInt.h"
#include "mozilla/ClearOnShutdown.h"
#include "mozilla/Components.h"
#include "mozilla/ContentBlockingAllowList.h"
#include "mozilla/CycleCollectedJSContext.h"
#include "mozilla/DOMEventTargetHelper.h"
#include "mozilla/DebugOnly.h"
#include "mozilla/ErrorResult.h"
#include "mozilla/EventDispatcher.h"
#include "mozilla/EventListenerManager.h"
#include "mozilla/EventQueue.h"
#include "mozilla/EventStateManager.h"
#include "mozilla/FlushType.h"
#include "mozilla/FOGIPC.h"
#include "mozilla/HTMLEditor.h"
#include "mozilla/HangAnnotations.h"
#include "mozilla/IMEStateManager.h"
#include "mozilla/InputEventOptions.h"
#include "mozilla/InternalMutationEvent.h"
#include "mozilla/Latin1.h"
#include "mozilla/Likely.h"
#include "mozilla/LoadInfo.h"
#include "mozilla/Logging.h"
#include "mozilla/MacroForEach.h"
#include "mozilla/ManualNAC.h"
#include "mozilla/Maybe.h"
#include "mozilla/MediaFeatureChange.h"
#include "mozilla/MouseEvents.h"
#include "mozilla/NotNull.h"
#include "mozilla/NullPrincipal.h"
#include "mozilla/OriginAttributes.h"
#include "mozilla/Preferences.h"
#include "mozilla/PresShell.h"
#include "mozilla/ProfilerRunnable.h"
#include "mozilla/RangeBoundary.h"
#include "mozilla/RefPtr.h"
#include "mozilla/Result.h"
#include "mozilla/ResultExtensions.h"
#include "mozilla/ScrollbarPreferences.h"
#include "mozilla/ShutdownPhase.h"
#include "mozilla/Span.h"
#include "mozilla/StaticAnalysisFunctions.h"
#include "mozilla/StaticPrefs_browser.h"
#include "mozilla/StaticPrefs_dom.h"
#ifdef FUZZING
#  include "mozilla/StaticPrefs_fuzzing.h"
#endif
#include "mozilla/StaticPrefs_nglayout.h"
#include "mozilla/StaticPrefs_privacy.h"
#include "mozilla/StaticPrefs_test.h"
#include "mozilla/StaticPrefs_ui.h"
#include "mozilla/StaticPtr.h"
#include "mozilla/TextControlState.h"
#include "mozilla/TextEditor.h"
#include "mozilla/TextEvents.h"
#include "mozilla/UniquePtr.h"
#include "mozilla/Unused.h"
#include "mozilla/Variant.h"
#include "mozilla/ViewportUtils.h"
#include "mozilla/dom/AncestorIterator.h"
#include "mozilla/dom/AutoEntryScript.h"
#include "mozilla/dom/AutocompleteInfoBinding.h"
#include "mozilla/dom/AutoSuppressEventHandlingAndSuspend.h"
#include "mozilla/dom/BindingDeclarations.h"
#include "mozilla/dom/BindingUtils.h"
#include "mozilla/dom/BlobImpl.h"
#include "mozilla/dom/BlobURLProtocolHandler.h"
#include "mozilla/dom/BorrowedAttrInfo.h"
#include "mozilla/dom/BrowserBridgeParent.h"
#include "mozilla/dom/BrowserParent.h"
#include "mozilla/dom/BrowsingContext.h"
#include "mozilla/dom/BrowsingContextGroup.h"
#include "mozilla/dom/CallbackFunction.h"
#include "mozilla/dom/CallbackObject.h"
#include "mozilla/dom/ChromeMessageBroadcaster.h"
#include "mozilla/dom/ContentChild.h"
#include "mozilla/dom/ContentFrameMessageManager.h"
#include "mozilla/dom/ContentParent.h"
#include "mozilla/dom/CustomElementRegistry.h"
#include "mozilla/dom/CustomElementRegistryBinding.h"
#include "mozilla/dom/CustomElementTypes.h"
#include "mozilla/dom/DOMArena.h"
#include "mozilla/dom/DOMException.h"
#include "mozilla/dom/DOMExceptionBinding.h"
#include "mozilla/dom/DOMSecurityMonitor.h"
#include "mozilla/dom/DOMTypes.h"
#include "mozilla/dom/DataTransfer.h"
#include "mozilla/dom/DocGroup.h"
#include "mozilla/dom/Document.h"
#include "mozilla/dom/DocumentFragment.h"
#include "mozilla/dom/DocumentInlines.h"
#include "mozilla/dom/Element.h"
#include "mozilla/dom/ElementBinding.h"
#include "mozilla/dom/ElementInlines.h"
#include "mozilla/dom/Event.h"
#include "mozilla/dom/EventTarget.h"
#include "mozilla/dom/FileBlobImpl.h"
#include "mozilla/dom/FileSystemSecurity.h"
#include "mozilla/dom/FilteredNodeIterator.h"
#include "mozilla/dom/FormData.h"
#include "mozilla/dom/FragmentOrElement.h"
#include "mozilla/dom/FromParser.h"
#include "mozilla/dom/HTMLElement.h"
#include "mozilla/dom/HTMLFormElement.h"
#include "mozilla/dom/HTMLImageElement.h"
#include "mozilla/dom/HTMLInputElement.h"
#include "mozilla/dom/HTMLTextAreaElement.h"
#include "mozilla/dom/IPCBlob.h"
#include "mozilla/dom/IPCBlobUtils.h"
#include "mozilla/dom/MessageBroadcaster.h"
#include "mozilla/dom/MessageListenerManager.h"
#include "mozilla/dom/MessagePort.h"
#include "mozilla/dom/MouseEventBinding.h"
#include "mozilla/dom/NameSpaceConstants.h"
#include "mozilla/dom/NodeBinding.h"
#include "mozilla/dom/NodeInfo.h"
#include "mozilla/dom/PBrowser.h"
#include "mozilla/dom/PContentChild.h"
#include "mozilla/dom/PrototypeList.h"
#include "mozilla/dom/ReferrerPolicyBinding.h"
#include "mozilla/dom/ScriptSettings.h"
#include "mozilla/dom/Selection.h"
#include "mozilla/dom/ShadowRoot.h"
#include "mozilla/dom/Text.h"
#include "mozilla/dom/UserActivation.h"
#include "mozilla/dom/WindowContext.h"
#include "mozilla/dom/WorkerCommon.h"
#include "mozilla/dom/WorkerPrivate.h"
#include "mozilla/dom/WorkerRunnable.h"
#include "mozilla/dom/XULCommandEvent.h"
#include "mozilla/glean/GleanPings.h"
#include "mozilla/fallible.h"
#include "mozilla/gfx/2D.h"
#include "mozilla/gfx/BaseMargin.h"
#include "mozilla/gfx/BasePoint.h"
#include "mozilla/gfx/BaseSize.h"
#include "mozilla/gfx/DataSurfaceHelpers.h"
#include "mozilla/gfx/Point.h"
#include "mozilla/gfx/Rect.h"
#include "mozilla/gfx/Types.h"
#include "mozilla/ipc/ProtocolUtils.h"
#include "mozilla/ipc/SharedMemory.h"
#include "mozilla/net/UrlClassifierCommon.h"
#include "mozilla/Tokenizer.h"
#include "mozilla/widget/IMEData.h"
#include "nsAboutProtocolUtils.h"
#include "nsAlgorithm.h"
#include "nsArrayUtils.h"
#include "nsAtomHashKeys.h"
#include "nsAttrName.h"
#include "nsAttrValue.h"
#include "nsAttrValueInlines.h"
#include "nsBaseHashtable.h"
#include "nsCCUncollectableMarker.h"
#include "nsCOMPtr.h"
#include "nsCRT.h"
#include "nsCRTGlue.h"
#include "nsCanvasFrame.h"
#include "nsCaseTreatment.h"
#include "nsCharSeparatedTokenizer.h"
#include "nsCharTraits.h"
#include "nsCompatibility.h"
#include "nsComponentManagerUtils.h"
#include "nsContainerFrame.h"
#include "nsContentCreatorFunctions.h"
#include "nsContentDLF.h"
#include "nsContentList.h"
#include "nsContentListDeclarations.h"
#include "nsContentPolicyUtils.h"
#include "nsCoord.h"
#include "nsCycleCollectionNoteChild.h"
#include "nsDOMMutationObserver.h"
#include "nsDOMString.h"
#include "nsTHashMap.h"
#include "nsDebug.h"
#include "nsDocShell.h"
#include "nsDocShellCID.h"
#include "nsError.h"
#include "nsFocusManager.h"
#include "nsFrameList.h"
#include "nsFrameLoader.h"
#include "nsFrameLoaderOwner.h"
#include "nsGenericHTMLElement.h"
#include "nsGkAtoms.h"
#include "nsGlobalWindowInner.h"
#include "nsGlobalWindowOuter.h"
#include "nsHTMLDocument.h"
#include "nsHTMLTags.h"
#include "nsHashKeys.h"
#include "nsHtml5StringParser.h"
#include "nsIAboutModule.h"
#include "nsIAnonymousContentCreator.h"
#include "nsIAppShell.h"
#include "nsIArray.h"
#include "nsIAsyncVerifyRedirectCallback.h"
#include "nsIBidiKeyboard.h"
#include "nsIBrowser.h"
#include "nsICacheInfoChannel.h"
#include "nsICategoryManager.h"
#include "nsIChannel.h"
#include "nsIChannelEventSink.h"
#include "nsIClassifiedChannel.h"
#include "nsIConsoleService.h"
#include "nsIContent.h"
#include "nsIContentInlines.h"
#include "nsIContentPolicy.h"
#include "nsIContentSecurityPolicy.h"
#include "nsIContentSink.h"
#include "nsIDOMWindowUtils.h"
#include "nsIDocShell.h"
#include "nsIDocShellTreeItem.h"
#include "nsIDocumentEncoder.h"
#include "nsIDocumentLoaderFactory.h"
#include "nsIDocumentViewer.h"
#include "nsIDragService.h"
#include "nsIDragSession.h"
#include "nsIFile.h"
#include "nsIFocusManager.h"
#include "nsIFormControl.h"
#include "nsIFragmentContentSink.h"
#include "nsIFrame.h"
#include "nsIGlobalObject.h"
#include "nsIHttpChannel.h"
#include "nsIHttpChannelInternal.h"
#include "nsIIOService.h"
#include "nsIImageLoadingContent.h"
#include "nsIInputStream.h"
#include "nsIInterfaceRequestor.h"
#include "nsIInterfaceRequestorUtils.h"
#include "nsILoadContext.h"
#include "nsILoadGroup.h"
#include "nsILoadInfo.h"
#include "nsIMIMEService.h"
#include "nsIMemoryReporter.h"
#include "nsINetUtil.h"
#include "nsINode.h"
#include "nsIObjectLoadingContent.h"
#include "nsIObserver.h"
#include "nsIObserverService.h"
#include "nsIParserUtils.h"
#include "nsIPermissionManager.h"
#include "nsIPrincipal.h"
#include "nsIProperties.h"
#include "nsIProtocolHandler.h"
#include "nsIRequest.h"
#include "nsIRunnable.h"
#include "nsIScreen.h"
#include "nsIScriptError.h"
#include "nsIScriptGlobalObject.h"
#include "nsIScriptObjectPrincipal.h"
#include "nsIScriptSecurityManager.h"
#include "nsISerialEventTarget.h"
#include "nsIStreamConverter.h"
#include "nsIStreamConverterService.h"
#include "nsIStringBundle.h"
#include "nsISupports.h"
#include "nsISupportsPrimitives.h"
#include "nsISupportsUtils.h"
#include "nsITransferable.h"
#include "nsIURI.h"
#include "nsIURIMutator.h"
#if defined(MOZ_THUNDERBIRD) || defined(MOZ_SUITE)
#  include "nsIURIWithSpecialOrigin.h"
#endif
#include "nsIUserIdleServiceInternal.h"
#include "nsIWeakReferenceUtils.h"
#include "nsIWebNavigation.h"
#include "nsIWebNavigationInfo.h"
#include "nsIWidget.h"
#include "nsIWindowMediator.h"
#include "nsIXPConnect.h"
#include "nsJSPrincipals.h"
#include "nsJSUtils.h"
#include "nsLayoutUtils.h"
#include "nsLiteralString.h"
#include "nsMargin.h"
#include "nsMimeTypes.h"
#include "nsNameSpaceManager.h"
#include "nsNetCID.h"
#include "nsNetUtil.h"
#include "nsNodeInfoManager.h"
#include "nsPIDOMWindow.h"
#include "nsPIDOMWindowInlines.h"
#include "nsParser.h"
#include "nsParserConstants.h"
#include "nsPoint.h"
#include "nsPointerHashKeys.h"
#include "nsPresContext.h"
#include "nsQueryFrame.h"
#include "nsQueryObject.h"
#include "nsRange.h"
#include "nsRefPtrHashtable.h"
#include "nsSandboxFlags.h"
#include "nsScriptSecurityManager.h"
#include "nsServiceManagerUtils.h"
#include "nsStreamUtils.h"
#include "nsString.h"
#include "nsStringBuffer.h"
#include "nsStringBundle.h"
#include "nsStringFlags.h"
#include "nsStringFwd.h"
#include "nsStringIterator.h"
#include "nsStringStream.h"
#include "nsTArray.h"
#include "nsTLiteralString.h"
#include "nsTPromiseFlatString.h"
#include "nsTStringRepr.h"
#include "nsTaintingUtils.h"
#include "nsTextFragment.h"
#include "nsTextNode.h"
#include "nsThreadManager.h"
#include "nsThreadUtils.h"
#include "nsTreeSanitizer.h"
#include "nsUGenCategory.h"
#include "nsURLHelper.h"
#include "nsUnicodeProperties.h"
#include "nsVariant.h"
#include "nsWidgetsCID.h"
#include "nsView.h"
#include "nsViewManager.h"
#include "nsXPCOM.h"
#include "nsXPCOMCID.h"
#include "nsXULAppAPI.h"
#include "nsXULElement.h"
#include "nsXULPopupManager.h"
#include "nscore.h"
#include "prinrval.h"
#include "xpcprivate.h"
#include "xpcpublic.h"

#if defined(XP_WIN)
// Undefine LoadImage to prevent naming conflict with Windows.
#  undef LoadImage
#endif

extern "C" int MOZ_XMLTranslateEntity(const char* ptr, const char* end,
                                      const char** next, char16_t* result);
extern "C" int MOZ_XMLCheckQName(const char* ptr, const char* end, int ns_aware,
                                 const char** colon);

using namespace mozilla::dom;
using namespace mozilla::ipc;
using namespace mozilla::gfx;
using namespace mozilla::layers;
using namespace mozilla::widget;
using namespace mozilla;

const char kLoadAsData[] = "loadAsData";

nsIXPConnect* nsContentUtils::sXPConnect;
nsIScriptSecurityManager* nsContentUtils::sSecurityManager;
nsIPrincipal* nsContentUtils::sSystemPrincipal;
nsIPrincipal* nsContentUtils::sNullSubjectPrincipal;
nsIConsoleService* nsContentUtils::sConsoleService;

static nsTHashMap<RefPtr<nsAtom>, EventNameMapping>* sAtomEventTable;
static nsTHashMap<nsStringHashKey, EventNameMapping>* sStringEventTable;
static nsTArray<RefPtr<nsAtom>>* sUserDefinedEvents;
nsIStringBundleService* nsContentUtils::sStringBundleService;

static StaticRefPtr<nsIStringBundle>
    sStringBundles[nsContentUtils::PropertiesFile_COUNT];

nsIContentPolicy* nsContentUtils::sContentPolicyService;
bool nsContentUtils::sTriedToGetContentPolicy = false;
StaticRefPtr<nsIBidiKeyboard> nsContentUtils::sBidiKeyboard;
uint32_t nsContentUtils::sScriptBlockerCount = 0;
uint32_t nsContentUtils::sDOMNodeRemovedSuppressCount = 0;
AutoTArray<nsCOMPtr<nsIRunnable>, 8>* nsContentUtils::sBlockedScriptRunners =
    nullptr;
uint32_t nsContentUtils::sRunnersCountAtFirstBlocker = 0;
nsIInterfaceRequestor* nsContentUtils::sSameOriginChecker = nullptr;

bool nsContentUtils::sIsHandlingKeyBoardEvent = false;

nsString* nsContentUtils::sShiftText = nullptr;
nsString* nsContentUtils::sControlText = nullptr;
nsString* nsContentUtils::sCommandOrWinText = nullptr;
nsString* nsContentUtils::sAltText = nullptr;
nsString* nsContentUtils::sModifierSeparator = nullptr;

bool nsContentUtils::sInitialized = false;
/*
 * TaintFox: We set these two values to true by default to emulate the
 * behaviour of other browsers that do not encode the hash by default.
 */
bool nsContentUtils::sEncodeDecodeURLHash = true;
bool nsContentUtils::sGettersDecodeURLHash = true;
#ifndef RELEASE_OR_BETA
bool nsContentUtils::sBypassCSSOMOriginCheck = false;
#endif

nsCString* nsContentUtils::sJSScriptBytecodeMimeType = nullptr;
nsCString* nsContentUtils::sJSModuleBytecodeMimeType = nullptr;

nsContentUtils::UserInteractionObserver*
    nsContentUtils::sUserInteractionObserver = nullptr;

nsHtml5StringParser* nsContentUtils::sHTMLFragmentParser = nullptr;
nsParser* nsContentUtils::sXMLFragmentParser = nullptr;
nsIFragmentContentSink* nsContentUtils::sXMLFragmentSink = nullptr;
bool nsContentUtils::sFragmentParsingActive = false;

bool nsContentUtils::sMayHaveFormCheckboxStateChangeListeners = false;
bool nsContentUtils::sMayHaveFormRadioStateChangeListeners = false;

mozilla::LazyLogModule nsContentUtils::gResistFingerprintingLog(
    "nsResistFingerprinting");
mozilla::LazyLogModule nsContentUtils::sDOMDumpLog("Dump");

int32_t nsContentUtils::sInnerOrOuterWindowCount = 0;
uint32_t nsContentUtils::sInnerOrOuterWindowSerialCounter = 0;

template Maybe<int32_t> nsContentUtils::ComparePoints(
    const RangeBoundary& aFirstBoundary, const RangeBoundary& aSecondBoundary);
template Maybe<int32_t> nsContentUtils::ComparePoints(
    const RangeBoundary& aFirstBoundary,
    const RawRangeBoundary& aSecondBoundary);
template Maybe<int32_t> nsContentUtils::ComparePoints(
    const RawRangeBoundary& aFirstBoundary,
    const RangeBoundary& aSecondBoundary);
template Maybe<int32_t> nsContentUtils::ComparePoints(
    const RawRangeBoundary& aFirstBoundary,
    const RawRangeBoundary& aSecondBoundary);

template int32_t nsContentUtils::ComparePoints_Deprecated(
    const RangeBoundary& aFirstBoundary, const RangeBoundary& aSecondBoundary,
    bool* aDisconnected);
template int32_t nsContentUtils::ComparePoints_Deprecated(
    const RangeBoundary& aFirstBoundary,
    const RawRangeBoundary& aSecondBoundary, bool* aDisconnected);
template int32_t nsContentUtils::ComparePoints_Deprecated(
    const RawRangeBoundary& aFirstBoundary,
    const RangeBoundary& aSecondBoundary, bool* aDisconnected);
template int32_t nsContentUtils::ComparePoints_Deprecated(
    const RawRangeBoundary& aFirstBoundary,
    const RawRangeBoundary& aSecondBoundary, bool* aDisconnected);

// Subset of
// http://www.whatwg.org/specs/web-apps/current-work/#autofill-field-name
enum AutocompleteUnsupportedFieldName : uint8_t {
#define AUTOCOMPLETE_UNSUPPORTED_FIELD_NAME(name_, value_) \
  eAutocompleteUnsupportedFieldName_##name_,
#include "AutocompleteFieldList.h"
#undef AUTOCOMPLETE_UNSUPPORTED_FIELD_NAME
};

enum AutocompleteNoPersistFieldName : uint8_t {
#define AUTOCOMPLETE_NO_PERSIST_FIELD_NAME(name_, value_) \
  eAutocompleteNoPersistFieldName_##name_,
#include "AutocompleteFieldList.h"
#undef AUTOCOMPLETE_NO_PERSIST_FIELD_NAME
};

enum AutocompleteUnsupportFieldContactHint : uint8_t {
#define AUTOCOMPLETE_UNSUPPORTED_FIELD_CONTACT_HINT(name_, value_) \
  eAutocompleteUnsupportedFieldContactHint_##name_,
#include "AutocompleteFieldList.h"
#undef AUTOCOMPLETE_UNSUPPORTED_FIELD_CONTACT_HINT
};

enum AutocompleteFieldName : uint8_t {
#define AUTOCOMPLETE_FIELD_NAME(name_, value_) eAutocompleteFieldName_##name_,
#define AUTOCOMPLETE_CONTACT_FIELD_NAME(name_, value_) \
  AUTOCOMPLETE_FIELD_NAME(name_, value_)
#include "AutocompleteFieldList.h"
#undef AUTOCOMPLETE_FIELD_NAME
#undef AUTOCOMPLETE_CONTACT_FIELD_NAME
};

enum AutocompleteFieldHint : uint8_t {
#define AUTOCOMPLETE_FIELD_HINT(name_, value_) eAutocompleteFieldHint_##name_,
#include "AutocompleteFieldList.h"
#undef AUTOCOMPLETE_FIELD_HINT
};

enum AutocompleteFieldContactHint : uint8_t {
#define AUTOCOMPLETE_FIELD_CONTACT_HINT(name_, value_) \
  eAutocompleteFieldContactHint_##name_,
#include "AutocompleteFieldList.h"
#undef AUTOCOMPLETE_FIELD_CONTACT_HINT
};

enum AutocompleteCredentialType : uint8_t {
#define AUTOCOMPLETE_CREDENTIAL_TYPE(name_, value_) \
  eAutocompleteCredentialType_##name_,
#include "AutocompleteFieldList.h"
#undef AUTOCOMPLETE_CREDENTIAL_TYPE
};

enum AutocompleteCategory {
#define AUTOCOMPLETE_CATEGORY(name_, value_) eAutocompleteCategory_##name_,
#include "AutocompleteFieldList.h"
#undef AUTOCOMPLETE_CATEGORY
};

static const nsAttrValue::EnumTable kAutocompleteUnsupportedFieldNameTable[] = {
#define AUTOCOMPLETE_UNSUPPORTED_FIELD_NAME(name_, value_) \
  {value_, eAutocompleteUnsupportedFieldName_##name_},
#include "AutocompleteFieldList.h"
#undef AUTOCOMPLETE_UNSUPPORTED_FIELD_NAME
    {nullptr, 0}};

static const nsAttrValue::EnumTable kAutocompleteNoPersistFieldNameTable[] = {
#define AUTOCOMPLETE_NO_PERSIST_FIELD_NAME(name_, value_) \
  {value_, eAutocompleteNoPersistFieldName_##name_},
#include "AutocompleteFieldList.h"
#undef AUTOCOMPLETE_NO_PERSIST_FIELD_NAME
    {nullptr, 0}};

static const nsAttrValue::EnumTable
    kAutocompleteUnsupportedContactFieldHintTable[] = {
#define AUTOCOMPLETE_UNSUPPORTED_FIELD_CONTACT_HINT(name_, value_) \
  {value_, eAutocompleteUnsupportedFieldContactHint_##name_},
#include "AutocompleteFieldList.h"
#undef AUTOCOMPLETE_UNSUPPORTED_FIELD_CONTACT_HINT
        {nullptr, 0}};

static const nsAttrValue::EnumTable kAutocompleteFieldNameTable[] = {
#define AUTOCOMPLETE_FIELD_NAME(name_, value_) \
  {value_, eAutocompleteFieldName_##name_},
#include "AutocompleteFieldList.h"
#undef AUTOCOMPLETE_FIELD_NAME
    {nullptr, 0}};

static const nsAttrValue::EnumTable kAutocompleteContactFieldNameTable[] = {
#define AUTOCOMPLETE_CONTACT_FIELD_NAME(name_, value_) \
  {value_, eAutocompleteFieldName_##name_},
#include "AutocompleteFieldList.h"
#undef AUTOCOMPLETE_CONTACT_FIELD_NAME
    {nullptr, 0}};

static const nsAttrValue::EnumTable kAutocompleteFieldHintTable[] = {
#define AUTOCOMPLETE_FIELD_HINT(name_, value_) \
  {value_, eAutocompleteFieldHint_##name_},
#include "AutocompleteFieldList.h"
#undef AUTOCOMPLETE_FIELD_HINT
    {nullptr, 0}};

static const nsAttrValue::EnumTable kAutocompleteContactFieldHintTable[] = {
#define AUTOCOMPLETE_FIELD_CONTACT_HINT(name_, value_) \
  {value_, eAutocompleteFieldContactHint_##name_},
#include "AutocompleteFieldList.h"
#undef AUTOCOMPLETE_FIELD_CONTACT_HINT
    {nullptr, 0}};

static const nsAttrValue::EnumTable kAutocompleteCredentialTypeTable[] = {
#define AUTOCOMPLETE_CREDENTIAL_TYPE(name_, value_) \
  {value_, eAutocompleteCredentialType_##name_},
#include "AutocompleteFieldList.h"
#undef AUTOCOMPLETE_CREDENTIAL_TYPE
    {nullptr, 0}};

namespace {

static PLDHashTable* sEventListenerManagersHash;

// A global hashtable to for keeping the arena alive for cross docGroup node
// adoption.
static nsRefPtrHashtable<nsPtrHashKey<const nsINode>, mozilla::dom::DOMArena>*
    sDOMArenaHashtable;

class DOMEventListenerManagersHashReporter final : public nsIMemoryReporter {
  MOZ_DEFINE_MALLOC_SIZE_OF(MallocSizeOf)

  ~DOMEventListenerManagersHashReporter() = default;

 public:
  NS_DECL_ISUPPORTS

  NS_IMETHOD CollectReports(nsIHandleReportCallback* aHandleReport,
                            nsISupports* aData, bool aAnonymize) override {
    // We don't measure the |EventListenerManager| objects pointed to by the
    // entries because those references are non-owning.
    int64_t amount =
        sEventListenerManagersHash
            ? sEventListenerManagersHash->ShallowSizeOfIncludingThis(
                  MallocSizeOf)
            : 0;

    MOZ_COLLECT_REPORT(
        "explicit/dom/event-listener-managers-hash", KIND_HEAP, UNITS_BYTES,
        amount, "Memory used by the event listener manager's hash table.");

    return NS_OK;
  }
};

NS_IMPL_ISUPPORTS(DOMEventListenerManagersHashReporter, nsIMemoryReporter)

class EventListenerManagerMapEntry : public PLDHashEntryHdr {
 public:
  explicit EventListenerManagerMapEntry(const void* aKey) : mKey(aKey) {}

  ~EventListenerManagerMapEntry() {
    NS_ASSERTION(!mListenerManager, "caller must release and disconnect ELM");
  }

 protected:          // declared protected to silence clang warnings
  const void* mKey;  // must be first, to look like PLDHashEntryStub

 public:
  RefPtr<EventListenerManager> mListenerManager;
};

static void EventListenerManagerHashInitEntry(PLDHashEntryHdr* entry,
                                              const void* key) {
  // Initialize the entry with placement new
  new (entry) EventListenerManagerMapEntry(key);
}

static void EventListenerManagerHashClearEntry(PLDHashTable* table,
                                               PLDHashEntryHdr* entry) {
  EventListenerManagerMapEntry* lm =
      static_cast<EventListenerManagerMapEntry*>(entry);

  // Let the EventListenerManagerMapEntry clean itself up...
  lm->~EventListenerManagerMapEntry();
}

class SameOriginCheckerImpl final : public nsIChannelEventSink,
                                    public nsIInterfaceRequestor {
  ~SameOriginCheckerImpl() = default;

  NS_DECL_ISUPPORTS
  NS_DECL_NSICHANNELEVENTSINK
  NS_DECL_NSIINTERFACEREQUESTOR
};

}  // namespace

void AutoSuppressEventHandling::SuppressDocument(Document* aDoc) {
  // Note: Document::SuppressEventHandling will also automatically suppress
  // event handling for any in-process sub-documents. However, since we need
  // to deal with cases where remote BrowsingContexts may be interleaved
  // with in-process ones, we still need to walk the entire tree ourselves.
  // This may be slightly redundant in some cases, but since event handling
  // suppressions maintain a count of current blockers, it does not cause
  // any problems.
  aDoc->SuppressEventHandling();
}

void AutoSuppressEventHandling::UnsuppressDocument(Document* aDoc) {
  aDoc->UnsuppressEventHandlingAndFireEvents(true);
}

AutoSuppressEventHandling::~AutoSuppressEventHandling() {
  UnsuppressDocuments();
}

void AutoSuppressEventHandlingAndSuspend::SuppressDocument(Document* aDoc) {
  AutoSuppressEventHandling::SuppressDocument(aDoc);
  if (nsCOMPtr<nsPIDOMWindowInner> win = aDoc->GetInnerWindow()) {
    win->Suspend();
    mWindows.AppendElement(win);
  }
}

AutoSuppressEventHandlingAndSuspend::~AutoSuppressEventHandlingAndSuspend() {
  for (const auto& win : mWindows) {
    win->Resume();
  }
}

/**
 * This class is used to determine whether or not the user is currently
 * interacting with the browser. It listens to observer events to toggle the
 * value of the sUserActive static.
 *
 * This class is an internal implementation detail.
 * nsContentUtils::GetUserIsInteracting() should be used to access current
 * user interaction status.
 */
class nsContentUtils::UserInteractionObserver final
    : public nsIObserver,
      public BackgroundHangAnnotator {
 public:
  NS_DECL_ISUPPORTS
  NS_DECL_NSIOBSERVER

  void Init();
  void Shutdown();
  void AnnotateHang(BackgroundHangAnnotations& aAnnotations) override;

  static Atomic<bool> sUserActive;

 private:
  ~UserInteractionObserver() = default;
};

static constexpr nsLiteralCString kRfpPrefs[] = {
    "privacy.resistFingerprinting"_ns,
    "privacy.resistFingerprinting.pbmode"_ns,
    "privacy.fingerprintingProtection"_ns,
    "privacy.fingerprintingProtection.pbmode"_ns,
    "privacy.fingerprintingProtection.overrides"_ns,
};

static void RecomputeResistFingerprintingAllDocs(const char*, void*) {
  AutoTArray<RefPtr<BrowsingContextGroup>, 5> bcGroups;
  BrowsingContextGroup::GetAllGroups(bcGroups);
  for (auto& bcGroup : bcGroups) {
    AutoTArray<DocGroup*, 5> docGroups;
    bcGroup->GetDocGroups(docGroups);
    for (auto* docGroup : docGroups) {
      for (Document* doc : *docGroup) {
        if (doc->RecomputeResistFingerprinting()) {
          if (auto* pc = doc->GetPresContext()) {
            pc->MediaFeatureValuesChanged(
                {MediaFeatureChangeReason::PreferenceChange},
                MediaFeatureChangePropagation::JustThisDocument);
          }
        }
      }
    }
  }
}

// static
nsresult nsContentUtils::Init() {
  if (sInitialized) {
    NS_WARNING("Init() called twice");

    return NS_OK;
  }

  nsHTMLTags::AddRefTable();

  sXPConnect = nsXPConnect::XPConnect();
  // We hold a strong ref to sXPConnect to ensure that it does not go away until
  // nsLayoutStatics::Shutdown is happening.  Otherwise ~nsXPConnect can be
  // triggered by xpcModuleDtor late in shutdown and cause crashes due to
  // various stuff already being torn down by then.  Note that this means that
  // we are effectively making sure that if we leak nsLayoutStatics then we also
  // leak nsXPConnect.
  NS_ADDREF(sXPConnect);

  sSecurityManager = nsScriptSecurityManager::GetScriptSecurityManager();
  if (!sSecurityManager) return NS_ERROR_FAILURE;
  NS_ADDREF(sSecurityManager);

  sSecurityManager->GetSystemPrincipal(&sSystemPrincipal);
  MOZ_ASSERT(sSystemPrincipal);

  RefPtr<NullPrincipal> nullPrincipal =
      NullPrincipal::CreateWithoutOriginAttributes();
  if (!nullPrincipal) {
    return NS_ERROR_FAILURE;
  }

  nullPrincipal.forget(&sNullSubjectPrincipal);

  if (!InitializeEventTable()) return NS_ERROR_FAILURE;

  if (!sEventListenerManagersHash) {
    static const PLDHashTableOps hash_table_ops = {
        PLDHashTable::HashVoidPtrKeyStub, PLDHashTable::MatchEntryStub,
        PLDHashTable::MoveEntryStub, EventListenerManagerHashClearEntry,
        EventListenerManagerHashInitEntry};

    sEventListenerManagersHash =
        new PLDHashTable(&hash_table_ops, sizeof(EventListenerManagerMapEntry));

    RegisterStrongMemoryReporter(new DOMEventListenerManagersHashReporter());
  }

  sBlockedScriptRunners = new AutoTArray<nsCOMPtr<nsIRunnable>, 8>;

  /*
   * TaintFox: We set these two values to true by default to emulate the
   * behaviour of other browsers that do not encode the hash by default.
   *
   * Are static prefs the right idea here? Maybe try something like here:
   * https://github.com/mozilla/gecko-dev/commit/9bc90adc09727
   */
  sEncodeDecodeURLHash = Preferences::GetBool("dom.url.encode_decode_hash");
  sGettersDecodeURLHash = Preferences::GetBool("dom.url.getters_decode_hash");

#ifndef RELEASE_OR_BETA
  sBypassCSSOMOriginCheck = getenv("MOZ_BYPASS_CSSOM_ORIGIN_CHECK");
#endif

  Element::InitCCCallbacks();

  RefPtr<nsRFPService> rfpService = nsRFPService::GetOrCreate();
  MOZ_ASSERT(rfpService);

  if (XRE_IsParentProcess()) {
    AsyncPrecreateStringBundles();

#if defined(MOZ_WIDGET_ANDROID)
    // On Android, at-shutdown ping submission isn't reliable
    // (( because, on Android, we usually get killed, not shut down )).
    // To have a chance at submitting the ping, aim for idle after startup.
    nsresult rv = NS_DispatchToCurrentThreadQueue(
        NS_NewRunnableFunction(
            "AndroidUseCounterPingSubmitter",
            []() { glean_pings::UseCounters.Submit("idle_startup"_ns); }),
        EventQueuePriority::Idle);
    // This is mostly best-effort, so if it goes awry, just log.
    Unused << NS_WARN_IF(NS_FAILED(rv));
#endif  // defined(MOZ_WIDGET_ANDROID)

    RunOnShutdown(
        [&] { glean_pings::UseCounters.Submit("app_shutdown_confirmed"_ns); },
        ShutdownPhase::AppShutdownConfirmed);
  }

  RefPtr<UserInteractionObserver> uio = new UserInteractionObserver();
  uio->Init();
  uio.forget(&sUserInteractionObserver);

  for (const auto& pref : kRfpPrefs) {
    Preferences::RegisterCallback(RecomputeResistFingerprintingAllDocs, pref);
  }

  sInitialized = true;

  return NS_OK;
}

bool nsContentUtils::InitJSBytecodeMimeType() {
  MOZ_ASSERT(NS_IsMainThread());
  MOZ_ASSERT(!sJSScriptBytecodeMimeType);
  MOZ_ASSERT(!sJSModuleBytecodeMimeType);

  JS::BuildIdCharVector jsBuildId;
  if (!JS::GetScriptTranscodingBuildId(&jsBuildId)) {
    return false;
  }

  nsDependentCSubstring jsBuildIdStr(jsBuildId.begin(), jsBuildId.length());
  sJSScriptBytecodeMimeType =
      new nsCString("javascript/moz-script-bytecode-"_ns + jsBuildIdStr);
  sJSModuleBytecodeMimeType =
      new nsCString("javascript/moz-module-bytecode-"_ns + jsBuildIdStr);
  return true;
}

void nsContentUtils::GetShiftText(nsAString& text) {
  if (!sShiftText) InitializeModifierStrings();
  text.Assign(*sShiftText);
}

void nsContentUtils::GetControlText(nsAString& text) {
  if (!sControlText) InitializeModifierStrings();
  text.Assign(*sControlText);
}

void nsContentUtils::GetCommandOrWinText(nsAString& text) {
  if (!sCommandOrWinText) {
    InitializeModifierStrings();
  }
  text.Assign(*sCommandOrWinText);
}

void nsContentUtils::GetAltText(nsAString& text) {
  if (!sAltText) InitializeModifierStrings();
  text.Assign(*sAltText);
}

void nsContentUtils::GetModifierSeparatorText(nsAString& text) {
  if (!sModifierSeparator) InitializeModifierStrings();
  text.Assign(*sModifierSeparator);
}

void nsContentUtils::InitializeModifierStrings() {
  // load the display strings for the keyboard accelerators
  nsCOMPtr<nsIStringBundleService> bundleService =
      mozilla::components::StringBundle::Service();
  nsCOMPtr<nsIStringBundle> bundle;
  DebugOnly<nsresult> rv = NS_OK;
  if (bundleService) {
    rv = bundleService->CreateBundle(
        "chrome://global-platform/locale/platformKeys.properties",
        getter_AddRefs(bundle));
  }

  NS_ASSERTION(
      NS_SUCCEEDED(rv) && bundle,
      "chrome://global/locale/platformKeys.properties could not be loaded");
  nsAutoString shiftModifier;
  nsAutoString commandOrWinModifier;
  nsAutoString altModifier;
  nsAutoString controlModifier;
  nsAutoString modifierSeparator;
  if (bundle) {
    // macs use symbols for each modifier key, so fetch each from the bundle,
    // which also covers i18n
    bundle->GetStringFromName("VK_SHIFT", shiftModifier);
    bundle->GetStringFromName("VK_COMMAND_OR_WIN", commandOrWinModifier);
    bundle->GetStringFromName("VK_ALT", altModifier);
    bundle->GetStringFromName("VK_CONTROL", controlModifier);
    bundle->GetStringFromName("MODIFIER_SEPARATOR", modifierSeparator);
  }
  // if any of these don't exist, we get  an empty string
  sShiftText = new nsString(shiftModifier);
  sCommandOrWinText = new nsString(commandOrWinModifier);
  sAltText = new nsString(altModifier);
  sControlText = new nsString(controlModifier);
  sModifierSeparator = new nsString(modifierSeparator);
}

mozilla::EventClassID nsContentUtils::GetEventClassIDFromMessage(
    EventMessage aEventMessage) {
  switch (aEventMessage) {
#define MESSAGE_TO_EVENT(name_, message_, type_, struct_) \
  case message_:                                          \
    return struct_;
#include "mozilla/EventNameList.h"
#undef MESSAGE_TO_EVENT
    default:
      MOZ_ASSERT_UNREACHABLE("Invalid event message?");
      return eBasicEventClass;
  }
}

bool nsContentUtils::IsExternalProtocol(nsIURI* aURI) {
  bool doesNotReturnData = false;
  nsresult rv = NS_URIChainHasFlags(
      aURI, nsIProtocolHandler::URI_DOES_NOT_RETURN_DATA, &doesNotReturnData);
  return NS_SUCCEEDED(rv) && doesNotReturnData;
}

/* static */
nsAtom* nsContentUtils::GetEventTypeFromMessage(EventMessage aEventMessage) {
  switch (aEventMessage) {
#define MESSAGE_TO_EVENT(name_, message_, type_, struct_) \
  case message_:                                          \
    return nsGkAtoms::on##name_;
#include "mozilla/EventNameList.h"
#undef MESSAGE_TO_EVENT
    default:
      return nullptr;
  }
}

bool nsContentUtils::InitializeEventTable() {
  NS_ASSERTION(!sAtomEventTable, "EventTable already initialized!");
  NS_ASSERTION(!sStringEventTable, "EventTable already initialized!");

  static const EventNameMapping eventArray[] = {
#define EVENT(name_, _message, _type, _class) \
  {nsGkAtoms::on##name_, _type, _message, _class},
#define WINDOW_ONLY_EVENT EVENT
#define DOCUMENT_ONLY_EVENT EVENT
#define NON_IDL_EVENT EVENT
#include "mozilla/EventNameList.h"
#undef WINDOW_ONLY_EVENT
#undef NON_IDL_EVENT
#undef EVENT
      {nullptr}};

  sAtomEventTable =
      new nsTHashMap<RefPtr<nsAtom>, EventNameMapping>(ArrayLength(eventArray));
  sStringEventTable = new nsTHashMap<nsStringHashKey, EventNameMapping>(
      ArrayLength(eventArray));
  sUserDefinedEvents = new nsTArray<RefPtr<nsAtom>>(64);

  // Subtract one from the length because of the trailing null
  for (uint32_t i = 0; i < ArrayLength(eventArray) - 1; ++i) {
    MOZ_ASSERT(!sAtomEventTable->Contains(eventArray[i].mAtom),
               "Double-defining event name; fix your EventNameList.h");
    sAtomEventTable->InsertOrUpdate(eventArray[i].mAtom, eventArray[i]);
    sStringEventTable->InsertOrUpdate(
        Substring(nsDependentAtomString(eventArray[i].mAtom), 2),
        eventArray[i]);
  }

  return true;
}

void nsContentUtils::InitializeTouchEventTable() {
  static bool sEventTableInitialized = false;
  if (!sEventTableInitialized && sAtomEventTable && sStringEventTable) {
    sEventTableInitialized = true;
    static const EventNameMapping touchEventArray[] = {
#define EVENT(name_, _message, _type, _class)
#define TOUCH_EVENT(name_, _message, _type, _class) \
  {nsGkAtoms::on##name_, _type, _message, _class},
#include "mozilla/EventNameList.h"
#undef TOUCH_EVENT
#undef EVENT
        {nullptr}};
    // Subtract one from the length because of the trailing null
    for (uint32_t i = 0; i < ArrayLength(touchEventArray) - 1; ++i) {
      sAtomEventTable->InsertOrUpdate(touchEventArray[i].mAtom,
                                      touchEventArray[i]);
      sStringEventTable->InsertOrUpdate(
          Substring(nsDependentAtomString(touchEventArray[i].mAtom), 2),
          touchEventArray[i]);
    }
  }
}

static bool Is8bit(const nsAString& aString) {
  static const char16_t EIGHT_BIT = char16_t(~0x00FF);

  for (nsAString::const_char_iterator start = aString.BeginReading(),
                                      end = aString.EndReading();
       start != end; ++start) {
    if (*start & EIGHT_BIT) {
      return false;
    }
  }

  return true;
}

nsresult nsContentUtils::Btoa(const nsAString& aBinaryData,
                              nsAString& aAsciiBase64String) {
  if (!Is8bit(aBinaryData)) {
    aAsciiBase64String.Truncate();
    return NS_ERROR_DOM_INVALID_CHARACTER_ERR;
  }

  nsresult rv = Base64Encode(aBinaryData, aAsciiBase64String);

  // Taintfox: Extend taint flow
  MarkTaintOperation(aAsciiBase64String, "btoa");

  return rv;
}

nsresult nsContentUtils::Atob(const nsAString& aAsciiBase64String,
                              nsAString& aBinaryData) {
  if (!Is8bit(aAsciiBase64String)) {
    aBinaryData.Truncate();
    return NS_ERROR_DOM_INVALID_CHARACTER_ERR;
  }

  const char16_t* start = aAsciiBase64String.BeginReading();
  const char16_t* cur = start;
  const char16_t* end = aAsciiBase64String.EndReading();
  uint32_t i = 0;
  bool hasWhitespace = false;

  while (cur < end) {
    if (nsContentUtils::IsHTMLWhitespace(*cur)) {
      hasWhitespace = true;
      break;
    }
    cur++;
    i++;
  }

  nsresult rv;

  if (hasWhitespace) {
    nsString trimmedString;

    if (!trimmedString.SetCapacity(aAsciiBase64String.Length(), fallible)) {
      return NS_ERROR_DOM_INVALID_CHARACTER_ERR;
    }

    // Taintfox: also remove any taint associated with the whitespace
    trimmedString.AppendTaint(aAsciiBase64String.Taint().safeSubTaint(0, i + 1));
    trimmedString.Append(start, cur - start);

    while (cur < end) {
      if (!nsContentUtils::IsHTMLWhitespace(*cur)) {
        trimmedString.AppendTaint(aAsciiBase64String.Taint().safeSubTaint(i, i + 1));
        trimmedString.Append(*cur);
      }
      cur++;
      i++;
    }
    rv = Base64Decode(trimmedString, aBinaryData);
  } else {
    rv = Base64Decode(aAsciiBase64String, aBinaryData);
  }

  if (NS_FAILED(rv) && rv == NS_ERROR_INVALID_ARG) {
    return NS_ERROR_DOM_INVALID_CHARACTER_ERR;
  }

  // Taintfox: Extend taint flow
  MarkTaintOperation(aBinaryData, "atob");

  return rv;
}

bool nsContentUtils::IsAutocompleteEnabled(
    mozilla::dom::HTMLInputElement* aInput) {
  MOZ_ASSERT(aInput, "aInput should not be null!");

  nsAutoString autocomplete;
  aInput->GetAutocomplete(autocomplete);

  if (autocomplete.IsEmpty()) {
    auto* form = aInput->GetForm();
    if (!form) {
      return true;
    }

    form->GetAutocomplete(autocomplete);
  }

  return !autocomplete.EqualsLiteral("off");
}

nsContentUtils::AutocompleteAttrState
nsContentUtils::SerializeAutocompleteAttribute(
    const nsAttrValue* aAttr, nsAString& aResult,
    AutocompleteAttrState aCachedState) {
  if (!aAttr ||
      aCachedState == nsContentUtils::eAutocompleteAttrState_Invalid) {
    return aCachedState;
  }

  if (aCachedState == nsContentUtils::eAutocompleteAttrState_Valid) {
    uint32_t atomCount = aAttr->GetAtomCount();
    for (uint32_t i = 0; i < atomCount; i++) {
      if (i != 0) {
        aResult.Append(' ');
      }
      aResult.Append(nsDependentAtomString(aAttr->AtomAt(i)));
    }
    nsContentUtils::ASCIIToLower(aResult);
    return aCachedState;
  }

  aResult.Truncate();

  mozilla::dom::AutocompleteInfo info;
  AutocompleteAttrState state =
      InternalSerializeAutocompleteAttribute(aAttr, info);
  if (state == eAutocompleteAttrState_Valid) {
    // Concatenate the info fields.
    aResult = info.mSection;

    if (!info.mAddressType.IsEmpty()) {
      if (!aResult.IsEmpty()) {
        aResult += ' ';
      }
      aResult += info.mAddressType;
    }

    if (!info.mContactType.IsEmpty()) {
      if (!aResult.IsEmpty()) {
        aResult += ' ';
      }
      aResult += info.mContactType;
    }

    if (!info.mFieldName.IsEmpty()) {
      if (!aResult.IsEmpty()) {
        aResult += ' ';
      }
      aResult += info.mFieldName;
    }

    // The autocomplete attribute value "webauthn" is interpreted as both a
    // field name and a credential type. The corresponding IDL-exposed autofill
    // value is "webauthn", not "webauthn webauthn".
    if (!info.mCredentialType.IsEmpty() &&
        !(info.mCredentialType.Equals(u"webauthn"_ns) &&
          info.mCredentialType.Equals(aResult))) {
      if (!aResult.IsEmpty()) {
        aResult += ' ';
      }
      aResult += info.mCredentialType;
    }
  }

  return state;
}

nsContentUtils::AutocompleteAttrState
nsContentUtils::SerializeAutocompleteAttribute(
    const nsAttrValue* aAttr, mozilla::dom::AutocompleteInfo& aInfo,
    AutocompleteAttrState aCachedState, bool aGrantAllValidValue) {
  if (!aAttr ||
      aCachedState == nsContentUtils::eAutocompleteAttrState_Invalid) {
    return aCachedState;
  }

  return InternalSerializeAutocompleteAttribute(aAttr, aInfo,
                                                aGrantAllValidValue);
}

/**
 * Helper to validate the @autocomplete tokens.
 *
 * @return {AutocompleteAttrState} The state of the attribute (invalid/valid).
 */
nsContentUtils::AutocompleteAttrState
nsContentUtils::InternalSerializeAutocompleteAttribute(
    const nsAttrValue* aAttrVal, mozilla::dom::AutocompleteInfo& aInfo,
    bool aGrantAllValidValue) {
  // No autocomplete attribute so we are done
  if (!aAttrVal) {
    return eAutocompleteAttrState_Invalid;
  }

  uint32_t numTokens = aAttrVal->GetAtomCount();
  if (!numTokens || numTokens > INT32_MAX) {
    return eAutocompleteAttrState_Invalid;
  }

  uint32_t index = numTokens - 1;
  nsString tokenString = nsDependentAtomString(aAttrVal->AtomAt(index));
  AutocompleteCategory category;
  nsAttrValue enumValue;
  nsAutoString credentialTypeStr;

  bool result = enumValue.ParseEnumValue(
      tokenString, kAutocompleteCredentialTypeTable, false);
  if (result) {
    if (!enumValue.Equals(u"webauthn"_ns, eIgnoreCase) || numTokens > 5) {
      return eAutocompleteAttrState_Invalid;
    }
    enumValue.ToString(credentialTypeStr);
    ASCIIToLower(credentialTypeStr);
    // category is Credential and the indexth token is "webauthn"
    if (index == 0) {
      aInfo.mFieldName.Assign(credentialTypeStr);
      aInfo.mCredentialType.Assign(credentialTypeStr);
      return eAutocompleteAttrState_Valid;
    }

    --index;
    tokenString = nsDependentAtomString(aAttrVal->AtomAt(index));

    // Only the Normal and Contact categories are allowed with webauthn
    //  - disallow Credential
    if (enumValue.ParseEnumValue(tokenString, kAutocompleteCredentialTypeTable,
                                 false)) {
      return eAutocompleteAttrState_Invalid;
    }
    //  - disallow Off and Automatic
    if (enumValue.ParseEnumValue(tokenString, kAutocompleteFieldNameTable,
                                 false)) {
      if (enumValue.Equals(u"off"_ns, eIgnoreCase) ||
          enumValue.Equals(u"on"_ns, eIgnoreCase)) {
        return eAutocompleteAttrState_Invalid;
      }
    }

    // Proceed to process the remaining tokens as if "webauthn" was not present.
    // We need to decrement numTokens to enforce the correct per-category limits
    // on the maximum number of tokens.
    --numTokens;
  }

  bool unsupported = false;
  if (!aGrantAllValidValue) {
    unsupported = enumValue.ParseEnumValue(
        tokenString, kAutocompleteUnsupportedFieldNameTable, false);
    if (unsupported) {
      return eAutocompleteAttrState_Invalid;
    }
  }

  nsAutoString fieldNameStr;
  result =
      enumValue.ParseEnumValue(tokenString, kAutocompleteFieldNameTable, false);

  if (result) {
    // Off/Automatic/Normal categories.
    if (enumValue.Equals(u"off"_ns, eIgnoreCase) ||
        enumValue.Equals(u"on"_ns, eIgnoreCase)) {
      if (numTokens > 1) {
        return eAutocompleteAttrState_Invalid;
      }
      enumValue.ToString(fieldNameStr);
      ASCIIToLower(fieldNameStr);
      aInfo.mFieldName.Assign(fieldNameStr);
      aInfo.mCredentialType.Assign(credentialTypeStr);
      aInfo.mCanAutomaticallyPersist =
          !enumValue.Equals(u"off"_ns, eIgnoreCase);
      return eAutocompleteAttrState_Valid;
    }

    // Only allow on/off if form autofill @autocomplete values aren't enabled
    // and it doesn't grant all valid values.
    if (!StaticPrefs::dom_forms_autocomplete_formautofill() &&
        !aGrantAllValidValue) {
      return eAutocompleteAttrState_Invalid;
    }

    // Normal category
    if (numTokens > 3) {
      return eAutocompleteAttrState_Invalid;
    }
    category = eAutocompleteCategory_NORMAL;
  } else {  // Check if the last token is of the contact category instead.
    // Only allow on/off if form autofill @autocomplete values aren't enabled
    // and it doesn't grant all valid values.
    if (!StaticPrefs::dom_forms_autocomplete_formautofill() &&
        !aGrantAllValidValue) {
      return eAutocompleteAttrState_Invalid;
    }

    result = enumValue.ParseEnumValue(
        tokenString, kAutocompleteContactFieldNameTable, false);
    if (!result || numTokens > 4) {
      return eAutocompleteAttrState_Invalid;
    }

    category = eAutocompleteCategory_CONTACT;
  }

  enumValue.ToString(fieldNameStr);
  ASCIIToLower(fieldNameStr);

  aInfo.mFieldName.Assign(fieldNameStr);
  aInfo.mCredentialType.Assign(credentialTypeStr);
  aInfo.mCanAutomaticallyPersist = !enumValue.ParseEnumValue(
      tokenString, kAutocompleteNoPersistFieldNameTable, false);

  // We are done if this was the only token.
  if (numTokens == 1) {
    return eAutocompleteAttrState_Valid;
  }

  --index;
  tokenString = nsDependentAtomString(aAttrVal->AtomAt(index));

  if (category == eAutocompleteCategory_CONTACT) {
    if (!aGrantAllValidValue) {
      unsupported = enumValue.ParseEnumValue(
          tokenString, kAutocompleteUnsupportedContactFieldHintTable, false);
      if (unsupported) {
        return eAutocompleteAttrState_Invalid;
      }
    }

    nsAttrValue contactFieldHint;
    result = contactFieldHint.ParseEnumValue(
        tokenString, kAutocompleteContactFieldHintTable, false);
    if (result) {
      nsAutoString contactFieldHintString;
      contactFieldHint.ToString(contactFieldHintString);
      ASCIIToLower(contactFieldHintString);
      aInfo.mContactType.Assign(contactFieldHintString);
      if (index == 0) {
        return eAutocompleteAttrState_Valid;
      }
      --index;
      tokenString = nsDependentAtomString(aAttrVal->AtomAt(index));
    }
  }

  // Check for billing/shipping tokens
  nsAttrValue fieldHint;
  if (fieldHint.ParseEnumValue(tokenString, kAutocompleteFieldHintTable,
                               false)) {
    nsString fieldHintString;
    fieldHint.ToString(fieldHintString);
    ASCIIToLower(fieldHintString);
    aInfo.mAddressType.Assign(fieldHintString);
    if (index == 0) {
      return eAutocompleteAttrState_Valid;
    }
    --index;
    tokenString = nsDependentAtomString(aAttrVal->AtomAt(index));
  }

  // Check for section-* token
  const nsDependentSubstring& section = Substring(tokenString, 0, 8);
  if (section.LowerCaseEqualsASCII("section-")) {
    ASCIIToLower(tokenString);
    aInfo.mSection.Assign(tokenString);
    if (index == 0) {
      return eAutocompleteAttrState_Valid;
    }
  }

  // Clear the fields as the autocomplete attribute is invalid.
  aInfo.mSection.Truncate();
  aInfo.mAddressType.Truncate();
  aInfo.mContactType.Truncate();
  aInfo.mFieldName.Truncate();
  aInfo.mCredentialType.Truncate();

  return eAutocompleteAttrState_Invalid;
}

// Parse an integer according to HTML spec
template <class CharT>
int32_t nsContentUtils::ParseHTMLIntegerImpl(
    const CharT* aStart, const CharT* aEnd,
    ParseHTMLIntegerResultFlags* aResult) {
  int result = eParseHTMLInteger_NoFlags;

  const CharT* iter = aStart;

  while (iter != aEnd && nsContentUtils::IsHTMLWhitespace(*iter)) {
    result |= eParseHTMLInteger_NonStandard;
    ++iter;
  }

  if (iter == aEnd) {
    result |= eParseHTMLInteger_Error | eParseHTMLInteger_ErrorNoValue;
    *aResult = (ParseHTMLIntegerResultFlags)result;
    return 0;
  }

  int sign = 1;
  if (*iter == CharT('-')) {
    sign = -1;
    result |= eParseHTMLInteger_Negative;
    ++iter;
  } else if (*iter == CharT('+')) {
    result |= eParseHTMLInteger_NonStandard;
    ++iter;
  }

  bool foundValue = false;
  CheckedInt32 value = 0;

  // Check for leading zeros first.
  uint64_t leadingZeros = 0;
  while (iter != aEnd) {
    if (*iter != CharT('0')) {
      break;
    }

    ++leadingZeros;
    foundValue = true;
    ++iter;
  }

  while (iter != aEnd) {
    if (*iter >= CharT('0') && *iter <= CharT('9')) {
      value = (value * 10) + (*iter - CharT('0')) * sign;
      ++iter;
      if (!value.isValid()) {
        result |= eParseHTMLInteger_Error | eParseHTMLInteger_ErrorOverflow;
        break;
      }
      foundValue = true;
    } else {
      break;
    }
  }

  if (!foundValue) {
    result |= eParseHTMLInteger_Error | eParseHTMLInteger_ErrorNoValue;
  }

  if (value.isValid() &&
      ((leadingZeros > 1 || (leadingZeros == 1 && !(value == 0))) ||
       (sign == -1 && value == 0))) {
    result |= eParseHTMLInteger_NonStandard;
  }

  if (iter != aEnd) {
    result |= eParseHTMLInteger_DidNotConsumeAllInput;
  }

  *aResult = (ParseHTMLIntegerResultFlags)result;
  return value.isValid() ? value.value() : 0;
}

// Parse an integer according to HTML spec
int32_t nsContentUtils::ParseHTMLInteger(const char16_t* aStart,
                                         const char16_t* aEnd,
                                         ParseHTMLIntegerResultFlags* aResult) {
  return ParseHTMLIntegerImpl(aStart, aEnd, aResult);
}

int32_t nsContentUtils::ParseHTMLInteger(const char* aStart, const char* aEnd,
                                         ParseHTMLIntegerResultFlags* aResult) {
  return ParseHTMLIntegerImpl(aStart, aEnd, aResult);
}

#define SKIP_WHITESPACE(iter, end_iter, end_res)                 \
  while ((iter) != (end_iter) && nsCRT::IsAsciiSpace(*(iter))) { \
    ++(iter);                                                    \
  }                                                              \
  if ((iter) == (end_iter)) {                                    \
    return (end_res);                                            \
  }

#define SKIP_ATTR_NAME(iter, end_iter)                            \
  while ((iter) != (end_iter) && !nsCRT::IsAsciiSpace(*(iter)) && \
         *(iter) != '=') {                                        \
    ++(iter);                                                     \
  }

bool nsContentUtils::GetPseudoAttributeValue(const nsString& aSource,
                                             nsAtom* aName, nsAString& aValue) {
  aValue.Truncate();

  const char16_t* start = aSource.get();
  const char16_t* end = start + aSource.Length();
  const char16_t* iter;

  while (start != end) {
    SKIP_WHITESPACE(start, end, false)
    iter = start;
    SKIP_ATTR_NAME(iter, end)

    if (start == iter) {
      return false;
    }

    // Remember the attr name.
    const nsDependentSubstring& attrName = Substring(start, iter);

    // Now check whether this is a valid name="value" pair.
    start = iter;
    SKIP_WHITESPACE(start, end, false)
    if (*start != '=') {
      // No '=', so this is not a name="value" pair.  We don't know
      // what it is, and we have no way to handle it.
      return false;
    }

    // Have to skip the value.
    ++start;
    SKIP_WHITESPACE(start, end, false)
    char16_t q = *start;
    if (q != kQuote && q != kApostrophe) {
      // Not a valid quoted value, so bail.
      return false;
    }

    ++start;  // Point to the first char of the value.
    iter = start;

    while (iter != end && *iter != q) {
      ++iter;
    }

    if (iter == end) {
      // Oops, unterminated quoted string.
      return false;
    }

    // At this point attrName holds the name of the "attribute" and
    // the value is between start and iter.

    if (aName->Equals(attrName)) {
      // We'll accumulate as many characters as possible (until we hit either
      // the end of the string or the beginning of an entity). Chunks will be
      // delimited by start and chunkEnd.
      const char16_t* chunkEnd = start;
      while (chunkEnd != iter) {
        if (*chunkEnd == kLessThan) {
          aValue.Truncate();

          return false;
        }

        if (*chunkEnd == kAmpersand) {
          aValue.Append(start, chunkEnd - start);

          const char16_t* afterEntity = nullptr;
          char16_t result[2];
          uint32_t count = MOZ_XMLTranslateEntity(
              reinterpret_cast<const char*>(chunkEnd),
              reinterpret_cast<const char*>(iter),
              reinterpret_cast<const char**>(&afterEntity), result);
          if (count == 0) {
            aValue.Truncate();

            return false;
          }

          aValue.Append(result, count);

          // Advance to after the entity and begin a new chunk.
          start = chunkEnd = afterEntity;
        } else {
          ++chunkEnd;
        }
      }

      // Append remainder.
      aValue.Append(start, iter - start);

      return true;
    }

    // Resume scanning after the end of the attribute value (past the quote
    // char).
    start = iter + 1;
  }

  return false;
}

bool nsContentUtils::IsJavaScriptLanguage(const nsString& aName) {
  // Create MIME type as "text/" + given input
  nsAutoString mimeType(u"text/");
  mimeType.Append(aName);

  return IsJavascriptMIMEType(mimeType);
}

void nsContentUtils::SplitMimeType(const nsAString& aValue, nsString& aType,
                                   nsString& aParams) {
  aType.Truncate();
  aParams.Truncate();
  int32_t semiIndex = aValue.FindChar(char16_t(';'));
  if (-1 != semiIndex) {
    aType = Substring(aValue, 0, semiIndex);
    aParams =
        Substring(aValue, semiIndex + 1, aValue.Length() - (semiIndex + 1));
    aParams.StripWhitespace();
  } else {
    aType = aValue;
  }
  aType.StripWhitespace();
}

/**
 * A helper function that parses a sandbox attribute (of an <iframe> or a CSP
 * directive) and converts it to the set of flags used internally.
 *
 * @param aSandboxAttr  the sandbox attribute
 * @return              the set of flags (SANDBOXED_NONE if aSandboxAttr is
 *                      null)
 */
uint32_t nsContentUtils::ParseSandboxAttributeToFlags(
    const nsAttrValue* aSandboxAttr) {
  if (!aSandboxAttr) {
    return SANDBOXED_NONE;
  }

  uint32_t out = SANDBOX_ALL_FLAGS;

#define SANDBOX_KEYWORD(string, atom, flags)                  \
  if (aSandboxAttr->Contains(nsGkAtoms::atom, eIgnoreCase)) { \
    out &= ~(flags);                                          \
  }
#include "IframeSandboxKeywordList.h"
#undef SANDBOX_KEYWORD

  return out;
}

/**
 * A helper function that checks if a string matches a valid sandbox flag.
 *
 * @param aFlag   the potential sandbox flag.
 * @return        true if the flag is a sandbox flag.
 */
bool nsContentUtils::IsValidSandboxFlag(const nsAString& aFlag) {
#define SANDBOX_KEYWORD(string, atom, flags)                                  \
  if (EqualsIgnoreASCIICase(nsDependentAtomString(nsGkAtoms::atom), aFlag)) { \
    return true;                                                              \
  }
#include "IframeSandboxKeywordList.h"
#undef SANDBOX_KEYWORD
  return false;
}

/**
 * A helper function that returns a string attribute corresponding to the
 * sandbox flags.
 *
 * @param aFlags    the sandbox flags
 * @param aString   the attribute corresponding to the flags (null if aFlags
 *                  is zero)
 */
void nsContentUtils::SandboxFlagsToString(uint32_t aFlags, nsAString& aString) {
  if (!aFlags) {
    SetDOMStringToNull(aString);
    return;
  }

  aString.Truncate();

#define SANDBOX_KEYWORD(string, atom, flags)                \
  if (!(aFlags & (flags))) {                                \
    if (!aString.IsEmpty()) {                               \
      aString.AppendLiteral(u" ");                          \
    }                                                       \
    aString.Append(nsDependentAtomString(nsGkAtoms::atom)); \
  }
#include "IframeSandboxKeywordList.h"
#undef SANDBOX_KEYWORD
}

nsIBidiKeyboard* nsContentUtils::GetBidiKeyboard() {
  if (!sBidiKeyboard) {
    sBidiKeyboard = nsIWidget::CreateBidiKeyboard();
  }
  return sBidiKeyboard;
}

/**
 * This is used to determine whether a character is in one of the classes
 * which CSS says should be part of the first-letter.  Currently, that is
 * all punctuation classes (P*).  Note that this is a change from CSS2
 * which excluded Pc and Pd.
 *
 * https://www.w3.org/TR/css-pseudo-4/#first-letter-pseudo
 * "Punctuation (i.e, characters that belong to the Punctuation (P*) Unicode
 *  general category [UAX44]) [...]"
 */

// static
bool nsContentUtils::IsFirstLetterPunctuation(uint32_t aChar) {
  switch (mozilla::unicode::GetGeneralCategory(aChar)) {
    case HB_UNICODE_GENERAL_CATEGORY_CONNECT_PUNCTUATION: /* Pc */
    case HB_UNICODE_GENERAL_CATEGORY_DASH_PUNCTUATION:    /* Pd */
    case HB_UNICODE_GENERAL_CATEGORY_CLOSE_PUNCTUATION:   /* Pe */
    case HB_UNICODE_GENERAL_CATEGORY_FINAL_PUNCTUATION:   /* Pf */
    case HB_UNICODE_GENERAL_CATEGORY_INITIAL_PUNCTUATION: /* Pi */
    case HB_UNICODE_GENERAL_CATEGORY_OTHER_PUNCTUATION:   /* Po */
    case HB_UNICODE_GENERAL_CATEGORY_OPEN_PUNCTUATION:    /* Ps */
      return true;
    default:
      return false;
  }
}

// static
bool nsContentUtils::IsAlphanumeric(uint32_t aChar) {
  nsUGenCategory cat = mozilla::unicode::GetGenCategory(aChar);

  return (cat == nsUGenCategory::kLetter || cat == nsUGenCategory::kNumber);
}

// static
bool nsContentUtils::IsAlphanumericOrSymbol(uint32_t aChar) {
  nsUGenCategory cat = mozilla::unicode::GetGenCategory(aChar);

  return cat == nsUGenCategory::kLetter || cat == nsUGenCategory::kNumber ||
         cat == nsUGenCategory::kSymbol;
}

/* static */
bool nsContentUtils::IsHTMLWhitespace(char16_t aChar) {
  return aChar == char16_t(0x0009) || aChar == char16_t(0x000A) ||
         aChar == char16_t(0x000C) || aChar == char16_t(0x000D) ||
         aChar == char16_t(0x0020);
}

/* static */
bool nsContentUtils::IsHTMLWhitespaceOrNBSP(char16_t aChar) {
  return IsHTMLWhitespace(aChar) || aChar == char16_t(0xA0);
}

/* static */
bool nsContentUtils::IsHTMLBlockLevelElement(nsIContent* aContent) {
  return aContent->IsAnyOfHTMLElements(
      nsGkAtoms::address, nsGkAtoms::article, nsGkAtoms::aside,
      nsGkAtoms::blockquote, nsGkAtoms::center, nsGkAtoms::dir, nsGkAtoms::div,
      nsGkAtoms::dl,  // XXX why not dt and dd?
      nsGkAtoms::fieldset,
      nsGkAtoms::figure,  // XXX shouldn't figcaption be on this list
      nsGkAtoms::footer, nsGkAtoms::form, nsGkAtoms::h1, nsGkAtoms::h2,
      nsGkAtoms::h3, nsGkAtoms::h4, nsGkAtoms::h5, nsGkAtoms::h6,
      nsGkAtoms::header, nsGkAtoms::hgroup, nsGkAtoms::hr, nsGkAtoms::li,
      nsGkAtoms::listing, nsGkAtoms::menu, nsGkAtoms::nav, nsGkAtoms::ol,
      nsGkAtoms::p, nsGkAtoms::pre, nsGkAtoms::section, nsGkAtoms::table,
      nsGkAtoms::ul, nsGkAtoms::xmp);
}

/* static */
bool nsContentUtils::ParseIntMarginValue(const nsAString& aString,
                                         nsIntMargin& result) {
  nsAutoString marginStr(aString);
  marginStr.CompressWhitespace(true, true);
  if (marginStr.IsEmpty()) {
    return false;
  }

  int32_t start = 0, end = 0;
  for (int count = 0; count < 4; count++) {
    if ((uint32_t)end >= marginStr.Length()) return false;

    // top, right, bottom, left
    if (count < 3)
      end = Substring(marginStr, start).FindChar(',');
    else
      end = Substring(marginStr, start).Length();

    if (end <= 0) return false;

    nsresult ec;
    int32_t val = nsString(Substring(marginStr, start, end)).ToInteger(&ec);
    if (NS_FAILED(ec)) return false;

    switch (count) {
      case 0:
        result.top = val;
        break;
      case 1:
        result.right = val;
        break;
      case 2:
        result.bottom = val;
        break;
      case 3:
        result.left = val;
        break;
    }
    start += end + 1;
  }
  return true;
}

// static
int32_t nsContentUtils::ParseLegacyFontSize(const nsAString& aValue) {
  nsAString::const_iterator iter, end;
  aValue.BeginReading(iter);
  aValue.EndReading(end);

  while (iter != end && nsContentUtils::IsHTMLWhitespace(*iter)) {
    ++iter;
  }

  if (iter == end) {
    return 0;
  }

  bool relative = false;
  bool negate = false;
  if (*iter == char16_t('-')) {
    relative = true;
    negate = true;
    ++iter;
  } else if (*iter == char16_t('+')) {
    relative = true;
    ++iter;
  }

  if (iter == end || *iter < char16_t('0') || *iter > char16_t('9')) {
    return 0;
  }

  // We don't have to worry about overflow, since we can bail out as soon as
  // we're bigger than 7.
  int32_t value = 0;
  while (iter != end && *iter >= char16_t('0') && *iter <= char16_t('9')) {
    value = 10 * value + (*iter - char16_t('0'));
    if (value >= 7) {
      break;
    }
    ++iter;
  }

  if (relative) {
    if (negate) {
      value = 3 - value;
    } else {
      value = 3 + value;
    }
  }

  return clamped(value, 1, 7);
}

/* static */
void nsContentUtils::GetOfflineAppManifest(Document* aDocument, nsIURI** aURI) {
  MOZ_ASSERT(NS_IsMainThread());
  MOZ_ASSERT(aDocument);
  *aURI = nullptr;

  if (aDocument->GetController().isSome()) {
    return;
  }

  Element* docElement = aDocument->GetRootElement();
  if (!docElement) {
    return;
  }

  nsAutoString manifestSpec;
  docElement->GetAttr(nsGkAtoms::manifest, manifestSpec);

  // Manifest URIs can't have fragment identifiers.
  if (manifestSpec.IsEmpty() || manifestSpec.Contains('#')) {
    return;
  }

  nsContentUtils::NewURIWithDocumentCharset(aURI, manifestSpec, aDocument,
                                            aDocument->GetDocBaseURI());
}

/* static */
bool nsContentUtils::OfflineAppAllowed(nsIURI* aURI) { return false; }

/* static */
bool nsContentUtils::OfflineAppAllowed(nsIPrincipal* aPrincipal) {
  return false;
}
// Static
bool nsContentUtils::IsErrorPage(nsIURI* aURI) {
  if (!aURI) {
    return false;
  }

  if (!aURI->SchemeIs("about")) {
    return false;
  }

  nsAutoCString name;
  nsresult rv = NS_GetAboutModuleName(aURI, name);
  NS_ENSURE_SUCCESS(rv, false);

  return name.EqualsLiteral("certerror") || name.EqualsLiteral("neterror") ||
         name.EqualsLiteral("blocked");
}

// static
void nsContentUtils::Shutdown() {
  sInitialized = false;

  nsHTMLTags::ReleaseTable();

  NS_IF_RELEASE(sContentPolicyService);
  sTriedToGetContentPolicy = false;
  for (StaticRefPtr<nsIStringBundle>& bundle : sStringBundles) {
    bundle = nullptr;
  }

  NS_IF_RELEASE(sStringBundleService);
  NS_IF_RELEASE(sConsoleService);
  NS_IF_RELEASE(sXPConnect);
  NS_IF_RELEASE(sSecurityManager);
  NS_IF_RELEASE(sSystemPrincipal);
  NS_IF_RELEASE(sNullSubjectPrincipal);

  sBidiKeyboard = nullptr;

  delete sAtomEventTable;
  sAtomEventTable = nullptr;
  delete sStringEventTable;
  sStringEventTable = nullptr;
  delete sUserDefinedEvents;
  sUserDefinedEvents = nullptr;

  if (sEventListenerManagersHash) {
    NS_ASSERTION(sEventListenerManagersHash->EntryCount() == 0,
                 "Event listener manager hash not empty at shutdown!");

    // See comment above.

    // However, we have to handle this table differently.  If it still
    // has entries, we want to leak it too, so that we can keep it alive
    // in case any elements are destroyed.  Because if they are, we need
    // their event listener managers to be destroyed too, or otherwise
    // it could leave dangling references in DOMClassInfo's preserved
    // wrapper table.

    if (sEventListenerManagersHash->EntryCount() == 0) {
      delete sEventListenerManagersHash;
      sEventListenerManagersHash = nullptr;
    }
  }

  if (sDOMArenaHashtable) {
    MOZ_ASSERT(sDOMArenaHashtable->Count() == 0);
    MOZ_ASSERT(StaticPrefs::dom_arena_allocator_enabled_AtStartup());
    delete sDOMArenaHashtable;
    sDOMArenaHashtable = nullptr;
  }

  NS_ASSERTION(!sBlockedScriptRunners || sBlockedScriptRunners->Length() == 0,
               "How'd this happen?");
  delete sBlockedScriptRunners;
  sBlockedScriptRunners = nullptr;

  delete sShiftText;
  sShiftText = nullptr;
  delete sControlText;
  sControlText = nullptr;
  delete sCommandOrWinText;
  sCommandOrWinText = nullptr;
  delete sAltText;
  sAltText = nullptr;
  delete sModifierSeparator;
  sModifierSeparator = nullptr;

  delete sJSScriptBytecodeMimeType;
  sJSScriptBytecodeMimeType = nullptr;

  delete sJSModuleBytecodeMimeType;
  sJSModuleBytecodeMimeType = nullptr;

  NS_IF_RELEASE(sSameOriginChecker);

  if (sUserInteractionObserver) {
    sUserInteractionObserver->Shutdown();
    NS_RELEASE(sUserInteractionObserver);
  }

  for (const auto& pref : kRfpPrefs) {
    Preferences::UnregisterCallback(RecomputeResistFingerprintingAllDocs, pref);
  }

  TextControlState::Shutdown();
}

/**
 * Checks whether two nodes come from the same origin. aTrustedNode is
 * considered 'safe' in that a user can operate on it.
 */
// static
nsresult nsContentUtils::CheckSameOrigin(const nsINode* aTrustedNode,
                                         const nsINode* unTrustedNode) {
  MOZ_ASSERT(aTrustedNode);
  MOZ_ASSERT(unTrustedNode);

  /*
   * Get hold of each node's principal
   */

  nsIPrincipal* trustedPrincipal = aTrustedNode->NodePrincipal();
  nsIPrincipal* unTrustedPrincipal = unTrustedNode->NodePrincipal();

  if (trustedPrincipal == unTrustedPrincipal) {
    return NS_OK;
  }

  bool equal;
  // XXXbz should we actually have a Subsumes() check here instead?  Or perhaps
  // a separate method for that, with callers using one or the other?
  if (NS_FAILED(trustedPrincipal->Equals(unTrustedPrincipal, &equal)) ||
      !equal) {
    return NS_ERROR_DOM_PROP_ACCESS_DENIED;
  }

  return NS_OK;
}

// static
bool nsContentUtils::CanCallerAccess(nsIPrincipal* aSubjectPrincipal,
                                     nsIPrincipal* aPrincipal) {
  bool subsumes;
  nsresult rv = aSubjectPrincipal->Subsumes(aPrincipal, &subsumes);
  NS_ENSURE_SUCCESS(rv, false);

  if (subsumes) {
    return true;
  }

  // The subject doesn't subsume aPrincipal. Allow access only if the subject
  // is chrome.
  return IsCallerChrome();
}

// static
bool nsContentUtils::CanCallerAccess(const nsINode* aNode) {
  nsIPrincipal* subject = SubjectPrincipal();
  if (subject->IsSystemPrincipal()) {
    return true;
  }

  if (aNode->ChromeOnlyAccess()) {
    return false;
  }

  return CanCallerAccess(subject, aNode->NodePrincipal());
}

// static
bool nsContentUtils::CanCallerAccess(nsPIDOMWindowInner* aWindow) {
  nsCOMPtr<nsIScriptObjectPrincipal> scriptObject = do_QueryInterface(aWindow);
  NS_ENSURE_TRUE(scriptObject, false);

  return CanCallerAccess(SubjectPrincipal(), scriptObject->GetPrincipal());
}

// static
bool nsContentUtils::PrincipalHasPermission(nsIPrincipal& aPrincipal,
                                            const nsAtom* aPerm) {
  // Chrome gets access by default.
  if (aPrincipal.IsSystemPrincipal()) {
    return true;
  }

  // Otherwise, only allow if caller is an addon with the permission.
  return BasePrincipal::Cast(aPrincipal).AddonHasPermission(aPerm);
}

// static
bool nsContentUtils::CallerHasPermission(JSContext* aCx, const nsAtom* aPerm) {
  return PrincipalHasPermission(*SubjectPrincipal(aCx), aPerm);
}

// static
nsIPrincipal* nsContentUtils::GetAttrTriggeringPrincipal(
    nsIContent* aContent, const nsAString& aAttrValue,
    nsIPrincipal* aSubjectPrincipal) {
  nsIPrincipal* contentPrin = aContent ? aContent->NodePrincipal() : nullptr;

  // If the subject principal is the same as the content principal, or no
  // explicit subject principal was provided, we don't need to do any further
  // checks. Just return the content principal.
  if (contentPrin == aSubjectPrincipal || !aSubjectPrincipal) {
    return contentPrin;
  }

  // Only use the subject principal if the URL string we are going to end up
  // fetching is under the control of that principal, which is never the case
  // for relative URLs.
  if (aAttrValue.IsEmpty() ||
      !IsAbsoluteURL(NS_ConvertUTF16toUTF8(aAttrValue))) {
    return contentPrin;
  }

  // Only use the subject principal as the attr triggering principal if it
  // should override the CSP of the node's principal.
  if (BasePrincipal::Cast(aSubjectPrincipal)->OverridesCSP(contentPrin)) {
    return aSubjectPrincipal;
  }

  return contentPrin;
}

// static
bool nsContentUtils::IsAbsoluteURL(const nsACString& aURL) {
  nsAutoCString scheme;
  if (NS_FAILED(net_ExtractURLScheme(aURL, scheme))) {
    // If we can't extract a scheme, it's not an absolute URL.
    return false;
  }

  // If it parses as an absolute StandardURL, it's definitely an absolute URL,
  // so no need to check with the IO service.
  if (net_IsAbsoluteURL(aURL)) {
    return true;
  }

  nsresult rv = NS_OK;
  nsCOMPtr<nsIIOService> io = mozilla::components::IO::Service(&rv);
  MOZ_DIAGNOSTIC_ASSERT(NS_SUCCEEDED(rv));
  if (NS_FAILED(rv)) {
    return false;
  }

  uint32_t flags;
  if (NS_SUCCEEDED(io->GetProtocolFlags(scheme.get(), &flags))) {
    return flags & nsIProtocolHandler::URI_NORELATIVE;
  }

  return false;
}

// static
bool nsContentUtils::InProlog(nsINode* aNode) {
  MOZ_ASSERT(aNode, "missing node to nsContentUtils::InProlog");

  nsINode* parent = aNode->GetParentNode();
  if (!parent || !parent->IsDocument()) {
    return false;
  }

  const Document* doc = parent->AsDocument();
  const nsIContent* root = doc->GetRootElement();
  if (!root) {
    return true;
  }
  const Maybe<uint32_t> indexOfNode = doc->ComputeIndexOf(aNode);
  const Maybe<uint32_t> indexOfRoot = doc->ComputeIndexOf(root);
  if (MOZ_LIKELY(indexOfNode.isSome() && indexOfRoot.isSome())) {
    return *indexOfNode < *indexOfRoot;
  }
  // XXX Keep the odd traditional behavior for now.
  return indexOfNode.isNothing() && indexOfRoot.isSome();
}

bool nsContentUtils::IsCallerChrome() {
  MOZ_ASSERT(NS_IsMainThread());
  return SubjectPrincipal() == sSystemPrincipal;
}

#ifdef FUZZING
bool nsContentUtils::IsFuzzingEnabled() {
  return StaticPrefs::fuzzing_enabled();
}
#endif

/* static */
bool nsContentUtils::IsCallerChromeOrElementTransformGettersEnabled(
    JSContext* aCx, JSObject*) {
  return ThreadsafeIsSystemCaller(aCx) ||
         StaticPrefs::dom_element_transform_getters_enabled();
}

// Older Should RFP Functions ----------------------------------

/* static */
bool nsContentUtils::ShouldResistFingerprinting(bool aIsPrivateMode,
                                                RFPTarget aTarget) {
  return nsRFPService::IsRFPEnabledFor(aIsPrivateMode, aTarget, Nothing());
}

/* static */
bool nsContentUtils::ShouldResistFingerprinting(nsIGlobalObject* aGlobalObject,
                                                RFPTarget aTarget) {
  if (!aGlobalObject) {
    return ShouldResistFingerprinting("Null Object", aTarget);
  }
  return aGlobalObject->ShouldResistFingerprinting(aTarget);
}

// Newer Should RFP Functions ----------------------------------
// Utilities ---------------------------------------------------

inline void LogDomainAndPrefList(const char* urlType,
                                 const char* exemptedDomainsPrefName,
                                 nsAutoCString& url, bool isExemptDomain) {
  nsAutoCString list;
  Preferences::GetCString(exemptedDomainsPrefName, list);
  MOZ_LOG(nsContentUtils::ResistFingerprintingLog(), LogLevel::Debug,
          ("%s \"%s\" is %s the exempt list \"%s\"", urlType,
           PromiseFlatCString(url).get(), isExemptDomain ? "in" : "NOT in",
           PromiseFlatCString(list).get()));
}

inline already_AddRefed<nsICookieJarSettings> GetCookieJarSettings(
    nsILoadInfo* aLoadInfo) {
  nsCOMPtr<nsICookieJarSettings> cookieJarSettings;
  nsresult rv =
      aLoadInfo->GetCookieJarSettings(getter_AddRefs(cookieJarSettings));
  if (rv == NS_ERROR_NOT_IMPLEMENTED) {
    // The TRRLoadInfo in particular does not implement this method
    // In that instance.  We will return false and let other code decide if
    // we shouldRFP for this connection
    return nullptr;
  }
  if (NS_WARN_IF(NS_FAILED(rv))) {
    MOZ_LOG(nsContentUtils::ResistFingerprintingLog(), LogLevel::Info,
            ("Called CookieJarSettingsSaysShouldResistFingerprinting but the "
             "loadinfo's CookieJarSettings couldn't be retrieved"));
    return nullptr;
  }

  MOZ_ASSERT(cookieJarSettings);
  return cookieJarSettings.forget();
}

bool ETPSaysShouldNotResistFingerprinting(nsIChannel* aChannel,
                                          nsILoadInfo* aLoadInfo) {
  // A positive return from this function should always be obeyed.
  // A negative return means we should keep checking things.

  bool isPBM = NS_UsePrivateBrowsing(aChannel);
  // We do not want this check to apply to RFP, only to FPP
  // There is one problematic combination of prefs; however:
  // If RFP is enabled in PBMode only and FPP is enabled globally
  // (so, in non-PBM mode) - we need to know if we're in PBMode or not.
  // But that's kind of expensive and we'd like to avoid it if we
  // don't have to, so special-case that scenario
  if (StaticPrefs::privacy_fingerprintingProtection_DoNotUseDirectly() &&
      !StaticPrefs::privacy_resistFingerprinting_DoNotUseDirectly() &&
      StaticPrefs::privacy_resistFingerprinting_pbmode_DoNotUseDirectly()) {
    if (isPBM) {
      // In PBM (where RFP is enabled) do not exempt based on the ETP toggle
      return false;
    }
  } else if (StaticPrefs::privacy_resistFingerprinting_DoNotUseDirectly() ||
             (isPBM &&
              StaticPrefs::
                  privacy_resistFingerprinting_pbmode_DoNotUseDirectly())) {
    // In RFP, never use the ETP toggle to exempt.
    // We can safely return false here even if we are not in PBM mode
    // and RFP_pbmode is enabled because we will later see that and
    // return false from the ShouldRFP function entirely.
    return false;
  }

  nsCOMPtr<nsICookieJarSettings> cookieJarSettings =
      GetCookieJarSettings(aLoadInfo);
  if (!cookieJarSettings) {
    return false;
  }

  return ContentBlockingAllowList::Check(cookieJarSettings);
}

inline bool CookieJarSettingsSaysShouldResistFingerprinting(
    nsILoadInfo* aLoadInfo) {
  // A positive return from this function should always be obeyed.
  // A negative return means we should keep checking things.

  nsCOMPtr<nsICookieJarSettings> cookieJarSettings =
      GetCookieJarSettings(aLoadInfo);
  if (!cookieJarSettings) {
    return false;
  }
  return cookieJarSettings->GetShouldResistFingerprinting();
}

inline bool SchemeSaysShouldNotResistFingerprinting(nsIURI* aURI) {
  return aURI->SchemeIs("chrome") || aURI->SchemeIs("resource") ||
         aURI->SchemeIs("view-source") || aURI->SchemeIs("moz-extension") ||
         (aURI->SchemeIs("about") && !NS_IsContentAccessibleAboutURI(aURI));
}

inline bool SchemeSaysShouldNotResistFingerprinting(nsIPrincipal* aPrincipal) {
  if (aPrincipal->SchemeIs("chrome") || aPrincipal->SchemeIs("resource") ||
      aPrincipal->SchemeIs("view-source") ||
      aPrincipal->SchemeIs("moz-extension")) {
    return true;
  }

  if (!aPrincipal->SchemeIs("about")) {
    return false;
  }

  bool isContentAccessibleAboutURI;
  Unused << aPrincipal->IsContentAccessibleAboutURI(
      &isContentAccessibleAboutURI);
  return !isContentAccessibleAboutURI;
}

const char* kExemptedDomainsPrefName =
    "privacy.resistFingerprinting.exemptedDomains";

inline bool PartionKeyIsAlsoExempted(
    const mozilla::OriginAttributes& aOriginAttributes) {
  // If we've gotten here we have (probably) passed the CookieJarSettings
  // check that would tell us that if we _are_ a subdocument, then we are on
  // an exempted top-level domain and we should see if we ourselves are
  // exempted. But we may have gotten here because we directly called the
  // _dangerous function and we haven't done that check, but we _were_
  // instatiated from a state where we could have been partitioned.
  // So perform this last-ditch check for that scenario.
  // We arbitrarily use https as the scheme, but it doesn't matter.
  nsresult rv = NS_ERROR_NOT_INITIALIZED;
  nsCOMPtr<nsIURI> uri;
  if (StaticPrefs::privacy_firstparty_isolate() &&
      !aOriginAttributes.mFirstPartyDomain.IsEmpty()) {
    rv = NS_NewURI(getter_AddRefs(uri),
                   u"https://"_ns + aOriginAttributes.mFirstPartyDomain);
  } else if (!aOriginAttributes.mPartitionKey.IsEmpty()) {
    rv = NS_NewURI(getter_AddRefs(uri),
                   u"https://"_ns + aOriginAttributes.mPartitionKey);
  }

  if (!NS_FAILED(rv)) {
    bool isExemptPartitionKey =
        nsContentUtils::IsURIInPrefList(uri, kExemptedDomainsPrefName);
    if (MOZ_LOG_TEST(nsContentUtils::ResistFingerprintingLog(),
                     mozilla::LogLevel::Debug)) {
      nsAutoCString url;
      uri->GetHost(url);
      LogDomainAndPrefList("Partition Key", kExemptedDomainsPrefName, url,
                           isExemptPartitionKey);
    }
    return isExemptPartitionKey;
  }
  return true;
}

// Functions ---------------------------------------------------

/* static */
bool nsContentUtils::ShouldResistFingerprinting(const char* aJustification,
                                                RFPTarget aTarget) {
  // See comment in header file for information about usage
  // We hardcode PBM to true to be the more restrictive option.
  return nsContentUtils::ShouldResistFingerprinting(true, aTarget);
}

namespace {

// This function is only called within this file for Positive Return Checks
bool ShouldResistFingerprinting_(const char* aJustification,
                                 bool aIsPrivateMode, RFPTarget aTarget) {
  // See comment in header file for information about usage
  return nsContentUtils::ShouldResistFingerprinting(aIsPrivateMode, aTarget);
}

}  // namespace

/* static */
bool nsContentUtils::ShouldResistFingerprinting(CallerType aCallerType,
                                                nsIGlobalObject* aGlobalObject,
                                                RFPTarget aTarget) {
  if (aCallerType == CallerType::System) {
    return false;
  }
  return ShouldResistFingerprinting(aGlobalObject, aTarget);
}

bool nsContentUtils::ShouldResistFingerprinting(nsIDocShell* aDocShell,
                                                RFPTarget aTarget) {
  if (!aDocShell) {
    MOZ_LOG(nsContentUtils::ResistFingerprintingLog(), LogLevel::Info,
            ("Called nsContentUtils::ShouldResistFingerprinting(nsIDocShell*) "
             "with NULL docshell"));
    return ShouldResistFingerprinting("Null Object", aTarget);
  }
  Document* doc = aDocShell->GetDocument();
  if (!doc) {
    MOZ_LOG(nsContentUtils::ResistFingerprintingLog(), LogLevel::Info,
            ("Called nsContentUtils::ShouldResistFingerprinting(nsIDocShell*) "
             "with NULL doc"));
    return ShouldResistFingerprinting("Null Object", aTarget);
  }
  return doc->ShouldResistFingerprinting(aTarget);
}

/* static */
bool nsContentUtils::ShouldResistFingerprinting(nsIChannel* aChannel,
                                                RFPTarget aTarget) {
  if (!aChannel) {
    MOZ_LOG(nsContentUtils::ResistFingerprintingLog(), LogLevel::Info,
            ("Called nsContentUtils::ShouldResistFingerprinting(nsIChannel* "
             "aChannel) with NULL channel"));
    return ShouldResistFingerprinting("Null Object", aTarget);
  }

  nsCOMPtr<nsILoadInfo> loadInfo = aChannel->LoadInfo();
  if (!loadInfo) {
    MOZ_LOG(nsContentUtils::ResistFingerprintingLog(), LogLevel::Info,
            ("Called nsContentUtils::ShouldResistFingerprinting(nsIChannel* "
             "aChannel) but the channel's loadinfo was NULL"));
    return ShouldResistFingerprinting("Null Object", aTarget);
  }

  // With this check, we can ensure that the prefs and target say yes, so only
  // an exemption would cause us to return false.
  bool isPBM = NS_UsePrivateBrowsing(aChannel);
  if (!ShouldResistFingerprinting_("Positive return check", isPBM, aTarget)) {
    MOZ_LOG(nsContentUtils::ResistFingerprintingLog(), LogLevel::Debug,
            ("Inside ShouldResistFingerprinting(nsIChannel*)"
             " Positive return check said false (PBM: %s)",
             isPBM ? "Yes" : "No"));
    return false;
  }

  if (ETPSaysShouldNotResistFingerprinting(aChannel, loadInfo)) {
    MOZ_LOG(nsContentUtils::ResistFingerprintingLog(), LogLevel::Debug,
            ("Inside ShouldResistFingerprinting(nsIChannel*)"
             " ETPSaysShouldNotResistFingerprinting said false"));
    return false;
  }

  if (CookieJarSettingsSaysShouldResistFingerprinting(loadInfo)) {
    MOZ_LOG(nsContentUtils::ResistFingerprintingLog(), LogLevel::Debug,
            ("Inside ShouldResistFingerprinting(nsIChannel*)"
             " CookieJarSettingsSaysShouldResistFingerprinting said true"));
    return true;
  }

  // Document types have no loading principal.  Subdocument types do have a
  // loading principal, but it is the loading principal of the parent
  // document; not the subdocument.
  auto contentType = loadInfo->GetExternalContentPolicyType();
  // Case 1: Document or Subdocument load
  if (contentType == ExtContentPolicy::TYPE_DOCUMENT ||
      contentType == ExtContentPolicy::TYPE_SUBDOCUMENT) {
    nsCOMPtr<nsIURI> channelURI;
    nsresult rv = NS_GetFinalChannelURI(aChannel, getter_AddRefs(channelURI));
    MOZ_ASSERT(
        NS_SUCCEEDED(rv),
        "Failed to get URI in "
        "nsContentUtils::ShouldResistFingerprinting(nsIChannel* aChannel)");
    // this check is to ensure that we do not crash in non-debug builds.
    if (NS_FAILED(rv)) {
      return true;
    }

#if 0
  if (loadInfo->GetExternalContentPolicyType() == ExtContentPolicy::TYPE_SUBDOCUMENT) {
    nsCOMPtr<nsIURI> channelURI;
    nsresult rv = NS_GetFinalChannelURI(aChannel, getter_AddRefs(channelURI));
    nsAutoCString channelSpec;
    channelURI->GetSpec(channelSpec);

    if (!loadInfo->GetLoadingPrincipal()) {
        MOZ_LOG(nsContentUtils::ResistFingerprintingLog(), LogLevel::Info,
            ("Sub Document Type.  FinalChannelURI is %s, Loading Principal is NULL\n",
                channelSpec.get()));

    } else {
        nsAutoCString loadingPrincipalSpec;
        loadInfo->GetLoadingPrincipal()->GetOrigin(loadingPrincipalSpec);

        MOZ_LOG(nsContentUtils::ResistFingerprintingLog(), LogLevel::Info,
            ("Sub Document Type.  FinalChannelURI is %s, Loading Principal Origin is %s\n",
                channelSpec.get(), loadingPrincipalSpec.get()));
    }
  }

#endif

    return ShouldResistFingerprinting_dangerous(
        channelURI, loadInfo->GetOriginAttributes(), "Internal Call", aTarget);
  }

  // Case 2: Subresource Load
  // Because this code is only used for subresource loads, this
  // will check the parent's principal
  nsIPrincipal* principal = loadInfo->GetLoadingPrincipal();

  MOZ_ASSERT_IF(principal && !principal->IsSystemPrincipal() &&
                    !principal->GetIsAddonOrExpandedAddonPrincipal(),
                BasePrincipal::Cast(principal)->OriginAttributesRef() ==
                    loadInfo->GetOriginAttributes());
  return ShouldResistFingerprinting_dangerous(principal, "Internal Call",
                                              aTarget);
}

/* static */
bool nsContentUtils::ShouldResistFingerprinting_dangerous(
    nsIURI* aURI, const mozilla::OriginAttributes& aOriginAttributes,
    const char* aJustification, RFPTarget aTarget) {
  // With this check, we can ensure that the prefs and target say yes, so only
  // an exemption would cause us to return false.
  bool isPBM = aOriginAttributes.mPrivateBrowsingId !=
               nsIScriptSecurityManager::DEFAULT_PRIVATE_BROWSING_ID;
  if (!ShouldResistFingerprinting_("Positive return check", isPBM, aTarget)) {
    MOZ_LOG(nsContentUtils::ResistFingerprintingLog(), LogLevel::Debug,
            ("Inside ShouldResistFingerprinting_dangerous(nsIURI*,"
             " OriginAttributes) Positive return check said false (PBM: %s)",
             isPBM ? "Yes" : "No"));
    return false;
  }

  MOZ_LOG(nsContentUtils::ResistFingerprintingLog(), LogLevel::Debug,
          ("Inside ShouldResistFingerprinting_dangerous(nsIURI*,"
           " OriginAttributes) and the URI is %s",
           aURI->GetSpecOrDefault().get()));

  if (!StaticPrefs::privacy_resistFingerprinting_DoNotUseDirectly() &&
      !StaticPrefs::privacy_fingerprintingProtection_DoNotUseDirectly()) {
    // If neither of the 'regular' RFP prefs are set, then one (or both)
    // of the PBM-Only prefs are set (or we would have failed the
    // Positive return check.)  Therefore, if we are not in PBM, return false
    if (aOriginAttributes.mPrivateBrowsingId ==
        nsIScriptSecurityManager::DEFAULT_PRIVATE_BROWSING_ID) {
      MOZ_LOG(nsContentUtils::ResistFingerprintingLog(), LogLevel::Debug,
              ("Inside ShouldResistFingerprinting_dangerous(nsIURI*,"
               " OriginAttributes) OA PBM Check said false"));
      return false;
    }
  }

  // Exclude internal schemes and web extensions
  if (SchemeSaysShouldNotResistFingerprinting(aURI)) {
    MOZ_LOG(nsContentUtils::ResistFingerprintingLog(), LogLevel::Debug,
            ("Inside ShouldResistFingerprinting(nsIURI*)"
             " SchemeSaysShouldNotResistFingerprinting said false"));
    return false;
  }

  bool isExemptDomain = false;
  nsAutoCString list;
  Preferences::GetCString(kExemptedDomainsPrefName, list);
  ToLowerCase(list);
  isExemptDomain = IsURIInList(aURI, list);

  if (MOZ_LOG_TEST(nsContentUtils::ResistFingerprintingLog(),
                   mozilla::LogLevel::Debug)) {
    nsAutoCString url;
    aURI->GetHost(url);
    LogDomainAndPrefList("URI", kExemptedDomainsPrefName, url, isExemptDomain);
  }

  if (isExemptDomain) {
    isExemptDomain &= PartionKeyIsAlsoExempted(aOriginAttributes);
  }

  return !isExemptDomain;
}

/* static */
bool nsContentUtils::ShouldResistFingerprinting_dangerous(
    nsIPrincipal* aPrincipal, const char* aJustification, RFPTarget aTarget) {
  if (!aPrincipal) {
    MOZ_LOG(nsContentUtils::ResistFingerprintingLog(), LogLevel::Info,
            ("Called nsContentUtils::ShouldResistFingerprinting(nsILoadInfo* "
             "aChannel) but the loadinfo's loadingprincipal was NULL"));
    return ShouldResistFingerprinting("Null object", aTarget);
  }

  auto originAttributes =
      BasePrincipal::Cast(aPrincipal)->OriginAttributesRef();
  // With this check, we can ensure that the prefs and target say yes, so only
  // an exemption would cause us to return false.
  bool isPBM = originAttributes.mPrivateBrowsingId ==
               nsIScriptSecurityManager::DEFAULT_PRIVATE_BROWSING_ID;
  if (!ShouldResistFingerprinting_("Positive return check", isPBM, aTarget)) {
    MOZ_LOG(nsContentUtils::ResistFingerprintingLog(), LogLevel::Debug,
            ("Inside ShouldResistFingerprinting(nsIPrincipal*) Positive return "
             "check said false (PBM: %s)",
             isPBM ? "Yes" : "No"));
    return false;
  }

  if (aPrincipal->IsSystemPrincipal()) {
    MOZ_LOG(nsContentUtils::ResistFingerprintingLog(), LogLevel::Debug,
            ("Inside ShouldResistFingerprinting(nsIPrincipal*) System "
             "Principal said false"));
    return false;
  }

  // Exclude internal schemes and web extensions
  if (SchemeSaysShouldNotResistFingerprinting(aPrincipal)) {
    MOZ_LOG(nsContentUtils::ResistFingerprintingLog(), LogLevel::Debug,
            ("Inside ShouldResistFingerprinting(nsIPrincipal*)"
             " SchemeSaysShouldNotResistFingerprinting said false"));
    return false;
  }

  // Web extension principals are also excluded
  if (BasePrincipal::Cast(aPrincipal)->AddonPolicy()) {
    MOZ_LOG(nsContentUtils::ResistFingerprintingLog(), LogLevel::Debug,
            ("Inside ShouldResistFingerprinting(nsIPrincipal*)"
             " and AddonPolicy said false"));
    return false;
  }

  bool isExemptDomain = false;
  aPrincipal->IsURIInPrefList(kExemptedDomainsPrefName, &isExemptDomain);

  if (MOZ_LOG_TEST(nsContentUtils::ResistFingerprintingLog(),
                   mozilla::LogLevel::Debug)) {
    nsAutoCString origin;
    aPrincipal->GetOrigin(origin);
    LogDomainAndPrefList("URI", kExemptedDomainsPrefName, origin,
                         isExemptDomain);
  }

  if (isExemptDomain) {
    isExemptDomain &= PartionKeyIsAlsoExempted(originAttributes);
  }

  return !isExemptDomain;
}

// --------------------------------------------------------------------

/* static */
void nsContentUtils::CalcRoundedWindowSizeForResistingFingerprinting(
    int32_t aChromeWidth, int32_t aChromeHeight, int32_t aScreenWidth,
    int32_t aScreenHeight, int32_t aInputWidth, int32_t aInputHeight,
    bool aSetOuterWidth, bool aSetOuterHeight, int32_t* aOutputWidth,
    int32_t* aOutputHeight) {
  MOZ_ASSERT(aOutputWidth);
  MOZ_ASSERT(aOutputHeight);

  int32_t availContentWidth = 0;
  int32_t availContentHeight = 0;

  availContentWidth = std::min(StaticPrefs::privacy_window_maxInnerWidth(),
                               aScreenWidth - aChromeWidth);
#ifdef MOZ_WIDGET_GTK
  // In the GTK window, it will not report outside system decorations
  // when we get available window size, see Bug 581863. So, we leave a
  // 40 pixels space for them when calculating the available content
  // height. It is not necessary for the width since the content width
  // is usually pretty much the same as the chrome width.
  availContentHeight = std::min(StaticPrefs::privacy_window_maxInnerHeight(),
                                (-40 + aScreenHeight) - aChromeHeight);
#else
  availContentHeight = std::min(StaticPrefs::privacy_window_maxInnerHeight(),
                                aScreenHeight - aChromeHeight);
#endif

  // Ideally, we'd like to round window size to 1000x1000, but the
  // screen space could be too small to accommodate this size in some
  // cases. If it happens, we would round the window size to the nearest
  // 200x100.
  availContentWidth = availContentWidth - (availContentWidth % 200);
  availContentHeight = availContentHeight - (availContentHeight % 100);

  // If aIsOuter is true, we are setting the outer window. So we
  // have to consider the chrome UI.
  int32_t chromeOffsetWidth = aSetOuterWidth ? aChromeWidth : 0;
  int32_t chromeOffsetHeight = aSetOuterHeight ? aChromeHeight : 0;
  int32_t resultWidth = 0, resultHeight = 0;

  // if the original size is greater than the maximum available size, we set
  // it to the maximum size. And if the original value is less than the
  // minimum rounded size, we set it to the minimum 200x100.
  if (aInputWidth > (availContentWidth + chromeOffsetWidth)) {
    resultWidth = availContentWidth + chromeOffsetWidth;
  } else if (aInputWidth < (200 + chromeOffsetWidth)) {
    resultWidth = 200 + chromeOffsetWidth;
  } else {
    // Otherwise, we round the window to the nearest upper rounded 200x100.
    resultWidth = NSToIntCeil((aInputWidth - chromeOffsetWidth) / 200.0) * 200 +
                  chromeOffsetWidth;
  }

  if (aInputHeight > (availContentHeight + chromeOffsetHeight)) {
    resultHeight = availContentHeight + chromeOffsetHeight;
  } else if (aInputHeight < (100 + chromeOffsetHeight)) {
    resultHeight = 100 + chromeOffsetHeight;
  } else {
    resultHeight =
        NSToIntCeil((aInputHeight - chromeOffsetHeight) / 100.0) * 100 +
        chromeOffsetHeight;
  }

  *aOutputWidth = resultWidth;
  *aOutputHeight = resultHeight;
}

bool nsContentUtils::ThreadsafeIsCallerChrome() {
  return NS_IsMainThread() ? IsCallerChrome()
                           : IsCurrentThreadRunningChromeWorker();
}

bool nsContentUtils::IsCallerUAWidget() {
  JSContext* cx = GetCurrentJSContext();
  if (!cx) {
    return false;
  }

  JS::Realm* realm = JS::GetCurrentRealmOrNull(cx);
  if (!realm) {
    return false;
  }

  return xpc::IsUAWidgetScope(realm);
}

bool nsContentUtils::IsSystemCaller(JSContext* aCx) {
  // Note that SubjectPrincipal() assumes we are in a compartment here.
  return SubjectPrincipal(aCx) == sSystemPrincipal;
}

bool nsContentUtils::ThreadsafeIsSystemCaller(JSContext* aCx) {
  CycleCollectedJSContext* ccjscx = CycleCollectedJSContext::Get();
  MOZ_ASSERT(ccjscx->Context() == aCx);

  return ccjscx->IsSystemCaller();
}

// static
bool nsContentUtils::LookupBindingMember(
    JSContext* aCx, nsIContent* aContent, JS::Handle<jsid> aId,
    JS::MutableHandle<JS::PropertyDescriptor> aDesc) {
  return true;
}

nsINode* nsContentUtils::GetNearestInProcessCrossDocParentNode(
    nsINode* aChild) {
  if (aChild->IsDocument()) {
    for (BrowsingContext* bc = aChild->AsDocument()->GetBrowsingContext(); bc;
         bc = bc->GetParent()) {
      if (bc->GetEmbedderElement()) {
        return bc->GetEmbedderElement();
      }
    }
    return nullptr;
  }

  nsINode* parent = aChild->GetParentNode();
  if (parent && parent->IsContent() && aChild->IsContent()) {
    parent = aChild->AsContent()->GetFlattenedTreeParent();
  }

  return parent;
}

bool nsContentUtils::ContentIsHostIncludingDescendantOf(
    const nsINode* aPossibleDescendant, const nsINode* aPossibleAncestor) {
  MOZ_ASSERT(aPossibleDescendant, "The possible descendant is null!");
  MOZ_ASSERT(aPossibleAncestor, "The possible ancestor is null!");

  do {
    if (aPossibleDescendant == aPossibleAncestor) return true;
    if (aPossibleDescendant->IsDocumentFragment()) {
      aPossibleDescendant =
          aPossibleDescendant->AsDocumentFragment()->GetHost();
    } else {
      aPossibleDescendant = aPossibleDescendant->GetParentNode();
    }
  } while (aPossibleDescendant);

  return false;
}

// static
bool nsContentUtils::ContentIsCrossDocDescendantOf(nsINode* aPossibleDescendant,
                                                   nsINode* aPossibleAncestor) {
  MOZ_ASSERT(aPossibleDescendant, "The possible descendant is null!");
  MOZ_ASSERT(aPossibleAncestor, "The possible ancestor is null!");

  do {
    if (aPossibleDescendant == aPossibleAncestor) {
      return true;
    }

    aPossibleDescendant =
        GetNearestInProcessCrossDocParentNode(aPossibleDescendant);
  } while (aPossibleDescendant);

  return false;
}

// static
bool nsContentUtils::ContentIsFlattenedTreeDescendantOf(
    const nsINode* aPossibleDescendant, const nsINode* aPossibleAncestor) {
  MOZ_ASSERT(aPossibleDescendant, "The possible descendant is null!");
  MOZ_ASSERT(aPossibleAncestor, "The possible ancestor is null!");

  do {
    if (aPossibleDescendant == aPossibleAncestor) {
      return true;
    }
    aPossibleDescendant = aPossibleDescendant->GetFlattenedTreeParentNode();
  } while (aPossibleDescendant);

  return false;
}

// static
bool nsContentUtils::ContentIsFlattenedTreeDescendantOfForStyle(
    const nsINode* aPossibleDescendant, const nsINode* aPossibleAncestor) {
  MOZ_ASSERT(aPossibleDescendant, "The possible descendant is null!");
  MOZ_ASSERT(aPossibleAncestor, "The possible ancestor is null!");

  do {
    if (aPossibleDescendant == aPossibleAncestor) {
      return true;
    }
    aPossibleDescendant =
        aPossibleDescendant->GetFlattenedTreeParentNodeForStyle();
  } while (aPossibleDescendant);

  return false;
}

// static
nsINode* nsContentUtils::Retarget(nsINode* aTargetA, nsINode* aTargetB) {
  while (true && aTargetA) {
    // If A's root is not a shadow root...
    nsINode* root = aTargetA->SubtreeRoot();
    if (!root->IsShadowRoot()) {
      // ...then return A.
      return aTargetA;
    }

    // or A's root is a shadow-including inclusive ancestor of B...
    if (aTargetB->IsShadowIncludingInclusiveDescendantOf(root)) {
      // ...then return A.
      return aTargetA;
    }

    aTargetA = ShadowRoot::FromNode(root)->GetHost();
  }

  return nullptr;
}

// static
Element* nsContentUtils::GetAnElementForTiming(Element* aTarget,
                                               const Document* aDocument,
                                               nsIGlobalObject* aGlobal) {
  if (!aTarget->IsInComposedDoc()) {
    return nullptr;
  }

  if (!aDocument) {
    nsCOMPtr<nsPIDOMWindowInner> inner = do_QueryInterface(aGlobal);
    if (!inner) {
      return nullptr;
    }
    aDocument = inner->GetExtantDoc();
  }

  MOZ_ASSERT(aDocument);

  if (aTarget->GetUncomposedDocOrConnectedShadowRoot() != aDocument ||
      !aDocument->IsCurrentActiveDocument()) {
    return nullptr;
  }

  return aTarget;
}

// static
nsresult nsContentUtils::GetInclusiveAncestors(nsINode* aNode,
                                               nsTArray<nsINode*>& aArray) {
  while (aNode) {
    aArray.AppendElement(aNode);
    aNode = aNode->GetParentNode();
  }
  return NS_OK;
}

// static
nsresult nsContentUtils::GetInclusiveAncestorsAndOffsets(
    nsINode* aNode, uint32_t aOffset, nsTArray<nsIContent*>* aAncestorNodes,
    nsTArray<Maybe<uint32_t>>* aAncestorOffsets) {
  NS_ENSURE_ARG_POINTER(aNode);

  if (!aNode->IsContent()) {
    return NS_ERROR_FAILURE;
  }
  nsIContent* content = aNode->AsContent();

  if (!aAncestorNodes->IsEmpty()) {
    NS_WARNING("aAncestorNodes is not empty");
    aAncestorNodes->Clear();
  }

  if (!aAncestorOffsets->IsEmpty()) {
    NS_WARNING("aAncestorOffsets is not empty");
    aAncestorOffsets->Clear();
  }

  // insert the node itself
  aAncestorNodes->AppendElement(content);
  aAncestorOffsets->AppendElement(Some(aOffset));

  // insert all the ancestors
  nsIContent* child = content;
  nsIContent* parent = child->GetParent();
  while (parent) {
    aAncestorNodes->AppendElement(parent);
    aAncestorOffsets->AppendElement(parent->ComputeIndexOf(child));
    child = parent;
    parent = parent->GetParent();
  }

  return NS_OK;
}

template <typename Node, typename GetParentFunc>
static Node* GetCommonAncestorInternal(Node* aNode1, Node* aNode2,
                                       GetParentFunc aGetParentFunc) {
  MOZ_ASSERT(aNode1 != aNode2);

  // Build the chain of parents
  AutoTArray<Node*, 30> parents1, parents2;
  do {
    parents1.AppendElement(aNode1);
    aNode1 = aGetParentFunc(aNode1);
  } while (aNode1);
  do {
    parents2.AppendElement(aNode2);
    aNode2 = aGetParentFunc(aNode2);
  } while (aNode2);

  // Find where the parent chain differs
  uint32_t pos1 = parents1.Length();
  uint32_t pos2 = parents2.Length();
  Node** data1 = parents1.Elements();
  Node** data2 = parents2.Elements();
  Node* parent = nullptr;
  uint32_t len;
  for (len = std::min(pos1, pos2); len > 0; --len) {
    Node* child1 = data1[--pos1];
    Node* child2 = data2[--pos2];
    if (child1 != child2) {
      break;
    }
    parent = child1;
  }

  return parent;
}

/* static */
nsINode* nsContentUtils::GetCommonAncestorHelper(nsINode* aNode1,
                                                 nsINode* aNode2) {
  return GetCommonAncestorInternal(
      aNode1, aNode2, [](nsINode* aNode) { return aNode->GetParentNode(); });
}

/* static */
nsIContent* nsContentUtils::GetCommonFlattenedTreeAncestorHelper(
    nsIContent* aContent1, nsIContent* aContent2) {
  return GetCommonAncestorInternal(
      aContent1, aContent2,
      [](nsIContent* aContent) { return aContent->GetFlattenedTreeParent(); });
}

/* static */
Element* nsContentUtils::GetCommonFlattenedTreeAncestorForStyle(
    Element* aElement1, Element* aElement2) {
  return GetCommonAncestorInternal(aElement1, aElement2, [](Element* aElement) {
    return aElement->GetFlattenedTreeParentElementForStyle();
  });
}

/* static */
bool nsContentUtils::PositionIsBefore(nsINode* aNode1, nsINode* aNode2,
                                      Maybe<uint32_t>* aNode1Index,
                                      Maybe<uint32_t>* aNode2Index) {
  // Note, CompareDocumentPosition takes the latter params in different order.
  return (aNode2->CompareDocumentPosition(*aNode1, aNode2Index, aNode1Index) &
          (Node_Binding::DOCUMENT_POSITION_PRECEDING |
           Node_Binding::DOCUMENT_POSITION_DISCONNECTED)) ==
         Node_Binding::DOCUMENT_POSITION_PRECEDING;
}

/* static */
Maybe<int32_t> nsContentUtils::ComparePoints(const nsINode* aParent1,
                                             uint32_t aOffset1,
                                             const nsINode* aParent2,
                                             uint32_t aOffset2,
                                             NodeIndexCache* aIndexCache) {
  bool disconnected{false};

  const int32_t order = ComparePoints_Deprecated(
      aParent1, aOffset1, aParent2, aOffset2, &disconnected, aIndexCache);
  if (disconnected) {
    return Nothing();
  }

  return Some(order);
}

/* static */
int32_t nsContentUtils::ComparePoints_Deprecated(
    const nsINode* aParent1, uint32_t aOffset1, const nsINode* aParent2,
    uint32_t aOffset2, bool* aDisconnected, NodeIndexCache* aIndexCache) {
  if (aParent1 == aParent2) {
    return aOffset1 < aOffset2 ? -1 : aOffset1 > aOffset2 ? 1 : 0;
  }

  AutoTArray<const nsINode*, 32> parents1, parents2;
  const nsINode* node1 = aParent1;
  const nsINode* node2 = aParent2;
  do {
    parents1.AppendElement(node1);
    node1 = node1->GetParentOrShadowHostNode();
  } while (node1);
  do {
    parents2.AppendElement(node2);
    node2 = node2->GetParentOrShadowHostNode();
  } while (node2);

  uint32_t pos1 = parents1.Length() - 1;
  uint32_t pos2 = parents2.Length() - 1;

  bool disconnected = parents1.ElementAt(pos1) != parents2.ElementAt(pos2);
  if (aDisconnected) {
    *aDisconnected = disconnected;
  }
  if (disconnected) {
    NS_ASSERTION(aDisconnected, "unexpected disconnected nodes");
    return 1;
  }

  // Find where the parent chains differ
  const nsINode* parent = parents1.ElementAt(pos1);
  uint32_t len;
  for (len = std::min(pos1, pos2); len > 0; --len) {
    const nsINode* child1 = parents1.ElementAt(--pos1);
    const nsINode* child2 = parents2.ElementAt(--pos2);
    if (child1 != child2) {
      if (MOZ_UNLIKELY(child1->IsShadowRoot())) {
        // Shadow roots come before light DOM per
        // https://dom.spec.whatwg.org/#concept-shadow-including-tree-order
        MOZ_ASSERT(!child2->IsShadowRoot(), "Two shadow roots?");
        return -1;
      }
      if (MOZ_UNLIKELY(child2->IsShadowRoot())) {
        return 1;
      }
      Maybe<uint32_t> child1Index;
      Maybe<uint32_t> child2Index;
      if (aIndexCache) {
        aIndexCache->ComputeIndicesOf(parent, child1, child2, child1Index,
                                      child2Index);
      } else {
        child1Index = parent->ComputeIndexOf(child1);
        child2Index = parent->ComputeIndexOf(child2);
      }
      if (MOZ_LIKELY(child1Index.isSome() && child2Index.isSome())) {
        return *child1Index < *child2Index ? -1 : 1;
      }
      // XXX Keep the odd traditional behavior for now.
      return child1Index.isNothing() && child2Index.isSome() ? -1 : 1;
    }
    parent = child1;
  }

  // The parent chains never differed, so one of the nodes is an ancestor of
  // the other

  NS_ASSERTION(!pos1 || !pos2,
               "should have run out of parent chain for one of the nodes");

  if (!pos1) {
    const nsINode* child2 = parents2.ElementAt(--pos2);
    const Maybe<uint32_t> child2Index =
        aIndexCache ? aIndexCache->ComputeIndexOf(parent, child2)
                    : parent->ComputeIndexOf(child2);
    if (MOZ_UNLIKELY(NS_WARN_IF(child2Index.isNothing()))) {
      return 1;
    }
    return aOffset1 <= *child2Index ? -1 : 1;
  }

  const nsINode* child1 = parents1.ElementAt(--pos1);
  const Maybe<uint32_t> child1Index =
      aIndexCache ? aIndexCache->ComputeIndexOf(parent, child1)
                  : parent->ComputeIndexOf(child1);
  if (MOZ_UNLIKELY(NS_WARN_IF(child1Index.isNothing()))) {
    return -1;
  }
  return *child1Index < aOffset2 ? -1 : 1;
}

/* static */
BrowserParent* nsContentUtils::GetCommonBrowserParentAncestor(
    BrowserParent* aBrowserParent1, BrowserParent* aBrowserParent2) {
  return GetCommonAncestorInternal(
      aBrowserParent1, aBrowserParent2, [](BrowserParent* aBrowserParent) {
        return aBrowserParent->GetBrowserBridgeParent()
                   ? aBrowserParent->GetBrowserBridgeParent()->Manager()
                   : nullptr;
      });
}

/* static */
Element* nsContentUtils::GetTargetElement(Document* aDocument,
                                          const nsAString& aAnchorName) {
  MOZ_ASSERT(aDocument);

  if (aAnchorName.IsEmpty()) {
    return nullptr;
  }
  // 1. If there is an element in the document tree that has an ID equal to
  //    fragment, then return the first such element in tree order.
  if (Element* el = aDocument->GetElementById(aAnchorName)) {
    return el;
  }

  // 2. If there is an a element in the document tree that has a name
  // attribute whose value is equal to fragment, then return the first such
  // element in tree order.
  //
  // FIXME(emilio): Why the different code-paths for HTML and non-HTML docs?
  if (aDocument->IsHTMLDocument()) {
    nsCOMPtr<nsINodeList> list = aDocument->GetElementsByName(aAnchorName);
    // Loop through the named nodes looking for the first anchor
    uint32_t length = list->Length();
    for (uint32_t i = 0; i < length; i++) {
      nsIContent* node = list->Item(i);
      if (node->IsHTMLElement(nsGkAtoms::a)) {
        return node->AsElement();
      }
    }
  } else {
    constexpr auto nameSpace = u"http://www.w3.org/1999/xhtml"_ns;
    // Get the list of anchor elements
    nsCOMPtr<nsINodeList> list =
        aDocument->GetElementsByTagNameNS(nameSpace, u"a"_ns);
    // Loop through the anchors looking for the first one with the given name.
    for (uint32_t i = 0; true; i++) {
      nsIContent* node = list->Item(i);
      if (!node) {  // End of list
        break;
      }

      // Compare the name attribute
      if (node->AsElement()->AttrValueIs(kNameSpaceID_None, nsGkAtoms::name,
                                         aAnchorName, eCaseMatters)) {
        return node->AsElement();
      }
    }
  }

  // 3. Return null.
  return nullptr;
}

/* static */
template <typename FPT, typename FRT, typename SPT, typename SRT>
Maybe<int32_t> nsContentUtils::ComparePoints(
    const RangeBoundaryBase<FPT, FRT>& aFirstBoundary,
    const RangeBoundaryBase<SPT, SRT>& aSecondBoundary) {
  if (!aFirstBoundary.IsSet() || !aSecondBoundary.IsSet()) {
    return Nothing{};
  }

  bool disconnected{false};
  const int32_t order =
      ComparePoints_Deprecated(aFirstBoundary, aSecondBoundary, &disconnected);

  if (disconnected) {
    return Nothing{};
  }

  return Some(order);
}

/* static */
template <typename FPT, typename FRT, typename SPT, typename SRT>
int32_t nsContentUtils::ComparePoints_Deprecated(
    const RangeBoundaryBase<FPT, FRT>& aFirstBoundary,
    const RangeBoundaryBase<SPT, SRT>& aSecondBoundary, bool* aDisconnected) {
  if (NS_WARN_IF(!aFirstBoundary.IsSet()) ||
      NS_WARN_IF(!aSecondBoundary.IsSet())) {
    return -1;
  }
  // XXX Re-implement this without calling `Offset()` as far as possible,
  //     and the other overload should be an alias of this.
  return ComparePoints_Deprecated(
      aFirstBoundary.Container(),
      *aFirstBoundary.Offset(
          RangeBoundaryBase<FPT, FRT>::OffsetFilter::kValidOrInvalidOffsets),
      aSecondBoundary.Container(),
      *aSecondBoundary.Offset(
          RangeBoundaryBase<SPT, SRT>::OffsetFilter::kValidOrInvalidOffsets),
      aDisconnected);
}

inline bool IsCharInSet(const char* aSet, const char16_t aChar) {
  char16_t ch;
  while ((ch = *aSet)) {
    if (aChar == char16_t(ch)) {
      return true;
    }
    ++aSet;
  }
  return false;
}

/**
 * This method strips leading/trailing chars, in given set, from string.
 */

// static
const nsDependentSubstring nsContentUtils::TrimCharsInSet(
    const char* aSet, const nsAString& aValue) {
  nsAString::const_iterator valueCurrent, valueEnd;

  aValue.BeginReading(valueCurrent);
  aValue.EndReading(valueEnd);

  // Skip characters in the beginning
  while (valueCurrent != valueEnd) {
    if (!IsCharInSet(aSet, *valueCurrent)) {
      break;
    }
    ++valueCurrent;
  }

  if (valueCurrent != valueEnd) {
    for (;;) {
      --valueEnd;
      if (!IsCharInSet(aSet, *valueEnd)) {
        break;
      }
    }
    ++valueEnd;  // Step beyond the last character we want in the value.
  }

  // valueEnd should point to the char after the last to copy
  return Substring(valueCurrent, valueEnd);
}

/**
 * This method strips leading and trailing whitespace from a string.
 */

// static
template <bool IsWhitespace(char16_t)>
const nsDependentSubstring nsContentUtils::TrimWhitespace(const nsAString& aStr,
                                                          bool aTrimTrailing) {
  nsAString::const_iterator start, end;

  aStr.BeginReading(start);
  aStr.EndReading(end);

  // Skip whitespace characters in the beginning
  while (start != end && IsWhitespace(*start)) {
    ++start;
  }

  if (aTrimTrailing) {
    // Skip whitespace characters in the end.
    while (end != start) {
      --end;

      if (!IsWhitespace(*end)) {
        // Step back to the last non-whitespace character.
        ++end;

        break;
      }
    }
  }

  // Return a substring for the string w/o leading and/or trailing
  // whitespace

  return Substring(start, end);
}

// Declaring the templates we are going to use avoid linking issues without
// inlining the method. Considering there is not so much spaces checking
// methods we can consider this to be better than inlining.
template const nsDependentSubstring
nsContentUtils::TrimWhitespace<nsCRT::IsAsciiSpace>(const nsAString&, bool);
template const nsDependentSubstring nsContentUtils::TrimWhitespace<
    nsContentUtils::IsHTMLWhitespace>(const nsAString&, bool);
template const nsDependentSubstring nsContentUtils::TrimWhitespace<
    nsContentUtils::IsHTMLWhitespaceOrNBSP>(const nsAString&, bool);

static inline void KeyAppendSep(nsACString& aKey) {
  if (!aKey.IsEmpty()) {
    aKey.Append('>');
  }
}

static inline void KeyAppendString(const nsAString& aString, nsACString& aKey) {
  KeyAppendSep(aKey);

  // Could escape separator here if collisions happen.  > is not a legal char
  // for a name or type attribute, so we should be safe avoiding that extra
  // work.

  AppendUTF16toUTF8(aString, aKey);
}

static inline void KeyAppendString(const nsACString& aString,
                                   nsACString& aKey) {
  KeyAppendSep(aKey);

  // Could escape separator here if collisions happen.  > is not a legal char
  // for a name or type attribute, so we should be safe avoiding that extra
  // work.

  aKey.Append(aString);
}

static inline void KeyAppendInt(int32_t aInt, nsACString& aKey) {
  KeyAppendSep(aKey);

  aKey.AppendInt(aInt);
}

static inline bool IsAutocompleteOff(const nsIContent* aContent) {
  return aContent->IsElement() &&
         aContent->AsElement()->AttrValueIs(kNameSpaceID_None,
                                            nsGkAtoms::autocomplete, u"off"_ns,
                                            eIgnoreCase);
}

/*static*/
void nsContentUtils::GenerateStateKey(nsIContent* aContent, Document* aDocument,
                                      nsACString& aKey) {
  MOZ_ASSERT(aContent);

  aKey.Truncate();

  uint32_t partID = aDocument ? aDocument->GetPartID() : 0;

  // Don't capture state for anonymous content
  if (aContent->IsInNativeAnonymousSubtree()) {
    return;
  }

  if (IsAutocompleteOff(aContent)) {
    return;
  }

  RefPtr<Document> doc = aContent->GetUncomposedDoc();

  KeyAppendInt(partID, aKey);  // first append a partID
  bool generatedUniqueKey = false;

  if (doc && doc->IsHTMLOrXHTML()) {
    nsHTMLDocument* htmlDoc = doc->AsHTMLDocument();

    // If we have a form control and can calculate form information, use that
    // as the key - it is more reliable than just recording position in the
    // DOM.
    // XXXbz Is it, really?  We have bugs on this, I think...
    // Important to have a unique key, and tag/type/name may not be.
    //
    // The format of the key depends on whether the control has a form,
    // and whether the element was parser inserted:
    //
    // [Has Form, Parser Inserted]:
    //   fp>type>FormNum>IndOfControlInForm>FormName>name
    //
    // [No Form, Parser Inserted]:
    //   dp>type>ControlNum>name
    //
    // [Has Form, Not Parser Inserted]:
    //   fn>type>IndOfFormInDoc>IndOfControlInForm>FormName>name
    //
    // [No Form, Not Parser Inserted]:
    //   dn>type>IndOfControlInDoc>name
    //
    // XXX We don't need to use index if name is there
    // XXXbz We don't?  Why not?  I don't follow.
    //
    nsCOMPtr<nsIFormControl> control(do_QueryInterface(aContent));
    if (control) {
      // Get the control number if this was a parser inserted element from the
      // network.
      int32_t controlNumber =
          control->GetParserInsertedControlNumberForStateKey();
      bool parserInserted = controlNumber != -1;

      RefPtr<nsContentList> htmlForms;
      RefPtr<nsContentList> htmlFormControls;
      if (!parserInserted) {
        // Getting these lists is expensive, as we need to keep them up to date
        // as the document loads, so we avoid it if we don't need them.
        htmlDoc->GetFormsAndFormControls(getter_AddRefs(htmlForms),
                                         getter_AddRefs(htmlFormControls));
      }

      // Append the control type
      KeyAppendInt(int32_t(control->ControlType()), aKey);

      // If in a form, add form name / index of form / index in form
      HTMLFormElement* formElement = control->GetForm();
      if (formElement) {
        if (IsAutocompleteOff(formElement)) {
          aKey.Truncate();
          return;
        }

        // Append the form number, if this is a parser inserted control, or
        // the index of the form in the document otherwise.
        bool appendedForm = false;
        if (parserInserted) {
          MOZ_ASSERT(formElement->GetFormNumberForStateKey() != -1,
                     "when generating a state key for a parser inserted form "
                     "control we should have a parser inserted <form> element");
          KeyAppendString("fp"_ns, aKey);
          KeyAppendInt(formElement->GetFormNumberForStateKey(), aKey);
          appendedForm = true;
        } else {
          KeyAppendString("fn"_ns, aKey);
          int32_t index = htmlForms->IndexOf(formElement, false);
          if (index <= -1) {
            //
            // XXX HACK this uses some state that was dumped into the document
            // specifically to fix bug 138892.  What we are trying to do is
            // *guess* which form this control's state is found in, with the
            // highly likely guess that the highest form parsed so far is the
            // one. This code should not be on trunk, only branch.
            //
            index = htmlDoc->GetNumFormsSynchronous() - 1;
          }
          if (index > -1) {
            KeyAppendInt(index, aKey);
            appendedForm = true;
          }
        }

        if (appendedForm) {
          // Append the index of the control in the form
          int32_t index = formElement->IndexOfContent(aContent);

          if (index > -1) {
            KeyAppendInt(index, aKey);
            generatedUniqueKey = true;
          }
        }

        // Append the form name
        nsAutoString formName;
        formElement->GetAttr(nsGkAtoms::name, formName);
        KeyAppendString(formName, aKey);
      } else {
        // Not in a form.  Append the control number, if this is a parser
        // inserted control, or the index of the control in the document
        // otherwise.
        if (parserInserted) {
          KeyAppendString("dp"_ns, aKey);
          KeyAppendInt(control->GetParserInsertedControlNumberForStateKey(),
                       aKey);
          generatedUniqueKey = true;
        } else {
          KeyAppendString("dn"_ns, aKey);
          int32_t index = htmlFormControls->IndexOf(aContent, true);
          if (index > -1) {
            KeyAppendInt(index, aKey);
            generatedUniqueKey = true;
          }
        }

        // Append the control name
        nsAutoString name;
        aContent->AsElement()->GetAttr(nsGkAtoms::name, name);
        KeyAppendString(name, aKey);
      }
    }
  }

  if (!generatedUniqueKey) {
    // Either we didn't have a form control or we aren't in an HTML document so
    // we can't figure out form info.  Append the tag name if it's an element
    // to avoid restoring state for one type of element on another type.
    if (aContent->IsElement()) {
      KeyAppendString(nsDependentAtomString(aContent->NodeInfo()->NameAtom()),
                      aKey);
    } else {
      // Append a character that is not "d" or "f" to disambiguate from
      // the case when we were a form control in an HTML document.
      KeyAppendString("o"_ns, aKey);
    }

    // Now start at aContent and append the indices of it and all its ancestors
    // in their containers.  That should at least pin down its position in the
    // DOM...
    nsINode* parent = aContent->GetParentNode();
    nsINode* content = aContent;
    while (parent) {
      KeyAppendInt(parent->ComputeIndexOf_Deprecated(content), aKey);
      content = parent;
      parent = content->GetParentNode();
    }
  }
}

// static
nsIPrincipal* nsContentUtils::SubjectPrincipal(JSContext* aCx) {
  MOZ_ASSERT(NS_IsMainThread());

  // As opposed to SubjectPrincipal(), we do in fact assume that
  // we're in a realm here; anyone who calls this function in
  // situations where that's not the case is doing it wrong.
  JS::Realm* realm = js::GetContextRealm(aCx);
  MOZ_ASSERT(realm);

  JSPrincipals* principals = JS::GetRealmPrincipals(realm);
  return nsJSPrincipals::get(principals);
}

// static
nsIPrincipal* nsContentUtils::SubjectPrincipal() {
  MOZ_ASSERT(IsInitialized());
  MOZ_ASSERT(NS_IsMainThread());
  JSContext* cx = GetCurrentJSContext();
  if (!cx) {
    MOZ_CRASH(
        "Accessing the Subject Principal without an AutoJSAPI on the stack is "
        "forbidden");
  }

  JS::Realm* realm = js::GetContextRealm(cx);

  // When an AutoJSAPI is instantiated, we are in a null realm until the
  // first JSAutoRealm, which is kind of a purgatory as far as permissions
  // go. It would be nice to just hard-abort if somebody does a security check
  // in this purgatory zone, but that would be too fragile, since it could be
  // triggered by random IsCallerChrome() checks 20-levels deep.
  //
  // So we want to return _something_ here - and definitely not the System
  // Principal, since that would make an AutoJSAPI a very dangerous thing to
  // instantiate.
  //
  // The natural thing to return is a null principal. Ideally, we'd return a
  // different null principal each time, to avoid any unexpected interactions
  // when the principal accidentally gets inherited somewhere. But
  // SubjectPrincipal doesn't return strong references, so there's no way to
  // sanely manage the lifetime of multiple null principals.
  //
  // So we use a singleton null principal. To avoid it being accidentally
  // inherited and becoming a "real" subject or object principal, we do a
  // release-mode assert during realm creation against using this principal on
  // an actual global.
  if (!realm) {
    return sNullSubjectPrincipal;
  }

  return SubjectPrincipal(cx);
}

// static
nsIPrincipal* nsContentUtils::ObjectPrincipal(JSObject* aObj) {
#ifdef DEBUG
  JS::AssertObjectBelongsToCurrentThread(aObj);
#endif

  MOZ_DIAGNOSTIC_ASSERT(!js::IsCrossCompartmentWrapper(aObj));

  JS::Realm* realm = js::GetNonCCWObjectRealm(aObj);
  JSPrincipals* principals = JS::GetRealmPrincipals(realm);
  return nsJSPrincipals::get(principals);
}

// static
nsresult nsContentUtils::NewURIWithDocumentCharset(nsIURI** aResult,
                                                   const nsAString& aSpec,
                                                   Document* aDocument,
                                                   nsIURI* aBaseURI) {
  if (aDocument) {
    return NS_NewURI(aResult, aSpec, aDocument->GetDocumentCharacterSet(),
                     aBaseURI);
  }
  return NS_NewURI(aResult, aSpec, nullptr, aBaseURI);
}

// static
bool nsContentUtils::IsNameWithDash(nsAtom* aName) {
  // A valid custom element name is a sequence of characters name which
  // must match the PotentialCustomElementName production:
  // PotentialCustomElementName ::= [a-z] (PCENChar)* '-' (PCENChar)*
  const char16_t* name = aName->GetUTF16String();
  uint32_t len = aName->GetLength();
  bool hasDash = false;

  if (!len || name[0] < 'a' || name[0] > 'z') {
    return false;
  }

  uint32_t i = 1;
  while (i < len) {
    if (i + 1 < len && NS_IS_SURROGATE_PAIR(name[i], name[i + 1])) {
      // Merged two 16-bit surrogate pairs into code point.
      char32_t code = SURROGATE_TO_UCS4(name[i], name[i + 1]);

      if (code < 0x10000 || code > 0xEFFFF) {
        return false;
      }

      i += 2;
    } else {
      if (name[i] == '-') {
        hasDash = true;
      }

      if (name[i] != '-' && name[i] != '.' && name[i] != '_' &&
          name[i] != 0xB7 && (name[i] < '0' || name[i] > '9') &&
          (name[i] < 'a' || name[i] > 'z') &&
          (name[i] < 0xC0 || name[i] > 0xD6) &&
          (name[i] < 0xF8 || name[i] > 0x37D) &&
          (name[i] < 0x37F || name[i] > 0x1FFF) &&
          (name[i] < 0x200C || name[i] > 0x200D) &&
          (name[i] < 0x203F || name[i] > 0x2040) &&
          (name[i] < 0x2070 || name[i] > 0x218F) &&
          (name[i] < 0x2C00 || name[i] > 0x2FEF) &&
          (name[i] < 0x3001 || name[i] > 0xD7FF) &&
          (name[i] < 0xF900 || name[i] > 0xFDCF) &&
          (name[i] < 0xFDF0 || name[i] > 0xFFFD)) {
        return false;
      }

      i++;
    }
  }

  return hasDash;
}

// static
bool nsContentUtils::IsCustomElementName(nsAtom* aName, uint32_t aNameSpaceID) {
  // Allow non-dashed names in XUL for XBL to Custom Element migrations.
  if (aNameSpaceID == kNameSpaceID_XUL) {
    return true;
  }

  bool hasDash = IsNameWithDash(aName);
  if (!hasDash) {
    return false;
  }

  // The custom element name must not be one of the following values:
  //  annotation-xml
  //  color-profile
  //  font-face
  //  font-face-src
  //  font-face-uri
  //  font-face-format
  //  font-face-name
  //  missing-glyph
  return aName != nsGkAtoms::annotation_xml_ &&
         aName != nsGkAtoms::colorProfile && aName != nsGkAtoms::font_face &&
         aName != nsGkAtoms::font_face_src &&
         aName != nsGkAtoms::font_face_uri &&
         aName != nsGkAtoms::font_face_format &&
         aName != nsGkAtoms::font_face_name && aName != nsGkAtoms::missingGlyph;
}

// static
nsresult nsContentUtils::CheckQName(const nsAString& aQualifiedName,
                                    bool aNamespaceAware,
                                    const char16_t** aColon) {
  const char* colon = nullptr;
  const char16_t* begin = aQualifiedName.BeginReading();
  const char16_t* end = aQualifiedName.EndReading();

  int result = MOZ_XMLCheckQName(reinterpret_cast<const char*>(begin),
                                 reinterpret_cast<const char*>(end),
                                 aNamespaceAware, &colon);

  if (!result) {
    if (aColon) {
      *aColon = reinterpret_cast<const char16_t*>(colon);
    }

    return NS_OK;
  }

  return NS_ERROR_DOM_INVALID_CHARACTER_ERR;
}

// static
nsresult nsContentUtils::SplitQName(const nsIContent* aNamespaceResolver,
                                    const nsString& aQName, int32_t* aNamespace,
                                    nsAtom** aLocalName) {
  const char16_t* colon;
  nsresult rv = nsContentUtils::CheckQName(aQName, true, &colon);
  NS_ENSURE_SUCCESS(rv, rv);

  if (colon) {
    const char16_t* end;
    aQName.EndReading(end);
    nsAutoString nameSpace;
    rv = aNamespaceResolver->LookupNamespaceURIInternal(
        Substring(aQName.get(), colon), nameSpace);
    NS_ENSURE_SUCCESS(rv, rv);

    *aNamespace = nsNameSpaceManager::GetInstance()->GetNameSpaceID(
        nameSpace, nsContentUtils::IsChromeDoc(aNamespaceResolver->OwnerDoc()));
    if (*aNamespace == kNameSpaceID_Unknown) return NS_ERROR_FAILURE;

    *aLocalName = NS_AtomizeMainThread(Substring(colon + 1, end)).take();
  } else {
    *aNamespace = kNameSpaceID_None;
    *aLocalName = NS_AtomizeMainThread(aQName).take();
  }
  NS_ENSURE_TRUE(aLocalName, NS_ERROR_OUT_OF_MEMORY);
  return NS_OK;
}

// static
nsresult nsContentUtils::GetNodeInfoFromQName(
    const nsAString& aNamespaceURI, const nsAString& aQualifiedName,
    nsNodeInfoManager* aNodeInfoManager, uint16_t aNodeType,
    mozilla::dom::NodeInfo** aNodeInfo) {
  const nsString& qName = PromiseFlatString(aQualifiedName);
  const char16_t* colon;
  nsresult rv = nsContentUtils::CheckQName(qName, true, &colon);
  NS_ENSURE_SUCCESS(rv, rv);

  int32_t nsID;
  nsNameSpaceManager::GetInstance()->RegisterNameSpace(aNamespaceURI, nsID);
  if (colon) {
    const char16_t* end;
    qName.EndReading(end);

    RefPtr<nsAtom> prefix = NS_AtomizeMainThread(Substring(qName.get(), colon));

    rv = aNodeInfoManager->GetNodeInfo(Substring(colon + 1, end), prefix, nsID,
                                       aNodeType, aNodeInfo);
  } else {
    rv = aNodeInfoManager->GetNodeInfo(aQualifiedName, nullptr, nsID, aNodeType,
                                       aNodeInfo);
  }
  NS_ENSURE_SUCCESS(rv, rv);

  return nsContentUtils::IsValidNodeName((*aNodeInfo)->NameAtom(),
                                         (*aNodeInfo)->GetPrefixAtom(),
                                         (*aNodeInfo)->NamespaceID())
             ? NS_OK
             : NS_ERROR_DOM_NAMESPACE_ERR;
}

// static
void nsContentUtils::SplitExpatName(const char16_t* aExpatName,
                                    nsAtom** aPrefix, nsAtom** aLocalName,
                                    int32_t* aNameSpaceID) {
  /**
   *  Expat can send the following:
   *    localName
   *    namespaceURI<separator>localName
   *    namespaceURI<separator>localName<separator>prefix
   *
   *  and we use 0xFFFF for the <separator>.
   *
   */

  const char16_t* uriEnd = nullptr;
  const char16_t* nameEnd = nullptr;
  const char16_t* pos;
  for (pos = aExpatName; *pos; ++pos) {
    if (*pos == 0xFFFF) {
      if (uriEnd) {
        nameEnd = pos;
      } else {
        uriEnd = pos;
      }
    }
  }

  const char16_t* nameStart;
  if (uriEnd) {
    nsNameSpaceManager::GetInstance()->RegisterNameSpace(
        nsDependentSubstring(aExpatName, uriEnd), *aNameSpaceID);

    nameStart = (uriEnd + 1);
    if (nameEnd) {
      const char16_t* prefixStart = nameEnd + 1;
      *aPrefix = NS_AtomizeMainThread(Substring(prefixStart, pos)).take();
    } else {
      nameEnd = pos;
      *aPrefix = nullptr;
    }
  } else {
    *aNameSpaceID = kNameSpaceID_None;
    nameStart = aExpatName;
    nameEnd = pos;
    *aPrefix = nullptr;
  }
  *aLocalName = NS_AtomizeMainThread(Substring(nameStart, nameEnd)).take();
}

// static
PresShell* nsContentUtils::GetPresShellForContent(const nsIContent* aContent) {
  Document* doc = aContent->GetComposedDoc();
  if (!doc) {
    return nullptr;
  }
  return doc->GetPresShell();
}

// static
nsPresContext* nsContentUtils::GetContextForContent(
    const nsIContent* aContent) {
  PresShell* presShell = GetPresShellForContent(aContent);
  if (!presShell) {
    return nullptr;
  }
  return presShell->GetPresContext();
}

// static
bool nsContentUtils::CanLoadImage(nsIURI* aURI, nsINode* aNode,
                                  Document* aLoadingDocument,
                                  nsIPrincipal* aLoadingPrincipal) {
  MOZ_ASSERT(aURI, "Must have a URI");
  MOZ_ASSERT(aLoadingDocument, "Must have a document");
  MOZ_ASSERT(aLoadingPrincipal, "Must have a loading principal");

  nsresult rv;

  auto appType = nsIDocShell::APP_TYPE_UNKNOWN;

  {
    nsCOMPtr<nsIDocShellTreeItem> docShellTreeItem =
        aLoadingDocument->GetDocShell();
    if (docShellTreeItem) {
      nsCOMPtr<nsIDocShellTreeItem> root;
      docShellTreeItem->GetInProcessRootTreeItem(getter_AddRefs(root));

      nsCOMPtr<nsIDocShell> docShell(do_QueryInterface(root));

      if (docShell) {
        appType = docShell->GetAppType();
      }
    }
  }

  if (appType != nsIDocShell::APP_TYPE_EDITOR) {
    // Editor apps get special treatment here, editors can load images
    // from anywhere.  This allows editor to insert images from file://
    // into documents that are being edited.
    rv = sSecurityManager->CheckLoadURIWithPrincipal(
        aLoadingPrincipal, aURI, nsIScriptSecurityManager::ALLOW_CHROME,
        aLoadingDocument->InnerWindowID());
    if (NS_FAILED(rv)) {
      return false;
    }
  }

  nsCOMPtr<nsILoadInfo> secCheckLoadInfo = new mozilla::net::LoadInfo(
      aLoadingPrincipal,
      aLoadingPrincipal,  // triggering principal
      aNode, nsILoadInfo::SEC_ONLY_FOR_EXPLICIT_CONTENTSEC_CHECK,
      nsIContentPolicy::TYPE_INTERNAL_IMAGE);

  int16_t decision = nsIContentPolicy::ACCEPT;

  rv = NS_CheckContentLoadPolicy(aURI, secCheckLoadInfo, &decision,
                                 GetContentPolicy());

  return NS_SUCCEEDED(rv) && NS_CP_ACCEPTED(decision);
}

// static
bool nsContentUtils::IsInPrivateBrowsing(const Document* aDoc) {
  if (!aDoc) {
    return false;
  }

  nsCOMPtr<nsILoadGroup> loadGroup = aDoc->GetDocumentLoadGroup();
  // See duplicated code below in IsInPrivateBrowsing(nsILoadGroup*)
  // and Document::Reset/ResetToURI
  if (loadGroup) {
    nsCOMPtr<nsIInterfaceRequestor> callbacks;
    loadGroup->GetNotificationCallbacks(getter_AddRefs(callbacks));
    if (callbacks) {
      nsCOMPtr<nsILoadContext> loadContext = do_GetInterface(callbacks);
      if (loadContext) {
        return loadContext->UsePrivateBrowsing();
      }
    }
  }

  nsCOMPtr<nsIChannel> channel = aDoc->GetChannel();
  return channel && NS_UsePrivateBrowsing(channel);
}

// static
bool nsContentUtils::IsInPrivateBrowsing(nsILoadGroup* aLoadGroup) {
  if (!aLoadGroup) {
    return false;
  }
  bool isPrivate = false;
  nsCOMPtr<nsIInterfaceRequestor> callbacks;
  aLoadGroup->GetNotificationCallbacks(getter_AddRefs(callbacks));
  if (callbacks) {
    nsCOMPtr<nsILoadContext> loadContext = do_GetInterface(callbacks);
    isPrivate = loadContext && loadContext->UsePrivateBrowsing();
  }
  return isPrivate;
}

// FIXME(emilio): This is (effectively) almost but not quite the same as
// Document::ShouldLoadImages(), which one is right?
bool nsContentUtils::DocumentInactiveForImageLoads(Document* aDocument) {
  if (!aDocument) {
    return false;
  }
  if (IsChromeDoc(aDocument) || aDocument->IsResourceDoc() ||
      aDocument->IsStaticDocument()) {
    return false;
  }
  nsCOMPtr<nsPIDOMWindowInner> win =
      do_QueryInterface(aDocument->GetScopeObject());
  return !win || !win->GetDocShell();
}

imgLoader* nsContentUtils::GetImgLoaderForDocument(Document* aDoc) {
  NS_ENSURE_TRUE(!DocumentInactiveForImageLoads(aDoc), nullptr);

  if (!aDoc) {
    return imgLoader::NormalLoader();
  }
  bool isPrivate = IsInPrivateBrowsing(aDoc);
  return isPrivate ? imgLoader::PrivateBrowsingLoader()
                   : imgLoader::NormalLoader();
}

// static
imgLoader* nsContentUtils::GetImgLoaderForChannel(nsIChannel* aChannel,
                                                  Document* aContext) {
  NS_ENSURE_TRUE(!DocumentInactiveForImageLoads(aContext), nullptr);

  if (!aChannel) {
    return imgLoader::NormalLoader();
  }
  nsCOMPtr<nsILoadContext> context;
  NS_QueryNotificationCallbacks(aChannel, context);
  return context && context->UsePrivateBrowsing()
             ? imgLoader::PrivateBrowsingLoader()
             : imgLoader::NormalLoader();
}

// static
int32_t nsContentUtils::CORSModeToLoadImageFlags(mozilla::CORSMode aMode) {
  switch (aMode) {
    case CORS_ANONYMOUS:
      return imgILoader::LOAD_CORS_ANONYMOUS;
    case CORS_USE_CREDENTIALS:
      return imgILoader::LOAD_CORS_USE_CREDENTIALS;
    default:
      return 0;
  }
}

// static
nsresult nsContentUtils::LoadImage(
    nsIURI* aURI, nsINode* aContext, Document* aLoadingDocument,
    nsIPrincipal* aLoadingPrincipal, uint64_t aRequestContextID,
    nsIReferrerInfo* aReferrerInfo, imgINotificationObserver* aObserver,
    int32_t aLoadFlags, const nsAString& initiatorType,
    imgRequestProxy** aRequest, nsContentPolicyType aContentPolicyType,
    bool aUseUrgentStartForChannel, bool aLinkPreload,
    uint64_t aEarlyHintPreloaderId,
    mozilla::dom::FetchPriority aFetchPriority) {
  MOZ_ASSERT(aURI, "Must have a URI");
  MOZ_ASSERT(aContext, "Must have a context");
  MOZ_ASSERT(aLoadingDocument, "Must have a document");
  MOZ_ASSERT(aLoadingPrincipal, "Must have a principal");
  MOZ_ASSERT(aRequest, "Null out param");

  imgLoader* imgLoader = GetImgLoaderForDocument(aLoadingDocument);
  if (!imgLoader) {
    // nothing we can do here
    return NS_ERROR_FAILURE;
  }

  nsCOMPtr<nsILoadGroup> loadGroup = aLoadingDocument->GetDocumentLoadGroup();

  nsIURI* documentURI = aLoadingDocument->GetDocumentURI();

  NS_ASSERTION(loadGroup || aLoadingDocument->IsSVGGlyphsDocument(),
               "Could not get loadgroup; onload may fire too early");

  // XXXbz using "documentURI" for the initialDocumentURI is not quite
  // right, but the best we can do here...
  return imgLoader->LoadImage(aURI,               /* uri to load */
                              documentURI,        /* initialDocumentURI */
                              aReferrerInfo,      /* referrerInfo */
                              aLoadingPrincipal,  /* loading principal */
                              aRequestContextID,  /* request context ID */
                              loadGroup,          /* loadgroup */
                              aObserver,          /* imgINotificationObserver */
                              aContext,           /* loading context */
                              aLoadingDocument,   /* uniquification key */
                              aLoadFlags,         /* load flags */
                              nullptr,            /* cache key */
                              aContentPolicyType, /* content policy type */
                              initiatorType,      /* the load initiator */
                              aUseUrgentStartForChannel, /* urgent-start flag */
                              aLinkPreload, /* <link preload> initiator */
                              aEarlyHintPreloaderId, aFetchPriority, aRequest);
}

// static
already_AddRefed<imgIContainer> nsContentUtils::GetImageFromContent(
    nsIImageLoadingContent* aContent, imgIRequest** aRequest) {
  if (aRequest) {
    *aRequest = nullptr;
  }

  NS_ENSURE_TRUE(aContent, nullptr);

  nsCOMPtr<imgIRequest> imgRequest;
  aContent->GetRequest(nsIImageLoadingContent::CURRENT_REQUEST,
                       getter_AddRefs(imgRequest));
  if (!imgRequest) {
    return nullptr;
  }

  nsCOMPtr<imgIContainer> imgContainer;
  imgRequest->GetImage(getter_AddRefs(imgContainer));

  if (!imgContainer) {
    return nullptr;
  }

  if (aRequest) {
    // If the consumer wants the request, verify it has actually loaded
    // successfully.
    uint32_t imgStatus;
    imgRequest->GetImageStatus(&imgStatus);
    if (imgStatus & imgIRequest::STATUS_FRAME_COMPLETE &&
        !(imgStatus & imgIRequest::STATUS_ERROR)) {
      imgRequest.swap(*aRequest);
    }
  }

  return imgContainer.forget();
}

static bool IsLinkWithURI(const nsIContent& aContent) {
  const auto* element = Element::FromNode(aContent);
  if (!element || !element->IsLink()) {
    return false;
  }
  nsCOMPtr<nsIURI> absURI = element->GetHrefURI();
  return !!absURI;
}

static bool HasImageRequest(nsIContent& aContent) {
  nsCOMPtr<nsIImageLoadingContent> imageContent(do_QueryInterface(&aContent));
  if (!imageContent) {
    return false;
  }

  nsCOMPtr<imgIRequest> imgRequest;
  imageContent->GetRequest(nsIImageLoadingContent::CURRENT_REQUEST,
                           getter_AddRefs(imgRequest));

  // XXXbz It may be draggable even if the request resulted in an error.  Why?
  // Not sure; that's what the old nsContentAreaDragDrop/nsFrame code did.
  return !!imgRequest;
}

static Maybe<bool> DraggableOverride(const nsIContent& aContent) {
  if (auto* el = nsGenericHTMLElement::FromNode(aContent)) {
    if (el->Draggable()) {
      return Some(true);
    }

    if (el->AttrValueIs(kNameSpaceID_None, nsGkAtoms::draggable,
                        nsGkAtoms::_false, eIgnoreCase)) {
      return Some(false);
    }
  }
  if (aContent.IsSVGElement()) {
    return Some(false);
  }
  return Nothing();
}

// static
bool nsContentUtils::ContentIsDraggable(nsIContent* aContent) {
  MOZ_ASSERT(aContent);

  if (auto draggable = DraggableOverride(*aContent)) {
    return *draggable;
  }

  // special handling for content area image and link dragging
  return HasImageRequest(*aContent) || IsLinkWithURI(*aContent);
}

// static
bool nsContentUtils::IsDraggableImage(nsIContent* aContent) {
  MOZ_ASSERT(aContent);
  return HasImageRequest(*aContent) &&
         DraggableOverride(*aContent).valueOr(true);
}

// static
bool nsContentUtils::IsDraggableLink(const nsIContent* aContent) {
  MOZ_ASSERT(aContent);
  return IsLinkWithURI(*aContent) && DraggableOverride(*aContent).valueOr(true);
}

// static
nsresult nsContentUtils::QNameChanged(mozilla::dom::NodeInfo* aNodeInfo,
                                      nsAtom* aName,
                                      mozilla::dom::NodeInfo** aResult) {
  nsNodeInfoManager* niMgr = aNodeInfo->NodeInfoManager();

  *aResult = niMgr
                 ->GetNodeInfo(aName, nullptr, aNodeInfo->NamespaceID(),
                               aNodeInfo->NodeType(), aNodeInfo->GetExtraName())
                 .take();
  return NS_OK;
}

static bool TestSitePerm(nsIPrincipal* aPrincipal, const nsACString& aType,
                         uint32_t aPerm, bool aExactHostMatch) {
  if (!aPrincipal) {
    // We always deny (i.e. don't allow) the permission if we don't have a
    // principal.
    return aPerm != nsIPermissionManager::ALLOW_ACTION;
  }

  nsCOMPtr<nsIPermissionManager> permMgr =
      components::PermissionManager::Service();
  NS_ENSURE_TRUE(permMgr, false);

  uint32_t perm;
  nsresult rv;
  if (aExactHostMatch) {
    rv = permMgr->TestExactPermissionFromPrincipal(aPrincipal, aType, &perm);
  } else {
    rv = permMgr->TestPermissionFromPrincipal(aPrincipal, aType, &perm);
  }
  NS_ENSURE_SUCCESS(rv, false);

  return perm == aPerm;
}

bool nsContentUtils::IsSitePermAllow(nsIPrincipal* aPrincipal,
                                     const nsACString& aType) {
  return TestSitePerm(aPrincipal, aType, nsIPermissionManager::ALLOW_ACTION,
                      false);
}

bool nsContentUtils::IsSitePermDeny(nsIPrincipal* aPrincipal,
                                    const nsACString& aType) {
  return TestSitePerm(aPrincipal, aType, nsIPermissionManager::DENY_ACTION,
                      false);
}

bool nsContentUtils::IsExactSitePermAllow(nsIPrincipal* aPrincipal,
                                          const nsACString& aType) {
  return TestSitePerm(aPrincipal, aType, nsIPermissionManager::ALLOW_ACTION,
                      true);
}

bool nsContentUtils::IsExactSitePermDeny(nsIPrincipal* aPrincipal,
                                         const nsACString& aType) {
  return TestSitePerm(aPrincipal, aType, nsIPermissionManager::DENY_ACTION,
                      true);
}

bool nsContentUtils::HasSitePerm(nsIPrincipal* aPrincipal,
                                 const nsACString& aType) {
  if (!aPrincipal) {
    return false;
  }

  nsCOMPtr<nsIPermissionManager> permMgr =
      components::PermissionManager::Service();
  NS_ENSURE_TRUE(permMgr, false);

  uint32_t perm;
  nsresult rv = permMgr->TestPermissionFromPrincipal(aPrincipal, aType, &perm);
  NS_ENSURE_SUCCESS(rv, false);

  return perm != nsIPermissionManager::UNKNOWN_ACTION;
}

static const char* gEventNames[] = {"event"};
static const char* gSVGEventNames[] = {"evt"};
// for b/w compat, the first name to onerror is still 'event', even though it
// is actually the error message
static const char* gOnErrorNames[] = {"event", "source", "lineno", "colno",
                                      "error"};

// static
void nsContentUtils::GetEventArgNames(int32_t aNameSpaceID, nsAtom* aEventName,
                                      bool aIsForWindow, uint32_t* aArgCount,
                                      const char*** aArgArray) {
#define SET_EVENT_ARG_NAMES(names)               \
  *aArgCount = sizeof(names) / sizeof(names[0]); \
  *aArgArray = names;

  // JSEventHandler is what does the arg magic for onerror, and it does
  // not seem to take the namespace into account.  So we let onerror in all
  // namespaces get the 3 arg names.
  if (aEventName == nsGkAtoms::onerror && aIsForWindow) {
    SET_EVENT_ARG_NAMES(gOnErrorNames);
  } else if (aNameSpaceID == kNameSpaceID_SVG) {
    SET_EVENT_ARG_NAMES(gSVGEventNames);
  } else {
    SET_EVENT_ARG_NAMES(gEventNames);
  }
}

// Note: The list of content bundles in nsStringBundle.cpp should be updated
// whenever entries are added or removed from this list.
static const char* gPropertiesFiles[nsContentUtils::PropertiesFile_COUNT] = {
    // Must line up with the enum values in |PropertiesFile| enum.
    "chrome://global/locale/css.properties",
    "chrome://global/locale/xul.properties",
    "chrome://global/locale/layout_errors.properties",
    "chrome://global/locale/layout/HtmlForm.properties",
    "chrome://global/locale/printing.properties",
    "chrome://global/locale/dom/dom.properties",
    "chrome://global/locale/layout/htmlparser.properties",
    "chrome://global/locale/svg/svg.properties",
    "chrome://branding/locale/brand.properties",
    "chrome://global/locale/commonDialogs.properties",
    "chrome://global/locale/mathml/mathml.properties",
    "chrome://global/locale/security/security.properties",
    "chrome://necko/locale/necko.properties",
    "resource://gre/res/locale/layout/HtmlForm.properties",
    "resource://gre/res/locale/dom/dom.properties"};

/* static */
nsresult nsContentUtils::EnsureStringBundle(PropertiesFile aFile) {
  MOZ_DIAGNOSTIC_ASSERT(NS_IsMainThread(),
                        "Should not create bundles off main thread.");
  if (!sStringBundles[aFile]) {
    if (!sStringBundleService) {
      nsresult rv =
          CallGetService(NS_STRINGBUNDLE_CONTRACTID, &sStringBundleService);
      NS_ENSURE_SUCCESS(rv, rv);
    }
    RefPtr<nsIStringBundle> bundle;
    MOZ_TRY(sStringBundleService->CreateBundle(gPropertiesFiles[aFile],
                                               getter_AddRefs(bundle)));
    sStringBundles[aFile] = bundle.forget();
  }
  return NS_OK;
}

/* static */
void nsContentUtils::AsyncPrecreateStringBundles() {
  // We only ever want to pre-create bundles in the parent process.
  //
  // All nsContentUtils bundles are shared between the parent and child
  // precesses, and the shared memory regions that back them *must* be created
  // in the parent, and then sent to all children.
  //
  // If we attempt to create a bundle in the child before its memory region is
  // available, we need to create a temporary non-shared bundle, and later
  // replace that with the shared memory copy. So attempting to pre-load in the
  // child is wasteful and unnecessary.
  MOZ_ASSERT(XRE_IsParentProcess());

  for (uint32_t bundleIndex = 0; bundleIndex < PropertiesFile_COUNT;
       ++bundleIndex) {
    nsresult rv = NS_DispatchToCurrentThreadQueue(
        NS_NewRunnableFunction("AsyncPrecreateStringBundles",
                               [bundleIndex]() {
                                 PropertiesFile file =
                                     static_cast<PropertiesFile>(bundleIndex);
                                 EnsureStringBundle(file);
                                 nsIStringBundle* bundle = sStringBundles[file];
                                 bundle->AsyncPreload();
                               }),
        EventQueuePriority::Idle);
    Unused << NS_WARN_IF(NS_FAILED(rv));
  }
}

/* static */
bool nsContentUtils::SpoofLocaleEnglish() {
  // 0 - will prompt
  // 1 - don't spoof
  // 2 - spoof
  return StaticPrefs::privacy_spoof_english() == 2;
}

static nsContentUtils::PropertiesFile GetMaybeSpoofedPropertiesFile(
    nsContentUtils::PropertiesFile aFile, const char* aKey,
    Document* aDocument) {
  // When we spoof English, use en-US properties in strings that are accessible
  // by content.
  bool spoofLocale = nsContentUtils::SpoofLocaleEnglish() &&
                     (!aDocument || !aDocument->AllowsL10n());
  if (spoofLocale) {
    switch (aFile) {
      case nsContentUtils::eFORMS_PROPERTIES:
        return nsContentUtils::eFORMS_PROPERTIES_en_US;
      case nsContentUtils::eDOM_PROPERTIES:
        return nsContentUtils::eDOM_PROPERTIES_en_US;
      default:
        break;
    }
  }
  return aFile;
}

/* static */
nsresult nsContentUtils::GetMaybeLocalizedString(PropertiesFile aFile,
                                                 const char* aKey,
                                                 Document* aDocument,
                                                 nsAString& aResult) {
  return GetLocalizedString(
      GetMaybeSpoofedPropertiesFile(aFile, aKey, aDocument), aKey, aResult);
}

/* static */
nsresult nsContentUtils::GetLocalizedString(PropertiesFile aFile,
                                            const char* aKey,
                                            nsAString& aResult) {
  return FormatLocalizedString(aFile, aKey, {}, aResult);
}

/* static */
nsresult nsContentUtils::FormatMaybeLocalizedString(
    PropertiesFile aFile, const char* aKey, Document* aDocument,
    const nsTArray<nsString>& aParams, nsAString& aResult) {
  return FormatLocalizedString(
      GetMaybeSpoofedPropertiesFile(aFile, aKey, aDocument), aKey, aParams,
      aResult);
}

class FormatLocalizedStringRunnable final : public WorkerMainThreadRunnable {
 public:
  FormatLocalizedStringRunnable(WorkerPrivate* aWorkerPrivate,
                                nsContentUtils::PropertiesFile aFile,
                                const char* aKey,
                                const nsTArray<nsString>& aParams,
                                nsAString& aLocalizedString)
      : WorkerMainThreadRunnable(aWorkerPrivate,
                                 "FormatLocalizedStringRunnable"_ns),
        mFile(aFile),
        mKey(aKey),
        mParams(aParams),
        mLocalizedString(aLocalizedString) {
    MOZ_ASSERT(aWorkerPrivate);
    aWorkerPrivate->AssertIsOnWorkerThread();
  }

  bool MainThreadRun() override {
    AssertIsOnMainThread();

    mResult = nsContentUtils::FormatLocalizedString(mFile, mKey, mParams,
                                                    mLocalizedString);
    Unused << NS_WARN_IF(NS_FAILED(mResult));
    return true;
  }

  nsresult GetResult() const { return mResult; }

 private:
  const nsContentUtils::PropertiesFile mFile;
  const char* mKey;
  const nsTArray<nsString>& mParams;
  nsresult mResult = NS_ERROR_FAILURE;
  nsAString& mLocalizedString;
};

/* static */
nsresult nsContentUtils::FormatLocalizedString(
    PropertiesFile aFile, const char* aKey, const nsTArray<nsString>& aParams,
    nsAString& aResult) {
  if (!NS_IsMainThread()) {
    // nsIStringBundle is thread-safe but its creation is not, and in particular
    // we don't create and store nsIStringBundle objects in a thread-safe way.
    //
    // TODO(emilio): Maybe if we already have the right bundle created we could
    // just call into it, but we should make sure that Shutdown() doesn't get
    // called on the main thread when that happens which is a bit tricky to
    // prove?
    WorkerPrivate* workerPrivate = GetCurrentThreadWorkerPrivate();
    if (NS_WARN_IF(!workerPrivate)) {
      return NS_ERROR_UNEXPECTED;
    }

    auto runnable = MakeRefPtr<FormatLocalizedStringRunnable>(
        workerPrivate, aFile, aKey, aParams, aResult);

    runnable->Dispatch(Canceling, IgnoreErrors());
    return runnable->GetResult();
  }

  MOZ_TRY(EnsureStringBundle(aFile));
  nsIStringBundle* bundle = sStringBundles[aFile];
  if (aParams.IsEmpty()) {
    return bundle->GetStringFromName(aKey, aResult);
  }
  return bundle->FormatStringFromName(aKey, aParams, aResult);
}

/* static */
void nsContentUtils::LogSimpleConsoleError(const nsAString& aErrorText,
                                           const nsACString& aCategory,
                                           bool aFromPrivateWindow,
                                           bool aFromChromeContext,
                                           uint32_t aErrorFlags) {
  nsCOMPtr<nsIScriptError> scriptError =
      do_CreateInstance(NS_SCRIPTERROR_CONTRACTID);
  if (scriptError) {
    nsCOMPtr<nsIConsoleService> console =
        do_GetService(NS_CONSOLESERVICE_CONTRACTID);
    if (console && NS_SUCCEEDED(scriptError->Init(
                       aErrorText, u""_ns, u""_ns, 0, 0, aErrorFlags, aCategory,
                       aFromPrivateWindow, aFromChromeContext))) {
      console->LogMessage(scriptError);
    }
  }
}

/* static */
nsresult nsContentUtils::ReportToConsole(
    uint32_t aErrorFlags, const nsACString& aCategory,
    const Document* aDocument, PropertiesFile aFile, const char* aMessageName,
    const nsTArray<nsString>& aParams, nsIURI* aURI,
    const nsString& aSourceLine, uint32_t aLineNumber, uint32_t aColumnNumber) {
  nsresult rv;
  nsAutoString errorText;
  if (!aParams.IsEmpty()) {
    rv = FormatLocalizedString(aFile, aMessageName, aParams, errorText);
  } else {
    rv = GetLocalizedString(aFile, aMessageName, errorText);
  }
  NS_ENSURE_SUCCESS(rv, rv);

  return ReportToConsoleNonLocalized(errorText, aErrorFlags, aCategory,
                                     aDocument, aURI, aSourceLine, aLineNumber,
                                     aColumnNumber);
}

/* static */
void nsContentUtils::ReportEmptyGetElementByIdArg(const Document* aDoc) {
  ReportToConsole(nsIScriptError::warningFlag, "DOM"_ns, aDoc,
                  nsContentUtils::eDOM_PROPERTIES, "EmptyGetElementByIdParam");
}

/* static */
nsresult nsContentUtils::ReportToConsoleNonLocalized(
    const nsAString& aErrorText, uint32_t aErrorFlags,
    const nsACString& aCategory, const Document* aDocument, nsIURI* aURI,
    const nsString& aSourceLine, uint32_t aLineNumber, uint32_t aColumnNumber,
    MissingErrorLocationMode aLocationMode) {
  uint64_t innerWindowID = 0;
  if (aDocument) {
    if (!aURI) {
      aURI = aDocument->GetDocumentURI();
    }
    innerWindowID = aDocument->InnerWindowID();
  }

  return ReportToConsoleByWindowID(aErrorText, aErrorFlags, aCategory,
                                   innerWindowID, aURI, aSourceLine,
                                   aLineNumber, aColumnNumber, aLocationMode);
}

/* static */
nsresult nsContentUtils::ReportToConsoleByWindowID(
    const nsAString& aErrorText, uint32_t aErrorFlags,
    const nsACString& aCategory, uint64_t aInnerWindowID, nsIURI* aURI,
    const nsString& aSourceLine, uint32_t aLineNumber, uint32_t aColumnNumber,
    MissingErrorLocationMode aLocationMode) {
  nsresult rv;
  if (!sConsoleService) {  // only need to bother null-checking here
    rv = CallGetService(NS_CONSOLESERVICE_CONTRACTID, &sConsoleService);
    NS_ENSURE_SUCCESS(rv, rv);
  }

  nsAutoString spec;
  if (!aLineNumber && aLocationMode == eUSE_CALLING_LOCATION) {
    JSContext* cx = GetCurrentJSContext();
    if (cx) {
      nsJSUtils::GetCallingLocation(cx, spec, &aLineNumber, &aColumnNumber);
    }
  }

  nsCOMPtr<nsIScriptError> errorObject =
      do_CreateInstance(NS_SCRIPTERROR_CONTRACTID, &rv);
  NS_ENSURE_SUCCESS(rv, rv);

  if (!spec.IsEmpty()) {
    rv = errorObject->InitWithWindowID(aErrorText,
                                       spec,  // file name
                                       aSourceLine, aLineNumber, aColumnNumber,
                                       aErrorFlags, aCategory, aInnerWindowID);
  } else {
    rv = errorObject->InitWithSourceURI(aErrorText, aURI, aSourceLine,
                                        aLineNumber, aColumnNumber, aErrorFlags,
                                        aCategory, aInnerWindowID);
  }
  NS_ENSURE_SUCCESS(rv, rv);

  return sConsoleService->LogMessage(errorObject);
}

void nsContentUtils::LogMessageToConsole(const char* aMsg) {
  if (!sConsoleService) {  // only need to bother null-checking here
    CallGetService(NS_CONSOLESERVICE_CONTRACTID, &sConsoleService);
    if (!sConsoleService) {
      return;
    }
  }
  sConsoleService->LogStringMessage(NS_ConvertUTF8toUTF16(aMsg).get());
}

bool nsContentUtils::IsChromeDoc(const Document* aDocument) {
  return aDocument && aDocument->NodePrincipal() == sSystemPrincipal;
}

bool nsContentUtils::IsChildOfSameType(Document* aDoc) {
  if (BrowsingContext* bc = aDoc->GetBrowsingContext()) {
    return bc->GetParent();
  }
  return false;
}

bool nsContentUtils::IsPlainTextType(const nsACString& aContentType) {
  // NOTE: if you add a type here, add it to the CONTENTDLF_CATEGORIES
  // define in nsContentDLF.h as well.
  return aContentType.EqualsLiteral(TEXT_PLAIN) ||
         aContentType.EqualsLiteral(TEXT_CSS) ||
         aContentType.EqualsLiteral(TEXT_CACHE_MANIFEST) ||
         aContentType.EqualsLiteral(TEXT_VTT) ||
         aContentType.EqualsLiteral(APPLICATION_JAVASCRIPT) ||
         aContentType.EqualsLiteral(APPLICATION_XJAVASCRIPT) ||
         aContentType.EqualsLiteral(TEXT_ECMASCRIPT) ||
         aContentType.EqualsLiteral(APPLICATION_ECMASCRIPT) ||
         aContentType.EqualsLiteral(TEXT_JAVASCRIPT) ||
         aContentType.EqualsLiteral(APPLICATION_JSON) ||
         aContentType.EqualsLiteral(TEXT_JSON);
}

bool nsContentUtils::IsUtf8OnlyPlainTextType(const nsACString& aContentType) {
  // NOTE: This must be a subset of the list in IsPlainTextType().
  return aContentType.EqualsLiteral(TEXT_CACHE_MANIFEST) ||
         aContentType.EqualsLiteral(APPLICATION_JSON) ||
         aContentType.EqualsLiteral(TEXT_JSON) ||
         aContentType.EqualsLiteral(TEXT_VTT);
}

bool nsContentUtils::IsInChromeDocshell(const Document* aDocument) {
  return aDocument && aDocument->IsInChromeDocShell();
}

// static
nsIContentPolicy* nsContentUtils::GetContentPolicy() {
  if (!sTriedToGetContentPolicy) {
    CallGetService(NS_CONTENTPOLICY_CONTRACTID, &sContentPolicyService);
    // It's OK to not have a content policy service
    sTriedToGetContentPolicy = true;
  }

  return sContentPolicyService;
}

// static
bool nsContentUtils::IsEventAttributeName(nsAtom* aName, int32_t aType) {
  const char16_t* name = aName->GetUTF16String();
  if (name[0] != 'o' || name[1] != 'n') {
    return false;
  }

  EventNameMapping mapping;
  return (sAtomEventTable->Get(aName, &mapping) && mapping.mType & aType);
}

// static
EventMessage nsContentUtils::GetEventMessage(nsAtom* aName) {
  MOZ_ASSERT(NS_IsMainThread(), "sAtomEventTable is not threadsafe");
  if (aName) {
    EventNameMapping mapping;
    if (sAtomEventTable->Get(aName, &mapping)) {
      return mapping.mMessage;
    }
  }

  return eUnidentifiedEvent;
}

// static
mozilla::EventClassID nsContentUtils::GetEventClassID(const nsAString& aName) {
  EventNameMapping mapping;
  if (sStringEventTable->Get(aName, &mapping)) return mapping.mEventClassID;

  return eBasicEventClass;
}

nsAtom* nsContentUtils::GetEventMessageAndAtom(
    const nsAString& aName, mozilla::EventClassID aEventClassID,
    EventMessage* aEventMessage) {
  MOZ_ASSERT(NS_IsMainThread(), "Our hashtables are not threadsafe");
  EventNameMapping mapping;
  if (sStringEventTable->Get(aName, &mapping)) {
    *aEventMessage = mapping.mEventClassID == aEventClassID
                         ? mapping.mMessage
                         : eUnidentifiedEvent;
    return mapping.mAtom;
  }

  // If we have cached lots of user defined event names, clear some of them.
  if (sUserDefinedEvents->Length() > 127) {
    while (sUserDefinedEvents->Length() > 64) {
      nsAtom* first = sUserDefinedEvents->ElementAt(0);
      sStringEventTable->Remove(Substring(nsDependentAtomString(first), 2));
      sUserDefinedEvents->RemoveElementAt(0);
    }
  }

  *aEventMessage = eUnidentifiedEvent;
  RefPtr<nsAtom> atom = NS_AtomizeMainThread(u"on"_ns + aName);
  sUserDefinedEvents->AppendElement(atom);
  mapping.mAtom = atom;
  mapping.mMessage = eUnidentifiedEvent;
  mapping.mType = EventNameType_None;
  mapping.mEventClassID = eBasicEventClass;
  sStringEventTable->InsertOrUpdate(aName, mapping);
  return mapping.mAtom;
}

// static
EventMessage nsContentUtils::GetEventMessageAndAtomForListener(
    const nsAString& aName, nsAtom** aOnName) {
  MOZ_ASSERT(NS_IsMainThread(), "Our hashtables are not threadsafe");

  // Check sStringEventTable for a matching entry. This will only fail for
  // user-defined event types.
  EventNameMapping mapping;
  if (sStringEventTable->Get(aName, &mapping)) {
    RefPtr<nsAtom> atom = mapping.mAtom;
    atom.forget(aOnName);
    return mapping.mMessage;
  }

  // sStringEventTable did not contain an entry for this event type string.
  // Call GetEventMessageAndAtom, which will create an event type atom and
  // cache it in sStringEventTable for future calls.
  EventMessage msg = eUnidentifiedEvent;
  RefPtr<nsAtom> atom = GetEventMessageAndAtom(aName, eBasicEventClass, &msg);
  atom.forget(aOnName);
  return msg;
}

static already_AddRefed<Event> GetEventWithTarget(
    Document* aDoc, EventTarget* aTarget, const nsAString& aEventName,
    CanBubble aCanBubble, Cancelable aCancelable, Composed aComposed,
    Trusted aTrusted, ErrorResult& aErrorResult) {
  RefPtr<Event> event =
      aDoc->CreateEvent(u"Events"_ns, CallerType::System, aErrorResult);
  if (aErrorResult.Failed()) {
    return nullptr;
  }

  event->InitEvent(aEventName, aCanBubble, aCancelable, aComposed);
  event->SetTrusted(aTrusted == Trusted::eYes);

  event->SetTarget(aTarget);

  return event.forget();
}

// static
nsresult nsContentUtils::DispatchTrustedEvent(
    Document* aDoc, EventTarget* aTarget, const nsAString& aEventName,
    CanBubble aCanBubble, Cancelable aCancelable, Composed aComposed,
    bool* aDefaultAction) {
  MOZ_ASSERT(!aEventName.EqualsLiteral("input") &&
                 !aEventName.EqualsLiteral("beforeinput"),
             "Use DispatchInputEvent() instead");
  return DispatchEvent(aDoc, aTarget, aEventName, aCanBubble, aCancelable,
                       aComposed, Trusted::eYes, aDefaultAction);
}

// static
nsresult nsContentUtils::DispatchUntrustedEvent(
    Document* aDoc, EventTarget* aTarget, const nsAString& aEventName,
    CanBubble aCanBubble, Cancelable aCancelable, bool* aDefaultAction) {
  return DispatchEvent(aDoc, aTarget, aEventName, aCanBubble, aCancelable,
                       Composed::eDefault, Trusted::eNo, aDefaultAction);
}

// static
nsresult nsContentUtils::DispatchEvent(Document* aDoc, EventTarget* aTarget,
                                       const nsAString& aEventName,
                                       CanBubble aCanBubble,
                                       Cancelable aCancelable,
                                       Composed aComposed, Trusted aTrusted,
                                       bool* aDefaultAction,
                                       ChromeOnlyDispatch aOnlyChromeDispatch) {
  if (!aDoc || !aTarget) {
    return NS_ERROR_INVALID_ARG;
  }

  ErrorResult err;
  RefPtr<Event> event =
      GetEventWithTarget(aDoc, aTarget, aEventName, aCanBubble, aCancelable,
                         aComposed, aTrusted, err);
  if (err.Failed()) {
    return err.StealNSResult();
  }
  event->WidgetEventPtr()->mFlags.mOnlyChromeDispatch =
      aOnlyChromeDispatch == ChromeOnlyDispatch::eYes;

  bool doDefault = aTarget->DispatchEvent(*event, CallerType::System, err);
  if (aDefaultAction) {
    *aDefaultAction = doDefault;
  }
  return err.StealNSResult();
}

// static
nsresult nsContentUtils::DispatchEvent(Document* aDoc, EventTarget* aTarget,
                                       WidgetEvent& aEvent,
                                       EventMessage aEventMessage,
                                       CanBubble aCanBubble,
                                       Cancelable aCancelable, Trusted aTrusted,
                                       bool* aDefaultAction,
                                       ChromeOnlyDispatch aOnlyChromeDispatch) {
  MOZ_ASSERT_IF(aOnlyChromeDispatch == ChromeOnlyDispatch::eYes,
                aTrusted == Trusted::eYes);

  aEvent.mSpecifiedEventType = GetEventTypeFromMessage(aEventMessage);
  aEvent.SetDefaultComposed();
  aEvent.SetDefaultComposedInNativeAnonymousContent();

  aEvent.mFlags.mBubbles = aCanBubble == CanBubble::eYes;
  aEvent.mFlags.mCancelable = aCancelable == Cancelable::eYes;
  aEvent.mFlags.mOnlyChromeDispatch =
      aOnlyChromeDispatch == ChromeOnlyDispatch::eYes;

  aEvent.mTarget = aTarget;

  nsEventStatus status = nsEventStatus_eIgnore;
  nsresult rv = EventDispatcher::DispatchDOMEvent(aTarget, &aEvent, nullptr,
                                                  nullptr, &status);
  if (aDefaultAction) {
    *aDefaultAction = (status != nsEventStatus_eConsumeNoDefault);
  }
  return rv;
}

// static
nsresult nsContentUtils::DispatchInputEvent(Element* aEventTarget) {
  return DispatchInputEvent(aEventTarget, mozilla::eEditorInput,
                            mozilla::EditorInputType::eUnknown, nullptr,
                            InputEventOptions());
}

// static
nsresult nsContentUtils::DispatchInputEvent(
    Element* aEventTargetElement, EventMessage aEventMessage,
    EditorInputType aEditorInputType, EditorBase* aEditorBase,
    InputEventOptions&& aOptions, nsEventStatus* aEventStatus /* = nullptr */) {
  MOZ_ASSERT(aEventMessage == eEditorInput ||
             aEventMessage == eEditorBeforeInput);

  if (NS_WARN_IF(!aEventTargetElement)) {
    return NS_ERROR_INVALID_ARG;
  }

  // If this is called from editor, the instance should be set to aEditorBase.
  // Otherwise, we need to look for an editor for aEventTargetElement.
  // However, we don't need to do it for HTMLEditor since nobody shouldn't
  // dispatch "beforeinput" nor "input" event for HTMLEditor except HTMLEditor
  // itself.
  bool useInputEvent = false;
  if (aEditorBase) {
    useInputEvent = true;
  } else if (HTMLTextAreaElement* textAreaElement =
                 HTMLTextAreaElement::FromNode(aEventTargetElement)) {
    aEditorBase = textAreaElement->GetTextEditorWithoutCreation();
    useInputEvent = true;
  } else if (HTMLInputElement* inputElement =
                 HTMLInputElement::FromNode(aEventTargetElement)) {
    if (inputElement->IsInputEventTarget()) {
      aEditorBase = inputElement->GetTextEditorWithoutCreation();
      useInputEvent = true;
    }
  }
#ifdef DEBUG
  else {
    MOZ_ASSERT(!aEventTargetElement->IsTextControlElement(),
               "The event target may have editor, but we've not known it yet.");
  }
#endif  // #ifdef DEBUG

  if (!useInputEvent) {
    MOZ_ASSERT(aEventMessage == eEditorInput);
    MOZ_ASSERT(aEditorInputType == EditorInputType::eUnknown);
    MOZ_ASSERT(!aOptions.mNeverCancelable);
    // Dispatch "input" event with Event instance.
    WidgetEvent widgetEvent(true, eUnidentifiedEvent);
    widgetEvent.mSpecifiedEventType = nsGkAtoms::oninput;
    widgetEvent.mFlags.mCancelable = false;
    widgetEvent.mFlags.mComposed = true;
    return AsyncEventDispatcher::RunDOMEventWhenSafe(*aEventTargetElement,
                                                     widgetEvent, aEventStatus);
  }

  MOZ_ASSERT_IF(aEventMessage != eEditorBeforeInput,
                !aOptions.mNeverCancelable);
  MOZ_ASSERT_IF(
      aEventMessage == eEditorBeforeInput && aOptions.mNeverCancelable,
      aEditorInputType == EditorInputType::eInsertReplacementText);

  nsCOMPtr<nsIWidget> widget;
  if (aEditorBase) {
    widget = aEditorBase->GetWidget();
    if (NS_WARN_IF(!widget)) {
      return NS_ERROR_FAILURE;
    }
  } else {
    Document* document = aEventTargetElement->OwnerDoc();
    if (NS_WARN_IF(!document)) {
      return NS_ERROR_FAILURE;
    }
    // If we're running xpcshell tests, we fail to get presShell here.
    // Even in such case, we need to dispatch "input" event without widget.
    PresShell* presShell = document->GetPresShell();
    if (presShell) {
      nsPresContext* presContext = presShell->GetPresContext();
      if (NS_WARN_IF(!presContext)) {
        return NS_ERROR_FAILURE;
      }
      widget = presContext->GetRootWidget();
      if (NS_WARN_IF(!widget)) {
        return NS_ERROR_FAILURE;
      }
    }
  }

  // Dispatch "input" event with InputEvent instance.
  InternalEditorInputEvent inputEvent(true, aEventMessage, widget);

  inputEvent.mFlags.mCancelable =
      !aOptions.mNeverCancelable && aEventMessage == eEditorBeforeInput &&
      IsCancelableBeforeInputEvent(aEditorInputType);
  MOZ_ASSERT(!inputEvent.mFlags.mCancelable || aEventStatus);

  // If there is an editor, set isComposing to true when it has composition.
  // Note that EditorBase::IsIMEComposing() may return false even when we
  // need to set it to true.
  // Otherwise, i.e., editor hasn't been created for the element yet,
  // we should set isComposing to false since the element can never has
  // composition without editor.
  inputEvent.mIsComposing = aEditorBase && aEditorBase->GetComposition();

  if (!aEditorBase || aEditorBase->IsTextEditor()) {
    if (IsDataAvailableOnTextEditor(aEditorInputType)) {
      inputEvent.mData = std::move(aOptions.mData);
      MOZ_ASSERT(!inputEvent.mData.IsVoid(),
                 "inputEvent.mData shouldn't be void");
    }
#ifdef DEBUG
    else {
      MOZ_ASSERT(inputEvent.mData.IsVoid(), "inputEvent.mData should be void");
    }
#endif  // #ifdef DEBUG
    MOZ_ASSERT(
        aOptions.mTargetRanges.IsEmpty(),
        "Target ranges for <input> and <textarea> should always be empty");
  } else {
    MOZ_ASSERT(aEditorBase->IsHTMLEditor());
    if (IsDataAvailableOnHTMLEditor(aEditorInputType)) {
      inputEvent.mData = std::move(aOptions.mData);
      MOZ_ASSERT(!inputEvent.mData.IsVoid(),
                 "inputEvent.mData shouldn't be void");
    } else {
      MOZ_ASSERT(inputEvent.mData.IsVoid(), "inputEvent.mData should be void");
      if (IsDataTransferAvailableOnHTMLEditor(aEditorInputType)) {
        inputEvent.mDataTransfer = std::move(aOptions.mDataTransfer);
        MOZ_ASSERT(inputEvent.mDataTransfer,
                   "inputEvent.mDataTransfer shouldn't be nullptr");
        MOZ_ASSERT(inputEvent.mDataTransfer->IsReadOnly(),
                   "inputEvent.mDataTransfer should be read only");
      }
#ifdef DEBUG
      else {
        MOZ_ASSERT(!inputEvent.mDataTransfer,
                   "inputEvent.mDataTransfer should be nullptr");
      }
#endif  // #ifdef DEBUG
    }
    if (aEventMessage == eEditorBeforeInput &&
        MayHaveTargetRangesOnHTMLEditor(aEditorInputType)) {
      inputEvent.mTargetRanges = std::move(aOptions.mTargetRanges);
    }
#ifdef DEBUG
    else {
      MOZ_ASSERT(aOptions.mTargetRanges.IsEmpty(),
                 "Target ranges shouldn't be set for the dispatching event");
    }
#endif  // #ifdef DEBUG
  }

  inputEvent.mInputType = aEditorInputType;

  // If we cannot dispatch an event right now, we cannot make it cancelable.
  if (!nsContentUtils::IsSafeToRunScript()) {
    NS_ASSERTION(
        !inputEvent.mFlags.mCancelable,
        "Cancelable beforeinput event dispatcher should run when it's safe");
    inputEvent.mFlags.mCancelable = false;
  }
  return AsyncEventDispatcher::RunDOMEventWhenSafe(*aEventTargetElement,
                                                   inputEvent, aEventStatus);
}

nsresult nsContentUtils::DispatchChromeEvent(
    Document* aDoc, EventTarget* aTarget, const nsAString& aEventName,
    CanBubble aCanBubble, Cancelable aCancelable, bool* aDefaultAction) {
  if (!aDoc || !aTarget) {
    return NS_ERROR_INVALID_ARG;
  }

  if (!aDoc->GetWindow()) {
    return NS_ERROR_INVALID_ARG;
  }

  EventTarget* piTarget = aDoc->GetWindow()->GetParentTarget();
  if (!piTarget) {
    return NS_ERROR_INVALID_ARG;
  }

  ErrorResult err;
  RefPtr<Event> event =
      GetEventWithTarget(aDoc, aTarget, aEventName, aCanBubble, aCancelable,
                         Composed::eDefault, Trusted::eYes, err);
  if (err.Failed()) {
    return err.StealNSResult();
  }

  bool defaultActionEnabled =
      piTarget->DispatchEvent(*event, CallerType::System, err);
  if (aDefaultAction) {
    *aDefaultAction = defaultActionEnabled;
  }
  return err.StealNSResult();
}

void nsContentUtils::RequestFrameFocus(Element& aFrameElement, bool aCanRaise,
                                       CallerType aCallerType) {
  RefPtr<Element> target = &aFrameElement;
  bool defaultAction = true;
  if (aCanRaise) {
    DispatchEventOnlyToChrome(target->OwnerDoc(), target,
                              u"framefocusrequested"_ns, CanBubble::eYes,
                              Cancelable::eYes, &defaultAction);
  }
  if (!defaultAction) {
    return;
  }

  RefPtr<nsFocusManager> fm = nsFocusManager::GetFocusManager();
  if (!fm) {
    return;
  }

  uint32_t flags = nsIFocusManager::FLAG_NOSCROLL;
  if (aCanRaise) {
    flags |= nsIFocusManager::FLAG_RAISE;
  }

  if (aCallerType == CallerType::NonSystem) {
    flags |= nsIFocusManager::FLAG_NONSYSTEMCALLER;
  }

  fm->SetFocus(target, flags);
}

nsresult nsContentUtils::DispatchEventOnlyToChrome(
    Document* aDoc, EventTarget* aTarget, const nsAString& aEventName,
    CanBubble aCanBubble, Cancelable aCancelable, Composed aComposed,
    bool* aDefaultAction) {
  return DispatchEvent(aDoc, aTarget, aEventName, aCanBubble, aCancelable,
                       aComposed, Trusted::eYes, aDefaultAction,
                       ChromeOnlyDispatch::eYes);
}

/* static */
Element* nsContentUtils::MatchElementId(nsIContent* aContent,
                                        const nsAtom* aId) {
  for (nsIContent* cur = aContent; cur; cur = cur->GetNextNode(aContent)) {
    if (aId == cur->GetID()) {
      return cur->AsElement();
    }
  }

  return nullptr;
}

/* static */
Element* nsContentUtils::MatchElementId(nsIContent* aContent,
                                        const nsAString& aId) {
  MOZ_ASSERT(!aId.IsEmpty(), "Will match random elements");

  // ID attrs are generally stored as atoms, so just atomize this up front
  RefPtr<nsAtom> id(NS_Atomize(aId));
  if (!id) {
    // OOM, so just bail
    return nullptr;
  }

  return MatchElementId(aContent, id);
}

/* static */
void nsContentUtils::RegisterShutdownObserver(nsIObserver* aObserver) {
  nsCOMPtr<nsIObserverService> observerService =
      mozilla::services::GetObserverService();
  if (observerService) {
    observerService->AddObserver(aObserver, NS_XPCOM_SHUTDOWN_OBSERVER_ID,
                                 false);
  }
}

/* static */
void nsContentUtils::UnregisterShutdownObserver(nsIObserver* aObserver) {
  nsCOMPtr<nsIObserverService> observerService =
      mozilla::services::GetObserverService();
  if (observerService) {
    observerService->RemoveObserver(aObserver, NS_XPCOM_SHUTDOWN_OBSERVER_ID);
  }
}

/* static */
bool nsContentUtils::HasNonEmptyAttr(const nsIContent* aContent,
                                     int32_t aNameSpaceID, nsAtom* aName) {
  static AttrArray::AttrValuesArray strings[] = {nsGkAtoms::_empty, nullptr};
  return aContent->IsElement() &&
         aContent->AsElement()->FindAttrValueIn(aNameSpaceID, aName, strings,
                                                eCaseMatters) ==
             AttrArray::ATTR_VALUE_NO_MATCH;
}

/* static */
bool nsContentUtils::HasMutationListeners(nsINode* aNode, uint32_t aType,
                                          nsINode* aTargetForSubtreeModified) {
  Document* doc = aNode->OwnerDoc();

  // global object will be null for documents that don't have windows.
  nsPIDOMWindowInner* window = doc->GetInnerWindow();
  // This relies on EventListenerManager::AddEventListener, which sets
  // all mutation bits when there is a listener for DOMSubtreeModified event.
  if (window && !window->HasMutationListeners(aType)) {
    return false;
  }

  if (aNode->ChromeOnlyAccess() || aNode->IsInShadowTree()) {
    return false;
  }

  doc->MayDispatchMutationEvent(aTargetForSubtreeModified);

  // If we have a window, we can check it for mutation listeners now.
  if (aNode->IsInUncomposedDoc()) {
    nsCOMPtr<EventTarget> piTarget(do_QueryInterface(window));
    if (piTarget) {
      EventListenerManager* manager = piTarget->GetExistingListenerManager();
      if (manager && manager->HasMutationListeners()) {
        return true;
      }
    }
  }

  // If we have a window, we know a mutation listener is registered, but it
  // might not be in our chain.  If we don't have a window, we might have a
  // mutation listener.  Check quickly to see.
  while (aNode) {
    EventListenerManager* manager = aNode->GetExistingListenerManager();
    if (manager && manager->HasMutationListeners()) {
      return true;
    }

    aNode = aNode->GetParentNode();
  }

  return false;
}

/* static */
bool nsContentUtils::HasMutationListeners(Document* aDocument, uint32_t aType) {
  nsPIDOMWindowInner* window =
      aDocument ? aDocument->GetInnerWindow() : nullptr;

  // This relies on EventListenerManager::AddEventListener, which sets
  // all mutation bits when there is a listener for DOMSubtreeModified event.
  return !window || window->HasMutationListeners(aType);
}

void nsContentUtils::MaybeFireNodeRemoved(nsINode* aChild, nsINode* aParent) {
  MOZ_ASSERT(aChild, "Missing child");
  MOZ_ASSERT(aChild->GetParentNode() == aParent, "Wrong parent");
  MOZ_ASSERT(aChild->OwnerDoc() == aParent->OwnerDoc(), "Wrong owner-doc");

  // Having an explicit check here since it's an easy mistake to fall into,
  // and there might be existing code with problems. We'd rather be safe
  // than fire DOMNodeRemoved in all corner cases. We also rely on it for
  // nsAutoScriptBlockerSuppressNodeRemoved.
  if (!IsSafeToRunScript()) {
    // This checks that IsSafeToRunScript is true since we don't want to fire
    // events when that is false. We can't rely on EventDispatcher to assert
    // this in this situation since most of the time there are no mutation
    // event listeners, in which case we won't even attempt to dispatch events.
    // However this also allows for two exceptions. First off, we don't assert
    // if the mutation happens to native anonymous content since we never fire
    // mutation events on such content anyway.
    // Second, we don't assert if sDOMNodeRemovedSuppressCount is true since
    // that is a know case when we'd normally fire a mutation event, but can't
    // make that safe and so we suppress it at this time. Ideally this should
    // go away eventually.
    if (!aChild->IsInNativeAnonymousSubtree() &&
        !sDOMNodeRemovedSuppressCount) {
      NS_ERROR("Want to fire DOMNodeRemoved event, but it's not safe");
      WarnScriptWasIgnored(aChild->OwnerDoc());
    }
    return;
  }

  {
    Document* doc = aParent->OwnerDoc();
    if (MOZ_UNLIKELY(doc->DevToolsWatchingDOMMutations()) &&
        aChild->IsInComposedDoc() && !aChild->ChromeOnlyAccess()) {
      DispatchChromeEvent(doc, aChild, u"devtoolschildremoved"_ns,
                          CanBubble::eNo, Cancelable::eNo);
    }
  }

  if (HasMutationListeners(aChild, NS_EVENT_BITS_MUTATION_NODEREMOVED,
                           aParent)) {
    InternalMutationEvent mutation(true, eLegacyNodeRemoved);
    mutation.mRelatedNode = aParent;

    mozAutoSubtreeModified subtree(aParent->OwnerDoc(), aParent);
    EventDispatcher::Dispatch(aChild, nullptr, &mutation);
  }
}

void nsContentUtils::UnmarkGrayJSListenersInCCGenerationDocuments() {
  if (!sEventListenerManagersHash) {
    return;
  }

  for (auto i = sEventListenerManagersHash->Iter(); !i.Done(); i.Next()) {
    auto entry = static_cast<EventListenerManagerMapEntry*>(i.Get());
    nsINode* n = static_cast<nsINode*>(entry->mListenerManager->GetTarget());
    if (n && n->IsInComposedDoc() &&
        nsCCUncollectableMarker::InGeneration(
            n->OwnerDoc()->GetMarkedCCGeneration())) {
      entry->mListenerManager->MarkForCC();
    }
  }
}

/* static */
void nsContentUtils::TraverseListenerManager(
    nsINode* aNode, nsCycleCollectionTraversalCallback& cb) {
  if (!sEventListenerManagersHash) {
    // We're already shut down, just return.
    return;
  }

  auto entry = static_cast<EventListenerManagerMapEntry*>(
      sEventListenerManagersHash->Search(aNode));
  if (entry) {
    CycleCollectionNoteChild(cb, entry->mListenerManager.get(),
                             "[via hash] mListenerManager");
  }
}

EventListenerManager* nsContentUtils::GetListenerManagerForNode(
    nsINode* aNode) {
  if (!sEventListenerManagersHash) {
    // We're already shut down, don't bother creating an event listener
    // manager.

    return nullptr;
  }

  auto entry = static_cast<EventListenerManagerMapEntry*>(
      sEventListenerManagersHash->Add(aNode, fallible));

  if (!entry) {
    return nullptr;
  }

  if (!entry->mListenerManager) {
    entry->mListenerManager = new EventListenerManager(aNode);

    aNode->SetFlags(NODE_HAS_LISTENERMANAGER);
  }

  return entry->mListenerManager;
}

EventListenerManager* nsContentUtils::GetExistingListenerManagerForNode(
    const nsINode* aNode) {
  if (!aNode->HasFlag(NODE_HAS_LISTENERMANAGER)) {
    return nullptr;
  }

  if (!sEventListenerManagersHash) {
    // We're already shut down, don't bother creating an event listener
    // manager.

    return nullptr;
  }

  auto entry = static_cast<EventListenerManagerMapEntry*>(
      sEventListenerManagersHash->Search(aNode));
  if (entry) {
    return entry->mListenerManager;
  }

  return nullptr;
}

void nsContentUtils::AddEntryToDOMArenaTable(nsINode* aNode,
                                             DOMArena* aDOMArena) {
  MOZ_ASSERT(StaticPrefs::dom_arena_allocator_enabled_AtStartup());
  MOZ_ASSERT_IF(sDOMArenaHashtable, !sDOMArenaHashtable->Contains(aNode));
  MOZ_ASSERT(!aNode->HasFlag(NODE_KEEPS_DOMARENA));
  if (!sDOMArenaHashtable) {
    sDOMArenaHashtable =
        new nsRefPtrHashtable<nsPtrHashKey<const nsINode>, dom::DOMArena>();
  }
  aNode->SetFlags(NODE_KEEPS_DOMARENA);
  sDOMArenaHashtable->InsertOrUpdate(aNode, RefPtr<DOMArena>(aDOMArena));
}

already_AddRefed<DOMArena> nsContentUtils::TakeEntryFromDOMArenaTable(
    const nsINode* aNode) {
  MOZ_ASSERT(sDOMArenaHashtable->Contains(aNode));
  MOZ_ASSERT(StaticPrefs::dom_arena_allocator_enabled_AtStartup());
  RefPtr<DOMArena> arena;
  sDOMArenaHashtable->Remove(aNode, getter_AddRefs(arena));
  return arena.forget();
}

/* static */
void nsContentUtils::RemoveListenerManager(nsINode* aNode) {
  if (sEventListenerManagersHash) {
    auto entry = static_cast<EventListenerManagerMapEntry*>(
        sEventListenerManagersHash->Search(aNode));
    if (entry) {
      RefPtr<EventListenerManager> listenerManager;
      listenerManager.swap(entry->mListenerManager);
      // Remove the entry and *then* do operations that could cause further
      // modification of sEventListenerManagersHash.  See bug 334177.
      sEventListenerManagersHash->RawRemove(entry);
      if (listenerManager) {
        listenerManager->Disconnect();
      }
    }
  }
}

/* static */
bool nsContentUtils::IsValidNodeName(nsAtom* aLocalName, nsAtom* aPrefix,
                                     int32_t aNamespaceID) {
  if (aNamespaceID == kNameSpaceID_Unknown) {
    return false;
  }

  if (!aPrefix) {
    // If the prefix is null, then either the QName must be xmlns or the
    // namespace must not be XMLNS.
    return (aLocalName == nsGkAtoms::xmlns) ==
           (aNamespaceID == kNameSpaceID_XMLNS);
  }

  // If the prefix is non-null then the namespace must not be null.
  if (aNamespaceID == kNameSpaceID_None) {
    return false;
  }

  // If the namespace is the XMLNS namespace then the prefix must be xmlns,
  // but the localname must not be xmlns.
  if (aNamespaceID == kNameSpaceID_XMLNS) {
    return aPrefix == nsGkAtoms::xmlns && aLocalName != nsGkAtoms::xmlns;
  }

  // If the namespace is not the XMLNS namespace then the prefix must not be
  // xmlns.
  // If the namespace is the XML namespace then the prefix can be anything.
  // If the namespace is not the XML namespace then the prefix must not be xml.
  return aPrefix != nsGkAtoms::xmlns &&
         (aNamespaceID == kNameSpaceID_XML || aPrefix != nsGkAtoms::xml);
}

already_AddRefed<DocumentFragment> nsContentUtils::CreateContextualFragment(
    nsINode* aContextNode, const nsAString& aFragment,
    bool aPreventScriptExecution, ErrorResult& aRv) {
  if (!aContextNode) {
    aRv.Throw(NS_ERROR_INVALID_ARG);
    return nullptr;
  }
  ReportTaintSink(aFragment, "Range.createContextualFragment(fragment)");

  // If we don't have a document here, we can't get the right security context
  // for compiling event handlers... so just bail out.
  RefPtr<Document> document = aContextNode->OwnerDoc();
  bool isHTML = document->IsHTMLDocument();

  if (isHTML) {
    RefPtr<DocumentFragment> frag = new (document->NodeInfoManager())
        DocumentFragment(document->NodeInfoManager());

    Element* element = aContextNode->GetAsElementOrParentElement();
    if (element && !element->IsHTMLElement(nsGkAtoms::html)) {
      aRv = ParseFragmentHTML(
          aFragment, frag, element->NodeInfo()->NameAtom(),
          element->GetNameSpaceID(),
          (document->GetCompatibilityMode() == eCompatibility_NavQuirks),
          aPreventScriptExecution);
    } else {
      aRv = ParseFragmentHTML(
          aFragment, frag, nsGkAtoms::body, kNameSpaceID_XHTML,
          (document->GetCompatibilityMode() == eCompatibility_NavQuirks),
          aPreventScriptExecution);
    }

    return frag.forget();
  }

  AutoTArray<nsString, 32> tagStack;
  nsAutoString uriStr, nameStr;
  for (Element* element : aContextNode->InclusiveAncestorsOfType<Element>()) {
    nsString& tagName = *tagStack.AppendElement();
    // It mostly doesn't actually matter what tag name we use here: XML doesn't
    // have parsing that depends on the open tag stack, apart from namespace
    // declarations.  So this whole tagStack bit is just there to get the right
    // namespace declarations to the XML parser.  That said, the parser _is_
    // going to create elements with the tag names we provide here, so we need
    // to make sure they are not names that can trigger custom element
    // constructors.  Just make up a name that is never going to be a valid
    // custom element name.
    //
    // The principled way to do this would probably be to add a new FromParser
    // value and make sure we use it when creating the context elements, then
    // make sure we teach all FromParser consumers (and in particular the custom
    // element code) about it as needed.  But right now the XML parser never
    // actually uses FromParser values other than NOT_FROM_PARSER, and changing
    // that is pretty complicated.
    tagName.AssignLiteral("notacustomelement");

    // see if we need to add xmlns declarations
    uint32_t count = element->GetAttrCount();
    bool setDefaultNamespace = false;
    if (count > 0) {
      uint32_t index;

      for (index = 0; index < count; index++) {
        const BorrowedAttrInfo info = element->GetAttrInfoAt(index);
        const nsAttrName* name = info.mName;
        if (name->NamespaceEquals(kNameSpaceID_XMLNS)) {
          info.mValue->ToString(uriStr);

          // really want something like nsXMLContentSerializer::SerializeAttr
          tagName.AppendLiteral(" xmlns");  // space important
          if (name->GetPrefix()) {
            tagName.Append(char16_t(':'));
            name->LocalName()->ToString(nameStr);
            tagName.Append(nameStr);
          } else {
            setDefaultNamespace = true;
          }
          tagName.AppendLiteral(R"(=")");
          tagName.Append(uriStr);
          tagName.Append('"');
        }
      }
    }

    if (!setDefaultNamespace) {
      mozilla::dom::NodeInfo* info = element->NodeInfo();
      if (!info->GetPrefixAtom() && info->NamespaceID() != kNameSpaceID_None) {
        // We have no namespace prefix, but have a namespace ID.  Push
        // default namespace attr in, so that our kids will be in our
        // namespace.
        info->GetNamespaceURI(uriStr);
        tagName.AppendLiteral(R"( xmlns=")");
        tagName.Append(uriStr);
        tagName.Append('"');
      }
    }
  }

  RefPtr<DocumentFragment> frag;
  aRv = ParseFragmentXML(aFragment, document, tagStack, aPreventScriptExecution,
                         -1, getter_AddRefs(frag));
  return frag.forget();
}

/* static */
void nsContentUtils::DropFragmentParsers() {
  NS_IF_RELEASE(sHTMLFragmentParser);
  NS_IF_RELEASE(sXMLFragmentParser);
  NS_IF_RELEASE(sXMLFragmentSink);
}

/* static */
void nsContentUtils::XPCOMShutdown() { nsContentUtils::DropFragmentParsers(); }

/* Helper function to compuate Sanitization Flags for ParseFramentHTML/XML */
uint32_t computeSanitizationFlags(nsIPrincipal* aPrincipal, int32_t aFlags) {
  uint32_t sanitizationFlags = 0;
  if (aPrincipal->IsSystemPrincipal()) {
    if (aFlags < 0) {
      // if this is a chrome-privileged document and no explicit flags
      // were passed, then use this sanitization flags.
      sanitizationFlags = nsIParserUtils::SanitizerAllowStyle |
                          nsIParserUtils::SanitizerAllowComments |
                          nsIParserUtils::SanitizerDropForms |
                          nsIParserUtils::SanitizerLogRemovals;
    } else {
      // if the caller explicitly passes flags, then we use those
      // flags but additionally drop forms.
      sanitizationFlags = aFlags | nsIParserUtils::SanitizerDropForms;
    }
  } else if (aFlags >= 0) {
    // aFlags by default is -1 and is only ever non equal to -1 if the
    // caller of ParseFragmentHTML/ParseFragmentXML is
    // ParserUtils::ParseFragment(). Only in that case we should use
    // the sanitization flags passed within aFlags.
    sanitizationFlags = aFlags;
  }
  return sanitizationFlags;
}

/* static */
void nsContentUtils::SetHTMLUnsafe(FragmentOrElement* aTarget,
                                   Element* aContext,
                                   const nsAString& aSource) {
  RefPtr<DocumentFragment> fragment;
  {
    MOZ_ASSERT(!sFragmentParsingActive,
               "Re-entrant fragment parsing attempted.");
    mozilla::AutoRestore<bool> guard(sFragmentParsingActive);
    sFragmentParsingActive = true;
    if (!sHTMLFragmentParser) {
      NS_ADDREF(sHTMLFragmentParser = new nsHtml5StringParser());
      // Now sHTMLFragmentParser owns the object
    }

    nsAtom* contextLocalName = aContext->NodeInfo()->NameAtom();
    int32_t contextNameSpaceID = aContext->GetNameSpaceID();

    RefPtr<Document> doc = aTarget->OwnerDoc();
    fragment = doc->CreateDocumentFragment();
    nsresult rv = sHTMLFragmentParser->ParseFragment(
        aSource, fragment, contextLocalName, contextNameSpaceID,
        fragment->OwnerDoc()->GetCompatibilityMode() ==
            eCompatibility_NavQuirks,
        true, true);
    if (NS_FAILED(rv)) {
      NS_WARNING("Failed to parse fragment for SetHTMLUnsafe");
    }
  }

  aTarget->ReplaceChildren(fragment, IgnoreErrors());
}

/* static */
nsresult nsContentUtils::ParseFragmentHTML(
    const nsAString& aSourceBuffer, nsIContent* aTargetNode,
    nsAtom* aContextLocalName, int32_t aContextNamespace, bool aQuirks,
    bool aPreventScriptExecution, int32_t aFlags) {
  if (nsContentUtils::sFragmentParsingActive) {
    MOZ_ASSERT_UNREACHABLE("Re-entrant fragment parsing attempted.");
    return NS_ERROR_DOM_INVALID_STATE_ERR;
  }
  mozilla::AutoRestore<bool> guard(nsContentUtils::sFragmentParsingActive);
  nsContentUtils::sFragmentParsingActive = true;
  if (!sHTMLFragmentParser) {
    NS_ADDREF(sHTMLFragmentParser = new nsHtml5StringParser());
    // Now sHTMLFragmentParser owns the object
  }

  nsCOMPtr<nsIPrincipal> nodePrincipal = aTargetNode->NodePrincipal();

#ifdef DEBUG
  // aFlags should always be -1 unless the caller of ParseFragmentHTML
  // is ParserUtils::ParseFragment() which is the only caller that intends
  // sanitization. For all other callers we need to ensure to call
  // AuditParsingOfHTMLXMLFragments.
  if (aFlags < 0) {
    DOMSecurityMonitor::AuditParsingOfHTMLXMLFragments(nodePrincipal,
                                                       aSourceBuffer);
  }
#endif

  nsIContent* target = aTargetNode;

  RefPtr<Document> doc = aTargetNode->OwnerDoc();
  RefPtr<DocumentFragment> fragment;
  // We sanitize if the fragment occurs in a system privileged
  // context, an about: page, or if there are explicit sanitization flags.
  // Please note that about:blank and about:srcdoc inherit the security
  // context from the embedding context and hence are not loaded using
  // an about: scheme principal.
  bool shouldSanitize = nodePrincipal->IsSystemPrincipal() ||
                        nodePrincipal->SchemeIs("about") || aFlags >= 0;
  if (shouldSanitize) {
    if (!doc->IsLoadedAsData()) {
      doc = nsContentUtils::CreateInertHTMLDocument(doc);
      if (!doc) {
        return NS_ERROR_FAILURE;
      }
    }
    fragment =
        new (doc->NodeInfoManager()) DocumentFragment(doc->NodeInfoManager());
    target = fragment;
  }

  nsresult rv = sHTMLFragmentParser->ParseFragment(
      aSourceBuffer, target, aContextLocalName, aContextNamespace, aQuirks,
      aPreventScriptExecution, false);
  NS_ENSURE_SUCCESS(rv, rv);

  if (fragment) {
    uint32_t sanitizationFlags =
        computeSanitizationFlags(nodePrincipal, aFlags);
    // Don't fire mutation events for nodes removed by the sanitizer.
    nsAutoScriptBlockerSuppressNodeRemoved scriptBlocker;
    nsTreeSanitizer sanitizer(sanitizationFlags);
    sanitizer.Sanitize(fragment);

    ErrorResult error;
    aTargetNode->AppendChild(*fragment, error);
    rv = error.StealNSResult();
  }

  return rv;
}

/* static */
nsresult nsContentUtils::ParseDocumentHTML(
    const nsAString& aSourceBuffer, Document* aTargetDocument,
    bool aScriptingEnabledForNoscriptParsing) {
  if (nsContentUtils::sFragmentParsingActive) {
    MOZ_ASSERT_UNREACHABLE("Re-entrant fragment parsing attempted.");
    return NS_ERROR_DOM_INVALID_STATE_ERR;
  }
  mozilla::AutoRestore<bool> guard(nsContentUtils::sFragmentParsingActive);
  nsContentUtils::sFragmentParsingActive = true;
  if (!sHTMLFragmentParser) {
    NS_ADDREF(sHTMLFragmentParser = new nsHtml5StringParser());
    // Now sHTMLFragmentParser owns the object
  }
  nsresult rv = sHTMLFragmentParser->ParseDocument(
      aSourceBuffer, aTargetDocument, aScriptingEnabledForNoscriptParsing);
  return rv;
}

/* static */
nsresult nsContentUtils::ParseFragmentXML(const nsAString& aSourceBuffer,
                                          Document* aDocument,
                                          nsTArray<nsString>& aTagStack,
                                          bool aPreventScriptExecution,
                                          int32_t aFlags,
                                          DocumentFragment** aReturn) {
  if (nsContentUtils::sFragmentParsingActive) {
    MOZ_ASSERT_UNREACHABLE("Re-entrant fragment parsing attempted.");
    return NS_ERROR_DOM_INVALID_STATE_ERR;
  }
  mozilla::AutoRestore<bool> guard(nsContentUtils::sFragmentParsingActive);
  nsContentUtils::sFragmentParsingActive = true;
  if (!sXMLFragmentParser) {
    RefPtr<nsParser> parser = new nsParser();
    parser.forget(&sXMLFragmentParser);
    // sXMLFragmentParser now owns the parser
  }
  if (!sXMLFragmentSink) {
    NS_NewXMLFragmentContentSink(&sXMLFragmentSink);
    // sXMLFragmentSink now owns the sink
  }
  nsCOMPtr<nsIContentSink> contentsink = do_QueryInterface(sXMLFragmentSink);
  MOZ_ASSERT(contentsink, "Sink doesn't QI to nsIContentSink!");
  sXMLFragmentParser->SetContentSink(contentsink);

  RefPtr<Document> doc;
  nsCOMPtr<nsIPrincipal> nodePrincipal = aDocument->NodePrincipal();

#ifdef DEBUG
  // aFlags should always be -1 unless the caller of ParseFragmentXML
  // is ParserUtils::ParseFragment() which is the only caller that intends
  // sanitization. For all other callers we need to ensure to call
  // AuditParsingOfHTMLXMLFragments.
  if (aFlags < 0) {
    DOMSecurityMonitor::AuditParsingOfHTMLXMLFragments(nodePrincipal,
                                                       aSourceBuffer);
  }
#endif

  // We sanitize if the fragment occurs in a system privileged
  // context, an about: page, or if there are explicit sanitization flags.
  // Please note that about:blank and about:srcdoc inherit the security
  // context from the embedding context and hence are not loaded using
  // an about: scheme principal.
  bool shouldSanitize = nodePrincipal->IsSystemPrincipal() ||
                        nodePrincipal->SchemeIs("about") || aFlags >= 0;
  if (shouldSanitize && !aDocument->IsLoadedAsData()) {
    doc = nsContentUtils::CreateInertXMLDocument(aDocument);
  } else {
    doc = aDocument;
  }

  sXMLFragmentSink->SetTargetDocument(doc);
  sXMLFragmentSink->SetPreventScriptExecution(aPreventScriptExecution);

  nsresult rv = sXMLFragmentParser->ParseFragment(aSourceBuffer, aTagStack);
  if (NS_FAILED(rv)) {
    // Drop the fragment parser and sink that might be in an inconsistent state
    NS_IF_RELEASE(sXMLFragmentParser);
    NS_IF_RELEASE(sXMLFragmentSink);
    return rv;
  }

  rv = sXMLFragmentSink->FinishFragmentParsing(aReturn);

  sXMLFragmentParser->Reset();
  NS_ENSURE_SUCCESS(rv, rv);

  if (shouldSanitize) {
    uint32_t sanitizationFlags =
        computeSanitizationFlags(nodePrincipal, aFlags);
    // Don't fire mutation events for nodes removed by the sanitizer.
    nsAutoScriptBlockerSuppressNodeRemoved scriptBlocker;
    nsTreeSanitizer sanitizer(sanitizationFlags);
    sanitizer.Sanitize(*aReturn);
  }

  return rv;
}

/* static */
nsresult nsContentUtils::ConvertToPlainText(const nsAString& aSourceBuffer,
                                            nsAString& aResultBuffer,
                                            uint32_t aFlags,
                                            uint32_t aWrapCol) {
  RefPtr<Document> document = nsContentUtils::CreateInertHTMLDocument(nullptr);
  if (!document) {
    return NS_ERROR_FAILURE;
  }

  nsresult rv = nsContentUtils::ParseDocumentHTML(
      aSourceBuffer, document,
      !(aFlags & nsIDocumentEncoder::OutputNoScriptContent));
  NS_ENSURE_SUCCESS(rv, rv);

  nsCOMPtr<nsIDocumentEncoder> encoder = do_createDocumentEncoder("text/plain");

  rv = encoder->Init(document, u"text/plain"_ns, aFlags);
  NS_ENSURE_SUCCESS(rv, rv);

  encoder->SetWrapColumn(aWrapCol);

  return encoder->EncodeToString(aResultBuffer);
}

static already_AddRefed<Document> CreateInertDocument(const Document* aTemplate,
                                                      DocumentFlavor aFlavor) {
  if (aTemplate) {
    bool hasHad = true;
    nsIScriptGlobalObject* sgo = aTemplate->GetScriptHandlingObject(hasHad);
    NS_ENSURE_TRUE(sgo || !hasHad, nullptr);

    nsCOMPtr<Document> doc;
    nsresult rv = NS_NewDOMDocument(
        getter_AddRefs(doc), u""_ns, u""_ns, nullptr,
        aTemplate->GetDocumentURI(), aTemplate->GetDocBaseURI(),
        aTemplate->NodePrincipal(), true, sgo, aFlavor);
    if (NS_FAILED(rv)) {
      return nullptr;
    }
    return doc.forget();
  }
  nsCOMPtr<nsIURI> uri;
  NS_NewURI(getter_AddRefs(uri), "about:blank"_ns);
  if (!uri) {
    return nullptr;
  }

  RefPtr<NullPrincipal> nullPrincipal =
      NullPrincipal::CreateWithoutOriginAttributes();
  if (!nullPrincipal) {
    return nullptr;
  }

  nsCOMPtr<Document> doc;
  nsresult rv =
      NS_NewDOMDocument(getter_AddRefs(doc), u""_ns, u""_ns, nullptr, uri, uri,
                        nullPrincipal, true, nullptr, aFlavor);
  if (NS_FAILED(rv)) {
    return nullptr;
  }
  return doc.forget();
}

/* static */
already_AddRefed<Document> nsContentUtils::CreateInertXMLDocument(
    const Document* aTemplate) {
  return CreateInertDocument(aTemplate, DocumentFlavorXML);
}

/* static */
already_AddRefed<Document> nsContentUtils::CreateInertHTMLDocument(
    const Document* aTemplate) {
  return CreateInertDocument(aTemplate, DocumentFlavorHTML);
}

/* static */
nsresult nsContentUtils::SetNodeTextContent(nsIContent* aContent,
                                            const nsAString& aValue,
                                            bool aTryReuse) {
  // Fire DOMNodeRemoved mutation events before we do anything else.
  nsCOMPtr<nsIContent> owningContent;

  // Batch possible DOMSubtreeModified events.
  mozAutoSubtreeModified subtree(nullptr, nullptr);

  // Scope firing mutation events so that we don't carry any state that
  // might be stale
  {
    // We're relying on mozAutoSubtreeModified to keep a strong reference if
    // needed.
    Document* doc = aContent->OwnerDoc();

    // Optimize the common case of there being no observers
    if (HasMutationListeners(doc, NS_EVENT_BITS_MUTATION_NODEREMOVED)) {
      subtree.UpdateTarget(doc, nullptr);
      owningContent = aContent;
      nsCOMPtr<nsINode> child;
      bool skipFirst = aTryReuse;
      for (child = aContent->GetFirstChild();
           child && child->GetParentNode() == aContent;
           child = child->GetNextSibling()) {
        if (skipFirst && child->IsText()) {
          skipFirst = false;
          continue;
        }
        nsContentUtils::MaybeFireNodeRemoved(child, aContent);
      }
    }
  }

  // Might as well stick a batch around this since we're performing several
  // mutations.
  mozAutoDocUpdate updateBatch(aContent->GetComposedDoc(), true);
  nsAutoMutationBatch mb;

  if (aTryReuse && !aValue.IsEmpty()) {
    // Let's remove nodes until we find a eTEXT.
    while (aContent->HasChildren()) {
      nsIContent* child = aContent->GetFirstChild();
      if (child->IsText()) {
        break;
      }
      aContent->RemoveChildNode(child, true);
    }

    // If we have a node, it must be a eTEXT and we reuse it.
    if (aContent->HasChildren()) {
      nsIContent* child = aContent->GetFirstChild();
      nsresult rv = child->AsText()->SetText(aValue, true);
      NS_ENSURE_SUCCESS(rv, rv);

      // All the following nodes, if they exist, must be deleted.
      while (nsIContent* nextChild = child->GetNextSibling()) {
        aContent->RemoveChildNode(nextChild, true);
      }
    }

    if (aContent->HasChildren()) {
      return NS_OK;
    }
  } else {
    mb.Init(aContent, true, false);
    while (aContent->HasChildren()) {
      aContent->RemoveChildNode(aContent->GetFirstChild(), true);
    }
  }
  mb.RemovalDone();

  if (aValue.IsEmpty()) {
    return NS_OK;
  }

  RefPtr<nsTextNode> textContent = new (aContent->NodeInfo()->NodeInfoManager())
      nsTextNode(aContent->NodeInfo()->NodeInfoManager());

  textContent->SetText(aValue, true);

  ErrorResult rv;
  aContent->AppendChildTo(textContent, true, rv);
  mb.NodesAdded();
  return rv.StealNSResult();
}

static bool AppendNodeTextContentsRecurse(const nsINode* aNode,
                                          nsAString& aResult,
                                          const fallible_t& aFallible) {
  for (nsIContent* child = aNode->GetFirstChild(); child;
       child = child->GetNextSibling()) {
    if (child->IsElement()) {
      bool ok = AppendNodeTextContentsRecurse(child, aResult, aFallible);
      if (!ok) {
        return false;
      }
    } else if (Text* text = child->GetAsText()) {
      bool ok = text->AppendTextTo(aResult, aFallible);
      if (!ok) {
        return false;
      }
    }
  }

  return true;
}

/* static */
bool nsContentUtils::AppendNodeTextContent(const nsINode* aNode, bool aDeep,
                                           nsAString& aResult,
                                           const fallible_t& aFallible) {
  if (const Text* text = aNode->GetAsText()) {
    return text->AppendTextTo(aResult, aFallible);
  }
  if (aDeep) {
    return AppendNodeTextContentsRecurse(aNode, aResult, aFallible);
  }

  for (nsIContent* child = aNode->GetFirstChild(); child;
       child = child->GetNextSibling()) {
    if (Text* text = child->GetAsText()) {
      bool ok = text->AppendTextTo(aResult, fallible);
      if (!ok) {
        return false;
      }
    }
  }
  return true;
}

bool nsContentUtils::HasNonEmptyTextContent(
    nsINode* aNode, TextContentDiscoverMode aDiscoverMode) {
  for (nsIContent* child = aNode->GetFirstChild(); child;
       child = child->GetNextSibling()) {
    if (child->IsText() && child->TextLength() > 0) {
      return true;
    }

    if (aDiscoverMode == eRecurseIntoChildren &&
        HasNonEmptyTextContent(child, aDiscoverMode)) {
      return true;
    }
  }

  return false;
}

/* static */
bool nsContentUtils::IsInSameAnonymousTree(const nsINode* aNode,
                                           const nsINode* aOtherNode) {
  MOZ_ASSERT(aNode, "Must have a node to work with");
  MOZ_ASSERT(aOtherNode, "Must have a content to work with");

  const bool anon = aNode->IsInNativeAnonymousSubtree();
  if (anon != aOtherNode->IsInNativeAnonymousSubtree()) {
    return false;
  }

  if (anon) {
    return aOtherNode->GetClosestNativeAnonymousSubtreeRoot() ==
           aNode->GetClosestNativeAnonymousSubtreeRoot();
  }

  // FIXME: This doesn't deal with disconnected nodes whatsoever, but it didn't
  // use to either. Maybe that's fine.
  return aNode->GetContainingShadow() == aOtherNode->GetContainingShadow();
}

/* static */
bool nsContentUtils::IsInInteractiveHTMLContent(const Element* aElement,
                                                const Element* aStop) {
  const Element* element = aElement;
  while (element && element != aStop) {
    if (element->IsInteractiveHTMLContent()) {
      return true;
    }
    element = element->GetFlattenedTreeParentElement();
  }
  return false;
}

/* static */
void nsContentUtils::NotifyInstalledMenuKeyboardListener(bool aInstalling) {
  IMEStateManager::OnInstalledMenuKeyboardListener(aInstalling);
}

/* static */
bool nsContentUtils::SchemeIs(nsIURI* aURI, const char* aScheme) {
  nsCOMPtr<nsIURI> baseURI = NS_GetInnermostURI(aURI);
  NS_ENSURE_TRUE(baseURI, false);
  return baseURI->SchemeIs(aScheme);
}

bool nsContentUtils::IsExpandedPrincipal(nsIPrincipal* aPrincipal) {
  return aPrincipal && aPrincipal->GetIsExpandedPrincipal();
}

bool nsContentUtils::IsSystemOrExpandedPrincipal(nsIPrincipal* aPrincipal) {
  return (aPrincipal && aPrincipal->IsSystemPrincipal()) ||
         IsExpandedPrincipal(aPrincipal);
}

nsIPrincipal* nsContentUtils::GetSystemPrincipal() {
  MOZ_ASSERT(IsInitialized());
  return sSystemPrincipal;
}

bool nsContentUtils::CombineResourcePrincipals(
    nsCOMPtr<nsIPrincipal>* aResourcePrincipal, nsIPrincipal* aExtraPrincipal) {
  if (!aExtraPrincipal) {
    return false;
  }
  if (!*aResourcePrincipal) {
    *aResourcePrincipal = aExtraPrincipal;
    return true;
  }
  if (*aResourcePrincipal == aExtraPrincipal) {
    return false;
  }
  bool subsumes;
  if (NS_SUCCEEDED(
          (*aResourcePrincipal)->Subsumes(aExtraPrincipal, &subsumes)) &&
      subsumes) {
    return false;
  }
  *aResourcePrincipal = sSystemPrincipal;
  return true;
}

/* static */
void nsContentUtils::TriggerLink(nsIContent* aContent, nsIURI* aLinkURI,
                                 const nsString& aTargetSpec, bool aClick,
                                 bool aIsTrusted) {
  MOZ_ASSERT(aLinkURI, "No link URI");

  if (aContent->IsEditable() || !aContent->OwnerDoc()->LinkHandlingEnabled()) {
    return;
  }

  nsCOMPtr<nsIDocShell> docShell = aContent->OwnerDoc()->GetDocShell();
  if (!docShell) {
    return;
  }

  if (!aClick) {
    nsDocShell::Cast(docShell)->OnOverLink(aContent, aLinkURI, aTargetSpec);
    return;
  }

  // Check that this page is allowed to load this URI.
  nsresult proceed = NS_OK;

  if (sSecurityManager) {
    uint32_t flag = static_cast<uint32_t>(nsIScriptSecurityManager::STANDARD);
    proceed = sSecurityManager->CheckLoadURIWithPrincipal(
        aContent->NodePrincipal(), aLinkURI, flag,
        aContent->OwnerDoc()->InnerWindowID());
  }

  // Only pass off the click event if the script security manager says it's ok.
  // We need to rest aTargetSpec for forced downloads.
  if (NS_SUCCEEDED(proceed)) {
    // A link/area element with a download attribute is allowed to set
    // a pseudo Content-Disposition header.
    // For security reasons we only allow websites to declare same-origin
    // resources as downloadable. If this check fails we will just do the normal
    // thing (i.e. navigate to the resource).
    nsAutoString fileName;
    if ((!aContent->IsHTMLElement(nsGkAtoms::a) &&
         !aContent->IsHTMLElement(nsGkAtoms::area) &&
         !aContent->IsSVGElement(nsGkAtoms::a)) ||
        !aContent->AsElement()->GetAttr(nsGkAtoms::download, fileName) ||
        NS_FAILED(aContent->NodePrincipal()->CheckMayLoad(aLinkURI, true))) {
      fileName.SetIsVoid(true);  // No actionable download attribute was found.
    }

    nsCOMPtr<nsIPrincipal> triggeringPrincipal = aContent->NodePrincipal();
    nsCOMPtr<nsIContentSecurityPolicy> csp = aContent->GetCsp();

    // Sanitize fileNames containing null characters by replacing them with
    // underscores.
    if (!fileName.IsVoid()) {
      fileName.ReplaceChar(char16_t(0), '_');
    }
    nsDocShell::Cast(docShell)->OnLinkClick(
        aContent, aLinkURI, fileName.IsVoid() ? aTargetSpec : u""_ns, fileName,
        nullptr, nullptr, UserActivation::IsHandlingUserInput(), aIsTrusted,
        triggeringPrincipal, csp);
  }
}

/* static */
void nsContentUtils::GetLinkLocation(Element* aElement,
                                     nsString& aLocationString) {
  nsCOMPtr<nsIURI> hrefURI = aElement->GetHrefURI();
  if (hrefURI) {
    nsAutoCString specUTF8;
    nsresult rv = hrefURI->GetSpec(specUTF8);
    if (NS_SUCCEEDED(rv)) CopyUTF8toUTF16(specUTF8, aLocationString);
  }
}

/* static */
nsIWidget* nsContentUtils::GetTopLevelWidget(nsIWidget* aWidget) {
  if (!aWidget) return nullptr;

  return aWidget->GetTopLevelWidget();
}

/* static */
const nsDependentString nsContentUtils::GetLocalizedEllipsis() {
  static char16_t sBuf[4] = {0, 0, 0, 0};
  if (!sBuf[0]) {
    if (!SpoofLocaleEnglish()) {
      nsAutoString tmp;
      Preferences::GetLocalizedString("intl.ellipsis", tmp);
      uint32_t len =
          std::min(uint32_t(tmp.Length()), uint32_t(ArrayLength(sBuf) - 1));
      CopyUnicodeTo(tmp, 0, sBuf, len);
    }
    if (!sBuf[0]) sBuf[0] = char16_t(0x2026);
  }
  return nsDependentString(sBuf);
}

/* static */
void nsContentUtils::AddScriptBlocker() {
  MOZ_ASSERT(NS_IsMainThread());
  if (!sScriptBlockerCount) {
    MOZ_ASSERT(sRunnersCountAtFirstBlocker == 0,
               "Should not already have a count");
    sRunnersCountAtFirstBlocker =
        sBlockedScriptRunners ? sBlockedScriptRunners->Length() : 0;
  }
  ++sScriptBlockerCount;
}

#ifdef DEBUG
static bool sRemovingScriptBlockers = false;
#endif

/* static */
void nsContentUtils::RemoveScriptBlocker() {
  MOZ_ASSERT(NS_IsMainThread());
  MOZ_ASSERT(!sRemovingScriptBlockers);
  NS_ASSERTION(sScriptBlockerCount != 0, "Negative script blockers");
  --sScriptBlockerCount;
  if (sScriptBlockerCount) {
    return;
  }

  if (!sBlockedScriptRunners) {
    return;
  }

  uint32_t firstBlocker = sRunnersCountAtFirstBlocker;
  uint32_t lastBlocker = sBlockedScriptRunners->Length();
  uint32_t originalFirstBlocker = firstBlocker;
  uint32_t blockersCount = lastBlocker - firstBlocker;
  sRunnersCountAtFirstBlocker = 0;
  NS_ASSERTION(firstBlocker <= lastBlocker, "bad sRunnersCountAtFirstBlocker");

  while (firstBlocker < lastBlocker) {
    nsCOMPtr<nsIRunnable> runnable;
    runnable.swap((*sBlockedScriptRunners)[firstBlocker]);
    ++firstBlocker;

    // Calling the runnable can reenter us
    {
      AUTO_PROFILE_FOLLOWING_RUNNABLE(runnable);
      runnable->Run();
    }
    // So can dropping the reference to the runnable
    runnable = nullptr;

    NS_ASSERTION(sRunnersCountAtFirstBlocker == 0, "Bad count");
    NS_ASSERTION(!sScriptBlockerCount, "This is really bad");
  }
#ifdef DEBUG
  AutoRestore<bool> removingScriptBlockers(sRemovingScriptBlockers);
  sRemovingScriptBlockers = true;
#endif
  sBlockedScriptRunners->RemoveElementsAt(originalFirstBlocker, blockersCount);
}

/* static */
already_AddRefed<nsPIDOMWindowOuter>
nsContentUtils::GetMostRecentNonPBWindow() {
  nsCOMPtr<nsIWindowMediator> wm = do_GetService(NS_WINDOWMEDIATOR_CONTRACTID);

  nsCOMPtr<mozIDOMWindowProxy> window;
  wm->GetMostRecentNonPBWindow(u"navigator:browser", getter_AddRefs(window));
  nsCOMPtr<nsPIDOMWindowOuter> pwindow;
  pwindow = do_QueryInterface(window);

  return pwindow.forget();
}

/* static */
void nsContentUtils::WarnScriptWasIgnored(Document* aDocument) {
  nsAutoString msg;
  bool privateBrowsing = false;
  bool chromeContext = false;

  if (aDocument) {
    nsCOMPtr<nsIURI> uri = aDocument->GetDocumentURI();
    if (uri) {
      msg.Append(NS_ConvertUTF8toUTF16(uri->GetSpecOrDefault()));
      msg.AppendLiteral(" : ");
    }
    privateBrowsing =
        !!aDocument->NodePrincipal()->OriginAttributesRef().mPrivateBrowsingId;
    chromeContext = aDocument->NodePrincipal()->IsSystemPrincipal();
  }

  msg.AppendLiteral(
      "Unable to run script because scripts are blocked internally.");
  LogSimpleConsoleError(msg, "DOM"_ns, privateBrowsing, chromeContext);
}

/* static */
void nsContentUtils::AddScriptRunner(already_AddRefed<nsIRunnable> aRunnable) {
  nsCOMPtr<nsIRunnable> runnable = aRunnable;
  if (!runnable) {
    return;
  }

  if (sScriptBlockerCount) {
    sBlockedScriptRunners->AppendElement(runnable.forget());
    return;
  }

  AUTO_PROFILE_FOLLOWING_RUNNABLE(runnable);
  runnable->Run();
}

/* static */
void nsContentUtils::AddScriptRunner(nsIRunnable* aRunnable) {
  nsCOMPtr<nsIRunnable> runnable = aRunnable;
  AddScriptRunner(runnable.forget());
}

/* static */ bool nsContentUtils::IsSafeToRunScript() {
  MOZ_ASSERT(NS_IsMainThread(),
             "This static variable only makes sense on the main thread!");
  return sScriptBlockerCount == 0;
}

/* static */
void nsContentUtils::RunInStableState(already_AddRefed<nsIRunnable> aRunnable) {
  MOZ_ASSERT(CycleCollectedJSContext::Get(), "Must be on a script thread!");
  CycleCollectedJSContext::Get()->RunInStableState(std::move(aRunnable));
}

/* static */
void nsContentUtils::AddPendingIDBTransaction(
    already_AddRefed<nsIRunnable> aTransaction) {
  MOZ_ASSERT(CycleCollectedJSContext::Get(), "Must be on a script thread!");
  CycleCollectedJSContext::Get()->AddPendingIDBTransaction(
      std::move(aTransaction));
}

/* static */
bool nsContentUtils::IsInStableOrMetaStableState() {
  MOZ_ASSERT(CycleCollectedJSContext::Get(), "Must be on a script thread!");
  return CycleCollectedJSContext::Get()->IsInStableOrMetaStableState();
}

/* static */
void nsContentUtils::HidePopupsInDocument(Document* aDocument) {
  RefPtr<nsXULPopupManager> pm = nsXULPopupManager::GetInstance();
  if (!pm || !aDocument) {
    return;
  }
  nsCOMPtr<nsIDocShellTreeItem> docShellToHide = aDocument->GetDocShell();
  if (docShellToHide) {
    pm->HidePopupsInDocShell(docShellToHide);
  }
}

/* static */
already_AddRefed<nsIDragSession> nsContentUtils::GetDragSession() {
  nsCOMPtr<nsIDragSession> dragSession;
  nsCOMPtr<nsIDragService> dragService =
      do_GetService("@mozilla.org/widget/dragservice;1");
  if (dragService) dragService->GetCurrentSession(getter_AddRefs(dragSession));
  return dragSession.forget();
}

/* static */
nsresult nsContentUtils::SetDataTransferInEvent(WidgetDragEvent* aDragEvent) {
  if (aDragEvent->mDataTransfer || !aDragEvent->IsTrusted()) {
    return NS_OK;
  }

  // For dragstart events, the data transfer object is
  // created before the event fires, so it should already be set. For other
  // drag events, get the object from the drag session.
  NS_ASSERTION(aDragEvent->mMessage != eDragStart,
               "draggesture event created without a dataTransfer");

  nsCOMPtr<nsIDragSession> dragSession = GetDragSession();
  NS_ENSURE_TRUE(dragSession, NS_OK);  // no drag in progress

  RefPtr<DataTransfer> initialDataTransfer = dragSession->GetDataTransfer();
  if (!initialDataTransfer) {
    // A dataTransfer won't exist when a drag was started by some other
    // means, for instance calling the drag service directly, or a drag
    // from another application. In either case, a new dataTransfer should
    // be created that reflects the data.
    initialDataTransfer =
        new DataTransfer(aDragEvent->mTarget, aDragEvent->mMessage, true, -1);

    // now set it in the drag session so we don't need to create it again
    dragSession->SetDataTransfer(initialDataTransfer);
  }

  bool isCrossDomainSubFrameDrop = false;
  if (aDragEvent->mMessage == eDrop) {
    isCrossDomainSubFrameDrop = CheckForSubFrameDrop(dragSession, aDragEvent);
  }

  // each event should use a clone of the original dataTransfer.
  initialDataTransfer->Clone(
      aDragEvent->mTarget, aDragEvent->mMessage, aDragEvent->mUserCancelled,
      isCrossDomainSubFrameDrop, getter_AddRefs(aDragEvent->mDataTransfer));
  if (NS_WARN_IF(!aDragEvent->mDataTransfer)) {
    return NS_ERROR_OUT_OF_MEMORY;
  }

  // for the dragenter and dragover events, initialize the drop effect
  // from the drop action, which platform specific widget code sets before
  // the event is fired based on the keyboard state.
  if (aDragEvent->mMessage == eDragEnter || aDragEvent->mMessage == eDragOver) {
    uint32_t action;
    dragSession->GetDragAction(&action);
    uint32_t effectAllowed = aDragEvent->mDataTransfer->EffectAllowedInt();
    aDragEvent->mDataTransfer->SetDropEffectInt(
        FilterDropEffect(action, effectAllowed));
  } else if (aDragEvent->mMessage == eDrop ||
             aDragEvent->mMessage == eDragEnd) {
    // For the drop and dragend events, set the drop effect based on the
    // last value that the dropEffect had. This will have been set in
    // EventStateManager::PostHandleEvent for the last dragenter or
    // dragover event.
    aDragEvent->mDataTransfer->SetDropEffectInt(
        initialDataTransfer->DropEffectInt());
  }

  return NS_OK;
}

/* static */
uint32_t nsContentUtils::FilterDropEffect(uint32_t aAction,
                                          uint32_t aEffectAllowed) {
  // It is possible for the drag action to include more than one action, but
  // the widget code which sets the action from the keyboard state should only
  // be including one. If multiple actions were set, we just consider them in
  //  the following order:
  //   copy, link, move
  if (aAction & nsIDragService::DRAGDROP_ACTION_COPY)
    aAction = nsIDragService::DRAGDROP_ACTION_COPY;
  else if (aAction & nsIDragService::DRAGDROP_ACTION_LINK)
    aAction = nsIDragService::DRAGDROP_ACTION_LINK;
  else if (aAction & nsIDragService::DRAGDROP_ACTION_MOVE)
    aAction = nsIDragService::DRAGDROP_ACTION_MOVE;

  // Filter the action based on the effectAllowed. If the effectAllowed
  // doesn't include the action, then that action cannot be done, so adjust
  // the action to something that is allowed. For a copy, adjust to move or
  // link. For a move, adjust to copy or link. For a link, adjust to move or
  // link. Otherwise, use none.
  if (aAction & aEffectAllowed ||
      aEffectAllowed == nsIDragService::DRAGDROP_ACTION_UNINITIALIZED)
    return aAction;
  if (aEffectAllowed & nsIDragService::DRAGDROP_ACTION_MOVE)
    return nsIDragService::DRAGDROP_ACTION_MOVE;
  if (aEffectAllowed & nsIDragService::DRAGDROP_ACTION_COPY)
    return nsIDragService::DRAGDROP_ACTION_COPY;
  if (aEffectAllowed & nsIDragService::DRAGDROP_ACTION_LINK)
    return nsIDragService::DRAGDROP_ACTION_LINK;
  return nsIDragService::DRAGDROP_ACTION_NONE;
}

/* static */
bool nsContentUtils::CheckForSubFrameDrop(nsIDragSession* aDragSession,
                                          WidgetDragEvent* aDropEvent) {
  nsCOMPtr<nsIContent> target =
      nsIContent::FromEventTargetOrNull(aDropEvent->mOriginalTarget);
  if (!target) {
    return true;
  }

  // Always allow dropping onto chrome shells.
  BrowsingContext* targetBC = target->OwnerDoc()->GetBrowsingContext();
  if (targetBC->IsChrome()) {
    return false;
  }

  WindowContext* targetWC = target->OwnerDoc()->GetWindowContext();

  // If there is no source browsing context, then this is a drag from another
  // application, which should be allowed.
  RefPtr<WindowContext> sourceWC;
  aDragSession->GetSourceWindowContext(getter_AddRefs(sourceWC));
  if (sourceWC) {
    // Get each successive parent of the source document and compare it to
    // the drop document. If they match, then this is a drag from a child frame.
    for (sourceWC = sourceWC->GetParentWindowContext(); sourceWC;
         sourceWC = sourceWC->GetParentWindowContext()) {
      // If the source and the target match, then the drag started in a
      // descendant frame. If the source is discarded, err on the side of
      // caution and treat it as a subframe drag.
      if (sourceWC == targetWC || sourceWC->IsDiscarded()) {
        return true;
      }
    }
  }

  return false;
}

/* static */
bool nsContentUtils::URIIsLocalFile(nsIURI* aURI) {
  bool isFile;
  nsCOMPtr<nsINetUtil> util = mozilla::components::IO::Service();

  // Important: we do NOT test the entire URI chain here!
  return util &&
         NS_SUCCEEDED(util->ProtocolHasFlags(
             aURI, nsIProtocolHandler::URI_IS_LOCAL_FILE, &isFile)) &&
         isFile;
}

/* static */
JSContext* nsContentUtils::GetCurrentJSContext() {
  MOZ_ASSERT(IsInitialized());
  if (!IsJSAPIActive()) {
    return nullptr;
  }
  return danger::GetJSContext();
}

template <typename StringType, typename CharType>
void _ASCIIToLowerInSitu(StringType& aStr) {
  CharType* iter = aStr.BeginWriting();
  CharType* end = aStr.EndWriting();
  MOZ_ASSERT(iter && end);

  while (iter != end) {
    CharType c = *iter;
    if (c >= 'A' && c <= 'Z') {
      *iter = c + ('a' - 'A');
    }
    ++iter;
  }
}

/* static */
void nsContentUtils::ASCIIToLower(nsAString& aStr) {
  return _ASCIIToLowerInSitu<nsAString, char16_t>(aStr);
}

/* static */
void nsContentUtils::ASCIIToLower(nsACString& aStr) {
  return _ASCIIToLowerInSitu<nsACString, char>(aStr);
}

template <typename StringType, typename CharType>
void _ASCIIToLowerCopy(const StringType& aSource, StringType& aDest) {
  uint32_t len = aSource.Length();
  aDest.SetLength(len);
  MOZ_ASSERT(aDest.Length() == len);

  CharType* dest = aDest.BeginWriting();
  MOZ_ASSERT(dest);

  const CharType* iter = aSource.BeginReading();
  const CharType* end = aSource.EndReading();
  while (iter != end) {
    CharType c = *iter;
    *dest = (c >= 'A' && c <= 'Z') ? c + ('a' - 'A') : c;
    ++iter;
    ++dest;
  }
}

/* static */
void nsContentUtils::ASCIIToLower(const nsAString& aSource, nsAString& aDest) {
  return _ASCIIToLowerCopy<nsAString, char16_t>(aSource, aDest);
}

/* static */
void nsContentUtils::ASCIIToLower(const nsACString& aSource,
                                  nsACString& aDest) {
  return _ASCIIToLowerCopy<nsACString, char>(aSource, aDest);
}

template <typename StringType, typename CharType>
void _ASCIIToUpperInSitu(StringType& aStr) {
  CharType* iter = aStr.BeginWriting();
  CharType* end = aStr.EndWriting();
  MOZ_ASSERT(iter && end);

  while (iter != end) {
    CharType c = *iter;
    if (c >= 'a' && c <= 'z') {
      *iter = c + ('A' - 'a');
    }
    ++iter;
  }
}

/* static */
void nsContentUtils::ASCIIToUpper(nsAString& aStr) {
  return _ASCIIToUpperInSitu<nsAString, char16_t>(aStr);
}

/* static */
void nsContentUtils::ASCIIToUpper(nsACString& aStr) {
  return _ASCIIToUpperInSitu<nsACString, char>(aStr);
}

template <typename StringType, typename CharType>
void _ASCIIToUpperCopy(const StringType& aSource, StringType& aDest) {
  uint32_t len = aSource.Length();
  aDest.SetLength(len);
  MOZ_ASSERT(aDest.Length() == len);

  CharType* dest = aDest.BeginWriting();
  MOZ_ASSERT(dest);

  const CharType* iter = aSource.BeginReading();
  const CharType* end = aSource.EndReading();
  while (iter != end) {
    CharType c = *iter;
    *dest = (c >= 'a' && c <= 'z') ? c + ('A' - 'a') : c;
    ++iter;
    ++dest;
  }
}

/* static */
void nsContentUtils::ASCIIToUpper(const nsAString& aSource, nsAString& aDest) {
  return _ASCIIToUpperCopy<nsAString, char16_t>(aSource, aDest);
}

/* static */
void nsContentUtils::ASCIIToUpper(const nsACString& aSource,
                                  nsACString& aDest) {
  return _ASCIIToUpperCopy<nsACString, char>(aSource, aDest);
}

/* static */
bool nsContentUtils::EqualsIgnoreASCIICase(nsAtom* aAtom1, nsAtom* aAtom2) {
  if (aAtom1 == aAtom2) {
    return true;
  }

  // If both are ascii lowercase already, we know that the slow comparison
  // below is going to return false.
  if (aAtom1->IsAsciiLowercase() && aAtom2->IsAsciiLowercase()) {
    return false;
  }

  return EqualsIgnoreASCIICase(nsDependentAtomString(aAtom1),
                               nsDependentAtomString(aAtom2));
}

/* static */
bool nsContentUtils::EqualsIgnoreASCIICase(const nsAString& aStr1,
                                           const nsAString& aStr2) {
  uint32_t len = aStr1.Length();
  if (len != aStr2.Length()) {
    return false;
  }

  const char16_t* str1 = aStr1.BeginReading();
  const char16_t* str2 = aStr2.BeginReading();
  const char16_t* end = str1 + len;

  while (str1 < end) {
    char16_t c1 = *str1++;
    char16_t c2 = *str2++;

    // First check if any bits other than the 0x0020 differs
    if ((c1 ^ c2) & 0xffdf) {
      return false;
    }

    // We know they can only differ in the 0x0020 bit.
    // Likely the two chars are the same, so check that first
    if (c1 != c2) {
      // They do differ, but since it's only in the 0x0020 bit, check if it's
      // the same ascii char, but just differing in case
      char16_t c1Upper = c1 & 0xffdf;
      if (!('A' <= c1Upper && c1Upper <= 'Z')) {
        return false;
      }
    }
  }

  return true;
}

/* static */
bool nsContentUtils::StringContainsASCIIUpper(const nsAString& aStr) {
  const char16_t* iter = aStr.BeginReading();
  const char16_t* end = aStr.EndReading();
  while (iter != end) {
    char16_t c = *iter;
    if (c >= 'A' && c <= 'Z') {
      return true;
    }
    ++iter;
  }

  return false;
}

/* static */
nsIInterfaceRequestor* nsContentUtils::SameOriginChecker() {
  if (!sSameOriginChecker) {
    sSameOriginChecker = new SameOriginCheckerImpl();
    NS_ADDREF(sSameOriginChecker);
  }
  return sSameOriginChecker;
}

/* static */
nsresult nsContentUtils::CheckSameOrigin(nsIChannel* aOldChannel,
                                         nsIChannel* aNewChannel) {
  if (!nsContentUtils::GetSecurityManager()) return NS_ERROR_NOT_AVAILABLE;

  nsCOMPtr<nsIPrincipal> oldPrincipal;
  nsContentUtils::GetSecurityManager()->GetChannelResultPrincipal(
      aOldChannel, getter_AddRefs(oldPrincipal));

  nsCOMPtr<nsIURI> newURI;
  aNewChannel->GetURI(getter_AddRefs(newURI));
  nsCOMPtr<nsIURI> newOriginalURI;
  aNewChannel->GetOriginalURI(getter_AddRefs(newOriginalURI));

  NS_ENSURE_STATE(oldPrincipal && newURI && newOriginalURI);

  nsresult rv = oldPrincipal->CheckMayLoad(newURI, false);
  if (NS_SUCCEEDED(rv) && newOriginalURI != newURI) {
    rv = oldPrincipal->CheckMayLoad(newOriginalURI, false);
  }

  return rv;
}

NS_IMPL_ISUPPORTS(SameOriginCheckerImpl, nsIChannelEventSink,
                  nsIInterfaceRequestor)

NS_IMETHODIMP
SameOriginCheckerImpl::AsyncOnChannelRedirect(
    nsIChannel* aOldChannel, nsIChannel* aNewChannel, uint32_t aFlags,
    nsIAsyncVerifyRedirectCallback* cb) {
  MOZ_ASSERT(aNewChannel, "Redirecting to null channel?");

  nsresult rv = nsContentUtils::CheckSameOrigin(aOldChannel, aNewChannel);
  if (NS_SUCCEEDED(rv)) {
    cb->OnRedirectVerifyCallback(NS_OK);
  }

  return rv;
}

NS_IMETHODIMP
SameOriginCheckerImpl::GetInterface(const nsIID& aIID, void** aResult) {
  return QueryInterface(aIID, aResult);
}

/* static */
nsresult nsContentUtils::GetWebExposedOriginSerialization(nsIURI* aURI,
                                                          nsACString& aOrigin) {
  nsresult rv;
  MOZ_ASSERT(aURI, "missing uri");

  // For Blob URI, the path is the URL of the owning page.
  if (aURI->SchemeIs(BLOBURI_SCHEME)) {
    nsAutoCString path;
    rv = aURI->GetPathQueryRef(path);
    NS_ENSURE_SUCCESS(rv, rv);

    nsCOMPtr<nsIURI> uri;
    rv = NS_NewURI(getter_AddRefs(uri), path);
    if (NS_FAILED(rv)) {
      aOrigin.AssignLiteral("null");
      return NS_OK;
    }

    return GetWebExposedOriginSerialization(uri, aOrigin);
  }

  nsAutoCString scheme;
  aURI->GetScheme(scheme);

  // If the protocol doesn't have URI_HAS_WEB_EXPOSED_ORIGIN, then
  // return "null" as the origin serialization.
  // We make an exception for "ftp" since we don't have a protocol handler
  // for this scheme
  uint32_t flags = 0;
  nsCOMPtr<nsIIOService> io = mozilla::components::IO::Service(&rv);
  if (!scheme.Equals("ftp") && NS_SUCCEEDED(rv) &&
      NS_SUCCEEDED(io->GetProtocolFlags(scheme.get(), &flags))) {
    if (!(flags & nsIProtocolHandler::URI_HAS_WEB_EXPOSED_ORIGIN)) {
      aOrigin.AssignLiteral("null");
      return NS_OK;
    }
  }

  aOrigin.Truncate();

  nsCOMPtr<nsIURI> uri = NS_GetInnermostURI(aURI);
  NS_ENSURE_TRUE(uri, NS_ERROR_UNEXPECTED);

  nsAutoCString host;
  rv = uri->GetAsciiHost(host);

  if (NS_SUCCEEDED(rv) && !host.IsEmpty()) {
    nsAutoCString userPass;
    uri->GetUserPass(userPass);

    nsAutoCString prePath;
    if (!userPass.IsEmpty()) {
      rv = NS_MutateURI(uri).SetUserPass(""_ns).Finalize(uri);
      NS_ENSURE_SUCCESS(rv, rv);
    }

    rv = uri->GetPrePath(prePath);
    NS_ENSURE_SUCCESS(rv, rv);

    aOrigin = prePath;
  } else {
    aOrigin.AssignLiteral("null");
  }

  return NS_OK;
}

/* static */
nsresult nsContentUtils::GetWebExposedOriginSerialization(
    nsIPrincipal* aPrincipal, nsAString& aOrigin) {
  MOZ_ASSERT(aPrincipal, "missing principal");

  aOrigin.Truncate();
  nsAutoCString webExposedOriginSerialization;

  nsresult rv = aPrincipal->GetWebExposedOriginSerialization(
      webExposedOriginSerialization);
  if (NS_FAILED(rv)) {
    webExposedOriginSerialization.AssignLiteral("null");
  }

  CopyUTF8toUTF16(webExposedOriginSerialization, aOrigin);
  return NS_OK;
}

/* static */
nsresult nsContentUtils::GetWebExposedOriginSerialization(nsIURI* aURI,
                                                          nsAString& aOrigin) {
  MOZ_ASSERT(aURI, "missing uri");
  nsresult rv;

#if defined(MOZ_THUNDERBIRD) || defined(MOZ_SUITE)
  // Check if either URI has a special origin.
  nsCOMPtr<nsIURIWithSpecialOrigin> uriWithSpecialOrigin =
      do_QueryInterface(aURI);
  if (uriWithSpecialOrigin) {
    nsCOMPtr<nsIURI> origin;
    rv = uriWithSpecialOrigin->GetOrigin(getter_AddRefs(origin));
    NS_ENSURE_SUCCESS(rv, rv);

    return GetWebExposedOriginSerialization(origin, aOrigin);
  }
#endif

  nsAutoCString webExposedOriginSerialization;
  rv = GetWebExposedOriginSerialization(aURI, webExposedOriginSerialization);
  NS_ENSURE_SUCCESS(rv, rv);

  CopyUTF8toUTF16(webExposedOriginSerialization, aOrigin);
  return NS_OK;
}

/* static */
bool nsContentUtils::CheckMayLoad(nsIPrincipal* aPrincipal,
                                  nsIChannel* aChannel,
                                  bool aAllowIfInheritsPrincipal) {
  nsCOMPtr<nsIURI> channelURI;
  nsresult rv = NS_GetFinalChannelURI(aChannel, getter_AddRefs(channelURI));
  NS_ENSURE_SUCCESS(rv, false);

  return NS_SUCCEEDED(
      aPrincipal->CheckMayLoad(channelURI, aAllowIfInheritsPrincipal));
}

/* static */
bool nsContentUtils::CanAccessNativeAnon() {
  return LegacyIsCallerChromeOrNativeCode();
}

/* static */
nsresult nsContentUtils::DispatchXULCommand(nsIContent* aTarget, bool aTrusted,
                                            Event* aSourceEvent,
                                            PresShell* aPresShell, bool aCtrl,
                                            bool aAlt, bool aShift, bool aMeta,
                                            uint16_t aInputSource,
                                            int16_t aButton) {
  NS_ENSURE_STATE(aTarget);
  Document* doc = aTarget->OwnerDoc();
  nsPresContext* presContext = doc->GetPresContext();

  RefPtr<XULCommandEvent> xulCommand =
      new XULCommandEvent(doc, presContext, nullptr);
  xulCommand->InitCommandEvent(u"command"_ns, true, true,
                               nsGlobalWindowInner::Cast(doc->GetInnerWindow()),
                               0, aCtrl, aAlt, aShift, aMeta, aButton,
                               aSourceEvent, aInputSource, IgnoreErrors());

  if (aPresShell) {
    nsEventStatus status = nsEventStatus_eIgnore;
    return aPresShell->HandleDOMEventWithTarget(aTarget, xulCommand, &status);
  }

  ErrorResult rv;
  aTarget->DispatchEvent(*xulCommand, rv);
  return rv.StealNSResult();
}

// static
nsresult nsContentUtils::WrapNative(JSContext* cx, nsISupports* native,
                                    nsWrapperCache* cache, const nsIID* aIID,
                                    JS::MutableHandle<JS::Value> vp,
                                    bool aAllowWrapping) {
  MOZ_ASSERT(cx == GetCurrentJSContext());

  if (!native) {
    vp.setNull();

    return NS_OK;
  }

  JSObject* wrapper = xpc_FastGetCachedWrapper(cx, cache, vp);
  if (wrapper) {
    return NS_OK;
  }

  NS_ENSURE_TRUE(sXPConnect, NS_ERROR_UNEXPECTED);

  if (!NS_IsMainThread()) {
    MOZ_CRASH();
  }

  JS::Rooted<JSObject*> scope(cx, JS::CurrentGlobalOrNull(cx));
  nsresult rv = sXPConnect->WrapNativeToJSVal(cx, scope, native, cache, aIID,
                                              aAllowWrapping, vp);
  return rv;
}

void nsContentUtils::StripNullChars(const nsAString& aInStr,
                                    nsAString& aOutStr) {
  // In common cases where we don't have nulls in the
  // string we can simple simply bypass the checking code.
  int32_t firstNullPos = aInStr.FindChar('\0');
  if (firstNullPos == kNotFound) {
    aOutStr.Assign(aInStr);
    return;
  }

  aOutStr.SetCapacity(aInStr.Length() - 1);
  nsAString::const_iterator start, end;
  aInStr.BeginReading(start);
  aInStr.EndReading(end);
  while (start != end) {
    if (*start != '\0') aOutStr.Append(*start);
    ++start;
  }
}

struct ClassMatchingInfo {
  AtomArray mClasses;
  nsCaseTreatment mCaseTreatment;
  nsAttrValue mAttrValue;
};

// static
bool nsContentUtils::MatchClassNames(Element* aElement, int32_t aNamespaceID,
                                     nsAtom* aAtom, void* aData) {
  // We can't match if there are no class names
  const nsAttrValue* classAttr = aElement->GetClasses();
  if (!classAttr) {
    return false;
  }

  // need to match *all* of the classes
  ClassMatchingInfo* info = static_cast<ClassMatchingInfo*>(aData);
  uint32_t length = info->mClasses.Length();
  if (!length) {
    // If we actually had no classes, don't match.
    return false;
  }
  uint32_t i;
  for (i = 0; i < length; ++i) {
    if (!classAttr->Contains(info->mClasses[i], info->mCaseTreatment)) {
      return false;
    }
  }

  nsAutoString str;
  info->mAttrValue.ToString(str);
  aElement->TaintSelectorOperation("document.getElementsByClassName", str);

  return true;
}

// static
void nsContentUtils::DestroyClassNameArray(void* aData) {
  ClassMatchingInfo* info = static_cast<ClassMatchingInfo*>(aData);
  delete info;
}

// static
void* nsContentUtils::AllocClassMatchingInfo(nsINode* aRootNode,
                                             const nsString* aClasses) {
  nsAttrValue attrValue;
  attrValue.ParseAtomArray(*aClasses);
  // nsAttrValue::Equals is sensitive to order, so we'll send an array
  auto* info = new ClassMatchingInfo;
  if (attrValue.Type() == nsAttrValue::eAtomArray) {
    info->mClasses = attrValue.GetAtomArrayValue()->mArray.Clone();
  } else if (attrValue.Type() == nsAttrValue::eAtom) {
    info->mClasses.AppendElement(attrValue.GetAtomValue());
  }

  info->mCaseTreatment =
      aRootNode->OwnerDoc()->GetCompatibilityMode() == eCompatibility_NavQuirks
          ? eIgnoreCase
          : eCaseMatters;

  info->mAttrValue = attrValue;

  return info;
}

// static
bool nsContentUtils::IsFocusedContent(const nsIContent* aContent) {
  nsFocusManager* fm = nsFocusManager::GetFocusManager();

  return fm && fm->GetFocusedElement() == aContent;
}

bool nsContentUtils::HasScrollgrab(nsIContent* aContent) {
  // If we ever standardize this feature we'll want to hook this up properly
  // again. For now we're removing all the DOM-side code related to it but
  // leaving the layout and APZ handling for it in place.
  return false;
}

void nsContentUtils::FlushLayoutForTree(nsPIDOMWindowOuter* aWindow) {
  if (!aWindow) {
    return;
  }

  // Note that because FlushPendingNotifications flushes parents, this
  // is O(N^2) in docshell tree depth.  However, the docshell tree is
  // usually pretty shallow.

  if (RefPtr<Document> doc = aWindow->GetDoc()) {
    doc->FlushPendingNotifications(FlushType::Layout);
  }

  if (nsCOMPtr<nsIDocShell> docShell = aWindow->GetDocShell()) {
    int32_t i = 0, i_end;
    docShell->GetInProcessChildCount(&i_end);
    for (; i < i_end; ++i) {
      nsCOMPtr<nsIDocShellTreeItem> item;
      if (docShell->GetInProcessChildAt(i, getter_AddRefs(item)) == NS_OK &&
          item) {
        if (nsCOMPtr<nsPIDOMWindowOuter> win = item->GetWindow()) {
          FlushLayoutForTree(win);
        }
      }
    }
  }
}

void nsContentUtils::RemoveNewlines(nsString& aString) { aString.StripCRLF(); }

void nsContentUtils::PlatformToDOMLineBreaks(nsString& aString) {
  if (!PlatformToDOMLineBreaks(aString, fallible)) {
    aString.AllocFailed(aString.Length());
  }
}

bool nsContentUtils::PlatformToDOMLineBreaks(nsString& aString,
                                             const fallible_t& aFallible) {
  if (aString.FindChar(char16_t('\r')) != -1) {
    // Windows linebreaks: Map CRLF to LF:
    if (!aString.ReplaceSubstring(u"\r\n", u"\n", aFallible)) {
      return false;
    }

    // Mac linebreaks: Map any remaining CR to LF:
    if (!aString.ReplaceSubstring(u"\r", u"\n", aFallible)) {
      return false;
    }
  }

  return true;
}

void nsContentUtils::PopulateStringFromStringBuffer(nsStringBuffer* aBuf,
                                                    nsAString& aResultString) {
  MOZ_ASSERT(aBuf, "Expecting a non-null string buffer");

  uint32_t stringLen = NS_strlen(static_cast<char16_t*>(aBuf->Data()));

  // SANITY CHECK: In case the nsStringBuffer isn't correctly
  // null-terminated, let's clamp its length using the allocated size, to be
  // sure the resulting string doesn't sample past the end of the the buffer.
  // (Note that StorageSize() is in units of bytes, so we have to convert that
  // to units of PRUnichars, and subtract 1 for the null-terminator.)
  uint32_t allocStringLen = (aBuf->StorageSize() / sizeof(char16_t)) - 1;
  MOZ_ASSERT(stringLen <= allocStringLen,
             "string buffer lacks null terminator!");
  stringLen = std::min(stringLen, allocStringLen);

  aBuf->ToString(stringLen, aResultString);
}

already_AddRefed<nsContentList> nsContentUtils::GetElementsByClassName(
    nsINode* aRootNode, const nsAString& aClasses) {
  MOZ_ASSERT(aRootNode, "Must have root node");

  return GetFuncStringContentList<nsCacheableFuncStringHTMLCollection>(
      aRootNode, MatchClassNames, DestroyClassNameArray, AllocClassMatchingInfo,
      aClasses);
}

PresShell* nsContentUtils::FindPresShellForDocument(const Document* aDocument) {
  const Document* doc = aDocument;
  Document* displayDoc = doc->GetDisplayDocument();
  if (displayDoc) {
    doc = displayDoc;
  }

  PresShell* presShell = doc->GetPresShell();
  if (presShell) {
    return presShell;
  }

  nsCOMPtr<nsIDocShellTreeItem> docShellTreeItem = doc->GetDocShell();
  while (docShellTreeItem) {
    // We may be in a display:none subdocument, or we may not have a presshell
    // created yet.
    // Walk the docshell tree to find the nearest container that has a
    // presshell, and return that.
    nsCOMPtr<nsIDocShell> docShell = do_QueryInterface(docShellTreeItem);
    if (PresShell* presShell = docShell->GetPresShell()) {
      return presShell;
    }
    nsCOMPtr<nsIDocShellTreeItem> parent;
    docShellTreeItem->GetInProcessParent(getter_AddRefs(parent));
    docShellTreeItem = parent;
  }

  return nullptr;
}

/* static */
nsPresContext* nsContentUtils::FindPresContextForDocument(
    const Document* aDocument) {
  if (PresShell* presShell = FindPresShellForDocument(aDocument)) {
    return presShell->GetPresContext();
  }
  return nullptr;
}

nsIWidget* nsContentUtils::WidgetForDocument(const Document* aDocument) {
  PresShell* presShell = FindPresShellForDocument(aDocument);
  if (!presShell) {
    return nullptr;
  }
  nsViewManager* vm = presShell->GetViewManager();
  if (!vm) {
    return nullptr;
  }
  nsView* rootView = vm->GetRootView();
  if (!rootView) {
    return nullptr;
  }
  nsView* displayRoot = nsViewManager::GetDisplayRootFor(rootView);
  if (!displayRoot) {
    return nullptr;
  }
  return displayRoot->GetNearestWidget(nullptr);
}

nsIWidget* nsContentUtils::WidgetForContent(const nsIContent* aContent) {
  nsIFrame* frame = aContent->GetPrimaryFrame();
  if (frame) {
    frame = nsLayoutUtils::GetDisplayRootFrame(frame);

    nsView* view = frame->GetView();
    if (view) {
      return view->GetWidget();
    }
  }

  return nullptr;
}

WindowRenderer* nsContentUtils::WindowRendererForContent(
    const nsIContent* aContent) {
  nsIWidget* widget = nsContentUtils::WidgetForContent(aContent);
  if (widget) {
    return widget->GetWindowRenderer();
  }

  return nullptr;
}

WindowRenderer* nsContentUtils::WindowRendererForDocument(
    const Document* aDoc) {
  nsIWidget* widget = nsContentUtils::WidgetForDocument(aDoc);
  if (widget) {
    return widget->GetWindowRenderer();
  }

  return nullptr;
}

bool nsContentUtils::AllowXULXBLForPrincipal(nsIPrincipal* aPrincipal) {
  if (!aPrincipal) {
    return false;
  }

  if (aPrincipal->IsSystemPrincipal()) {
    return true;
  }

  return xpc::IsInAutomation() && IsSitePermAllow(aPrincipal, "allowXULXBL"_ns);
}

bool nsContentUtils::IsPDFJSEnabled() {
  nsCOMPtr<nsIStreamConverter> conv = do_CreateInstance(
      "@mozilla.org/streamconv;1?from=application/pdf&to=text/html");
  return conv;
}

bool nsContentUtils::IsPDFJS(nsIPrincipal* aPrincipal) {
  if (!aPrincipal || !aPrincipal->SchemeIs("resource")) {
    return false;
  }
  nsAutoCString spec;
  nsresult rv = aPrincipal->GetAsciiSpec(spec);
  NS_ENSURE_SUCCESS(rv, false);
  return spec.EqualsLiteral("resource://pdf.js/web/viewer.html");
}

bool nsContentUtils::IsSystemOrPDFJS(JSContext* aCx, JSObject*) {
  nsIPrincipal* principal = SubjectPrincipal(aCx);
  return principal && (principal->IsSystemPrincipal() || IsPDFJS(principal));
}

bool nsContentUtils::IsSecureContextOrWebExtension(JSContext* aCx,
                                                   JSObject* aGlobal) {
  nsIPrincipal* principal = SubjectPrincipal(aCx);
  return mozilla::dom::IsSecureContextOrObjectIsFromSecureContext(aCx,
                                                                  aGlobal) ||
         (principal && principal->GetIsAddonOrExpandedAddonPrincipal());
}

already_AddRefed<nsIDocumentLoaderFactory>
nsContentUtils::FindInternalDocumentViewer(const nsACString& aType,
                                           DocumentViewerType* aLoaderType) {
  if (aLoaderType) {
    *aLoaderType = TYPE_UNSUPPORTED;
  }

  // one helper factory, please
  nsCOMPtr<nsICategoryManager> catMan(
      do_GetService(NS_CATEGORYMANAGER_CONTRACTID));
  if (!catMan) return nullptr;

  nsCOMPtr<nsIDocumentLoaderFactory> docFactory;

  nsCString contractID;
  nsresult rv =
      catMan->GetCategoryEntry("Gecko-Content-Viewers", aType, contractID);
  if (NS_SUCCEEDED(rv)) {
    docFactory = do_GetService(contractID.get());
    if (docFactory && aLoaderType) {
      if (contractID.EqualsLiteral(CONTENT_DLF_CONTRACTID))
        *aLoaderType = TYPE_CONTENT;
      else if (contractID.EqualsLiteral(PLUGIN_DLF_CONTRACTID))
        *aLoaderType = TYPE_FALLBACK;
      else
        *aLoaderType = TYPE_UNKNOWN;
    }
    return docFactory.forget();
  }

  if (DecoderTraits::IsSupportedInVideoDocument(aType)) {
    docFactory =
        do_GetService("@mozilla.org/content/document-loader-factory;1");
    if (docFactory && aLoaderType) {
      *aLoaderType = TYPE_CONTENT;
    }
    return docFactory.forget();
  }

  return nullptr;
}

static void ReportPatternCompileFailure(nsAString& aPattern,
                                        const Document* aDocument,
                                        JS::MutableHandle<JS::Value> error,
                                        JSContext* cx) {
  JS::AutoSaveExceptionState savedExc(cx);
  JS::Rooted<JSObject*> exnObj(cx, &error.toObject());
  JS::Rooted<JS::Value> messageVal(cx);
  if (!JS_GetProperty(cx, exnObj, "message", &messageVal)) {
    return;
  }
  JS::Rooted<JSString*> messageStr(cx, messageVal.toString());
  MOZ_ASSERT(messageStr);

  AutoTArray<nsString, 2> strings;
  strings.AppendElement(aPattern);
  if (!AssignJSString(cx, *strings.AppendElement(), messageStr)) {
    return;
  }

  nsContentUtils::ReportToConsole(nsIScriptError::errorFlag, "DOM"_ns,
                                  aDocument, nsContentUtils::eDOM_PROPERTIES,
                                  "PatternAttributeCompileFailure", strings);
  savedExc.drop();
}

// static
Maybe<bool> nsContentUtils::IsPatternMatching(const nsAString& aValue,
                                              nsString&& aPattern,
                                              const Document* aDocument,
                                              bool aHasMultiple,
                                              JS::RegExpFlags aFlags) {
  NS_ASSERTION(aDocument, "aDocument should be a valid pointer (not null)");

  // The fact that we're using a JS regexp under the hood should not be visible
  // to things like window onerror handlers, so we don't initialize our JSAPI
  // with the document's window (which may not exist anyway).
  AutoJSAPI jsapi;
  jsapi.Init();
  JSContext* cx = jsapi.cx();
  AutoDisableJSInterruptCallback disabler(cx);

  // We can use the junk scope here, because we're just using it for regexp
  // evaluation, not actual script execution, and we disable statics so that the
  // evaluation does not interact with the execution global.
  JSAutoRealm ar(cx, xpc::PrivilegedJunkScope());

  // Check if the pattern by itself is valid first, and not that it only becomes
  // valid once we add ^(?: and )$.
  JS::Rooted<JS::Value> error(cx);
  if (!JS::CheckRegExpSyntax(cx, aPattern.BeginReading(), aPattern.Length(),
                             aFlags, &error)) {
    return Nothing();
  }

  if (!error.isUndefined()) {
    ReportPatternCompileFailure(aPattern, aDocument, &error, cx);
    return Some(true);
  }

  // The pattern has to match the entire value.
  aPattern.InsertLiteral(u"^(?:", 0);
  aPattern.AppendLiteral(")$");

  JS::Rooted<JSObject*> re(
      cx, JS::NewUCRegExpObject(cx, aPattern.BeginReading(), aPattern.Length(),
                                aFlags));
  if (!re) {
    return Nothing();
  }

  JS::Rooted<JS::Value> rval(cx, JS::NullValue());
  if (!aHasMultiple) {
    size_t idx = 0;
    if (!JS::ExecuteRegExpNoStatics(cx, re, aValue.BeginReading(),
                                    aValue.Length(), &idx, true, &rval)) {
      return Nothing();
    }
    return Some(!rval.isNull());
  }

  HTMLSplitOnSpacesTokenizer tokenizer(aValue, ',');
  while (tokenizer.hasMoreTokens()) {
    const nsAString& value = tokenizer.nextToken();
    size_t idx = 0;
    if (!JS::ExecuteRegExpNoStatics(cx, re, value.BeginReading(),
                                    value.Length(), &idx, true, &rval)) {
      return Nothing();
    }
    if (rval.isNull()) {
      return Some(false);
    }
  }
  return Some(true);
}

// static
nsresult nsContentUtils::URIInheritsSecurityContext(nsIURI* aURI,
                                                    bool* aResult) {
  // Note: about:blank URIs do NOT inherit the security context from the
  // current document, which is what this function tests for...
  return NS_URIChainHasFlags(
      aURI, nsIProtocolHandler::URI_INHERITS_SECURITY_CONTEXT, aResult);
}

// static
bool nsContentUtils::ChannelShouldInheritPrincipal(
    nsIPrincipal* aLoadingPrincipal, nsIURI* aURI, bool aInheritForAboutBlank,
    bool aForceInherit) {
  MOZ_ASSERT(aLoadingPrincipal,
             "Can not check inheritance without a principal");

  // Only tell the channel to inherit if it can't provide its own security
  // context.
  //
  // XXX: If this is ever changed, check all callers for what owners
  //      they're passing in.  In particular, see the code and
  //      comments in nsDocShell::LoadURI where we fall back on
  //      inheriting the owner if called from chrome.  That would be
  //      very wrong if this code changed anything but channels that
  //      can't provide their own security context!
  //
  // If aForceInherit is true, we will inherit, even for a channel that
  // can provide its own security context. This is used for srcdoc loads.
  bool inherit = aForceInherit;
  if (!inherit) {
    bool uriInherits;
    // We expect URIInheritsSecurityContext to return success for an
    // about:blank URI, so don't call NS_IsAboutBlank() if this call fails.
    // This condition needs to match the one in nsDocShell::InternalLoad where
    // we're checking for things that will use the owner.
    inherit =
        (NS_SUCCEEDED(URIInheritsSecurityContext(aURI, &uriInherits)) &&
         (uriInherits || (aInheritForAboutBlank && NS_IsAboutBlank(aURI)))) ||
        //
        // file: uri special-casing
        //
        // If this is a file: load opened from another file: then it may need
        // to inherit the owner from the referrer so they can script each other.
        // If we don't set the owner explicitly then each file: gets an owner
        // based on its own codebase later.
        //
        (URIIsLocalFile(aURI) &&
         NS_SUCCEEDED(aLoadingPrincipal->CheckMayLoad(aURI, false)) &&
         // One more check here.  CheckMayLoad will always return true for the
         // system principal, but we do NOT want to inherit in that case.
         !aLoadingPrincipal->IsSystemPrincipal());
  }
  return inherit;
}

/* static */
bool nsContentUtils::IsCutCopyAllowed(Document* aDocument,
                                      nsIPrincipal& aSubjectPrincipal) {
  if (StaticPrefs::dom_allow_cut_copy() && aDocument &&
      aDocument->HasValidTransientUserGestureActivation()) {
    return true;
  }

  return PrincipalHasPermission(aSubjectPrincipal, nsGkAtoms::clipboardWrite);
}

/* static */
bool nsContentUtils::HaveEqualPrincipals(Document* aDoc1, Document* aDoc2) {
  if (!aDoc1 || !aDoc2) {
    return false;
  }
  bool principalsEqual = false;
  aDoc1->NodePrincipal()->Equals(aDoc2->NodePrincipal(), &principalsEqual);
  return principalsEqual;
}

/* static */
void nsContentUtils::FireMutationEventsForDirectParsing(
    Document* aDoc, nsIContent* aDest, int32_t aOldChildCount) {
  // Fire mutation events. Optimize for the case when there are no listeners
  int32_t newChildCount = aDest->GetChildCount();
  if (newChildCount && nsContentUtils::HasMutationListeners(
                           aDoc, NS_EVENT_BITS_MUTATION_NODEINSERTED)) {
    AutoTArray<nsCOMPtr<nsIContent>, 50> childNodes;
    NS_ASSERTION(newChildCount - aOldChildCount >= 0,
                 "What, some unexpected dom mutation has happened?");
    childNodes.SetCapacity(newChildCount - aOldChildCount);
    for (nsIContent* child = aDest->GetFirstChild(); child;
         child = child->GetNextSibling()) {
      childNodes.AppendElement(child);
    }
    FragmentOrElement::FireNodeInserted(aDoc, aDest, childNodes);
  }
}

/* static */
const Document* nsContentUtils::GetInProcessSubtreeRootDocument(
    const Document* aDoc) {
  if (!aDoc) {
    return nullptr;
  }
  const Document* doc = aDoc;
  while (doc->GetInProcessParentDocument()) {
    doc = doc->GetInProcessParentDocument();
  }
  return doc;
}

// static
int32_t nsContentUtils::GetAdjustedOffsetInTextControl(nsIFrame* aOffsetFrame,
                                                       int32_t aOffset) {
  // The structure of the anonymous frames within a text control frame is
  // an optional block frame, followed by an optional br frame.

  // If the offset frame has a child, then this frame is the block which
  // has the text frames (containing the content) as its children. This will
  // be the case if we click to the right of any of the text frames, or at the
  // bottom of the text area.
  nsIFrame* firstChild = aOffsetFrame->PrincipalChildList().FirstChild();
  if (firstChild) {
    // In this case, the passed-in offset is incorrect, and we want the length
    // of the entire content in the text control frame.
    return firstChild->GetContent()->Length();
  }

  if (aOffsetFrame->GetPrevSibling() && !aOffsetFrame->GetNextSibling()) {
    // In this case, we're actually within the last frame, which is a br
    // frame. Our offset should therefore be the length of the first child of
    // our parent.
    int32_t aOutOffset = aOffsetFrame->GetParent()
                             ->PrincipalChildList()
                             .FirstChild()
                             ->GetContent()
                             ->Length();
    return aOutOffset;
  }

  // Otherwise, we're within one of the text frames, in which case our offset
  // has already been correctly calculated.
  return aOffset;
}

// static
bool nsContentUtils::IsPointInSelection(
    const mozilla::dom::Selection& aSelection, const nsINode& aNode,
    const uint32_t aOffset) {
  if (aSelection.IsCollapsed()) {
    return false;
  }

  const uint32_t rangeCount = aSelection.RangeCount();
  for (const uint32_t i : IntegerRange(rangeCount)) {
    MOZ_ASSERT(aSelection.RangeCount() == rangeCount);
    RefPtr<const nsRange> range = aSelection.GetRangeAt(i);
    if (NS_WARN_IF(!range)) {
      // Don't bail yet, iterate through them all
      continue;
    }

    // Done when we find a range that we are in
    if (range->IsPointInRange(aNode, aOffset, IgnoreErrors())) {
      return true;
    }
  }

  return false;
}

// static
void nsContentUtils::GetSelectionInTextControl(Selection* aSelection,
                                               Element* aRoot,
                                               uint32_t& aOutStartOffset,
                                               uint32_t& aOutEndOffset) {
  MOZ_ASSERT(aSelection && aRoot);

  // We don't care which end of this selection is anchor and which is focus.  In
  // fact, we explicitly want to know which is the _start_ and which is the
  // _end_, not anchor vs focus.
  const nsRange* range = aSelection->GetAnchorFocusRange();
  if (!range) {
    // Nothing selected
    aOutStartOffset = aOutEndOffset = 0;
    return;
  }

  // All the node pointers here are raw pointers for performance.  We shouldn't
  // be doing anything in this function that invalidates the node tree.
  nsINode* startContainer = range->GetStartContainer();
  uint32_t startOffset = range->StartOffset();
  nsINode* endContainer = range->GetEndContainer();
  uint32_t endOffset = range->EndOffset();

  // We have at most two children, consisting of an optional text node followed
  // by an optional <br>.
  NS_ASSERTION(aRoot->GetChildCount() <= 2, "Unexpected children");
  nsIContent* firstChild = aRoot->GetFirstChild();
#ifdef DEBUG
  nsCOMPtr<nsIContent> lastChild = aRoot->GetLastChild();
  NS_ASSERTION(startContainer == aRoot || startContainer == firstChild ||
                   startContainer == lastChild,
               "Unexpected startContainer");
  NS_ASSERTION(endContainer == aRoot || endContainer == firstChild ||
                   endContainer == lastChild,
               "Unexpected endContainer");
  // firstChild is either text or a <br> (hence an element).
  MOZ_ASSERT_IF(firstChild, firstChild->IsText() || firstChild->IsElement());
#endif
  if (!firstChild || firstChild->IsElement()) {
    // No text node, so everything is 0
    startOffset = endOffset = 0;
  } else {
    // First child is text.  If the start/end is already in the text node,
    // or the start of the root node, no change needed.  If it's in the root
    // node but not the start, or in the trailing <br>, we need to set the
    // offset to the end.
    if ((startContainer == aRoot && startOffset != 0) ||
        (startContainer != aRoot && startContainer != firstChild)) {
      startOffset = firstChild->Length();
    }
    if ((endContainer == aRoot && endOffset != 0) ||
        (endContainer != aRoot && endContainer != firstChild)) {
      endOffset = firstChild->Length();
    }
  }

  MOZ_ASSERT(startOffset <= endOffset);
  aOutStartOffset = startOffset;
  aOutEndOffset = endOffset;
}

// static
HTMLEditor* nsContentUtils::GetHTMLEditor(nsPresContext* aPresContext) {
  if (!aPresContext) {
    return nullptr;
  }
  return GetHTMLEditor(aPresContext->GetDocShell());
}

// static
HTMLEditor* nsContentUtils::GetHTMLEditor(nsDocShell* aDocShell) {
  bool isEditable;
  if (!aDocShell || NS_FAILED(aDocShell->GetEditable(&isEditable)) ||
      !isEditable) {
    return nullptr;
  }
  return aDocShell->GetHTMLEditor();
}

// static
EditorBase* nsContentUtils::GetActiveEditor(nsPresContext* aPresContext) {
  if (!aPresContext) {
    return nullptr;
  }

  return GetActiveEditor(aPresContext->Document()->GetWindow());
}

// static
EditorBase* nsContentUtils::GetActiveEditor(nsPIDOMWindowOuter* aWindow) {
  if (!aWindow || !aWindow->GetExtantDoc()) {
    return nullptr;
  }

  // If it's in designMode, nobody can have focus.  Therefore, the HTMLEditor
  // handles all events.  I.e., it's focused editor in this case.
  if (aWindow->GetExtantDoc()->IsInDesignMode()) {
    return GetHTMLEditor(nsDocShell::Cast(aWindow->GetDocShell()));
  }

  // If focused element is associated with TextEditor, it must be <input>
  // element or <textarea> element.  Let's return it even if it's in a
  // contenteditable element.
  nsCOMPtr<nsPIDOMWindowOuter> focusedWindow;
  if (Element* focusedElement = nsFocusManager::GetFocusedDescendant(
          aWindow, nsFocusManager::SearchRange::eOnlyCurrentWindow,
          getter_AddRefs(focusedWindow))) {
    if (TextEditor* textEditor = focusedElement->GetTextEditorInternal()) {
      return textEditor;
    }
  }

  // Otherwise, HTMLEditor may handle inputs even non-editable element has
  // focus or nobody has focus.
  return GetHTMLEditor(nsDocShell::Cast(aWindow->GetDocShell()));
}

// static
TextEditor* nsContentUtils::GetTextEditorFromAnonymousNodeWithoutCreation(
    const nsIContent* aAnonymousContent) {
  if (!aAnonymousContent) {
    return nullptr;
  }
  nsIContent* parent = aAnonymousContent->FindFirstNonChromeOnlyAccessContent();
  if (!parent || parent == aAnonymousContent) {
    return nullptr;
  }
  if (HTMLInputElement* inputElement =
          HTMLInputElement::FromNodeOrNull(parent)) {
    return inputElement->GetTextEditorWithoutCreation();
  }
  if (HTMLTextAreaElement* textareaElement =
          HTMLTextAreaElement::FromNodeOrNull(parent)) {
    return textareaElement->GetTextEditorWithoutCreation();
  }
  return nullptr;
}

// static
bool nsContentUtils::IsNodeInEditableRegion(nsINode* aNode) {
  while (aNode) {
    if (aNode->IsEditable()) {
      return true;
    }
    aNode = aNode->GetParent();
  }
  return false;
}

// static
bool nsContentUtils::IsForbiddenRequestHeader(const nsACString& aHeader,
                                              const nsACString& aValue) {
  if (IsForbiddenSystemRequestHeader(aHeader)) {
    return true;
  }

  if ((nsContentUtils::IsOverrideMethodHeader(aHeader) &&
       nsContentUtils::ContainsForbiddenMethod(aValue))) {
    return true;
  }

  if (StringBeginsWith(aHeader, "proxy-"_ns,
                       nsCaseInsensitiveCStringComparator) ||
      StringBeginsWith(aHeader, "sec-"_ns,
                       nsCaseInsensitiveCStringComparator)) {
    return true;
  }

  return false;
}

// static
bool nsContentUtils::IsForbiddenSystemRequestHeader(const nsACString& aHeader) {
  static const char* kInvalidHeaders[] = {"accept-charset",
                                          "accept-encoding",
                                          "access-control-request-headers",
                                          "access-control-request-method",
                                          "connection",
                                          "content-length",
                                          "cookie",
                                          "cookie2",
                                          "date",
                                          "dnt",
                                          "expect",
                                          "host",
                                          "keep-alive",
                                          "origin",
                                          "referer",
                                          "set-cookie",
                                          "te",
                                          "trailer",
                                          "transfer-encoding",
                                          "upgrade",
                                          "via"};
  for (auto& kInvalidHeader : kInvalidHeaders) {
    if (aHeader.LowerCaseEqualsASCII(kInvalidHeader)) {
      return true;
    }
  }
  return false;
}

// static
bool nsContentUtils::IsForbiddenResponseHeader(const nsACString& aHeader) {
  return (aHeader.LowerCaseEqualsASCII("set-cookie") ||
          aHeader.LowerCaseEqualsASCII("set-cookie2"));
}

// static
bool nsContentUtils::IsOverrideMethodHeader(const nsACString& headerName) {
  return headerName.EqualsIgnoreCase("x-http-method-override") ||
         headerName.EqualsIgnoreCase("x-http-method") ||
         headerName.EqualsIgnoreCase("x-method-override");
}

// static
bool nsContentUtils::ContainsForbiddenMethod(const nsACString& headerValue) {
  bool hasInsecureMethod = false;
  nsCCharSeparatedTokenizer tokenizer(headerValue, ',');

  while (tokenizer.hasMoreTokens()) {
    const nsDependentCSubstring& value = tokenizer.nextToken();

    if (value.EqualsIgnoreCase("connect") || value.EqualsIgnoreCase("trace") ||
        value.EqualsIgnoreCase("track")) {
      hasInsecureMethod = true;
      break;
    }
  }

  return hasInsecureMethod;
}

Maybe<nsContentUtils::ParsedRange> nsContentUtils::ParseSingleRangeRequest(
    const nsACString& aHeaderValue, bool aAllowWhitespace) {
  // See https://fetch.spec.whatwg.org/#simple-range-header-value
  mozilla::Tokenizer p(aHeaderValue);
  Maybe<uint64_t> rangeStart;
  Maybe<uint64_t> rangeEnd;

  // Step 2 and 3
  if (!p.CheckWord("bytes")) {
    return Nothing();
  }

  // Step 4
  if (aAllowWhitespace) {
    p.SkipWhites();
  }

  // Step 5 and 6
  if (!p.CheckChar('=')) {
    return Nothing();
  }

  // Step 7
  if (aAllowWhitespace) {
    p.SkipWhites();
  }

  // Step 8 and 9
  uint64_t res;
  if (p.ReadInteger(&res)) {
    rangeStart = Some(res);
  }

  // Step 10
  if (aAllowWhitespace) {
    p.SkipWhites();
  }

  // Step 11
  if (!p.CheckChar('-')) {
    return Nothing();
  }

  // Step 13
  if (aAllowWhitespace) {
    p.SkipWhites();
  }

  // Step 14 and 15
  if (p.ReadInteger(&res)) {
    rangeEnd = Some(res);
  }

  // Step 16
  if (!p.CheckEOF()) {
    return Nothing();
  }

  // Step 17
  if (!rangeStart && !rangeEnd) {
    return Nothing();
  }

  // Step 18
  if (rangeStart && rangeEnd && *rangeStart > *rangeEnd) {
    return Nothing();
  }

  return Some(ParsedRange(rangeStart, rangeEnd));
}

// static
bool nsContentUtils::IsCorsUnsafeRequestHeaderValue(
    const nsACString& aHeaderValue) {
  const char* cur = aHeaderValue.BeginReading();
  const char* end = aHeaderValue.EndReading();

  while (cur != end) {
    // Implementation of
    // https://fetch.spec.whatwg.org/#cors-unsafe-request-header-byte Is less
    // than a space but not a horizontal tab
    if ((*cur < ' ' && *cur != '\t') || *cur == '"' || *cur == '(' ||
        *cur == ')' || *cur == ':' || *cur == '<' || *cur == '>' ||
        *cur == '?' || *cur == '@' || *cur == '[' || *cur == '\\' ||
        *cur == ']' || *cur == '{' || *cur == '}' ||
        *cur == 0x7F) {  // 0x75 is DEL
      return true;
    }
    cur++;
  }
  return false;
}

// static
bool nsContentUtils::IsAllowedNonCorsAccept(const nsACString& aHeaderValue) {
  if (IsCorsUnsafeRequestHeaderValue(aHeaderValue)) {
    return false;
  }
  return true;
}

// static
bool nsContentUtils::IsAllowedNonCorsContentType(
    const nsACString& aHeaderValue) {
  nsAutoCString contentType;
  nsAutoCString unused;

  if (IsCorsUnsafeRequestHeaderValue(aHeaderValue)) {
    return false;
  }

  nsresult rv = NS_ParseRequestContentType(aHeaderValue, contentType, unused);
  if (NS_FAILED(rv)) {
    return false;
  }

  return contentType.LowerCaseEqualsLiteral("text/plain") ||
         contentType.LowerCaseEqualsLiteral(
             "application/x-www-form-urlencoded") ||
         contentType.LowerCaseEqualsLiteral("multipart/form-data");
}

// static
bool nsContentUtils::IsAllowedNonCorsLanguage(const nsACString& aHeaderValue) {
  const char* cur = aHeaderValue.BeginReading();
  const char* end = aHeaderValue.EndReading();

  while (cur != end) {
    if ((*cur >= '0' && *cur <= '9') || (*cur >= 'A' && *cur <= 'Z') ||
        (*cur >= 'a' && *cur <= 'z') || *cur == ' ' || *cur == '*' ||
        *cur == ',' || *cur == '-' || *cur == '.' || *cur == ';' ||
        *cur == '=') {
      cur++;
      continue;
    }
    return false;
  }
  return true;
}

bool nsContentUtils::IsAllowedNonCorsRange(const nsACString& aHeaderValue) {
  Maybe<ParsedRange> parsedRange = ParseSingleRangeRequest(aHeaderValue, false);
  if (!parsedRange) {
    return false;
  }

  if (!parsedRange->Start()) {
    return false;
  }

  return true;
}

// static
bool nsContentUtils::IsCORSSafelistedRequestHeader(const nsACString& aName,
                                                   const nsACString& aValue) {
  // see https://fetch.spec.whatwg.org/#cors-safelisted-request-header
  if (aValue.Length() > 128) {
    return false;
  }
  return (aName.LowerCaseEqualsLiteral("accept") &&
          nsContentUtils::IsAllowedNonCorsAccept(aValue)) ||
         (aName.LowerCaseEqualsLiteral("accept-language") &&
          nsContentUtils::IsAllowedNonCorsLanguage(aValue)) ||
         (aName.LowerCaseEqualsLiteral("content-language") &&
          nsContentUtils::IsAllowedNonCorsLanguage(aValue)) ||
         (aName.LowerCaseEqualsLiteral("content-type") &&
          nsContentUtils::IsAllowedNonCorsContentType(aValue)) ||
         (aName.LowerCaseEqualsLiteral("range") &&
          nsContentUtils::IsAllowedNonCorsRange(aValue));
}

mozilla::LogModule* nsContentUtils::ResistFingerprintingLog() {
  return gResistFingerprintingLog;
}
mozilla::LogModule* nsContentUtils::DOMDumpLog() { return sDOMDumpLog; }

bool nsContentUtils::GetNodeTextContent(const nsINode* aNode, bool aDeep,
                                        nsAString& aResult,
                                        const fallible_t& aFallible) {
  aResult.Truncate();
  return AppendNodeTextContent(aNode, aDeep, aResult, aFallible);
}

void nsContentUtils::GetNodeTextContent(const nsINode* aNode, bool aDeep,
                                        nsAString& aResult) {
  if (!GetNodeTextContent(aNode, aDeep, aResult, fallible)) {
    NS_ABORT_OOM(0);  // Unfortunately we don't know the allocation size
  }
}

void nsContentUtils::DestroyMatchString(void* aData) {
  if (aData) {
    nsString* matchString = static_cast<nsString*>(aData);
    delete matchString;
  }
}

bool nsContentUtils::IsJavascriptMIMEType(const nsAString& aMIMEType) {
  // Table ordered from most to least likely JS MIME types.
  static const char* jsTypes[] = {"text/javascript",
                                  "text/ecmascript",
                                  "application/javascript",
                                  "application/ecmascript",
                                  "application/x-javascript",
                                  "application/x-ecmascript",
                                  "text/javascript1.0",
                                  "text/javascript1.1",
                                  "text/javascript1.2",
                                  "text/javascript1.3",
                                  "text/javascript1.4",
                                  "text/javascript1.5",
                                  "text/jscript",
                                  "text/livescript",
                                  "text/x-ecmascript",
                                  "text/x-javascript",
                                  nullptr};

  for (uint32_t i = 0; jsTypes[i]; ++i) {
    if (aMIMEType.LowerCaseEqualsASCII(jsTypes[i])) {
      return true;
    }
  }

  return false;
}

bool nsContentUtils::PrefetchPreloadEnabled(nsIDocShell* aDocShell) {
  //
  // SECURITY CHECK: disable prefetching and preloading from mailnews!
  //
  // walk up the docshell tree to see if any containing
  // docshell are of type MAIL.
  //

  if (!aDocShell) {
    return false;
  }

  nsCOMPtr<nsIDocShell> docshell = aDocShell;
  nsCOMPtr<nsIDocShellTreeItem> parentItem;

  do {
    auto appType = docshell->GetAppType();
    if (appType == nsIDocShell::APP_TYPE_MAIL) {
      return false;  // do not prefetch, preload, preconnect from mailnews
    }

    docshell->GetInProcessParent(getter_AddRefs(parentItem));
    if (parentItem) {
      docshell = do_QueryInterface(parentItem);
      if (!docshell) {
        NS_ERROR("cannot get a docshell from a treeItem!");
        return false;
      }
    }
  } while (parentItem);

  return true;
}

uint64_t nsContentUtils::GetInnerWindowID(nsIRequest* aRequest) {
  // can't do anything if there's no nsIRequest!
  if (!aRequest) {
    return 0;
  }

  nsCOMPtr<nsILoadGroup> loadGroup;
  nsresult rv = aRequest->GetLoadGroup(getter_AddRefs(loadGroup));

  if (NS_FAILED(rv) || !loadGroup) {
    return 0;
  }

  return GetInnerWindowID(loadGroup);
}

uint64_t nsContentUtils::GetInnerWindowID(nsILoadGroup* aLoadGroup) {
  if (!aLoadGroup) {
    return 0;
  }

  nsCOMPtr<nsIInterfaceRequestor> callbacks;
  nsresult rv = aLoadGroup->GetNotificationCallbacks(getter_AddRefs(callbacks));
  if (NS_FAILED(rv) || !callbacks) {
    return 0;
  }

  nsCOMPtr<nsILoadContext> loadContext = do_GetInterface(callbacks);
  if (!loadContext) {
    return 0;
  }

  nsCOMPtr<mozIDOMWindowProxy> window;
  rv = loadContext->GetAssociatedWindow(getter_AddRefs(window));
  if (NS_FAILED(rv) || !window) {
    return 0;
  }

  auto* pwindow = nsPIDOMWindowOuter::From(window);
  if (!pwindow) {
    return 0;
  }

  nsPIDOMWindowInner* inner = pwindow->GetCurrentInnerWindow();
  return inner ? inner->WindowID() : 0;
}

// static
void nsContentUtils::MaybeFixIPv6Host(nsACString& aHost) {
  if (aHost.FindChar(':') != -1) {  // Escape IPv6 address
    MOZ_ASSERT(!aHost.Length() ||
               (aHost[0] != '[' && aHost[aHost.Length() - 1] != ']'));
    aHost.Insert('[', 0);
    aHost.Taint().shift(0, 1);
    aHost.Append(']');
  }
}

nsresult nsContentUtils::GetHostOrIPv6WithBrackets(nsIURI* aURI,
                                                   nsACString& aHost) {
  aHost.Truncate();
  nsresult rv = aURI->GetHost(aHost);
  if (NS_FAILED(rv)) {  // Some URIs do not have a host
    return rv;
  }

  MaybeFixIPv6Host(aHost);

  return NS_OK;
}

nsresult nsContentUtils::GetHostOrIPv6WithBrackets(nsIURI* aURI,
                                                   nsAString& aHost) {
  nsAutoCString hostname;
  nsresult rv = GetHostOrIPv6WithBrackets(aURI, hostname);
  if (NS_FAILED(rv)) {
    return rv;
  }
  CopyUTF8toUTF16(hostname, aHost);
  aHost.AssignTaint(hostname.Taint());
  return NS_OK;
}

nsresult nsContentUtils::GetHostOrIPv6WithBrackets(nsIPrincipal* aPrincipal,
                                                   nsACString& aHost) {
  nsresult rv = aPrincipal->GetAsciiHost(aHost);
  if (NS_FAILED(rv)) {  // Some URIs do not have a host
    return rv;
  }

  MaybeFixIPv6Host(aHost);
  return NS_OK;
}

CallState nsContentUtils::CallOnAllRemoteChildren(
    MessageBroadcaster* aManager,
    const std::function<CallState(BrowserParent*)>& aCallback) {
  uint32_t browserChildCount = aManager->ChildCount();
  for (uint32_t j = 0; j < browserChildCount; ++j) {
    RefPtr<MessageListenerManager> childMM = aManager->GetChildAt(j);
    if (!childMM) {
      continue;
    }

    RefPtr<MessageBroadcaster> nonLeafMM = MessageBroadcaster::From(childMM);
    if (nonLeafMM) {
      if (CallOnAllRemoteChildren(nonLeafMM, aCallback) == CallState::Stop) {
        return CallState::Stop;
      }
      continue;
    }

    mozilla::dom::ipc::MessageManagerCallback* cb = childMM->GetCallback();
    if (cb) {
      nsFrameLoader* fl = static_cast<nsFrameLoader*>(cb);
      BrowserParent* remote = BrowserParent::GetFrom(fl);
      if (remote && aCallback) {
        if (aCallback(remote) == CallState::Stop) {
          return CallState::Stop;
        }
      }
    }
  }

  return CallState::Continue;
}

void nsContentUtils::CallOnAllRemoteChildren(
    nsPIDOMWindowOuter* aWindow,
    const std::function<CallState(BrowserParent*)>& aCallback) {
  nsGlobalWindowOuter* window = nsGlobalWindowOuter::Cast(aWindow);
  if (window->IsChromeWindow()) {
    RefPtr<MessageBroadcaster> windowMM = window->GetMessageManager();
    if (windowMM) {
      CallOnAllRemoteChildren(windowMM, aCallback);
    }
  }
}

bool nsContentUtils::IPCTransferableDataItemHasKnownFlavor(
    const IPCTransferableDataItem& aItem) {
  // Unknown types are converted to kCustomTypesMime.
  if (aItem.flavor().EqualsASCII(kCustomTypesMime)) {
    return true;
  }

  for (const char* format : DataTransfer::kKnownFormats) {
    if (aItem.flavor().EqualsASCII(format)) {
      return true;
    }
  }

  return false;
}

nsresult nsContentUtils::IPCTransferableDataToTransferable(
    const IPCTransferableData& aTransferableData, bool aAddDataFlavor,
    nsITransferable* aTransferable, const bool aFilterUnknownFlavors) {
  nsresult rv;
  const nsTArray<IPCTransferableDataItem>& items = aTransferableData.items();
  for (const auto& item : items) {
    if (aFilterUnknownFlavors && !IPCTransferableDataItemHasKnownFlavor(item)) {
      NS_WARNING(
          "Ignoring unknown flavor in "
          "nsContentUtils::IPCTransferableDataToTransferable");
      continue;
    }

    if (aAddDataFlavor) {
      aTransferable->AddDataFlavor(item.flavor().get());
    }

    nsCOMPtr<nsISupports> transferData;
    switch (item.data().type()) {
      case IPCTransferableDataType::TIPCTransferableDataString: {
        const auto& data = item.data().get_IPCTransferableDataString();
        nsCOMPtr<nsISupportsString> dataWrapper =
            do_CreateInstance(NS_SUPPORTS_STRING_CONTRACTID, &rv);
        NS_ENSURE_SUCCESS(rv, rv);
        rv = dataWrapper->SetData(nsDependentSubstring(
            reinterpret_cast<const char16_t*>(data.data().Data()),
            data.data().Size() / sizeof(char16_t)));
        NS_ENSURE_SUCCESS(rv, rv);
        transferData = dataWrapper;
        break;
      }
      case IPCTransferableDataType::TIPCTransferableDataCString: {
        const auto& data = item.data().get_IPCTransferableDataCString();
        nsCOMPtr<nsISupportsCString> dataWrapper =
            do_CreateInstance(NS_SUPPORTS_CSTRING_CONTRACTID, &rv);
        NS_ENSURE_SUCCESS(rv, rv);
        rv = dataWrapper->SetData(nsDependentCSubstring(
            reinterpret_cast<const char*>(data.data().Data()),
            data.data().Size()));
        NS_ENSURE_SUCCESS(rv, rv);
        transferData = dataWrapper;
        break;
      }
      case IPCTransferableDataType::TIPCTransferableDataInputStream: {
        const auto& data = item.data().get_IPCTransferableDataInputStream();
        nsCOMPtr<nsIInputStream> stream;
        rv = NS_NewByteInputStream(getter_AddRefs(stream),
                                   AsChars(data.data().AsSpan()),
                                   NS_ASSIGNMENT_COPY);
        NS_ENSURE_SUCCESS(rv, rv);
        transferData = stream.forget();
        break;
      }
      case IPCTransferableDataType::TIPCTransferableDataImageContainer: {
        const auto& data = item.data().get_IPCTransferableDataImageContainer();
        nsCOMPtr<imgIContainer> container;
        rv = DeserializeTransferableDataImageContainer(
            data, getter_AddRefs(container));
        NS_ENSURE_SUCCESS(rv, rv);
        transferData = container;
        break;
      }
      case IPCTransferableDataType::TIPCTransferableDataBlob: {
        const auto& data = item.data().get_IPCTransferableDataBlob();
        transferData = IPCBlobUtils::Deserialize(data.blob());
        break;
      }
      case IPCTransferableDataType::T__None:
        MOZ_ASSERT_UNREACHABLE();
        return NS_ERROR_FAILURE;
    }

    rv = aTransferable->SetTransferData(item.flavor().get(), transferData);
    NS_ENSURE_SUCCESS(rv, rv);
  }
  return NS_OK;
}

nsresult nsContentUtils::IPCTransferableToTransferable(
    const IPCTransferable& aIPCTransferable, bool aAddDataFlavor,
    nsITransferable* aTransferable, const bool aFilterUnknownFlavors) {
  // Note that we need to set privacy status of transferable before adding any
  // data into it.
  aTransferable->SetIsPrivateData(aIPCTransferable.isPrivateData());

  nsresult rv =
      IPCTransferableDataToTransferable(aIPCTransferable.data(), aAddDataFlavor,
                                        aTransferable, aFilterUnknownFlavors);
  NS_ENSURE_SUCCESS(rv, rv);

  if (aIPCTransferable.cookieJarSettings().isSome()) {
    nsCOMPtr<nsICookieJarSettings> cookieJarSettings;
    net::CookieJarSettings::Deserialize(
        aIPCTransferable.cookieJarSettings().ref(),
        getter_AddRefs(cookieJarSettings));
    aTransferable->SetCookieJarSettings(cookieJarSettings);
  }
  aTransferable->SetReferrerInfo(aIPCTransferable.referrerInfo());
  aTransferable->SetRequestingPrincipal(aIPCTransferable.requestingPrincipal());
  aTransferable->SetContentPolicyType(aIPCTransferable.contentPolicyType());

  return NS_OK;
}

nsresult nsContentUtils::IPCTransferableDataItemToVariant(
    const IPCTransferableDataItem& aItem, nsIWritableVariant* aVariant) {
  MOZ_ASSERT(aVariant);

  switch (aItem.data().type()) {
    case IPCTransferableDataType::TIPCTransferableDataString: {
      const auto& data = aItem.data().get_IPCTransferableDataString();
      return aVariant->SetAsAString(nsDependentSubstring(
          reinterpret_cast<const char16_t*>(data.data().Data()),
          data.data().Size() / sizeof(char16_t)));
    }
    case IPCTransferableDataType::TIPCTransferableDataCString: {
      const auto& data = aItem.data().get_IPCTransferableDataCString();
      return aVariant->SetAsACString(nsDependentCSubstring(
          reinterpret_cast<const char*>(data.data().Data()),
          data.data().Size()));
    }
    case IPCTransferableDataType::TIPCTransferableDataInputStream: {
      const auto& data = aItem.data().get_IPCTransferableDataInputStream();
      nsCOMPtr<nsIInputStream> stream;
      nsresult rv = NS_NewByteInputStream(getter_AddRefs(stream),
                                          AsChars(data.data().AsSpan()),
                                          NS_ASSIGNMENT_COPY);
      NS_ENSURE_SUCCESS(rv, rv);
      return aVariant->SetAsISupports(stream);
    }
    case IPCTransferableDataType::TIPCTransferableDataImageContainer: {
      const auto& data = aItem.data().get_IPCTransferableDataImageContainer();
      nsCOMPtr<imgIContainer> container;
      nsresult rv = DeserializeTransferableDataImageContainer(
          data, getter_AddRefs(container));
      NS_ENSURE_SUCCESS(rv, rv);
      return aVariant->SetAsISupports(container);
    }
    case IPCTransferableDataType::TIPCTransferableDataBlob: {
      const auto& data = aItem.data().get_IPCTransferableDataBlob();
      RefPtr<BlobImpl> blobImpl = IPCBlobUtils::Deserialize(data.blob());
      return aVariant->SetAsISupports(blobImpl);
    }
    case IPCTransferableDataType::T__None:
      break;
  }

  MOZ_ASSERT_UNREACHABLE();
  return NS_ERROR_UNEXPECTED;
}

void nsContentUtils::TransferablesToIPCTransferableDatas(
    nsIArray* aTransferables, nsTArray<IPCTransferableData>& aIPC,
    bool aInSyncMessage, mozilla::dom::ContentParent* aParent) {
  aIPC.Clear();
  if (aTransferables) {
    uint32_t transferableCount = 0;
    aTransferables->GetLength(&transferableCount);
    for (uint32_t i = 0; i < transferableCount; ++i) {
      IPCTransferableData* dt = aIPC.AppendElement();
      nsCOMPtr<nsITransferable> transferable =
          do_QueryElementAt(aTransferables, i);
      TransferableToIPCTransferableData(transferable, dt, aInSyncMessage,
                                        aParent);
    }
  }
}

nsresult nsContentUtils::CalculateBufferSizeForImage(
    const uint32_t& aStride, const IntSize& aImageSize,
    const SurfaceFormat& aFormat, size_t* aMaxBufferSize,
    size_t* aUsedBufferSize) {
  CheckedInt32 requiredBytes =
      CheckedInt32(aStride) * CheckedInt32(aImageSize.height);

  CheckedInt32 usedBytes =
      requiredBytes - aStride +
      (CheckedInt32(aImageSize.width) * BytesPerPixel(aFormat));
  if (!usedBytes.isValid()) {
    return NS_ERROR_FAILURE;
  }

  MOZ_ASSERT(requiredBytes.isValid(), "usedBytes valid but not required?");
  *aMaxBufferSize = requiredBytes.value();
  *aUsedBufferSize = usedBytes.value();
  return NS_OK;
}

static already_AddRefed<DataSourceSurface> BigBufferToDataSurface(
    BigBuffer& aData, uint32_t aStride, const IntSize& aImageSize,
    SurfaceFormat aFormat) {
  if (!aData.Size() || !aImageSize.width || !aImageSize.height) {
    return nullptr;
  }

  // Validate shared memory buffer size
  size_t imageBufLen = 0;
  size_t maxBufLen = 0;
  if (NS_FAILED(nsContentUtils::CalculateBufferSizeForImage(
          aStride, aImageSize, aFormat, &maxBufLen, &imageBufLen))) {
    return nullptr;
  }
  if (imageBufLen > aData.Size()) {
    return nullptr;
  }
  return CreateDataSourceSurfaceFromData(aImageSize, aFormat, aData.Data(),
                                         aStride);
}

nsresult nsContentUtils::DeserializeTransferableDataImageContainer(
    const IPCTransferableDataImageContainer& aData,
    imgIContainer** aContainer) {
  const IntSize size(aData.width(), aData.height());
  size_t maxBufferSize = 0;
  size_t usedBufferSize = 0;
  nsresult rv = CalculateBufferSizeForImage(
      aData.stride(), size, aData.format(), &maxBufferSize, &usedBufferSize);
  NS_ENSURE_SUCCESS(rv, rv);
  if (usedBufferSize > aData.data().Size()) {
    return NS_ERROR_FAILURE;
  }
  RefPtr<DataSourceSurface> surface =
      CreateDataSourceSurfaceFromData(size, aData.format(), aData.data().Data(),
                                      static_cast<int32_t>(aData.stride()));
  if (!surface) {
    return NS_ERROR_FAILURE;
  }
  RefPtr<gfxDrawable> drawable = new gfxSurfaceDrawable(surface, size);
  nsCOMPtr<imgIContainer> imageContainer =
      image::ImageOps::CreateFromDrawable(drawable);
  imageContainer.forget(aContainer);

  return NS_OK;
}

bool nsContentUtils::IsFlavorImage(const nsACString& aFlavor) {
  return aFlavor.EqualsLiteral(kNativeImageMime) ||
         aFlavor.EqualsLiteral(kJPEGImageMime) ||
         aFlavor.EqualsLiteral(kJPGImageMime) ||
         aFlavor.EqualsLiteral(kPNGImageMime) ||
         aFlavor.EqualsLiteral(kGIFImageMime);
}

// FIXME: This can probably be removed once bug 1783240 lands, as `nsString`
// will be implicitly serialized in shmem when sent over IPDL directly.
static IPCTransferableDataString AsIPCTransferableDataString(
    Span<const char16_t> aInput) {
  return IPCTransferableDataString{BigBuffer(AsBytes(aInput))};
}

// FIXME: This can probably be removed once bug 1783240 lands, as `nsCString`
// will be implicitly serialized in shmem when sent over IPDL directly.
static IPCTransferableDataCString AsIPCTransferableDataCString(
    Span<const char> aInput) {
  return IPCTransferableDataCString{BigBuffer(AsBytes(aInput))};
}

void nsContentUtils::TransferableToIPCTransferableData(
    nsITransferable* aTransferable, IPCTransferableData* aTransferableData,
    bool aInSyncMessage, mozilla::dom::ContentParent* aParent) {
  MOZ_ASSERT_IF(XRE_IsParentProcess(), aParent);

  if (aTransferable) {
    nsTArray<nsCString> flavorList;
    aTransferable->FlavorsTransferableCanExport(flavorList);

    for (uint32_t j = 0; j < flavorList.Length(); ++j) {
      nsCString& flavorStr = flavorList[j];
      if (!flavorStr.Length()) {
        continue;
      }

      nsCOMPtr<nsISupports> data;
      nsresult rv =
          aTransferable->GetTransferData(flavorStr.get(), getter_AddRefs(data));

      if (NS_FAILED(rv) || !data) {
        if (aInSyncMessage) {
          // Can't do anything.
          // FIXME: This shouldn't be the case anymore!
          continue;
        }

        // This is a hack to support kFilePromiseMime.
        // On Windows there just needs to be an entry for it,
        // and for OSX we need to create
        // nsContentAreaDragDropDataProvider as nsIFlavorDataProvider.
        if (flavorStr.EqualsLiteral(kFilePromiseMime)) {
          IPCTransferableDataItem* item =
              aTransferableData->items().AppendElement();
          item->flavor() = flavorStr;
          item->data() =
              AsIPCTransferableDataString(NS_ConvertUTF8toUTF16(flavorStr));
          continue;
        }

        // Empty element, transfer only the flavor
        IPCTransferableDataItem* item =
            aTransferableData->items().AppendElement();
        item->flavor() = flavorStr;
        item->data() = AsIPCTransferableDataString(EmptyString());
        continue;
      }

      // We need to handle nsIInputStream before nsISupportsCString, otherwise
      // nsStringInputStream would be converted into a wrong type.
      if (nsCOMPtr<nsIInputStream> stream = do_QueryInterface(data)) {
        IPCTransferableDataItem* item =
            aTransferableData->items().AppendElement();
        item->flavor() = flavorStr;
        nsCString imageData;
        DebugOnly<nsresult> rv =
            NS_ConsumeStream(stream, UINT32_MAX, imageData);
        MOZ_ASSERT(
            rv != NS_BASE_STREAM_WOULD_BLOCK,
            "cannot use async input streams in nsITransferable right now");
        // FIXME: This can probably be simplified once bug 1783240 lands, as
        // `nsCString` will be implicitly serialized in shmem when sent over
        // IPDL directly.
        item->data() =
            IPCTransferableDataInputStream(BigBuffer(AsBytes(Span(imageData))));
        continue;
      }

      if (nsCOMPtr<nsISupportsString> text = do_QueryInterface(data)) {
        nsAutoString dataAsString;
        MOZ_ALWAYS_SUCCEEDS(text->GetData(dataAsString));

        IPCTransferableDataItem* item =
            aTransferableData->items().AppendElement();
        item->flavor() = flavorStr;
        item->data() = AsIPCTransferableDataString(dataAsString);
        continue;
      }

      if (nsCOMPtr<nsISupportsCString> ctext = do_QueryInterface(data)) {
        nsAutoCString dataAsString;
        MOZ_ALWAYS_SUCCEEDS(ctext->GetData(dataAsString));

        IPCTransferableDataItem* item =
            aTransferableData->items().AppendElement();
        item->flavor() = flavorStr;
        item->data() = AsIPCTransferableDataCString(dataAsString);
        continue;
      }

      if (nsCOMPtr<imgIContainer> image = do_QueryInterface(data)) {
        // Images to be placed on the clipboard are imgIContainers.
        RefPtr<mozilla::gfx::SourceSurface> surface = image->GetFrame(
            imgIContainer::FRAME_CURRENT,
            imgIContainer::FLAG_SYNC_DECODE | imgIContainer::FLAG_ASYNC_NOTIFY);
        if (!surface) {
          continue;
        }
        RefPtr<mozilla::gfx::DataSourceSurface> dataSurface =
            surface->GetDataSurface();
        if (!dataSurface) {
          continue;
        }
        size_t length;
        int32_t stride;
        Maybe<BigBuffer> surfaceData =
            GetSurfaceData(*dataSurface, &length, &stride);

        if (surfaceData.isNothing()) {
          continue;
        }

        IPCTransferableDataItem* item =
            aTransferableData->items().AppendElement();
        item->flavor() = flavorStr;

        mozilla::gfx::IntSize size = dataSurface->GetSize();
        item->data() = IPCTransferableDataImageContainer(
            std::move(*surfaceData), size.width, size.height, stride,
            dataSurface->GetFormat());
        continue;
      }

      // Otherwise, handle this as a file.
      nsCOMPtr<BlobImpl> blobImpl;
      if (nsCOMPtr<nsIFile> file = do_QueryInterface(data)) {
        if (aParent) {
          bool isDir = false;
          if (NS_SUCCEEDED(file->IsDirectory(&isDir)) && isDir) {
            nsAutoString path;
            if (NS_WARN_IF(NS_FAILED(file->GetPath(path)))) {
              continue;
            }

            RefPtr<FileSystemSecurity> fss = FileSystemSecurity::GetOrCreate();
            fss->GrantAccessToContentProcess(aParent->ChildID(), path);
          }
        }

        blobImpl = new FileBlobImpl(file);

        IgnoredErrorResult rv;

        // Ensure that file data is cached no that the content process
        // has this data available to it when passed over:
        blobImpl->GetSize(rv);
        if (NS_WARN_IF(rv.Failed())) {
          continue;
        }

        blobImpl->GetLastModified(rv);
        if (NS_WARN_IF(rv.Failed())) {
          continue;
        }
      } else {
        if (aInSyncMessage) {
          // Can't do anything.
          // FIXME: This shouldn't be the case anymore!
          continue;
        }

        blobImpl = do_QueryInterface(data);
      }

      if (blobImpl) {
        // If we failed to create the blob actor, then this blob probably
        // can't get the file size for the underlying file, ignore it for
        // now. TODO pass this through anyway.
        IPCBlob ipcBlob;
        nsresult rv = IPCBlobUtils::Serialize(blobImpl, ipcBlob);
        if (NS_WARN_IF(NS_FAILED(rv))) {
          continue;
        }

        IPCTransferableDataItem* item =
            aTransferableData->items().AppendElement();
        item->flavor() = flavorStr;
        item->data() = IPCTransferableDataBlob(ipcBlob);
      }
    }
  }
}

void nsContentUtils::TransferableToIPCTransferable(
    nsITransferable* aTransferable, IPCTransferable* aIPCTransferable,
    bool aInSyncMessage, mozilla::dom::ContentParent* aParent) {
  IPCTransferableData ipcTransferableData;
  TransferableToIPCTransferableData(aTransferable, &ipcTransferableData,
                                    aInSyncMessage, aParent);

  Maybe<net::CookieJarSettingsArgs> cookieJarSettingsArgs;
  if (nsCOMPtr<nsICookieJarSettings> cookieJarSettings =
          aTransferable->GetCookieJarSettings()) {
    net::CookieJarSettingsArgs args;
    net::CookieJarSettings::Cast(cookieJarSettings)->Serialize(args);
    cookieJarSettingsArgs = Some(std::move(args));
  }

  aIPCTransferable->data() = std::move(ipcTransferableData);
  aIPCTransferable->isPrivateData() = aTransferable->GetIsPrivateData();
  aIPCTransferable->requestingPrincipal() =
      aTransferable->GetRequestingPrincipal();
  aIPCTransferable->cookieJarSettings() = std::move(cookieJarSettingsArgs);
  aIPCTransferable->contentPolicyType() = aTransferable->GetContentPolicyType();
  aIPCTransferable->referrerInfo() = aTransferable->GetReferrerInfo();
}

Maybe<BigBuffer> nsContentUtils::GetSurfaceData(DataSourceSurface& aSurface,
                                                size_t* aLength,
                                                int32_t* aStride) {
  mozilla::gfx::DataSourceSurface::MappedSurface map;
  if (!aSurface.Map(mozilla::gfx::DataSourceSurface::MapType::READ, &map)) {
    return Nothing();
  }

  size_t bufLen = 0;
  size_t maxBufLen = 0;
  nsresult rv = nsContentUtils::CalculateBufferSizeForImage(
      map.mStride, aSurface.GetSize(), aSurface.GetFormat(), &maxBufLen,
      &bufLen);
  if (NS_FAILED(rv)) {
    aSurface.Unmap();
    return Nothing();
  }

  BigBuffer surfaceData(maxBufLen);
  memcpy(surfaceData.Data(), map.mData, bufLen);
  memset(surfaceData.Data() + bufLen, 0, maxBufLen - bufLen);

  *aLength = maxBufLen;
  *aStride = map.mStride;

  aSurface.Unmap();
  return Some(std::move(surfaceData));
}

Maybe<IPCImage> nsContentUtils::SurfaceToIPCImage(DataSourceSurface& aSurface) {
  size_t len = 0;
  int32_t stride = 0;
  auto mem = GetSurfaceData(aSurface, &len, &stride);
  if (!mem) {
    return Nothing();
  }
  return Some(IPCImage{std::move(*mem), uint32_t(stride), aSurface.GetFormat(),
                       ImageIntSize::FromUnknownSize(aSurface.GetSize())});
}

already_AddRefed<DataSourceSurface> nsContentUtils::IPCImageToSurface(
    IPCImage&& aImage) {
  return BigBufferToDataSurface(aImage.data(), aImage.stride(),
                                aImage.size().ToUnknownSize(), aImage.format());
}

Modifiers nsContentUtils::GetWidgetModifiers(int32_t aModifiers) {
  Modifiers result = 0;
  if (aModifiers & nsIDOMWindowUtils::MODIFIER_SHIFT) {
    result |= mozilla::MODIFIER_SHIFT;
  }
  if (aModifiers & nsIDOMWindowUtils::MODIFIER_CONTROL) {
    result |= mozilla::MODIFIER_CONTROL;
  }
  if (aModifiers & nsIDOMWindowUtils::MODIFIER_ALT) {
    result |= mozilla::MODIFIER_ALT;
  }
  if (aModifiers & nsIDOMWindowUtils::MODIFIER_META) {
    result |= mozilla::MODIFIER_META;
  }
  if (aModifiers & nsIDOMWindowUtils::MODIFIER_ALTGRAPH) {
    result |= mozilla::MODIFIER_ALTGRAPH;
  }
  if (aModifiers & nsIDOMWindowUtils::MODIFIER_CAPSLOCK) {
    result |= mozilla::MODIFIER_CAPSLOCK;
  }
  if (aModifiers & nsIDOMWindowUtils::MODIFIER_FN) {
    result |= mozilla::MODIFIER_FN;
  }
  if (aModifiers & nsIDOMWindowUtils::MODIFIER_FNLOCK) {
    result |= mozilla::MODIFIER_FNLOCK;
  }
  if (aModifiers & nsIDOMWindowUtils::MODIFIER_NUMLOCK) {
    result |= mozilla::MODIFIER_NUMLOCK;
  }
  if (aModifiers & nsIDOMWindowUtils::MODIFIER_SCROLLLOCK) {
    result |= mozilla::MODIFIER_SCROLLLOCK;
  }
  if (aModifiers & nsIDOMWindowUtils::MODIFIER_SYMBOL) {
    result |= mozilla::MODIFIER_SYMBOL;
  }
  if (aModifiers & nsIDOMWindowUtils::MODIFIER_SYMBOLLOCK) {
    result |= mozilla::MODIFIER_SYMBOLLOCK;
  }
  return result;
}

nsIWidget* nsContentUtils::GetWidget(PresShell* aPresShell, nsPoint* aOffset) {
  if (!aPresShell) {
    return nullptr;
  }
  nsIFrame* frame = aPresShell->GetRootFrame();
  if (!frame) {
    return nullptr;
  }
  return frame->GetView()->GetNearestWidget(aOffset);
}

int16_t nsContentUtils::GetButtonsFlagForButton(int32_t aButton) {
  switch (aButton) {
    case -1:
      return MouseButtonsFlag::eNoButtons;
    case MouseButton::ePrimary:
      return MouseButtonsFlag::ePrimaryFlag;
    case MouseButton::eMiddle:
      return MouseButtonsFlag::eMiddleFlag;
    case MouseButton::eSecondary:
      return MouseButtonsFlag::eSecondaryFlag;
    case 3:
      return MouseButtonsFlag::e4thFlag;
    case 4:
      return MouseButtonsFlag::e5thFlag;
    case MouseButton::eEraser:
      return MouseButtonsFlag::eEraserFlag;
    default:
      NS_ERROR("Button not known.");
      return 0;
  }
}

LayoutDeviceIntPoint nsContentUtils::ToWidgetPoint(
    const CSSPoint& aPoint, const nsPoint& aOffset,
    nsPresContext* aPresContext) {
  nsPoint layoutRelative = CSSPoint::ToAppUnits(aPoint) + aOffset;
  nsPoint visualRelative =
      ViewportUtils::LayoutToVisual(layoutRelative, aPresContext->PresShell());
  return LayoutDeviceIntPoint::FromAppUnitsRounded(
      visualRelative, aPresContext->AppUnitsPerDevPixel());
}

nsView* nsContentUtils::GetViewToDispatchEvent(nsPresContext* aPresContext,
                                               PresShell** aPresShell) {
  if (!aPresContext || !aPresShell) {
    return nullptr;
  }
  RefPtr<PresShell> presShell = aPresContext->PresShell();
  if (NS_WARN_IF(!presShell)) {
    *aPresShell = nullptr;
    return nullptr;
  }
  nsViewManager* viewManager = presShell->GetViewManager();
  if (!viewManager) {
    presShell.forget(aPresShell);  // XXX Is this intentional?
    return nullptr;
  }
  presShell.forget(aPresShell);
  return viewManager->GetRootView();
}

nsresult nsContentUtils::SendMouseEvent(
    mozilla::PresShell* aPresShell, const nsAString& aType, float aX, float aY,
    int32_t aButton, int32_t aButtons, int32_t aClickCount, int32_t aModifiers,
    bool aIgnoreRootScrollFrame, float aPressure,
    unsigned short aInputSourceArg, uint32_t aIdentifier, bool aToWindow,
    PreventDefaultResult* aPreventDefault, bool aIsDOMEventSynthesized,
    bool aIsWidgetEventSynthesized) {
  nsPoint offset;
  nsCOMPtr<nsIWidget> widget = GetWidget(aPresShell, &offset);
  if (!widget) return NS_ERROR_FAILURE;

  EventMessage msg;
  Maybe<WidgetMouseEvent::ExitFrom> exitFrom;
  bool contextMenuKey = false;
  if (aType.EqualsLiteral("mousedown")) {
    msg = eMouseDown;
  } else if (aType.EqualsLiteral("mouseup")) {
    msg = eMouseUp;
  } else if (aType.EqualsLiteral("mousemove")) {
    msg = eMouseMove;
  } else if (aType.EqualsLiteral("mouseover")) {
    msg = eMouseEnterIntoWidget;
  } else if (aType.EqualsLiteral("mouseout")) {
    msg = eMouseExitFromWidget;
    exitFrom = Some(WidgetMouseEvent::ePlatformChild);
  } else if (aType.EqualsLiteral("mousecancel")) {
    msg = eMouseExitFromWidget;
    exitFrom = Some(XRE_IsParentProcess() ? WidgetMouseEvent::ePlatformTopLevel
                                          : WidgetMouseEvent::ePuppet);
  } else if (aType.EqualsLiteral("mouselongtap")) {
    msg = eMouseLongTap;
  } else if (aType.EqualsLiteral("contextmenu")) {
    msg = eContextMenu;
    contextMenuKey = (aButton == 0);
  } else if (aType.EqualsLiteral("MozMouseHittest")) {
    msg = eMouseHitTest;
  } else if (aType.EqualsLiteral("MozMouseExploreByTouch")) {
    msg = eMouseExploreByTouch;
  } else {
    return NS_ERROR_FAILURE;
  }

  if (aInputSourceArg == MouseEvent_Binding::MOZ_SOURCE_UNKNOWN) {
    aInputSourceArg = MouseEvent_Binding::MOZ_SOURCE_MOUSE;
  }

  WidgetMouseEvent event(true, msg, widget,
                         aIsWidgetEventSynthesized
                             ? WidgetMouseEvent::eSynthesized
                             : WidgetMouseEvent::eReal,
                         contextMenuKey ? WidgetMouseEvent::eContextMenuKey
                                        : WidgetMouseEvent::eNormal);
  event.pointerId = aIdentifier;
  event.mModifiers = GetWidgetModifiers(aModifiers);
  event.mButton = aButton;
  event.mButtons = aButtons != nsIDOMWindowUtils::MOUSE_BUTTONS_NOT_SPECIFIED
                       ? aButtons
                   : msg == eMouseUp ? 0
                                     : GetButtonsFlagForButton(aButton);
  event.mPressure = aPressure;
  event.mInputSource = aInputSourceArg;
  event.mClickCount = aClickCount;
  event.mFlags.mIsSynthesizedForTests = aIsDOMEventSynthesized;
  event.mExitFrom = exitFrom;

  nsPresContext* presContext = aPresShell->GetPresContext();
  if (!presContext) return NS_ERROR_FAILURE;

  event.mRefPoint = ToWidgetPoint(CSSPoint(aX, aY), offset, presContext);
  event.mIgnoreRootScrollFrame = aIgnoreRootScrollFrame;

  nsEventStatus status = nsEventStatus_eIgnore;
  if (aToWindow) {
    RefPtr<PresShell> presShell;
    nsView* view =
        GetViewToDispatchEvent(presContext, getter_AddRefs(presShell));
    if (!presShell || !view) {
      return NS_ERROR_FAILURE;
    }
    return presShell->HandleEvent(view->GetFrame(), &event, false, &status);
  }
  if (StaticPrefs::test_events_async_enabled()) {
    status = widget->DispatchInputEvent(&event).mContentStatus;
  } else {
    nsresult rv = widget->DispatchEvent(&event, status);
    NS_ENSURE_SUCCESS(rv, rv);
  }
  if (aPreventDefault) {
    if (status == nsEventStatus_eConsumeNoDefault) {
      if (event.mFlags.mDefaultPreventedByContent) {
        *aPreventDefault = PreventDefaultResult::ByContent;
      } else {
        *aPreventDefault = PreventDefaultResult::ByChrome;
      }
    } else {
      *aPreventDefault = PreventDefaultResult::No;
    }
  }

  return NS_OK;
}

/* static */
void nsContentUtils::FirePageHideEventForFrameLoaderSwap(
    nsIDocShellTreeItem* aItem, EventTarget* aChromeEventHandler,
    bool aOnlySystemGroup) {
  MOZ_DIAGNOSTIC_ASSERT(aItem);
  MOZ_DIAGNOSTIC_ASSERT(aChromeEventHandler);

  RefPtr<Document> doc = aItem->GetDocument();
  NS_ASSERTION(doc, "What happened here?");
  doc->OnPageHide(true, aChromeEventHandler, aOnlySystemGroup);

  int32_t childCount = 0;
  aItem->GetInProcessChildCount(&childCount);
  AutoTArray<nsCOMPtr<nsIDocShellTreeItem>, 8> kids;
  kids.AppendElements(childCount);
  for (int32_t i = 0; i < childCount; ++i) {
    aItem->GetInProcessChildAt(i, getter_AddRefs(kids[i]));
  }

  for (uint32_t i = 0; i < kids.Length(); ++i) {
    if (kids[i]) {
      FirePageHideEventForFrameLoaderSwap(kids[i], aChromeEventHandler,
                                          aOnlySystemGroup);
    }
  }
}

// The pageshow event is fired for a given document only if IsShowing() returns
// the same thing as aFireIfShowing.  This gives us a way to fire pageshow only
// on documents that are still loading or only on documents that are already
// loaded.
/* static */
void nsContentUtils::FirePageShowEventForFrameLoaderSwap(
    nsIDocShellTreeItem* aItem, EventTarget* aChromeEventHandler,
    bool aFireIfShowing, bool aOnlySystemGroup) {
  int32_t childCount = 0;
  aItem->GetInProcessChildCount(&childCount);
  AutoTArray<nsCOMPtr<nsIDocShellTreeItem>, 8> kids;
  kids.AppendElements(childCount);
  for (int32_t i = 0; i < childCount; ++i) {
    aItem->GetInProcessChildAt(i, getter_AddRefs(kids[i]));
  }

  for (uint32_t i = 0; i < kids.Length(); ++i) {
    if (kids[i]) {
      FirePageShowEventForFrameLoaderSwap(kids[i], aChromeEventHandler,
                                          aFireIfShowing, aOnlySystemGroup);
    }
  }

  RefPtr<Document> doc = aItem->GetDocument();
  if (doc && doc->IsShowing() == aFireIfShowing) {
    doc->OnPageShow(true, aChromeEventHandler, aOnlySystemGroup);
  }
}

/* static */
already_AddRefed<nsPIWindowRoot> nsContentUtils::GetWindowRoot(Document* aDoc) {
  if (aDoc) {
    if (nsPIDOMWindowOuter* win = aDoc->GetWindow()) {
      return win->GetTopWindowRoot();
    }
  }
  return nullptr;
}

/* static */
bool nsContentUtils::LinkContextIsURI(const nsAString& aAnchor,
                                      nsIURI* aDocURI) {
  if (aAnchor.IsEmpty()) {
    // anchor parameter not present or empty -> same document reference
    return true;
  }

  // the document URI might contain a fragment identifier ("#...')
  // we want to ignore that because it's invisible to the server
  // and just affects the local interpretation in the recipient
  nsCOMPtr<nsIURI> contextUri;
  nsresult rv = NS_GetURIWithoutRef(aDocURI, getter_AddRefs(contextUri));

  if (NS_FAILED(rv)) {
    // copying failed
    return false;
  }

  // resolve anchor against context
  nsCOMPtr<nsIURI> resolvedUri;
  rv = NS_NewURI(getter_AddRefs(resolvedUri), aAnchor, nullptr, contextUri);

  if (NS_FAILED(rv)) {
    // resolving failed
    return false;
  }

  bool same;
  rv = contextUri->Equals(resolvedUri, &same);
  if (NS_FAILED(rv)) {
    // comparison failed
    return false;
  }

  return same;
}

/* static */
bool nsContentUtils::IsPreloadType(nsContentPolicyType aType) {
  return (aType == nsIContentPolicy::TYPE_INTERNAL_SCRIPT_PRELOAD ||
          aType == nsIContentPolicy::TYPE_INTERNAL_MODULE_PRELOAD ||
          aType == nsIContentPolicy::TYPE_INTERNAL_IMAGE_PRELOAD ||
          aType == nsIContentPolicy::TYPE_INTERNAL_STYLESHEET_PRELOAD ||
          aType == nsIContentPolicy::TYPE_INTERNAL_FONT_PRELOAD ||
          aType == nsIContentPolicy::TYPE_INTERNAL_FETCH_PRELOAD);
}

// static
ReferrerPolicy nsContentUtils::GetReferrerPolicyFromChannel(
    nsIChannel* aChannel) {
  nsCOMPtr<nsIHttpChannel> httpChannel = do_QueryInterface(aChannel);
  if (!httpChannel) {
    return ReferrerPolicy::_empty;
  }

  nsresult rv;
  nsAutoCString headerValue;
  rv = httpChannel->GetResponseHeader("referrer-policy"_ns, headerValue);
  if (NS_FAILED(rv) || headerValue.IsEmpty()) {
    return ReferrerPolicy::_empty;
  }

  return ReferrerInfo::ReferrerPolicyFromHeaderString(
      NS_ConvertUTF8toUTF16(headerValue));
}

// static
bool nsContentUtils::IsNonSubresourceRequest(nsIChannel* aChannel) {
  nsLoadFlags loadFlags = 0;
  aChannel->GetLoadFlags(&loadFlags);
  if (loadFlags & nsIChannel::LOAD_DOCUMENT_URI) {
    return true;
  }

  nsCOMPtr<nsILoadInfo> loadInfo = aChannel->LoadInfo();
  nsContentPolicyType type = loadInfo->InternalContentPolicyType();
  return IsNonSubresourceInternalPolicyType(type);
}

// static
bool nsContentUtils::IsNonSubresourceInternalPolicyType(
    nsContentPolicyType aType) {
  return aType == nsIContentPolicy::TYPE_DOCUMENT ||
         aType == nsIContentPolicy::TYPE_INTERNAL_IFRAME ||
         aType == nsIContentPolicy::TYPE_INTERNAL_FRAME ||
         aType == nsIContentPolicy::TYPE_INTERNAL_WORKER ||
         aType == nsIContentPolicy::TYPE_INTERNAL_SHARED_WORKER;
}

// static public
bool nsContentUtils::IsThirdPartyTrackingResourceWindow(
    nsPIDOMWindowInner* aWindow) {
  MOZ_ASSERT(aWindow);

  Document* document = aWindow->GetExtantDoc();
  if (!document) {
    return false;
  }

  nsCOMPtr<nsIClassifiedChannel> classifiedChannel =
      do_QueryInterface(document->GetChannel());
  if (!classifiedChannel) {
    return false;
  }

  return classifiedChannel->IsThirdPartyTrackingResource();
}

// static public
bool nsContentUtils::IsFirstPartyTrackingResourceWindow(
    nsPIDOMWindowInner* aWindow) {
  MOZ_ASSERT(aWindow);

  Document* document = aWindow->GetExtantDoc();
  if (!document) {
    return false;
  }

  nsCOMPtr<nsIClassifiedChannel> classifiedChannel =
      do_QueryInterface(document->GetChannel());
  if (!classifiedChannel) {
    return false;
  }

  uint32_t classificationFlags =
      classifiedChannel->GetFirstPartyClassificationFlags();

  return mozilla::net::UrlClassifierCommon::IsTrackingClassificationFlag(
      classificationFlags, NS_UsePrivateBrowsing(document->GetChannel()));
}

namespace {

// We put StringBuilder in the anonymous namespace to prevent anything outside
// this file from accidentally being linked against it.
class BulkAppender {
  using size_type = typename nsAString::size_type;

 public:
  explicit BulkAppender(BulkWriteHandle<char16_t>&& aHandle)
    : mHandle(std::move(aHandle)), mPosition(0), mTaint() {}
  ~BulkAppender() = default;

  template <int N>
  void AppendLiteral(const char16_t (&aStr)[N]) {
    size_t len = N - 1;
    MOZ_ASSERT(mPosition + len <= mHandle.Length());
    memcpy(mHandle.Elements() + mPosition, aStr, len * sizeof(char16_t));
    mPosition += len;
  }

  template <int N>
  void AppendLiteralTainted(const char16_t (&aStr)[N], const StringTaint& aTaint) {
    size_t len = N - 1;
    MOZ_ASSERT(mPosition + len <= mHandle.Length());
    memcpy(mHandle.Elements() + mPosition, aStr, len * sizeof(char16_t));
    // Taintfox: propagate taint
    mTaint.concat(aTaint, mPosition);
    mPosition += len;
  }

  void Append(Span<const char16_t> aStr, const StringTaint& aTaint) {
    size_t len = aStr.Length();
    MOZ_ASSERT(mPosition + len <= mHandle.Length());
    // Both mHandle.Elements() and aStr.Elements() are guaranteed
    // to be non-null (by the string implementation and by Span,
    // respectively), so not checking the pointers for null before
    // memcpy does not lead to UB even if len was zero.
    memcpy(mHandle.Elements() + mPosition, aStr.Elements(),
           len * sizeof(char16_t));
    // Taintfox: propagate taint
    mTaint.concat(aTaint, mPosition);
    mPosition += len;
  }

  void Append(Span<const char> aStr, const StringTaint& aTaint) {
    size_t len = aStr.Length();
    MOZ_ASSERT(mPosition + len <= mHandle.Length());
    ConvertLatin1toUtf16(aStr, mHandle.AsSpan().From(mPosition));
    // Taintfox: propagate taint
    mTaint.concat(aTaint, mPosition);
    mPosition += len;
  }

  void Finish() { mHandle.Finish(mPosition, false); }

  StringTaint& Taint() { return mTaint; }

 private:
  BulkWriteHandle<char16_t> mHandle;
  size_type mPosition;
  SafeStringTaint mTaint;
};

class StringBuilder {
 private:
  class Unit {
   public:
    Unit() : mAtom(nullptr) { MOZ_COUNT_CTOR(StringBuilder::Unit); }
    ~Unit() {
      if (mType == Type::String || mType == Type::StringWithEncode) {
        mString.~nsString();
      }
      MOZ_COUNT_DTOR(StringBuilder::Unit);
    }

    enum class Type : uint8_t {
      Unknown,
      Atom,
      String,
      StringWithEncode,
      Literal,
      TextFragment,
      TextFragmentWithEncode,
    };

    struct LiteralSpan {
      const char16_t* mData;
      uint32_t mLength;

      Span<const char16_t> AsSpan() { return Span(mData, mLength); }
    };

    union {
      nsAtom* mAtom;
      LiteralSpan mLiteral;
      nsString mString;
      const nsTextFragment* mTextFragment;
    };
    Type mType = Type::Unknown;
  };

  // Taintfox: changed 3 -> 4 in line below to for extra taint field in string
  static_assert(sizeof(void*) != 8 || sizeof(Unit) <= 4 * sizeof(void*),
                "Unit should remain small");

 public:
  // Try to keep the size of StringBuilder close to a jemalloc bucket size (the
  // 16kb one in this case).
  static constexpr uint32_t TARGET_SIZE = 16 * 1024;

  // The number of units we need to remove from the inline buffer so that the
  // rest of the builder members fit. A more precise approach would be to
  // calculate that extra size and use (TARGET_SIZE - OTHER_SIZE) / sizeof(Unit)
  // or so, but this is simpler.
  // Taintfox: different padding required due to taint fields
  static constexpr uint32_t PADDING_UNITS = sizeof(void*) == 8 ? 2 : 4;

  static constexpr uint32_t STRING_BUFFER_UNITS =
      TARGET_SIZE / sizeof(Unit) - PADDING_UNITS;

  StringBuilder() : mLast(this), mLength(0) { MOZ_COUNT_CTOR(StringBuilder); }

  MOZ_COUNTED_DTOR(StringBuilder)

  void Append(nsAtom* aAtom) {
    Unit* u = AddUnit();
    u->mAtom = aAtom;
    u->mType = Unit::Type::Atom;
    uint32_t len = aAtom->GetLength();
    mLength += len;
  }

  template <int N>
  void Append(const char16_t (&aLiteral)[N]) {
    constexpr uint32_t len = N - 1;
    Unit* u = AddUnit();
    u->mLiteral = {aLiteral, len};
    u->mType = Unit::Type::Literal;
    mLength += len;
  }

  void Append(nsString&& aString) {
    Unit* u = AddUnit();
    uint32_t len = aString.Length();
    new (&u->mString) nsString(std::move(aString));
    u->mType = Unit::Type::String;
    mLength += len;
  }

  // aLen can be !isValid(), which will get propagated into mLength.
  void AppendWithAttrEncode(nsString&& aString, CheckedInt<uint32_t> aLen) {
    Unit* u = AddUnit();
    new (&u->mString) nsString(std::move(aString));
    u->mType = Unit::Type::StringWithEncode;
    mLength += aLen;
  }

  void Append(const nsTextFragment* aTextFragment) {
    Unit* u = AddUnit();
    u->mTextFragment = aTextFragment;
    u->mType = Unit::Type::TextFragment;
    uint32_t len = aTextFragment->GetLength();
    mLength += len;
  }

  // aLen can be !isValid(), which will get propagated into mLength.
  void AppendWithEncode(const nsTextFragment* aTextFragment,
                        CheckedInt<uint32_t> aLen) {
    Unit* u = AddUnit();
    u->mTextFragment = aTextFragment;
    u->mType = Unit::Type::TextFragmentWithEncode;
    mLength += aLen;
  }

  bool ToString(nsAString& aOut) {
    if (!mLength.isValid()) {
      return false;
    }
    auto appenderOrErr = aOut.BulkWrite(mLength.value(), 0, true);
    if (appenderOrErr.isErr()) {
      return false;
    }

    BulkAppender appender{appenderOrErr.unwrap()};

    for (StringBuilder* current = this; current;
         current = current->mNext.get()) {
      uint32_t len = current->mUnits.Length();
      for (uint32_t i = 0; i < len; ++i) {
        Unit& u = current->mUnits[i];
        switch (u.mType) {
          case Unit::Type::Atom:
            appender.Append(*(u.mAtom), EmptyTaint);
            break;
          case Unit::Type::String:
            appender.Append(u.mString, u.mString.Taint());
            break;
          case Unit::Type::StringWithEncode:
            EncodeAttrString(u.mString, appender, u.mString.Taint());
            break;
          case Unit::Type::Literal:
<<<<<<< HEAD
            appender.Append(Span(u.mLiteral, u.mLength), EmptyTaint);
=======
            appender.Append(u.mLiteral.AsSpan());
>>>>>>> bd7e0ac2
            break;
          case Unit::Type::TextFragment:
            if (u.mTextFragment->Is2b()) {
              appender.Append(Span(u.mTextFragment->Get2b(), u.mTextFragment->GetLength()),
                              u.mTextFragment->Taint());
            } else {
              appender.Append(Span(u.mTextFragment->Get1b(), u.mTextFragment->GetLength()),
                              u.mTextFragment->Taint());
            }
            break;
          case Unit::Type::TextFragmentWithEncode:
            if (u.mTextFragment->Is2b()) {
              EncodeTextFragment(Span(u.mTextFragment->Get2b(), u.mTextFragment->GetLength()),
                                 appender, u.mTextFragment->Taint());
            } else {
              EncodeTextFragment(Span(u.mTextFragment->Get1b(),
                                          u.mTextFragment->GetLength()),
                                 appender, u.mTextFragment->Taint());
            }
            break;
          default:
            MOZ_CRASH("Unknown unit type?");
        }
      }
    }
    // Taintfox: Add the taint operation to all flows
    MarkTaintOperation(appender.Taint(), "element.textContent");
    appender.Finish();
    aOut.AssignTaint(appender.Taint());
    return true;
  }

 private:
  Unit* AddUnit() {
    if (mLast->mUnits.Length() == STRING_BUFFER_UNITS) {
      new StringBuilder(this);
    }
    return mLast->mUnits.AppendElement();
  }

  explicit StringBuilder(StringBuilder* aFirst) : mLast(nullptr), mLength(0) {
    MOZ_COUNT_CTOR(StringBuilder);
    aFirst->mLast->mNext = WrapUnique(this);
    aFirst->mLast = this;
  }

  void EncodeAttrString(Span<const char16_t> aStr, BulkAppender& aAppender, const StringTaint& aTaint) {
    size_t flushedUntil = 0;
    size_t currentPosition = 0;
    for (char16_t c : aStr) {
      TaintFlow flow(aTaint.atRef(currentPosition));
      SafeStringTaint taint = aTaint.safeSubTaint(flushedUntil, currentPosition);
      switch (c) {
        case '"':
          aAppender.Append(aStr.FromTo(flushedUntil, currentPosition), taint);
          aAppender.AppendLiteralTainted(u"&quot;", StringTaint(flow, 6));
          flushedUntil = currentPosition + 1;
          break;
        case '&':
          aAppender.Append(aStr.FromTo(flushedUntil, currentPosition), taint);
          aAppender.AppendLiteralTainted(u"&amp;", StringTaint(flow, 5));
          flushedUntil = currentPosition + 1;
          break;
        case 0x00A0:
          aAppender.Append(aStr.FromTo(flushedUntil, currentPosition), taint);
          aAppender.AppendLiteralTainted(u"&nbsp;", StringTaint(flow, 6));
          flushedUntil = currentPosition + 1;
          break;
        default:
          break;
      }
      currentPosition++;
    }
    if (currentPosition > flushedUntil) {
      SafeStringTaint taint = aTaint.safeSubTaint(flushedUntil, currentPosition);
      aAppender.Append(aStr.FromTo(flushedUntil, currentPosition), taint);
    }
    // Taintfox: Add the taint operation to all flows
    MarkTaintOperation(aAppender.Taint(), "nsContentUtils::EncodeAttrString");
  }

  template <class T>
  void EncodeTextFragment(Span<const T> aStr, BulkAppender& aAppender, const StringTaint& aTaint) {
    size_t flushedUntil = 0;
    size_t currentPosition = 0;
    for (T c : aStr) {
      TaintFlow flow(aTaint.atRef(currentPosition));
      SafeStringTaint taint = aTaint.safeSubTaint(flushedUntil, currentPosition);
      switch (c) {
        case '<':
          aAppender.Append(aStr.FromTo(flushedUntil, currentPosition), taint);
          aAppender.AppendLiteralTainted(u"&lt;", StringTaint(flow, 4));
          flushedUntil = currentPosition + 1;
          break;
        case '>':
          aAppender.Append(aStr.FromTo(flushedUntil, currentPosition), taint);
          aAppender.AppendLiteralTainted(u"&gt;", StringTaint(flow, 4));
          flushedUntil = currentPosition + 1;
          break;
        case '&':
          aAppender.Append(aStr.FromTo(flushedUntil, currentPosition), taint);
          aAppender.AppendLiteralTainted(u"&amp;", StringTaint(flow, 5));
          flushedUntil = currentPosition + 1;
          break;
        case T(0xA0):
          aAppender.Append(aStr.FromTo(flushedUntil, currentPosition), taint);
          aAppender.AppendLiteralTainted(u"&nbsp;", StringTaint(flow, 6));
          flushedUntil = currentPosition + 1;
          break;
        default:
          break;
      }
      currentPosition++;
    }
    if (currentPosition > flushedUntil) {
      SafeStringTaint taint = aTaint.safeSubTaint(flushedUntil, currentPosition);
      aAppender.Append(aStr.FromTo(flushedUntil, currentPosition), taint);
    }
    // Taintfox: Add the taint operation to all flows
    MarkTaintOperation(aAppender.Taint(), "nsContentUtils::EncodeTextFragment");
  }

  AutoTArray<Unit, STRING_BUFFER_UNITS> mUnits;
  UniquePtr<StringBuilder> mNext;
  StringBuilder* mLast;
  // mLength is used only in the first StringBuilder object in the linked list.
  CheckedInt<uint32_t> mLength;
};

static_assert(sizeof(StringBuilder) <= StringBuilder::TARGET_SIZE,
              "StringBuilder should fit in the target bucket");

}  // namespace

static void AppendEncodedCharacters(const nsTextFragment* aText,
                                    StringBuilder& aBuilder) {
  uint32_t numEncodedChars = 0;
  uint32_t len = aText->GetLength();
  if (aText->Is2b()) {
    const char16_t* data = aText->Get2b();
    for (uint32_t i = 0; i < len; ++i) {
      const char16_t c = data[i];
      switch (c) {
        case '<':
        case '>':
        case '&':
        case 0x00A0:
          ++numEncodedChars;
          break;
        default:
          break;
      }
    }
  } else {
    const char* data = aText->Get1b();
    for (uint32_t i = 0; i < len; ++i) {
      const unsigned char c = data[i];
      switch (c) {
        case '<':
        case '>':
        case '&':
        case 0x00A0:
          ++numEncodedChars;
          break;
        default:
          break;
      }
    }
  }

  if (numEncodedChars) {
    // For simplicity, conservatively estimate the size of the string after
    // encoding. This will result in reserving more memory than we actually
    // need, but that should be fine unless the string has an enormous number of
    // eg < in it. We subtract 1 for the null terminator, then 1 more for the
    // existing character that will be replaced.
    constexpr uint32_t maxCharExtraSpace =
        std::max({ArrayLength("&lt;"), ArrayLength("&gt;"),
                  ArrayLength("&amp;"), ArrayLength("&nbsp;")}) -
        2;
    static_assert(maxCharExtraSpace < 100, "Possible underflow");
    CheckedInt<uint32_t> maxExtraSpace =
        CheckedInt<uint32_t>(numEncodedChars) * maxCharExtraSpace;
    aBuilder.AppendWithEncode(aText, maxExtraSpace + len);
  } else {
    aBuilder.Append(aText);
  }
}

static CheckedInt<uint32_t> ExtraSpaceNeededForAttrEncoding(
    const nsAString& aValue) {
  const char16_t* c = aValue.BeginReading();
  const char16_t* end = aValue.EndReading();

  uint32_t numEncodedChars = 0;
  while (c < end) {
    switch (*c) {
      case '"':
      case '&':
      case 0x00A0:
        ++numEncodedChars;
        break;
      default:
        break;
    }
    ++c;
  }

  if (!numEncodedChars) {
    return 0;
  }

  // For simplicity, conservatively estimate the size of the string after
  // encoding. This will result in reserving more memory than we actually
  // need, but that should be fine unless the string has an enormous number of
  // & in it. We subtract 1 for the null terminator, then 1 more for the
  // existing character that will be replaced.
  constexpr uint32_t maxCharExtraSpace =
      std::max({ArrayLength("&quot;"), ArrayLength("&amp;"),
                ArrayLength("&nbsp;")}) -
      2;
  static_assert(maxCharExtraSpace < 100, "Possible underflow");
  return CheckedInt<uint32_t>(numEncodedChars) * maxCharExtraSpace;
}

static void AppendEncodedAttributeValue(const nsAttrValue& aValue,
                                        StringBuilder& aBuilder) {
  if (nsAtom* atom = aValue.GetStoredAtom()) {
    nsDependentAtomString atomStr(atom);
    auto space = ExtraSpaceNeededForAttrEncoding(atomStr);
    if (space.isValid() && !space.value()) {
      aBuilder.Append(atom);
    } else {
      aBuilder.AppendWithAttrEncode(nsString(atomStr),
                                    space + atomStr.Length());
    }
    return;
  }
  // NOTE(emilio): In most cases this will just be a reference to the stored
  // nsStringBuffer.
  nsString str;
  aValue.ToString(str);
  auto space = ExtraSpaceNeededForAttrEncoding(str);
  if (!space.isValid() || space.value()) {
    aBuilder.AppendWithAttrEncode(std::move(str), space + str.Length());
  } else {
    aBuilder.Append(std::move(str));
  }
}

static void StartElement(Element* aElement, StringBuilder& aBuilder) {
  nsAtom* localName = aElement->NodeInfo()->NameAtom();
  const int32_t tagNS = aElement->GetNameSpaceID();

  aBuilder.Append(u"<");
  if (tagNS == kNameSpaceID_XHTML || tagNS == kNameSpaceID_SVG ||
      tagNS == kNameSpaceID_MathML) {
    aBuilder.Append(localName);
  } else {
    aBuilder.Append(nsString(aElement->NodeName()));
  }

  if (CustomElementData* ceData = aElement->GetCustomElementData()) {
    nsAtom* isAttr = ceData->GetIs(aElement);
    if (isAttr && !aElement->HasAttr(nsGkAtoms::is)) {
      aBuilder.Append(uR"( is=")");
      aBuilder.Append(isAttr);
      aBuilder.Append(uR"(")");
    }
  }

  uint32_t i = 0;
  while (BorrowedAttrInfo info = aElement->GetAttrInfoAt(i++)) {
    const nsAttrName* name = info.mName;

    int32_t attNs = name->NamespaceID();
    nsAtom* attName = name->LocalName();

    // Filter out any attribute starting with [-|_]moz
    // FIXME(emilio): Do we still need this?
    nsDependentAtomString attrNameStr(attName);
    if (StringBeginsWith(attrNameStr, u"_moz"_ns) ||
        StringBeginsWith(attrNameStr, u"-moz"_ns)) {
      continue;
    }

    aBuilder.Append(u" ");

    if (MOZ_LIKELY(attNs == kNameSpaceID_None) ||
        (attNs == kNameSpaceID_XMLNS && attName == nsGkAtoms::xmlns)) {
      // Nothing else required
    } else if (attNs == kNameSpaceID_XML) {
      aBuilder.Append(u"xml:");
    } else if (attNs == kNameSpaceID_XMLNS) {
      aBuilder.Append(u"xmlns:");
    } else if (attNs == kNameSpaceID_XLink) {
      aBuilder.Append(u"xlink:");
    } else if (nsAtom* prefix = name->GetPrefix()) {
      aBuilder.Append(prefix);
      aBuilder.Append(u":");
    }

    aBuilder.Append(attName);
    aBuilder.Append(uR"(=")");
    AppendEncodedAttributeValue(*info.mValue, aBuilder);
    aBuilder.Append(uR"(")");
  }

  aBuilder.Append(u">");

  /*
  // Per HTML spec we should append one \n if the first child of
  // pre/textarea/listing is a textnode and starts with a \n.
  // But because browsers haven't traditionally had that behavior,
  // we're not changing our behavior either - yet.
  if (aContent->IsHTMLElement()) {
    if (localName == nsGkAtoms::pre || localName == nsGkAtoms::textarea ||
        localName == nsGkAtoms::listing) {
      nsIContent* fc = aContent->GetFirstChild();
      if (fc &&
          (fc->NodeType() == nsINode::TEXT_NODE ||
           fc->NodeType() == nsINode::CDATA_SECTION_NODE)) {
        const nsTextFragment* text = fc->GetText();
        if (text && text->GetLength() && text->CharAt(0) == char16_t('\n')) {
          aBuilder.Append("\n");
        }
      }
    }
  }*/
}

static inline bool ShouldEscape(nsIContent* aParent) {
  if (!aParent || !aParent->IsHTMLElement()) {
    return true;
  }

  static const nsAtom* nonEscapingElements[] = {
      nsGkAtoms::style,     nsGkAtoms::script,  nsGkAtoms::xmp,
      nsGkAtoms::iframe,    nsGkAtoms::noembed, nsGkAtoms::noframes,
      nsGkAtoms::plaintext, nsGkAtoms::noscript};
  static mozilla::BitBloomFilter<12, nsAtom> sFilter;
  static bool sInitialized = false;
  if (!sInitialized) {
    sInitialized = true;
    for (auto& nonEscapingElement : nonEscapingElements) {
      sFilter.add(nonEscapingElement);
    }
  }

  nsAtom* tag = aParent->NodeInfo()->NameAtom();
  if (sFilter.mightContain(tag)) {
    for (auto& nonEscapingElement : nonEscapingElements) {
      if (tag == nonEscapingElement) {
        if (MOZ_UNLIKELY(tag == nsGkAtoms::noscript) &&
            MOZ_UNLIKELY(!aParent->OwnerDoc()->IsScriptEnabled())) {
          return true;
        }
        return false;
      }
    }
  }
  return true;
}

static inline bool IsVoidTag(Element* aElement) {
  if (!aElement->IsHTMLElement()) {
    return false;
  }
  return FragmentOrElement::IsHTMLVoid(aElement->NodeInfo()->NameAtom());
}

bool nsContentUtils::SerializeNodeToMarkup(nsINode* aRoot,
                                           bool aDescendantsOnly,
                                           nsAString& aOut) {
  // If you pass in a DOCUMENT_NODE, you must pass aDescendentsOnly as true
  MOZ_ASSERT(aDescendantsOnly || aRoot->NodeType() != nsINode::DOCUMENT_NODE);

  nsINode* current =
      aDescendantsOnly ? aRoot->GetFirstChildOfTemplateOrNode() : aRoot;

  if (!current) {
    return true;
  }

  StringBuilder builder;
  nsIContent* next;
  while (true) {
    bool isVoid = false;
    switch (current->NodeType()) {
      case nsINode::ELEMENT_NODE: {
        Element* elem = current->AsElement();
        StartElement(elem, builder);
        isVoid = IsVoidTag(elem);
        if (!isVoid && (next = current->GetFirstChildOfTemplateOrNode())) {
          current = next;
          continue;
        }
        break;
      }

      case nsINode::TEXT_NODE:
      case nsINode::CDATA_SECTION_NODE: {
        const nsTextFragment* text = &current->AsText()->TextFragment();
        nsIContent* parent = current->GetParent();
        if (ShouldEscape(parent)) {
          AppendEncodedCharacters(text, builder);
        } else {
          builder.Append(text);
        }
        break;
      }

      case nsINode::COMMENT_NODE: {
        builder.Append(u"<!--");
        builder.Append(static_cast<nsIContent*>(current)->GetText());
        builder.Append(u"-->");
        break;
      }

      case nsINode::DOCUMENT_TYPE_NODE: {
        builder.Append(u"<!DOCTYPE ");
        builder.Append(nsString(current->NodeName()));
        builder.Append(u">");
        break;
      }

      case nsINode::PROCESSING_INSTRUCTION_NODE: {
        builder.Append(u"<?");
        builder.Append(nsString(current->NodeName()));
        builder.Append(u" ");
        builder.Append(static_cast<nsIContent*>(current)->GetText());
        builder.Append(u">");
        break;
      }
    }

    while (true) {
      if (!isVoid && current->NodeType() == nsINode::ELEMENT_NODE) {
        builder.Append(u"</");
        nsIContent* elem = static_cast<nsIContent*>(current);
        if (elem->IsHTMLElement() || elem->IsSVGElement() ||
            elem->IsMathMLElement()) {
          builder.Append(elem->NodeInfo()->NameAtom());
        } else {
          builder.Append(nsString(current->NodeName()));
        }
        builder.Append(u">");
      }
      isVoid = false;

      if (current == aRoot) {
        return builder.ToString(aOut);
      }

      if ((next = current->GetNextSibling())) {
        current = next;
        break;
      }

      current = current->GetParentNode();

      // Handle template element. If the parent is a template's content,
      // then adjust the parent to be the template element.
      if (current != aRoot &&
          current->NodeType() == nsINode::DOCUMENT_FRAGMENT_NODE) {
        DocumentFragment* frag = static_cast<DocumentFragment*>(current);
        nsIContent* fragHost = frag->GetHost();
        if (fragHost && fragHost->IsTemplateElement()) {
          current = fragHost;
        }
      }

      if (aDescendantsOnly && current == aRoot) {
        return builder.ToString(aOut);
      }
    }
  }
}

bool nsContentUtils::IsSpecificAboutPage(JSObject* aGlobal, const char* aUri) {
  // aUri must start with about: or this isn't the right function to be using.
  MOZ_ASSERT(strncmp(aUri, "about:", 6) == 0);

  // Make sure the global is a window
  MOZ_DIAGNOSTIC_ASSERT(JS_IsGlobalObject(aGlobal));
  nsGlobalWindowInner* win = xpc::WindowOrNull(aGlobal);
  if (!win) {
    return false;
  }

  nsCOMPtr<nsIPrincipal> principal = win->GetPrincipal();
  NS_ENSURE_TRUE(principal, false);

  // First check the scheme to avoid getting long specs in the common case.
  if (!principal->SchemeIs("about")) {
    return false;
  }

  nsAutoCString spec;
  principal->GetAsciiSpec(spec);

  return spec.EqualsASCII(aUri);
}

/* static */
void nsContentUtils::SetScrollbarsVisibility(nsIDocShell* aDocShell,
                                             bool aVisible) {
  if (!aDocShell) {
    return;
  }
  auto pref = aVisible ? ScrollbarPreference::Auto : ScrollbarPreference::Never;
  nsDocShell::Cast(aDocShell)->SetScrollbarPreference(pref);
}

/* static */
nsIDocShell* nsContentUtils::GetDocShellForEventTarget(EventTarget* aTarget) {
  if (!aTarget) {
    return nullptr;
  }

  nsCOMPtr<nsPIDOMWindowInner> innerWindow;
  if (nsCOMPtr<nsINode> node = nsINode::FromEventTarget(aTarget)) {
    bool ignore;
    innerWindow =
        do_QueryInterface(node->OwnerDoc()->GetScriptHandlingObject(ignore));
  } else if ((innerWindow = nsPIDOMWindowInner::FromEventTarget(aTarget))) {
    // Nothing else to do
  } else {
    nsCOMPtr<DOMEventTargetHelper> helper = do_QueryInterface(aTarget);
    if (helper) {
      innerWindow = helper->GetOwner();
    }
  }

  if (innerWindow) {
    return innerWindow->GetDocShell();
  }

  return nullptr;
}

/*
 * Note: this function only relates to figuring out HTTPS state, which is an
 * input to the Secure Context algorithm.  We are not actually implementing any
 * part of the Secure Context algorithm itself here.
 *
 * This is a bit of a hack.  Ideally we'd propagate HTTPS state through
 * nsIChannel as described in the Fetch and HTML specs, but making channels
 * know about whether they should inherit HTTPS state, propagating information
 * about who the channel's "client" is, exposing GetHttpsState API on channels
 * and modifying the various cache implementations to store and retrieve HTTPS
 * state involves a huge amount of code (see bug 1220687).  We avoid that for
 * now using this function.
 *
 * This function takes advantage of the observation that we can return true if
 * nsIContentSecurityManager::IsOriginPotentiallyTrustworthy returns true for
 * the document's origin (e.g. the origin has a scheme of 'https' or host
 * 'localhost' etc.).  Since we generally propagate a creator document's origin
 * onto data:, blob:, etc. documents, this works for them too.
 *
 * The scenario where this observation breaks down is sandboxing without the
 * 'allow-same-origin' flag, since in this case a document is given a unique
 * origin (IsOriginPotentiallyTrustworthy would return false).  We handle that
 * by using the origin that the document would have had had it not been
 * sandboxed.
 *
 * DEFICIENCIES: Note that this function uses nsIScriptSecurityManager's
 * getChannelResultPrincipalIfNotSandboxed, and that method's ignoring of
 * sandboxing is limited to the immediate sandbox.  In the case that aDocument
 * should inherit its origin (e.g. data: URI) but its parent has ended up
 * with a unique origin due to sandboxing further up the parent chain we may
 * end up returning false when we would ideally return true (since we will
 * examine the parent's origin for 'https' and not finding it.)  This means
 * that we may restrict the privileges of some pages unnecessarily in this
 * edge case.
 */
/* static */
bool nsContentUtils::HttpsStateIsModern(Document* aDocument) {
  if (!aDocument) {
    return false;
  }

  nsCOMPtr<nsIPrincipal> principal = aDocument->NodePrincipal();

  if (principal->IsSystemPrincipal()) {
    return true;
  }

  // If aDocument is sandboxed, try and get the principal that it would have
  // been given had it not been sandboxed:
  if (principal->GetIsNullPrincipal() &&
      (aDocument->GetSandboxFlags() & SANDBOXED_ORIGIN)) {
    nsIChannel* channel = aDocument->GetChannel();
    if (channel) {
      nsCOMPtr<nsIScriptSecurityManager> ssm =
          nsContentUtils::GetSecurityManager();
      nsresult rv = ssm->GetChannelResultPrincipalIfNotSandboxed(
          channel, getter_AddRefs(principal));
      if (NS_FAILED(rv)) {
        return false;
      }
      if (principal->IsSystemPrincipal()) {
        // If a document with the system principal is sandboxing a subdocument
        // that would normally inherit the embedding element's principal (e.g.
        // a srcdoc document) then the embedding document does not trust the
        // content that is written to the embedded document.  Unlike when the
        // embedding document is https, in this case we have no indication as
        // to whether the embedded document's contents are delivered securely
        // or not, and the sandboxing would possibly indicate that they were
        // not.  To play it safe we return false here.  (See bug 1162772
        // comment 73-80.)
        return false;
      }
    }
  }

  if (principal->GetIsNullPrincipal()) {
    return false;
  }

  MOZ_ASSERT(principal->GetIsContentPrincipal());

  return principal->GetIsOriginPotentiallyTrustworthy();
}

/* static */
bool nsContentUtils::ComputeIsSecureContext(nsIChannel* aChannel) {
  MOZ_ASSERT(aChannel);

  nsCOMPtr<nsIScriptSecurityManager> ssm = nsContentUtils::GetSecurityManager();
  nsCOMPtr<nsIPrincipal> principal;
  nsresult rv = ssm->GetChannelResultPrincipalIfNotSandboxed(
      aChannel, getter_AddRefs(principal));
  if (NS_FAILED(rv)) {
    return false;
  }

  const RefPtr<nsILoadInfo> loadInfo = aChannel->LoadInfo();

  if (principal->IsSystemPrincipal()) {
    // If the load would've been sandboxed, treat this load as an untrusted
    // load, as system code considers sandboxed resources insecure.
    return !loadInfo->GetLoadingSandboxed();
  }

  if (principal->GetIsNullPrincipal()) {
    return false;
  }

  if (const RefPtr<WindowContext> windowContext =
          WindowContext::GetById(loadInfo->GetInnerWindowID())) {
    if (!windowContext->GetIsSecureContext()) {
      return false;
    }
  }

  return principal->GetIsOriginPotentiallyTrustworthy();
}

/* static */
void nsContentUtils::TryToUpgradeElement(Element* aElement) {
  NodeInfo* nodeInfo = aElement->NodeInfo();
  RefPtr<nsAtom> typeAtom =
      aElement->GetCustomElementData()->GetCustomElementType();

  MOZ_ASSERT(nodeInfo->NameAtom()->Equals(nodeInfo->LocalName()));
  CustomElementDefinition* definition =
      nsContentUtils::LookupCustomElementDefinition(
          nodeInfo->GetDocument(), nodeInfo->NameAtom(),
          nodeInfo->NamespaceID(), typeAtom);
  if (definition) {
    nsContentUtils::EnqueueUpgradeReaction(aElement, definition);
  } else {
    // Add an unresolved custom element that is a candidate for upgrade when a
    // custom element is connected to the document.
    nsContentUtils::RegisterUnresolvedElement(aElement, typeAtom);
  }
}

MOZ_CAN_RUN_SCRIPT
static void DoCustomElementCreate(Element** aElement, JSContext* aCx,
                                  Document* aDoc, NodeInfo* aNodeInfo,
                                  CustomElementConstructor* aConstructor,
                                  ErrorResult& aRv, FromParser aFromParser) {
  JS::Rooted<JS::Value> constructResult(aCx);
  aConstructor->Construct(&constructResult, aRv, "Custom Element Create",
                          CallbackFunction::eRethrowExceptions);
  if (aRv.Failed()) {
    return;
  }

  RefPtr<Element> element;
  // constructResult is an ObjectValue because construction with a callback
  // always forms the return value from a JSObject.
  UNWRAP_OBJECT(Element, &constructResult, element);
  if (aNodeInfo->NamespaceEquals(kNameSpaceID_XHTML)) {
    if (!element || !element->IsHTMLElement()) {
      aRv.ThrowTypeError<MSG_DOES_NOT_IMPLEMENT_INTERFACE>("\"this\"",
                                                           "HTMLElement");
      return;
    }
  } else {
    if (!element || !element->IsXULElement()) {
      aRv.ThrowTypeError<MSG_DOES_NOT_IMPLEMENT_INTERFACE>("\"this\"",
                                                           "XULElement");
      return;
    }
  }

  nsAtom* localName = aNodeInfo->NameAtom();

  if (aDoc != element->OwnerDoc() || element->GetParentNode() ||
      element->HasChildren() || element->GetAttrCount() ||
      element->NodeInfo()->NameAtom() != localName) {
    aRv.Throw(NS_ERROR_DOM_NOT_SUPPORTED_ERR);
    return;
  }

  if (element->IsHTMLElement()) {
    static_cast<HTMLElement*>(&*element)->InhibitRestoration(
        !(aFromParser & FROM_PARSER_NETWORK));
  }

  element.forget(aElement);
}

/* static */
nsresult nsContentUtils::NewXULOrHTMLElement(
    Element** aResult, mozilla::dom::NodeInfo* aNodeInfo,
    FromParser aFromParser, nsAtom* aIsAtom,
    mozilla::dom::CustomElementDefinition* aDefinition) {
  RefPtr<mozilla::dom::NodeInfo> nodeInfo = aNodeInfo;
  MOZ_ASSERT(nodeInfo->NamespaceEquals(kNameSpaceID_XHTML) ||
                 nodeInfo->NamespaceEquals(kNameSpaceID_XUL),
             "Can only create XUL or XHTML elements.");

  nsAtom* name = nodeInfo->NameAtom();
  int32_t tag = eHTMLTag_unknown;
  bool isCustomElementName = false;
  if (nodeInfo->NamespaceEquals(kNameSpaceID_XHTML)) {
    tag = nsHTMLTags::CaseSensitiveAtomTagToId(name);
    isCustomElementName =
        (tag == eHTMLTag_userdefined &&
         nsContentUtils::IsCustomElementName(name, kNameSpaceID_XHTML));
  } else {  // kNameSpaceID_XUL
    if (aIsAtom) {
      // Make sure the customized built-in element to be constructed confirms
      // to our naming requirement, i.e. [is] must be a dashed name and
      // the tag name must not.
      // if so, set isCustomElementName to false to kick off all the logics
      // that pick up aIsAtom.
      if (nsContentUtils::IsNameWithDash(aIsAtom) &&
          !nsContentUtils::IsNameWithDash(name)) {
        isCustomElementName = false;
      } else {
        isCustomElementName =
            nsContentUtils::IsCustomElementName(name, kNameSpaceID_XUL);
      }
    } else {
      isCustomElementName =
          nsContentUtils::IsCustomElementName(name, kNameSpaceID_XUL);
    }
  }

  nsAtom* tagAtom = nodeInfo->NameAtom();
  nsAtom* typeAtom = nullptr;
  bool isCustomElement = isCustomElementName || aIsAtom;
  if (isCustomElement) {
    typeAtom = isCustomElementName ? tagAtom : aIsAtom;
  }

  MOZ_ASSERT_IF(aDefinition, isCustomElement);

  // https://dom.spec.whatwg.org/#concept-create-element
  // We only handle the "synchronous custom elements flag is set" now.
  // For the unset case (e.g. cloning a node), see bug 1319342 for that.
  // Step 4.
  RefPtr<CustomElementDefinition> definition = aDefinition;
  if (isCustomElement && !definition) {
    MOZ_ASSERT(nodeInfo->NameAtom()->Equals(nodeInfo->LocalName()));
    definition = nsContentUtils::LookupCustomElementDefinition(
        nodeInfo->GetDocument(), nodeInfo->NameAtom(), nodeInfo->NamespaceID(),
        typeAtom);
  }

  // It might be a problem that parser synchronously calls constructor, so filed
  // bug 1378079 to figure out what we should do for parser case.
  if (definition) {
    /*
     * Synchronous custom elements flag is determined by 3 places in spec,
     * 1) create an element for a token, the flag is determined by
     *    "will execute script" which is not originally created
     *    for the HTML fragment parsing algorithm.
     * 2) createElement and createElementNS, the flag is the same as
     *    NOT_FROM_PARSER.
     * 3) clone a node, our implementation will not go into this function.
     * For the unset case which is non-synchronous only applied for
     * inner/outerHTML.
     */
    bool synchronousCustomElements = aFromParser != dom::FROM_PARSER_FRAGMENT;
    // Per discussion in https://github.com/w3c/webcomponents/issues/635,
    // use entry global in those places that are called from JS APIs and use the
    // node document's global object if it is called from parser.
    nsIGlobalObject* global;
    if (aFromParser == dom::NOT_FROM_PARSER) {
      global = GetEntryGlobal();

      // Documents created from the PrototypeDocumentSink always use
      // NOT_FROM_PARSER for non-XUL elements. We can get the global from the
      // document in that case.
      if (!global) {
        Document* doc = nodeInfo->GetDocument();
        if (doc && doc->LoadedFromPrototype()) {
          global = doc->GetScopeObject();
        }
      }
    } else {
      global = nodeInfo->GetDocument()->GetScopeObject();
    }
    if (!global) {
      // In browser chrome code, one may have access to a document which doesn't
      // have scope object anymore.
      return NS_ERROR_FAILURE;
    }

    AutoAllowLegacyScriptExecution exemption;
    AutoEntryScript aes(global, "create custom elements");
    JSContext* cx = aes.cx();
    ErrorResult rv;

    // Step 5.
    if (definition->IsCustomBuiltIn()) {
      // SetupCustomElement() should be called with an element that don't have
      // CustomElementData setup, if not we will hit the assertion in
      // SetCustomElementData().
      // Built-in element
      if (nodeInfo->NamespaceEquals(kNameSpaceID_XHTML)) {
        *aResult =
            CreateHTMLElement(tag, nodeInfo.forget(), aFromParser).take();
      } else {
        NS_IF_ADDREF(*aResult = nsXULElement::Construct(nodeInfo.forget()));
      }
      (*aResult)->SetCustomElementData(MakeUnique<CustomElementData>(typeAtom));
      if (synchronousCustomElements) {
        CustomElementRegistry::Upgrade(*aResult, definition, rv);
        if (rv.MaybeSetPendingException(cx)) {
          aes.ReportException();
        }
      } else {
        nsContentUtils::EnqueueUpgradeReaction(*aResult, definition);
      }

      return NS_OK;
    }

    // Step 6.1.
    if (synchronousCustomElements) {
      definition->mPrefixStack.AppendElement(nodeInfo->GetPrefixAtom());
      RefPtr<Document> doc = nodeInfo->GetDocument();
      DoCustomElementCreate(aResult, cx, doc, nodeInfo,
                            MOZ_KnownLive(definition->mConstructor), rv,
                            aFromParser);
      if (rv.MaybeSetPendingException(cx)) {
        if (nodeInfo->NamespaceEquals(kNameSpaceID_XHTML)) {
          NS_IF_ADDREF(*aResult = NS_NewHTMLUnknownElement(nodeInfo.forget(),
                                                           aFromParser));
        } else {
          NS_IF_ADDREF(*aResult = nsXULElement::Construct(nodeInfo.forget()));
        }
        (*aResult)->SetDefined(false);
      }
      definition->mPrefixStack.RemoveLastElement();
      return NS_OK;
    }

    // Step 6.2.
    if (nodeInfo->NamespaceEquals(kNameSpaceID_XHTML)) {
      NS_IF_ADDREF(*aResult =
                       NS_NewHTMLElement(nodeInfo.forget(), aFromParser));
    } else {
      NS_IF_ADDREF(*aResult = nsXULElement::Construct(nodeInfo.forget()));
    }
    (*aResult)->SetCustomElementData(
        MakeUnique<CustomElementData>(definition->mType));
    nsContentUtils::EnqueueUpgradeReaction(*aResult, definition);
    return NS_OK;
  }

  if (nodeInfo->NamespaceEquals(kNameSpaceID_XHTML)) {
    // Per the Custom Element specification, unknown tags that are valid custom
    // element names should be HTMLElement instead of HTMLUnknownElement.
    if (isCustomElementName) {
      NS_IF_ADDREF(*aResult =
                       NS_NewHTMLElement(nodeInfo.forget(), aFromParser));
    } else {
      *aResult = CreateHTMLElement(tag, nodeInfo.forget(), aFromParser).take();
    }
  } else {
    NS_IF_ADDREF(*aResult = nsXULElement::Construct(nodeInfo.forget()));
  }

  if (!*aResult) {
    return NS_ERROR_OUT_OF_MEMORY;
  }

  if (isCustomElement) {
    (*aResult)->SetCustomElementData(MakeUnique<CustomElementData>(typeAtom));
    nsContentUtils::RegisterCallbackUpgradeElement(*aResult, typeAtom);
  }

  return NS_OK;
}

CustomElementRegistry* nsContentUtils::GetCustomElementRegistry(
    Document* aDoc) {
  MOZ_ASSERT(aDoc);

  if (!aDoc->GetDocShell()) {
    return nullptr;
  }

  nsPIDOMWindowInner* window = aDoc->GetInnerWindow();
  if (!window) {
    return nullptr;
  }

  return window->CustomElements();
}

/* static */
CustomElementDefinition* nsContentUtils::LookupCustomElementDefinition(
    Document* aDoc, nsAtom* aNameAtom, uint32_t aNameSpaceID,
    nsAtom* aTypeAtom) {
  if (aNameSpaceID != kNameSpaceID_XUL && aNameSpaceID != kNameSpaceID_XHTML) {
    return nullptr;
  }

  RefPtr<CustomElementRegistry> registry = GetCustomElementRegistry(aDoc);
  if (!registry) {
    return nullptr;
  }

  return registry->LookupCustomElementDefinition(aNameAtom, aNameSpaceID,
                                                 aTypeAtom);
}

/* static */
void nsContentUtils::RegisterCallbackUpgradeElement(Element* aElement,
                                                    nsAtom* aTypeName) {
  MOZ_ASSERT(aElement);

  Document* doc = aElement->OwnerDoc();
  CustomElementRegistry* registry = GetCustomElementRegistry(doc);
  if (registry) {
    registry->RegisterCallbackUpgradeElement(aElement, aTypeName);
  }
}

/* static */
void nsContentUtils::RegisterUnresolvedElement(Element* aElement,
                                               nsAtom* aTypeName) {
  MOZ_ASSERT(aElement);

  Document* doc = aElement->OwnerDoc();
  CustomElementRegistry* registry = GetCustomElementRegistry(doc);
  if (registry) {
    registry->RegisterUnresolvedElement(aElement, aTypeName);
  }
}

/* static */
void nsContentUtils::UnregisterUnresolvedElement(Element* aElement) {
  MOZ_ASSERT(aElement);

  nsAtom* typeAtom = aElement->GetCustomElementData()->GetCustomElementType();
  Document* doc = aElement->OwnerDoc();
  CustomElementRegistry* registry = GetCustomElementRegistry(doc);
  if (registry) {
    registry->UnregisterUnresolvedElement(aElement, typeAtom);
  }
}

/* static */
void nsContentUtils::EnqueueUpgradeReaction(
    Element* aElement, CustomElementDefinition* aDefinition) {
  MOZ_ASSERT(aElement);

  Document* doc = aElement->OwnerDoc();

  // No DocGroup means no custom element reactions stack.
  if (!doc->GetDocGroup()) {
    return;
  }

  CustomElementReactionsStack* stack =
      doc->GetDocGroup()->CustomElementReactionsStack();
  stack->EnqueueUpgradeReaction(aElement, aDefinition);
}

/* static */
void nsContentUtils::EnqueueLifecycleCallback(
    ElementCallbackType aType, Element* aCustomElement,
    const LifecycleCallbackArgs& aArgs, CustomElementDefinition* aDefinition) {
  // No DocGroup means no custom element reactions stack.
  if (!aCustomElement->OwnerDoc()->GetDocGroup()) {
    return;
  }

  CustomElementRegistry::EnqueueLifecycleCallback(aType, aCustomElement, aArgs,
                                                  aDefinition);
}

/* static */
CustomElementFormValue nsContentUtils::ConvertToCustomElementFormValue(
    const Nullable<OwningFileOrUSVStringOrFormData>& aState) {
  if (aState.IsNull()) {
    return void_t{};
  }
  const auto& state = aState.Value();
  if (state.IsFile()) {
    RefPtr<BlobImpl> impl = state.GetAsFile()->Impl();
    return {std::move(impl)};
  }
  if (state.IsUSVString()) {
    return state.GetAsUSVString();
  }
  return state.GetAsFormData()->ConvertToCustomElementFormValue();
}

/* static */
Nullable<OwningFileOrUSVStringOrFormData>
nsContentUtils::ExtractFormAssociatedCustomElementValue(
    nsIGlobalObject* aGlobal,
    const mozilla::dom::CustomElementFormValue& aCEValue) {
  MOZ_ASSERT(aGlobal);

  OwningFileOrUSVStringOrFormData value;
  switch (aCEValue.type()) {
    case CustomElementFormValue::TBlobImpl: {
      RefPtr<File> file = File::Create(aGlobal, aCEValue.get_BlobImpl());
      if (NS_WARN_IF(!file)) {
        return {};
      }
      value.SetAsFile() = file;
    } break;

    case CustomElementFormValue::TnsString:
      value.SetAsUSVString() = aCEValue.get_nsString();
      break;

    case CustomElementFormValue::TArrayOfFormDataTuple: {
      const auto& array = aCEValue.get_ArrayOfFormDataTuple();
      auto formData = MakeRefPtr<FormData>();

      for (auto i = 0ul; i < array.Length(); ++i) {
        const auto& item = array.ElementAt(i);
        switch (item.value().type()) {
          case FormDataValue::TnsString:
            formData->AddNameValuePair(item.name(),
                                       item.value().get_nsString());
            break;

          case FormDataValue::TBlobImpl: {
            auto blobImpl = item.value().get_BlobImpl();
            auto* blob = Blob::Create(aGlobal, blobImpl);
            formData->AddNameBlobPair(item.name(), blob);
          } break;

          default:
            continue;
        }
      }

      value.SetAsFormData() = formData;
    } break;
    case CustomElementFormValue::Tvoid_t:
      return {};
    default:
      NS_WARNING("Invalid CustomElementContentData type!");
      return {};
  }
  return value;
}

/* static */
void nsContentUtils::AppendDocumentLevelNativeAnonymousContentTo(
    Document* aDocument, nsTArray<nsIContent*>& aElements) {
  MOZ_ASSERT(aDocument);
#ifdef DEBUG
  size_t oldLength = aElements.Length();
#endif

  if (PresShell* presShell = aDocument->GetPresShell()) {
    if (nsIFrame* scrollFrame = presShell->GetRootScrollFrame()) {
      nsIAnonymousContentCreator* creator = do_QueryFrame(scrollFrame);
      MOZ_ASSERT(
          creator,
          "scroll frame should always implement nsIAnonymousContentCreator");
      creator->AppendAnonymousContentTo(aElements, 0);
    }
    if (nsCanvasFrame* canvasFrame = presShell->GetCanvasFrame()) {
      canvasFrame->AppendAnonymousContentTo(aElements, 0);
    }
  }

#ifdef DEBUG
  for (size_t i = oldLength; i < aElements.Length(); i++) {
    MOZ_ASSERT(
        aElements[i]->GetProperty(nsGkAtoms::docLevelNativeAnonymousContent),
        "Someone here has lied, or missed to flag the node");
  }
#endif
}

static void AppendNativeAnonymousChildrenFromFrame(nsIFrame* aFrame,
                                                   nsTArray<nsIContent*>& aKids,
                                                   uint32_t aFlags) {
  if (nsIAnonymousContentCreator* ac = do_QueryFrame(aFrame)) {
    ac->AppendAnonymousContentTo(aKids, aFlags);
  }
}

/* static */
void nsContentUtils::AppendNativeAnonymousChildren(const nsIContent* aContent,
                                                   nsTArray<nsIContent*>& aKids,
                                                   uint32_t aFlags) {
  if (aContent->MayHaveAnonymousChildren()) {
    if (nsIFrame* primaryFrame = aContent->GetPrimaryFrame()) {
      // NAC created by the element's primary frame.
      AppendNativeAnonymousChildrenFromFrame(primaryFrame, aKids, aFlags);

      // NAC created by any other non-primary frames for the element.
      AutoTArray<nsIFrame::OwnedAnonBox, 8> ownedAnonBoxes;
      primaryFrame->AppendOwnedAnonBoxes(ownedAnonBoxes);
      for (nsIFrame::OwnedAnonBox& box : ownedAnonBoxes) {
        MOZ_ASSERT(box.mAnonBoxFrame->GetContent() == aContent);
        AppendNativeAnonymousChildrenFromFrame(box.mAnonBoxFrame, aKids,
                                               aFlags);
      }
    }

    // Get manually created NAC (editor resize handles, etc.).
    if (auto nac = static_cast<ManualNACArray*>(
            aContent->GetProperty(nsGkAtoms::manualNACProperty))) {
      aKids.AppendElements(*nac);
    }
  }

  // The root scroll frame is not the primary frame of the root element.
  // Detect and handle this case.
  if (!(aFlags & nsIContent::eSkipDocumentLevelNativeAnonymousContent) &&
      aContent == aContent->OwnerDoc()->GetRootElement()) {
    AppendDocumentLevelNativeAnonymousContentTo(aContent->OwnerDoc(), aKids);
  }
}

bool nsContentUtils::IsImageAvailable(nsIContent* aLoadingNode, nsIURI* aURI,
                                      nsIPrincipal* aDefaultTriggeringPrincipal,
                                      CORSMode aCORSMode) {
  nsCOMPtr<nsIPrincipal> triggeringPrincipal;
  QueryTriggeringPrincipal(aLoadingNode, aDefaultTriggeringPrincipal,
                           getter_AddRefs(triggeringPrincipal));
  MOZ_ASSERT(triggeringPrincipal);

  Document* doc = aLoadingNode->OwnerDoc();
  return IsImageAvailable(aURI, triggeringPrincipal, aCORSMode, doc);
}

bool nsContentUtils::IsImageAvailable(nsIURI* aURI,
                                      nsIPrincipal* aTriggeringPrincipal,
                                      CORSMode aCORSMode, Document* aDoc) {
  imgLoader* imgLoader = GetImgLoaderForDocument(aDoc);
  return imgLoader->IsImageAvailable(aURI, aTriggeringPrincipal, aCORSMode,
                                     aDoc);
}

/* static */
bool nsContentUtils::QueryTriggeringPrincipal(
    nsIContent* aLoadingNode, nsIPrincipal* aDefaultPrincipal,
    nsIPrincipal** aTriggeringPrincipal) {
  MOZ_ASSERT(aLoadingNode);
  MOZ_ASSERT(aTriggeringPrincipal);

  bool result = false;
  nsCOMPtr<nsIPrincipal> loadingPrincipal = aDefaultPrincipal;
  if (!loadingPrincipal) {
    loadingPrincipal = aLoadingNode->NodePrincipal();
  }

  // If aLoadingNode is content, bail out early.
  if (!aLoadingNode->NodePrincipal()->IsSystemPrincipal()) {
    loadingPrincipal.forget(aTriggeringPrincipal);
    return result;
  }

  nsAutoString loadingStr;
  if (aLoadingNode->IsElement()) {
    aLoadingNode->AsElement()->GetAttr(
        kNameSpaceID_None, nsGkAtoms::triggeringprincipal, loadingStr);
  }

  // Fall back if 'triggeringprincipal' isn't specified,
  if (loadingStr.IsEmpty()) {
    loadingPrincipal.forget(aTriggeringPrincipal);
    return result;
  }

  nsCString binary;
  nsCOMPtr<nsIPrincipal> serializedPrin =
      BasePrincipal::FromJSON(NS_ConvertUTF16toUTF8(loadingStr));
  if (serializedPrin) {
    result = true;
    serializedPrin.forget(aTriggeringPrincipal);
  }

  if (!result) {
    // Fallback if the deserialization is failed.
    loadingPrincipal.forget(aTriggeringPrincipal);
  }

  return result;
}

/* static */
void nsContentUtils::GetContentPolicyTypeForUIImageLoading(
    nsIContent* aLoadingNode, nsIPrincipal** aTriggeringPrincipal,
    nsContentPolicyType& aContentPolicyType, uint64_t* aRequestContextID) {
  MOZ_ASSERT(aRequestContextID);

  bool result = QueryTriggeringPrincipal(aLoadingNode, aTriggeringPrincipal);
  if (result) {
    // Set the content policy type to TYPE_INTERNAL_IMAGE_FAVICON for
    // indicating it's a favicon loading.
    aContentPolicyType = nsIContentPolicy::TYPE_INTERNAL_IMAGE_FAVICON;

    nsAutoString requestContextID;
    if (aLoadingNode->IsElement()) {
      aLoadingNode->AsElement()->GetAttr(
          kNameSpaceID_None, nsGkAtoms::requestcontextid, requestContextID);
    }
    nsresult rv;
    int64_t val = requestContextID.ToInteger64(&rv);
    *aRequestContextID = NS_SUCCEEDED(rv) ? val : 0;
  } else {
    aContentPolicyType = nsIContentPolicy::TYPE_INTERNAL_IMAGE;
  }
}

/* static */
nsresult nsContentUtils::CreateJSValueFromSequenceOfObject(
    JSContext* aCx, const Sequence<JSObject*>& aTransfer,
    JS::MutableHandle<JS::Value> aValue) {
  if (aTransfer.IsEmpty()) {
    return NS_OK;
  }

  JS::Rooted<JSObject*> array(aCx, JS::NewArrayObject(aCx, aTransfer.Length()));
  if (!array) {
    return NS_ERROR_OUT_OF_MEMORY;
  }

  for (uint32_t i = 0; i < aTransfer.Length(); ++i) {
    JS::Rooted<JSObject*> object(aCx, aTransfer[i]);
    if (!object) {
      continue;
    }

    if (NS_WARN_IF(
            !JS_DefineElement(aCx, array, i, object, JSPROP_ENUMERATE))) {
      return NS_ERROR_OUT_OF_MEMORY;
    }
  }

  aValue.setObject(*array);
  return NS_OK;
}

/* static */
void nsContentUtils::StructuredClone(JSContext* aCx, nsIGlobalObject* aGlobal,
                                     JS::Handle<JS::Value> aValue,
                                     const StructuredSerializeOptions& aOptions,
                                     JS::MutableHandle<JS::Value> aRetval,
                                     ErrorResult& aError) {
  JS::Rooted<JS::Value> transferArray(aCx, JS::UndefinedValue());
  aError = nsContentUtils::CreateJSValueFromSequenceOfObject(
      aCx, aOptions.mTransfer, &transferArray);
  if (NS_WARN_IF(aError.Failed())) {
    return;
  }

  JS::CloneDataPolicy clonePolicy;
  // We are definitely staying in the same agent cluster.
  clonePolicy.allowIntraClusterClonableSharedObjects();
  if (aGlobal->IsSharedMemoryAllowed()) {
    clonePolicy.allowSharedMemoryObjects();
  }

  StructuredCloneHolder holder(StructuredCloneHolder::CloningSupported,
                               StructuredCloneHolder::TransferringSupported,
                               JS::StructuredCloneScope::SameProcess);
  holder.Write(aCx, aValue, transferArray, clonePolicy, aError);
  if (NS_WARN_IF(aError.Failed())) {
    return;
  }

  holder.Read(aGlobal, aCx, aRetval, clonePolicy, aError);
  if (NS_WARN_IF(aError.Failed())) {
    return;
  }

  nsTArray<RefPtr<MessagePort>> ports = holder.TakeTransferredPorts();
  Unused << ports;
}

/* static */
bool nsContentUtils::ShouldBlockReservedKeys(WidgetKeyboardEvent* aKeyEvent) {
  nsCOMPtr<nsIPrincipal> principal;
  RefPtr<Element> targetElement =
      Element::FromEventTargetOrNull(aKeyEvent->mOriginalTarget);
  nsCOMPtr<nsIBrowser> targetBrowser;
  if (targetElement) {
    targetBrowser = targetElement->AsBrowser();
  }
  bool isRemoteBrowser = false;
  if (targetBrowser) {
    targetBrowser->GetIsRemoteBrowser(&isRemoteBrowser);
  }

  if (isRemoteBrowser) {
    targetBrowser->GetContentPrincipal(getter_AddRefs(principal));
    return principal ? nsContentUtils::IsSitePermDeny(principal, "shortcuts"_ns)
                     : false;
  }

  if (targetElement) {
    Document* doc = targetElement->GetUncomposedDoc();
    if (doc) {
      RefPtr<WindowContext> wc = doc->GetWindowContext();
      if (wc) {
        return wc->TopWindowContext()->GetShortcutsPermission() ==
               nsIPermissionManager::DENY_ACTION;
      }
    }
  }

  return false;
}

/**
 * Checks whether the given type is a supported document type for
 * loading within the nsObjectLoadingContent specified by aContent.
 *
 * NOTE Helper method for nsContentUtils::HtmlObjectContentTypeForMIMEType.
 * NOTE Does not take content policy or capabilities into account
 */
static bool HtmlObjectContentSupportsDocument(const nsCString& aMimeType) {
  nsCOMPtr<nsIWebNavigationInfo> info(
      do_GetService(NS_WEBNAVIGATION_INFO_CONTRACTID));
  if (!info) {
    return false;
  }

  uint32_t supported;
  nsresult rv = info->IsTypeSupported(aMimeType, &supported);

  if (NS_FAILED(rv)) {
    return false;
  }

  if (supported != nsIWebNavigationInfo::UNSUPPORTED) {
    // Don't want to support plugins as documents
    return supported != nsIWebNavigationInfo::FALLBACK;
  }

  // Try a stream converter
  // NOTE: We treat any type we can convert from as a supported type. If a
  // type is not actually supported, the URI loader will detect that and
  // return an error, and we'll fallback.
  nsCOMPtr<nsIStreamConverterService> convServ =
      do_GetService("@mozilla.org/streamConverters;1");
  bool canConvert = false;
  if (convServ) {
    rv = convServ->CanConvert(aMimeType.get(), "*/*", &canConvert);
  }
  return NS_SUCCEEDED(rv) && canConvert;
}

/* static */
uint32_t nsContentUtils::HtmlObjectContentTypeForMIMEType(
    const nsCString& aMIMEType) {
  if (aMIMEType.IsEmpty()) {
    return nsIObjectLoadingContent::TYPE_FALLBACK;
  }

  if (imgLoader::SupportImageWithMimeType(aMIMEType)) {
    return nsIObjectLoadingContent::TYPE_DOCUMENT;
  }

  // Faking support of the PDF content as a document for EMBED tags
  // when internal PDF viewer is enabled.
  if (aMIMEType.LowerCaseEqualsLiteral("application/pdf") && IsPDFJSEnabled()) {
    return nsIObjectLoadingContent::TYPE_DOCUMENT;
  }

  if (HtmlObjectContentSupportsDocument(aMIMEType)) {
    return nsIObjectLoadingContent::TYPE_DOCUMENT;
  }

  return nsIObjectLoadingContent::TYPE_FALLBACK;
}

/* static */
bool nsContentUtils::IsLocalRefURL(const nsAString& aString) {
  return !aString.IsEmpty() && aString[0] == '#';
}

// We use only 53 bits for the ID so that it can be converted to and from a JS
// value without loss of precision. The upper bits of the ID hold the process
// ID. The lower bits identify the object itself.
static constexpr uint64_t kIdTotalBits = 53;
static constexpr uint64_t kIdProcessBits = 22;
static constexpr uint64_t kIdBits = kIdTotalBits - kIdProcessBits;

/* static */
uint64_t nsContentUtils::GenerateProcessSpecificId(uint64_t aId) {
  uint64_t processId = 0;
  if (XRE_IsContentProcess()) {
    ContentChild* cc = ContentChild::GetSingleton();
    processId = cc->GetID();
  }

  MOZ_RELEASE_ASSERT(processId < (uint64_t(1) << kIdProcessBits));
  uint64_t processBits = processId & ((uint64_t(1) << kIdProcessBits) - 1);

  uint64_t id = aId;
  MOZ_RELEASE_ASSERT(id < (uint64_t(1) << kIdBits));
  uint64_t bits = id & ((uint64_t(1) << kIdBits) - 1);

  return (processBits << kIdBits) | bits;
}

/* static */
std::tuple<uint64_t, uint64_t> nsContentUtils::SplitProcessSpecificId(
    uint64_t aId) {
  return {aId >> kIdBits, aId & ((uint64_t(1) << kIdBits) - 1)};
}

// Next process-local Tab ID.
static uint64_t gNextTabId = 0;

/* static */
uint64_t nsContentUtils::GenerateTabId() {
  return GenerateProcessSpecificId(++gNextTabId);
}

// Next process-local Browser ID.
static uint64_t gNextBrowserId = 0;

/* static */
uint64_t nsContentUtils::GenerateBrowserId() {
  return GenerateProcessSpecificId(++gNextBrowserId);
}

// Next process-local Browsing Context ID.
static uint64_t gNextBrowsingContextId = 0;

/* static */
uint64_t nsContentUtils::GenerateBrowsingContextId() {
  return GenerateProcessSpecificId(++gNextBrowsingContextId);
}

// Next process-local Window ID.
static uint64_t gNextWindowId = 0;

/* static */
uint64_t nsContentUtils::GenerateWindowId() {
  return GenerateProcessSpecificId(++gNextWindowId);
}

// Next process-local load.
static Atomic<uint64_t> gNextLoadIdentifier(0);

/* static */
uint64_t nsContentUtils::GenerateLoadIdentifier() {
  return GenerateProcessSpecificId(++gNextLoadIdentifier);
}

/* static */
bool nsContentUtils::GetUserIsInteracting() {
  return UserInteractionObserver::sUserActive;
}

/* static */
bool nsContentUtils::GetSourceMapURL(nsIHttpChannel* aChannel,
                                     nsACString& aResult) {
  nsresult rv = aChannel->GetResponseHeader("SourceMap"_ns, aResult);
  if (NS_FAILED(rv)) {
    rv = aChannel->GetResponseHeader("X-SourceMap"_ns, aResult);
  }
  return NS_SUCCEEDED(rv);
}

/* static */
bool nsContentUtils::IsMessageInputEvent(const IPC::Message& aMsg) {
  if ((aMsg.type() & mozilla::dom::PBrowser::PBrowserStart) ==
      mozilla::dom::PBrowser::PBrowserStart) {
    switch (aMsg.type()) {
      case mozilla::dom::PBrowser::Msg_RealMouseMoveEvent__ID:
      case mozilla::dom::PBrowser::Msg_RealMouseButtonEvent__ID:
      case mozilla::dom::PBrowser::Msg_RealMouseEnterExitWidgetEvent__ID:
      case mozilla::dom::PBrowser::Msg_RealKeyEvent__ID:
      case mozilla::dom::PBrowser::Msg_MouseWheelEvent__ID:
      case mozilla::dom::PBrowser::Msg_RealTouchEvent__ID:
      case mozilla::dom::PBrowser::Msg_RealTouchMoveEvent__ID:
      case mozilla::dom::PBrowser::Msg_RealDragEvent__ID:
      case mozilla::dom::PBrowser::Msg_UpdateDimensions__ID:
        return true;
    }
  }
  return false;
}

/* static */
bool nsContentUtils::IsMessageCriticalInputEvent(const IPC::Message& aMsg) {
  if ((aMsg.type() & mozilla::dom::PBrowser::PBrowserStart) ==
      mozilla::dom::PBrowser::PBrowserStart) {
    switch (aMsg.type()) {
      case mozilla::dom::PBrowser::Msg_RealMouseButtonEvent__ID:
      case mozilla::dom::PBrowser::Msg_RealKeyEvent__ID:
      case mozilla::dom::PBrowser::Msg_MouseWheelEvent__ID:
      case mozilla::dom::PBrowser::Msg_RealTouchEvent__ID:
      case mozilla::dom::PBrowser::Msg_RealDragEvent__ID:
        return true;
    }
  }
  return false;
}

static const char* kUserInteractionInactive = "user-interaction-inactive";
static const char* kUserInteractionActive = "user-interaction-active";

void nsContentUtils::UserInteractionObserver::Init() {
  // Listen for the observer messages from EventStateManager which are telling
  // us whether or not the user is interacting.
  nsCOMPtr<nsIObserverService> obs = mozilla::services::GetObserverService();
  obs->AddObserver(this, kUserInteractionInactive, false);
  obs->AddObserver(this, kUserInteractionActive, false);

  // We can't register ourselves as an annotator yet, as the
  // BackgroundHangMonitor hasn't started yet. It will have started by the
  // time we have the chance to spin the event loop.
  RefPtr<UserInteractionObserver> self = this;
  NS_DispatchToMainThread(NS_NewRunnableFunction(
      "nsContentUtils::UserInteractionObserver::Init",
      [=]() { BackgroundHangMonitor::RegisterAnnotator(*self); }));
}

void nsContentUtils::UserInteractionObserver::Shutdown() {
  nsCOMPtr<nsIObserverService> obs = mozilla::services::GetObserverService();
  if (obs) {
    obs->RemoveObserver(this, kUserInteractionInactive);
    obs->RemoveObserver(this, kUserInteractionActive);
  }

  BackgroundHangMonitor::UnregisterAnnotator(*this);
}

/**
 * NB: This function is always called by the BackgroundHangMonitor thread.
 *     Plan accordingly
 */
void nsContentUtils::UserInteractionObserver::AnnotateHang(
    BackgroundHangAnnotations& aAnnotations) {
  // NOTE: Only annotate the hang report if the user is known to be interacting.
  if (sUserActive) {
    aAnnotations.AddAnnotation(u"UserInteracting"_ns, true);
  }
}

NS_IMETHODIMP
nsContentUtils::UserInteractionObserver::Observe(nsISupports* aSubject,
                                                 const char* aTopic,
                                                 const char16_t* aData) {
  if (!strcmp(aTopic, kUserInteractionInactive)) {
    if (sUserActive && XRE_IsParentProcess()) {
      glean::RecordPowerMetrics();
    }
    sUserActive = false;
  } else if (!strcmp(aTopic, kUserInteractionActive)) {
    if (!sUserActive && XRE_IsParentProcess()) {
      glean::RecordPowerMetrics();

      nsCOMPtr<nsIUserIdleServiceInternal> idleService =
          do_GetService("@mozilla.org/widget/useridleservice;1");
      if (idleService) {
        idleService->ResetIdleTimeOut(0);
      }
    }

    sUserActive = true;
  } else {
    NS_WARNING("Unexpected observer notification");
  }
  return NS_OK;
}

Atomic<bool> nsContentUtils::UserInteractionObserver::sUserActive(false);
NS_IMPL_ISUPPORTS(nsContentUtils::UserInteractionObserver, nsIObserver)

/* static */
bool nsContentUtils::IsSpecialName(const nsAString& aName) {
  return aName.LowerCaseEqualsLiteral("_blank") ||
         aName.LowerCaseEqualsLiteral("_top") ||
         aName.LowerCaseEqualsLiteral("_parent") ||
         aName.LowerCaseEqualsLiteral("_self");
}

/* static */
bool nsContentUtils::IsOverridingWindowName(const nsAString& aName) {
  return !aName.IsEmpty() && !IsSpecialName(aName);
}

// Unfortunately, we can't unwrap an IDL object using only a concrete type.
// We need to calculate type data based on the IDL typename. Which means
// wrapping our templated function in a macro.
#define EXTRACT_EXN_VALUES(T, ...)                                \
  ExtractExceptionValues<mozilla::dom::prototypes::id::T,         \
                         T##_Binding::NativeType, T>(__VA_ARGS__) \
      .isOk()

template <prototypes::ID PrototypeID, class NativeType, typename T>
static Result<Ok, nsresult> ExtractExceptionValues(
    JSContext* aCx, JS::Handle<JSObject*> aObj, nsAString& aSourceSpecOut,
    uint32_t* aLineOut, uint32_t* aColumnOut, nsString& aMessageOut) {
  AssertStaticUnwrapOK<PrototypeID>();
  RefPtr<T> exn;
  MOZ_TRY((UnwrapObject<PrototypeID, NativeType>(aObj, exn, nullptr)));

  exn->GetFilename(aCx, aSourceSpecOut);
  if (!aSourceSpecOut.IsEmpty()) {
    *aLineOut = exn->LineNumber(aCx);
    *aColumnOut = exn->ColumnNumber();
  }

  exn->GetName(aMessageOut);
  aMessageOut.AppendLiteral(": ");

  nsAutoString message;
  exn->GetMessageMoz(message);
  aMessageOut.Append(message);
  return Ok();
}

/* static */
void nsContentUtils::ExtractErrorValues(
    JSContext* aCx, JS::Handle<JS::Value> aValue, nsACString& aSourceSpecOut,
    uint32_t* aLineOut, uint32_t* aColumnOut, nsString& aMessageOut) {
  nsAutoString sourceSpec;
  ExtractErrorValues(aCx, aValue, sourceSpec, aLineOut, aColumnOut,
                     aMessageOut);
  CopyUTF16toUTF8(sourceSpec, aSourceSpecOut);
}

/* static */
void nsContentUtils::ExtractErrorValues(
    JSContext* aCx, JS::Handle<JS::Value> aValue, nsAString& aSourceSpecOut,
    uint32_t* aLineOut, uint32_t* aColumnOut, nsString& aMessageOut) {
  MOZ_ASSERT(aLineOut);
  MOZ_ASSERT(aColumnOut);

  if (aValue.isObject()) {
    JS::Rooted<JSObject*> obj(aCx, &aValue.toObject());

    // Try to process as an Error object.  Use the file/line/column values
    // from the Error as they will be more specific to the root cause of
    // the problem.
    JSErrorReport* err = obj ? JS_ErrorFromException(aCx, obj) : nullptr;
    if (err) {
      // Use xpc to extract the error message only.  We don't actually send
      // this report anywhere.
      RefPtr<xpc::ErrorReport> report = new xpc::ErrorReport();
      report->Init(err,
                   nullptr,  // toString result
                   false,    // chrome
                   0);       // window ID

      if (!report->mFileName.IsEmpty()) {
        aSourceSpecOut = report->mFileName;
        *aLineOut = report->mLineNumber;
        *aColumnOut = report->mColumn;
      }
      aMessageOut.Assign(report->mErrorMsg);
    }

    // Next, try to unwrap the rejection value as a DOMException.
    else if (EXTRACT_EXN_VALUES(DOMException, aCx, obj, aSourceSpecOut,
                                aLineOut, aColumnOut, aMessageOut)) {
      return;
    }

    // Next, try to unwrap the rejection value as an XPC Exception.
    else if (EXTRACT_EXN_VALUES(Exception, aCx, obj, aSourceSpecOut, aLineOut,
                                aColumnOut, aMessageOut)) {
      return;
    }
  }

  // If we could not unwrap a specific error type, then perform default safe
  // string conversions on primitives.  Objects will result in "[Object]"
  // unfortunately.
  if (aMessageOut.IsEmpty()) {
    nsAutoJSString jsString;
    if (jsString.init(aCx, aValue)) {
      aMessageOut = jsString;
    } else {
      JS_ClearPendingException(aCx);
    }
  }
}

#undef EXTRACT_EXN_VALUES

/* static */
bool nsContentUtils::ContentIsLink(nsIContent* aContent) {
  if (!aContent || !aContent->IsElement()) {
    return false;
  }

  if (aContent->IsHTMLElement(nsGkAtoms::a)) {
    return true;
  }

  return aContent->AsElement()->AttrValueIs(kNameSpaceID_XLink, nsGkAtoms::type,
                                            nsGkAtoms::simple, eCaseMatters);
}

/* static */
already_AddRefed<ContentFrameMessageManager>
nsContentUtils::TryGetBrowserChildGlobal(nsISupports* aFrom) {
  RefPtr<nsFrameLoaderOwner> frameLoaderOwner = do_QueryObject(aFrom);
  if (!frameLoaderOwner) {
    return nullptr;
  }

  RefPtr<nsFrameLoader> frameLoader = frameLoaderOwner->GetFrameLoader();
  if (!frameLoader) {
    return nullptr;
  }

  RefPtr<ContentFrameMessageManager> manager =
      frameLoader->GetBrowserChildMessageManager();
  return manager.forget();
}

/* static */
uint32_t nsContentUtils::InnerOrOuterWindowCreated() {
  MOZ_ASSERT(NS_IsMainThread());
  ++sInnerOrOuterWindowCount;
  return ++sInnerOrOuterWindowSerialCounter;
}

/* static */
void nsContentUtils::InnerOrOuterWindowDestroyed() {
  MOZ_ASSERT(NS_IsMainThread());
  MOZ_ASSERT(sInnerOrOuterWindowCount > 0);
  --sInnerOrOuterWindowCount;
}

/* static */
nsresult nsContentUtils::AnonymizeURI(nsIURI* aURI, nsCString& aAnonymizedURI) {
  MOZ_ASSERT(aURI);

  if (aURI->SchemeIs("data")) {
    aAnonymizedURI.Assign("data:..."_ns);
    return NS_OK;
  }
  // Anonymize the URL.
  // Strip the URL of any possible username/password and make it ready to be
  // presented in the UI.
  nsCOMPtr<nsIURI> exposableURI = net::nsIOService::CreateExposableURI(aURI);
  return exposableURI->GetSpec(aAnonymizedURI);
}

static bool JSONCreator(const char16_t* aBuf, uint32_t aLen, void* aData) {
  nsAString* result = static_cast<nsAString*>(aData);
  return result->Append(aBuf, aLen, fallible);
}

/* static */
bool nsContentUtils::StringifyJSON(JSContext* aCx, JS::Handle<JS::Value> aValue,
                                   nsAString& aOutStr, JSONBehavior aBehavior) {
  MOZ_ASSERT(aCx);
  switch (aBehavior) {
    case UndefinedIsNullStringLiteral: {
      aOutStr.Truncate();
      JS::Rooted<JS::Value> value(aCx, aValue);
      return JS_Stringify(aCx, &value, nullptr, JS::NullHandleValue,
                          JSONCreator, &aOutStr);
    }
    case UndefinedIsVoidString: {
      aOutStr.SetIsVoid(true);
      return JS::ToJSON(aCx, aValue, nullptr, JS::NullHandleValue, JSONCreator,
                        &aOutStr);
    }
    default:
      MOZ_ASSERT_UNREACHABLE("Invalid value for aBehavior");
      return false;
  }
}

/* static */
bool nsContentUtils::
    HighPriorityEventPendingForTopLevelDocumentBeforeContentfulPaint(
        Document* aDocument) {
  MOZ_ASSERT(XRE_IsContentProcess(),
             "This function only makes sense in content processes");

  if (aDocument && !aDocument->IsLoadedAsData()) {
    if (nsPresContext* presContext = FindPresContextForDocument(aDocument)) {
      MOZ_ASSERT(!presContext->IsChrome(),
                 "Should never have a chrome PresContext in a content process");

      return !presContext->GetInProcessRootContentDocumentPresContext()
                  ->HadFirstContentfulPaint() &&
             nsThreadManager::MainThreadHasPendingHighPriorityEvents();
    }
  }
  return false;
}

static nsGlobalWindowInner* GetInnerWindowForGlobal(nsIGlobalObject* aGlobal) {
  NS_ENSURE_TRUE(aGlobal, nullptr);

  if (auto* window = aGlobal->GetAsInnerWindow()) {
    return nsGlobalWindowInner::Cast(window);
  }

  // When Extensions run content scripts inside a sandbox, it uses
  // sandboxPrototype to make them appear as though they're running in the
  // scope of the page. So when a content script invokes postMessage, it expects
  // the |source| of the received message to be the window set as the
  // sandboxPrototype. This used to work incidentally for unrelated reasons, but
  // now we need to do some special handling to support it.
  JS::Rooted<JSObject*> scope(RootingCx(), aGlobal->GetGlobalJSObject());
  NS_ENSURE_TRUE(scope, nullptr);

  if (xpc::IsSandbox(scope)) {
    AutoJSAPI jsapi;
    MOZ_ALWAYS_TRUE(jsapi.Init(scope));
    JSContext* cx = jsapi.cx();
    // Our current Realm on aCx is the sandbox.  Using that for unwrapping
    // makes sense: if the sandbox can unwrap the window, we can use it.
    return xpc::SandboxWindowOrNull(scope, cx);
  }

  // The calling window must be holding a reference, so we can return a weak
  // pointer.
  return nsGlobalWindowInner::Cast(aGlobal->GetAsInnerWindow());
}

/* static */
nsGlobalWindowInner* nsContentUtils::IncumbentInnerWindow() {
  return GetInnerWindowForGlobal(GetIncumbentGlobal());
}

/* static */
nsGlobalWindowInner* nsContentUtils::EntryInnerWindow() {
  return GetInnerWindowForGlobal(GetEntryGlobal());
}

/* static */
bool nsContentUtils::IsURIInPrefList(nsIURI* aURI, const char* aPrefName) {
  MOZ_ASSERT(aPrefName);

  nsAutoCString list;
  Preferences::GetCString(aPrefName, list);
  ToLowerCase(list);
  return IsURIInList(aURI, list);
}

/* static */
bool nsContentUtils::IsURIInList(nsIURI* aURI, const nsCString& aList) {
#ifdef DEBUG
  nsAutoCString listLowerCase(aList);
  ToLowerCase(listLowerCase);
  MOZ_ASSERT(listLowerCase.Equals(aList),
             "The aList argument should be lower-case");
#endif

  if (!aURI) {
    return false;
  }

  nsAutoCString scheme;
  aURI->GetScheme(scheme);
  if (!scheme.EqualsLiteral("http") && !scheme.EqualsLiteral("https")) {
    return false;
  }

  if (aList.IsEmpty()) {
    return false;
  }

  // The list is comma separated domain list.  Each item may start with "*.".
  // If starts with "*.", it matches any sub-domains.

  nsCCharSeparatedTokenizer tokenizer(aList, ',');
  while (tokenizer.hasMoreTokens()) {
    const nsCString token(tokenizer.nextToken());

    nsAutoCString host;
    aURI->GetHost(host);
    if (host.IsEmpty()) {
      return false;
    }
    ToLowerCase(host);

    for (;;) {
      int32_t index = token.Find(host);
      if (index >= 0 &&
          static_cast<uint32_t>(index) + host.Length() <= token.Length()) {
        // If we found a full match, return true.
        size_t indexAfterHost = index + host.Length();
        if (index == 0 && indexAfterHost == token.Length()) {
          return true;
        }
        // If next character is '/', we need to check the path too.
        // We assume the path in the list means "/foo" + "*".
        if (token[indexAfterHost] == '/') {
          nsDependentCSubstring pathInList(
              token, indexAfterHost,
              static_cast<nsDependentCSubstring::size_type>(-1));
          nsAutoCString filePath;
          aURI->GetFilePath(filePath);
          ToLowerCase(filePath);
          if (StringBeginsWith(filePath, pathInList) &&
              (filePath.Length() == pathInList.Length() ||
               pathInList.EqualsLiteral("/") ||
               filePath[pathInList.Length() - 1] == '/' ||
               filePath[pathInList.Length() - 1] == '?' ||
               filePath[pathInList.Length() - 1] == '#')) {
            return true;
          }
        }
      }
      int32_t startIndexOfCurrentLevel = host[0] == '*' ? 1 : 0;
      int32_t startIndexOfNextLevel =
          host.Find(".", startIndexOfCurrentLevel + 1);
      if (startIndexOfNextLevel <= 0) {
        break;
      }
      host.ReplaceLiteral(0, startIndexOfNextLevel, "*");
    }
  }

  return false;
}

/* static */
ScreenIntMargin nsContentUtils::GetWindowSafeAreaInsets(
    nsIScreen* aScreen, const ScreenIntMargin& aSafeAreaInsets,
    const LayoutDeviceIntRect& aWindowRect) {
  // This calculates safe area insets of window from screen rectangle, window
  // rectangle and safe area insets of screen.
  //
  // +----------------------------------------+ <-- screen
  // |  +-------------------------------+  <------- window
  // |  | window's safe area inset top) |     |
  // +--+-------------------------------+--+  |
  // |  |                               |  |<------ safe area rectangle of
  // |  |                               |  |  |     screen
  // +--+-------------------------------+--+  |
  // |  |window's safe area inset bottom|     |
  // |  +-------------------------------+     |
  // +----------------------------------------+
  //
  ScreenIntMargin windowSafeAreaInsets;

  if (windowSafeAreaInsets == aSafeAreaInsets) {
    // no safe area insets.
    return windowSafeAreaInsets;
  }

  int32_t screenLeft, screenTop, screenWidth, screenHeight;
  nsresult rv =
      aScreen->GetRect(&screenLeft, &screenTop, &screenWidth, &screenHeight);
  if (NS_WARN_IF(NS_FAILED(rv))) {
    return windowSafeAreaInsets;
  }

  const ScreenIntRect screenRect(screenLeft, screenTop, screenWidth,
                                 screenHeight);

  ScreenIntRect safeAreaRect = screenRect;
  safeAreaRect.Deflate(aSafeAreaInsets);

  ScreenIntRect windowRect = ViewAs<ScreenPixel>(
      aWindowRect, PixelCastJustification::LayoutDeviceIsScreenForTabDims);

  // FIXME(bug 1754323): This can trigger because the screen rect is not
  // orientation-aware.
  // MOZ_ASSERT(screenRect.Contains(windowRect),
  //            "Screen doesn't contain window rect? Something seems off");

  // window's rect of safe area
  safeAreaRect = safeAreaRect.Intersect(windowRect);

  windowSafeAreaInsets.top = safeAreaRect.y - aWindowRect.y;
  windowSafeAreaInsets.left = safeAreaRect.x - aWindowRect.x;
  windowSafeAreaInsets.right =
      aWindowRect.x + aWindowRect.width - (safeAreaRect.x + safeAreaRect.width);
  windowSafeAreaInsets.bottom = aWindowRect.y + aWindowRect.height -
                                (safeAreaRect.y + safeAreaRect.height);

  windowSafeAreaInsets.EnsureAtLeast(ScreenIntMargin());
  // This shouldn't be needed, but it wallpapers orientation issues, see bug
  // 1754323.
  windowSafeAreaInsets.EnsureAtMost(aSafeAreaInsets);

  return windowSafeAreaInsets;
}

/* static */
nsContentUtils::SubresourceCacheValidationInfo
nsContentUtils::GetSubresourceCacheValidationInfo(nsIRequest* aRequest,
                                                  nsIURI* aURI) {
  SubresourceCacheValidationInfo info;
  if (nsCOMPtr<nsICacheInfoChannel> cache = do_QueryInterface(aRequest)) {
    uint32_t value = 0;
    if (NS_SUCCEEDED(cache->GetCacheTokenExpirationTime(&value))) {
      info.mExpirationTime.emplace(value);
    }
  }

  // Determine whether the cache entry must be revalidated when we try to use
  // it. Currently, only HTTP specifies this information...
  if (nsCOMPtr<nsIHttpChannel> httpChannel = do_QueryInterface(aRequest)) {
    Unused << httpChannel->IsNoStoreResponse(&info.mMustRevalidate);

    if (!info.mMustRevalidate) {
      Unused << httpChannel->IsNoCacheResponse(&info.mMustRevalidate);
    }
  }

  // data: URIs are safe to cache across documents under any circumstance, so we
  // special-case them here even though the channel itself doesn't have any
  // caching policy. Same for chrome:// uris.
  //
  // TODO(emilio): Figure out which other schemes that don't have caching
  // policies are safe to cache. Blobs should be...
  const bool knownCacheable = [&] {
    if (!aURI) {
      return false;
    }
    if (aURI->SchemeIs("data") || aURI->SchemeIs("moz-page-thumb") ||
        aURI->SchemeIs("moz-extension")) {
      return true;
    }
    if (aURI->SchemeIs("chrome") || aURI->SchemeIs("resource")) {
      return !StaticPrefs::nglayout_debug_disable_xul_cache();
    }
    return false;
  }();

  if (knownCacheable) {
    MOZ_ASSERT(!info.mExpirationTime);
    MOZ_ASSERT(!info.mMustRevalidate);
    info.mExpirationTime = Some(0);  // 0 means "doesn't expire".
  }

  return info;
}

nsCString nsContentUtils::TruncatedURLForDisplay(nsIURI* aURL, size_t aMaxLen) {
  nsCString spec;
  if (aURL) {
    aURL->GetSpec(spec);
    spec.Truncate(std::min(aMaxLen, spec.Length()));
  }
  return spec;
}

/* static */
nsresult nsContentUtils::AnonymizeId(nsAString& aId,
                                     const nsACString& aOriginKey,
                                     OriginFormat aFormat) {
  MOZ_ASSERT(NS_IsMainThread());

  nsresult rv;
  nsCString rawKey;
  if (aFormat == OriginFormat::Base64) {
    rv = Base64Decode(aOriginKey, rawKey);
    NS_ENSURE_SUCCESS(rv, rv);
  } else {
    rawKey = aOriginKey;
  }

  HMAC hmac;
  rv = hmac.Begin(
      SEC_OID_SHA256,
      Span(reinterpret_cast<const uint8_t*>(rawKey.get()), rawKey.Length()));
  NS_ENSURE_SUCCESS(rv, rv);

  NS_ConvertUTF16toUTF8 id(aId);
  rv = hmac.Update(reinterpret_cast<const uint8_t*>(id.get()), id.Length());
  NS_ENSURE_SUCCESS(rv, rv);

  nsTArray<uint8_t> macBytes;
  rv = hmac.End(macBytes);
  NS_ENSURE_SUCCESS(rv, rv);

  nsCString macBase64;
  rv = Base64Encode(
      nsDependentCSubstring(reinterpret_cast<const char*>(macBytes.Elements()),
                            macBytes.Length()),
      macBase64);
  NS_ENSURE_SUCCESS(rv, rv);

  CopyUTF8toUTF16(macBase64, aId);
  return NS_OK;
}

void nsContentUtils::RequestGeckoTaskBurst() {
  nsCOMPtr<nsIAppShell> appShell = do_GetService(NS_APPSHELL_CID);
  if (appShell) {
    appShell->GeckoTaskBurst();
  }
}

nsIContent* nsContentUtils::GetClosestLinkInFlatTree(nsIContent* aContent) {
  for (nsIContent* content = aContent; content;
       content = content->GetFlattenedTreeParent()) {
    if (nsContentUtils::IsDraggableLink(content)) {
      return content;
    }
  }
  return nullptr;
}

template <TreeKind aKind>
MOZ_ALWAYS_INLINE const nsINode* GetParent(const nsINode* aNode) {
  if constexpr (aKind == TreeKind::DOM) {
    return aNode->GetParentNode();
  } else {
    return aNode->GetFlattenedTreeParentNode();
  }
}

template <TreeKind aKind>
MOZ_ALWAYS_INLINE Maybe<uint32_t> GetIndexInParent(const nsINode* aParent,
                                                   const nsINode* aNode) {
  if constexpr (aKind == TreeKind::DOM) {
    return aParent->ComputeIndexOf(aNode);
  } else {
    return aParent->ComputeFlatTreeIndexOf(aNode);
  }
}

template <TreeKind aTreeKind>
int32_t nsContentUtils::CompareTreePosition(const nsINode* aNode1,
                                            const nsINode* aNode2,
                                            const nsINode* aCommonAncestor) {
  MOZ_ASSERT(aNode1, "aNode1 must not be null");
  MOZ_ASSERT(aNode2, "aNode2 must not be null");

  if (MOZ_UNLIKELY(NS_WARN_IF(aNode1 == aNode2))) {
    return 0;
  }

  AutoTArray<const nsINode*, 32> node1Ancestors;
  const nsINode* c1;
  for (c1 = aNode1; c1 && c1 != aCommonAncestor;
       c1 = GetParent<aTreeKind>(c1)) {
    node1Ancestors.AppendElement(c1);
  }
  if (!c1 && aCommonAncestor) {
    // So, it turns out aCommonAncestor was not an ancestor of c1. Oops.
    // Never mind. We can continue as if aCommonAncestor was null.
    aCommonAncestor = nullptr;
  }

  AutoTArray<const nsINode*, 32> node2Ancestors;
  const nsINode* c2;
  for (c2 = aNode2; c2 && c2 != aCommonAncestor;
       c2 = GetParent<aTreeKind>(c2)) {
    node2Ancestors.AppendElement(c2);
  }
  if (!c2 && aCommonAncestor) {
    // So, it turns out aCommonAncestor was not an ancestor of c2.
    // We need to retry with no common ancestor hint.
    return CompareTreePosition<aTreeKind>(aNode1, aNode2, nullptr);
  }

  int last1 = node1Ancestors.Length() - 1;
  int last2 = node2Ancestors.Length() - 1;
  const nsINode* node1Ancestor = nullptr;
  const nsINode* node2Ancestor = nullptr;
  while (last1 >= 0 && last2 >= 0 &&
         ((node1Ancestor = node1Ancestors.ElementAt(last1)) ==
          (node2Ancestor = node2Ancestors.ElementAt(last2)))) {
    last1--;
    last2--;
  }

  if (last1 < 0) {
    if (last2 < 0) {
      NS_ASSERTION(aNode1 == aNode2, "internal error?");
      return 0;
    }
    // aContent1 is an ancestor of aContent2
    return -1;
  }

  if (last2 < 0) {
    // aContent2 is an ancestor of aContent1
    return 1;
  }

  // node1Ancestor != node2Ancestor, so they must be siblings with the
  // same parent
  const nsINode* parent = GetParent<aTreeKind>(node1Ancestor);
  if (NS_WARN_IF(!parent)) {  // different documents??
    return 0;
  }

  const Maybe<uint32_t> index1 =
      GetIndexInParent<aTreeKind>(parent, node1Ancestor);
  const Maybe<uint32_t> index2 =
      GetIndexInParent<aTreeKind>(parent, node2Ancestor);

  // None of the nodes are anonymous, just do a regular comparison.
  if (index1.isSome() && index2.isSome()) {
    return static_cast<int32_t>(static_cast<int64_t>(*index1) - *index2);
  }

  // Otherwise handle pseudo-element and anonymous node ordering.
  // ::marker -> ::before -> anon siblings -> regular siblings -> ::after
  auto PseudoIndex = [](const nsINode* aNode,
                        const Maybe<uint32_t>& aNodeIndex) -> int32_t {
    if (aNodeIndex.isSome()) {
      return 1;  // Not a pseudo.
    }
    if (aNode->IsGeneratedContentContainerForMarker()) {
      return -2;
    }
    if (aNode->IsGeneratedContentContainerForBefore()) {
      return -1;
    }
    if (aNode->IsGeneratedContentContainerForAfter()) {
      return 2;
    }
    return 0;
  };

  return PseudoIndex(node1Ancestor, index1) -
         PseudoIndex(node2Ancestor, index2);
}

nsIContent* nsContentUtils::AttachDeclarativeShadowRoot(nsIContent* aHost,
                                                        ShadowRootMode aMode,
                                                        bool aIsClonable,
                                                        bool aDelegatesFocus) {
  RefPtr<Element> host = mozilla::dom::Element::FromNodeOrNull(aHost);
  if (!host) {
    return nullptr;
  }

  ShadowRootInit init;
  init.mMode = aMode;
  init.mDelegatesFocus = aDelegatesFocus;
  init.mSlotAssignment = SlotAssignmentMode::Named;
  init.mClonable = aIsClonable;

  RefPtr shadowRoot = host->AttachShadow(init, IgnoreErrors(),
                                         Element::ShadowRootDeclarative::Yes);
  if (shadowRoot) {
    // https://html.spec.whatwg.org/#parsing-main-inhead:available-to-element-internals
    shadowRoot->SetAvailableToElementInternals();
  }
  return shadowRoot;
}

template int32_t nsContentUtils::CompareTreePosition<TreeKind::DOM>(
    const nsINode*, const nsINode*, const nsINode*);
template int32_t nsContentUtils::CompareTreePosition<TreeKind::Flat>(
    const nsINode*, const nsINode*, const nsINode*);

namespace mozilla {
std::ostream& operator<<(std::ostream& aOut,
                         const PreventDefaultResult aPreventDefaultResult) {
  switch (aPreventDefaultResult) {
    case PreventDefaultResult::No:
      aOut << "unhandled";
      break;
    case PreventDefaultResult::ByContent:
      aOut << "handled-by-content";
      break;
    case PreventDefaultResult::ByChrome:
      aOut << "handled-by-chrome";
      break;
  }
  return aOut;
}
}  // namespace mozilla<|MERGE_RESOLUTION|>--- conflicted
+++ resolved
@@ -9252,11 +9252,7 @@
             EncodeAttrString(u.mString, appender, u.mString.Taint());
             break;
           case Unit::Type::Literal:
-<<<<<<< HEAD
-            appender.Append(Span(u.mLiteral, u.mLength), EmptyTaint);
-=======
-            appender.Append(u.mLiteral.AsSpan());
->>>>>>> bd7e0ac2
+            appender.Append(u.mLiteral.AsSpan(), EmptyTaint);
             break;
           case Unit::Type::TextFragment:
             if (u.mTextFragment->Is2b()) {
