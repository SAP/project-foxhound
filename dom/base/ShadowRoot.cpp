--- conflicted
+++ resolved
@@ -606,21 +606,6 @@
   return GetRetargetedFocusedElement();
 }
 
-<<<<<<< HEAD
-void ShadowRoot::GetInnerHTML(nsAString& aInnerHTML) {
-  GetMarkup(false, aInnerHTML);
-}
-
-void ShadowRoot::SetInnerHTML(const nsAString& aInnerHTML,
-                              ErrorResult& aError) {
-  // TaintFox: innerHTML sink.
-  ReportTaintSink(aInnerHTML, "innerHTML");
-
-  SetInnerHTMLInternal(aInnerHTML, aError);
-}
-
-=======
->>>>>>> a068577d
 nsINode* ShadowRoot::ImportNodeAndAppendChildAt(nsINode& aParentNode,
                                                 nsINode& aNode, bool aDeep,
                                                 mozilla::ErrorResult& rv) {
