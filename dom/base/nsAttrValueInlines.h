--- conflicted
+++ resolved
@@ -246,13 +246,8 @@
 inline void nsAttrValue::ToString(mozilla::dom::DOMString& aResult) const {
   switch (Type()) {
     case eString: {
-<<<<<<< HEAD
-      nsStringBuffer* str = static_cast<nsStringBuffer*>(GetPtr());
-      if (str) {
+      if (auto* str = static_cast<mozilla::StringBuffer*>(GetPtr())) {
         // Taint information should be propagated here
-=======
-      if (auto* str = static_cast<mozilla::StringBuffer*>(GetPtr())) {
->>>>>>> cf0397e3
         aResult.SetKnownLiveStringBuffer(
             str, str->StorageSize() / sizeof(char16_t) - 1);
       }
