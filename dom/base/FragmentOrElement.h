/* -*- Mode: C++; tab-width: 8; indent-tabs-mode: nil; c-basic-offset: 2 -*- */
/* vim: set ts=8 sts=2 et sw=2 tw=80: */
/* This Source Code Form is subject to the terms of the Mozilla Public
 * License, v. 2.0. If a copy of the MPL was not distributed with this
 * file, You can obtain one at http://mozilla.org/MPL/2.0/. */

/*
 * Base class for all element classes as well as nsDocumentFragment.  This
 * provides an implementation of nsINode, implements nsIContent, provides
 * utility methods for subclasses, and so forth.
 */

#ifndef FragmentOrElement_h___
#define FragmentOrElement_h___

#include "mozilla/Attributes.h"
#include "mozilla/MemoryReporting.h"
#include "mozilla/UniquePtr.h"
#include "nsCycleCollectionParticipant.h"  // NS_DECL_CYCLE_*
#include "nsIContent.h"                    // base class
#include "nsNodeUtils.h"  // class member nsNodeUtils::CloneNodeImpl
#include "nsIHTMLCollection.h"
#include "nsDataHashtable.h"
#include "nsXBLBinding.h"

class ContentUnbinder;
class nsContentList;
class nsLabelsNodeList;
class nsDOMAttributeMap;
class nsDOMTokenList;
class nsIControllers;
class nsICSSDeclaration;
class nsDOMCSSAttributeDeclaration;
class nsDOMStringMap;
class nsIURI;

namespace mozilla {
class DeclarationBlock;
namespace dom {
struct CustomElementData;
class Element;
}  // namespace dom
}  // namespace mozilla

/**
 * Tearoff to use for nodes to implement nsISupportsWeakReference
 */
class nsNodeSupportsWeakRefTearoff final : public nsISupportsWeakReference {
 public:
  explicit nsNodeSupportsWeakRefTearoff(nsINode* aNode) : mNode(aNode) {}

  // nsISupports
  NS_DECL_CYCLE_COLLECTING_ISUPPORTS

  // nsISupportsWeakReference
  NS_DECL_NSISUPPORTSWEAKREFERENCE

  NS_DECL_CYCLE_COLLECTION_CLASS(nsNodeSupportsWeakRefTearoff)

 private:
  ~nsNodeSupportsWeakRefTearoff() {}

  nsCOMPtr<nsINode> mNode;
};

/**
 * A generic base class for DOM elements and document fragments,
 * implementing many nsIContent, nsINode and Element methods.
 */
namespace mozilla {
namespace dom {

class ShadowRoot;

class FragmentOrElement : public nsIContent {
 public:
  explicit FragmentOrElement(
      already_AddRefed<mozilla::dom::NodeInfo>& aNodeInfo);
  explicit FragmentOrElement(
      already_AddRefed<mozilla::dom::NodeInfo>&& aNodeInfo);

  // We want to avoid the overhead of extra function calls for
  // refcounting when we're not doing refcount logging, so we can't
  // NS_DECL_ISUPPORTS_INHERITED.
  NS_IMETHOD QueryInterface(REFNSIID aIID, void** aInstancePtr) override;
  NS_INLINE_DECL_REFCOUNTING_INHERITED(FragmentOrElement, nsIContent);

  NS_DECL_ADDSIZEOFEXCLUDINGTHIS

  // nsINode interface methods
  virtual void GetTextContentInternal(nsAString& aTextContent,
                                      mozilla::OOMReporter& aError) override;
  virtual void SetTextContentInternal(const nsAString& aTextContent,
                                      nsIPrincipal* aSubjectPrincipal,
                                      mozilla::ErrorResult& aError) override;

  // nsIContent interface methods
  virtual already_AddRefed<nsINodeList> GetChildren(uint32_t aFilter) override;
  virtual const nsTextFragment* GetText() override;
  virtual uint32_t TextLength() const override;
<<<<<<< HEAD
  virtual nsresult SetText(const char16_t* aBuffer, uint32_t aLength,
                           bool aNotify, const StringTaint& aTaint) override;
  // Need to implement this here too to avoid hiding.
  nsresult SetText(const nsAString& aStr, bool aNotify)
  {
    return SetText(aStr.BeginReading(), aStr.Length(), aNotify, aStr.Taint());
  }
  virtual nsresult AppendText(const char16_t* aBuffer, uint32_t aLength,
                              bool aNotify, const StringTaint& aTaint) override;
=======
>>>>>>> 030f2d6b
  virtual bool TextIsOnlyWhitespace() override;
  virtual bool ThreadSafeTextIsOnlyWhitespace() const override;
  virtual nsXBLBinding* DoGetXBLBinding() const override;
  virtual bool IsLink(nsIURI** aURI) const override;

  virtual void DestroyContent() override;
  virtual void SaveSubtreeState() override;

  nsIHTMLCollection* Children();
  uint32_t ChildElementCount() { return Children()->Length(); }

 public:
  /**
   * If there are listeners for DOMNodeInserted event, fires the event on all
   * aNodes
   */
  static void FireNodeInserted(Document* aDoc, nsINode* aParent,
                               nsTArray<nsCOMPtr<nsIContent> >& aNodes);

  NS_DECL_CYCLE_COLLECTION_SKIPPABLE_SCRIPT_HOLDER_CLASS_INHERITED(
      FragmentOrElement, nsIContent)

  /**
   * Fire a DOMNodeRemoved mutation event for all children of this node
   */
  void FireNodeRemovedForChildren();

  static void ClearContentUnbinder();
  static bool CanSkip(nsINode* aNode, bool aRemovingAllowed);
  static bool CanSkipInCC(nsINode* aNode);
  static bool CanSkipThis(nsINode* aNode);
  static void RemoveBlackMarkedNode(nsINode* aNode);
  static void MarkNodeChildren(nsINode* aNode);
  static void InitCCCallbacks();

  /**
   * Is the HTML local name a void element?
   */
  static bool IsHTMLVoid(nsAtom* aLocalName);

 protected:
  virtual ~FragmentOrElement();

  /**
   * Dummy CopyInnerTo so that we can use the same macros for
   * Elements and DocumentFragments.
   */
  nsresult CopyInnerTo(FragmentOrElement* aDest) { return NS_OK; }

 public:
  /**
   * There are a set of DOM- and scripting-specific instance variables
   * that may only be instantiated when a content object is accessed
   * through the DOM. Rather than burn actual slots in the content
   * objects for each of these instance variables, we put them off
   * in a side structure that's only allocated when the content is
   * accessed through the DOM.
   */

  class nsExtendedDOMSlots : public nsIContent::nsExtendedContentSlots {
   public:
    nsExtendedDOMSlots();
    ~nsExtendedDOMSlots();

    void TraverseExtendedSlots(nsCycleCollectionTraversalCallback&) final;
    void UnlinkExtendedSlots() final;

    size_t SizeOfExcludingThis(MallocSizeOf aMallocSizeOf) const final;

    /**
     * SMIL Overridde style rules (for SMIL animation of CSS properties)
     * @see Element::GetSMILOverrideStyle
     */
    RefPtr<nsDOMCSSAttributeDeclaration> mSMILOverrideStyle;

    /**
     * Holds any SMIL override style declaration for this element.
     */
    RefPtr<DeclarationBlock> mSMILOverrideStyleDeclaration;

    /**
     * The controllers of the XUL Element.
     */
    nsCOMPtr<nsIControllers> mControllers;

    /**
     * An object implementing the .labels property for this element.
     */
    RefPtr<nsLabelsNodeList> mLabelsList;

    /**
     * ShadowRoot bound to the element.
     */
    RefPtr<ShadowRoot> mShadowRoot;

    /**
     * XBL binding installed on the element.
     */
    RefPtr<nsXBLBinding> mXBLBinding;

    /**
     * Web components custom element data.
     */
    RefPtr<CustomElementData> mCustomElementData;
  };

  class nsDOMSlots : public nsIContent::nsContentSlots {
   public:
    nsDOMSlots();
    ~nsDOMSlots();

    void Traverse(nsCycleCollectionTraversalCallback&) final;
    void Unlink() final;

    size_t SizeOfIncludingThis(mozilla::MallocSizeOf aMallocSizeOf) const;

    /**
     * The .style attribute (an interface that forwards to the actual
     * style rules)
     * @see nsGenericHTMLElement::GetStyle
     */
    nsCOMPtr<nsICSSDeclaration> mStyle;

    /**
     * The .dataset attribute.
     * @see nsGenericHTMLElement::GetDataset
     */
    nsDOMStringMap* mDataset;  // [Weak]

    /**
     * @see Element::Attributes
     */
    RefPtr<nsDOMAttributeMap> mAttributeMap;

    /**
     * An object implementing the .children property for this element.
     */
    RefPtr<nsContentList> mChildrenList;

    /**
     * An object implementing the .classList property for this element.
     */
    RefPtr<nsDOMTokenList> mClassList;
  };

  /**
   * In case ExtendedDOMSlots is needed before normal DOMSlots, an instance of
   * FatSlots class, which combines those two slot types, is created.
   * This way we can avoid extra allocation for ExtendedDOMSlots.
   * FatSlots is useful for example when creating Custom Elements.
   */
  class FatSlots final : public nsDOMSlots, public nsExtendedDOMSlots {
   public:
    FatSlots() : nsDOMSlots(), nsExtendedDOMSlots() {
      MOZ_COUNT_CTOR(FatSlots);
      SetExtendedContentSlots(this, false);
    }

    ~FatSlots() final { MOZ_COUNT_DTOR(FatSlots); }
  };

 protected:
  void GetMarkup(bool aIncludeSelf, nsAString& aMarkup);
  void SetInnerHTMLInternal(const nsAString& aInnerHTML, ErrorResult& aError);

  // Override from nsINode
  nsIContent::nsContentSlots* CreateSlots() override {
    return new nsDOMSlots();
  }

  nsIContent::nsExtendedContentSlots* CreateExtendedSlots() final {
    return new nsExtendedDOMSlots();
  }

  nsDOMSlots* DOMSlots() { return static_cast<nsDOMSlots*>(Slots()); }

  nsDOMSlots* GetExistingDOMSlots() const {
    return static_cast<nsDOMSlots*>(GetExistingSlots());
  }

  nsExtendedDOMSlots* ExtendedDOMSlots() {
    nsContentSlots* slots = GetExistingContentSlots();
    if (!slots) {
      FatSlots* fatSlots = new FatSlots();
      mSlots = fatSlots;
      return fatSlots;
    }

    if (!slots->GetExtendedContentSlots()) {
      slots->SetExtendedContentSlots(CreateExtendedSlots(), true);
    }

    return static_cast<nsExtendedDOMSlots*>(slots->GetExtendedContentSlots());
  }

  const nsExtendedDOMSlots* GetExistingExtendedDOMSlots() const {
    return static_cast<const nsExtendedDOMSlots*>(
        GetExistingExtendedContentSlots());
  }

  nsExtendedDOMSlots* GetExistingExtendedDOMSlots() {
    return static_cast<nsExtendedDOMSlots*>(GetExistingExtendedContentSlots());
  }

  friend class ::ContentUnbinder;
};

}  // namespace dom
}  // namespace mozilla

#define NS_ELEMENT_INTERFACE_TABLE_TO_MAP_SEGUE               \
  if (NS_SUCCEEDED(rv)) return rv;                            \
                                                              \
  rv = FragmentOrElement::QueryInterface(aIID, aInstancePtr); \
  NS_INTERFACE_TABLE_TO_MAP_SEGUE

#endif /* FragmentOrElement_h___ */<|MERGE_RESOLUTION|>--- conflicted
+++ resolved
@@ -98,18 +98,6 @@
   virtual already_AddRefed<nsINodeList> GetChildren(uint32_t aFilter) override;
   virtual const nsTextFragment* GetText() override;
   virtual uint32_t TextLength() const override;
-<<<<<<< HEAD
-  virtual nsresult SetText(const char16_t* aBuffer, uint32_t aLength,
-                           bool aNotify, const StringTaint& aTaint) override;
-  // Need to implement this here too to avoid hiding.
-  nsresult SetText(const nsAString& aStr, bool aNotify)
-  {
-    return SetText(aStr.BeginReading(), aStr.Length(), aNotify, aStr.Taint());
-  }
-  virtual nsresult AppendText(const char16_t* aBuffer, uint32_t aLength,
-                              bool aNotify, const StringTaint& aTaint) override;
-=======
->>>>>>> 030f2d6b
   virtual bool TextIsOnlyWhitespace() override;
   virtual bool ThreadSafeTextIsOnlyWhitespace() const override;
   virtual nsXBLBinding* DoGetXBLBinding() const override;
