/* -*- Mode: C++; tab-width: 8; indent-tabs-mode: nil; c-basic-offset: 2 -*- */
/* vim: set ts=8 sts=2 et sw=2 tw=80: */
/* This Source Code Form is subject to the terms of the Mozilla Public
 * License, v. 2.0. If a copy of the MPL was not distributed with this
 * file, You can obtain one at http://mozilla.org/MPL/2.0/. */

#include "nsGlobalWindow.h"

#include <algorithm>

#include "mozilla/MemoryReporting.h"

// Local Includes
#include "Navigator.h"
#include "nsContentSecurityManager.h"
#include "nsScreen.h"
#include "nsHistory.h"
#include "nsDOMNavigationTiming.h"
#include "nsIDOMStorageManager.h"
#include "mozilla/dom/CallbackDebuggerNotification.h"
#include "mozilla/dom/ContentFrameMessageManager.h"
#include "mozilla/dom/CSPEvalChecker.h"
#include "mozilla/dom/DebuggerNotification.h"
#include "mozilla/dom/DocumentInlines.h"
#include "mozilla/dom/DOMJSProxyHandler.h"
#include "mozilla/dom/EventTarget.h"
#include "mozilla/dom/LocalStorage.h"
#include "mozilla/dom/LocalStorageCommon.h"
#include "mozilla/dom/LSObject.h"
#include "mozilla/dom/PartitionedLocalStorage.h"
#include "mozilla/dom/Storage.h"
#include "mozilla/dom/IdleRequest.h"
#include "mozilla/dom/Performance.h"
#include "mozilla/dom/ScriptLoader.h"
#include "mozilla/dom/StorageEvent.h"
#include "mozilla/dom/StorageEventBinding.h"
#include "mozilla/dom/StorageNotifierService.h"
#include "mozilla/dom/StorageUtils.h"
#include "mozilla/dom/Timeout.h"
#include "mozilla/dom/TimeoutHandler.h"
#include "mozilla/dom/TimeoutManager.h"
#include "mozilla/dom/VisualViewport.h"
#include "mozilla/dom/WindowProxyHolder.h"
#include "mozilla/IntegerPrintfMacros.h"
#if defined(MOZ_WIDGET_ANDROID)
#  include "mozilla/dom/WindowOrientationObserver.h"
#endif
#include "nsDOMOfflineResourceList.h"
#include "nsError.h"
#include "nsISizeOfEventTarget.h"
#include "nsDOMJSUtils.h"
#include "nsArrayUtils.h"
#include "mozilla/dom/WakeLock.h"
#include "mozilla/dom/power/PowerManagerService.h"
#include "nsIContentSecurityPolicy.h"
#include "nsIDocShellTreeOwner.h"
#include "nsIDocumentLoader.h"
#include "nsIInterfaceRequestorUtils.h"
#include "nsIPermission.h"
#include "nsIPermissionManager.h"
#include "nsIScriptContext.h"
#include "nsIController.h"
#include "nsISlowScriptDebug.h"
#include "nsWindowMemoryReporter.h"
#include "nsWindowSizes.h"
#include "WindowNamedPropertiesHandler.h"
#include "nsFrameSelection.h"
#include "nsNetUtil.h"
#include "nsVariant.h"
#include "nsPrintfCString.h"
#include "mozilla/intl/LocaleService.h"
#include "WindowDestroyedEvent.h"

// Helper Classes
#include "nsJSUtils.h"
#include "jsapi.h"
#include "js/Warnings.h"  // JS::WarnASCII
#include "js/Wrapper.h"
#include "nsCharSeparatedTokenizer.h"
#include "nsReadableUtils.h"
#include "nsJSEnvironment.h"
#include "mozilla/dom/ScriptSettings.h"
#include "mozilla/Preferences.h"
#include "mozilla/Likely.h"
#include "mozilla/Sprintf.h"
#include "mozilla/StorageAccess.h"
#include "mozilla/Unused.h"

// Other Classes
#include "mozilla/dom/BarProps.h"
#include "nsContentCID.h"
#include "nsLayoutStatics.h"
#include "nsCCUncollectableMarker.h"
#include "mozilla/dom/WorkerCommon.h"
#include "mozilla/dom/ToJSValue.h"
#include "nsJSPrincipals.h"
#include "mozilla/Attributes.h"
#include "mozilla/Debug.h"
#include "mozilla/EventListenerManager.h"
#include "mozilla/EventStates.h"
#include "mozilla/MouseEvents.h"
#include "mozilla/PresShell.h"
#include "mozilla/ProcessHangMonitor.h"
#include "mozilla/ScrollTypes.h"
#include "mozilla/ThrottledEventQueue.h"
#include "AudioChannelService.h"
#include "nsAboutProtocolUtils.h"
#include "nsCharTraits.h"  // NS_IS_HIGH/LOW_SURROGATE
#include "PostMessageEvent.h"
#include "mozilla/dom/DocGroup.h"
#include "mozilla/dom/TabGroup.h"
#include "mozilla/StaticPrefs.h"
#include "PaintWorkletImpl.h"

// Interfaces Needed
#include "nsIFrame.h"
#include "nsCanvasFrame.h"
#include "nsIWidget.h"
#include "nsIWidgetListener.h"
#include "nsIBaseWindow.h"
#include "nsIDeviceSensors.h"
#include "nsIContent.h"
#include "nsIDocShell.h"
#include "mozilla/dom/Document.h"
#include "Crypto.h"
#include "nsDOMString.h"
#include "nsIEmbeddingSiteWindow.h"
#include "nsThreadUtils.h"
#include "nsILoadContext.h"
#include "nsIScrollableFrame.h"
#include "nsView.h"
#include "nsViewManager.h"
#include "nsISelectionController.h"
#include "nsIPrompt.h"
#include "nsIPromptService.h"
#include "nsIPromptFactory.h"
#include "nsIAddonPolicyService.h"
#include "nsIWritablePropertyBag2.h"
#include "nsIWebNavigation.h"
#include "nsIWebBrowserChrome.h"
#include "nsIWebBrowserFind.h"  // For window.find()
#include "nsIWindowMediator.h"  // For window.find()
#include "nsDOMCID.h"
#include "nsDOMWindowUtils.h"
#include "nsIWindowWatcher.h"
#include "nsPIWindowWatcher.h"
#include "nsIContentViewer.h"
#include "nsIScriptError.h"
#include "nsIControllers.h"
#include "nsGlobalWindowCommands.h"
#include "nsQueryObject.h"
#include "nsContentUtils.h"
#include "nsCSSProps.h"
#include "nsIURIFixup.h"
#include "mozilla/EventDispatcher.h"
#include "mozilla/EventStateManager.h"
#include "nsIObserverService.h"
#include "nsFocusManager.h"
#include "nsIXULWindow.h"
#include "nsITimedChannel.h"
#include "nsServiceManagerUtils.h"
#ifdef MOZ_XUL
#  include "nsIDOMXULControlElement.h"
#  include "nsMenuPopupFrame.h"
#endif
#include "mozilla/dom/CustomEvent.h"
#include "nsIJARChannel.h"
#include "nsIScreenManager.h"
#include "nsIEffectiveTLDService.h"
#include "nsICSSDeclaration.h"

#include "xpcprivate.h"

#ifdef NS_PRINTING
#  include "nsIPrintSettings.h"
#  include "nsIPrintSettingsService.h"
#  include "nsIWebBrowserPrint.h"
#endif

#include "nsWindowRoot.h"
#include "nsNetCID.h"
#include "nsIArray.h"

#include "nsBindingManager.h"
#include "nsXBLService.h"

#include "nsIDragService.h"
#include "mozilla/dom/Element.h"
#include "mozilla/dom/Selection.h"
#include "nsFrameLoader.h"
#include "nsISupportsPrimitives.h"
#include "nsXPCOMCID.h"
#include "mozilla/Logging.h"
#include "prenv.h"

#include "mozilla/dom/IDBFactory.h"
#include "mozilla/dom/MessageChannel.h"
#include "mozilla/dom/Promise.h"

#include "mozilla/dom/Gamepad.h"
#include "mozilla/dom/GamepadManager.h"

#include "gfxVR.h"
#include "mozilla/dom/VRDisplay.h"
#include "mozilla/dom/VRDisplayEvent.h"
#include "mozilla/dom/VRDisplayEventBinding.h"
#include "mozilla/dom/VREventObserver.h"

#include "nsRefreshDriver.h"
#include "Layers.h"

#include "mozilla/BasePrincipal.h"
#include "mozilla/Services.h"
#include "mozilla/Telemetry.h"
#include "mozilla/dom/Location.h"
#include "nsHTMLDocument.h"
#include "nsWrapperCacheInlines.h"
#include "mozilla/DOMEventTargetHelper.h"
#include "prrng.h"
#include "nsSandboxFlags.h"
#include "mozilla/dom/AudioContext.h"
#include "mozilla/dom/BrowserElementDictionariesBinding.h"
#include "mozilla/dom/cache/CacheStorage.h"
#include "mozilla/dom/Console.h"
#include "mozilla/dom/Fetch.h"
#include "mozilla/dom/FunctionBinding.h"
#include "mozilla/dom/HashChangeEvent.h"
#include "mozilla/dom/IntlUtils.h"
#include "mozilla/dom/PopStateEvent.h"
#include "mozilla/dom/PopupBlocker.h"
#include "mozilla/dom/PopupBlockedEvent.h"
#include "mozilla/dom/PrimitiveConversions.h"
#include "mozilla/dom/WindowBinding.h"
#include "nsIBrowserChild.h"
#include "mozilla/dom/LoadedScript.h"
#include "mozilla/dom/MediaQueryList.h"
#include "mozilla/dom/ScriptSettings.h"
#include "mozilla/dom/NavigatorBinding.h"
#include "mozilla/dom/ImageBitmap.h"
#include "mozilla/dom/ImageBitmapBinding.h"
#include "mozilla/dom/InstallTriggerBinding.h"
#include "mozilla/dom/Report.h"
#include "mozilla/dom/ReportingObserver.h"
#include "mozilla/dom/SharedWorker.h"
#include "mozilla/dom/ServiceWorker.h"
#include "mozilla/dom/ServiceWorkerRegistration.h"
#include "mozilla/dom/ServiceWorkerRegistrationDescriptor.h"
#include "mozilla/dom/U2F.h"
#include "mozilla/dom/WebIDLGlobalNameHash.h"
#include "mozilla/dom/Worklet.h"
#ifdef HAVE_SIDEBAR
#  include "mozilla/dom/ExternalBinding.h"
#endif

#ifdef MOZ_WEBSPEECH
#  include "mozilla/dom/SpeechSynthesis.h"
#endif

#include "mozilla/dom/ClientManager.h"
#include "mozilla/dom/ClientSource.h"
#include "mozilla/dom/ClientState.h"

#include "mozilla/dom/WindowGlobalChild.h"
#include "mozilla/dom/BrowserChild.h"

#include "mozilla/net/CookieSettings.h"

#include "AccessCheck.h"

#ifdef ANDROID
#  include <android/log.h>
#endif

#ifdef XP_WIN
#  include <process.h>
#  define getpid _getpid
#else
#  include <unistd.h>  // for getpid()
#endif

using namespace mozilla;
using namespace mozilla::dom;
using namespace mozilla::dom::ipc;
using mozilla::TimeDuration;
using mozilla::TimeStamp;
using mozilla::dom::cache::CacheStorage;

#define FORWARD_TO_OUTER(method, args, err_rval)                     \
  PR_BEGIN_MACRO                                                     \
  nsGlobalWindowOuter* outer = GetOuterWindowInternal();             \
  if (!HasActiveDocument()) {                                        \
    NS_WARNING(outer ? "Inner window does not have active document." \
                     : "No outer window available!");                \
    return err_rval;                                                 \
  }                                                                  \
  return outer->method args;                                         \
  PR_END_MACRO

static nsGlobalWindowOuter* GetOuterWindowForForwarding(
    nsGlobalWindowInner* aInner, ErrorResult& aError) {
  nsGlobalWindowOuter* outer = aInner->GetOuterWindowInternal();
  if (MOZ_LIKELY(aInner->HasActiveDocument())) {
    return outer;
  }
  if (!outer) {
    NS_WARNING("No outer window available!");
    aError.Throw(NS_ERROR_NOT_INITIALIZED);
  } else {
    aError.Throw(NS_ERROR_XPC_SECURITY_MANAGER_VETO);
  }
  return nullptr;
}

#define FORWARD_TO_OUTER_OR_THROW(method, args, errorresult, err_rval)         \
  PR_BEGIN_MACRO                                                               \
  nsGlobalWindowOuter* outer = GetOuterWindowForForwarding(this, errorresult); \
  if (MOZ_LIKELY(outer)) {                                                     \
    return outer->method args;                                                 \
  }                                                                            \
  return err_rval;                                                             \
  PR_END_MACRO

#define FORWARD_TO_OUTER_VOID(method, args)                          \
  PR_BEGIN_MACRO                                                     \
  nsGlobalWindowOuter* outer = GetOuterWindowInternal();             \
  if (!HasActiveDocument()) {                                        \
    NS_WARNING(outer ? "Inner window does not have active document." \
                     : "No outer window available!");                \
    return;                                                          \
  }                                                                  \
  outer->method args;                                                \
  return;                                                            \
  PR_END_MACRO

#define DOM_TOUCH_LISTENER_ADDED "dom-touch-listener-added"
#define MEMORY_PRESSURE_OBSERVER_TOPIC "memory-pressure"

// Amount of time allowed between alert/prompt/confirm before enabling
// the stop dialog checkbox.
#define DEFAULT_SUCCESSIVE_DIALOG_TIME_LIMIT 3  // 3 sec

// Maximum number of successive dialogs before we prompt users to disable
// dialogs for this window.
#define MAX_SUCCESSIVE_DIALOG_COUNT 5

// Max number of Report objects
#define MAX_REPORT_RECORDS 100

static LazyLogModule gDOMLeakPRLogInner("DOMLeakInner");

static FILE* gDumpFile = nullptr;

nsGlobalWindowInner::InnerWindowByIdTable*
    nsGlobalWindowInner::sInnerWindowsById = nullptr;

bool nsGlobalWindowInner::sDragServiceDisabled = false;
bool nsGlobalWindowInner::sMouseDown = false;

/**
 * An indirect observer object that means we don't have to implement nsIObserver
 * on nsGlobalWindow, where any script could see it.
 */
class nsGlobalWindowObserver final : public nsIObserver,
                                     public nsIInterfaceRequestor,
                                     public StorageNotificationObserver {
 public:
  explicit nsGlobalWindowObserver(nsGlobalWindowInner* aWindow)
      : mWindow(aWindow) {}
  NS_DECL_ISUPPORTS
  NS_IMETHOD Observe(nsISupports* aSubject, const char* aTopic,
                     const char16_t* aData) override {
    if (!mWindow) return NS_OK;
    return mWindow->Observe(aSubject, aTopic, aData);
  }
  void Forget() { mWindow = nullptr; }
  NS_IMETHOD GetInterface(const nsIID& aIID, void** aResult) override {
    if (mWindow && aIID.Equals(NS_GET_IID(nsIDOMWindow)) && mWindow) {
      return mWindow->QueryInterface(aIID, aResult);
    }
    return NS_NOINTERFACE;
  }

  void ObserveStorageNotification(StorageEvent* aEvent,
                                  const char16_t* aStorageType,
                                  bool aPrivateBrowsing) override {
    if (mWindow) {
      mWindow->ObserveStorageNotification(aEvent, aStorageType,
                                          aPrivateBrowsing);
    }
  }

  nsIPrincipal* GetEffectiveStoragePrincipal() const override {
    return mWindow ? mWindow->GetEffectiveStoragePrincipal() : nullptr;
  }

  bool IsPrivateBrowsing() const override {
    return mWindow ? mWindow->IsPrivateBrowsing() : false;
  }

  nsIEventTarget* GetEventTarget() const override {
    return mWindow ? mWindow->EventTargetFor(TaskCategory::Other) : nullptr;
  }

 private:
  ~nsGlobalWindowObserver() = default;

  // This reference is non-owning and safe because it's cleared by
  // nsGlobalWindowInner::FreeInnerObjects().
  nsGlobalWindowInner* MOZ_NON_OWNING_REF mWindow;
};

NS_IMPL_ISUPPORTS(nsGlobalWindowObserver, nsIObserver, nsIInterfaceRequestor)

class IdleRequestExecutor;

class IdleRequestExecutorTimeoutHandler final : public TimeoutHandler {
 public:
  explicit IdleRequestExecutorTimeoutHandler(IdleRequestExecutor* aExecutor)
      : mExecutor(aExecutor) {}

  NS_DECL_ISUPPORTS_INHERITED
  NS_DECL_CYCLE_COLLECTION_CLASS_INHERITED(IdleRequestExecutorTimeoutHandler,
                                           TimeoutHandler)

  bool Call(const char* /* unused */) override;

 private:
  ~IdleRequestExecutorTimeoutHandler() override {}
  RefPtr<IdleRequestExecutor> mExecutor;
};

NS_IMPL_CYCLE_COLLECTION_INHERITED(IdleRequestExecutorTimeoutHandler,
                                   TimeoutHandler, mExecutor)

NS_IMPL_ADDREF_INHERITED(IdleRequestExecutorTimeoutHandler, TimeoutHandler)
NS_IMPL_RELEASE_INHERITED(IdleRequestExecutorTimeoutHandler, TimeoutHandler)

NS_INTERFACE_MAP_BEGIN_CYCLE_COLLECTION(IdleRequestExecutorTimeoutHandler)
NS_INTERFACE_MAP_END_INHERITING(TimeoutHandler)

class IdleRequestExecutor final : public nsIRunnable,
                                  public nsICancelableRunnable,
                                  public nsINamed,
                                  public nsIIdleRunnable {
 public:
  explicit IdleRequestExecutor(nsGlobalWindowInner* aWindow)
      : mDispatched(false), mDeadline(TimeStamp::Now()), mWindow(aWindow) {
    MOZ_DIAGNOSTIC_ASSERT(mWindow);

    mIdlePeriodLimit = {mDeadline, mWindow->LastIdleRequestHandle()};
    mDelayedExecutorDispatcher = new IdleRequestExecutorTimeoutHandler(this);
  }

  NS_DECL_CYCLE_COLLECTING_ISUPPORTS
  NS_DECL_CYCLE_COLLECTION_CLASS_AMBIGUOUS(IdleRequestExecutor, nsIRunnable)

  NS_DECL_NSIRUNNABLE
  NS_DECL_NSINAMED
  nsresult Cancel() override;
  void SetDeadline(TimeStamp aDeadline) override;

  bool IsCancelled() const { return !mWindow || mWindow->IsDying(); }
  // Checks if aRequest shouldn't execute in the current idle period
  // since it has been queued from a chained call to
  // requestIdleCallback from within a running idle callback.
  bool IneligibleForCurrentIdlePeriod(IdleRequest* aRequest) const {
    return aRequest->Handle() >= mIdlePeriodLimit.mLastRequestIdInIdlePeriod &&
           TimeStamp::Now() <= mIdlePeriodLimit.mEndOfIdlePeriod;
  }

  void MaybeUpdateIdlePeriodLimit();

  // Maybe dispatch the IdleRequestExecutor. MabyeDispatch will
  // schedule a delayed dispatch if the associated window is in the
  // background or if given a time to wait until dispatching.
  void MaybeDispatch(TimeStamp aDelayUntil = TimeStamp());
  void ScheduleDispatch();

 private:
  struct IdlePeriodLimit {
    TimeStamp mEndOfIdlePeriod;
    uint32_t mLastRequestIdInIdlePeriod;
  };

  void DelayedDispatch(uint32_t aDelay);

  ~IdleRequestExecutor() override {}

  bool mDispatched;
  TimeStamp mDeadline;
  IdlePeriodLimit mIdlePeriodLimit;
  RefPtr<nsGlobalWindowInner> mWindow;
  // The timeout handler responsible for dispatching this executor in
  // the case of immediate dispatch to the idle queue isn't
  // desirable. This is used if we've dispatched all idle callbacks
  // that are allowed to run in the current idle period, or if the
  // associated window is currently in the background.
  RefPtr<TimeoutHandler> mDelayedExecutorDispatcher;
  // If not Nothing() then this value is the handle to the currently
  // scheduled delayed executor dispatcher. This is needed to be able
  // to cancel the timeout handler in case of the executor being
  // cancelled.
  Maybe<int32_t> mDelayedExecutorHandle;
};

NS_IMPL_CYCLE_COLLECTION_CLASS(IdleRequestExecutor)

NS_IMPL_CYCLE_COLLECTING_ADDREF(IdleRequestExecutor)
NS_IMPL_CYCLE_COLLECTING_RELEASE(IdleRequestExecutor)

NS_IMPL_CYCLE_COLLECTION_UNLINK_BEGIN(IdleRequestExecutor)
  NS_IMPL_CYCLE_COLLECTION_UNLINK(mWindow)
  NS_IMPL_CYCLE_COLLECTION_UNLINK(mDelayedExecutorDispatcher)
NS_IMPL_CYCLE_COLLECTION_UNLINK_END

NS_IMPL_CYCLE_COLLECTION_TRAVERSE_BEGIN(IdleRequestExecutor)
  NS_IMPL_CYCLE_COLLECTION_TRAVERSE(mWindow)
  NS_IMPL_CYCLE_COLLECTION_TRAVERSE(mDelayedExecutorDispatcher)
NS_IMPL_CYCLE_COLLECTION_TRAVERSE_END

NS_INTERFACE_MAP_BEGIN_CYCLE_COLLECTION(IdleRequestExecutor)
  NS_INTERFACE_MAP_ENTRY(nsIRunnable)
  NS_INTERFACE_MAP_ENTRY(nsICancelableRunnable)
  NS_INTERFACE_MAP_ENTRY(nsINamed)
  NS_INTERFACE_MAP_ENTRY(nsIIdleRunnable)
  NS_INTERFACE_MAP_ENTRY_AMBIGUOUS(nsISupports, nsIRunnable)
NS_INTERFACE_MAP_END

NS_IMETHODIMP
IdleRequestExecutor::GetName(nsACString& aName) {
  aName.AssignLiteral("IdleRequestExecutor");
  return NS_OK;
}

// MOZ_CAN_RUN_SCRIPT_BOUNDARY until nsIRunnable::Run is MOZ_CAN_RUN_SCRIPT.
// See bug 1535398.
MOZ_CAN_RUN_SCRIPT_BOUNDARY NS_IMETHODIMP IdleRequestExecutor::Run() {
  MOZ_ASSERT(NS_IsMainThread());

  mDispatched = false;
  if (mWindow) {
    RefPtr<nsGlobalWindowInner> window(mWindow);
    window->ExecuteIdleRequest(mDeadline);
  }

  return NS_OK;
}

nsresult IdleRequestExecutor::Cancel() {
  MOZ_ASSERT(NS_IsMainThread());

  if (mDelayedExecutorHandle && mWindow) {
    mWindow->TimeoutManager().ClearTimeout(
        mDelayedExecutorHandle.value(), Timeout::Reason::eIdleCallbackTimeout);
  }

  mWindow = nullptr;
  return NS_OK;
}

void IdleRequestExecutor::SetDeadline(TimeStamp aDeadline) {
  MOZ_ASSERT(NS_IsMainThread());

  if (!mWindow) {
    return;
  }

  mDeadline = aDeadline;
}

void IdleRequestExecutor::MaybeUpdateIdlePeriodLimit() {
  if (TimeStamp::Now() > mIdlePeriodLimit.mEndOfIdlePeriod) {
    mIdlePeriodLimit = {mDeadline, mWindow->LastIdleRequestHandle()};
  }
}

void IdleRequestExecutor::MaybeDispatch(TimeStamp aDelayUntil) {
  // If we've already dispatched the executor we don't want to do it
  // again. Also, if we've called IdleRequestExecutor::Cancel mWindow
  // will be null, which indicates that we shouldn't dispatch this
  // executor either.
  if (mDispatched || IsCancelled()) {
    return;
  }

  mDispatched = true;

  nsPIDOMWindowOuter* outer = mWindow->GetOuterWindow();
  if (outer && outer->IsBackground()) {
    // Set a timeout handler with a timeout of 0 ms to throttle idle
    // callback requests coming from a backround window using
    // background timeout throttling.
    DelayedDispatch(0);
    return;
  }

  TimeStamp now = TimeStamp::Now();
  if (!aDelayUntil || aDelayUntil < now) {
    ScheduleDispatch();
    return;
  }

  TimeDuration delay = aDelayUntil - now;
  DelayedDispatch(static_cast<uint32_t>(delay.ToMilliseconds()));
}

void IdleRequestExecutor::ScheduleDispatch() {
  MOZ_ASSERT(mWindow);
  mDelayedExecutorHandle = Nothing();
  RefPtr<IdleRequestExecutor> request = this;
  NS_DispatchToCurrentThreadQueue(request.forget(), EventQueuePriority::Idle);
}

void IdleRequestExecutor::DelayedDispatch(uint32_t aDelay) {
  MOZ_ASSERT(mWindow);
  MOZ_ASSERT(mDelayedExecutorHandle.isNothing());
  int32_t handle;
  mWindow->TimeoutManager().SetTimeout(
      mDelayedExecutorDispatcher, aDelay, false,
      Timeout::Reason::eIdleCallbackTimeout, &handle);
  mDelayedExecutorHandle = Some(handle);
}

bool IdleRequestExecutorTimeoutHandler::Call(const char* /* unused */) {
  if (!mExecutor->IsCancelled()) {
    mExecutor->ScheduleDispatch();
  }
  return true;
}

void nsGlobalWindowInner::ScheduleIdleRequestDispatch() {
  AssertIsOnMainThread();

  if (!mIdleRequestExecutor) {
    mIdleRequestExecutor = new IdleRequestExecutor(this);
  }

  mIdleRequestExecutor->MaybeDispatch();
}

void nsGlobalWindowInner::SuspendIdleRequests() {
  if (mIdleRequestExecutor) {
    mIdleRequestExecutor->Cancel();
    mIdleRequestExecutor = nullptr;
  }
}

void nsGlobalWindowInner::ResumeIdleRequests() {
  MOZ_ASSERT(!mIdleRequestExecutor);

  ScheduleIdleRequestDispatch();
}

void nsGlobalWindowInner::RemoveIdleCallback(
    mozilla::dom::IdleRequest* aRequest) {
  AssertIsOnMainThread();

  if (aRequest->HasTimeout()) {
    mTimeoutManager->ClearTimeout(aRequest->GetTimeoutHandle(),
                                  Timeout::Reason::eIdleCallbackTimeout);
  }

  aRequest->removeFrom(mIdleRequestCallbacks);
}

void nsGlobalWindowInner::RunIdleRequest(IdleRequest* aRequest,
                                         DOMHighResTimeStamp aDeadline,
                                         bool aDidTimeout) {
  AssertIsOnMainThread();
  // XXXbz Do we still need this RefPtr?  MOZ_CAN_RUN_SCRIPT should
  // guarantee that caller is holding a strong ref on the stack.
  RefPtr<IdleRequest> request(aRequest);
  RemoveIdleCallback(request);
  request->IdleRun(this, aDeadline, aDidTimeout);
}

void nsGlobalWindowInner::ExecuteIdleRequest(TimeStamp aDeadline) {
  AssertIsOnMainThread();
  RefPtr<IdleRequest> request = mIdleRequestCallbacks.getFirst();

  if (!request) {
    // There are no more idle requests, so stop scheduling idle
    // request callbacks.
    return;
  }

  // If the request that we're trying to execute has been queued
  // during the current idle period, then dispatch it again at the end
  // of the idle period.
  if (mIdleRequestExecutor->IneligibleForCurrentIdlePeriod(request)) {
    mIdleRequestExecutor->MaybeDispatch(aDeadline);
    return;
  }

  DOMHighResTimeStamp deadline = 0.0;

  if (Performance* perf = GetPerformance()) {
    deadline = perf->GetDOMTiming()->TimeStampToDOMHighRes(aDeadline);
  }

  mIdleRequestExecutor->MaybeUpdateIdlePeriodLimit();
  RunIdleRequest(request, deadline, false);

  // Running the idle callback could've suspended the window, in which
  // case mIdleRequestExecutor will be null.
  if (mIdleRequestExecutor) {
    mIdleRequestExecutor->MaybeDispatch();
  }
}

class IdleRequestTimeoutHandler final : public TimeoutHandler {
 public:
  IdleRequestTimeoutHandler(JSContext* aCx, IdleRequest* aIdleRequest,
                            nsPIDOMWindowInner* aWindow)
      : TimeoutHandler(aCx), mIdleRequest(aIdleRequest), mWindow(aWindow) {}

  NS_DECL_ISUPPORTS_INHERITED
  NS_DECL_CYCLE_COLLECTION_CLASS_INHERITED(IdleRequestTimeoutHandler,
                                           TimeoutHandler)

  MOZ_CAN_RUN_SCRIPT bool Call(const char* /* unused */) override {
    RefPtr<nsGlobalWindowInner> window(nsGlobalWindowInner::Cast(mWindow));
    RefPtr<IdleRequest> request(mIdleRequest);
    window->RunIdleRequest(request, 0.0, true);
    return true;
  }

 private:
  ~IdleRequestTimeoutHandler() override {}

  RefPtr<IdleRequest> mIdleRequest;
  nsCOMPtr<nsPIDOMWindowInner> mWindow;
};

NS_IMPL_CYCLE_COLLECTION_INHERITED(IdleRequestTimeoutHandler, TimeoutHandler,
                                   mIdleRequest, mWindow)

NS_IMPL_ADDREF_INHERITED(IdleRequestTimeoutHandler, TimeoutHandler)
NS_IMPL_RELEASE_INHERITED(IdleRequestTimeoutHandler, TimeoutHandler)

NS_INTERFACE_MAP_BEGIN_CYCLE_COLLECTION(IdleRequestTimeoutHandler)
NS_INTERFACE_MAP_END_INHERITING(TimeoutHandler)

uint32_t nsGlobalWindowInner::RequestIdleCallback(
    JSContext* aCx, IdleRequestCallback& aCallback,
    const IdleRequestOptions& aOptions, ErrorResult& aError) {
  AssertIsOnMainThread();

  if (IsDying()) {
    return 0;
  }

  uint32_t handle = mIdleRequestCallbackCounter++;

  RefPtr<IdleRequest> request = new IdleRequest(&aCallback, handle);

  if (aOptions.mTimeout.WasPassed()) {
    int32_t timeoutHandle;
    RefPtr<TimeoutHandler> handler(
        new IdleRequestTimeoutHandler(aCx, request, this));

    nsresult rv = mTimeoutManager->SetTimeout(
        handler, aOptions.mTimeout.Value(), false,
        Timeout::Reason::eIdleCallbackTimeout, &timeoutHandle);

    if (NS_WARN_IF(NS_FAILED(rv))) {
      return 0;
    }

    request->SetTimeoutHandle(timeoutHandle);
  }

  mIdleRequestCallbacks.insertBack(request);

  if (!IsSuspended()) {
    ScheduleIdleRequestDispatch();
  }

  return handle;
}

void nsGlobalWindowInner::CancelIdleCallback(uint32_t aHandle) {
  for (IdleRequest* r : mIdleRequestCallbacks) {
    if (r->Handle() == aHandle) {
      RemoveIdleCallback(r);
      break;
    }
  }
}

void nsGlobalWindowInner::DisableIdleCallbackRequests() {
  if (mIdleRequestExecutor) {
    mIdleRequestExecutor->Cancel();
    mIdleRequestExecutor = nullptr;
  }

  while (!mIdleRequestCallbacks.isEmpty()) {
    RefPtr<IdleRequest> request = mIdleRequestCallbacks.getFirst();
    RemoveIdleCallback(request);
  }
}

bool nsGlobalWindowInner::IsBackgroundInternal() const {
  return !mOuterWindow || mOuterWindow->IsBackground();
}

class PromiseDocumentFlushedResolver final {
 public:
  PromiseDocumentFlushedResolver(Promise* aPromise,
                                 PromiseDocumentFlushedCallback& aCallback)
      : mPromise(aPromise), mCallback(&aCallback) {}

  virtual ~PromiseDocumentFlushedResolver() = default;

  void Call() {
    nsMutationGuard guard;
    ErrorResult error;
    JS::Rooted<JS::Value> returnVal(RootingCx());
    mCallback->Call(&returnVal, error);

    if (error.Failed()) {
      mPromise->MaybeReject(error);
    } else if (guard.Mutated(0)) {
      // Something within the callback mutated the DOM.
      mPromise->MaybeReject(NS_ERROR_DOM_NO_MODIFICATION_ALLOWED_ERR);
    } else {
      mPromise->MaybeResolve(returnVal);
    }
  }

  void Cancel() { mPromise->MaybeReject(NS_ERROR_ABORT); }

  RefPtr<Promise> mPromise;
  RefPtr<PromiseDocumentFlushedCallback> mCallback;
};

//*****************************************************************************
//***    nsGlobalWindowInner: Object Management
//*****************************************************************************

nsGlobalWindowInner::nsGlobalWindowInner(nsGlobalWindowOuter* aOuterWindow)
    : nsPIDOMWindowInner(aOuterWindow),
      mozilla::webgpu::InstanceProvider(this),
      mWasOffline(false),
      mHasHadSlowScript(false),
      mIsChrome(false),
      mCleanMessageManager(false),
      mNeedsFocus(true),
      mHasFocus(false),
      mShowFocusRingForContent(false),
      mFocusByKeyOccurred(false),
      mDidFireDocElemInserted(false),
      mHasGamepad(false),
      mHasVREvents(false),
      mHasVRDisplayActivateEvents(false),
      mHasSeenGamepadInput(false),
      mSuspendDepth(0),
      mFreezeDepth(0),
#ifdef DEBUG
      mSerial(0),
#endif
      mFocusMethod(0),
      mIdleRequestCallbackCounter(1),
      mIdleRequestExecutor(nullptr),
      mDialogAbuseCount(0),
      mAreDialogsEnabled(true),
      mObservingDidRefresh(false),
      mIteratingDocumentFlushedResolvers(false),
      mCanSkipCCGeneration(0),
      mBeforeUnloadListenerCount(0) {
  mIsInnerWindow = true;

  AssertIsOnMainThread();
  nsLayoutStatics::AddRef();

  // Initialize the PRCList (this).
  PR_INIT_CLIST(this);

  // add this inner window to the outer window list of inners.
  PR_INSERT_AFTER(this, aOuterWindow);

  mTimeoutManager = MakeUnique<dom::TimeoutManager>(
      *this, StaticPrefs::dom_timeout_max_idle_defer_ms());

  mObserver = new nsGlobalWindowObserver(this);
  nsCOMPtr<nsIObserverService> os = mozilla::services::GetObserverService();
  if (os) {
    // Watch for online/offline status changes so we can fire events. Use
    // a strong reference.
    os->AddObserver(mObserver, NS_IOSERVICE_OFFLINE_STATUS_TOPIC, false);

    os->AddObserver(mObserver, MEMORY_PRESSURE_OBSERVER_TOPIC, false);
  }

  Preferences::AddStrongObserver(mObserver, "intl.accept_languages");

  // Watch for storage notifications so we can fire storage events.
  RefPtr<StorageNotifierService> sns = StorageNotifierService::GetOrCreate();
  if (sns) {
    sns->Register(mObserver);
  }

  if (XRE_IsContentProcess()) {
    nsCOMPtr<nsIDocShell> docShell = GetDocShell();
    if (docShell) {
      mBrowserChild = docShell->GetBrowserChild();
    }
  }

  // We could have failed the first time through trying
  // to create the entropy collector, so we should
  // try to get one until we succeed.

  static bool sFirstTime = true;
  if (sFirstTime) {
    sFirstTime = false;
    TimeoutManager::Initialize();
  }

  if (gDumpFile == nullptr) {
    nsAutoCString fname;
    Preferences::GetCString("browser.dom.window.dump.file", fname);
    if (!fname.IsEmpty()) {
      // If this fails to open, Dump() knows to just go to stdout on null.
      gDumpFile = fopen(fname.get(), "wb+");
    } else {
      gDumpFile = stdout;
    }
  }

#ifdef DEBUG
  mSerial = nsContentUtils::InnerOrOuterWindowCreated();

  if (!PR_GetEnv("MOZ_QUIET")) {
    printf_stderr(
        "++DOMWINDOW == %d (%p) [pid = %d] [serial = %d] [outer = %p]\n",
        nsContentUtils::GetCurrentInnerOrOuterWindowCount(),
        static_cast<void*>(ToCanonicalSupports(this)), getpid(), mSerial,
        static_cast<void*>(ToCanonicalSupports(aOuterWindow)));
  }
#endif

  MOZ_LOG(gDOMLeakPRLogInner, LogLevel::Debug,
          ("DOMWINDOW %p created outer=%p", this, aOuterWindow));

  // Add ourselves to the inner windows list.
  MOZ_ASSERT(sInnerWindowsById, "Inner Windows hash table must be created!");
  MOZ_ASSERT(!sInnerWindowsById->Get(mWindowID),
             "This window shouldn't be in the hash table yet!");
  // We seem to see crashes in release builds because of null
  // |sInnerWindowsById|.
  if (sInnerWindowsById) {
    sInnerWindowsById->Put(mWindowID, this);
  }
}

#ifdef DEBUG

/* static */
void nsGlobalWindowInner::AssertIsOnMainThread() {
  MOZ_ASSERT(NS_IsMainThread());
}

#endif  // DEBUG

/* static */
void nsGlobalWindowInner::Init() {
  AssertIsOnMainThread();

  NS_ASSERTION(gDOMLeakPRLogInner,
               "gDOMLeakPRLogInner should have been initialized!");

  sInnerWindowsById = new InnerWindowByIdTable();
}

nsGlobalWindowInner::~nsGlobalWindowInner() {
  AssertIsOnMainThread();

  if (IsChromeWindow()) {
    MOZ_ASSERT(mCleanMessageManager,
               "chrome windows may always disconnect the msg manager");

    DisconnectAndClearGroupMessageManagers();

    if (mChromeFields.mMessageManager) {
      static_cast<nsFrameMessageManager*>(mChromeFields.mMessageManager.get())
          ->Disconnect();
    }

    mCleanMessageManager = false;
  }

  // In most cases this should already have been called, but call it again
  // here to catch any corner cases.
  FreeInnerObjects();

  if (sInnerWindowsById) {
    MOZ_ASSERT(sInnerWindowsById->Get(mWindowID),
               "This window should be in the hash table");
    sInnerWindowsById->Remove(mWindowID);
  }

  nsContentUtils::InnerOrOuterWindowDestroyed();

#ifdef DEBUG
  if (!PR_GetEnv("MOZ_QUIET")) {
    nsAutoCString url;
    if (mLastOpenedURI) {
      url = mLastOpenedURI->GetSpecOrDefault();

      // Data URLs can be very long, so truncate to avoid flooding the log.
      const uint32_t maxURLLength = 1000;
      if (url.Length() > maxURLLength) {
        url.Truncate(maxURLLength);
      }
    }

    nsGlobalWindowOuter* outer = nsGlobalWindowOuter::Cast(mOuterWindow);
    printf_stderr(
        "--DOMWINDOW == %d (%p) [pid = %d] [serial = %d] [outer = %p] [url = "
        "%s]\n",
        nsContentUtils::GetCurrentInnerOrOuterWindowCount(),
        static_cast<void*>(ToCanonicalSupports(this)), getpid(), mSerial,
        static_cast<void*>(ToCanonicalSupports(outer)), url.get());
  }
#endif

  MOZ_LOG(gDOMLeakPRLogInner, LogLevel::Debug,
          ("DOMWINDOW %p destroyed", this));

  Telemetry::Accumulate(Telemetry::INNERWINDOWS_WITH_MUTATION_LISTENERS,
                        mMutationBits ? 1 : 0);
  Telemetry::Accumulate(Telemetry::INNERWINDOWS_WITH_TEXT_EVENT_LISTENERS,
                        mMayHaveTextEventListenerInDefaultGroup ? 1 : 0);

  // An inner window is destroyed, pull it out of the outer window's
  // list if inner windows.

  PR_REMOVE_LINK(this);

  // If our outer window's inner window is this window, null out the
  // outer window's reference to this window that's being deleted.
  nsGlobalWindowOuter* outer = GetOuterWindowInternal();
  if (outer) {
    outer->MaybeClearInnerWindow(this);
  }

  // We don't have to leave the tab group if we are an inner window.

  nsCOMPtr<nsIDeviceSensors> ac = do_GetService(NS_DEVICE_SENSORS_CONTRACTID);
  if (ac) ac->RemoveWindowAsListener(this);

  mDeprioritizedLoadRunner.clear();

  nsLayoutStatics::Release();
}

// static
void nsGlobalWindowInner::ShutDown() {
  AssertIsOnMainThread();

  if (gDumpFile && gDumpFile != stdout) {
    fclose(gDumpFile);
  }
  gDumpFile = nullptr;

  delete sInnerWindowsById;
  sInnerWindowsById = nullptr;
}

// static
void nsGlobalWindowInner::CleanupCachedXBLHandlers() {
  if (mCachedXBLPrototypeHandlers && mCachedXBLPrototypeHandlers->Count() > 0) {
    mCachedXBLPrototypeHandlers->Clear();
  }
}

void nsGlobalWindowInner::FreeInnerObjects() {
  if (IsDying()) {
    return;
  }
  StartDying();

  // Make sure that this is called before we null out the document and
  // other members that the window destroyed observers could
  // re-create.
  NotifyDOMWindowDestroyed(this);
  if (auto* reporter = nsWindowMemoryReporter::Get()) {
    reporter->ObserveDOMWindowDetached(this);
  }

  // Kill all of the workers for this window.
  CancelWorkersForWindow(this);

  nsTObserverArray<RefPtr<mozilla::dom::SharedWorker>>::ForwardIterator iter(
      mSharedWorkers);
  while (iter.HasMore()) {
    iter.GetNext()->Close();
  }

  if (mTimeoutManager) {
    mTimeoutManager->ClearAllTimeouts();
  }

  DisableIdleCallbackRequests();

  mChromeEventHandler = nullptr;

  if (mListenerManager) {
    mListenerManager->Disconnect();
    mListenerManager = nullptr;
  }

  mHistory = nullptr;

  if (mNavigator) {
    mNavigator->OnNavigation();
    mNavigator->Invalidate();
    mNavigator = nullptr;
  }

  mScreen = nullptr;

#if defined(MOZ_WIDGET_ANDROID)
  mOrientationChangeObserver = nullptr;
#endif

  if (mDoc) {
    // Remember the document's principal, URI, and CSP.
    mDocumentPrincipal = mDoc->NodePrincipal();
    mDocumentStoragePrincipal = mDoc->EffectiveStoragePrincipal();
    mDocumentURI = mDoc->GetDocumentURI();
    mDocBaseURI = mDoc->GetDocBaseURI();
    mDocumentCsp = mDoc->GetCsp();

    while (mDoc->EventHandlingSuppressed()) {
      mDoc->UnsuppressEventHandlingAndFireEvents(false);
    }

    if (mObservingDidRefresh) {
      PresShell* presShell = mDoc->GetPresShell();
      if (presShell) {
        Unused << presShell->RemovePostRefreshObserver(this);
      }
    }
  }

  // Remove our reference to the document and the document principal.
  mFocusedElement = nullptr;

  if (mApplicationCache) {
    static_cast<nsDOMOfflineResourceList*>(mApplicationCache.get())
        ->Disconnect();
    mApplicationCache = nullptr;
  }

  if (mIndexedDB) {
    mIndexedDB->DisconnectFromGlobal(this);
    mIndexedDB = nullptr;
  }

  UnlinkHostObjectURIs();

  NotifyWindowIDDestroyed("inner-window-destroyed");

  CleanupCachedXBLHandlers();

  for (uint32_t i = 0; i < mAudioContexts.Length(); ++i) {
    mAudioContexts[i]->Shutdown();
  }
  mAudioContexts.Clear();

  DisableGamepadUpdates();
  mHasGamepad = false;
  mGamepads.Clear();
  DisableVRUpdates();
  mHasVREvents = false;
  mHasVRDisplayActivateEvents = false;
  mVRDisplays.Clear();

  // This breaks a cycle between the window and the ClientSource object.
  mClientSource.reset();

  if (mBrowserChild) {
    // Remove any remaining listeners, and reset mBeforeUnloadListenerCount.
    for (int i = 0; i < mBeforeUnloadListenerCount; ++i) {
      mBrowserChild->BeforeUnloadRemoved();
    }
    mBeforeUnloadListenerCount = 0;
  }

  // If we have any promiseDocumentFlushed callbacks, fire them now so
  // that the Promises can resolve.
  CallDocumentFlushedResolvers();
  mObservingDidRefresh = false;

  DisconnectEventTargetObjects();

  if (mObserver) {
    nsCOMPtr<nsIObserverService> os = mozilla::services::GetObserverService();
    if (os) {
      os->RemoveObserver(mObserver, NS_IOSERVICE_OFFLINE_STATUS_TOPIC);
      os->RemoveObserver(mObserver, MEMORY_PRESSURE_OBSERVER_TOPIC);
    }

    RefPtr<StorageNotifierService> sns = StorageNotifierService::GetOrCreate();
    if (sns) {
      sns->Unregister(mObserver);
    }

    Preferences::RemoveObserver(mObserver, "intl.accept_languages");

    // Drop its reference to this dying window, in case for some bogus reason
    // the object stays around.
    mObserver->Forget();
  }

  mMenubar = nullptr;
  mToolbar = nullptr;
  mLocationbar = nullptr;
  mPersonalbar = nullptr;
  mStatusbar = nullptr;
  mScrollbars = nullptr;

  mConsole = nullptr;

  mPaintWorklet = nullptr;

  mExternal = nullptr;
  mInstallTrigger = nullptr;

  mLocalStorage = nullptr;
  mSessionStorage = nullptr;
  mPerformance = nullptr;

  mSharedWorkers.Clear();

#ifdef MOZ_WEBSPEECH
  mSpeechSynthesis = nullptr;
#endif

  mParentTarget = nullptr;

  if (mCleanMessageManager) {
    MOZ_ASSERT(mIsChrome, "only chrome should have msg manager cleaned");
    if (mChromeFields.mMessageManager) {
      mChromeFields.mMessageManager->Disconnect();
    }
  }

  if (mWindowGlobalChild && !mWindowGlobalChild->IsClosed()) {
    mWindowGlobalChild->Destroy();
  }
  mWindowGlobalChild = nullptr;

  mIntlUtils = nullptr;
}

//*****************************************************************************
// nsGlobalWindowInner::nsISupports
//*****************************************************************************

// QueryInterface implementation for nsGlobalWindowInner
NS_INTERFACE_MAP_BEGIN_CYCLE_COLLECTION(nsGlobalWindowInner)
  NS_WRAPPERCACHE_INTERFACE_MAP_ENTRY
  NS_INTERFACE_MAP_ENTRY_AMBIGUOUS(nsISupports, EventTarget)
  NS_INTERFACE_MAP_ENTRY(nsIDOMWindow)
  NS_INTERFACE_MAP_ENTRY(nsIGlobalObject)
  NS_INTERFACE_MAP_ENTRY(nsIScriptGlobalObject)
  NS_INTERFACE_MAP_ENTRY(nsIScriptObjectPrincipal)
  NS_INTERFACE_MAP_ENTRY(mozilla::dom::EventTarget)
  NS_INTERFACE_MAP_ENTRY(nsPIDOMWindowInner)
  NS_INTERFACE_MAP_ENTRY(mozIDOMWindow)
  NS_INTERFACE_MAP_ENTRY_CONDITIONAL(nsIDOMChromeWindow, IsChromeWindow())
  NS_INTERFACE_MAP_ENTRY(nsISupportsWeakReference)
  NS_INTERFACE_MAP_ENTRY(nsIInterfaceRequestor)
NS_INTERFACE_MAP_END

NS_IMPL_CYCLE_COLLECTING_ADDREF(nsGlobalWindowInner)
NS_IMPL_CYCLE_COLLECTING_RELEASE(nsGlobalWindowInner)

NS_IMPL_CYCLE_COLLECTION_CAN_SKIP_BEGIN(nsGlobalWindowInner)
  if (tmp->IsBlackForCC(false)) {
    if (nsCCUncollectableMarker::InGeneration(tmp->mCanSkipCCGeneration)) {
      return true;
    }
    tmp->mCanSkipCCGeneration = nsCCUncollectableMarker::sGeneration;
    if (tmp->mCachedXBLPrototypeHandlers) {
      for (auto iter = tmp->mCachedXBLPrototypeHandlers->Iter(); !iter.Done();
           iter.Next()) {
        iter.Data().exposeToActiveJS();
      }
    }
    if (EventListenerManager* elm = tmp->GetExistingListenerManager()) {
      elm->MarkForCC();
    }
    if (tmp->mTimeoutManager) {
      tmp->mTimeoutManager->UnmarkGrayTimers();
    }
    return true;
  }
NS_IMPL_CYCLE_COLLECTION_CAN_SKIP_END

NS_IMPL_CYCLE_COLLECTION_CAN_SKIP_IN_CC_BEGIN(nsGlobalWindowInner)
  return tmp->IsBlackForCC(true);
NS_IMPL_CYCLE_COLLECTION_CAN_SKIP_IN_CC_END

NS_IMPL_CYCLE_COLLECTION_CAN_SKIP_THIS_BEGIN(nsGlobalWindowInner)
  return tmp->IsBlackForCC(false);
NS_IMPL_CYCLE_COLLECTION_CAN_SKIP_THIS_END

NS_IMPL_CYCLE_COLLECTION_CLASS(nsGlobalWindowInner)

NS_IMPL_CYCLE_COLLECTION_TRAVERSE_BEGIN_INTERNAL(nsGlobalWindowInner)
  if (MOZ_UNLIKELY(cb.WantDebugInfo())) {
    char name[512];
    nsAutoCString uri;
    if (tmp->mDoc && tmp->mDoc->GetDocumentURI()) {
      uri = tmp->mDoc->GetDocumentURI()->GetSpecOrDefault();
    }
    SprintfLiteral(name, "nsGlobalWindowInner # %" PRIu64 " inner %s",
                   tmp->mWindowID, uri.get());
    cb.DescribeRefCountedNode(tmp->mRefCnt.get(), name);
  } else {
    NS_IMPL_CYCLE_COLLECTION_DESCRIBE(nsGlobalWindowInner, tmp->mRefCnt.get())
  }

  NS_IMPL_CYCLE_COLLECTION_TRAVERSE(mNavigator)

  NS_IMPL_CYCLE_COLLECTION_TRAVERSE(mPerformance)

#ifdef MOZ_WEBSPEECH
  NS_IMPL_CYCLE_COLLECTION_TRAVERSE(mSpeechSynthesis)
#endif

  NS_IMPL_CYCLE_COLLECTION_TRAVERSE(mOuterWindow)

  NS_IMPL_CYCLE_COLLECTION_TRAVERSE(mTopInnerWindow)

  NS_IMPL_CYCLE_COLLECTION_TRAVERSE(mListenerManager)

  if (tmp->mTimeoutManager) {
    tmp->mTimeoutManager->ForEachUnorderedTimeout([&cb](Timeout* timeout) {
      cb.NoteNativeChild(timeout, NS_CYCLE_COLLECTION_PARTICIPANT(Timeout));
    });
  }

  NS_IMPL_CYCLE_COLLECTION_TRAVERSE(mLocation)
  NS_IMPL_CYCLE_COLLECTION_TRAVERSE(mHistory)
  NS_IMPL_CYCLE_COLLECTION_TRAVERSE(mCustomElements)
  NS_IMPL_CYCLE_COLLECTION_TRAVERSE(mSharedWorkers)
  NS_IMPL_CYCLE_COLLECTION_TRAVERSE(mLocalStorage)
  NS_IMPL_CYCLE_COLLECTION_TRAVERSE(mSessionStorage)
  NS_IMPL_CYCLE_COLLECTION_TRAVERSE(mApplicationCache)
  NS_IMPL_CYCLE_COLLECTION_TRAVERSE(mIndexedDB)
  NS_IMPL_CYCLE_COLLECTION_TRAVERSE(mDocumentPrincipal)
  NS_IMPL_CYCLE_COLLECTION_TRAVERSE(mDocumentStoragePrincipal)
  NS_IMPL_CYCLE_COLLECTION_TRAVERSE(mDocumentCsp)
  NS_IMPL_CYCLE_COLLECTION_TRAVERSE(mBrowserChild)
  NS_IMPL_CYCLE_COLLECTION_TRAVERSE(mDoc)

  NS_IMPL_CYCLE_COLLECTION_TRAVERSE(mIdleRequestExecutor)
  for (IdleRequest* request : tmp->mIdleRequestCallbacks) {
    cb.NoteNativeChild(request, NS_CYCLE_COLLECTION_PARTICIPANT(IdleRequest));
  }

  NS_IMPL_CYCLE_COLLECTION_TRAVERSE(mClientSource)

  NS_IMPL_CYCLE_COLLECTION_TRAVERSE(mGamepads)

  NS_IMPL_CYCLE_COLLECTION_TRAVERSE(mCacheStorage)
  NS_IMPL_CYCLE_COLLECTION_TRAVERSE(mVRDisplays)

  NS_IMPL_CYCLE_COLLECTION_TRAVERSE(mDebuggerNotificationManager)

  // Traverse stuff from nsPIDOMWindow
  NS_IMPL_CYCLE_COLLECTION_TRAVERSE(mChromeEventHandler)
  NS_IMPL_CYCLE_COLLECTION_TRAVERSE(mParentTarget)
  NS_IMPL_CYCLE_COLLECTION_TRAVERSE(mFocusedElement)

  NS_IMPL_CYCLE_COLLECTION_TRAVERSE(mMenubar)
  NS_IMPL_CYCLE_COLLECTION_TRAVERSE(mToolbar)
  NS_IMPL_CYCLE_COLLECTION_TRAVERSE(mLocationbar)
  NS_IMPL_CYCLE_COLLECTION_TRAVERSE(mPersonalbar)
  NS_IMPL_CYCLE_COLLECTION_TRAVERSE(mStatusbar)
  NS_IMPL_CYCLE_COLLECTION_TRAVERSE(mScrollbars)
  NS_IMPL_CYCLE_COLLECTION_TRAVERSE(mCrypto)
  NS_IMPL_CYCLE_COLLECTION_TRAVERSE(mU2F)
  NS_IMPL_CYCLE_COLLECTION_TRAVERSE(mConsole)
  NS_IMPL_CYCLE_COLLECTION_TRAVERSE(mPaintWorklet)
  NS_IMPL_CYCLE_COLLECTION_TRAVERSE(mExternal)
  NS_IMPL_CYCLE_COLLECTION_TRAVERSE(mInstallTrigger)
  NS_IMPL_CYCLE_COLLECTION_TRAVERSE(mIntlUtils)
  NS_IMPL_CYCLE_COLLECTION_TRAVERSE(mReportRecords)
  NS_IMPL_CYCLE_COLLECTION_TRAVERSE(mReportingObservers)

  tmp->TraverseHostObjectURIs(cb);

  NS_IMPL_CYCLE_COLLECTION_TRAVERSE(mChromeFields.mMessageManager)
  NS_IMPL_CYCLE_COLLECTION_TRAVERSE(mChromeFields.mGroupMessageManagers)

  NS_IMPL_CYCLE_COLLECTION_TRAVERSE(mPendingPromises)

  for (size_t i = 0; i < tmp->mDocumentFlushedResolvers.Length(); i++) {
    NS_IMPL_CYCLE_COLLECTION_TRAVERSE(mDocumentFlushedResolvers[i]->mPromise);
    NS_IMPL_CYCLE_COLLECTION_TRAVERSE(mDocumentFlushedResolvers[i]->mCallback);
  }

  static_cast<mozilla::webgpu::InstanceProvider*>(tmp)->CcTraverse(cb);

NS_IMPL_CYCLE_COLLECTION_TRAVERSE_END

NS_IMPL_CYCLE_COLLECTION_UNLINK_BEGIN(nsGlobalWindowInner)
  JSObject* wrapper = tmp->GetWrapperPreserveColor();
  if (wrapper) {
    // Mark our realm as dead, so the JS engine won't hand out our
    // global after this point.
    JS::RealmBehaviorsRef(js::GetNonCCWObjectRealm(wrapper)).setNonLive();
  }

  tmp->CleanupCachedXBLHandlers();

  NS_IMPL_CYCLE_COLLECTION_UNLINK(mNavigator)

  NS_IMPL_CYCLE_COLLECTION_UNLINK(mPerformance)

#ifdef MOZ_WEBSPEECH
  NS_IMPL_CYCLE_COLLECTION_UNLINK(mSpeechSynthesis)
#endif

  if (tmp->mOuterWindow) {
    nsGlobalWindowOuter::Cast(tmp->mOuterWindow)->MaybeClearInnerWindow(tmp);
    NS_IMPL_CYCLE_COLLECTION_UNLINK(mOuterWindow)
  }

  if (tmp->mListenerManager) {
    tmp->mListenerManager->Disconnect();
    NS_IMPL_CYCLE_COLLECTION_UNLINK(mListenerManager)
  }

  // Here the Timeouts list would've been unlinked, but we rely on
  // that Timeout objects have been traced and will remove themselves
  // while unlinking.

  tmp->UpdateTopInnerWindow();
  NS_IMPL_CYCLE_COLLECTION_UNLINK(mTopInnerWindow)

  NS_IMPL_CYCLE_COLLECTION_UNLINK(mLocation)
  NS_IMPL_CYCLE_COLLECTION_UNLINK(mHistory)
  NS_IMPL_CYCLE_COLLECTION_UNLINK(mCustomElements)
  NS_IMPL_CYCLE_COLLECTION_UNLINK(mSharedWorkers)
  NS_IMPL_CYCLE_COLLECTION_UNLINK(mLocalStorage)
  NS_IMPL_CYCLE_COLLECTION_UNLINK(mSessionStorage)
  if (tmp->mApplicationCache) {
    static_cast<nsDOMOfflineResourceList*>(tmp->mApplicationCache.get())
        ->Disconnect();
    NS_IMPL_CYCLE_COLLECTION_UNLINK(mApplicationCache)
  }
  if (tmp->mIndexedDB) {
    tmp->mIndexedDB->DisconnectFromGlobal(tmp);
    NS_IMPL_CYCLE_COLLECTION_UNLINK(mIndexedDB)
  }
  NS_IMPL_CYCLE_COLLECTION_UNLINK(mDocumentPrincipal)
  NS_IMPL_CYCLE_COLLECTION_UNLINK(mDocumentStoragePrincipal)
  NS_IMPL_CYCLE_COLLECTION_UNLINK(mDocumentCsp)
  NS_IMPL_CYCLE_COLLECTION_UNLINK(mBrowserChild)
  NS_IMPL_CYCLE_COLLECTION_UNLINK(mDoc)

  NS_IMPL_CYCLE_COLLECTION_UNLINK(mGamepads)

  NS_IMPL_CYCLE_COLLECTION_UNLINK(mCacheStorage)
  NS_IMPL_CYCLE_COLLECTION_UNLINK(mVRDisplays)

  NS_IMPL_CYCLE_COLLECTION_UNLINK(mDebuggerNotificationManager)

  // Unlink stuff from nsPIDOMWindow
  NS_IMPL_CYCLE_COLLECTION_UNLINK(mChromeEventHandler)
  NS_IMPL_CYCLE_COLLECTION_UNLINK(mParentTarget)
  NS_IMPL_CYCLE_COLLECTION_UNLINK(mFocusedElement)

  NS_IMPL_CYCLE_COLLECTION_UNLINK(mMenubar)
  NS_IMPL_CYCLE_COLLECTION_UNLINK(mToolbar)
  NS_IMPL_CYCLE_COLLECTION_UNLINK(mLocationbar)
  NS_IMPL_CYCLE_COLLECTION_UNLINK(mPersonalbar)
  NS_IMPL_CYCLE_COLLECTION_UNLINK(mStatusbar)
  NS_IMPL_CYCLE_COLLECTION_UNLINK(mScrollbars)
  NS_IMPL_CYCLE_COLLECTION_UNLINK(mCrypto)
  NS_IMPL_CYCLE_COLLECTION_UNLINK(mU2F)
  NS_IMPL_CYCLE_COLLECTION_UNLINK(mConsole)
  NS_IMPL_CYCLE_COLLECTION_UNLINK(mPaintWorklet)
  NS_IMPL_CYCLE_COLLECTION_UNLINK(mExternal)
  NS_IMPL_CYCLE_COLLECTION_UNLINK(mInstallTrigger)
  NS_IMPL_CYCLE_COLLECTION_UNLINK(mIntlUtils)
  NS_IMPL_CYCLE_COLLECTION_UNLINK(mReportRecords)
  NS_IMPL_CYCLE_COLLECTION_UNLINK(mReportingObservers)

  tmp->UnlinkHostObjectURIs();

  NS_IMPL_CYCLE_COLLECTION_UNLINK(mIdleRequestExecutor)

  // Here the IdleRequest list would've been unlinked, but we rely on
  // that IdleRequest objects have been traced and will remove
  // themselves while unlinking.

  NS_IMPL_CYCLE_COLLECTION_UNLINK(mClientSource)

  if (tmp->IsChromeWindow()) {
    if (tmp->mChromeFields.mMessageManager) {
      static_cast<nsFrameMessageManager*>(
          tmp->mChromeFields.mMessageManager.get())
          ->Disconnect();
      NS_IMPL_CYCLE_COLLECTION_UNLINK(mChromeFields.mMessageManager)
    }
    tmp->DisconnectAndClearGroupMessageManagers();
    NS_IMPL_CYCLE_COLLECTION_UNLINK(mChromeFields.mGroupMessageManagers)
  }

  NS_IMPL_CYCLE_COLLECTION_UNLINK(mPendingPromises)
  for (size_t i = 0; i < tmp->mDocumentFlushedResolvers.Length(); i++) {
    NS_IMPL_CYCLE_COLLECTION_UNLINK(mDocumentFlushedResolvers[i]->mPromise);
    NS_IMPL_CYCLE_COLLECTION_UNLINK(mDocumentFlushedResolvers[i]->mCallback);
  }
  tmp->mDocumentFlushedResolvers.Clear();

  static_cast<mozilla::webgpu::InstanceProvider*>(tmp)->CcUnlink();

  NS_IMPL_CYCLE_COLLECTION_UNLINK_PRESERVED_WRAPPER
NS_IMPL_CYCLE_COLLECTION_UNLINK_END

#ifdef DEBUG
void nsGlobalWindowInner::RiskyUnlink() {
  NS_CYCLE_COLLECTION_INNERNAME.Unlink(this);
}
#endif

NS_IMPL_CYCLE_COLLECTION_TRACE_BEGIN(nsGlobalWindowInner)
  if (tmp->mCachedXBLPrototypeHandlers) {
    for (auto iter = tmp->mCachedXBLPrototypeHandlers->Iter(); !iter.Done();
         iter.Next()) {
      aCallbacks.Trace(&iter.Data(), "Cached XBL prototype handler", aClosure);
    }
  }
  NS_IMPL_CYCLE_COLLECTION_TRACE_PRESERVED_WRAPPER
NS_IMPL_CYCLE_COLLECTION_TRACE_END

bool nsGlobalWindowInner::IsBlackForCC(bool aTracingNeeded) {
  if (!nsCCUncollectableMarker::sGeneration) {
    return false;
  }

  return (nsCCUncollectableMarker::InGeneration(GetMarkedCCGeneration()) ||
          HasKnownLiveWrapper()) &&
         (!aTracingNeeded || HasNothingToTrace(ToSupports(this)));
}

//*****************************************************************************
// nsGlobalWindowInner::nsIScriptGlobalObject
//*****************************************************************************

nsresult nsGlobalWindowInner::EnsureScriptEnvironment() {
  // NOTE: We can't use FORWARD_TO_OUTER here because we don't want to fail if
  // we're called on an inactive inner window.
  nsGlobalWindowOuter* outer = GetOuterWindowInternal();
  if (!outer) {
    NS_WARNING("No outer window available!");
    return NS_ERROR_FAILURE;
  }
  return outer->EnsureScriptEnvironment();
}

nsIScriptContext* nsGlobalWindowInner::GetScriptContext() {
  nsGlobalWindowOuter* outer = GetOuterWindowInternal();
  if (!outer) {
    return nullptr;
  }
  return outer->GetScriptContext();
}

void nsGlobalWindowInner::TraceGlobalJSObject(JSTracer* aTrc) {
  TraceWrapper(aTrc, "active window global");
}

bool nsGlobalWindowInner::ShouldResetBrowsingContextUserGestureActivation() {
  // Reset user gesture activation flag only when the top level document changes
  // and its corresponding browsing context has been activated by user gesture.
  return mWindowGlobalChild && GetOuterWindowInternal() &&
         GetOuterWindowInternal()->IsTopLevelWindow() && Window() &&
         Window()->GetUserGestureActivation();
}

void nsGlobalWindowInner::InnerSetNewDocument(JSContext* aCx,
                                              Document* aDocument) {
  MOZ_ASSERT(aDocument);

  if (MOZ_LOG_TEST(gDOMLeakPRLogInner, LogLevel::Debug)) {
    nsIURI* uri = aDocument->GetDocumentURI();
    MOZ_LOG(gDOMLeakPRLogInner, LogLevel::Debug,
            ("DOMWINDOW %p SetNewDocument %s", this,
             uri ? uri->GetSpecOrDefault().get() : ""));
  }

  mDoc = aDocument;
  mFocusedElement = nullptr;
  mLocalStorage = nullptr;
  mSessionStorage = nullptr;
  mPerformance = nullptr;

  // This must be called after nullifying the internal objects because here we
  // could recreate them, calling the getter methods, and store them into the JS
  // slots. If we nullify them after, the slot values and the objects will be
  // out of sync.
  ClearDocumentDependentSlots(aCx);

  // FIXME: Currently, devtools can crete a fallback webextension window global
  // in the content process which does not have a corresponding BrowserChild
  // actor. This means we have no actor to be our parent. (Bug 1498293)
  MOZ_DIAGNOSTIC_ASSERT(!mWindowGlobalChild,
                        "Shouldn't have created WindowGlobalChild yet!");
  if (XRE_IsParentProcess() || mBrowserChild) {
    mWindowGlobalChild = WindowGlobalChild::Create(this);
  }

  if (ShouldResetBrowsingContextUserGestureActivation()) {
    Window()->NotifyResetUserGestureActivation();
  }

#ifdef DEBUG
  mLastOpenedURI = aDocument->GetDocumentURI();
#endif

  Telemetry::Accumulate(Telemetry::INNERWINDOWS_WITH_MUTATION_LISTENERS,
                        mMutationBits ? 1 : 0);
  Telemetry::Accumulate(Telemetry::INNERWINDOWS_WITH_TEXT_EVENT_LISTENERS,
                        mMayHaveTextEventListenerInDefaultGroup ? 1 : 0);

  // Clear our mutation bitfield.
  mMutationBits = 0;

  mMayHaveTextEventListenerInDefaultGroup = false;
}

nsresult nsGlobalWindowInner::EnsureClientSource() {
  MOZ_DIAGNOSTIC_ASSERT(mDoc);

  bool newClientSource = false;

  // Get the load info for the document if we performed a load.  Be careful not
  // to look at local URLs, though. Local URLs are those that have a scheme of:
  //  * about:
  //  * data:
  //  * blob:
  // We also do an additional check here so that we only treat about:blank
  // and about:srcdoc as local URLs.  Other internal firefox about: URLs should
  // not be treated this way.
  nsCOMPtr<nsILoadInfo> loadInfo;
  nsCOMPtr<nsIChannel> channel = mDoc->GetChannel();
  if (channel) {
    nsCOMPtr<nsIURI> uri;
    Unused << channel->GetURI(getter_AddRefs(uri));

    bool ignoreLoadInfo = false;

    // Note, this is mostly copied from NS_IsAboutBlank().  Its duplicated
    // here so we can efficiently check about:srcdoc as well.
    bool isAbout = false;
    if (NS_SUCCEEDED(uri->SchemeIs("about", &isAbout)) && isAbout) {
      nsCString spec = uri->GetSpecOrDefault();
      ignoreLoadInfo = spec.EqualsLiteral("about:blank") ||
                       spec.EqualsLiteral("about:srcdoc");
    } else {
      // Its not an about: URL, so now check for our other URL types.
      bool isData = false;
      bool isBlob = false;
      ignoreLoadInfo =
          (NS_SUCCEEDED(uri->SchemeIs("data", &isData)) && isData) ||
          (NS_SUCCEEDED(uri->SchemeIs("blob", &isBlob)) && isBlob);
    }

    if (!ignoreLoadInfo) {
      loadInfo = channel->LoadInfo();
    }
  }

  // Take the initial client source from the docshell immediately.  Even if we
  // don't end up using it here we should consume it.
  UniquePtr<ClientSource> initialClientSource;
  nsIDocShell* docshell = GetDocShell();
  if (docshell) {
    initialClientSource = docshell->TakeInitialClientSource();
  }

  // Try to get the reserved client from the LoadInfo.  A Client is
  // reserved at the start of the channel load if there is not an
  // initial about:blank document that will be reused.  It is also
  // created if the channel load encounters a cross-origin redirect.
  if (loadInfo) {
    UniquePtr<ClientSource> reservedClient =
        loadInfo->TakeReservedClientSource();
    if (reservedClient) {
      mClientSource.reset();
      mClientSource = std::move(reservedClient);
      newClientSource = true;
    }
  }

  // We don't have a LoadInfo reserved client, but maybe we should
  // be inheriting an initial one from the docshell.  This means
  // that the docshell started the channel load before creating the
  // initial about:blank document.  This is an optimization, though,
  // and it created an initial Client as a placeholder for the document.
  // In this case we want to inherit this placeholder Client here.
  if (!mClientSource) {
    mClientSource = std::move(initialClientSource);
    if (mClientSource) {
      newClientSource = true;
    }
  }

  // Verify the final ClientSource principal matches the final document
  // principal.  The ClientChannelHelper handles things like network
  // redirects, but there are other ways the document principal can change.
  // For example, if something sets the nsIChannel.owner property, then
  // the final channel principal can be anything.  Unfortunately there is
  // no good way to detect this until after the channel completes loading.
  //
  // For now we handle this just by reseting the ClientSource.  This will
  // result in a new ClientSource with the correct principal being created.
  // To APIs like ServiceWorker and Clients API it will look like there was
  // an initial content page created that was then immediately replaced.
  // This is pretty close to what we are actually doing.
  if (mClientSource) {
    nsCOMPtr<nsIPrincipal> clientPrincipal(
        mClientSource->Info().GetPrincipal());
    if (!clientPrincipal || !clientPrincipal->Equals(mDoc->NodePrincipal())) {
      mClientSource.reset();
    }
  }

  // If we don't have a reserved client or an initial client, then create
  // one now.  This can happen in certain cases where we avoid preallocating
  // the client in the docshell.  This mainly occurs in situations where
  // the principal is not clearly inherited from the parent; e.g. sandboxed
  // iframes, window.open(), etc.
  //
  // We also do this late ClientSource creation if the final document ended
  // up with a different principal.
  //
  // TODO: We may not be marking initial about:blank documents created
  //       this way as controlled by a service worker properly.  The
  //       controller should be coming from the same place as the inheritted
  //       principal.  We do this in docshell, but as mentioned we aren't
  //       smart enough to handle all cases yet.  For example, a
  //       window.open() with new URL should inherit the controller from
  //       the opener, but we probably don't handle that yet.
  if (!mClientSource) {
    mClientSource = ClientManager::CreateSource(
        ClientType::Window, EventTargetFor(TaskCategory::Other),
        mDoc->NodePrincipal());
    MOZ_DIAGNOSTIC_ASSERT(mClientSource);
    newClientSource = true;

    // Note, we don't apply the loadinfo controller below if we create
    // the ClientSource here.
  }

  // The load may have started controlling the Client as well.  If
  // so, mark it as controlled immediately here.  The actor may
  // or may not have been notified by the parent side about being
  // controlled yet.
  //
  // Note: We should be careful not to control a client that was created late.
  //       These clients were not seen by the ServiceWorkerManager when it
  //       marked the LoadInfo controlled and it won't know about them.  Its
  //       also possible we are creating the client late due to the final
  //       principal changing and these clients should definitely not be
  //       controlled by a service worker with a different principal.
  else if (loadInfo) {
    const Maybe<ServiceWorkerDescriptor> controller = loadInfo->GetController();
    if (controller.isSome()) {
      mClientSource->SetController(controller.ref());
    }

    // We also have to handle the case where te initial about:blank is
    // controlled due to inheritting the service worker from its parent,
    // but the actual nsIChannel load is not covered by any service worker.
    // In this case we want the final page to be uncontrolled.  There is
    // an open spec issue about how exactly this should be handled, but for
    // now we just force creation of a new ClientSource to clear the
    // controller.
    //
    //  https://github.com/w3c/ServiceWorker/issues/1232
    //
    else if (mClientSource->GetController().isSome()) {
      mClientSource.reset();
      mClientSource = ClientManager::CreateSource(
          ClientType::Window, EventTargetFor(TaskCategory::Other),
          mDoc->NodePrincipal());
      MOZ_DIAGNOSTIC_ASSERT(mClientSource);
      newClientSource = true;
    }
  }

  // Generally the CSP is stored within the Client and cached on the document.
  // At the time of CSP parsing however, the Client has not been created yet,
  // hence we store the CSP on the document and propagate/sync the CSP with
  // Client here when we create the Client.
  if (mClientSource) {
    mClientSource->SetCsp(mDoc->GetCsp());
  }

  // Its possible that we got a client just after being frozen in
  // the bfcache.  In that case freeze the client immediately.
  if (newClientSource && IsFrozen()) {
    mClientSource->Freeze();
  }

  return NS_OK;
}

nsresult nsGlobalWindowInner::ExecutionReady() {
  nsresult rv = EnsureClientSource();
  NS_ENSURE_SUCCESS(rv, rv);

  rv = mClientSource->WindowExecutionReady(this);
  NS_ENSURE_SUCCESS(rv, rv);

  return NS_OK;
}

void nsGlobalWindowInner::UpdateParentTarget() {
  // NOTE: This method is identical to
  // nsGlobalWindowOuter::UpdateParentTarget(). IF YOU UPDATE THIS METHOD,
  // UPDATE THE OTHER ONE TOO!

  // Try to get our frame element's tab child global (its in-process message
  // manager).  If that fails, fall back to the chrome event handler's tab
  // child global, and if it doesn't have one, just use the chrome event
  // handler itself.

  nsCOMPtr<Element> frameElement = GetOuterWindow()->GetFrameElementInternal();
  nsCOMPtr<EventTarget> eventTarget =
      nsContentUtils::TryGetBrowserChildGlobal(frameElement);

  if (!eventTarget) {
    nsGlobalWindowOuter* topWin = GetScriptableTopInternal();
    if (topWin) {
      frameElement = topWin->GetFrameElementInternal();
      eventTarget = nsContentUtils::TryGetBrowserChildGlobal(frameElement);
    }
  }

  if (!eventTarget) {
    eventTarget = nsContentUtils::TryGetBrowserChildGlobal(mChromeEventHandler);
  }

  if (!eventTarget) {
    eventTarget = mChromeEventHandler;
  }

  mParentTarget = eventTarget;
}

EventTarget* nsGlobalWindowInner::GetTargetForDOMEvent() {
  return GetOuterWindowInternal();
}

void nsGlobalWindowInner::GetEventTargetParent(EventChainPreVisitor& aVisitor) {
  EventMessage msg = aVisitor.mEvent->mMessage;

  aVisitor.mCanHandle = true;
  aVisitor.mForceContentDispatch = true;  // FIXME! Bug 329119
  if (msg == eResize && aVisitor.mEvent->IsTrusted()) {
    // QIing to window so that we can keep the old behavior also in case
    // a child window is handling resize.
    nsCOMPtr<nsPIDOMWindowInner> window =
        do_QueryInterface(aVisitor.mEvent->mOriginalTarget);
    if (window) {
      mIsHandlingResizeEvent = true;
    }
  } else if (msg == eMouseDown && aVisitor.mEvent->IsTrusted()) {
    sMouseDown = true;
  } else if ((msg == eMouseUp || msg == eDragEnd) &&
             aVisitor.mEvent->IsTrusted()) {
    sMouseDown = false;
    if (sDragServiceDisabled) {
      nsCOMPtr<nsIDragService> ds =
          do_GetService("@mozilla.org/widget/dragservice;1");
      if (ds) {
        sDragServiceDisabled = false;
        ds->Unsuppress();
      }
    }
  }

  aVisitor.SetParentTarget(GetParentTarget(), true);
}

bool nsGlobalWindowInner::DialogsAreBeingAbused() {
  NS_ASSERTION(
      GetScriptableTopInternal() &&
          GetScriptableTopInternal()->GetCurrentInnerWindowInternal() == this,
      "DialogsAreBeingAbused called with invalid window");

  if (mLastDialogQuitTime.IsNull() || nsContentUtils::IsCallerChrome()) {
    return false;
  }

  TimeDuration dialogInterval(TimeStamp::Now() - mLastDialogQuitTime);
  if (dialogInterval.ToSeconds() <
      Preferences::GetInt("dom.successive_dialog_time_limit",
                          DEFAULT_SUCCESSIVE_DIALOG_TIME_LIMIT)) {
    mDialogAbuseCount++;

    return PopupBlocker::GetPopupControlState() > PopupBlocker::openAllowed ||
           mDialogAbuseCount > MAX_SUCCESSIVE_DIALOG_COUNT;
  }

  // Reset the abuse counter
  mDialogAbuseCount = 0;

  return false;
}

void nsGlobalWindowInner::FireFrameLoadEvent(bool aIsTrusted) {
  // If we're not in a content frame, or are at a BrowsingContext tree boundary,
  // such as the content-chrome boundary, don't fire the "load" event.
  if (GetBrowsingContext()->IsTopContent() ||
      GetBrowsingContext()->IsChrome()) {
    return;
  }

  // If embedder is same-process, fire the event on our embedder element.
  //
  // XXX: Bug 1440212 is looking into potentially changing this behaviour to act
  // more like the remote case when in-process.
  RefPtr<Element> element = GetBrowsingContext()->GetEmbedderElement();
  if (element) {
    nsEventStatus status = nsEventStatus_eIgnore;
    WidgetEvent event(aIsTrusted, eLoad);
    event.mFlags.mBubbles = false;
    event.mFlags.mCancelable = false;

    if (mozilla::dom::DocGroup::TryToLoadIframesInBackground()) {
      nsDocShell* ds = nsDocShell::Cast(GetDocShell());

      if (ds && !ds->HasFakeOnLoadDispatched()) {
        EventDispatcher::Dispatch(element, nullptr, &event, nullptr, &status);
      }
    } else {
      // Most of the time we could get a pres context to pass in here,
      // but not always (i.e. if this window is not shown there won't
      // be a pres context available). Since we're not firing a GUI
      // event we don't need a pres context anyway so we just pass
      // null as the pres context all the time here.
      EventDispatcher::Dispatch(element, nullptr, &event, nullptr, &status);
    }
    return;
  }

  // We don't have an in-process embedder. Try to get our `BrowserChild` actor
  // to send a message to that embedder. We want to double-check that our outer
  // window is actually the one at the root of this browserChild though, just in
  // case.
  RefPtr<BrowserChild> browserChild =
      BrowserChild::GetFrom(static_cast<nsPIDOMWindowInner*>(this));
  if (browserChild) {
    // Double-check that our outer window is actually at the root of this
    // `BrowserChild`, in case we're in an odd maybe-unhosted situation like a
    // print preview dialog.
    nsCOMPtr<nsPIDOMWindowOuter> rootOuter =
        do_GetInterface(browserChild->WebNavigation());
    if (!rootOuter || rootOuter != GetOuterWindow()) {
      return;
    }

    mozilla::Unused << browserChild->SendFireFrameLoadEvent(aIsTrusted);
  }
}

nsresult nsGlobalWindowInner::PostHandleEvent(EventChainPostVisitor& aVisitor) {
  // Return early if there is nothing to do.
  switch (aVisitor.mEvent->mMessage) {
    case eResize:
    case eUnload:
    case eLoad:
      break;
    default:
      return NS_OK;
  }

  /* mChromeEventHandler and mContext go dangling in the middle of this
   function under some circumstances (events that destroy the window)
   without this addref. */
  RefPtr<EventTarget> kungFuDeathGrip1(mChromeEventHandler);
  mozilla::Unused
      << kungFuDeathGrip1;  // These aren't referred to through the function
  nsCOMPtr<nsIScriptContext> kungFuDeathGrip2(GetContextInternal());
  mozilla::Unused
      << kungFuDeathGrip2;  // These aren't referred to through the function

  if (aVisitor.mEvent->mMessage == eResize) {
    mIsHandlingResizeEvent = false;
  } else if (aVisitor.mEvent->mMessage == eUnload &&
             aVisitor.mEvent->IsTrusted()) {
    // If any VR display presentation is active at unload, the next page
    // will receive a vrdisplayactive event to indicate that it should
    // immediately begin vr presentation. This should occur when navigating
    // forwards, navigating backwards, and on page reload.
    for (const auto& display : mVRDisplays) {
      if (display->IsPresenting()) {
        display->StartVRNavigation();
        // Save this VR display ID to trigger vrdisplayactivate event
        // after the next load event.
        nsGlobalWindowOuter* outer = GetOuterWindowInternal();
        if (outer) {
          outer->SetAutoActivateVRDisplayID(display->DisplayId());
        }

        // XXX The WebVR 1.1 spec does not define which of multiple VR
        // presenting VR displays will be chosen during navigation.
        // As the underlying platform VR API's currently only allow a single
        // VR display, it is safe to choose the first VR display for now.
        break;
      }
    }
    // Execute bindingdetached handlers before we tear ourselves
    // down.
    if (mDoc) {
      mDoc->BindingManager()->ExecuteDetachedHandlers();
    }
    mIsDocumentLoaded = false;
  } else if (aVisitor.mEvent->mMessage == eLoad &&
             aVisitor.mEvent->IsTrusted()) {
    // This is page load event since load events don't propagate to |window|.
    // @see Document::GetEventTargetParent.
    mIsDocumentLoaded = true;

    mTimeoutManager->OnDocumentLoaded();

    FireFrameLoadEvent(aVisitor.mEvent->IsTrusted());

    if (mVREventObserver) {
      mVREventObserver->NotifyAfterLoad();
    }

    uint32_t autoActivateVRDisplayID = 0;
    nsGlobalWindowOuter* outer = GetOuterWindowInternal();
    if (outer) {
      autoActivateVRDisplayID = outer->GetAutoActivateVRDisplayID();
    }
    if (autoActivateVRDisplayID) {
      DispatchVRDisplayActivate(autoActivateVRDisplayID,
                                VRDisplayEventReason::Navigation);
    }
  }

  return NS_OK;
}

nsresult nsGlobalWindowInner::DefineArgumentsProperty(nsIArray* aArguments) {
  nsIScriptContext* ctx = GetOuterWindowInternal()->mContext;
  NS_ENSURE_TRUE(aArguments && ctx, NS_ERROR_NOT_INITIALIZED);

  JS::Rooted<JSObject*> obj(RootingCx(), GetWrapperPreserveColor());
  return ctx->SetProperty(obj, "arguments", aArguments);
}

//*****************************************************************************
// nsGlobalWindowInner::nsIScriptObjectPrincipal
//*****************************************************************************

nsIPrincipal* nsGlobalWindowInner::GetPrincipal() {
  if (mDoc) {
    // If we have a document, get the principal from the document
    return mDoc->NodePrincipal();
  }

  if (mDocumentPrincipal) {
    return mDocumentPrincipal;
  }

  // If we don't have a principal and we don't have a document we
  // ask the parent window for the principal. This can happen when
  // loading a frameset that has a <frame src="javascript:xxx">, in
  // that case the global window is used in JS before we've loaded
  // a document into the window.

  nsCOMPtr<nsIScriptObjectPrincipal> objPrincipal =
      do_QueryInterface(GetParentInternal());

  if (objPrincipal) {
    return objPrincipal->GetPrincipal();
  }

  return nullptr;
}

nsIPrincipal* nsGlobalWindowInner::GetEffectiveStoragePrincipal() {
  if (mDoc) {
    // If we have a document, get the principal from the document
    return mDoc->EffectiveStoragePrincipal();
  }

  if (mDocumentStoragePrincipal) {
    return mDocumentStoragePrincipal;
  }

  // If we don't have a storage principal and we don't have a document we ask
  // the parent window for the storage principal.

  nsCOMPtr<nsIScriptObjectPrincipal> objPrincipal =
      do_QueryInterface(GetParentInternal());

  if (objPrincipal) {
    return objPrincipal->GetEffectiveStoragePrincipal();
  }

  return nullptr;
}

//*****************************************************************************
// nsGlobalWindowInner::nsIDOMWindow
//*****************************************************************************

bool nsPIDOMWindowInner::AddAudioContext(AudioContext* aAudioContext) {
  mAudioContexts.AppendElement(aAudioContext);

  // Return true if the context should be muted and false if not.
  nsIDocShell* docShell = GetDocShell();
  return docShell && !docShell->GetAllowMedia() && !aAudioContext->IsOffline();
}

void nsPIDOMWindowInner::RemoveAudioContext(AudioContext* aAudioContext) {
  mAudioContexts.RemoveElement(aAudioContext);
}

void nsPIDOMWindowInner::MuteAudioContexts() {
  for (uint32_t i = 0; i < mAudioContexts.Length(); ++i) {
    if (!mAudioContexts[i]->IsOffline()) {
      mAudioContexts[i]->Mute();
    }
  }
}

void nsPIDOMWindowInner::UnmuteAudioContexts() {
  for (uint32_t i = 0; i < mAudioContexts.Length(); ++i) {
    if (!mAudioContexts[i]->IsOffline()) {
      mAudioContexts[i]->Unmute();
    }
  }
}

BrowsingContext* nsGlobalWindowInner::Window() {
  return mOuterWindow ? mOuterWindow->GetBrowsingContext() : nullptr;
}

Navigator* nsPIDOMWindowInner::Navigator() {
  if (!mNavigator) {
    mNavigator = new mozilla::dom::Navigator(this);
  }

  return mNavigator;
}

VisualViewport* nsGlobalWindowInner::VisualViewport() {
  if (!mVisualViewport) {
    mVisualViewport = new mozilla::dom::VisualViewport(this);
  }

  return mVisualViewport;
}

nsScreen* nsGlobalWindowInner::GetScreen(ErrorResult& aError) {
  if (!mScreen) {
    mScreen = nsScreen::Create(this);
    if (!mScreen) {
      aError.Throw(NS_ERROR_UNEXPECTED);
      return nullptr;
    }
  }

  return mScreen;
}

nsHistory* nsGlobalWindowInner::GetHistory(ErrorResult& aError) {
  if (!mHistory) {
    mHistory = new nsHistory(this);
  }

  return mHistory;
}

CustomElementRegistry* nsGlobalWindowInner::CustomElements() {
  if (!mCustomElements) {
    mCustomElements = new CustomElementRegistry(this);
  }

  return mCustomElements;
}

Performance* nsPIDOMWindowInner::GetPerformance() {
  CreatePerformanceObjectIfNeeded();
  return mPerformance;
}

void nsPIDOMWindowInner::QueuePerformanceNavigationTiming() {
  CreatePerformanceObjectIfNeeded();
  if (mPerformance) {
    mPerformance->QueueNavigationTimingEntry();
  }
}

void nsPIDOMWindowInner::CreatePerformanceObjectIfNeeded() {
  if (mPerformance || !mDoc) {
    return;
  }
  RefPtr<nsDOMNavigationTiming> timing = mDoc->GetNavigationTiming();
  nsCOMPtr<nsITimedChannel> timedChannel(do_QueryInterface(mDoc->GetChannel()));
  bool timingEnabled = false;
  if (!timedChannel ||
      !NS_SUCCEEDED(timedChannel->GetTimingEnabled(&timingEnabled)) ||
      !timingEnabled) {
    timedChannel = nullptr;
  }
  if (timing) {
    mPerformance = Performance::CreateForMainThread(this, mDoc->NodePrincipal(),
                                                    timing, timedChannel);
  }
}

bool nsPIDOMWindowInner::IsSecureContext() const {
  return nsGlobalWindowInner::Cast(this)->IsSecureContext();
}

void nsPIDOMWindowInner::Suspend() {
  nsGlobalWindowInner::Cast(this)->Suspend();
}

void nsPIDOMWindowInner::Resume() { nsGlobalWindowInner::Cast(this)->Resume(); }

void nsPIDOMWindowInner::SyncStateFromParentWindow() {
  nsGlobalWindowInner::Cast(this)->SyncStateFromParentWindow();
}

Maybe<ClientInfo> nsPIDOMWindowInner::GetClientInfo() const {
  return nsGlobalWindowInner::Cast(this)->GetClientInfo();
}

Maybe<ClientState> nsPIDOMWindowInner::GetClientState() const {
  return nsGlobalWindowInner::Cast(this)->GetClientState();
}

Maybe<ServiceWorkerDescriptor> nsPIDOMWindowInner::GetController() const {
  return nsGlobalWindowInner::Cast(this)->GetController();
}

void nsPIDOMWindowInner::SetCsp(nsIContentSecurityPolicy* aCsp) {
  return nsGlobalWindowInner::Cast(this)->SetCsp(aCsp);
}

void nsPIDOMWindowInner::SetPreloadCsp(nsIContentSecurityPolicy* aPreloadCsp) {
  return nsGlobalWindowInner::Cast(this)->SetPreloadCsp(aPreloadCsp);
}

nsIContentSecurityPolicy* nsPIDOMWindowInner::GetCsp() {
  return nsGlobalWindowInner::Cast(this)->GetCsp();
}

void nsPIDOMWindowInner::NoteCalledRegisterForServiceWorkerScope(
    const nsACString& aScope) {
  nsGlobalWindowInner::Cast(this)->NoteCalledRegisterForServiceWorkerScope(
      aScope);
}

void nsPIDOMWindowInner::NoteDOMContentLoaded() {
  nsGlobalWindowInner::Cast(this)->NoteDOMContentLoaded();
}

bool nsGlobalWindowInner::ShouldReportForServiceWorkerScope(
    const nsAString& aScope) {
  bool result = false;

  nsPIDOMWindowOuter* topOuter = GetScriptableTop();
  NS_ENSURE_TRUE(topOuter, false);

  nsGlobalWindowInner* topInner =
      nsGlobalWindowInner::Cast(topOuter->GetCurrentInnerWindow());
  NS_ENSURE_TRUE(topInner, false);

  topInner->ShouldReportForServiceWorkerScopeInternal(
      NS_ConvertUTF16toUTF8(aScope), &result);
  return result;
}

already_AddRefed<InstallTriggerImpl> nsGlobalWindowInner::GetInstallTrigger() {
  if (!mInstallTrigger) {
    JS::Rooted<JSObject*> jsImplObj(RootingCx());
    ErrorResult rv;
    ConstructJSImplementation("@mozilla.org/addons/installtrigger;1", this,
                              &jsImplObj, rv);
    if (rv.Failed()) {
      rv.SuppressException();
      return nullptr;
    }
    MOZ_RELEASE_ASSERT(!js::IsWrapper(jsImplObj));
    JS::Rooted<JSObject*> jsImplGlobal(RootingCx(),
                                       JS::GetNonCCWObjectGlobal(jsImplObj));
    mInstallTrigger = new InstallTriggerImpl(jsImplObj, jsImplGlobal, this);
  }

  return do_AddRef(mInstallTrigger);
}

nsIDOMWindowUtils* nsGlobalWindowInner::GetWindowUtils(ErrorResult& aRv) {
  FORWARD_TO_OUTER_OR_THROW(WindowUtils, (), aRv, nullptr);
}

bool nsGlobalWindowInner::HasOpenerForInitialContentBrowser() {
  FORWARD_TO_OUTER(HasOpenerForInitialContentBrowser, (), false);
}

nsGlobalWindowInner::CallState
nsGlobalWindowInner::ShouldReportForServiceWorkerScopeInternal(
    const nsACString& aScope, bool* aResultOut) {
  MOZ_DIAGNOSTIC_ASSERT(aResultOut);

  // First check to see if this window is controlled.  If so, then we have
  // found a match and are done.
  const Maybe<ServiceWorkerDescriptor> swd = GetController();
  if (swd.isSome() && swd.ref().Scope() == aScope) {
    *aResultOut = true;
    return CallState::Stop;
  }

  // Next, check to see if this window has called
  // navigator.serviceWorker.register() for this scope.  If so, then treat this
  // as a match so console reports appear in the devtools console.
  if (mClientSource &&
      mClientSource->CalledRegisterForServiceWorkerScope(aScope)) {
    *aResultOut = true;
    return CallState::Stop;
  }

  // Finally check the current docshell nsILoadGroup to see if there are any
  // outstanding navigation requests.  If so, match the scope against the
  // channel's URL.  We want to show console reports during the FetchEvent
  // intercepting the navigation itself.
  nsCOMPtr<nsIDocumentLoader> loader(do_QueryInterface(GetDocShell()));
  if (loader) {
    nsCOMPtr<nsILoadGroup> loadgroup;
    Unused << loader->GetLoadGroup(getter_AddRefs(loadgroup));
    if (loadgroup) {
      nsCOMPtr<nsISimpleEnumerator> iter;
      Unused << loadgroup->GetRequests(getter_AddRefs(iter));
      if (iter) {
        nsCOMPtr<nsISupports> tmp;
        bool hasMore = true;
        // Check each network request in the load group.
        while (NS_SUCCEEDED(iter->HasMoreElements(&hasMore)) && hasMore) {
          iter->GetNext(getter_AddRefs(tmp));
          nsCOMPtr<nsIChannel> loadingChannel(do_QueryInterface(tmp));
          // Ignore subresource requests.  Logging for a subresource
          // FetchEvent should be handled above since the client is
          // already controlled.
          if (!loadingChannel ||
              !nsContentUtils::IsNonSubresourceRequest(loadingChannel)) {
            continue;
          }
          nsCOMPtr<nsIURI> loadingURL;
          Unused << loadingChannel->GetURI(getter_AddRefs(loadingURL));
          if (!loadingURL) {
            continue;
          }
          nsAutoCString loadingSpec;
          Unused << loadingURL->GetSpec(loadingSpec);
          // Perform a simple substring comparison to match the scope
          // against the channel URL.
          if (StringBeginsWith(loadingSpec, aScope)) {
            *aResultOut = true;
            return CallState::Stop;
          }
        }
      }
    }
  }

  // The current window doesn't care about this service worker, but maybe
  // one of our child frames does.
  return CallOnChildren(
      &nsGlobalWindowInner::ShouldReportForServiceWorkerScopeInternal, aScope,
      aResultOut);
}

void nsGlobalWindowInner::NoteCalledRegisterForServiceWorkerScope(
    const nsACString& aScope) {
  if (!mClientSource) {
    return;
  }

  mClientSource->NoteCalledRegisterForServiceWorkerScope(aScope);
}

void nsGlobalWindowInner::NoteDOMContentLoaded() {
  if (!mClientSource) {
    return;
  }

  mClientSource->NoteDOMContentLoaded();
}

void nsGlobalWindowInner::UpdateTopInnerWindow() {
  if (IsTopInnerWindow() || !mTopInnerWindow) {
    return;
  }

  mTopInnerWindow->UpdateWebSocketCount(-(int32_t)mNumOfOpenWebSockets);
}

void nsPIDOMWindowInner::AddPeerConnection() {
  MOZ_ASSERT(NS_IsMainThread());
  mTopInnerWindow ? mTopInnerWindow->mActivePeerConnections++
                  : mActivePeerConnections++;
}

void nsPIDOMWindowInner::RemovePeerConnection() {
  MOZ_ASSERT(NS_IsMainThread());
  MOZ_ASSERT(mTopInnerWindow ? mTopInnerWindow->mActivePeerConnections
                             : mActivePeerConnections);

  mTopInnerWindow ? mTopInnerWindow->mActivePeerConnections--
                  : mActivePeerConnections--;
}

bool nsPIDOMWindowInner::HasActivePeerConnections() {
  MOZ_ASSERT(NS_IsMainThread());
  return mTopInnerWindow ? mTopInnerWindow->mActivePeerConnections
                         : mActivePeerConnections;
}

bool nsPIDOMWindowInner::IsPlayingAudio() {
  for (uint32_t i = 0; i < mAudioContexts.Length(); i++) {
    if (mAudioContexts[i]->IsRunning()) {
      return true;
    }
  }
  RefPtr<AudioChannelService> acs = AudioChannelService::Get();
  if (!acs) {
    return false;
  }
  auto outer = GetOuterWindow();
  if (!outer) {
    // We've been unlinked and are about to die.  Not a good time to pretend to
    // be playing audio.
    return false;
  }
  return acs->IsWindowActive(outer);
}

bool nsPIDOMWindowInner::IsDocumentLoaded() const { return mIsDocumentLoaded; }

mozilla::dom::TimeoutManager& nsPIDOMWindowInner::TimeoutManager() {
  return *mTimeoutManager;
}

bool nsPIDOMWindowInner::IsRunningTimeout() {
  return TimeoutManager().IsRunningTimeout();
}

void nsPIDOMWindowInner::TryToCacheTopInnerWindow() {
  if (mHasTriedToCacheTopInnerWindow) {
    return;
  }

  nsGlobalWindowInner* window = nsGlobalWindowInner::Cast(this);

  MOZ_ASSERT(!window->IsDying());

  mHasTriedToCacheTopInnerWindow = true;

  MOZ_ASSERT(window);

  if (nsCOMPtr<nsPIDOMWindowOuter> topOutter = window->GetScriptableTop()) {
    mTopInnerWindow = topOutter->GetCurrentInnerWindow();
  }
}

void nsPIDOMWindowInner::UpdateActiveIndexedDBTransactionCount(int32_t aDelta) {
  MOZ_ASSERT(NS_IsMainThread());

  if (aDelta == 0) {
    return;
  }

  TabGroup()->IndexedDBTransactionCounter() += aDelta;
}

void nsPIDOMWindowInner::UpdateActiveIndexedDBDatabaseCount(int32_t aDelta) {
  MOZ_ASSERT(NS_IsMainThread());

  if (aDelta == 0) {
    return;
  }

  // We count databases but not transactions because only active databases
  // could block throttling.
  uint32_t& counter = mTopInnerWindow
                          ? mTopInnerWindow->mNumOfIndexedDBDatabases
                          : mNumOfIndexedDBDatabases;

  counter += aDelta;

  TabGroup()->IndexedDBDatabaseCounter() += aDelta;
}

bool nsPIDOMWindowInner::HasActiveIndexedDBDatabases() {
  MOZ_ASSERT(NS_IsMainThread());

  return mTopInnerWindow ? mTopInnerWindow->mNumOfIndexedDBDatabases > 0
                         : mNumOfIndexedDBDatabases > 0;
}

void nsPIDOMWindowInner::UpdateWebSocketCount(int32_t aDelta) {
  MOZ_ASSERT(NS_IsMainThread());

  if (aDelta == 0) {
    return;
  }

  if (mTopInnerWindow && !IsTopInnerWindow()) {
    mTopInnerWindow->UpdateWebSocketCount(aDelta);
  }

  MOZ_DIAGNOSTIC_ASSERT(
      aDelta > 0 || ((aDelta + mNumOfOpenWebSockets) < mNumOfOpenWebSockets));

  mNumOfOpenWebSockets += aDelta;
}

bool nsPIDOMWindowInner::HasOpenWebSockets() const {
  MOZ_ASSERT(NS_IsMainThread());

  return mNumOfOpenWebSockets ||
         (mTopInnerWindow && mTopInnerWindow->mNumOfOpenWebSockets);
}

void nsPIDOMWindowInner::SetAudioCapture(bool aCapture) {
  RefPtr<AudioChannelService> service = AudioChannelService::GetOrCreate();
  if (service) {
    service->SetWindowAudioCaptured(GetOuterWindow(), mWindowID, aCapture);
  }
}

void nsGlobalWindowInner::SetActiveLoadingState(bool aIsLoading) {
  if (StaticPrefs::dom_separate_event_queue_for_post_message_enabled()) {
    if (!aIsLoading) {
      Document* doc = GetExtantDoc();
      if (doc) {
        if (doc->IsTopLevelContentDocument()) {
          mozilla::dom::TabGroup* tabGroup = doc->GetDocGroup()->GetTabGroup();
          tabGroup->FlushPostMessageEvents();
        }
      }
    }
  }

  if (!nsGlobalWindowInner::Cast(this)->IsChromeWindow()) {
    mTimeoutManager->SetLoading(aIsLoading);
  }

  if (!aIsLoading) {
    while (!mDeprioritizedLoadRunner.isEmpty()) {
      nsCOMPtr<nsIRunnable> runner = mDeprioritizedLoadRunner.popFirst();
      NS_DispatchToCurrentThread(runner.forget());
    }
  }
}

nsPIDOMWindowInner* nsPIDOMWindowInner::GetWindowForDeprioritizedLoadRunner() {
  Document* doc = GetExtantDoc();
  if (!doc) {
    return nullptr;
  }
  doc = doc->GetTopLevelContentDocument();
  if (!doc || (doc->GetReadyStateEnum() <= Document::READYSTATE_UNINITIALIZED ||
               doc->GetReadyStateEnum() >= Document::READYSTATE_COMPLETE)) {
    return nullptr;
  }

  return doc->GetInnerWindow();
}

void nsGlobalWindowInner::AddDeprioritizedLoadRunner(nsIRunnable* aRunner) {
  MOZ_ASSERT(GetWindowForDeprioritizedLoadRunner() == this);
  RefPtr<DeprioritizedLoadRunner> runner = new DeprioritizedLoadRunner(aRunner);
  mDeprioritizedLoadRunner.insertBack(runner);
  NS_DispatchToCurrentThreadQueue(runner.forget(), 5000,
                                  EventQueuePriority::Idle);
}

// nsISpeechSynthesisGetter

#ifdef MOZ_WEBSPEECH
SpeechSynthesis* nsGlobalWindowInner::GetSpeechSynthesis(ErrorResult& aError) {
  if (!mSpeechSynthesis) {
    mSpeechSynthesis = new SpeechSynthesis(this);
  }

  return mSpeechSynthesis;
}

bool nsGlobalWindowInner::HasActiveSpeechSynthesis() {
  if (mSpeechSynthesis) {
    return !mSpeechSynthesis->HasEmptyQueue();
  }

  return false;
}

#endif

Nullable<WindowProxyHolder> nsGlobalWindowInner::GetParent(
    ErrorResult& aError) {
  FORWARD_TO_OUTER_OR_THROW(GetParentOuter, (), aError, nullptr);
}

/**
 * GetScriptableParent is called when script reads window.parent.
 *
 * In contrast to GetRealParent, GetScriptableParent respects <iframe
 * mozbrowser> boundaries, so if |this| is contained by an <iframe
 * mozbrowser>, we will return |this| as its own parent.
 */
nsPIDOMWindowOuter* nsGlobalWindowInner::GetScriptableParent() {
  FORWARD_TO_OUTER(GetScriptableParent, (), nullptr);
}

/**
 * GetScriptableTop is called when script reads window.top.
 *
 * In contrast to GetRealTop, GetScriptableTop respects <iframe mozbrowser>
 * boundaries.  If we encounter a window owned by an <iframe mozbrowser> while
 * walking up the window hierarchy, we'll stop and return that window.
 */
nsPIDOMWindowOuter* nsGlobalWindowInner::GetScriptableTop() {
  FORWARD_TO_OUTER(GetScriptableTop, (), nullptr);
}

void nsGlobalWindowInner::GetContent(JSContext* aCx,
                                     JS::MutableHandle<JSObject*> aRetval,
                                     CallerType aCallerType,
                                     ErrorResult& aError) {
  FORWARD_TO_OUTER_OR_THROW(GetContentOuter,
                            (aCx, aRetval, aCallerType, aError), aError, );
}

BarProp* nsGlobalWindowInner::GetMenubar(ErrorResult& aError) {
  if (!mMenubar) {
    mMenubar = new MenubarProp(this);
  }

  return mMenubar;
}

BarProp* nsGlobalWindowInner::GetToolbar(ErrorResult& aError) {
  if (!mToolbar) {
    mToolbar = new ToolbarProp(this);
  }

  return mToolbar;
}

BarProp* nsGlobalWindowInner::GetLocationbar(ErrorResult& aError) {
  if (!mLocationbar) {
    mLocationbar = new LocationbarProp(this);
  }
  return mLocationbar;
}

BarProp* nsGlobalWindowInner::GetPersonalbar(ErrorResult& aError) {
  if (!mPersonalbar) {
    mPersonalbar = new PersonalbarProp(this);
  }
  return mPersonalbar;
}

BarProp* nsGlobalWindowInner::GetStatusbar(ErrorResult& aError) {
  if (!mStatusbar) {
    mStatusbar = new StatusbarProp(this);
  }
  return mStatusbar;
}

BarProp* nsGlobalWindowInner::GetScrollbars(ErrorResult& aError) {
  if (!mScrollbars) {
    mScrollbars = new ScrollbarsProp(this);
  }

  return mScrollbars;
}

bool nsGlobalWindowInner::GetClosed(ErrorResult& aError) {
  // If we're called from JS (which is the only way we should be getting called
  // here) and we reach this point, that means our JS global is the current
  // target of the WindowProxy, which means that we are the "current inner"
  // of our outer. So if FORWARD_TO_OUTER fails to forward, that means the
  // outer is already torn down, which corresponds to the closed state.
  FORWARD_TO_OUTER(GetClosedOuter, (), true);
}

Nullable<WindowProxyHolder> nsGlobalWindowInner::IndexedGetter(
    uint32_t aIndex) {
  FORWARD_TO_OUTER(IndexedGetterOuter, (aIndex), nullptr);
}

namespace {

struct InterfaceShimEntry {
  const char* geckoName;
  const char* domName;
};

}  // anonymous namespace

// We add shims from Components.interfaces.nsIDOMFoo to window.Foo for each
// interface that has interface constants that sites might be getting off
// of Ci.
const InterfaceShimEntry kInterfaceShimMap[] = {
    {"nsIXMLHttpRequest", "XMLHttpRequest"},
    {"nsIDOMDOMException", "DOMException"},
    {"nsIDOMNode", "Node"},
    {"nsIDOMCSSRule", "CSSRule"},
    {"nsIDOMEvent", "Event"},
    {"nsIDOMNSEvent", "Event"},
    {"nsIDOMKeyEvent", "KeyEvent"},
    {"nsIDOMMouseEvent", "MouseEvent"},
    {"nsIDOMMouseScrollEvent", "MouseScrollEvent"},
    {"nsIDOMMutationEvent", "MutationEvent"},
    {"nsIDOMUIEvent", "UIEvent"},
    {"nsIDOMHTMLMediaElement", "HTMLMediaElement"},
    {"nsIDOMRange", "Range"},
    {"nsIDOMSVGLength", "SVGLength"},
    // Think about whether Ci.nsINodeFilter can just go away for websites!
    {"nsIDOMNodeFilter", "NodeFilter"},
    {"nsIDOMXPathResult", "XPathResult"}};

bool nsGlobalWindowInner::ResolveComponentsShim(
    JSContext* aCx, JS::Handle<JSObject*> aGlobal,
    JS::MutableHandle<JS::PropertyDescriptor> aDesc) {
  // Keep track of how often this happens.
  Telemetry::Accumulate(Telemetry::COMPONENTS_SHIM_ACCESSED_BY_CONTENT, true);

  // Warn once.
  nsCOMPtr<Document> doc = GetExtantDoc();
  if (doc) {
    doc->WarnOnceAbout(Document::eComponents, /* asError = */ true);
  }

  // Create a fake Components object.
  AssertSameCompartment(aCx, aGlobal);
  JS::Rooted<JSObject*> components(aCx, JS_NewPlainObject(aCx));
  if (NS_WARN_IF(!components)) {
    return false;
  }

  // Create a fake interfaces object.
  JS::Rooted<JSObject*> interfaces(aCx, JS_NewPlainObject(aCx));
  if (NS_WARN_IF(!interfaces)) {
    return false;
  }
  bool ok =
      JS_DefineProperty(aCx, components, "interfaces", interfaces,
                        JSPROP_ENUMERATE | JSPROP_PERMANENT | JSPROP_READONLY);
  if (NS_WARN_IF(!ok)) {
    return false;
  }

  // Define a bunch of shims from the Ci.nsIDOMFoo to window.Foo for DOM
  // interfaces with constants.
  for (uint32_t i = 0; i < ArrayLength(kInterfaceShimMap); ++i) {
    // Grab the names from the table.
    const char* geckoName = kInterfaceShimMap[i].geckoName;
    const char* domName = kInterfaceShimMap[i].domName;

    // Look up the appopriate interface object on the global.
    JS::Rooted<JS::Value> v(aCx, JS::UndefinedValue());
    ok = JS_GetProperty(aCx, aGlobal, domName, &v);
    if (NS_WARN_IF(!ok)) {
      return false;
    }
    if (!v.isObject()) {
      NS_WARNING("Unable to find interface object on global");
      continue;
    }

    // Define the shim on the interfaces object.
    ok = JS_DefineProperty(
        aCx, interfaces, geckoName, v,
        JSPROP_ENUMERATE | JSPROP_PERMANENT | JSPROP_READONLY);
    if (NS_WARN_IF(!ok)) {
      return false;
    }
  }

  FillPropertyDescriptor(aDesc, aGlobal, JS::ObjectValue(*components), false);

  return true;
}

#ifdef RELEASE_OR_BETA
#  define USE_CONTROLLERS_SHIM
#endif

#ifdef USE_CONTROLLERS_SHIM
static const JSClass ControllersShimClass = {"Controllers", 0};
static const JSClass XULControllersShimClass = {"XULControllers", 0};
#endif

bool nsGlobalWindowInner::DoResolve(
    JSContext* aCx, JS::Handle<JSObject*> aObj, JS::Handle<jsid> aId,
    JS::MutableHandle<JS::PropertyDescriptor> aDesc) {
  // Note: Keep this in sync with MayResolve.

  // Note: The infallibleInit call in GlobalResolve depends on this check.
  if (!JSID_IS_STRING(aId)) {
    return true;
  }

  bool found;
  if (!WebIDLGlobalNameHash::DefineIfEnabled(aCx, aObj, aId, aDesc, &found)) {
    return false;
  }

  if (found) {
    return true;
  }

  // We support a cut-down Components.interfaces in case websites are
  // using Components.interfaces.nsIFoo.CONSTANT_NAME for the ones
  // that have constants.
  static bool watchingComponentsPref = false;
  static bool useComponentsShim = false;
  if (!watchingComponentsPref) {
    watchingComponentsPref = true;
    Preferences::AddBoolVarCache(&useComponentsShim, "dom.use_components_shim",
                                 true);
  }
  if (useComponentsShim &&
      aId == XPCJSRuntime::Get()->GetStringID(XPCJSContext::IDX_COMPONENTS)) {
    return ResolveComponentsShim(aCx, aObj, aDesc);
  }

  // We also support a "window.controllers" thing; apparently some
  // sites use it for browser-sniffing.  See bug 1010577.
#ifdef USE_CONTROLLERS_SHIM
  // Note: We use |aObj| rather than |this| to get the principal here, because
  // this is called during Window setup when the Document isn't necessarily
  // hooked up yet.
  if ((aId == XPCJSRuntime::Get()->GetStringID(XPCJSContext::IDX_CONTROLLERS) ||
       aId == XPCJSRuntime::Get()->GetStringID(
                  XPCJSContext::IDX_CONTROLLERS_CLASS)) &&
      !xpc::IsXrayWrapper(aObj) &&
      !nsContentUtils::IsSystemPrincipal(
          nsContentUtils::ObjectPrincipal(aObj))) {
    if (GetExtantDoc()) {
      GetExtantDoc()->WarnOnceAbout(Document::eWindow_Cc_ontrollers);
    }
    const JSClass* clazz;
    if (aId ==
        XPCJSRuntime::Get()->GetStringID(XPCJSContext::IDX_CONTROLLERS)) {
      clazz = &XULControllersShimClass;
    } else {
      clazz = &ControllersShimClass;
    }
    MOZ_ASSERT(JS_IsGlobalObject(aObj));
    JS::Rooted<JSObject*> shim(aCx, JS_NewObject(aCx, clazz));
    if (NS_WARN_IF(!shim)) {
      return false;
    }
    FillPropertyDescriptor(aDesc, aObj, JS::ObjectValue(*shim),
                           /* readOnly = */ false);
    return true;
  }
#endif

  return true;
}

/* static */
bool nsGlobalWindowInner::MayResolve(jsid aId) {
  // Note: This function does not fail and may not have any side-effects.
  // Note: Keep this in sync with DoResolve.
  if (!JSID_IS_STRING(aId)) {
    return false;
  }

  if (aId == XPCJSRuntime::Get()->GetStringID(XPCJSContext::IDX_COMPONENTS)) {
    return true;
  }

  if (aId == XPCJSRuntime::Get()->GetStringID(XPCJSContext::IDX_CONTROLLERS) ||
      aId == XPCJSRuntime::Get()->GetStringID(
                 XPCJSContext::IDX_CONTROLLERS_CLASS)) {
    // We only resolve .controllers/.Controllers in release builds and on
    // non-chrome windows, but let's not worry about any of that stuff.
    return true;
  }

  return WebIDLGlobalNameHash::MayResolve(aId);
}

void nsGlobalWindowInner::GetOwnPropertyNames(
    JSContext* aCx, JS::MutableHandleVector<jsid> aNames, bool aEnumerableOnly,
    ErrorResult& aRv) {
  if (aEnumerableOnly) {
    // The names we would return from here get defined on the window via one of
    // two codepaths.  The ones coming from the WebIDLGlobalNameHash will end up
    // in the DefineConstructor function in BindingUtils, which always defines
    // things as non-enumerable.  The ones coming from the script namespace
    // manager get defined by our resolve hook using FillPropertyDescriptor with
    // 0 for the property attributes, so non-enumerable as well.
    //
    // So in the aEnumerableOnly case we have nothing to do.
    return;
  }

  // "Components" is marked as enumerable but only resolved on demand :-/.
  // aNames.AppendElement(NS_LITERAL_STRING("Components"));

  JS::Rooted<JSObject*> wrapper(aCx, GetWrapper());

  // There are actually two ways we can get called here: For normal
  // enumeration or for Xray enumeration.  In the latter case, we want to
  // return all possible WebIDL names, because we don't really support
  // deleting these names off our Xray; trying to resolve them will just make
  // them come back.  In the former case, we want to avoid returning deleted
  // names.  But the JS engine already knows about the non-deleted
  // already-resolved names, so we can just return the so-far-unresolved ones.
  //
  // We can tell which case we're in by whether aCx is in our wrapper's
  // compartment.  If not, we're in the Xray case.
  WebIDLGlobalNameHash::NameType nameType =
      js::IsObjectInContextCompartment(wrapper, aCx)
          ? WebIDLGlobalNameHash::UnresolvedNamesOnly
          : WebIDLGlobalNameHash::AllNames;
  if (!WebIDLGlobalNameHash::GetNames(aCx, wrapper, nameType, aNames)) {
    aRv.NoteJSContextException(aCx);
  }
}

/* static */
bool nsGlobalWindowInner::IsPrivilegedChromeWindow(JSContext* aCx,
                                                   JSObject* aObj) {
  // For now, have to deal with XPConnect objects here.
  nsGlobalWindowInner* win = xpc::WindowOrNull(aObj);
  return win && win->IsChromeWindow() &&
         nsContentUtils::ObjectPrincipal(aObj) ==
             nsContentUtils::GetSystemPrincipal();
}

/* static */
bool nsGlobalWindowInner::OfflineCacheAllowedForContext(JSContext* aCx,
                                                        JSObject* aObj) {
  return IsSecureContextOrObjectIsFromSecureContext(aCx, aObj) ||
         Preferences::GetBool("browser.cache.offline.insecure.enable");
}

/* static */
bool nsGlobalWindowInner::IsRequestIdleCallbackEnabled(JSContext* aCx,
                                                       JSObject* aObj) {
  // The requestIdleCallback should always be enabled for system code.
  return StaticPrefs::dom_requestIdleCallback_enabled() ||
         nsContentUtils::IsSystemCaller(aCx);
}

/* static */
bool nsGlobalWindowInner::RegisterProtocolHandlerAllowedForContext(
    JSContext* aCx, JSObject* aObj) {
  return IsSecureContextOrObjectIsFromSecureContext(aCx, aObj) ||
         Preferences::GetBool("dom.registerProtocolHandler.insecure.enabled");
}

/* static */
bool nsGlobalWindowInner::DeviceSensorsEnabled(JSContext* aCx, JSObject* aObj) {
  return Preferences::GetBool("device.sensors.enabled");
}

nsDOMOfflineResourceList* nsGlobalWindowInner::GetApplicationCache(
    ErrorResult& aError) {
  if (!mApplicationCache) {
    nsCOMPtr<nsIWebNavigation> webNav(do_QueryInterface(GetDocShell()));
    if (!webNav || !mDoc) {
      aError.Throw(NS_ERROR_FAILURE);
      return nullptr;
    }

    nsCOMPtr<nsIURI> uri;
    aError = webNav->GetCurrentURI(getter_AddRefs(uri));
    if (aError.Failed()) {
      return nullptr;
    }

    nsCOMPtr<nsIURI> manifestURI;
    nsContentUtils::GetOfflineAppManifest(mDoc, getter_AddRefs(manifestURI));

    RefPtr<nsDOMOfflineResourceList> applicationCache =
        new nsDOMOfflineResourceList(manifestURI, uri, mDoc->NodePrincipal(),
                                     this);

    applicationCache->Init();

    mApplicationCache = applicationCache;
  }

  return mApplicationCache;
}

nsDOMOfflineResourceList* nsGlobalWindowInner::GetApplicationCache() {
  return GetApplicationCache(IgnoreErrors());
}

Crypto* nsGlobalWindowInner::GetCrypto(ErrorResult& aError) {
  if (!mCrypto) {
    mCrypto = new Crypto(this);
  }
  return mCrypto;
}

mozilla::dom::U2F* nsGlobalWindowInner::GetU2f(ErrorResult& aError) {
  if (!mU2F) {
    RefPtr<U2F> u2f = new U2F(this);
    u2f->Init(aError);
    if (NS_WARN_IF(aError.Failed())) {
      return nullptr;
    }

    mU2F = u2f;
  }
  return mU2F;
}

nsIControllers* nsGlobalWindowInner::GetControllers(ErrorResult& aError) {
  FORWARD_TO_OUTER_OR_THROW(GetControllersOuter, (aError), aError, nullptr);
}

nsresult nsGlobalWindowInner::GetControllers(nsIControllers** aResult) {
  ErrorResult rv;
  nsCOMPtr<nsIControllers> controllers = GetControllers(rv);
  controllers.forget(aResult);

  return rv.StealNSResult();
}

nsPIDOMWindowOuter* nsGlobalWindowInner::GetOpenerWindow(ErrorResult& aError) {
  FORWARD_TO_OUTER_OR_THROW(GetOpenerWindowOuter, (), aError, nullptr);
}

void nsGlobalWindowInner::GetOpener(JSContext* aCx,
                                    JS::MutableHandle<JS::Value> aRetval,
                                    ErrorResult& aError) {
  nsCOMPtr<nsPIDOMWindowOuter> opener = GetOpenerWindow(aError);
  if (aError.Failed() || !opener) {
    aRetval.setNull();
    return;
  }

  aError = nsContentUtils::WrapNative(aCx, opener, aRetval);
}

void nsGlobalWindowInner::SetOpener(JSContext* aCx,
                                    JS::Handle<JS::Value> aOpener,
                                    ErrorResult& aError) {
  if (aOpener.isNull()) {
    FORWARD_TO_OUTER_VOID(SetOpenerWindow, (nullptr, false));
    return;
  }

  // If something other than null is passed, just define aOpener on our inner
  // window's JS object, wrapped into the current compartment so that for Xrays
  // we define on the Xray expando object, but don't set it on the outer window,
  // so that it'll get reset on navigation.  This is just like replaceable
  // properties, but we're not quite readonly.
  RedefineProperty(aCx, "opener", aOpener, aError);
}

void nsGlobalWindowInner::GetEvent(JSContext* aCx,
                                   JS::MutableHandle<JS::Value> aRetval) {
  if (mEvent) {
    Unused << nsContentUtils::WrapNative(aCx, mEvent, aRetval);
  } else {
    aRetval.setUndefined();
  }
}

void nsGlobalWindowInner::GetStatus(nsAString& aStatus, ErrorResult& aError) {
  FORWARD_TO_OUTER_OR_THROW(GetStatusOuter, (aStatus), aError, );
}

void nsGlobalWindowInner::SetStatus(const nsAString& aStatus,
                                    ErrorResult& aError) {
  FORWARD_TO_OUTER_OR_THROW(SetStatusOuter, (aStatus), aError, );
}

void nsGlobalWindowInner::GetName(nsAString& aName, ErrorResult& aError) {
  FORWARD_TO_OUTER_OR_THROW(GetNameOuter, (aName), aError, );
}

void nsGlobalWindowInner::SetName(const nsAString& aName,
                                  mozilla::ErrorResult& aError) {
  FORWARD_TO_OUTER_OR_THROW(SetNameOuter, (aName, aError), aError, );
}

int32_t nsGlobalWindowInner::GetInnerWidth(CallerType aCallerType,
                                           ErrorResult& aError) {
  // We ignore aCallerType; we only have that argument because some other things
  // called by GetReplaceableWindowCoord need it.  If this ever changes, fix
  //   nsresult nsGlobalWindowInner::GetInnerWidth(int32_t* aInnerWidth)
  // to actually take a useful CallerType and pass it in here.
  FORWARD_TO_OUTER_OR_THROW(GetInnerWidthOuter, (aError), aError, 0);
}

void nsGlobalWindowInner::GetInnerWidth(JSContext* aCx,
                                        JS::MutableHandle<JS::Value> aValue,
                                        CallerType aCallerType,
                                        ErrorResult& aError) {
  GetReplaceableWindowCoord(aCx, &nsGlobalWindowInner::GetInnerWidth, aValue,
                            aCallerType, aError);
}

nsresult nsGlobalWindowInner::GetInnerWidth(int32_t* aInnerWidth) {
  ErrorResult rv;
  // Callee doesn't care about the caller type, but play it safe.
  *aInnerWidth = GetInnerWidth(CallerType::NonSystem, rv);

  return rv.StealNSResult();
}

void nsGlobalWindowInner::SetInnerWidth(int32_t aInnerWidth,
                                        CallerType aCallerType,
                                        ErrorResult& aError) {
  FORWARD_TO_OUTER_OR_THROW(SetInnerWidthOuter,
                            (aInnerWidth, aCallerType, aError), aError, );
}

void nsGlobalWindowInner::SetInnerWidth(JSContext* aCx,
                                        JS::Handle<JS::Value> aValue,
                                        CallerType aCallerType,
                                        ErrorResult& aError) {
  SetReplaceableWindowCoord(aCx, &nsGlobalWindowInner::SetInnerWidth, aValue,
                            "innerWidth", aCallerType, aError);
}

int32_t nsGlobalWindowInner::GetInnerHeight(CallerType aCallerType,
                                            ErrorResult& aError) {
  // We ignore aCallerType; we only have that argument because some other things
  // called by GetReplaceableWindowCoord need it.  If this ever changes, fix
  //   nsresult nsGlobalWindowInner::GetInnerHeight(int32_t* aInnerWidth)
  // to actually take a useful CallerType and pass it in here.
  FORWARD_TO_OUTER_OR_THROW(GetInnerHeightOuter, (aError), aError, 0);
}

void nsGlobalWindowInner::GetInnerHeight(JSContext* aCx,
                                         JS::MutableHandle<JS::Value> aValue,
                                         CallerType aCallerType,
                                         ErrorResult& aError) {
  GetReplaceableWindowCoord(aCx, &nsGlobalWindowInner::GetInnerHeight, aValue,
                            aCallerType, aError);
}

nsresult nsGlobalWindowInner::GetInnerHeight(int32_t* aInnerHeight) {
  ErrorResult rv;
  // Callee doesn't care about the caller type, but play it safe.
  *aInnerHeight = GetInnerHeight(CallerType::NonSystem, rv);

  return rv.StealNSResult();
}

void nsGlobalWindowInner::SetInnerHeight(int32_t aInnerHeight,
                                         CallerType aCallerType,
                                         ErrorResult& aError) {
  FORWARD_TO_OUTER_OR_THROW(SetInnerHeightOuter,
                            (aInnerHeight, aCallerType, aError), aError, );
}

void nsGlobalWindowInner::SetInnerHeight(JSContext* aCx,
                                         JS::Handle<JS::Value> aValue,
                                         CallerType aCallerType,
                                         ErrorResult& aError) {
  SetReplaceableWindowCoord(aCx, &nsGlobalWindowInner::SetInnerHeight, aValue,
                            "innerHeight", aCallerType, aError);
}

int32_t nsGlobalWindowInner::GetOuterWidth(CallerType aCallerType,
                                           ErrorResult& aError) {
  FORWARD_TO_OUTER_OR_THROW(GetOuterWidthOuter, (aCallerType, aError), aError,
                            0);
}

void nsGlobalWindowInner::GetOuterWidth(JSContext* aCx,
                                        JS::MutableHandle<JS::Value> aValue,
                                        CallerType aCallerType,
                                        ErrorResult& aError) {
  GetReplaceableWindowCoord(aCx, &nsGlobalWindowInner::GetOuterWidth, aValue,
                            aCallerType, aError);
}

int32_t nsGlobalWindowInner::GetOuterHeight(CallerType aCallerType,
                                            ErrorResult& aError) {
  FORWARD_TO_OUTER_OR_THROW(GetOuterHeightOuter, (aCallerType, aError), aError,
                            0);
}

void nsGlobalWindowInner::GetOuterHeight(JSContext* aCx,
                                         JS::MutableHandle<JS::Value> aValue,
                                         CallerType aCallerType,
                                         ErrorResult& aError) {
  GetReplaceableWindowCoord(aCx, &nsGlobalWindowInner::GetOuterHeight, aValue,
                            aCallerType, aError);
}

void nsGlobalWindowInner::SetOuterWidth(int32_t aOuterWidth,
                                        CallerType aCallerType,
                                        ErrorResult& aError) {
  FORWARD_TO_OUTER_OR_THROW(SetOuterWidthOuter,
                            (aOuterWidth, aCallerType, aError), aError, );
}

void nsGlobalWindowInner::SetOuterWidth(JSContext* aCx,
                                        JS::Handle<JS::Value> aValue,
                                        CallerType aCallerType,
                                        ErrorResult& aError) {
  SetReplaceableWindowCoord(aCx, &nsGlobalWindowInner::SetOuterWidth, aValue,
                            "outerWidth", aCallerType, aError);
}

void nsGlobalWindowInner::SetOuterHeight(int32_t aOuterHeight,
                                         CallerType aCallerType,
                                         ErrorResult& aError) {
  FORWARD_TO_OUTER_OR_THROW(SetOuterHeightOuter,
                            (aOuterHeight, aCallerType, aError), aError, );
}

void nsGlobalWindowInner::SetOuterHeight(JSContext* aCx,
                                         JS::Handle<JS::Value> aValue,
                                         CallerType aCallerType,
                                         ErrorResult& aError) {
  SetReplaceableWindowCoord(aCx, &nsGlobalWindowInner::SetOuterHeight, aValue,
                            "outerHeight", aCallerType, aError);
}

int32_t nsGlobalWindowInner::GetScreenX(CallerType aCallerType,
                                        ErrorResult& aError) {
  FORWARD_TO_OUTER_OR_THROW(GetScreenXOuter, (aCallerType, aError), aError, 0);
}

void nsGlobalWindowInner::GetScreenX(JSContext* aCx,
                                     JS::MutableHandle<JS::Value> aValue,
                                     CallerType aCallerType,
                                     ErrorResult& aError) {
  GetReplaceableWindowCoord(aCx, &nsGlobalWindowInner::GetScreenX, aValue,
                            aCallerType, aError);
}

float nsGlobalWindowInner::GetMozInnerScreenX(CallerType aCallerType,
                                              ErrorResult& aError) {
  FORWARD_TO_OUTER_OR_THROW(GetMozInnerScreenXOuter, (aCallerType), aError, 0);
}

float nsGlobalWindowInner::GetMozInnerScreenY(CallerType aCallerType,
                                              ErrorResult& aError) {
  FORWARD_TO_OUTER_OR_THROW(GetMozInnerScreenYOuter, (aCallerType), aError, 0);
}

double nsGlobalWindowInner::GetDevicePixelRatio(CallerType aCallerType,
                                                ErrorResult& aError) {
  FORWARD_TO_OUTER_OR_THROW(GetDevicePixelRatioOuter, (aCallerType), aError,
                            0.0);
}

uint64_t nsGlobalWindowInner::GetMozPaintCount(ErrorResult& aError) {
  FORWARD_TO_OUTER_OR_THROW(GetMozPaintCountOuter, (), aError, 0);
}

int32_t nsGlobalWindowInner::RequestAnimationFrame(
    FrameRequestCallback& aCallback, ErrorResult& aError) {
  if (!mDoc) {
    return 0;
  }

  if (GetWrapperPreserveColor()) {
    js::NotifyAnimationActivity(GetWrapperPreserveColor());
  }

  DebuggerNotificationDispatch(this,
                               DebuggerNotificationType::RequestAnimationFrame);

  int32_t handle;
  aError = mDoc->ScheduleFrameRequestCallback(aCallback, &handle);
  return handle;
}

void nsGlobalWindowInner::CancelAnimationFrame(int32_t aHandle,
                                               ErrorResult& aError) {
  if (!mDoc) {
    return;
  }

  DebuggerNotificationDispatch(this,
                               DebuggerNotificationType::CancelAnimationFrame);

  mDoc->CancelFrameRequestCallback(aHandle);
}

already_AddRefed<MediaQueryList> nsGlobalWindowInner::MatchMedia(
    const nsAString& aMediaQueryList, CallerType aCallerType,
    ErrorResult& aError) {
  // FIXME: This whole forward-to-outer and then get a pres
  // shell/context off the docshell dance is sort of silly; it'd make
  // more sense to forward to the inner, but it's what everyone else
  // (GetSelection, GetScrollXY, etc.) does around here.
  FORWARD_TO_OUTER_OR_THROW(MatchMediaOuter, (aMediaQueryList, aCallerType),
                            aError, nullptr);
}

void nsGlobalWindowInner::SetScreenX(int32_t aScreenX, CallerType aCallerType,
                                     ErrorResult& aError) {
  FORWARD_TO_OUTER_OR_THROW(SetScreenXOuter, (aScreenX, aCallerType, aError),
                            aError, );
}

void nsGlobalWindowInner::SetScreenX(JSContext* aCx,
                                     JS::Handle<JS::Value> aValue,
                                     CallerType aCallerType,
                                     ErrorResult& aError) {
  SetReplaceableWindowCoord(aCx, &nsGlobalWindowInner::SetScreenX, aValue,
                            "screenX", aCallerType, aError);
}

int32_t nsGlobalWindowInner::GetScreenY(CallerType aCallerType,
                                        ErrorResult& aError) {
  FORWARD_TO_OUTER_OR_THROW(GetScreenYOuter, (aCallerType, aError), aError, 0);
}

void nsGlobalWindowInner::GetScreenY(JSContext* aCx,
                                     JS::MutableHandle<JS::Value> aValue,
                                     CallerType aCallerType,
                                     ErrorResult& aError) {
  GetReplaceableWindowCoord(aCx, &nsGlobalWindowInner::GetScreenY, aValue,
                            aCallerType, aError);
}

void nsGlobalWindowInner::SetScreenY(int32_t aScreenY, CallerType aCallerType,
                                     ErrorResult& aError) {
  FORWARD_TO_OUTER_OR_THROW(SetScreenYOuter, (aScreenY, aCallerType, aError),
                            aError, );
}

void nsGlobalWindowInner::SetScreenY(JSContext* aCx,
                                     JS::Handle<JS::Value> aValue,
                                     CallerType aCallerType,
                                     ErrorResult& aError) {
  SetReplaceableWindowCoord(aCx, &nsGlobalWindowInner::SetScreenY, aValue,
                            "screenY", aCallerType, aError);
}

int32_t nsGlobalWindowInner::GetScrollMinX(ErrorResult& aError) {
  FORWARD_TO_OUTER_OR_THROW(GetScrollBoundaryOuter, (eSideLeft), aError, 0);
}

int32_t nsGlobalWindowInner::GetScrollMinY(ErrorResult& aError) {
  FORWARD_TO_OUTER_OR_THROW(GetScrollBoundaryOuter, (eSideTop), aError, 0);
}

int32_t nsGlobalWindowInner::GetScrollMaxX(ErrorResult& aError) {
  FORWARD_TO_OUTER_OR_THROW(GetScrollBoundaryOuter, (eSideRight), aError, 0);
}

int32_t nsGlobalWindowInner::GetScrollMaxY(ErrorResult& aError) {
  FORWARD_TO_OUTER_OR_THROW(GetScrollBoundaryOuter, (eSideBottom), aError, 0);
}

double nsGlobalWindowInner::GetScrollX(ErrorResult& aError) {
  FORWARD_TO_OUTER_OR_THROW(GetScrollXOuter, (), aError, 0);
}

double nsGlobalWindowInner::GetScrollY(ErrorResult& aError) {
  FORWARD_TO_OUTER_OR_THROW(GetScrollYOuter, (), aError, 0);
}

uint32_t nsGlobalWindowInner::Length() { FORWARD_TO_OUTER(Length, (), 0); }

Nullable<WindowProxyHolder> nsGlobalWindowInner::GetTop(
    mozilla::ErrorResult& aError) {
  FORWARD_TO_OUTER_OR_THROW(GetTopOuter, (), aError, nullptr);
}

already_AddRefed<BrowsingContext> nsGlobalWindowInner::GetChildWindow(
    const nsAString& aName) {
  if (GetOuterWindowInternal()) {
    return GetOuterWindowInternal()->GetChildWindow(aName);
  }
  return nullptr;
}

void nsGlobalWindowInner::RefreshRealmPrincipal() {
  JS::SetRealmPrincipals(js::GetNonCCWObjectRealm(GetWrapperPreserveColor()),
                         nsJSPrincipals::get(mDoc->NodePrincipal()));
}

already_AddRefed<nsIWidget> nsGlobalWindowInner::GetMainWidget() {
  FORWARD_TO_OUTER(GetMainWidget, (), nullptr);
}

nsIWidget* nsGlobalWindowInner::GetNearestWidget() const {
  if (GetOuterWindowInternal()) {
    return GetOuterWindowInternal()->GetNearestWidget();
  }
  return nullptr;
}

void nsGlobalWindowInner::SetFullScreen(bool aFullscreen,
                                        mozilla::ErrorResult& aError) {
  FORWARD_TO_OUTER_OR_THROW(SetFullscreenOuter, (aFullscreen, aError), aError,
                            /* void */);
}

bool nsGlobalWindowInner::GetFullScreen(ErrorResult& aError) {
  FORWARD_TO_OUTER_OR_THROW(GetFullscreenOuter, (), aError, false);
}

bool nsGlobalWindowInner::GetFullScreen() {
  ErrorResult dummy;
  bool fullscreen = GetFullScreen(dummy);
  dummy.SuppressException();
  return fullscreen;
}

void nsGlobalWindowInner::Dump(const nsAString& aStr) {
  if (!nsJSUtils::DumpEnabled()) {
    return;
  }

  char* cstr = ToNewUTF8String(aStr);

#if defined(XP_MACOSX)
  // have to convert \r to \n so that printing to the console works
  char *c = cstr, *cEnd = cstr + strlen(cstr);
  while (c < cEnd) {
    if (*c == '\r') *c = '\n';
    c++;
  }
#endif

  if (cstr) {
    MOZ_LOG(nsContentUtils::DOMDumpLog(), LogLevel::Debug,
            ("[Window.Dump] %s", cstr));
#ifdef XP_WIN
    PrintToDebugger(cstr);
#endif
#ifdef ANDROID
    __android_log_write(ANDROID_LOG_INFO, "GeckoDump", cstr);
#endif
    FILE* fp = gDumpFile ? gDumpFile : stdout;
    fputs(cstr, fp);
    fflush(fp);
    free(cstr);
  }
}

void nsGlobalWindowInner::Alert(nsIPrincipal& aSubjectPrincipal,
                                ErrorResult& aError) {
  Alert(EmptyString(), aSubjectPrincipal, aError);
}

void nsGlobalWindowInner::Alert(const nsAString& aMessage,
                                nsIPrincipal& aSubjectPrincipal,
                                ErrorResult& aError) {
  FORWARD_TO_OUTER_OR_THROW(AlertOuter, (aMessage, aSubjectPrincipal, aError),
                            aError, );
}

bool nsGlobalWindowInner::Confirm(const nsAString& aMessage,
                                  nsIPrincipal& aSubjectPrincipal,
                                  ErrorResult& aError) {
  FORWARD_TO_OUTER_OR_THROW(ConfirmOuter, (aMessage, aSubjectPrincipal, aError),
                            aError, false);
}

already_AddRefed<Promise> nsGlobalWindowInner::Fetch(
    const RequestOrUSVString& aInput, const RequestInit& aInit,
    CallerType aCallerType, ErrorResult& aRv) {
  return FetchRequest(this, aInput, aInit, aCallerType, aRv);
}

void nsGlobalWindowInner::Prompt(const nsAString& aMessage,
                                 const nsAString& aInitial, nsAString& aReturn,
                                 nsIPrincipal& aSubjectPrincipal,
                                 ErrorResult& aError) {
  FORWARD_TO_OUTER_OR_THROW(
      PromptOuter, (aMessage, aInitial, aReturn, aSubjectPrincipal, aError),
      aError, );
}

void nsGlobalWindowInner::Focus(ErrorResult& aError) {
  FORWARD_TO_OUTER_OR_THROW(FocusOuter, (), aError, );
}

nsresult nsGlobalWindowInner::Focus() {
  ErrorResult rv;
  Focus(rv);

  return rv.StealNSResult();
}

void nsGlobalWindowInner::Blur(ErrorResult& aError) {
  FORWARD_TO_OUTER_OR_THROW(BlurOuter, (), aError, );
}

void nsGlobalWindowInner::Stop(ErrorResult& aError) {
  FORWARD_TO_OUTER_OR_THROW(StopOuter, (aError), aError, );
}

/* static */
bool nsGlobalWindowInner::IsWindowPrintEnabled(JSContext*, JSObject*) {
  static bool called = false;
  static bool printDisabled = false;
  if (!called) {
    called = true;
    Preferences::AddBoolVarCache(&printDisabled, "dom.disable_window_print");
  }
  return !printDisabled;
}

void nsGlobalWindowInner::Print(ErrorResult& aError) {
  FORWARD_TO_OUTER_OR_THROW(PrintOuter, (aError), aError, );
}

void nsGlobalWindowInner::MoveTo(int32_t aXPos, int32_t aYPos,
                                 CallerType aCallerType, ErrorResult& aError) {
  FORWARD_TO_OUTER_OR_THROW(MoveToOuter, (aXPos, aYPos, aCallerType, aError),
                            aError, );
}

void nsGlobalWindowInner::MoveBy(int32_t aXDif, int32_t aYDif,
                                 CallerType aCallerType, ErrorResult& aError) {
  FORWARD_TO_OUTER_OR_THROW(MoveByOuter, (aXDif, aYDif, aCallerType, aError),
                            aError, );
}

void nsGlobalWindowInner::ResizeTo(int32_t aWidth, int32_t aHeight,
                                   CallerType aCallerType,
                                   ErrorResult& aError) {
  FORWARD_TO_OUTER_OR_THROW(ResizeToOuter,
                            (aWidth, aHeight, aCallerType, aError), aError, );
}

void nsGlobalWindowInner::ResizeBy(int32_t aWidthDif, int32_t aHeightDif,
                                   CallerType aCallerType,
                                   ErrorResult& aError) {
  FORWARD_TO_OUTER_OR_THROW(
      ResizeByOuter, (aWidthDif, aHeightDif, aCallerType, aError), aError, );
}

void nsGlobalWindowInner::SizeToContent(CallerType aCallerType,
                                        ErrorResult& aError) {
  FORWARD_TO_OUTER_OR_THROW(SizeToContentOuter, (aCallerType, aError),
                            aError, );
}

already_AddRefed<nsPIWindowRoot> nsGlobalWindowInner::GetTopWindowRoot() {
  nsGlobalWindowOuter* outer = GetOuterWindowInternal();
  if (!outer) {
    return nullptr;
  }
  return outer->GetTopWindowRoot();
}

void nsGlobalWindowInner::Scroll(double aXScroll, double aYScroll) {
  // Convert -Inf, Inf, and NaN to 0; otherwise, convert by C-style cast.
  auto scrollPos = CSSIntPoint::Truncate(mozilla::ToZeroIfNonfinite(aXScroll),
                                         mozilla::ToZeroIfNonfinite(aYScroll));
  ScrollTo(scrollPos, ScrollOptions());
}

void nsGlobalWindowInner::ScrollTo(double aXScroll, double aYScroll) {
  // Convert -Inf, Inf, and NaN to 0; otherwise, convert by C-style cast.
  auto scrollPos = CSSIntPoint::Truncate(mozilla::ToZeroIfNonfinite(aXScroll),
                                         mozilla::ToZeroIfNonfinite(aYScroll));
  ScrollTo(scrollPos, ScrollOptions());
}

void nsGlobalWindowInner::ScrollTo(const ScrollToOptions& aOptions) {
  // When scrolling to a non-zero offset, we need to determine whether that
  // position is within our scrollable range, so we need updated layout
  // information which requires a layout flush, otherwise all we need is to
  // flush frames to be able to access our scrollable frame here.
  FlushType flushType =
      ((aOptions.mLeft.WasPassed() && aOptions.mLeft.Value() > 0) ||
       (aOptions.mTop.WasPassed() && aOptions.mTop.Value() > 0))
          ? FlushType::Layout
          : FlushType::Frames;
  FlushPendingNotifications(flushType);
  nsIScrollableFrame* sf = GetScrollFrame();

  if (sf) {
    CSSIntPoint scrollPos = sf->GetScrollPositionCSSPixels();
    if (aOptions.mLeft.WasPassed()) {
      scrollPos.x = mozilla::ToZeroIfNonfinite(aOptions.mLeft.Value());
    }
    if (aOptions.mTop.WasPassed()) {
      scrollPos.y = mozilla::ToZeroIfNonfinite(aOptions.mTop.Value());
    }

    ScrollTo(scrollPos, aOptions);
  }
}

void nsGlobalWindowInner::Scroll(const ScrollToOptions& aOptions) {
  ScrollTo(aOptions);
}

void nsGlobalWindowInner::ScrollTo(const CSSIntPoint& aScroll,
                                   const ScrollOptions& aOptions) {
  // When scrolling to a non-zero offset, we need to determine whether that
  // position is within our scrollable range, so we need updated layout
  // information which requires a layout flush, otherwise all we need is to
  // flush frames to be able to access our scrollable frame here.
  FlushType flushType =
      (aScroll.x || aScroll.y) ? FlushType::Layout : FlushType::Frames;
  FlushPendingNotifications(flushType);
  nsIScrollableFrame* sf = GetScrollFrame();

  if (sf) {
    // Here we calculate what the max pixel value is that we can
    // scroll to, we do this by dividing maxint with the pixel to
    // twips conversion factor, and subtracting 4, the 4 comes from
    // experimenting with this value, anything less makes the view
    // code not scroll correctly, I have no idea why. -- jst
    const int32_t maxpx = nsPresContext::AppUnitsToIntCSSPixels(0x7fffffff) - 4;

    CSSIntPoint scroll(aScroll);
    if (scroll.x > maxpx) {
      scroll.x = maxpx;
    }

    if (scroll.y > maxpx) {
      scroll.y = maxpx;
    }

    ScrollMode scrollMode = sf->IsSmoothScroll(aOptions.mBehavior)
                                ? ScrollMode::SmoothMsd
                                : ScrollMode::Instant;

    sf->ScrollToCSSPixels(scroll, scrollMode);
  }
}

void nsGlobalWindowInner::ScrollBy(double aXScrollDif, double aYScrollDif) {
  FlushPendingNotifications(FlushType::Layout);
  nsIScrollableFrame* sf = GetScrollFrame();

  if (sf) {
    // It seems like it would make more sense for ScrollBy to use
    // SMOOTH mode, but tests seem to depend on the synchronous behaviour.
    // Perhaps Web content does too.
    ScrollToOptions options;
    options.mLeft.Construct(aXScrollDif);
    options.mTop.Construct(aYScrollDif);
    ScrollBy(options);
  }
}

void nsGlobalWindowInner::ScrollBy(const ScrollToOptions& aOptions) {
  FlushPendingNotifications(FlushType::Layout);
  nsIScrollableFrame* sf = GetScrollFrame();

  if (sf) {
    CSSIntPoint scrollDelta;
    if (aOptions.mLeft.WasPassed()) {
      scrollDelta.x = mozilla::ToZeroIfNonfinite(aOptions.mLeft.Value());
    }
    if (aOptions.mTop.WasPassed()) {
      scrollDelta.y = mozilla::ToZeroIfNonfinite(aOptions.mTop.Value());
    }

    ScrollMode scrollMode = sf->IsSmoothScroll(aOptions.mBehavior)
                                ? ScrollMode::SmoothMsd
                                : ScrollMode::Instant;

    sf->ScrollByCSSPixels(scrollDelta, scrollMode, nsGkAtoms::relative);
  }
}

void nsGlobalWindowInner::ScrollByLines(int32_t numLines,
                                        const ScrollOptions& aOptions) {
  FlushPendingNotifications(FlushType::Layout);
  nsIScrollableFrame* sf = GetScrollFrame();
  if (sf) {
    // It seems like it would make more sense for ScrollByLines to use
    // SMOOTH mode, but tests seem to depend on the synchronous behaviour.
    // Perhaps Web content does too.
    ScrollMode scrollMode = sf->IsSmoothScroll(aOptions.mBehavior)
                                ? ScrollMode::SmoothMsd
                                : ScrollMode::Instant;

    sf->ScrollBy(nsIntPoint(0, numLines), nsIScrollableFrame::LINES,
                 scrollMode);
  }
}

void nsGlobalWindowInner::ScrollByPages(int32_t numPages,
                                        const ScrollOptions& aOptions) {
  FlushPendingNotifications(FlushType::Layout);
  nsIScrollableFrame* sf = GetScrollFrame();
  if (sf) {
    // It seems like it would make more sense for ScrollByPages to use
    // SMOOTH mode, but tests seem to depend on the synchronous behaviour.
    // Perhaps Web content does too.
    ScrollMode scrollMode = sf->IsSmoothScroll(aOptions.mBehavior)
                                ? ScrollMode::SmoothMsd
                                : ScrollMode::Instant;

    sf->ScrollBy(nsIntPoint(0, numPages), nsIScrollableFrame::PAGES,
                 scrollMode);
  }
}

void nsGlobalWindowInner::MozScrollSnap() {
  FlushPendingNotifications(FlushType::Layout);
  nsIScrollableFrame* sf = GetScrollFrame();
  if (sf) {
    sf->ScrollSnap();
  }
}

void nsGlobalWindowInner::ClearTimeout(int32_t aHandle) {
  DebuggerNotificationDispatch(this, DebuggerNotificationType::ClearTimeout);

  if (aHandle > 0) {
    mTimeoutManager->ClearTimeout(aHandle, Timeout::Reason::eTimeoutOrInterval);
  }
}

void nsGlobalWindowInner::ClearInterval(int32_t aHandle) {
  DebuggerNotificationDispatch(this, DebuggerNotificationType::ClearInterval);

  if (aHandle > 0) {
    mTimeoutManager->ClearTimeout(aHandle, Timeout::Reason::eTimeoutOrInterval);
  }
}

void nsGlobalWindowInner::SetResizable(bool aResizable) const {
  // nop
}

void nsGlobalWindowInner::CaptureEvents() {
  if (mDoc) {
    mDoc->WarnOnceAbout(Document::eUseOfCaptureEvents);
  }
}

void nsGlobalWindowInner::ReleaseEvents() {
  if (mDoc) {
    mDoc->WarnOnceAbout(Document::eUseOfReleaseEvents);
  }
}

Nullable<WindowProxyHolder> nsGlobalWindowInner::Open(const nsAString& aUrl,
                                                      const nsAString& aName,
                                                      const nsAString& aOptions,
                                                      ErrorResult& aError) {
  FORWARD_TO_OUTER_OR_THROW(OpenOuter, (aUrl, aName, aOptions, aError), aError,
                            nullptr);
}

Nullable<WindowProxyHolder> nsGlobalWindowInner::OpenDialog(
    JSContext* aCx, const nsAString& aUrl, const nsAString& aName,
    const nsAString& aOptions, const Sequence<JS::Value>& aExtraArgument,
    ErrorResult& aError) {
  FORWARD_TO_OUTER_OR_THROW(
      OpenDialogOuter, (aCx, aUrl, aName, aOptions, aExtraArgument, aError),
      aError, nullptr);
}

BrowsingContext* nsGlobalWindowInner::GetFrames(ErrorResult& aError) {
  FORWARD_TO_OUTER_OR_THROW(GetFramesOuter, (), aError, nullptr);
}

void nsGlobalWindowInner::PostMessageMoz(JSContext* aCx,
                                         JS::Handle<JS::Value> aMessage,
                                         const nsAString& aTargetOrigin,
                                         JS::Handle<JS::Value> aTransfer,
                                         nsIPrincipal& aSubjectPrincipal,
                                         ErrorResult& aError) {
  FORWARD_TO_OUTER_OR_THROW(
      PostMessageMozOuter,
      (aCx, aMessage, aTargetOrigin, aTransfer, aSubjectPrincipal, aError),
      aError, );
}

void nsGlobalWindowInner::PostMessageMoz(JSContext* aCx,
                                         JS::Handle<JS::Value> aMessage,
                                         const nsAString& aTargetOrigin,
                                         const Sequence<JSObject*>& aTransfer,
                                         nsIPrincipal& aSubjectPrincipal,
                                         ErrorResult& aRv) {
  JS::Rooted<JS::Value> transferArray(aCx, JS::UndefinedValue());

  aRv = nsContentUtils::CreateJSValueFromSequenceOfObject(aCx, aTransfer,
                                                          &transferArray);
  if (NS_WARN_IF(aRv.Failed())) {
    return;
  }

  PostMessageMoz(aCx, aMessage, aTargetOrigin, transferArray, aSubjectPrincipal,
                 aRv);
}

void nsGlobalWindowInner::PostMessageMoz(
    JSContext* aCx, JS::Handle<JS::Value> aMessage,
    const WindowPostMessageOptions& aOptions, nsIPrincipal& aSubjectPrincipal,
    ErrorResult& aRv) {
  JS::Rooted<JS::Value> transferArray(aCx, JS::UndefinedValue());

  aRv = nsContentUtils::CreateJSValueFromSequenceOfObject(
      aCx, aOptions.mTransfer, &transferArray);
  if (NS_WARN_IF(aRv.Failed())) {
    return;
  }

  PostMessageMoz(aCx, aMessage, aOptions.mTargetOrigin, transferArray,
                 aSubjectPrincipal, aRv);
}

void nsGlobalWindowInner::Close(CallerType aCallerType, ErrorResult& aError) {
  FORWARD_TO_OUTER_OR_THROW(CloseOuter, (aCallerType == CallerType::System),
                            aError, );
}

nsresult nsGlobalWindowInner::Close() {
  FORWARD_TO_OUTER(Close, (), NS_ERROR_UNEXPECTED);
}

bool nsGlobalWindowInner::IsInModalState() {
  FORWARD_TO_OUTER(IsInModalState, (), false);
}

// static
void nsGlobalWindowInner::NotifyDOMWindowDestroyed(
    nsGlobalWindowInner* aWindow) {
  nsCOMPtr<nsIObserverService> observerService = services::GetObserverService();
  if (observerService) {
    observerService->NotifyObservers(ToSupports(aWindow),
                                     DOM_WINDOW_DESTROYED_TOPIC, nullptr);
  }
}

void nsGlobalWindowInner::NotifyWindowIDDestroyed(const char* aTopic) {
  nsCOMPtr<nsIRunnable> runnable =
      new WindowDestroyedEvent(this, mWindowID, aTopic);
  Dispatch(TaskCategory::Other, runnable.forget());
}

// static
void nsGlobalWindowInner::NotifyDOMWindowFrozen(nsGlobalWindowInner* aWindow) {
  if (aWindow) {
    nsCOMPtr<nsIObserverService> observerService =
        services::GetObserverService();
    if (observerService) {
      observerService->NotifyObservers(ToSupports(aWindow),
                                       DOM_WINDOW_FROZEN_TOPIC, nullptr);
    }
  }
}

// static
void nsGlobalWindowInner::NotifyDOMWindowThawed(nsGlobalWindowInner* aWindow) {
  if (aWindow) {
    nsCOMPtr<nsIObserverService> observerService =
        services::GetObserverService();
    if (observerService) {
      observerService->NotifyObservers(ToSupports(aWindow),
                                       DOM_WINDOW_THAWED_TOPIC, nullptr);
    }
  }
}

JSObject* nsGlobalWindowInner::GetCachedXBLPrototypeHandler(
    nsXBLPrototypeHandler* aKey) {
  JS::Rooted<JSObject*> handler(RootingCx());
  if (mCachedXBLPrototypeHandlers) {
    mCachedXBLPrototypeHandlers->Get(aKey, handler.address());
  }
  return handler;
}

void nsGlobalWindowInner::CacheXBLPrototypeHandler(
    nsXBLPrototypeHandler* aKey, JS::Handle<JSObject*> aHandler) {
  if (!mCachedXBLPrototypeHandlers) {
    mCachedXBLPrototypeHandlers = MakeUnique<XBLPrototypeHandlerTable>();
    PreserveWrapper(ToSupports(this));
  }

  mCachedXBLPrototypeHandlers->Put(aKey, aHandler);
}

Element* nsGlobalWindowInner::GetFrameElement(nsIPrincipal& aSubjectPrincipal,
                                              ErrorResult& aError) {
  FORWARD_TO_OUTER_OR_THROW(GetFrameElementOuter, (aSubjectPrincipal), aError,
                            nullptr);
}

Element* nsGlobalWindowInner::GetRealFrameElement(ErrorResult& aError) {
  FORWARD_TO_OUTER_OR_THROW(GetRealFrameElementOuter, (), aError, nullptr);
}

/**
 * nsIGlobalWindow::GetFrameElement (when called from C++) is just a wrapper
 * around GetRealFrameElement.
 */
Element* nsGlobalWindowInner::GetFrameElement() {
  return GetRealFrameElement(IgnoreErrors());
}

void nsGlobalWindowInner::UpdateCommands(const nsAString& anAction,
                                         Selection* aSel, int16_t aReason) {
  if (GetOuterWindowInternal()) {
    GetOuterWindowInternal()->UpdateCommands(anAction, aSel, aReason);
  }
}

Selection* nsGlobalWindowInner::GetSelection(ErrorResult& aError) {
  FORWARD_TO_OUTER_OR_THROW(GetSelectionOuter, (), aError, nullptr);
}

bool nsGlobalWindowInner::Find(const nsAString& aString, bool aCaseSensitive,
                               bool aBackwards, bool aWrapAround,
                               bool aWholeWord, bool aSearchInFrames,
                               bool aShowDialog, ErrorResult& aError) {
  FORWARD_TO_OUTER_OR_THROW(FindOuter,
                            (aString, aCaseSensitive, aBackwards, aWrapAround,
                             aWholeWord, aSearchInFrames, aShowDialog, aError),
                            aError, false);
}

void nsGlobalWindowInner::GetOrigin(nsAString& aOrigin) {
  nsContentUtils::GetUTFOrigin(GetPrincipal(), aOrigin);
}

void nsGlobalWindowInner::Atob(const nsAString& aAsciiBase64String,
                               nsAString& aBinaryData, ErrorResult& aError) {
  aError = nsContentUtils::Atob(aAsciiBase64String, aBinaryData);
}

void nsGlobalWindowInner::Btoa(const nsAString& aBinaryData,
                               nsAString& aAsciiBase64String,
                               ErrorResult& aError) {
  aError = nsContentUtils::Btoa(aBinaryData, aAsciiBase64String);
}

//*****************************************************************************
// EventTarget
//*****************************************************************************

nsPIDOMWindowOuter* nsGlobalWindowInner::GetOwnerGlobalForBindingsInternal() {
  return nsPIDOMWindowOuter::GetFromCurrentInner(this);
}

bool nsGlobalWindowInner::DispatchEvent(Event& aEvent, CallerType aCallerType,
                                        ErrorResult& aRv) {
  if (!IsCurrentInnerWindow()) {
    NS_WARNING(
        "DispatchEvent called on non-current inner window, dropping. "
        "Please check the window in the caller instead.");
    aRv.Throw(NS_ERROR_FAILURE);
    return false;
  }

  if (!mDoc) {
    aRv.Throw(NS_ERROR_FAILURE);
    return false;
  }

  // Obtain a presentation shell
  RefPtr<nsPresContext> presContext = mDoc->GetPresContext();

  nsEventStatus status = nsEventStatus_eIgnore;
  nsresult rv = EventDispatcher::DispatchDOMEvent(
      ToSupports(this), nullptr, &aEvent, presContext, &status);
  bool retval = !aEvent.DefaultPrevented(aCallerType);
  if (NS_FAILED(rv)) {
    aRv.Throw(rv);
  }
  return retval;
}

bool nsGlobalWindowInner::ComputeDefaultWantsUntrusted(ErrorResult& aRv) {
  return !nsContentUtils::IsChromeDoc(mDoc);
}

EventListenerManager* nsGlobalWindowInner::GetOrCreateListenerManager() {
  if (!mListenerManager) {
    mListenerManager =
        new EventListenerManager(static_cast<EventTarget*>(this));
  }

  return mListenerManager;
}

EventListenerManager* nsGlobalWindowInner::GetExistingListenerManager() const {
  return mListenerManager;
}

mozilla::dom::DebuggerNotificationManager*
nsGlobalWindowInner::GetOrCreateDebuggerNotificationManager() {
  if (!mDebuggerNotificationManager) {
    mDebuggerNotificationManager = new DebuggerNotificationManager(this);
  }

  return mDebuggerNotificationManager;
}

mozilla::dom::DebuggerNotificationManager*
nsGlobalWindowInner::GetExistingDebuggerNotificationManager() {
  return mDebuggerNotificationManager;
}

//*****************************************************************************
// nsGlobalWindowInner::nsPIDOMWindow
//*****************************************************************************

Location* nsGlobalWindowInner::Location() {
  if (!mLocation) {
    mLocation = new dom::Location(this, GetDocShell());
  }

  return mLocation;
}

void nsGlobalWindowInner::MaybeUpdateTouchState() {
  if (mMayHaveTouchEventListener) {
    nsCOMPtr<nsIObserverService> observerService =
        services::GetObserverService();

    if (observerService) {
      observerService->NotifyObservers(static_cast<nsIDOMWindow*>(this),
                                       DOM_TOUCH_LISTENER_ADDED, nullptr);
    }
  }
}

void nsGlobalWindowInner::EnableGamepadUpdates() {
  if (mHasGamepad) {
    RefPtr<GamepadManager> gamepadManager(GamepadManager::GetService());
    if (gamepadManager) {
      gamepadManager->AddListener(this);
    }
  }
}

void nsGlobalWindowInner::DisableGamepadUpdates() {
  if (mHasGamepad) {
    RefPtr<GamepadManager> gamepadManager(GamepadManager::GetService());
    if (gamepadManager) {
      gamepadManager->RemoveListener(this);
    }
  }
}

void nsGlobalWindowInner::EnableVRUpdates() {
  if (mHasVREvents && !mVREventObserver) {
    mVREventObserver = new VREventObserver(this);
  }
}

void nsGlobalWindowInner::DisableVRUpdates() {
  if (mVREventObserver) {
    mVREventObserver->DisconnectFromOwner();
    mVREventObserver = nullptr;
  }
}

void nsGlobalWindowInner::ResetVRTelemetry(bool aUpdate) {
  if (mVREventObserver) {
    mVREventObserver->UpdateSpentTimeIn2DTelemetry(aUpdate);
  }
}

void nsGlobalWindowInner::StartVRActivity() {
  if (mVREventObserver) {
    mVREventObserver->StartActivity();
  }
}

void nsGlobalWindowInner::StopVRActivity() {
  if (mVREventObserver) {
    mVREventObserver->StopActivity();
  }
}

#ifndef XP_WIN  // This guard should match the guard at the callsite.
static bool ShouldShowFocusRingIfFocusedByMouse(nsIContent* aNode) {
  if (!aNode) {
    return true;
  }
  return !nsContentUtils::ContentIsLink(aNode) &&
         !aNode->IsAnyOfHTMLElements(nsGkAtoms::video, nsGkAtoms::audio);
}
#endif

void nsGlobalWindowInner::SetFocusedElement(Element* aElement,
                                            uint32_t aFocusMethod,
                                            bool aNeedsFocus) {
  if (aElement && aElement->GetComposedDoc() != mDoc) {
    NS_WARNING("Trying to set focus to a node from a wrong document");
    return;
  }

  if (IsDying()) {
    NS_ASSERTION(!aElement, "Trying to focus cleaned up window!");
    aElement = nullptr;
    aNeedsFocus = false;
  }
  if (mFocusedElement != aElement) {
    UpdateCanvasFocus(false, aElement);
    mFocusedElement = aElement;
    mFocusMethod = aFocusMethod & FOCUSMETHOD_MASK;
    mShowFocusRingForContent = false;
  }

  if (mFocusedElement) {
    // if a node was focused by a keypress, turn on focus rings for the
    // window.
    if (mFocusMethod & nsIFocusManager::FLAG_BYKEY) {
      mFocusByKeyOccurred = true;
    } else if (
    // otherwise, we set mShowFocusRingForContent, as we don't want this to
    // be permanent for the window. On Windows, focus rings are only shown
    // when the FLAG_SHOWRING flag is used. On other platforms, focus rings
    // are only visible on some elements.
#ifndef XP_WIN
        !(mFocusMethod & nsIFocusManager::FLAG_BYMOUSE) ||
        ShouldShowFocusRingIfFocusedByMouse(aElement) ||
#endif
        aFocusMethod & nsIFocusManager::FLAG_SHOWRING) {
      mShowFocusRingForContent = true;
    }
  }

  if (aNeedsFocus) mNeedsFocus = aNeedsFocus;
}

uint32_t nsGlobalWindowInner::GetFocusMethod() { return mFocusMethod; }

bool nsGlobalWindowInner::ShouldShowFocusRing() {
  if (mShowFocusRingForContent || mFocusByKeyOccurred) {
    return true;
  }

  nsCOMPtr<nsPIWindowRoot> root = GetTopWindowRoot();
  return root ? root->ShowFocusRings() : false;
}

bool nsGlobalWindowInner::TakeFocus(bool aFocus, uint32_t aFocusMethod) {
  if (IsDying()) {
    return false;
  }

  if (aFocus) mFocusMethod = aFocusMethod & FOCUSMETHOD_MASK;

  if (mHasFocus != aFocus) {
    mHasFocus = aFocus;
    UpdateCanvasFocus(true, mFocusedElement);
  }

  // if mNeedsFocus is true, then the document has not yet received a
  // document-level focus event. If there is a root content node, then return
  // true to tell the calling focus manager that a focus event is expected. If
  // there is no root content node, the document hasn't loaded enough yet, or
  // there isn't one and there is no point in firing a focus event.
  if (aFocus && mNeedsFocus && mDoc && mDoc->GetRootElement() != nullptr) {
    mNeedsFocus = false;
    return true;
  }

  mNeedsFocus = false;
  return false;
}

void nsGlobalWindowInner::SetReadyForFocus() {
  bool oldNeedsFocus = mNeedsFocus;
  mNeedsFocus = false;

  nsIFocusManager* fm = nsFocusManager::GetFocusManager();
  if (fm) {
    fm->WindowShown(GetOuterWindow(), oldNeedsFocus);
  }
}

void nsGlobalWindowInner::PageHidden() {
  // the window is being hidden, so tell the focus manager that the frame is
  // no longer valid. Use the persisted field to determine if the document
  // is being destroyed.

  nsIFocusManager* fm = nsFocusManager::GetFocusManager();
  if (fm) {
    fm->WindowHidden(GetOuterWindow());
  }

  mNeedsFocus = true;
}

class HashchangeCallback : public Runnable {
 public:
  HashchangeCallback(const nsAString& aOldURL, const nsAString& aNewURL,
                     nsGlobalWindowInner* aWindow)
      : mozilla::Runnable("HashchangeCallback"), mWindow(aWindow) {
    MOZ_ASSERT(mWindow);
    mOldURL.Assign(aOldURL);
    mNewURL.Assign(aNewURL);
  }

  NS_IMETHOD Run() override {
    MOZ_ASSERT(NS_IsMainThread(), "Should be called on the main thread.");
    return mWindow->FireHashchange(mOldURL, mNewURL);
  }

 private:
  nsString mOldURL;
  nsString mNewURL;
  RefPtr<nsGlobalWindowInner> mWindow;
};

nsresult nsGlobalWindowInner::DispatchAsyncHashchange(nsIURI* aOldURI,
                                                      nsIURI* aNewURI) {
  // Make sure that aOldURI and aNewURI are identical up to the '#', and that
  // their hashes are different.
  bool equal = false;
  NS_ENSURE_STATE(NS_SUCCEEDED(aOldURI->EqualsExceptRef(aNewURI, &equal)) &&
                  equal);
  nsAutoCString oldHash, newHash;
  bool oldHasHash, newHasHash;
  NS_ENSURE_STATE(NS_SUCCEEDED(aOldURI->GetRef(oldHash)) &&
                  NS_SUCCEEDED(aNewURI->GetRef(newHash)) &&
                  NS_SUCCEEDED(aOldURI->GetHasRef(&oldHasHash)) &&
                  NS_SUCCEEDED(aNewURI->GetHasRef(&newHasHash)) &&
                  (oldHasHash != newHasHash || !oldHash.Equals(newHash)));

  nsAutoCString oldSpec, newSpec;
  nsresult rv = aOldURI->GetSpec(oldSpec);
  NS_ENSURE_SUCCESS(rv, rv);
  rv = aNewURI->GetSpec(newSpec);
  NS_ENSURE_SUCCESS(rv, rv);

  NS_ConvertUTF8toUTF16 oldWideSpec(oldSpec);
  NS_ConvertUTF8toUTF16 newWideSpec(newSpec);

  nsCOMPtr<nsIRunnable> callback =
      new HashchangeCallback(oldWideSpec, newWideSpec, this);
  return Dispatch(TaskCategory::Other, callback.forget());
}

nsresult nsGlobalWindowInner::FireHashchange(const nsAString& aOldURL,
                                             const nsAString& aNewURL) {
  // Don't do anything if the window is frozen.
  if (IsFrozen()) {
    return NS_OK;
  }

  // Get a presentation shell for use in creating the hashchange event.
  NS_ENSURE_STATE(IsCurrentInnerWindow());

  HashChangeEventInit init;
  init.mBubbles = true;
  init.mCancelable = false;
  init.mNewURL = aNewURL;
  init.mOldURL = aOldURL;

  RefPtr<HashChangeEvent> event =
      HashChangeEvent::Constructor(this, NS_LITERAL_STRING("hashchange"), init);

  event->SetTrusted(true);

  ErrorResult rv;
  DispatchEvent(*event, rv);
  return rv.StealNSResult();
}

nsresult nsGlobalWindowInner::DispatchSyncPopState() {
  NS_ASSERTION(nsContentUtils::IsSafeToRunScript(),
               "Must be safe to run script here.");

  // Bail if the window is frozen.
  if (IsFrozen()) {
    return NS_OK;
  }

  // Get the document's pending state object -- it contains the data we're
  // going to send along with the popstate event.  The object is serialized
  // using structured clone.
  nsCOMPtr<nsIVariant> stateObj;
  nsresult rv = mDoc->GetStateObject(getter_AddRefs(stateObj));
  NS_ENSURE_SUCCESS(rv, rv);

  AutoJSAPI jsapi;
  bool result = jsapi.Init(this);
  NS_ENSURE_TRUE(result, NS_ERROR_FAILURE);

  JSContext* cx = jsapi.cx();
  JS::Rooted<JS::Value> stateJSValue(cx, JS::NullValue());
  result = stateObj ? VariantToJsval(cx, stateObj, &stateJSValue) : true;
  NS_ENSURE_TRUE(result, NS_ERROR_FAILURE);

  RootedDictionary<PopStateEventInit> init(cx);
  init.mBubbles = true;
  init.mCancelable = false;
  init.mState = stateJSValue;

  RefPtr<PopStateEvent> event =
      PopStateEvent::Constructor(this, NS_LITERAL_STRING("popstate"), init);
  event->SetTrusted(true);
  event->SetTarget(this);

  ErrorResult err;
  DispatchEvent(*event, err);
  return err.StealNSResult();
}

//-------------------------------------------------------
// Tells the HTMLFrame/CanvasFrame that is now has focus
void nsGlobalWindowInner::UpdateCanvasFocus(bool aFocusChanged,
                                            nsIContent* aNewContent) {
  // this is called from the inner window so use GetDocShell
  nsIDocShell* docShell = GetDocShell();
  if (!docShell) return;

  bool editable;
  docShell->GetEditable(&editable);
  if (editable) return;

  PresShell* presShell = docShell->GetPresShell();
  if (!presShell || !mDoc) {
    return;
  }

  Element* rootElement = mDoc->GetRootElement();
  if (rootElement) {
    if ((mHasFocus || aFocusChanged) &&
        (mFocusedElement == rootElement || aNewContent == rootElement)) {
      nsCanvasFrame* canvasFrame = presShell->GetCanvasFrame();
      if (canvasFrame) {
        canvasFrame->SetHasFocus(mHasFocus && rootElement == aNewContent);
      }
    }
  } else {
    // XXXbz I would expect that there is never a canvasFrame in this case...
    nsCanvasFrame* canvasFrame = presShell->GetCanvasFrame();
    if (canvasFrame) {
      canvasFrame->SetHasFocus(false);
    }
  }
}

already_AddRefed<nsICSSDeclaration> nsGlobalWindowInner::GetComputedStyle(
    Element& aElt, const nsAString& aPseudoElt, ErrorResult& aError) {
  return GetComputedStyleHelper(aElt, aPseudoElt, false, aError);
}

already_AddRefed<nsICSSDeclaration>
nsGlobalWindowInner::GetDefaultComputedStyle(Element& aElt,
                                             const nsAString& aPseudoElt,
                                             ErrorResult& aError) {
  return GetComputedStyleHelper(aElt, aPseudoElt, true, aError);
}

already_AddRefed<nsICSSDeclaration> nsGlobalWindowInner::GetComputedStyleHelper(
    Element& aElt, const nsAString& aPseudoElt, bool aDefaultStylesOnly,
    ErrorResult& aError) {
  FORWARD_TO_OUTER_OR_THROW(GetComputedStyleHelperOuter,
                            (aElt, aPseudoElt, aDefaultStylesOnly), aError,
                            nullptr);
}

Storage* nsGlobalWindowInner::GetSessionStorage(ErrorResult& aError) {
  nsIPrincipal* principal = GetPrincipal();
  nsIDocShell* docShell = GetDocShell();

  if (!principal || !docShell || !Storage::StoragePrefIsEnabled()) {
    return nullptr;
  }

  if (mSessionStorage) {
    MOZ_LOG(gDOMLeakPRLogInner, LogLevel::Debug,
            ("nsGlobalWindowInner %p has %p sessionStorage", this,
             mSessionStorage.get()));
    bool canAccess = principal->Subsumes(mSessionStorage->Principal());
    NS_ASSERTION(canAccess,
                 "This window owned sessionStorage "
                 "that could not be accessed!");
    if (!canAccess) {
      mSessionStorage = nullptr;
    }
  }

  if (!mSessionStorage) {
    nsString documentURI;
    if (mDoc) {
      aError = mDoc->GetDocumentURI(documentURI);
      if (NS_WARN_IF(aError.Failed())) {
        return nullptr;
      }
    }

    // If the document has the sandboxed origin flag set
    // don't allow access to sessionStorage.
    if (!mDoc) {
      aError.Throw(NS_ERROR_FAILURE);
      return nullptr;
    }

    if (mDoc->GetSandboxFlags() & SANDBOXED_ORIGIN) {
      aError.Throw(NS_ERROR_DOM_SECURITY_ERR);
      return nullptr;
    }

    uint32_t rejectedReason = 0;
    StorageAccess access = StorageAllowedForWindow(this, &rejectedReason);

    // SessionStorage is an ephemeral per-tab per-origin storage that only lives
    // as long as the tab is open, although it may survive browser restarts
    // thanks to the session store. So we interpret storage access differently
    // than we would for persistent per-origin storage like LocalStorage and so
    // it may be okay to provide SessionStorage even when we receive a value of
    // eDeny.
    //
    // AntiTrackingCommon::IsFirstPartyStorageAccessGranted will return false
    // for 3 main reasons.
    //
    // 1. Cookies are entirely blocked due to a per-origin permission
    // (nsICookiePermission::ACCESS_DENY for the top-level principal or this
    // window's principal) or the very broad BEHAVIOR_REJECT. This will return
    // eDeny with a reason of STATE_COOKIES_BLOCKED_BY_PERMISSION or
    // STATE_COOKIES_BLOCKED_ALL.
    //
    // 2. Third-party cookies are limited via BEHAVIOR_REJECT_FOREIGN and
    // BEHAVIOR_LIMIT_FOREIGN and this is a third-party window. This will return
    // eDeny with a reason of STATE_COOKIES_BLOCKED_FOREIGN.
    //
    // 3. Tracking protection (BEHAVIOR_REJECT_TRACKER) is in effect and
    // IsThirdPartyTrackingResourceWindow() returned true and there wasn't a
    // permission that allows it. This will return ePartitionTrackersOrDeny with
    // a reason of STATE_COOKIES_BLOCKED_TRACKER.
    //
    // In the 1st case, the user has explicitly indicated that they don't want
    // to allow any storage to the origin or all origins and so we throw an
    // error and deny access to SessionStorage. In the 2nd case, a legacy
    // decision reasoned that there's no harm in providing SessionStorage
    // because the information is not durable and cannot escape the current tab.
    // The rationale is similar for the 3rd case.
    if (access == StorageAccess::eDeny &&
        rejectedReason !=
            nsIWebProgressListener::STATE_COOKIES_BLOCKED_FOREIGN) {
      aError.Throw(NS_ERROR_DOM_SECURITY_ERR);
      return nullptr;
    }

    nsresult rv;

    nsCOMPtr<nsIDOMStorageManager> storageManager =
        do_QueryInterface(docShell, &rv);
    if (NS_FAILED(rv)) {
      aError.Throw(rv);
      return nullptr;
    }

    RefPtr<Storage> storage;
    // No StoragePrincipal for sessions.
    aError = storageManager->CreateStorage(this, principal, principal,
                                           documentURI, IsPrivateBrowsing(),
                                           getter_AddRefs(storage));
    if (aError.Failed()) {
      return nullptr;
    }

    mSessionStorage = storage;
    MOZ_ASSERT(mSessionStorage);

    MOZ_LOG(gDOMLeakPRLogInner, LogLevel::Debug,
            ("nsGlobalWindowInner %p tried to get a new sessionStorage %p",
             this, mSessionStorage.get()));

    if (!mSessionStorage) {
      aError.Throw(NS_ERROR_DOM_NOT_SUPPORTED_ERR);
      return nullptr;
    }
  }

  MOZ_LOG(gDOMLeakPRLogInner, LogLevel::Debug,
          ("nsGlobalWindowInner %p returns %p sessionStorage", this,
           mSessionStorage.get()));

  return mSessionStorage;
}

Storage* nsGlobalWindowInner::GetLocalStorage(ErrorResult& aError) {
  if (!Storage::StoragePrefIsEnabled()) {
    return nullptr;
  }

  // LocalStorage needs to be exposed in every context except for sandboxes and
  // NullPrincipals (data: URLs, for instance). But we need to keep data
  // separate in some scenarios: private-browsing and partitioned trackers.
  // In private-browsing, LocalStorage keeps data in memory, and it shares
  // StorageEvents just with other origins in the same private-browsing
  // environment.
  // For Partitioned Trackers, we expose a partitioned LocalStorage, which
  // doesn't share data with other contexts, and it's just in memory.
  // Partitioned localStorage is available only for trackers listed in the
  // privacy.restrict3rdpartystorage.partitionedHosts pref. See
  // nsContentUtils::IsURIInPrefList to know the syntax for the pref value.
  // This is a temporary web-compatibility hack.

  StorageAccess access = StorageAllowedForWindow(this);

  // We allow partitioned localStorage only to some hosts.
  if (ShouldPartitionStorage(access)) {
    if (!mDoc) {
      access = StorageAccess::eDeny;
    } else if (!StoragePartitioningEnabled(access, mDoc->CookieSettings())) {
      nsCOMPtr<nsIURI> uri;
      Unused << mDoc->NodePrincipal()->GetURI(getter_AddRefs(uri));
      static const char* kPrefName =
          "privacy.restrict3rdpartystorage.partitionedHosts";
      if (!uri || !nsContentUtils::IsURIInPrefList(uri, kPrefName)) {
        access = StorageAccess::eDeny;
      }
    }
  }

  if (access == StorageAccess::eDeny) {
    if (mDoc && (mDoc->GetSandboxFlags() & SANDBOXED_ORIGIN) != 0) {
      // Only raise the exception if we are denying storage access due to
      // sandbox restrictions.  If we're denying storage access due to other
      // reasons (e.g. cookie policy enforcement), withhold raising the
      // exception in an effort to achieve more web compatibility.
      aError.Throw(NS_ERROR_DOM_SECURITY_ERR);
    }
    return nullptr;
  }

  nsCOMPtr<nsICookieSettings> cookieSettings;
  if (mDoc) {
    cookieSettings = mDoc->CookieSettings();
  } else {
    cookieSettings = net::CookieSettings::CreateBlockingAll();
  }

  // Note that this behavior is observable: if we grant storage permission to a
  // tracker, we pass from the partitioned LocalStorage (or a partitioned cookie
  // jar) to the 'normal' one. The previous data is lost and the 2
  // window.localStorage objects, before and after the permission granted, will
  // be different.
  if ((StoragePartitioningEnabled(access, cookieSettings) ||
       !ShouldPartitionStorage(access)) &&
      (!mLocalStorage ||
       mLocalStorage->Type() == Storage::ePartitionedLocalStorage ||
       mLocalStorage->StoragePrincipal() != GetEffectiveStoragePrincipal())) {
    RefPtr<Storage> storage;

    if (NextGenLocalStorageEnabled()) {
      aError = LSObject::CreateForWindow(this, getter_AddRefs(storage));
    } else {
      nsresult rv;
      nsCOMPtr<nsIDOMStorageManager> storageManager =
          do_GetService("@mozilla.org/dom/localStorage-manager;1", &rv);
      if (NS_FAILED(rv)) {
        aError.Throw(rv);
        return nullptr;
      }

      nsString documentURI;
      if (mDoc) {
        aError = mDoc->GetDocumentURI(documentURI);
        if (NS_WARN_IF(aError.Failed())) {
          return nullptr;
        }
      }

      nsIPrincipal* principal = GetPrincipal();
      if (!principal) {
        aError.Throw(NS_ERROR_DOM_SECURITY_ERR);
        return nullptr;
      }

      nsIPrincipal* storagePrincipal = GetEffectiveStoragePrincipal();
      if (!storagePrincipal) {
        aError.Throw(NS_ERROR_DOM_SECURITY_ERR);
        return nullptr;
      }

      aError = storageManager->CreateStorage(this, principal, storagePrincipal,
                                             documentURI, IsPrivateBrowsing(),
                                             getter_AddRefs(storage));
    }

    if (aError.Failed()) {
      return nullptr;
    }

    mLocalStorage = storage;
    MOZ_ASSERT(mLocalStorage);
  }

  if (ShouldPartitionStorage(access) && !mLocalStorage) {
    nsIPrincipal* principal = GetPrincipal();
    if (!principal) {
      aError.Throw(NS_ERROR_DOM_SECURITY_ERR);
      return nullptr;
    }

    nsIPrincipal* storagePrincipal = GetEffectiveStoragePrincipal();
    if (!storagePrincipal) {
      aError.Throw(NS_ERROR_DOM_SECURITY_ERR);
      return nullptr;
    }

    mLocalStorage =
        new PartitionedLocalStorage(this, principal, storagePrincipal);
  }

  MOZ_ASSERT_IF(
      !StoragePartitioningEnabled(access, cookieSettings),
      ShouldPartitionStorage(access) ==
          (mLocalStorage->Type() == Storage::ePartitionedLocalStorage));

  return mLocalStorage;
}

IDBFactory* nsGlobalWindowInner::GetIndexedDB(ErrorResult& aError) {
  if (!mIndexedDB) {
    // This may keep mIndexedDB null without setting an error.
    aError = IDBFactory::CreateForWindow(this, getter_AddRefs(mIndexedDB));
  }

  return mIndexedDB;
}

//*****************************************************************************
// nsGlobalWindowInner::nsIInterfaceRequestor
//*****************************************************************************

NS_IMETHODIMP
nsGlobalWindowInner::GetInterface(const nsIID& aIID, void** aSink) {
  nsGlobalWindowOuter* outer = GetOuterWindowInternal();
  NS_ENSURE_TRUE(outer, NS_ERROR_NOT_INITIALIZED);

  nsresult rv = outer->GetInterfaceInternal(aIID, aSink);
  if (rv == NS_ERROR_NO_INTERFACE) {
    return QueryInterface(aIID, aSink);
  }
  return rv;
}

void nsGlobalWindowInner::GetInterface(JSContext* aCx,
                                       JS::Handle<JS::Value> aIID,
                                       JS::MutableHandle<JS::Value> aRetval,
                                       ErrorResult& aError) {
  dom::GetInterface(aCx, this, aIID, aRetval, aError);
}

already_AddRefed<CacheStorage> nsGlobalWindowInner::GetCaches(
    ErrorResult& aRv) {
  if (!mCacheStorage) {
    bool forceTrustedOrigin =
        GetOuterWindow()->GetServiceWorkersTestingEnabled();
    mCacheStorage = CacheStorage::CreateOnMainThread(
        cache::DEFAULT_NAMESPACE, this, GetEffectiveStoragePrincipal(),
        forceTrustedOrigin, aRv);
  }

  RefPtr<CacheStorage> ref = mCacheStorage;
  return ref.forget();
}

void nsGlobalWindowInner::FireOfflineStatusEventIfChanged() {
  if (!IsCurrentInnerWindow()) return;

  // Don't fire an event if the status hasn't changed
  if (mWasOffline == NS_IsOffline()) {
    return;
  }

  mWasOffline = !mWasOffline;

  nsAutoString name;
  if (mWasOffline) {
    name.AssignLiteral("offline");
  } else {
    name.AssignLiteral("online");
  }
  nsContentUtils::DispatchTrustedEvent(mDoc, static_cast<EventTarget*>(this),
                                       name, CanBubble::eNo, Cancelable::eNo);
}

nsGlobalWindowInner::SlowScriptResponse
nsGlobalWindowInner::ShowSlowScriptDialog(JSContext* aCx,
                                          const nsString& aAddonId) {
  nsresult rv;

  if (Preferences::GetBool("dom.always_stop_slow_scripts")) {
    return KillSlowScript;
  }

  // If it isn't safe to run script, then it isn't safe to bring up the prompt
  // (since that spins the event loop). In that (rare) case, we just kill the
  // script and report a warning.
  if (!nsContentUtils::IsSafeToRunScript()) {
    JS::WarnASCII(aCx, "A long running script was terminated");
    return KillSlowScript;
  }

  // If our document is not active, just kill the script: we've been unloaded
  if (!HasActiveDocument()) {
    return KillSlowScript;
  }

  // Check if we should offer the option to debug
  JS::AutoFilename filename;
  unsigned lineno;
  // Computing the line number can be very expensive (see bug 1330231 for
  // example), and we don't use the line number anywhere except than in the
  // parent process, so we avoid computing it elsewhere.  This gives us most of
  // the wins we are interested in, since the source of the slowness here is
  // minified scripts which is more common in Web content that is loaded in the
  // content process.
  unsigned* linenop = XRE_IsParentProcess() ? &lineno : nullptr;
  bool hasFrame = JS::DescribeScriptedCaller(aCx, &filename, linenop);

  // Record the slow script event if we haven't done so already for this inner
  // window (which represents a particular page to the user).
  if (!mHasHadSlowScript) {
    Telemetry::Accumulate(Telemetry::SLOW_SCRIPT_PAGE_COUNT, 1);
  }
  mHasHadSlowScript = true;

  if (XRE_IsContentProcess() && ProcessHangMonitor::Get()) {
    ProcessHangMonitor::SlowScriptAction action;
    RefPtr<ProcessHangMonitor> monitor = ProcessHangMonitor::Get();
    nsIDocShell* docShell = GetDocShell();
    nsCOMPtr<nsIBrowserChild> child =
        docShell ? docShell->GetBrowserChild() : nullptr;
    action = monitor->NotifySlowScript(child, filename.get(), aAddonId);
    if (action == ProcessHangMonitor::Terminate) {
      return KillSlowScript;
    }
    if (action == ProcessHangMonitor::TerminateGlobal) {
      return KillScriptGlobal;
    }

    if (action == ProcessHangMonitor::StartDebugger) {
      // Spin a nested event loop so that the debugger in the parent can fetch
      // any information it needs. Once the debugger has started, return to the
      // script.
      RefPtr<nsGlobalWindowOuter> outer = GetOuterWindowInternal();
      outer->EnterModalState();
      SpinEventLoopUntil(
          [&]() { return monitor->IsDebuggerStartupComplete(); });
      outer->LeaveModalState();
      return ContinueSlowScript;
    }

    return ContinueSlowScriptAndKeepNotifying;
  }

  // Reached only on non-e10s - once per slow script dialog.
  // On e10s - we probe once at ProcessHangsMonitor.jsm
  Telemetry::Accumulate(Telemetry::SLOW_SCRIPT_NOTICE_COUNT, 1);

  // Get the nsIPrompt interface from the docshell
  nsCOMPtr<nsIDocShell> ds = GetDocShell();
  NS_ENSURE_TRUE(ds, KillSlowScript);
  nsCOMPtr<nsIPrompt> prompt = do_GetInterface(ds);
  NS_ENSURE_TRUE(prompt, KillSlowScript);

  // Prioritize the SlowScriptDebug interface over JSD1.
  nsCOMPtr<nsISlowScriptDebugCallback> debugCallback;

  if (hasFrame) {
    const char* debugCID = "@mozilla.org/dom/slow-script-debug;1";
    nsCOMPtr<nsISlowScriptDebug> debugService = do_GetService(debugCID, &rv);
    if (NS_SUCCEEDED(rv)) {
      debugService->GetActivationHandler(getter_AddRefs(debugCallback));
    }
  }

  bool failed = false;
  auto getString = [&](const char* name,
                       nsContentUtils::PropertiesFile propFile =
                           nsContentUtils::eDOM_PROPERTIES) {
    nsAutoString result;
    nsresult rv = nsContentUtils::GetLocalizedString(propFile, name, result);

    // GetStringFromName can return NS_OK and still give nullptr string
    failed = failed || NS_FAILED(rv) || result.IsEmpty();
    return result;
  };

  bool isAddonScript = !aAddonId.IsEmpty();
  bool showDebugButton = debugCallback && !isAddonScript;

  // Get localizable strings

  nsAutoString title, checkboxMsg, debugButton, msg;
  if (isAddonScript) {
    title = getString("KillAddonScriptTitle");
    checkboxMsg = getString("KillAddonScriptGlobalMessage");

    auto appName =
        getString("brandShortName", nsContentUtils::eBRAND_PROPERTIES);

    nsCOMPtr<nsIAddonPolicyService> aps =
        do_GetService("@mozilla.org/addons/policy-service;1");
    nsString addonName;
    if (!aps || NS_FAILED(aps->GetExtensionName(aAddonId, addonName))) {
      addonName = aAddonId;
    }

    rv = nsContentUtils::FormatLocalizedString(
        msg, nsContentUtils::eDOM_PROPERTIES, "KillAddonScriptMessage",
        addonName, appName);

    failed = failed || NS_FAILED(rv);
  } else {
    title = getString("KillScriptTitle");
    checkboxMsg = getString("DontAskAgain");

    if (showDebugButton) {
      debugButton = getString("DebugScriptButton");
      msg = getString("KillScriptWithDebugMessage");
    } else {
      msg = getString("KillScriptMessage");
    }
  }

  auto stopButton = getString("StopScriptButton");
  auto waitButton = getString("WaitForScriptButton");

  if (failed) {
    NS_ERROR("Failed to get localized strings.");
    return ContinueSlowScript;
  }

  // Append file and line number information, if available
  if (filename.get()) {
    nsAutoString scriptLocation;
    // We want to drop the middle part of too-long locations.  We'll
    // define "too-long" as longer than 60 UTF-16 code units.  Just
    // have to be a bit careful about unpaired surrogates.
    NS_ConvertUTF8toUTF16 filenameUTF16(filename.get());
    if (filenameUTF16.Length() > 60) {
      // XXXbz Do we need to insert any bidi overrides here?
      size_t cutStart = 30;
      size_t cutLength = filenameUTF16.Length() - 60;
      MOZ_ASSERT(cutLength > 0);
      if (NS_IS_LOW_SURROGATE(filenameUTF16[cutStart])) {
        // Don't truncate before the low surrogate, in case it's preceded by a
        // high surrogate and forms a single Unicode character.  Instead, just
        // include the low surrogate.
        ++cutStart;
        --cutLength;
      }
      if (NS_IS_LOW_SURROGATE(filenameUTF16[cutStart + cutLength])) {
        // Likewise, don't drop a trailing low surrogate here.  We want to
        // increase cutLength, since it might be 0 already so we can't very well
        // decrease it.
        ++cutLength;
      }

      // Insert U+2026 HORIZONTAL ELLIPSIS
      filenameUTF16.ReplaceLiteral(cutStart, cutLength, u"\x2026");
    }
    rv = nsContentUtils::FormatLocalizedString(
        scriptLocation, nsContentUtils::eDOM_PROPERTIES, "KillScriptLocation",
        filenameUTF16);

    if (NS_SUCCEEDED(rv)) {
      msg.AppendLiteral("\n\n");
      msg.Append(scriptLocation);
      msg.Append(':');
      msg.AppendInt(lineno);
    }
  }

  uint32_t buttonFlags = nsIPrompt::BUTTON_POS_1_DEFAULT +
                         (nsIPrompt::BUTTON_TITLE_IS_STRING *
                          (nsIPrompt::BUTTON_POS_0 + nsIPrompt::BUTTON_POS_1));

  // Add a third button if necessary.
  if (showDebugButton)
    buttonFlags += nsIPrompt::BUTTON_TITLE_IS_STRING * nsIPrompt::BUTTON_POS_2;

  bool checkboxValue = false;
  int32_t buttonPressed = 0;  // In case the user exits dialog by clicking X.
  {
    // Null out the operation callback while we're re-entering JS here.
    AutoDisableJSInterruptCallback disabler(aCx);

    // Open the dialog.
    rv = prompt->ConfirmEx(
        title.get(), msg.get(), buttonFlags, waitButton.get(), stopButton.get(),
        debugButton.get(), checkboxMsg.get(), &checkboxValue, &buttonPressed);
  }

  if (buttonPressed == 0) {
    if (checkboxValue && !isAddonScript && NS_SUCCEEDED(rv))
      return AlwaysContinueSlowScript;
    return ContinueSlowScript;
  }

  if (buttonPressed == 2) {
    MOZ_RELEASE_ASSERT(debugCallback);

    rv = debugCallback->HandleSlowScriptDebug(this);
    return NS_SUCCEEDED(rv) ? ContinueSlowScript : KillSlowScript;
  }

  JS_ClearPendingException(aCx);

  if (checkboxValue && isAddonScript) return KillScriptGlobal;
  return KillSlowScript;
}

nsresult nsGlobalWindowInner::Observe(nsISupports* aSubject, const char* aTopic,
                                      const char16_t* aData) {
  if (!nsCRT::strcmp(aTopic, NS_IOSERVICE_OFFLINE_STATUS_TOPIC)) {
    if (!IsFrozen()) {
      // Fires an offline status event if the offline status has changed
      FireOfflineStatusEventIfChanged();
    }
    return NS_OK;
  }

  if (!nsCRT::strcmp(aTopic, MEMORY_PRESSURE_OBSERVER_TOPIC)) {
    if (mPerformance) {
      mPerformance->MemoryPressure();
      mReportRecords.Clear();
    }
    return NS_OK;
  }

  if (!nsCRT::strcmp(aTopic, "offline-cache-update-added")) {
    if (mApplicationCache) return NS_OK;

    // Instantiate the application object now. It observes update belonging to
    // this window's document and correctly updates the applicationCache object
    // state.
    nsCOMPtr<nsIObserver> observer = GetApplicationCache();
    if (observer) observer->Observe(aSubject, aTopic, aData);

    return NS_OK;
  }

  if (!nsCRT::strcmp(aTopic, NS_PREFBRANCH_PREFCHANGE_TOPIC_ID)) {
    MOZ_ASSERT(!NS_strcmp(aData, u"intl.accept_languages"));

    // The user preferred languages have changed, we need to fire an event on
    // Window object and invalidate the cache for navigator.languages. It is
    // done for every change which can be a waste of cycles but those should be
    // fairly rare.
    // We MUST invalidate navigator.languages before sending the event in the
    // very likely situation where an event handler will try to read its value.

    if (mNavigator) {
      Navigator_Binding::ClearCachedLanguageValue(mNavigator);
      Navigator_Binding::ClearCachedLanguagesValue(mNavigator);
    }

    // The event has to be dispatched only to the current inner window.
    if (!IsCurrentInnerWindow()) {
      return NS_OK;
    }

    RefPtr<Event> event = NS_NewDOMEvent(this, nullptr, nullptr);
    event->InitEvent(NS_LITERAL_STRING("languagechange"), false, false);
    event->SetTrusted(true);

    ErrorResult rv;
    DispatchEvent(*event, rv);
    return rv.StealNSResult();
  }

  NS_WARNING("unrecognized topic in nsGlobalWindowInner::Observe");
  return NS_ERROR_FAILURE;
}

void nsGlobalWindowInner::ObserveStorageNotification(
    StorageEvent* aEvent, const char16_t* aStorageType, bool aPrivateBrowsing) {
  MOZ_ASSERT(aEvent);

  // The private browsing check must be done here again because this window
  // could have changed its state before the notification check and now. This
  // happens in case this window did have a docShell at that time.
  if (aPrivateBrowsing != IsPrivateBrowsing()) {
    return;
  }

  // LocalStorage can only exist on an inner window, and we don't want to
  // generate events on frozen or otherwise-navigated-away from windows.
  // (Actually, this code used to try and buffer events for frozen windows,
  // but it never worked, so we've removed it.  See bug 1285898.)
  if (!IsCurrentInnerWindow() || IsFrozen()) {
    return;
  }

  nsIPrincipal* principal = GetPrincipal();
  if (!principal) {
    return;
  }

  nsIPrincipal* storagePrincipal = GetEffectiveStoragePrincipal();
  if (!storagePrincipal) {
    return;
  }

  bool fireMozStorageChanged = false;
  nsAutoString eventType;
  eventType.AssignLiteral("storage");

  if (!NS_strcmp(aStorageType, u"sessionStorage")) {
    RefPtr<Storage> changingStorage = aEvent->GetStorageArea();
    MOZ_ASSERT(changingStorage);

    bool check = false;

    nsCOMPtr<nsIDOMStorageManager> storageManager =
        do_QueryInterface(GetDocShell());
    if (storageManager) {
      nsresult rv =
          storageManager->CheckStorage(principal, changingStorage, &check);
      if (NS_FAILED(rv)) {
        return;
      }
    }

    if (!check) {
      // This storage event is not coming from our storage or is coming
      // from a different docshell, i.e. it is a clone, ignore this event.
      return;
    }

    MOZ_LOG(
        gDOMLeakPRLogInner, LogLevel::Debug,
        ("nsGlobalWindowInner %p with sessionStorage %p passing event from %p",
         this, mSessionStorage.get(), changingStorage.get()));

    fireMozStorageChanged = mSessionStorage == changingStorage;
    if (fireMozStorageChanged) {
      eventType.AssignLiteral("MozSessionStorageChanged");
    }
  }

  else {
    MOZ_ASSERT(!NS_strcmp(aStorageType, u"localStorage"));

    MOZ_DIAGNOSTIC_ASSERT(StorageUtils::PrincipalsEqual(aEvent->GetPrincipal(),
                                                        storagePrincipal));

    fireMozStorageChanged =
        mLocalStorage && mLocalStorage == aEvent->GetStorageArea();

    if (fireMozStorageChanged) {
      eventType.AssignLiteral("MozLocalStorageChanged");
    }
  }

  // Clone the storage event included in the observer notification. We want
  // to dispatch clones rather than the original event.
  IgnoredErrorResult error;
  RefPtr<StorageEvent> clonedEvent =
      CloneStorageEvent(eventType, aEvent, error);
  if (error.Failed() || !clonedEvent) {
    return;
  }

  clonedEvent->SetTrusted(true);

  if (fireMozStorageChanged) {
    WidgetEvent* internalEvent = clonedEvent->WidgetEventPtr();
    internalEvent->mFlags.mOnlyChromeDispatch = true;
  }

  DispatchEvent(*clonedEvent);
}

already_AddRefed<StorageEvent> nsGlobalWindowInner::CloneStorageEvent(
    const nsAString& aType, const RefPtr<StorageEvent>& aEvent,
    ErrorResult& aRv) {
  StorageEventInit dict;

  dict.mBubbles = aEvent->Bubbles();
  dict.mCancelable = aEvent->Cancelable();
  aEvent->GetKey(dict.mKey);
  aEvent->GetOldValue(dict.mOldValue);
  aEvent->GetNewValue(dict.mNewValue);
  aEvent->GetUrl(dict.mUrl);

  RefPtr<Storage> storageArea = aEvent->GetStorageArea();

  RefPtr<Storage> storage;

  // If null, this is a localStorage event received by IPC.
  if (!storageArea) {
    storage = GetLocalStorage(aRv);
    if (!NextGenLocalStorageEnabled()) {
      if (aRv.Failed() || !storage) {
        return nullptr;
      }

      if (storage->Type() == Storage::eLocalStorage) {
        RefPtr<LocalStorage> localStorage =
            static_cast<LocalStorage*>(storage.get());

        // We must apply the current change to the 'local' localStorage.
        localStorage->ApplyEvent(aEvent);
      }
    }
  } else if (storageArea->Type() == Storage::eSessionStorage) {
    storage = GetSessionStorage(aRv);
  } else {
    MOZ_ASSERT(storageArea->Type() == Storage::eLocalStorage);
    storage = GetLocalStorage(aRv);
  }

  if (aRv.Failed() || !storage) {
    return nullptr;
  }

  if (storage->Type() == Storage::ePartitionedLocalStorage) {
    // This error message is not exposed.
    aRv.Throw(NS_ERROR_DOM_SECURITY_ERR);
    return nullptr;
  }

  MOZ_ASSERT(storage);
  MOZ_ASSERT_IF(storageArea, storage->IsForkOf(storageArea));

  dict.mStorageArea = storage;

  RefPtr<StorageEvent> event = StorageEvent::Constructor(this, aType, dict);
  return event.forget();
}

void nsGlobalWindowInner::Suspend() {
  MOZ_ASSERT(NS_IsMainThread());

  // We can only safely suspend windows that are the current inner window.  If
  // its not the current inner, then we are in one of two different cases.
  // Either we are in the bfcache or we are doomed window that is going away.
  // When a window becomes inactive we purposely avoid placing already suspended
  // windows into the bfcache.  It only expects windows suspended due to the
  // Freeze() method which occurs while the window is still the current inner.
  // So we must not call Suspend() on bfcache windows at this point or this
  // invariant will be broken.  If the window is doomed there is no point in
  // suspending it since it will soon be gone.
  if (!IsCurrentInnerWindow()) {
    return;
  }

  // All children are also suspended.  This ensure mSuspendDepth is
  // set properly and the timers are properly canceled for each child.
  CallOnChildren(&nsGlobalWindowInner::Suspend);

  mSuspendDepth += 1;
  if (mSuspendDepth != 1) {
    return;
  }

  nsCOMPtr<nsIDeviceSensors> ac = do_GetService(NS_DEVICE_SENSORS_CONTRACTID);
  if (ac) {
    for (uint32_t i = 0; i < mEnabledSensors.Length(); i++)
      ac->RemoveWindowListener(mEnabledSensors[i], this);
  }
  DisableGamepadUpdates();
  DisableVRUpdates();

  SuspendWorkersForWindow(this);

  nsTObserverArray<RefPtr<mozilla::dom::SharedWorker>>::ForwardIterator iter(
      mSharedWorkers);
  while (iter.HasMore()) {
    iter.GetNext()->Suspend();
  }

  SuspendIdleRequests();

  mTimeoutManager->Suspend();

  // Suspend all of the AudioContexts for this window
  for (uint32_t i = 0; i < mAudioContexts.Length(); ++i) {
    mAudioContexts[i]->SuspendFromChrome();
  }
}

void nsGlobalWindowInner::Resume() {
  MOZ_ASSERT(NS_IsMainThread());

  // We can only safely resume a window if its the current inner window.  If
  // its not the current inner, then we are in one of two different cases.
  // Either we are in the bfcache or we are doomed window that is going away.
  // If a window is suspended when it becomes inactive we purposely do not
  // put it in the bfcache, so Resume should never be needed in that case.
  // If the window is doomed then there is no point in resuming it.
  if (!IsCurrentInnerWindow()) {
    return;
  }

  // Resume all children.  This restores timers recursively canceled
  // in Suspend() and ensures all children have the correct mSuspendDepth.
  CallOnChildren(&nsGlobalWindowInner::Resume);

  MOZ_ASSERT(mSuspendDepth != 0);
  mSuspendDepth -= 1;
  if (mSuspendDepth != 0) {
    return;
  }

  // We should not be able to resume a frozen window.  It must be Thaw()'d
  // first.
  MOZ_ASSERT(mFreezeDepth == 0);

  nsCOMPtr<nsIDeviceSensors> ac = do_GetService(NS_DEVICE_SENSORS_CONTRACTID);
  if (ac) {
    for (uint32_t i = 0; i < mEnabledSensors.Length(); i++)
      ac->AddWindowListener(mEnabledSensors[i], this);
  }
  EnableGamepadUpdates();
  EnableVRUpdates();

  // Resume all of the AudioContexts for this window
  for (uint32_t i = 0; i < mAudioContexts.Length(); ++i) {
    mAudioContexts[i]->ResumeFromChrome();
  }

  mTimeoutManager->Resume();

  ResumeIdleRequests();

  // Resume all of the workers for this window.  We must do this
  // after timeouts since workers may have queued events that can trigger
  // a setTimeout().
  ResumeWorkersForWindow(this);

  nsTObserverArray<RefPtr<mozilla::dom::SharedWorker>>::ForwardIterator iter(
      mSharedWorkers);
  while (iter.HasMore()) {
    iter.GetNext()->Resume();
  }
}

bool nsGlobalWindowInner::IsSuspended() const {
  MOZ_ASSERT(NS_IsMainThread());
  return mSuspendDepth != 0;
}

void nsGlobalWindowInner::Freeze() {
  MOZ_ASSERT(NS_IsMainThread());
  Suspend();
  FreezeInternal();
}

void nsGlobalWindowInner::FreezeInternal() {
  MOZ_ASSERT(NS_IsMainThread());
  MOZ_DIAGNOSTIC_ASSERT(IsCurrentInnerWindow());
  MOZ_DIAGNOSTIC_ASSERT(IsSuspended());

  CallOnChildren(&nsGlobalWindowInner::FreezeInternal);

  mFreezeDepth += 1;
  MOZ_ASSERT(mSuspendDepth >= mFreezeDepth);
  if (mFreezeDepth != 1) {
    return;
  }

  FreezeWorkersForWindow(this);

  nsTObserverArray<RefPtr<mozilla::dom::SharedWorker>>::ForwardIterator iter(
      mSharedWorkers);
  while (iter.HasMore()) {
    iter.GetNext()->Freeze();
  }

  mTimeoutManager->Freeze();
  if (mClientSource) {
    mClientSource->Freeze();
  }

  NotifyDOMWindowFrozen(this);
}

void nsGlobalWindowInner::Thaw() {
  MOZ_ASSERT(NS_IsMainThread());
  ThawInternal();
  Resume();
}

void nsGlobalWindowInner::ThawInternal() {
  MOZ_ASSERT(NS_IsMainThread());
  MOZ_DIAGNOSTIC_ASSERT(IsCurrentInnerWindow());
  MOZ_DIAGNOSTIC_ASSERT(IsSuspended());

  CallOnChildren(&nsGlobalWindowInner::ThawInternal);

  MOZ_ASSERT(mFreezeDepth != 0);
  mFreezeDepth -= 1;
  MOZ_ASSERT(mSuspendDepth >= mFreezeDepth);
  if (mFreezeDepth != 0) {
    return;
  }

  if (mClientSource) {
    mClientSource->Thaw();
  }
  mTimeoutManager->Thaw();

  ThawWorkersForWindow(this);

  nsTObserverArray<RefPtr<mozilla::dom::SharedWorker>>::ForwardIterator iter(
      mSharedWorkers);
  while (iter.HasMore()) {
    iter.GetNext()->Thaw();
  }

  NotifyDOMWindowThawed(this);
}

bool nsGlobalWindowInner::IsFrozen() const {
  MOZ_ASSERT(NS_IsMainThread());
  bool frozen = mFreezeDepth != 0;
  MOZ_ASSERT_IF(frozen, IsSuspended());
  return frozen;
}

void nsGlobalWindowInner::SyncStateFromParentWindow() {
  // This method should only be called on an inner window that has been
  // assigned to an outer window already.
  MOZ_ASSERT(IsCurrentInnerWindow());
  nsPIDOMWindowOuter* outer = GetOuterWindow();
  MOZ_ASSERT(outer);

  // Attempt to find our parent windows.
  nsCOMPtr<Element> frame = outer->GetFrameElementInternal();
  nsPIDOMWindowOuter* parentOuter =
      frame ? frame->OwnerDoc()->GetWindow() : nullptr;
  nsGlobalWindowInner* parentInner =
      parentOuter
          ? nsGlobalWindowInner::Cast(parentOuter->GetCurrentInnerWindow())
          : nullptr;

  // If our outer is in a modal state, but our parent is not in a modal
  // state, then we must apply the suspend directly.  If our parent is
  // in a modal state then we should get the suspend automatically
  // via the parentSuspendDepth application below.
  if ((!parentInner || !parentInner->IsInModalState()) && IsInModalState()) {
    Suspend();
  }

  uint32_t parentFreezeDepth = parentInner ? parentInner->mFreezeDepth : 0;
  uint32_t parentSuspendDepth = parentInner ? parentInner->mSuspendDepth : 0;

  // Since every Freeze() calls Suspend(), the suspend count must
  // be equal or greater to the freeze count.
  MOZ_ASSERT(parentFreezeDepth <= parentSuspendDepth);

  // First apply the Freeze() calls.
  for (uint32_t i = 0; i < parentFreezeDepth; ++i) {
    Freeze();
  }

  // Now apply only the number of Suspend() calls to reach the target
  // suspend count after applying the Freeze() calls.
  for (uint32_t i = 0; i < (parentSuspendDepth - parentFreezeDepth); ++i) {
    Suspend();
  }
}

template <typename Method, typename... Args>
nsGlobalWindowInner::CallState nsGlobalWindowInner::CallOnChildren(
    Method aMethod, Args&... aArgs) {
  MOZ_ASSERT(NS_IsMainThread());
  MOZ_ASSERT(IsCurrentInnerWindow());

  CallState state = CallState::Continue;

  nsCOMPtr<nsIDocShell> docShell = GetDocShell();
  if (!docShell) {
    return state;
  }

  int32_t childCount = 0;
  docShell->GetChildCount(&childCount);

  // Take a copy of the current children so that modifications to
  // the child list don't affect to the iteration.
  AutoTArray<nsCOMPtr<nsIDocShellTreeItem>, 8> children;
  for (int32_t i = 0; i < childCount; ++i) {
    nsCOMPtr<nsIDocShellTreeItem> childShell;
    docShell->GetChildAt(i, getter_AddRefs(childShell));
    if (childShell) {
      children.AppendElement(childShell);
    }
  }

  for (nsCOMPtr<nsIDocShellTreeItem> childShell : children) {
    nsCOMPtr<nsPIDOMWindowOuter> pWin = childShell->GetWindow();
    if (!pWin) {
      continue;
    }

    auto* win = nsGlobalWindowOuter::Cast(pWin);
    nsGlobalWindowInner* inner = win->GetCurrentInnerWindowInternal();

    // This is a bit hackish. Only freeze/suspend windows which are truly our
    // subwindows.
    nsCOMPtr<Element> frame = pWin->GetFrameElementInternal();
    if (!mDoc || !frame || mDoc != frame->OwnerDoc() || !inner) {
      continue;
    }

    // Call the child method using our helper CallChild() template method.
    // This allows us to handle both void returning methods and methods
    // that return CallState explicitly.  For void returning methods we
    // assume CallState::Continue.
    typedef decltype((inner->*aMethod)(aArgs...)) returnType;
    state = CallChild<returnType>(inner, aMethod, aArgs...);

    if (state == CallState::Stop) {
      return state;
    }
  }

  return state;
}

Maybe<ClientInfo> nsGlobalWindowInner::GetClientInfo() const {
  MOZ_ASSERT(NS_IsMainThread());
  Maybe<ClientInfo> clientInfo;
  if (mClientSource) {
    clientInfo.emplace(mClientSource->Info());
  }
  return clientInfo;
}

Maybe<ClientState> nsGlobalWindowInner::GetClientState() const {
  MOZ_ASSERT(NS_IsMainThread());
  Maybe<ClientState> clientState;
  if (mClientSource) {
    ClientState state;
    nsresult rv = mClientSource->SnapshotState(&state);
    if (NS_SUCCEEDED(rv)) {
      clientState.emplace(state);
    }
  }
  return clientState;
}

Maybe<ServiceWorkerDescriptor> nsGlobalWindowInner::GetController() const {
  MOZ_ASSERT(NS_IsMainThread());
  Maybe<ServiceWorkerDescriptor> controller;
  if (mClientSource) {
    controller = mClientSource->GetController();
  }
  return controller;
}

void nsGlobalWindowInner::SetCsp(nsIContentSecurityPolicy* aCsp) {
  if (!mClientSource) {
    return;
  }
  mClientSource->SetCsp(aCsp);
  // Also cache the CSP within the document
  mDoc->SetCsp(aCsp);
}

void nsGlobalWindowInner::SetPreloadCsp(nsIContentSecurityPolicy* aPreloadCsp) {
  if (!mClientSource) {
    return;
  }
  mClientSource->SetPreloadCsp(aPreloadCsp);
  // Also cache the preload CSP within the document
  mDoc->SetPreloadCsp(aPreloadCsp);
}

nsIContentSecurityPolicy* nsGlobalWindowInner::GetCsp() {
  if (mDoc) {
    return mDoc->GetCsp();
  }

  // If the window is partially torn down and has its document nulled out,
  // we query the CSP we snapshot in FreeInnerObjects.
  if (mDocumentCsp) {
    return mDocumentCsp;
  }
  return nullptr;
}

RefPtr<ServiceWorker> nsGlobalWindowInner::GetOrCreateServiceWorker(
    const ServiceWorkerDescriptor& aDescriptor) {
  MOZ_ASSERT(NS_IsMainThread());
  RefPtr<ServiceWorker> ref;
  ForEachEventTargetObject([&](DOMEventTargetHelper* aTarget, bool* aDoneOut) {
    RefPtr<ServiceWorker> sw = do_QueryObject(aTarget);
    if (!sw || !sw->Descriptor().Matches(aDescriptor)) {
      return;
    }

    ref = sw.forget();
    *aDoneOut = true;
  });

  if (!ref) {
    ref = ServiceWorker::Create(this, aDescriptor);
  }

  return ref.forget();
}

RefPtr<mozilla::dom::ServiceWorkerRegistration>
nsGlobalWindowInner::GetServiceWorkerRegistration(
    const mozilla::dom::ServiceWorkerRegistrationDescriptor& aDescriptor)
    const {
  MOZ_ASSERT(NS_IsMainThread());
  RefPtr<ServiceWorkerRegistration> ref;
  ForEachEventTargetObject([&](DOMEventTargetHelper* aTarget, bool* aDoneOut) {
    RefPtr<ServiceWorkerRegistration> swr = do_QueryObject(aTarget);
    if (!swr || !swr->MatchesDescriptor(aDescriptor)) {
      return;
    }

    ref = swr.forget();
    *aDoneOut = true;
  });
  return ref.forget();
}

RefPtr<ServiceWorkerRegistration>
nsGlobalWindowInner::GetOrCreateServiceWorkerRegistration(
    const ServiceWorkerRegistrationDescriptor& aDescriptor) {
  MOZ_ASSERT(NS_IsMainThread());
  RefPtr<ServiceWorkerRegistration> ref =
      GetServiceWorkerRegistration(aDescriptor);
  if (!ref) {
    ref = ServiceWorkerRegistration::CreateForMainThread(this, aDescriptor);
  }
  return ref.forget();
}

nsresult nsGlobalWindowInner::FireDelayedDOMEvents() {
  if (mApplicationCache) {
    static_cast<nsDOMOfflineResourceList*>(mApplicationCache.get())
        ->FirePendingEvents();
  }

  // Fires an offline status event if the offline status has changed
  FireOfflineStatusEventIfChanged();

  nsCOMPtr<nsIDocShell> docShell = GetDocShell();
  if (docShell) {
    int32_t childCount = 0;
    docShell->GetChildCount(&childCount);

    // Take a copy of the current children so that modifications to
    // the child list don't affect to the iteration.
    AutoTArray<nsCOMPtr<nsIDocShellTreeItem>, 8> children;
    for (int32_t i = 0; i < childCount; ++i) {
      nsCOMPtr<nsIDocShellTreeItem> childShell;
      docShell->GetChildAt(i, getter_AddRefs(childShell));
      if (childShell) {
        children.AppendElement(childShell);
      }
    }

    for (nsCOMPtr<nsIDocShellTreeItem> childShell : children) {
      if (nsCOMPtr<nsPIDOMWindowOuter> pWin = childShell->GetWindow()) {
        auto* win = nsGlobalWindowOuter::Cast(pWin);
        win->FireDelayedDOMEvents();
      }
    }
  }

  return NS_OK;
}

//*****************************************************************************
// nsGlobalWindowInner: Window Control Functions
//*****************************************************************************

nsPIDOMWindowOuter* nsGlobalWindowInner::GetParentInternal() {
  nsGlobalWindowOuter* outer = GetOuterWindowInternal();
  if (!outer) {
    // No outer window available!
    return nullptr;
  }
  return outer->GetParentInternal();
}

nsIPrincipal* nsGlobalWindowInner::GetTopLevelPrincipal() {
  nsPIDOMWindowOuter* outerWindow = GetOuterWindowInternal();
  if (!outerWindow) {
    return nullptr;
  }

  nsPIDOMWindowOuter* topLevelOuterWindow = GetTopInternal();
  if (!topLevelOuterWindow) {
    return nullptr;
  }

  if (topLevelOuterWindow == outerWindow) {
    return nullptr;
  }

  nsPIDOMWindowInner* topLevelInnerWindow =
      topLevelOuterWindow->GetCurrentInnerWindow();
  if (NS_WARN_IF(!topLevelInnerWindow)) {
    return nullptr;
  }

  nsIPrincipal* topLevelPrincipal =
      nsGlobalWindowInner::Cast(topLevelInnerWindow)->GetPrincipal();
  if (NS_WARN_IF(!topLevelPrincipal)) {
    return nullptr;
  }

  return topLevelPrincipal;
}

nsIPrincipal* nsGlobalWindowInner::GetTopLevelStorageAreaPrincipal() {
  if (mDoc && (mDoc->StorageAccessSandboxed() ||
               nsContentUtils::IsInPrivateBrowsing(mDoc))) {
    // Storage access is disabled
    return nullptr;
  }

  nsPIDOMWindowOuter* outerWindow = GetParentInternal();
  if (!outerWindow) {
    // No outer window available!
    return nullptr;
  }

  if (!outerWindow->IsTopLevelWindow()) {
    return nullptr;
  }

  nsPIDOMWindowInner* innerWindow = outerWindow->GetCurrentInnerWindow();
  if (NS_WARN_IF(!innerWindow)) {
    return nullptr;
  }

  nsIPrincipal* parentPrincipal =
      nsGlobalWindowInner::Cast(innerWindow)->GetPrincipal();
  if (NS_WARN_IF(!parentPrincipal)) {
    return nullptr;
  }

  return parentPrincipal;
}

//*****************************************************************************
// nsGlobalWindowInner: Timeout Functions
//*****************************************************************************

class WindowScriptTimeoutHandler final : public ScriptTimeoutHandler {
 public:
  NS_DECL_ISUPPORTS_INHERITED
  NS_DECL_CYCLE_COLLECTION_CLASS_INHERITED(WindowScriptTimeoutHandler,
                                           ScriptTimeoutHandler)

  WindowScriptTimeoutHandler(JSContext* aCx, nsIGlobalObject* aGlobal,
                             const nsAString& aExpression)
      : ScriptTimeoutHandler(aCx, aGlobal, aExpression),
        mInitiatingScript(ScriptLoader::GetActiveScript(aCx)) {}

  MOZ_CAN_RUN_SCRIPT virtual bool Call(const char* aExecutionReason) override;

 private:
  virtual ~WindowScriptTimeoutHandler() {}

  // Initiating script for use when evaluating mExpr on the main thread.
  RefPtr<LoadedScript> mInitiatingScript;
};

NS_IMPL_CYCLE_COLLECTION_INHERITED(WindowScriptTimeoutHandler,
                                   ScriptTimeoutHandler, mInitiatingScript)

NS_INTERFACE_MAP_BEGIN_CYCLE_COLLECTION(WindowScriptTimeoutHandler)
NS_INTERFACE_MAP_END_INHERITING(ScriptTimeoutHandler)

NS_IMPL_ADDREF_INHERITED(WindowScriptTimeoutHandler, ScriptTimeoutHandler)
NS_IMPL_RELEASE_INHERITED(WindowScriptTimeoutHandler, ScriptTimeoutHandler)

bool WindowScriptTimeoutHandler::Call(const char* aExecutionReason) {
  // New script entry point required, due to the "Create a script" sub-step
  // of
  // http://www.whatwg.org/specs/web-apps/current-work/#timer-initialisation-steps
  nsAutoMicroTask mt;
  AutoEntryScript aes(mGlobal, aExecutionReason, true);
  JS::CompileOptions options(aes.cx());
  options.setFileAndLine(mFileName.get(), mLineNo);
  options.setNoScriptRval(true);
  JS::Rooted<JSObject*> global(aes.cx(), mGlobal->GetGlobalJSObject());
  {
    nsJSUtils::ExecutionContext exec(aes.cx(), global);
    nsresult rv = exec.Compile(options, mExpr);

    JS::Rooted<JSScript*> script(aes.cx(), exec.MaybeGetScript());
    if (script) {
      if (mInitiatingScript) {
        mInitiatingScript->AssociateWithScript(script);
      }

      rv = exec.ExecScript();
    }

    if (rv == NS_SUCCESS_DOM_SCRIPT_EVALUATION_THREW_UNCATCHABLE) {
      return false;
    }
  }

  return true;
};

nsGlobalWindowInner* nsGlobalWindowInner::InnerForSetTimeoutOrInterval(
    ErrorResult& aError) {
  nsGlobalWindowOuter* outer = GetOuterWindowInternal();
  nsGlobalWindowInner* currentInner =
      outer ? outer->GetCurrentInnerWindowInternal() : this;

  // If forwardTo is not the window with an active document then we want the
  // call to setTimeout/Interval to be a noop, so return null but don't set an
  // error.
  return HasActiveDocument() ? currentInner : nullptr;
}

int32_t nsGlobalWindowInner::SetTimeout(JSContext* aCx, Function& aFunction,
                                        int32_t aTimeout,
                                        const Sequence<JS::Value>& aArguments,
                                        ErrorResult& aError) {
  return SetTimeoutOrInterval(aCx, aFunction, aTimeout, aArguments, false,
                              aError);
}

int32_t nsGlobalWindowInner::SetTimeout(JSContext* aCx,
                                        const nsAString& aHandler,
                                        int32_t aTimeout,
                                        const Sequence<JS::Value>& /* unused */,
                                        ErrorResult& aError) {
  return SetTimeoutOrInterval(aCx, aHandler, aTimeout, false, aError);
}

int32_t nsGlobalWindowInner::SetInterval(JSContext* aCx, Function& aFunction,
                                         const int32_t aTimeout,
                                         const Sequence<JS::Value>& aArguments,
                                         ErrorResult& aError) {
  return SetTimeoutOrInterval(aCx, aFunction, aTimeout, aArguments, true,
                              aError);
}

int32_t nsGlobalWindowInner::SetInterval(
    JSContext* aCx, const nsAString& aHandler, const int32_t aTimeout,
    const Sequence<JS::Value>& /* unused */, ErrorResult& aError) {
  return SetTimeoutOrInterval(aCx, aHandler, aTimeout, true, aError);
}

int32_t nsGlobalWindowInner::SetTimeoutOrInterval(
    JSContext* aCx, Function& aFunction, int32_t aTimeout,
    const Sequence<JS::Value>& aArguments, bool aIsInterval,
    ErrorResult& aError) {
  nsGlobalWindowInner* inner = InnerForSetTimeoutOrInterval(aError);
  if (!inner) {
    return -1;
  }

  if (inner != this) {
    RefPtr<nsGlobalWindowInner> innerRef(inner);
    return innerRef->SetTimeoutOrInterval(aCx, aFunction, aTimeout, aArguments,
                                          aIsInterval, aError);
  }

  DebuggerNotificationDispatch(
      this, aIsInterval ? DebuggerNotificationType::SetInterval
                        : DebuggerNotificationType::SetTimeout);

  if (!GetContextInternal() || !HasJSGlobal()) {
    // This window was already closed, or never properly initialized,
    // don't let a timer be scheduled on such a window.
    aError.Throw(NS_ERROR_NOT_INITIALIZED);
    return 0;
  }

  nsTArray<JS::Heap<JS::Value>> args;
  if (!args.AppendElements(aArguments, fallible)) {
    aError.Throw(NS_ERROR_OUT_OF_MEMORY);
    return 0;
  }

  RefPtr<TimeoutHandler> handler =
      new CallbackTimeoutHandler(aCx, this, &aFunction, std::move(args));

  int32_t result;
  aError =
      mTimeoutManager->SetTimeout(handler, aTimeout, aIsInterval,
                                  Timeout::Reason::eTimeoutOrInterval, &result);
  return result;
}

int32_t nsGlobalWindowInner::SetTimeoutOrInterval(JSContext* aCx,
                                                  const nsAString& aHandler,
                                                  int32_t aTimeout,
                                                  bool aIsInterval,
                                                  ErrorResult& aError) {
  nsGlobalWindowInner* inner = InnerForSetTimeoutOrInterval(aError);
  if (!inner) {
    return -1;
  }

  if (inner != this) {
    RefPtr<nsGlobalWindowInner> innerRef(inner);
    return innerRef->SetTimeoutOrInterval(aCx, aHandler, aTimeout, aIsInterval,
                                          aError);
  }

<<<<<<< HEAD
  // TaintFox: setInterval and setTimeout taint sinks.
  ReportTaintSink(aCx, aHandler, aIsInterval ? "setInterval" : "setTimeout");

  nsCOMPtr<nsIScriptTimeoutHandler> handler =
      NS_CreateJSTimeoutHandler(aCx, this, aHandler, aError);
  if (!handler) {
=======
  DebuggerNotificationDispatch(
      this, aIsInterval ? DebuggerNotificationType::SetInterval
                        : DebuggerNotificationType::SetTimeout);

  if (!GetContextInternal() || !HasJSGlobal()) {
    // This window was already closed, or never properly initialized,
    // don't let a timer be scheduled on such a window.
    aError.Throw(NS_ERROR_NOT_INITIALIZED);
>>>>>>> e3f1cbb4
    return 0;
  }

  bool allowEval = false;
  aError = CSPEvalChecker::CheckForWindow(aCx, this, aHandler, &allowEval);
  if (NS_WARN_IF(aError.Failed()) || !allowEval) {
    return 0;
  }

  RefPtr<TimeoutHandler> handler =
      new WindowScriptTimeoutHandler(aCx, this, aHandler);

  int32_t result;
  aError =
      mTimeoutManager->SetTimeout(handler, aTimeout, aIsInterval,
                                  Timeout::Reason::eTimeoutOrInterval, &result);
  return result;
}

bool nsGlobalWindowInner::RunTimeoutHandler(Timeout* aTimeout,
                                            nsIScriptContext* aScx) {
  // Hold on to the timeout in case mExpr or mFunObj releases its
  // doc.
  // XXXbz Our caller guarantees it'll hold on to the timeout (because
  // we're MOZ_CAN_RUN_SCRIPT), so we can probably stop doing that...
  RefPtr<Timeout> timeout = aTimeout;
  Timeout* last_running_timeout = mTimeoutManager->BeginRunningTimeout(timeout);
  timeout->mRunning = true;

  // Push this timeout's popup control state, which should only be
  // eabled the first time a timeout fires that was created while
  // popups were enabled and with a delay less than
  // "dom.disable_open_click_delay".
  AutoPopupStatePusher popupStatePusher(timeout->mPopupState);

  // Clear the timeout's popup state, if any, to prevent interval
  // timeouts from repeatedly opening poups.
  timeout->mPopupState = PopupBlocker::openAbused;

  bool trackNestingLevel = !timeout->mIsInterval;
  uint32_t nestingLevel;
  if (trackNestingLevel) {
    nestingLevel = TimeoutManager::GetNestingLevel();
    TimeoutManager::SetNestingLevel(timeout->mNestingLevel);
  }

  const char* reason;
  if (timeout->mIsInterval) {
    reason = "setInterval handler";
  } else {
    reason = "setTimeout handler";
  }

  bool abortIntervalHandler;
  {
    RefPtr<TimeoutHandler> handler(timeout->mScriptHandler);

    CallbackDebuggerNotificationGuard guard(
        this, timeout->mIsInterval
                  ? DebuggerNotificationType::SetIntervalCallback
                  : DebuggerNotificationType::SetTimeoutCallback);
    abortIntervalHandler = !handler->Call(reason);
  }

  // If we received an uncatchable exception, do not schedule the timeout again.
  // This allows the slow script dialog to break easy DoS attacks like
  // setInterval(function() { while(1); }, 100);
  if (abortIntervalHandler) {
    // If it wasn't an interval timer to begin with, this does nothing.  If it
    // was, we'll treat it as a timeout that we just ran and discard it when
    // we return.
    timeout->mIsInterval = false;
  }

  // We ignore any failures from calling EvaluateString() on the context or
  // Call() on a Function here since we're in a loop
  // where we're likely to be running timeouts whose OS timers
  // didn't fire in time and we don't want to not fire those timers
  // now just because execution of one timer failed. We can't
  // propagate the error to anyone who cares about it from this
  // point anyway, and the script context should have already reported
  // the script error in the usual way - so we just drop it.

  if (trackNestingLevel) {
    TimeoutManager::SetNestingLevel(nestingLevel);
  }

  mTimeoutManager->EndRunningTimeout(last_running_timeout);
  timeout->mRunning = false;

  return timeout->mCleared;
}

//*****************************************************************************
// nsGlobalWindowInner: Helper Functions
//*****************************************************************************

already_AddRefed<nsIDocShellTreeOwner> nsGlobalWindowInner::GetTreeOwner() {
  FORWARD_TO_OUTER(GetTreeOwner, (), nullptr);
}

already_AddRefed<nsIWebBrowserChrome>
nsGlobalWindowInner::GetWebBrowserChrome() {
  nsCOMPtr<nsIDocShellTreeOwner> treeOwner = GetTreeOwner();

  nsCOMPtr<nsIWebBrowserChrome> browserChrome = do_GetInterface(treeOwner);
  return browserChrome.forget();
}

nsIScrollableFrame* nsGlobalWindowInner::GetScrollFrame() {
  FORWARD_TO_OUTER(GetScrollFrame, (), nullptr);
}

bool nsGlobalWindowInner::IsPrivateBrowsing() {
  nsCOMPtr<nsILoadContext> loadContext = do_QueryInterface(GetDocShell());
  return loadContext && loadContext->UsePrivateBrowsing();
}

void nsGlobalWindowInner::FlushPendingNotifications(FlushType aType) {
  if (mDoc) {
    mDoc->FlushPendingNotifications(aType);
  }
}

void nsGlobalWindowInner::EnableDeviceSensor(uint32_t aType) {
  bool alreadyEnabled = false;
  for (uint32_t i = 0; i < mEnabledSensors.Length(); i++) {
    if (mEnabledSensors[i] == aType) {
      alreadyEnabled = true;
      break;
    }
  }

  mEnabledSensors.AppendElement(aType);

  if (alreadyEnabled) {
    return;
  }

  nsCOMPtr<nsIDeviceSensors> ac = do_GetService(NS_DEVICE_SENSORS_CONTRACTID);
  if (ac) {
    ac->AddWindowListener(aType, this);
  }
}

void nsGlobalWindowInner::DisableDeviceSensor(uint32_t aType) {
  int32_t doomedElement = -1;
  int32_t listenerCount = 0;
  for (uint32_t i = 0; i < mEnabledSensors.Length(); i++) {
    if (mEnabledSensors[i] == aType) {
      doomedElement = i;
      listenerCount++;
    }
  }

  if (doomedElement == -1) {
    return;
  }

  mEnabledSensors.RemoveElementAt(doomedElement);

  if (listenerCount > 1) {
    return;
  }

  nsCOMPtr<nsIDeviceSensors> ac = do_GetService(NS_DEVICE_SENSORS_CONTRACTID);
  if (ac) {
    ac->RemoveWindowListener(aType, this);
  }
}

#if defined(MOZ_WIDGET_ANDROID)
void nsGlobalWindowInner::EnableOrientationChangeListener() {
  if (!nsContentUtils::ShouldResistFingerprinting(GetDocShell()) &&
      !mOrientationChangeObserver) {
    mOrientationChangeObserver = MakeUnique<WindowOrientationObserver>(this);
  }
}

void nsGlobalWindowInner::DisableOrientationChangeListener() {
  mOrientationChangeObserver = nullptr;
}
#endif

void nsGlobalWindowInner::SetHasGamepadEventListener(
    bool aHasGamepad /* = true*/) {
  mHasGamepad = aHasGamepad;
  if (aHasGamepad) {
    EnableGamepadUpdates();
  }
}

void nsGlobalWindowInner::EventListenerAdded(nsAtom* aType) {
  if (aType == nsGkAtoms::onvrdisplayactivate ||
      aType == nsGkAtoms::onvrdisplayconnect ||
      aType == nsGkAtoms::onvrdisplaydeactivate ||
      aType == nsGkAtoms::onvrdisplaydisconnect ||
      aType == nsGkAtoms::onvrdisplaypresentchange) {
    NotifyVREventListenerAdded();
  }

  if (aType == nsGkAtoms::onvrdisplayactivate) {
    mHasVRDisplayActivateEvents = true;
  }

  if (aType == nsGkAtoms::onbeforeunload && mBrowserChild &&
      (!mDoc || !(mDoc->GetSandboxFlags() & SANDBOXED_MODALS))) {
    mBeforeUnloadListenerCount++;
    MOZ_ASSERT(mBeforeUnloadListenerCount > 0);
    mBrowserChild->BeforeUnloadAdded();
  }

  // We need to initialize localStorage in order to receive notifications.
  if (aType == nsGkAtoms::onstorage) {
    ErrorResult rv;
    GetLocalStorage(rv);
    rv.SuppressException();

    if (NextGenLocalStorageEnabled() && mLocalStorage &&
        mLocalStorage->Type() == Storage::eLocalStorage) {
      auto object = static_cast<LSObject*>(mLocalStorage.get());

      Unused << NS_WARN_IF(NS_FAILED(object->EnsureObserver()));
    }
  }
}

void nsGlobalWindowInner::EventListenerRemoved(nsAtom* aType) {
  if (aType == nsGkAtoms::onbeforeunload && mBrowserChild &&
      (!mDoc || !(mDoc->GetSandboxFlags() & SANDBOXED_MODALS))) {
    mBeforeUnloadListenerCount--;
    MOZ_ASSERT(mBeforeUnloadListenerCount >= 0);
    mBrowserChild->BeforeUnloadRemoved();
  }

  if (aType == nsGkAtoms::onstorage) {
    if (NextGenLocalStorageEnabled() && mLocalStorage &&
        mLocalStorage->Type() == Storage::eLocalStorage &&
        // The remove event is fired even if this isn't the last listener, so
        // only remove if there are no other listeners left.
        mListenerManager &&
        !mListenerManager->HasListenersFor(nsGkAtoms::onstorage)) {
      auto object = static_cast<LSObject*>(mLocalStorage.get());

      object->DropObserver();
    }
  }
}

void nsGlobalWindowInner::NotifyVREventListenerAdded() {
  mHasVREvents = true;
  EnableVRUpdates();
}

bool nsGlobalWindowInner::HasUsedVR() const {
  // Returns true only if any WebVR API call or related event
  // has been used
  return mHasVREvents;
}

bool nsGlobalWindowInner::IsVRContentDetected() const {
  // Returns true only if the content will respond to
  // the VRDisplayActivate event.
  return mHasVRDisplayActivateEvents;
}

bool nsGlobalWindowInner::IsVRContentPresenting() const {
  for (const auto& display : mVRDisplays) {
    if (display->IsAnyPresenting(gfx::kVRGroupAll)) {
      return true;
    }
  }
  return false;
}

void nsGlobalWindowInner::AddSizeOfIncludingThis(
    nsWindowSizes& aWindowSizes) const {
  aWindowSizes.mDOMOtherSize += aWindowSizes.mState.mMallocSizeOf(this);
  aWindowSizes.mDOMOtherSize += nsIGlobalObject::ShallowSizeOfExcludingThis(
      aWindowSizes.mState.mMallocSizeOf);

  EventListenerManager* elm = GetExistingListenerManager();
  if (elm) {
    aWindowSizes.mDOMOtherSize +=
        elm->SizeOfIncludingThis(aWindowSizes.mState.mMallocSizeOf);
    aWindowSizes.mDOMEventListenersCount += elm->ListenerCount();
  }
  if (mDoc) {
    // Multiple global windows can share a document. So only measure the
    // document if it (a) doesn't have a global window, or (b) it's the
    // primary document for the window.
    if (!mDoc->GetInnerWindow() || mDoc->GetInnerWindow() == this) {
      mDoc->DocAddSizeOfIncludingThis(aWindowSizes);
    }
  }

  if (mNavigator) {
    aWindowSizes.mDOMOtherSize +=
        mNavigator->SizeOfIncludingThis(aWindowSizes.mState.mMallocSizeOf);
  }

  ForEachEventTargetObject([&](DOMEventTargetHelper* et, bool* aDoneOut) {
    if (nsCOMPtr<nsISizeOfEventTarget> iSizeOf = do_QueryObject(et)) {
      aWindowSizes.mDOMEventTargetsSize +=
          iSizeOf->SizeOfEventTargetIncludingThis(
              aWindowSizes.mState.mMallocSizeOf);
    }
    if (EventListenerManager* elm = et->GetExistingListenerManager()) {
      aWindowSizes.mDOMEventListenersCount += elm->ListenerCount();
    }
    ++aWindowSizes.mDOMEventTargetsCount;
  });

  if (mPerformance) {
    aWindowSizes.mDOMPerformanceUserEntries =
        mPerformance->SizeOfUserEntries(aWindowSizes.mState.mMallocSizeOf);
    aWindowSizes.mDOMPerformanceResourceEntries =
        mPerformance->SizeOfResourceEntries(aWindowSizes.mState.mMallocSizeOf);
  }

  aWindowSizes.mDOMOtherSize += mPendingPromises.ShallowSizeOfExcludingThis(
      aWindowSizes.mState.mMallocSizeOf);
}

void nsGlobalWindowInner::AddGamepad(uint32_t aIndex, Gamepad* aGamepad) {
  // Create the index we will present to content based on which indices are
  // already taken, as required by the spec.
  // https://w3c.github.io/gamepad/gamepad.html#widl-Gamepad-index
  int index = 0;
  while (mGamepadIndexSet.Contains(index)) {
    ++index;
  }
  mGamepadIndexSet.Put(index);
  aGamepad->SetIndex(index);
  mGamepads.Put(aIndex, aGamepad);
}

void nsGlobalWindowInner::RemoveGamepad(uint32_t aIndex) {
  RefPtr<Gamepad> gamepad;
  if (!mGamepads.Get(aIndex, getter_AddRefs(gamepad))) {
    return;
  }
  // Free up the index we were using so it can be reused
  mGamepadIndexSet.Remove(gamepad->Index());
  mGamepads.Remove(aIndex);
}

void nsGlobalWindowInner::GetGamepads(nsTArray<RefPtr<Gamepad>>& aGamepads) {
  aGamepads.Clear();

  // navigator.getGamepads() always returns an empty array when
  // privacy.resistFingerprinting is true.
  if (nsContentUtils::ShouldResistFingerprinting(GetDocShell())) {
    return;
  }

  // mGamepads.Count() may not be sufficient, but it's not harmful.
  aGamepads.SetCapacity(mGamepads.Count());
  for (auto iter = mGamepads.Iter(); !iter.Done(); iter.Next()) {
    Gamepad* gamepad = iter.UserData();
    aGamepads.EnsureLengthAtLeast(gamepad->Index() + 1);
    aGamepads[gamepad->Index()] = gamepad;
  }
}

already_AddRefed<Gamepad> nsGlobalWindowInner::GetGamepad(uint32_t aIndex) {
  RefPtr<Gamepad> gamepad;

  if (mGamepads.Get(aIndex, getter_AddRefs(gamepad))) {
    return gamepad.forget();
  }

  return nullptr;
}

void nsGlobalWindowInner::SetHasSeenGamepadInput(bool aHasSeen) {
  mHasSeenGamepadInput = aHasSeen;
}

bool nsGlobalWindowInner::HasSeenGamepadInput() { return mHasSeenGamepadInput; }

void nsGlobalWindowInner::SyncGamepadState() {
  if (mHasSeenGamepadInput) {
    RefPtr<GamepadManager> gamepadManager(GamepadManager::GetService());
    for (auto iter = mGamepads.Iter(); !iter.Done(); iter.Next()) {
      gamepadManager->SyncGamepadState(iter.Key(), this, iter.UserData());
    }
  }
}

void nsGlobalWindowInner::StopGamepadHaptics() {
  if (mHasSeenGamepadInput) {
    RefPtr<GamepadManager> gamepadManager(GamepadManager::GetService());
    gamepadManager->StopHaptics();
  }
}

bool nsGlobalWindowInner::UpdateVRDisplays(
    nsTArray<RefPtr<mozilla::dom::VRDisplay>>& aDevices) {
  VRDisplay::UpdateVRDisplays(mVRDisplays, this);
  aDevices = mVRDisplays;
  return true;
}

void nsGlobalWindowInner::NotifyActiveVRDisplaysChanged() {
  if (mNavigator) {
    mNavigator->NotifyActiveVRDisplaysChanged();
  }
}

void nsGlobalWindowInner::NotifyPresentationGenerationChanged(
    uint32_t aDisplayID) {
  for (const auto& display : mVRDisplays) {
    if (display->DisplayId() == aDisplayID) {
      display->OnPresentationGenerationChanged();
    }
  }
}

void nsGlobalWindowInner::DispatchVRDisplayActivate(
    uint32_t aDisplayID, mozilla::dom::VRDisplayEventReason aReason) {
  // Ensure that our list of displays is up to date
  VRDisplay::UpdateVRDisplays(mVRDisplays, this);

  // Search for the display identified with aDisplayID and fire the
  // event if found.
  for (const auto& display : mVRDisplays) {
    if (display->DisplayId() == aDisplayID) {
      if (aReason != VRDisplayEventReason::Navigation &&
          display->IsAnyPresenting(gfx::kVRGroupContent)) {
        // We only want to trigger this event if nobody is presenting to the
        // display already or when a page is loaded by navigating away
        // from a page with an active VR Presentation.
        continue;
      }

      VRDisplayEventInit init;
      init.mBubbles = false;
      init.mCancelable = false;
      init.mDisplay = display;
      init.mReason.Construct(aReason);

      RefPtr<VRDisplayEvent> event = VRDisplayEvent::Constructor(
          this, NS_LITERAL_STRING("vrdisplayactivate"), init);
      // vrdisplayactivate is a trusted event, allowing VRDisplay.requestPresent
      // to be used in response to link traversal, user request (chrome UX), and
      // HMD mounting detection sensors.
      event->SetTrusted(true);
      // VRDisplay.requestPresent normally requires a user gesture; however, an
      // exception is made to allow it to be called in response to
      // vrdisplayactivate during VR link traversal.
      display->StartHandlingVRNavigationEvent();
      DispatchEvent(*event);
      display->StopHandlingVRNavigationEvent();
      // Once we dispatch the event, we must not access any members as an event
      // listener can do anything, including closing windows.
      return;
    }
  }
}

void nsGlobalWindowInner::DispatchVRDisplayDeactivate(
    uint32_t aDisplayID, mozilla::dom::VRDisplayEventReason aReason) {
  // Ensure that our list of displays is up to date
  VRDisplay::UpdateVRDisplays(mVRDisplays, this);

  // Search for the display identified with aDisplayID and fire the
  // event if found.
  for (const auto& display : mVRDisplays) {
    if (display->DisplayId() == aDisplayID && display->IsPresenting()) {
      // We only want to trigger this event to content that is presenting to
      // the display already.

      VRDisplayEventInit init;
      init.mBubbles = false;
      init.mCancelable = false;
      init.mDisplay = display;
      init.mReason.Construct(aReason);

      RefPtr<VRDisplayEvent> event = VRDisplayEvent::Constructor(
          this, NS_LITERAL_STRING("vrdisplaydeactivate"), init);
      event->SetTrusted(true);
      DispatchEvent(*event);
      // Once we dispatch the event, we must not access any members as an event
      // listener can do anything, including closing windows.
      return;
    }
  }
}

void nsGlobalWindowInner::DispatchVRDisplayConnect(uint32_t aDisplayID) {
  // Ensure that our list of displays is up to date
  VRDisplay::UpdateVRDisplays(mVRDisplays, this);

  // Search for the display identified with aDisplayID and fire the
  // event if found.
  for (const auto& display : mVRDisplays) {
    if (display->DisplayId() == aDisplayID) {
      // Fire event even if not presenting to the display.
      VRDisplayEventInit init;
      init.mBubbles = false;
      init.mCancelable = false;
      init.mDisplay = display;
      // VRDisplayEvent.reason is not set for vrdisplayconnect

      RefPtr<VRDisplayEvent> event = VRDisplayEvent::Constructor(
          this, NS_LITERAL_STRING("vrdisplayconnect"), init);
      event->SetTrusted(true);
      DispatchEvent(*event);
      // Once we dispatch the event, we must not access any members as an event
      // listener can do anything, including closing windows.
      return;
    }
  }
}

void nsGlobalWindowInner::DispatchVRDisplayDisconnect(uint32_t aDisplayID) {
  // Ensure that our list of displays is up to date
  VRDisplay::UpdateVRDisplays(mVRDisplays, this);

  // Search for the display identified with aDisplayID and fire the
  // event if found.
  for (const auto& display : mVRDisplays) {
    if (display->DisplayId() == aDisplayID) {
      // Fire event even if not presenting to the display.
      VRDisplayEventInit init;
      init.mBubbles = false;
      init.mCancelable = false;
      init.mDisplay = display;
      // VRDisplayEvent.reason is not set for vrdisplaydisconnect

      RefPtr<VRDisplayEvent> event = VRDisplayEvent::Constructor(
          this, NS_LITERAL_STRING("vrdisplaydisconnect"), init);
      event->SetTrusted(true);
      DispatchEvent(*event);
      // Once we dispatch the event, we must not access any members as an event
      // listener can do anything, including closing windows.
      return;
    }
  }
}

void nsGlobalWindowInner::DispatchVRDisplayPresentChange(uint32_t aDisplayID) {
  // Ensure that our list of displays is up to date
  VRDisplay::UpdateVRDisplays(mVRDisplays, this);

  // Search for the display identified with aDisplayID and fire the
  // event if found.
  for (const auto& display : mVRDisplays) {
    if (display->DisplayId() == aDisplayID) {
      // Fire event even if not presenting to the display.
      VRDisplayEventInit init;
      init.mBubbles = false;
      init.mCancelable = false;
      init.mDisplay = display;
      // VRDisplayEvent.reason is not set for vrdisplaypresentchange
      RefPtr<VRDisplayEvent> event = VRDisplayEvent::Constructor(
          this, NS_LITERAL_STRING("vrdisplaypresentchange"), init);
      event->SetTrusted(true);
      DispatchEvent(*event);
      // Once we dispatch the event, we must not access any members as an event
      // listener can do anything, including closing windows.
      return;
    }
  }
}

enum WindowState {
  // These constants need to match the constants in Window.webidl
  STATE_MAXIMIZED = 1,
  STATE_MINIMIZED = 2,
  STATE_NORMAL = 3,
  STATE_FULLSCREEN = 4
};

uint16_t nsGlobalWindowInner::WindowState() {
  nsCOMPtr<nsIWidget> widget = GetMainWidget();

  int32_t mode = widget ? widget->SizeMode() : 0;

  switch (mode) {
    case nsSizeMode_Minimized:
      return STATE_MINIMIZED;
    case nsSizeMode_Maximized:
      return STATE_MAXIMIZED;
    case nsSizeMode_Fullscreen:
      return STATE_FULLSCREEN;
    case nsSizeMode_Normal:
      return STATE_NORMAL;
    default:
      NS_WARNING("Illegal window state for this chrome window");
      break;
  }

  return STATE_NORMAL;
}

bool nsGlobalWindowInner::IsFullyOccluded() {
  nsCOMPtr<nsIWidget> widget = GetMainWidget();
  return widget && widget->IsFullyOccluded();
}

void nsGlobalWindowInner::Maximize() {
  nsCOMPtr<nsIWidget> widget = GetMainWidget();

  if (widget) {
    widget->SetSizeMode(nsSizeMode_Maximized);
  }
}

void nsGlobalWindowInner::Minimize() {
  nsCOMPtr<nsIWidget> widget = GetMainWidget();

  if (widget) {
    widget->SetSizeMode(nsSizeMode_Minimized);
  }
}

void nsGlobalWindowInner::Restore() {
  nsCOMPtr<nsIWidget> widget = GetMainWidget();

  if (widget) {
    widget->SetSizeMode(nsSizeMode_Normal);
  }
}

void nsGlobalWindowInner::GetAttention(ErrorResult& aResult) {
  return GetAttentionWithCycleCount(-1, aResult);
}

void nsGlobalWindowInner::GetAttentionWithCycleCount(int32_t aCycleCount,
                                                     ErrorResult& aError) {
  nsCOMPtr<nsIWidget> widget = GetMainWidget();

  if (widget) {
    aError = widget->GetAttention(aCycleCount);
  }
}

already_AddRefed<Promise> nsGlobalWindowInner::PromiseDocumentFlushed(
    PromiseDocumentFlushedCallback& aCallback, ErrorResult& aError) {
  MOZ_RELEASE_ASSERT(IsChromeWindow());

  if (!IsCurrentInnerWindow()) {
    aError.Throw(NS_ERROR_FAILURE);
    return nullptr;
  }

  if (mIteratingDocumentFlushedResolvers) {
    aError.Throw(NS_ERROR_FAILURE);
    return nullptr;
  }

  if (!mDoc) {
    aError.Throw(NS_ERROR_FAILURE);
    return nullptr;
  }

  PresShell* presShell = mDoc->GetPresShell();
  if (!presShell) {
    aError.Throw(NS_ERROR_FAILURE);
    return nullptr;
  }

  // We need to associate the lifetime of the Promise to the lifetime
  // of the caller's global. That way, if the window we're observing
  // refresh driver ticks on goes away before our observer is fired,
  // we can still resolve the Promise.
  nsIGlobalObject* global = GetIncumbentGlobal();
  if (!global) {
    aError.Throw(NS_ERROR_FAILURE);
    return nullptr;
  }

  RefPtr<Promise> resultPromise = Promise::Create(global, aError);
  if (aError.Failed()) {
    return nullptr;
  }

  UniquePtr<PromiseDocumentFlushedResolver> flushResolver(
      new PromiseDocumentFlushedResolver(resultPromise, aCallback));

  if (!presShell->NeedStyleFlush() && !presShell->NeedLayoutFlush()) {
    flushResolver->Call();
    return resultPromise.forget();
  }

  if (!mObservingDidRefresh) {
    bool success = presShell->AddPostRefreshObserver(this);
    if (!success) {
      aError.Throw(NS_ERROR_FAILURE);
      return nullptr;
    }
    mObservingDidRefresh = true;
  }

  mDocumentFlushedResolvers.AppendElement(std::move(flushResolver));
  return resultPromise.forget();
}

template <bool call>
void nsGlobalWindowInner::CallOrCancelDocumentFlushedResolvers() {
  MOZ_ASSERT(!mIteratingDocumentFlushedResolvers);

  while (true) {
    {
      // To coalesce MicroTask checkpoints inside callback call, enclose the
      // inner loop with nsAutoMicroTask, and perform a MicroTask checkpoint
      // after the loop.
      nsAutoMicroTask mt;

      mIteratingDocumentFlushedResolvers = true;
      for (const auto& documentFlushedResolver : mDocumentFlushedResolvers) {
        if (call) {
          documentFlushedResolver->Call();
        } else {
          documentFlushedResolver->Cancel();
        }
      }
      mDocumentFlushedResolvers.Clear();
      mIteratingDocumentFlushedResolvers = false;
    }

    // Leaving nsAutoMicroTask above will perform MicroTask checkpoint, and
    // Promise callbacks there may create mDocumentFlushedResolvers items.

    // If there's no new item, there's nothing to do here.
    if (!mDocumentFlushedResolvers.Length()) {
      break;
    }

    // If there are new items, the observer is not added for them when calling
    // PromiseDocumentFlushed.  Add here and leave.
    // FIXME: Handle this case inside PromiseDocumentFlushed (bug 1442824).
    if (mDoc) {
      PresShell* presShell = mDoc->GetPresShell();
      if (presShell) {
        Unused << presShell->AddPostRefreshObserver(this);
        break;
      }
    }

    // If we fail adding observer, keep looping to resolve or reject all
    // promises.  This case happens while destroying window.
    // This violates the constraint that the promiseDocumentFlushed callback
    // only ever run when no flush needed, but it's necessary to resolve
    // Promise returned by that.
  }
}

void nsGlobalWindowInner::CallDocumentFlushedResolvers() {
  CallOrCancelDocumentFlushedResolvers<true>();
}

void nsGlobalWindowInner::CancelDocumentFlushedResolvers() {
  CallOrCancelDocumentFlushedResolvers<false>();
}

void nsGlobalWindowInner::DidRefresh() {
  auto rejectionGuard = MakeScopeExit([&] {
    CancelDocumentFlushedResolvers();
    mObservingDidRefresh = false;
  });

  MOZ_ASSERT(mDoc);

  PresShell* presShell = mDoc->GetPresShell();
  MOZ_ASSERT(presShell);

  if (presShell->NeedStyleFlush() || presShell->NeedLayoutFlush()) {
    // By the time our observer fired, something has already invalidated
    // style or layout - or perhaps we're still in the middle of a flush that
    // was interrupted. In either case, we'll wait until the next refresh driver
    // tick instead and try again.
    rejectionGuard.release();
    return;
  }

  bool success = presShell->RemovePostRefreshObserver(this);
  if (!success) {
    return;
  }

  rejectionGuard.release();

  CallDocumentFlushedResolvers();
  mObservingDidRefresh = false;
}

already_AddRefed<nsWindowRoot> nsGlobalWindowInner::GetWindowRoot(
    mozilla::ErrorResult& aError) {
  FORWARD_TO_OUTER_OR_THROW(GetWindowRootOuter, (), aError, nullptr);
}

void nsGlobalWindowInner::SetCursor(const nsAString& aCursor,
                                    ErrorResult& aError) {
  FORWARD_TO_OUTER_OR_THROW(SetCursorOuter, (aCursor, aError), aError, );
}

NS_IMETHODIMP
nsGlobalWindowInner::GetBrowserDOMWindow(nsIBrowserDOMWindow** aBrowserWindow) {
  MOZ_RELEASE_ASSERT(IsChromeWindow());

  ErrorResult rv;
  NS_IF_ADDREF(*aBrowserWindow = GetBrowserDOMWindow(rv));
  return rv.StealNSResult();
}

nsIBrowserDOMWindow* nsGlobalWindowInner::GetBrowserDOMWindow(
    ErrorResult& aError) {
  FORWARD_TO_OUTER_OR_THROW(GetBrowserDOMWindowOuter, (), aError, nullptr);
}

void nsGlobalWindowInner::SetBrowserDOMWindow(
    nsIBrowserDOMWindow* aBrowserWindow, ErrorResult& aError) {
  FORWARD_TO_OUTER_OR_THROW(SetBrowserDOMWindowOuter, (aBrowserWindow),
                            aError, );
}

void nsGlobalWindowInner::NotifyDefaultButtonLoaded(Element& aDefaultButton,
                                                    ErrorResult& aError) {
#ifdef MOZ_XUL
  // Don't snap to a disabled button.
  nsCOMPtr<nsIDOMXULControlElement> xulControl = aDefaultButton.AsXULControl();
  if (!xulControl) {
    aError.Throw(NS_ERROR_FAILURE);
    return;
  }
  bool disabled;
  aError = xulControl->GetDisabled(&disabled);
  if (aError.Failed() || disabled) {
    return;
  }

  // Get the button rect in screen coordinates.
  nsIFrame* frame = aDefaultButton.GetPrimaryFrame();
  if (!frame) {
    aError.Throw(NS_ERROR_FAILURE);
    return;
  }
  LayoutDeviceIntRect buttonRect = LayoutDeviceIntRect::FromAppUnitsToNearest(
      frame->GetScreenRectInAppUnits(),
      frame->PresContext()->AppUnitsPerDevPixel());

  // Get the widget rect in screen coordinates.
  nsIWidget* widget = GetNearestWidget();
  if (!widget) {
    aError.Throw(NS_ERROR_FAILURE);
    return;
  }
  LayoutDeviceIntRect widgetRect = widget->GetScreenBounds();

  // Convert the buttonRect coordinates from screen to the widget.
  buttonRect -= widgetRect.TopLeft();
  nsresult rv = widget->OnDefaultButtonLoaded(buttonRect);
  if (NS_FAILED(rv) && rv != NS_ERROR_NOT_IMPLEMENTED) {
    aError.Throw(rv);
  }
#else
  aError.Throw(NS_ERROR_NOT_IMPLEMENTED);
#endif
}

ChromeMessageBroadcaster* nsGlobalWindowInner::MessageManager() {
  MOZ_ASSERT(IsChromeWindow());
  if (!mChromeFields.mMessageManager) {
    RefPtr<ChromeMessageBroadcaster> globalMM =
        nsFrameMessageManager::GetGlobalMessageManager();
    mChromeFields.mMessageManager = new ChromeMessageBroadcaster(globalMM);
  }
  return mChromeFields.mMessageManager;
}

ChromeMessageBroadcaster* nsGlobalWindowInner::GetGroupMessageManager(
    const nsAString& aGroup) {
  MOZ_ASSERT(IsChromeWindow());

  RefPtr<ChromeMessageBroadcaster> messageManager =
      mChromeFields.mGroupMessageManagers.LookupForAdd(aGroup).OrInsert(
          [this]() { return new ChromeMessageBroadcaster(MessageManager()); });
  return messageManager;
}

void nsGlobalWindowInner::InitWasOffline() { mWasOffline = NS_IsOffline(); }

#if defined(MOZ_WIDGET_ANDROID)
int16_t nsGlobalWindowInner::Orientation(CallerType aCallerType) const {
  return nsContentUtils::ResistFingerprinting(aCallerType)
             ? 0
             : WindowOrientationObserver::OrientationAngle();
}
#endif

already_AddRefed<Console> nsGlobalWindowInner::GetConsole(JSContext* aCx,
                                                          ErrorResult& aRv) {
  if (!mConsole) {
    mConsole = Console::Create(aCx, this, aRv);
    if (NS_WARN_IF(aRv.Failed())) {
      return nullptr;
    }
  }

  RefPtr<Console> console = mConsole;
  return console.forget();
}

bool nsGlobalWindowInner::IsSecureContext() const {
  JS::Realm* realm = js::GetNonCCWObjectRealm(GetWrapperPreserveColor());
  return JS::GetIsSecureContext(realm);
}

already_AddRefed<External> nsGlobalWindowInner::GetExternal(ErrorResult& aRv) {
#ifdef HAVE_SIDEBAR
  if (!mExternal) {
    JS::Rooted<JSObject*> jsImplObj(RootingCx());
    ConstructJSImplementation("@mozilla.org/sidebar;1", this, &jsImplObj, aRv);
    if (aRv.Failed()) {
      return nullptr;
    }
    MOZ_RELEASE_ASSERT(!js::IsWrapper(jsImplObj));
    JS::Rooted<JSObject*> jsImplGlobal(RootingCx(),
                                       JS::GetNonCCWObjectGlobal(jsImplObj));
    mExternal = new External(jsImplObj, jsImplGlobal, this);
  }

  RefPtr<External> external = static_cast<External*>(mExternal.get());
  return external.forget();
#else
  aRv.Throw(NS_ERROR_NOT_IMPLEMENTED);
  return nullptr;
#endif
}

void nsGlobalWindowInner::GetSidebar(OwningExternalOrWindowProxy& aResult,
                                     ErrorResult& aRv) {
#ifdef HAVE_SIDEBAR
  // First check for a named frame named "sidebar"
  RefPtr<BrowsingContext> domWindow =
      GetChildWindow(NS_LITERAL_STRING("sidebar"));
  if (domWindow) {
    aResult.SetAsWindowProxy() = domWindow.forget();
    return;
  }

  RefPtr<External> external = GetExternal(aRv);
  if (external) {
    aResult.SetAsExternal() = external;
  }
#else
  aRv.Throw(NS_ERROR_NOT_IMPLEMENTED);
#endif
}

void nsGlobalWindowInner::ClearDocumentDependentSlots(JSContext* aCx) {
  // If JSAPI OOMs here, there is basically nothing we can do to recover safely.
  if (!Window_Binding::ClearCachedDocumentValue(aCx, this) ||
      !Window_Binding::ClearCachedPerformanceValue(aCx, this)) {
    MOZ_CRASH("Unhandlable OOM while clearing document dependent slots.");
  }
}

/* static */
JSObject* nsGlobalWindowInner::CreateNamedPropertiesObject(
    JSContext* aCx, JS::Handle<JSObject*> aProto) {
  return WindowNamedPropertiesHandler::Create(aCx, aProto);
}

void nsGlobalWindowInner::RedefineProperty(JSContext* aCx,
                                           const char* aPropName,
                                           JS::Handle<JS::Value> aValue,
                                           ErrorResult& aError) {
  JS::Rooted<JSObject*> thisObj(aCx, GetWrapperPreserveColor());
  if (!thisObj) {
    aError.Throw(NS_ERROR_UNEXPECTED);
    return;
  }

  if (!JS_WrapObject(aCx, &thisObj) ||
      !JS_DefineProperty(aCx, thisObj, aPropName, aValue, JSPROP_ENUMERATE)) {
    aError.Throw(NS_ERROR_FAILURE);
  }
}

void nsGlobalWindowInner::GetReplaceableWindowCoord(
    JSContext* aCx, nsGlobalWindowInner::WindowCoordGetter aGetter,
    JS::MutableHandle<JS::Value> aRetval, CallerType aCallerType,
    ErrorResult& aError) {
  int32_t coord = (this->*aGetter)(aCallerType, aError);
  if (!aError.Failed() && !ToJSValue(aCx, coord, aRetval)) {
    aError.Throw(NS_ERROR_FAILURE);
  }
}

void nsGlobalWindowInner::SetReplaceableWindowCoord(
    JSContext* aCx, nsGlobalWindowInner::WindowCoordSetter aSetter,
    JS::Handle<JS::Value> aValue, const char* aPropName, CallerType aCallerType,
    ErrorResult& aError) {
  /*
   * If caller is not chrome and the user has not explicitly exempted the site,
   * just treat this the way we would an IDL replaceable property.
   */
  nsGlobalWindowOuter* outer = GetOuterWindowInternal();
  if (!outer || !outer->CanMoveResizeWindows(aCallerType) || outer->IsFrame()) {
    RedefineProperty(aCx, aPropName, aValue, aError);
    return;
  }

  int32_t value;
  if (!ValueToPrimitive<int32_t, eDefault>(aCx, aValue, &value)) {
    aError.Throw(NS_ERROR_UNEXPECTED);
    return;
  }

  if (nsContentUtils::ShouldResistFingerprinting(GetDocShell())) {
    bool innerWidthSpecified = false;
    bool innerHeightSpecified = false;
    bool outerWidthSpecified = false;
    bool outerHeightSpecified = false;

    if (strcmp(aPropName, "innerWidth") == 0) {
      innerWidthSpecified = true;
    } else if (strcmp(aPropName, "innerHeight") == 0) {
      innerHeightSpecified = true;
    } else if (strcmp(aPropName, "outerWidth") == 0) {
      outerWidthSpecified = true;
    } else if (strcmp(aPropName, "outerHeight") == 0) {
      outerHeightSpecified = true;
    }

    if (innerWidthSpecified || innerHeightSpecified || outerWidthSpecified ||
        outerHeightSpecified) {
      nsCOMPtr<nsIBaseWindow> treeOwnerAsWin = outer->GetTreeOwnerWindow();
      nsCOMPtr<nsIScreen> screen;
      nsCOMPtr<nsIScreenManager> screenMgr(
          do_GetService("@mozilla.org/gfx/screenmanager;1"));
      int32_t winLeft = 0;
      int32_t winTop = 0;
      int32_t winWidth = 0;
      int32_t winHeight = 0;
      double scale = 1.0;

      if (treeOwnerAsWin && screenMgr) {
        // Acquire current window size.
        treeOwnerAsWin->GetUnscaledDevicePixelsPerCSSPixel(&scale);
        treeOwnerAsWin->GetPositionAndSize(&winLeft, &winTop, &winWidth,
                                           &winHeight);
        winLeft = NSToIntRound(winHeight / scale);
        winTop = NSToIntRound(winWidth / scale);
        winWidth = NSToIntRound(winWidth / scale);
        winHeight = NSToIntRound(winHeight / scale);

        // Acquire content window size.
        CSSIntSize contentSize;
        outer->GetInnerSize(contentSize);

        screenMgr->ScreenForRect(winLeft, winTop, winWidth, winHeight,
                                 getter_AddRefs(screen));

        if (screen) {
          int32_t* targetContentWidth = nullptr;
          int32_t* targetContentHeight = nullptr;
          int32_t screenWidth = 0;
          int32_t screenHeight = 0;
          int32_t chromeWidth = 0;
          int32_t chromeHeight = 0;
          int32_t inputWidth = 0;
          int32_t inputHeight = 0;
          int32_t unused = 0;

          // Get screen dimensions (in device pixels)
          screen->GetAvailRect(&unused, &unused, &screenWidth, &screenHeight);
          // Convert them to CSS pixels
          screenWidth = NSToIntRound(screenWidth / scale);
          screenHeight = NSToIntRound(screenHeight / scale);

          // Calculate the chrome UI size.
          chromeWidth = winWidth - contentSize.width;
          chromeHeight = winHeight - contentSize.height;

          if (innerWidthSpecified || outerWidthSpecified) {
            inputWidth = value;
            targetContentWidth = &value;
            targetContentHeight = &unused;
          } else if (innerHeightSpecified || outerHeightSpecified) {
            inputHeight = value;
            targetContentWidth = &unused;
            targetContentHeight = &value;
          }

          nsContentUtils::CalcRoundedWindowSizeForResistingFingerprinting(
              chromeWidth, chromeHeight, screenWidth, screenHeight, inputWidth,
              inputHeight, outerWidthSpecified, outerHeightSpecified,
              targetContentWidth, targetContentHeight);
        }
      }
    }
  }

  (this->*aSetter)(value, aCallerType, aError);
}

void nsGlobalWindowInner::FireOnNewGlobalObject() {
  // AutoEntryScript required to invoke debugger hook, which is a
  // Gecko-specific concept at present.
  AutoEntryScript aes(this, "nsGlobalWindowInner report new global");
  JS::Rooted<JSObject*> global(aes.cx(), GetWrapper());
  JS_FireOnNewGlobalObject(aes.cx(), global);
}

#if defined(_WINDOWS_) && !defined(MOZ_WRAPPED_WINDOWS_H)
#  pragma message( \
      "wrapper failure reason: " MOZ_WINDOWS_WRAPPER_DISABLED_REASON)
#  error "Never include unwrapped windows.h in this file!"
#endif

already_AddRefed<Promise> nsGlobalWindowInner::CreateImageBitmap(
    JSContext* aCx, const ImageBitmapSource& aImage, ErrorResult& aRv) {
  return ImageBitmap::Create(this, aImage, Nothing(), aRv);
}

already_AddRefed<Promise> nsGlobalWindowInner::CreateImageBitmap(
    JSContext* aCx, const ImageBitmapSource& aImage, int32_t aSx, int32_t aSy,
    int32_t aSw, int32_t aSh, ErrorResult& aRv) {
  return ImageBitmap::Create(this, aImage,
                             Some(gfx::IntRect(aSx, aSy, aSw, aSh)), aRv);
}

mozilla::dom::TabGroup* nsGlobalWindowInner::TabGroupInner() {
  // If we don't have a TabGroup yet, try to get it from the outer window and
  // cache it.
  if (!mTabGroup) {
    nsGlobalWindowOuter* outer = GetOuterWindowInternal();
    // This will never be called without either an outer window, or a cached tab
    // group. This is because of the following:
    // * This method is only called on inner windows
    // * This method is called as a document is attached to it's script global
    //   by the document
    // * Inner windows are created in nsGlobalWindowInner::SetNewDocument, which
    //   immediately sets a document, which will call this method, causing
    //   the TabGroup to be cached.
    MOZ_RELEASE_ASSERT(
        outer, "Inner window without outer window has no cached tab group!");
    mTabGroup = outer->TabGroup();
  }
  MOZ_ASSERT(mTabGroup);

#ifdef DEBUG
  nsGlobalWindowOuter* outer = GetOuterWindowInternal();
  MOZ_ASSERT_IF(outer, outer->TabGroup() == mTabGroup);
#endif

  return mTabGroup;
}

nsresult nsGlobalWindowInner::Dispatch(
    TaskCategory aCategory, already_AddRefed<nsIRunnable>&& aRunnable) {
  MOZ_RELEASE_ASSERT(NS_IsMainThread());
  if (GetDocGroup()) {
    return GetDocGroup()->Dispatch(aCategory, std::move(aRunnable));
  }
  return DispatcherTrait::Dispatch(aCategory, std::move(aRunnable));
}

nsISerialEventTarget* nsGlobalWindowInner::EventTargetFor(
    TaskCategory aCategory) const {
  MOZ_RELEASE_ASSERT(NS_IsMainThread());
  if (GetDocGroup()) {
    return GetDocGroup()->EventTargetFor(aCategory);
  }
  return DispatcherTrait::EventTargetFor(aCategory);
}

AbstractThread* nsGlobalWindowInner::AbstractMainThreadFor(
    TaskCategory aCategory) {
  MOZ_RELEASE_ASSERT(NS_IsMainThread());
  if (GetDocGroup()) {
    return GetDocGroup()->AbstractMainThreadFor(aCategory);
  }
  return DispatcherTrait::AbstractMainThreadFor(aCategory);
}

Worklet* nsGlobalWindowInner::GetPaintWorklet(ErrorResult& aRv) {
  if (!mPaintWorklet) {
    nsIPrincipal* principal = GetPrincipal();
    if (!principal) {
      aRv.Throw(NS_ERROR_FAILURE);
      return nullptr;
    }

    mPaintWorklet = PaintWorkletImpl::CreateWorklet(this, principal);
  }

  return mPaintWorklet;
}

void nsGlobalWindowInner::GetRegionalPrefsLocales(
    nsTArray<nsString>& aLocales) {
  MOZ_ASSERT(mozilla::intl::LocaleService::GetInstance());

  AutoTArray<nsCString, 10> rpLocales;
  mozilla::intl::LocaleService::GetInstance()->GetRegionalPrefsLocales(
      rpLocales);

  for (const auto& loc : rpLocales) {
    aLocales.AppendElement(NS_ConvertUTF8toUTF16(loc));
  }
}

void nsGlobalWindowInner::GetWebExposedLocales(nsTArray<nsString>& aLocales) {
  MOZ_ASSERT(mozilla::intl::LocaleService::GetInstance());

  AutoTArray<nsCString, 10> rpLocales;
  mozilla::intl::LocaleService::GetInstance()->GetWebExposedLocales(rpLocales);

  for (const auto& loc : rpLocales) {
    aLocales.AppendElement(NS_ConvertUTF8toUTF16(loc));
  }
}

IntlUtils* nsGlobalWindowInner::GetIntlUtils(ErrorResult& aError) {
  if (!mIntlUtils) {
    mIntlUtils = new IntlUtils(this);
  }

  return mIntlUtils;
}

void nsGlobalWindowInner::StoreSharedWorker(SharedWorker* aSharedWorker) {
  MOZ_ASSERT(aSharedWorker);
  MOZ_ASSERT(!mSharedWorkers.Contains(aSharedWorker));

  mSharedWorkers.AppendElement(aSharedWorker);
}

void nsGlobalWindowInner::ForgetSharedWorker(SharedWorker* aSharedWorker) {
  MOZ_ASSERT(aSharedWorker);
  MOZ_ASSERT(mSharedWorkers.Contains(aSharedWorker));

  mSharedWorkers.RemoveElement(aSharedWorker);
}

void nsGlobalWindowInner::StorageAccessGranted() {
  PropagateFirstPartyStorageAccessGrantedToWorkers(this);

  // If we have a partitioned localStorage, it's time to replace it with a real
  // one in order to receive notifications.

  if (mLocalStorage) {
    IgnoredErrorResult error;
    GetLocalStorage(error);
    if (NS_WARN_IF(error.Failed())) {
      return;
    }

    MOZ_ASSERT(mLocalStorage &&
               mLocalStorage->Type() == Storage::eLocalStorage);

    if (NextGenLocalStorageEnabled() && mListenerManager &&
        mListenerManager->HasListenersFor(nsGkAtoms::onstorage)) {
      auto object = static_cast<LSObject*>(mLocalStorage.get());

      object->EnsureObserver();
    }
  }

  // Reset the IndexedDB factory.
  mIndexedDB = nullptr;

  // Reset DOM Cache
  mCacheStorage = nullptr;
}

mozilla::dom::TabGroup* nsPIDOMWindowInner::TabGroup() {
  return nsGlobalWindowInner::Cast(this)->TabGroupInner();
}

/* static */
already_AddRefed<nsGlobalWindowInner> nsGlobalWindowInner::Create(
    nsGlobalWindowOuter* aOuterWindow, bool aIsChrome) {
  RefPtr<nsGlobalWindowInner> window = new nsGlobalWindowInner(aOuterWindow);
  if (aIsChrome) {
    window->mIsChrome = true;
    window->mCleanMessageManager = true;
  }

  window->InitWasOffline();
  return window.forget();
}

nsIURI* nsPIDOMWindowInner::GetDocumentURI() const {
  return mDoc ? mDoc->GetDocumentURI() : mDocumentURI.get();
}

nsIURI* nsPIDOMWindowInner::GetDocBaseURI() const {
  return mDoc ? mDoc->GetDocBaseURI() : mDocBaseURI.get();
}

void nsPIDOMWindowInner::MaybeCreateDoc() {
  // XXX: Forward to outer?
  MOZ_ASSERT(!mDoc);
  if (nsIDocShell* docShell = GetDocShell()) {
    // Note that |document| here is the same thing as our mDoc, but we
    // don't have to explicitly set the member variable because the docshell
    // has already called SetNewDocument().
    nsCOMPtr<Document> document = docShell->GetDocument();
    Unused << document;
  }
}

mozilla::dom::DocGroup* nsPIDOMWindowInner::GetDocGroup() const {
  Document* doc = GetExtantDoc();
  if (doc) {
    return doc->GetDocGroup();
  }
  return nullptr;
}

nsIGlobalObject* nsPIDOMWindowInner::AsGlobal() {
  return nsGlobalWindowInner::Cast(this);
}

const nsIGlobalObject* nsPIDOMWindowInner::AsGlobal() const {
  return nsGlobalWindowInner::Cast(this);
}

void nsPIDOMWindowInner::SaveStorageAccessGranted(
    const nsACString& aPermissionKey) {
  if (!HasStorageAccessGranted(aPermissionKey)) {
    mStorageAccessGranted.AppendElement(aPermissionKey);
  }
}

bool nsPIDOMWindowInner::HasStorageAccessGranted(
    const nsACString& aPermissionKey) {
  return mStorageAccessGranted.Contains(aPermissionKey);
}

// XXX: Can we define this in a header instead of here?
namespace mozilla {
namespace dom {
extern uint64_t NextWindowID();
}  // namespace dom
}  // namespace mozilla

nsPIDOMWindowInner::nsPIDOMWindowInner(nsPIDOMWindowOuter* aOuterWindow)
    : mMutationBits(0),
      mActivePeerConnections(0),
      mIsDocumentLoaded(false),
      mIsHandlingResizeEvent(false),
      mMayHavePaintEventListener(false),
      mMayHaveTouchEventListener(false),
      mMayHaveSelectionChangeEventListener(false),
      mMayHaveMouseEnterLeaveEventListener(false),
      mMayHavePointerEnterLeaveEventListener(false),
      mMayHaveTextEventListenerInDefaultGroup(false),
      mOuterWindow(aOuterWindow),
      // Make sure no actual window ends up with mWindowID == 0
      mWindowID(NextWindowID()),
      mHasNotifiedGlobalCreated(false),
      mMarkedCCGeneration(0),
      mHasTriedToCacheTopInnerWindow(false),
      mNumOfIndexedDBDatabases(0),
      mNumOfOpenWebSockets(0),
      mEvent(nullptr) {
  MOZ_ASSERT(aOuterWindow);
  mBrowsingContext = aOuterWindow->GetBrowsingContext();
}

void nsPIDOMWindowInner::RegisterReportingObserver(ReportingObserver* aObserver,
                                                   bool aBuffered) {
  MOZ_ASSERT(aObserver);

  if (mReportingObservers.Contains(aObserver)) {
    return;
  }

  if (NS_WARN_IF(!mReportingObservers.AppendElement(aObserver, fallible))) {
    return;
  }

  if (!aBuffered) {
    return;
  }

  for (Report* report : mReportRecords) {
    aObserver->MaybeReport(report);
  }
}

void nsPIDOMWindowInner::UnregisterReportingObserver(
    ReportingObserver* aObserver) {
  MOZ_ASSERT(aObserver);
  mReportingObservers.RemoveElement(aObserver);
}

void nsPIDOMWindowInner::BroadcastReport(Report* aReport) {
  MOZ_ASSERT(aReport);

  for (ReportingObserver* observer : mReportingObservers) {
    observer->MaybeReport(aReport);
  }

  if (NS_WARN_IF(!mReportRecords.AppendElement(aReport, fallible))) {
    return;
  }

  while (mReportRecords.Length() > MAX_REPORT_RECORDS) {
    mReportRecords.RemoveElementAt(0);
  }
}

void nsPIDOMWindowInner::NotifyReportingObservers() {
  nsTArray<RefPtr<ReportingObserver>> reportingObservers(mReportingObservers);
  for (RefPtr<ReportingObserver>& observer : reportingObservers) {
    observer->MaybeNotify();
  }
}

nsPIDOMWindowInner::~nsPIDOMWindowInner() {}

#undef FORWARD_TO_OUTER
#undef FORWARD_TO_OUTER_OR_THROW
#undef FORWARD_TO_OUTER_VOID<|MERGE_RESOLUTION|>--- conflicted
+++ resolved
@@ -5827,23 +5827,17 @@
                                           aError);
   }
 
-<<<<<<< HEAD
-  // TaintFox: setInterval and setTimeout taint sinks.
-  ReportTaintSink(aCx, aHandler, aIsInterval ? "setInterval" : "setTimeout");
-
-  nsCOMPtr<nsIScriptTimeoutHandler> handler =
-      NS_CreateJSTimeoutHandler(aCx, this, aHandler, aError);
-  if (!handler) {
-=======
   DebuggerNotificationDispatch(
       this, aIsInterval ? DebuggerNotificationType::SetInterval
                         : DebuggerNotificationType::SetTimeout);
+
+  // TaintFox: setInterval and setTimeout taint sinks.
+  ReportTaintSink(aCx, aHandler, aIsInterval ? "setInterval" : "setTimeout");
 
   if (!GetContextInternal() || !HasJSGlobal()) {
     // This window was already closed, or never properly initialized,
     // don't let a timer be scheduled on such a window.
     aError.Throw(NS_ERROR_NOT_INITIALIZED);
->>>>>>> e3f1cbb4
     return 0;
   }
 
