/* -*- Mode: C++; tab-width: 8; indent-tabs-mode: nil; c-basic-offset: 2 -*- */
/* vim: set ts=8 sts=2 et sw=2 tw=80: */
/* This Source Code Form is subject to the terms of the Mozilla Public
 * License, v. 2.0. If a copy of the MPL was not distributed with this
 * file, You can obtain one at http://mozilla.org/MPL/2.0/. */
/*
 * Modifications Copyright SAP SE. 2019-2021.  All rights reserved.
 */

#include "nsGlobalWindowInner.h"

#include <inttypes.h>
#include <stdio.h>
#include <stdlib.h>
#include <string.h>
#include <cstdint>
#include <new>
#include <type_traits>
#include <utility>
#include "AudioChannelService.h"
#include "AutoplayPolicy.h"
#include "Crypto.h"
#include "MainThreadUtils.h"
#include "Navigator.h"
#include "PaintWorkletImpl.h"
#include "SessionStorageCache.h"
#include "Units.h"
#include "VRManagerChild.h"
#include "WindowDestroyedEvent.h"
#include "WindowNamedPropertiesHandler.h"
#include "js/ComparisonOperators.h"
#include "js/CompilationAndEvaluation.h"
#include "js/CompileOptions.h"
#include "js/friend/PerformanceHint.h"
#include "js/Id.h"
#include "js/loader/LoadedScript.h"
#include "js/PropertyAndElement.h"  // JS_DefineProperty, JS_GetProperty
#include "js/PropertyDescriptor.h"
#include "js/RealmOptions.h"
#include "js/RootingAPI.h"
#include "js/TypeDecls.h"
#include "js/Value.h"
#include "js/Warnings.h"
#include "js/shadow/String.h"
#include "jsapi.h"
#include "jsfriendapi.h"
#include "mozIDOMWindow.h"
#include "moz_external_vr.h"
#include "mozilla/AlreadyAddRefed.h"
#include "mozilla/ArrayIterator.h"
#include "mozilla/ArrayUtils.h"
#include "mozilla/Attributes.h"
#include "mozilla/BaseProfilerMarkersPrerequisites.h"
#include "mozilla/BasicEvents.h"
#include "mozilla/BounceTrackingStorageObserver.h"
#include "mozilla/CallState.h"
#include "mozilla/CycleCollectedJSContext.h"
#include "mozilla/DOMEventTargetHelper.h"
#include "mozilla/ErrorResult.h"
#include "mozilla/EventDispatcher.h"
#include "mozilla/EventListenerManager.h"
#include "mozilla/EventQueue.h"
#include "mozilla/ExtensionPolicyService.h"
#include "mozilla/FloatingPoint.h"
#include "mozilla/FlushType.h"
#include "mozilla/Likely.h"
#include "mozilla/LinkedList.h"
#include "mozilla/LookAndFeel.h"
#include "mozilla/Logging.h"
#include "mozilla/MacroForEach.h"
#include "mozilla/Maybe.h"
#include "mozilla/OwningNonNull.h"
#include "mozilla/PermissionDelegateHandler.h"
#include "mozilla/Preferences.h"
#include "mozilla/PresShell.h"
#include "mozilla/ProcessHangMonitor.h"
#include "mozilla/RefPtr.h"
#include "mozilla/Result.h"
#include "mozilla/ScrollContainerFrame.h"
#include "mozilla/ScrollTypes.h"
#include "mozilla/Components.h"
#include "mozilla/SizeOfState.h"
#include "mozilla/Span.h"
#include "mozilla/SpinEventLoopUntil.h"
#include "mozilla/Sprintf.h"
#include "mozilla/StaticPrefs_browser.h"
#include "mozilla/StaticPrefs_docshell.h"
#include "mozilla/StaticPrefs_dom.h"
#include "mozilla/StaticPrefs_extensions.h"
#include "mozilla/StaticPrefs_privacy.h"
#include "mozilla/StorageAccess.h"
#include "mozilla/StoragePrincipalHelper.h"
#include "mozilla/Telemetry.h"
#include "mozilla/TelemetryHistogramEnums.h"
#include "mozilla/TimeStamp.h"
#include "mozilla/UniquePtr.h"
#include "mozilla/Unused.h"
#include "mozilla/dom/AudioContext.h"
#include "mozilla/dom/AutoEntryScript.h"
#include "mozilla/dom/BarProps.h"
#include "mozilla/dom/BindingDeclarations.h"
#include "mozilla/dom/BindingUtils.h"
#include "mozilla/dom/BrowserChild.h"
#include "mozilla/dom/BrowsingContext.h"
#include "mozilla/dom/Credential.h"
#include "mozilla/dom/CSPEvalChecker.h"
#include "mozilla/dom/CallbackDebuggerNotification.h"
#include "mozilla/dom/ChromeMessageBroadcaster.h"
#include "mozilla/dom/ClientInfo.h"
#include "mozilla/dom/ClientManager.h"
#include "mozilla/dom/ClientSource.h"
#include "mozilla/dom/ClientState.h"
#include "mozilla/dom/ClientsBinding.h"
#include "mozilla/dom/CloseWatcher.h"
#include "mozilla/dom/CloseWatcherManager.h"
#include "mozilla/dom/Console.h"
#include "mozilla/dom/CookieStore.h"
#include "mozilla/dom/ContentChild.h"
#include "mozilla/dom/ContentFrameMessageManager.h"
#include "mozilla/dom/ContentMediaController.h"
#include "mozilla/dom/CustomElementRegistry.h"
#include "mozilla/dom/DebuggerNotification.h"
#include "mozilla/dom/DebuggerNotificationBinding.h"
#include "mozilla/dom/DebuggerNotificationManager.h"
#include "mozilla/dom/DocGroup.h"
#include "mozilla/dom/Document.h"
#include "mozilla/dom/DocumentInlines.h"
#include "mozilla/dom/Element.h"
#include "mozilla/dom/Event.h"
#include "mozilla/dom/EventTarget.h"
#include "mozilla/dom/External.h"
#include "mozilla/dom/Fetch.h"
#include "mozilla/dom/Gamepad.h"
#include "mozilla/dom/GamepadHandle.h"
#include "mozilla/dom/GamepadManager.h"
#include "mozilla/dom/HashChangeEvent.h"
#include "mozilla/dom/HashChangeEventBinding.h"
#include "mozilla/dom/IDBFactory.h"
#include "mozilla/dom/IdleRequest.h"
#include "mozilla/dom/ImageBitmap.h"
#include "mozilla/dom/ImageBitmapSource.h"
#include "mozilla/dom/InstallTriggerBinding.h"
#include "mozilla/dom/IntlUtils.h"
#include "mozilla/dom/JSExecutionUtils.h"  // mozilla::dom::Compile, mozilla::dom::EvaluationExceptionToNSResult
#include "mozilla/dom/LSObject.h"
#include "mozilla/dom/LocalStorage.h"
#include "mozilla/dom/LocalStorageCommon.h"
#include "mozilla/dom/Location.h"
#include "mozilla/dom/MediaDevices.h"
#include "mozilla/dom/MediaKeys.h"
#include "mozilla/dom/Navigation.h"
#include "mozilla/dom/NavigatorBinding.h"
#include "mozilla/dom/Nullable.h"
#include "mozilla/dom/PartitionedLocalStorage.h"
#include "mozilla/dom/Performance.h"
#include "mozilla/dom/PerformanceMainThread.h"
#include "mozilla/dom/PopStateEvent.h"
#include "mozilla/dom/PopStateEventBinding.h"
#include "mozilla/dom/PopupBlocker.h"
#include "mozilla/dom/PrimitiveConversions.h"
#include "mozilla/dom/Promise.h"
#include "mozilla/dom/RootedDictionary.h"
#include "mozilla/dom/WebTaskSchedulerMainThread.h"
#include "mozilla/dom/ScriptLoader.h"
#include "mozilla/dom/ScriptSettings.h"
#include "mozilla/dom/ServiceWorker.h"
#include "mozilla/dom/ServiceWorkerDescriptor.h"
#include "mozilla/dom/ServiceWorkerRegistration.h"
#include "mozilla/dom/SessionStorageManager.h"
#include "mozilla/dom/SharedWorker.h"
#include "mozilla/dom/Storage.h"
#include "mozilla/dom/StorageEvent.h"
#include "mozilla/dom/StorageEventBinding.h"
#include "mozilla/dom/StorageNotifierService.h"
#include "mozilla/dom/StorageUtils.h"
#include "mozilla/dom/TabMessageTypes.h"
#include "mozilla/dom/Timeout.h"
#include "mozilla/dom/TimeoutHandler.h"
#include "mozilla/dom/TimeoutManager.h"
#include "mozilla/dom/ToJSValue.h"
#include "mozilla/dom/TrustedTypePolicyFactory.h"
#include "mozilla/dom/TrustedTypeUtils.h"
#include "mozilla/dom/TrustedTypesConstants.h"
#include "mozilla/dom/VRDisplay.h"
#include "mozilla/dom/VRDisplayEvent.h"
#include "mozilla/dom/VRDisplayEventBinding.h"
#include "mozilla/dom/VREventObserver.h"
#include "mozilla/dom/VisualViewport.h"
#include "mozilla/dom/WebIDLGlobalNameHash.h"
#include "mozilla/dom/WindowBinding.h"
#include "mozilla/dom/WindowContext.h"
#include "mozilla/dom/WindowGlobalChild.h"
#include "mozilla/dom/WindowOrWorkerGlobalScopeBinding.h"
#include "mozilla/dom/WindowProxyHolder.h"
#include "mozilla/dom/WorkerCommon.h"
#include "mozilla/dom/Worklet.h"
#include "mozilla/dom/XRPermissionRequest.h"
#include "mozilla/dom/cache/CacheStorage.h"
#include "mozilla/dom/cache/Types.h"
#include "mozilla/glean/bindings/Glean.h"
#include "mozilla/glean/bindings/GleanPings.h"
#include "mozilla/extensions/WebExtensionPolicy.h"
#include "mozilla/fallible.h"
#include "mozilla/gfx/BasePoint.h"
#include "mozilla/gfx/BaseRect.h"
#include "mozilla/gfx/BaseSize.h"
#include "mozilla/gfx/Rect.h"
#include "mozilla/gfx/Types.h"
#include "mozilla/intl/LocaleService.h"
#include "mozilla/ipc/BackgroundUtils.h"
#include "mozilla/ipc/PBackgroundSharedTypes.h"
#include "mozilla/net/CookieJarSettings.h"
#include "nsAtom.h"
#include "nsBaseHashtable.h"
#include "nsCCUncollectableMarker.h"
#include "nsCOMPtr.h"
#include "nsCRT.h"
#include "nsCRTGlue.h"
#include "nsCanvasFrame.h"
#include "nsCharTraits.h"
#include "nsCheapSets.h"
#include "nsContentUtils.h"
#include "nsCoord.h"
#include "nsCycleCollectionNoteChild.h"
#include "nsCycleCollectionTraversalCallback.h"
#include "nsDOMNavigationTiming.h"
#include "nsDebug.h"
#include "nsDeviceContext.h"
#include "nsDocShell.h"
#include "nsFocusManager.h"
#include "nsFrameMessageManager.h"
#include "nsGkAtoms.h"
#include "nsGlobalWindowOuter.h"
#include "nsHashKeys.h"
#include "nsHistory.h"
#include "nsIAddonPolicyService.h"
#include "nsIArray.h"
#include "nsIBaseWindow.h"
#include "nsIBrowserChild.h"
#include "nsICancelableRunnable.h"
#include "nsIChannel.h"
#include "nsIClipboard.h"
#include "nsIContentSecurityPolicy.h"
#include "nsIControllers.h"
#include "nsICookieJarSettings.h"
#include "nsICookieService.h"
#include "nsID.h"
#include "nsIDOMStorageManager.h"
#include "nsIDeviceSensors.h"
#include "nsIDocShell.h"
#include "nsIDocShellTreeItem.h"
#include "nsIDocShellTreeOwner.h"
#include "nsIDocumentLoader.h"
#include "nsIDragService.h"
#include "nsIFocusManager.h"
#include "nsIFrame.h"
#include "nsIGlobalObject.h"
#include "nsIIOService.h"
#include "nsIIdleRunnable.h"
#include "nsIInterfaceRequestorUtils.h"
#include "nsILoadContext.h"
#include "nsILoadGroup.h"
#include "nsILoadInfo.h"
#include "nsINamed.h"
#include "nsINode.h"
#include "nsIObserver.h"
#include "nsIObserverService.h"
#include "nsIPermission.h"
#include "nsIPermissionManager.h"
#include "nsIPrefBranch.h"
#include "nsIPrincipal.h"
#include "nsIPrompt.h"
#include "nsIRunnable.h"
#include "nsIScreen.h"
#include "nsIScreenManager.h"
#include "nsIScriptContext.h"
#include "nsIScriptGlobalObject.h"
#include "nsIScriptObjectPrincipal.h"
#include "nsISerialEventTarget.h"
#include "nsISimpleEnumerator.h"
#include "nsISizeOfEventTarget.h"
#include "nsISlowScriptDebug.h"
#include "nsISupportsUtils.h"
#include "nsIThread.h"
#include "nsITimedChannel.h"
#include "nsIURI.h"
#include "nsIWeakReference.h"
#include "nsIWebBrowserChrome.h"
#include "nsIWebNavigation.h"
#include "nsIWebProgressListener.h"
#include "nsIWidget.h"
#include "nsIWidgetListener.h"
#include "nsIXULRuntime.h"
#include "nsJSPrincipals.h"
#include "nsJSUtils.h"
#include "nsLayoutStatics.h"
#include "nsLiteralString.h"
#include "nsNetUtil.h"
#include "nsPIDOMWindow.h"
#include "nsPIDOMWindowInlines.h"
#include "nsPIWindowRoot.h"
#include "nsPoint.h"
#include "nsPresContext.h"
#include "nsQueryObject.h"
#include "nsSandboxFlags.h"
#include "nsScreen.h"
#include "nsServiceManagerUtils.h"
#include "nsString.h"
#include "nsStringFlags.h"
#include "nsStringFwd.h"
#include "nsTArray.h"
#include "nsTLiteralString.h"
#include "nsTObserverArray.h"
#include "nsTStringRepr.h"
#include "nsTaintingUtils.h"
#include "nsThreadUtils.h"
#include "nsWeakReference.h"
#include "nsWindowMemoryReporter.h"
#include "nsWindowSizes.h"
#include "nsWrapperCache.h"
#include "nsWrapperCacheInlines.h"
#include "nsXULAppAPI.h"
#include "nsrootidl.h"
#include "prclist.h"
#include "prtypes.h"
#include "xpcprivate.h"
#include "xpcpublic.h"
#include "mozilla/ThrottledEventQueue.h"

#include "nsIDOMXULControlElement.h"

#ifdef NS_PRINTING
#  include "nsIPrintSettings.h"
#endif

#ifdef MOZ_WEBSPEECH
#  include "mozilla/dom/SpeechSynthesis.h"
#endif

#ifdef ANDROID
#  include <android/log.h>
#endif

#ifdef XP_WIN
#  include "mozilla/Debug.h"
#  include <process.h>
#  define getpid _getpid
#else
#  include <unistd.h>  // for getpid()
#endif

using namespace mozilla;
using namespace mozilla::dom;
using namespace mozilla::dom::ipc;
using mozilla::TimeDuration;
using mozilla::TimeStamp;
using mozilla::dom::GamepadHandle;
using mozilla::dom::cache::CacheStorage;

#define FORWARD_TO_OUTER(method, args, err_rval)                     \
  PR_BEGIN_MACRO                                                     \
  RefPtr<nsGlobalWindowOuter> outer = GetOuterWindowInternal();      \
  if (!HasActiveDocument()) {                                        \
    NS_WARNING(outer ? "Inner window does not have active document." \
                     : "No outer window available!");                \
    return err_rval;                                                 \
  }                                                                  \
  return outer->method args;                                         \
  PR_END_MACRO

static nsGlobalWindowOuter* GetOuterWindowForForwarding(
    nsGlobalWindowInner* aInner, ErrorResult& aError) {
  nsGlobalWindowOuter* outer = aInner->GetOuterWindowInternal();
  if (MOZ_LIKELY(aInner->HasActiveDocument())) {
    return outer;
  }
  if (!outer) {
    NS_WARNING("No outer window available!");
    aError.Throw(NS_ERROR_NOT_INITIALIZED);
  } else {
    aError.Throw(NS_ERROR_XPC_SECURITY_MANAGER_VETO);
  }
  return nullptr;
}

#define FORWARD_TO_OUTER_OR_THROW(method, args, rv, err_rval)                \
  PR_BEGIN_MACRO                                                             \
  RefPtr<nsGlobalWindowOuter> outer = GetOuterWindowForForwarding(this, rv); \
  if (MOZ_LIKELY(outer)) {                                                   \
    return outer->method args;                                               \
  }                                                                          \
  return err_rval;                                                           \
  PR_END_MACRO

#define FORWARD_TO_OUTER_VOID(method, args)                          \
  PR_BEGIN_MACRO                                                     \
  RefPtr<nsGlobalWindowOuter> outer = GetOuterWindowInternal();      \
  if (!HasActiveDocument()) {                                        \
    NS_WARNING(outer ? "Inner window does not have active document." \
                     : "No outer window available!");                \
    return;                                                          \
  }                                                                  \
  outer->method args;                                                \
  return;                                                            \
  PR_END_MACRO

#define ENSURE_ACTIVE_DOCUMENT(errorresult, err_rval) \
  PR_BEGIN_MACRO                                      \
  if (MOZ_UNLIKELY(!HasActiveDocument())) {           \
    aError.Throw(NS_ERROR_XPC_SECURITY_MANAGER_VETO); \
    return err_rval;                                  \
  }                                                   \
  PR_END_MACRO

#define DOM_TOUCH_LISTENER_ADDED "dom-touch-listener-added"
#define MEMORY_PRESSURE_OBSERVER_TOPIC "memory-pressure"
#define PERMISSION_CHANGED_TOPIC "perm-changed"

static LazyLogModule gDOMLeakPRLogInner("DOMLeakInner");
extern mozilla::LazyLogModule gTimeoutLog;

#ifdef DEBUG
static LazyLogModule gDocShellAndDOMWindowLeakLogging(
    "DocShellAndDOMWindowLeak");
#endif

static FILE* gDumpFile = nullptr;

nsGlobalWindowInner::InnerWindowByIdTable*
    nsGlobalWindowInner::sInnerWindowsById = nullptr;

bool nsGlobalWindowInner::sDragServiceDisabled = false;
bool nsGlobalWindowInner::sMouseDown = false;

/**
 * An indirect observer object that means we don't have to implement nsIObserver
 * on nsGlobalWindow, where any script could see it.
 */
class nsGlobalWindowObserver final : public nsIObserver,
                                     public nsIInterfaceRequestor,
                                     public StorageNotificationObserver {
 public:
  explicit nsGlobalWindowObserver(nsGlobalWindowInner* aWindow)
      : mWindow(aWindow) {}
  NS_DECL_ISUPPORTS
  NS_IMETHOD Observe(nsISupports* aSubject, const char* aTopic,
                     const char16_t* aData) override {
    if (!mWindow) return NS_OK;
    return mWindow->Observe(aSubject, aTopic, aData);
  }
  void Forget() { mWindow = nullptr; }
  NS_IMETHOD GetInterface(const nsIID& aIID, void** aResult) override {
    if (mWindow && aIID.Equals(NS_GET_IID(nsIDOMWindow)) && mWindow) {
      return mWindow->QueryInterface(aIID, aResult);
    }
    return NS_NOINTERFACE;
  }

  void ObserveStorageNotification(StorageEvent* aEvent,
                                  const char16_t* aStorageType,
                                  bool aPrivateBrowsing) override {
    if (mWindow) {
      mWindow->ObserveStorageNotification(aEvent, aStorageType,
                                          aPrivateBrowsing);
    }
  }

  nsIPrincipal* GetEffectiveCookiePrincipal() const override {
    return mWindow ? mWindow->GetEffectiveCookiePrincipal() : nullptr;
  }

  nsIPrincipal* GetEffectiveStoragePrincipal() const override {
    return mWindow ? mWindow->GetEffectiveStoragePrincipal() : nullptr;
  }

  bool IsPrivateBrowsing() const override {
    return mWindow ? mWindow->IsPrivateBrowsing() : false;
  }

  nsIEventTarget* GetEventTarget() const override {
    return mWindow ? mWindow->SerialEventTarget() : nullptr;
  }

 private:
  ~nsGlobalWindowObserver() = default;

  // This reference is non-owning and safe because it's cleared by
  // nsGlobalWindowInner::FreeInnerObjects().
  nsGlobalWindowInner* MOZ_NON_OWNING_REF mWindow;
};

NS_IMPL_ISUPPORTS(nsGlobalWindowObserver, nsIObserver, nsIInterfaceRequestor)

class IdleRequestExecutor;

class IdleRequestExecutorTimeoutHandler final : public TimeoutHandler {
 public:
  explicit IdleRequestExecutorTimeoutHandler(IdleRequestExecutor* aExecutor)
      : mExecutor(aExecutor) {}

  NS_DECL_CYCLE_COLLECTING_ISUPPORTS
  NS_DECL_CYCLE_COLLECTION_CLASS(IdleRequestExecutorTimeoutHandler)

  bool Call(const char* /* unused */) override;

 private:
  ~IdleRequestExecutorTimeoutHandler() override = default;
  RefPtr<IdleRequestExecutor> mExecutor;
};

NS_IMPL_CYCLE_COLLECTION(IdleRequestExecutorTimeoutHandler, mExecutor)

NS_IMPL_CYCLE_COLLECTING_ADDREF(IdleRequestExecutorTimeoutHandler)
NS_IMPL_CYCLE_COLLECTING_RELEASE(IdleRequestExecutorTimeoutHandler)

NS_INTERFACE_MAP_BEGIN_CYCLE_COLLECTION(IdleRequestExecutorTimeoutHandler)
  NS_INTERFACE_MAP_ENTRY(nsISupports)
NS_INTERFACE_MAP_END

class IdleRequestExecutor final : public nsIRunnable,
                                  public nsICancelableRunnable,
                                  public nsINamed,
                                  public nsIIdleRunnable {
 public:
  explicit IdleRequestExecutor(nsGlobalWindowInner* aWindow)
      : mDispatched(false), mDeadline(TimeStamp::Now()), mWindow(aWindow) {
    MOZ_DIAGNOSTIC_ASSERT(mWindow);

    mIdlePeriodLimit = {mDeadline, mWindow->LastIdleRequestHandle()};
    mDelayedExecutorDispatcher = new IdleRequestExecutorTimeoutHandler(this);
  }

  NS_DECL_CYCLE_COLLECTING_ISUPPORTS
  NS_DECL_CYCLE_COLLECTION_CLASS_AMBIGUOUS(IdleRequestExecutor, nsIRunnable)

  NS_DECL_NSIRUNNABLE
  NS_DECL_NSINAMED
  nsresult Cancel() override;
  void SetDeadline(TimeStamp aDeadline) override;

  bool IsCancelled() const { return !mWindow || mWindow->IsDying(); }
  // Checks if aRequest shouldn't execute in the current idle period
  // since it has been queued from a chained call to
  // requestIdleCallback from within a running idle callback.
  bool IneligibleForCurrentIdlePeriod(IdleRequest* aRequest) const {
    return aRequest->Handle() >= mIdlePeriodLimit.mLastRequestIdInIdlePeriod &&
           TimeStamp::Now() <= mIdlePeriodLimit.mEndOfIdlePeriod;
  }

  void MaybeUpdateIdlePeriodLimit();

  // Maybe dispatch the IdleRequestExecutor. MabyeDispatch will
  // schedule a delayed dispatch if the associated window is in the
  // background or if given a time to wait until dispatching.
  void MaybeDispatch(TimeStamp aDelayUntil = TimeStamp());
  void ScheduleDispatch();

 private:
  struct IdlePeriodLimit {
    TimeStamp mEndOfIdlePeriod;
    uint32_t mLastRequestIdInIdlePeriod;
  };

  void DelayedDispatch(uint32_t aDelay);

  ~IdleRequestExecutor() override = default;

  bool mDispatched;
  TimeStamp mDeadline;
  IdlePeriodLimit mIdlePeriodLimit;
  RefPtr<nsGlobalWindowInner> mWindow;
  // The timeout handler responsible for dispatching this executor in
  // the case of immediate dispatch to the idle queue isn't
  // desirable. This is used if we've dispatched all idle callbacks
  // that are allowed to run in the current idle period, or if the
  // associated window is currently in the background.
  RefPtr<TimeoutHandler> mDelayedExecutorDispatcher;
  // If not Nothing() then this value is the handle to the currently
  // scheduled delayed executor dispatcher. This is needed to be able
  // to cancel the timeout handler in case of the executor being
  // cancelled.
  Maybe<int32_t> mDelayedExecutorHandle;
};

NS_IMPL_CYCLE_COLLECTION(IdleRequestExecutor, mWindow,
                         mDelayedExecutorDispatcher)

NS_IMPL_CYCLE_COLLECTING_ADDREF(IdleRequestExecutor)
NS_IMPL_CYCLE_COLLECTING_RELEASE(IdleRequestExecutor)

NS_INTERFACE_MAP_BEGIN_CYCLE_COLLECTION(IdleRequestExecutor)
  NS_INTERFACE_MAP_ENTRY(nsIRunnable)
  NS_INTERFACE_MAP_ENTRY(nsICancelableRunnable)
  NS_INTERFACE_MAP_ENTRY(nsINamed)
  NS_INTERFACE_MAP_ENTRY(nsIIdleRunnable)
  NS_INTERFACE_MAP_ENTRY_AMBIGUOUS(nsISupports, nsIRunnable)
NS_INTERFACE_MAP_END

NS_IMETHODIMP
IdleRequestExecutor::GetName(nsACString& aName) {
  aName.AssignLiteral("IdleRequestExecutor");
  return NS_OK;
}

// MOZ_CAN_RUN_SCRIPT_BOUNDARY until nsIRunnable::Run is MOZ_CAN_RUN_SCRIPT.
// See bug 1535398.
MOZ_CAN_RUN_SCRIPT_BOUNDARY NS_IMETHODIMP IdleRequestExecutor::Run() {
  MOZ_ASSERT(NS_IsMainThread());

  mDispatched = false;
  if (mWindow) {
    RefPtr<nsGlobalWindowInner> window(mWindow);
    window->ExecuteIdleRequest(mDeadline);
  }

  return NS_OK;
}

nsresult IdleRequestExecutor::Cancel() {
  MOZ_ASSERT(NS_IsMainThread());

  if (mDelayedExecutorHandle && mWindow) {
    mWindow->GetTimeoutManager()->ClearTimeout(
        mDelayedExecutorHandle.value(), Timeout::Reason::eIdleCallbackTimeout);
  }

  mWindow = nullptr;
  return NS_OK;
}

void IdleRequestExecutor::SetDeadline(TimeStamp aDeadline) {
  MOZ_ASSERT(NS_IsMainThread());

  if (!mWindow) {
    return;
  }

  mDeadline = aDeadline;
}

void IdleRequestExecutor::MaybeUpdateIdlePeriodLimit() {
  if (TimeStamp::Now() > mIdlePeriodLimit.mEndOfIdlePeriod) {
    mIdlePeriodLimit = {mDeadline, mWindow->LastIdleRequestHandle()};
  }
}

void IdleRequestExecutor::MaybeDispatch(TimeStamp aDelayUntil) {
  // If we've already dispatched the executor we don't want to do it
  // again. Also, if we've called IdleRequestExecutor::Cancel mWindow
  // will be null, which indicates that we shouldn't dispatch this
  // executor either.
  if (mDispatched || IsCancelled()) {
    return;
  }

  mDispatched = true;

  nsPIDOMWindowOuter* outer = mWindow->GetOuterWindow();
  if (outer && outer->IsBackground()) {
    // Set a timeout handler with a timeout of 0 ms to throttle idle
    // callback requests coming from a backround window using
    // background timeout throttling.
    DelayedDispatch(0);
    return;
  }

  TimeStamp now = TimeStamp::Now();
  if (!aDelayUntil || aDelayUntil < now) {
    ScheduleDispatch();
    return;
  }

  TimeDuration delay = aDelayUntil - now;
  DelayedDispatch(static_cast<uint32_t>(delay.ToMilliseconds()));
}

void IdleRequestExecutor::ScheduleDispatch() {
  MOZ_ASSERT(mWindow);
  mDelayedExecutorHandle = Nothing();
  RefPtr<IdleRequestExecutor> request = this;
  NS_DispatchToCurrentThreadQueue(request.forget(), EventQueuePriority::Idle);
}

void IdleRequestExecutor::DelayedDispatch(uint32_t aDelay) {
  MOZ_ASSERT(mWindow);
  MOZ_ASSERT(mDelayedExecutorHandle.isNothing());
  int32_t handle;
  mWindow->GetTimeoutManager()->SetTimeout(
      mDelayedExecutorDispatcher, aDelay, false,
      Timeout::Reason::eIdleCallbackTimeout, &handle);
  mDelayedExecutorHandle = Some(handle);
}

bool IdleRequestExecutorTimeoutHandler::Call(const char* /* unused */) {
  if (!mExecutor->IsCancelled()) {
    mExecutor->ScheduleDispatch();
  }
  return true;
}

void nsGlobalWindowInner::ScheduleIdleRequestDispatch() {
  AssertIsOnMainThread();

  if (!mIdleRequestExecutor) {
    mIdleRequestExecutor = new IdleRequestExecutor(this);
  }

  mIdleRequestExecutor->MaybeDispatch();
}

void nsGlobalWindowInner::SuspendIdleRequests() {
  if (mIdleRequestExecutor) {
    mIdleRequestExecutor->Cancel();
    mIdleRequestExecutor = nullptr;
  }
}

void nsGlobalWindowInner::ResumeIdleRequests() {
  MOZ_ASSERT(!mIdleRequestExecutor);

  ScheduleIdleRequestDispatch();
}

void nsGlobalWindowInner::RemoveIdleCallback(
    mozilla::dom::IdleRequest* aRequest) {
  AssertIsOnMainThread();

  if (aRequest->HasTimeout()) {
    mTimeoutManager->ClearTimeout(aRequest->GetTimeoutHandle(),
                                  Timeout::Reason::eIdleCallbackTimeout);
  }

  aRequest->removeFrom(mIdleRequestCallbacks);
}

void nsGlobalWindowInner::RunIdleRequest(IdleRequest* aRequest,
                                         DOMHighResTimeStamp aDeadline,
                                         bool aDidTimeout) {
  AssertIsOnMainThread();
  // XXXbz Do we still need this RefPtr?  MOZ_CAN_RUN_SCRIPT should
  // guarantee that caller is holding a strong ref on the stack.
  RefPtr<IdleRequest> request(aRequest);
  RemoveIdleCallback(request);
  request->IdleRun(this, aDeadline, aDidTimeout);
}

void nsGlobalWindowInner::ExecuteIdleRequest(TimeStamp aDeadline) {
  AssertIsOnMainThread();
  RefPtr<IdleRequest> request = mIdleRequestCallbacks.getFirst();

  if (!request) {
    // There are no more idle requests, so stop scheduling idle
    // request callbacks.
    return;
  }

  // If the request that we're trying to execute has been queued
  // during the current idle period, then dispatch it again at the end
  // of the idle period.
  if (mIdleRequestExecutor->IneligibleForCurrentIdlePeriod(request)) {
    mIdleRequestExecutor->MaybeDispatch(aDeadline);
    return;
  }

  DOMHighResTimeStamp deadline = 0.0;

  if (Performance* perf = GetPerformance()) {
    deadline = perf->GetDOMTiming()->TimeStampToDOMHighRes(aDeadline);
  }

  mIdleRequestExecutor->MaybeUpdateIdlePeriodLimit();
  RunIdleRequest(request, deadline, false);

  // Running the idle callback could've suspended the window, in which
  // case mIdleRequestExecutor will be null.
  if (mIdleRequestExecutor) {
    mIdleRequestExecutor->MaybeDispatch();
  }
}

class IdleRequestTimeoutHandler final : public TimeoutHandler {
 public:
  IdleRequestTimeoutHandler(JSContext* aCx, IdleRequest* aIdleRequest,
                            nsPIDOMWindowInner* aWindow)
      : TimeoutHandler(aCx), mIdleRequest(aIdleRequest), mWindow(aWindow) {}

  NS_DECL_CYCLE_COLLECTING_ISUPPORTS
  NS_DECL_CYCLE_COLLECTION_CLASS(IdleRequestTimeoutHandler)

  MOZ_CAN_RUN_SCRIPT bool Call(const char* /* unused */) override {
    RefPtr<nsGlobalWindowInner> window(nsGlobalWindowInner::Cast(mWindow));
    RefPtr<IdleRequest> request(mIdleRequest);
    window->RunIdleRequest(request, 0.0, true);
    return true;
  }

 private:
  ~IdleRequestTimeoutHandler() override = default;

  RefPtr<IdleRequest> mIdleRequest;
  nsCOMPtr<nsPIDOMWindowInner> mWindow;
};

NS_IMPL_CYCLE_COLLECTION(IdleRequestTimeoutHandler, mIdleRequest, mWindow)

NS_IMPL_CYCLE_COLLECTING_ADDREF(IdleRequestTimeoutHandler)
NS_IMPL_CYCLE_COLLECTING_RELEASE(IdleRequestTimeoutHandler)

NS_INTERFACE_MAP_BEGIN_CYCLE_COLLECTION(IdleRequestTimeoutHandler)
  NS_INTERFACE_MAP_ENTRY(nsISupports)
NS_INTERFACE_MAP_END

uint32_t nsGlobalWindowInner::RequestIdleCallback(
    JSContext* aCx, IdleRequestCallback& aCallback,
    const IdleRequestOptions& aOptions, ErrorResult& aError) {
  AssertIsOnMainThread();

  if (IsDying()) {
    return 0;
  }

  uint32_t handle = mIdleRequestCallbackCounter++;

  RefPtr<IdleRequest> request = new IdleRequest(&aCallback, handle);

  if (aOptions.mTimeout.WasPassed()) {
    int32_t timeoutHandle;
    RefPtr<TimeoutHandler> handler(
        new IdleRequestTimeoutHandler(aCx, request, this));

    nsresult rv = mTimeoutManager->SetTimeout(
        handler, aOptions.mTimeout.Value(), false,
        Timeout::Reason::eIdleCallbackTimeout, &timeoutHandle);

    if (NS_WARN_IF(NS_FAILED(rv))) {
      return 0;
    }

    request->SetTimeoutHandle(timeoutHandle);
  }

  mIdleRequestCallbacks.insertBack(request);

  if (!IsSuspended()) {
    ScheduleIdleRequestDispatch();
  }

  return handle;
}

void nsGlobalWindowInner::CancelIdleCallback(uint32_t aHandle) {
  for (IdleRequest* r : mIdleRequestCallbacks) {
    if (r->Handle() == aHandle) {
      RemoveIdleCallback(r);
      break;
    }
  }
}

void nsGlobalWindowInner::DisableIdleCallbackRequests() {
  if (mIdleRequestExecutor) {
    mIdleRequestExecutor->Cancel();
    mIdleRequestExecutor = nullptr;
  }

  while (!mIdleRequestCallbacks.isEmpty()) {
    RefPtr<IdleRequest> request = mIdleRequestCallbacks.getFirst();
    RemoveIdleCallback(request);
  }
}

bool nsGlobalWindowInner::IsBackgroundInternal() const {
  return !mOuterWindow || mOuterWindow->IsBackground();
}

class PromiseDocumentFlushedResolver final {
 public:
  PromiseDocumentFlushedResolver(Promise* aPromise,
                                 PromiseDocumentFlushedCallback& aCallback)
      : mPromise(aPromise), mCallback(&aCallback) {}

  virtual ~PromiseDocumentFlushedResolver() = default;

  void Call() {
    nsMutationGuard guard;
    ErrorResult error;
    JS::Rooted<JS::Value> returnVal(RootingCx());
    mCallback->Call(&returnVal, error);

    if (error.Failed()) {
      mPromise->MaybeReject(std::move(error));
    } else if (guard.Mutated(0)) {
      // Something within the callback mutated the DOM.
      mPromise->MaybeRejectWithNoModificationAllowedError(
          "DOM mutated from promiseDocumentFlushed callbacks");
    } else {
      mPromise->MaybeResolve(returnVal);
    }
  }

  RefPtr<Promise> mPromise;
  RefPtr<PromiseDocumentFlushedCallback> mCallback;
};

//*****************************************************************************
//***    nsGlobalWindowInner: Object Management
//*****************************************************************************

nsGlobalWindowInner::nsGlobalWindowInner(nsGlobalWindowOuter* aOuterWindow,
                                         WindowGlobalChild* aActor)
    : nsPIDOMWindowInner(aOuterWindow, aActor),
      mHasOrientationChangeListeners(false),
      mWasOffline(false),
      mHasHadSlowScript(false),
      mIsChrome(false),
      mCleanMessageManager(false),
      mNeedsFocus(true),
      mHasFocus(false),
      mFocusByKeyOccurred(false),
      mDidFireDocElemInserted(false),
      mHasGamepad(false),
      mHasXRSession(false),
      mHasVRDisplayActivateEvents(false),
      mXRRuntimeDetectionInFlight(false),
      mXRPermissionRequestInFlight(false),
      mXRPermissionGranted(false),
      mWasCurrentInnerWindow(false),
      mHasSeenGamepadInput(false),
      mHintedWasLoading(false),
      mHasOpenedExternalProtocolFrame(false),
      mScrollMarksOnHScrollbar(false),
      mStorageAllowedReasonCache(0),
      mSuspendDepth(0),
      mFreezeDepth(0),
#ifdef DEBUG
      mSerial(0),
#endif
      mFocusMethod(0),
      mIdleRequestCallbackCounter(1),
      mIdleRequestExecutor(nullptr),
      mObservingRefresh(false),
      mIteratingDocumentFlushedResolvers(false),
      mCanSkipCCGeneration(0) {
  mIsInnerWindow = true;

  AssertIsOnMainThread();
  SetIsOnMainThread();
  nsLayoutStatics::AddRef();

  // Initialize the PRCList (this).
  PR_INIT_CLIST(this);

  // add this inner window to the outer window list of inners.
  PR_INSERT_AFTER(this, aOuterWindow);

  mTimeoutManager = MakeUnique<dom::TimeoutManager>(
      *this, StaticPrefs::dom_timeout_max_idle_defer_ms(),
      static_cast<nsISerialEventTarget*>(nsPIDOMWindowInner::From(this)
                                             ->GetBrowsingContextGroup()
                                             ->GetTimerEventQueue()));

  mObserver = new nsGlobalWindowObserver(this);
  if (nsCOMPtr<nsIObserverService> os = services::GetObserverService()) {
    // Watch for online/offline status changes so we can fire events. Use
    // a strong reference.
    os->AddObserver(mObserver, NS_IOSERVICE_OFFLINE_STATUS_TOPIC, false);
    os->AddObserver(mObserver, MEMORY_PRESSURE_OBSERVER_TOPIC, false);
    os->AddObserver(mObserver, PERMISSION_CHANGED_TOPIC, false);
    os->AddObserver(mObserver, "screen-information-changed", false);
  }

  Preferences::AddStrongObserver(mObserver, "intl.accept_languages");

  // Watch for storage notifications so we can fire storage events.
  RefPtr<StorageNotifierService> sns = StorageNotifierService::GetOrCreate();
  if (sns) {
    sns->Register(mObserver);
  }

  if (XRE_IsContentProcess()) {
    nsCOMPtr<nsIDocShell> docShell = GetDocShell();
    if (docShell) {
      mBrowserChild = docShell->GetBrowserChild();
    }
  }

  if (gDumpFile == nullptr) {
    nsAutoCString fname;
    Preferences::GetCString("browser.dom.window.dump.file", fname);
    if (!fname.IsEmpty()) {
      // If this fails to open, Dump() knows to just go to stdout on null.
      gDumpFile = fopen(fname.get(), "wb+");
    } else {
      gDumpFile = stdout;
    }
  }

#ifdef DEBUG
  mSerial = nsContentUtils::InnerOrOuterWindowCreated();

  MOZ_LOG(gDocShellAndDOMWindowLeakLogging, LogLevel::Info,
          ("++DOMWINDOW == %d (%p) [pid = %d] [serial = %d] [outer = %p]\n",
           nsContentUtils::GetCurrentInnerOrOuterWindowCount(),
           static_cast<void*>(ToCanonicalSupports(this)), getpid(), mSerial,
           static_cast<void*>(ToCanonicalSupports(aOuterWindow))));
#endif

  MOZ_LOG(gDOMLeakPRLogInner, LogLevel::Debug,
          ("DOMWINDOW %p created outer=%p", this, aOuterWindow));

  // Add ourselves to the inner windows list.
  MOZ_ASSERT(sInnerWindowsById, "Inner Windows hash table must be created!");
  MOZ_ASSERT(!sInnerWindowsById->Contains(mWindowID),
             "This window shouldn't be in the hash table yet!");
  // We seem to see crashes in release builds because of null
  // |sInnerWindowsById|.
  if (sInnerWindowsById) {
    sInnerWindowsById->InsertOrUpdate(mWindowID, this);
  }
}

#ifdef DEBUG

/* static */
void nsGlobalWindowInner::AssertIsOnMainThread() {
  MOZ_ASSERT(NS_IsMainThread());
}

#endif  // DEBUG

/* static */
void nsGlobalWindowInner::Init() {
  AssertIsOnMainThread();

  NS_ASSERTION(gDOMLeakPRLogInner,
               "gDOMLeakPRLogInner should have been initialized!");

  sInnerWindowsById = new InnerWindowByIdTable();
}

nsGlobalWindowInner::~nsGlobalWindowInner() {
  AssertIsOnMainThread();
  MOZ_ASSERT(!mHintedWasLoading);

  if (IsChromeWindow()) {
    MOZ_ASSERT(mCleanMessageManager,
               "chrome windows may always disconnect the msg manager");

    DisconnectAndClearGroupMessageManagers();

    if (mChromeFields.mMessageManager) {
      static_cast<nsFrameMessageManager*>(mChromeFields.mMessageManager.get())
          ->Disconnect();
    }

    mCleanMessageManager = false;
  }

  // In most cases this should already have been called, but call it again
  // here to catch any corner cases.
  FreeInnerObjects();

  if (sInnerWindowsById) {
    sInnerWindowsById->Remove(mWindowID);
  }

  nsContentUtils::InnerOrOuterWindowDestroyed();

#ifdef DEBUG
  if (MOZ_LOG_TEST(gDocShellAndDOMWindowLeakLogging, LogLevel::Info)) {
    nsAutoCString url;
    if (mLastOpenedURI) {
      url = mLastOpenedURI->GetSpecOrDefault();

      // Data URLs can be very long, so truncate to avoid flooding the log.
      const uint32_t maxURLLength = 1000;
      if (url.Length() > maxURLLength) {
        url.Truncate(maxURLLength);
      }
    }

    nsGlobalWindowOuter* outer = nsGlobalWindowOuter::Cast(mOuterWindow);
    MOZ_LOG(
        gDocShellAndDOMWindowLeakLogging, LogLevel::Info,
        ("--DOMWINDOW == %d (%p) [pid = %d] [serial = %d] [outer = %p] [url = "
         "%s]\n",
         nsContentUtils::GetCurrentInnerOrOuterWindowCount(),
         static_cast<void*>(ToCanonicalSupports(this)), getpid(), mSerial,
         static_cast<void*>(ToCanonicalSupports(outer)), url.get()));
  }
#endif
  MOZ_LOG(gDOMLeakPRLogInner, LogLevel::Debug,
          ("DOMWINDOW %p destroyed", this));

  Telemetry::Accumulate(Telemetry::INNERWINDOWS_WITH_MUTATION_LISTENERS,
                        mMutationBits ? 1 : 0);

  // An inner window is destroyed, pull it out of the outer window's
  // list if inner windows.

  PR_REMOVE_LINK(this);

  // If our outer window's inner window is this window, null out the
  // outer window's reference to this window that's being deleted.
  nsGlobalWindowOuter* outer = GetOuterWindowInternal();
  if (outer) {
    outer->MaybeClearInnerWindow(this);
  }

  // We don't have to leave the tab group if we are an inner window.

  nsCOMPtr<nsIDeviceSensors> ac = do_GetService(NS_DEVICE_SENSORS_CONTRACTID);
  if (ac) ac->RemoveWindowAsListener(this);

  nsLayoutStatics::Release();
}

// static
void nsGlobalWindowInner::ShutDown() {
  AssertIsOnMainThread();

  if (gDumpFile && gDumpFile != stdout) {
    fclose(gDumpFile);
  }
  gDumpFile = nullptr;

  delete sInnerWindowsById;
  sInnerWindowsById = nullptr;
}

void nsGlobalWindowInner::FreeInnerObjects() {
  if (IsDying()) {
    return;
  }
  StartDying();

  if (mDoc && mDoc->GetWindowContext()) {
    // The document is about to lose its window, so this is a good time to send
    // our page use counters.
    //
    // (We also do this in Document::SetScriptGlobalObject(nullptr), which
    // catches most cases of documents losing their window, but not all.)
    mDoc->SendPageUseCounters();
  }

  // Make sure that this is called before we null out the document and
  // other members that the window destroyed observers could
  // re-create.
  if (auto* reporter = nsWindowMemoryReporter::Get()) {
    reporter->ObserveDOMWindowDetached(this);
  }

  // Kill all of the workers for this window.
  CancelWorkersForWindow(*this);

  for (RefPtr<mozilla::dom::SharedWorker> pinnedWorker :
       mSharedWorkers.ForwardRange()) {
    pinnedWorker->Close();
  }

  if (mTimeoutManager) {
    mTimeoutManager->ClearAllTimeouts();
  }

  DisableIdleCallbackRequests();

  mChromeEventHandler = nullptr;

  if (mListenerManager) {
    mListenerManager->RemoveAllListeners();
    mListenerManager->Disconnect();
    mListenerManager = nullptr;
  }

  mHistory = nullptr;

  mNavigation = nullptr;

  if (mNavigator) {
    mNavigator->OnNavigation();
    mNavigator->Invalidate();
    mNavigator = nullptr;
  }

  mScreen = nullptr;

  if (mDoc) {
    // Remember the document's principal, URI, and CSP.
    mDocumentPrincipal = mDoc->NodePrincipal();
    mDocumentCookiePrincipal = mDoc->EffectiveCookiePrincipal();
    mDocumentStoragePrincipal = mDoc->EffectiveStoragePrincipal();
    mDocumentPartitionedPrincipal = mDoc->PartitionedPrincipal();
    mDocumentURI = mDoc->GetDocumentURI();
    mDocBaseURI = mDoc->GetDocBaseURI();
    mDocumentCsp = mDoc->GetCsp();

    while (mDoc->EventHandlingSuppressed()) {
      mDoc->UnsuppressEventHandlingAndFireEvents(false);
    }
  }

  // Remove our reference to the document and the document principal.
  mFocusedElement = nullptr;

  nsIGlobalObject::UnlinkObjectsInGlobal();

  NotifyWindowIDDestroyed("inner-window-destroyed");

  for (uint32_t i = 0; i < mAudioContexts.Length(); ++i) {
    mAudioContexts[i]->OnWindowDestroy();
  }
  mAudioContexts.Clear();

  for (MediaKeys* mediaKeys : mMediaKeysInstances) {
    mediaKeys->OnInnerWindowDestroy();
  }
  mMediaKeysInstances.Clear();

  DisableGamepadUpdates();
  mHasGamepad = false;
  mGamepads.Clear();
  DisableVRUpdates();
  mHasXRSession = false;
  mHasVRDisplayActivateEvents = false;
  mXRRuntimeDetectionInFlight = false;
  mXRPermissionRequestInFlight = false;
  mXRPermissionGranted = false;
  mVRDisplays.Clear();

  // This breaks a cycle between the window and the ClientSource object.
  mClientSource.reset();

  if (mWindowGlobalChild) {
    // Remove any remaining listeners.
    int64_t nListeners = mWindowGlobalChild->BeforeUnloadListeners();
    for (int64_t i = 0; i < nListeners; ++i) {
      mWindowGlobalChild->BeforeUnloadRemoved();
    }
    MOZ_ASSERT(mWindowGlobalChild->BeforeUnloadListeners() == 0);
  }

  // If we have any promiseDocumentFlushed callbacks, fire them now so
  // that the Promises can resolve.
  CallDocumentFlushedResolvers(/* aUntilExhaustion = */ true);

  DisconnectGlobalTeardownObservers();

#ifdef MOZ_WIDGET_ANDROID
  DisableOrientationChangeListener();
#endif

  if (mObserver) {
    if (nsCOMPtr<nsIObserverService> os = services::GetObserverService()) {
      os->RemoveObserver(mObserver, NS_IOSERVICE_OFFLINE_STATUS_TOPIC);
      os->RemoveObserver(mObserver, MEMORY_PRESSURE_OBSERVER_TOPIC);
      os->RemoveObserver(mObserver, PERMISSION_CHANGED_TOPIC);
      os->RemoveObserver(mObserver, "screen-information-changed");
    }

    RefPtr<StorageNotifierService> sns = StorageNotifierService::GetOrCreate();
    if (sns) {
      sns->Unregister(mObserver);
    }

    Preferences::RemoveObserver(mObserver, "intl.accept_languages");

    // Drop its reference to this dying window, in case for some bogus reason
    // the object stays around.
    mObserver->Forget();
  }

  mMenubar = nullptr;
  mToolbar = nullptr;
  mLocationbar = nullptr;
  mPersonalbar = nullptr;
  mStatusbar = nullptr;
  mScrollbars = nullptr;

  mConsole = nullptr;
  mCookieStore = nullptr;

  mPaintWorklet = nullptr;

  mExternal = nullptr;
  mInstallTrigger = nullptr;

  if (mLocalStorage) {
    mLocalStorage->Disconnect();
    mLocalStorage = nullptr;
  }
  mSessionStorage = nullptr;
  if (mPerformance) {
    // Since window is dying, nothing is going to be painted
    // with meaningful sizes, so these temp data for LCP is
    // no longer needed.
    static_cast<PerformanceMainThread*>(mPerformance.get())
        ->ClearGeneratedTempDataForLCP();
  }
  mPerformance = nullptr;

  mContentMediaController = nullptr;

  if (mWebTaskScheduler) {
    mWebTaskScheduler->Disconnect();
    mWebTaskScheduler = nullptr;
  }

  mTrustedTypePolicyFactory = nullptr;

  mSharedWorkers.Clear();

#ifdef MOZ_WEBSPEECH
  mSpeechSynthesis = nullptr;
#endif

  mGlean = nullptr;
  mGleanPings = nullptr;

  mParentTarget = nullptr;

  if (mCleanMessageManager) {
    MOZ_ASSERT(mIsChrome, "only chrome should have msg manager cleaned");
    if (mChromeFields.mMessageManager) {
      mChromeFields.mMessageManager->Disconnect();
    }
  }

  if (mWindowGlobalChild && !mWindowGlobalChild->IsClosed()) {
    mWindowGlobalChild->Destroy();
  }

  mIntlUtils = nullptr;

  HintIsLoading(false);
}

//*****************************************************************************
// nsGlobalWindowInner::nsISupports
//*****************************************************************************

// QueryInterface implementation for nsGlobalWindowInner
NS_INTERFACE_MAP_BEGIN_CYCLE_COLLECTION(nsGlobalWindowInner)
  NS_WRAPPERCACHE_INTERFACE_MAP_ENTRY
  NS_INTERFACE_MAP_ENTRY_AMBIGUOUS(nsISupports, EventTarget)
  NS_INTERFACE_MAP_ENTRY(nsIDOMWindow)
  NS_INTERFACE_MAP_ENTRY(nsIGlobalObject)
  NS_INTERFACE_MAP_ENTRY(nsIScriptGlobalObject)
  NS_INTERFACE_MAP_ENTRY(nsIScriptObjectPrincipal)
  NS_INTERFACE_MAP_ENTRY(mozilla::dom::EventTarget)
  NS_INTERFACE_MAP_ENTRY(nsPIDOMWindowInner)
  NS_INTERFACE_MAP_ENTRY(mozIDOMWindow)
  NS_INTERFACE_MAP_ENTRY(nsISupportsWeakReference)
  NS_INTERFACE_MAP_ENTRY(nsIInterfaceRequestor)
NS_INTERFACE_MAP_END

NS_IMPL_CYCLE_COLLECTING_ADDREF(nsGlobalWindowInner)
NS_IMPL_CYCLE_COLLECTING_RELEASE(nsGlobalWindowInner)

NS_IMPL_CYCLE_COLLECTION_CAN_SKIP_BEGIN(nsGlobalWindowInner)
  if (tmp->IsBlackForCC(false)) {
    if (nsCCUncollectableMarker::InGeneration(tmp->mCanSkipCCGeneration)) {
      return true;
    }
    tmp->mCanSkipCCGeneration = nsCCUncollectableMarker::sGeneration;
    if (EventListenerManager* elm = tmp->GetExistingListenerManager()) {
      elm->MarkForCC();
    }
    if (tmp->mTimeoutManager) {
      tmp->mTimeoutManager->UnmarkGrayTimers();
    }
    return true;
  }
NS_IMPL_CYCLE_COLLECTION_CAN_SKIP_END

NS_IMPL_CYCLE_COLLECTION_CAN_SKIP_IN_CC_BEGIN(nsGlobalWindowInner)
  return tmp->IsBlackForCC(true);
NS_IMPL_CYCLE_COLLECTION_CAN_SKIP_IN_CC_END

NS_IMPL_CYCLE_COLLECTION_CAN_SKIP_THIS_BEGIN(nsGlobalWindowInner)
  return tmp->IsBlackForCC(false);
NS_IMPL_CYCLE_COLLECTION_CAN_SKIP_THIS_END

NS_IMPL_CYCLE_COLLECTION_CLASS(nsGlobalWindowInner)

NS_IMPL_CYCLE_COLLECTION_TRAVERSE_BEGIN_INTERNAL(nsGlobalWindowInner)
  if (MOZ_UNLIKELY(cb.WantDebugInfo())) {
    char name[512];
    nsAutoCString uri;
    if (tmp->mDoc && tmp->mDoc->GetDocumentURI()) {
      uri = tmp->mDoc->GetDocumentURI()->GetSpecOrDefault();
    }
    SprintfLiteral(name, "nsGlobalWindowInner # %" PRIu64 " inner %s",
                   tmp->mWindowID, uri.get());
    cb.DescribeRefCountedNode(tmp->mRefCnt.get(), name);
  } else {
    NS_IMPL_CYCLE_COLLECTION_DESCRIBE(nsGlobalWindowInner, tmp->mRefCnt.get())
  }

  NS_IMPL_CYCLE_COLLECTION_TRAVERSE(mNavigation)

  NS_IMPL_CYCLE_COLLECTION_TRAVERSE(mNavigator)

  NS_IMPL_CYCLE_COLLECTION_TRAVERSE(mPerformance)

  NS_IMPL_CYCLE_COLLECTION_TRAVERSE(mWebTaskScheduler)

  NS_IMPL_CYCLE_COLLECTION_TRAVERSE(mTrustedTypePolicyFactory)

#ifdef MOZ_WEBSPEECH
  NS_IMPL_CYCLE_COLLECTION_TRAVERSE(mSpeechSynthesis)
#endif

  NS_IMPL_CYCLE_COLLECTION_TRAVERSE(mGlean)
  NS_IMPL_CYCLE_COLLECTION_TRAVERSE(mGleanPings)

  NS_IMPL_CYCLE_COLLECTION_TRAVERSE(mOuterWindow)

  NS_IMPL_CYCLE_COLLECTION_TRAVERSE(mTopInnerWindow)

  NS_IMPL_CYCLE_COLLECTION_TRAVERSE(mListenerManager)

  if (tmp->mTimeoutManager) {
    tmp->mTimeoutManager->ForEachUnorderedTimeout([&cb](Timeout* timeout) {
      cb.NoteNativeChild(timeout, NS_CYCLE_COLLECTION_PARTICIPANT(Timeout));
    });
  }

  NS_IMPL_CYCLE_COLLECTION_TRAVERSE(mLocation)
  NS_IMPL_CYCLE_COLLECTION_TRAVERSE(mHistory)
  NS_IMPL_CYCLE_COLLECTION_TRAVERSE(mNavigation)
  NS_IMPL_CYCLE_COLLECTION_TRAVERSE(mCustomElements)
  NS_IMPL_CYCLE_COLLECTION_TRAVERSE(mSharedWorkers)
  NS_IMPL_CYCLE_COLLECTION_TRAVERSE(mLocalStorage)
  NS_IMPL_CYCLE_COLLECTION_TRAVERSE(mSessionStorage)
  NS_IMPL_CYCLE_COLLECTION_TRAVERSE(mIndexedDB)
  NS_IMPL_CYCLE_COLLECTION_TRAVERSE(mDocumentPrincipal)
  NS_IMPL_CYCLE_COLLECTION_TRAVERSE(mDocumentCookiePrincipal)
  NS_IMPL_CYCLE_COLLECTION_TRAVERSE(mDocumentStoragePrincipal)
  NS_IMPL_CYCLE_COLLECTION_TRAVERSE(mDocumentPartitionedPrincipal)
  NS_IMPL_CYCLE_COLLECTION_TRAVERSE(mDocumentCsp)
  NS_IMPL_CYCLE_COLLECTION_TRAVERSE(mBrowserChild)
  NS_IMPL_CYCLE_COLLECTION_TRAVERSE(mDoc)

  NS_IMPL_CYCLE_COLLECTION_TRAVERSE(mIdleRequestExecutor)
  for (IdleRequest* request : tmp->mIdleRequestCallbacks) {
    cb.NoteNativeChild(request, NS_CYCLE_COLLECTION_PARTICIPANT(IdleRequest));
  }

  NS_IMPL_CYCLE_COLLECTION_TRAVERSE(mClientSource)

  NS_IMPL_CYCLE_COLLECTION_TRAVERSE(mGamepads)

  NS_IMPL_CYCLE_COLLECTION_TRAVERSE(mCacheStorage)
  NS_IMPL_CYCLE_COLLECTION_TRAVERSE(mVRDisplays)

  NS_IMPL_CYCLE_COLLECTION_TRAVERSE(mDebuggerNotificationManager)

  // Traverse stuff from nsPIDOMWindow
  NS_IMPL_CYCLE_COLLECTION_TRAVERSE(mChromeEventHandler)
  NS_IMPL_CYCLE_COLLECTION_TRAVERSE(mParentTarget)
  NS_IMPL_CYCLE_COLLECTION_TRAVERSE(mFocusedElement)
  NS_IMPL_CYCLE_COLLECTION_TRAVERSE(mBrowsingContext)
  NS_IMPL_CYCLE_COLLECTION_TRAVERSE(mWindowGlobalChild)
  NS_IMPL_CYCLE_COLLECTION_TRAVERSE(mCloseWatcherManager)

  NS_IMPL_CYCLE_COLLECTION_TRAVERSE(mMenubar)
  NS_IMPL_CYCLE_COLLECTION_TRAVERSE(mToolbar)
  NS_IMPL_CYCLE_COLLECTION_TRAVERSE(mLocationbar)
  NS_IMPL_CYCLE_COLLECTION_TRAVERSE(mPersonalbar)
  NS_IMPL_CYCLE_COLLECTION_TRAVERSE(mStatusbar)
  NS_IMPL_CYCLE_COLLECTION_TRAVERSE(mScrollbars)
  NS_IMPL_CYCLE_COLLECTION_TRAVERSE(mCrypto)
  NS_IMPL_CYCLE_COLLECTION_TRAVERSE(mConsole)
  NS_IMPL_CYCLE_COLLECTION_TRAVERSE(mCookieStore)
  NS_IMPL_CYCLE_COLLECTION_TRAVERSE(mPaintWorklet)
  NS_IMPL_CYCLE_COLLECTION_TRAVERSE(mExternal)
  NS_IMPL_CYCLE_COLLECTION_TRAVERSE(mInstallTrigger)
  NS_IMPL_CYCLE_COLLECTION_TRAVERSE(mIntlUtils)
  NS_IMPL_CYCLE_COLLECTION_TRAVERSE(mVisualViewport)
  NS_IMPL_CYCLE_COLLECTION_TRAVERSE(mCurrentPasteDataTransfer)

  tmp->TraverseObjectsInGlobal(cb);

  NS_IMPL_CYCLE_COLLECTION_TRAVERSE(mChromeFields.mMessageManager)
  NS_IMPL_CYCLE_COLLECTION_TRAVERSE(mChromeFields.mGroupMessageManagers)

  for (size_t i = 0; i < tmp->mDocumentFlushedResolvers.Length(); i++) {
    NS_IMPL_CYCLE_COLLECTION_TRAVERSE(mDocumentFlushedResolvers[i]->mPromise);
    NS_IMPL_CYCLE_COLLECTION_TRAVERSE(mDocumentFlushedResolvers[i]->mCallback);
  }

NS_IMPL_CYCLE_COLLECTION_TRAVERSE_END

NS_IMPL_CYCLE_COLLECTION_UNLINK_BEGIN(nsGlobalWindowInner)
  NS_IMPL_CYCLE_COLLECTION_UNLINK_WEAK_REFERENCE
  if (sInnerWindowsById) {
    sInnerWindowsById->Remove(tmp->mWindowID);
  }

  JSObject* wrapper = tmp->GetWrapperPreserveColor();
  if (wrapper) {
    // Mark our realm as dead, so the JS engine won't hand out our
    // global after this point.
    JS::SetRealmNonLive(js::GetNonCCWObjectRealm(wrapper));
  }

  NS_IMPL_CYCLE_COLLECTION_UNLINK(mNavigation)

  NS_IMPL_CYCLE_COLLECTION_UNLINK(mNavigator)

  NS_IMPL_CYCLE_COLLECTION_UNLINK(mPerformance)

  if (tmp->mWebTaskScheduler) {
    tmp->mWebTaskScheduler->Disconnect();
    NS_IMPL_CYCLE_COLLECTION_UNLINK(mWebTaskScheduler)
  }

  NS_IMPL_CYCLE_COLLECTION_UNLINK(mTrustedTypePolicyFactory)

#ifdef MOZ_WEBSPEECH
  NS_IMPL_CYCLE_COLLECTION_UNLINK(mSpeechSynthesis)
#endif

  NS_IMPL_CYCLE_COLLECTION_UNLINK(mGlean)
  NS_IMPL_CYCLE_COLLECTION_UNLINK(mGleanPings)

  if (tmp->mOuterWindow) {
    nsGlobalWindowOuter::Cast(tmp->mOuterWindow)->MaybeClearInnerWindow(tmp);
    NS_IMPL_CYCLE_COLLECTION_UNLINK(mOuterWindow)
  }

  if (tmp->mListenerManager) {
    tmp->mListenerManager->Disconnect();
    NS_IMPL_CYCLE_COLLECTION_UNLINK(mListenerManager)
  }

  // Here the Timeouts list would've been unlinked, but we rely on
  // that Timeout objects have been traced and will remove themselves
  // while unlinking.

  tmp->UpdateTopInnerWindow();
  NS_IMPL_CYCLE_COLLECTION_UNLINK(mTopInnerWindow)

  NS_IMPL_CYCLE_COLLECTION_UNLINK(mLocation)
  NS_IMPL_CYCLE_COLLECTION_UNLINK(mHistory)
  NS_IMPL_CYCLE_COLLECTION_UNLINK(mNavigation)
  NS_IMPL_CYCLE_COLLECTION_UNLINK(mCustomElements)
  NS_IMPL_CYCLE_COLLECTION_UNLINK(mSharedWorkers)
  if (tmp->mLocalStorage) {
    tmp->mLocalStorage->Disconnect();
    NS_IMPL_CYCLE_COLLECTION_UNLINK(mLocalStorage)
  }
  NS_IMPL_CYCLE_COLLECTION_UNLINK(mSessionStorage)
  NS_IMPL_CYCLE_COLLECTION_UNLINK(mIndexedDB)
  NS_IMPL_CYCLE_COLLECTION_UNLINK(mDocumentPrincipal)
  NS_IMPL_CYCLE_COLLECTION_UNLINK(mDocumentCookiePrincipal)
  NS_IMPL_CYCLE_COLLECTION_UNLINK(mDocumentStoragePrincipal)
  NS_IMPL_CYCLE_COLLECTION_UNLINK(mDocumentPartitionedPrincipal)
  NS_IMPL_CYCLE_COLLECTION_UNLINK(mDocumentCsp)
  NS_IMPL_CYCLE_COLLECTION_UNLINK(mBrowserChild)
  NS_IMPL_CYCLE_COLLECTION_UNLINK(mDoc)

  NS_IMPL_CYCLE_COLLECTION_UNLINK(mGamepads)

  NS_IMPL_CYCLE_COLLECTION_UNLINK(mCacheStorage)
  NS_IMPL_CYCLE_COLLECTION_UNLINK(mVRDisplays)

  NS_IMPL_CYCLE_COLLECTION_UNLINK(mDebuggerNotificationManager)

  // Unlink stuff from nsPIDOMWindow
  NS_IMPL_CYCLE_COLLECTION_UNLINK(mChromeEventHandler)
  NS_IMPL_CYCLE_COLLECTION_UNLINK(mParentTarget)
  NS_IMPL_CYCLE_COLLECTION_UNLINK(mFocusedElement)
  NS_IMPL_CYCLE_COLLECTION_UNLINK(mBrowsingContext)

  MOZ_DIAGNOSTIC_ASSERT(
      !tmp->mWindowGlobalChild || tmp->mWindowGlobalChild->IsClosed(),
      "How are we unlinking a window before its actor has been destroyed?");
  NS_IMPL_CYCLE_COLLECTION_UNLINK(mWindowGlobalChild)

  NS_IMPL_CYCLE_COLLECTION_UNLINK(mMenubar)
  NS_IMPL_CYCLE_COLLECTION_UNLINK(mToolbar)
  NS_IMPL_CYCLE_COLLECTION_UNLINK(mLocationbar)
  NS_IMPL_CYCLE_COLLECTION_UNLINK(mPersonalbar)
  NS_IMPL_CYCLE_COLLECTION_UNLINK(mStatusbar)
  NS_IMPL_CYCLE_COLLECTION_UNLINK(mScrollbars)
  NS_IMPL_CYCLE_COLLECTION_UNLINK(mCrypto)
  NS_IMPL_CYCLE_COLLECTION_UNLINK(mConsole)
  NS_IMPL_CYCLE_COLLECTION_UNLINK(mCookieStore)
  NS_IMPL_CYCLE_COLLECTION_UNLINK(mPaintWorklet)
  NS_IMPL_CYCLE_COLLECTION_UNLINK(mExternal)
  NS_IMPL_CYCLE_COLLECTION_UNLINK(mInstallTrigger)
  NS_IMPL_CYCLE_COLLECTION_UNLINK(mIntlUtils)
  NS_IMPL_CYCLE_COLLECTION_UNLINK(mVisualViewport)
  NS_IMPL_CYCLE_COLLECTION_UNLINK(mCurrentPasteDataTransfer)

  tmp->UnlinkObjectsInGlobal();

  NS_IMPL_CYCLE_COLLECTION_UNLINK(mIdleRequestExecutor)

  // Here the IdleRequest list would've been unlinked, but we rely on
  // that IdleRequest objects have been traced and will remove
  // themselves while unlinking.

  NS_IMPL_CYCLE_COLLECTION_UNLINK(mClientSource)

  if (tmp->IsChromeWindow()) {
    if (tmp->mChromeFields.mMessageManager) {
      static_cast<nsFrameMessageManager*>(
          tmp->mChromeFields.mMessageManager.get())
          ->Disconnect();
      NS_IMPL_CYCLE_COLLECTION_UNLINK(mChromeFields.mMessageManager)
    }
    tmp->DisconnectAndClearGroupMessageManagers();
    NS_IMPL_CYCLE_COLLECTION_UNLINK(mChromeFields.mGroupMessageManagers)
  }

  for (size_t i = 0; i < tmp->mDocumentFlushedResolvers.Length(); i++) {
    NS_IMPL_CYCLE_COLLECTION_UNLINK(mDocumentFlushedResolvers[i]->mPromise);
    NS_IMPL_CYCLE_COLLECTION_UNLINK(mDocumentFlushedResolvers[i]->mCallback);
  }
  tmp->mDocumentFlushedResolvers.Clear();

  NS_IMPL_CYCLE_COLLECTION_UNLINK_PRESERVED_WRAPPER
NS_IMPL_CYCLE_COLLECTION_UNLINK_END

#ifdef DEBUG
void nsGlobalWindowInner::RiskyUnlink() {
  NS_CYCLE_COLLECTION_INNERNAME.Unlink(this);
}
#endif

NS_IMPL_CYCLE_COLLECTION_TRACE_BEGIN(nsGlobalWindowInner)
  NS_IMPL_CYCLE_COLLECTION_TRACE_PRESERVED_WRAPPER
NS_IMPL_CYCLE_COLLECTION_TRACE_END

bool nsGlobalWindowInner::IsBlackForCC(bool aTracingNeeded) {
  if (!nsCCUncollectableMarker::sGeneration) {
    return false;
  }

  return (nsCCUncollectableMarker::InGeneration(GetMarkedCCGeneration()) ||
          HasKnownLiveWrapper()) &&
         (!aTracingNeeded || HasNothingToTrace(ToSupports(this)));
}

//*****************************************************************************
// nsGlobalWindowInner::nsIScriptGlobalObject
//*****************************************************************************

bool nsGlobalWindowInner::ShouldResistFingerprinting(RFPTarget aTarget) const {
  if (mDoc) {
    return mDoc->ShouldResistFingerprinting(aTarget);
  }
  return nsContentUtils::ShouldResistFingerprinting(
      "If we do not have a document then we do not have any context"
      "to make an informed RFP choice, so we fall back to the global pref",
      aTarget);
}

OriginTrials nsGlobalWindowInner::Trials() const {
  return OriginTrials::FromWindow(this);
}

FontFaceSet* nsGlobalWindowInner::GetFonts() {
  if (mDoc) {
    return mDoc->Fonts();
  }
  return nullptr;
}

mozilla::Result<mozilla::ipc::PrincipalInfo, nsresult>
nsGlobalWindowInner::GetStorageKey() {
  MOZ_ASSERT(NS_IsMainThread());

  nsIPrincipal* principal = GetEffectiveStoragePrincipal();
  if (!principal) {
    return mozilla::Err(NS_ERROR_FAILURE);
  }

  mozilla::ipc::PrincipalInfo principalInfo;
  nsresult rv = PrincipalToPrincipalInfo(principal, &principalInfo);
  if (NS_FAILED(rv)) {
    return mozilla::Err(rv);
  }

  // Block expanded and null principals, let content and system through.
  if (principalInfo.type() !=
          mozilla::ipc::PrincipalInfo::TContentPrincipalInfo &&
      principalInfo.type() !=
          mozilla::ipc::PrincipalInfo::TSystemPrincipalInfo) {
    return Err(NS_ERROR_DOM_SECURITY_ERR);
  }

  return std::move(principalInfo);
}

mozilla::dom::StorageManager* nsGlobalWindowInner::GetStorageManager() {
  return Navigator()->Storage();
}

// https://html.spec.whatwg.org/multipage/web-messaging.html#eligible-for-messaging
// * a Window object whose associated Document is fully active
bool nsGlobalWindowInner::IsEligibleForMessaging() { return IsFullyActive(); }

void nsGlobalWindowInner::ReportToConsole(
    uint32_t aErrorFlags, const nsCString& aCategory,
    nsContentUtils::PropertiesFile aFile, const nsCString& aMessageName,
    const nsTArray<nsString>& aParams,
    const mozilla::SourceLocation& aLocation) {
  nsContentUtils::ReportToConsole(aErrorFlags, aCategory, mDoc, aFile,
                                  aMessageName.get(), aParams, aLocation);
}

nsresult nsGlobalWindowInner::EnsureScriptEnvironment() {
  // NOTE: We can't use FORWARD_TO_OUTER here because we don't want to fail if
  // we're called on an inactive inner window.
  nsGlobalWindowOuter* outer = GetOuterWindowInternal();
  if (!outer) {
    NS_WARNING("No outer window available!");
    return NS_ERROR_FAILURE;
  }
  return outer->EnsureScriptEnvironment();
}

nsIScriptContext* nsGlobalWindowInner::GetScriptContext() {
  nsGlobalWindowOuter* outer = GetOuterWindowInternal();
  if (!outer) {
    return nullptr;
  }
  return outer->GetScriptContext();
}

void nsGlobalWindowInner::TraceGlobalJSObject(JSTracer* aTrc) {
  TraceWrapper(aTrc, "active window global");
}

void nsGlobalWindowInner::UpdateAutoplayPermission() {
  if (!GetWindowContext()) {
    return;
  }
  uint32_t perm =
      media::AutoplayPolicy::GetSiteAutoplayPermission(GetPrincipal());
  if (GetWindowContext()->GetAutoplayPermission() == perm) {
    return;
  }

  // Setting autoplay permission on a discarded context has no effect.
  Unused << GetWindowContext()->SetAutoplayPermission(perm);
}

void nsGlobalWindowInner::UpdateShortcutsPermission() {
  if (!GetWindowContext() ||
      !GetWindowContext()->GetBrowsingContext()->IsTop()) {
    // We only cache the shortcuts permission on top-level WindowContexts
    // since we always check the top-level principal for the permission.
    return;
  }

  uint32_t perm = GetShortcutsPermission(GetPrincipal());

  if (GetWindowContext()->GetShortcutsPermission() == perm) {
    return;
  }

  // If the WindowContext is discarded this has no effect.
  Unused << GetWindowContext()->SetShortcutsPermission(perm);
}

/* static */
uint32_t nsGlobalWindowInner::GetShortcutsPermission(nsIPrincipal* aPrincipal) {
  uint32_t perm = nsIPermissionManager::DENY_ACTION;
  nsCOMPtr<nsIPermissionManager> permMgr =
      mozilla::components::PermissionManager::Service();
  if (aPrincipal && permMgr) {
    permMgr->TestExactPermissionFromPrincipal(aPrincipal, "shortcuts"_ns,
                                              &perm);
  }
  return perm;
}

void nsGlobalWindowInner::UpdatePopupPermission() {
  if (!GetWindowContext()) {
    return;
  }

  uint32_t perm = PopupBlocker::GetPopupPermission(GetPrincipal());
  if (GetWindowContext()->GetPopupPermission() == perm) {
    return;
  }

  // If the WindowContext is discarded this has no effect.
  Unused << GetWindowContext()->SetPopupPermission(perm);
}

void nsGlobalWindowInner::UpdatePermissions() {
  if (!GetWindowContext()) {
    return;
  }

  nsCOMPtr<nsIPrincipal> principal = GetPrincipal();
  RefPtr<WindowContext> windowContext = GetWindowContext();

  WindowContext::Transaction txn;
  txn.SetAutoplayPermission(
      media::AutoplayPolicy::GetSiteAutoplayPermission(principal));
  txn.SetPopupPermission(PopupBlocker::GetPopupPermission(principal));

  if (windowContext->IsTop()) {
    txn.SetShortcutsPermission(GetShortcutsPermission(principal));
  }

  // Setting permissions on a discarded WindowContext has no effect
  Unused << txn.Commit(windowContext);
}

void nsGlobalWindowInner::InitDocumentDependentState(JSContext* aCx) {
  MOZ_ASSERT(mDoc);

  if (MOZ_LOG_TEST(gDOMLeakPRLogInner, LogLevel::Debug)) {
    nsIURI* uri = mDoc->GetDocumentURI();
    MOZ_LOG(gDOMLeakPRLogInner, LogLevel::Debug,
            ("DOMWINDOW %p SetNewDocument %s", this,
             uri ? uri->GetSpecOrDefault().get() : ""));
  }

  mFocusedElement = nullptr;
  mLocalStorage = nullptr;
  mSessionStorage = nullptr;
  mPerformance = nullptr;
  if (mWebTaskScheduler) {
    mWebTaskScheduler->Disconnect();
    mWebTaskScheduler = nullptr;
  }

  // This must be called after nullifying the internal objects because here we
  // could recreate them, calling the getter methods, and store them into the JS
  // slots. If we nullify them after, the slot values and the objects will be
  // out of sync.
  ClearDocumentDependentSlots(aCx);

  if (!mWindowGlobalChild) {
    mWindowGlobalChild = WindowGlobalChild::Create(this);
  }
  MOZ_ASSERT(!GetWindowContext()->HasBeenUserGestureActivated(),
             "WindowContext should always not have user gesture activation at "
             "this point.");

  UpdatePermissions();

  RefPtr<PermissionDelegateHandler> permDelegateHandler =
      mDoc->GetPermissionDelegateHandler();

  if (permDelegateHandler) {
    permDelegateHandler->PopulateAllDelegatedPermissions();
  }

#if defined(MOZ_WIDGET_ANDROID)
  // When we insert the new document to the window in the top-level browsing
  // context, we should reset the status of the request which is used for the
  // previous document.
  if (mWindowGlobalChild && GetBrowsingContext() &&
      !GetBrowsingContext()->GetParent()) {
    // Return value of setting synced field should be checked. See bug 1656492.
    Unused << GetBrowsingContext()->ResetGVAutoplayRequestStatus();
  }
#endif

#ifdef DEBUG
  mLastOpenedURI = mDoc->GetDocumentURI();
#endif

  Telemetry::Accumulate(Telemetry::INNERWINDOWS_WITH_MUTATION_LISTENERS,
                        mMutationBits ? 1 : 0);

  // Clear our mutation bitfield.
  mMutationBits = 0;
}

nsresult nsGlobalWindowInner::EnsureClientSource() {
  MOZ_DIAGNOSTIC_ASSERT(mDoc);

  bool newClientSource = false;

  // Get the load info for the document if we performed a load.  Be careful not
  // to look at local URLs, though. Local URLs are those that have a scheme of:
  //  * about:
  //  * data:
  //  * blob:
  // We also do an additional check here so that we only treat about:blank
  // and about:srcdoc as local URLs.  Other internal firefox about: URLs should
  // not be treated this way.
  nsCOMPtr<nsILoadInfo> loadInfo;
  nsCOMPtr<nsIChannel> channel = mDoc->GetChannel();
  if (channel) {
    nsCOMPtr<nsIURI> uri;
    Unused << channel->GetURI(getter_AddRefs(uri));

    bool ignoreLoadInfo = false;

    if (uri->SchemeIs("about")) {
      ignoreLoadInfo =
          NS_IsAboutBlankAllowQueryAndFragment(uri) || NS_IsAboutSrcdoc(uri);
    } else {
      // Its not an about: URL, so now check for our other URL types.
      ignoreLoadInfo = uri->SchemeIs("data") || uri->SchemeIs("blob");
    }

    if (!ignoreLoadInfo) {
      loadInfo = channel->LoadInfo();
    }
  }

  // Take the initial client source from the docshell immediately.  Even if we
  // don't end up using it here we should consume it.
  UniquePtr<ClientSource> initialClientSource;
  nsIDocShell* docshell = GetDocShell();
  if (docshell) {
    initialClientSource = docshell->TakeInitialClientSource();
  }

  // Try to get the reserved client from the LoadInfo.  A Client is
  // reserved at the start of the channel load if there is not an
  // initial about:blank document that will be reused.  It is also
  // created if the channel load encounters a cross-origin redirect.
  if (loadInfo) {
    UniquePtr<ClientSource> reservedClient =
        loadInfo->TakeReservedClientSource();
    if (reservedClient) {
      mClientSource.reset();
      mClientSource = std::move(reservedClient);
      newClientSource = true;
    }
  }

  // We don't have a LoadInfo reserved client, but maybe we should
  // be inheriting an initial one from the docshell.  This means
  // that the docshell started the channel load before creating the
  // initial about:blank document.  This is an optimization, though,
  // and it created an initial Client as a placeholder for the document.
  // In this case we want to inherit this placeholder Client here.
  if (!mClientSource) {
    mClientSource = std::move(initialClientSource);
    if (mClientSource) {
      newClientSource = true;
    }
  }

  nsCOMPtr<nsIPrincipal> foreignPartitionedPrincipal;

  nsresult rv = StoragePrincipalHelper::GetPrincipal(
      this,
      StaticPrefs::privacy_partition_serviceWorkers()
          ? StoragePrincipalHelper::eForeignPartitionedPrincipal
          : StoragePrincipalHelper::eRegularPrincipal,
      getter_AddRefs(foreignPartitionedPrincipal));
  NS_ENSURE_SUCCESS(rv, rv);

  // Verify the final ClientSource principal matches the final document
  // principal.  The ClientChannelHelper handles things like network
  // redirects, but there are other ways the document principal can change.
  // For example, if something sets the nsIChannel.owner property, then
  // the final channel principal can be anything.  Unfortunately there is
  // no good way to detect this until after the channel completes loading.
  //
  // For now we handle this just by reseting the ClientSource.  This will
  // result in a new ClientSource with the correct principal being created.
  // To APIs like ServiceWorker and Clients API it will look like there was
  // an initial content page created that was then immediately replaced.
  // This is pretty close to what we are actually doing.
  if (mClientSource) {
    auto principalOrErr = mClientSource->Info().GetPrincipal();
    nsCOMPtr<nsIPrincipal> clientPrincipal =
        principalOrErr.isOk() ? principalOrErr.unwrap() : nullptr;
    if (!clientPrincipal ||
        !clientPrincipal->Equals(foreignPartitionedPrincipal)) {
      mClientSource.reset();
    }
  }

  // If we don't have a reserved client or an initial client, then create
  // one now.  This can happen in certain cases where we avoid preallocating
  // the client in the docshell.  This mainly occurs in situations where
  // the principal is not clearly inherited from the parent; e.g. sandboxed
  // iframes, window.open(), etc.
  //
  // We also do this late ClientSource creation if the final document ended
  // up with a different principal.
  //
  // TODO: We may not be marking initial about:blank documents created
  //       this way as controlled by a service worker properly.  The
  //       controller should be coming from the same place as the inheritted
  //       principal.  We do this in docshell, but as mentioned we aren't
  //       smart enough to handle all cases yet.  For example, a
  //       window.open() with new URL should inherit the controller from
  //       the opener, but we probably don't handle that yet.
  if (!mClientSource) {
    mClientSource = ClientManager::CreateSource(
        ClientType::Window, SerialEventTarget(), foreignPartitionedPrincipal);
    MOZ_DIAGNOSTIC_ASSERT(mClientSource);
    newClientSource = true;

    // Note, we don't apply the loadinfo controller below if we create
    // the ClientSource here.
  }

  // The load may have started controlling the Client as well.  If
  // so, mark it as controlled immediately here.  The actor may
  // or may not have been notified by the parent side about being
  // controlled yet.
  //
  // Note: We should be careful not to control a client that was created late.
  //       These clients were not seen by the ServiceWorkerManager when it
  //       marked the LoadInfo controlled and it won't know about them.  Its
  //       also possible we are creating the client late due to the final
  //       principal changing and these clients should definitely not be
  //       controlled by a service worker with a different principal.
  else if (loadInfo) {
    const Maybe<ServiceWorkerDescriptor> controller = loadInfo->GetController();
    if (controller.isSome()) {
      mClientSource->SetController(controller.ref());
    }

    // We also have to handle the case where te initial about:blank is
    // controlled due to inheritting the service worker from its parent,
    // but the actual nsIChannel load is not covered by any service worker.
    // In this case we want the final page to be uncontrolled.  There is
    // an open spec issue about how exactly this should be handled, but for
    // now we just force creation of a new ClientSource to clear the
    // controller.
    //
    //  https://github.com/w3c/ServiceWorker/issues/1232
    //
    else if (mClientSource->GetController().isSome()) {
      mClientSource.reset();
      mClientSource = ClientManager::CreateSource(
          ClientType::Window, SerialEventTarget(), foreignPartitionedPrincipal);
      MOZ_DIAGNOSTIC_ASSERT(mClientSource);
      newClientSource = true;
    }
  }

  if (mClientSource) {
    // Generally the CSP is stored within the Client and cached on the document.
    // At the time of CSP parsing however, the Client has not been created yet,
    // hence we store the CSP on the document and propagate/sync the CSP with
    // Client here when we create the Client.
    mClientSource->SetCsp(mDoc->GetCsp());

    DocGroup* docGroup = GetDocGroup();
    MOZ_DIAGNOSTIC_ASSERT(docGroup);
    mClientSource->SetAgentClusterId(docGroup->AgentClusterId());

    if (mWindowGlobalChild) {
      mWindowGlobalChild->SendSetClientInfo(mClientSource->Info().ToIPC());
    }
  }

  // Its possible that we got a client just after being frozen in
  // the bfcache.  In that case freeze the client immediately.
  if (newClientSource && IsFrozen()) {
    mClientSource->Freeze();
  }

  return NS_OK;
}

nsresult nsGlobalWindowInner::ExecutionReady() {
  nsresult rv = EnsureClientSource();
  NS_ENSURE_SUCCESS(rv, rv);

  rv = mClientSource->WindowExecutionReady(this);
  NS_ENSURE_SUCCESS(rv, rv);

  return NS_OK;
}

void nsGlobalWindowInner::UpdateParentTarget() {
  // NOTE: This method is identical to
  // nsGlobalWindowOuter::UpdateParentTarget(). IF YOU UPDATE THIS METHOD,
  // UPDATE THE OTHER ONE TOO!

  // Try to get our frame element's tab child global (its in-process message
  // manager).  If that fails, fall back to the chrome event handler's tab
  // child global, and if it doesn't have one, just use the chrome event
  // handler itself.

  nsPIDOMWindowOuter* outer = GetOuterWindow();
  if (!outer) {
    return;
  }
  nsCOMPtr<Element> frameElement = outer->GetFrameElementInternal();
  nsCOMPtr<EventTarget> eventTarget =
      nsContentUtils::TryGetBrowserChildGlobal(frameElement);

  if (!eventTarget) {
    nsGlobalWindowOuter* topWin = GetInProcessScriptableTopInternal();
    if (topWin) {
      frameElement = topWin->GetFrameElementInternal();
      eventTarget = nsContentUtils::TryGetBrowserChildGlobal(frameElement);
    }
  }

  if (!eventTarget) {
    eventTarget = nsContentUtils::TryGetBrowserChildGlobal(mChromeEventHandler);
  }

  if (!eventTarget) {
    eventTarget = mChromeEventHandler;
  }

  mParentTarget = eventTarget;
}

EventTarget* nsGlobalWindowInner::GetTargetForDOMEvent() {
  return GetOuterWindowInternal();
}

void nsGlobalWindowInner::GetEventTargetParent(EventChainPreVisitor& aVisitor) {
  EventMessage msg = aVisitor.mEvent->mMessage;

  aVisitor.mCanHandle = true;
  aVisitor.mForceContentDispatch = true;  // FIXME! Bug 329119
  if (msg == eResize && aVisitor.mEvent->IsTrusted()) {
    // Checking whether the event target is an inner window or not, so we can
    // keep the old behavior also in case a child window is handling resize.
    if (aVisitor.mEvent->mOriginalTarget &&
        aVisitor.mEvent->mOriginalTarget->IsInnerWindow()) {
      mIsHandlingResizeEvent = true;
    }
  } else if (msg == eMouseDown && aVisitor.mEvent->IsTrusted()) {
    sMouseDown = true;
  } else if ((msg == eMouseUp || msg == eDragEnd) &&
             aVisitor.mEvent->IsTrusted()) {
    sMouseDown = false;
    if (sDragServiceDisabled) {
      nsCOMPtr<nsIDragService> ds =
          do_GetService("@mozilla.org/widget/dragservice;1");
      if (ds) {
        sDragServiceDisabled = false;
        ds->Unsuppress();
      }
    }
  }

  aVisitor.SetParentTarget(GetParentTarget(), true);
}

void nsGlobalWindowInner::FireFrameLoadEvent() {
  // If we're not in a content frame, or are at a BrowsingContext tree boundary,
  // such as the content-chrome boundary, don't fire the "load" event.
  if (GetBrowsingContext()->IsTopContent() ||
      GetBrowsingContext()->IsChrome()) {
    return;
  }

  // If embedder is same-process, fire the event on our embedder element.
  //
  // XXX: Bug 1440212 is looking into potentially changing this behaviour to act
  // more like the remote case when in-process.
  RefPtr<Element> element = GetBrowsingContext()->GetEmbedderElement();
  if (element) {
    nsEventStatus status = nsEventStatus_eIgnore;
    WidgetEvent event(/* aIsTrusted = */ true, eLoad);
    event.mFlags.mBubbles = false;
    event.mFlags.mCancelable = false;

    // Most of the time we could get a pres context to pass in here, but not
    // always (i.e. if this window is not shown there won't be a pres context
    // available). Since we're not firing a GUI event we don't need a pres
    // context anyway so we just pass null as the pres context all the time.
    EventDispatcher::Dispatch(element, nullptr, &event, nullptr, &status);
    return;
  }

  // We don't have an in-process embedder. Try to get our `BrowserChild` actor
  // to send a message to that embedder. We want to double-check that our outer
  // window is actually the one at the root of this browserChild though, just in
  // case.
  RefPtr<BrowserChild> browserChild =
      BrowserChild::GetFrom(static_cast<nsPIDOMWindowInner*>(this));
  if (browserChild &&
      !GetBrowsingContext()->GetParentWindowContext()->IsInProcess()) {
    // Double-check that our outer window is actually at the root of this
    // `BrowserChild`, in case we're in an odd maybe-unhosted situation like a
    // print preview dialog.
    nsCOMPtr<nsPIDOMWindowOuter> rootOuter =
        do_GetInterface(browserChild->WebNavigation());
    if (!rootOuter || rootOuter != GetOuterWindow()) {
      return;
    }

    mozilla::Unused << browserChild->SendMaybeFireEmbedderLoadEvents(
        EmbedderElementEventType::LoadEvent);
  }
}

nsresult nsGlobalWindowInner::PostHandleEvent(EventChainPostVisitor& aVisitor) {
  // Return early if there is nothing to do.
  switch (aVisitor.mEvent->mMessage) {
    case eResize:
    case eUnload:
    case eLoad:
      break;
    default:
      return NS_OK;
  }

  /* mChromeEventHandler and mContext go dangling in the middle of this
   function under some circumstances (events that destroy the window)
   without this addref. */
  RefPtr<EventTarget> kungFuDeathGrip1(mChromeEventHandler);
  mozilla::Unused
      << kungFuDeathGrip1;  // These aren't referred to through the function
  nsCOMPtr<nsIScriptContext> kungFuDeathGrip2(GetContextInternal());
  mozilla::Unused
      << kungFuDeathGrip2;  // These aren't referred to through the function

  if (aVisitor.mEvent->mMessage == eResize) {
    mIsHandlingResizeEvent = false;
  } else if (aVisitor.mEvent->mMessage == eUnload &&
             aVisitor.mEvent->IsTrusted()) {
    // If any VR display presentation is active at unload, the next page
    // will receive a vrdisplayactive event to indicate that it should
    // immediately begin vr presentation. This should occur when navigating
    // forwards, navigating backwards, and on page reload.
    for (const auto& display : mVRDisplays) {
      if (display->IsPresenting()) {
        display->StartVRNavigation();
        // Save this VR display ID to trigger vrdisplayactivate event
        // after the next load event.
        nsGlobalWindowOuter* outer = GetOuterWindowInternal();
        if (outer) {
          outer->SetAutoActivateVRDisplayID(display->DisplayId());
        }

        // XXX The WebVR 1.1 spec does not define which of multiple VR
        // presenting VR displays will be chosen during navigation.
        // As the underlying platform VR API's currently only allow a single
        // VR display, it is safe to choose the first VR display for now.
        break;
      }
    }
    mIsDocumentLoaded = false;
    // Tell the parent process that the document is not loaded.
    if (mWindowGlobalChild) {
      mWindowGlobalChild->SendUpdateDocumentHasLoaded(mIsDocumentLoaded);
    }
  } else if (aVisitor.mEvent->mMessage == eLoad &&
             aVisitor.mEvent->IsTrusted()) {
    // This is page load event since load events don't propagate to |window|.
    // @see Document::GetEventTargetParent.
    mIsDocumentLoaded = true;
    // Tell the parent process that the document is loaded.
    if (mWindowGlobalChild) {
      mWindowGlobalChild->SendUpdateDocumentHasLoaded(mIsDocumentLoaded);
    }

    mTimeoutManager->OnDocumentLoaded();

    MOZ_ASSERT(aVisitor.mEvent->IsTrusted());
    FireFrameLoadEvent();

    if (mVREventObserver) {
      mVREventObserver->NotifyAfterLoad();
    }

    uint32_t autoActivateVRDisplayID = 0;
    nsGlobalWindowOuter* outer = GetOuterWindowInternal();
    if (outer) {
      autoActivateVRDisplayID = outer->GetAutoActivateVRDisplayID();
    }
    if (autoActivateVRDisplayID) {
      DispatchVRDisplayActivate(autoActivateVRDisplayID,
                                VRDisplayEventReason::Navigation);
    }
  }

  return NS_OK;
}

nsresult nsGlobalWindowInner::DefineArgumentsProperty(nsIArray* aArguments) {
  nsIScriptContext* ctx = GetOuterWindowInternal()->mContext;
  NS_ENSURE_TRUE(aArguments && ctx, NS_ERROR_NOT_INITIALIZED);

  JS::Rooted<JSObject*> obj(RootingCx(), GetWrapperPreserveColor());
  return ctx->SetProperty(obj, "arguments", aArguments);
}

//*****************************************************************************
// nsGlobalWindowInner::nsIScriptObjectPrincipal
//*****************************************************************************

nsIPrincipal* nsGlobalWindowInner::GetPrincipal() {
  if (mDoc) {
    // If we have a document, get the principal from the document
    return mDoc->NodePrincipal();
  }

  if (mDocumentPrincipal) {
    return mDocumentPrincipal;
  }

  // If we don't have a principal and we don't have a document we
  // ask the parent window for the principal. This can happen when
  // loading a frameset that has a <frame src="javascript:xxx">, in
  // that case the global window is used in JS before we've loaded
  // a document into the window.

  nsCOMPtr<nsIScriptObjectPrincipal> objPrincipal =
      do_QueryInterface(GetInProcessParentInternal());

  if (objPrincipal) {
    return objPrincipal->GetPrincipal();
  }

  return nullptr;
}

nsIPrincipal* nsGlobalWindowInner::GetEffectiveCookiePrincipal() {
  if (mDoc) {
    // If we have a document, get the principal from the document
    return mDoc->EffectiveCookiePrincipal();
  }

  if (mDocumentCookiePrincipal) {
    return mDocumentCookiePrincipal;
  }

  // If we don't have a cookie principal and we don't have a document we ask
  // the parent window for the cookie principal.

  nsCOMPtr<nsIScriptObjectPrincipal> objPrincipal =
      do_QueryInterface(GetInProcessParentInternal());

  if (objPrincipal) {
    return objPrincipal->GetEffectiveCookiePrincipal();
  }

  return nullptr;
}

nsIPrincipal* nsGlobalWindowInner::GetEffectiveStoragePrincipal() {
  if (mDoc) {
    // If we have a document, get the principal from the document
    return mDoc->EffectiveStoragePrincipal();
  }

  if (mDocumentStoragePrincipal) {
    return mDocumentStoragePrincipal;
  }

  // If we don't have a cookie principal and we don't have a document we ask
  // the parent window for the cookie principal.

  nsCOMPtr<nsIScriptObjectPrincipal> objPrincipal =
      do_QueryInterface(GetInProcessParentInternal());

  if (objPrincipal) {
    return objPrincipal->GetEffectiveStoragePrincipal();
  }

  return nullptr;
}

nsIPrincipal* nsGlobalWindowInner::PartitionedPrincipal() {
  if (mDoc) {
    // If we have a document, get the principal from the document
    return mDoc->PartitionedPrincipal();
  }

  if (mDocumentPartitionedPrincipal) {
    return mDocumentPartitionedPrincipal;
  }

  // If we don't have a partitioned principal and we don't have a document we
  // ask the parent window for the partitioned principal.

  nsCOMPtr<nsIScriptObjectPrincipal> objPrincipal =
      do_QueryInterface(GetInProcessParentInternal());

  if (objPrincipal) {
    return objPrincipal->PartitionedPrincipal();
  }

  return nullptr;
}

//*****************************************************************************
// nsGlobalWindowInner::nsIDOMWindow
//*****************************************************************************

bool nsPIDOMWindowInner::AddAudioContext(AudioContext* aAudioContext) {
  mAudioContexts.AppendElement(aAudioContext);

  // Return true if the context should be muted and false if not.
  nsIDocShell* docShell = GetDocShell();
  return docShell && !docShell->GetAllowMedia() && !aAudioContext->IsOffline();
}

void nsPIDOMWindowInner::RemoveAudioContext(AudioContext* aAudioContext) {
  mAudioContexts.RemoveElement(aAudioContext);
}

void nsPIDOMWindowInner::MuteAudioContexts() {
  for (uint32_t i = 0; i < mAudioContexts.Length(); ++i) {
    if (!mAudioContexts[i]->IsOffline()) {
      mAudioContexts[i]->Mute();
    }
  }
}

void nsPIDOMWindowInner::UnmuteAudioContexts() {
  for (uint32_t i = 0; i < mAudioContexts.Length(); ++i) {
    if (!mAudioContexts[i]->IsOffline()) {
      mAudioContexts[i]->Unmute();
    }
  }
}

WindowProxyHolder nsGlobalWindowInner::Window() {
  return WindowProxyHolder(GetBrowsingContext());
}

Navigation* nsPIDOMWindowInner::Navigation() {
  if (!mNavigation && Navigation::IsAPIEnabled()) {
    mNavigation = new mozilla::dom::Navigation(this);
  }

  return mNavigation;
}

Navigator* nsPIDOMWindowInner::Navigator() {
  if (!mNavigator) {
    mNavigator = new mozilla::dom::Navigator(this);
  }

  return mNavigator;
}

MediaDevices* nsPIDOMWindowInner::GetExtantMediaDevices() const {
  return mNavigator ? mNavigator->GetExtantMediaDevices() : nullptr;
}

VisualViewport* nsGlobalWindowInner::VisualViewport() {
  if (!mVisualViewport) {
    mVisualViewport = new mozilla::dom::VisualViewport(this);
  }
  return mVisualViewport;
}

nsScreen* nsGlobalWindowInner::Screen() {
  if (!mScreen) {
    mScreen = new nsScreen(this);
  }
  return mScreen;
}

nsHistory* nsGlobalWindowInner::GetHistory(ErrorResult& aError) {
  if (!mHistory) {
    mHistory = new nsHistory(this);
  }
  return mHistory;
}

CustomElementRegistry* nsGlobalWindowInner::CustomElements() {
  if (!mCustomElements) {
    mCustomElements = new CustomElementRegistry(this);
  }

  return mCustomElements;
}

CustomElementRegistry* nsGlobalWindowInner::GetExistingCustomElements() {
  return mCustomElements;
}

Performance* nsPIDOMWindowInner::GetPerformance() {
  CreatePerformanceObjectIfNeeded();
  return mPerformance;
}

void nsPIDOMWindowInner::QueuePerformanceNavigationTiming() {
  CreatePerformanceObjectIfNeeded();
  if (mPerformance) {
    mPerformance->QueueNavigationTimingEntry();
  }
}

void nsPIDOMWindowInner::CreatePerformanceObjectIfNeeded() {
  if (mPerformance || !mDoc) {
    return;
  }
  RefPtr<nsDOMNavigationTiming> timing = mDoc->GetNavigationTiming();
  nsCOMPtr<nsITimedChannel> timedChannel(do_QueryInterface(mDoc->GetChannel()));
  if (timing) {
    mPerformance = Performance::CreateForMainThread(this, mDoc->NodePrincipal(),
                                                    timing, timedChannel);
  }
}

bool nsPIDOMWindowInner::IsSecureContext() const {
  return nsGlobalWindowInner::Cast(this)->IsSecureContext();
}

void nsPIDOMWindowInner::Suspend(bool aIncludeSubWindows) {
  nsGlobalWindowInner::Cast(this)->Suspend(aIncludeSubWindows);
}

void nsPIDOMWindowInner::Resume(bool aIncludeSubWindows) {
  nsGlobalWindowInner::Cast(this)->Resume(aIncludeSubWindows);
}

void nsPIDOMWindowInner::SyncStateFromParentWindow() {
  nsGlobalWindowInner::Cast(this)->SyncStateFromParentWindow();
}

Maybe<ClientInfo> nsPIDOMWindowInner::GetClientInfo() const {
  return nsGlobalWindowInner::Cast(this)->GetClientInfo();
}

Maybe<ClientState> nsPIDOMWindowInner::GetClientState() const {
  return nsGlobalWindowInner::Cast(this)->GetClientState();
}

Maybe<ServiceWorkerDescriptor> nsPIDOMWindowInner::GetController() const {
  return nsGlobalWindowInner::Cast(this)->GetController();
}

void nsPIDOMWindowInner::SetCsp(nsIContentSecurityPolicy* aCsp) {
  return nsGlobalWindowInner::Cast(this)->SetCsp(aCsp);
}

void nsPIDOMWindowInner::SetPreloadCsp(nsIContentSecurityPolicy* aPreloadCsp) {
  return nsGlobalWindowInner::Cast(this)->SetPreloadCsp(aPreloadCsp);
}

nsIContentSecurityPolicy* nsPIDOMWindowInner::GetCsp() {
  return nsGlobalWindowInner::Cast(this)->GetCsp();
}

void nsPIDOMWindowInner::NoteCalledRegisterForServiceWorkerScope(
    const nsACString& aScope) {
  nsGlobalWindowInner::Cast(this)->NoteCalledRegisterForServiceWorkerScope(
      aScope);
}

void nsPIDOMWindowInner::NoteDOMContentLoaded() {
  nsGlobalWindowInner::Cast(this)->NoteDOMContentLoaded();
}

bool nsGlobalWindowInner::ShouldReportForServiceWorkerScope(
    const nsAString& aScope) {
  bool result = false;

  nsPIDOMWindowOuter* topOuter = GetInProcessScriptableTop();
  NS_ENSURE_TRUE(topOuter, false);

  nsGlobalWindowInner* topInner =
      nsGlobalWindowInner::Cast(topOuter->GetCurrentInnerWindow());
  NS_ENSURE_TRUE(topInner, false);

  topInner->ShouldReportForServiceWorkerScopeInternal(
      NS_ConvertUTF16toUTF8(aScope), &result);
  return result;
}

InstallTriggerImpl* nsGlobalWindowInner::GetInstallTrigger() {
  if (!mInstallTrigger &&
      !StaticPrefs::extensions_InstallTriggerImpl_enabled()) {
    // Return nullptr when InstallTriggerImpl is disabled by pref,
    // which does not yet break the "typeof InstallTrigger !== 'undefined"
    // "UA detection" use case, but prevents access to the InstallTriggerImpl
    // methods and properties.
    //
    // NOTE: a separate pref ("extensions.InstallTrigger.enabled"), associated
    // to this property using the [Pref] extended attribute in Window.webidl,
    // does instead hide the entire InstallTrigger property.
    //
    // See Bug 1754441 for more details about this deprecation.
    return nullptr;
  }
  if (!mInstallTrigger) {
    ErrorResult rv;
    mInstallTrigger = ConstructJSImplementation<InstallTriggerImpl>(
        "@mozilla.org/addons/installtrigger;1", this, rv);
    if (rv.Failed()) {
      rv.SuppressException();
      return nullptr;
    }
  }

  return mInstallTrigger;
}

nsIDOMWindowUtils* nsGlobalWindowInner::GetWindowUtils(ErrorResult& aRv) {
  FORWARD_TO_OUTER_OR_THROW(WindowUtils, (), aRv, nullptr);
}

CallState nsGlobalWindowInner::ShouldReportForServiceWorkerScopeInternal(
    const nsACString& aScope, bool* aResultOut) {
  MOZ_DIAGNOSTIC_ASSERT(aResultOut);

  // First check to see if this window is controlled.  If so, then we have
  // found a match and are done.
  const Maybe<ServiceWorkerDescriptor> swd = GetController();
  if (swd.isSome() && swd.ref().Scope() == aScope) {
    *aResultOut = true;
    return CallState::Stop;
  }

  // Next, check to see if this window has called
  // navigator.serviceWorker.register() for this scope.  If so, then treat this
  // as a match so console reports appear in the devtools console.
  if (mClientSource &&
      mClientSource->CalledRegisterForServiceWorkerScope(aScope)) {
    *aResultOut = true;
    return CallState::Stop;
  }

  // Finally check the current docshell nsILoadGroup to see if there are any
  // outstanding navigation requests.  If so, match the scope against the
  // channel's URL.  We want to show console reports during the FetchEvent
  // intercepting the navigation itself.
  nsCOMPtr<nsIDocumentLoader> loader(do_QueryInterface(GetDocShell()));
  if (loader) {
    nsCOMPtr<nsILoadGroup> loadgroup;
    Unused << loader->GetLoadGroup(getter_AddRefs(loadgroup));
    if (loadgroup) {
      nsCOMPtr<nsISimpleEnumerator> iter;
      Unused << loadgroup->GetRequests(getter_AddRefs(iter));
      if (iter) {
        nsCOMPtr<nsISupports> tmp;
        bool hasMore = true;
        // Check each network request in the load group.
        while (NS_SUCCEEDED(iter->HasMoreElements(&hasMore)) && hasMore) {
          iter->GetNext(getter_AddRefs(tmp));
          nsCOMPtr<nsIChannel> loadingChannel(do_QueryInterface(tmp));
          // Ignore subresource requests.  Logging for a subresource
          // FetchEvent should be handled above since the client is
          // already controlled.
          if (!loadingChannel ||
              !nsContentUtils::IsNonSubresourceRequest(loadingChannel)) {
            continue;
          }
          nsCOMPtr<nsIURI> loadingURL;
          Unused << loadingChannel->GetURI(getter_AddRefs(loadingURL));
          if (!loadingURL) {
            continue;
          }
          nsAutoCString loadingSpec;
          Unused << loadingURL->GetSpec(loadingSpec);
          // Perform a simple substring comparison to match the scope
          // against the channel URL.
          if (StringBeginsWith(loadingSpec, aScope)) {
            *aResultOut = true;
            return CallState::Stop;
          }
        }
      }
    }
  }

  // The current window doesn't care about this service worker, but maybe
  // one of our child frames does.
  return CallOnInProcessChildren(
      &nsGlobalWindowInner::ShouldReportForServiceWorkerScopeInternal, aScope,
      aResultOut);
}

void nsGlobalWindowInner::NoteCalledRegisterForServiceWorkerScope(
    const nsACString& aScope) {
  if (!mClientSource) {
    return;
  }

  mClientSource->NoteCalledRegisterForServiceWorkerScope(aScope);
}

void nsGlobalWindowInner::NoteDOMContentLoaded() {
  if (!mClientSource) {
    return;
  }

  mClientSource->NoteDOMContentLoaded();
}

void nsGlobalWindowInner::UpdateTopInnerWindow() {
  if (IsTopInnerWindow() || !mTopInnerWindow) {
    return;
  }

  mTopInnerWindow->UpdateWebSocketCount(-(int32_t)mNumOfOpenWebSockets);
}

bool nsGlobalWindowInner::IsInSyncOperation() {
  return GetExtantDoc() && GetExtantDoc()->IsInSyncOperation();
}

bool nsGlobalWindowInner::IsSharedMemoryAllowedInternal(
    nsIPrincipal* aPrincipal) const {
  MOZ_ASSERT(NS_IsMainThread());

  if (StaticPrefs::
          dom_postMessage_sharedArrayBuffer_bypassCOOP_COEP_insecure_enabled()) {
    return true;
  }

  if (ExtensionPolicyService::GetSingleton().IsExtensionProcess()) {
    if (auto* basePrincipal = BasePrincipal::Cast(aPrincipal)) {
      if (auto* policy = basePrincipal->AddonPolicy()) {
        return policy->IsPrivileged();
      }
    }
  }

  return CrossOriginIsolated();
}

bool nsGlobalWindowInner::CrossOriginIsolated() const {
  MOZ_ASSERT(NS_IsMainThread());

  RefPtr<BrowsingContext> bc = GetBrowsingContext();
  MOZ_DIAGNOSTIC_ASSERT(bc);
  return bc->CrossOriginIsolated();
}

WindowContext* TopWindowContext(nsPIDOMWindowInner& aWindow) {
  WindowContext* wc = aWindow.GetWindowContext();
  if (!wc) {
    return nullptr;
  }

  return wc->TopWindowContext();
}

void nsPIDOMWindowInner::AddPeerConnection() {
  MOZ_ASSERT(NS_IsMainThread());
  ++mActivePeerConnections;
  if (mActivePeerConnections == 1 && mWindowGlobalChild) {
    mWindowGlobalChild->SendUpdateActivePeerConnectionStatus(
        /*aIsAdded*/ true);

    // We need to present having active peer connections immediately. If we need
    // to wait for the parent process to come back with this information we
    // might start throttling.
    if (WindowContext* top = TopWindowContext(*this)) {
      top->TransientSetHasActivePeerConnections();
    }
  }
}

void nsPIDOMWindowInner::RemovePeerConnection() {
  MOZ_ASSERT(NS_IsMainThread());
  MOZ_ASSERT(mActivePeerConnections > 0);
  --mActivePeerConnections;
  if (mActivePeerConnections == 0 && mWindowGlobalChild) {
    mWindowGlobalChild->SendUpdateActivePeerConnectionStatus(
        /*aIsAdded*/ false);
  }
}

bool nsGlobalWindowInner::HasActivePeerConnections() {
  MOZ_ASSERT(NS_IsMainThread());

  WindowContext* topWindowContext = TopWindowContext(*this);
  return topWindowContext && topWindowContext->GetHasActivePeerConnections();
}

void nsPIDOMWindowInner::AddMediaKeysInstance(MediaKeys* aMediaKeys) {
  MOZ_ASSERT(NS_IsMainThread());
  mMediaKeysInstances.AppendElement(aMediaKeys);
  if (mWindowGlobalChild && mMediaKeysInstances.Length() == 1) {
    mWindowGlobalChild->BlockBFCacheFor(BFCacheStatus::CONTAINS_EME_CONTENT);
  }
}

void nsPIDOMWindowInner::RemoveMediaKeysInstance(MediaKeys* aMediaKeys) {
  MOZ_ASSERT(NS_IsMainThread());
  mMediaKeysInstances.RemoveElement(aMediaKeys);
  if (mWindowGlobalChild && mMediaKeysInstances.IsEmpty()) {
    mWindowGlobalChild->UnblockBFCacheFor(BFCacheStatus::CONTAINS_EME_CONTENT);
  }
}

bool nsPIDOMWindowInner::HasActiveMediaKeysInstance() {
  MOZ_ASSERT(NS_IsMainThread());
  return !mMediaKeysInstances.IsEmpty();
}

bool nsGlobalWindowInner::IsPlayingAudio() {
  for (uint32_t i = 0; i < mAudioContexts.Length(); i++) {
    if (mAudioContexts[i]->IsRunning()) {
      return true;
    }
  }
  RefPtr<AudioChannelService> acs = AudioChannelService::Get();
  if (!acs) {
    return false;
  }
  auto outer = GetOuterWindow();
  if (!outer) {
    // We've been unlinked and are about to die.  Not a good time to pretend to
    // be playing audio.
    return false;
  }
  return acs->IsWindowActive(outer);
}

bool nsPIDOMWindowInner::IsDocumentLoaded() const { return mIsDocumentLoaded; }

mozilla::dom::TimeoutManager* nsGlobalWindowInner::GetTimeoutManager() {
  return mTimeoutManager.get();
}

bool nsGlobalWindowInner::IsRunningTimeout() {
  return GetTimeoutManager()->IsRunningTimeout();
}

void nsPIDOMWindowInner::TryToCacheTopInnerWindow() {
  if (mHasTriedToCacheTopInnerWindow) {
    return;
  }

  nsGlobalWindowInner* window = nsGlobalWindowInner::Cast(this);

  MOZ_ASSERT(!window->IsDying());

  mHasTriedToCacheTopInnerWindow = true;

  MOZ_ASSERT(window);

  if (nsCOMPtr<nsPIDOMWindowOuter> topOutter =
          window->GetInProcessScriptableTop()) {
    mTopInnerWindow = topOutter->GetCurrentInnerWindow();
  }
}

void nsPIDOMWindowInner::UpdateActiveIndexedDBDatabaseCount(int32_t aDelta) {
  MOZ_ASSERT(NS_IsMainThread());

  if (aDelta == 0) {
    return;
  }

  // We count databases but not transactions because only active databases
  // could block throttling.
  uint32_t& counter = mTopInnerWindow
                          ? mTopInnerWindow->mNumOfIndexedDBDatabases
                          : mNumOfIndexedDBDatabases;

  counter += aDelta;
}

bool nsGlobalWindowInner::HasActiveIndexedDBDatabases() {
  MOZ_ASSERT(NS_IsMainThread());

  return mTopInnerWindow ? mTopInnerWindow->mNumOfIndexedDBDatabases > 0
                         : mNumOfIndexedDBDatabases > 0;
}

void nsPIDOMWindowInner::UpdateWebSocketCount(int32_t aDelta) {
  MOZ_ASSERT(NS_IsMainThread());

  if (aDelta == 0) {
    return;
  }

  if (mTopInnerWindow && !IsTopInnerWindow()) {
    mTopInnerWindow->UpdateWebSocketCount(aDelta);
  }

  MOZ_DIAGNOSTIC_ASSERT(
      aDelta > 0 || ((aDelta + mNumOfOpenWebSockets) < mNumOfOpenWebSockets));

  mNumOfOpenWebSockets += aDelta;
}

bool nsGlobalWindowInner::HasOpenWebSockets() const {
  MOZ_ASSERT(NS_IsMainThread());

  return mNumOfOpenWebSockets ||
         (mTopInnerWindow && mTopInnerWindow->mNumOfOpenWebSockets);
}

bool nsPIDOMWindowInner::IsCurrentInnerWindow() const {
  if (mozilla::SessionHistoryInParent() && mBrowsingContext &&
      mBrowsingContext->IsInBFCache()) {
    return false;
  }

  if (!mBrowsingContext || mBrowsingContext->IsDiscarded()) {
    // If our BrowsingContext has been discarded, we consider ourselves
    // still-current if we were current at the time it was discarded.
    return mOuterWindow && WasCurrentInnerWindow();
  }

  nsPIDOMWindowOuter* outer = mBrowsingContext->GetDOMWindow();
  return outer && outer->GetCurrentInnerWindow() == this;
}

bool nsPIDOMWindowInner::IsFullyActive() const {
  WindowContext* wc = GetWindowContext();
  if (!wc || wc->IsDiscarded() || !wc->IsCurrent()) {
    return false;
  }
  return GetBrowsingContext()->AncestorsAreCurrent();
}

void nsPIDOMWindowInner::SetAudioCapture(bool aCapture) {
  RefPtr<AudioChannelService> service = AudioChannelService::GetOrCreate();
  if (service) {
    service->SetWindowAudioCaptured(GetOuterWindow(), mWindowID, aCapture);
  }
}

void nsGlobalWindowInner::SetActiveLoadingState(bool aIsLoading) {
  MOZ_LOG(
      gTimeoutLog, mozilla::LogLevel::Debug,
      ("SetActiveLoadingState innerwindow %p: %d", (void*)this, aIsLoading));
  if (GetBrowsingContext()) {
    // Setting loading on a discarded context has no effect.
    Unused << GetBrowsingContext()->SetLoading(aIsLoading);
  }

  if (!nsGlobalWindowInner::Cast(this)->IsChromeWindow()) {
    mTimeoutManager->SetLoading(aIsLoading);
  }

  HintIsLoading(aIsLoading);
}

void nsGlobalWindowInner::HintIsLoading(bool aIsLoading) {
  // Hint to tell the JS GC to use modified triggers during pageload.
  if (mHintedWasLoading != aIsLoading) {
    using namespace js::gc;
    SetPerformanceHint(danger::GetJSContext(), aIsLoading
                                                   ? PerformanceHint::InPageLoad
                                                   : PerformanceHint::Normal);
    mHintedWasLoading = aIsLoading;
  }
}

// nsISpeechSynthesisGetter

#ifdef MOZ_WEBSPEECH
SpeechSynthesis* nsGlobalWindowInner::GetSpeechSynthesis(ErrorResult& aError) {
  if (!mSpeechSynthesis) {
    mSpeechSynthesis = new SpeechSynthesis(this);
  }

  return mSpeechSynthesis;
}

bool nsGlobalWindowInner::HasActiveSpeechSynthesis() {
  if (mSpeechSynthesis) {
    return !mSpeechSynthesis->HasEmptyQueue();
  }

  return false;
}

#endif

mozilla::glean::Glean* nsGlobalWindowInner::Glean() {
  if (!mGlean) {
    mGlean = new mozilla::glean::Glean(this);
  }

  return mGlean;
}

mozilla::glean::GleanPings* nsGlobalWindowInner::GleanPings() {
  if (!mGleanPings) {
    mGleanPings = new mozilla::glean::GleanPings();
  }

  return mGleanPings;
}

Nullable<WindowProxyHolder> nsGlobalWindowInner::GetParent(
    ErrorResult& aError) {
  FORWARD_TO_OUTER_OR_THROW(GetParentOuter, (), aError, nullptr);
}

/**
 * GetInProcessScriptableParent used to be called when a script read
 * window.parent. Under Fission, that is now handled by
 * BrowsingContext::GetParent, and the result is a WindowProxyHolder rather than
 * an actual global window. This method still exists for legacy callers which
 * relied on the old logic, and require in-process windows. However, it only
 * works correctly when no out-of-process frames exist between this window and
 * the top-level window, so it should not be used in new code.
 *
 * In contrast to GetRealParent, GetInProcessScriptableParent respects <iframe
 * mozbrowser> boundaries, so if |this| is contained by an <iframe
 * mozbrowser>, we will return |this| as its own parent.
 */
nsPIDOMWindowOuter* nsGlobalWindowInner::GetInProcessScriptableParent() {
  FORWARD_TO_OUTER(GetInProcessScriptableParent, (), nullptr);
}

/**
 * GetInProcessScriptableTop used to be called when a script read window.top.
 * Under Fission, that is now handled by BrowsingContext::Top, and the result is
 * a WindowProxyHolder rather than an actual global window. This method still
 * exists for legacy callers which relied on the old logic, and require
 * in-process windows. However, it only works correctly when no out-of-process
 * frames exist between this window and the top-level window, so it should not
 * be used in new code.
 *
 * In contrast to GetRealTop, GetInProcessScriptableTop respects <iframe
 * mozbrowser> boundaries.  If we encounter a window owned by an <iframe
 * mozbrowser> while walking up the window hierarchy, we'll stop and return that
 * window.
 */
nsPIDOMWindowOuter* nsGlobalWindowInner::GetInProcessScriptableTop() {
  FORWARD_TO_OUTER(GetInProcessScriptableTop, (), nullptr);
}

void nsGlobalWindowInner::GetContent(JSContext* aCx,
                                     JS::MutableHandle<JSObject*> aRetval,
                                     CallerType aCallerType,
                                     ErrorResult& aError) {
  FORWARD_TO_OUTER_OR_THROW(GetContentOuter,
                            (aCx, aRetval, aCallerType, aError), aError, );
}

BarProp* nsGlobalWindowInner::GetMenubar(ErrorResult& aError) {
  if (!mMenubar) {
    mMenubar = new MenubarProp(this);
  }

  return mMenubar;
}

BarProp* nsGlobalWindowInner::GetToolbar(ErrorResult& aError) {
  if (!mToolbar) {
    mToolbar = new ToolbarProp(this);
  }

  return mToolbar;
}

BarProp* nsGlobalWindowInner::GetLocationbar(ErrorResult& aError) {
  if (!mLocationbar) {
    mLocationbar = new LocationbarProp(this);
  }
  return mLocationbar;
}

BarProp* nsGlobalWindowInner::GetPersonalbar(ErrorResult& aError) {
  if (!mPersonalbar) {
    mPersonalbar = new PersonalbarProp(this);
  }
  return mPersonalbar;
}

BarProp* nsGlobalWindowInner::GetStatusbar(ErrorResult& aError) {
  if (!mStatusbar) {
    mStatusbar = new StatusbarProp(this);
  }
  return mStatusbar;
}

BarProp* nsGlobalWindowInner::GetScrollbars(ErrorResult& aError) {
  if (!mScrollbars) {
    mScrollbars = new ScrollbarsProp(this);
  }

  return mScrollbars;
}

bool nsGlobalWindowInner::GetClosed(ErrorResult& aError) {
  // If we're called from JS (which is the only way we should be getting called
  // here) and we reach this point, that means our JS global is the current
  // target of the WindowProxy, which means that we are the "current inner"
  // of our outer. So if FORWARD_TO_OUTER fails to forward, that means the
  // outer is already torn down, which corresponds to the closed state.
  FORWARD_TO_OUTER(GetClosedOuter, (), true);
}

Nullable<WindowProxyHolder> nsGlobalWindowInner::IndexedGetter(
    uint32_t aIndex) {
  FORWARD_TO_OUTER(IndexedGetterOuter, (aIndex), nullptr);
}

namespace {

struct InterfaceShimEntry {
  const char* geckoName;
  const char* domName;
};

}  // anonymous namespace

// We add shims from Components.interfaces.nsIDOMFoo to window.Foo for each
// interface that has interface constants that sites might be getting off
// of Ci.
const InterfaceShimEntry kInterfaceShimMap[] = {
    {"nsIXMLHttpRequest", "XMLHttpRequest"},
    {"nsIDOMDOMException", "DOMException"},
    {"nsIDOMNode", "Node"},
    {"nsIDOMCSSRule", "CSSRule"},
    {"nsIDOMEvent", "Event"},
    {"nsIDOMNSEvent", "Event"},
    {"nsIDOMKeyEvent", "KeyEvent"},
    {"nsIDOMMouseEvent", "MouseEvent"},
    {"nsIDOMMouseScrollEvent", "MouseScrollEvent"},
    {"nsIDOMMutationEvent", "MutationEvent"},
    {"nsIDOMUIEvent", "UIEvent"},
    {"nsIDOMHTMLMediaElement", "HTMLMediaElement"},
    {"nsIDOMRange", "Range"},
    // Think about whether Ci.nsINodeFilter can just go away for websites!
    {"nsIDOMNodeFilter", "NodeFilter"},
    {"nsIDOMXPathResult", "XPathResult"}};

bool nsGlobalWindowInner::ResolveComponentsShim(
    JSContext* aCx, JS::Handle<JSObject*> aGlobal,
    JS::MutableHandle<mozilla::Maybe<JS::PropertyDescriptor>> aDesc) {
  // Warn once.
  nsCOMPtr<Document> doc = GetExtantDoc();
  if (doc) {
    doc->WarnOnceAbout(DeprecatedOperations::eComponents, /* asError = */ true);
    // Keep track of how often this happens.
    doc->SetUseCounter(eUseCounter_custom_ComponentsShimResolved);
  }

  // Create a fake Components object.
  AssertSameCompartment(aCx, aGlobal);
  JS::Rooted<JSObject*> components(aCx, JS_NewPlainObject(aCx));
  if (NS_WARN_IF(!components)) {
    return false;
  }

  // Create a fake interfaces object.
  JS::Rooted<JSObject*> interfaces(aCx, JS_NewPlainObject(aCx));
  if (NS_WARN_IF(!interfaces)) {
    return false;
  }
  bool ok =
      JS_DefineProperty(aCx, components, "interfaces", interfaces,
                        JSPROP_ENUMERATE | JSPROP_PERMANENT | JSPROP_READONLY);
  if (NS_WARN_IF(!ok)) {
    return false;
  }

  // Define a bunch of shims from the Ci.nsIDOMFoo to window.Foo for DOM
  // interfaces with constants.
  for (uint32_t i = 0; i < std::size(kInterfaceShimMap); ++i) {
    // Grab the names from the table.
    const char* geckoName = kInterfaceShimMap[i].geckoName;
    const char* domName = kInterfaceShimMap[i].domName;

    // Look up the appopriate interface object on the global.
    JS::Rooted<JS::Value> v(aCx, JS::UndefinedValue());
    ok = JS_GetProperty(aCx, aGlobal, domName, &v);
    if (NS_WARN_IF(!ok)) {
      return false;
    }
    if (!v.isObject()) {
      NS_WARNING("Unable to find interface object on global");
      continue;
    }

    // Define the shim on the interfaces object.
    ok = JS_DefineProperty(
        aCx, interfaces, geckoName, v,
        JSPROP_ENUMERATE | JSPROP_PERMANENT | JSPROP_READONLY);
    if (NS_WARN_IF(!ok)) {
      return false;
    }
  }

  aDesc.set(mozilla::Some(JS::PropertyDescriptor::Data(
      JS::ObjectValue(*components),
      {JS::PropertyAttribute::Configurable, JS::PropertyAttribute::Enumerable,
       JS::PropertyAttribute::Writable})));
  return true;
}

#ifdef RELEASE_OR_BETA
#  define USE_CONTROLLERS_SHIM
#endif

#ifdef USE_CONTROLLERS_SHIM
static const JSClass ControllersShimClass = {"Controllers", 0};
static const JSClass XULControllersShimClass = {"XULControllers", 0};
#endif

bool nsGlobalWindowInner::DoResolve(
    JSContext* aCx, JS::Handle<JSObject*> aObj, JS::Handle<jsid> aId,
    JS::MutableHandle<mozilla::Maybe<JS::PropertyDescriptor>> aDesc) {
  // Note: Keep this in sync with MayResolve.

  // Note: The infallibleInit call in GlobalResolve depends on this check.
  if (!aId.isString()) {
    return true;
  }

  bool found;
  if (!WebIDLGlobalNameHash::DefineIfEnabled(aCx, aObj, aId, aDesc, &found)) {
    return false;
  }

  if (found) {
    return true;
  }

  // We support a cut-down Components.interfaces in case websites are
  // using Components.interfaces.nsIFoo.CONSTANT_NAME for the ones
  // that have constants.
  if (StaticPrefs::dom_use_components_shim() &&
      aId == XPCJSRuntime::Get()->GetStringID(XPCJSContext::IDX_COMPONENTS)) {
    return ResolveComponentsShim(aCx, aObj, aDesc);
  }

  // We also support a "window.controllers" thing; apparently some
  // sites use it for browser-sniffing.  See bug 1010577.
#ifdef USE_CONTROLLERS_SHIM
  // Note: We use |aObj| rather than |this| to get the principal here, because
  // this is called during Window setup when the Document isn't necessarily
  // hooked up yet.
  if ((aId == XPCJSRuntime::Get()->GetStringID(XPCJSContext::IDX_CONTROLLERS) ||
       aId == XPCJSRuntime::Get()->GetStringID(
                  XPCJSContext::IDX_CONTROLLERS_CLASS)) &&
      !xpc::IsXrayWrapper(aObj) &&
      !nsContentUtils::ObjectPrincipal(aObj)->IsSystemPrincipal()) {
    if (GetExtantDoc()) {
      GetExtantDoc()->WarnOnceAbout(
          DeprecatedOperations::eWindow_Cc_ontrollers);
    }
    const JSClass* clazz;
    if (aId ==
        XPCJSRuntime::Get()->GetStringID(XPCJSContext::IDX_CONTROLLERS)) {
      clazz = &XULControllersShimClass;
    } else {
      clazz = &ControllersShimClass;
    }
    MOZ_ASSERT(JS_IsGlobalObject(aObj));
    JS::Rooted<JSObject*> shim(aCx, JS_NewObject(aCx, clazz));
    if (NS_WARN_IF(!shim)) {
      return false;
    }

    aDesc.set(mozilla::Some(JS::PropertyDescriptor::Data(
        JS::ObjectValue(*shim),
        {JS::PropertyAttribute::Configurable, JS::PropertyAttribute::Enumerable,
         JS::PropertyAttribute::Writable})));
    return true;
  }
#endif

  return true;
}

/* static */
bool nsGlobalWindowInner::MayResolve(jsid aId) {
  // Note: This function does not fail and may not have any side-effects.
  // Note: Keep this in sync with DoResolve.
  if (!aId.isString()) {
    return false;
  }

  if (aId == XPCJSRuntime::Get()->GetStringID(XPCJSContext::IDX_COMPONENTS)) {
    return true;
  }

  if (aId == XPCJSRuntime::Get()->GetStringID(XPCJSContext::IDX_CONTROLLERS) ||
      aId == XPCJSRuntime::Get()->GetStringID(
                 XPCJSContext::IDX_CONTROLLERS_CLASS)) {
    // We only resolve .controllers/.Controllers in release builds and on
    // non-chrome windows, but let's not worry about any of that stuff.
    return true;
  }

  return WebIDLGlobalNameHash::MayResolve(aId);
}

void nsGlobalWindowInner::GetOwnPropertyNames(
    JSContext* aCx, JS::MutableHandleVector<jsid> aNames, bool aEnumerableOnly,
    ErrorResult& aRv) {
  if (aEnumerableOnly) {
    // The names we would return from here get defined on the window via one of
    // two codepaths.  The ones coming from the WebIDLGlobalNameHash will end up
    // in the DefineConstructor function in BindingUtils, which always defines
    // things as non-enumerable.  The ones coming from the script namespace
    // manager get defined by our resolve hook using FillPropertyDescriptor with
    // 0 for the property attributes, so non-enumerable as well.
    //
    // So in the aEnumerableOnly case we have nothing to do.
    return;
  }

  // "Components" is marked as enumerable but only resolved on demand :-/.
  // aNames.AppendElement(u"Components"_ns);

  JS::Rooted<JSObject*> wrapper(aCx, GetWrapper());

  // There are actually two ways we can get called here: For normal
  // enumeration or for Xray enumeration.  In the latter case, we want to
  // return all possible WebIDL names, because we don't really support
  // deleting these names off our Xray; trying to resolve them will just make
  // them come back.  In the former case, we want to avoid returning deleted
  // names.  But the JS engine already knows about the non-deleted
  // already-resolved names, so we can just return the so-far-unresolved ones.
  //
  // We can tell which case we're in by whether aCx is in our wrapper's
  // compartment.  If not, we're in the Xray case.
  WebIDLGlobalNameHash::NameType nameType =
      js::IsObjectInContextCompartment(wrapper, aCx)
          ? WebIDLGlobalNameHash::UnresolvedNamesOnly
          : WebIDLGlobalNameHash::AllNames;
  if (!WebIDLGlobalNameHash::GetNames(aCx, wrapper, nameType, aNames)) {
    aRv.NoteJSContextException(aCx);
  }
}

/* static */
bool nsGlobalWindowInner::IsPrivilegedChromeWindow(JSContext*, JSObject* aObj) {
  // For now, have to deal with XPConnect objects here.
  nsGlobalWindowInner* win = xpc::WindowOrNull(aObj);
  return win && win->IsChromeWindow() &&
         nsContentUtils::ObjectPrincipal(aObj) ==
             nsContentUtils::GetSystemPrincipal();
}

/* static */
bool nsGlobalWindowInner::DeviceSensorsEnabled(JSContext*, JSObject*) {
  return Preferences::GetBool("device.sensors.enabled");
}

/* static */
bool nsGlobalWindowInner::CachesEnabled(JSContext* aCx, JSObject* aObj) {
  if (!IsSecureContextOrObjectIsFromSecureContext(aCx, aObj)) {
    return StaticPrefs::dom_caches_testing_enabled() ||
           ServiceWorkersEnabled(aCx, aObj);
  }
  return true;
}

/* static */
bool nsGlobalWindowInner::IsGleanNeeded(JSContext* aCx, JSObject* aObj) {
  // Glean is needed in ChromeOnly contexts and also in privileged about pages.
  nsIPrincipal* principal = nsContentUtils::SubjectPrincipal(aCx);
  if (principal->IsSystemPrincipal()) {
    return true;
  }

  uint32_t flags = 0;
  if (NS_FAILED(principal->GetAboutModuleFlags(&flags))) {
    return false;
  }
  return flags & nsIAboutModule::IS_SECURE_CHROME_UI;
}

Crypto* nsGlobalWindowInner::GetCrypto(ErrorResult& aError) {
  if (!mCrypto) {
    mCrypto = new Crypto(this);
  }
  return mCrypto;
}

nsIControllers* nsGlobalWindowInner::GetControllers(ErrorResult& aError) {
  FORWARD_TO_OUTER_OR_THROW(GetControllersOuter, (aError), aError, nullptr);
}

nsresult nsGlobalWindowInner::GetControllers(nsIControllers** aResult) {
  ErrorResult rv;
  nsCOMPtr<nsIControllers> controllers = GetControllers(rv);
  controllers.forget(aResult);

  return rv.StealNSResult();
}

Nullable<WindowProxyHolder> nsGlobalWindowInner::GetOpenerWindow(
    ErrorResult& aError) {
  FORWARD_TO_OUTER_OR_THROW(GetOpenerWindowOuter, (), aError, nullptr);
}

void nsGlobalWindowInner::GetOpener(JSContext* aCx,
                                    JS::MutableHandle<JS::Value> aRetval,
                                    ErrorResult& aError) {
  Nullable<WindowProxyHolder> opener = GetOpenerWindow(aError);
  if (aError.Failed() || opener.IsNull()) {
    aRetval.setNull();
    return;
  }

  if (!ToJSValue(aCx, opener.Value(), aRetval)) {
    aError.NoteJSContextException(aCx);
  }
}

void nsGlobalWindowInner::SetOpener(JSContext* aCx,
                                    JS::Handle<JS::Value> aOpener,
                                    ErrorResult& aError) {
  if (aOpener.isNull()) {
    RefPtr<BrowsingContext> bc(GetBrowsingContext());
    if (!bc->IsDiscarded()) {
      bc->SetOpener(nullptr);
    }
    return;
  }

  // If something other than null is passed, just define aOpener on our inner
  // window's JS object, wrapped into the current compartment so that for Xrays
  // we define on the Xray expando object, but don't set it on the outer window,
  // so that it'll get reset on navigation.  This is just like replaceable
  // properties, but we're not quite readonly.
  RedefineProperty(aCx, "opener", aOpener, aError);
}

void nsGlobalWindowInner::GetEvent(OwningEventOrUndefined& aRetval) {
  if (mEvent) {
    aRetval.SetAsEvent() = mEvent;
  } else {
    aRetval.SetUndefined();
  }
}

void nsGlobalWindowInner::GetStatus(nsAString& aStatus, ErrorResult& aError) {
  FORWARD_TO_OUTER_OR_THROW(GetStatusOuter, (aStatus), aError, );
}

void nsGlobalWindowInner::SetStatus(const nsAString& aStatus,
                                    ErrorResult& aError) {
  FORWARD_TO_OUTER_OR_THROW(SetStatusOuter, (aStatus), aError, );
}

void nsGlobalWindowInner::GetName(nsAString& aName, ErrorResult& aError) {
  FORWARD_TO_OUTER_OR_THROW(GetNameOuter, (aName), aError, );
}

void nsGlobalWindowInner::SetName(const nsAString& aName,
                                  mozilla::ErrorResult& aError) {
  FORWARD_TO_OUTER_OR_THROW(SetNameOuter, (aName, aError), aError, );
}

double nsGlobalWindowInner::GetInnerWidth(ErrorResult& aError) {
  FORWARD_TO_OUTER_OR_THROW(GetInnerWidthOuter, (aError), aError, 0);
}

nsresult nsGlobalWindowInner::GetInnerWidth(double* aWidth) {
  ErrorResult rv;
  // Callee doesn't care about the caller type, but play it safe.
  *aWidth = GetInnerWidth(rv);
  return rv.StealNSResult();
}

double nsGlobalWindowInner::GetInnerHeight(ErrorResult& aError) {
  // We ignore aCallerType; we only have that argument because some other things
  // called by GetReplaceableWindowCoord need it.  If this ever changes, fix
  //   nsresult nsGlobalWindowInner::GetInnerHeight(double* aInnerWidth)
  // to actually take a useful CallerType and pass it in here.
  FORWARD_TO_OUTER_OR_THROW(GetInnerHeightOuter, (aError), aError, 0);
}

nsresult nsGlobalWindowInner::GetInnerHeight(double* aHeight) {
  ErrorResult rv;
  // Callee doesn't care about the caller type, but play it safe.
  *aHeight = GetInnerHeight(rv);
  return rv.StealNSResult();
}

int32_t nsGlobalWindowInner::GetOuterWidth(CallerType aCallerType,
                                           ErrorResult& aError) {
  FORWARD_TO_OUTER_OR_THROW(GetOuterWidthOuter, (aCallerType, aError), aError,
                            0);
}

int32_t nsGlobalWindowInner::GetOuterHeight(CallerType aCallerType,
                                            ErrorResult& aError) {
  FORWARD_TO_OUTER_OR_THROW(GetOuterHeightOuter, (aCallerType, aError), aError,
                            0);
}

double nsGlobalWindowInner::ScreenEdgeSlopX() const {
  FORWARD_TO_OUTER(ScreenEdgeSlopX, (), 0);
}

double nsGlobalWindowInner::ScreenEdgeSlopY() const {
  FORWARD_TO_OUTER(ScreenEdgeSlopY, (), 0);
}

int32_t nsGlobalWindowInner::GetScreenX(CallerType aCallerType,
                                        ErrorResult& aError) {
  FORWARD_TO_OUTER_OR_THROW(GetScreenXOuter, (aCallerType, aError), aError, 0);
}

int32_t nsGlobalWindowInner::GetScreenY(CallerType aCallerType,
                                        ErrorResult& aError) {
  FORWARD_TO_OUTER_OR_THROW(GetScreenYOuter, (aCallerType, aError), aError, 0);
}

float nsGlobalWindowInner::GetMozInnerScreenX(CallerType aCallerType,
                                              ErrorResult& aError) {
  FORWARD_TO_OUTER_OR_THROW(GetMozInnerScreenXOuter, (aCallerType), aError, 0);
}

float nsGlobalWindowInner::GetMozInnerScreenY(CallerType aCallerType,
                                              ErrorResult& aError) {
  FORWARD_TO_OUTER_OR_THROW(GetMozInnerScreenYOuter, (aCallerType), aError, 0);
}

static nsPresContext* GetPresContextForRatio(Document* aDoc) {
  if (nsPresContext* presContext = aDoc->GetPresContext()) {
    return presContext;
  }
  // We're in an undisplayed subdocument... There's not really an awesome way
  // to tell what the right DPI is from here, so we try to walk up our parent
  // document chain to the extent that the docs can observe each other.
  Document* doc = aDoc;
  while (doc->StyleOrLayoutObservablyDependsOnParentDocumentLayout()) {
    doc = doc->GetInProcessParentDocument();
    if (nsPresContext* presContext = doc->GetPresContext()) {
      return presContext;
    }
  }
  return nullptr;
}

double nsGlobalWindowInner::GetDevicePixelRatio(CallerType aCallerType,
                                                ErrorResult& aError) {
  ENSURE_ACTIVE_DOCUMENT(aError, 0.0);

  RefPtr<nsPresContext> presContext = GetPresContextForRatio(mDoc);
  if (NS_WARN_IF(!presContext)) {
    // Still nothing, oh well.
    return 1.0;
  }

  if (nsIGlobalObject::ShouldResistFingerprinting(
          aCallerType, RFPTarget::WindowDevicePixelRatio)) {
    return nsRFPService::GetDevicePixelRatioAtZoom(presContext->GetFullZoom());
  }

  if (aCallerType == CallerType::NonSystem) {
    float overrideDPPX = presContext->GetOverrideDPPX();
    if (overrideDPPX > 0.0f) {
      return overrideDPPX;
    }
  }

  return double(AppUnitsPerCSSPixel()) /
         double(presContext->AppUnitsPerDevPixel());
}

double nsGlobalWindowInner::GetDesktopToDeviceScale(ErrorResult& aError) {
  ENSURE_ACTIVE_DOCUMENT(aError, 0.0);
  nsPresContext* presContext = GetPresContextForRatio(mDoc);
  if (!presContext) {
    return 1.0;
  }
  return presContext->DeviceContext()->GetDesktopToDeviceScale().scale;
}

uint32_t nsGlobalWindowInner::RequestAnimationFrame(
    FrameRequestCallback& aCallback, ErrorResult& aError) {
  if (!mDoc) {
    return 0;
  }

  if (GetWrapperPreserveColor()) {
    js::NotifyAnimationActivity(GetWrapperPreserveColor());
  }

  DebuggerNotificationDispatch(this,
                               DebuggerNotificationType::RequestAnimationFrame);

  uint32_t handle;
  aError = mDoc->ScheduleFrameRequestCallback(aCallback, &handle);
  return handle;
}

void nsGlobalWindowInner::CancelAnimationFrame(uint32_t aHandle,
                                               ErrorResult& aError) {
  if (!mDoc) {
    return;
  }

  DebuggerNotificationDispatch(this,
                               DebuggerNotificationType::CancelAnimationFrame);

  mDoc->CancelFrameRequestCallback(aHandle);
}

already_AddRefed<MediaQueryList> nsGlobalWindowInner::MatchMedia(
    const nsACString& aMediaQueryList, CallerType aCallerType,
    ErrorResult& aError) {
  ENSURE_ACTIVE_DOCUMENT(aError, nullptr);
  return mDoc->MatchMedia(aMediaQueryList, aCallerType);
}

int32_t nsGlobalWindowInner::GetScrollMinX(ErrorResult& aError) {
  FORWARD_TO_OUTER_OR_THROW(GetScrollBoundaryOuter, (eSideLeft), aError, 0);
}

int32_t nsGlobalWindowInner::GetScrollMinY(ErrorResult& aError) {
  FORWARD_TO_OUTER_OR_THROW(GetScrollBoundaryOuter, (eSideTop), aError, 0);
}

int32_t nsGlobalWindowInner::GetScrollMaxX(ErrorResult& aError) {
  FORWARD_TO_OUTER_OR_THROW(GetScrollBoundaryOuter, (eSideRight), aError, 0);
}

int32_t nsGlobalWindowInner::GetScrollMaxY(ErrorResult& aError) {
  FORWARD_TO_OUTER_OR_THROW(GetScrollBoundaryOuter, (eSideBottom), aError, 0);
}

double nsGlobalWindowInner::GetScrollX(ErrorResult& aError) {
  FORWARD_TO_OUTER_OR_THROW(GetScrollXOuter, (), aError, 0);
}

double nsGlobalWindowInner::GetScrollY(ErrorResult& aError) {
  FORWARD_TO_OUTER_OR_THROW(GetScrollYOuter, (), aError, 0);
}

uint32_t nsGlobalWindowInner::Length() { FORWARD_TO_OUTER(Length, (), 0); }

Nullable<WindowProxyHolder> nsGlobalWindowInner::GetTop(
    mozilla::ErrorResult& aError) {
  FORWARD_TO_OUTER_OR_THROW(GetTopOuter, (), aError, nullptr);
}

already_AddRefed<BrowsingContext> nsGlobalWindowInner::GetChildWindow(
    const nsAString& aName) {
  if (GetOuterWindowInternal()) {
    return GetOuterWindowInternal()->GetChildWindow(aName);
  }
  return nullptr;
}

void nsGlobalWindowInner::RefreshRealmPrincipal() {
  JS::SetRealmPrincipals(js::GetNonCCWObjectRealm(GetWrapperPreserveColor()),
                         nsJSPrincipals::get(mDoc->NodePrincipal()));
}

void nsGlobalWindowInner::RefreshReduceTimerPrecisionCallerType() {
  JS::SetRealmReduceTimerPrecisionCallerType(
      js::GetNonCCWObjectRealm(GetWrapperPreserveColor()),
      RTPCallerTypeToToken(GetRTPCallerType()));
}

already_AddRefed<nsIWidget> nsGlobalWindowInner::GetMainWidget() {
  FORWARD_TO_OUTER(GetMainWidget, (), nullptr);
}

nsIWidget* nsGlobalWindowInner::GetNearestWidget() const {
  if (GetOuterWindowInternal()) {
    return GetOuterWindowInternal()->GetNearestWidget();
  }
  return nullptr;
}

void nsGlobalWindowInner::SetFullScreen(bool aFullscreen,
                                        mozilla::ErrorResult& aError) {
  FORWARD_TO_OUTER_OR_THROW(SetFullscreenOuter, (aFullscreen, aError), aError,
                            /* void */);
}

bool nsGlobalWindowInner::GetFullScreen(ErrorResult& aError) {
  FORWARD_TO_OUTER_OR_THROW(GetFullscreenOuter, (), aError, false);
}

bool nsGlobalWindowInner::GetFullScreen() {
  ErrorResult dummy;
  bool fullscreen = GetFullScreen(dummy);
  dummy.SuppressException();
  return fullscreen;
}

void nsGlobalWindowInner::Dump(const nsAString& aStr) {
  if (!nsJSUtils::DumpEnabled()) {
    return;
  }

  char* cstr = ToNewUTF8String(aStr);

#if defined(XP_MACOSX)
  // have to convert \r to \n so that printing to the console works
  char *c = cstr, *cEnd = cstr + strlen(cstr);
  while (c < cEnd) {
    if (*c == '\r') *c = '\n';
    c++;
  }
#endif

  if (cstr) {
    MOZ_LOG(nsContentUtils::DOMDumpLog(), LogLevel::Debug,
            ("[Window.Dump] %s", cstr));
#ifdef XP_WIN
    PrintToDebugger(cstr);
#endif
#ifdef ANDROID
    __android_log_write(ANDROID_LOG_INFO, "GeckoDump", cstr);
#endif
    FILE* fp = gDumpFile ? gDumpFile : stdout;
    fputs(cstr, fp);
    fflush(fp);
    free(cstr);
  }
}

void nsGlobalWindowInner::Alert(nsIPrincipal& aSubjectPrincipal,
                                ErrorResult& aError) {
  Alert(u""_ns, aSubjectPrincipal, aError);
}

void nsGlobalWindowInner::Alert(const nsAString& aMessage,
                                nsIPrincipal& aSubjectPrincipal,
                                ErrorResult& aError) {
  FORWARD_TO_OUTER_OR_THROW(AlertOuter, (aMessage, aSubjectPrincipal, aError),
                            aError, );
}

bool nsGlobalWindowInner::Confirm(const nsAString& aMessage,
                                  nsIPrincipal& aSubjectPrincipal,
                                  ErrorResult& aError) {
  FORWARD_TO_OUTER_OR_THROW(ConfirmOuter, (aMessage, aSubjectPrincipal, aError),
                            aError, false);
}

already_AddRefed<Promise> nsGlobalWindowInner::Fetch(
    const RequestOrUTF8String& aInput, const RequestInit& aInit,
    CallerType aCallerType, ErrorResult& aRv) {
  return FetchRequest(this, aInput, aInit, aCallerType, aRv);
}

void nsGlobalWindowInner::Prompt(const nsAString& aMessage,
                                 const nsAString& aInitial, nsAString& aReturn,
                                 nsIPrincipal& aSubjectPrincipal,
                                 ErrorResult& aError) {
  FORWARD_TO_OUTER_OR_THROW(
      PromptOuter, (aMessage, aInitial, aReturn, aSubjectPrincipal, aError),
      aError, );
}

void nsGlobalWindowInner::Focus(CallerType aCallerType, ErrorResult& aError) {
  FORWARD_TO_OUTER_OR_THROW(FocusOuter,
                            (aCallerType, /* aFromOtherProcess */ false,
                             nsFocusManager::GenerateFocusActionId()),
                            aError, );
}

nsresult nsGlobalWindowInner::Focus(CallerType aCallerType) {
  ErrorResult rv;
  Focus(aCallerType, rv);

  return rv.StealNSResult();
}

void nsGlobalWindowInner::Blur(CallerType aCallerType, ErrorResult& aError) {
  FORWARD_TO_OUTER_OR_THROW(BlurOuter, (aCallerType), aError, );
}

void nsGlobalWindowInner::Stop(ErrorResult& aError) {
  FORWARD_TO_OUTER_OR_THROW(StopOuter, (aError), aError, );
}

void nsGlobalWindowInner::Print(ErrorResult& aError) {
  FORWARD_TO_OUTER_OR_THROW(PrintOuter, (aError), aError, );
}

Nullable<WindowProxyHolder> nsGlobalWindowInner::PrintPreview(
    nsIPrintSettings* aSettings, nsIWebProgressListener* aListener,
    nsIDocShell* aDocShellToCloneInto, ErrorResult& aError) {
  FORWARD_TO_OUTER_OR_THROW(
      Print,
      (aSettings,
       /* aRemotePrintJob = */ nullptr, aListener, aDocShellToCloneInto,
       nsGlobalWindowOuter::IsPreview::Yes,
       nsGlobalWindowOuter::IsForWindowDotPrint::No,
       /* aPrintPreviewCallback = */ nullptr, nullptr, aError),
      aError, nullptr);
}

void nsGlobalWindowInner::MoveTo(int32_t aXPos, int32_t aYPos,
                                 CallerType aCallerType, ErrorResult& aError) {
  FORWARD_TO_OUTER_OR_THROW(MoveToOuter, (aXPos, aYPos, aCallerType, aError),
                            aError, );
}

void nsGlobalWindowInner::MoveBy(int32_t aXDif, int32_t aYDif,
                                 CallerType aCallerType, ErrorResult& aError) {
  FORWARD_TO_OUTER_OR_THROW(MoveByOuter, (aXDif, aYDif, aCallerType, aError),
                            aError, );
}

void nsGlobalWindowInner::ResizeTo(int32_t aWidth, int32_t aHeight,
                                   CallerType aCallerType,
                                   ErrorResult& aError) {
  FORWARD_TO_OUTER_OR_THROW(ResizeToOuter,
                            (aWidth, aHeight, aCallerType, aError), aError, );
}

void nsGlobalWindowInner::ResizeBy(int32_t aWidthDif, int32_t aHeightDif,
                                   CallerType aCallerType,
                                   ErrorResult& aError) {
  FORWARD_TO_OUTER_OR_THROW(
      ResizeByOuter, (aWidthDif, aHeightDif, aCallerType, aError), aError, );
}

void nsGlobalWindowInner::SizeToContent(
    const SizeToContentConstraints& aConstraints, ErrorResult& aError) {
  FORWARD_TO_OUTER_OR_THROW(SizeToContentOuter, (aConstraints, aError),
                            aError, );
}

already_AddRefed<nsPIWindowRoot> nsGlobalWindowInner::GetTopWindowRoot() {
  nsGlobalWindowOuter* outer = GetOuterWindowInternal();
  if (!outer) {
    return nullptr;
  }
  return outer->GetTopWindowRoot();
}

void nsGlobalWindowInner::ScrollTo(double aXScroll, double aYScroll) {
  ScrollToOptions options;
  options.mLeft.Construct(aXScroll);
  options.mTop.Construct(aYScroll);
  ScrollTo(options);
}

void nsGlobalWindowInner::ScrollTo(const ScrollToOptions& aOptions) {
  Maybe<int32_t> left;
  Maybe<int32_t> top;
  if (aOptions.mLeft.WasPassed()) {
    left.emplace(static_cast<int32_t>(
        mozilla::ToZeroIfNonfinite(aOptions.mLeft.Value())));
  }
  if (aOptions.mTop.WasPassed()) {
    top.emplace(static_cast<int32_t>(
        mozilla::ToZeroIfNonfinite(aOptions.mTop.Value())));
  }

  // When scrolling to a non-zero offset, we need to determine whether that
  // position is within our scrollable range, so we need updated layout
  // information.
  if ((top && *top != 0) || (left && *left != 0)) {
    FlushPendingNotifications(FlushType::Layout);
  }

  ScrollContainerFrame* sf = GetScrollContainerFrame();
  if (!sf) {
    return;
  }
  CSSIntPoint scrollPos = sf->GetRoundedScrollPositionCSSPixels();
  if (left) {
    scrollPos.x = *left;
  }
  if (top) {
    scrollPos.y = *top;
  }
  // Here we calculate what the max pixel value is that we can
  // scroll to, we do this by dividing maxint with the pixel to
  // twips conversion factor, and subtracting 4, the 4 comes from
  // experimenting with this value, anything less makes the view
  // code not scroll correctly, I have no idea why. -- jst
  const int32_t maxpx = nsPresContext::AppUnitsToIntCSSPixels(0x7fffffff) - 4;
  if (scrollPos.x > maxpx) {
    scrollPos.x = maxpx;
  }
  if (scrollPos.y > maxpx) {
    scrollPos.y = maxpx;
  }
  auto scrollMode = sf->IsSmoothScroll(aOptions.mBehavior)
                        ? ScrollMode::SmoothMsd
                        : ScrollMode::Instant;
  sf->ScrollToCSSPixels(scrollPos, scrollMode);
}

void nsGlobalWindowInner::ScrollBy(double aXScrollDif, double aYScrollDif) {
  ScrollToOptions options;
  options.mLeft.Construct(aXScrollDif);
  options.mTop.Construct(aYScrollDif);
  // It seems like it would make more sense for ScrollBy to use
  // SMOOTH mode, but tests seem to depend on the synchronous behaviour.
  // Perhaps Web content does too.
  ScrollBy(options);
}

void nsGlobalWindowInner::ScrollBy(const ScrollToOptions& aOptions) {
  CSSIntPoint scrollDelta;
  if (aOptions.mLeft.WasPassed()) {
    scrollDelta.x = static_cast<int32_t>(
        mozilla::ToZeroIfNonfinite(aOptions.mLeft.Value()));
  }
  if (aOptions.mTop.WasPassed()) {
    scrollDelta.y =
        static_cast<int32_t>(mozilla::ToZeroIfNonfinite(aOptions.mTop.Value()));
  }

  if (!scrollDelta.x && !scrollDelta.y) {
    return;
  }

  FlushPendingNotifications(FlushType::Layout);
  ScrollContainerFrame* sf = GetScrollContainerFrame();
  if (!sf) {
    return;
  }

  auto scrollMode = sf->IsSmoothScroll(aOptions.mBehavior)
                        ? ScrollMode::SmoothMsd
                        : ScrollMode::Instant;
  sf->ScrollByCSSPixels(scrollDelta, scrollMode);
}

void nsGlobalWindowInner::ScrollByLines(int32_t numLines,
                                        const ScrollOptions& aOptions) {
  if (!numLines) {
    return;
  }
  FlushPendingNotifications(FlushType::Layout);
  ScrollContainerFrame* sf = GetScrollContainerFrame();
  if (!sf) {
    return;
  }
  // It seems like it would make more sense for ScrollByLines to use
  // SMOOTH mode, but tests seem to depend on the synchronous behaviour.
  // Perhaps Web content does too.
  ScrollMode scrollMode = sf->IsSmoothScroll(aOptions.mBehavior)
                              ? ScrollMode::SmoothMsd
                              : ScrollMode::Instant;
  sf->ScrollBy(nsIntPoint(0, numLines), ScrollUnit::LINES, scrollMode);
}

void nsGlobalWindowInner::ScrollByPages(int32_t numPages,
                                        const ScrollOptions& aOptions) {
  if (!numPages) {
    return;
  }
  FlushPendingNotifications(FlushType::Layout);
  ScrollContainerFrame* sf = GetScrollContainerFrame();
  if (!sf) {
    return;
  }
  // It seems like it would make more sense for ScrollByPages to use
  // SMOOTH mode, but tests seem to depend on the synchronous behaviour.
  // Perhaps Web content does too.
  ScrollMode scrollMode = sf->IsSmoothScroll(aOptions.mBehavior)
                              ? ScrollMode::SmoothMsd
                              : ScrollMode::Instant;

  sf->ScrollBy(nsIntPoint(0, numPages), ScrollUnit::PAGES, scrollMode);
}

void nsGlobalWindowInner::MozScrollSnap() {
  FlushPendingNotifications(FlushType::Layout);
  if (ScrollContainerFrame* sf = GetScrollContainerFrame()) {
    sf->ScrollSnap();
  }
}

void nsGlobalWindowInner::ClearTimeout(int32_t aHandle) {
  DebuggerNotificationDispatch(this, DebuggerNotificationType::ClearTimeout);

  if (aHandle > 0) {
    mTimeoutManager->ClearTimeout(aHandle, Timeout::Reason::eTimeoutOrInterval);
  }
}

void nsGlobalWindowInner::ClearInterval(int32_t aHandle) {
  DebuggerNotificationDispatch(this, DebuggerNotificationType::ClearInterval);

  if (aHandle > 0) {
    mTimeoutManager->ClearTimeout(aHandle, Timeout::Reason::eTimeoutOrInterval);
  }
}

void nsGlobalWindowInner::SetResizable(bool aResizable) const {
  // nop
}

void nsGlobalWindowInner::CaptureEvents() {
  if (mDoc) {
    mDoc->WarnOnceAbout(DeprecatedOperations::eUseOfCaptureEvents);
  }
}

void nsGlobalWindowInner::ReleaseEvents() {
  if (mDoc) {
    mDoc->WarnOnceAbout(DeprecatedOperations::eUseOfReleaseEvents);
  }
}

Nullable<WindowProxyHolder> nsGlobalWindowInner::Open(const nsAString& aUrl,
                                                      const nsAString& aName,
                                                      const nsAString& aOptions,
                                                      ErrorResult& aError) {
  FORWARD_TO_OUTER_OR_THROW(OpenOuter, (aUrl, aName, aOptions, aError), aError,
                            nullptr);
}

Nullable<WindowProxyHolder> nsGlobalWindowInner::OpenDialog(
    JSContext* aCx, const nsAString& aUrl, const nsAString& aName,
    const nsAString& aOptions, const Sequence<JS::Value>& aExtraArgument,
    ErrorResult& aError) {
  FORWARD_TO_OUTER_OR_THROW(
      OpenDialogOuter, (aCx, aUrl, aName, aOptions, aExtraArgument, aError),
      aError, nullptr);
}

WindowProxyHolder nsGlobalWindowInner::GetFrames(ErrorResult& aError) {
  FORWARD_TO_OUTER_OR_THROW(GetFramesOuter, (), aError, Window());
}

void nsGlobalWindowInner::PostMessageMoz(JSContext* aCx,
                                         JS::Handle<JS::Value> aMessage,
                                         const nsAString& aTargetOrigin,
                                         JS::Handle<JS::Value> aTransfer,
                                         nsIPrincipal& aSubjectPrincipal,
                                         ErrorResult& aError) {
  FORWARD_TO_OUTER_OR_THROW(
      PostMessageMozOuter,
      (aCx, aMessage, aTargetOrigin, aTransfer, aSubjectPrincipal, aError),
      aError, );
}

void nsGlobalWindowInner::PostMessageMoz(JSContext* aCx,
                                         JS::Handle<JS::Value> aMessage,
                                         const nsAString& aTargetOrigin,
                                         const Sequence<JSObject*>& aTransfer,
                                         nsIPrincipal& aSubjectPrincipal,
                                         ErrorResult& aRv) {
  JS::Rooted<JS::Value> transferArray(aCx, JS::UndefinedValue());

  aRv = nsContentUtils::CreateJSValueFromSequenceOfObject(aCx, aTransfer,
                                                          &transferArray);
  if (NS_WARN_IF(aRv.Failed())) {
    return;
  }

  PostMessageMoz(aCx, aMessage, aTargetOrigin, transferArray, aSubjectPrincipal,
                 aRv);
}

void nsGlobalWindowInner::PostMessageMoz(
    JSContext* aCx, JS::Handle<JS::Value> aMessage,
    const WindowPostMessageOptions& aOptions, nsIPrincipal& aSubjectPrincipal,
    ErrorResult& aRv) {
  JS::Rooted<JS::Value> transferArray(aCx, JS::UndefinedValue());

  aRv = nsContentUtils::CreateJSValueFromSequenceOfObject(
      aCx, aOptions.mTransfer, &transferArray);
  if (NS_WARN_IF(aRv.Failed())) {
    return;
  }

  PostMessageMoz(aCx, aMessage, aOptions.mTargetOrigin, transferArray,
                 aSubjectPrincipal, aRv);
}

void nsGlobalWindowInner::Close(CallerType aCallerType, ErrorResult& aError) {
  FORWARD_TO_OUTER_OR_THROW(CloseOuter, (aCallerType == CallerType::System),
                            aError, );
}

nsresult nsGlobalWindowInner::Close() {
  FORWARD_TO_OUTER(Close, (), NS_ERROR_UNEXPECTED);
}

bool nsGlobalWindowInner::IsInModalState() {
  FORWARD_TO_OUTER(IsInModalState, (), false);
}

void nsGlobalWindowInner::NotifyWindowIDDestroyed(const char* aTopic) {
  nsCOMPtr<nsIRunnable> runnable =
      new WindowDestroyedEvent(this, mWindowID, aTopic);
  Dispatch(runnable.forget());
}

Element* nsGlobalWindowInner::GetFrameElement(nsIPrincipal& aSubjectPrincipal,
                                              ErrorResult& aError) {
  FORWARD_TO_OUTER_OR_THROW(GetFrameElement, (aSubjectPrincipal), aError,
                            nullptr);
}

Element* nsGlobalWindowInner::GetRealFrameElement(ErrorResult& aError) {
  FORWARD_TO_OUTER_OR_THROW(GetFrameElement, (), aError, nullptr);
}

void nsGlobalWindowInner::UpdateCommands(const nsAString& anAction) {
  if (GetOuterWindowInternal()) {
    GetOuterWindowInternal()->UpdateCommands(anAction);
  }
}

Selection* nsGlobalWindowInner::GetSelection(ErrorResult& aError) {
  FORWARD_TO_OUTER_OR_THROW(GetSelectionOuter, (), aError, nullptr);
}

WebTaskScheduler* nsGlobalWindowInner::Scheduler() {
  if (!mWebTaskScheduler) {
    mWebTaskScheduler = WebTaskScheduler::CreateForMainThread(this);
  }
  MOZ_ASSERT(mWebTaskScheduler);
  return mWebTaskScheduler;
}

bool nsGlobalWindowInner::Find(const nsAString& aString, bool aCaseSensitive,
                               bool aBackwards, bool aWrapAround,
                               bool aWholeWord, bool aSearchInFrames,
                               bool aShowDialog, ErrorResult& aError) {
  FORWARD_TO_OUTER_OR_THROW(FindOuter,
                            (aString, aCaseSensitive, aBackwards, aWrapAround,
                             aWholeWord, aSearchInFrames, aShowDialog, aError),
                            aError, false);
}

void nsGlobalWindowInner::GetOrigin(nsAString& aOrigin) {
  nsContentUtils::GetWebExposedOriginSerialization(GetPrincipal(), aOrigin);
}

// See also AutoJSAPI::ReportException
void nsGlobalWindowInner::ReportError(JSContext* aCx,
                                      JS::Handle<JS::Value> aError,
                                      CallerType aCallerType,
                                      ErrorResult& aRv) {
  if (MOZ_UNLIKELY(!HasActiveDocument())) {
    return aRv.Throw(NS_ERROR_XPC_SECURITY_MANAGER_VETO);
  }

  JS::ErrorReportBuilder jsReport(aCx);
  JS::ExceptionStack exnStack(aCx, aError, nullptr);
  if (!jsReport.init(aCx, exnStack, JS::ErrorReportBuilder::NoSideEffects)) {
    return aRv.NoteJSContextException(aCx);
  }

  RefPtr<xpc::ErrorReport> xpcReport = new xpc::ErrorReport();
  bool isChrome = aCallerType == CallerType::System;
  xpcReport->Init(jsReport.report(), jsReport.toStringResult().c_str(),
                  isChrome, WindowID());

  JS::RootingContext* rcx = JS::RootingContext::get(aCx);
  DispatchScriptErrorEvent(this, rcx, xpcReport, exnStack.exception(),
                           exnStack.stack());
}

void nsGlobalWindowInner::Atob(const nsAString& aAsciiBase64String,
                               nsAString& aBinaryData, ErrorResult& aError) {
  aError = nsContentUtils::Atob(aAsciiBase64String, aBinaryData);
}

void nsGlobalWindowInner::Btoa(const nsAString& aBinaryData,
                               nsAString& aAsciiBase64String,
                               ErrorResult& aError) {
  aError = nsContentUtils::Btoa(aBinaryData, aAsciiBase64String);
}

//*****************************************************************************
// EventTarget
//*****************************************************************************

nsPIDOMWindowOuter* nsGlobalWindowInner::GetOwnerGlobalForBindingsInternal() {
  return nsPIDOMWindowOuter::GetFromCurrentInner(this);
}

bool nsGlobalWindowInner::DispatchEvent(Event& aEvent, CallerType aCallerType,
                                        ErrorResult& aRv) {
  if (!IsCurrentInnerWindow()) {
    NS_WARNING(
        "DispatchEvent called on non-current inner window, dropping. "
        "Please check the window in the caller instead.");
    aRv.Throw(NS_ERROR_FAILURE);
    return false;
  }

  if (!mDoc) {
    aRv.Throw(NS_ERROR_FAILURE);
    return false;
  }

  // Obtain a presentation shell
  RefPtr<nsPresContext> presContext = mDoc->GetPresContext();

  nsEventStatus status = nsEventStatus_eIgnore;
  nsresult rv = EventDispatcher::DispatchDOMEvent(this, nullptr, &aEvent,
                                                  presContext, &status);
  bool retval = !aEvent.DefaultPrevented(aCallerType);
  if (NS_FAILED(rv)) {
    aRv.Throw(rv);
  }
  return retval;
}

mozilla::Maybe<mozilla::dom::EventCallbackDebuggerNotificationType>
nsGlobalWindowInner::GetDebuggerNotificationType() const {
  return mozilla::Some(
      mozilla::dom::EventCallbackDebuggerNotificationType::Global);
}

bool nsGlobalWindowInner::ComputeDefaultWantsUntrusted(ErrorResult& aRv) {
  return !nsContentUtils::IsChromeDoc(mDoc);
}

EventListenerManager* nsGlobalWindowInner::GetOrCreateListenerManager() {
  if (!mListenerManager) {
    mListenerManager =
        new EventListenerManager(static_cast<EventTarget*>(this));
  }

  return mListenerManager;
}

EventListenerManager* nsGlobalWindowInner::GetExistingListenerManager() const {
  return mListenerManager;
}

mozilla::dom::DebuggerNotificationManager*
nsGlobalWindowInner::GetOrCreateDebuggerNotificationManager() {
  if (!mDebuggerNotificationManager) {
    mDebuggerNotificationManager = new DebuggerNotificationManager(this);
  }

  return mDebuggerNotificationManager;
}

mozilla::dom::DebuggerNotificationManager*
nsGlobalWindowInner::GetExistingDebuggerNotificationManager() {
  return mDebuggerNotificationManager;
}

//*****************************************************************************
// nsGlobalWindowInner::nsPIDOMWindow
//*****************************************************************************

Location* nsGlobalWindowInner::Location() {
  if (!mLocation) {
    mLocation = new dom::Location(this);
  }

  return mLocation;
}

void nsGlobalWindowInner::MaybeUpdateTouchState() {
  if (mMayHaveTouchEventListener) {
    nsCOMPtr<nsIObserverService> observerService =
        services::GetObserverService();

    if (observerService) {
      observerService->NotifyObservers(static_cast<nsIDOMWindow*>(this),
                                       DOM_TOUCH_LISTENER_ADDED, nullptr);
    }
  }
}

void nsGlobalWindowInner::EnableGamepadUpdates() {
  if (mHasGamepad) {
    RefPtr<GamepadManager> gamepadManager(GamepadManager::GetService());
    if (gamepadManager) {
      gamepadManager->AddListener(this);
    }
  }
}

void nsGlobalWindowInner::DisableGamepadUpdates() {
  if (mHasGamepad) {
    RefPtr<GamepadManager> gamepadManager(GamepadManager::GetService());
    if (gamepadManager) {
      gamepadManager->RemoveListener(this);
    }
  }
}

void nsGlobalWindowInner::EnableVRUpdates() {
  // We need to create a VREventObserver before we can either detect XR runtimes
  // or start an XR session
  if (!mVREventObserver && (mHasXRSession || mXRRuntimeDetectionInFlight)) {
    // Assert that we are not creating the observer while IsDying() as
    // that would result in a leak.  VREventObserver holds a RefPtr to
    // this nsGlobalWindowInner and would prevent it from being deallocated.
    MOZ_ASSERT(!IsDying(),
               "Creating a VREventObserver for an nsGlobalWindow that is "
               "dying would cause it to leak.");
    mVREventObserver = new VREventObserver(this);
  }
  // If the content has an XR session, then we need to tell
  // VREventObserver that there is VR activity.
  if (mHasXRSession) {
    nsPIDOMWindowOuter* outer = GetOuterWindow();
    if (outer && !outer->IsBackground()) {
      StartVRActivity();
    }
  }
}

void nsGlobalWindowInner::DisableVRUpdates() {
  if (mVREventObserver) {
    mVREventObserver->DisconnectFromOwner();
    mVREventObserver = nullptr;
  }
}

void nsGlobalWindowInner::StartVRActivity() {
  /**
   * If the content has an XR session, tell
   * the VREventObserver that the window is accessing
   * VR devices.
   *
   * It's possible to have a VREventObserver without
   * and XR session, if we are using it to get updates
   * about XR runtime enumeration.  In this case,
   * we would not tell the VREventObserver that
   * we are accessing VR devices.
   */
  if (mVREventObserver && mHasXRSession) {
    mVREventObserver->StartActivity();
  }
}

void nsGlobalWindowInner::StopVRActivity() {
  /**
   * If the content has an XR session, tell
   * the VReventObserver that the window is no longer
   * accessing VR devices.  This does not stop the
   * XR session itself, which may be resumed with
   * EnableVRUpdates.
   * It's possible to have a VREventObserver without
   * and XR session, if we are using it to get updates
   * about XR runtime enumeration.  In this case,
   * we would not tell the VREventObserver that
   * we ending an activity that accesses VR devices.
   */
  if (mVREventObserver && mHasXRSession) {
    mVREventObserver->StopActivity();
  }
}

void nsGlobalWindowInner::SetFocusedElement(Element* aElement,
                                            uint32_t aFocusMethod,
                                            bool aNeedsFocus) {
  if (aElement && aElement->GetComposedDoc() != mDoc) {
    NS_WARNING("Trying to set focus to a node from a wrong document");
    return;
  }

  if (IsDying()) {
    NS_ASSERTION(!aElement, "Trying to focus cleaned up window!");
    aElement = nullptr;
    aNeedsFocus = false;
  }
  if (mFocusedElement != aElement) {
    UpdateCanvasFocus(false, aElement);
    mFocusedElement = aElement;
    // TODO: Maybe this should be set on refocus too?
    mFocusMethod = aFocusMethod & nsIFocusManager::METHOD_MASK;
  }

  if (mFocusedElement) {
    // if a node was focused by a keypress, turn on focus rings for the
    // window.
    if (mFocusMethod & nsIFocusManager::FLAG_BYKEY) {
      mUnknownFocusMethodShouldShowOutline = true;
      mFocusByKeyOccurred = true;
    } else if (nsFocusManager::GetFocusMoveActionCause(mFocusMethod) !=
               widget::InputContextAction::CAUSE_UNKNOWN) {
      mUnknownFocusMethodShouldShowOutline = false;
    } else if (aFocusMethod & nsIFocusManager::FLAG_NOSHOWRING) {
      // If we get focused via script, and script has explicitly opted out of
      // outlines via FLAG_NOSHOWRING, we don't want to make a refocus start
      // showing outlines.
      mUnknownFocusMethodShouldShowOutline = false;
    }
  }

  if (aNeedsFocus) {
    mNeedsFocus = aNeedsFocus;
  }
}

uint32_t nsGlobalWindowInner::GetFocusMethod() { return mFocusMethod; }

bool nsGlobalWindowInner::ShouldShowFocusRing() {
  if (mFocusByKeyOccurred &&
      StaticPrefs::browser_display_always_show_rings_after_key_focus()) {
    return true;
  }
  return StaticPrefs::browser_display_show_focus_rings();
}

bool nsGlobalWindowInner::TakeFocus(bool aFocus, uint32_t aFocusMethod) {
  if (IsDying()) {
    return false;
  }

  if (aFocus) {
    mFocusMethod = aFocusMethod & nsIFocusManager::METHOD_MASK;
  }

  if (mHasFocus != aFocus) {
    mHasFocus = aFocus;
    UpdateCanvasFocus(true, mFocusedElement);
  }

  // if mNeedsFocus is true, then the document has not yet received a
  // document-level focus event. If there is a root content node, then return
  // true to tell the calling focus manager that a focus event is expected. If
  // there is no root content node, the document hasn't loaded enough yet, or
  // there isn't one and there is no point in firing a focus event.
  if (aFocus && mNeedsFocus && mDoc && mDoc->GetRootElement() != nullptr) {
    mNeedsFocus = false;
    return true;
  }

  mNeedsFocus = false;
  return false;
}

void nsGlobalWindowInner::SetReadyForFocus() {
  bool oldNeedsFocus = mNeedsFocus;
  mNeedsFocus = false;

  if (RefPtr<nsFocusManager> fm = nsFocusManager::GetFocusManager()) {
    nsCOMPtr<nsPIDOMWindowOuter> outerWindow = GetOuterWindow();
    fm->WindowShown(outerWindow, oldNeedsFocus);
  }
}

void nsGlobalWindowInner::PageHidden(bool aIsEnteringBFCacheInParent) {
  // the window is being hidden, so tell the focus manager that the frame is
  // no longer valid. Use the persisted field to determine if the document
  // is being destroyed.

  if (RefPtr<nsFocusManager> fm = nsFocusManager::GetFocusManager()) {
    nsCOMPtr<nsPIDOMWindowOuter> outerWindow = GetOuterWindow();
    fm->WindowHidden(outerWindow, nsFocusManager::GenerateFocusActionId(),
                     aIsEnteringBFCacheInParent);
  }

  mNeedsFocus = true;
}

class HashchangeCallback : public Runnable {
 public:
  HashchangeCallback(const nsAString& aOldURL, const nsAString& aNewURL,
                     nsGlobalWindowInner* aWindow)
      : mozilla::Runnable("HashchangeCallback"), mWindow(aWindow) {
    MOZ_ASSERT(mWindow);
    mOldURL.Assign(aOldURL);
    mNewURL.Assign(aNewURL);
  }

  NS_IMETHOD Run() override {
    MOZ_ASSERT(NS_IsMainThread(), "Should be called on the main thread.");
    return mWindow->FireHashchange(mOldURL, mNewURL);
  }

 private:
  nsString mOldURL;
  nsString mNewURL;
  RefPtr<nsGlobalWindowInner> mWindow;
};

nsresult nsGlobalWindowInner::DispatchAsyncHashchange(nsIURI* aOldURI,
                                                      nsIURI* aNewURI) {
  // Make sure that aOldURI and aNewURI are identical up to the '#', and that
  // their hashes are different.
  bool equal = false;
  NS_ENSURE_STATE(NS_SUCCEEDED(aOldURI->EqualsExceptRef(aNewURI, &equal)) &&
                  equal);
  nsAutoCString oldHash, newHash;
  bool oldHasHash, newHasHash;
  NS_ENSURE_STATE(NS_SUCCEEDED(aOldURI->GetRef(oldHash)) &&
                  NS_SUCCEEDED(aNewURI->GetRef(newHash)) &&
                  NS_SUCCEEDED(aOldURI->GetHasRef(&oldHasHash)) &&
                  NS_SUCCEEDED(aNewURI->GetHasRef(&newHasHash)) &&
                  (oldHasHash != newHasHash || !oldHash.Equals(newHash)));

  nsAutoCString oldSpec, newSpec;
  nsresult rv = aOldURI->GetSpec(oldSpec);
  NS_ENSURE_SUCCESS(rv, rv);
  rv = aNewURI->GetSpec(newSpec);
  NS_ENSURE_SUCCESS(rv, rv);

  NS_ConvertUTF8toUTF16 oldWideSpec(oldSpec);
  NS_ConvertUTF8toUTF16 newWideSpec(newSpec);

  nsCOMPtr<nsIRunnable> callback =
      new HashchangeCallback(oldWideSpec, newWideSpec, this);
  return Dispatch(callback.forget());
}

nsresult nsGlobalWindowInner::FireHashchange(const nsAString& aOldURL,
                                             const nsAString& aNewURL) {
  // Don't do anything if the window is frozen.
  if (IsFrozen()) {
    return NS_OK;
  }

  // Get a presentation shell for use in creating the hashchange event.
  NS_ENSURE_STATE(IsCurrentInnerWindow());

  HashChangeEventInit init;
  init.mNewURL = aNewURL;
  init.mOldURL = aOldURL;

  RefPtr<HashChangeEvent> event =
      HashChangeEvent::Constructor(this, u"hashchange"_ns, init);

  event->SetTrusted(true);

  ErrorResult rv;
  DispatchEvent(*event, rv);
  return rv.StealNSResult();
}

nsresult nsGlobalWindowInner::DispatchSyncPopState() {
  NS_ASSERTION(nsContentUtils::IsSafeToRunScript(),
               "Must be safe to run script here.");

  // Bail if the window is frozen.
  if (IsFrozen()) {
    return NS_OK;
  }

  AutoJSAPI jsapi;
  bool result = jsapi.Init(this);
  NS_ENSURE_TRUE(result, NS_ERROR_FAILURE);

  JSContext* cx = jsapi.cx();

  // Get the document's pending state object -- it contains the data we're
  // going to send along with the popstate event.  The object is serialized
  // using structured clone.
  JS::Rooted<JS::Value> stateJSValue(cx);
  nsresult rv = mDoc->GetStateObject(&stateJSValue);
  NS_ENSURE_SUCCESS(rv, rv);

  if (!JS_WrapValue(cx, &stateJSValue)) {
    return NS_ERROR_OUT_OF_MEMORY;
  }

  RootedDictionary<PopStateEventInit> init(cx);
  init.mState = stateJSValue;

  RefPtr<PopStateEvent> event =
      PopStateEvent::Constructor(this, u"popstate"_ns, init);
  event->SetTrusted(true);
  event->SetTarget(this);

  ErrorResult err;
  DispatchEvent(*event, err);
  return err.StealNSResult();
}

//-------------------------------------------------------
// Tells the HTMLFrame/CanvasFrame that is now has focus
void nsGlobalWindowInner::UpdateCanvasFocus(bool aFocusChanged,
                                            nsIContent* aNewContent) {
  // this is called from the inner window so use GetDocShell
  nsIDocShell* docShell = GetDocShell();
  if (!docShell) return;

  bool editable;
  docShell->GetEditable(&editable);
  if (editable) return;

  PresShell* presShell = docShell->GetPresShell();
  if (!presShell || !mDoc) {
    return;
  }

  Element* rootElement = mDoc->GetRootElement();
  if (rootElement) {
    if ((mHasFocus || aFocusChanged) &&
        (mFocusedElement == rootElement || aNewContent == rootElement)) {
      nsCanvasFrame* canvasFrame = presShell->GetCanvasFrame();
      if (canvasFrame) {
        canvasFrame->SetHasFocus(mHasFocus && rootElement == aNewContent);
      }
    }
  } else {
    // XXXbz I would expect that there is never a canvasFrame in this case...
    nsCanvasFrame* canvasFrame = presShell->GetCanvasFrame();
    if (canvasFrame) {
      canvasFrame->SetHasFocus(false);
    }
  }
}

already_AddRefed<nsICSSDeclaration> nsGlobalWindowInner::GetComputedStyle(
    Element& aElt, const nsAString& aPseudoElt, ErrorResult& aError) {
  return GetComputedStyleHelper(aElt, aPseudoElt, false, aError);
}

already_AddRefed<nsICSSDeclaration>
nsGlobalWindowInner::GetDefaultComputedStyle(Element& aElt,
                                             const nsAString& aPseudoElt,
                                             ErrorResult& aError) {
  return GetComputedStyleHelper(aElt, aPseudoElt, true, aError);
}

already_AddRefed<nsICSSDeclaration> nsGlobalWindowInner::GetComputedStyleHelper(
    Element& aElt, const nsAString& aPseudoElt, bool aDefaultStylesOnly,
    ErrorResult& aError) {
  FORWARD_TO_OUTER_OR_THROW(GetComputedStyleHelperOuter,
                            (aElt, aPseudoElt, aDefaultStylesOnly, aError),
                            aError, nullptr);
}

void nsGlobalWindowInner::MaybeNotifyStorageKeyUsed() {
  // Only notify once per window lifetime.
  if (hasNotifiedStorageKeyUsed) {
    return;
  }
  nsresult rv =
      BounceTrackingStorageObserver::OnInitialStorageAccess(GetWindowContext());
  if (NS_WARN_IF(NS_FAILED(rv))) {
    return;
  }
  hasNotifiedStorageKeyUsed = true;
}

Storage* nsGlobalWindowInner::GetSessionStorage(ErrorResult& aError) {
  nsIPrincipal* principal = GetPrincipal();
  nsIPrincipal* storagePrincipal;
  if (StaticPrefs::
          privacy_partition_always_partition_third_party_non_cookie_storage_exempt_sessionstorage()) {
    storagePrincipal = GetEffectiveCookiePrincipal();
  } else {
    storagePrincipal = GetEffectiveStoragePrincipal();
  }
  BrowsingContext* browsingContext = GetBrowsingContext();

  if (!principal || !storagePrincipal || !browsingContext ||
      !Storage::StoragePrefIsEnabled()) {
    return nullptr;
  }

  if (mSessionStorage) {
    MOZ_LOG(gDOMLeakPRLogInner, LogLevel::Debug,
            ("nsGlobalWindowInner %p has %p sessionStorage", this,
             mSessionStorage.get()));
    bool canAccess =
        principal->Subsumes(mSessionStorage->Principal()) &&
        storagePrincipal->Subsumes(mSessionStorage->StoragePrincipal());
    if (!canAccess) {
      mSessionStorage = nullptr;
    }
  }

  if (!mSessionStorage) {
    nsString documentURI;
    if (mDoc) {
      aError = mDoc->GetDocumentURI(documentURI);
      if (NS_WARN_IF(aError.Failed())) {
        return nullptr;
      }
    }

    if (!mDoc) {
      aError.Throw(NS_ERROR_FAILURE);
      return nullptr;
    }

    // If the document's sandboxed origin flag is set, then accessing
    // sessionStorage is prohibited.
    if (mDoc->GetSandboxFlags() & SANDBOXED_ORIGIN) {
      aError.ThrowSecurityError(
          "Forbidden in a sandboxed document without the 'allow-same-origin' "
          "flag.");
      return nullptr;
    }

    uint32_t rejectedReason = 0;
    StorageAccess access = StorageAllowedForWindow(this, &rejectedReason);

    // SessionStorage is an ephemeral per-tab per-origin storage that only lives
    // as long as the tab is open, although it may survive browser restarts
    // thanks to the session store. So we interpret storage access differently
    // than we would for persistent per-origin storage like LocalStorage and so
    // it may be okay to provide SessionStorage even when we receive a value of
    // eDeny.
    //
    // ContentBlocking::ShouldAllowAccessFor will return false for 3 main
    // reasons.
    //
    // 1. Cookies are entirely blocked due to a per-origin permission
    // (nsICookiePermission::ACCESS_DENY for the top-level principal or this
    // window's principal) or the very broad BEHAVIOR_REJECT. This will return
    // eDeny with a reason of STATE_COOKIES_BLOCKED_BY_PERMISSION or
    // STATE_COOKIES_BLOCKED_ALL.
    //
    // 2. Third-party cookies are limited via BEHAVIOR_REJECT_FOREIGN and
    // BEHAVIOR_LIMIT_FOREIGN and this is a third-party window. This will return
    // eDeny with a reason of STATE_COOKIES_BLOCKED_FOREIGN.
    //
    // 3. Tracking protection (BEHAVIOR_REJECT_TRACKER and
    // BEHAVIOR_REJECT_TRACKER_AND_PARTITION_FOREIGN) is in effect and
    // IsThirdPartyTrackingResourceWindow() returned true and there wasn't a
    // permission that allows it. This will return ePartitionTrackersOrDeny with
    // a reason of STATE_COOKIES_BLOCKED_TRACKER or
    // STATE_COOKIES_BLOCKED_SOCIALTRACKER.
    //
    // In the 1st case, the user has explicitly indicated that they don't want
    // to allow any storage to the origin or all origins and so we throw an
    // error and deny access to SessionStorage. In the 2nd case, a legacy
    // decision reasoned that there's no harm in providing SessionStorage
    // because the information is not durable and cannot escape the current tab.
    // The rationale is similar for the 3rd case.
    if (access == StorageAccess::eDeny &&
        rejectedReason !=
            nsIWebProgressListener::STATE_COOKIES_BLOCKED_FOREIGN) {
      aError.Throw(NS_ERROR_DOM_SECURITY_ERR);
      return nullptr;
    }

    const RefPtr<SessionStorageManager> storageManager =
        browsingContext->GetSessionStorageManager();
    if (!storageManager) {
      aError.Throw(NS_ERROR_DOM_NOT_SUPPORTED_ERR);
      return nullptr;
    }

    RefPtr<Storage> storage;
    aError = storageManager->CreateStorage(this, principal, storagePrincipal,
                                           documentURI, IsPrivateBrowsing(),
                                           getter_AddRefs(storage));
    if (aError.Failed()) {
      return nullptr;
    }

    mSessionStorage = storage;
    MOZ_ASSERT(mSessionStorage);

    MOZ_LOG(gDOMLeakPRLogInner, LogLevel::Debug,
            ("nsGlobalWindowInner %p tried to get a new sessionStorage %p",
             this, mSessionStorage.get()));

    if (!mSessionStorage) {
      aError.Throw(NS_ERROR_DOM_NOT_SUPPORTED_ERR);
      return nullptr;
    }
  }

  MaybeNotifyStorageKeyUsed();

  MOZ_LOG(gDOMLeakPRLogInner, LogLevel::Debug,
          ("nsGlobalWindowInner %p returns %p sessionStorage", this,
           mSessionStorage.get()));

  return mSessionStorage;
}

Storage* nsGlobalWindowInner::GetLocalStorage(ErrorResult& aError) {
  if (!Storage::StoragePrefIsEnabled()) {
    return nullptr;
  }

  // If the document's sandboxed origin flag is set, then accessing localStorage
  // is prohibited.
  if (mDoc && mDoc->GetSandboxFlags() & SANDBOXED_ORIGIN) {
    aError.ThrowSecurityError(
        "Forbidden in a sandboxed document without the 'allow-same-origin' "
        "flag.");
    return nullptr;
  }

  // LocalStorage needs to be exposed in every context except for sandboxes and
  // NullPrincipals (data: URLs, for instance). But we need to keep data
  // separate in some scenarios: private-browsing and partitioned trackers.
  // In private-browsing, LocalStorage keeps data in memory, and it shares
  // StorageEvents just with other origins in the same private-browsing
  // environment.
  // For Partitioned Trackers, we expose a partitioned LocalStorage, which
  // doesn't share data with other contexts, and it's just in memory.
  // Partitioned localStorage is available only for trackers listed in the
  // privacy.restrict3rdpartystorage.partitionedHosts pref. See
  // nsContentUtils::IsURIInPrefList to know the syntax for the pref value.
  // This is a temporary web-compatibility hack.

  StorageAccess access = StorageAllowedForWindow(this);

  // We allow partitioned localStorage only to some hosts.
  bool isolated = false;
  if (ShouldPartitionStorage(access)) {
    if (!mDoc) {
      access = StorageAccess::eDeny;
    } else if (!StoragePartitioningEnabled(access, mDoc->CookieJarSettings())) {
      static const char* kPrefName =
          "privacy.restrict3rdpartystorage.partitionedHosts";

      bool isInList = false;
      mDoc->NodePrincipal()->IsURIInPrefList(kPrefName, &isInList);
      if (!isInList) {
        access = StorageAccess::eDeny;
      } else {
        isolated = true;
      }
    }
  }

  if (access == StorageAccess::eDeny) {
    aError.Throw(NS_ERROR_DOM_SECURITY_ERR);
    return nullptr;
  }

  nsCOMPtr<nsICookieJarSettings> cookieJarSettings;
  if (mDoc) {
    cookieJarSettings = mDoc->CookieJarSettings();
  } else {
    cookieJarSettings = net::CookieJarSettings::GetBlockingAll(
        ShouldResistFingerprinting(RFPTarget::IsAlwaysEnabledForPrecompute));
  }

  // Note that this behavior is observable: if we grant storage permission to a
  // tracker, we pass from the partitioned LocalStorage (or a partitioned cookie
  // jar) to the 'normal' one. The previous data is lost and the 2
  // window.localStorage objects, before and after the permission granted, will
  // be different.
  if (mLocalStorage) {
    if ((mLocalStorage->Type() == (isolated ? Storage::ePartitionedLocalStorage
                                            : Storage::eLocalStorage)) &&
        (mLocalStorage->StoragePrincipal() == GetEffectiveStoragePrincipal())) {
      return mLocalStorage;
    }

    // storage needs change
    mLocalStorage = nullptr;
  }

  MOZ_ASSERT(!mLocalStorage);

  if (!isolated) {
    RefPtr<Storage> storage;

    if (NextGenLocalStorageEnabled()) {
      aError = LSObject::CreateForWindow(this, getter_AddRefs(storage));
    } else {
      nsresult rv;
      nsCOMPtr<nsIDOMStorageManager> storageManager =
          do_GetService("@mozilla.org/dom/localStorage-manager;1", &rv);
      if (NS_FAILED(rv)) {
        aError.Throw(rv);
        return nullptr;
      }

      nsString documentURI;
      if (mDoc) {
        aError = mDoc->GetDocumentURI(documentURI);
        if (NS_WARN_IF(aError.Failed())) {
          return nullptr;
        }
      }

      nsIPrincipal* principal = GetPrincipal();
      if (!principal) {
        aError.Throw(NS_ERROR_DOM_SECURITY_ERR);
        return nullptr;
      }

      nsIPrincipal* storagePrincipal = GetEffectiveStoragePrincipal();
      if (!storagePrincipal) {
        aError.Throw(NS_ERROR_DOM_SECURITY_ERR);
        return nullptr;
      }

      aError = storageManager->CreateStorage(this, principal, storagePrincipal,
                                             documentURI, IsPrivateBrowsing(),
                                             getter_AddRefs(storage));
    }

    if (aError.Failed()) {
      return nullptr;
    }

    mLocalStorage = storage;
  } else {
    nsresult rv;
    nsCOMPtr<nsIDOMSessionStorageManager> storageManager =
        do_GetService("@mozilla.org/dom/sessionStorage-manager;1", &rv);
    if (NS_FAILED(rv)) {
      aError.Throw(rv);
      return nullptr;
    }

    nsIPrincipal* principal = GetPrincipal();
    if (!principal) {
      aError.Throw(NS_ERROR_DOM_SECURITY_ERR);
      return nullptr;
    }

    nsIPrincipal* storagePrincipal = GetEffectiveStoragePrincipal();
    if (!storagePrincipal) {
      aError.Throw(NS_ERROR_DOM_SECURITY_ERR);
      return nullptr;
    }

    RefPtr<SessionStorageCache> cache;
    if (isolated) {
      cache = new SessionStorageCache();
    } else {
      // This will clone the session storage if it exists.
      rv = storageManager->GetSessionStorageCache(principal, storagePrincipal,
                                                  &cache);
      if (NS_FAILED(rv)) {
        aError.Throw(rv);
        return nullptr;
      }
    }

    mLocalStorage =
        new PartitionedLocalStorage(this, principal, storagePrincipal, cache);
  }

  MaybeNotifyStorageKeyUsed();

  MOZ_ASSERT(mLocalStorage);
  MOZ_ASSERT(
      mLocalStorage->Type() ==
      (isolated ? Storage::ePartitionedLocalStorage : Storage::eLocalStorage));
  return mLocalStorage;
}

IDBFactory* nsGlobalWindowInner::GetIndexedDB(JSContext* aCx,
                                              ErrorResult& aError) {
  if (!mIndexedDB) {
    // This may keep mIndexedDB null without setting an error.
    auto res = IDBFactory::CreateForWindow(this);
    if (res.isErr()) {
      aError = res.unwrapErr();
    } else {
      mIndexedDB = res.unwrap();
    }
  }

  MaybeNotifyStorageKeyUsed();

  return mIndexedDB;
}

//*****************************************************************************
// nsGlobalWindowInner::nsIInterfaceRequestor
//*****************************************************************************

NS_IMETHODIMP
nsGlobalWindowInner::GetInterface(const nsIID& aIID, void** aSink) {
  nsGlobalWindowOuter* outer = GetOuterWindowInternal();
  NS_ENSURE_TRUE(outer, NS_ERROR_NOT_INITIALIZED);

  nsresult rv = outer->GetInterfaceInternal(aIID, aSink);
  if (rv == NS_ERROR_NO_INTERFACE) {
    return QueryInterface(aIID, aSink);
  }
  return rv;
}

void nsGlobalWindowInner::GetInterface(JSContext* aCx,
                                       JS::Handle<JS::Value> aIID,
                                       JS::MutableHandle<JS::Value> aRetval,
                                       ErrorResult& aError) {
  dom::GetInterface(aCx, this, aIID, aRetval, aError);
}

already_AddRefed<CacheStorage> nsGlobalWindowInner::GetCaches(
    ErrorResult& aRv) {
  if (!mCacheStorage) {
    bool forceTrustedOrigin =
        GetBrowsingContext() &&
        GetBrowsingContext()->Top()->GetServiceWorkersTestingEnabled();
    mCacheStorage = CacheStorage::CreateOnMainThread(
        cache::DEFAULT_NAMESPACE, this, GetEffectiveStoragePrincipal(),
        forceTrustedOrigin, aRv);
  }

  RefPtr<CacheStorage> ref = mCacheStorage;
  return ref.forget();
}

void nsGlobalWindowInner::FireOfflineStatusEventIfChanged() {
  if (!IsCurrentInnerWindow()) return;

  // Don't fire an event if the status hasn't changed
  if (mWasOffline == NS_IsOffline()) {
    return;
  }

  mWasOffline = !mWasOffline;

  nsAutoString name;
  if (mWasOffline) {
    name.AssignLiteral("offline");
  } else {
    name.AssignLiteral("online");
  }
  nsContentUtils::DispatchTrustedEvent(mDoc, this, name, CanBubble::eNo,
                                       Cancelable::eNo);
}

nsGlobalWindowInner::SlowScriptResponse
nsGlobalWindowInner::ShowSlowScriptDialog(JSContext* aCx,
                                          const nsString& aAddonId,
                                          const double aDuration) {
  nsresult rv;

  if (Preferences::GetBool("dom.always_stop_slow_scripts")) {
    return KillSlowScript;
  }

  // If it isn't safe to run script, then it isn't safe to bring up the prompt
  // (since that spins the event loop). In that (rare) case, we just kill the
  // script and report a warning.
  if (!nsContentUtils::IsSafeToRunScript()) {
    JS::WarnASCII(aCx, "A long running script was terminated");
    return KillSlowScript;
  }

  // If our document is not active, just kill the script: we've been unloaded
  if (!HasActiveDocument()) {
    return KillSlowScript;
  }

  // Check if we should offer the option to debug
  JS::AutoFilename filename;
  uint32_t lineno;
  // Computing the line number can be very expensive (see bug 1330231 for
  // example), and we don't use the line number anywhere except than in the
  // parent process, so we avoid computing it elsewhere.  This gives us most of
  // the wins we are interested in, since the source of the slowness here is
  // minified scripts which is more common in Web content that is loaded in the
  // content process.
  uint32_t* linenop = XRE_IsParentProcess() ? &lineno : nullptr;
  bool hasFrame = JS::DescribeScriptedCaller(&filename, aCx, linenop);

  // Record the slow script event if we haven't done so already for this inner
  // window (which represents a particular page to the user).
  if (!mHasHadSlowScript) {
    Telemetry::Accumulate(Telemetry::SLOW_SCRIPT_PAGE_COUNT, 1);
  }
  mHasHadSlowScript = true;

  // Override the cursor to something that we're sure the user can see.
  SetCursor("auto"_ns, IgnoreErrors());

  if (XRE_IsContentProcess() && ProcessHangMonitor::Get()) {
    ProcessHangMonitor::SlowScriptAction action;
    RefPtr<ProcessHangMonitor> monitor = ProcessHangMonitor::Get();
    nsIDocShell* docShell = GetDocShell();
    nsCOMPtr<nsIBrowserChild> child =
        docShell ? docShell->GetBrowserChild() : nullptr;
    action =
        monitor->NotifySlowScript(child, filename.get(), aAddonId, aDuration);
    if (action == ProcessHangMonitor::Terminate) {
      return KillSlowScript;
    }

    if (action == ProcessHangMonitor::StartDebugger) {
      // Spin a nested event loop so that the debugger in the parent can fetch
      // any information it needs. Once the debugger has started, return to the
      // script.
      RefPtr<nsGlobalWindowOuter> outer = GetOuterWindowInternal();
      outer->EnterModalState();
      SpinEventLoopUntil("nsGlobalWindowInner::ShowSlowScriptDialog"_ns, [&]() {
        return monitor->IsDebuggerStartupComplete();
      });
      outer->LeaveModalState();
      return ContinueSlowScript;
    }

    return ContinueSlowScriptAndKeepNotifying;
  }

  // Reached only on non-e10s - once per slow script dialog.
  // On e10s - we probe once at ProcessHangsMonitor.sys.mjs
  Telemetry::Accumulate(Telemetry::SLOW_SCRIPT_NOTICE_COUNT, 1);

  // Get the nsIPrompt interface from the docshell
  nsCOMPtr<nsIDocShell> ds = GetDocShell();
  NS_ENSURE_TRUE(ds, KillSlowScript);
  nsCOMPtr<nsIPrompt> prompt = do_GetInterface(ds);
  NS_ENSURE_TRUE(prompt, KillSlowScript);

  // Prioritize the SlowScriptDebug interface over JSD1.
  nsCOMPtr<nsISlowScriptDebugCallback> debugCallback;

  if (hasFrame) {
    const char* debugCID = "@mozilla.org/dom/slow-script-debug;1";
    nsCOMPtr<nsISlowScriptDebug> debugService = do_GetService(debugCID, &rv);
    if (NS_SUCCEEDED(rv)) {
      debugService->GetActivationHandler(getter_AddRefs(debugCallback));
    }
  }

  bool failed = false;
  auto getString = [&](const char* name,
                       nsContentUtils::PropertiesFile propFile =
                           nsContentUtils::eDOM_PROPERTIES) {
    nsAutoString result;
    nsresult rv = nsContentUtils::GetLocalizedString(propFile, name, result);

    // GetStringFromName can return NS_OK and still give nullptr string
    failed = failed || NS_FAILED(rv) || result.IsEmpty();
    return result;
  };

  bool isAddonScript = !aAddonId.IsEmpty();
  bool showDebugButton = debugCallback && !isAddonScript;

  // Get localizable strings

  nsAutoString title, checkboxMsg, debugButton, msg;
  if (isAddonScript) {
    title = getString("KillAddonScriptTitle");
    checkboxMsg = getString("KillAddonScriptGlobalMessage");

    auto appName =
        getString("brandShortName", nsContentUtils::eBRAND_PROPERTIES);

    nsCOMPtr<nsIAddonPolicyService> aps =
        do_GetService("@mozilla.org/addons/policy-service;1");
    nsString addonName;
    if (!aps || NS_FAILED(aps->GetExtensionName(aAddonId, addonName))) {
      addonName = aAddonId;
    }

    rv = nsContentUtils::FormatLocalizedString(
        msg, nsContentUtils::eDOM_PROPERTIES, "KillAddonScriptMessage",
        addonName, appName);

    failed = failed || NS_FAILED(rv);
  } else {
    title = getString("KillScriptTitle");
    checkboxMsg = getString("DontAskAgain");

    if (showDebugButton) {
      debugButton = getString("DebugScriptButton");
      msg = getString("KillScriptWithDebugMessage");
    } else {
      msg = getString("KillScriptMessage");
    }
  }

  auto stopButton = getString("StopScriptButton");
  auto waitButton = getString("WaitForScriptButton");

  if (failed) {
    NS_ERROR("Failed to get localized strings.");
    return ContinueSlowScript;
  }

  // Append file and line number information, if available
  if (filename.get()) {
    nsAutoString scriptLocation;
    // We want to drop the middle part of too-long locations.  We'll
    // define "too-long" as longer than 60 UTF-16 code units.  Just
    // have to be a bit careful about unpaired surrogates.
    NS_ConvertUTF8toUTF16 filenameUTF16(filename.get());
    if (filenameUTF16.Length() > 60) {
      // XXXbz Do we need to insert any bidi overrides here?
      size_t cutStart = 30;
      size_t cutLength = filenameUTF16.Length() - 60;
      MOZ_ASSERT(cutLength > 0);
      if (NS_IS_LOW_SURROGATE(filenameUTF16[cutStart])) {
        // Don't truncate before the low surrogate, in case it's preceded by a
        // high surrogate and forms a single Unicode character.  Instead, just
        // include the low surrogate.
        ++cutStart;
        --cutLength;
      }
      if (NS_IS_LOW_SURROGATE(filenameUTF16[cutStart + cutLength])) {
        // Likewise, don't drop a trailing low surrogate here.  We want to
        // increase cutLength, since it might be 0 already so we can't very well
        // decrease it.
        ++cutLength;
      }

      // Insert U+2026 HORIZONTAL ELLIPSIS
      filenameUTF16.ReplaceLiteral(cutStart, cutLength, u"\x2026");
    }
    rv = nsContentUtils::FormatLocalizedString(
        scriptLocation, nsContentUtils::eDOM_PROPERTIES, "KillScriptLocation",
        filenameUTF16);

    if (NS_SUCCEEDED(rv)) {
      msg.AppendLiteral("\n\n");
      msg.Append(scriptLocation);
      msg.Append(':');
      msg.AppendInt(lineno);
    }
  }

  uint32_t buttonFlags = nsIPrompt::BUTTON_POS_1_DEFAULT +
                         (nsIPrompt::BUTTON_TITLE_IS_STRING *
                          (nsIPrompt::BUTTON_POS_0 + nsIPrompt::BUTTON_POS_1));

  // Add a third button if necessary.
  if (showDebugButton)
    buttonFlags += nsIPrompt::BUTTON_TITLE_IS_STRING * nsIPrompt::BUTTON_POS_2;

  bool checkboxValue = false;
  int32_t buttonPressed = 0;  // In case the user exits dialog by clicking X.
  {
    // Null out the operation callback while we're re-entering JS here.
    AutoDisableJSInterruptCallback disabler(aCx);

    // Open the dialog.
    rv = prompt->ConfirmEx(
        title.get(), msg.get(), buttonFlags, waitButton.get(), stopButton.get(),
        debugButton.get(), checkboxMsg.get(), &checkboxValue, &buttonPressed);
  }

  if (buttonPressed == 0) {
    if (checkboxValue && !isAddonScript && NS_SUCCEEDED(rv))
      return AlwaysContinueSlowScript;
    return ContinueSlowScript;
  }

  if (buttonPressed == 2) {
    MOZ_RELEASE_ASSERT(debugCallback);

    rv = debugCallback->HandleSlowScriptDebug(this);
    return NS_SUCCEEDED(rv) ? ContinueSlowScript : KillSlowScript;
  }

  JS_ClearPendingException(aCx);

  return KillSlowScript;
}

nsresult nsGlobalWindowInner::Observe(nsISupports* aSubject, const char* aTopic,
                                      const char16_t* aData) {
  if (!nsCRT::strcmp(aTopic, NS_IOSERVICE_OFFLINE_STATUS_TOPIC)) {
    if (!IsFrozen()) {
      // Fires an offline status event if the offline status has changed
      FireOfflineStatusEventIfChanged();
    }
    return NS_OK;
  }

  if (!nsCRT::strcmp(aTopic, MEMORY_PRESSURE_OBSERVER_TOPIC)) {
    if (mPerformance) {
      mPerformance->MemoryPressure();
    }
    RemoveReportRecords();
    return NS_OK;
  }

  if (!nsCRT::strcmp(aTopic, PERMISSION_CHANGED_TOPIC)) {
    nsCOMPtr<nsIPermission> perm(do_QueryInterface(aSubject));
    if (!perm) {
      // A null permission indicates that the entire permission list
      // was cleared.
      MOZ_ASSERT(!nsCRT::strcmp(aData, u"cleared"));
      UpdatePermissions();
      return NS_OK;
    }

    nsAutoCString type;
    perm->GetType(type);
    if (type == "autoplay-media"_ns) {
      UpdateAutoplayPermission();
    } else if (type == "shortcuts"_ns) {
      UpdateShortcutsPermission();
    } else if (type == "popup"_ns) {
      UpdatePopupPermission();
    }

    if (!mDoc) {
      return NS_OK;
    }

    RefPtr<PermissionDelegateHandler> permDelegateHandler =
        mDoc->GetPermissionDelegateHandler();

    if (permDelegateHandler) {
      permDelegateHandler->UpdateDelegatedPermission(type);
    }

    return NS_OK;
  }

  if (!nsCRT::strcmp(aTopic, "screen-information-changed")) {
    if (mScreen) {
      if (RefPtr<ScreenOrientation> orientation =
              mScreen->GetOrientationIfExists()) {
        orientation->MaybeChanged();
      }
    }
    if (mHasOrientationChangeListeners) {
      int32_t oldAngle = mOrientationAngle;
      mOrientationAngle = Orientation(CallerType::System);
      if (mOrientationAngle != oldAngle && IsCurrentInnerWindow()) {
        nsCOMPtr<nsPIDOMWindowOuter> outer = GetOuterWindow();
        outer->DispatchCustomEvent(u"orientationchange"_ns);
      }
    }
    return NS_OK;
  }

  if (!nsCRT::strcmp(aTopic, NS_PREFBRANCH_PREFCHANGE_TOPIC_ID)) {
    MOZ_ASSERT(!NS_strcmp(aData, u"intl.accept_languages"));

    // The user preferred languages have changed, we need to fire an event on
    // Window object and invalidate the cache for navigator.languages. It is
    // done for every change which can be a waste of cycles but those should be
    // fairly rare.
    // We MUST invalidate navigator.languages before sending the event in the
    // very likely situation where an event handler will try to read its value.

    if (mNavigator) {
      Navigator_Binding::ClearCachedLanguageValue(mNavigator);
      Navigator_Binding::ClearCachedLanguagesValue(mNavigator);
    }

    // The event has to be dispatched only to the current inner window.
    if (!IsCurrentInnerWindow()) {
      return NS_OK;
    }

    RefPtr<Event> event = NS_NewDOMEvent(this, nullptr, nullptr);
    event->InitEvent(u"languagechange"_ns, false, false);
    event->SetTrusted(true);

    ErrorResult rv;
    DispatchEvent(*event, rv);
    return rv.StealNSResult();
  }

  NS_WARNING("unrecognized topic in nsGlobalWindowInner::Observe");
  return NS_ERROR_FAILURE;
}

void nsGlobalWindowInner::ObserveStorageNotification(
    StorageEvent* aEvent, const char16_t* aStorageType, bool aPrivateBrowsing) {
  MOZ_ASSERT(aEvent);

  // The private browsing check must be done here again because this window
  // could have changed its state before the notification check and now. This
  // happens in case this window did have a docShell at that time.
  if (aPrivateBrowsing != IsPrivateBrowsing()) {
    return;
  }

  // LocalStorage can only exist on an inner window, and we don't want to
  // generate events on frozen or otherwise-navigated-away from windows.
  // (Actually, this code used to try and buffer events for frozen windows,
  // but it never worked, so we've removed it.  See bug 1285898.)
  if (!IsCurrentInnerWindow() || IsFrozen()) {
    return;
  }

  nsIPrincipal* principal = GetPrincipal();
  if (!principal) {
    return;
  }

  bool fireMozStorageChanged = false;
  nsAutoString eventType;
  eventType.AssignLiteral("storage");

  if (!NS_strcmp(aStorageType, u"sessionStorage")) {
    RefPtr<Storage> changingStorage = aEvent->GetStorageArea();
    MOZ_ASSERT(changingStorage);

    bool check = false;

    if (const RefPtr<SessionStorageManager> storageManager =
            GetBrowsingContext()->GetSessionStorageManager()) {
      nsresult rv = storageManager->CheckStorage(GetEffectiveStoragePrincipal(),
                                                 changingStorage, &check);
      if (NS_FAILED(rv)) {
        return;
      }
    }

    if (!check) {
      // This storage event is not coming from our storage or is coming
      // from a different docshell, i.e. it is a clone, ignore this event.
      return;
    }

    MOZ_LOG(
        gDOMLeakPRLogInner, LogLevel::Debug,
        ("nsGlobalWindowInner %p with sessionStorage %p passing event from %p",
         this, mSessionStorage.get(), changingStorage.get()));

    fireMozStorageChanged = mSessionStorage == changingStorage;
    if (fireMozStorageChanged) {
      eventType.AssignLiteral("MozSessionStorageChanged");
    }
  }

  else {
    MOZ_ASSERT(!NS_strcmp(aStorageType, u"localStorage"));

    nsIPrincipal* storagePrincipal = GetEffectiveStoragePrincipal();
    if (!storagePrincipal) {
      return;
    }

    MOZ_DIAGNOSTIC_ASSERT(StorageUtils::PrincipalsEqual(aEvent->GetPrincipal(),
                                                        storagePrincipal));

    fireMozStorageChanged =
        mLocalStorage && mLocalStorage == aEvent->GetStorageArea();

    if (fireMozStorageChanged) {
      eventType.AssignLiteral("MozLocalStorageChanged");
    }
  }

  // Clone the storage event included in the observer notification. We want
  // to dispatch clones rather than the original event.
  IgnoredErrorResult error;
  RefPtr<StorageEvent> clonedEvent =
      CloneStorageEvent(eventType, aEvent, error);
  if (error.Failed() || !clonedEvent) {
    return;
  }

  clonedEvent->SetTrusted(true);

  if (fireMozStorageChanged) {
    WidgetEvent* internalEvent = clonedEvent->WidgetEventPtr();
    internalEvent->mFlags.mOnlyChromeDispatch = true;
  }

  DispatchEvent(*clonedEvent);
}

already_AddRefed<StorageEvent> nsGlobalWindowInner::CloneStorageEvent(
    const nsAString& aType, const RefPtr<StorageEvent>& aEvent,
    ErrorResult& aRv) {
  StorageEventInit dict;

  dict.mBubbles = aEvent->Bubbles();
  dict.mCancelable = aEvent->Cancelable();
  aEvent->GetKey(dict.mKey);
  aEvent->GetOldValue(dict.mOldValue);
  aEvent->GetNewValue(dict.mNewValue);
  aEvent->GetUrl(dict.mUrl);

  RefPtr<Storage> storageArea = aEvent->GetStorageArea();

  RefPtr<Storage> storage;

  // If null, this is a localStorage event received by IPC.
  if (!storageArea) {
    storage = GetLocalStorage(aRv);
    if (!NextGenLocalStorageEnabled()) {
      if (aRv.Failed() || !storage) {
        return nullptr;
      }

      if (storage->Type() == Storage::eLocalStorage) {
        RefPtr<LocalStorage> localStorage =
            static_cast<LocalStorage*>(storage.get());

        // We must apply the current change to the 'local' localStorage.
        localStorage->ApplyEvent(aEvent);
      }
    }
  } else if (storageArea->Type() == Storage::eSessionStorage) {
    storage = GetSessionStorage(aRv);
  } else {
    MOZ_ASSERT(storageArea->Type() == Storage::eLocalStorage);
    storage = GetLocalStorage(aRv);
  }

  if (aRv.Failed() || !storage) {
    return nullptr;
  }

  if (storage->Type() == Storage::ePartitionedLocalStorage) {
    // This error message is not exposed.
    aRv.Throw(NS_ERROR_DOM_SECURITY_ERR);
    return nullptr;
  }

  MOZ_ASSERT(storage);
  MOZ_ASSERT_IF(storageArea, storage->IsForkOf(storageArea));

  dict.mStorageArea = storage;

  RefPtr<StorageEvent> event = StorageEvent::Constructor(this, aType, dict);
  return event.forget();
}

void nsGlobalWindowInner::Suspend(bool aIncludeSubWindows) {
  MOZ_ASSERT(NS_IsMainThread());

  // We can only safely suspend windows that are the current inner window.  If
  // its not the current inner, then we are in one of two different cases.
  // Either we are in the bfcache or we are doomed window that is going away.
  // When a window becomes inactive we purposely avoid placing already suspended
  // windows into the bfcache.  It only expects windows suspended due to the
  // Freeze() method which occurs while the window is still the current inner.
  // So we must not call Suspend() on bfcache windows at this point or this
  // invariant will be broken.  If the window is doomed there is no point in
  // suspending it since it will soon be gone.
  if (!IsCurrentInnerWindow()) {
    return;
  }

  // All in-process descendants are also suspended.  This ensure mSuspendDepth
  // is set properly and the timers are properly canceled for each in-process
  // descendant.
  if (aIncludeSubWindows) {
    CallOnInProcessDescendants(&nsGlobalWindowInner::Suspend, false);
  }

  mSuspendDepth += 1;
  if (mSuspendDepth != 1) {
    return;
  }

  if (mWindowGlobalChild) {
    mWindowGlobalChild->BlockBFCacheFor(BFCacheStatus::SUSPENDED);
  }

  nsCOMPtr<nsIDeviceSensors> ac = do_GetService(NS_DEVICE_SENSORS_CONTRACTID);
  if (ac) {
    for (uint32_t i = 0; i < mEnabledSensors.Length(); i++)
      ac->RemoveWindowListener(mEnabledSensors[i], this);
  }
  DisableGamepadUpdates();
  DisableVRUpdates();

  SuspendWorkersForWindow(*this);

  for (RefPtr<mozilla::dom::SharedWorker> pinnedWorker :
       mSharedWorkers.ForwardRange()) {
    pinnedWorker->Suspend();
  }

  SuspendIdleRequests();

  mTimeoutManager->Suspend();

  // Suspend all of the AudioContexts for this window
  for (uint32_t i = 0; i < mAudioContexts.Length(); ++i) {
    mAudioContexts[i]->SuspendFromChrome();
  }
}

void nsGlobalWindowInner::Resume(bool aIncludeSubWindows) {
  MOZ_ASSERT(NS_IsMainThread());

  // We can only safely resume a window if its the current inner window.  If
  // its not the current inner, then we are in one of two different cases.
  // Either we are in the bfcache or we are doomed window that is going away.
  // If a window is suspended when it becomes inactive we purposely do not
  // put it in the bfcache, so Resume should never be needed in that case.
  // If the window is doomed then there is no point in resuming it.
  if (!IsCurrentInnerWindow()) {
    return;
  }

  // Resume all in-process descendants.  This restores timers recursively
  // canceled in Suspend() and ensures all in-process descendants have the
  // correct mSuspendDepth.
  if (aIncludeSubWindows) {
    CallOnInProcessDescendants(&nsGlobalWindowInner::Resume, false);
  }

  if (mSuspendDepth == 0) {
    // Ignore if the window is not suspended.
    return;
  }

  mSuspendDepth -= 1;

  if (mSuspendDepth != 0) {
    return;
  }

  // We should not be able to resume a frozen window.  It must be Thaw()'d
  // first.
  MOZ_ASSERT(mFreezeDepth == 0);

  nsCOMPtr<nsIDeviceSensors> ac = do_GetService(NS_DEVICE_SENSORS_CONTRACTID);
  if (ac) {
    for (uint32_t i = 0; i < mEnabledSensors.Length(); i++)
      ac->AddWindowListener(mEnabledSensors[i], this);
  }
  EnableGamepadUpdates();
  EnableVRUpdates();

  // Resume all of the AudioContexts for this window
  for (uint32_t i = 0; i < mAudioContexts.Length(); ++i) {
    mAudioContexts[i]->ResumeFromChrome();
  }

  if (RefPtr<MediaDevices> devices = GetExtantMediaDevices()) {
    devices->WindowResumed();
  }

  mTimeoutManager->Resume();

  ResumeIdleRequests();

  // Resume all of the workers for this window.  We must do this
  // after timeouts since workers may have queued events that can trigger
  // a setTimeout().
  ResumeWorkersForWindow(*this);

  for (RefPtr<mozilla::dom::SharedWorker> pinnedWorker :
       mSharedWorkers.ForwardRange()) {
    pinnedWorker->Resume();
  }

  if (mWindowGlobalChild) {
    mWindowGlobalChild->UnblockBFCacheFor(BFCacheStatus::SUSPENDED);
  }
}

bool nsGlobalWindowInner::IsSuspended() const {
  MOZ_ASSERT(NS_IsMainThread());
  return mSuspendDepth != 0;
}

void nsGlobalWindowInner::Freeze(bool aIncludeSubWindows) {
  MOZ_ASSERT(NS_IsMainThread());
  Suspend(aIncludeSubWindows);
  FreezeInternal(aIncludeSubWindows);
}

void nsGlobalWindowInner::FreezeInternal(bool aIncludeSubWindows) {
  MOZ_ASSERT(NS_IsMainThread());
  MOZ_DIAGNOSTIC_ASSERT(IsCurrentInnerWindow());
  MOZ_DIAGNOSTIC_ASSERT(IsSuspended());

  HintIsLoading(false);

  if (aIncludeSubWindows) {
    CallOnInProcessChildren(&nsGlobalWindowInner::FreezeInternal,
                            aIncludeSubWindows);
  }

  mFreezeDepth += 1;
  MOZ_ASSERT(mSuspendDepth >= mFreezeDepth);
  if (mFreezeDepth != 1) {
    return;
  }

  FreezeWorkersForWindow(*this);

  for (RefPtr<mozilla::dom::SharedWorker> pinnedWorker :
       mSharedWorkers.ForwardRange()) {
    pinnedWorker->Freeze();
  }

  mTimeoutManager->Freeze();
  if (mClientSource) {
    mClientSource->Freeze();
  }

  NotifyGlobalFrozen();
}

void nsGlobalWindowInner::Thaw(bool aIncludeSubWindows) {
  MOZ_ASSERT(NS_IsMainThread());
  ThawInternal(aIncludeSubWindows);
  Resume(aIncludeSubWindows);
}

void nsGlobalWindowInner::ThawInternal(bool aIncludeSubWindows) {
  MOZ_ASSERT(NS_IsMainThread());
  MOZ_DIAGNOSTIC_ASSERT(IsCurrentInnerWindow());
  MOZ_DIAGNOSTIC_ASSERT(IsSuspended());

  if (aIncludeSubWindows) {
    CallOnInProcessChildren(&nsGlobalWindowInner::ThawInternal,
                            aIncludeSubWindows);
  }

  MOZ_ASSERT(mFreezeDepth != 0);
  mFreezeDepth -= 1;
  MOZ_ASSERT(mSuspendDepth >= mFreezeDepth);
  if (mFreezeDepth != 0) {
    return;
  }

  if (mClientSource) {
    mClientSource->Thaw();
  }
  mTimeoutManager->Thaw();

  ThawWorkersForWindow(*this);

  for (RefPtr<mozilla::dom::SharedWorker> pinnedWorker :
       mSharedWorkers.ForwardRange()) {
    pinnedWorker->Thaw();
  }

  NotifyGlobalThawed();
}

bool nsGlobalWindowInner::IsFrozen() const {
  MOZ_ASSERT(NS_IsMainThread());
  bool frozen = mFreezeDepth != 0;
  MOZ_ASSERT_IF(frozen, IsSuspended());
  return frozen;
}

void nsGlobalWindowInner::SyncStateFromParentWindow() {
  // This method should only be called on an inner window that has been
  // assigned to an outer window already.
  MOZ_ASSERT(IsCurrentInnerWindow());
  nsPIDOMWindowOuter* outer = GetOuterWindow();
  MOZ_ASSERT(outer);

  // Attempt to find our parent windows.
  nsCOMPtr<Element> frame = outer->GetFrameElementInternal();
  nsPIDOMWindowOuter* parentOuter =
      frame ? frame->OwnerDoc()->GetWindow() : nullptr;
  nsGlobalWindowInner* parentInner =
      parentOuter
          ? nsGlobalWindowInner::Cast(parentOuter->GetCurrentInnerWindow())
          : nullptr;

  // If our outer is in a modal state, but our parent is not in a modal
  // state, then we must apply the suspend directly.  If our parent is
  // in a modal state then we should get the suspend automatically
  // via the parentSuspendDepth application below.
  if ((!parentInner || !parentInner->IsInModalState()) && IsInModalState()) {
    Suspend();
  }

  uint32_t parentFreezeDepth = parentInner ? parentInner->mFreezeDepth : 0;
  uint32_t parentSuspendDepth = parentInner ? parentInner->mSuspendDepth : 0;

  // Since every Freeze() calls Suspend(), the suspend count must
  // be equal or greater to the freeze count.
  MOZ_ASSERT(parentFreezeDepth <= parentSuspendDepth);

  // First apply the Freeze() calls.
  for (uint32_t i = 0; i < parentFreezeDepth; ++i) {
    Freeze();
  }

  // Now apply only the number of Suspend() calls to reach the target
  // suspend count after applying the Freeze() calls.
  for (uint32_t i = 0; i < (parentSuspendDepth - parentFreezeDepth); ++i) {
    Suspend();
  }
}

void nsGlobalWindowInner::UpdateBackgroundState() {
  if (RefPtr<MediaDevices> devices = GetExtantMediaDevices()) {
    devices->BackgroundStateChanged();
  }
  mTimeoutManager->UpdateBackgroundState();

  UpdateWorkersBackgroundState(*this, IsBackgroundInternal());
}

template <typename Method, typename... Args>
CallState nsGlobalWindowInner::CallOnInProcessDescendantsInternal(
    BrowsingContext* aBrowsingContext, bool aChildOnly, Method aMethod,
    Args&&... aArgs) {
  MOZ_ASSERT(NS_IsMainThread());
  MOZ_ASSERT(aBrowsingContext);

  CallState state = CallState::Continue;
  for (const RefPtr<BrowsingContext>& bc : aBrowsingContext->Children()) {
    if (nsCOMPtr<nsPIDOMWindowOuter> pWin = bc->GetDOMWindow()) {
      auto* win = nsGlobalWindowOuter::Cast(pWin);
      if (nsGlobalWindowInner* inner =
              nsGlobalWindowInner::Cast(win->GetCurrentInnerWindow())) {
        // Call the descendant method using our helper CallDescendant() template
        // method. This allows us to handle both void returning methods and
        // methods that return CallState explicitly.  For void returning methods
        // we assume CallState::Continue.
        using returnType = decltype((inner->*aMethod)(aArgs...));
        state = CallDescendant<returnType>(inner, aMethod, aArgs...);

        if (state == CallState::Stop) {
          return state;
        }
      }
    }

    if (!aChildOnly) {
      state = CallOnInProcessDescendantsInternal(bc.get(), aChildOnly, aMethod,
                                                 aArgs...);
      if (state == CallState::Stop) {
        return state;
      }
    }
  }

  return state;
}

nsIURI* nsGlobalWindowInner::GetBaseURI() const { return GetDocBaseURI(); }

Maybe<ClientInfo> nsGlobalWindowInner::GetClientInfo() const {
  MOZ_ASSERT(NS_IsMainThread());
  if (mDoc && mDoc->IsStaticDocument()) {
    if (Maybe<ClientInfo> info = mDoc->GetOriginalDocument()->GetClientInfo()) {
      return info;
    }
  }

  Maybe<ClientInfo> clientInfo;
  if (mClientSource) {
    clientInfo.emplace(mClientSource->Info());
  }
  return clientInfo;
}

Maybe<ClientState> nsGlobalWindowInner::GetClientState() const {
  MOZ_ASSERT(NS_IsMainThread());
  if (mDoc && mDoc->IsStaticDocument()) {
    if (Maybe<ClientState> state =
            mDoc->GetOriginalDocument()->GetClientState()) {
      return state;
    }
  }

  Maybe<ClientState> clientState;
  if (mClientSource) {
    Result<ClientState, ErrorResult> res = mClientSource->SnapshotState();
    if (res.isOk()) {
      clientState.emplace(res.unwrap());
    } else {
      res.unwrapErr().SuppressException();
    }
  }
  return clientState;
}

Maybe<ServiceWorkerDescriptor> nsGlobalWindowInner::GetController() const {
  MOZ_ASSERT(NS_IsMainThread());
  if (mDoc && mDoc->IsStaticDocument()) {
    if (Maybe<ServiceWorkerDescriptor> controller =
            mDoc->GetOriginalDocument()->GetController()) {
      return controller;
    }
  }

  Maybe<ServiceWorkerDescriptor> controller;
  if (mClientSource) {
    controller = mClientSource->GetController();
  }
  return controller;
}

void nsGlobalWindowInner::SetCsp(nsIContentSecurityPolicy* aCsp) {
  if (!mClientSource) {
    return;
  }
  mClientSource->SetCsp(aCsp);
  // Also cache the CSP within the document
  mDoc->SetCsp(aCsp);

  if (mWindowGlobalChild) {
    mWindowGlobalChild->SendSetClientInfo(mClientSource->Info().ToIPC());
  }
}

void nsGlobalWindowInner::SetPreloadCsp(nsIContentSecurityPolicy* aPreloadCsp) {
  if (!mClientSource) {
    return;
  }
  mClientSource->SetPreloadCsp(aPreloadCsp);
  // Also cache the preload CSP within the document
  mDoc->SetPreloadCsp(aPreloadCsp);

  if (mWindowGlobalChild) {
    mWindowGlobalChild->SendSetClientInfo(mClientSource->Info().ToIPC());
  }
}

nsIContentSecurityPolicy* nsGlobalWindowInner::GetCsp() {
  if (mDoc) {
    return mDoc->GetCsp();
  }

  // If the window is partially torn down and has its document nulled out,
  // we query the CSP we snapshot in FreeInnerObjects.
  if (mDocumentCsp) {
    return mDocumentCsp;
  }
  return nullptr;
}

already_AddRefed<ServiceWorkerContainer>
nsGlobalWindowInner::GetServiceWorkerContainer() {
  return Navigator()->ServiceWorker();
}

RefPtr<ServiceWorker> nsGlobalWindowInner::GetOrCreateServiceWorker(
    const ServiceWorkerDescriptor& aDescriptor) {
  MOZ_ASSERT(NS_IsMainThread());
  RefPtr<ServiceWorker> ref;
  ForEachGlobalTeardownObserver(
      [&](GlobalTeardownObserver* aObserver, bool* aDoneOut) {
        RefPtr<ServiceWorker> sw = do_QueryObject(aObserver);
        if (!sw || !sw->Descriptor().Matches(aDescriptor)) {
          return;
        }

        ref = std::move(sw);
        *aDoneOut = true;
      });

  if (!ref) {
    ref = ServiceWorker::Create(this, aDescriptor);
  }

  return ref;
}

RefPtr<mozilla::dom::ServiceWorkerRegistration>
nsGlobalWindowInner::GetServiceWorkerRegistration(
    const mozilla::dom::ServiceWorkerRegistrationDescriptor& aDescriptor)
    const {
  MOZ_ASSERT(NS_IsMainThread());
  RefPtr<ServiceWorkerRegistration> ref;
  ForEachGlobalTeardownObserver(
      [&](GlobalTeardownObserver* aObserver, bool* aDoneOut) {
        RefPtr<ServiceWorkerRegistration> swr = do_QueryObject(aObserver);
        if (!swr || !swr->MatchesDescriptor(aDescriptor)) {
          return;
        }

        ref = std::move(swr);
        *aDoneOut = true;
      });
  return ref;
}

RefPtr<ServiceWorkerRegistration>
nsGlobalWindowInner::GetOrCreateServiceWorkerRegistration(
    const ServiceWorkerRegistrationDescriptor& aDescriptor) {
  MOZ_ASSERT(NS_IsMainThread());
  RefPtr<ServiceWorkerRegistration> ref =
      GetServiceWorkerRegistration(aDescriptor);
  if (!ref) {
    ref = ServiceWorkerRegistration::CreateForMainThread(this, aDescriptor);
  }
  return ref;
}

StorageAccess nsGlobalWindowInner::GetStorageAccess() {
  return StorageAllowedForWindow(this);
}

nsICookieJarSettings* nsGlobalWindowInner::GetCookieJarSettings() {
  MOZ_ASSERT(NS_IsMainThread());
  if (mDoc) {
    return mDoc->CookieJarSettings();
  }
  return nullptr;
}

nsresult nsGlobalWindowInner::FireDelayedDOMEvents(bool aIncludeSubWindows) {
  // Fires an offline status event if the offline status has changed
  FireOfflineStatusEventIfChanged();

  if (mCookieStore) {
    mCookieStore->FireDelayedDOMEvents();
  }

  if (!aIncludeSubWindows) {
    return NS_OK;
  }

  nsCOMPtr<nsIDocShell> docShell = GetDocShell();
  if (docShell) {
    int32_t childCount = 0;
    docShell->GetInProcessChildCount(&childCount);

    // Take a copy of the current children so that modifications to
    // the child list don't affect to the iteration.
    AutoTArray<nsCOMPtr<nsIDocShellTreeItem>, 8> children;
    for (int32_t i = 0; i < childCount; ++i) {
      nsCOMPtr<nsIDocShellTreeItem> childShell;
      docShell->GetInProcessChildAt(i, getter_AddRefs(childShell));
      if (childShell) {
        children.AppendElement(childShell);
      }
    }

    for (nsCOMPtr<nsIDocShellTreeItem> childShell : children) {
      if (nsCOMPtr<nsPIDOMWindowOuter> pWin = childShell->GetWindow()) {
        auto* win = nsGlobalWindowOuter::Cast(pWin);
        win->FireDelayedDOMEvents(true);
      }
    }
  }

  return NS_OK;
}

//*****************************************************************************
// nsGlobalWindowInner: Window Control Functions
//*****************************************************************************

nsPIDOMWindowOuter* nsGlobalWindowInner::GetInProcessParentInternal() {
  nsGlobalWindowOuter* outer = GetOuterWindowInternal();
  if (!outer) {
    // No outer window available!
    return nullptr;
  }
  return outer->GetInProcessParentInternal();
}

nsIPrincipal* nsGlobalWindowInner::GetTopLevelAntiTrackingPrincipal() {
  nsPIDOMWindowOuter* outerWindow = GetOuterWindowInternal();
  if (!outerWindow) {
    return nullptr;
  }

  nsPIDOMWindowOuter* topLevelOuterWindow =
      GetBrowsingContext()->Top()->GetDOMWindow();
  if (!topLevelOuterWindow) {
    return nullptr;
  }

  bool stopAtOurLevel =
      mDoc && mDoc->CookieJarSettings()->GetCookieBehavior() ==
                  nsICookieService::BEHAVIOR_REJECT_TRACKER;

  if (stopAtOurLevel && topLevelOuterWindow == outerWindow) {
    return nullptr;
  }

  nsPIDOMWindowInner* topLevelInnerWindow =
      topLevelOuterWindow->GetCurrentInnerWindow();
  if (NS_WARN_IF(!topLevelInnerWindow)) {
    return nullptr;
  }

  nsIPrincipal* topLevelPrincipal =
      nsGlobalWindowInner::Cast(topLevelInnerWindow)->GetPrincipal();
  if (NS_WARN_IF(!topLevelPrincipal)) {
    return nullptr;
  }

  return topLevelPrincipal;
}

nsIPrincipal* nsGlobalWindowInner::GetClientPrincipal() {
  return mClientSource ? mClientSource->GetPrincipal() : nullptr;
}

bool nsGlobalWindowInner::IsInFullScreenTransition() {
  if (!mIsChrome) {
    return false;
  }

  nsGlobalWindowOuter* outerWindow = GetOuterWindowInternal();
  if (!outerWindow) {
    return false;
  }

  return outerWindow->mIsInFullScreenTransition;
}

//*****************************************************************************
// nsGlobalWindowInner: Timeout Functions
//*****************************************************************************

class WindowScriptTimeoutHandler final : public ScriptTimeoutHandler {
 public:
  NS_DECL_ISUPPORTS_INHERITED
  NS_DECL_CYCLE_COLLECTION_CLASS_INHERITED(WindowScriptTimeoutHandler,
                                           ScriptTimeoutHandler)

  WindowScriptTimeoutHandler(JSContext* aCx, nsIGlobalObject* aGlobal,
                             const nsAString& aExpression)
      : ScriptTimeoutHandler(aCx, aGlobal, aExpression),
        mInitiatingScript(ScriptLoader::GetActiveScript(aCx)) {}

  MOZ_CAN_RUN_SCRIPT virtual bool Call(const char* aExecutionReason) override;

 private:
  virtual ~WindowScriptTimeoutHandler() = default;

  // Initiating script for use when evaluating mExpr on the main thread.
  RefPtr<JS::loader::LoadedScript> mInitiatingScript;
};

NS_IMPL_CYCLE_COLLECTION_INHERITED(WindowScriptTimeoutHandler,
                                   ScriptTimeoutHandler, mInitiatingScript)

NS_INTERFACE_MAP_BEGIN_CYCLE_COLLECTION(WindowScriptTimeoutHandler)
NS_INTERFACE_MAP_END_INHERITING(ScriptTimeoutHandler)

NS_IMPL_ADDREF_INHERITED(WindowScriptTimeoutHandler, ScriptTimeoutHandler)
NS_IMPL_RELEASE_INHERITED(WindowScriptTimeoutHandler, ScriptTimeoutHandler)

bool WindowScriptTimeoutHandler::Call(const char* aExecutionReason) {
  // New script entry point required, due to the "Create a script" sub-step
  // of
  // http://www.whatwg.org/specs/web-apps/current-work/#timer-initialisation-steps
  nsAutoMicroTask mt;
  AutoEntryScript aes(mGlobal, aExecutionReason, true);
  JS::CompileOptions options(aes.cx());
  options.setFileAndLine(mCaller.FileName().get(), mCaller.mLine);
  options.setNoScriptRval(true);
  options.setIntroductionType("domTimer");
  JS::Rooted<JSObject*> global(aes.cx(), mGlobal->GetGlobalJSObject());
  {
    if (MOZ_UNLIKELY(!xpc::Scriptability::Get(global).Allowed())) {
      return true;
    }

    IgnoredErrorResult erv;
    mozilla::AutoProfilerLabel autoProfilerLabel("JSExecutionContext",
                                                 /* dynamicStr */ nullptr,
                                                 JS::ProfilingCategoryPair::JS);
    JSAutoRealm autoRealm(aes.cx(), global);
    RefPtr<JS::Stencil> stencil;
    JS::Rooted<JSScript*> script(aes.cx());
    Compile(aes.cx(), options, mExpr, stencil, erv);
    if (stencil) {
      JS::InstantiateOptions instantiateOptions(options);
      MOZ_ASSERT(!instantiateOptions.deferDebugMetadata);
      script.set(JS::InstantiateGlobalStencil(aes.cx(), instantiateOptions,
                                              stencil, /* storage */ nullptr));
      if (!script) {
        erv.NoteJSContextException(aes.cx());
      }
    }

    if (script) {
      MOZ_ASSERT(!erv.Failed());
      if (mInitiatingScript) {
        mInitiatingScript->AssociateWithScript(script);
      }

      if (!JS_ExecuteScript(aes.cx(), script)) {
        erv.NoteJSContextException(aes.cx());
      }
    }

    if (erv.IsUncatchableException()) {
      return false;
    }
  }

  return true;
};

nsGlobalWindowInner* nsGlobalWindowInner::InnerForSetTimeoutOrInterval(
    ErrorResult& aError) {
  nsGlobalWindowOuter* outer = GetOuterWindowInternal();
  nsPIDOMWindowInner* currentInner =
      outer ? outer->GetCurrentInnerWindow() : this;

  // If forwardTo is not the window with an active document then we want the
  // call to setTimeout/Interval to be a noop, so return null but don't set an
  // error.
  return HasActiveDocument() ? nsGlobalWindowInner::Cast(currentInner)
                             : nullptr;
}

int32_t nsGlobalWindowInner::SetTimeout(
    JSContext* aCx, const FunctionOrTrustedScriptOrString& aHandler,
    int32_t aTimeout, const Sequence<JS::Value>& aArguments,
    ErrorResult& aError) {
  return SetTimeoutOrInterval(aCx, aHandler, aTimeout, aArguments, false,
                              aError);
}

int32_t nsGlobalWindowInner::SetInterval(
    JSContext* aCx, const FunctionOrTrustedScriptOrString& aHandler,
    const int32_t aTimeout, const Sequence<JS::Value>& aArguments,
    ErrorResult& aError) {
  return SetTimeoutOrInterval(aCx, aHandler, aTimeout, aArguments, true,
                              aError);
}

int32_t nsGlobalWindowInner::SetTimeoutOrInterval(
    JSContext* aCx, const FunctionOrTrustedScriptOrString& aHandler,
    int32_t aTimeout, const Sequence<JS::Value>& aArguments, bool aIsInterval,
    ErrorResult& aError) {
  nsGlobalWindowInner* inner = InnerForSetTimeoutOrInterval(aError);
  if (!inner) {
    return -1;
  }

  if (inner != this) {
    RefPtr<nsGlobalWindowInner> innerRef(inner);
    return innerRef->SetTimeoutOrInterval(aCx, aHandler, aTimeout, aArguments,
                                          aIsInterval, aError);
  }

  DebuggerNotificationDispatch(
      this, aIsInterval ? DebuggerNotificationType::SetInterval
                        : DebuggerNotificationType::SetTimeout);

  if (!GetContextInternal() || !HasJSGlobal()) {
    // This window was already closed, or never properly initialized,
    // don't let a timer be scheduled on such a window.
    aError.Throw(NS_ERROR_NOT_INITIALIZED);
    return 0;
  }

  if (aHandler.IsFunction()) {
    nsTArray<JS::Heap<JS::Value>> args;
    if (!args.AppendElements(aArguments, fallible)) {
      aError.Throw(NS_ERROR_OUT_OF_MEMORY);
      return 0;
    }

    RefPtr<TimeoutHandler> handler = new CallbackTimeoutHandler(
        aCx, this, &aHandler.GetAsFunction(), std::move(args));

    int32_t result;
    aError = mTimeoutManager->SetTimeout(handler, aTimeout, aIsInterval,
                                         Timeout::Reason::eTimeoutOrInterval,
                                         &result);
    return result;
  }

<<<<<<< HEAD
  DebuggerNotificationDispatch(
      this, aIsInterval ? DebuggerNotificationType::SetInterval
                        : DebuggerNotificationType::SetTimeout);

  // Foxhound: setInterval and setTimeout taint sinks.
  ReportTaintSink(aCx, aHandler, aIsInterval ? "setInterval" : "setTimeout");

  if (!GetContextInternal() || !HasJSGlobal()) {
    // This window was already closed, or never properly initialized,
    // don't let a timer be scheduled on such a window.
    aError.Throw(NS_ERROR_NOT_INITIALIZED);
=======
  constexpr nsLiteralString sinkSetTimeout = u"Window setTimeout"_ns;
  constexpr nsLiteralString sinkSetInterval = u"Window setInterval"_ns;
  Maybe<nsAutoString> compliantStringHolder;
  nsCOMPtr<nsIGlobalObject> pinnedGlobal = this;
  const nsAString* compliantString =
      TrustedTypeUtils::GetTrustedTypesCompliantString(
          aHandler, aIsInterval ? sinkSetInterval : sinkSetTimeout,
          kTrustedTypesOnlySinkGroup, *pinnedGlobal, compliantStringHolder,
          aError);
  if (aError.Failed()) {
>>>>>>> 9cbfae27
    return 0;
  }

  bool allowEval = false;
  aError =
      CSPEvalChecker::CheckForWindow(aCx, this, *compliantString, &allowEval);
  if (NS_WARN_IF(aError.Failed()) || !allowEval) {
    return 0;
  }
  RefPtr<TimeoutHandler> handler =
      new WindowScriptTimeoutHandler(aCx, this, *compliantString);
  int32_t result;
  aError =
      mTimeoutManager->SetTimeout(handler, aTimeout, aIsInterval,
                                  Timeout::Reason::eTimeoutOrInterval, &result);
  return result;
}

static const char* GetTimeoutReasonString(Timeout* aTimeout) {
  switch (aTimeout->mReason) {
    case Timeout::Reason::eTimeoutOrInterval:
      if (aTimeout->mIsInterval) {
        return "setInterval handler";
      }
      return "setTimeout handler";
    case Timeout::Reason::eIdleCallbackTimeout:
      return "setIdleCallback handler (timed out)";
    case Timeout::Reason::eAbortSignalTimeout:
      return "AbortSignal timeout";
    case Timeout::Reason::eDelayedWebTaskTimeout:
      return "delayedWebTaskCallback handler (timed out)";
    default:
      MOZ_CRASH("Unexpected enum value");
      return "";
  }
  MOZ_CRASH("Unexpected enum value");
  return "";
}

bool nsGlobalWindowInner::RunTimeoutHandler(Timeout* aTimeout) {
  // Hold on to the timeout in case mExpr or mFunObj releases its
  // doc.
  // XXXbz Our caller guarantees it'll hold on to the timeout (because
  // we're MOZ_CAN_RUN_SCRIPT), so we can probably stop doing that...
  RefPtr<Timeout> timeout = aTimeout;
  Timeout* last_running_timeout = mTimeoutManager->BeginRunningTimeout(timeout);
  timeout->mRunning = true;

  // Push this timeout's popup control state, which should only be
  // enabled the first time a timeout fires that was created while
  // popups were enabled and with a delay less than
  // "dom.disable_open_click_delay".
  AutoPopupStatePusher popupStatePusher(timeout->mPopupState);

  // Clear the timeout's popup state, if any, to prevent interval
  // timeouts from repeatedly opening poups.
  timeout->mPopupState = PopupBlocker::openAbused;

  uint32_t nestingLevel = mTimeoutManager->GetNestingLevel();
  mTimeoutManager->SetNestingLevel(timeout->mNestingLevel);

  const char* reason = GetTimeoutReasonString(timeout);

  nsCString str;
  if (profiler_thread_is_being_profiled_for_markers()) {
    TimeDuration originalInterval = timeout->When() - timeout->SubmitTime();
    str.Append(reason);
    str.Append(" with interval ");
    str.AppendInt(int(originalInterval.ToMilliseconds()));
    str.Append("ms: ");
    nsCString handlerDescription;
    timeout->mScriptHandler->GetDescription(handlerDescription);
    str.Append(handlerDescription);
  }
  AUTO_PROFILER_MARKER_TEXT("setTimeout callback", DOM,
                            MarkerOptions(MarkerStack::TakeBacktrace(
                                              timeout->TakeProfilerBacktrace()),
                                          MarkerInnerWindowId(mWindowID)),
                            str);

  bool abortIntervalHandler;
  {
    RefPtr<TimeoutHandler> handler(timeout->mScriptHandler);

    CallbackDebuggerNotificationGuard guard(
        this, timeout->mIsInterval
                  ? DebuggerNotificationType::SetIntervalCallback
                  : DebuggerNotificationType::SetTimeoutCallback);
    abortIntervalHandler = !handler->Call(reason);
  }

  // If we received an uncatchable exception, do not schedule the timeout again.
  // This allows the slow script dialog to break easy DoS attacks like
  // setInterval(function() { while(1); }, 100);
  if (abortIntervalHandler) {
    // If it wasn't an interval timer to begin with, this does nothing.  If it
    // was, we'll treat it as a timeout that we just ran and discard it when
    // we return.
    timeout->mIsInterval = false;
  }

  // We ignore any failures from calling EvaluateString() on the context or
  // Call() on a Function here since we're in a loop
  // where we're likely to be running timeouts whose OS timers
  // didn't fire in time and we don't want to not fire those timers
  // now just because execution of one timer failed. We can't
  // propagate the error to anyone who cares about it from this
  // point anyway, and the script context should have already reported
  // the script error in the usual way - so we just drop it.

  mTimeoutManager->SetNestingLevel(nestingLevel);

  mTimeoutManager->EndRunningTimeout(last_running_timeout);
  timeout->mRunning = false;

  return timeout->mCleared;
}

//*****************************************************************************
// nsGlobalWindowInner: Helper Functions
//*****************************************************************************

already_AddRefed<nsIDocShellTreeOwner> nsGlobalWindowInner::GetTreeOwner() {
  FORWARD_TO_OUTER(GetTreeOwner, (), nullptr);
}

already_AddRefed<nsIWebBrowserChrome>
nsGlobalWindowInner::GetWebBrowserChrome() {
  nsCOMPtr<nsIDocShellTreeOwner> treeOwner = GetTreeOwner();

  nsCOMPtr<nsIWebBrowserChrome> browserChrome = do_GetInterface(treeOwner);
  return browserChrome.forget();
}

ScrollContainerFrame* nsGlobalWindowInner::GetScrollContainerFrame() {
  FORWARD_TO_OUTER(GetScrollContainerFrame, (), nullptr);
}

bool nsGlobalWindowInner::IsPrivateBrowsing() {
  nsCOMPtr<nsILoadContext> loadContext = do_QueryInterface(GetDocShell());
  return loadContext && loadContext->UsePrivateBrowsing();
}

void nsGlobalWindowInner::FlushPendingNotifications(FlushType aType) {
  if (mDoc) {
    mDoc->FlushPendingNotifications(aType);
  }
}

void nsGlobalWindowInner::EnableDeviceSensor(uint32_t aType) {
  bool alreadyEnabled = false;
  for (uint32_t i = 0; i < mEnabledSensors.Length(); i++) {
    if (mEnabledSensors[i] == aType) {
      alreadyEnabled = true;
      break;
    }
  }

  mEnabledSensors.AppendElement(aType);

  if (alreadyEnabled) {
    return;
  }

  nsCOMPtr<nsIDeviceSensors> ac = do_GetService(NS_DEVICE_SENSORS_CONTRACTID);
  if (ac) {
    ac->AddWindowListener(aType, this);
  }
}

void nsGlobalWindowInner::DisableDeviceSensor(uint32_t aType) {
  int32_t doomedElement = -1;
  int32_t listenerCount = 0;
  for (uint32_t i = 0; i < mEnabledSensors.Length(); i++) {
    if (mEnabledSensors[i] == aType) {
      doomedElement = i;
      listenerCount++;
    }
  }

  if (doomedElement == -1) {
    return;
  }

  mEnabledSensors.RemoveElementAt(doomedElement);

  if (listenerCount > 1) {
    return;
  }

  nsCOMPtr<nsIDeviceSensors> ac = do_GetService(NS_DEVICE_SENSORS_CONTRACTID);
  if (ac) {
    ac->RemoveWindowListener(aType, this);
  }
}

#if defined(MOZ_WIDGET_ANDROID)
void nsGlobalWindowInner::EnableOrientationChangeListener() {
  if (!ShouldResistFingerprinting(RFPTarget::ScreenOrientation)) {
    mHasOrientationChangeListeners = true;
    mOrientationAngle = Orientation(CallerType::System);
  }
}

void nsGlobalWindowInner::DisableOrientationChangeListener() {
  mHasOrientationChangeListeners = false;
}
#endif

void nsGlobalWindowInner::SetHasGamepadEventListener(
    bool aHasGamepad /* = true*/) {
  mHasGamepad = aHasGamepad;
  if (aHasGamepad) {
    EnableGamepadUpdates();
  }
}

void nsGlobalWindowInner::NotifyDetectXRRuntimesCompleted() {
  if (!mXRRuntimeDetectionInFlight) {
    return;
  }
  mXRRuntimeDetectionInFlight = false;
  if (mXRPermissionRequestInFlight) {
    return;
  }
  gfx::VRManagerChild* vm = gfx::VRManagerChild::Get();
  bool supported = vm->RuntimeSupportsVR();
  if (!supported) {
    // A VR runtime was not installed; we can suppress
    // the permission prompt
    OnXRPermissionRequestCancel();
    return;
  }
  // A VR runtime was found.  Display a permission prompt before
  // allowing it to be accessed.
  // Connect to the VRManager in order to receive the runtime
  // detection results.
  mXRPermissionRequestInFlight = true;
  RefPtr<XRPermissionRequest> request =
      new XRPermissionRequest(this, WindowID());
  Unused << NS_WARN_IF(NS_FAILED(request->Start()));
}

void nsGlobalWindowInner::RequestXRPermission() {
  if (IsDying()) {
    // Do not proceed if the window is dying, as that will result
    // in leaks of objects that get re-allocated after FreeInnerObjects
    // has been called, including mVREventObserver.
    return;
  }
  if (mXRPermissionGranted) {
    // Don't prompt redundantly once permission to
    // access XR devices has been granted.
    OnXRPermissionRequestAllow();
    return;
  }
  if (mXRRuntimeDetectionInFlight || mXRPermissionRequestInFlight) {
    // Don't allow multiple simultaneous permissions requests;
    return;
  }
  // Before displaying a permission prompt, detect
  // if there is any VR runtime installed.
  gfx::VRManagerChild* vm = gfx::VRManagerChild::Get();
  mXRRuntimeDetectionInFlight = true;
  EnableVRUpdates();
  vm->DetectRuntimes();
}

void nsGlobalWindowInner::OnXRPermissionRequestAllow() {
  mXRPermissionRequestInFlight = false;
  if (IsDying()) {
    // The window may have started dying while the permission request
    // is in flight.
    // Do not proceed if the window is dying, as that will result
    // in leaks of objects that get re-allocated after FreeInnerObjects
    // has been called, including mNavigator.
    return;
  }
  mXRPermissionGranted = true;

  NotifyHasXRSession();

  dom::Navigator* nav = Navigator();
  MOZ_ASSERT(nav != nullptr);
  nav->OnXRPermissionRequestAllow();
}

void nsGlobalWindowInner::OnXRPermissionRequestCancel() {
  mXRPermissionRequestInFlight = false;
  if (IsDying()) {
    // The window may have started dying while the permission request
    // is in flight.
    // Do not proceed if the window is dying, as that will result
    // in leaks of objects that get re-allocated after FreeInnerObjects
    // has been called, including mNavigator.
    return;
  }
  dom::Navigator* nav = Navigator();
  MOZ_ASSERT(nav != nullptr);
  nav->OnXRPermissionRequestCancel();
}

void nsGlobalWindowInner::EventListenerAdded(nsAtom* aType) {
  if (aType == nsGkAtoms::onvrdisplayactivate ||
      aType == nsGkAtoms::onvrdisplayconnect ||
      aType == nsGkAtoms::onvrdisplaydeactivate ||
      aType == nsGkAtoms::onvrdisplaydisconnect ||
      aType == nsGkAtoms::onvrdisplaypresentchange) {
    RequestXRPermission();
  }

  if (aType == nsGkAtoms::onvrdisplayactivate) {
    mHasVRDisplayActivateEvents = true;
  }

  if (aType == nsGkAtoms::onunload && mWindowGlobalChild) {
    if (++mUnloadOrBeforeUnloadListenerCount == 1) {
      mWindowGlobalChild->BlockBFCacheFor(BFCacheStatus::UNLOAD_LISTENER);
    }
  }

  if (aType == nsGkAtoms::onbeforeunload && mWindowGlobalChild) {
    if (!mozilla::SessionHistoryInParent() ||
        !StaticPrefs::
            docshell_shistory_bfcache_ship_allow_beforeunload_listeners()) {
      if (++mUnloadOrBeforeUnloadListenerCount == 1) {
        mWindowGlobalChild->BlockBFCacheFor(
            BFCacheStatus::BEFOREUNLOAD_LISTENER);
      }
    }
    if (!mDoc || !(mDoc->GetSandboxFlags() & SANDBOXED_MODALS)) {
      mWindowGlobalChild->BeforeUnloadAdded();
      MOZ_ASSERT(mWindowGlobalChild->BeforeUnloadListeners() > 0);
    }
  }

  // We need to initialize localStorage in order to receive notifications.
  if (aType == nsGkAtoms::onstorage) {
    ErrorResult rv;
    GetLocalStorage(rv);
    rv.SuppressException();

    if (NextGenLocalStorageEnabled() && mLocalStorage &&
        mLocalStorage->Type() == Storage::eLocalStorage) {
      auto object = static_cast<LSObject*>(mLocalStorage.get());

      Unused << NS_WARN_IF(NS_FAILED(object->EnsureObserver()));
    }
  }
}

void nsGlobalWindowInner::EventListenerRemoved(nsAtom* aType) {
  if (aType == nsGkAtoms::onunload && mWindowGlobalChild) {
    MOZ_ASSERT(mUnloadOrBeforeUnloadListenerCount > 0);
    if (--mUnloadOrBeforeUnloadListenerCount == 0) {
      mWindowGlobalChild->UnblockBFCacheFor(BFCacheStatus::UNLOAD_LISTENER);
    }
  }

  if (aType == nsGkAtoms::onbeforeunload && mWindowGlobalChild) {
    if (!mozilla::SessionHistoryInParent() ||
        !StaticPrefs::
            docshell_shistory_bfcache_ship_allow_beforeunload_listeners()) {
      if (--mUnloadOrBeforeUnloadListenerCount == 0) {
        mWindowGlobalChild->UnblockBFCacheFor(
            BFCacheStatus::BEFOREUNLOAD_LISTENER);
      }
    }
    if (!mDoc || !(mDoc->GetSandboxFlags() & SANDBOXED_MODALS)) {
      mWindowGlobalChild->BeforeUnloadRemoved();
      MOZ_ASSERT(mWindowGlobalChild->BeforeUnloadListeners() >= 0);
    }
  }

  if (aType == nsGkAtoms::onstorage) {
    if (NextGenLocalStorageEnabled() && mLocalStorage &&
        mLocalStorage->Type() == Storage::eLocalStorage &&
        // The remove event is fired even if this isn't the last listener, so
        // only remove if there are no other listeners left.
        mListenerManager &&
        !mListenerManager->HasListenersFor(nsGkAtoms::onstorage)) {
      auto object = static_cast<LSObject*>(mLocalStorage.get());

      object->DropObserver();
    }
  }
}

void nsGlobalWindowInner::NotifyHasXRSession() {
  if (IsDying()) {
    // Do not proceed if the window is dying, as that will result
    // in leaks of objects that get re-allocated after FreeInnerObjects
    // has been called, including mVREventObserver.
    return;
  }
  if (mWindowGlobalChild && !mHasXRSession) {
    mWindowGlobalChild->BlockBFCacheFor(BFCacheStatus::HAS_USED_VR);
  }
  mHasXRSession = true;
  EnableVRUpdates();
}

bool nsGlobalWindowInner::HasUsedVR() const {
  // Returns true only if content has enumerated and activated
  // XR devices.  Detection of XR runtimes without activation
  // will not cause true to be returned.
  return mHasXRSession;
}

bool nsGlobalWindowInner::IsVRContentDetected() const {
  // Returns true only if the content will respond to
  // the VRDisplayActivate event.
  return mHasVRDisplayActivateEvents;
}

bool nsGlobalWindowInner::IsVRContentPresenting() const {
  for (const auto& display : mVRDisplays) {
    if (display->IsAnyPresenting(gfx::kVRGroupAll)) {
      return true;
    }
  }
  return false;
}

void nsGlobalWindowInner::AddSizeOfIncludingThis(
    nsWindowSizes& aWindowSizes) const {
  aWindowSizes.mDOMSizes.mDOMOtherSize +=
      aWindowSizes.mState.mMallocSizeOf(this);
  aWindowSizes.mDOMSizes.mDOMOtherSize +=
      nsIGlobalObject::ShallowSizeOfExcludingThis(
          aWindowSizes.mState.mMallocSizeOf);

  EventListenerManager* elm = GetExistingListenerManager();
  if (elm) {
    aWindowSizes.mDOMSizes.mDOMOtherSize +=
        elm->SizeOfIncludingThis(aWindowSizes.mState.mMallocSizeOf);
    aWindowSizes.mDOMEventListenersCount += elm->ListenerCount();
  }
  if (mDoc) {
    // Multiple global windows can share a document. So only measure the
    // document if it (a) doesn't have a global window, or (b) it's the
    // primary document for the window.
    if (!mDoc->GetInnerWindow() || mDoc->GetInnerWindow() == this) {
      mDoc->DocAddSizeOfIncludingThis(aWindowSizes);
    }
  }

  if (mNavigation) {
    aWindowSizes.mDOMSizes.mDOMOtherSize +=
        aWindowSizes.mState.mMallocSizeOf(mNavigation.get());
  }
  if (mNavigator) {
    aWindowSizes.mDOMSizes.mDOMOtherSize +=
        mNavigator->SizeOfIncludingThis(aWindowSizes.mState.mMallocSizeOf);
  }

  ForEachGlobalTeardownObserver([&](GlobalTeardownObserver* et,
                                    bool* aDoneOut) {
    if (nsCOMPtr<nsISizeOfEventTarget> iSizeOf = do_QueryObject(et)) {
      aWindowSizes.mDOMSizes.mDOMEventTargetsSize +=
          iSizeOf->SizeOfEventTargetIncludingThis(
              aWindowSizes.mState.mMallocSizeOf);
    }
    if (nsCOMPtr<DOMEventTargetHelper> helper = do_QueryObject(et)) {
      if (EventListenerManager* elm = helper->GetExistingListenerManager()) {
        aWindowSizes.mDOMEventListenersCount += elm->ListenerCount();
      }
    }
    ++aWindowSizes.mDOMEventTargetsCount;
  });

  if (mPerformance) {
    aWindowSizes.mDOMSizes.mDOMPerformanceUserEntries =
        mPerformance->SizeOfUserEntries(aWindowSizes.mState.mMallocSizeOf);
    aWindowSizes.mDOMSizes.mDOMPerformanceResourceEntries =
        mPerformance->SizeOfResourceEntries(aWindowSizes.mState.mMallocSizeOf);
    aWindowSizes.mDOMSizes.mDOMPerformanceEventEntries =
        mPerformance->SizeOfEventEntries(aWindowSizes.mState.mMallocSizeOf);
  }
}

void nsGlobalWindowInner::RegisterDataDocumentForMemoryReporting(
    Document* aDocument) {
  aDocument->SetAddedToMemoryReportAsDataDocument();
  mDataDocumentsForMemoryReporting.AppendElement(aDocument);
}

void nsGlobalWindowInner::UnregisterDataDocumentForMemoryReporting(
    Document* aDocument) {
  DebugOnly<bool> found =
      mDataDocumentsForMemoryReporting.RemoveElement(aDocument);
  MOZ_ASSERT(found);
}

void nsGlobalWindowInner::CollectDOMSizesForDataDocuments(
    nsWindowSizes& aSize) const {
  for (Document* doc : mDataDocumentsForMemoryReporting) {
    if (doc) {
      doc->DocAddSizeOfIncludingThis(aSize);
    }
  }
}

void nsGlobalWindowInner::AddGamepad(GamepadHandle aHandle, Gamepad* aGamepad) {
  // Create the index we will present to content based on which indices are
  // already taken, as required by the spec.
  // https://w3c.github.io/gamepad/gamepad.html#widl-Gamepad-index
  int index = 0;
  while (mGamepadIndexSet.Contains(index)) {
    ++index;
  }
  mGamepadIndexSet.Put(index);
  aGamepad->SetIndex(index);
  mGamepads.InsertOrUpdate(aHandle, RefPtr{aGamepad});
}

void nsGlobalWindowInner::RemoveGamepad(GamepadHandle aHandle) {
  RefPtr<Gamepad> gamepad;
  if (!mGamepads.Get(aHandle, getter_AddRefs(gamepad))) {
    return;
  }
  // Free up the index we were using so it can be reused
  mGamepadIndexSet.Remove(gamepad->Index());
  mGamepads.Remove(aHandle);
}

void nsGlobalWindowInner::GetGamepads(nsTArray<RefPtr<Gamepad>>& aGamepads) {
  aGamepads.Clear();

  // navigator.getGamepads() always returns an empty array when
  // privacy.resistFingerprinting is true.
  if (ShouldResistFingerprinting(RFPTarget::Gamepad)) {
    return;
  }

  // mGamepads.Count() may not be sufficient, but it's not harmful.
  aGamepads.SetCapacity(mGamepads.Count());
  for (const auto& entry : mGamepads) {
    Gamepad* gamepad = entry.GetWeak();
    aGamepads.EnsureLengthAtLeast(gamepad->Index() + 1);
    aGamepads[gamepad->Index()] = gamepad;
  }
}

already_AddRefed<mozilla::dom::Promise> nsGlobalWindowInner::RequestAllGamepads(
    ErrorResult& aRv) {
  RefPtr<GamepadManager> gamepadManager(GamepadManager::GetService());

  if (!gamepadManager) {
    aRv.Throw(NS_ERROR_UNEXPECTED);
    return nullptr;
  }

  return gamepadManager->RequestAllGamepads(this, aRv);
}

already_AddRefed<Gamepad> nsGlobalWindowInner::GetGamepad(
    GamepadHandle aHandle) {
  RefPtr<Gamepad> gamepad;

  if (mGamepads.Get(aHandle, getter_AddRefs(gamepad))) {
    return gamepad.forget();
  }

  return nullptr;
}

void nsGlobalWindowInner::SetHasSeenGamepadInput(bool aHasSeen) {
  mHasSeenGamepadInput = aHasSeen;
}

bool nsGlobalWindowInner::HasSeenGamepadInput() { return mHasSeenGamepadInput; }

void nsGlobalWindowInner::SyncGamepadState() {
  if (mHasSeenGamepadInput) {
    RefPtr<GamepadManager> gamepadManager(GamepadManager::GetService());
    for (const auto& entry : mGamepads) {
      gamepadManager->SyncGamepadState(entry.GetKey(), this, entry.GetWeak());
    }
  }
}

void nsGlobalWindowInner::StopGamepadHaptics() {
  if (mHasSeenGamepadInput) {
    RefPtr<GamepadManager> gamepadManager(GamepadManager::GetService());
    gamepadManager->StopHaptics();
  }
}

bool nsGlobalWindowInner::UpdateVRDisplays(
    nsTArray<RefPtr<mozilla::dom::VRDisplay>>& aDevices) {
  VRDisplay::UpdateVRDisplays(mVRDisplays, this);
  aDevices = mVRDisplays.Clone();
  return true;
}

void nsGlobalWindowInner::NotifyActiveVRDisplaysChanged() {
  if (mNavigator) {
    mNavigator->NotifyActiveVRDisplaysChanged();
  }
}

void nsGlobalWindowInner::NotifyPresentationGenerationChanged(
    uint32_t aDisplayID) {
  for (const auto& display : mVRDisplays) {
    if (display->DisplayId() == aDisplayID) {
      display->OnPresentationGenerationChanged();
    }
  }
}

void nsGlobalWindowInner::DispatchVRDisplayActivate(
    uint32_t aDisplayID, mozilla::dom::VRDisplayEventReason aReason) {
  // Ensure that our list of displays is up to date
  VRDisplay::UpdateVRDisplays(mVRDisplays, this);

  // Search for the display identified with aDisplayID and fire the
  // event if found.
  for (const auto& display : mVRDisplays) {
    if (display->DisplayId() == aDisplayID) {
      if (aReason != VRDisplayEventReason::Navigation &&
          display->IsAnyPresenting(gfx::kVRGroupContent)) {
        // We only want to trigger this event if nobody is presenting to the
        // display already or when a page is loaded by navigating away
        // from a page with an active VR Presentation.
        continue;
      }

      VRDisplayEventInit init;
      init.mBubbles = false;
      init.mCancelable = false;
      init.mDisplay = display;
      init.mReason.Construct(aReason);

      RefPtr<VRDisplayEvent> event =
          VRDisplayEvent::Constructor(this, u"vrdisplayactivate"_ns, init);
      // vrdisplayactivate is a trusted event, allowing VRDisplay.requestPresent
      // to be used in response to link traversal, user request (chrome UX), and
      // HMD mounting detection sensors.
      event->SetTrusted(true);
      // VRDisplay.requestPresent normally requires a user gesture; however, an
      // exception is made to allow it to be called in response to
      // vrdisplayactivate during VR link traversal.
      display->StartHandlingVRNavigationEvent();
      DispatchEvent(*event);
      display->StopHandlingVRNavigationEvent();
      // Once we dispatch the event, we must not access any members as an event
      // listener can do anything, including closing windows.
      return;
    }
  }
}

void nsGlobalWindowInner::DispatchVRDisplayDeactivate(
    uint32_t aDisplayID, mozilla::dom::VRDisplayEventReason aReason) {
  // Ensure that our list of displays is up to date
  VRDisplay::UpdateVRDisplays(mVRDisplays, this);

  // Search for the display identified with aDisplayID and fire the
  // event if found.
  for (const auto& display : mVRDisplays) {
    if (display->DisplayId() == aDisplayID && display->IsPresenting()) {
      // We only want to trigger this event to content that is presenting to
      // the display already.

      VRDisplayEventInit init;
      init.mBubbles = false;
      init.mCancelable = false;
      init.mDisplay = display;
      init.mReason.Construct(aReason);

      RefPtr<VRDisplayEvent> event =
          VRDisplayEvent::Constructor(this, u"vrdisplaydeactivate"_ns, init);
      event->SetTrusted(true);
      DispatchEvent(*event);
      // Once we dispatch the event, we must not access any members as an event
      // listener can do anything, including closing windows.
      return;
    }
  }
}

void nsGlobalWindowInner::DispatchVRDisplayConnect(uint32_t aDisplayID) {
  // Ensure that our list of displays is up to date
  VRDisplay::UpdateVRDisplays(mVRDisplays, this);

  // Search for the display identified with aDisplayID and fire the
  // event if found.
  for (const auto& display : mVRDisplays) {
    if (display->DisplayId() == aDisplayID) {
      // Fire event even if not presenting to the display.
      VRDisplayEventInit init;
      init.mBubbles = false;
      init.mCancelable = false;
      init.mDisplay = display;
      // VRDisplayEvent.reason is not set for vrdisplayconnect

      RefPtr<VRDisplayEvent> event =
          VRDisplayEvent::Constructor(this, u"vrdisplayconnect"_ns, init);
      event->SetTrusted(true);
      DispatchEvent(*event);
      // Once we dispatch the event, we must not access any members as an event
      // listener can do anything, including closing windows.
      return;
    }
  }
}

void nsGlobalWindowInner::DispatchVRDisplayDisconnect(uint32_t aDisplayID) {
  // Ensure that our list of displays is up to date
  VRDisplay::UpdateVRDisplays(mVRDisplays, this);

  // Search for the display identified with aDisplayID and fire the
  // event if found.
  for (const auto& display : mVRDisplays) {
    if (display->DisplayId() == aDisplayID) {
      // Fire event even if not presenting to the display.
      VRDisplayEventInit init;
      init.mBubbles = false;
      init.mCancelable = false;
      init.mDisplay = display;
      // VRDisplayEvent.reason is not set for vrdisplaydisconnect

      RefPtr<VRDisplayEvent> event =
          VRDisplayEvent::Constructor(this, u"vrdisplaydisconnect"_ns, init);
      event->SetTrusted(true);
      DispatchEvent(*event);
      // Once we dispatch the event, we must not access any members as an event
      // listener can do anything, including closing windows.
      return;
    }
  }
}

void nsGlobalWindowInner::DispatchVRDisplayPresentChange(uint32_t aDisplayID) {
  // Ensure that our list of displays is up to date
  VRDisplay::UpdateVRDisplays(mVRDisplays, this);

  // Search for the display identified with aDisplayID and fire the
  // event if found.
  for (const auto& display : mVRDisplays) {
    if (display->DisplayId() == aDisplayID) {
      // Fire event even if not presenting to the display.
      VRDisplayEventInit init;
      init.mBubbles = false;
      init.mCancelable = false;
      init.mDisplay = display;
      // VRDisplayEvent.reason is not set for vrdisplaypresentchange
      RefPtr<VRDisplayEvent> event =
          VRDisplayEvent::Constructor(this, u"vrdisplaypresentchange"_ns, init);
      event->SetTrusted(true);
      DispatchEvent(*event);
      // Once we dispatch the event, we must not access any members as an event
      // listener can do anything, including closing windows.
      return;
    }
  }
}

enum WindowState {
  // These constants need to match the constants in Window.webidl
  STATE_MAXIMIZED = 1,
  STATE_MINIMIZED = 2,
  STATE_NORMAL = 3,
  STATE_FULLSCREEN = 4
};

uint16_t nsGlobalWindowInner::WindowState() {
  nsCOMPtr<nsIWidget> widget = GetMainWidget();

  int32_t mode = widget ? widget->SizeMode() : 0;

  switch (mode) {
    case nsSizeMode_Minimized:
      return STATE_MINIMIZED;
    case nsSizeMode_Maximized:
      return STATE_MAXIMIZED;
    case nsSizeMode_Fullscreen:
      return STATE_FULLSCREEN;
    case nsSizeMode_Normal:
      return STATE_NORMAL;
    default:
      NS_WARNING("Illegal window state for this chrome window");
      break;
  }

  return STATE_NORMAL;
}

bool nsGlobalWindowInner::IsFullyOccluded() {
  nsCOMPtr<nsIWidget> widget = GetMainWidget();
  return widget && widget->IsFullyOccluded();
}

void nsGlobalWindowInner::Maximize() {
  if (nsCOMPtr<nsIWidget> widget = GetMainWidget()) {
    widget->SetSizeMode(nsSizeMode_Maximized);
  }
}

void nsGlobalWindowInner::Minimize() {
  if (nsCOMPtr<nsIWidget> widget = GetMainWidget()) {
    widget->SetSizeMode(nsSizeMode_Minimized);
  }
}

void nsGlobalWindowInner::Restore() {
  if (nsCOMPtr<nsIWidget> widget = GetMainWidget()) {
    widget->SetSizeMode(nsSizeMode_Normal);
  }
}

void nsGlobalWindowInner::GetWorkspaceID(nsAString& workspaceID) {
  workspaceID.Truncate();
  if (nsCOMPtr<nsIWidget> widget = GetMainWidget()) {
    return widget->GetWorkspaceID(workspaceID);
  }
}

void nsGlobalWindowInner::MoveToWorkspace(const nsAString& workspaceID) {
  if (nsCOMPtr<nsIWidget> widget = GetMainWidget()) {
    widget->MoveToWorkspace(workspaceID);
  }
}

void nsGlobalWindowInner::GetAttention(ErrorResult& aResult) {
  return GetAttentionWithCycleCount(-1, aResult);
}

void nsGlobalWindowInner::GetAttentionWithCycleCount(int32_t aCycleCount,
                                                     ErrorResult& aError) {
  nsCOMPtr<nsIWidget> widget = GetMainWidget();

  if (widget) {
    aError = widget->GetAttention(aCycleCount);
  }
}

already_AddRefed<Promise> nsGlobalWindowInner::PromiseDocumentFlushed(
    PromiseDocumentFlushedCallback& aCallback, ErrorResult& aError) {
  MOZ_RELEASE_ASSERT(IsChromeWindow());

  if (!IsCurrentInnerWindow()) {
    aError.ThrowInvalidStateError("Not the current inner window");
    return nullptr;
  }
  if (!mDoc) {
    aError.ThrowInvalidStateError("No document");
    return nullptr;
  }

  if (mIteratingDocumentFlushedResolvers) {
    aError.ThrowInvalidStateError("Already iterating through resolvers");
    return nullptr;
  }

  PresShell* presShell = mDoc->GetPresShell();
  if (!presShell) {
    aError.ThrowInvalidStateError("No pres shell");
    return nullptr;
  }

  // We need to associate the lifetime of the Promise to the lifetime
  // of the caller's global. That way, if the window we're observing
  // refresh driver ticks on goes away before our observer is fired,
  // we can still resolve the Promise.
  nsIGlobalObject* global = GetIncumbentGlobal();
  if (!global) {
    aError.ThrowInvalidStateError("No incumbent global");
    return nullptr;
  }

  RefPtr<Promise> resultPromise = Promise::Create(global, aError);
  if (aError.Failed()) {
    return nullptr;
  }

  UniquePtr<PromiseDocumentFlushedResolver> flushResolver(
      new PromiseDocumentFlushedResolver(resultPromise, aCallback));

  if (!presShell->NeedStyleFlush() && !presShell->NeedLayoutFlush()) {
    flushResolver->Call();
    return resultPromise.forget();
  }

  if (!TryToObserveRefresh()) {
    aError.ThrowInvalidStateError("Couldn't observe refresh");
    return nullptr;
  }

  mDocumentFlushedResolvers.AppendElement(std::move(flushResolver));
  return resultPromise.forget();
}

bool nsGlobalWindowInner::TryToObserveRefresh() {
  if (mObservingRefresh) {
    return true;
  }

  if (!mDoc) {
    return false;
  }

  nsPresContext* pc = mDoc->GetPresContext();
  if (!pc) {
    return false;
  }

  mObservingRefresh = true;
  auto observer = MakeRefPtr<ManagedPostRefreshObserver>(
      pc, [win = RefPtr{this}](bool aWasCanceled) {
        if (win->MaybeCallDocumentFlushedResolvers(
                /* aUntilExhaustion = */ aWasCanceled)) {
          return ManagedPostRefreshObserver::Unregister::No;
        }
        win->mObservingRefresh = false;
        return ManagedPostRefreshObserver::Unregister::Yes;
      });
  pc->RegisterManagedPostRefreshObserver(observer.get());
  return mObservingRefresh;
}

void nsGlobalWindowInner::CallDocumentFlushedResolvers(bool aUntilExhaustion) {
  while (true) {
    {
      // To coalesce MicroTask checkpoints inside callback call, enclose the
      // inner loop with nsAutoMicroTask, and perform a MicroTask checkpoint
      // after the loop.
      nsAutoMicroTask mt;

      mIteratingDocumentFlushedResolvers = true;

      auto resolvers = std::move(mDocumentFlushedResolvers);
      for (const auto& resolver : resolvers) {
        resolver->Call();
      }

      mIteratingDocumentFlushedResolvers = false;
    }

    // Leaving nsAutoMicroTask above will perform MicroTask checkpoint, and
    // Promise callbacks there may create mDocumentFlushedResolvers items.

    // If there's no new resolvers, or we're not exhausting the queue, there's
    // nothing to do (we'll keep observing if there's any new observer).
    //
    // Otherwise, keep looping to call all promises. This case can happen while
    // destroying the window.  This violates the constraint that the
    // promiseDocumentFlushed callback only ever run when no flush is needed,
    // but it's necessary to resolve the Promise returned by that.
    if (!aUntilExhaustion || mDocumentFlushedResolvers.IsEmpty()) {
      break;
    }
  }
}

bool nsGlobalWindowInner::MaybeCallDocumentFlushedResolvers(
    bool aUntilExhaustion) {
  MOZ_ASSERT(mDoc);

  PresShell* presShell = mDoc->GetPresShell();
  if (!presShell || aUntilExhaustion) {
    CallDocumentFlushedResolvers(/* aUntilExhaustion = */ true);
    return false;
  }

  if (presShell->NeedStyleFlush() || presShell->NeedLayoutFlush()) {
    // By the time our observer fired, something has already invalidated
    // style or layout - or perhaps we're still in the middle of a flush that
    // was interrupted. In either case, we'll wait until the next refresh driver
    // tick instead and try again.
    return true;
  }

  CallDocumentFlushedResolvers(/* aUntilExhaustion = */ false);
  return !mDocumentFlushedResolvers.IsEmpty();
}

already_AddRefed<nsWindowRoot> nsGlobalWindowInner::GetWindowRoot(
    mozilla::ErrorResult& aError) {
  FORWARD_TO_OUTER_OR_THROW(GetWindowRootOuter, (), aError, nullptr);
}

void nsGlobalWindowInner::SetCursor(const nsACString& aCursor,
                                    ErrorResult& aError) {
  FORWARD_TO_OUTER_OR_THROW(SetCursorOuter, (aCursor, aError), aError, );
}

nsIBrowserDOMWindow* nsGlobalWindowInner::GetBrowserDOMWindow(
    ErrorResult& aError) {
  FORWARD_TO_OUTER_OR_THROW(GetBrowserDOMWindow, (), aError, nullptr);
}

void nsGlobalWindowInner::SetBrowserDOMWindow(
    nsIBrowserDOMWindow* aBrowserWindow, ErrorResult& aError) {
  FORWARD_TO_OUTER_OR_THROW(SetBrowserDOMWindowOuter, (aBrowserWindow),
                            aError, );
}

void nsGlobalWindowInner::NotifyDefaultButtonLoaded(Element& aDefaultButton,
                                                    ErrorResult& aError) {
  // Don't snap to a disabled button.
  nsCOMPtr<nsIDOMXULControlElement> xulControl = aDefaultButton.AsXULControl();
  if (!xulControl) {
    aError.Throw(NS_ERROR_FAILURE);
    return;
  }
  bool disabled;
  aError = xulControl->GetDisabled(&disabled);
  if (aError.Failed() || disabled) {
    return;
  }

  // Get the button rect in screen coordinates.
  nsIFrame* frame = aDefaultButton.GetPrimaryFrame();
  if (!frame) {
    aError.Throw(NS_ERROR_FAILURE);
    return;
  }
  LayoutDeviceIntRect buttonRect = LayoutDeviceIntRect::FromAppUnitsToNearest(
      frame->GetScreenRectInAppUnits(),
      frame->PresContext()->AppUnitsPerDevPixel());

  // Get the widget rect in screen coordinates.
  nsIWidget* widget = GetNearestWidget();
  if (!widget) {
    aError.Throw(NS_ERROR_FAILURE);
    return;
  }
  LayoutDeviceIntRect widgetRect = widget->GetScreenBounds();

  // Convert the buttonRect coordinates from screen to the widget.
  buttonRect -= widgetRect.TopLeft();
  nsresult rv = widget->OnDefaultButtonLoaded(buttonRect);
  if (NS_FAILED(rv) && rv != NS_ERROR_NOT_IMPLEMENTED) {
    aError.Throw(rv);
  }
}

ChromeMessageBroadcaster* nsGlobalWindowInner::MessageManager() {
  MOZ_ASSERT(IsChromeWindow());
  if (!mChromeFields.mMessageManager) {
    RefPtr<ChromeMessageBroadcaster> globalMM =
        nsFrameMessageManager::GetGlobalMessageManager();
    mChromeFields.mMessageManager = new ChromeMessageBroadcaster(globalMM);
  }
  return mChromeFields.mMessageManager;
}

ChromeMessageBroadcaster* nsGlobalWindowInner::GetGroupMessageManager(
    const nsAString& aGroup) {
  MOZ_ASSERT(IsChromeWindow());

  return mChromeFields.mGroupMessageManagers
      .LookupOrInsertWith(
          aGroup,
          [&] {
            return MakeAndAddRef<ChromeMessageBroadcaster>(MessageManager());
          })
      .get();
}

void nsGlobalWindowInner::InitWasOffline() { mWasOffline = NS_IsOffline(); }

int16_t nsGlobalWindowInner::Orientation(CallerType aCallerType) {
  // GetOrientationAngle() returns 0, 90, 180 or 270.
  // window.orientation returns -90, 0, 90 or 180.
  uint16_t screenAngle = Screen()->GetOrientationAngle();
  if (nsIGlobalObject::ShouldResistFingerprinting(
          aCallerType, RFPTarget::ScreenOrientation)) {
    CSSIntSize size = mBrowsingContext->GetTopInnerSizeForRFP();
    screenAngle = nsRFPService::ViewportSizeToAngle(size.width, size.height);
  }
  int16_t angle = AssertedCast<int16_t>(screenAngle);
  return angle <= 180 ? angle : angle - 360;
}

already_AddRefed<Console> nsGlobalWindowInner::GetConsole(JSContext* aCx,
                                                          ErrorResult& aRv) {
  if (!mConsole) {
    mConsole = Console::Create(aCx, this, aRv);
    if (NS_WARN_IF(aRv.Failed())) {
      return nullptr;
    }
  }

  RefPtr<Console> console = mConsole;
  return console.forget();
}

already_AddRefed<CookieStore> nsGlobalWindowInner::CookieStore() {
  if (!mCookieStore) {
    mCookieStore = CookieStore::Create(this);
  }

  return do_AddRef(mCookieStore);
}

bool nsGlobalWindowInner::IsSecureContext() const {
  JS::Realm* realm = js::GetNonCCWObjectRealm(GetWrapperPreserveColor());
  return JS::GetIsSecureContext(realm);
}

External* nsGlobalWindowInner::External() {
  if (!mExternal) {
    mExternal = new dom::External(ToSupports(this));
  }

  return mExternal;
}

void nsGlobalWindowInner::ClearDocumentDependentSlots(JSContext* aCx) {
  // If JSAPI OOMs here, there is basically nothing we can do to recover safely.
  if (!Window_Binding::ClearCachedDocumentValue(aCx, this) ||
      !Window_Binding::ClearCachedPerformanceValue(aCx, this)) {
    MOZ_CRASH("Unhandlable OOM while clearing document dependent slots.");
  }
}

/* static */
JSObject* nsGlobalWindowInner::CreateNamedPropertiesObject(
    JSContext* aCx, JS::Handle<JSObject*> aProto) {
  return WindowNamedPropertiesHandler::Create(aCx, aProto);
}

void nsGlobalWindowInner::RedefineProperty(JSContext* aCx,
                                           const char* aPropName,
                                           JS::Handle<JS::Value> aValue,
                                           ErrorResult& aError) {
  JS::Rooted<JSObject*> thisObj(aCx, GetWrapperPreserveColor());
  if (!thisObj) {
    aError.Throw(NS_ERROR_UNEXPECTED);
    return;
  }

  if (!JS_WrapObject(aCx, &thisObj) ||
      !JS_DefineProperty(aCx, thisObj, aPropName, aValue, JSPROP_ENUMERATE)) {
    aError.Throw(NS_ERROR_FAILURE);
  }
}

void nsGlobalWindowInner::FireOnNewGlobalObject() {
  // AutoEntryScript required to invoke debugger hook, which is a
  // Gecko-specific concept at present.
  AutoEntryScript aes(this, "nsGlobalWindowInner report new global");
  JS::Rooted<JSObject*> global(aes.cx(), GetWrapper());
  JS_FireOnNewGlobalObject(aes.cx(), global);
}

#if defined(_WINDOWS_) && !defined(MOZ_WRAPPED_WINDOWS_H)
#  pragma message( \
      "wrapper failure reason: " MOZ_WINDOWS_WRAPPER_DISABLED_REASON)
#  error "Never include unwrapped windows.h in this file!"
#endif

already_AddRefed<Promise> nsGlobalWindowInner::CreateImageBitmap(
    const ImageBitmapSource& aImage, const ImageBitmapOptions& aOptions,
    ErrorResult& aRv) {
  return ImageBitmap::Create(this, aImage, Nothing(), aOptions, aRv);
}

already_AddRefed<Promise> nsGlobalWindowInner::CreateImageBitmap(
    const ImageBitmapSource& aImage, int32_t aSx, int32_t aSy, int32_t aSw,
    int32_t aSh, const ImageBitmapOptions& aOptions, ErrorResult& aRv) {
  return ImageBitmap::Create(
      this, aImage, Some(gfx::IntRect(aSx, aSy, aSw, aSh)), aOptions, aRv);
}

// https://html.spec.whatwg.org/#structured-cloning
void nsGlobalWindowInner::StructuredClone(
    JSContext* aCx, JS::Handle<JS::Value> aValue,
    const StructuredSerializeOptions& aOptions,
    JS::MutableHandle<JS::Value> aRetval, ErrorResult& aError) {
  nsContentUtils::StructuredClone(aCx, this, aValue, aOptions, aRetval, aError);
}

nsresult nsGlobalWindowInner::Dispatch(
    already_AddRefed<nsIRunnable>&& aRunnable) const {
  MOZ_RELEASE_ASSERT(NS_IsMainThread());
  return NS_DispatchToCurrentThread(std::move(aRunnable));
}

nsISerialEventTarget* nsGlobalWindowInner::SerialEventTarget() const {
  MOZ_RELEASE_ASSERT(NS_IsMainThread());
  return GetMainThreadSerialEventTarget();
}

Worklet* nsGlobalWindowInner::GetPaintWorklet(ErrorResult& aRv) {
  if (!mPaintWorklet) {
    nsIPrincipal* principal = GetPrincipal();
    if (!principal) {
      aRv.Throw(NS_ERROR_FAILURE);
      return nullptr;
    }

    mPaintWorklet = PaintWorkletImpl::CreateWorklet(this, principal);
  }

  return mPaintWorklet;
}

void nsGlobalWindowInner::GetRegionalPrefsLocales(
    nsTArray<nsString>& aLocales) {
  MOZ_ASSERT(mozilla::intl::LocaleService::GetInstance());

  AutoTArray<nsCString, 10> rpLocales;
  mozilla::intl::LocaleService::GetInstance()->GetRegionalPrefsLocales(
      rpLocales);

  for (const auto& loc : rpLocales) {
    aLocales.AppendElement(NS_ConvertUTF8toUTF16(loc));
  }
}

void nsGlobalWindowInner::GetWebExposedLocales(nsTArray<nsString>& aLocales) {
  MOZ_ASSERT(mozilla::intl::LocaleService::GetInstance());

  AutoTArray<nsCString, 10> rpLocales;
  mozilla::intl::LocaleService::GetInstance()->GetWebExposedLocales(rpLocales);

  for (const auto& loc : rpLocales) {
    aLocales.AppendElement(NS_ConvertUTF8toUTF16(loc));
  }
}

IntlUtils* nsGlobalWindowInner::GetIntlUtils(ErrorResult& aError) {
  if (!mIntlUtils) {
    mIntlUtils = new IntlUtils(this);
  }

  return mIntlUtils;
}

void nsGlobalWindowInner::StoreSharedWorker(SharedWorker* aSharedWorker) {
  MOZ_ASSERT(aSharedWorker);
  MOZ_ASSERT(!mSharedWorkers.Contains(aSharedWorker));

  mSharedWorkers.AppendElement(aSharedWorker);
}

void nsGlobalWindowInner::ForgetSharedWorker(SharedWorker* aSharedWorker) {
  MOZ_ASSERT(aSharedWorker);
  MOZ_ASSERT(mSharedWorkers.Contains(aSharedWorker));

  mSharedWorkers.RemoveElement(aSharedWorker);
}

RefPtr<GenericPromise> nsGlobalWindowInner::StorageAccessPermissionChanged(
    bool aGranted) {
  // Invalidate cached StorageAllowed field so that calls to GetLocalStorage
  // give us the updated localStorage object.
  ClearStorageAllowedCache();

  // If we're always partitioning non-cookie third party storage then
  // there is no need to clear it when the user accepts requestStorageAccess.
  if (StaticPrefs::
          privacy_partition_always_partition_third_party_non_cookie_storage()) {
    // Just reset the active cookie and storage principals
    nsCOMPtr<nsICookieJarSettings> cjs;
    if (mDoc) {
      cjs = mDoc->CookieJarSettings();
    }
    StorageAccess storageAccess = StorageAllowedForWindow(this);
    if (ShouldPartitionStorage(storageAccess) &&
        StoragePartitioningEnabled(storageAccess, cjs)) {
      if (mDoc) {
        mDoc->ClearActiveCookieAndStoragePrincipals();
      }
      // When storage access is granted the content process needs to request the
      // updated cookie list from the parent process. Otherwise the site won't
      // have access to unpartitioned cookies via document.cookie without a
      // reload.
      if (aGranted) {
        nsIChannel* channel = mDoc->GetChannel();
        if (channel) {
          // The promise resolves when the updated cookie list has been received
          // from the parent.
          return ContentChild::UpdateCookieStatus(channel);
        }
      }
    }
  }

  PropagateStorageAccessPermissionGrantedToWorkers(*this);

  // If we have a partitioned localStorage, it's time to replace it with a real
  // one in order to receive notifications.

  if (mLocalStorage) {
    IgnoredErrorResult error;
    GetLocalStorage(error);
    if (NS_WARN_IF(error.Failed())) {
      return MozPromise<bool, nsresult, true>::CreateAndReject(
          error.StealNSResult(), __func__);
    }

    MOZ_ASSERT(mLocalStorage &&
               mLocalStorage->Type() == Storage::eLocalStorage);

    if (NextGenLocalStorageEnabled() && mListenerManager &&
        mListenerManager->HasListenersFor(nsGkAtoms::onstorage)) {
      auto object = static_cast<LSObject*>(mLocalStorage.get());

      object->EnsureObserver();
    }
  }

  // Reset the IndexedDB factory.
  mIndexedDB = nullptr;

  // Reset DOM Cache
  mCacheStorage = nullptr;

  // Reset the active cookie and storage principals
  if (mDoc) {
    mDoc->ClearActiveCookieAndStoragePrincipals();
    if (mWindowGlobalChild) {
      // XXX(farre): This is a bit backwards, but clearing the cookie
      // principal might make us end up with a new effective storage
      // principal on the child side than on the parent side, which
      // means that we need to sync it. See bug 1705359.
      mWindowGlobalChild->SetDocumentPrincipal(
          mDoc->NodePrincipal(), mDoc->EffectiveStoragePrincipal());
    }
  }

  // When storage access is granted the content process needs to request the
  // updated cookie list from the parent process. Otherwise the site won't have
  // access to unpartitioned cookies via document.cookie without a reload.
  if (aGranted) {
    nsIChannel* channel = mDoc->GetChannel();
    if (channel) {
      // The promise resolves when the updated cookie list has been received
      // from the parent.
      return ContentChild::UpdateCookieStatus(channel);
    }
  }
  return MozPromise<bool, nsresult, true>::CreateAndResolve(true, __func__);
}

ContentMediaController* nsGlobalWindowInner::GetContentMediaController() {
  if (mContentMediaController) {
    return mContentMediaController;
  }
  if (!mBrowsingContext) {
    return nullptr;
  }

  mContentMediaController = new ContentMediaController(mBrowsingContext->Id());
  return mContentMediaController;
}

void nsGlobalWindowInner::SetScrollMarks(const nsTArray<uint32_t>& aScrollMarks,
                                         bool aOnHScrollbar) {
  mScrollMarks.Assign(aScrollMarks);
  mScrollMarksOnHScrollbar = aOnHScrollbar;

  // Mark the scrollbar for repainting.
  if (mDoc) {
    PresShell* presShell = mDoc->GetPresShell();
    if (presShell) {
      ScrollContainerFrame* sf = presShell->GetRootScrollContainerFrame();
      if (sf) {
        sf->InvalidateScrollbars();
      }
    }
  }
}

/* static */
already_AddRefed<nsGlobalWindowInner> nsGlobalWindowInner::Create(
    nsGlobalWindowOuter* aOuterWindow, bool aIsChrome,
    WindowGlobalChild* aActor) {
  RefPtr<nsGlobalWindowInner> window =
      new nsGlobalWindowInner(aOuterWindow, aActor);
  if (aIsChrome) {
    window->mIsChrome = true;
    window->mCleanMessageManager = true;
  }

  if (aActor) {
    aActor->InitWindowGlobal(window);
  }

  window->InitWasOffline();
  return window.forget();
}

JS::loader::ModuleLoaderBase* nsGlobalWindowInner::GetModuleLoader(
    JSContext* aCx) {
  Document* document = GetDocument();
  if (!document) {
    return nullptr;
  }

  ScriptLoader* loader = document->ScriptLoader();
  if (!loader) {
    return nullptr;
  }

  return loader->GetModuleLoader();
}

void nsGlobalWindowInner::SetCurrentPasteDataTransfer(
    DataTransfer* aDataTransfer) {
  MOZ_ASSERT_IF(aDataTransfer, aDataTransfer->GetEventMessage() == ePaste);
  MOZ_ASSERT_IF(aDataTransfer, aDataTransfer->ClipboardType() ==
                                   Some(nsIClipboard::kGlobalClipboard));
  MOZ_ASSERT_IF(aDataTransfer, aDataTransfer->GetClipboardDataSnapshot());
  mCurrentPasteDataTransfer = aDataTransfer;
}

DataTransfer* nsGlobalWindowInner::GetCurrentPasteDataTransfer() const {
  return mCurrentPasteDataTransfer;
}

TrustedTypePolicyFactory* nsGlobalWindowInner::TrustedTypes() {
  if (!mTrustedTypePolicyFactory) {
    mTrustedTypePolicyFactory = MakeRefPtr<TrustedTypePolicyFactory>(this);
  }

  return mTrustedTypePolicyFactory;
}

nsIURI* nsPIDOMWindowInner::GetDocumentURI() const {
  return mDoc ? mDoc->GetDocumentURI() : mDocumentURI.get();
}

nsIURI* nsPIDOMWindowInner::GetDocBaseURI() const {
  return mDoc ? mDoc->GetDocBaseURI() : mDocBaseURI.get();
}

mozilla::dom::WindowContext* nsPIDOMWindowInner::GetWindowContext() const {
  return mWindowGlobalChild ? mWindowGlobalChild->WindowContext() : nullptr;
}

bool nsPIDOMWindowInner::RemoveFromBFCacheSync() {
  if (Document* doc = GetExtantDoc()) {
    return doc->RemoveFromBFCacheSync();
  }
  return false;
}

void nsPIDOMWindowInner::MaybeCreateDoc() {
  // XXX: Forward to outer?
  MOZ_ASSERT(!mDoc);
  if (nsIDocShell* docShell = GetDocShell()) {
    // Note that |document| here is the same thing as our mDoc, but we
    // don't have to explicitly set the member variable because the docshell
    // has already called SetNewDocument().
    nsCOMPtr<Document> document = docShell->GetDocument();
    Unused << document;
  }
}

mozilla::dom::DocGroup* nsPIDOMWindowInner::GetDocGroup() const {
  Document* doc = GetExtantDoc();
  if (doc) {
    return doc->GetDocGroup();
  }
  return nullptr;
}

mozilla::dom::BrowsingContextGroup*
nsPIDOMWindowInner::GetBrowsingContextGroup() const {
  return mBrowsingContext ? mBrowsingContext->Group() : nullptr;
}

nsIGlobalObject* nsPIDOMWindowInner::AsGlobal() {
  return nsGlobalWindowInner::Cast(this);
}

const nsIGlobalObject* nsPIDOMWindowInner::AsGlobal() const {
  return nsGlobalWindowInner::Cast(this);
}

RefPtr<GenericPromise>
nsPIDOMWindowInner::SaveStorageAccessPermissionGranted() {
  WindowContext* wc = GetWindowContext();
  if (wc) {
    Unused << wc->SetUsingStorageAccess(true);
  }

  return nsGlobalWindowInner::Cast(this)->StorageAccessPermissionChanged(true);
}

RefPtr<GenericPromise>
nsPIDOMWindowInner::SaveStorageAccessPermissionRevoked() {
  WindowContext* wc = GetWindowContext();
  if (wc) {
    Unused << wc->SetUsingStorageAccess(false);
  }

  return nsGlobalWindowInner::Cast(this)->StorageAccessPermissionChanged(false);
}

bool nsPIDOMWindowInner::UsingStorageAccess() {
  WindowContext* wc = GetWindowContext();
  if (!wc) {
    return false;
  }

  return wc->GetUsingStorageAccess();
}

CloseWatcherManager* nsPIDOMWindowInner::EnsureCloseWatcherManager() {
  if (!mCloseWatcherManager) {
    mCloseWatcherManager = new CloseWatcherManager();
  }
  return mCloseWatcherManager;
}

nsPIDOMWindowInner::nsPIDOMWindowInner(nsPIDOMWindowOuter* aOuterWindow,
                                       WindowGlobalChild* aActor)
    : mMutationBits(0),
      mIsDocumentLoaded(false),
      mIsHandlingResizeEvent(false),
      mMayHaveDOMActivateEventListeners(false),
      mMayHavePaintEventListener(false),
      mMayHaveTouchEventListener(false),
      mMayHaveSelectionChangeEventListener(false),
      mMayHaveFormSelectEventListener(false),
      mMayHaveMouseEnterLeaveEventListener(false),
      mMayHavePointerEnterLeaveEventListener(false),
      mMayHaveTransitionEventListener(false),
      mMayHaveSMILTimeEventListener(false),
      mMayHaveBeforeInputEventListenerForTelemetry(false),
      mMutationObserverHasObservedNodeForTelemetry(false),
      mOuterWindow(aOuterWindow),
      mWindowID(0),
      mHasNotifiedGlobalCreated(false),
      mMarkedCCGeneration(0),
      mHasTriedToCacheTopInnerWindow(false),
      mNumOfIndexedDBDatabases(0),
      mNumOfOpenWebSockets(0),
      mEvent(nullptr),
      mWindowGlobalChild(aActor),
      mWasSuspendedByGroup(false) {
  MOZ_ASSERT(aOuterWindow);
  mBrowsingContext = aOuterWindow->GetBrowsingContext();

  if (mWindowGlobalChild) {
    mWindowID = aActor->InnerWindowId();

    MOZ_ASSERT(mWindowGlobalChild->BrowsingContext() == mBrowsingContext);
  } else {
    mWindowID = nsContentUtils::GenerateWindowId();
  }
}

nsPIDOMWindowInner::~nsPIDOMWindowInner() = default;

#undef FORWARD_TO_OUTER
#undef FORWARD_TO_OUTER_OR_THROW
#undef FORWARD_TO_OUTER_VOID<|MERGE_RESOLUTION|>--- conflicted
+++ resolved
@@ -6210,21 +6210,9 @@
     return result;
   }
 
-<<<<<<< HEAD
-  DebuggerNotificationDispatch(
-      this, aIsInterval ? DebuggerNotificationType::SetInterval
-                        : DebuggerNotificationType::SetTimeout);
-
-  // Foxhound: setInterval and setTimeout taint sinks.
-  ReportTaintSink(aCx, aHandler, aIsInterval ? "setInterval" : "setTimeout");
-
-  if (!GetContextInternal() || !HasJSGlobal()) {
-    // This window was already closed, or never properly initialized,
-    // don't let a timer be scheduled on such a window.
-    aError.Throw(NS_ERROR_NOT_INITIALIZED);
-=======
   constexpr nsLiteralString sinkSetTimeout = u"Window setTimeout"_ns;
   constexpr nsLiteralString sinkSetInterval = u"Window setInterval"_ns;
+
   Maybe<nsAutoString> compliantStringHolder;
   nsCOMPtr<nsIGlobalObject> pinnedGlobal = this;
   const nsAString* compliantString =
@@ -6232,10 +6220,13 @@
           aHandler, aIsInterval ? sinkSetInterval : sinkSetTimeout,
           kTrustedTypesOnlySinkGroup, *pinnedGlobal, compliantStringHolder,
           aError);
+
   if (aError.Failed()) {
->>>>>>> 9cbfae27
     return 0;
   }
+
+  // Foxhound: setInterval and setTimeout taint sinks.
+  ReportTaintSink(aCx, *compliantString, aIsInterval ? "setInterval" : "setTimeout");
 
   bool allowEval = false;
   aError =
