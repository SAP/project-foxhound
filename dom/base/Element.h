--- conflicted
+++ resolved
@@ -1150,8 +1150,6 @@
                                       uint32_t aMapCount);
 
  protected:
-<<<<<<< HEAD
-=======
   inline bool GetAttr(const nsAtom* aName, DOMString& aResult) const {
     MOZ_ASSERT(aResult.IsEmpty(), "Should have empty string coming in");
     const nsAttrValue* val = mAttrs.GetAttr(aName);
@@ -1159,28 +1157,25 @@
       return false;  // DOMString comes pre-emptied.
     }
     val->ToString(aResult);
+    // Taintfox element.getAttr source
+    if (aResult.Length() > 0) {
+      SetTaintSourceGetAttr(aNameSpaceID, aName, aResult);
+    }
     return true;
   }
->>>>>>> bf57fe91
 
   inline bool GetAttr(int32_t aNameSpaceID, const nsAtom* aName,
                       DOMString& aResult) const {
     MOZ_ASSERT(aResult.IsEmpty(), "Should have empty string coming in");
     const nsAttrValue* val = mAttrs.GetAttr(aName, aNameSpaceID);
-<<<<<<< HEAD
-    if (val) {
-      val->ToString(aResult);
-      // Taintfox element.getAttr source
-      if (aResult.Length() > 0) {
-        SetTaintSourceGetAttr(aNameSpaceID, aName, aResult);
-      }
-      return true;
-=======
     if (!val) {
       return false;  // DOMString comes pre-emptied.
->>>>>>> bf57fe91
     }
     val->ToString(aResult);
+    // Taintfox element.getAttr source
+    if (aResult.Length() > 0) {
+      SetTaintSourceGetAttr(aNameSpaceID, aName, aResult);
+    }
     return true;
   }
 
@@ -1915,53 +1910,6 @@
                               nsAttrValue& aResult);
 
   /**
-<<<<<<< HEAD
-   * Try to set the attribute as a mapped attribute, if applicable.  This will
-   * only be called for attributes that are in the null namespace and only on
-   * attributes that returned true when passed to IsAttributeMapped.  The
-   * caller will not try to set the attr in any other way if this method
-   * returns true (the value of aRetval does not matter for that purpose).
-   *
-   * @param aName the name of the attribute
-   * @param aValue the nsAttrValue to set. Will be swapped with the existing
-   *               value of the attribute if the attribute already exists.
-   * @param [out] aValueWasSet If the attribute was not set previously,
-   *                           aValue will be swapped with an empty attribute
-   *                           and aValueWasSet will be set to false. Otherwise,
-   *                           aValueWasSet will be set to true and aValue will
-   *                           contain the previous value set.
-   * @param [out] aRetval the nsresult status of the operation, if any.
-   * @return true if the setting was attempted, false otherwise.
-   */
-  virtual bool SetAndSwapMappedAttribute(nsAtom* aName, nsAttrValue& aValue,
-                                         bool* aValueWasSet, nsresult* aRetval);
-
-  /**
-   *  Taintfox: this method can be overriden by child classes to mark
-   * certain attributes as taint sources.
-   */
-  virtual void SetTaintSourceGetAttr(const nsAString& aName, DOMString& aResult) const;
-
-  virtual void SetTaintSourceGetAttr(int32_t aNameSpaceID, const nsAtom* aName,
-                                     DOMString& aResult) const;
-
-  /**
-   * Hook that is called by Element::SetAttr to allow subclasses to check
-   * whether the attribute being set is a taint sink (e.g. img.src).
-   * Will be called regardless of whether the attribute is changed.
-   * We can't use BeforeSetAttr as there is a script block imposed which stops
-   * the taint notification being fired off.
-   *
-   * @param aNamespaceID the namespace of the attr being set
-   * @param aName the localname of the attribute being set
-   * @param aValue the string being set
-   */
-  virtual nsresult CheckTaintSinkSetAttr(int32_t aNamespaceID, nsAtom* aName,
-                                         const nsAString& aValue);
-
-  /**
-=======
->>>>>>> bf57fe91
    * Hook that is called by Element::SetAttr to allow subclasses to
    * deal with attribute sets.  This will only be called after we verify that
    * we're actually doing an attr set and will be called before
