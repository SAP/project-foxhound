/* -*- Mode: C++; tab-width: 8; indent-tabs-mode: nil; c-basic-offset: 2 -*- */
/* vim: set ts=8 sts=2 et sw=2 tw=80: */
/* This Source Code Form is subject to the terms of the Mozilla Public
 * License, v. 2.0. If a copy of the MPL was not distributed with this
 * file, You can obtain one at http://mozilla.org/MPL/2.0/. */

/*
 * A class which represents a fragment of text (eg inside a text
 * node); if only codepoints below 256 are used, the text is stored as
 * a char*; otherwise the text is stored as a char16_t*
 */

#ifndef nsTextFragment_h___
#define nsTextFragment_h___

#include "mozilla/Attributes.h"
#include "mozilla/MemoryReporting.h"

#include "nsString.h"
#include "nsStringBuffer.h"
#include "nsReadableUtils.h"
#include "nsISupportsImpl.h"

// XXX should this normalize the code to keep a \u0000 at the end?

// XXX nsTextFragmentPool?

/**
 * A fragment of text. If mIs2b is 1 then the m2b pointer is valid
 * otherwise the m1b pointer is valid. If m1b is used then each byte
 * of data represents a single ucs2 character with the high byte being
 * zero.
 *
 * This class does not have a virtual destructor therefore it is not
 * meant to be subclassed.
 *
 * TaintFox: nsTextFragment is taint aware.
 * Various methods have been modified to accept a StringTaint argument for taint
 * propagation.
 */
<<<<<<< HEAD
class nsTextFragment final : public TaintableString {
public:
=======
class nsTextFragment final {
 public:
>>>>>>> 030f2d6b
  static nsresult Init();
  static void Shutdown();

  /**
   * Default constructor. Initialize the fragment to be empty.
   */
<<<<<<< HEAD
  nsTextFragment()
    : m1b(nullptr), mAllBits(0)

  {
=======
  nsTextFragment() : m1b(nullptr), mAllBits(0) {
>>>>>>> 030f2d6b
    MOZ_COUNT_CTOR(nsTextFragment);
    NS_ASSERTION(sizeof(FragmentBits) == 4, "Bad field packing!");
  }

  ~nsTextFragment();

  /**
   * Change the contents of this fragment to be a copy of the
   * the argument fragment, or to "" if unable to allocate enough memory.
   */
  nsTextFragment& operator=(const nsTextFragment& aOther);

  /**
   * Return true if this fragment is represented by char16_t data
   */
  bool Is2b() const { return mState.mIs2b; }

  /**
   * Return true if this fragment contains Bidi text
   * For performance reasons this flag is only set if explicitely requested (by
   * setting the aUpdateBidi argument on SetTo or Append to true).
   */
  bool IsBidi() const { return mState.mIsBidi; }

  /**
   * Get a pointer to constant char16_t data.
   */
<<<<<<< HEAD
  const char16_t *Get2b() const
  {
    NS_ASSERTION(Is2b(), "not 2b text");
    return m2b;
=======
  const char16_t* Get2b() const {
    MOZ_ASSERT(Is2b(), "not 2b text");
    return static_cast<char16_t*>(m2b->Data());
>>>>>>> 030f2d6b
  }

  /**
   * Get a pointer to constant char data.
   */
<<<<<<< HEAD
  const char *Get1b() const
  {
    NS_ASSERTION(!Is2b(), "not 1b text");
    return (const char *)m1b;
=======
  const char* Get1b() const {
    NS_ASSERTION(!Is2b(), "not 1b text");
    return (const char*)m1b;
>>>>>>> 030f2d6b
  }

  /**
   * Get the length of the fragment. The length is the number of logical
   * characters, not the number of bytes to store the characters.
   */
  uint32_t GetLength() const { return mState.mLength; }

  bool CanGrowBy(size_t n) const {
    return n < (1 << 29) && mState.mLength + n < (1 << 29);
  }

  /**
   * Change the contents of this fragment to be a copy of the given
   * buffer. If aUpdateBidi is true, contents of the fragment will be scanned,
   * and mState.mIsBidi will be turned on if it includes any Bidi characters.
   * If aForce2b is true, aBuffer will be stored as char16_t as is.  Then,
   * you can access the value faster but may waste memory if all characters
   * are less than U+0100.
   */
<<<<<<< HEAD
  bool SetTo(const char16_t* aBuffer, int32_t aLength, bool aUpdateBidi, const StringTaint& aTaint);
=======
  bool SetTo(const char16_t* aBuffer, int32_t aLength, bool aUpdateBidi,
             bool aForce2b);

  bool SetTo(const nsString& aString, bool aUpdateBidi, bool aForce2b) {
    ReleaseText();
    if (aForce2b && !aUpdateBidi) {
      nsStringBuffer* buffer = nsStringBuffer::FromString(aString);
      if (buffer) {
        NS_ADDREF(m2b = buffer);
        mState.mInHeap = true;
        mState.mIs2b = true;
        mState.mLength = aString.Length();
        return true;
      }
    }

    return SetTo(aString.get(), aString.Length(), aUpdateBidi, aForce2b);
  }
>>>>>>> 030f2d6b

  /**
   * Append aData to the end of this fragment. If aUpdateBidi is true, contents
   * of the fragment will be scanned, and mState.mIsBidi will be turned on if
   * it includes any Bidi characters.
   * If aForce2b is true, the string will be stored as char16_t as is.  Then,
   * you can access the value faster but may waste memory if all characters
   * are less than U+0100.
   */
<<<<<<< HEAD
  bool Append(const char16_t* aBuffer, uint32_t aLength, bool aUpdateBidi, const StringTaint& aTaint);
=======
  bool Append(const char16_t* aBuffer, uint32_t aLength, bool aUpdateBidi,
              bool aForce2b);
>>>>>>> 030f2d6b

  /**
   * Append the contents of this string fragment to aString
   */
  void AppendTo(nsAString& aString) const {
    if (!AppendTo(aString, mozilla::fallible)) {
      aString.AllocFailed(aString.Length() + GetLength());
    }
  }

  /**
   * Append the contents of this string fragment to aString
   * @return false if an out of memory condition is detected, true otherwise
   */
  MOZ_MUST_USE
  bool AppendTo(nsAString& aString,
                const mozilla::fallible_t& aFallible) const {
    // TaintFox: propagate taint when accessing text fragments.
    aString.AppendTaint(Taint());

    if (mState.mIs2b) {
      if (aString.IsEmpty()) {
        m2b->ToString(mState.mLength, aString);
        return true;
      }
      bool ok = aString.Append(Get2b(), mState.mLength, aFallible);
      if (!ok) {
        return false;
      }

      return true;
    } else {
      nsDependentCSubstring sub = Substring(m1b, mState.mLength);

      return AppendASCIItoUTF16(sub, aString, aFallible);
    }
  }

  /**
   * Append a substring of the contents of this string fragment to aString.
   * @param aOffset where to start the substring in this text fragment
   * @param aLength the length of the substring
   */
  void AppendTo(nsAString& aString, int32_t aOffset, int32_t aLength) const {
    if (!AppendTo(aString, aOffset, aLength, mozilla::fallible)) {
      aString.AllocFailed(aString.Length() + aLength);
    }
  }

  /**
   * Append a substring of the contents of this string fragment to aString.
   * @param aString the string in which to append
   * @param aOffset where to start the substring in this text fragment
   * @param aLength the length of the substring
   * @return false if an out of memory condition is detected, true otherwise
   */
  MOZ_MUST_USE
  bool AppendTo(nsAString& aString, int32_t aOffset, int32_t aLength,
<<<<<<< HEAD
                const mozilla::fallible_t& aFallible) const
  {
    // TaintFox: propagate taint when accessing text fragments.
    aString.AppendTaint(Taint().subtaint(aOffset, aOffset + aLength));

=======
                const mozilla::fallible_t& aFallible) const {
>>>>>>> 030f2d6b
    if (mState.mIs2b) {
      bool ok = aString.Append(Get2b() + aOffset, aLength, aFallible);
      if (!ok) {
        return false;
      }

      return true;
    } else {
      auto substr = Substring(m1b + aOffset, aLength);
      return AppendASCIItoUTF16(substr, aString, aFallible);
    }
  }

  /**
   * Make a copy of the fragments contents starting at offset for
   * count characters. The offset and count will be adjusted to
   * lie within the fragments data. The fragments data is converted if
   * necessary.
   */
  void CopyTo(char16_t* aDest, int32_t aOffset, int32_t aCount);

  /**
   * Return the character in the text-fragment at the given
   * index. This always returns a char16_t.
   */
  char16_t CharAt(int32_t aIndex) const {
    MOZ_ASSERT(uint32_t(aIndex) < mState.mLength, "bad index");
    return mState.mIs2b ? Get2b()[aIndex]
                        : static_cast<unsigned char>(m1b[aIndex]);
  }

  void SetBidi(bool aBidi) { mState.mIsBidi = aBidi; }

  struct FragmentBits {
    // uint32_t to ensure that the values are unsigned, because we
    // want 0/1, not 0/-1!
    // Making these bool causes Windows to not actually pack them,
    // which causes crashes because we assume this structure is no more than
    // 32 bits!
    uint32_t mInHeap : 1;
    uint32_t mIs2b : 1;
    uint32_t mIsBidi : 1;
    // Note that when you change the bits of mLength, you also need to change
    // NS_MAX_TEXT_FRAGMENT_LENGTH.
    uint32_t mLength : 29;
  };

#define NS_MAX_TEXT_FRAGMENT_LENGTH (static_cast<uint32_t>(0x1FFFFFFF))

  size_t SizeOfExcludingThis(mozilla::MallocSizeOf aMallocSizeOf) const;

 private:
  void ReleaseText();

  /**
   * Scan the contents of the fragment and turn on mState.mIsBidi if it
   * includes any Bidi characters.
   */
  void UpdateBidiFlag(const char16_t* aBuffer, uint32_t aLength);

  union {
    nsStringBuffer* m2b;
    const char* m1b;  // This is const since it can point to shared data
  };

  union {
    uint32_t mAllBits;
    FragmentBits mState;
  };
};

#endif /* nsTextFragment_h___ */<|MERGE_RESOLUTION|>--- conflicted
+++ resolved
@@ -38,27 +38,17 @@
  * Various methods have been modified to accept a StringTaint argument for taint
  * propagation.
  */
-<<<<<<< HEAD
 class nsTextFragment final : public TaintableString {
-public:
-=======
-class nsTextFragment final {
  public:
->>>>>>> 030f2d6b
   static nsresult Init();
   static void Shutdown();
 
   /**
    * Default constructor. Initialize the fragment to be empty.
    */
-<<<<<<< HEAD
   nsTextFragment()
     : m1b(nullptr), mAllBits(0)
-
   {
-=======
-  nsTextFragment() : m1b(nullptr), mAllBits(0) {
->>>>>>> 030f2d6b
     MOZ_COUNT_CTOR(nsTextFragment);
     NS_ASSERTION(sizeof(FragmentBits) == 4, "Bad field packing!");
   }
@@ -86,31 +76,19 @@
   /**
    * Get a pointer to constant char16_t data.
    */
-<<<<<<< HEAD
   const char16_t *Get2b() const
   {
-    NS_ASSERTION(Is2b(), "not 2b text");
+    NS_ASSERTION(Is2b(), "not 2b text"); 
     return m2b;
-=======
-  const char16_t* Get2b() const {
-    MOZ_ASSERT(Is2b(), "not 2b text");
-    return static_cast<char16_t*>(m2b->Data());
->>>>>>> 030f2d6b
   }
 
   /**
    * Get a pointer to constant char data.
    */
-<<<<<<< HEAD
   const char *Get1b() const
   {
-    NS_ASSERTION(!Is2b(), "not 1b text");
+    NS_ASSERTION(!Is2b(), "not 1b text"); 
     return (const char *)m1b;
-=======
-  const char* Get1b() const {
-    NS_ASSERTION(!Is2b(), "not 1b text");
-    return (const char*)m1b;
->>>>>>> 030f2d6b
   }
 
   /**
@@ -131,11 +109,8 @@
    * you can access the value faster but may waste memory if all characters
    * are less than U+0100.
    */
-<<<<<<< HEAD
-  bool SetTo(const char16_t* aBuffer, int32_t aLength, bool aUpdateBidi, const StringTaint& aTaint);
-=======
   bool SetTo(const char16_t* aBuffer, int32_t aLength, bool aUpdateBidi,
-             bool aForce2b);
+             const StringTaint& aTaint, bool aForce2b);
 
   bool SetTo(const nsString& aString, bool aUpdateBidi, bool aForce2b) {
     ReleaseText();
@@ -150,9 +125,8 @@
       }
     }
 
-    return SetTo(aString.get(), aString.Length(), aUpdateBidi, aForce2b);
-  }
->>>>>>> 030f2d6b
+    return SetTo(aString.get(), aString.Length(), aUpdateBidi, aString.getTaint(), aForce2b);
+  }
 
   /**
    * Append aData to the end of this fragment. If aUpdateBidi is true, contents
@@ -162,12 +136,8 @@
    * you can access the value faster but may waste memory if all characters
    * are less than U+0100.
    */
-<<<<<<< HEAD
-  bool Append(const char16_t* aBuffer, uint32_t aLength, bool aUpdateBidi, const StringTaint& aTaint);
-=======
   bool Append(const char16_t* aBuffer, uint32_t aLength, bool aUpdateBidi,
-              bool aForce2b);
->>>>>>> 030f2d6b
+              const StringTaint& aTaint, bool aForce2b);
 
   /**
    * Append the contents of this string fragment to aString
@@ -200,9 +170,8 @@
 
       return true;
     } else {
-      nsDependentCSubstring sub = Substring(m1b, mState.mLength);
-
-      return AppendASCIItoUTF16(sub, aString, aFallible);
+      return AppendASCIItoUTF16(Substring(m1b, mState.mLength), aString,
+                                aFallible);
     }
   }
 
@@ -226,15 +195,10 @@
    */
   MOZ_MUST_USE
   bool AppendTo(nsAString& aString, int32_t aOffset, int32_t aLength,
-<<<<<<< HEAD
-                const mozilla::fallible_t& aFallible) const
-  {
+                const mozilla::fallible_t& aFallible) const {
     // TaintFox: propagate taint when accessing text fragments.
     aString.AppendTaint(Taint().subtaint(aOffset, aOffset + aLength));
-
-=======
-                const mozilla::fallible_t& aFallible) const {
->>>>>>> 030f2d6b
+    
     if (mState.mIs2b) {
       bool ok = aString.Append(Get2b() + aOffset, aLength, aFallible);
       if (!ok) {
@@ -243,8 +207,8 @@
 
       return true;
     } else {
-      auto substr = Substring(m1b + aOffset, aLength);
-      return AppendASCIItoUTF16(substr, aString, aFallible);
+      return AppendASCIItoUTF16(Substring(m1b + aOffset, aLength), aString,
+                                aFallible);
     }
   }
 
