--- conflicted
+++ resolved
@@ -6913,12 +6913,9 @@
 
   NS_ASSERTION(mDocShell, "Must have docshell here");
 
-<<<<<<< HEAD
   // TaintFox window.open sink
   ReportTaintSink(aUrl, "window.open");
 
-  nsAutoCString options;
-=======
   NS_ConvertUTF16toUTF8 optionsUtf8(aOptions);
 
   WindowFeatures features;
@@ -6926,7 +6923,6 @@
     return NS_ERROR_FAILURE;
   }
 
->>>>>>> a068577d
   bool forceNoOpener = aForceNoOpener;
   if (features.Exists("noopener")) {
     forceNoOpener = features.GetBool("noopener");
