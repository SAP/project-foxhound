--- conflicted
+++ resolved
@@ -106,26 +106,7 @@
   static_assert(JS::MaxStringLength < (1 << 30),
                 "Shouldn't overflow here or in SetCapacity");
 
-<<<<<<< HEAD
-  const char16_t* chars;
-  if (XPCStringConvert::MaybeGetDOMStringChars(s, &chars)) {
-    // The characters represent an existing string buffer that we shared with
-    // JS.  We can share that buffer ourselves if the string corresponds to the
-    // whole buffer; otherwise we have to copy.
-    if (chars[len] == '\0') {
-      AssignFromStringBuffer(
-          nsStringBuffer::FromData(const_cast<char16_t*>(chars)), len, dest);
-      dest.AssignTaint(JS_GetStringTaint(s));
-      return true;
-    }
-  } else if (XPCStringConvert::MaybeGetLiteralStringChars(s, &chars)) {
-    // The characters represent a literal char16_t string constant
-    // compiled into libxul; we can just use it as-is.
-    dest.AssignLiteral(chars, len);
-    dest.AssignTaint(JS_GetStringTaint(s));
-=======
   if (XPCStringConvert::MaybeAssignUCStringChars(s, len, dest)) {
->>>>>>> d61fe3fa
     return true;
   }
 
