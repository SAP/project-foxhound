--- conflicted
+++ resolved
@@ -165,18 +165,15 @@
                      NS_ERROR_OUT_OF_MEMORY);
     }
   } else {
-<<<<<<< HEAD
-
     // Taintfox: propagate taint
     aStr.Taint().concat(frag->Taint().subtaint(aStartOffset, endoffset), aStr.Length());
 
-=======
     nsAutoString utf16;
     if (!CopyASCIItoUTF16(MakeSpan(frag->Get1b() + aStartOffset, length), utf16,
                           mozilla::fallible_t())) {
       return NS_ERROR_OUT_OF_MEMORY;
     }
->>>>>>> a068577d
+
     if (aTranslateEntities) {
       NS_ENSURE_TRUE(AppendAndTranslateEntities(utf16, aStr),
                      NS_ERROR_OUT_OF_MEMORY);
