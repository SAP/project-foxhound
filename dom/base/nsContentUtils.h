--- conflicted
+++ resolved
@@ -3254,32 +3254,9 @@
 
   static bool sIsHandlingKeyBoardEvent;
   static bool sAllowXULXBL_for_file;
-<<<<<<< HEAD
-  static bool sIsFullscreenApiEnabled;
-  static bool sIsUnprefixedFullscreenApiEnabled;
-  static bool sTrustedFullscreenOnly;
-  static bool sIsCutCopyAllowed;
-  static uint32_t sHandlingInputTimeout;
-  static bool sIsPerformanceTimingEnabled;
-  static bool sIsResourceTimingEnabled;
-  static bool sIsPerformanceNavigationTimingEnabled;
-  static bool sIsUpgradableDisplayContentPrefEnabled;
-  static bool sIsFrameTimingPrefEnabled;
-  static bool sIsFormAutofillAutocompleteEnabled;
   // Taintfox
   static bool sEncodeDecodeURLHash;
   static bool sGettersDecodeURLHash;
-  static bool sSendPerformanceTimingNotifications;
-  static bool sUseActivityCursor;
-  static bool sAnimationsAPICoreEnabled;
-  static bool sGetBoxQuadsEnabled;
-  static bool sSkipCursorMoveForSameValueSet;
-  static bool sRequestIdleCallbackEnabled;
-  static bool sTailingEnabled;
-  static bool sShowInputPlaceholderOnFocus;
-  static bool sAutoFocusEnabled;
-=======
->>>>>>> e3f1cbb4
 #ifndef RELEASE_OR_BETA
   static bool sBypassCSSOMOriginCheck;
 #endif
