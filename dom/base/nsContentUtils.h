--- conflicted
+++ resolved
@@ -3230,13 +3230,10 @@
   static nsIInterfaceRequestor* sSameOriginChecker;
 
   static bool sIsHandlingKeyBoardEvent;
-<<<<<<< HEAD
-  static bool sAllowXULXBL_for_file;
+
   // Taintfox
   static bool sEncodeDecodeURLHash;
   static bool sGettersDecodeURLHash;
-=======
->>>>>>> 53b1dfdc
 #ifndef RELEASE_OR_BETA
   static bool sBypassCSSOMOriginCheck;
 #endif
