--- conflicted
+++ resolved
@@ -1078,16 +1078,6 @@
         if (!string1.Equals(string2)) {
           return false;
         }
-<<<<<<< HEAD
-
-        // Internal subset
-        docType1->GetInternalSubset(string1);
-        docType2->GetInternalSubset(string2);
-        if (!string1.Equals(string2)) {
-          return false;
-        }
-=======
->>>>>>> 67fb5ffe
 
         break;
       }
