--- conflicted
+++ resolved
@@ -105,27 +105,11 @@
   return NS_OK;
 }
 
-<<<<<<< HEAD
-nsresult
-nsJSUtils::EvaluateString(JSContext* aCx,
-                          const nsAString& aScript,
-                          JS::Handle<JSObject*> aEvaluationGlobal,
-                          JS::CompileOptions& aCompileOptions,
-                          const EvaluateOptions& aEvaluateOptions,
-                          JS::MutableHandle<JS::Value> aRetValue)
-{
-  const nsPromiseFlatString& flatScript = PromiseFlatString(aScript);
-  JS::SourceBufferHolder srcBuf(flatScript.get(), aScript.Length(), aScript.Taint(),
-                                JS::SourceBufferHolder::NoOwnership);
-  return EvaluateString(aCx, srcBuf, aEvaluationGlobal, aCompileOptions,
-                        aEvaluateOptions, aRetValue, nullptr);
-=======
 static nsresult EvaluationExceptionToNSResult(JSContext* aCx) {
   if (JS_IsExceptionPending(aCx)) {
     return NS_SUCCESS_DOM_SCRIPT_EVALUATION_THREW;
   }
   return NS_SUCCESS_DOM_SCRIPT_EVALUATION_THREW_UNCATCHABLE;
->>>>>>> 030f2d6b
 }
 
 nsJSUtils::ExecutionContext::ExecutionContext(JSContext* aCx,
@@ -612,7 +596,6 @@
   }
 
   return true;
-<<<<<<< HEAD
 }
 
 // TaintFox: ReportTaintSink implementation.
@@ -630,6 +613,4 @@
     JS_ReportTaintSink(cx, strobj, name);
 
     return NS_OK;
-=======
->>>>>>> 030f2d6b
 }