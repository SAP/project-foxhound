/* -*- Mode: C++; tab-width: 8; indent-tabs-mode: nil; c-basic-offset: 2 -*- */
/* vim: set ts=8 sts=2 et sw=2 tw=80: */
/* This Source Code Form is subject to the terms of the Mozilla Public
 * License, v. 2.0. If a copy of the MPL was not distributed with this
 * file, You can obtain one at http://mozilla.org/MPL/2.0/. */

/*
 * A struct that represents the value (type and actual data) of an
 * attribute.
 */

#include "mozilla/DebugOnly.h"
#include "mozilla/HashFunctions.h"

#include "nsAttrValue.h"
#include "nsAttrValueInlines.h"
#include "nsAtom.h"
#include "nsUnicharUtils.h"
#include "mozilla/CORSMode.h"
#include "mozilla/MemoryReporting.h"
#include "mozilla/ServoBindingTypes.h"
#include "mozilla/ServoUtils.h"
#include "mozilla/DeclarationBlock.h"
#include "nsContentUtils.h"
#include "nsReadableUtils.h"
#include "nsHTMLCSSStyleSheet.h"
#include "nsStyledElement.h"
#include "nsIURI.h"
#include "mozilla/dom/Document.h"
#include <algorithm>

using namespace mozilla;

#define MISC_STR_PTR(_cont) \
  reinterpret_cast<void*>((_cont)->mStringBits & NS_ATTRVALUE_POINTERVALUE_MASK)

/* static */ MiscContainer* nsAttrValue::AllocMiscContainer() {
  MOZ_ASSERT(NS_IsMainThread());
  MiscContainer* cont = nullptr;
  Swap(cont, sMiscContainerCache);

  if (cont) {
    return new (cont) MiscContainer;
  }

  return new MiscContainer;
}

/* static */ void nsAttrValue::DeallocMiscContainer(MiscContainer* aCont) {
  MOZ_ASSERT(NS_IsMainThread());
  if (!aCont) {
    return;
  }

  if (!sMiscContainerCache) {
    aCont->~MiscContainer();
    sMiscContainerCache = aCont;
  } else {
    delete aCont;
  }
}

bool MiscContainer::GetString(nsAString& aString) const {
  void* ptr = MISC_STR_PTR(this);

  if (!ptr) {
    return false;
  }

  if (static_cast<nsAttrValue::ValueBaseType>(mStringBits &
                                              NS_ATTRVALUE_BASETYPE_MASK) ==
      nsAttrValue::eStringBase) {
    nsStringBuffer* buffer = static_cast<nsStringBuffer*>(ptr);
    if (!buffer) {
      return false;
    }

    buffer->ToString(buffer->StorageSize() / sizeof(char16_t) - 1, aString);
    return true;
  }

  nsAtom* atom = static_cast<nsAtom*>(ptr);
  if (!atom) {
    return false;
  }

  atom->ToString(aString);
  return true;
}

void MiscContainer::Cache() {
  // Not implemented for anything else yet.
  if (mType != nsAttrValue::eCSSDeclaration) {
    MOZ_ASSERT_UNREACHABLE("unexpected cached nsAttrValue type");
    return;
  }

  MOZ_ASSERT(IsRefCounted());
  MOZ_ASSERT(mValue.mRefCount > 0);
  MOZ_ASSERT(!mValue.mCached);

  nsHTMLCSSStyleSheet* sheet = mValue.mCSSDeclaration->GetHTMLCSSStyleSheet();
  if (!sheet) {
    return;
  }

  nsString str;
  bool gotString = GetString(str);
  if (!gotString) {
    return;
  }

  sheet->CacheStyleAttr(str, this);
  mValue.mCached = 1;

  // This has to be immutable once it goes into the cache.
  mValue.mCSSDeclaration->SetImmutable();
}

void MiscContainer::Evict() {
  // Not implemented for anything else yet.
  if (mType != nsAttrValue::eCSSDeclaration) {
    MOZ_ASSERT_UNREACHABLE("unexpected cached nsAttrValue type");
    return;
  }
  MOZ_ASSERT(IsRefCounted());
  MOZ_ASSERT(mValue.mRefCount == 0);

  if (!mValue.mCached) {
    return;
  }

  nsHTMLCSSStyleSheet* sheet = mValue.mCSSDeclaration->GetHTMLCSSStyleSheet();
  MOZ_ASSERT(sheet);

  nsString str;
  DebugOnly<bool> gotString = GetString(str);
  MOZ_ASSERT(gotString);

  sheet->EvictStyleAttr(str, this);
  mValue.mCached = 0;
}

nsTArray<const nsAttrValue::EnumTable*>* nsAttrValue::sEnumTableArray = nullptr;
MiscContainer* nsAttrValue::sMiscContainerCache = nullptr;

nsAttrValue::nsAttrValue() : mBits(0) {}

nsAttrValue::nsAttrValue(const nsAttrValue& aOther) : mBits(0) {
  SetTo(aOther);
}

nsAttrValue::nsAttrValue(const nsAString& aValue) : mBits(0) { SetTo(aValue); }

nsAttrValue::nsAttrValue(nsAtom* aValue) : mBits(0) { SetTo(aValue); }

nsAttrValue::nsAttrValue(already_AddRefed<DeclarationBlock> aValue,
                         const nsAString* aSerialized)
    : mBits(0) {
  SetTo(std::move(aValue), aSerialized);
}

nsAttrValue::nsAttrValue(const nsIntMargin& aValue) : mBits(0) {
  SetTo(aValue);
}

nsAttrValue::~nsAttrValue() { ResetIfSet(); }

/* static */
nsresult nsAttrValue::Init() {
  NS_ASSERTION(!sEnumTableArray, "nsAttrValue already initialized");
  sEnumTableArray = new nsTArray<const EnumTable*>;
  return NS_OK;
}

/* static */
void nsAttrValue::Shutdown() {
  MOZ_ASSERT(NS_IsMainThread());
  delete sEnumTableArray;
  sEnumTableArray = nullptr;
  // The MiscContainer pointed to by sMiscContainerCache has already
  // be destructed so `delete sMiscContainerCache` is
  // dangerous. Invoke `operator delete` to free the memory.
  ::operator delete(sMiscContainerCache);
  sMiscContainerCache = nullptr;
}

void nsAttrValue::Reset() {
  switch (BaseType()) {
    case eStringBase: {
      nsStringBuffer* str = static_cast<nsStringBuffer*>(GetPtr());
      if (str) {
        str->Release();
      }

      break;
    }
    case eOtherBase: {
      MiscContainer* cont = GetMiscContainer();
      if (cont->IsRefCounted() && cont->mValue.mRefCount > 1) {
        NS_RELEASE(cont);
        break;
      }

      DeallocMiscContainer(ClearMiscContainer());

      break;
    }
    case eAtomBase: {
      nsAtom* atom = GetAtomValue();
      NS_RELEASE(atom);

      break;
    }
    case eIntegerBase: {
      break;
    }
  }

  mBits = 0;
}

void nsAttrValue::SetTo(const nsAttrValue& aOther) {
  if (this == &aOther) {
    return;
  }

  switch (aOther.BaseType()) {
    case eStringBase: {
      ResetIfSet();
      nsStringBuffer* str = static_cast<nsStringBuffer*>(aOther.GetPtr());
      if (str) {
        str->AddRef();
        SetPtrValueAndType(str, eStringBase);
      }
      return;
    }
    case eOtherBase: {
      break;
    }
    case eAtomBase: {
      ResetIfSet();
      nsAtom* atom = aOther.GetAtomValue();
      NS_ADDREF(atom);
      SetPtrValueAndType(atom, eAtomBase);
      return;
    }
    case eIntegerBase: {
      ResetIfSet();
      mBits = aOther.mBits;
      return;
    }
  }

  MiscContainer* otherCont = aOther.GetMiscContainer();
  if (otherCont->IsRefCounted()) {
    DeallocMiscContainer(ClearMiscContainer());
    NS_ADDREF(otherCont);
    SetPtrValueAndType(otherCont, eOtherBase);
    return;
  }

  MiscContainer* cont = EnsureEmptyMiscContainer();
  switch (otherCont->mType) {
    case eInteger: {
      cont->mValue.mInteger = otherCont->mValue.mInteger;
      break;
    }
    case eEnum: {
      cont->mValue.mEnumValue = otherCont->mValue.mEnumValue;
      break;
    }
    case ePercent: {
      cont->mValue.mPercent = otherCont->mValue.mPercent;
      break;
    }
    case eColor: {
      cont->mValue.mColor = otherCont->mValue.mColor;
      break;
    }
    case eCSSDeclaration: {
      MOZ_CRASH("These should be refcounted!");
    }
    case eURL: {
      NS_ADDREF(cont->mValue.mURL = otherCont->mValue.mURL);
      break;
    }
    case eAtomArray: {
      if (!EnsureEmptyAtomArray() ||
          !GetAtomArrayValue()->AppendElements(*otherCont->mValue.mAtomArray)) {
        Reset();
        return;
      }
      break;
    }
    case eDoubleValue: {
      cont->mDoubleValue = otherCont->mDoubleValue;
      break;
    }
    case eIntMarginValue: {
      if (otherCont->mValue.mIntMargin)
        cont->mValue.mIntMargin =
            new nsIntMargin(*otherCont->mValue.mIntMargin);
      break;
    }
    default: {
      if (IsSVGType(otherCont->mType)) {
        // All SVG types are just pointers to classes and will therefore have
        // the same size so it doesn't really matter which one we assign
        cont->mValue.mSVGAngle = otherCont->mValue.mSVGAngle;
      } else {
        MOZ_ASSERT_UNREACHABLE("unknown type stored in MiscContainer");
      }
      break;
    }
  }

  void* otherPtr = MISC_STR_PTR(otherCont);
  if (otherPtr) {
    if (static_cast<ValueBaseType>(otherCont->mStringBits &
                                   NS_ATTRVALUE_BASETYPE_MASK) == eStringBase) {
      static_cast<nsStringBuffer*>(otherPtr)->AddRef();
    } else {
      static_cast<nsAtom*>(otherPtr)->AddRef();
    }
    cont->SetStringBitsMainThread(otherCont->mStringBits);
  }
  // Note, set mType after switch-case, otherwise EnsureEmptyAtomArray doesn't
  // work correctly.
  cont->mType = otherCont->mType;
}

void nsAttrValue::SetTo(const nsAString& aValue) {
  ResetIfSet();
  nsStringBuffer* buf = GetStringBuffer(aValue).take();
  if (buf) {
    SetPtrValueAndType(buf, eStringBase);
  }
}

void nsAttrValue::SetTo(nsAtom* aValue) {
  ResetIfSet();
  if (aValue) {
    NS_ADDREF(aValue);
    SetPtrValueAndType(aValue, eAtomBase);
  }
}

void nsAttrValue::SetTo(int16_t aInt) {
  ResetIfSet();
  SetIntValueAndType(aInt, eInteger, nullptr);
}

void nsAttrValue::SetTo(int32_t aInt, const nsAString* aSerialized) {
  ResetIfSet();
  SetIntValueAndType(aInt, eInteger, aSerialized);
}

void nsAttrValue::SetTo(double aValue, const nsAString* aSerialized) {
  MiscContainer* cont = EnsureEmptyMiscContainer();
  cont->mDoubleValue = aValue;
  cont->mType = eDoubleValue;
  SetMiscAtomOrString(aSerialized);
}

void nsAttrValue::SetTo(already_AddRefed<DeclarationBlock> aValue,
                        const nsAString* aSerialized) {
  MiscContainer* cont = EnsureEmptyMiscContainer();
  MOZ_ASSERT(cont->mValue.mRefCount == 0);
  cont->mValue.mCSSDeclaration = aValue.take();
  cont->mType = eCSSDeclaration;
  NS_ADDREF(cont);
  SetMiscAtomOrString(aSerialized);
  MOZ_ASSERT(cont->mValue.mRefCount == 1);
}

void nsAttrValue::SetTo(nsIURI* aValue, const nsAString* aSerialized) {
  MiscContainer* cont = EnsureEmptyMiscContainer();
  NS_ADDREF(cont->mValue.mURL = aValue);
  cont->mType = eURL;
  SetMiscAtomOrString(aSerialized);
}

void nsAttrValue::SetTo(const nsIntMargin& aValue) {
  MiscContainer* cont = EnsureEmptyMiscContainer();
  cont->mValue.mIntMargin = new nsIntMargin(aValue);
  cont->mType = eIntMarginValue;
}

void nsAttrValue::SetToSerialized(const nsAttrValue& aOther) {
  if (aOther.Type() != nsAttrValue::eString &&
      aOther.Type() != nsAttrValue::eAtom) {
    nsAutoString val;
    aOther.ToString(val);
    SetTo(val);
  } else {
    SetTo(aOther);
  }
}

void nsAttrValue::SetTo(const SVGAngle& aValue, const nsAString* aSerialized) {
  SetSVGType(eSVGAngle, &aValue, aSerialized);
}

void nsAttrValue::SetTo(const SVGIntegerPair& aValue,
                        const nsAString* aSerialized) {
  SetSVGType(eSVGIntegerPair, &aValue, aSerialized);
}

void nsAttrValue::SetTo(const nsSVGLength2& aValue,
                        const nsAString* aSerialized) {
  SetSVGType(eSVGLength, &aValue, aSerialized);
}

void nsAttrValue::SetTo(const SVGLengthList& aValue,
                        const nsAString* aSerialized) {
  // While an empty string will parse as a length list, there's no need to store
  // it (and SetMiscAtomOrString will assert if we try)
  if (aSerialized && aSerialized->IsEmpty()) {
    aSerialized = nullptr;
  }
  SetSVGType(eSVGLengthList, &aValue, aSerialized);
}

void nsAttrValue::SetTo(const SVGNumberList& aValue,
                        const nsAString* aSerialized) {
  // While an empty string will parse as a number list, there's no need to store
  // it (and SetMiscAtomOrString will assert if we try)
  if (aSerialized && aSerialized->IsEmpty()) {
    aSerialized = nullptr;
  }
  SetSVGType(eSVGNumberList, &aValue, aSerialized);
}

void nsAttrValue::SetTo(const SVGNumberPair& aValue,
                        const nsAString* aSerialized) {
  SetSVGType(eSVGNumberPair, &aValue, aSerialized);
}

void nsAttrValue::SetTo(const SVGPathData& aValue,
                        const nsAString* aSerialized) {
  // While an empty string will parse as path data, there's no need to store it
  // (and SetMiscAtomOrString will assert if we try)
  if (aSerialized && aSerialized->IsEmpty()) {
    aSerialized = nullptr;
  }
  SetSVGType(eSVGPathData, &aValue, aSerialized);
}

void nsAttrValue::SetTo(const SVGPointList& aValue,
                        const nsAString* aSerialized) {
  // While an empty string will parse as a point list, there's no need to store
  // it (and SetMiscAtomOrString will assert if we try)
  if (aSerialized && aSerialized->IsEmpty()) {
    aSerialized = nullptr;
  }
  SetSVGType(eSVGPointList, &aValue, aSerialized);
}

void nsAttrValue::SetTo(const SVGAnimatedPreserveAspectRatio& aValue,
                        const nsAString* aSerialized) {
  SetSVGType(eSVGPreserveAspectRatio, &aValue, aSerialized);
}

void nsAttrValue::SetTo(const SVGStringList& aValue,
                        const nsAString* aSerialized) {
  // While an empty string will parse as a string list, there's no need to store
  // it (and SetMiscAtomOrString will assert if we try)
  if (aSerialized && aSerialized->IsEmpty()) {
    aSerialized = nullptr;
  }
  SetSVGType(eSVGStringList, &aValue, aSerialized);
}

void nsAttrValue::SetTo(const SVGTransformList& aValue,
                        const nsAString* aSerialized) {
  // While an empty string will parse as a transform list, there's no need to
  // store it (and SetMiscAtomOrString will assert if we try)
  if (aSerialized && aSerialized->IsEmpty()) {
    aSerialized = nullptr;
  }
  SetSVGType(eSVGTransformList, &aValue, aSerialized);
}

void nsAttrValue::SetTo(const SVGViewBox& aValue,
                        const nsAString* aSerialized) {
  SetSVGType(eSVGViewBox, &aValue, aSerialized);
}

void nsAttrValue::SwapValueWith(nsAttrValue& aOther) {
  uintptr_t tmp = aOther.mBits;
  aOther.mBits = mBits;
  mBits = tmp;
}

void nsAttrValue::ToString(nsAString& aResult) const {
  MiscContainer* cont = nullptr;
  if (BaseType() == eOtherBase) {
    cont = GetMiscContainer();

    if (cont->GetString(aResult)) {
      return;
    }
  }

  switch (Type()) {
    case eString: {
      nsStringBuffer* str = static_cast<nsStringBuffer*>(GetPtr());
      if (str) {
        str->ToString(str->StorageSize() / sizeof(char16_t) - 1, aResult);
      } else {
        aResult.Truncate();
      }
      break;
    }
    case eAtom: {
      nsAtom* atom = static_cast<nsAtom*>(GetPtr());
      atom->ToString(aResult);

      break;
    }
    case eInteger: {
      nsAutoString intStr;
      intStr.AppendInt(GetIntegerValue());
      aResult = intStr;

      break;
    }
#ifdef DEBUG
    case eColor: {
      MOZ_ASSERT_UNREACHABLE("color attribute without string data");
      aResult.Truncate();
      break;
    }
#endif
    case eEnum: {
      GetEnumString(aResult, false);
      break;
    }
    case ePercent: {
      nsAutoString intStr;
      intStr.AppendInt(cont ? cont->mValue.mPercent : GetIntInternal());
      aResult = intStr + NS_LITERAL_STRING("%");

      break;
    }
    case eCSSDeclaration: {
      aResult.Truncate();
      MiscContainer* container = GetMiscContainer();
      if (DeclarationBlock* decl = container->mValue.mCSSDeclaration) {
        decl->ToString(aResult);
      }

      // This can be reached during parallel selector matching with attribute
      // selectors on the style attribute. SetMiscAtomOrString handles this
      // case, and as of this writing this is the only consumer that needs it.
      const_cast<nsAttrValue*>(this)->SetMiscAtomOrString(&aResult);

      break;
    }
    case eDoubleValue: {
      aResult.Truncate();
      aResult.AppendFloat(GetDoubleValue());
      break;
    }
    case eSVGAngle: {
      SVGAttrValueWrapper::ToString(GetMiscContainer()->mValue.mSVGAngle,
                                    aResult);
      break;
    }
    case eSVGIntegerPair: {
      SVGAttrValueWrapper::ToString(GetMiscContainer()->mValue.mSVGIntegerPair,
                                    aResult);
      break;
    }
    case eSVGLength: {
      SVGAttrValueWrapper::ToString(GetMiscContainer()->mValue.mSVGLength,
                                    aResult);
      break;
    }
    case eSVGLengthList: {
      SVGAttrValueWrapper::ToString(GetMiscContainer()->mValue.mSVGLengthList,
                                    aResult);
      break;
    }
    case eSVGNumberList: {
      SVGAttrValueWrapper::ToString(GetMiscContainer()->mValue.mSVGNumberList,
                                    aResult);
      break;
    }
    case eSVGNumberPair: {
      SVGAttrValueWrapper::ToString(GetMiscContainer()->mValue.mSVGNumberPair,
                                    aResult);
      break;
    }
    case eSVGPathData: {
      SVGAttrValueWrapper::ToString(GetMiscContainer()->mValue.mSVGPathData,
                                    aResult);
      break;
    }
    case eSVGPointList: {
      SVGAttrValueWrapper::ToString(GetMiscContainer()->mValue.mSVGPointList,
                                    aResult);
      break;
    }
    case eSVGPreserveAspectRatio: {
      SVGAttrValueWrapper::ToString(
          GetMiscContainer()->mValue.mSVGPreserveAspectRatio, aResult);
      break;
    }
    case eSVGStringList: {
      SVGAttrValueWrapper::ToString(GetMiscContainer()->mValue.mSVGStringList,
                                    aResult);
      break;
    }
    case eSVGTransformList: {
      SVGAttrValueWrapper::ToString(
          GetMiscContainer()->mValue.mSVGTransformList, aResult);
      break;
    }
    case eSVGViewBox: {
      SVGAttrValueWrapper::ToString(GetMiscContainer()->mValue.mSVGViewBox,
                                    aResult);
      break;
    }
    default: {
      aResult.Truncate();
      break;
    }
  }
}

already_AddRefed<nsAtom> nsAttrValue::GetAsAtom() const {
  switch (Type()) {
    case eString:
      return NS_AtomizeMainThread(GetStringValue());

    case eAtom: {
      RefPtr<nsAtom> atom = GetAtomValue();
      return atom.forget();
    }

    default: {
      nsAutoString val;
      ToString(val);
      return NS_AtomizeMainThread(val);
    }
  }
}

const nsCheapString nsAttrValue::GetStringValue() const {
  MOZ_ASSERT(Type() == eString, "wrong type");

  return nsCheapString(static_cast<nsStringBuffer*>(GetPtr()));
}

bool nsAttrValue::GetColorValue(nscolor& aColor) const {
  if (Type() != eColor) {
    // Unparseable value, treat as unset.
    NS_ASSERTION(Type() == eString, "unexpected type for color-valued attr");
    return false;
  }

  aColor = GetMiscContainer()->mValue.mColor;
  return true;
}

void nsAttrValue::GetEnumString(nsAString& aResult, bool aRealTag) const {
  MOZ_ASSERT(Type() == eEnum, "wrong type");

  uint32_t allEnumBits = (BaseType() == eIntegerBase)
                             ? static_cast<uint32_t>(GetIntInternal())
                             : GetMiscContainer()->mValue.mEnumValue;
  int16_t val = allEnumBits >> NS_ATTRVALUE_ENUMTABLEINDEX_BITS;
  const EnumTable* table = sEnumTableArray->ElementAt(
      allEnumBits & NS_ATTRVALUE_ENUMTABLEINDEX_MASK);

  while (table->tag) {
    if (table->value == val) {
      aResult.AssignASCII(table->tag);
      if (!aRealTag &&
          allEnumBits & NS_ATTRVALUE_ENUMTABLE_VALUE_NEEDS_TO_UPPER) {
        nsContentUtils::ASCIIToUpper(aResult);
      }
      return;
    }
    table++;
  }

  MOZ_ASSERT_UNREACHABLE("couldn't find value in EnumTable");
}

uint32_t nsAttrValue::GetAtomCount() const {
  ValueType type = Type();

  if (type == eAtom) {
    return 1;
  }

  if (type == eAtomArray) {
    return GetAtomArrayValue()->Length();
  }

  return 0;
}

<<<<<<< HEAD
nsIAtom*
nsAttrValue::AtomAt(int32_t aIndex) const
{
  NS_PRECONDITION(aIndex >= 0, "Index must not be negative");
  NS_PRECONDITION(GetAtomCount() > uint32_t(aIndex), "aIndex out of range");
=======
nsAtom* nsAttrValue::AtomAt(int32_t aIndex) const {
  MOZ_ASSERT(aIndex >= 0, "Index must not be negative");
  MOZ_ASSERT(GetAtomCount() > uint32_t(aIndex), "aIndex out of range");
>>>>>>> 030f2d6b

  if (BaseType() == eAtomBase) {
    return GetAtomValue();
  }

  NS_ASSERTION(Type() == eAtomArray, "GetAtomCount must be confused");

  return GetAtomArrayValue()->ElementAt(aIndex);
}

uint32_t nsAttrValue::HashValue() const {
  switch (BaseType()) {
    case eStringBase: {
      nsStringBuffer* str = static_cast<nsStringBuffer*>(GetPtr());
      if (str) {
        uint32_t len = str->StorageSize() / sizeof(char16_t) - 1;
        return HashString(static_cast<char16_t*>(str->Data()), len);
      }

      return 0;
    }
    case eOtherBase: {
      break;
    }
    case eAtomBase:
    case eIntegerBase: {
      // mBits and uint32_t might have different size. This should silence
      // any warnings or compile-errors. This is what the implementation of
      // NS_PTR_TO_INT32 does to take care of the same problem.
      return mBits - 0;
    }
  }

  MiscContainer* cont = GetMiscContainer();
  if (static_cast<ValueBaseType>(cont->mStringBits &
                                 NS_ATTRVALUE_BASETYPE_MASK) == eAtomBase) {
    return cont->mStringBits - 0;
  }

  switch (cont->mType) {
    case eInteger: {
      return cont->mValue.mInteger;
    }
    case eEnum: {
      return cont->mValue.mEnumValue;
    }
    case ePercent: {
      return cont->mValue.mPercent;
    }
    case eColor: {
      return cont->mValue.mColor;
    }
    case eCSSDeclaration: {
      return NS_PTR_TO_INT32(cont->mValue.mCSSDeclaration);
    }
    case eURL: {
      nsString str;
      ToString(str);
      return HashString(str);
    }
    case eAtomArray: {
      uint32_t hash = 0;
      uint32_t count = cont->mValue.mAtomArray->Length();
      for (RefPtr<nsAtom>*cur = cont->mValue.mAtomArray->Elements(),
          *end = cur + count;
           cur != end; ++cur) {
        hash = AddToHash(hash, cur->get());
      }
      return hash;
    }
    case eDoubleValue: {
      // XXX this is crappy, but oh well
      return cont->mDoubleValue;
    }
    case eIntMarginValue: {
      return NS_PTR_TO_INT32(cont->mValue.mIntMargin);
    }
    default: {
      if (IsSVGType(cont->mType)) {
        // All SVG types are just pointers to classes so we can treat them alike
        return NS_PTR_TO_INT32(cont->mValue.mSVGAngle);
      }
      MOZ_ASSERT_UNREACHABLE("unknown type stored in MiscContainer");
      return 0;
    }
  }
}

bool nsAttrValue::Equals(const nsAttrValue& aOther) const {
  if (BaseType() != aOther.BaseType()) {
    return false;
  }

  switch (BaseType()) {
    case eStringBase: {
      return GetStringValue().Equals(aOther.GetStringValue());
    }
    case eOtherBase: {
      break;
    }
    case eAtomBase:
    case eIntegerBase: {
      return mBits == aOther.mBits;
    }
  }

  MiscContainer* thisCont = GetMiscContainer();
  MiscContainer* otherCont = aOther.GetMiscContainer();
  if (thisCont == otherCont) {
    return true;
  }

  if (thisCont->mType != otherCont->mType) {
    return false;
  }

  bool needsStringComparison = false;

  switch (thisCont->mType) {
    case eInteger: {
      if (thisCont->mValue.mInteger == otherCont->mValue.mInteger) {
        needsStringComparison = true;
      }
      break;
    }
    case eEnum: {
      if (thisCont->mValue.mEnumValue == otherCont->mValue.mEnumValue) {
        needsStringComparison = true;
      }
      break;
    }
    case ePercent: {
      if (thisCont->mValue.mPercent == otherCont->mValue.mPercent) {
        needsStringComparison = true;
      }
      break;
    }
    case eColor: {
      if (thisCont->mValue.mColor == otherCont->mValue.mColor) {
        needsStringComparison = true;
      }
      break;
    }
    case eCSSDeclaration: {
      return thisCont->mValue.mCSSDeclaration ==
             otherCont->mValue.mCSSDeclaration;
    }
    case eURL: {
      return thisCont->mValue.mURL == otherCont->mValue.mURL;
    }
    case eAtomArray: {
      // For classlists we could be insensitive to order, however
      // classlists are never mapped attributes so they are never compared.

      if (!(*thisCont->mValue.mAtomArray == *otherCont->mValue.mAtomArray)) {
        return false;
      }

      needsStringComparison = true;
      break;
    }
    case eDoubleValue: {
      return thisCont->mDoubleValue == otherCont->mDoubleValue;
    }
    case eIntMarginValue: {
      return thisCont->mValue.mIntMargin == otherCont->mValue.mIntMargin;
    }
    default: {
      if (IsSVGType(thisCont->mType)) {
        // Currently this method is never called for nsAttrValue objects that
        // point to SVG data types.
        // If that changes then we probably want to add methods to the
        // corresponding SVG types to compare their base values.
        // As a shortcut, however, we can begin by comparing the pointers.
        MOZ_ASSERT(false, "Comparing nsAttrValues that point to SVG data");
        return false;
      }
      MOZ_ASSERT_UNREACHABLE("unknown type stored in MiscContainer");
      return false;
    }
  }
  if (needsStringComparison) {
    if (thisCont->mStringBits == otherCont->mStringBits) {
      return true;
    }
    if ((static_cast<ValueBaseType>(thisCont->mStringBits &
                                    NS_ATTRVALUE_BASETYPE_MASK) ==
         eStringBase) &&
        (static_cast<ValueBaseType>(otherCont->mStringBits &
                                    NS_ATTRVALUE_BASETYPE_MASK) ==
         eStringBase)) {
      return nsCheapString(reinterpret_cast<nsStringBuffer*>(
                               static_cast<uintptr_t>(thisCont->mStringBits)))
          .Equals(nsCheapString(reinterpret_cast<nsStringBuffer*>(
              static_cast<uintptr_t>(otherCont->mStringBits))));
    }
  }
  return false;
}

bool nsAttrValue::Equals(const nsAString& aValue,
                         nsCaseTreatment aCaseSensitive) const {
  switch (BaseType()) {
    case eStringBase: {
      nsStringBuffer* str = static_cast<nsStringBuffer*>(GetPtr());
      if (str) {
        nsDependentString dep(static_cast<char16_t*>(str->Data()),
                              str->StorageSize() / sizeof(char16_t) - 1);
        return aCaseSensitive == eCaseMatters
                   ? aValue.Equals(dep)
                   : nsContentUtils::EqualsIgnoreASCIICase(aValue, dep);
      }
      return aValue.IsEmpty();
    }
    case eAtomBase:
      if (aCaseSensitive == eCaseMatters) {
        return static_cast<nsAtom*>(GetPtr())->Equals(aValue);
      }
      return nsContentUtils::EqualsIgnoreASCIICase(
          nsDependentAtomString(static_cast<nsAtom*>(GetPtr())), aValue);
    default:
      break;
  }

  nsAutoString val;
  ToString(val);
  return aCaseSensitive == eCaseMatters
             ? val.Equals(aValue)
             : nsContentUtils::EqualsIgnoreASCIICase(val, aValue);
}

bool nsAttrValue::Equals(const nsAtom* aValue,
                         nsCaseTreatment aCaseSensitive) const {
  if (aCaseSensitive != eCaseMatters) {
    // Need a better way to handle this!
    nsAutoString value;
    aValue->ToString(value);
    return Equals(value, aCaseSensitive);
  }

  switch (BaseType()) {
    case eStringBase: {
      nsStringBuffer* str = static_cast<nsStringBuffer*>(GetPtr());
      if (str) {
        nsDependentString dep(static_cast<char16_t*>(str->Data()),
                              str->StorageSize() / sizeof(char16_t) - 1);
        return aValue->Equals(dep);
      }
      return aValue == nsGkAtoms::_empty;
    }
    case eAtomBase: {
      return static_cast<nsAtom*>(GetPtr()) == aValue;
    }
    default:
      break;
  }

  nsAutoString val;
  ToString(val);
  return aValue->Equals(val);
}

bool nsAttrValue::EqualsAsStrings(const nsAttrValue& aOther) const {
  if (Type() == aOther.Type()) {
    return Equals(aOther);
  }

  // We need to serialize at least one nsAttrValue before passing to
  // Equals(const nsAString&), but we can avoid unnecessarily serializing both
  // by checking if one is already of a string type.
  bool thisIsString = (BaseType() == eStringBase || BaseType() == eAtomBase);
  const nsAttrValue& lhs = thisIsString ? *this : aOther;
  const nsAttrValue& rhs = thisIsString ? aOther : *this;

  switch (rhs.BaseType()) {
    case eAtomBase:
      return lhs.Equals(rhs.GetAtomValue(), eCaseMatters);

    case eStringBase:
      return lhs.Equals(rhs.GetStringValue(), eCaseMatters);

    default: {
      nsAutoString val;
      rhs.ToString(val);
      return lhs.Equals(val, eCaseMatters);
    }
  }
}

bool nsAttrValue::Contains(nsAtom* aValue,
                           nsCaseTreatment aCaseSensitive) const {
  switch (BaseType()) {
    case eAtomBase: {
      nsAtom* atom = GetAtomValue();
      if (aCaseSensitive == eCaseMatters) {
        return aValue == atom;
      }

      // For performance reasons, don't do a full on unicode case insensitive
      // string comparison. This is only used for quirks mode anyway.
      return nsContentUtils::EqualsIgnoreASCIICase(aValue, atom);
    }
    default: {
      if (Type() == eAtomArray) {
        AtomArray* array = GetAtomArrayValue();
        if (aCaseSensitive == eCaseMatters) {
          return array->Contains(aValue);
        }

        for (RefPtr<nsAtom>& cur : *array) {
          // For performance reasons, don't do a full on unicode case
          // insensitive string comparison. This is only used for quirks mode
          // anyway.
          if (nsContentUtils::EqualsIgnoreASCIICase(aValue, cur)) {
            return true;
          }
        }
      }
    }
  }

  return false;
}

struct AtomArrayStringComparator {
  bool Equals(nsAtom* atom, const nsAString& string) const {
    return atom->Equals(string);
  }
};

bool nsAttrValue::Contains(const nsAString& aValue) const {
  switch (BaseType()) {
    case eAtomBase: {
      nsAtom* atom = GetAtomValue();
      return atom->Equals(aValue);
    }
    default: {
      if (Type() == eAtomArray) {
        AtomArray* array = GetAtomArrayValue();
        return array->Contains(aValue, AtomArrayStringComparator());
      }
    }
  }

  return false;
}

void nsAttrValue::ParseAtom(const nsAString& aValue) {
  ResetIfSet();

  RefPtr<nsAtom> atom = NS_Atomize(aValue);
  if (atom) {
    SetPtrValueAndType(atom.forget().take(), eAtomBase);
  }
}

void nsAttrValue::ParseAtomArray(const nsAString& aValue) {
  nsAString::const_iterator iter, end;
  aValue.BeginReading(iter);
  aValue.EndReading(end);
  bool hasSpace = false;

  // skip initial whitespace
  while (iter != end && nsContentUtils::IsHTMLWhitespace(*iter)) {
    hasSpace = true;
    ++iter;
  }

  if (iter == end) {
    SetTo(aValue);
    return;
  }

  nsAString::const_iterator start(iter);

  // get first - and often only - atom
  do {
    ++iter;
  } while (iter != end && !nsContentUtils::IsHTMLWhitespace(*iter));

  RefPtr<nsAtom> classAtom = NS_AtomizeMainThread(Substring(start, iter));
  if (!classAtom) {
    Reset();
    return;
  }

  // skip whitespace
  while (iter != end && nsContentUtils::IsHTMLWhitespace(*iter)) {
    hasSpace = true;
    ++iter;
  }

  if (iter == end && !hasSpace) {
    // we only found one classname and there was no whitespace so
    // don't bother storing a list
    ResetIfSet();
    nsAtom* atom = nullptr;
    classAtom.swap(atom);
    SetPtrValueAndType(atom, eAtomBase);
    return;
  }

  if (!EnsureEmptyAtomArray()) {
    return;
  }

  AtomArray* array = GetAtomArrayValue();

<<<<<<< HEAD
  if (!array->AppendElement(classAtom)) {
=======
  if (!array->AppendElement(std::move(classAtom))) {
>>>>>>> 030f2d6b
    Reset();
    return;
  }

  // parse the rest of the classnames
  while (iter != end) {
    start = iter;

    do {
      ++iter;
    } while (iter != end && !nsContentUtils::IsHTMLWhitespace(*iter));

    classAtom = NS_AtomizeMainThread(Substring(start, iter));

    if (!array->AppendElement(std::move(classAtom))) {
      Reset();
      return;
    }

    // skip whitespace
    while (iter != end && nsContentUtils::IsHTMLWhitespace(*iter)) {
      ++iter;
    }
  }

  SetMiscAtomOrString(&aValue);
}

void nsAttrValue::ParseStringOrAtom(const nsAString& aValue) {
  uint32_t len = aValue.Length();
  // Don't bother with atoms if it's an empty string since
  // we can store those efficently anyway.
  if (len && len <= NS_ATTRVALUE_MAX_STRINGLENGTH_ATOM) {
    ParseAtom(aValue);
  } else {
    SetTo(aValue);
  }
}

void nsAttrValue::SetIntValueAndType(int32_t aValue, ValueType aType,
                                     const nsAString* aStringValue) {
  if (aStringValue || aValue > NS_ATTRVALUE_INTEGERTYPE_MAXVALUE ||
      aValue < NS_ATTRVALUE_INTEGERTYPE_MINVALUE) {
    MiscContainer* cont = EnsureEmptyMiscContainer();
    switch (aType) {
      case eInteger: {
        cont->mValue.mInteger = aValue;
        break;
      }
      case ePercent: {
        cont->mValue.mPercent = aValue;
        break;
      }
      case eEnum: {
        cont->mValue.mEnumValue = aValue;
        break;
      }
      default: {
        MOZ_ASSERT_UNREACHABLE("unknown integer type");
        break;
      }
    }
    cont->mType = aType;
    SetMiscAtomOrString(aStringValue);
  } else {
    NS_ASSERTION(!mBits, "Reset before calling SetIntValueAndType!");
    mBits = (aValue * NS_ATTRVALUE_INTEGERTYPE_MULTIPLIER) | aType;
  }
}

int16_t nsAttrValue::GetEnumTableIndex(const EnumTable* aTable) {
  int16_t index = sEnumTableArray->IndexOf(aTable);
  if (index < 0) {
    index = sEnumTableArray->Length();
    NS_ASSERTION(index <= NS_ATTRVALUE_ENUMTABLEINDEX_MAXVALUE,
                 "too many enum tables");
    sEnumTableArray->AppendElement(aTable);
  }

  return index;
}

int32_t nsAttrValue::EnumTableEntryToValue(const EnumTable* aEnumTable,
                                           const EnumTable* aTableEntry) {
  int16_t index = GetEnumTableIndex(aEnumTable);
  int32_t value =
      (aTableEntry->value << NS_ATTRVALUE_ENUMTABLEINDEX_BITS) + index;
  return value;
}

bool nsAttrValue::ParseEnumValue(const nsAString& aValue,
                                 const EnumTable* aTable, bool aCaseSensitive,
                                 const EnumTable* aDefaultValue) {
  ResetIfSet();
  const EnumTable* tableEntry = aTable;

  while (tableEntry->tag) {
    if (aCaseSensitive ? aValue.EqualsASCII(tableEntry->tag)
                       : aValue.LowerCaseEqualsASCII(tableEntry->tag)) {
      int32_t value = EnumTableEntryToValue(aTable, tableEntry);

      bool equals = aCaseSensitive || aValue.EqualsASCII(tableEntry->tag);
      if (!equals) {
        nsAutoString tag;
        tag.AssignASCII(tableEntry->tag);
        nsContentUtils::ASCIIToUpper(tag);
        if ((equals = tag.Equals(aValue))) {
          value |= NS_ATTRVALUE_ENUMTABLE_VALUE_NEEDS_TO_UPPER;
        }
      }
      SetIntValueAndType(value, eEnum, equals ? nullptr : &aValue);
      NS_ASSERTION(GetEnumValue() == tableEntry->value,
                   "failed to store enum properly");

      return true;
    }
    tableEntry++;
  }

  if (aDefaultValue) {
    MOZ_ASSERT(aTable <= aDefaultValue && aDefaultValue < tableEntry,
               "aDefaultValue not inside aTable?");
    SetIntValueAndType(EnumTableEntryToValue(aTable, aDefaultValue), eEnum,
                       &aValue);
    return true;
  }

  return false;
}

bool nsAttrValue::ParseSpecialIntValue(const nsAString& aString) {
  ResetIfSet();

  nsAutoString tmp(aString);
  nsContentUtils::ParseHTMLIntegerResultFlags result;
  int32_t originalVal = nsContentUtils::ParseHTMLInteger(aString, &result);

  if (result & nsContentUtils::eParseHTMLInteger_Error) {
    return false;
  }

  bool isPercent = result & nsContentUtils::eParseHTMLInteger_IsPercent;
  int32_t val = std::max(originalVal, 0);
  bool nonStrict =
      val != originalVal ||
      (result & nsContentUtils::eParseHTMLInteger_NonStandard) ||
      (result & nsContentUtils::eParseHTMLInteger_DidNotConsumeAllInput);

  // % (percent)
  if (isPercent || tmp.RFindChar('%') >= 0) {
    isPercent = true;
  }

  SetIntValueAndType(val, isPercent ? ePercent : eInteger,
                     nonStrict ? &aString : nullptr);
  return true;
}

bool nsAttrValue::ParseIntWithBounds(const nsAString& aString, int32_t aMin,
                                     int32_t aMax) {
  MOZ_ASSERT(aMin < aMax, "bad boundaries");

  ResetIfSet();

  nsContentUtils::ParseHTMLIntegerResultFlags result;
  int32_t originalVal = nsContentUtils::ParseHTMLInteger(aString, &result);
  if (result & nsContentUtils::eParseHTMLInteger_Error) {
    return false;
  }

  int32_t val = std::max(originalVal, aMin);
  val = std::min(val, aMax);
  bool nonStrict =
      (val != originalVal) ||
      (result & nsContentUtils::eParseHTMLInteger_IsPercent) ||
      (result & nsContentUtils::eParseHTMLInteger_NonStandard) ||
      (result & nsContentUtils::eParseHTMLInteger_DidNotConsumeAllInput);

  SetIntValueAndType(val, eInteger, nonStrict ? &aString : nullptr);

  return true;
}

void nsAttrValue::ParseIntWithFallback(const nsAString& aString,
                                       int32_t aDefault, int32_t aMax) {
  ResetIfSet();

  nsContentUtils::ParseHTMLIntegerResultFlags result;
  int32_t val = nsContentUtils::ParseHTMLInteger(aString, &result);
  bool nonStrict = false;
  if ((result & nsContentUtils::eParseHTMLInteger_Error) || val < 1) {
    val = aDefault;
    nonStrict = true;
  }

  if (val > aMax) {
    val = aMax;
    nonStrict = true;
  }

  if ((result & nsContentUtils::eParseHTMLInteger_IsPercent) ||
      (result & nsContentUtils::eParseHTMLInteger_NonStandard) ||
      (result & nsContentUtils::eParseHTMLInteger_DidNotConsumeAllInput)) {
    nonStrict = true;
  }

  SetIntValueAndType(val, eInteger, nonStrict ? &aString : nullptr);
}

void nsAttrValue::ParseClampedNonNegativeInt(const nsAString& aString,
                                             int32_t aDefault, int32_t aMin,
                                             int32_t aMax) {
  ResetIfSet();

  nsContentUtils::ParseHTMLIntegerResultFlags result;
  int32_t val = nsContentUtils::ParseHTMLInteger(aString, &result);
  bool nonStrict =
      (result & nsContentUtils::eParseHTMLInteger_IsPercent) ||
      (result & nsContentUtils::eParseHTMLInteger_NonStandard) ||
      (result & nsContentUtils::eParseHTMLInteger_DidNotConsumeAllInput);

  if (result & nsContentUtils::eParseHTMLInteger_ErrorOverflow) {
    if (result & nsContentUtils::eParseHTMLInteger_Negative) {
      val = aDefault;
    } else {
      val = aMax;
    }
    nonStrict = true;
  } else if ((result & nsContentUtils::eParseHTMLInteger_Error) || val < 0) {
    val = aDefault;
    nonStrict = true;
  } else if (val < aMin) {
    val = aMin;
    nonStrict = true;
  } else if (val > aMax) {
    val = aMax;
    nonStrict = true;
  }

  SetIntValueAndType(val, eInteger, nonStrict ? &aString : nullptr);
}

bool nsAttrValue::ParseNonNegativeIntValue(const nsAString& aString) {
  ResetIfSet();

  nsContentUtils::ParseHTMLIntegerResultFlags result;
  int32_t originalVal = nsContentUtils::ParseHTMLInteger(aString, &result);
  if ((result & nsContentUtils::eParseHTMLInteger_Error) || originalVal < 0) {
    return false;
  }

  bool nonStrict =
      (result & nsContentUtils::eParseHTMLInteger_IsPercent) ||
      (result & nsContentUtils::eParseHTMLInteger_NonStandard) ||
      (result & nsContentUtils::eParseHTMLInteger_DidNotConsumeAllInput);

  SetIntValueAndType(originalVal, eInteger, nonStrict ? &aString : nullptr);

  return true;
}

bool nsAttrValue::ParsePositiveIntValue(const nsAString& aString) {
  ResetIfSet();

  nsContentUtils::ParseHTMLIntegerResultFlags result;
  int32_t originalVal = nsContentUtils::ParseHTMLInteger(aString, &result);
  if ((result & nsContentUtils::eParseHTMLInteger_Error) || originalVal <= 0) {
    return false;
  }

  bool nonStrict =
      (result & nsContentUtils::eParseHTMLInteger_IsPercent) ||
      (result & nsContentUtils::eParseHTMLInteger_NonStandard) ||
      (result & nsContentUtils::eParseHTMLInteger_DidNotConsumeAllInput);

  SetIntValueAndType(originalVal, eInteger, nonStrict ? &aString : nullptr);

  return true;
}

void nsAttrValue::SetColorValue(nscolor aColor, const nsAString& aString) {
  nsStringBuffer* buf = GetStringBuffer(aString).take();
  if (!buf) {
    return;
  }

  MiscContainer* cont = EnsureEmptyMiscContainer();
  cont->mValue.mColor = aColor;
  cont->mType = eColor;

  // Save the literal string we were passed for round-tripping.
  cont->SetStringBitsMainThread(reinterpret_cast<uintptr_t>(buf) | eStringBase);
}

bool nsAttrValue::ParseColor(const nsAString& aString) {
  ResetIfSet();

  // FIXME (partially, at least): HTML5's algorithm says we shouldn't do
  // the whitespace compression, trimming, or the test for emptiness.
  // (I'm a little skeptical that we shouldn't do the whitespace
  // trimming; WebKit also does it.)
  nsAutoString colorStr(aString);
  colorStr.CompressWhitespace(true, true);
  if (colorStr.IsEmpty()) {
    return false;
  }

  nscolor color;
  // No color names begin with a '#'; in standards mode, all acceptable
  // numeric colors do.
  if (colorStr.First() == '#') {
    nsDependentString withoutHash(colorStr.get() + 1, colorStr.Length() - 1);
    if (NS_HexToRGBA(withoutHash, nsHexColorType::NoAlpha, &color)) {
      SetColorValue(color, aString);
      return true;
    }
  } else {
    if (NS_ColorNameToRGB(colorStr, &color)) {
      SetColorValue(color, aString);
      return true;
    }
  }

  // FIXME (maybe): HTML5 says we should handle system colors.  This
  // means we probably need another storage type, since we'd need to
  // handle dynamic changes.  However, I think this is a bad idea:
  // http://lists.whatwg.org/pipermail/whatwg-whatwg.org/2010-May/026449.html

  // Use NS_LooseHexToRGB as a fallback if nothing above worked.
  if (NS_LooseHexToRGB(colorStr, &color)) {
    SetColorValue(color, aString);
    return true;
  }

  return false;
}

bool nsAttrValue::ParseDoubleValue(const nsAString& aString) {
  ResetIfSet();

  nsresult ec;
  double val = PromiseFlatString(aString).ToDouble(&ec);
  if (NS_FAILED(ec)) {
    return false;
  }

  MiscContainer* cont = EnsureEmptyMiscContainer();
  cont->mDoubleValue = val;
  cont->mType = eDoubleValue;
  nsAutoString serializedFloat;
  serializedFloat.AppendFloat(val);
  SetMiscAtomOrString(serializedFloat.Equals(aString) ? nullptr : &aString);
  return true;
}

bool nsAttrValue::ParseIntMarginValue(const nsAString& aString) {
  ResetIfSet();

  nsIntMargin margins;
  if (!nsContentUtils::ParseIntMarginValue(aString, margins)) return false;

  MiscContainer* cont = EnsureEmptyMiscContainer();
  cont->mValue.mIntMargin = new nsIntMargin(margins);
  cont->mType = eIntMarginValue;
  SetMiscAtomOrString(&aString);
  return true;
}

bool nsAttrValue::ParseStyleAttribute(const nsAString& aString,
                                      nsIPrincipal* aMaybeScriptedPrincipal,
                                      nsStyledElement* aElement) {
  dom::Document* ownerDoc = aElement->OwnerDoc();
  nsHTMLCSSStyleSheet* sheet = ownerDoc->GetInlineStyleSheet();
  nsIURI* baseURI = aElement->GetBaseURIForStyleAttr();
  nsIURI* docURI = ownerDoc->GetDocumentURI();

  NS_ASSERTION(aElement->NodePrincipal() == ownerDoc->NodePrincipal(),
               "This is unexpected");

  nsIPrincipal* principal = aMaybeScriptedPrincipal ? aMaybeScriptedPrincipal
                                                    : aElement->NodePrincipal();

  // If the (immutable) document URI does not match the element's base URI
  // (the common case is that they do match) do not cache the rule.  This is
  // because the results of the CSS parser are dependent on these URIs, and we
  // do not want to have to account for the URIs in the hash lookup.
  // Similarly, if the triggering principal does not match the node principal,
  // do not cache the rule, since the principal will be encoded in any parsed
  // URLs in the rule.
  const bool cachingAllowed =
      sheet && baseURI == docURI && principal == aElement->NodePrincipal();
  if (cachingAllowed) {
    MiscContainer* cont = sheet->LookupStyleAttr(aString);
    if (cont) {
      // Set our MiscContainer to the cached one.
      NS_ADDREF(cont);
      SetPtrValueAndType(cont, eOtherBase);
      return true;
    }
  }

  RefPtr<URLExtraData> data = new URLExtraData(baseURI, docURI, principal,
                                               ownerDoc->GetReferrerPolicy());
  RefPtr<DeclarationBlock> decl = DeclarationBlock::FromCssText(
      aString, data, ownerDoc->GetCompatibilityMode(), ownerDoc->CSSLoader());
  if (!decl) {
    return false;
  }
  decl->SetHTMLCSSStyleSheet(sheet);
  SetTo(decl.forget(), &aString);

  if (cachingAllowed) {
    MiscContainer* cont = GetMiscContainer();
    cont->Cache();
  }

  return true;
}

void nsAttrValue::SetMiscAtomOrString(const nsAString* aValue) {
  NS_ASSERTION(GetMiscContainer(), "Must have MiscContainer!");
  NS_ASSERTION(!GetMiscContainer()->mStringBits || IsInServoTraversal(),
               "Trying to re-set atom or string!");
  if (aValue) {
    uint32_t len = aValue->Length();
    // * We're allowing eCSSDeclaration attributes to store empty
    //   strings as it can be beneficial to store an empty style
    //   attribute as a parsed rule.
    // * We're allowing enumerated values because sometimes the empty
    //   string corresponds to a particular enumerated value, especially
    //   for enumerated values that are not limited enumerated.
    // Add other types as needed.
    NS_ASSERTION(len || Type() == eCSSDeclaration || Type() == eEnum,
                 "Empty string?");
    MiscContainer* cont = GetMiscContainer();

    if (len <= NS_ATTRVALUE_MAX_STRINGLENGTH_ATOM) {
      nsAtom* atom = MOZ_LIKELY(!IsInServoTraversal())
                         ? NS_AtomizeMainThread(*aValue).take()
                         : NS_Atomize(*aValue).take();
      NS_ENSURE_TRUE_VOID(atom);
      uintptr_t bits = reinterpret_cast<uintptr_t>(atom) | eAtomBase;

      // In the common case we're not in the servo traversal, and we can just
      // set the bits normally. The parallel case requires more care.
      if (MOZ_LIKELY(!IsInServoTraversal())) {
        cont->SetStringBitsMainThread(bits);
      } else if (!cont->mStringBits.compareExchange(0, bits)) {
        // We raced with somebody else setting the bits. Release our copy.
        atom->Release();
      }
    } else {
      nsStringBuffer* buffer = GetStringBuffer(*aValue).take();
      NS_ENSURE_TRUE_VOID(buffer);
      uintptr_t bits = reinterpret_cast<uintptr_t>(buffer) | eStringBase;

      // In the common case we're not in the servo traversal, and we can just
      // set the bits normally. The parallel case requires more care.
      if (MOZ_LIKELY(!IsInServoTraversal())) {
        cont->SetStringBitsMainThread(bits);
      } else if (!cont->mStringBits.compareExchange(0, bits)) {
        // We raced with somebody else setting the bits. Release our copy.
        buffer->Release();
      }
    }
  }
}

void nsAttrValue::ResetMiscAtomOrString() {
  MiscContainer* cont = GetMiscContainer();
  void* ptr = MISC_STR_PTR(cont);
  if (ptr) {
    if (static_cast<ValueBaseType>(cont->mStringBits &
                                   NS_ATTRVALUE_BASETYPE_MASK) == eStringBase) {
      static_cast<nsStringBuffer*>(ptr)->Release();
    } else {
      static_cast<nsAtom*>(ptr)->Release();
    }
    cont->SetStringBitsMainThread(0);
  }
}

void nsAttrValue::SetSVGType(ValueType aType, const void* aValue,
                             const nsAString* aSerialized) {
  MOZ_ASSERT(IsSVGType(aType), "Not an SVG type");

  MiscContainer* cont = EnsureEmptyMiscContainer();
  // All SVG types are just pointers to classes so just setting any of them
  // will do. We'll lose type-safety but the signature of the calling
  // function should ensure we don't get anything unexpected, and once we
  // stick aValue in a union we lose type information anyway.
  cont->mValue.mSVGAngle = static_cast<const SVGAngle*>(aValue);
  cont->mType = aType;
  SetMiscAtomOrString(aSerialized);
}

MiscContainer* nsAttrValue::ClearMiscContainer() {
  MiscContainer* cont = nullptr;
  if (BaseType() == eOtherBase) {
    cont = GetMiscContainer();
    if (cont->IsRefCounted() && cont->mValue.mRefCount > 1) {
      // This MiscContainer is shared, we need a new one.
      NS_RELEASE(cont);

      cont = AllocMiscContainer();
      SetPtrValueAndType(cont, eOtherBase);
    } else {
      switch (cont->mType) {
        case eCSSDeclaration: {
          MOZ_ASSERT(cont->mValue.mRefCount == 1);
          cont->Release();
          cont->Evict();
          NS_RELEASE(cont->mValue.mCSSDeclaration);
          break;
        }
        case eURL: {
          NS_RELEASE(cont->mValue.mURL);
          break;
        }
        case eAtomArray: {
          delete cont->mValue.mAtomArray;
          break;
        }
        case eIntMarginValue: {
          delete cont->mValue.mIntMargin;
          break;
        }
        default: { break; }
      }
    }
    ResetMiscAtomOrString();
  } else {
    ResetIfSet();
  }

  return cont;
}

MiscContainer* nsAttrValue::EnsureEmptyMiscContainer() {
  MiscContainer* cont = ClearMiscContainer();
  if (cont) {
    MOZ_ASSERT(BaseType() == eOtherBase);
    ResetMiscAtomOrString();
    cont = GetMiscContainer();
  } else {
    cont = AllocMiscContainer();
    SetPtrValueAndType(cont, eOtherBase);
  }

  return cont;
}

bool nsAttrValue::EnsureEmptyAtomArray() {
  if (Type() == eAtomArray) {
    ResetMiscAtomOrString();
    GetAtomArrayValue()->Clear();
    return true;
  }

  MiscContainer* cont = EnsureEmptyMiscContainer();
  cont->mValue.mAtomArray = new AtomArray;
  cont->mType = eAtomArray;

  return true;
}

already_AddRefed<nsStringBuffer> nsAttrValue::GetStringBuffer(
    const nsAString& aValue) const {
  uint32_t len = aValue.Length();
  if (!len) {
    return nullptr;
  }

  RefPtr<nsStringBuffer> buf = nsStringBuffer::FromString(aValue);
  if (buf && (buf->StorageSize() / sizeof(char16_t) - 1) == len) {
    return buf.forget();
  }

  buf = nsStringBuffer::Alloc((len + 1) * sizeof(char16_t));
  if (!buf) {
    return nullptr;
  }
  char16_t* data = static_cast<char16_t*>(buf->Data());
  CopyUnicodeTo(aValue, 0, data, len);
  data[len] = char16_t(0);

  // TaintFox: propagate taint.
  if (aValue.IsTainted())
    buf->AssignTaint(aValue.Taint());

  return buf.forget();
}

size_t nsAttrValue::SizeOfExcludingThis(MallocSizeOf aMallocSizeOf) const {
  size_t n = 0;

  switch (BaseType()) {
    case eStringBase: {
      nsStringBuffer* str = static_cast<nsStringBuffer*>(GetPtr());
      n += str ? str->SizeOfIncludingThisIfUnshared(aMallocSizeOf) : 0;
      break;
    }
    case eOtherBase: {
      MiscContainer* container = GetMiscContainer();
      if (!container) {
        break;
      }
      if (container->IsRefCounted() && container->mValue.mRefCount > 1) {
        // We don't report this MiscContainer at all in order to avoid
        // twice-reporting it.
        // TODO DMD, bug 1027551 - figure out how to report this ref-counted
        // object just once.
        break;
      }
      n += aMallocSizeOf(container);

      void* otherPtr = MISC_STR_PTR(container);
      // We only count the size of the object pointed by otherPtr if it's a
      // string. When it's an atom, it's counted separatly.
      if (otherPtr && static_cast<ValueBaseType>(container->mStringBits &
                                                 NS_ATTRVALUE_BASETYPE_MASK) ==
                          eStringBase) {
        nsStringBuffer* str = static_cast<nsStringBuffer*>(otherPtr);
        n += str ? str->SizeOfIncludingThisIfUnshared(aMallocSizeOf) : 0;
      }

      if (Type() == eCSSDeclaration && container->mValue.mCSSDeclaration) {
        // TODO: mCSSDeclaration might be owned by another object which
        //       would make us count them twice, bug 677493.
        // Bug 1281964: For DeclarationBlock if we do measure we'll
        // need a way to call the Servo heap_size_of function.
        // n += container->mCSSDeclaration->SizeOfIncludingThis(aMallocSizeOf);
      } else if (Type() == eAtomArray && container->mValue.mAtomArray) {
        // Don't measure each nsAtom, they are measured separatly.
        n += container->mValue.mAtomArray->ShallowSizeOfIncludingThis(
            aMallocSizeOf);
      }
      break;
    }
    case eAtomBase:     // Atoms are counted separately.
    case eIntegerBase:  // The value is in mBits, nothing to do.
      break;
  }

  return n;
}<|MERGE_RESOLUTION|>--- conflicted
+++ resolved
@@ -704,18 +704,12 @@
   return 0;
 }
 
-<<<<<<< HEAD
 nsIAtom*
 nsAttrValue::AtomAt(int32_t aIndex) const
 {
   NS_PRECONDITION(aIndex >= 0, "Index must not be negative");
   NS_PRECONDITION(GetAtomCount() > uint32_t(aIndex), "aIndex out of range");
-=======
-nsAtom* nsAttrValue::AtomAt(int32_t aIndex) const {
-  MOZ_ASSERT(aIndex >= 0, "Index must not be negative");
-  MOZ_ASSERT(GetAtomCount() > uint32_t(aIndex), "aIndex out of range");
->>>>>>> 030f2d6b
-
+  
   if (BaseType() == eAtomBase) {
     return GetAtomValue();
   }
@@ -1122,12 +1116,8 @@
   }
 
   AtomArray* array = GetAtomArrayValue();
-
-<<<<<<< HEAD
+  
   if (!array->AppendElement(classAtom)) {
-=======
-  if (!array->AppendElement(std::move(classAtom))) {
->>>>>>> 030f2d6b
     Reset();
     return;
   }
