--- conflicted
+++ resolved
@@ -628,15 +628,9 @@
 
   switch (Type()) {
     case eString: {
-<<<<<<< HEAD
-      nsStringBuffer* str = static_cast<nsStringBuffer*>(GetPtr());
-      if (str) {
+      if (auto* str = static_cast<mozilla::StringBuffer*>(GetPtr())) {
         // Taint information propagated here automatically
-        str->ToString(str->StorageSize() / sizeof(char16_t) - 1, aResult);
-=======
-      if (auto* str = static_cast<mozilla::StringBuffer*>(GetPtr())) {
         aResult.Assign(str, str->StorageSize() / sizeof(char16_t) - 1);
->>>>>>> cf0397e3
       } else {
         aResult.Truncate();
       }
@@ -645,16 +639,9 @@
     case eAtom: {
       auto* atom = static_cast<nsAtom*>(GetPtr());
       atom->ToString(aResult);
-<<<<<<< HEAD
       aResult.AssignTaint(mTaint);
-=======
->>>>>>> cf0397e3
-      break;
-    }
-    case eInteger: {
-      nsAutoString intStr;
-      intStr.AppendInt(GetIntegerValue());
-      aResult = intStr;
+      break;
+    }
 
       break;
     }
@@ -2127,19 +2114,13 @@
       buf && (buf->StorageSize() / sizeof(char16_t) - 1) == len) {
     // We can only reuse the buffer if it's exactly sized, since we rely on
     // StorageSize() to get the string length in ToString().
-<<<<<<< HEAD
     // TaintFox: propagate taint.
     if (aValue.isTainted()) {
       buf->AssignTaint(aValue.Taint());
     }
-    return buf.forget();
+    return do_AddRef(buf);
   }
   return nsStringBuffer::Create(aValue.Data(), aValue.Length(), aValue.Taint());
-=======
-    return do_AddRef(buf);
-  }
-  return mozilla::StringBuffer::Create(aValue.Data(), aValue.Length());
->>>>>>> cf0397e3
 }
 
 size_t nsAttrValue::SizeOfExcludingThis(MallocSizeOf aMallocSizeOf) const {
