--- conflicted
+++ resolved
@@ -1219,18 +1219,10 @@
   }
 
   AtomArray* array = GetAtomArrayValue();
-<<<<<<< HEAD
-  
-  if (!array->AppendElement(classAtom)) {
-    Reset();
-    return;
-  }
-=======
 
   // XXX(Bug 1631371) Check if this should use a fallible operation as it
   // pretended earlier.
   array->AppendElement(std::move(classAtom));
->>>>>>> a068577d
 
   // parse the rest of the classnames
   while (iter != end) {
