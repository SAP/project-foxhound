--- conflicted
+++ resolved
@@ -55,7 +55,6 @@
                                              aMaybeScriptedPrincipal, aResult);
 }
 
-<<<<<<< HEAD
 nsresult nsStyledElement::CheckTaintSinkSetAttr(int32_t aNamespaceID, nsAtom* aName,
                                                   const nsAString& aValue) {
   if (aNamespaceID == kNameSpaceID_None && aName == nsGkAtoms::style) {
@@ -67,22 +66,11 @@
   return nsStyledElementBase::CheckTaintSinkSetAttr(aNamespaceID, aName, aValue);
 }
 
-nsresult nsStyledElement::BeforeSetAttr(int32_t aNamespaceID, nsAtom* aName,
-                                        const nsAttrValueOrString* aValue,
-                                        bool aNotify) {
-  if (aNamespaceID == kNameSpaceID_None) {
-    if (aName == nsGkAtoms::style) {
-      if (aValue) {
-        SetMayHaveStyle();
-      }
-    }
-=======
 void nsStyledElement::BeforeSetAttr(int32_t aNamespaceID, nsAtom* aName,
                                     const nsAttrValue* aValue, bool aNotify) {
   if (aNamespaceID == kNameSpaceID_None && aName == nsGkAtoms::style &&
       aValue) {
     SetMayHaveStyle();
->>>>>>> 2be4fd19
   }
 
   return nsStyledElementBase::BeforeSetAttr(aNamespaceID, aName, aValue,
