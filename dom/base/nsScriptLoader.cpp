--- conflicted
+++ resolved
@@ -1761,29 +1761,6 @@
                "Processing a request that is not ready to run.");
 
   NS_ENSURE_ARG(aRequest);
-<<<<<<< HEAD
-  nsAutoString textData;
-  const char16_t* scriptBuf = nullptr;
-  size_t scriptLength = 0;
-  StringTaint scriptTaint;
-  JS::SourceBufferHolder::Ownership giveScriptOwnership =
-    JS::SourceBufferHolder::NoOwnership;
-
-  nsCOMPtr<nsIDocument> doc;
-
-  nsCOMPtr<nsINode> scriptElem = do_QueryInterface(aRequest->mElement);
-
-  // If there's no script text, we try to get it from the element
-  if (aRequest->mIsInline) {
-    // XXX This is inefficient - GetText makes multiple
-    // copies.
-    aRequest->mElement->GetScriptText(textData);
-
-    scriptBuf = textData.get();
-    scriptLength = textData.Length();
-    scriptTaint = textData.Taint();
-    giveScriptOwnership = JS::SourceBufferHolder::NoOwnership;
-=======
 
   if (aRequest->IsModuleRequest() &&
       !aRequest->AsModuleRequest()->mModuleScript)
@@ -1791,7 +1768,6 @@
     // There was an error parsing a module script.  Nothing to do here.
     FireScriptAvailable(NS_ERROR_FAILURE, aRequest);
     return NS_OK;
->>>>>>> 6d15246a
   }
 
   nsCOMPtr<nsINode> scriptElem = do_QueryInterface(aRequest->mElement);
@@ -1801,11 +1777,6 @@
     doc = scriptElem->OwnerDoc();
   }
 
-<<<<<<< HEAD
-  JS::SourceBufferHolder srcBuf(scriptBuf, scriptLength, scriptTaint, giveScriptOwnership);
-
-=======
->>>>>>> 6d15246a
   nsCOMPtr<nsIScriptElement> oldParserInsertedScript;
   uint32_t parserCreated = aRequest->mElement->GetParserCreated();
   if (parserCreated) {
@@ -2086,11 +2057,7 @@
     ContinueParserAsync(request);
   }
 
-<<<<<<< HEAD
-  while (ReadyToExecuteScripts() &&
-=======
   while (ReadyToExecuteParserBlockingScripts() &&
->>>>>>> 6d15246a
          !mXSLTRequests.isEmpty() &&
          mXSLTRequests.getFirst()->IsReadyToRun()) {
     request = mXSLTRequests.StealFirst();
