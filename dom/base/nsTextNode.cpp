--- conflicted
+++ resolved
@@ -32,23 +32,12 @@
  public:
   NS_DECL_ISUPPORTS_INHERITED
 
-<<<<<<< HEAD
-  nsAttributeTextNode(already_AddRefed<mozilla::dom::NodeInfo>& aNodeInfo,
-                      int32_t aNameSpaceID,
-                      nsIAtom* aAttrName) :
-    nsTextNode(aNodeInfo),
-    mGrandparent(nullptr),
-    mNameSpaceID(aNameSpaceID),
-    mAttrName(aAttrName)
-  {
-=======
   nsAttributeTextNode(already_AddRefed<mozilla::dom::NodeInfo>&& aNodeInfo,
                       int32_t aNameSpaceID, nsAtom* aAttrName)
       : nsTextNode(std::move(aNodeInfo)),
         mGrandparent(nullptr),
         mNameSpaceID(aNameSpaceID),
         mAttrName(aAttrName) {
->>>>>>> 030f2d6b
     NS_ASSERTION(mNameSpaceID != kNameSpaceID_Unknown, "Must know namespace");
     NS_ASSERTION(mAttrName, "Must have attr name");
   }
@@ -120,16 +109,10 @@
                                             uint32_t aLength, bool aNotify,
                                             nsIContent* aNextSibling) {
   CharacterDataChangeInfo::Details details = {
-<<<<<<< HEAD
-    CharacterDataChangeInfo::Details::eMerge, aNextSibling
-  };
+      CharacterDataChangeInfo::Details::eMerge, aNextSibling};
   // TaintFox: no taint information available here. TODO(samuel) can add aTaint?
-  return SetTextInternal(mText.GetLength(), 0, aBuffer, aLength, aNotify, EmptyTaint, &details);
-=======
-      CharacterDataChangeInfo::Details::eMerge, aNextSibling};
-  return SetTextInternal(mText.GetLength(), 0, aBuffer, aLength, aNotify,
+  return SetTextInternal(mText.GetLength(), 0, aBuffer, aLength, aNotify, EmptyTaint,
                          &details);
->>>>>>> 030f2d6b
 }
 
 nsresult nsTextNode::BindToTree(Document* aDocument, nsIContent* aParent,
@@ -192,23 +175,12 @@
 }
 #endif
 
-<<<<<<< HEAD
-nsresult
-NS_NewAttributeContent(nsNodeInfoManager *aNodeInfoManager,
-                       int32_t aNameSpaceID, nsIAtom* aAttrName,
-                       nsIContent** aResult)
-{
-  NS_PRECONDITION(aNodeInfoManager, "Missing nodeInfoManager");
-  NS_PRECONDITION(aAttrName, "Must have an attr name");
-  NS_PRECONDITION(aNameSpaceID != kNameSpaceID_Unknown, "Must know namespace");
-=======
 nsresult NS_NewAttributeContent(nsNodeInfoManager* aNodeInfoManager,
                                 int32_t aNameSpaceID, nsAtom* aAttrName,
                                 nsIContent** aResult) {
   MOZ_ASSERT(aNodeInfoManager, "Missing nodeInfoManager");
   MOZ_ASSERT(aAttrName, "Must have an attr name");
   MOZ_ASSERT(aNameSpaceID != kNameSpaceID_Unknown, "Must know namespace");
->>>>>>> 030f2d6b
 
   *aResult = nullptr;
 
@@ -283,8 +255,4 @@
     mGrandparent->GetAttr(mNameSpaceID, mAttrName, attrValue);
     SetText(attrValue, aNotify);
   }
-<<<<<<< HEAD
-}
-=======
-}
->>>>>>> 030f2d6b
+}