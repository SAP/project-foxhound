/* -*- Mode: C++; tab-width: 8; indent-tabs-mode: nil; c-basic-offset: 2 -*- */
/* vim: set ts=8 sts=2 et sw=2 tw=80: */
/* This Source Code Form is subject to the terms of the Mozilla Public
 * License, v. 2.0. If a copy of the MPL was not distributed with this
 * file, You can obtain one at http://mozilla.org/MPL/2.0/. */

#include "nsXMLHttpRequest.h"

#ifndef XP_WIN
#include <unistd.h>
#endif
#include "mozilla/ArrayUtils.h"
#include "mozilla/CheckedInt.h"
#include "mozilla/dom/BlobSet.h"
#include "mozilla/dom/File.h"
#include "mozilla/dom/FetchUtil.h"
#include "mozilla/dom/FormData.h"
#include "mozilla/dom/XMLHttpRequestUploadBinding.h"
#include "mozilla/EventDispatcher.h"
#include "mozilla/EventListenerManager.h"
#include "mozilla/LoadInfo.h"
#include "mozilla/MemoryReporting.h"
#include "nsIDOMDocument.h"
#include "mozilla/dom/ProgressEvent.h"
#include "nsIJARChannel.h"
#include "nsIJARURI.h"
#include "nsLayoutCID.h"
#include "nsReadableUtils.h"

#include "nsIURI.h"
#include "nsILoadGroup.h"
#include "nsNetUtil.h"
#include "nsStringStream.h"
#include "nsIAuthPrompt.h"
#include "nsIAuthPrompt2.h"
#include "nsIOutputStream.h"
#include "nsISupportsPrimitives.h"
#include "nsIInterfaceRequestorUtils.h"
#include "nsStreamUtils.h"
#include "nsThreadUtils.h"
#include "nsIUploadChannel.h"
#include "nsIUploadChannel2.h"
#include "nsIDOMSerializer.h"
#include "nsXPCOM.h"
#include "nsIDOMEventListener.h"
#include "nsIScriptSecurityManager.h"
#include "nsIVariant.h"
#include "nsVariant.h"
#include "nsIScriptError.h"
#include "nsIStreamConverterService.h"
#include "nsICachingChannel.h"
#include "nsContentUtils.h"
#include "nsCycleCollectionParticipant.h"
#include "nsError.h"
#include "nsIHTMLDocument.h"
#include "nsIStorageStream.h"
#include "nsIPromptFactory.h"
#include "nsIWindowWatcher.h"
#include "nsIConsoleService.h"
#include "nsIContentSecurityPolicy.h"
#include "nsAsyncRedirectVerifyHelper.h"
#include "nsStringBuffer.h"
#include "nsIFileChannel.h"
#include "mozilla/Telemetry.h"
#include "jsfriendapi.h"
#include "GeckoProfiler.h"
#include "mozilla/dom/EncodingUtils.h"
#include "nsIUnicodeDecoder.h"
#include "mozilla/dom/XMLHttpRequestBinding.h"
#include "mozilla/Attributes.h"
#include "nsIPermissionManager.h"
#include "nsMimeTypes.h"
#include "nsIHttpChannelInternal.h"
#include "nsIClassOfService.h"
#include "nsCharSeparatedTokenizer.h"
#include "nsStreamListenerWrapper.h"
#include "xpcjsid.h"
#include "nsITimedChannel.h"
#include "nsWrapperCacheInlines.h"
#include "nsZipArchive.h"
#include "mozilla/Preferences.h"
#include "private/pprio.h"
#include "nsITaintawareInputStream.h"

using namespace mozilla;
using namespace mozilla::dom;

// Maximum size that we'll grow an ArrayBuffer instead of doubling,
// once doubling reaches this threshold
#define XML_HTTP_REQUEST_ARRAYBUFFER_MAX_GROWTH (32*1024*1024)
// start at 32k to avoid lots of doubling right at the start
#define XML_HTTP_REQUEST_ARRAYBUFFER_MIN_SIZE (32*1024)
// the maximum Content-Length that we'll preallocate.  1GB.  Must fit
// in an int32_t!
#define XML_HTTP_REQUEST_MAX_CONTENT_LENGTH_PREALLOCATE (1*1024*1024*1024LL)

#define LOAD_STR "load"
#define ERROR_STR "error"
#define ABORT_STR "abort"
#define TIMEOUT_STR "timeout"
#define LOADSTART_STR "loadstart"
#define PROGRESS_STR "progress"
#define READYSTATE_STR "readystatechange"
#define LOADEND_STR "loadend"

// CIDs

// State
#define XML_HTTP_REQUEST_UNSENT           (1 << 0) // 0 UNSENT
#define XML_HTTP_REQUEST_OPENED           (1 << 1) // 1 OPENED
#define XML_HTTP_REQUEST_HEADERS_RECEIVED (1 << 2) // 2 HEADERS_RECEIVED
#define XML_HTTP_REQUEST_LOADING          (1 << 3) // 3 LOADING
#define XML_HTTP_REQUEST_DONE             (1 << 4) // 4 DONE
#define XML_HTTP_REQUEST_SENT             (1 << 5) // Internal, corresponds to
                                                   // "OPENED and the send()
                                                   // flag is set" in spec
                                                   // terms.
// The above states are mutually exclusive, change with ChangeState() only.
// The states below can be combined.
#define XML_HTTP_REQUEST_ABORTED        (1 << 7)  // Internal
#define XML_HTTP_REQUEST_ASYNC          (1 << 8)  // Internal
#define XML_HTTP_REQUEST_PARSEBODY      (1 << 9)  // Internal
#define XML_HTTP_REQUEST_SYNCLOOPING    (1 << 10) // Internal
#define XML_HTTP_REQUEST_BACKGROUND     (1 << 13) // Internal
#define XML_HTTP_REQUEST_HAD_UPLOAD_LISTENERS_ON_SEND (1 << 14) // Internal
#define XML_HTTP_REQUEST_AC_WITH_CREDENTIALS (1 << 15) // Internal
#define XML_HTTP_REQUEST_TIMED_OUT (1 << 16) // Internal
#define XML_HTTP_REQUEST_DELETED (1 << 17) // Internal

#define XML_HTTP_REQUEST_LOADSTATES         \
  (XML_HTTP_REQUEST_UNSENT |                \
   XML_HTTP_REQUEST_OPENED |                \
   XML_HTTP_REQUEST_HEADERS_RECEIVED |      \
   XML_HTTP_REQUEST_LOADING |               \
   XML_HTTP_REQUEST_DONE |                  \
   XML_HTTP_REQUEST_SENT)

#define NS_BADCERTHANDLER_CONTRACTID \
  "@mozilla.org/content/xmlhttprequest-bad-cert-handler;1"

#define NS_PROGRESS_EVENT_INTERVAL 50

#define IMPL_CSTRING_GETTER(_name)                                              \
  NS_IMETHODIMP                                                                 \
  nsXMLHttpRequest::_name(nsACString& aOut)                                     \
  {                                                                             \
    nsCString tmp;                                                              \
    _name(tmp);                                                                 \
    aOut = tmp;                                                                 \
    return NS_OK;                                                               \
  }

NS_IMPL_ISUPPORTS(nsXHRParseEndListener, nsIDOMEventListener)

class nsResumeTimeoutsEvent : public nsRunnable
{
public:
  explicit nsResumeTimeoutsEvent(nsPIDOMWindowInner* aWindow) : mWindow(aWindow) {}

  NS_IMETHOD Run()
  {
    mWindow->ResumeTimeouts(false);
    return NS_OK;
  }

private:
  nsCOMPtr<nsPIDOMWindowInner> mWindow;
};


// This helper function adds the given load flags to the request's existing
// load flags.
static void AddLoadFlags(nsIRequest *request, nsLoadFlags newFlags)
{
  nsLoadFlags flags;
  request->GetLoadFlags(&flags);
  flags |= newFlags;
  request->SetLoadFlags(flags);
}

/////////////////////////////////////////////

NS_IMPL_CYCLE_COLLECTION_CLASS(nsXHREventTarget)

NS_IMPL_CYCLE_COLLECTION_TRAVERSE_BEGIN_INHERITED(nsXHREventTarget,
                                                  DOMEventTargetHelper)
NS_IMPL_CYCLE_COLLECTION_TRAVERSE_END

NS_IMPL_CYCLE_COLLECTION_UNLINK_BEGIN_INHERITED(nsXHREventTarget,
                                                DOMEventTargetHelper)
NS_IMPL_CYCLE_COLLECTION_UNLINK_END

NS_INTERFACE_MAP_BEGIN_CYCLE_COLLECTION_INHERITED(nsXHREventTarget)
  NS_INTERFACE_MAP_ENTRY(nsIXMLHttpRequestEventTarget)
NS_INTERFACE_MAP_END_INHERITING(DOMEventTargetHelper)

NS_IMPL_ADDREF_INHERITED(nsXHREventTarget, DOMEventTargetHelper)
NS_IMPL_RELEASE_INHERITED(nsXHREventTarget, DOMEventTargetHelper)

void
nsXHREventTarget::DisconnectFromOwner()
{
  DOMEventTargetHelper::DisconnectFromOwner();
}

/////////////////////////////////////////////

NS_INTERFACE_MAP_BEGIN(nsXMLHttpRequestUpload)
  NS_INTERFACE_MAP_ENTRY(nsIXMLHttpRequestUpload)
NS_INTERFACE_MAP_END_INHERITING(nsXHREventTarget)

NS_IMPL_ADDREF_INHERITED(nsXMLHttpRequestUpload, nsXHREventTarget)
NS_IMPL_RELEASE_INHERITED(nsXMLHttpRequestUpload, nsXHREventTarget)

/* virtual */ JSObject*
nsXMLHttpRequestUpload::WrapObject(JSContext* aCx, JS::Handle<JSObject*> aGivenProto)
{
  return XMLHttpRequestUploadBinding::Wrap(aCx, this, aGivenProto);
}

/////////////////////////////////////////////
//
//
/////////////////////////////////////////////

bool
nsXMLHttpRequest::sDontWarnAboutSyncXHR = false;

nsXMLHttpRequest::nsXMLHttpRequest()
  : mResponseBodyDecodedPos(0),
    mResponseType(XML_HTTP_RESPONSE_TYPE_DEFAULT),
    mRequestObserver(nullptr),
    mState(XML_HTTP_REQUEST_UNSENT | XML_HTTP_REQUEST_ASYNC),
    mUploadTransferred(0), mUploadTotal(0), mUploadComplete(true),
    mProgressSinceLastProgressEvent(false),
    mRequestSentTime(0), mTimeoutMilliseconds(0),
    mErrorLoad(false), mWaitingForOnStopRequest(false),
    mProgressTimerIsActive(false),
    mIsHtml(false),
    mWarnAboutSyncHtml(false),
    mLoadLengthComputable(false), mLoadTotal(0),
    mIsSystem(false),
    mIsAnon(false),
    mFirstStartRequestSeen(false),
    mInLoadProgressEvent(false),
    mResultJSON(JS::UndefinedValue()),
    mResultArrayBuffer(nullptr),
    mIsMappedArrayBuffer(false),
    mXPCOMifier(nullptr)
{
#ifdef DEBUG
  StaticAssertions();
#endif
}

nsXMLHttpRequest::~nsXMLHttpRequest()
{
  mState |= XML_HTTP_REQUEST_DELETED;

  if (mState & (XML_HTTP_REQUEST_SENT |
                XML_HTTP_REQUEST_LOADING)) {
    Abort();
  }

  MOZ_ASSERT(!(mState & XML_HTTP_REQUEST_SYNCLOOPING), "we rather crash than hang");
  mState &= ~XML_HTTP_REQUEST_SYNCLOOPING;

  mResultJSON.setUndefined();
  mResultArrayBuffer = nullptr;
  mozilla::DropJSObjects(this);
}

void
nsXMLHttpRequest::RootJSResultObjects()
{
  mozilla::HoldJSObjects(this);
}

/**
 * This Init method is called from the factory constructor.
 */
nsresult
nsXMLHttpRequest::Init()
{
  nsIScriptSecurityManager* secMan = nsContentUtils::GetSecurityManager();
  nsCOMPtr<nsIPrincipal> subjectPrincipal;
  if (secMan) {
    secMan->GetSystemPrincipal(getter_AddRefs(subjectPrincipal));
  }
  NS_ENSURE_STATE(subjectPrincipal);

  // Instead of grabbing some random global from the context stack,
  // let's use the default one (junk scope) for now.
  // We should move away from this Init...
  Construct(subjectPrincipal, xpc::NativeGlobal(xpc::PrivilegedJunkScope()));
  return NS_OK;
}

/**
 * This Init method should only be called by C++ consumers.
 */
NS_IMETHODIMP
nsXMLHttpRequest::Init(nsIPrincipal* aPrincipal,
                       nsIScriptContext* aScriptContext,
                       nsIGlobalObject* aGlobalObject,
                       nsIURI* aBaseURI,
                       nsILoadGroup* aLoadGroup)
{
  NS_ENSURE_ARG_POINTER(aPrincipal);
  Construct(aPrincipal, aGlobalObject, aBaseURI, aLoadGroup);
  return NS_OK;
}

void
nsXMLHttpRequest::InitParameters(bool aAnon, bool aSystem)
{
  if (!aAnon && !aSystem) {
    return;
  }

  // Check for permissions.
  // Chrome is always allowed access, so do the permission check only
  // for non-chrome pages.
  if (!IsSystemXHR() && aSystem) {
    nsIGlobalObject* global = GetOwnerGlobal();
    if (NS_WARN_IF(!global)) {
      SetParameters(aAnon, false);
      return;
    }

    nsIPrincipal* principal = global->PrincipalOrNull();
    if (NS_WARN_IF(!principal)) {
      SetParameters(aAnon, false);
      return;
    }

    nsCOMPtr<nsIPermissionManager> permMgr =
      services::GetPermissionManager();
    if (NS_WARN_IF(!permMgr)) {
      SetParameters(aAnon, false);
      return;
    }

    uint32_t permission;
    nsresult rv =
      permMgr->TestPermissionFromPrincipal(principal, "systemXHR", &permission);
    if (NS_FAILED(rv) || permission != nsIPermissionManager::ALLOW_ACTION) {
      SetParameters(aAnon, false);
      return;
    }
  }

  SetParameters(aAnon, aSystem);
}

void
nsXMLHttpRequest::ResetResponse()
{
  mResponseXML = nullptr;
  mResponseBody.Truncate();
  mResponseText.Truncate();
  mResponseBlob = nullptr;
  mDOMBlob = nullptr;
  mBlobSet = nullptr;
  mResultArrayBuffer = nullptr;
  mArrayBufferBuilder.reset();
  mResultJSON.setUndefined();
  mDataAvailable = 0;
  mLoadTransferred = 0;
  mResponseBodyDecodedPos = 0;
}

void
nsXMLHttpRequest::SetRequestObserver(nsIRequestObserver* aObserver)
{
  mRequestObserver = aObserver;
}

NS_IMPL_CYCLE_COLLECTION_CLASS(nsXMLHttpRequest)

NS_IMPL_CYCLE_COLLECTION_CAN_SKIP_BEGIN(nsXMLHttpRequest)
  bool isBlack = tmp->IsBlack();
  if (isBlack || tmp->mWaitingForOnStopRequest) {
    if (tmp->mListenerManager) {
      tmp->mListenerManager->MarkForCC();
    }
    if (!isBlack && tmp->PreservingWrapper()) {
      // This marks the wrapper black.
      tmp->GetWrapper();
    }
    return true;
  }
NS_IMPL_CYCLE_COLLECTION_CAN_SKIP_END

NS_IMPL_CYCLE_COLLECTION_CAN_SKIP_IN_CC_BEGIN(nsXMLHttpRequest)
  return tmp->
    IsBlackAndDoesNotNeedTracing(static_cast<DOMEventTargetHelper*>(tmp));
NS_IMPL_CYCLE_COLLECTION_CAN_SKIP_IN_CC_END

NS_IMPL_CYCLE_COLLECTION_CAN_SKIP_THIS_BEGIN(nsXMLHttpRequest)
  return tmp->IsBlack();
NS_IMPL_CYCLE_COLLECTION_CAN_SKIP_THIS_END

NS_IMPL_CYCLE_COLLECTION_TRAVERSE_BEGIN_INHERITED(nsXMLHttpRequest,
                                                  nsXHREventTarget)
  NS_IMPL_CYCLE_COLLECTION_TRAVERSE(mContext)
  NS_IMPL_CYCLE_COLLECTION_TRAVERSE(mChannel)
  NS_IMPL_CYCLE_COLLECTION_TRAVERSE(mResponseXML)

  NS_IMPL_CYCLE_COLLECTION_TRAVERSE(mXMLParserStreamListener)

  NS_IMPL_CYCLE_COLLECTION_TRAVERSE(mResponseBlob)
  NS_IMPL_CYCLE_COLLECTION_TRAVERSE(mDOMBlob)
  NS_IMPL_CYCLE_COLLECTION_TRAVERSE(mNotificationCallbacks)

  NS_IMPL_CYCLE_COLLECTION_TRAVERSE(mChannelEventSink)
  NS_IMPL_CYCLE_COLLECTION_TRAVERSE(mProgressEventSink)

  NS_IMPL_CYCLE_COLLECTION_TRAVERSE(mUpload)
NS_IMPL_CYCLE_COLLECTION_TRAVERSE_END

NS_IMPL_CYCLE_COLLECTION_UNLINK_BEGIN_INHERITED(nsXMLHttpRequest,
                                                nsXHREventTarget)
  tmp->mResultArrayBuffer = nullptr;
  tmp->mArrayBufferBuilder.reset();
  tmp->mResultJSON.setUndefined();
  NS_IMPL_CYCLE_COLLECTION_UNLINK(mContext)
  NS_IMPL_CYCLE_COLLECTION_UNLINK(mChannel)
  NS_IMPL_CYCLE_COLLECTION_UNLINK(mResponseXML)

  NS_IMPL_CYCLE_COLLECTION_UNLINK(mXMLParserStreamListener)

  NS_IMPL_CYCLE_COLLECTION_UNLINK(mResponseBlob)
  NS_IMPL_CYCLE_COLLECTION_UNLINK(mDOMBlob)
  NS_IMPL_CYCLE_COLLECTION_UNLINK(mNotificationCallbacks)

  NS_IMPL_CYCLE_COLLECTION_UNLINK(mChannelEventSink)
  NS_IMPL_CYCLE_COLLECTION_UNLINK(mProgressEventSink)

  NS_IMPL_CYCLE_COLLECTION_UNLINK(mUpload)
NS_IMPL_CYCLE_COLLECTION_UNLINK_END

NS_IMPL_CYCLE_COLLECTION_TRACE_BEGIN_INHERITED(nsXMLHttpRequest,
                                               nsXHREventTarget)
  NS_IMPL_CYCLE_COLLECTION_TRACE_JS_MEMBER_CALLBACK(mResultArrayBuffer)
  NS_IMPL_CYCLE_COLLECTION_TRACE_JS_MEMBER_CALLBACK(mResultJSON)
NS_IMPL_CYCLE_COLLECTION_TRACE_END

// QueryInterface implementation for nsXMLHttpRequest
NS_INTERFACE_MAP_BEGIN_CYCLE_COLLECTION_INHERITED(nsXMLHttpRequest)
  NS_INTERFACE_MAP_ENTRY(nsIXMLHttpRequest)
  NS_INTERFACE_MAP_ENTRY(nsIJSXMLHttpRequest)
  NS_INTERFACE_MAP_ENTRY(nsIRequestObserver)
  NS_INTERFACE_MAP_ENTRY(nsIStreamListener)
  NS_INTERFACE_MAP_ENTRY(nsIChannelEventSink)
  NS_INTERFACE_MAP_ENTRY(nsIProgressEventSink)
  NS_INTERFACE_MAP_ENTRY(nsIInterfaceRequestor)
  NS_INTERFACE_MAP_ENTRY(nsISupportsWeakReference)
  NS_INTERFACE_MAP_ENTRY(nsITimerCallback)
  NS_INTERFACE_MAP_ENTRY(nsISizeOfEventTarget)
NS_INTERFACE_MAP_END_INHERITING(nsXHREventTarget)

NS_IMPL_ADDREF_INHERITED(nsXMLHttpRequest, nsXHREventTarget)
NS_IMPL_RELEASE_INHERITED(nsXMLHttpRequest, nsXHREventTarget)

NS_IMPL_EVENT_HANDLER(nsXMLHttpRequest, readystatechange)

void
nsXMLHttpRequest::DisconnectFromOwner()
{
  nsXHREventTarget::DisconnectFromOwner();
  Abort();
}

size_t
nsXMLHttpRequest::SizeOfEventTargetIncludingThis(
  MallocSizeOf aMallocSizeOf) const
{
  size_t n = aMallocSizeOf(this);
  n += mResponseBody.SizeOfExcludingThisIfUnshared(aMallocSizeOf);

  // Why is this safe?  Because no-one else will report this string.  The
  // other possible sharers of this string are as follows.
  //
  // - The JS engine could hold copies if the JS code holds references, e.g.
  //   |var text = XHR.responseText|.  However, those references will be via JS
  //   external strings, for which the JS memory reporter does *not* report the
  //   chars.
  //
  // - Binary extensions, but they're *extremely* unlikely to do any memory
  //   reporting.
  //
  n += mResponseText.SizeOfExcludingThisEvenIfShared(aMallocSizeOf);

  return n;

  // Measurement of the following members may be added later if DMD finds it is
  // worthwhile:
  // - lots
}

NS_IMETHODIMP
nsXMLHttpRequest::GetChannel(nsIChannel **aChannel)
{
  NS_ENSURE_ARG_POINTER(aChannel);
  NS_IF_ADDREF(*aChannel = mChannel);

  return NS_OK;
}

static void LogMessage(const char* aWarning, nsPIDOMWindowInner* aWindow)
{
  nsCOMPtr<nsIDocument> doc;
  if (aWindow) {
    doc = aWindow->GetExtantDoc();
  }
  nsContentUtils::ReportToConsole(nsIScriptError::warningFlag,
                                  NS_LITERAL_CSTRING("DOM"), doc,
                                  nsContentUtils::eDOM_PROPERTIES,
                                  aWarning);
}

NS_IMETHODIMP
nsXMLHttpRequest::GetResponseXML(nsIDOMDocument **aResponseXML)
{
  ErrorResult rv;
  nsIDocument* responseXML = GetResponseXML(rv);
  if (rv.Failed()) {
    return rv.StealNSResult();
  }

  if (!responseXML) {
    *aResponseXML = nullptr;
    return NS_OK;
  }

  return CallQueryInterface(responseXML, aResponseXML);
}

nsIDocument*
nsXMLHttpRequest::GetResponseXML(ErrorResult& aRv)
{
  if (mResponseType != XML_HTTP_RESPONSE_TYPE_DEFAULT &&
      mResponseType != XML_HTTP_RESPONSE_TYPE_DOCUMENT) {
    aRv.Throw(NS_ERROR_DOM_INVALID_STATE_ERR);
    return nullptr;
  }
  if (mWarnAboutSyncHtml) {
    mWarnAboutSyncHtml = false;
    LogMessage("HTMLSyncXHRWarning", GetOwner());
  }
  return (XML_HTTP_REQUEST_DONE & mState) ? mResponseXML : nullptr;
}

/*
 * This piece copied from XMLDocument, we try to get the charset
 * from HTTP headers.
 */
nsresult
nsXMLHttpRequest::DetectCharset()
{
  mResponseCharset.Truncate();
  mDecoder = nullptr;

  if (mResponseType != XML_HTTP_RESPONSE_TYPE_DEFAULT &&
      mResponseType != XML_HTTP_RESPONSE_TYPE_TEXT &&
      mResponseType != XML_HTTP_RESPONSE_TYPE_JSON &&
      mResponseType != XML_HTTP_RESPONSE_TYPE_CHUNKED_TEXT) {
    return NS_OK;
  }

  nsAutoCString charsetVal;
  bool ok = mChannel &&
            NS_SUCCEEDED(mChannel->GetContentCharset(charsetVal)) &&
            EncodingUtils::FindEncodingForLabel(charsetVal, mResponseCharset);
  if (!ok || mResponseCharset.IsEmpty()) {
    // MS documentation states UTF-8 is default for responseText
    mResponseCharset.AssignLiteral("UTF-8");
  }

  if (mResponseType == XML_HTTP_RESPONSE_TYPE_JSON &&
      !mResponseCharset.EqualsLiteral("UTF-8")) {
    // The XHR spec says only UTF-8 is supported for responseType == "json"
    LogMessage("JSONCharsetWarning", GetOwner());
    mResponseCharset.AssignLiteral("UTF-8");
  }

  mDecoder = EncodingUtils::DecoderForEncoding(mResponseCharset);

  return NS_OK;
}

nsresult
nsXMLHttpRequest::AppendToResponseText(const char * aSrcBuffer,
                                       uint32_t aSrcBufferLen,
                                       const StringTaint& aTaint)
{
  NS_ENSURE_STATE(mDecoder);

  int32_t destBufferLen;
  nsresult rv = mDecoder->GetMaxLength(aSrcBuffer, aSrcBufferLen,
                                       &destBufferLen);
  NS_ENSURE_SUCCESS(rv, rv);

  uint32_t size = mResponseText.Length() + destBufferLen;
  if (size < (uint32_t)destBufferLen) {
    return NS_ERROR_OUT_OF_MEMORY;
  }

  if (!mResponseText.SetCapacity(size, fallible)) {
    return NS_ERROR_OUT_OF_MEMORY;
  }

  char16_t* destBuffer = mResponseText.BeginWriting() + mResponseText.Length();

  int32_t prevLength = mResponseText.Length();
  CheckedInt32 totalChars = prevLength;

  // This code here is basically a copy of a similar thing in
  // nsScanner::Append(const char* aBuffer, uint32_t aLen).
  int32_t srclen = (int32_t)aSrcBufferLen;
  int32_t destlen = (int32_t)destBufferLen;
  rv = mDecoder->Convert(aSrcBuffer,
                         &srclen,
                         destBuffer,
                         &destlen);
  MOZ_ASSERT(NS_SUCCEEDED(rv));

  totalChars += destlen;
  if (!totalChars.isValid()) {
    return NS_ERROR_OUT_OF_MEMORY;
  }

  mResponseText.SetLength(totalChars.value());
  // TaintFox: propagate taint. TODO(samuel) deal with encoding
  mResponseText.AppendTaintAt(prevLength, aTaint);
  return NS_OK;
}

NS_IMETHODIMP
nsXMLHttpRequest::GetResponseText(nsAString& aResponseText)
{
  ErrorResult rv;
  nsString responseText;
  GetResponseText(responseText, rv);
  aResponseText = responseText;
  return rv.StealNSResult();
}

void
nsXMLHttpRequest::GetResponseText(nsString& aResponseText, ErrorResult& aRv)
{
  aResponseText.Truncate();

  if (mResponseType != XML_HTTP_RESPONSE_TYPE_DEFAULT &&
      mResponseType != XML_HTTP_RESPONSE_TYPE_TEXT &&
      mResponseType != XML_HTTP_RESPONSE_TYPE_CHUNKED_TEXT) {
    aRv.Throw(NS_ERROR_DOM_INVALID_STATE_ERR);
    return;
  }

  if (mResponseType == XML_HTTP_RESPONSE_TYPE_CHUNKED_TEXT &&
      !mInLoadProgressEvent) {
    aResponseText.SetIsVoid(true);
    return;
  }

  if (!(mState & (XML_HTTP_REQUEST_DONE | XML_HTTP_REQUEST_LOADING))) {
    return;
  }

  // We only decode text lazily if we're also parsing to a doc.
  // Also, if we've decoded all current data already, then no need to decode
  // more.
  if (!mResponseXML ||
      mResponseBodyDecodedPos == mResponseBody.Length()) {
    aResponseText = mResponseText;
    return;
  }

  if (mResponseCharset != mResponseXML->GetDocumentCharacterSet()) {
    mResponseCharset = mResponseXML->GetDocumentCharacterSet();
    mResponseText.Truncate();
    mResponseBodyDecodedPos = 0;
    mDecoder = EncodingUtils::DecoderForEncoding(mResponseCharset);
  }

  NS_ASSERTION(mResponseBodyDecodedPos < mResponseBody.Length(),
               "Unexpected mResponseBodyDecodedPos");
  aRv = AppendToResponseText(mResponseBody.get() + mResponseBodyDecodedPos,
                             mResponseBody.Length() - mResponseBodyDecodedPos,
                             mResponseBody.Taint().subtaint(mResponseBodyDecodedPos, mResponseBody.Length()));
  if (aRv.Failed()) {
    return;
  }

  mResponseBodyDecodedPos = mResponseBody.Length();

  if (mState & XML_HTTP_REQUEST_DONE) {
    // Free memory buffer which we no longer need
    mResponseBody.Truncate();
    mResponseBodyDecodedPos = 0;
  }

  aResponseText = mResponseText;
}

nsresult
nsXMLHttpRequest::CreateResponseParsedJSON(JSContext* aCx)
{
  if (!aCx) {
    return NS_ERROR_FAILURE;
  }
  RootJSResultObjects();

  // The Unicode converter has already zapped the BOM if there was one
  JS::Rooted<JS::Value> value(aCx);
  if (!JS_ParseJSON(aCx,
                    static_cast<const char16_t*>(mResponseText.get()), mResponseText.Length(),
                    &value)) {
    return NS_ERROR_FAILURE;
  }

  mResultJSON = value;
  return NS_OK;
}

void
nsXMLHttpRequest::CreatePartialBlob(ErrorResult& aRv)
{
  if (mDOMBlob) {
    // Use progress info to determine whether load is complete, but use
    // mDataAvailable to ensure a slice is created based on the uncompressed
    // data count.
    if (mLoadTotal == mLoadTransferred) {
      mResponseBlob = mDOMBlob;
    } else {
      mResponseBlob = mDOMBlob->CreateSlice(0, mDataAvailable,
                                            EmptyString(), aRv);
    }
    return;
  }

  // mBlobSet can be null if the request has been canceled
  if (!mBlobSet) {
    return;
  }

  nsAutoCString contentType;
  if (mLoadTotal == mLoadTransferred) {
    mChannel->GetContentType(contentType);
  }

  mResponseBlob = mBlobSet->GetBlobInternal(GetOwner(), contentType, aRv);
}

NS_IMETHODIMP nsXMLHttpRequest::GetResponseType(nsAString& aResponseType)
{
  switch (mResponseType) {
  case XML_HTTP_RESPONSE_TYPE_DEFAULT:
    aResponseType.Truncate();
    break;
  case XML_HTTP_RESPONSE_TYPE_ARRAYBUFFER:
    aResponseType.AssignLiteral("arraybuffer");
    break;
  case XML_HTTP_RESPONSE_TYPE_BLOB:
    aResponseType.AssignLiteral("blob");
    break;
  case XML_HTTP_RESPONSE_TYPE_DOCUMENT:
    aResponseType.AssignLiteral("document");
    break;
  case XML_HTTP_RESPONSE_TYPE_TEXT:
    aResponseType.AssignLiteral("text");
    break;
  case XML_HTTP_RESPONSE_TYPE_JSON:
    aResponseType.AssignLiteral("json");
    break;
  case XML_HTTP_RESPONSE_TYPE_CHUNKED_TEXT:
    aResponseType.AssignLiteral("moz-chunked-text");
    break;
  case XML_HTTP_RESPONSE_TYPE_CHUNKED_ARRAYBUFFER:
    aResponseType.AssignLiteral("moz-chunked-arraybuffer");
    break;
  case XML_HTTP_RESPONSE_TYPE_MOZ_BLOB:
    aResponseType.AssignLiteral("moz-blob");
    break;
  default:
    NS_ERROR("Should not happen");
  }

  return NS_OK;
}

#ifdef DEBUG
void
nsXMLHttpRequest::StaticAssertions()
{
#define ASSERT_ENUM_EQUAL(_lc, _uc) \
  static_assert(\
    static_cast<int>(XMLHttpRequestResponseType::_lc)  \
    == XML_HTTP_RESPONSE_TYPE_ ## _uc, \
    #_uc " should match")

  ASSERT_ENUM_EQUAL(_empty, DEFAULT);
  ASSERT_ENUM_EQUAL(Arraybuffer, ARRAYBUFFER);
  ASSERT_ENUM_EQUAL(Blob, BLOB);
  ASSERT_ENUM_EQUAL(Document, DOCUMENT);
  ASSERT_ENUM_EQUAL(Json, JSON);
  ASSERT_ENUM_EQUAL(Text, TEXT);
  ASSERT_ENUM_EQUAL(Moz_chunked_text, CHUNKED_TEXT);
  ASSERT_ENUM_EQUAL(Moz_chunked_arraybuffer, CHUNKED_ARRAYBUFFER);
  ASSERT_ENUM_EQUAL(Moz_blob, MOZ_BLOB);
#undef ASSERT_ENUM_EQUAL
}
#endif

NS_IMETHODIMP nsXMLHttpRequest::SetResponseType(const nsAString& aResponseType)
{
  nsXMLHttpRequest::ResponseTypeEnum responseType;
  if (aResponseType.IsEmpty()) {
    responseType = XML_HTTP_RESPONSE_TYPE_DEFAULT;
  } else if (aResponseType.EqualsLiteral("arraybuffer")) {
    responseType = XML_HTTP_RESPONSE_TYPE_ARRAYBUFFER;
  } else if (aResponseType.EqualsLiteral("blob")) {
    responseType = XML_HTTP_RESPONSE_TYPE_BLOB;
  } else if (aResponseType.EqualsLiteral("document")) {
    responseType = XML_HTTP_RESPONSE_TYPE_DOCUMENT;
  } else if (aResponseType.EqualsLiteral("text")) {
    responseType = XML_HTTP_RESPONSE_TYPE_TEXT;
  } else if (aResponseType.EqualsLiteral("json")) {
    responseType = XML_HTTP_RESPONSE_TYPE_JSON;
  } else if (aResponseType.EqualsLiteral("moz-chunked-text")) {
    responseType = XML_HTTP_RESPONSE_TYPE_CHUNKED_TEXT;
  } else if (aResponseType.EqualsLiteral("moz-chunked-arraybuffer")) {
    responseType = XML_HTTP_RESPONSE_TYPE_CHUNKED_ARRAYBUFFER;
  } else if (aResponseType.EqualsLiteral("moz-blob")) {
    responseType = XML_HTTP_RESPONSE_TYPE_MOZ_BLOB;
  } else {
    return NS_OK;
  }

  ErrorResult rv;
  SetResponseType(responseType, rv);
  return rv.StealNSResult();
}

void
nsXMLHttpRequest::SetResponseType(XMLHttpRequestResponseType aType,
                                  ErrorResult& aRv)
{
  SetResponseType(ResponseTypeEnum(static_cast<int>(aType)), aRv);
}

void
nsXMLHttpRequest::SetResponseType(nsXMLHttpRequest::ResponseTypeEnum aResponseType,
                                  ErrorResult& aRv)
{
  // If the state is LOADING or DONE raise an INVALID_STATE_ERR exception
  // and terminate these steps.
  if ((mState & (XML_HTTP_REQUEST_LOADING | XML_HTTP_REQUEST_DONE))) {
    aRv.Throw(NS_ERROR_DOM_INVALID_STATE_ERR);
    return;
  }

  // sync request is not allowed setting responseType in window context
  if (HasOrHasHadOwner() &&
      !(mState & (XML_HTTP_REQUEST_UNSENT | XML_HTTP_REQUEST_ASYNC))) {
    LogMessage("ResponseTypeSyncXHRWarning", GetOwner());
    aRv.Throw(NS_ERROR_DOM_INVALID_ACCESS_ERR);
    return;
  }

  if (!(mState & XML_HTTP_REQUEST_ASYNC) &&
      (aResponseType == XML_HTTP_RESPONSE_TYPE_CHUNKED_TEXT ||
       aResponseType == XML_HTTP_RESPONSE_TYPE_CHUNKED_ARRAYBUFFER)) {
    aRv.Throw(NS_ERROR_DOM_INVALID_STATE_ERR);
    return;
  }

  // Set the responseType attribute's value to the given value.
  mResponseType = aResponseType;

}

NS_IMETHODIMP
nsXMLHttpRequest::GetResponse(JSContext *aCx, JS::MutableHandle<JS::Value> aResult)
{
  ErrorResult rv;
  GetResponse(aCx, aResult, rv);
  return rv.StealNSResult();
}

void
nsXMLHttpRequest::GetResponse(JSContext* aCx,
                              JS::MutableHandle<JS::Value> aResponse,
                              ErrorResult& aRv)
{
  switch (mResponseType) {
  case XML_HTTP_RESPONSE_TYPE_DEFAULT:
  case XML_HTTP_RESPONSE_TYPE_TEXT:
  case XML_HTTP_RESPONSE_TYPE_CHUNKED_TEXT:
  {
    nsString str;
    aRv = GetResponseText(str);
    if (aRv.Failed()) {
      return;
    }
    if (!xpc::StringToJsval(aCx, str, aResponse)) {
      aRv.Throw(NS_ERROR_OUT_OF_MEMORY);
    }
    return;
  }

  case XML_HTTP_RESPONSE_TYPE_ARRAYBUFFER:
  case XML_HTTP_RESPONSE_TYPE_CHUNKED_ARRAYBUFFER:
  {
    if (!(mResponseType == XML_HTTP_RESPONSE_TYPE_ARRAYBUFFER &&
          mState & XML_HTTP_REQUEST_DONE) &&
        !(mResponseType == XML_HTTP_RESPONSE_TYPE_CHUNKED_ARRAYBUFFER &&
          mInLoadProgressEvent)) {
      aResponse.setNull();
      return;
    }

    if (!mResultArrayBuffer) {
      RootJSResultObjects();

      mResultArrayBuffer = mArrayBufferBuilder.getArrayBuffer(aCx);
      if (!mResultArrayBuffer) {
        aRv.Throw(NS_ERROR_OUT_OF_MEMORY);
        return;
      }
    }
    JS::ExposeObjectToActiveJS(mResultArrayBuffer);
    aResponse.setObject(*mResultArrayBuffer);
    return;
  }
  case XML_HTTP_RESPONSE_TYPE_BLOB:
  case XML_HTTP_RESPONSE_TYPE_MOZ_BLOB:
  {
    if (!(mState & XML_HTTP_REQUEST_DONE)) {
      if (mResponseType != XML_HTTP_RESPONSE_TYPE_MOZ_BLOB) {
        aResponse.setNull();
        return;
      }

      if (!mResponseBlob) {
        CreatePartialBlob(aRv);
      }
    }

    if (!mResponseBlob) {
      aResponse.setNull();
      return;
    }

    GetOrCreateDOMReflector(aCx, mResponseBlob, aResponse);
    return;
  }
  case XML_HTTP_RESPONSE_TYPE_DOCUMENT:
  {
    if (!(mState & XML_HTTP_REQUEST_DONE) || !mResponseXML) {
      aResponse.setNull();
      return;
    }

    aRv = nsContentUtils::WrapNative(aCx, mResponseXML, aResponse);
    return;
  }
  case XML_HTTP_RESPONSE_TYPE_JSON:
  {
    if (!(mState & XML_HTTP_REQUEST_DONE)) {
      aResponse.setNull();
      return;
    }

    if (mResultJSON.isUndefined()) {
      aRv = CreateResponseParsedJSON(aCx);
      mResponseText.Truncate();
      if (aRv.Failed()) {
        // Per spec, errors aren't propagated. null is returned instead.
        aRv = NS_OK;
        // It would be nice to log the error to the console. That's hard to
        // do without calling window.onerror as a side effect, though.
        JS_ClearPendingException(aCx);
        mResultJSON.setNull();
      }
    }
    JS::ExposeValueToActiveJS(mResultJSON);
    aResponse.set(mResultJSON);
    return;
  }
  default:
    NS_ERROR("Should not happen");
  }

  aResponse.setNull();
}

bool
nsXMLHttpRequest::IsCrossSiteCORSRequest()
{
  if (!mChannel) {
    return false;
  }

  nsCOMPtr<nsILoadInfo> loadInfo = mChannel->GetLoadInfo();
  MOZ_ASSERT(loadInfo);

  return loadInfo->GetTainting() == LoadTainting::CORS;
}

bool
nsXMLHttpRequest::IsDeniedCrossSiteCORSRequest()
{
  if (IsCrossSiteCORSRequest()) {
    nsresult rv;
    mChannel->GetStatus(&rv);
    if (NS_FAILED(rv)) {
      return true;
    }
  }
  return false;
}

void
nsXMLHttpRequest::GetResponseURL(nsAString& aUrl)
{
  aUrl.Truncate();

  uint16_t readyState = ReadyState();
  if ((readyState == UNSENT || readyState == OPENED) || !mChannel) {
    return;
  }

  // Make sure we don't leak responseURL information from denied cross-site
  // requests.
  if (IsDeniedCrossSiteCORSRequest()) {
    return;
  }

  nsCOMPtr<nsIURI> responseUrl;
  mChannel->GetURI(getter_AddRefs(responseUrl));

  if (!responseUrl) {
    return;
  }

  nsAutoCString temp;
  responseUrl->GetSpecIgnoringRef(temp);
  CopyUTF8toUTF16(temp, aUrl);
}

NS_IMETHODIMP
nsXMLHttpRequest::GetStatus(uint32_t *aStatus)
{
  *aStatus = Status();
  return NS_OK;
}

uint32_t
nsXMLHttpRequest::Status()
{
  // Make sure we don't leak status information from denied cross-site
  // requests.
  if (IsDeniedCrossSiteCORSRequest()) {
    return 0;
  }

  uint16_t readyState = ReadyState();
  if (readyState == UNSENT || readyState == OPENED) {
    return 0;
  }

  if (mErrorLoad) {
    // Let's simulate the http protocol for jar/app requests:
    nsCOMPtr<nsIJARChannel> jarChannel = GetCurrentJARChannel();
    if (jarChannel) {
      nsresult status;
      mChannel->GetStatus(&status);

      if (status == NS_ERROR_FILE_NOT_FOUND) {
        return 404; // Not Found
      } else {
        return 500; // Internal Error
      }
    }

    return 0;
  }

  nsCOMPtr<nsIHttpChannel> httpChannel = GetCurrentHttpChannel();
  if (!httpChannel) {
    // Pretend like we got a 200 response, since our load was successful
    return 200;
  }

  uint32_t status;
  nsresult rv = httpChannel->GetResponseStatus(&status);
  if (NS_FAILED(rv)) {
    status = 0;
  }

  return status;
}

IMPL_CSTRING_GETTER(GetStatusText)
void
nsXMLHttpRequest::GetStatusText(nsCString& aStatusText)
{
  // Return an empty status text on all error loads.
  aStatusText.Truncate();

  // Make sure we don't leak status information from denied cross-site
  // requests.
  if (IsDeniedCrossSiteCORSRequest()) {
    return;
  }

  // Check the current XHR state to see if it is valid to obtain the statusText
  // value.  This check is to prevent the status text for redirects from being
  // available before all the redirects have been followed and HTTP headers have
  // been received.
  uint16_t readyState = ReadyState();
  if (readyState == UNSENT || readyState == OPENED) {
    return;
  }

  if (mErrorLoad) {
    return;
  }

  nsCOMPtr<nsIHttpChannel> httpChannel = GetCurrentHttpChannel();
  if (httpChannel) {
    httpChannel->GetResponseStatusText(aStatusText);
  } else {
    aStatusText.AssignLiteral("OK");
  }
}

void
nsXMLHttpRequest::CloseRequestWithError(const nsAString& aType,
                                        const uint32_t aFlag)
{
  if (mChannel) {
    mChannel->Cancel(NS_BINDING_ABORTED);
  }
  if (mTimeoutTimer) {
    mTimeoutTimer->Cancel();
  }
  uint32_t responseLength = mResponseBody.Length();
  ResetResponse();
  mState |= aFlag;

  // If we're in the destructor, don't risk dispatching an event.
  if (mState & XML_HTTP_REQUEST_DELETED) {
    mState &= ~XML_HTTP_REQUEST_SYNCLOOPING;
    return;
  }

  if (!(mState & (XML_HTTP_REQUEST_UNSENT |
                  XML_HTTP_REQUEST_OPENED |
                  XML_HTTP_REQUEST_DONE))) {
    ChangeState(XML_HTTP_REQUEST_DONE, true);

    if (!(mState & XML_HTTP_REQUEST_SYNCLOOPING)) {
      DispatchProgressEvent(this, aType, mLoadLengthComputable, responseLength,
                            mLoadTotal);
      if (mUpload && !mUploadComplete) {
        mUploadComplete = true;
        DispatchProgressEvent(mUpload, aType, true, mUploadTransferred,
                              mUploadTotal);
      }
    }
  }

  // The ChangeState call above calls onreadystatechange handlers which
  // if they load a new url will cause nsXMLHttpRequest::Open to clear
  // the abort state bit. If this occurs we're not uninitialized (bug 361773).
  if (mState & XML_HTTP_REQUEST_ABORTED) {
    ChangeState(XML_HTTP_REQUEST_UNSENT, false);  // IE seems to do it
  }

  mState &= ~XML_HTTP_REQUEST_SYNCLOOPING;
}

void
nsXMLHttpRequest::Abort()
{
  CloseRequestWithError(NS_LITERAL_STRING(ABORT_STR), XML_HTTP_REQUEST_ABORTED);
}

NS_IMETHODIMP
nsXMLHttpRequest::SlowAbort()
{
  Abort();
  return NS_OK;
}

/*Method that checks if it is safe to expose a header value to the client.
It is used to check what headers are exposed for CORS requests.*/
bool
nsXMLHttpRequest::IsSafeHeader(const nsACString& header, nsIHttpChannel* httpChannel)
{
  // See bug #380418. Hide "Set-Cookie" headers from non-chrome scripts.
  if (!IsSystemXHR() && nsContentUtils::IsForbiddenResponseHeader(header)) {
    NS_WARNING("blocked access to response header");
    return false;
  }
  // if this is not a CORS call all headers are safe
  if (!IsCrossSiteCORSRequest()) {
    return true;
  }
  // Check for dangerous headers
  // Make sure we don't leak header information from denied cross-site
  // requests.
  if (mChannel) {
    nsresult status;
    mChannel->GetStatus(&status);
    if (NS_FAILED(status)) {
      return false;
    }
  }
  const char* kCrossOriginSafeHeaders[] = {
    "cache-control", "content-language", "content-type", "expires",
    "last-modified", "pragma"
  };
  for (uint32_t i = 0; i < ArrayLength(kCrossOriginSafeHeaders); ++i) {
    if (header.LowerCaseEqualsASCII(kCrossOriginSafeHeaders[i])) {
      return true;
    }
  }
  nsAutoCString headerVal;
  // The "Access-Control-Expose-Headers" header contains a comma separated
  // list of method names.
  httpChannel->
      GetResponseHeader(NS_LITERAL_CSTRING("Access-Control-Expose-Headers"),
                        headerVal);
  nsCCharSeparatedTokenizer exposeTokens(headerVal, ',');
  bool isSafe = false;
  while (exposeTokens.hasMoreTokens()) {
    const nsDependentCSubstring& token = exposeTokens.nextToken();
    if (token.IsEmpty()) {
      continue;
    }
    if (!NS_IsValidHTTPToken(token)) {
      return false;
    }
    if (header.Equals(token, nsCaseInsensitiveCStringComparator())) {
      isSafe = true;
    }
  }
  return isSafe;
}

IMPL_CSTRING_GETTER(GetAllResponseHeaders)
void
nsXMLHttpRequest::GetAllResponseHeaders(nsCString& aResponseHeaders)
{
  aResponseHeaders.Truncate();

  // If the state is UNSENT or OPENED,
  // return the empty string and terminate these steps.
  if (mState & (XML_HTTP_REQUEST_UNSENT |
                XML_HTTP_REQUEST_OPENED | XML_HTTP_REQUEST_SENT)) {
    return;
  }

  if (nsCOMPtr<nsIHttpChannel> httpChannel = GetCurrentHttpChannel()) {
    RefPtr<nsHeaderVisitor> visitor = new nsHeaderVisitor(this, httpChannel);
    if (NS_SUCCEEDED(httpChannel->VisitResponseHeaders(visitor))) {
      aResponseHeaders = visitor->Headers();
    }
    return;
  }

  if (!mChannel) {
    return;
  }

  // Even non-http channels supply content type.
  nsAutoCString value;
  if (NS_SUCCEEDED(mChannel->GetContentType(value))) {
    aResponseHeaders.AppendLiteral("Content-Type: ");
    aResponseHeaders.Append(value);
    if (NS_SUCCEEDED(mChannel->GetContentCharset(value)) && !value.IsEmpty()) {
      aResponseHeaders.AppendLiteral(";charset=");
      aResponseHeaders.Append(value);
    }
    aResponseHeaders.AppendLiteral("\r\n");
  }

  int64_t length;
  if (NS_SUCCEEDED(mChannel->GetContentLength(&length))) {
    aResponseHeaders.AppendLiteral("Content-Length: ");
    aResponseHeaders.AppendInt(length);
    aResponseHeaders.AppendLiteral("\r\n");
  }
}

NS_IMETHODIMP
nsXMLHttpRequest::GetResponseHeader(const nsACString& aHeader,
                                    nsACString& aResult)
{
  ErrorResult rv;
  GetResponseHeader(aHeader, aResult, rv);
  return rv.StealNSResult();
}

void
nsXMLHttpRequest::GetResponseHeader(const nsACString& header,
                                    nsACString& _retval, ErrorResult& aRv)
{
  _retval.SetIsVoid(true);

  nsCOMPtr<nsIHttpChannel> httpChannel = GetCurrentHttpChannel();

  if (!httpChannel) {
    // If the state is UNSENT or OPENED,
    // return null and terminate these steps.
    if (mState & (XML_HTTP_REQUEST_UNSENT |
                  XML_HTTP_REQUEST_OPENED | XML_HTTP_REQUEST_SENT)) {
      return;
    }

    // Even non-http channels supply content type and content length.
    // Remember we don't leak header information from denied cross-site
    // requests.
    nsresult status;
    if (!mChannel ||
        NS_FAILED(mChannel->GetStatus(&status)) ||
        NS_FAILED(status)) {
      return;
    }

    // Content Type:
    if (header.LowerCaseEqualsASCII("content-type")) {
      if (NS_FAILED(mChannel->GetContentType(_retval))) {
        // Means no content type
        _retval.SetIsVoid(true);
        return;
      }

      nsCString value;
      if (NS_SUCCEEDED(mChannel->GetContentCharset(value)) &&
          !value.IsEmpty()) {
        _retval.AppendLiteral(";charset=");
        _retval.Append(value);
      }
    }

    // Content Length:
    else if (header.LowerCaseEqualsASCII("content-length")) {
      int64_t length;
      if (NS_SUCCEEDED(mChannel->GetContentLength(&length))) {
        _retval.AppendInt(length);
      }
    }

    return;
  }

  // Check for dangerous headers
  if (!IsSafeHeader(header, httpChannel)) {
    return;
  }

  aRv = httpChannel->GetResponseHeader(header, _retval);
  if (aRv.ErrorCodeIs(NS_ERROR_NOT_AVAILABLE)) {
    // Means no header
    _retval.SetIsVoid(true);
    aRv.SuppressException();
  }
}

already_AddRefed<nsILoadGroup>
nsXMLHttpRequest::GetLoadGroup() const
{
  if (mState & XML_HTTP_REQUEST_BACKGROUND) {
    return nullptr;
  }

  if (mLoadGroup) {
    nsCOMPtr<nsILoadGroup> ref = mLoadGroup;
    return ref.forget();
  }

  nsIDocument* doc = GetDocumentIfCurrent();
  if (doc) {
    return doc->GetDocumentLoadGroup();
  }

  return nullptr;
}

nsresult
nsXMLHttpRequest::CreateReadystatechangeEvent(nsIDOMEvent** aDOMEvent)
{
  RefPtr<Event> event = NS_NewDOMEvent(this, nullptr, nullptr);
  event.forget(aDOMEvent);

  (*aDOMEvent)->InitEvent(NS_LITERAL_STRING(READYSTATE_STR),
                          false, false);

  // We assume anyone who managed to call CreateReadystatechangeEvent is trusted
  (*aDOMEvent)->SetTrusted(true);

  return NS_OK;
}

void
nsXMLHttpRequest::DispatchProgressEvent(DOMEventTargetHelper* aTarget,
                                        const nsAString& aType,
                                        bool aLengthComputable,
                                        int64_t aLoaded, int64_t aTotal)
{
  NS_ASSERTION(aTarget, "null target");
  NS_ASSERTION(!aType.IsEmpty(), "missing event type");

  if (NS_FAILED(CheckInnerWindowCorrectness()) ||
      (!AllowUploadProgress() && aTarget == mUpload)) {
    return;
  }

  bool dispatchLoadend = aType.EqualsLiteral(LOAD_STR) ||
                         aType.EqualsLiteral(ERROR_STR) ||
                         aType.EqualsLiteral(TIMEOUT_STR) ||
                         aType.EqualsLiteral(ABORT_STR);

  ProgressEventInit init;
  init.mBubbles = false;
  init.mCancelable = false;
  init.mLengthComputable = aLengthComputable;
  init.mLoaded = aLoaded;
  init.mTotal = (aTotal == -1) ? 0 : aTotal;

  RefPtr<ProgressEvent> event =
    ProgressEvent::Constructor(aTarget, aType, init);
  event->SetTrusted(true);

  aTarget->DispatchDOMEvent(nullptr, event, nullptr, nullptr);

  if (dispatchLoadend) {
    DispatchProgressEvent(aTarget, NS_LITERAL_STRING(LOADEND_STR),
                          aLengthComputable, aLoaded, aTotal);
  }
}

already_AddRefed<nsIHttpChannel>
nsXMLHttpRequest::GetCurrentHttpChannel()
{
  nsCOMPtr<nsIHttpChannel> httpChannel = do_QueryInterface(mChannel);
  return httpChannel.forget();
}

already_AddRefed<nsIJARChannel>
nsXMLHttpRequest::GetCurrentJARChannel()
{
  nsCOMPtr<nsIJARChannel> appChannel = do_QueryInterface(mChannel);
  return appChannel.forget();
}

bool
nsXMLHttpRequest::IsSystemXHR()
{
  return mIsSystem || nsContentUtils::IsSystemPrincipal(mPrincipal);
}

NS_IMETHODIMP
nsXMLHttpRequest::Open(const nsACString& method, const nsACString& url,
                       bool async, const nsAString& user,
                       const nsAString& password, uint8_t optional_argc)
{
  if (!optional_argc) {
    // No optional arguments were passed in. Default async to true.
    async = true;
  }
  Optional<nsAString> realUser;
  if (optional_argc > 1) {
    realUser = &user;
  }
  Optional<nsAString> realPassword;
  if (optional_argc > 2) {
    realPassword = &password;
  }
  return Open(method, url, async, realUser, realPassword);
}

nsresult
nsXMLHttpRequest::Open(const nsACString& inMethod, const nsACString& url,
                       bool async, const Optional<nsAString>& user,
                       const Optional<nsAString>& password)
{
  if (inMethod.IsEmpty()) {
    return NS_ERROR_DOM_SYNTAX_ERR;
  }

  if (!async && !DontWarnAboutSyncXHR() && GetOwner() &&
      GetOwner()->GetExtantDoc()) {
    GetOwner()->GetExtantDoc()->WarnOnceAbout(nsIDocument::eSyncXMLHttpRequest);
  }

  Telemetry::Accumulate(Telemetry::XMLHTTPREQUEST_ASYNC_OR_SYNC,
                        async ? 0 : 1);

  NS_ENSURE_TRUE(mPrincipal, NS_ERROR_NOT_INITIALIZED);

  nsAutoCString method;
  nsresult rv = FetchUtil::GetValidRequestMethod(inMethod, method);
  if (NS_WARN_IF(NS_FAILED(rv))) {
    return rv;
  }

  // sync request is not allowed using withCredential or responseType
  // in window context
  if (!async && HasOrHasHadOwner() &&
      (mState & XML_HTTP_REQUEST_AC_WITH_CREDENTIALS ||
       mTimeoutMilliseconds ||
       mResponseType != XML_HTTP_RESPONSE_TYPE_DEFAULT)) {
    if (mState & XML_HTTP_REQUEST_AC_WITH_CREDENTIALS) {
      LogMessage("WithCredentialsSyncXHRWarning", GetOwner());
    }
    if (mTimeoutMilliseconds) {
      LogMessage("TimeoutSyncXHRWarning", GetOwner());
    }
    if (mResponseType != XML_HTTP_RESPONSE_TYPE_DEFAULT) {
      LogMessage("ResponseTypeSyncXHRWarning", GetOwner());
    }
    return NS_ERROR_DOM_INVALID_ACCESS_ERR;
  }

  nsCOMPtr<nsIURI> uri;

  if (mState & (XML_HTTP_REQUEST_OPENED |
                XML_HTTP_REQUEST_HEADERS_RECEIVED |
                XML_HTTP_REQUEST_LOADING |
                XML_HTTP_REQUEST_SENT)) {
    // IE aborts as well
    Abort();

    // XXX We should probably send a warning to the JS console
    //     that load was aborted and event listeners were cleared
    //     since this looks like a situation that could happen
    //     by accident and you could spend a lot of time wondering
    //     why things didn't work.
  }

  // Unset any pre-existing aborted and timed-out states.
  mState &= ~XML_HTTP_REQUEST_ABORTED & ~XML_HTTP_REQUEST_TIMED_OUT;

  if (async) {
    mState |= XML_HTTP_REQUEST_ASYNC;
  } else {
    mState &= ~XML_HTTP_REQUEST_ASYNC;
  }

<<<<<<< HEAD
  nsIScriptContext* sc = GetContextForEventHandlers(&rv);
  NS_ENSURE_SUCCESS(rv, rv);
  nsCOMPtr<nsIDocument> doc =
    nsContentUtils::GetDocumentFromScriptContext(sc);
=======
  nsCOMPtr<nsIDocument> doc = GetDocumentIfCurrent();
  if (!doc) {
    // This could be because we're no longer current or because we're in some
    // non-window context...
    nsresult rv = CheckInnerWindowCorrectness();
    if (NS_WARN_IF(NS_FAILED(rv))) {
      return NS_ERROR_DOM_INVALID_STATE_ERR;
    }
  }
>>>>>>> 642fed9f

  nsCOMPtr<nsIURI> baseURI;
  if (mBaseURI) {
    baseURI = mBaseURI;
  }
  else if (doc) {
    baseURI = doc->GetBaseURI();
  }

  rv = NS_NewURI(getter_AddRefs(uri), url, nullptr, baseURI);

  if (NS_FAILED(rv)) {
    if (rv ==  NS_ERROR_MALFORMED_URI) {
      return NS_ERROR_DOM_SYNTAX_ERR;
    }
    return rv;
  }
  rv = CheckInnerWindowCorrectness();
  NS_ENSURE_SUCCESS(rv, rv);

  // XXXbz this is wrong: we should only be looking at whether
  // user/password were passed, not at the values!  See bug 759624.
  if (user.WasPassed() && !user.Value().IsEmpty()) {
    nsAutoCString userpass;
    CopyUTF16toUTF8(user.Value(), userpass);
    if (password.WasPassed() && !password.Value().IsEmpty()) {
      userpass.Append(':');
      AppendUTF16toUTF8(password.Value(), userpass);
    }
    uri->SetUserPass(userpass);
  }

  // Clear our record of previously set headers so future header set
  // operations will merge/override correctly.
  mAlreadySetHeaders.Clear();

  // When we are called from JS we can find the load group for the page,
  // and add ourselves to it. This way any pending requests
  // will be automatically aborted if the user leaves the page.
  nsCOMPtr<nsILoadGroup> loadGroup = GetLoadGroup();

  nsSecurityFlags secFlags;
  nsLoadFlags loadFlags = nsIRequest::LOAD_BACKGROUND |
    nsIChannel::LOAD_CLASSIFY_URI;
  if (nsContentUtils::IsSystemPrincipal(mPrincipal)) {
    // When chrome is loading we want to make sure to sandbox any potential
    // result document. We also want to allow cross-origin loads.
    secFlags = nsILoadInfo::SEC_ALLOW_CROSS_ORIGIN_DATA_IS_NULL |
               nsILoadInfo::SEC_SANDBOXED;
  }
  else if (IsSystemXHR()) {
    // For pages that have appropriate permissions, we want to still allow
    // cross-origin loads, but make sure that the any potential result
    // documents get the same principal as the loader.
    secFlags = nsILoadInfo::SEC_ALLOW_CROSS_ORIGIN_DATA_INHERITS |
               nsILoadInfo::SEC_FORCE_INHERIT_PRINCIPAL;
    loadFlags |= nsIChannel::LOAD_BYPASS_SERVICE_WORKER;
  }
  else {
    // Otherwise use CORS. Again, make sure that potential result documents
    // use the same principal as the loader.
    secFlags = nsILoadInfo::SEC_REQUIRE_CORS_DATA_INHERITS |
               nsILoadInfo::SEC_FORCE_INHERIT_PRINCIPAL;
  }

  if (mIsAnon) {
    secFlags |= nsILoadInfo::SEC_COOKIES_OMIT;
  }

  // If we have the document, use it. Unfortunately, for dedicated workers
  // 'doc' ends up being the parent document, which is not the document
  // that we want to use. So make sure to avoid using 'doc' in that situation.
  if (doc && doc->NodePrincipal() == mPrincipal) {
    rv = NS_NewChannel(getter_AddRefs(mChannel),
                       uri,
                       doc,
                       secFlags,
                       nsIContentPolicy::TYPE_INTERNAL_XMLHTTPREQUEST,
                       loadGroup,
                       nullptr,   // aCallbacks
                       loadFlags);
  } else {
    //otherwise use the principal
    rv = NS_NewChannel(getter_AddRefs(mChannel),
                       uri,
                       mPrincipal,
                       secFlags,
                       nsIContentPolicy::TYPE_INTERNAL_XMLHTTPREQUEST,
                       loadGroup,
                       nullptr,   // aCallbacks
                       loadFlags);
  }

  NS_ENSURE_SUCCESS(rv, rv);

  mState &= ~XML_HTTP_REQUEST_HAD_UPLOAD_LISTENERS_ON_SEND;

  nsCOMPtr<nsIHttpChannel> httpChannel(do_QueryInterface(mChannel));
  if (httpChannel) {
    rv = httpChannel->SetRequestMethod(method);
    NS_ENSURE_SUCCESS(rv, rv);

    // Set the initiator type
    nsCOMPtr<nsITimedChannel> timedChannel(do_QueryInterface(httpChannel));
    if (timedChannel) {
      timedChannel->SetInitiatorType(NS_LITERAL_STRING("xmlhttprequest"));
    }
  }

  ChangeState(XML_HTTP_REQUEST_OPENED);

  return NS_OK;
}

void
nsXMLHttpRequest::PopulateNetworkInterfaceId()
{
  if (mNetworkInterfaceId.IsEmpty()) {
    return;
  }
  nsCOMPtr<nsIHttpChannelInternal> channel(do_QueryInterface(mChannel));
  if (!channel) {
    return;
  }
  channel->SetNetworkInterfaceId(mNetworkInterfaceId);
}

/*
 * "Copy" from a stream.
 */
NS_METHOD
nsXMLHttpRequest::HandleStreamInput(void* closure,
                                    const char* fromRawSegment,
                                    uint32_t toOffset,
                                    uint32_t count,
                                    const StringTaint& aTaint,
                                    uint32_t *writeCount)
{
  nsXMLHttpRequest* xmlHttpRequest = static_cast<nsXMLHttpRequest*>(closure);
  if (!xmlHttpRequest || !writeCount) {
    NS_WARNING("XMLHttpRequest cannot read from stream: no closure or writeCount");
    return NS_ERROR_FAILURE;
  }

  // TODO(remove);
  PrintTaint(aTaint);

  nsresult rv = NS_OK;

  if (xmlHttpRequest->mResponseType == XML_HTTP_RESPONSE_TYPE_BLOB ||
      xmlHttpRequest->mResponseType == XML_HTTP_RESPONSE_TYPE_MOZ_BLOB) {
    if (!xmlHttpRequest->mDOMBlob) {
      if (!xmlHttpRequest->mBlobSet) {
        xmlHttpRequest->mBlobSet = new BlobSet();
      }
      rv = xmlHttpRequest->mBlobSet->AppendVoidPtr(fromRawSegment, count);
    }
    // Clear the cache so that the blob size is updated.
    if (xmlHttpRequest->mResponseType == XML_HTTP_RESPONSE_TYPE_MOZ_BLOB) {
      xmlHttpRequest->mResponseBlob = nullptr;
    }
  } else if ((xmlHttpRequest->mResponseType == XML_HTTP_RESPONSE_TYPE_ARRAYBUFFER &&
              !xmlHttpRequest->mIsMappedArrayBuffer) ||
             xmlHttpRequest->mResponseType == XML_HTTP_RESPONSE_TYPE_CHUNKED_ARRAYBUFFER) {
    // get the initial capacity to something reasonable to avoid a bunch of reallocs right
    // at the start
    if (xmlHttpRequest->mArrayBufferBuilder.capacity() == 0)
      xmlHttpRequest->mArrayBufferBuilder.setCapacity(PR_MAX(count, XML_HTTP_REQUEST_ARRAYBUFFER_MIN_SIZE));

    xmlHttpRequest->mArrayBufferBuilder.append(reinterpret_cast<const uint8_t*>(fromRawSegment), count,
                                               XML_HTTP_REQUEST_ARRAYBUFFER_MAX_GROWTH);
  } else if (xmlHttpRequest->mResponseType == XML_HTTP_RESPONSE_TYPE_DEFAULT &&
             xmlHttpRequest->mResponseXML) {
    // Copy for our own use
    // TaintFox: propagate taint into response body.
    xmlHttpRequest->mResponseBody.AppendTaint(aTaint);
    if (!xmlHttpRequest->mResponseBody.Append(fromRawSegment, count, fallible)) {
      return NS_ERROR_OUT_OF_MEMORY;
    }
  } else if (xmlHttpRequest->mResponseType == XML_HTTP_RESPONSE_TYPE_DEFAULT ||
             xmlHttpRequest->mResponseType == XML_HTTP_RESPONSE_TYPE_TEXT ||
             xmlHttpRequest->mResponseType == XML_HTTP_RESPONSE_TYPE_JSON ||
             xmlHttpRequest->mResponseType == XML_HTTP_RESPONSE_TYPE_CHUNKED_TEXT) {
    NS_ASSERTION(!xmlHttpRequest->mResponseXML,
                 "We shouldn't be parsing a doc here");
    xmlHttpRequest->AppendToResponseText(fromRawSegment, count, aTaint);
  }

  if (xmlHttpRequest->mState & XML_HTTP_REQUEST_PARSEBODY) {
    // Give the same data to the parser.

    // We need to wrap the data in a new lightweight stream and pass that
    // to the parser, because calling ReadSegments() recursively on the same
    // stream is not supported.
    nsCOMPtr<nsIInputStream> copyStream;
    rv = NS_NewByteInputStream(getter_AddRefs(copyStream), fromRawSegment, count);

    if (NS_SUCCEEDED(rv) && xmlHttpRequest->mXMLParserStreamListener) {
      NS_ASSERTION(copyStream, "NS_NewByteInputStream lied");
      nsresult parsingResult = xmlHttpRequest->mXMLParserStreamListener
                                  ->OnDataAvailable(xmlHttpRequest->mChannel,
                                                    xmlHttpRequest->mContext,
                                                    copyStream, toOffset, count);

      // No use to continue parsing if we failed here, but we
      // should still finish reading the stream
      if (NS_FAILED(parsingResult)) {
        xmlHttpRequest->mState &= ~XML_HTTP_REQUEST_PARSEBODY;
      }
    }
  }

  if (NS_SUCCEEDED(rv)) {
    *writeCount = count;
  } else {
    *writeCount = 0;
  }

  return rv;
}

NS_METHOD
nsXMLHttpRequest::StreamReaderFunc(nsITaintawareInputStream* in,
                                   void* closure,
                                   const char* fromRawSegment,
                                   uint32_t toOffset,
                                   uint32_t count,
                                   const StringTaint& aTaint,
                                   uint32_t *writeCount)
{
  return HandleStreamInput(closure, fromRawSegment, toOffset, count, aTaint, writeCount);
}

NS_METHOD
nsXMLHttpRequest::StreamReaderFuncNoTaint(nsIInputStream* in,
                                          void* closure,
                                          const char* fromRawSegment,
                                          uint32_t toOffset,
                                          uint32_t count,
                                          uint32_t *writeCount)
{
  return HandleStreamInput(closure, fromRawSegment, toOffset, count, EmptyTaint, writeCount);
}

bool nsXMLHttpRequest::CreateDOMBlob(nsIRequest *request)
{
  nsCOMPtr<nsIFile> file;
  nsCOMPtr<nsIFileChannel> fc = do_QueryInterface(request);
  if (fc) {
    fc->GetFile(getter_AddRefs(file));
  }

  if (!file)
    return false;

  nsAutoCString contentType;
  mChannel->GetContentType(contentType);

  mDOMBlob = File::CreateFromFile(GetOwner(), file, EmptyString(),
                                  NS_ConvertASCIItoUTF16(contentType));

  mBlobSet = nullptr;
  NS_ASSERTION(mResponseBody.IsEmpty(), "mResponseBody should be empty");
  return true;
}

NS_IMETHODIMP
nsXMLHttpRequest::OnDataAvailable(nsIRequest *request,
                                  nsISupports *ctxt,
                                  nsIInputStream *inStr,
                                  uint64_t sourceOffset,
                                  uint32_t count)
{
  NS_ENSURE_ARG_POINTER(inStr);

  MOZ_ASSERT(mContext.get() == ctxt,"start context different from OnDataAvailable context");

  mProgressSinceLastProgressEvent = true;

  bool cancelable = false;
  if ((mResponseType == XML_HTTP_RESPONSE_TYPE_BLOB ||
       mResponseType == XML_HTTP_RESPONSE_TYPE_MOZ_BLOB) && !mDOMBlob) {
    cancelable = CreateDOMBlob(request);
    // The nsIStreamListener contract mandates us
    // to read from the stream before returning.
  }

  uint32_t totalRead;
  nsresult rv;
  nsCOMPtr<nsITaintawareInputStream> taintInputStream(do_QueryInterface(inStr));
  if (!taintInputStream) {
    puts(":::: No taint information in input stream in nsXMLHttpRequestUpload::OnDataAvailable");
    rv = inStr->ReadSegments(nsXMLHttpRequest::StreamReaderFuncNoTaint,
                                      (void*)this, count, &totalRead);
  } else {
    puts(":::: Taint information available in nxXMLHttpRequest::OnDataAvailable");
    rv = taintInputStream->TaintedReadSegments(nsXMLHttpRequest::StreamReaderFunc,
                                      (void*)this, count, &totalRead);
  }

  NS_ENSURE_SUCCESS(rv, rv);

  if (cancelable) {
    // We don't have to read from the local file for the blob response
    ErrorResult error;
    mDataAvailable = mDOMBlob->GetSize(error);
    if (NS_WARN_IF(error.Failed())) {
      return error.StealNSResult();
    }

    ChangeState(XML_HTTP_REQUEST_LOADING);
    return request->Cancel(NS_OK);
  }

  mDataAvailable += totalRead;

  ChangeState(XML_HTTP_REQUEST_LOADING);

  MaybeDispatchProgressEvents(false);

  return NS_OK;
}

NS_IMETHODIMP
nsXMLHttpRequest::OnStartRequest(nsIRequest *request, nsISupports *ctxt)
{
  PROFILER_LABEL("nsXMLHttpRequest", "OnStartRequest",
    js::ProfileEntry::Category::NETWORK);

  nsresult rv = NS_OK;
  if (!mFirstStartRequestSeen && mRequestObserver) {
    mFirstStartRequestSeen = true;
    mRequestObserver->OnStartRequest(request, ctxt);
  }

  if (request != mChannel) {
    // Can this still happen?
    return NS_OK;
  }

  // Don't do anything if we have been aborted
  if (mState & XML_HTTP_REQUEST_UNSENT)
    return NS_OK;

  /* Apparently, Abort() should set XML_HTTP_REQUEST_UNSENT.  See bug 361773.
     XHR2 spec says this is correct. */
  if (mState & XML_HTTP_REQUEST_ABORTED) {
    NS_ERROR("Ugh, still getting data on an aborted XMLHttpRequest!");

    return NS_ERROR_UNEXPECTED;
  }

  // Don't do anything if we have timed out.
  if (mState & XML_HTTP_REQUEST_TIMED_OUT) {
    return NS_OK;
  }

  nsCOMPtr<nsIChannel> channel(do_QueryInterface(request));
  NS_ENSURE_TRUE(channel, NS_ERROR_UNEXPECTED);

  nsresult status;
  request->GetStatus(&status);
  mErrorLoad = mErrorLoad || NS_FAILED(status);

  if (mUpload && !mUploadComplete && !mErrorLoad &&
      (mState & XML_HTTP_REQUEST_ASYNC)) {
    if (mProgressTimerIsActive) {
      mProgressTimerIsActive = false;
      mProgressNotifier->Cancel();
    }
    if (mUploadTransferred < mUploadTotal) {
      mUploadTransferred = mUploadTotal;
      mProgressSinceLastProgressEvent = true;
      mUploadLengthComputable = true;
      MaybeDispatchProgressEvents(true);
    }
    mUploadComplete = true;
    DispatchProgressEvent(mUpload, NS_LITERAL_STRING(LOAD_STR),
                          true, mUploadTotal, mUploadTotal);
  }

  mContext = ctxt;
  mState |= XML_HTTP_REQUEST_PARSEBODY;
  ChangeState(XML_HTTP_REQUEST_HEADERS_RECEIVED);

  ResetResponse();

  if (!mOverrideMimeType.IsEmpty()) {
    channel->SetContentType(NS_ConvertUTF16toUTF8(mOverrideMimeType));
  }

  DetectCharset();

  // Set up arraybuffer
  if (mResponseType == XML_HTTP_RESPONSE_TYPE_ARRAYBUFFER && NS_SUCCEEDED(status)) {
    if (mIsMappedArrayBuffer) {
      nsCOMPtr<nsIJARChannel> jarChannel = do_QueryInterface(channel);
      if (jarChannel) {
        nsCOMPtr<nsIURI> uri;
        rv = channel->GetURI(getter_AddRefs(uri));
        if (NS_SUCCEEDED(rv)) {
          nsAutoCString file;
          nsAutoCString scheme;
          uri->GetScheme(scheme);
          if (scheme.LowerCaseEqualsLiteral("app")) {
            uri->GetPath(file);
            // The actual file inside zip package has no leading slash.
            file.Trim("/", true, false, false);
          } else if (scheme.LowerCaseEqualsLiteral("jar")) {
            nsCOMPtr<nsIJARURI> jarURI = do_QueryInterface(uri);
            if (jarURI) {
              jarURI->GetJAREntry(file);
            }
          }
          nsCOMPtr<nsIFile> jarFile;
          jarChannel->GetJarFile(getter_AddRefs(jarFile));
          if (!jarFile) {
            mIsMappedArrayBuffer = false;
          } else {
            rv = mArrayBufferBuilder.mapToFileInPackage(file, jarFile);
            if (NS_WARN_IF(NS_FAILED(rv))) {
              mIsMappedArrayBuffer = false;
            } else {
              channel->SetContentType(NS_LITERAL_CSTRING("application/mem-mapped"));
            }
          }
        }
      }
    }
    // If memory mapping failed, mIsMappedArrayBuffer would be set to false,
    // and we want it fallback to the malloc way.
    if (!mIsMappedArrayBuffer) {
      int64_t contentLength;
      rv = channel->GetContentLength(&contentLength);
      if (NS_SUCCEEDED(rv) &&
          contentLength > 0 &&
          contentLength < XML_HTTP_REQUEST_MAX_CONTENT_LENGTH_PREALLOCATE) {
        mArrayBufferBuilder.setCapacity(static_cast<int32_t>(contentLength));
      }
    }
  }

  // Set up responseXML
  bool parseBody = mResponseType == XML_HTTP_RESPONSE_TYPE_DEFAULT ||
                     mResponseType == XML_HTTP_RESPONSE_TYPE_DOCUMENT;
  nsCOMPtr<nsIHttpChannel> httpChannel(do_QueryInterface(mChannel));
  if (parseBody && httpChannel) {
    nsAutoCString method;
    httpChannel->GetRequestMethod(method);
    parseBody = !method.EqualsLiteral("HEAD");
  }

  mIsHtml = false;
  mWarnAboutSyncHtml = false;
  if (parseBody && NS_SUCCEEDED(status)) {
    // We can gain a huge performance win by not even trying to
    // parse non-XML data. This also protects us from the situation
    // where we have an XML document and sink, but HTML (or other)
    // parser, which can produce unreliable results.
    nsAutoCString type;
    channel->GetContentType(type);

    if ((mResponseType == XML_HTTP_RESPONSE_TYPE_DOCUMENT) &&
        type.EqualsLiteral("text/html")) {
      // HTML parsing is only supported for responseType == "document" to
      // avoid running the parser and, worse, populating responseXML for
      // legacy users of XHR who use responseType == "" for retrieving the
      // responseText of text/html resources. This legacy case is so common
      // that it's not useful to emit a warning about it.
      if (!(mState & XML_HTTP_REQUEST_ASYNC)) {
        // We don't make cool new features available in the bad synchronous
        // mode. The synchronous mode is for legacy only.
        mWarnAboutSyncHtml = true;
        mState &= ~XML_HTTP_REQUEST_PARSEBODY;
      } else {
        mIsHtml = true;
      }
    } else if (!(type.EqualsLiteral("text/xml") ||
                 type.EqualsLiteral("application/xml") ||
                 type.RFind("+xml", true, -1, 4) != kNotFound)) {
      // Follow https://xhr.spec.whatwg.org/
      // If final MIME type is not null, text/html, text/xml, application/xml,
      // or does not end in +xml, return null.
      mState &= ~XML_HTTP_REQUEST_PARSEBODY;
    }
  } else {
    // The request failed, so we shouldn't be parsing anyway
    mState &= ~XML_HTTP_REQUEST_PARSEBODY;
  }

  if (mState & XML_HTTP_REQUEST_PARSEBODY) {
    nsCOMPtr<nsIURI> baseURI, docURI;
    rv = mChannel->GetURI(getter_AddRefs(docURI));
    NS_ENSURE_SUCCESS(rv, rv);
    baseURI = docURI;

    nsCOMPtr<nsIDocument> doc = GetDocumentIfCurrent();
    nsCOMPtr<nsIURI> chromeXHRDocURI, chromeXHRDocBaseURI;
    if (doc) {
      chromeXHRDocURI = doc->GetDocumentURI();
      chromeXHRDocBaseURI = doc->GetBaseURI();
    } else {
      // If we're no longer current, just kill the load, though it really should
      // have been killed already.
      nsresult rv = CheckInnerWindowCorrectness();
      NS_ENSURE_SUCCESS(rv, rv);
    }

    // Create an empty document from it.
    const nsAString& emptyStr = EmptyString();
    nsCOMPtr<nsIDOMDocument> responseDoc;
    nsIGlobalObject* global = DOMEventTargetHelper::GetParentObject();

    nsCOMPtr<nsIPrincipal> requestingPrincipal;
    rv = nsContentUtils::GetSecurityManager()->
       GetChannelResultPrincipal(channel, getter_AddRefs(requestingPrincipal));
    NS_ENSURE_SUCCESS(rv, rv);

    rv = NS_NewDOMDocument(getter_AddRefs(responseDoc),
                           emptyStr, emptyStr, nullptr, docURI,
                           baseURI, requestingPrincipal, true, global,
                           mIsHtml ? DocumentFlavorHTML :
                                     DocumentFlavorLegacyGuess);
    NS_ENSURE_SUCCESS(rv, rv);
    mResponseXML = do_QueryInterface(responseDoc);
    mResponseXML->SetChromeXHRDocURI(chromeXHRDocURI);
    mResponseXML->SetChromeXHRDocBaseURI(chromeXHRDocBaseURI);

    if (nsContentUtils::IsSystemPrincipal(mPrincipal)) {
      mResponseXML->ForceEnableXULXBL();
    }

    nsCOMPtr<nsILoadInfo> loadInfo = mChannel->GetLoadInfo();
    MOZ_ASSERT(loadInfo);
    bool isCrossSite = loadInfo->GetTainting() != LoadTainting::Basic;

    if (isCrossSite) {
      nsCOMPtr<nsIHTMLDocument> htmlDoc = do_QueryInterface(mResponseXML);
      if (htmlDoc) {
        htmlDoc->DisableCookieAccess();
      }
    }

    nsCOMPtr<nsIStreamListener> listener;
    nsCOMPtr<nsILoadGroup> loadGroup;
    channel->GetLoadGroup(getter_AddRefs(loadGroup));

    rv = mResponseXML->StartDocumentLoad(kLoadAsData, channel, loadGroup,
                                         nullptr, getter_AddRefs(listener),
                                         !isCrossSite);
    NS_ENSURE_SUCCESS(rv, rv);

    mXMLParserStreamListener = listener;
    rv = mXMLParserStreamListener->OnStartRequest(request, ctxt);
    NS_ENSURE_SUCCESS(rv, rv);
  }

  // We won't get any progress events anyway if we didn't have progress
  // events when starting the request - so maybe no need to start timer here.
  if (NS_SUCCEEDED(rv) &&
      (mState & XML_HTTP_REQUEST_ASYNC) &&
      HasListenersFor(nsGkAtoms::onprogress)) {
    StartProgressEventTimer();
  }

  return NS_OK;
}

NS_IMETHODIMP
nsXMLHttpRequest::OnStopRequest(nsIRequest *request, nsISupports *ctxt, nsresult status)
{
  PROFILER_LABEL("nsXMLHttpRequest", "OnStopRequest",
    js::ProfileEntry::Category::NETWORK);

  if (request != mChannel) {
    // Can this still happen?
    return NS_OK;
  }

  mWaitingForOnStopRequest = false;

  if (mRequestObserver) {
    NS_ASSERTION(mFirstStartRequestSeen, "Inconsistent state!");
    mFirstStartRequestSeen = false;
    mRequestObserver->OnStopRequest(request, ctxt, status);
  }

  // make sure to notify the listener if we were aborted
  // XXX in fact, why don't we do the cleanup below in this case??
  // XML_HTTP_REQUEST_UNSENT is for abort calls.  See OnStartRequest above.
  if ((mState & XML_HTTP_REQUEST_UNSENT) ||
      (mState & XML_HTTP_REQUEST_TIMED_OUT)) {
    if (mXMLParserStreamListener)
      (void) mXMLParserStreamListener->OnStopRequest(request, ctxt, status);
    return NS_OK;
  }

  // Is this good enough here?
  if (mState & XML_HTTP_REQUEST_PARSEBODY && mXMLParserStreamListener) {
    mXMLParserStreamListener->OnStopRequest(request, ctxt, status);
  }

  mXMLParserStreamListener = nullptr;
  mContext = nullptr;

  // If we're received data since the last progress event, make sure to fire
  // an event for it, except in the HTML case, defer the last progress event
  // until the parser is done.
  if (!mIsHtml) {
    MaybeDispatchProgressEvents(true);
  }

  if (NS_SUCCEEDED(status) &&
      (mResponseType == XML_HTTP_RESPONSE_TYPE_BLOB ||
       mResponseType == XML_HTTP_RESPONSE_TYPE_MOZ_BLOB)) {
    if (!mDOMBlob) {
      CreateDOMBlob(request);
    }
    if (mDOMBlob) {
      mResponseBlob = mDOMBlob;
      mDOMBlob = nullptr;
    } else {
      // mBlobSet can be null if the channel is non-file non-cacheable
      // and if the response length is zero.
      if (!mBlobSet) {
        mBlobSet = new BlobSet();
      }
      // Smaller files may be written in cache map instead of separate files.
      // Also, no-store response cannot be written in persistent cache.
      nsAutoCString contentType;
      mChannel->GetContentType(contentType);

      ErrorResult rv;
      mResponseBlob = mBlobSet->GetBlobInternal(GetOwner(), contentType, rv);
      mBlobSet = nullptr;

      if (NS_WARN_IF(rv.Failed())) {
        return rv.StealNSResult();
      }
    }
    NS_ASSERTION(mResponseBody.IsEmpty(), "mResponseBody should be empty");
    NS_ASSERTION(mResponseText.IsEmpty(), "mResponseText should be empty");
  } else if (NS_SUCCEEDED(status) &&
             ((mResponseType == XML_HTTP_RESPONSE_TYPE_ARRAYBUFFER &&
               !mIsMappedArrayBuffer) ||
              mResponseType == XML_HTTP_RESPONSE_TYPE_CHUNKED_ARRAYBUFFER)) {
    // set the capacity down to the actual length, to realloc back
    // down to the actual size
    if (!mArrayBufferBuilder.setCapacity(mArrayBufferBuilder.length())) {
      // this should never happen!
      status = NS_ERROR_UNEXPECTED;
    }
  }

  nsCOMPtr<nsIChannel> channel(do_QueryInterface(request));
  NS_ENSURE_TRUE(channel, NS_ERROR_UNEXPECTED);

  channel->SetNotificationCallbacks(nullptr);
  mNotificationCallbacks = nullptr;
  mChannelEventSink = nullptr;
  mProgressEventSink = nullptr;

  mState &= ~XML_HTTP_REQUEST_SYNCLOOPING;

  if (NS_FAILED(status)) {
    // This can happen if the server is unreachable. Other possible
    // reasons are that the user leaves the page or hits the ESC key.

    mErrorLoad = true;
    mResponseXML = nullptr;
  }

  // If we're uninitialized at this point, we encountered an error
  // earlier and listeners have already been notified. Also we do
  // not want to do this if we already completed.
  if (mState & (XML_HTTP_REQUEST_UNSENT |
                XML_HTTP_REQUEST_DONE)) {
    return NS_OK;
  }

  if (!mResponseXML) {
    ChangeStateToDone();
    return NS_OK;
  }
  if (mIsHtml) {
    NS_ASSERTION(!(mState & XML_HTTP_REQUEST_SYNCLOOPING),
      "We weren't supposed to support HTML parsing with XHR!");
    nsCOMPtr<EventTarget> eventTarget = do_QueryInterface(mResponseXML);
    EventListenerManager* manager =
      eventTarget->GetOrCreateListenerManager();
    manager->AddEventListenerByType(new nsXHRParseEndListener(this),
                                    NS_LITERAL_STRING("DOMContentLoaded"),
                                    TrustedEventsAtSystemGroupBubble());
    return NS_OK;
  }
  // We might have been sent non-XML data. If that was the case,
  // we should null out the document member. The idea in this
  // check here is that if there is no document element it is not
  // an XML document. We might need a fancier check...
  if (!mResponseXML->GetRootElement()) {
    mResponseXML = nullptr;
  }
  ChangeStateToDone();
  return NS_OK;
}

void
nsXMLHttpRequest::ChangeStateToDone()
{
  if (mIsHtml) {
    // In the HTML case, this has to be deferred, because the parser doesn't
    // do it's job synchronously.
    MaybeDispatchProgressEvents(true);
  }

  ChangeState(XML_HTTP_REQUEST_DONE, true);
  if (mTimeoutTimer) {
    mTimeoutTimer->Cancel();
  }

  NS_NAMED_LITERAL_STRING(errorStr, ERROR_STR);
  NS_NAMED_LITERAL_STRING(loadStr, LOAD_STR);
  DispatchProgressEvent(this,
                        mErrorLoad ? errorStr : loadStr,
                        !mErrorLoad,
                        mLoadTransferred,
                        mErrorLoad ? 0 : mLoadTransferred);
  if (mErrorLoad && mUpload && !mUploadComplete) {
    DispatchProgressEvent(mUpload, errorStr, true,
                          mUploadTransferred, mUploadTotal);
  }

  if (mErrorLoad) {
    // By nulling out channel here we make it so that Send() can test
    // for that and throw. Also calling the various status
    // methods/members will not throw.
    // This matches what IE does.
    mChannel = nullptr;
  }
}

static nsresult
GetRequestBody(nsIDOMDocument* aDoc, nsIInputStream** aResult,
               uint64_t* aContentLength, nsACString& aContentType,
               nsACString& aCharset)
{
  nsCOMPtr<nsIDocument> doc(do_QueryInterface(aDoc));
  NS_ENSURE_STATE(doc);
  aCharset.AssignLiteral("UTF-8");

  nsresult rv;
  nsCOMPtr<nsIStorageStream> storStream;
  rv = NS_NewStorageStream(4096, UINT32_MAX, getter_AddRefs(storStream));
  NS_ENSURE_SUCCESS(rv, rv);

  nsCOMPtr<nsIOutputStream> output;
  rv = storStream->GetOutputStream(0, getter_AddRefs(output));
  NS_ENSURE_SUCCESS(rv, rv);

  if (doc->IsHTMLDocument()) {
    aContentType.AssignLiteral("text/html");

    nsString serialized;
    if (!nsContentUtils::SerializeNodeToMarkup(doc, true, serialized)) {
      return NS_ERROR_OUT_OF_MEMORY;
    }
    NS_ConvertUTF16toUTF8 utf8Serialized(serialized);

    uint32_t written;
    rv = output->Write(utf8Serialized.get(), utf8Serialized.Length(), &written);
    NS_ENSURE_SUCCESS(rv, rv);

    MOZ_ASSERT(written == utf8Serialized.Length());
  } else {
    aContentType.AssignLiteral("application/xml");

    nsCOMPtr<nsIDOMSerializer> serializer =
      do_CreateInstance(NS_XMLSERIALIZER_CONTRACTID, &rv);
    NS_ENSURE_SUCCESS(rv, rv);

    // Make sure to use the encoding we'll send
    rv = serializer->SerializeToStream(aDoc, output, aCharset);
    NS_ENSURE_SUCCESS(rv, rv);

  }

  output->Close();

  uint32_t length;
  rv = storStream->GetLength(&length);
  NS_ENSURE_SUCCESS(rv, rv);
  *aContentLength = length;

  return storStream->NewInputStream(0, aResult);
}

static nsresult
GetRequestBody(const nsAString& aString, nsIInputStream** aResult,
               uint64_t* aContentLength, nsACString& aContentType,
               nsACString& aCharset)
{
  aContentType.AssignLiteral("text/plain");
  aCharset.AssignLiteral("UTF-8");

  nsCString converted = NS_ConvertUTF16toUTF8(aString);
  *aContentLength = converted.Length();
  return NS_NewCStringInputStream(aResult, converted);
}

static nsresult
GetRequestBody(nsIInputStream* aStream, nsIInputStream** aResult,
               uint64_t* aContentLength, nsACString& aContentType,
               nsACString& aCharset)
{
  aContentType.AssignLiteral("text/plain");
  aCharset.Truncate();

  nsresult rv = aStream->Available(aContentLength);
  NS_ENSURE_SUCCESS(rv, rv);

  NS_ADDREF(*aResult = aStream);

  return NS_OK;
}

static nsresult
GetRequestBody(nsIXHRSendable* aSendable, nsIInputStream** aResult, uint64_t* aContentLength,
               nsACString& aContentType, nsACString& aCharset)
{
  return aSendable->GetSendInfo(aResult, aContentLength, aContentType, aCharset);
}

// Used for array buffers and array buffer views
static nsresult
GetRequestBody(const uint8_t* aData, uint32_t aDataLength,
               nsIInputStream** aResult, uint64_t* aContentLength,
               nsACString& aContentType, nsACString& aCharset)
{
  aContentType.SetIsVoid(true);
  aCharset.Truncate();

  *aContentLength = aDataLength;
  const char* data = reinterpret_cast<const char*>(aData);

  nsCOMPtr<nsIInputStream> stream;
  nsresult rv = NS_NewByteInputStream(getter_AddRefs(stream), data, aDataLength,
                                      NS_ASSIGNMENT_COPY);
  NS_ENSURE_SUCCESS(rv, rv);

  stream.forget(aResult);

  return NS_OK;
}

static nsresult
GetRequestBody(nsIVariant* aBody, nsIInputStream** aResult, uint64_t* aContentLength,
               nsACString& aContentType, nsACString& aCharset)
{
  *aResult = nullptr;

  uint16_t dataType;
  nsresult rv = aBody->GetDataType(&dataType);
  NS_ENSURE_SUCCESS(rv, rv);

  if (dataType == nsIDataType::VTYPE_INTERFACE ||
      dataType == nsIDataType::VTYPE_INTERFACE_IS) {
    nsCOMPtr<nsISupports> supports;
    nsID *iid;
    rv = aBody->GetAsInterface(&iid, getter_AddRefs(supports));
    NS_ENSURE_SUCCESS(rv, rv);

    free(iid);

    // document?
    nsCOMPtr<nsIDOMDocument> doc = do_QueryInterface(supports);
    if (doc) {
      return GetRequestBody(doc, aResult, aContentLength, aContentType, aCharset);
    }

    // nsISupportsString?
    nsCOMPtr<nsISupportsString> wstr = do_QueryInterface(supports);
    if (wstr) {
      nsAutoString string;
      wstr->GetData(string);

      return GetRequestBody(string, aResult, aContentLength, aContentType, aCharset);
    }

    // nsIInputStream?
    nsCOMPtr<nsIInputStream> stream = do_QueryInterface(supports);
    if (stream) {
      return GetRequestBody(stream, aResult, aContentLength, aContentType, aCharset);
    }

    // nsIXHRSendable?
    nsCOMPtr<nsIXHRSendable> sendable = do_QueryInterface(supports);
    if (sendable) {
      return GetRequestBody(sendable, aResult, aContentLength, aContentType, aCharset);
    }

    // ArrayBuffer?
    JSContext* rootingCx = nsContentUtils::RootingCx();
    JS::Rooted<JS::Value> realVal(rootingCx);

    nsresult rv = aBody->GetAsJSVal(&realVal);
    if (NS_SUCCEEDED(rv) && !realVal.isPrimitive()) {
      JS::Rooted<JSObject*> obj(rootingCx, realVal.toObjectOrNull());
      RootedTypedArray<ArrayBuffer> buf(rootingCx);
      if (buf.Init(obj)) {
          buf.ComputeLengthAndData();
          return GetRequestBody(buf.Data(), buf.Length(), aResult,
                                aContentLength, aContentType, aCharset);
      }
    }
  }
  else if (dataType == nsIDataType::VTYPE_VOID ||
           dataType == nsIDataType::VTYPE_EMPTY) {
    // Makes us act as if !aBody, don't upload anything
    aContentType.AssignLiteral("text/plain");
    aCharset.AssignLiteral("UTF-8");
    *aContentLength = 0;

    return NS_OK;
  }

  char16_t* data = nullptr;
  uint32_t len = 0;
  rv = aBody->GetAsWStringWithSize(&len, &data);
  NS_ENSURE_SUCCESS(rv, rv);

  nsString string;
  string.Adopt(data, len);

  return GetRequestBody(string, aResult, aContentLength, aContentType, aCharset);
}

/* static */
nsresult
nsXMLHttpRequest::GetRequestBody(nsIVariant* aVariant,
                                 const Nullable<RequestBody>& aBody,
                                 nsIInputStream** aResult,
                                 uint64_t* aContentLength,
                                 nsACString& aContentType, nsACString& aCharset)
{
  if (aVariant) {
    return ::GetRequestBody(aVariant, aResult, aContentLength, aContentType, aCharset);
  }

  const RequestBody& body = aBody.Value();
  RequestBody::Value value = body.GetValue();
  switch (body.GetType()) {
    case nsXMLHttpRequest::RequestBody::ArrayBuffer:
    {
      const ArrayBuffer* buffer = value.mArrayBuffer;
      buffer->ComputeLengthAndData();
      return ::GetRequestBody(buffer->Data(), buffer->Length(), aResult,
                              aContentLength, aContentType, aCharset);
    }
    case nsXMLHttpRequest::RequestBody::ArrayBufferView:
    {
      const ArrayBufferView* view = value.mArrayBufferView;
      view->ComputeLengthAndData();
      return ::GetRequestBody(view->Data(), view->Length(), aResult,
                              aContentLength, aContentType, aCharset);
    }
    case nsXMLHttpRequest::RequestBody::Blob:
    {
      nsresult rv;
      nsCOMPtr<nsIDOMBlob> blob = value.mBlob;
      nsCOMPtr<nsIXHRSendable> sendable = do_QueryInterface(blob, &rv);
      NS_ENSURE_SUCCESS(rv, rv);

      return ::GetRequestBody(sendable, aResult, aContentLength, aContentType, aCharset);
    }
    case nsXMLHttpRequest::RequestBody::Document:
    {
      nsCOMPtr<nsIDOMDocument> document = do_QueryInterface(value.mDocument);
      return ::GetRequestBody(document, aResult, aContentLength, aContentType, aCharset);
    }
    case nsXMLHttpRequest::RequestBody::DOMString:
    {
      return ::GetRequestBody(*value.mString, aResult, aContentLength,
                              aContentType, aCharset);
    }
    case nsXMLHttpRequest::RequestBody::FormData:
    {
      MOZ_ASSERT(value.mFormData);
      return ::GetRequestBody(value.mFormData, aResult, aContentLength,
                              aContentType, aCharset);
    }
    case nsXMLHttpRequest::RequestBody::InputStream:
    {
      return ::GetRequestBody(value.mStream, aResult, aContentLength,
                              aContentType, aCharset);
    }
    default:
    {
      return NS_ERROR_FAILURE;
    }
  }

  NS_NOTREACHED("Default cases exist for a reason");
  return NS_OK;
}

NS_IMETHODIMP
nsXMLHttpRequest::Send(nsIVariant *aBody)
{
  return Send(aBody, Nullable<RequestBody>());
}

nsresult
nsXMLHttpRequest::Send(nsIVariant* aVariant, const Nullable<RequestBody>& aBody)
{
  NS_ENSURE_TRUE(mPrincipal, NS_ERROR_NOT_INITIALIZED);

  PopulateNetworkInterfaceId();

  nsresult rv = CheckInnerWindowCorrectness();
  NS_ENSURE_SUCCESS(rv, rv);

  // Return error if we're already processing a request
  if (XML_HTTP_REQUEST_SENT & mState) {
    return NS_ERROR_DOM_INVALID_STATE_ERR;
  }

  // Make sure we've been opened
  if (!mChannel || !(XML_HTTP_REQUEST_OPENED & mState)) {
    return NS_ERROR_DOM_INVALID_STATE_ERR;
  }

  // nsIRequest::LOAD_BACKGROUND prevents throbber from becoming active, which
  // in turn keeps STOP button from becoming active.  If the consumer passed in
  // a progress event handler we must load with nsIRequest::LOAD_NORMAL or
  // necko won't generate any progress notifications.
  if (HasListenersFor(nsGkAtoms::onprogress) ||
      (mUpload && mUpload->HasListenersFor(nsGkAtoms::onprogress))) {
    nsLoadFlags loadFlags;
    mChannel->GetLoadFlags(&loadFlags);
    loadFlags &= ~nsIRequest::LOAD_BACKGROUND;
    loadFlags |= nsIRequest::LOAD_NORMAL;
    mChannel->SetLoadFlags(loadFlags);
  }

  // XXX We should probably send a warning to the JS console
  //     if there are no event listeners set and we are doing
  //     an asynchronous call.

  // Ignore argument if method is GET, there is no point in trying to
  // upload anything
  nsAutoCString method;
  nsCOMPtr<nsIHttpChannel> httpChannel(do_QueryInterface(mChannel));

  if (httpChannel) {
    httpChannel->GetRequestMethod(method); // If GET, method name will be uppercase

    if (!IsSystemXHR()) {
      nsCOMPtr<nsPIDOMWindowInner> owner = GetOwner();
      nsCOMPtr<nsIDocument> doc = owner ? owner->GetExtantDoc() : nullptr;
      nsContentUtils::SetFetchReferrerURIWithPolicy(mPrincipal, doc,
                                                    httpChannel, mozilla::net::RP_Default);
    }

    // Some extensions override the http protocol handler and provide their own
    // implementation. The channels returned from that implementation doesn't
    // seem to always implement the nsIUploadChannel2 interface, presumably
    // because it's a new interface.
    // Eventually we should remove this and simply require that http channels
    // implement the new interface.
    // See bug 529041
    nsCOMPtr<nsIUploadChannel2> uploadChannel2 =
      do_QueryInterface(httpChannel);
    if (!uploadChannel2) {
      nsCOMPtr<nsIConsoleService> consoleService =
        do_GetService(NS_CONSOLESERVICE_CONTRACTID);
      if (consoleService) {
        consoleService->LogStringMessage(NS_LITERAL_STRING(
          "Http channel implementation doesn't support nsIUploadChannel2. An extension has supplied a non-functional http protocol handler. This will break behavior and in future releases not work at all."
                                                           ).get());
      }
    }
  }

  mUploadTransferred = 0;
  mUploadTotal = 0;
  // By default we don't have any upload, so mark upload complete.
  mUploadComplete = true;
  mErrorLoad = false;
  mLoadLengthComputable = false;
  mLoadTotal = 0;
  if ((aVariant || !aBody.IsNull()) && httpChannel &&
      !method.LowerCaseEqualsLiteral("get") &&
      !method.LowerCaseEqualsLiteral("head")) {

    nsAutoCString charset;
    nsAutoCString defaultContentType;
    nsCOMPtr<nsIInputStream> postDataStream;

    uint64_t size_u64;
    rv = GetRequestBody(aVariant, aBody, getter_AddRefs(postDataStream),
                        &size_u64, defaultContentType, charset);
    NS_ENSURE_SUCCESS(rv, rv);

    // make sure it fits within js MAX_SAFE_INTEGER
    mUploadTotal =
      net::InScriptableRange(size_u64) ? static_cast<int64_t>(size_u64) : -1;

    if (postDataStream) {
      // If no content type header was set by the client, we set it to
      // application/xml.
      nsAutoCString contentType;
      if (NS_FAILED(httpChannel->
                      GetRequestHeader(NS_LITERAL_CSTRING("Content-Type"),
                                       contentType)) ||
          contentType.IsEmpty()) {
        contentType = defaultContentType;

        if (!charset.IsEmpty()) {
          // If we are providing the default content type, then we also need to
          // provide a charset declaration.
          contentType.Append(NS_LITERAL_CSTRING(";charset="));
          contentType.Append(charset);
        }
      }

      // We don't want to set a charset for streams.
      if (!charset.IsEmpty()) {
        nsAutoCString specifiedCharset;
        bool haveCharset;
        int32_t charsetStart, charsetEnd;
        rv = NS_ExtractCharsetFromContentType(contentType, specifiedCharset,
                                              &haveCharset, &charsetStart,
                                              &charsetEnd);
        while (NS_SUCCEEDED(rv) && haveCharset) {
          // special case: the extracted charset is quoted with single quotes
          // -- for the purpose of preserving what was set we want to handle
          // them as delimiters (although they aren't really)
          if (specifiedCharset.Length() >= 2 &&
              specifiedCharset.First() == '\'' &&
              specifiedCharset.Last() == '\'') {
            specifiedCharset = Substring(specifiedCharset, 1,
                                         specifiedCharset.Length() - 2);
          }

          // If the content-type the page set already has a charset parameter,
          // and it's the same charset, up to case, as |charset|, just send the
          // page-set content-type header.  Apparently at least
          // google-web-toolkit is broken and relies on the exact case of its
          // charset parameter, which makes things break if we use |charset|
          // (which is always a fully resolved charset per our charset alias
          // table, hence might be differently cased).
          if (!specifiedCharset.Equals(charset,
                                       nsCaseInsensitiveCStringComparator())) {
            // Find the start of the actual charset declaration, skipping the
            // "; charset=" to avoid modifying whitespace.
            int32_t charIdx =
              Substring(contentType, charsetStart,
                        charsetEnd - charsetStart).FindChar('=') + 1;
            MOZ_ASSERT(charIdx != -1);

            contentType.Replace(charsetStart + charIdx,
                                charsetEnd - charsetStart - charIdx,
                                charset);
          }

          // Look for another charset declaration in the string, limiting the
          // search to only look for charsets before the current charset, to
          // prevent finding the same charset twice.
          nsDependentCSubstring interestingSection =
            Substring(contentType, 0, charsetStart);
          rv = NS_ExtractCharsetFromContentType(interestingSection,
                                                specifiedCharset, &haveCharset,
                                                &charsetStart, &charsetEnd);
        }
      }

      // If necessary, wrap the stream in a buffered stream so as to guarantee
      // support for our upload when calling ExplicitSetUploadStream.
      if (!NS_InputStreamIsBuffered(postDataStream)) {
        nsCOMPtr<nsIInputStream> bufferedStream;
        rv = NS_NewBufferedInputStream(getter_AddRefs(bufferedStream),
                                       postDataStream,
                                       4096);
        NS_ENSURE_SUCCESS(rv, rv);

        postDataStream = bufferedStream;
      }

      mUploadComplete = false;

      // We want to use a newer version of the upload channel that won't
      // ignore the necessary headers for an empty Content-Type.
      nsCOMPtr<nsIUploadChannel2> uploadChannel2(do_QueryInterface(httpChannel));
      // This assertion will fire if buggy extensions are installed
      NS_ASSERTION(uploadChannel2, "http must support nsIUploadChannel2");
      if (uploadChannel2) {
          uploadChannel2->ExplicitSetUploadStream(postDataStream, contentType,
                                                 mUploadTotal, method, false);
      }
      else {
        // http channel doesn't support the new nsIUploadChannel2. Emulate
        // as best we can using nsIUploadChannel
        if (contentType.IsEmpty()) {
          contentType.AssignLiteral("application/octet-stream");
        }
        nsCOMPtr<nsIUploadChannel> uploadChannel =
          do_QueryInterface(httpChannel);
        uploadChannel->SetUploadStream(postDataStream, contentType, mUploadTotal);
        // Reset the method to its original value
        httpChannel->SetRequestMethod(method);
      }
    }
  }

  ResetResponse();

  if (!IsSystemXHR() && !mIsAnon &&
      (mState & XML_HTTP_REQUEST_AC_WITH_CREDENTIALS)) {
    // This is quite sad. We have to create the channel in .open(), since the
    // chrome-only xhr.channel API depends on that. However .withCredentials
    // can be modified after, so we don't know what to set the
    // SEC_COOKIES_INCLUDE flag to when the channel is
    // created. So set it here using a hacky internal API.

    // Not doing this for system XHR uses since those don't use CORS.
    nsCOMPtr<nsILoadInfo> loadInfo = mChannel->GetLoadInfo();
    static_cast<LoadInfo*>(loadInfo.get())->SetIncludeCookiesSecFlag();
  }

  // Blocking gets are common enough out of XHR that we should mark
  // the channel slow by default for pipeline purposes
  AddLoadFlags(mChannel, nsIRequest::INHIBIT_PIPELINE);

  nsCOMPtr<nsIClassOfService> cos(do_QueryInterface(mChannel));
  if (cos) {
    // we never let XHR be blocked by head CSS/JS loads to avoid
    // potential deadlock where server generation of CSS/JS requires
    // an XHR signal.
    cos->AddClassFlags(nsIClassOfService::Unblocked);
  }

  nsCOMPtr<nsIHttpChannelInternal>
    internalHttpChannel(do_QueryInterface(mChannel));
  if (internalHttpChannel) {
    // Disable Necko-internal response timeouts.
    internalHttpChannel->SetResponseTimeoutEnabled(false);
  }

  if (!mIsAnon) {
    AddLoadFlags(mChannel, nsIChannel::LOAD_EXPLICIT_CREDENTIALS);
  }

  // Bypass the network cache in cases where it makes no sense:
  // POST responses are always unique, and we provide no API that would
  // allow our consumers to specify a "cache key" to access old POST
  // responses, so they are not worth caching.
  if (method.EqualsLiteral("POST")) {
    AddLoadFlags(mChannel,
                 nsICachingChannel::LOAD_BYPASS_LOCAL_CACHE |
                 nsIRequest::INHIBIT_CACHING);
  } else {
    // When we are sync loading, we need to bypass the local cache when it would
    // otherwise block us waiting for exclusive access to the cache.  If we don't
    // do this, then we could dead lock in some cases (see bug 309424).
    //
    // Also don't block on the cache entry on async if it is busy - favoring parallelism
    // over cache hit rate for xhr. This does not disable the cache everywhere -
    // only in cases where more than one channel for the same URI is accessed
    // simultanously.

    AddLoadFlags(mChannel,
                 nsICachingChannel::LOAD_BYPASS_LOCAL_CACHE_IF_BUSY);
  }

  // Since we expect XML data, set the type hint accordingly
  // if the channel doesn't know any content type.
  // This means that we always try to parse local files as XML
  // ignoring return value, as this is not critical
  nsAutoCString contentType;
  if (NS_FAILED(mChannel->GetContentType(contentType)) ||
      contentType.IsEmpty() ||
      contentType.Equals(UNKNOWN_CONTENT_TYPE)) {
    mChannel->SetContentType(NS_LITERAL_CSTRING("application/xml"));
  }

  // We're about to send the request.  Start our timeout.
  mRequestSentTime = PR_Now();
  StartTimeoutTimer();

  // Check if we should enabled cross-origin upload listeners.
  if (mUpload && mUpload->HasListeners()) {
    mState |= XML_HTTP_REQUEST_HAD_UPLOAD_LISTENERS_ON_SEND;
  }

  // Set up the preflight if needed
  if (!IsSystemXHR()) {
    nsCOMPtr<nsILoadInfo> loadInfo = mChannel->GetLoadInfo();
    loadInfo->SetCorsPreflightInfo(mCORSUnsafeHeaders,
                                   mState & XML_HTTP_REQUEST_HAD_UPLOAD_LISTENERS_ON_SEND);
  }

  mIsMappedArrayBuffer = false;
  if (mResponseType == XML_HTTP_RESPONSE_TYPE_ARRAYBUFFER &&
      Preferences::GetBool("dom.mapped_arraybuffer.enabled", false)) {
    nsCOMPtr<nsIURI> uri;
    nsAutoCString scheme;

    rv = mChannel->GetURI(getter_AddRefs(uri));
    if (NS_SUCCEEDED(rv)) {
      uri->GetScheme(scheme);
      if (scheme.LowerCaseEqualsLiteral("app") ||
          scheme.LowerCaseEqualsLiteral("jar")) {
        mIsMappedArrayBuffer = true;
      }
    }
  }

  // Hook us up to listen to redirects and the like
  // Only do this very late since this creates a cycle between
  // the channel and us. This cycle has to be manually broken if anything
  // below fails.
  mChannel->GetNotificationCallbacks(getter_AddRefs(mNotificationCallbacks));
  mChannel->SetNotificationCallbacks(this);

  if (internalHttpChannel) {
    internalHttpChannel->SetBlockAuthPrompt(ShouldBlockAuthPrompt());
  }

  // Start reading from the channel
  // Because of bug 682305, we can't let listener be the XHR object itself
  // because JS wouldn't be able to use it. So create a listener around 'this'.
  // Make sure to hold a strong reference so that we don't leak the wrapper.
  nsCOMPtr<nsIStreamListener> listener = new nsStreamListenerWrapper(this);
  rv = mChannel->AsyncOpen2(listener);
  listener = nullptr;

  if (NS_WARN_IF(NS_FAILED(rv))) {
    // Drop our ref to the channel to avoid cycles. Also drop channel's
    // ref to us to be extra safe.
    mChannel->SetNotificationCallbacks(mNotificationCallbacks);
    mChannel = nullptr;

    return rv;
  }

  mWaitingForOnStopRequest = true;

  // If we're synchronous, spin an event loop here and wait
  if (!(mState & XML_HTTP_REQUEST_ASYNC)) {
    mState |= XML_HTTP_REQUEST_SYNCLOOPING;

    nsCOMPtr<nsIDocument> suspendedDoc;
    nsCOMPtr<nsIRunnable> resumeTimeoutRunnable;
    if (GetOwner()) {
      if (nsCOMPtr<nsPIDOMWindowOuter> topWindow = GetOwner()->GetOuterWindow()->GetTop()) {
        if (nsCOMPtr<nsPIDOMWindowInner> topInner = topWindow->GetCurrentInnerWindow()) {
          suspendedDoc = topWindow->GetExtantDoc();
          if (suspendedDoc) {
            suspendedDoc->SuppressEventHandling(nsIDocument::eEvents);
          }
          topWindow->SuspendTimeouts(1, false);
          resumeTimeoutRunnable = new nsResumeTimeoutsEvent(topInner);
        }
      }
    }

    ChangeState(XML_HTTP_REQUEST_SENT);

    {
      nsAutoSyncOperation sync(suspendedDoc);
      // Note, calling ChangeState may have cleared
      // XML_HTTP_REQUEST_SYNCLOOPING flag.
      nsIThread *thread = NS_GetCurrentThread();
      while (mState & XML_HTTP_REQUEST_SYNCLOOPING) {
        if (!NS_ProcessNextEvent(thread)) {
          rv = NS_ERROR_UNEXPECTED;
          break;
        }
      }
    }

    if (suspendedDoc) {
      suspendedDoc->UnsuppressEventHandlingAndFireEvents(nsIDocument::eEvents,
                                                         true);
    }

    if (resumeTimeoutRunnable) {
      NS_DispatchToCurrentThread(resumeTimeoutRunnable);
    }
  } else {
    // Now that we've successfully opened the channel, we can change state.  Note
    // that this needs to come after the AsyncOpen() and rv check, because this
    // can run script that would try to restart this request, and that could end
    // up doing our AsyncOpen on a null channel if the reentered AsyncOpen fails.
    ChangeState(XML_HTTP_REQUEST_SENT);
    if (mUpload && mUpload->HasListenersFor(nsGkAtoms::onprogress)) {
      StartProgressEventTimer();
    }
    DispatchProgressEvent(this, NS_LITERAL_STRING(LOADSTART_STR), false,
                          0, 0);
    if (mUpload && !mUploadComplete) {
      DispatchProgressEvent(mUpload, NS_LITERAL_STRING(LOADSTART_STR), true,
                            0, mUploadTotal);
    }
  }

  if (!mChannel) {
    return NS_ERROR_FAILURE;
  }

  return rv;
}

// http://dvcs.w3.org/hg/xhr/raw-file/tip/Overview.html#dom-xmlhttprequest-setrequestheader
NS_IMETHODIMP
nsXMLHttpRequest::SetRequestHeader(const nsACString& header,
                                   const nsACString& value)
{
  // Step 1 and 2
  if (!(mState & XML_HTTP_REQUEST_OPENED)) {
    return NS_ERROR_DOM_INVALID_STATE_ERR;
  }
  NS_ASSERTION(mChannel, "mChannel must be valid if we're OPENED.");

  // Step 3
  // Make sure we don't store an invalid header name in mCORSUnsafeHeaders
  if (!NS_IsValidHTTPToken(header)) {
    return NS_ERROR_DOM_SYNTAX_ERR;
  }

  if (!mChannel)             // open() initializes mChannel, and open()
    return NS_ERROR_FAILURE; // must be called before first setRequestHeader()

  nsCOMPtr<nsIHttpChannel> httpChannel = do_QueryInterface(mChannel);
  if (!httpChannel) {
    return NS_OK;
  }

  // We will merge XHR headers, per the spec (secion 4.6.2) unless:
  // 1 - The caller is privileged and setting an invalid header,
  // or
  // 2 - we have not yet explicitly set that header; this allows web
  //     content to override default headers the first time they set them.
  bool mergeHeaders = true;

  if (!IsSystemXHR()) {
    // Step 5: Check for dangerous headers.
    // Prevent modification to certain HTTP headers (see bug 302263), unless
    // the executing script is privileged.
    if (nsContentUtils::IsForbiddenRequestHeader(header)) {
      NS_WARNING("refusing to set request header");
      return NS_OK;
    }

    // Check for dangerous cross-site headers
    bool safeHeader = IsSystemXHR();
    if (!safeHeader) {
      // Content-Type isn't always safe, but we'll deal with it in Send()
      const char *kCrossOriginSafeHeaders[] = {
        "accept", "accept-language", "content-language", "content-type",
        "last-event-id"
      };
      for (uint32_t i = 0; i < ArrayLength(kCrossOriginSafeHeaders); ++i) {
        if (header.LowerCaseEqualsASCII(kCrossOriginSafeHeaders[i])) {
          safeHeader = true;
          break;
        }
      }
    }

    if (!safeHeader) {
      if (!mCORSUnsafeHeaders.Contains(header, nsCaseInsensitiveCStringArrayComparator())) {
        mCORSUnsafeHeaders.AppendElement(header);
      }
    }
  } else {
    // Case 1 above
    if (nsContentUtils::IsForbiddenSystemRequestHeader(header)) {
      mergeHeaders = false;
    }
  }

  if (!mAlreadySetHeaders.Contains(header)) {
    // Case 2 above
    mergeHeaders = false;
  }

  nsresult rv;
  if (value.IsEmpty()) {
    rv = httpChannel->SetEmptyRequestHeader(header);
  } else {
    // Merge headers depending on what we decided above.
    rv = httpChannel->SetRequestHeader(header, value, mergeHeaders);
  }
  if (rv == NS_ERROR_INVALID_ARG) {
    return NS_ERROR_DOM_SYNTAX_ERR;
  }
  if (NS_SUCCEEDED(rv)) {
    // Remember that we've set this header, so subsequent set operations will merge values.
    mAlreadySetHeaders.PutEntry(nsCString(header));

    // We'll want to duplicate this header for any replacement channels (eg. on redirect)
    RequestHeader reqHeader = {
      nsCString(header), nsCString(value)
    };
    mModifiedRequestHeaders.AppendElement(reqHeader);
  }
  return rv;
}

NS_IMETHODIMP
nsXMLHttpRequest::GetTimeout(uint32_t *aTimeout)
{
  *aTimeout = Timeout();
  return NS_OK;
}

NS_IMETHODIMP
nsXMLHttpRequest::SetTimeout(uint32_t aTimeout)
{
  ErrorResult rv;
  SetTimeout(aTimeout, rv);
  return rv.StealNSResult();
}

void
nsXMLHttpRequest::SetTimeout(uint32_t aTimeout, ErrorResult& aRv)
{
  if (!(mState & (XML_HTTP_REQUEST_ASYNC | XML_HTTP_REQUEST_UNSENT)) &&
      HasOrHasHadOwner()) {
    /* Timeout is not supported for synchronous requests with an owning window,
       per XHR2 spec. */
    LogMessage("TimeoutSyncXHRWarning", GetOwner());
    aRv.Throw(NS_ERROR_DOM_INVALID_ACCESS_ERR);
    return;
  }

  mTimeoutMilliseconds = aTimeout;
  if (mRequestSentTime) {
    StartTimeoutTimer();
  }
}

void
nsXMLHttpRequest::StartTimeoutTimer()
{
  MOZ_ASSERT(mRequestSentTime,
             "StartTimeoutTimer mustn't be called before the request was sent!");
  if (mState & XML_HTTP_REQUEST_DONE) {
    // do nothing!
    return;
  }

  if (mTimeoutTimer) {
    mTimeoutTimer->Cancel();
  }

  if (!mTimeoutMilliseconds) {
    return;
  }

  if (!mTimeoutTimer) {
    mTimeoutTimer = do_CreateInstance(NS_TIMER_CONTRACTID);
  }
  uint32_t elapsed =
    (uint32_t)((PR_Now() - mRequestSentTime) / PR_USEC_PER_MSEC);
  mTimeoutTimer->InitWithCallback(
    this,
    mTimeoutMilliseconds > elapsed ? mTimeoutMilliseconds - elapsed : 0,
    nsITimer::TYPE_ONE_SHOT
  );
}

NS_IMETHODIMP
nsXMLHttpRequest::GetReadyState(uint16_t *aState)
{
  *aState = ReadyState();
  return NS_OK;
}

uint16_t
nsXMLHttpRequest::ReadyState()
{
  // Translate some of our internal states for external consumers
  if (mState & XML_HTTP_REQUEST_UNSENT) {
    return UNSENT;
  }
  if (mState & (XML_HTTP_REQUEST_OPENED | XML_HTTP_REQUEST_SENT)) {
    return OPENED;
  }
  if (mState & XML_HTTP_REQUEST_HEADERS_RECEIVED) {
    return HEADERS_RECEIVED;
  }
  if (mState & XML_HTTP_REQUEST_LOADING) {
    return LOADING;
  }
  MOZ_ASSERT(mState & XML_HTTP_REQUEST_DONE);
  return DONE;
}

NS_IMETHODIMP
nsXMLHttpRequest::SlowOverrideMimeType(const nsAString& aMimeType)
{
  OverrideMimeType(aMimeType);
  return NS_OK;
}

NS_IMETHODIMP
nsXMLHttpRequest::GetMozBackgroundRequest(bool *_retval)
{
  *_retval = MozBackgroundRequest();
  return NS_OK;
}

bool
nsXMLHttpRequest::MozBackgroundRequest()
{
  return !!(mState & XML_HTTP_REQUEST_BACKGROUND);
}

NS_IMETHODIMP
nsXMLHttpRequest::SetMozBackgroundRequest(bool aMozBackgroundRequest)
{
  nsresult rv = NS_OK;
  SetMozBackgroundRequest(aMozBackgroundRequest, rv);
  return rv;
}

void
nsXMLHttpRequest::SetMozBackgroundRequest(bool aMozBackgroundRequest, nsresult& aRv)
{
  if (!IsSystemXHR()) {
    aRv = NS_ERROR_DOM_SECURITY_ERR;
    return;
  }

  if (!(mState & XML_HTTP_REQUEST_UNSENT)) {
    // Can't change this while we're in the middle of something.
    aRv = NS_ERROR_IN_PROGRESS;
    return;
  }

  if (aMozBackgroundRequest) {
    mState |= XML_HTTP_REQUEST_BACKGROUND;
  } else {
    mState &= ~XML_HTTP_REQUEST_BACKGROUND;
  }
}

NS_IMETHODIMP
nsXMLHttpRequest::GetWithCredentials(bool *_retval)
{
  *_retval = WithCredentials();
  return NS_OK;
}

bool
nsXMLHttpRequest::WithCredentials()
{
  return !!(mState & XML_HTTP_REQUEST_AC_WITH_CREDENTIALS);
}

NS_IMETHODIMP
nsXMLHttpRequest::SetWithCredentials(bool aWithCredentials)
{
  ErrorResult rv;
  SetWithCredentials(aWithCredentials, rv);
  return rv.StealNSResult();
}

void
nsXMLHttpRequest::SetWithCredentials(bool aWithCredentials, ErrorResult& aRv)
{
  // Return error if we're already processing a request.  Note that we can't use
  // ReadyState() here, because it can't differentiate between "opened" and
  // "sent", so we use mState directly.
  if ((!(mState & XML_HTTP_REQUEST_UNSENT) &&
       !(mState & XML_HTTP_REQUEST_OPENED)) ||
      mIsAnon) {
    aRv.Throw(NS_ERROR_DOM_INVALID_STATE_ERR);
    return;
  }

  // sync request is not allowed setting withCredentials in window context
  if (HasOrHasHadOwner() &&
      !(mState & (XML_HTTP_REQUEST_UNSENT | XML_HTTP_REQUEST_ASYNC))) {
    LogMessage("WithCredentialsSyncXHRWarning", GetOwner());
    aRv.Throw(NS_ERROR_DOM_INVALID_ACCESS_ERR);
    return;
  }

  if (aWithCredentials) {
    mState |= XML_HTTP_REQUEST_AC_WITH_CREDENTIALS;
  } else {
    mState &= ~XML_HTTP_REQUEST_AC_WITH_CREDENTIALS;
  }
}

nsresult
nsXMLHttpRequest::ChangeState(uint32_t aState, bool aBroadcast)
{
  // If we are setting one of the mutually exclusive states,
  // unset those state bits first.
  if (aState & XML_HTTP_REQUEST_LOADSTATES) {
    mState &= ~XML_HTTP_REQUEST_LOADSTATES;
  }
  mState |= aState;
  nsresult rv = NS_OK;

  if (mProgressNotifier &&
      !(aState & (XML_HTTP_REQUEST_HEADERS_RECEIVED | XML_HTTP_REQUEST_LOADING))) {
    mProgressTimerIsActive = false;
    mProgressNotifier->Cancel();
  }

  if ((aState & XML_HTTP_REQUEST_LOADSTATES) &&  // Broadcast load states only
      aState != XML_HTTP_REQUEST_SENT && // And not internal ones
      aBroadcast &&
      (mState & XML_HTTP_REQUEST_ASYNC ||
       aState & XML_HTTP_REQUEST_OPENED ||
       aState & XML_HTTP_REQUEST_DONE)) {
    nsCOMPtr<nsIDOMEvent> event;
    rv = CreateReadystatechangeEvent(getter_AddRefs(event));
    NS_ENSURE_SUCCESS(rv, rv);

    DispatchDOMEvent(nullptr, event, nullptr, nullptr);
  }

  return rv;
}

/////////////////////////////////////////////////////
// nsIChannelEventSink methods:
//
NS_IMETHODIMP
nsXMLHttpRequest::AsyncOnChannelRedirect(nsIChannel *aOldChannel,
                                         nsIChannel *aNewChannel,
                                         uint32_t    aFlags,
                                         nsIAsyncVerifyRedirectCallback *callback)
{
  NS_PRECONDITION(aNewChannel, "Redirect without a channel?");

  // Prepare to receive callback
  mRedirectCallback = callback;
  mNewRedirectChannel = aNewChannel;

  if (mChannelEventSink) {
    nsCOMPtr<nsIAsyncVerifyRedirectCallback> fwd =
      EnsureXPCOMifier();

    nsresult rv = mChannelEventSink->AsyncOnChannelRedirect(aOldChannel,
                                                            aNewChannel,
                                                            aFlags, fwd);
    if (NS_FAILED(rv)) {
        mRedirectCallback = nullptr;
        mNewRedirectChannel = nullptr;
    }
    return rv;
  }
  OnRedirectVerifyCallback(NS_OK);
  return NS_OK;
}

nsresult
nsXMLHttpRequest::OnRedirectVerifyCallback(nsresult result)
{
  NS_ASSERTION(mRedirectCallback, "mRedirectCallback not set in callback");
  NS_ASSERTION(mNewRedirectChannel, "mNewRedirectChannel not set in callback");

  if (NS_SUCCEEDED(result)) {
    mChannel = mNewRedirectChannel;

    nsCOMPtr<nsIHttpChannel> httpChannel(do_QueryInterface(mChannel));
    if (httpChannel) {
      // Ensure all original headers are duplicated for the new channel (bug #553888)
      for (RequestHeader& requestHeader : mModifiedRequestHeaders) {
        if (requestHeader.value.IsEmpty()) {
          httpChannel->SetEmptyRequestHeader(requestHeader.header);
        } else {
          httpChannel->SetRequestHeader(requestHeader.header,
                                        requestHeader.value,
                                        false);
        }
      }
    }
  } else {
    mErrorLoad = true;
  }

  mNewRedirectChannel = nullptr;

  mRedirectCallback->OnRedirectVerifyCallback(result);
  mRedirectCallback = nullptr;

  return result;
}

/////////////////////////////////////////////////////
// nsIProgressEventSink methods:
//

void
nsXMLHttpRequest::MaybeDispatchProgressEvents(bool aFinalProgress)
{
  if (aFinalProgress && mProgressTimerIsActive) {
    mProgressTimerIsActive = false;
    mProgressNotifier->Cancel();
  }

  if (mProgressTimerIsActive ||
      !mProgressSinceLastProgressEvent ||
      mErrorLoad ||
      !(mState & XML_HTTP_REQUEST_ASYNC)) {
    return;
  }

  if (!aFinalProgress) {
    StartProgressEventTimer();
  }

  // We're uploading if our state is XML_HTTP_REQUEST_OPENED or
  // XML_HTTP_REQUEST_SENT
  if ((XML_HTTP_REQUEST_OPENED | XML_HTTP_REQUEST_SENT) & mState) {
    if (mUpload && !mUploadComplete) {
      DispatchProgressEvent(mUpload, NS_LITERAL_STRING(PROGRESS_STR),
                            mUploadLengthComputable, mUploadTransferred,
                            mUploadTotal);
    }
  } else {
    if (aFinalProgress) {
      mLoadTotal = mLoadTransferred;
    }
    mInLoadProgressEvent = true;
    DispatchProgressEvent(this, NS_LITERAL_STRING(PROGRESS_STR),
                          mLoadLengthComputable, mLoadTransferred,
                          mLoadTotal);
    mInLoadProgressEvent = false;
    if (mResponseType == XML_HTTP_RESPONSE_TYPE_CHUNKED_TEXT ||
        mResponseType == XML_HTTP_RESPONSE_TYPE_CHUNKED_ARRAYBUFFER) {
      mResponseBody.Truncate();
      mResponseText.Truncate();
      mResultArrayBuffer = nullptr;
      mArrayBufferBuilder.reset();
    }
  }

  mProgressSinceLastProgressEvent = false;
}

NS_IMETHODIMP
nsXMLHttpRequest::OnProgress(nsIRequest *aRequest, nsISupports *aContext, int64_t aProgress, int64_t aProgressMax)
{
  // We're uploading if our state is XML_HTTP_REQUEST_OPENED or
  // XML_HTTP_REQUEST_SENT
  bool upload = !!((XML_HTTP_REQUEST_OPENED | XML_HTTP_REQUEST_SENT) & mState);
  // When uploading, OnProgress reports also headers in aProgress and aProgressMax.
  // So, try to remove the headers, if possible.
  bool lengthComputable = (aProgressMax != -1);
  if (upload) {
    int64_t loaded = aProgress;
    if (lengthComputable) {
      int64_t headerSize = aProgressMax - mUploadTotal;
      loaded -= headerSize;
    }
    mUploadLengthComputable = lengthComputable;
    mUploadTransferred = loaded;
    mProgressSinceLastProgressEvent = true;

    MaybeDispatchProgressEvents((mUploadTransferred == mUploadTotal));
  } else {
    mLoadLengthComputable = lengthComputable;
    mLoadTotal = lengthComputable ? aProgressMax : 0;
    mLoadTransferred = aProgress;
    // Don't dispatch progress events here. OnDataAvailable will take care
    // of that.
  }

  if (mProgressEventSink) {
    mProgressEventSink->OnProgress(aRequest, aContext, aProgress,
                                   aProgressMax);
  }

  return NS_OK;
}

NS_IMETHODIMP
nsXMLHttpRequest::OnStatus(nsIRequest *aRequest, nsISupports *aContext, nsresult aStatus, const char16_t *aStatusArg)
{
  if (mProgressEventSink) {
    mProgressEventSink->OnStatus(aRequest, aContext, aStatus, aStatusArg);
  }

  return NS_OK;
}

bool
nsXMLHttpRequest::AllowUploadProgress()
{
  return !IsCrossSiteCORSRequest() ||
    (mState & XML_HTTP_REQUEST_HAD_UPLOAD_LISTENERS_ON_SEND);
}

/////////////////////////////////////////////////////
// nsIInterfaceRequestor methods:
//
NS_IMETHODIMP
nsXMLHttpRequest::GetInterface(const nsIID & aIID, void **aResult)
{
  nsresult rv;

  // Make sure to return ourselves for the channel event sink interface and
  // progress event sink interface, no matter what.  We can forward these to
  // mNotificationCallbacks if it wants to get notifications for them.  But we
  // need to see these notifications for proper functioning.
  if (aIID.Equals(NS_GET_IID(nsIChannelEventSink))) {
    mChannelEventSink = do_GetInterface(mNotificationCallbacks);
    *aResult = static_cast<nsIChannelEventSink*>(EnsureXPCOMifier().take());
    return NS_OK;
  } else if (aIID.Equals(NS_GET_IID(nsIProgressEventSink))) {
    mProgressEventSink = do_GetInterface(mNotificationCallbacks);
    *aResult = static_cast<nsIProgressEventSink*>(EnsureXPCOMifier().take());
    return NS_OK;
  }

  // Now give mNotificationCallbacks (if non-null) a chance to return the
  // desired interface.
  if (mNotificationCallbacks) {
    rv = mNotificationCallbacks->GetInterface(aIID, aResult);
    if (NS_SUCCEEDED(rv)) {
      NS_ASSERTION(*aResult, "Lying nsIInterfaceRequestor implementation!");
      return rv;
    }
  }

  if (mState & XML_HTTP_REQUEST_BACKGROUND) {
    nsCOMPtr<nsIInterfaceRequestor> badCertHandler(do_CreateInstance(NS_BADCERTHANDLER_CONTRACTID, &rv));

    // Ignore failure to get component, we may not have all its dependencies
    // available
    if (NS_SUCCEEDED(rv)) {
      rv = badCertHandler->GetInterface(aIID, aResult);
      if (NS_SUCCEEDED(rv))
        return rv;
    }
  }
  else if (aIID.Equals(NS_GET_IID(nsIAuthPrompt)) ||
           aIID.Equals(NS_GET_IID(nsIAuthPrompt2))) {
    nsCOMPtr<nsIPromptFactory> wwatch =
      do_GetService(NS_WINDOWWATCHER_CONTRACTID, &rv);
    NS_ENSURE_SUCCESS(rv, rv);

    // Get the an auth prompter for our window so that the parenting
    // of the dialogs works as it should when using tabs.

    nsCOMPtr<nsPIDOMWindowOuter> window;
    if (GetOwner()) {
      window = GetOwner()->GetOuterWindow();
    }

    return wwatch->GetPrompt(window, aIID,
                             reinterpret_cast<void**>(aResult));
  }
  // Now check for the various XHR non-DOM interfaces, except
  // nsIProgressEventSink and nsIChannelEventSink which we already
  // handled above.
  else if (aIID.Equals(NS_GET_IID(nsIStreamListener))) {
    *aResult = static_cast<nsIStreamListener*>(EnsureXPCOMifier().take());
    return NS_OK;
  }
  else if (aIID.Equals(NS_GET_IID(nsIRequestObserver))) {
    *aResult = static_cast<nsIRequestObserver*>(EnsureXPCOMifier().take());
    return NS_OK;
  }
  else if (aIID.Equals(NS_GET_IID(nsITimerCallback))) {
    *aResult = static_cast<nsITimerCallback*>(EnsureXPCOMifier().take());
    return NS_OK;
  }

  return QueryInterface(aIID, aResult);
}

void
nsXMLHttpRequest::GetInterface(JSContext* aCx, nsIJSID* aIID,
                               JS::MutableHandle<JS::Value> aRetval,
                               ErrorResult& aRv)
{
  dom::GetInterface(aCx, this, aIID, aRetval, aRv);
}

nsXMLHttpRequestUpload*
nsXMLHttpRequest::Upload()
{
  if (!mUpload) {
    mUpload = new nsXMLHttpRequestUpload(this);
  }
  return mUpload;
}

NS_IMETHODIMP
nsXMLHttpRequest::GetUpload(nsIXMLHttpRequestUpload** aUpload)
{
  RefPtr<nsXMLHttpRequestUpload> upload = Upload();
  upload.forget(aUpload);
  return NS_OK;
}

bool
nsXMLHttpRequest::MozAnon()
{
  return mIsAnon;
}

NS_IMETHODIMP
nsXMLHttpRequest::GetMozAnon(bool* aAnon)
{
  *aAnon = MozAnon();
  return NS_OK;
}

bool
nsXMLHttpRequest::MozSystem()
{
  return IsSystemXHR();
}

NS_IMETHODIMP
nsXMLHttpRequest::GetMozSystem(bool* aSystem)
{
  *aSystem = MozSystem();
  return NS_OK;
}

void
nsXMLHttpRequest::HandleTimeoutCallback()
{
  if (mState & XML_HTTP_REQUEST_DONE) {
    NS_NOTREACHED("nsXMLHttpRequest::HandleTimeoutCallback with completed request");
    // do nothing!
    return;
  }

  CloseRequestWithError(NS_LITERAL_STRING(TIMEOUT_STR),
                        XML_HTTP_REQUEST_TIMED_OUT);
}

NS_IMETHODIMP
nsXMLHttpRequest::Notify(nsITimer* aTimer)
{
  if (mProgressNotifier == aTimer) {
    HandleProgressTimerCallback();
    return NS_OK;
  }

  if (mTimeoutTimer == aTimer) {
    HandleTimeoutCallback();
    return NS_OK;
  }

  // Just in case some JS user wants to QI to nsITimerCallback and play with us...
  NS_WARNING("Unexpected timer!");
  return NS_ERROR_INVALID_POINTER;
}

void
nsXMLHttpRequest::HandleProgressTimerCallback()
{
  mProgressTimerIsActive = false;
  MaybeDispatchProgressEvents(false);
}

void
nsXMLHttpRequest::StartProgressEventTimer()
{
  if (!mProgressNotifier) {
    mProgressNotifier = do_CreateInstance(NS_TIMER_CONTRACTID);
  }
  if (mProgressNotifier) {
    mProgressTimerIsActive = true;
    mProgressNotifier->Cancel();
    mProgressNotifier->InitWithCallback(this, NS_PROGRESS_EVENT_INTERVAL,
                                        nsITimer::TYPE_ONE_SHOT);
  }
}

already_AddRefed<nsXMLHttpRequestXPCOMifier>
nsXMLHttpRequest::EnsureXPCOMifier()
{
  if (!mXPCOMifier) {
    mXPCOMifier = new nsXMLHttpRequestXPCOMifier(this);
  }
  RefPtr<nsXMLHttpRequestXPCOMifier> newRef(mXPCOMifier);
  return newRef.forget();
}

bool
nsXMLHttpRequest::ShouldBlockAuthPrompt()
{
  // Verify that it's ok to prompt for credentials here, per spec
  // http://xhr.spec.whatwg.org/#the-send%28%29-method

  for (uint32_t i = 0, len = mModifiedRequestHeaders.Length(); i < len; ++i) {
    if (mModifiedRequestHeaders[i].header.
          LowerCaseEqualsLiteral("authorization")) {
      return true;
    }
  }

  nsCOMPtr<nsIURI> uri;
  nsresult rv = mChannel->GetURI(getter_AddRefs(uri));
  if (NS_WARN_IF(NS_FAILED(rv))) {
    return false;
  }

  // Also skip if a username and/or password is provided in the URI.
  nsCString username;
  rv = uri->GetUsername(username);
  if (NS_WARN_IF(NS_FAILED(rv))) {
    return false;
  }

  nsCString password;
  rv = uri->GetPassword(password);
  if (NS_WARN_IF(NS_FAILED(rv))) {
    return false;
  }

  if (!username.IsEmpty() || !password.IsEmpty()) {
    return true;
  }

  return false;
}

NS_IMPL_ISUPPORTS(nsXMLHttpRequest::nsHeaderVisitor, nsIHttpHeaderVisitor)

NS_IMETHODIMP nsXMLHttpRequest::
nsHeaderVisitor::VisitHeader(const nsACString &header, const nsACString &value)
{
  if (mXHR->IsSafeHeader(header, mHttpChannel)) {
    mHeaders.Append(header);
    mHeaders.AppendLiteral(": ");
    mHeaders.Append(value);
    mHeaders.AppendLiteral("\r\n");
  }
  return NS_OK;
}

// nsXMLHttpRequestXPCOMifier implementation
NS_INTERFACE_MAP_BEGIN_CYCLE_COLLECTION(nsXMLHttpRequestXPCOMifier)
  NS_INTERFACE_MAP_ENTRY(nsIStreamListener)
  NS_INTERFACE_MAP_ENTRY(nsIRequestObserver)
  NS_INTERFACE_MAP_ENTRY(nsIChannelEventSink)
  NS_INTERFACE_MAP_ENTRY(nsIAsyncVerifyRedirectCallback)
  NS_INTERFACE_MAP_ENTRY(nsIProgressEventSink)
  NS_INTERFACE_MAP_ENTRY(nsIInterfaceRequestor)
  NS_INTERFACE_MAP_ENTRY(nsITimerCallback)
  NS_INTERFACE_MAP_ENTRY_AMBIGUOUS(nsISupports, nsIStreamListener)
NS_INTERFACE_MAP_END

NS_IMPL_CYCLE_COLLECTING_ADDREF(nsXMLHttpRequestXPCOMifier)
NS_IMPL_CYCLE_COLLECTING_RELEASE(nsXMLHttpRequestXPCOMifier)

// Can't NS_IMPL_CYCLE_COLLECTION( because mXHR has ambiguous
// inheritance from nsISupports.
NS_IMPL_CYCLE_COLLECTION_CLASS(nsXMLHttpRequestXPCOMifier)

NS_IMPL_CYCLE_COLLECTION_UNLINK_BEGIN(nsXMLHttpRequestXPCOMifier)
if (tmp->mXHR) {
  tmp->mXHR->mXPCOMifier = nullptr;
}
NS_IMPL_CYCLE_COLLECTION_UNLINK(mXHR)
NS_IMPL_CYCLE_COLLECTION_UNLINK_END

NS_IMPL_CYCLE_COLLECTION_TRAVERSE_BEGIN(nsXMLHttpRequestXPCOMifier)
NS_IMPL_CYCLE_COLLECTION_TRAVERSE(mXHR)
NS_IMPL_CYCLE_COLLECTION_TRAVERSE_END

NS_IMETHODIMP
nsXMLHttpRequestXPCOMifier::GetInterface(const nsIID & aIID, void **aResult)
{
  // Return ourselves for the things we implement (except
  // nsIInterfaceRequestor) and the XHR for the rest.
  if (!aIID.Equals(NS_GET_IID(nsIInterfaceRequestor))) {
    nsresult rv = QueryInterface(aIID, aResult);
    if (NS_SUCCEEDED(rv)) {
      return rv;
    }
  }

  return mXHR->GetInterface(aIID, aResult);
}

namespace mozilla {

ArrayBufferBuilder::ArrayBufferBuilder()
  : mDataPtr(nullptr),
    mCapacity(0),
    mLength(0),
    mMapPtr(nullptr)
{
}

ArrayBufferBuilder::~ArrayBufferBuilder()
{
  reset();
}

void
ArrayBufferBuilder::reset()
{
  if (mDataPtr) {
    JS_free(nullptr, mDataPtr);
  }

  if (mMapPtr) {
    JS_ReleaseMappedArrayBufferContents(mMapPtr, mLength);
    mMapPtr = nullptr;
  }

  mDataPtr = nullptr;
  mCapacity = mLength = 0;
}

bool
ArrayBufferBuilder::setCapacity(uint32_t aNewCap)
{
  MOZ_ASSERT(!mMapPtr);

  // To ensure that realloc won't free mDataPtr, use a size of 1
  // instead of 0.
  uint8_t* newdata = (uint8_t *) js_realloc(mDataPtr, aNewCap ? aNewCap : 1);

  if (!newdata) {
    return false;
  }

  if (aNewCap > mCapacity) {
    memset(newdata + mCapacity, 0, aNewCap - mCapacity);
  }

  mDataPtr = newdata;
  mCapacity = aNewCap;
  if (mLength > aNewCap) {
    mLength = aNewCap;
  }

  return true;
}

bool
ArrayBufferBuilder::append(const uint8_t *aNewData, uint32_t aDataLen,
                           uint32_t aMaxGrowth)
{
  MOZ_ASSERT(!mMapPtr);

  CheckedUint32 neededCapacity = mLength;
  neededCapacity += aDataLen;
  if (!neededCapacity.isValid()) {
    return false;
  }
  if (mLength + aDataLen > mCapacity) {
    CheckedUint32 newcap = mCapacity;
    // Double while under aMaxGrowth or if not specified.
    if (!aMaxGrowth || mCapacity < aMaxGrowth) {
      newcap *= 2;
    } else {
      newcap += aMaxGrowth;
    }

    if (!newcap.isValid()) {
      return false;
    }

    // But make sure there's always enough to satisfy our request.
    if (newcap.value() < neededCapacity.value()) {
      newcap = neededCapacity;
    }

    if (!setCapacity(newcap.value())) {
      return false;
    }
  }

  // Assert that the region isn't overlapping so we can memcpy.
  MOZ_ASSERT(!areOverlappingRegions(aNewData, aDataLen, mDataPtr + mLength,
                                    aDataLen));

  memcpy(mDataPtr + mLength, aNewData, aDataLen);
  mLength += aDataLen;

  return true;
}

JSObject*
ArrayBufferBuilder::getArrayBuffer(JSContext* aCx)
{
  if (mMapPtr) {
    JSObject* obj = JS_NewMappedArrayBufferWithContents(aCx, mLength, mMapPtr);
    if (!obj) {
      JS_ReleaseMappedArrayBufferContents(mMapPtr, mLength);
    }
    mMapPtr = nullptr;

    // The memory-mapped contents will be released when the ArrayBuffer becomes
    // detached or is GC'd.
    return obj;
  }

  // we need to check for mLength == 0, because nothing may have been
  // added
  if (mCapacity > mLength || mLength == 0) {
    if (!setCapacity(mLength)) {
      return nullptr;
    }
  }

  JSObject* obj = JS_NewArrayBufferWithContents(aCx, mLength, mDataPtr);
  mLength = mCapacity = 0;
  if (!obj) {
    js_free(mDataPtr);
  }
  mDataPtr = nullptr;
  return obj;
}

nsresult
ArrayBufferBuilder::mapToFileInPackage(const nsCString& aFile,
                                       nsIFile* aJarFile)
{
#ifdef XP_WIN
  // TODO: Bug 988813 - Support memory mapped array buffer for Windows platform.
  MOZ_CRASH("Not implemented");
  return NS_ERROR_NOT_IMPLEMENTED;
#else
  nsresult rv;

  // Open Jar file to get related attributes of target file.
  RefPtr<nsZipArchive> zip = new nsZipArchive();
  rv = zip->OpenArchive(aJarFile);
  if (NS_FAILED(rv)) {
    return rv;
  }
  nsZipItem* zipItem = zip->GetItem(aFile.get());
  if (!zipItem) {
    return NS_ERROR_FILE_TARGET_DOES_NOT_EXIST;
  }

  // If file was added to the package as stored(uncompressed), map to the
  // offset of file in zip package.
  if (!zipItem->Compression()) {
    uint32_t offset = zip->GetDataOffset(zipItem);
    uint32_t size = zipItem->RealSize();
    mozilla::AutoFDClose pr_fd;
    rv = aJarFile->OpenNSPRFileDesc(PR_RDONLY, 0, &pr_fd.rwget());
    if (NS_FAILED(rv)) {
      return rv;
    }
    mMapPtr = JS_CreateMappedArrayBufferContents(PR_FileDesc2NativeHandle(pr_fd),
                                                 offset, size);
    if (mMapPtr) {
      mLength = size;
      return NS_OK;
    }
  }
  return NS_ERROR_FAILURE;
#endif
}

/* static */ bool
ArrayBufferBuilder::areOverlappingRegions(const uint8_t* aStart1,
                                          uint32_t aLength1,
                                          const uint8_t* aStart2,
                                          uint32_t aLength2)
{
  const uint8_t* end1 = aStart1 + aLength1;
  const uint8_t* end2 = aStart2 + aLength2;

  const uint8_t* max_start = aStart1 > aStart2 ? aStart1 : aStart2;
  const uint8_t* min_end   = end1 < end2 ? end1 : end2;

  return max_start < min_end;
}

} // namespace mozilla<|MERGE_RESOLUTION|>--- conflicted
+++ resolved
@@ -1554,12 +1554,6 @@
     mState &= ~XML_HTTP_REQUEST_ASYNC;
   }
 
-<<<<<<< HEAD
-  nsIScriptContext* sc = GetContextForEventHandlers(&rv);
-  NS_ENSURE_SUCCESS(rv, rv);
-  nsCOMPtr<nsIDocument> doc =
-    nsContentUtils::GetDocumentFromScriptContext(sc);
-=======
   nsCOMPtr<nsIDocument> doc = GetDocumentIfCurrent();
   if (!doc) {
     // This could be because we're no longer current or because we're in some
@@ -1569,7 +1563,6 @@
       return NS_ERROR_DOM_INVALID_STATE_ERR;
     }
   }
->>>>>>> 642fed9f
 
   nsCOMPtr<nsIURI> baseURI;
   if (mBaseURI) {
