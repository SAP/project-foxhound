dnl -*- Mode: Autoconf; tab-width: 4; indent-tabs-mode: nil; -*-
dnl vi: set tabstop=4 shiftwidth=4 expandtab:
dnl ***** BEGIN LICENSE BLOCK *****
dnl Version: MPL 1.1/GPL 2.0/LGPL 2.1
dnl
dnl The contents of this file are subject to the Mozilla Public License Version
dnl 1.1 (the "License"); you may not use this file except in compliance with
dnl the License. You may obtain a copy of the License at
dnl http://www.mozilla.org/MPL/
dnl
dnl Software distributed under the License is distributed on an "AS IS" basis,
dnl WITHOUT WARRANTY OF ANY KIND, either express or implied. See the License
dnl for the specific language governing rights and limitations under the
dnl License.
dnl
dnl The Original Code is this file as it was released upon August 6, 1998.
dnl
dnl The Initial Developer of the Original Code is
dnl Christopher Seawood.
dnl Portions created by the Initial Developer are Copyright (C) 1998-2001
dnl the Initial Developer. All Rights Reserved.
dnl
dnl Contributor(s):
dnl   Jamie Zawinski <jwz@jwz.org>
dnl   gettimeofday args check
dnl   Christopher Blizzard <blizzard@appliedtheory.com>
dnl   gnomefe update & enable-pthreads
dnl   Ramiro Estrugo <ramiro@netscape.com>
dnl   X11 makedepend support
dnl   Insure support.
dnl   Henry Sobotka <sobotka@axess.com>
dnl   OS/2 support
dnl   Dan Mosedale <dmose@mozilla.org>
dnl   LDAP support
dnl   Seth Spitzer <sspitzer@netscape.com>
dnl   xpctools support
dnl   Benjamin Smedberg <benjamin@smedbergs.us>
dnl   Howard Chu <hyc@symas.com>
dnl   MSYS support
dnl   Mark Mentovai <mark@moxienet.com>:
dnl   Mac OS X 10.4 support
dnl   Giorgio Maone <g.maone@informaction.com>
dnl   MSVC l10n compatible version check
dnl   Ben Turner <mozilla@songbirdnest.com>
dnl
dnl Alternatively, the contents of this file may be used under the terms of
dnl either the GNU General Public License Version 2 or later (the "GPL"), or
dnl the GNU Lesser General Public License Version 2.1 or later (the "LGPL"),
dnl in which case the provisions of the GPL or the LGPL are applicable instead
dnl of those above. If you wish to allow use of your version of this file only
dnl under the terms of either the GPL or the LGPL, and not to allow others to
dnl use your version of this file under the terms of the MPL, indicate your
dnl decision by deleting the provisions above and replace them with the notice
dnl and other provisions required by the GPL or the LGPL. If you do not delete
dnl the provisions above, a recipient may use your version of this file under
dnl the terms of any one of the MPL, the GPL or the LGPL.
dnl
dnl ***** END LICENSE BLOCK *****

dnl Process this file with autoconf to produce a configure script.
dnl ========================================================

AC_PREREQ(2.13)
AC_INIT(config/config.mk)
AC_CONFIG_AUX_DIR(${srcdir}/build/autoconf)
AC_CANONICAL_SYSTEM
TARGET_CPU="${target_cpu}"
TARGET_VENDOR="${target_vendor}"
TARGET_OS="${target_os}"


MOZ_DEB_TIMESTAMP=`date +"%a, %d  %b %Y %T %z"   2>&1` 
AC_SUBST(MOZ_DEB_TIMESTAMP)


dnl ========================================================
dnl =
dnl = Don't change the following two lines.  Doing so breaks:
dnl =
dnl = CFLAGS="-foo" ./configure
dnl =
dnl ========================================================
CFLAGS="${CFLAGS=}"
CPPFLAGS="${CPPFLAGS=}"
CXXFLAGS="${CXXFLAGS=}"
LDFLAGS="${LDFLAGS=}"
HOST_CFLAGS="${HOST_CFLAGS=}"
HOST_CXXFLAGS="${HOST_CXXFLAGS=}"
HOST_LDFLAGS="${HOST_LDFLAGS=}"

dnl ========================================================
dnl = Preserve certain environment flags passed to configure
dnl = We want sub projects to receive the same flags
dnl = untainted by this configure script
dnl ========================================================
_SUBDIR_CC="$CC"
_SUBDIR_CXX="$CXX"
_SUBDIR_CFLAGS="$CFLAGS"
_SUBDIR_CPPFLAGS="$CPPFLAGS"
_SUBDIR_CXXFLAGS="$CXXFLAGS"
_SUBDIR_LDFLAGS="$LDFLAGS"
_SUBDIR_HOST_CC="$HOST_CC"
_SUBDIR_HOST_CFLAGS="$HOST_CFLAGS"
_SUBDIR_HOST_CXXFLAGS="$HOST_CXXFLAGS"
_SUBDIR_HOST_LDFLAGS="$HOST_LDFLAGS"
_SUBDIR_CONFIG_ARGS="$ac_configure_args"

dnl Set the version number of the libs included with mozilla
dnl ========================================================
MOZJPEG=62
MOZPNG=10217
MOZZLIB=0x1230
NSPR_VERSION=4
NSS_VERSION=3

dnl Set the minimum version of toolkit libs used by mozilla
dnl ========================================================
GLIB_VERSION=1.2.0
LIBIDL_VERSION=0.6.3
PERL_VERSION=5.006
LIBART_VERSION=2.3.4
CAIRO_VERSION=1.6.0
GLITZ_VERSION=0.4.0
PANGO_VERSION=1.10.0
GTK2_VERSION=2.10.0
MAKE_VERSION=3.78
WINDRES_VERSION=2.14.90
W32API_VERSION=3.8
GNOMEVFS_VERSION=2.0
GNOMEUI_VERSION=2.2.0
GCONF_VERSION=1.2.1
LIBGNOME_VERSION=2.0
STARTUP_NOTIFICATION_VERSION=0.8
DBUS_VERSION=0.60
LCMS_VERSION=1.17
SQLITE_VERSION=3.5.4

MSMANIFEST_TOOL=

dnl Set various checks
dnl ========================================================
MISSING_X=
AC_PROG_AWK

dnl Initialize the Pthread test variables early so they can be
dnl  overridden by each platform.
dnl ========================================================
USE_PTHREADS=
_PTHREAD_LDFLAGS=""

dnl Do not allow a separate objdir build if a srcdir build exists.
dnl ==============================================================
_topsrcdir=`cd \`dirname $0\`; pwd`
_objdir=`pwd`

if test "$_topsrcdir" != "$_objdir"
then
  # Check for a couple representative files in the source tree
  _conflict_files=
  for file in $_topsrcdir/Makefile $_topsrcdir/config/autoconf.mk; do
    if test -f $file; then
      _conflict_files="$_conflict_files $file"
    fi
  done
  if test "$_conflict_files"; then
    echo "***"
    echo "*   Your source tree contains these files:"
    for file in $_conflict_files; do
      echo "*         $file"
    done
    cat 1>&2 <<-EOF
	*   This indicates that you previously built in the source tree.
	*   A source tree build can confuse the separate objdir build.
	*
	*   To clean up the source tree:
	*     1. cd $_topsrcdir
	*     2. gmake distclean
	***
	EOF
    exit 1
    break
  fi
fi
MOZ_BUILD_ROOT=`pwd`

dnl Default to MSVC for win32
dnl ==============================================================
if test -z "$CROSS_COMPILE"; then
case "$target" in
*-cygwin*|*-mingw*|*-msvc*|*-mks*)
    MAKE_VERSION=3.79
    if test -z "$CC"; then CC=cl; fi
    if test -z "$CXX"; then CXX=cl; fi
    if test -z "$CPP"; then CPP="cl -E -nologo"; fi
    if test -z "$CXXCPP"; then CXXCPP="cl -TP -E -nologo"; ac_cv_prog_CXXCPP="$CXXCPP"; fi
    if test -z "$LD"; then LD=link; fi
    if test -z "$AS"; then AS=ml; fi
    if test -z "$MIDL"; then MIDL=midl; fi
    ;;
esac
fi

COMPILE_ENVIRONMENT=1
MOZ_ARG_ENABLE_BOOL(compile-environment,
[  --disable-compile-environment
                           Disable compiler/library checks.],
    COMPILE_ENVIRONMENT=1,
    COMPILE_ENVIRONMENT= )

MOZ_ARG_WITH_STRING(l10n-base,
[  --with-l10nbase=DIR     path to l10n repositories],
    L10NBASEDIR=$withval)
if test ! -z "$L10NBASEDIR"; then
    if test "$L10NBASEDIR" = "yes" -o "$L10NBASEDIR" = "no"; then
        AC_MSG_ERROR([--with-l10n-base must specify a path])
    elif test -d "$L10NBASEDIR"; then
        L10NBASEDIR=`cd "$L10NBASEDIR" && pwd`
    else
        AC_MSG_ERROR([Invalid value --with-l10n-base, $L10NBASEDIR doesn't exist])
    fi
fi
AC_SUBST(L10NBASEDIR)

dnl ========================================================
dnl Checks for compilers.
dnl ========================================================
dnl Set CROSS_COMPILE in the environment when running configure
dnl to use the cross-compile setup for now
dnl ========================================================

if test "$COMPILE_ENVIRONMENT"; then

dnl Do some special WinCE toolchain stuff
case "$target" in
*wince)
    echo -----------------------------------------------------------------------------
    echo Building Windows CE Shunt Library and Tool Chain
    echo -----------------------------------------------------------------------------

    ac_exeext=.exe

    echo -n "#define TOPSRCDIR \"" > $srcdir/build/wince/tools/topsrcdir.h
    echo `cd "$_topsrcdir" && pwd -W | tr '\n' '\"'` >> $srcdir/build/wince/tools/topsrcdir.h
    make -C $srcdir/build/wince/tools
    echo -----------------------------------------------------------------------------
    ;;
esac

if test -n "$CROSS_COMPILE" && test "$target" != "$host"; then
    echo "cross compiling from $host to $target"
    cross_compiling=yes

    _SAVE_CC="$CC"
    _SAVE_CFLAGS="$CFLAGS"
    _SAVE_LDFLAGS="$LDFLAGS"

    AC_MSG_CHECKING([for host c compiler])
    AC_CHECK_PROGS(HOST_CC, $HOST_CC gcc cc /usr/ucb/cc cl icc, "")
    if test -z "$HOST_CC"; then
        AC_MSG_ERROR([no acceptable c compiler found in \$PATH])
    fi
    AC_MSG_RESULT([$HOST_CC])
    AC_MSG_CHECKING([for host c++ compiler])
    AC_CHECK_PROGS(HOST_CXX, $HOST_CXX $CCC c++ g++ gcc CC cxx cc++ cl icc, "")
    if test -z "$HOST_CXX"; then
        AC_MSG_ERROR([no acceptable c++ compiler found in \$PATH])
    fi
    AC_MSG_RESULT([$HOST_CXX])

    if test -z "$HOST_CFLAGS"; then
        HOST_CFLAGS="$CFLAGS"
    fi
    if test -z "$HOST_CXXFLAGS"; then
        HOST_CXXFLAGS="$CXXFLAGS"
    fi
    if test -z "$HOST_LDFLAGS"; then
        HOST_LDFLAGS="$LDFLAGS"
    fi
    AC_CHECK_PROGS(HOST_RANLIB, $HOST_RANLIB ranlib, ranlib, :)
    AC_CHECK_PROGS(HOST_AR, $HOST_AR ar, ar, :)
    CC="$HOST_CC"
    CFLAGS="$HOST_CFLAGS"
    LDFLAGS="$HOST_LDFLAGS"

    AC_MSG_CHECKING([whether the host c compiler ($HOST_CC $HOST_CFLAGS $HOST_LDFLAGS) works])
    AC_TRY_COMPILE([], [return(0);], 
	[ac_cv_prog_hostcc_works=1 AC_MSG_RESULT([yes])],
	AC_MSG_ERROR([installation or configuration problem: host compiler $HOST_CC cannot create executables.]) )

    CC="$HOST_CXX"
    CFLAGS="$HOST_CXXFLAGS"

    AC_MSG_CHECKING([whether the host c++ compiler ($HOST_CXX $HOST_CXXFLAGS $HOST_LDFLAGS) works])
    AC_TRY_COMPILE([], [return(0);], 
	[ac_cv_prog_hostcxx_works=1 AC_MSG_RESULT([yes])],
	AC_MSG_ERROR([installation or configuration problem: host compiler $HOST_CXX cannot create executables.]) )
    
    CC=$_SAVE_CC
    CFLAGS=$_SAVE_CFLAGS
    LDFLAGS=$_SAVE_LDFLAGS

    case "$build:$target" in
      powerpc-apple-darwin8*:i?86-apple-darwin*)
        dnl The Darwin cross compiler doesn't necessarily point itself at a
        dnl root that has libraries for the proper architecture, it defaults
        dnl to the system root.  The libraries in the system root on current
        dnl versions of PPC OS X 10.4 aren't fat, so these target compiler
        dnl checks will fail.  Fake a working SDK in that case.
        _SAVE_CFLAGS=$CFLAGS
        _SAVE_CXXFLAGS=$CXXLAGS
        CFLAGS="-isysroot /Developer/SDKs/MacOSX10.4u.sdk $CFLAGS"
        CXXFLAGS="-isysroot /Developer/SDKs/MacOSX10.4u.sdk $CXXFLAGS"
        ;;
    esac

    AC_CHECK_PROGS(CC, $CC "${target_alias}-gcc" "${target}-gcc", :)
    unset ac_cv_prog_CC
    AC_PROG_CC
    AC_CHECK_PROGS(CXX, $CXX "${target_alias}-g++" "${target}-g++", :)
    unset ac_cv_prog_CXX
    AC_PROG_CXX

    case "$build:$target" in
      powerpc-apple-darwin8*:i?86-apple-darwin*)
        dnl Revert the changes made above.  From this point on, the target
        dnl compiler will never be used without applying the SDK to CFLAGS
        dnl (see --with-macos-sdk below).
        CFLAGS=$_SAVE_CFLAGS
        CXXFLAGS=$_SAVE_CXXFLAGS
        ;;
    esac

    AC_CHECK_PROGS(RANLIB, $RANLIB "${target_alias}-ranlib" "${target}-ranlib", :)
    AC_CHECK_PROGS(AR, $AR "${target_alias}-ar" "${target}-ar", :)
    AC_PATH_PROGS(AS, $AS "${target_alias}-as" "${target}-as", :)
    AC_CHECK_PROGS(LD, $LD "${target_alias}-ld" "${target}-ld", :)
    AC_CHECK_PROGS(STRIP, $STRIP "${target_alias}-strip" "${target}-strip", :)
    AC_CHECK_PROGS(WINDRES, $WINDRES "${target_alias}-windres" "${target}-windres", :)
    AC_DEFINE(CROSS_COMPILE)
else
    AC_PROG_CC
    AC_PROG_CXX
    AC_PROG_RANLIB
    AC_PATH_PROGS(AS, $AS as, $CC)
    AC_CHECK_PROGS(AR, ar, :)
    AC_CHECK_PROGS(LD, ld, :)
    AC_CHECK_PROGS(STRIP, strip, :)
    AC_CHECK_PROGS(WINDRES, windres, :)
    if test -z "$HOST_CC"; then
        HOST_CC="$CC"
    fi
    if test -z "$HOST_CFLAGS"; then
        HOST_CFLAGS="$CFLAGS"
    fi
    if test -z "$HOST_CXX"; then
        HOST_CXX="$CXX"
    fi
    if test -z "$HOST_CXXFLAGS"; then
        HOST_CXXFLAGS="$CXXFLAGS"
    fi
    if test -z "$HOST_LDFLAGS"; then
        HOST_LDFLAGS="$LDFLAGS"
    fi
    if test -z "$HOST_RANLIB"; then
        HOST_RANLIB="$RANLIB"
    fi
    if test -z "$HOST_AR"; then
       HOST_AR="$AR"
    fi
fi

GNU_AS=
GNU_LD=
GNU_CC=
GNU_CXX=
CC_VERSION='N/A'
CXX_VERSION='N/A'
if test "$GCC" = "yes"; then
    GNU_CC=1
    CC_VERSION=`$CC -v 2>&1 | grep 'gcc version'`
fi
if test "$GXX" = "yes"; then
    GNU_CXX=1
    CXX_VERSION=`$CXX -v 2>&1 | grep 'gcc version'`
fi
if test "`echo | $AS -v 2>&1 | grep -c GNU`" != "0"; then
    GNU_AS=1
fi
if test "`echo | $LD -v 2>&1 | grep -c GNU`" != "0"; then
    GNU_LD=1
fi
if test "$GNU_CC"; then
    if `$CC -print-prog-name=ld` -v 2>&1 | grep -c GNU >/dev/null; then
        GCC_USE_GNU_LD=1
    fi
fi

INTEL_CC=
INTEL_CXX=
if test "$GCC" = yes; then
   if test "`$CC -help 2>&1 | grep -c 'Intel(R) C Compiler'`" != "0"; then
     INTEL_CC=1
   fi
fi

if test "$GXX" = yes; then
   if test "`$CXX -help 2>&1 | grep -c 'Intel(R) C++ Compiler'`" != "0"; then
     INTEL_CXX=1
   fi
fi

dnl Special win32 checks
dnl ========================================================
case "$target" in
*-wince)
    WINVER=500
    ;;
*)
    if test -n "$GNU_CC"; then  
        WINVER=501
    else    
        WINVER=500
    fi
    ;;
esac

MOZ_ARG_WITH_STRING(windows-version,
[  --with-windows-version=WINVER
                          Minimum Windows version (WINVER) to support
                              400: Windows 95
                              500: Windows 2000
                              501: Windows XP],
  WINVER=$withval)

case "$WINVER" in
400|500|501)
    ;;

*)
    AC_MSG_ERROR([Invalid value --with-windows-version, must be 400, 500 or 501]);
    ;;

esac

case "$target" in
*-cygwin*|*-mingw*|*-msvc*|*-mks*|*-wince)
    if test "$GCC" != "yes"; then
        # Check to see if we are really running in a msvc environemnt
        _WIN32_MSVC=1
        AC_CHECK_PROGS(MIDL, midl)

        # Make sure compilers are valid
        CFLAGS="$CFLAGS -TC -nologo"
        CXXFLAGS="$CXXFLAGS -TP -nologo"
        AC_LANG_SAVE
        AC_LANG_C
        AC_TRY_COMPILE([#include <stdio.h>],
            [ printf("Hello World\n"); ],,
            AC_MSG_ERROR([\$(CC) test failed.  You must have MS VC++ in your path to build.]) )

        AC_LANG_CPLUSPLUS
        AC_TRY_COMPILE([#include <new.h>],
            [ unsigned *test = new unsigned(42); ],,
            AC_MSG_ERROR([\$(CXX) test failed.  You must have MS VC++ in your path to build.]) )
        AC_LANG_RESTORE
        
        changequote(,)
        _MSVC_VER_FILTER='s|.* ([0-9]+\.[0-9]+\.[0-9]+(\.[0-9]+)?).*|\1|p'
        changequote([,])
        
        # Determine compiler version
        CC_VERSION=`"${CC}" -v 2>&1 | sed -nre "$_MSVC_VER_FILTER"`
        _CC_MAJOR_VERSION=`echo ${CC_VERSION} | $AWK -F\. '{ print $1 }'`
        _CC_MINOR_VERSION=`echo ${CC_VERSION} | $AWK -F\. '{ print $2 }'`
        _CC_RELEASE=`echo ${CC_VERSION} | $AWK -F\. '{ print $3 }'`
        _CC_BUILD=`echo ${CC_VERSION} | $AWK -F\. '{ print $4 }'`
        _MSC_VER=${_CC_MAJOR_VERSION}${_CC_MINOR_VERSION}

        CXX_VERSION=`"${CXX}" -v 2>&1 | sed -nre "$_MSVC_VER_FILTER"`
        _CXX_MAJOR_VERSION=`echo ${CXX_VERSION} | $AWK -F\. '{ print $1 }'`

        if test "$_CC_MAJOR_VERSION" != "$_CXX_MAJOR_VERSION"; then
            AC_MSG_ERROR([The major versions of \$CC and \$CXX do not match.])
        fi
        if test "$_CC_MAJOR_VERSION" = "12"; then
            _CC_SUITE=6
        elif test "$_CC_MAJOR_VERSION" = "13"; then
            _CC_SUITE=7
        elif test "$_CC_MAJOR_VERSION" = "14"; then
            _CC_SUITE=8
            CXXFLAGS="$CXXFLAGS -Zc:wchar_t-"
            dnl -DYNAMICBASE is only supported on VC8SP1 or newer,
            dnl so be very specific here!
            dnl VC8 is 14.00.50727.42, VC8SP1 is 14.00.50727.762
            if test $_CC_RELEASE -gt 50727; then
               _USE_DYNAMICBASE=1
            elif test $_CC_BUILD -ge 762; then
               _USE_DYNAMICBASE=1
            fi
            AC_DEFINE(_CRT_SECURE_NO_DEPRECATE)
            AC_DEFINE(_CRT_NONSTDC_NO_DEPRECATE)
        elif test "$_CC_MAJOR_VERSION" = "15"; then
            _CC_SUITE=9
            CXXFLAGS="$CXXFLAGS -Zc:wchar_t-"
            LDFLAGS="$LDFLAGS -MANIFESTUAC:NO"
            _USE_DYNAMICBASE=1
            AC_DEFINE(_CRT_SECURE_NO_WARNINGS)
            AC_DEFINE(_CRT_NONSTDC_NO_WARNINGS)
        else
            AC_MSG_ERROR([This version of the MSVC compiler, $CC_VERSION , is unsupported.])
        fi

        _MOZ_RTTI_FLAGS_ON='-GR'
        _MOZ_RTTI_FLAGS_OFF='-GR-'
        _MOZ_EXCEPTIONS_FLAGS_ON='-EHsc'
        _MOZ_EXCEPTIONS_FLAGS_OFF=''

        if test -n "$WIN32_REDIST_DIR"; then
            WIN32_REDIST_DIR=`cd "$WIN32_REDIST_DIR" && pwd`
        fi
	
        # bug #249782
        # ensure that mt.exe is Microsoft (R) Manifest Tool and not magnetic tape manipulation utility (or something else)
        if test "$_CC_SUITE" -ge "8"; then
                changequote(,)
                _MSMT_VER_FILTER='s|.* \([0-9][0-9]*\.[0-9][0-9]*\.[0-9][0-9]*\.[0-9][0-9]*\).*|\1|p'
                changequote([,])

                MSMT_TOOL=`mt 2>&1|grep 'Microsoft (R) Manifest Tool'`
                if test -n "$MSMT_TOOL"; then
                        MSMANIFEST_TOOL_VERSION=`echo ${MSMT_TOOL}|sed -ne "$_MSMT_VER_FILTER"`
                        if test -z "$MSMANIFEST_TOOL_VERSION"; then
                                AC_MSG_WARN([Unknown version of the Microsoft (R) Manifest Tool.])
                        fi
                        MSMANIFEST_TOOL=1
                        unset MSMT_TOOL
                else
                        AC_MSG_ERROR([Microsoft (R) Manifest Tool must be in your \$PATH.])
                fi
        fi

        # Check linker version
        _LD_FULL_VERSION=`"${LD}" -v 2>&1 | sed -nre "$_MSVC_VER_FILTER"`
        _LD_MAJOR_VERSION=`echo ${_LD_FULL_VERSION} | $AWK -F\. '{ print $1 }'`
        if test "$_LD_MAJOR_VERSION" != "$_CC_SUITE"; then
            AC_MSG_ERROR([The linker major version, $_LD_FULL_VERSION,  does not match the compiler suite version, $_CC_SUITE.])
        fi
        INCREMENTAL_LINKER=1

        # Check midl version
        _MIDL_FULL_VERSION=`"${MIDL}" -v 2>&1 | sed -nre "$_MSVC_VER_FILTER"`
        _MIDL_MAJOR_VERSION=`echo ${_MIDL_FULL_VERSION} | $AWK -F\. '{ print $1 }'`
        _MIDL_MINOR_VERSION=`echo ${_MIDL_FULL_VERSION} | $AWK -F\. '{ print $2 }'`
        _MIDL_REV_VERSION=`echo ${_MIDL_FULL_VERSION} | $AWK -F\. '{ print $3 }'`
         # Add flags if necessary
         AC_MSG_CHECKING([for midl flags])
         if test \( "$_MIDL_MAJOR_VERSION" -gt "6" \) -o \( "$_MIDL_MAJOR_VERSION" = "6" -a "$_MIDL_MINOR_VERSION" -gt "0" \) -o \( "$_MIDL_MAJOR_VERSION" = "6" -a "$_MIDL_MINOR_VERSION" = "00" -a "$_MIDL_REV_VERSION" -gt "359" \); then
             # Starting with MIDL version 6.0.359, the MIDL compiler
             # generates /Oicf /robust stubs by default, which is not
             # compatible with versions of Windows older than Win2k.
             # This switches us back to the old behaviour. When we drop
             # support for Windows older than Win2k, we should remove
             # this.
             MIDL_FLAGS="${MIDL_FLAGS} -no_robust"
             AC_MSG_RESULT([need -no_robust])
         else
             MIDL_FLAGS="${MIDL_FLAGS}"
             AC_MSG_RESULT([none needed])
        fi
        
        unset _MSVC_VER_FILTER
        
    else
        # Check w32api version
        _W32API_MAJOR_VERSION=`echo $W32API_VERSION | $AWK -F\. '{ print $1 }'`
        _W32API_MINOR_VERSION=`echo $W32API_VERSION | $AWK -F\. '{ print $2 }'`
        AC_MSG_CHECKING([for w32api version >= $W32API_VERSION])
        AC_TRY_COMPILE([#include <w32api.h>],
            #if (__W32API_MAJOR_VERSION < $_W32API_MAJOR_VERSION) || \
                (__W32API_MAJOR_VERSION == $_W32API_MAJOR_VERSION && \
                 __W32API_MINOR_VERSION < $_W32API_MINOR_VERSION)
                #error "test failed."
            #endif
            , [ res=yes ], [ res=no ])
        AC_MSG_RESULT([$res])
        if test "$res" != "yes"; then
            AC_MSG_ERROR([w32api version $W32API_VERSION or higher required.])
        fi
        # Check windres version
        AC_MSG_CHECKING([for windres version >= $WINDRES_VERSION])
        _WINDRES_VERSION=`${WINDRES} --version 2>&1 | grep -i windres 2>/dev/null | $AWK '{ print $3 }'`
        AC_MSG_RESULT([$_WINDRES_VERSION])
        _WINDRES_MAJOR_VERSION=`echo $_WINDRES_VERSION | $AWK -F\. '{ print $1 }'`
        _WINDRES_MINOR_VERSION=`echo $_WINDRES_VERSION | $AWK -F\. '{ print $2 }'`
        _WINDRES_RELEASE_VERSION=`echo $_WINDRES_VERSION | $AWK -F\. '{ print $3 }'`
        WINDRES_MAJOR_VERSION=`echo $WINDRES_VERSION | $AWK -F\. '{ print $1 }'`
        WINDRES_MINOR_VERSION=`echo $WINDRES_VERSION | $AWK -F\. '{ print $2 }'`
        WINDRES_RELEASE_VERSION=`echo $WINDRES_VERSION | $AWK -F\. '{ print $3 }'`
        if test "$_WINDRES_MAJOR_VERSION" -lt "$WINDRES_MAJOR_VERSION" -o \
                "$_WINDRES_MAJOR_VERSION" -eq "$WINDRES_MAJOR_VERSION" -a \
                "$_WINDRES_MINOR_VERSION" -lt "$WINDRES_MINOR_VERSION" -o \
                "$_WINDRES_MAJOR_VERSION" -eq "$WINDRES_MAJOR_VERSION" -a \
                "$_WINDRES_MINOR_VERSION" -eq "$WINDRES_MINOR_VERSION" -a \
                "$_WINDRES_RELEASE_VERSION" -lt "$WINDRES_RELEASE_VERSION"
        then
            AC_MSG_ERROR([windres version $WINDRES_VERSION or higher is required to build.])
        fi
    fi # !GNU_CC

    AC_DEFINE_UNQUOTED(WINVER,0x$WINVER)
    AC_DEFINE_UNQUOTED(_WIN32_WINNT,0x$WINVER)
    # Require OS features provided by IE 5.0
    AC_DEFINE_UNQUOTED(_WIN32_IE,0x0500)
    ;;
esac

dnl Test breaks icc on OS/2 && MSVC
if test "$CC" != "icc" -a -z "$_WIN32_MSVC"; then
    AC_PROG_CC_C_O
    if grep "NO_MINUS_C_MINUS_O 1" ./confdefs.h >/dev/null; then
        USING_HCC=1
        _OLDCC=$CC
        _OLDCXX=$CXX
        CC="${srcdir}/build/hcc '$CC'"
        CXX="${srcdir}/build/hcpp '$CXX'"
    fi
fi

AC_PROG_CPP
AC_PROG_CXXCPP

if test -n "$_WIN32_MSVC"; then
    SKIP_PATH_CHECKS=1
    SKIP_COMPILER_CHECKS=1
    SKIP_LIBRARY_CHECKS=1
fi

fi # COMPILE_ENVIRONMENT

AC_SUBST(MIDL_FLAGS)
AC_SUBST(_MSC_VER)

AC_SUBST(GNU_AS)
AC_SUBST(GNU_LD)
AC_SUBST(GNU_CC)
AC_SUBST(GNU_CXX)
AC_SUBST(INTEL_CC)
AC_SUBST(INTEL_CXX)

dnl ========================================================
dnl Checks for programs.
dnl ========================================================
AC_PROG_INSTALL
AC_PROG_LN_S
AC_PATH_PROGS(PERL, $PERL perl5 perl )
if test -z "$PERL" || test "$PERL" = ":"; then
    AC_MSG_ERROR([perl not found in \$PATH])
fi

if test -z "$TINDERBOX_SKIP_PERL_VERSION_CHECK"; then
AC_MSG_CHECKING([for minimum required perl version >= $PERL_VERSION])
_perl_version=`PERL_VERSION=$PERL_VERSION $PERL -e 'print "$]"; if ($] >= $ENV{PERL_VERSION}) { exit(0); } else { exit(1); }' 2>&5`
_perl_res=$?
AC_MSG_RESULT([$_perl_version])

if test "$_perl_res" != 0; then
    AC_MSG_ERROR([Perl $PERL_VERSION or higher is required.])
fi
fi

AC_MSG_CHECKING([for full perl installation])
_perl_archlib=`$PERL -e 'use Config; if ( -d $Config{archlib} ) { exit(0); } else { exit(1); }' 2>&5`
_perl_res=$?
if test "$_perl_res" != 0; then
    AC_MSG_RESULT([no])
    AC_MSG_ERROR([Cannot find Config.pm or \$Config{archlib}.  A full perl installation is required.])
else
    AC_MSG_RESULT([yes])    
fi

AC_PATH_PROGS(PYTHON, $PYTHON python)
if test -z "$PYTHON"; then
    AC_MSG_ERROR([python was not found in \$PATH])
fi
echo PYTHON="$PYTHON"

AC_PATH_PROGS(NSINSTALL_BIN, nsinstall )
if test -z "$COMPILE_ENVIRONMENT"; then
if test -z "$NSINSTALL_BIN" || test "$NSINSTALL_BIN" = ":"; then
    NSINSTALL_BIN='$(PYTHON) $(topsrcdir)/config/nsinstall.py'
fi
fi
AC_SUBST(NSINSTALL_BIN)

AC_PATH_PROG(DOXYGEN, doxygen, :)
AC_PATH_PROG(WHOAMI, whoami, :)
AC_PATH_PROG(AUTOCONF, autoconf, :)
AC_PATH_PROG(UNZIP, unzip, :)
AC_PATH_PROGS(ZIP, zip)
if test -z "$ZIP" || test "$ZIP" = ":"; then
    AC_MSG_ERROR([zip not found in \$PATH])
fi
AC_PATH_PROG(SYSTEM_MAKEDEPEND, makedepend)
AC_PATH_PROG(XARGS, xargs)
if test -z "$XARGS" || test "$XARGS" = ":"; then
    AC_MSG_ERROR([xargs not found in \$PATH .])
fi

if test "$COMPILE_ENVIRONMENT"; then

dnl ========================================================
dnl = Mac OS X toolchain support
dnl ========================================================

case "$target_os" in
darwin*)
    dnl Current known valid versions for GCC_VERSION are 2.95.2 3.1 3.3 4.0.
    dnl 4.0 identifies itself as 4.0.x, so strip the decidecimal for
    dnl the environment and includedir purposes (when using an SDK, below),
    dnl but remember the full version number for the libdir (SDK).
    changequote(,)
    GCC_VERSION_FULL=`echo $CXX_VERSION | $PERL -pe 's/^.*gcc version ([^ ]*).*/$1/'`
    GCC_VERSION=`echo $GCC_VERSION_FULL | $PERL -pe '(split(/\./))[0]>=4&&s/(^\d*\.\d*).*/$1/;'`
    changequote([,])
    if test "$GCC_VERSION_FULL" = "4.0.0" ; then
        dnl Bug 280479, but this keeps popping up in bug 292530 too because
        dnl 4.0.0/4061 is the default compiler in Tiger.
        changequote(,)
        GCC_BUILD=`echo $CXX_VERSION | $PERL -pe 's/^.*build ([^ )]*).*/$1/'`
        changequote([,])
        if test "$GCC_BUILD" = "4061" ; then
            AC_MSG_ERROR([You are attempting to use Apple gcc 4.0 build 4061.
This compiler was supplied with Xcode 2.0, and contains bugs that prevent it
from building Mozilla. Upgrade to Xcode 2.1 or later.])
        fi
    fi

    dnl xcodebuild needs GCC_VERSION defined in the environment, since it
    dnl doesn't respect the CC/CXX setting.  With GCC_VERSION set, it will use
    dnl /usr/bin/g(cc|++)-$GCC_VERSION.
    AC_PATH_PROGS(PBBUILD, pbbuild xcodebuild pbxbuild)

    case "$PBBUILD" in
      *xcodebuild*)
        changequote(,)
        XCODEBUILD_VERSION=`$PBBUILD -version 2>/dev/null | xargs | sed -e 's/.*DevToolsCore-\([0-9]*\).*/\1/'`
        changequote([,])
        if test -n "$XCODEBUILD_VERSION" && test "$XCODEBUILD_VERSION" -ge 620 ; then
          HAS_XCODE_2_1=1;
        fi
      ;;
    esac

    dnl sdp was formerly in /Developer/Tools.  As of Mac OS X 10.4 (Darwin 8),
    dnl it has moved into /usr/bin.
    AC_PATH_PROG(SDP, sdp, :, [$PATH:/usr/bin:/Developer/Tools])
    ;;
esac

AC_SUBST(GCC_VERSION)
AC_SUBST(XCODEBUILD_VERSION)
AC_SUBST(HAS_XCODE_2_1)

dnl The universal machinery sets UNIVERSAL_BINARY to inform packager.mk
dnl that a universal binary is being produced.
AC_SUBST(UNIVERSAL_BINARY)

dnl ========================================================
dnl Check for MacOS deployment target version
dnl ========================================================

MOZ_ARG_ENABLE_STRING(macos-target,
                      [  --enable-macos-target=VER (default=10.4)
                          Set the minimum MacOS version needed at runtime],
                      [_MACOSX_DEPLOYMENT_TARGET=$enableval])

case "$target" in
*-darwin*)
    if test -n "$_MACOSX_DEPLOYMENT_TARGET" ; then
        dnl Use the specified value
        export MACOSX_DEPLOYMENT_TARGET=$_MACOSX_DEPLOYMENT_TARGET
        AC_DEFINE_UNQUOTED(__ENVIRONMENT_MAC_OS_X_VERION_MIN_REQUIRED__,$_MACOSX_DEPLOYMENT_TARGET)
    elif test -z "$MACOSX_DEPLOYMENT_TARGET" ; then
        dnl No value specified on the command line or in the environment,
        dnl use the lesser of the application's minimum or the architecture's
        dnl minimum.
        export MACOSX_DEPLOYMENT_TARGET=10.4
    fi
    ;;
esac

AC_SUBST(MACOSX_DEPLOYMENT_TARGET)

dnl ========================================================
dnl = Mac OS X SDK support
dnl ========================================================
MACOS_SDK_DIR=
NEXT_ROOT=
MOZ_ARG_WITH_STRING(macos-sdk,
[  --with-macos-sdk=dir   Location of platform SDK to use (Mac OS X only)],
    MACOS_SDK_DIR=$withval)

dnl MACOS_SDK_DIR will be set to the SDK location whenever one is in use.
dnl NEXT_ROOT will be set and exported only if it's needed.
AC_SUBST(MACOS_SDK_DIR)
AC_SUBST(NEXT_ROOT)

if test "$MACOS_SDK_DIR"; then
  dnl Sync this section with the ones in NSPR and NSS.
  dnl Changes to the cross environment here need to be accounted for in
  dnl the libIDL checks (below) and xpidl build.

  if test ! -d "$MACOS_SDK_DIR"; then
    AC_MSG_ERROR([SDK not found.  When using --with-macos-sdk, you must
specify a valid SDK.  SDKs are installed when the optional cross-development
tools are selected during the Xcode/Developer Tools installation.])
  fi

  GCC_VERSION_MAJOR=`echo $GCC_VERSION_FULL | $PERL -pe 's/(^\d*).*/$1/;'`
  if test "$GCC_VERSION_MAJOR" -lt "4" ; then
    SDK_C_INCLUDE="-isystem ${MACOS_SDK_DIR}/usr/include/gcc/darwin/${GCC_VERSION} -isystem ${MACOS_SDK_DIR}/usr/include -F${MACOS_SDK_DIR}/System/Library/Frameworks"
    if test -d "${MACOS_SDK_DIR}/Library/Frameworks" ; then
      SDK_C_INCLUDE="$SDK_C_INCLUDE -F${MACOS_SDK_DIR}/Library/Frameworks"
    fi
    SDK_CXX_INCLUDE="-I${MACOS_SDK_DIR}/usr/include/gcc/darwin/${GCC_VERSION}/c++ -I${MACOS_SDK_DIR}/usr/include/gcc/darwin/${GCC_VERSION}/c++/ppc-darwin -I${MACOS_SDK_DIR}/usr/include/gcc/darwin/${GCC_VERSION}/c++/backward"

    CFLAGS="$CFLAGS -nostdinc ${SDK_C_INCLUDE}"
    CXXFLAGS="$CXXFLAGS -nostdinc -nostdinc++ ${SDK_CXX_INCLUDE} ${SDK_C_INCLUDE}"

    dnl CPP/CXXCPP needs to be set for AC_CHECK_HEADER.
    CPP="$CPP -nostdinc ${SDK_C_INCLUDE}"
    CXXCPP="$CXXCPP -nostdinc -nostdinc++ ${SDK_CXX_INCLUDE} ${SDK_C_INCLUDE}"

    dnl ld support for -syslibroot is compiler-agnostic, but only available
    dnl on Tiger.  Although it's possible to switch on the build host's
    dnl OS release to use ld -syslibroot when available, ld -syslibroot will
    dnl cause warnings as long as NEXT_ROOT is set.  NEXT_ROOT should be
    dnl set because both the compiler and linker use it.
    LIBS="-L${MACOS_SDK_DIR}/usr/lib/gcc/darwin -L${MACOS_SDK_DIR}/usr/lib/gcc/darwin/${GCC_VERSION_FULL} -L${MACOS_SDK_DIR}/usr/lib $LIBS"
    export NEXT_ROOT=$MACOS_SDK_DIR

    if test -n "$CROSS_COMPILE" ; then
      dnl NEXT_ROOT will be in the environment, but it shouldn't be set for
      dnl the build host.  HOST_CXX is presently unused.
      HOST_CC="NEXT_ROOT= $HOST_CC"
      HOST_CXX="NEXT_ROOT= $HOST_CXX"
    fi
  else
    dnl gcc >= 4.0 uses different paths than above, but knows how to find
    dnl them itself.
    CFLAGS="$CFLAGS -isysroot ${MACOS_SDK_DIR}"
    CXXFLAGS="$CXXFLAGS -isysroot ${MACOS_SDK_DIR}"

    dnl CPP/CXXCPP needs to be set for AC_CHECK_HEADER.
    CPP="$CPP -isysroot ${MACOS_SDK_DIR}"
    CXXCPP="$CXXCPP -isysroot ${MACOS_SDK_DIR}"

    if test "$GCC_VERSION_FULL" = "4.0.0" ; then
      dnl If gcc >= 4.0, we're guaranteed to be on Tiger, which has an ld
      dnl that supports -syslibroot.  Don't set NEXT_ROOT because it will
      dnl be ignored and cause warnings when -syslibroot is specified.
      dnl gcc 4.0.1 will pass -syslibroot to ld automatically based on
      dnl the -isysroot it receives, so this is only needed with 4.0.0.
      LDFLAGS="$LDFLAGS -Wl,-syslibroot,${MACOS_SDK_DIR}"
    fi
  fi

  AC_LANG_SAVE
  AC_MSG_CHECKING([for valid compiler/Mac OS X SDK combination])
  AC_LANG_CPLUSPLUS
  AC_TRY_COMPILE([#include <new>
                 int main() { return 0; }],
   result=yes,
   result=no)
  AC_LANG_RESTORE
  AC_MSG_RESULT($result)

  if test "$result" = "no" ; then
    AC_MSG_ERROR([The selected compiler and Mac OS X SDK are incompatible.])
  fi
fi

fi # COMPILE_ENVIRONMENT

dnl Be sure the make we use is GNU make.
dnl on win32, gmake.exe is the generally the wrong version
case "$host_os" in
cygwin*|mingw*|mks*|msvc*)
    AC_PATH_PROGS(MAKE, $MAKE make gmake, :)
    ;;
*)
    AC_PATH_PROGS(MAKE, $MAKE gmake make, :)
    ;;
esac
_make_try=`$MAKE --version 2>/dev/null | grep GNU`
if test ! "$_make_try"
then
	echo
	echo "*** $MAKE is not GNU Make.  You will not be able to build Mozilla without GNU Make."
	echo
	exit 1
fi
dnl Now exit if version if < MAKE_VERSION
rm -f dummy.mk
echo 'all: ; @echo $(MAKE_VERSION)' > dummy.mk
_make_vers=`$MAKE --no-print-directory -f dummy.mk all 2>/dev/null`
rm -f dummy.mk
_MAKE_MAJOR_VERSION=`echo $_make_vers | $AWK -F\. '{ print $1 }'`
_MAKE_MINOR_VERSION=`echo $_make_vers | $AWK -F\. '{ print $2 }'`
MAKE_MAJOR_VERSION=`echo $MAKE_VERSION | $AWK -F\. '{ print $1 }'`
MAKE_MINOR_VERSION=`echo $MAKE_VERSION | $AWK -F\. '{ print $2 }'`
if test "$_MAKE_MAJOR_VERSION" -lt "$MAKE_MAJOR_VERSION" || \
   test "$_MAKE_MAJOR_VERSION" = "$MAKE_MAJOR_VERSION" -a \
        "$_MAKE_MINOR_VERSION" -lt "$MAKE_MINOR_VERSION"; then
   AC_MSG_ERROR([GNU Make $MAKE_VERSION or higher is required to build Mozilla.])
fi
AC_SUBST(MAKE)

if test "$COMPILE_ENVIRONMENT"; then

AC_PATH_XTRA

dnl Check in X11 include directory too.
if test "$no_x" != "yes"; then
    CPPFLAGS="$CPPFLAGS $X_CFLAGS"
fi

XCFLAGS="$X_CFLAGS"

fi # COMPILE_ENVIRONMENT

dnl ========================================================
dnl set the defaults first
dnl ========================================================
AS_BIN=$AS
AR_FLAGS='cr $@'
AR_LIST='$(AR) t'
AR_EXTRACT='$(AR) x'
AR_DELETE='$(AR) d'
AS='$(CC)'
AS_DASH_C_FLAG='-c'
DLL_PREFIX=lib
LIB_PREFIX=lib
DLL_SUFFIX=.so
OBJ_SUFFIX=o
LIB_SUFFIX=a
ASM_SUFFIX=s
IMPORT_LIB_SUFFIX=
TARGET_MD_ARCH=unix
DIRENT_INO=d_ino
CYGWIN_WRAPPER=
WIN_TOP_SRC=
MOZ_USER_DIR=".mozilla"
HOST_AR='$(AR)'
HOST_AR_FLAGS='$(AR_FLAGS)'

MOZ_JPEG_CFLAGS=
MOZ_JPEG_LIBS='$(call EXPAND_LIBNAME_PATH,mozjpeg,$(DEPTH)/jpeg)'
MOZ_ZLIB_CFLAGS=
MOZ_ZLIB_LIBS='$(call EXPAND_LIBNAME_PATH,mozz,$(DEPTH)/modules/zlib/src)'
MOZ_BZ2_CFLAGS=
MOZ_BZ2_LIBS='$(call EXPAND_LIBNAME_PATH,bz2,$(DEPTH)/modules/libbz2/src)'
MOZ_PNG_CFLAGS=
MOZ_PNG_LIBS='$(call EXPAND_LIBNAME_PATH,mozpng,$(DEPTH)/modules/libimg/png)'

MOZ_JS_LIBS='-L$(LIBXUL_DIST)/bin -lmozjs'
DYNAMIC_XPCOM_LIBS='-L$(LIBXUL_DIST)/bin -lxpcom -lxpcom_core'
MOZ_FIX_LINK_PATHS='-Wl,-rpath-link,$(LIBXUL_DIST)/bin:/usr/lib:/usr/local/lib:/lib'
XPCOM_FROZEN_LDOPTS='-L$(LIBXUL_DIST)/bin -lxpcom'
LIBXUL_LIBS='$(XPCOM_FROZEN_LDOPTS) -lxul'
XPCOM_GLUE_LDOPTS='$(LIBXUL_DIST)/lib/$(LIB_PREFIX)xpcomglue_s.$(LIB_SUFFIX) $(XPCOM_FROZEN_LDOPTS)'
XPCOM_STANDALONE_GLUE_LDOPTS='$(LIBXUL_DIST)/lib/$(LIB_PREFIX)xpcomglue.$(LIB_SUFFIX)'

MOZ_COMPONENT_NSPR_LIBS='-L$(LIBXUL_DIST)/bin $(NSPR_LIBS)'
MOZ_XPCOM_OBSOLETE_LIBS='-L$(LIBXUL_DIST)/lib -lxpcom_compat'

USE_DEPENDENT_LIBS=1

_PLATFORM_DEFAULT_TOOLKIT=cairo-gtk2
MOZ_GFX_TOOLKIT='$(MOZ_WIDGET_TOOLKIT)'

MOZ_ENABLE_POSTSCRIPT=1 

if test -n "$CROSS_COMPILE"; then
    OS_TARGET="${target_os}"
    OS_ARCH=`echo $target_os | sed -e 's|/|_|g'`
    OS_RELEASE=
    case "${target_os}" in
        linux*)       OS_ARCH=Linux OS_TARGET=Linux ;;
        kfreebsd*-gnu) OS_ARCH=GNU_kFreeBSD OS_TARGET=GNU_kFreeBSD ;;
        solaris*)     OS_ARCH=SunOS OS_RELEASE=5 ;;
        mingw*)       OS_ARCH=WINNT ;;
        wince*)       OS_ARCH=WINCE ;;
        darwin*)      OS_ARCH=Darwin OS_TARGET=Darwin ;;
    esac
else
    OS_TARGET=`uname -s`
    OS_ARCH=`uname -s | sed -e 's|/|_|g'`
    OS_RELEASE=`uname -r`
fi

# Before this used `uname -m` when not cross compiling
# but that breaks when you have a 64 bit kernel with a 32 bit userland.
OS_TEST="${target_cpu}"

_COMPILER_PREFIX=

HOST_OS_ARCH=`echo $host_os | sed -e 's|/|_|g'`

#######################################################################
# Master "Core Components" macros for getting the OS target           #
#######################################################################

#
# Note: OS_TARGET should be specified on the command line for gmake.
# When OS_TARGET=WIN95 is specified, then a Windows 95 target is built.
# The difference between the Win95 target and the WinNT target is that
# the WinNT target uses Windows NT specific features not available
# in Windows 95. The Win95 target will run on Windows NT, but (supposedly)
# at lesser performance (the Win95 target uses threads; the WinNT target
# uses fibers).
#
# When OS_TARGET=WIN16 is specified, then a Windows 3.11 (16bit) target
# is built. See: win16_3.11.mk for lots more about the Win16 target.
#
# If OS_TARGET is not specified, it defaults to $(OS_ARCH), i.e., no
# cross-compilation.
#

#
# The following hack allows one to build on a WIN95 machine (as if
# s/he were cross-compiling on a WINNT host for a WIN95 target).
# It also accomodates for MKS's uname.exe.  If you never intend
# to do development on a WIN95 machine, you don't need this hack.
#
case "$OS_ARCH" in
WIN95)
    OS_ARCH=WINNT
    OS_TARGET=WIN95
    ;;
Windows_95)
    OS_ARCH=Windows_NT
    OS_TARGET=WIN95
    ;;
Windows_98)
    OS_ARCH=Windows_NT
    OS_TARGET=WIN95
    ;;
CYGWIN_9*|CYGWIN_ME*)
    OS_ARCH='CYGWIN_NT-4.0'
    OS_TARGET=WIN95
    ;;
esac

#
# Define and override various archtecture-specific variables, including
# HOST_OS_ARCH
# OS_ARCH
# OS_TEST
# OS_TARGET
# OS_RELEASE
# OS_MINOR_RELEASE
#

case "$HOST_OS_ARCH" in
cygwin*|mingw*|mks*|msvc*)
    HOST_OS_ARCH=WINNT
    ;;
linux*)
    HOST_OS_ARCH=Linux
    ;;
solaris*)
    HOST_OS_ARCH=SunOS
    ;;
BSD_386)
    HOST_OS_ARCH=BSD
    ;;
dgux)
    HOST_OS_ARCH=DGUX
    ;;
IRIX64)
    HOST_OS_ARCH=IRIX
    ;;
UNIX_SV)
    if "`cat /etc/bcheckrc | grep -c NCR 2>/dev/null`" != "0"; then
        HOST_OS_ARCH=NCR
    else
        HOST_OS_ARCH=UNIXWARE
    fi
    ;;
ncr)
    HOST_OS_ARCH=NCR
    ;;
UNIX_SYSTEM_V)
    HOST_OS_ARCH=NEC
    ;;
OSF1)
    ;;
*OpenVMS*)
    HOST_OS_ARCH=OpenVMS
    ;;
OS_2)
    HOST_OS_ARCH=OS2
    ;;
QNX)
    ;;
SCO_SV)
    HOST_OS_ARCH=SCOOS
    ;;
SINIX-N | SINIX-Y | SINIX-Z |ReliantUNIX-M)
    HOST_OS_ARCH=SINIX
    ;;
UnixWare)
    HOST_OS_ARCH=UNIXWARE
    ;;
esac

case "$OS_ARCH" in
WINNT)
    OS_TEST=`uname -p`
    ;;
Windows_NT)
#
# If uname -s returns "Windows_NT", we assume that we are using
# the uname.exe in MKS toolkit.
#
# The -r option of MKS uname only returns the major version number.
# So we need to use its -v option to get the minor version number.
# Moreover, it doesn't have the -p option, so we need to use uname -m.
#
    OS_ARCH=WINNT
    OS_TARGET=WINNT
    OS_MINOR_RELEASE=`uname -v`
    if test "$OS_MINOR_RELEASE" = "00"; then
        OS_MINOR_RELEASE=0
    fi
    OS_RELEASE="${OS_RELEASE}.${OS_MINOR_RELEASE}"
    ;;
CYGWIN32_NT|CYGWIN_NT*|MINGW*_NT*)
#
# If uname -s returns "CYGWIN_NT-4.0", we assume that we are using
# the uname.exe in the Cygwin tools.
# Prior to the Beta 20 release, Cygwin was called GNU-Win32.
# If uname -s returns "CYGWIN32/NT", we assume that we are using
# the uname.exe in the GNU-Win32 tools.
# If uname -s returns MINGW32_NT-5.1, we assume that we are using
# the uname.exe in the MSYS tools.
#
    OS_RELEASE=`expr $OS_ARCH : '.*NT-\(.*\)'`
    OS_ARCH=WINNT
    OS_TARGET=WINNT
    ;;
AIX)
    OS_RELEASE=`uname -v`.`uname -r`
    OS_TEST=`uname -p`
    ;;
BSD_386)
    OS_ARCH=BSD
    ;;
dgux)
    OS_ARCH=DGUX
    ;;
IRIX64)
    OS_ARCH=IRIX
    ;;
UNIX_SV)
    if "`cat /etc/bcheckrc | grep -c NCR 2>/dev/null`" != "0"; then
        OS_ARCH=NCR
    else
        OS_ARCH=UNIXWARE
        OS_RELEASE=`uname -v`
    fi
    ;;
ncr)
    OS_ARCH=NCR
    ;;
UNIX_SYSTEM_V)
    OS_ARCH=NEC
    ;;
OSF1)
    case `uname -v` in
    148)
        OS_RELEASE=V3.2C
        ;;
    564)
        OS_RELEASE=V4.0B
        ;;
    878)
        OS_RELEASE=V4.0D
        ;;
    esac
    ;;
*OpenVMS*)
    OS_ARCH=OpenVMS
    OS_RELEASE=`uname -v`
    OS_TEST=`uname -p`
    ;;
OS_2)
    OS_ARCH=OS2
    OS_TARGET=OS2
    OS_RELEASE=`uname -v`
    ;;
QNX)
    if test "$OS_TARGET" != "NTO"; then
        changequote(,)
        OS_RELEASE=`uname -v | sed 's/^\([0-9]\)\([0-9]*\)$/\1.\2/'`
        changequote([,])
    fi
    OS_TEST=x86
    ;;
SCO_SV)
    OS_ARCH=SCOOS
    OS_RELEASE=5.0
    ;;
SINIX-N | SINIX-Y | SINIX-Z |ReliantUNIX-M)
    OS_ARCH=SINIX
    OS_TEST=`uname -p`
    ;;
UnixWare)
    OS_ARCH=UNIXWARE
    OS_RELEASE=`uname -v`
    ;;
WINCE)
    OS_ARCH=WINCE
    OS_TARGET=WINCE
    ;;
Darwin)
    case "${target_cpu}" in
    powerpc*)
        OS_TEST=ppc
        ;;
    i*86*)
        OS_TEST=i386 
        ;;
    *)
        if test -z "$CROSS_COMPILE" ; then
            OS_TEST=`uname -p`
        fi
        ;;
    esac
    ;;
esac

if test "$OS_ARCH" = "NCR"; then
    changequote(,)
    OS_RELEASE=`awk '{print $3}' /etc/.relid | sed 's/^\([0-9]\)\(.\)\(..\)\(.*\)$/\2.\3/'`
    changequote([,])
fi

# Only set CPU_ARCH if we recognize the value of OS_TEST

case "$OS_TEST" in
*86 | i86pc)
    CPU_ARCH=x86
    ;;

powerpc* | ppc)
    CPU_ARCH=ppc
    ;;

Alpha | alpha | ALPHA)
    CPU_ARCH=Alpha
    ;;

hppa* | parisc)
    CPU_ARCH=hppa
    ;;

sun4u | sparc*)
    CPU_ARCH=sparc
    ;;

x86_64 | ia64)
    CPU_ARCH="$OS_TEST"
    ;;
esac

if test -z "$OS_TARGET"; then
    OS_TARGET=$OS_ARCH
fi
if test "$OS_TARGET" = "WIN95"; then
    OS_RELEASE="4.0"
fi
if test "$OS_TARGET" = "WIN16"; then
    OS_RELEASE=
fi
OS_CONFIG="${OS_TARGET}${OS_RELEASE}"

dnl ========================================================
dnl GNU specific defaults
dnl ========================================================
if test "$GNU_CC"; then
    # FIXME: Let us build with strict aliasing. bug 414641.
    CFLAGS="$CFLAGS -fno-strict-aliasing"
    MKSHLIB='$(CXX) $(CXXFLAGS) $(DSO_PIC_CFLAGS) $(DSO_LDOPTS) -Wl,-h,$@ -o $@'
    MKCSHLIB='$(CC) $(CFLAGS) $(DSO_PIC_CFLAGS) $(DSO_LDOPTS) -Wl,-h,$@ -o $@'
    DSO_LDOPTS='-shared'
    if test "$GCC_USE_GNU_LD"; then
        # Don't allow undefined symbols in libraries
        DSO_LDOPTS="$DSO_LDOPTS -Wl,-z,defs"
    fi
    WARNINGS_AS_ERRORS='-Werror'
    DSO_CFLAGS=''
    DSO_PIC_CFLAGS='-fPIC'
    _MOZ_RTTI_FLAGS_ON=${_COMPILER_PREFIX}-frtti
    _MOZ_RTTI_FLAGS_OFF=${_COMPILER_PREFIX}-fno-rtti
    _MOZ_EXCEPTIONS_FLAGS_ON='-fhandle-exceptions'
    _MOZ_EXCEPTIONS_FLAGS_OFF='-fno-handle-exceptions'

    # Turn on GNU specific features
    # -Wall - turn on all warnings
    # -pedantic - make compiler warn about non-ANSI stuff, and
    #             be a little bit stricter
    # Warnings slamm took out for now (these were giving more noise than help):
    # -Wbad-function-cast - warns when casting a function to a new return type
    # -Wconversion - complained when char's or short's were used a function args
    # -Wshadow - removed because it generates more noise than help --pete
    _WARNINGS_CFLAGS="${_WARNINGS_CFLAGS} -Wall -W -Wno-unused -Wpointer-arith"
    if test -z "$INTEL_CC"; then
       # Don't use -Wcast-align with ICC
       case "$CPU_ARCH" in
           # And don't use it on hppa, ia64, sparc, since it's noisy there
           hppa | ia64 | sparc)
           ;;
           *)
        _WARNINGS_CFLAGS="${_WARNINGS_CFLAGS} -Wcast-align"
           ;;
       esac
    fi

    dnl Turn pedantic on but disable the warnings for long long
    _PEDANTIC=1

    if test -z "$INTEL_CC"; then
      _IGNORE_LONG_LONG_WARNINGS=1
      _WARNINGS_CFLAGS="${_WARNINGS_CFLAGS} -W"
    else
      _IGNORE_LONG_LONG_WARNINGS=
    fi


    _DEFINES_CFLAGS='-include $(DEPTH)/mozilla-config.h -DMOZILLA_CLIENT'
    _USE_CPP_INCLUDE_FLAG=1
else
    MKSHLIB='$(LD) $(DSO_LDOPTS) -h $@ -o $@'
    MKCSHLIB='$(LD) $(DSO_LDOPTS) -h $@ -o $@'

    DSO_LDOPTS='-shared'
    if test "$GNU_LD"; then
        # Don't allow undefined symbols in libraries
        DSO_LDOPTS="$DSO_LDOPTS -z defs"
    fi

    DSO_CFLAGS=''
    DSO_PIC_CFLAGS='-KPIC'
    _DEFINES_CFLAGS='$(ACDEFINES) -D_MOZILLA_CONFIG_H_ -DMOZILLA_CLIENT'
fi

if test "$GNU_CXX"; then
    # FIXME: Let us build with strict aliasing. bug 414641.
    CXXFLAGS="$CXXFLAGS -fno-strict-aliasing"
    # Turn on GNU specific features
    _WARNINGS_CXXFLAGS="${_WARNINGS_CXXFLAGS} -Wall -Wconversion -Wpointer-arith -Woverloaded-virtual -Wsynth -Wno-ctor-dtor-privacy -Wno-non-virtual-dtor"
    if test -z "$INTEL_CC"; then
       # Don't use -Wcast-align with ICC
       case "$CPU_ARCH" in
           # And don't use it on hppa, ia64, sparc, since it's noisy there
           hppa | ia64 | sparc)
           ;;
           *)
        _WARNINGS_CXXFLAGS="${_WARNINGS_CXXFLAGS} -Wcast-align"
           ;;
       esac
    fi

    _DEFINES_CXXFLAGS='-DMOZILLA_CLIENT -include $(DEPTH)/mozilla-config.h'
    _USE_CPP_INCLUDE_FLAG=1
else
    _DEFINES_CXXFLAGS='-DMOZILLA_CLIENT -D_MOZILLA_CONFIG_H_ $(ACDEFINES)'
fi

dnl gcc can come with its own linker so it is better to use the pass-thru calls
dnl MKSHLIB_FORCE_ALL is used to force the linker to include all object
dnl files present in an archive. MKSHLIB_UNFORCE_ALL reverts the linker to
dnl normal behavior.
dnl ========================================================
MKSHLIB_FORCE_ALL=
MKSHLIB_UNFORCE_ALL=

if test "$COMPILE_ENVIRONMENT"; then
if test "$GNU_CC"; then
  AC_MSG_CHECKING(whether ld has archive extraction flags)
  AC_CACHE_VAL(ac_cv_mkshlib_force_and_unforce,
   [_SAVE_LDFLAGS=$LDFLAGS; _SAVE_LIBS=$LIBS
    ac_cv_mkshlib_force_and_unforce="no"
    exec 3<&0 <<LOOP_INPUT
	force="-Wl,--whole-archive";   unforce="-Wl,--no-whole-archive"
	force="-Wl,-z -Wl,allextract"; unforce="-Wl,-z -Wl,defaultextract"
	force="-Wl,-all";              unforce="-Wl,-none"
LOOP_INPUT
    while read line
    do
      eval $line
      LDFLAGS=$force
      LIBS=$unforce
      AC_TRY_LINK(,, ac_cv_mkshlib_force_and_unforce=$line; break)
    done
    exec 0<&3 3<&-
    LDFLAGS=$_SAVE_LDFLAGS; LIBS=$_SAVE_LIBS
   ])
  if test "$ac_cv_mkshlib_force_and_unforce" = "no"; then
    AC_MSG_RESULT(no)
  else
    AC_MSG_RESULT(yes)
    eval $ac_cv_mkshlib_force_and_unforce
    MKSHLIB_FORCE_ALL=$force
    MKSHLIB_UNFORCE_ALL=$unforce
  fi
fi # GNU_CC
fi # COMPILE_ENVIRONMENT

dnl =================================================================
dnl Set up and test static assertion macros used to avoid AC_TRY_RUN,
dnl which is bad when cross compiling.
dnl =================================================================
if test "$COMPILE_ENVIRONMENT"; then
configure_static_assert_macros='
#define CONFIGURE_STATIC_ASSERT(condition) CONFIGURE_STATIC_ASSERT_IMPL(condition, __LINE__)
#define CONFIGURE_STATIC_ASSERT_IMPL(condition, line) CONFIGURE_STATIC_ASSERT_IMPL2(condition, line)
#define CONFIGURE_STATIC_ASSERT_IMPL2(condition, line) typedef int static_assert_line_##line[(condition) ? 1 : -1]
'

dnl test that the macros actually work:
AC_MSG_CHECKING(that static assertion macros used in autoconf tests work)
AC_CACHE_VAL(ac_cv_static_assertion_macros_work,
 [AC_LANG_SAVE
  AC_LANG_C
  ac_cv_static_assertion_macros_work="yes"
  AC_TRY_COMPILE([$configure_static_assert_macros],
                 [CONFIGURE_STATIC_ASSERT(1)],
                 ,
                 ac_cv_static_assertion_macros_work="no")
  AC_TRY_COMPILE([$configure_static_assert_macros],
                 [CONFIGURE_STATIC_ASSERT(0)],
                 ac_cv_static_assertion_macros_work="no",
                 )
  AC_LANG_CPLUSPLUS
  AC_TRY_COMPILE([$configure_static_assert_macros],
                 [CONFIGURE_STATIC_ASSERT(1)],
                 ,
                 ac_cv_static_assertion_macros_work="no")
  AC_TRY_COMPILE([$configure_static_assert_macros],
                 [CONFIGURE_STATIC_ASSERT(0)],
                 ac_cv_static_assertion_macros_work="no",
                 )
  AC_LANG_RESTORE
 ])
AC_MSG_RESULT("$ac_cv_static_assertion_macros_work")
if test "$ac_cv_static_assertion_macros_work" = "no"; then
    AC_MSG_ERROR([Compiler cannot compile macros used in autoconf tests.])
fi

fi # COMPILE_ENVIRONMENT

dnl ========================================================
dnl Checking for 64-bit OS
dnl ========================================================
if test "$COMPILE_ENVIRONMENT"; then
AC_LANG_SAVE
AC_LANG_C
AC_MSG_CHECKING(for 64-bit OS)
AC_TRY_COMPILE([$configure_static_assert_macros],
               [CONFIGURE_STATIC_ASSERT(sizeof(long) == 8)],
               result="yes", result="no")
AC_MSG_RESULT("$result")
if test "$result" = "yes"; then
    AC_DEFINE(HAVE_64BIT_OS)
    HAVE_64BIT_OS=1
fi
AC_SUBST(HAVE_64BIT_OS)
AC_LANG_RESTORE
fi # COMPILE_ENVIRONMENT

dnl ========================================================
dnl Enable high-memory support on OS/2 by default.
dnl ========================================================
MOZ_OS2_HIGH_MEMORY=1
MOZ_ARG_DISABLE_BOOL(os2-high-mem,
[  --disable-os2-high-mem  Disable high-memory support on OS/2],
    MOZ_OS2_HIGH_MEMORY=,
    MOZ_OS2_HIGH_MEMORY=1 )
AC_SUBST(MOZ_OS2_HIGH_MEMORY)

dnl ========================================================
dnl System overrides of the defaults for host
dnl ========================================================
case "$host" in
*-beos*)
    HOST_CFLAGS="$HOST_CFLAGS -DXP_BEOS -DBeOS -DBEOS -D_POSIX_SOURCE -DNO_X11"
    HOST_NSPR_MDCPUCFG='\"md/_beos.cfg\"'
    HOST_OPTIMIZE_FLAGS="${HOST_OPTIMIZE_FLAGS=-O3}"
    ;;

*cygwin*|*mingw*|*mks*|*msvc*|*wince)
    if test -n "$_WIN32_MSVC"; then
        HOST_AR=lib
        HOST_AR_FLAGS='-NOLOGO -OUT:"$@"'
        HOST_CFLAGS="$HOST_CFLAGS -TC -nologo -Fd\$(HOST_PDBFILE)"
        HOST_RANLIB='echo ranlib'
    else
        HOST_CFLAGS="$HOST_CFLAGS -mno-cygwin"
    fi
    HOST_CFLAGS="$HOST_CFLAGS -DXP_WIN32 -DXP_WIN -DWIN32 -D_WIN32 -DNO_X11"
    HOST_NSPR_MDCPUCFG='\"md/_winnt.cfg\"'
    HOST_OPTIMIZE_FLAGS="${HOST_OPTIMIZE_FLAGS=-O2}"
    HOST_BIN_SUFFIX=.exe
    case "$host" in
    *mingw*)
    dnl MinGW/MSYS does not need CYGWIN_WRAPPER
        ;;
    *)
        CYGWIN_WRAPPER="${srcdir}/build/cygwin-wrapper"
        if test "`echo ${srcdir} | grep -c ^/ 2>/dev/null`" = 0; then
            _pwd=`pwd`
            CYGWIN_WRAPPER="${_pwd}/${srcdir}/build/cygwin-wrapper"
        fi
        if test "`${PERL} -v | grep -c cygwin  2>/dev/null`" = 0; then
            AS_PERL=1
            PERL="${CYGWIN_WRAPPER} $PERL"
        fi

        if test "`${PYTHON} -c 'import sys; print sys.platform;'`" != "cygwin"; then
            PYTHON="${CYGWIN_WRAPPER} $PYTHON"
        fi
        ;;
    esac
    ;;

*-darwin*)
    HOST_CFLAGS="$HOST_CFLAGS -DXP_UNIX -DXP_MACOSX -DNO_X11"
    HOST_NSPR_MDCPUCFG='\"md/_darwin.cfg\"'
    HOST_OPTIMIZE_FLAGS="${HOST_OPTIMIZE_FLAGS=-O3}"
    MOZ_FIX_LINK_PATHS='-Wl,-executable_path,$(LIBXUL_DIST)/bin'
    LIBXUL_LIBS='$(XPCOM_FROZEN_LDOPTS) $(LIBXUL_DIST)/bin/XUL -lobjc'
    ;;

*-linux*|*-kfreebsd*-gnu)
    HOST_CFLAGS="$HOST_CFLAGS -DXP_UNIX"
    HOST_NSPR_MDCPUCFG='\"md/_linux.cfg\"'
    HOST_OPTIMIZE_FLAGS="${HOST_OPTIMIZE_FLAGS=-O3}"
    ;;

*os2*)
    HOST_CFLAGS="$HOST_CFLAGS -DXP_OS2 -DNO_X11 -Zomf"
    HOST_NSPR_MDCPUCFG='\"md/_os2.cfg\"'
    HOST_OPTIMIZE_FLAGS="${HOST_OPTIMIZE_FLAGS=-O2}"
    HOST_BIN_SUFFIX=.exe
    MOZ_FIX_LINK_PATHS=
    ;;

*-osf*)
    HOST_CFLAGS="$HOST_CFLAGS -DXP_UNIX"
    HOST_NSPR_MDCPUCFG='\"md/_osf1.cfg\"'
    HOST_OPTIMIZE_FLAGS="${HOST_OPTIMIZE_FLAGS=-O2}"
    ;;

*)
    HOST_CFLAGS="$HOST_CFLAGS -DXP_UNIX"
    HOST_OPTIMIZE_FLAGS="${HOST_OPTIMIZE_FLAGS=-O2}"
    ;;
esac

dnl Get mozilla version from central milestone file
MOZILLA_VERSION=`$PERL $srcdir/config/milestone.pl -topsrcdir $srcdir`

dnl Get version of various core apps from the version files.
FIREFOX_VERSION=`cat $topsrcdir/browser/config/version.txt`
THUNDERBIRD_VERSION=`cat $topsrcdir/mail/config/version.txt`
SUNBIRD_VERSION=`cat $topsrcdir/calendar/sunbird/config/version.txt`
SEAMONKEY_VERSION=`cat $topsrcdir/suite/config/version.txt`

AC_DEFINE_UNQUOTED(MOZILLA_VERSION,"$MOZILLA_VERSION")
AC_DEFINE_UNQUOTED(MOZILLA_VERSION_U,$MOZILLA_VERSION)

PKG_CHECK_MODULES(LIBHILONMIME,libhildonmime,
                  NS_HILDON=1,
                  NS_HILDON=)
if test $NS_HILDON; then
   AC_DEFINE(NS_HILDON)
fi

PKG_CHECK_MODULES(LIBOSSO,libosso,
                  NS_OSSO=1,
                  NS_OSSO=)

if test $NS_OSSO; then
   AC_DEFINE(NS_OSSO)     
fi

dnl ========================================================
dnl System overrides of the defaults for target
dnl ========================================================

case "$target" in
*-aix*)
    AC_DEFINE(AIX)
    if test ! "$GNU_CC"; then
        if test ! "$HAVE_64BIT_OS"; then
            # Compiling with Visual Age C++ object model compat is the
            # default. To compile with object model ibm, add 
            # AIX_OBJMODEL=ibm to .mozconfig.
            if test "$AIX_OBJMODEL" = "ibm"; then
                CXXFLAGS="$CXXFLAGS -qobjmodel=ibm"
            else
                AIX_OBJMODEL=compat
            fi
        else
            AIX_OBJMODEL=compat
        fi
        AC_SUBST(AIX_OBJMODEL)
        DSO_LDOPTS='-qmkshrobj=1'
        DSO_CFLAGS='-qflag=w:w'
        DSO_PIC_CFLAGS=
        LDFLAGS="$LDFLAGS -Wl,-brtl -blibpath:/usr/lib:/lib"
        AC_MSG_WARN([Clearing MOZ_FIX_LINK_PATHS till we can fix bug 332075.])
        MOZ_FIX_LINK_PATHS=
        MKSHLIB='$(CXX) $(DSO_LDOPTS) -o $@'
        MKCSHLIB='$(CC) $(DSO_LDOPTS) -o $@'
        if test "$COMPILE_ENVIRONMENT"; then
            AC_LANG_SAVE
            AC_LANG_CPLUSPLUS
            AC_MSG_CHECKING([for VisualAge C++ compiler version >= 5.0.2.0])
            AC_TRY_COMPILE([],
                [#if (__IBMCPP__ < 502)
                 #error "Bad compiler"
                 #endif],
                _BAD_COMPILER=,_BAD_COMPILER=1)
            if test -n "$_BAD_COMPILER"; then
                AC_MSG_RESULT([no])    
                AC_MSG_ERROR([VisualAge C++ version 5.0.2.0 or higher is required to build.])
            else
                AC_MSG_RESULT([yes])    
            fi
            AC_LANG_RESTORE
            TARGET_COMPILER_ABI="ibmc"
            CC_VERSION=`lslpp -Lcq vac.C 2>/dev/null | awk -F: '{ print $3 }'`
            CXX_VERSION=`lslpp -Lcq vacpp.cmp.core 2>/dev/null | awk -F: '{ print $3 }'`
        fi
    fi
    case "${target_os}" in
    aix4.1*)
        DLL_SUFFIX='_shr.a'
        ;;
    esac
    if test "$COMPILE_ENVIRONMENT"; then
        AC_CHECK_HEADERS(sys/inttypes.h)
    fi
    AC_DEFINE(NSCAP_DISABLE_DEBUG_PTR_TYPES)
    ;;

*-beos*)
    no_x=yes
    MKSHLIB='$(CXX) $(CXXFLAGS) $(DSO_LDOPTS) -Wl,-h,$@ -o $@'
    _PLATFORM_DEFAULT_TOOLKIT="cairo-beos"
    DSO_LDOPTS='-nostart'
    TK_LIBS='-lbe -lroot'
    LIBS="$LIBS -lbe"
    if test "$COMPILE_ENVIRONMENT"; then
        AC_CHECK_LIB(bind,main,LIBS="$LIBS -lbind")
        AC_CHECK_LIB(zeta,main,LIBS="$LIBS -lzeta")
    fi
    _WARNINGS_CFLAGS="${_WARNINGS_CFLAGS} -Wno-multichar"
    _WARNINGS_CXXFLAGS="${_WARNINGS_CXXFLAGS} -Wno-multichar"
    _MOZ_USE_RTTI=1
    USE_DEPENDENT_LIBS=
    MOZ_USER_DIR="Mozilla"
    ;;

*-bsdi*)
    dnl -pedantic doesn't play well with BSDI's _very_ modified gcc (shlicc2)
    _PEDANTIC=
    _IGNORE_LONG_LONG_WARNINGS=
    case $OS_RELEASE in
	4.*|5.*)
            STRIP="$STRIP -d"
            ;;
	*)
	    DSO_CFLAGS=''
	    DSO_LDOPTS='-r'
	    _WARNINGS_CFLAGS="-Wall"
	    _WARNINGS_CXXFLAGS="-Wall"
	    # The test above doesn't work properly, at least on 3.1.
	    MKSHLIB_FORCE_ALL=''
	    MKSHLIB_UNFORCE_ALL=''
	;;
    esac
    ;;

*-darwin*) 
    MKSHLIB='$(CXX) $(CXXFLAGS) $(DSO_PIC_CFLAGS) $(DSO_LDOPTS) -o $@'
    MKCSHLIB='$(CC) $(CFLAGS) $(DSO_PIC_CFLAGS) $(DSO_LDOPTS) -o $@'
    MOZ_OPTIMIZE_FLAGS="-O2"
    _PEDANTIC=
    CFLAGS="$CFLAGS -fpascal-strings -fno-common"
    CXXFLAGS="$CXXFLAGS -fpascal-strings -fno-common"
    DLL_SUFFIX=".dylib"
    DSO_LDOPTS=''
    STRIP="$STRIP -x -S"
    _PLATFORM_DEFAULT_TOOLKIT='cairo-cocoa'
    MOZ_ENABLE_POSTSCRIPT=
    TARGET_NSPR_MDCPUCFG='\"md/_darwin.cfg\"'
    LDFLAGS="$LDFLAGS -framework Cocoa"
    # The ExceptionHandling framework is needed for Objective-C exception
    # logging code in nsObjCExceptions.h. Currently we only use that in debug
    # builds.
    MOZ_DEBUG_LDFLAGS="$MOZ_DEBUG_LDFLAGS -framework ExceptionHandling"
    # set MACOSX to generate lib/mac/MoreFiles/Makefile
    MACOSX=1

    dnl DTrace and -dead_strip don't interact well. See bug 403132.
    dnl ===================================================================
    if test "x$enable_dtrace" = "xyes"; then
        echo "Skipping -dead_strip because DTrace is enabled. See bug 403132."
    else
        dnl check for the presence of the -dead_strip linker flag
        AC_MSG_CHECKING([for -dead_strip option to ld])
        _SAVE_LDFLAGS=$LDFLAGS
        LDFLAGS="$LDFLAGS -Wl,-dead_strip"
        AC_TRY_LINK(,[return 0;],_HAVE_DEAD_STRIP=1,_HAVE_DEAD_STRIP=)
        if test -n "$_HAVE_DEAD_STRIP" ; then
            AC_MSG_RESULT([yes])
            MOZ_OPTIMIZE_LDFLAGS="-Wl,-dead_strip"
        else
            AC_MSG_RESULT([no])
        fi
        
        LDFLAGS=$_SAVE_LDFLAGS
    fi
    ;;

*-freebsd*)
    if test `test -x /usr/bin/objformat && /usr/bin/objformat || echo elf` != "elf"; then
	DLL_SUFFIX=".so.1.0"
	DSO_LDOPTS="-shared"
    fi
    if test ! "$GNU_CC"; then
	DSO_LDOPTS="-Bshareable $DSO_LDOPTS"
    fi
# Can't have force w/o an unforce.
#    # Hack for FreeBSD 2.2
#    if test -z "$MKSHLIB_FORCE_ALL"; then
#	MKSHLIB_FORCE_ALL='-Wl,-Bforcearchive'
#	MKSHLIB_UNFORCE_ALL=''
#    fi
    ;; 

*-hpux*)
    DLL_SUFFIX=".sl"
    if test ! "$GNU_CC"; then
    	DSO_LDOPTS='-b -Wl,+s'
    	DSO_CFLAGS=""
    	DSO_PIC_CFLAGS="+Z"
    	MKSHLIB='$(CXX) $(CXXFLAGS) $(DSO_LDOPTS) -L$(LIBXUL_DIST)/bin -o $@'
    	MKCSHLIB='$(LD) -b +s -L$(LIBXUL_DIST)/bin -o $@'
        CXXFLAGS="$CXXFLAGS -Wc,-ansi_for_scope,on"
    else
        DSO_LDOPTS='-b -E +s'
        MKSHLIB='$(LD) $(DSO_LDOPTS) -L$(LIBXUL_DIST)/bin -L$(LIBXUL_DIST)/lib -o $@'
        MKCSHLIB='$(LD) $(DSO_LDOPTS) -L$(LIBXUL_DIST)/bin -L$(LIBXUL_DIST)/lib -o $@'
    fi
    MOZ_POST_PROGRAM_COMMAND='chatr +s enable'
    AC_DEFINE(NSCAP_DISABLE_DEBUG_PTR_TYPES)
    ;;

*-irix5*)
    AC_DEFINE(IRIX)
    DSO_LDOPTS='-elf -shared'

    if test "$GNU_CC"; then
       MKSHLIB='$(CXX) $(CXXFLAGS) $(DSO_PIC_CFLAGS) $(DSO_LDOPTS) -o $@'
       MKCSHLIB='$(CC) $(CFLAGS) $(DSO_PIC_CFLAGS) $(DSO_LDOPTS) -o $@'
       MKSHLIB_FORCE_ALL='-Wl,-all'
       MKSHLIB_UNFORCE_ALL='-Wl,-none'
       CXXFLAGS="$CXXFLAGS -D_LANGUAGE_C_PLUS_PLUS"
    else
       MKSHLIB='$(LD) $(DSO_LDOPTS) -o $@'
       MKCSHLIB='$(LD) $(DSO_LDOPTS) -o $@'
       MKSHLIB_FORCE_ALL='-all'
       MKSHLIB_UNFORCE_ALL='-none'
    fi
    ;;

*-irix6*)
    AC_DEFINE(IRIX)
    dnl the irix specific xptcinvoke code is written against the n32 ABI so we *must* 
    dnl compile and link using -n32
    USE_N32=1
    TARGET_COMPILER_ABI=n32
    DSO_LDOPTS='-elf -shared'
    MKSHLIB='$(CCC) $(CXXFLAGS) $(DSO_PIC_CFLAGS) $(DSO_LDOPTS) -o $@'
    MKCSHLIB='$(CC) $(CFLAGS) $(DSO_PIC_CFLAGS) $(DSO_LDOPTS) -o $@'
    _MOZ_EXCEPTIONS_FLAGS_OFF="-LANG:exceptions=OFF"
    _MOZ_EXCEPTIONS_FLAGS_ON="-LANG:exceptions=ON"
    if test "$GNU_CC"; then
       MKSHLIB_FORCE_ALL='-Wl,-all'
       MKSHLIB_UNFORCE_ALL='-Wl,-none'
       _WARNINGS_CFLAGS="-Wall"
       _WARNINGS_CXXFLAGS="-Wall"
       CXXFLAGS="$CXXFLAGS -D_LANGUAGE_C_PLUS_PLUS"
    else
       MKSHLIB_FORCE_ALL='-all'
       MKSHLIB_UNFORCE_ALL='-none'
	   AR_LIST="$AR t"
	   AR_EXTRACT="$AR x"
	   AR_DELETE="$AR d"
	   AR='$(CXX) -ar'
	   AR_FLAGS='-o $@'
       CFLAGS="$CFLAGS -woff 3262 -G 4"
       CXXFLAGS="$CXXFLAGS -woff 3262 -G 4"
       if test -n "$USE_N32"; then
	   ASFLAGS="$ASFLAGS -n32"
	   CFLAGS="$CFLAGS -n32"
	   CXXFLAGS="$CXXFLAGS -n32"
	   LDFLAGS="$LDFLAGS -n32"
       fi
       AC_DEFINE(NSCAP_DISABLE_DEBUG_PTR_TYPES)
       AC_MSG_WARN([Clearing MOZ_FIX_LINK_PATHS for OSF/1 as fix for bug 333545 (till the reference bug 332075 is fixed.])
       MOZ_FIX_LINK_PATHS=
    fi
    if test -z "$GNU_CXX"; then
      MIPSPRO_CXX=1
    fi
    ;;

*-*linux*)
    if test "$GNU_CC"; then
        GCC_VERSION=`$CC -v 2>&1 | awk '/^gcc version/ { print $3 }'`
        case $GCC_VERSION in
        4.1.*|4.2.*)
            # -Os is broken on gcc 4.1.x and 4.2.x, we need to tweak it to get good results.
            MOZ_OPTIMIZE_SIZE_TWEAK="-finline-limit=50"
        esac
    fi

    TARGET_NSPR_MDCPUCFG='\"md/_linux.cfg\"'
    MOZ_OPTIMIZE_FLAGS="-Os -freorder-blocks -fno-reorder-functions $MOZ_OPTIMIZE_SIZE_TWEAK"
    MOZ_DEBUG_FLAGS="-g -fno-inline"  # most people on linux use gcc/gdb,
                                      # and that combo is not yet good at
                                      # debugging inlined functions (even
                                      # when using DWARF2 as the debugging
                                      # format)    

    MOZ_MEMORY=1

    case "${target_cpu}" in
    alpha*)
    	CFLAGS="$CFLAGS -mieee"
    	CXXFLAGS="$CXXFLAGS -mieee"
    ;;
    i*86)
    	USE_ELF_DYNSTR_GC=1
        MOZ_ENABLE_OLD_ABI_COMPAT_WRAPPERS=1
    ;;
    mips*)
        CFLAGS="$CFLAGS -Wa,-xgot"
        CXXFLAGS="$CXXFLAGS -Wa,-xgot"
    ;;
    esac
    ;;

*-wince*)

    MOZ_TOOLS_DIR=`echo $MOZ_TOOLS`
    AR_LIST="$AR -list"
    AR_EXTRACT="$AR -extract"
    AR_DELETE="$AR d"
    AR_FLAGS='-OUT:"$@"'

    DSO_CFLAGS=
    DSO_PIC_CFLAGS=
    DLL_SUFFIX=.dll
    BIN_SUFFIX='.exe'
    RC=rc.exe
    # certain versions of cygwin's makedepend barf on the 
    # #include <string> vs -I./dist/include/string issue so don't use it
    SYSTEM_MAKEDEPEND=

    HOST_CC=cl
    HOST_CXX=cl
    HOST_LD=link
    HOST_AR='lib -OUT:$@'
    HOST_RANLIB='echo ranlib'
    HOST_CFLAGS="$HOST_CFLAGS -D_X86_"
        
        
    WARNINGS_AS_ERRORS='-WX'
	MOZ_OPTIMIZE_FLAGS='-O1'
    AR_FLAGS='-NOLOGO -OUT:"$@"'
    ASM_SUFFIX=asm
    CFLAGS="$CFLAGS -W3 -Gy -Fd\$(PDBFILE)"
    CXXFLAGS="$CXXFLAGS -W3 -Gy -Fd\$(PDBFILE)"
    DLL_PREFIX=
    DOXYGEN=:
    DSO_LDOPTS=-SUBSYSTEM:WINDOWSCE
    DYNAMIC_XPCOM_LIBS='$(LIBXUL_DIST)/lib/xpcom.lib $(LIBXUL_DIST)/lib/xpcom_core.lib'
    GARBAGE=
    IMPORT_LIB_SUFFIX=lib
    LIBS="$LIBS"
    LIBXUL_LIBS='$(LIBXUL_DIST)/lib/xpcom.lib $(LIBXUL_DIST)/lib/xul.lib'
    LIB_PREFIX=
    LIB_SUFFIX=lib 
    MKCSHLIB='$(LD) -NOLOGO -DLL -OUT:$@ $(DSO_LDOPTS)'
    MKSHLIB='$(LD) -NOLOGO -DLL -OUT:$@ $(DSO_LDOPTS)'
    MKSHLIB_FORCE_ALL=
    MKSHLIB_UNFORCE_ALL=
    MOZ_COMPONENT_NSPR_LIBS='$(NSPR_LIBS)'
    MOZ_COMPONENT_NSPR_LIBS='$(NSPR_LIBS)'
    MOZ_DEBUG_FLAGS='-Zi'
    MOZ_DEBUG_LDFLAGS='-DEBUG -DEBUGTYPE:CV'
    MOZ_FIX_LINK_PATHS=
    MOZ_JS_LIBS='$(LIBXUL_DIST)/lib/js$(MOZ_BITS)$(VERSION_NUMBER).lib'
    MOZ_XPCOM_OBSOLETE_LIBS='$(LIBXUL_DIST)/lib/xpcom_compat.lib'
    OBJ_SUFFIX=obj
    RANLIB='echo not_ranlib'
    STRIP='echo not_strip'
    TARGET_NSPR_MDCPUCFG='\"md/_wince.cfg\"'
    UNZIP=unzip
    XARGS=xargs
    XPCOM_FROZEN_LDOPTS='$(LIBXUL_DIST)/lib/xpcom.lib'
    ZIP=zip
    LIBIDL_CFLAGS="-I$MOZ_TOOLS_DIR/include ${GLIB_CFLAGS}"
    LIBIDL_LIBS="$MOZ_TOOLS_DIR/lib/libidl-0.6_s.lib $MOZ_TOOLS_DIR/lib/glib-1.2_s.lib"
    STATIC_LIBIDL=1

    AC_DEFINE(HAVE_SNPRINTF)
    AC_DEFINE(_WINDOWS)
    AC_DEFINE(_WIN32)
    AC_DEFINE(WIN32)
    AC_DEFINE(XP_WIN)
    AC_DEFINE(XP_WIN32)
    AC_DEFINE(HW_THREADS)
    AC_DEFINE(STDC_HEADERS)
    AC_DEFINE(NEW_H, <new>)
    AC_DEFINE(WIN32_LEAN_AND_MEAN)

    TARGET_MD_ARCH=win32
    _PLATFORM_DEFAULT_TOOLKIT='windows'
    BIN_SUFFIX='.exe'
    USE_SHORT_LIBNAME=1
    MOZ_ENABLE_POSTSCRIPT=
    MOZ_USER_DIR="Mozilla"
;;


*-mingw*|*-cygwin*|*-msvc*|*-mks*)
    DSO_CFLAGS=
    DSO_PIC_CFLAGS=
    DLL_SUFFIX=.dll
    RC=rc.exe
    # certain versions of cygwin's makedepend barf on the 
    # #include <string> vs -I./dist/include/string issue so don't use it
    SYSTEM_MAKEDEPEND=
    if test -n "$GNU_CC"; then
        CC="$CC -mno-cygwin"
        CXX="$CXX -mno-cygwin"
        CPP="$CPP -mno-cygwin"
        CFLAGS="$CFLAGS -mms-bitfields"
        CXXFLAGS="$CXXFLAGS -mms-bitfields"
        DSO_LDOPTS='-shared'
        MKSHLIB='$(CXX) $(DSO_LDOPTS) -o $@'
        MKCSHLIB='$(CC) $(DSO_LDOPTS) -o $@'
        RC='$(WINDRES)'
        # Use temp file for windres (bug 213281)
        RCFLAGS='-O coff --use-temp-file'
        # mingw doesn't require kernel32, user32, and advapi32 explicitly
        LIBS="$LIBS -lgdi32 -lwinmm -lwsock32"
        MOZ_JS_LIBS='-L$(LIBXUL_DIST)/lib -ljs$(MOZ_BITS)$(VERSION_NUMBER)'
        MOZ_FIX_LINK_PATHS=
        DYNAMIC_XPCOM_LIBS='-L$(LIBXUL_DIST)/lib -lxpcom -lxpcom_core'
        XPCOM_FROZEN_LDOPTS='-L$(LIBXUL_DIST)/lib -lxpcom'
        DLL_PREFIX=
        IMPORT_LIB_SUFFIX=dll.a
    else
        TARGET_COMPILER_ABI=msvc
        HOST_CC='$(CC)'
        HOST_CXX='$(CXX)'
        HOST_LD='$(LD)'
        AR='lib -NOLOGO -OUT:"$@"'
        AR_FLAGS=
        RANLIB='echo not_ranlib'
        STRIP='echo not_strip'
        XARGS=xargs
        ZIP=zip
        UNZIP=unzip
        DOXYGEN=:
        GARBAGE='$(OBJDIR)/vc20.pdb $(OBJDIR)/vc40.pdb'
        OBJ_SUFFIX=obj
        LIB_SUFFIX=lib
        DLL_PREFIX=
        LIB_PREFIX=
        IMPORT_LIB_SUFFIX=lib
        MKSHLIB='$(LD) -NOLOGO -DLL -OUT:$@ -PDB:$(PDBFILE) $(DSO_LDOPTS)'
        MKCSHLIB='$(LD) -NOLOGO -DLL -OUT:$@ -PDB:$(PDBFILE) $(DSO_LDOPTS)'
        MKSHLIB_FORCE_ALL=
        MKSHLIB_UNFORCE_ALL=
        DSO_LDOPTS=-SUBSYSTEM:WINDOWS
        CFLAGS="$CFLAGS -W3 -Gy -Fd\$(PDBFILE)"
        CXXFLAGS="$CXXFLAGS -W3 -Gy -Fd\$(PDBFILE)"
        LIBS="$LIBS kernel32.lib user32.lib gdi32.lib winmm.lib wsock32.lib advapi32.lib"
        MOZ_DEBUG_FLAGS='-Zi'
        MOZ_DEBUG_LDFLAGS='-DEBUG -DEBUGTYPE:CV'
        WARNINGS_AS_ERRORS='-WX'
    	MOZ_OPTIMIZE_FLAGS='-O1'
        MOZ_JS_LIBS='$(LIBXUL_DIST)/lib/js$(MOZ_BITS)$(VERSION_NUMBER).lib'
        MOZ_FIX_LINK_PATHS=
        DYNAMIC_XPCOM_LIBS='$(LIBXUL_DIST)/lib/xpcom.lib $(LIBXUL_DIST)/lib/xpcom_core.lib'
        XPCOM_FROZEN_LDOPTS='$(LIBXUL_DIST)/lib/xpcom.lib'
        LIBXUL_LIBS='$(LIBXUL_DIST)/lib/xpcom.lib $(LIBXUL_DIST)/lib/xul.lib'
        MOZ_COMPONENT_NSPR_LIBS='$(NSPR_LIBS)'
        MOZ_XPCOM_OBSOLETE_LIBS='$(LIBXUL_DIST)/lib/xpcom_compat.lib'
        if test $_MSC_VER -ge 1400; then
            LDFLAGS="$LDFLAGS -NXCOMPAT -SAFESEH"
            dnl For profile-guided optimization
            PROFILE_GEN_CFLAGS="-GL"
            PROFILE_GEN_LDFLAGS="-LTCG:PGINSTRUMENT"
            dnl XXX: PGO builds can fail with warnings treated as errors,
            dnl specifically "no profile data available" appears to be
            dnl treated as an error sometimes. This might be a consequence
            dnl of using WARNINGS_AS_ERRORS in some modules, combined
            dnl with the linker doing most of the work in the whole-program
            dnl optimization/PGO case. I think it's probably a compiler bug,
            dnl but we work around it here.
            PROFILE_USE_CFLAGS="-GL -wd4624 -wd4952"
            dnl XXX: should be -LTCG:PGOPTIMIZE, but that fails on libxul.
            dnl Probably also a compiler bug, but what can you do?
            PROFILE_USE_LDFLAGS="-LTCG:PGUPDATE"
            if test -n "$_USE_DYNAMICBASE"; then
               LDFLAGS="$LDFLAGS -DYNAMICBASE"
            fi
        fi
    fi
    MOZ_JPEG_LIBS='$(call EXPAND_LIBNAME_PATH,jpeg$(MOZ_BITS)$(VERSION_NUMBER),$(DEPTH)/jpeg)'
    MOZ_PNG_LIBS='$(call EXPAND_LIBNAME_PATH,png,$(DEPTH)/modules/libimg/png)'
    AC_DEFINE(HAVE_SNPRINTF)
    AC_DEFINE(_WINDOWS)
    AC_DEFINE(_WIN32)
    AC_DEFINE(WIN32)
    AC_DEFINE(XP_WIN)
    AC_DEFINE(XP_WIN32)
    AC_DEFINE(HW_THREADS)
    AC_DEFINE(STDC_HEADERS)
    AC_DEFINE(NEW_H, <new>)
    AC_DEFINE(WIN32_LEAN_AND_MEAN)
    TARGET_MD_ARCH=win32
    _PLATFORM_DEFAULT_TOOLKIT='cairo-windows'
    BIN_SUFFIX='.exe'
    USE_SHORT_LIBNAME=1
    MOZ_ENABLE_POSTSCRIPT=
    MOZ_USER_DIR="Mozilla"

    dnl Hardcode to win95 for now - cls
    TARGET_NSPR_MDCPUCFG='\"md/_win95.cfg\"'

    dnl set NO_X11 defines here as the general check is skipped on win32
    no_x=yes
    AC_DEFINE(NO_X11)

    dnl MinGW/MSYS doesn't provide or need cygpath
    case "$host" in
    *-mingw*)
	CYGPATH_W=echo
	CYGPATH_S=cat
	MOZ_BUILD_ROOT=`cd $MOZ_BUILD_ROOT && pwd -W`
	;;
    *-cygwin*|*-msvc*|*-mks*)
	CYGPATH_W="cygpath -a -w"
	CYGPATH_S="sed -e s|\\\\|/|g"
	MOZ_BUILD_ROOT=`$CYGPATH_W $MOZ_BUILD_ROOT | $CYGPATH_S`
	;;
    esac
    case "$host" in
    *-mingw*|*-cygwin*|*-msvc*|*-mks*)

    if test -z "$MOZ_TOOLS"; then
        AC_MSG_ERROR([MOZ_TOOLS is not set])
    fi

    MOZ_TOOLS_DIR=`cd $MOZ_TOOLS && pwd`
    if test "$?" != "0" || test -z "$MOZ_TOOLS_DIR"; then
        AC_MSG_ERROR([cd \$MOZ_TOOLS failed. MOZ_TOOLS ==? $MOZ_TOOLS])
    fi
    if test `echo ${PATH}: | grep -ic "$MOZ_TOOLS_DIR/bin:"` = 0; then
        AC_MSG_ERROR([\$MOZ_TOOLS\\bin must be in your path.])
    fi
    MOZ_TOOLS_DIR=`$CYGPATH_W $MOZ_TOOLS_DIR | $CYGPATH_S`

    if test -n "$GLIB_PREFIX"; then
        _GLIB_PREFIX_DIR=`cd $GLIB_PREFIX && pwd`
        if test "$?" = "0"; then
            if test `echo ${PATH}: | grep -ic "$_GLIB_PREFIX_DIR/bin:"` = 0; then
                AC_MSG_ERROR([GLIB_PREFIX must be in your \$PATH.])
            fi
            _GLIB_PREFIX_DIR=`$CYGPATH_W $_GLIB_PREFIX_DIR | $CYGPATH_S`
        else
            AC_MSG_ERROR([GLIB_PREFIX is set but "${GLIB_PREFIX}" is not a directory.])
        fi
    else
        _GLIB_PREFIX_DIR=$MOZ_TOOLS_DIR
    fi
    if test ! -f "${_GLIB_PREFIX_DIR}/include/glib.h"; then
        AC_MSG_ERROR([Cannot find $_GLIB_PREFIX_DIR/include/glib.h .])
    fi
    GLIB_CFLAGS="-I${_GLIB_PREFIX_DIR}/include"
    if test -f "${_GLIB_PREFIX_DIR}/lib/glib-1.2_s.lib"; then
        GLIB_LIBS="${_GLIB_PREFIX_DIR}/lib/glib-1.2_s.lib"
    elif test -f "${_GLIB_PREFIX_DIR}/lib/glib-1.2.lib"; then
        GLIB_LIBS="${_GLIB_PREFIX_DIR}/lib/glib-1.2.lib"
    else
        AC_MSG_ERROR([Cannot find $_GLIB_PREFIX_DIR/lib/glib-1.2.lib or $_GLIB_PREFIX_DIR/lib/glib-1.2_s.lib])
    fi

    if test -n "$LIBIDL_PREFIX"; then
        _LIBIDL_PREFIX_DIR=`cd $LIBIDL_PREFIX && pwd`
        if test "$?" = "0"; then
            if test `echo ${PATH}: | grep -ic "$_LIBIDL_PREFIX_DIR/bin:"` = 0; then
                AC_MSG_ERROR([LIBIDL_PREFIX must be in your \$PATH.])
            fi
            _LIBIDL_PREFIX_DIR=`$CYGPATH_W $_LIBIDL_PREFIX_DIR | $CYGPATH_S`
        else
            AC_MSG_ERROR([LIBIDL_PREFIX is set but "${LIBIDL_PREFIX}" is not a directory.])
        fi
    else
        _LIBIDL_PREFIX_DIR=$MOZ_TOOLS_DIR
    fi        
    if test ! -f "${_LIBIDL_PREFIX_DIR}/include/libIDL/IDL.h"; then
        AC_MSG_ERROR([Cannot find $_LIBIDL_PREFIX_DIR/include/libIDL/IDL.h .])
    fi
    LIBIDL_CFLAGS="-I${_LIBIDL_PREFIX_DIR}/include ${GLIB_CFLAGS}"
    if test -f "${_LIBIDL_PREFIX_DIR}/lib/libidl-0.6_s.lib"; then
        LIBIDL_LIBS="${_LIBIDL_PREFIX_DIR}/lib/libidl-0.6_s.lib"
        STATIC_LIBIDL=1
    elif test -f "${_LIBIDL_PREFIX_DIR}/lib/libidl-0.6.lib"; then
        LIBIDL_LIBS="${_LIBIDL_PREFIX_DIR}/lib/libidl-0.6.lib"
    else
        AC_MSG_ERROR([Cannot find $_LIBIDL_PREFIX_DIR/lib/libidl-0.6.lib or $_LIBIDL_PREFIX_DIR/lib/libidl-0.6_s.lib])
    fi
    LIBIDL_LIBS="${LIBIDL_LIBS} ${GLIB_LIBS}"
    ;;

    *) # else cross-compiling
        if test -n "$GLIB_PREFIX"; then
            GLIB_CFLAGS="-I${GLIB_PREFIX}/include"
            if test -f "${GLIB_PREFIX}/lib/glib-1.2_s.lib"; then
                GLIB_LIBS="${GLIB_PREFIX}/lib/glib-1.2_s.lib"
            elif test -f "${GLIB_PREFIX}/lib/glib-1.2.lib"; then
                GLIB_LIBS="${GLIB_PREFIX}/lib/glib-1.2.lib"
            else
                AC_MSG_ERROR([Cannot find $GLIB_PREFIX/lib/glib-1.2.lib or $GLIB_PREFIX/lib/glib-1.2_s.lib])
            fi
        fi
        if test -n "$LIBIDL_PREFIX"; then
            LIBIDL_CFLAGS="-I${LIBIDL_PREFIX}/include ${GLIB_CFLAGS}"
            if test -f "${LIBIDL_PREFIX}/lib/libIDL-0.6_s.lib"; then
                LIBIDL_LIBS="${LIBIDL_PREFIX}/lib/libIDL-0.6_s.lib"
                STATIC_LIBIDL=1
            elif test -f "${LIBIDL_PREFIX}/lib/libIDL-0.6.lib"; then
                LIBIDL_LIBS="${LIBIDL_PREFIX}/lib/libIDL-0.6.lib"
            else
                AC_MSG_ERROR([Cannot find $LIBIDL_PREFIX/lib/libIDL-0.6.lib or $LIBIDL_PREFIX/lib/libIDL-0.6_s.lib])
            fi
        fi
        LIBIDL_LIBS="${LIBIDL_LIBS} ${GLIB_LIBS}"
        ;;
    esac 


    case "$host_os" in
    cygwin*|msvc*|mks*)
        AC_MSG_WARN([Using a cygwin build environment is unsupported. Configure cannot check for the presence of necessary headers. Please upgrade to MozillaBuild; see http://developer.mozilla.org/en/docs/Windows_Build_Prerequisites])
        ;;

    *)
        AC_CHECK_HEADERS(mmintrin.h oleacc.idl)

        AC_LANG_SAVE
        AC_LANG_CPLUSPLUS
        AC_CHECK_HEADERS(atlbase.h wpcapi.h)
        AC_LANG_RESTORE
        ;;
    esac

    case "$target" in
    i*86-*)
    	AC_DEFINE(_X86_)
	;;
    alpha-*)
    	AC_DEFINE(_ALPHA_)
	;;
    mips-*)
    	AC_DEFINE(_MIPS_)
	;;
    *)
    	AC_DEFINE(_CPU_ARCH_NOT_DEFINED)
	;;
    esac
    ;;

*-netbsd*)
    DSO_CFLAGS=''
    CFLAGS="$CFLAGS -Dunix"
    CXXFLAGS="$CXXFLAGS -Dunix"
    if $CC -E - -dM </dev/null | grep __ELF__ >/dev/null; then
        DLL_SUFFIX=".so"
        DSO_PIC_CFLAGS='-fPIC -DPIC'
        DSO_LDOPTS='-shared'
	BIN_FLAGS='-Wl,--export-dynamic'
    else
    	DSO_PIC_CFLAGS='-fPIC -DPIC'
    	DLL_SUFFIX=".so.1.0"
    	DSO_LDOPTS='-shared'
    fi
    # This will fail on a.out systems prior to 1.5.1_ALPHA.
    MKSHLIB_FORCE_ALL='-Wl,--whole-archive'
    MKSHLIB_UNFORCE_ALL='-Wl,--no-whole-archive'
    if test "$LIBRUNPATH"; then
	DSO_LDOPTS="-Wl,-R$LIBRUNPATH $DSO_LDOPTS"
    fi
    MKSHLIB='$(CXX) $(CXXFLAGS) $(DSO_PIC_CFLAGS) $(DSO_LDOPTS) -Wl,-soname,lib$(LIBRARY_NAME)$(DLL_SUFFIX) -o $@'
    MKCSHLIB='$(CC) $(CFLAGS) $(DSO_PIC_CFLAGS) $(DSO_LDOPTS) -Wl,-soname,lib$(LIBRARY_NAME)$(DLL_SUFFIX) -o $@'
    ;;

*-nto*) 
	AC_DEFINE(NTO)	
	AC_DEFINE(_QNX_SOURCE)
	AC_DEFINE(_i386)
	OS_TARGET=NTO
	WARNINGS_AS_ERRORS=''
	MOZ_OPTIMIZE_FLAGS="-O"
	MOZ_DEBUG_FLAGS="-gstabs"
	USE_PTHREADS=1
	_PEDANTIC=
	LIBS="$LIBS -lsocket -lstdc++"
	_DEFINES_CFLAGS='-Wp,-include -Wp,$(DEPTH)/mozilla-config.h -DMOZILLA_CLIENT -D_POSIX_C_SOURCE=199506'
	_DEFINES_CXXFLAGS='-DMOZILLA_CLIENT -Wp,-include -Wp,$(DEPTH)/mozilla-config.h -D_POSIX_C_SOURCE=199506'
	if test "$with_x" != "yes"
	then
		_PLATFORM_DEFAULT_TOOLKIT="photon"
	    TK_CFLAGS='-I/usr/include/photon'
		TK_LIBS='-lph'
	fi
	case "${target_cpu}" in
	ppc*)
	AC_DEFINE(HAVE_VA_LIST_AS_ARRAY)	
	;;
	esac
	case "${host_cpu}" in
	i*86)
	USE_ELF_DYNSTR_GC=1
	;;
	esac
	;;

*-openbsd*)
    DLL_SUFFIX=".so.1.0"
    DSO_CFLAGS=''
    DSO_PIC_CFLAGS='-fPIC'
    DSO_LDOPTS='-shared -fPIC'
    if test "$LIBRUNPATH"; then
	DSO_LDOPTS="-R$LIBRUNPATH $DSO_LDOPTS"
    fi
    ;;

*-openvms*) 
    AC_DEFINE(NO_PW_GECOS)
    AC_DEFINE(NO_UDSOCK)
    AC_DEFINE(POLL_WITH_XCONNECTIONNUMBER)
    USE_PTHREADS=1
    MKSHLIB_FORCE_ALL='-all'
    MKSHLIB_UNFORCE_ALL='-none'
    AS='as'
    AS_DASH_C_FLAG='-Wc/names=as_is'
    AR_FLAGS='c $@'
    DSO_LDOPTS='-shared -auto_symvec'
    DSO_PIC_CFLAGS=
    MOZ_DEBUG_LDFLAGS='-g'
    COMPAQ_CXX=1
    CC_VERSION=`$CC -V 2>&1 | awk '/ C / { print $3 }'`
    CXX_VERSION=`$CXX -V 2>&1 | awk '/ C\+\+ / { print $3 }'`
    ;;


*-os2*)
    MKSHLIB='$(CXX) $(CXXFLAGS) $(DSO_PIC_CFLAGS) $(DSO_LDOPTS) -o $@'
    MKCSHLIB='$(CC) $(CFLAGS) $(DSO_PIC_CFLAGS) $(DSO_LDOPTS) -o $@'
    AC_DEFINE(XP_OS2)
    USE_SHORT_LIBNAME=1
    DLL_PREFIX=
    LIB_PREFIX=
    LIB_SUFFIX=lib
    BIN_SUFFIX=".exe"
    DLL_SUFFIX=".dll"
    IMPORT_LIB_SUFFIX=lib
    DSO_PIC_CFLAGS=
    TARGET_MD_ARCH=os2
    _PLATFORM_DEFAULT_TOOLKIT="cairo-os2"
    MOZ_ENABLE_POSTSCRIPT=
    RC=rc.exe
    RCFLAGS='-n'
    MOZ_USER_DIR="Mozilla"

    if test "$MOZTOOLS"; then
        MOZ_TOOLS_DIR=`echo $MOZTOOLS | sed -e 's|\\\\|/|g'`
    else
        AC_MSG_ERROR([MOZTOOLS is not set])
    fi

    # EMX/GCC build
    if test -n "$GNU_CC"; then
        AC_DEFINE(OS2)
        AC_DEFINE(XP_OS2_EMX)
        AC_DEFINE(OS2EMX_PLAIN_CHAR)
        AC_DEFINE(TCPV40HDRS)
        AR=emxomfar
        AR_FLAGS='r $@'
        CFLAGS="$CFLAGS -Zomf"
        CXXFLAGS="$CXXFLAGS -Zomf"
        DSO_LDOPTS='-Zdll'
        BIN_FLAGS='-Zlinker /ST:0x100000'
        IMPLIB='emximp -o'
        FILTER='emxexp -o'
        LDFLAGS='-Zmap'
        WARNINGS_AS_ERRORS='-Werror'
        MOZ_DEBUG_FLAGS="-g -fno-inline"
        MOZ_OPTIMIZE_FLAGS="-O2"
        MOZ_OPTIMIZE_LDFLAGS="-s -Zlinker /EXEPACK:2 -Zlinker /PACKCODE -Zlinker /PACKDATA"
        MOZ_XPCOM_OBSOLETE_LIBS='-L$(LIBXUL_DIST)/lib $(LIBXUL_DIST)/lib/xpcomct.lib'
        DYNAMIC_XPCOM_LIBS='-L$(LIBXUL_DIST)/lib $(LIBXUL_DIST)/lib/xpcom.lib $(LIBXUL_DIST)/lib/xpcomcor.lib'
        LIBXUL_LIBS='-L$(LIBXUL_DIST)/lib $(LIBXUL_DIST)/lib/xpcom.lib $(LIBXUL_DIST)/lib/xul.lib'
        if test -n "$MOZ_OS2_HIGH_MEMORY"; then
          DSO_LDOPTS="$DSO_LDOPTS -Zhigh-mem"
          LDFLAGS="$LDFLAGS -Zhigh-mem"
          MOZ_OPTIMIZE_LDFLAGS="$MOZ_OPTIMIZE_LDFLAGS -Zhigh-mem"
          AC_DEFINE(MOZ_OS2_HIGH_MEMORY)
        fi

        # GCC for OS/2 currently predefines these, but we don't want them
        _DEFINES_CFLAGS="$_DEFINES_CFLAGS -Uunix -U__unix -U__unix__"
        _DEFINES_CXXFLAGS="$_DEFINES_CXXFLAGS -Uunix -U__unix -U__unix__"

        AC_CACHE_CHECK(for __declspec(dllexport),
           ac_os2_declspec,
           [AC_TRY_COMPILE([__declspec(dllexport) void ac_os2_declspec(void) {}],
                           [return 0;],
                           ac_os2_declspec="yes",
                           ac_os2_declspec="no")])
        if test "$ac_os2_declspec" = "yes"; then
           FILTER='true'
           MOZ_OS2_USE_DECLSPEC='1'
        fi
        
    # Visual Age C++ build
    elif test "$VACPP" = "yes"; then
        MOZ_BUILD_ROOT=`pwd -D`
        OBJ_SUFFIX=obj
        AR=-ilib
        AR_FLAGS='/NOL /NOI /O:$(subst /,\\,$@)'
        AR_LIST='/L'
        AR_EXTRACT='-*'
        AR_DELETE='-'
        AS=alp
        ASFLAGS='-Mb'
        AS_DASH_C_FLAG=''
        ASM_SUFFIX=asm
        LD='-ilink'
        CFLAGS="/Q /qlibansi /Gm+ /Su4 /Mp /Tl9"
        CXXFLAGS="/Q /qlibansi /Gm+ /Su4 /Mp /Tl9 /Gx+"
        MOZ_DEBUG_FLAGS="/Ti+"
        WARNINGS_AS_ERRORS='-WX'
        MOZ_OPTIMIZE_FLAGS="/O+ /Gl+ /G5 /qarch=pentium"
        LDFLAGS="/NOL /M"
        MOZ_DEBUG_LDFLAGS="/DE"
        MOZ_OPTIMIZE_LDFLAGS="/OPTFUNC /EXEPACK:2 /PACKCODE /PACKDATA"
        DSO_LDOPTS=''
        DSO_PIC_CFLAGS=
        IMPLIB='implib /NOL /NOI'
        FILTER='cppfilt -q -B -P'
        AC_DEFINE(NO_ANSI_KEYWORDS)
        AC_DEFINE(OS2,4)
        AC_DEFINE(_X86_)
        AC_DEFINE(XP_OS2_VACPP)
        AC_DEFINE(TCPV40HDRS)
        AC_DEFINE(NSCAP_DISABLE_DEBUG_PTR_TYPES)
        AC_DEFINE(STDC_HEADERS)
        MOZ_COMPONENT_NSPR_LIBS='$(NSPR_LIBS)'
        MKSHLIB='$(LD) $(DSO_LDOPTS)'
        MKCSHLIB='$(LD) $(DSO_LDOPTS)'
        MOZ_JS_LIBS='$(LIBXUL_DIST)/lib/mozjs.lib'
        MOZ_XPCOM_OBSOLETE_LIBS='$(LIBXUL_DIST)/lib/xpcomct.lib'
        DYNAMIC_XPCOM_LIBS='$(LIBXUL_DIST)/lib/xpcom.lib $(LIBXUL_DIST)/lib/xpcomcor.lib'
        LIBXUL_LIBS='$(LIBXUL_DIST)/lib/xpcom.lib $(LIBXUL_DIST)/lib/xul.lib'
    fi
    ;;

alpha*-*-osf*)
    if test "$GNU_CC"; then
      MKSHLIB='$(CXX) $(CXXFLAGS) $(DSO_PIC_CFLAGS) $(DSO_LDOPTS) -Wl,-soname,$@ -o $@'
      MKCSHLIB='$(CC) $(CFLAGS) $(DSO_PIC_CFLAGS) $(DSO_LDOPTS) -Wl,-soname,$@ -o $@'

    else
	MOZ_DEBUG_FLAGS='-g'
	ASFLAGS='-I$(topsrcdir)/xpcom/reflect/xptcall/public -g'
	CFLAGS="$CFLAGS -ieee"
	CXXFLAGS="$CXXFLAGS "'-noexceptions -ieee  -ptr $(DIST)/cxx_repository'
	DSO_LDOPTS='-shared -msym -expect_unresolved \* -update_registry $(DIST)/so_locations'
	DSO_CFLAGS=
	DSO_PIC_CFLAGS=
	MKCSHLIB='$(CC) $(CFLAGS) $(DSO_PIC_CFLAGS) $(DSO_LDOPTS) -soname $@ -o $@'
	MKSHLIB='$(CXX) $(CXXFLAGS) $(DSO_PIC_CFLAGS) $(DSO_LDOPTS) -soname $@ -o $@'
	MKSHLIB_FORCE_ALL='-all'
	MKSHLIB_UNFORCE_ALL='-none'
	dnl Might fix the libxpcom.so breakage on this platform as well....
	AC_DEFINE(NSCAP_DISABLE_TEST_DONTQUERY_CASES)
	AC_DEFINE(NSCAP_DISABLE_DEBUG_PTR_TYPES)
    fi
    if test -z "$GNU_CXX"; then
      COMPAQ_CXX=1
    fi
    AC_DEFINE(NEED_USLEEP_PROTOTYPE)
    ;;

*-qnx*) 
    DIRENT_INO=d_stat.st_ino
    dnl Solves the problems the QNX compiler has with nsCOMPtr.h.
    AC_DEFINE(NSCAP_DISABLE_TEST_DONTQUERY_CASES)
    AC_DEFINE(NSCAP_DISABLE_DEBUG_PTR_TYPES)
    dnl Explicit set STDC_HEADERS to workaround QNX 6.0's failing of std test
    AC_DEFINE(STDC_HEADERS)
    if test "$no_x" = "yes"; then
	    _PLATFORM_DEFAULT_TOOLKIT='photon'
	    TK_CFLAGS='-I/usr/nto/include/photon'
	    TK_LIBS='-lphoton -lphrender'
    fi
    ;;

*-sco*) 
    AC_DEFINE(NSCAP_DISABLE_TEST_DONTQUERY_CASES)
    AC_DEFINE(NSCAP_DISABLE_DEBUG_PTR_TYPES)
    CXXFLAGS="$CXXFLAGS -I/usr/include/CC"
    if test ! "$GNU_CC"; then
       DSO_LDOPTS='-G'
    fi
    ;;

dnl the qsort routine under solaris is faulty
*-solaris*) 
    AC_DEFINE(SOLARIS)
    TARGET_NSPR_MDCPUCFG='\"md/_solaris.cfg\"'
    SYSTEM_MAKEDEPEND=
    # $ORIGIN/.. is for shared libraries under components/ to locate shared
    # libraries one level up (e.g. libnspr4.so)
    LDFLAGS="$LDFLAGS -z ignore -R '\$\$ORIGIN:\$\$ORIGIN/..'"
    MOZ_MEMORY=1
    if test -z "$GNU_CC"; then
       NS_USE_NATIVE=1
       MOZ_FIX_LINK_PATHS='-R $(LIBXUL_DIST)/bin'
       AC_DEFINE(NSCAP_DISABLE_DEBUG_PTR_TYPES)

       if test "$CPU_ARCH" != "sparc"; then
          CFLAGS="$CFLAGS -xlibmieee -xstrconst -xbuiltin=%all"
          CXXFLAGS="$CXXFLAGS -xlibmieee -xbuiltin=%all -features=tmplife -norunpath"
       else
          # Do not use -xbuiltin on SPARC to get around a bug of compiler
          CFLAGS="$CFLAGS -xlibmieee -xstrconst -xbuiltin=%none"
          CXXFLAGS="$CXXFLAGS -xlibmieee -xbuiltin=%none -features=tmplife -norunpath"
       fi

       LDFLAGS="-xildoff -z lazyload -z combreloc $LDFLAGS"
       if test -z "$CROSS_COMPILE" && test -f /usr/lib/ld/map.noexstk; then
           _SAVE_LDFLAGS=$LDFLAGS
           LDFLAGS="-M /usr/lib/ld/map.noexstk $LDFLAGS" 
           AC_TRY_LINK([#include <stdio.h>],
                       [printf("Hello World\n");],
                       ,
                       [LDFLAGS=$_SAVE_LDFLAGS])
       fi
       WARNINGS_AS_ERRORS='-Werror'
       MOZ_OPTIMIZE_FLAGS="-xO4"
       MKSHLIB='$(CXX) $(CXXFLAGS) $(DSO_PIC_FLAGS) $(DSO_LDOPTS) -h $@ -o $@'
       MKCSHLIB='$(CC) $(CFLAGS) $(DSO_PIC_FLAGS) -G -z muldefs -h $@ -o $@'
       MKSHLIB_FORCE_ALL='-z allextract'
       MKSHLIB_UNFORCE_ALL='-z defaultextract'
       DSO_LDOPTS='-G -z muldefs'
       AR_LIST="$AR t"
       AR_EXTRACT="$AR x"
       AR_DELETE="$AR d"
       AR='$(CXX) -xar'
       AR_FLAGS='-o $@'
       AS='/usr/ccs/bin/as'
       ASFLAGS="$ASFLAGS -K PIC -L -P -D_ASM -D__STDC__=0"
       AS_DASH_C_FLAG=''
       TARGET_COMPILER_ABI="sunc"
        CC_VERSION=`$CC -V 2>&1 | grep '^cc:' 2>/dev/null | $AWK -F\: '{ print $2 }'`
        CXX_VERSION=`$CXX -V 2>&1 | grep '^CC:' 2>/dev/null | $AWK -F\: '{ print $2 }'`
       AC_MSG_CHECKING([for Forte compiler version >= WS6U2])
       AC_LANG_SAVE
       AC_LANG_CPLUSPLUS
       AC_TRY_COMPILE([],
           [#if (__SUNPRO_CC < 0x530)
           #error "Denied"
           #endif],
           _BAD_COMPILER=,_BAD_COMPILER=1)
        if test -n "$_BAD_COMPILER"; then
            _res="no"
            AC_MSG_ERROR([Forte version WS6U2 or higher is required to build. Your compiler version is $CC_VERSION .])
        else
            _res="yes"
        fi
        AC_MSG_RESULT([$_res])
        AC_LANG_RESTORE
    else
       ASFLAGS="$ASFLAGS -fPIC"
       DSO_LDOPTS='-G'
       _WARNINGS_CFLAGS=''
       _WARNINGS_CXXFLAGS=''
       if test "$OS_RELEASE" = "5.3"; then
	  AC_DEFINE(MUST_UNDEF_HAVE_BOOLEAN_AFTER_INCLUDES)
       fi
    fi
    if test "$OS_RELEASE" = "5.5.1"; then
       AC_DEFINE(NEED_USLEEP_PROTOTYPE)
    fi
    ;;

*-sunos*) 
    DSO_LDOPTS='-Bdynamic'
    MKSHLIB='-$(LD) $(DSO_LDOPTS) -o $@'
    MKCSHLIB='-$(LD) $(DSO_LDOPTS) -o $@'
    AC_DEFINE(SUNOS4)
    AC_DEFINE(SPRINTF_RETURNS_STRING)
    case "$(target_os)" in
    sunos4.1*)
        DLL_SUFFIX='.so.1.0'
        ;;
    esac
    ;;

*-sysv4.2uw7*) 
	NSPR_LIBS="-lnspr$NSPR_VERSION -lplc$NSPR_VERSION -lplds$NSPR_VERSION -L/usr/ccs/lib -lcrt"
    ;;

*-os2*)
    HOST_NSPR_MDCPUCFG='\"md/_os2.cfg\"'
    ;;

esac

dnl Only one oddball right now (QNX), but this gives us flexibility
dnl if any other platforms need to override this in the future.
AC_DEFINE_UNQUOTED(D_INO,$DIRENT_INO)

dnl ========================================================
dnl Any platform that doesn't have MKSHLIB_FORCE_ALL defined
dnl by now will not have any way to link most binaries (tests
dnl as well as viewer, apprunner, etc.), because some symbols
dnl will be left out of the "composite" .so's by ld as unneeded.
dnl So, by defining NO_LD_ARCHIVE_FLAGS for these platforms,
dnl they can link in the static libs that provide the missing
dnl symbols.
dnl ========================================================
NO_LD_ARCHIVE_FLAGS=
if test -z "$MKSHLIB_FORCE_ALL" || test -z "$MKSHLIB_UNFORCE_ALL"; then
    NO_LD_ARCHIVE_FLAGS=1
fi
case "$target" in
*-os2*)
    NO_LD_ARCHIVE_FLAGS=
    ;;
*-aix4.3*|*-aix5*)
    NO_LD_ARCHIVE_FLAGS=
    ;;
*-openvms*)
    NO_LD_ARCHIVE_FLAGS=
    ;;
*-msvc*|*-mks*|*-mingw*|*-cygwin*|*-wince)
    if test -z "$GNU_CC"; then
        NO_LD_ARCHIVE_FLAGS=
    fi
    ;;
esac
AC_SUBST(NO_LD_ARCHIVE_FLAGS)

dnl
dnl Indicate that platform requires special thread safe 
dnl locking when starting up the OJI JVM 
dnl (see mozilla/modules/oji/src/nsJVMManager.cpp)
dnl ========================================================
case "$target" in
    *-hpux*)      
        AC_DEFINE(MOZ_OJI_REQUIRE_THREAD_SAFE_ON_STARTUP)
        ;;
esac

dnl ========================================================
dnl = Flags to strip unused symbols from .so components
dnl ========================================================
case "$target" in
    *-linux*|*-kfreebsd*-gnu)
        MOZ_COMPONENTS_VERSION_SCRIPT_LDFLAGS='-Wl,--version-script -Wl,$(BUILD_TOOLS)/gnu-ld-scripts/components-version-script'
        ;;
    *-solaris*)
        if test -z "$GNU_CC"; then
         MOZ_COMPONENTS_VERSION_SCRIPT_LDFLAGS='-M $(BUILD_TOOLS)/gnu-ld-scripts/components-mapfile'
        else
         if test -z "$GCC_USE_GNU_LD"; then
          MOZ_COMPONENTS_VERSION_SCRIPT_LDFLAGS='-Wl,-M -Wl,$(BUILD_TOOLS)/gnu-ld-scripts/components-mapfile'
         else
          MOZ_COMPONENTS_VERSION_SCRIPT_LDFLAGS='-Wl,--version-script -Wl,$(BUILD_TOOLS)/gnu-ld-scripts/components-version-script'
         fi
        fi
        ;;
    *-nto*) 
        MOZ_COMPONENTS_VERSION_SCRIPT_LDFLAGS='-Wl,--version-script,$(BUILD_TOOLS)/gnu-ld-scripts/components-version-script'
        ;;
    *-darwin*)
        MOZ_COMPONENTS_VERSION_SCRIPT_LDFLAGS='-Wl,-exported_symbols_list -Wl,$(BUILD_TOOLS)/gnu-ld-scripts/components-export-list'
        ;;
    *-cygwin*|*-mingw*|*-mks*|*-msvc|*-wince)
        if test -n "$GNU_CC"; then
           MOZ_COMPONENTS_VERSION_SCRIPT_LDFLAGS='-Wl,--version-script,$(BUILD_TOOLS)/gnu-ld-scripts/components-version-script'
        fi
        ;;
esac

if test -z "$COMPILE_ENVIRONMENT"; then
    SKIP_COMPILER_CHECKS=1
    SKIP_LIBRARY_CHECKS=1
fi

if test -z "$SKIP_COMPILER_CHECKS"; then
dnl Checks for typedefs, structures, and compiler characteristics.
dnl ========================================================
AC_LANG_C
AC_HEADER_STDC
AC_C_CONST
AC_TYPE_MODE_T
AC_TYPE_OFF_T
AC_TYPE_PID_T
AC_TYPE_SIZE_T
AC_STRUCT_ST_BLKSIZE
AC_MSG_CHECKING(for siginfo_t)
AC_CACHE_VAL(ac_cv_siginfo_t,
 [AC_TRY_COMPILE([#define _POSIX_C_SOURCE 199506L
                  #include <signal.h>],
                 [siginfo_t* info;],
                 [ac_cv_siginfo_t=true],
                 [ac_cv_siginfo_t=false])])
if test "$ac_cv_siginfo_t" = true ; then
  AC_DEFINE(HAVE_SIGINFO_T)
  AC_MSG_RESULT(yes)
else
  AC_MSG_RESULT(no)
fi

dnl Visual Age for os/2 also defines size_t and off_t in certain 
dnl  header files.  These defines make Visual Age use the mozilla
dnl  defines types.
if test "$VACPP" = "yes"; then
   AC_DEFINE(__size_t)
   AC_DEFINE(__off_t)
fi

dnl Check for int16_t, int32_t, int64_t, int64, uint, uint_t, and uint16_t.
dnl ========================================================
AC_MSG_CHECKING(for int16_t)
AC_CACHE_VAL(ac_cv_int16_t,
 [AC_TRY_COMPILE([#include <stdio.h>
                  #include <sys/types.h>],
                 [int16_t foo = 0;],
                 [ac_cv_int16_t=true],
                 [ac_cv_int16_t=false])])
if test "$ac_cv_int16_t" = true ; then
  AC_DEFINE(HAVE_INT16_T)
  AC_MSG_RESULT(yes)
else
  AC_MSG_RESULT(no)
fi
AC_MSG_CHECKING(for int32_t)
AC_CACHE_VAL(ac_cv_int32_t,
 [AC_TRY_COMPILE([#include <stdio.h>
                  #include <sys/types.h>],
                 [int32_t foo = 0;],
                 [ac_cv_int32_t=true],
                 [ac_cv_int32_t=false])])
if test "$ac_cv_int32_t" = true ; then
  AC_DEFINE(HAVE_INT32_T)
  AC_MSG_RESULT(yes)
else
  AC_MSG_RESULT(no)
fi
AC_MSG_CHECKING(for int64_t)
AC_CACHE_VAL(ac_cv_int64_t,
 [AC_TRY_COMPILE([#include <stdio.h>
                  #include <sys/types.h>],
                 [int64_t foo = 0;],
                 [ac_cv_int64_t=true],
                 [ac_cv_int64_t=false])])
if test "$ac_cv_int64_t" = true ; then
  AC_DEFINE(HAVE_INT64_T)
  AC_MSG_RESULT(yes)
else
  AC_MSG_RESULT(no)
fi
AC_MSG_CHECKING(for int64)
AC_CACHE_VAL(ac_cv_int64,
 [AC_TRY_COMPILE([#include <stdio.h>
                  #include <sys/types.h>],
                 [int64 foo = 0;],
                 [ac_cv_int64=true],
                 [ac_cv_int64=false])])
if test "$ac_cv_int64" = true ; then
  AC_DEFINE(HAVE_INT64)
  AC_MSG_RESULT(yes)
else
  AC_MSG_RESULT(no)
fi
AC_MSG_CHECKING(for uint)
AC_CACHE_VAL(ac_cv_uint,
 [AC_TRY_COMPILE([#include <stdio.h>
                  #include <sys/types.h>],
                 [uint foo = 0;],
                 [ac_cv_uint=true],
                 [ac_cv_uint=false])])
if test "$ac_cv_uint" = true ; then
  AC_DEFINE(HAVE_UINT)
  AC_MSG_RESULT(yes)
else
  AC_MSG_RESULT(no)
fi
AC_MSG_CHECKING(for uint_t)
AC_CACHE_VAL(ac_cv_uint_t,
 [AC_TRY_COMPILE([#include <stdio.h>
                  #include <sys/types.h>],
                 [uint_t foo = 0;],
                 [ac_cv_uint_t=true],
                 [ac_cv_uint_t=false])])
if test "$ac_cv_uint_t" = true ; then
  AC_DEFINE(HAVE_UINT_T)
  AC_MSG_RESULT(yes)
else
  AC_MSG_RESULT(no)
fi
AC_MSG_CHECKING(for uint16_t)
AC_CACHE_VAL(ac_cv_uint16_t,
 [AC_TRY_COMPILE([#include <stdio.h>
                  #include <sys/types.h>],
                 [uint16_t foo = 0;],
                 [ac_cv_uint16_t=true],
                 [ac_cv_uint16_t=false])])
if test "$ac_cv_uint16_t" = true ; then
  AC_DEFINE(HAVE_UINT16_T)
  AC_MSG_RESULT(yes)
else
  AC_MSG_RESULT(no)
fi

dnl On the gcc trunk (as of 2001-02-09) _GNU_SOURCE, and thus __USE_GNU,
dnl are defined when compiling C++ but not C.  Since the result of this
dnl test is used only in C++, do it in C++.
AC_LANG_CPLUSPLUS

AC_MSG_CHECKING(for uname.domainname)
AC_CACHE_VAL(ac_cv_have_uname_domainname_field,
    [AC_TRY_COMPILE([#include <sys/utsname.h>],
        [ struct utsname *res; char *domain; 
            (void)uname(res);  if (res != 0) { domain = res->domainname; } ],
        [ac_cv_have_uname_domainname_field=true],
        [ac_cv_have_uname_domainname_field=false])])

if test "$ac_cv_have_uname_domainname_field" = "true"; then
    AC_DEFINE(HAVE_UNAME_DOMAINNAME_FIELD)
    AC_MSG_RESULT(yes)
else
    AC_MSG_RESULT(no)
fi

AC_MSG_CHECKING(for uname.__domainname)
AC_CACHE_VAL(ac_cv_have_uname_us_domainname_field,
    [AC_TRY_COMPILE([#include <sys/utsname.h>],
        [ struct utsname *res; char *domain; 
            (void)uname(res);  if (res != 0) { domain = res->__domainname; } ],
        [ac_cv_have_uname_us_domainname_field=true],
        [ac_cv_have_uname_us_domainname_field=false])])

if test "$ac_cv_have_uname_us_domainname_field" = "true"; then
    AC_DEFINE(HAVE_UNAME_US_DOMAINNAME_FIELD)
    AC_MSG_RESULT(yes)
else
    AC_MSG_RESULT(no)
fi

AC_LANG_C

dnl Check for usable wchar_t (2 bytes, unsigned)
dnl (we really don't need the unsignedness check anymore)
dnl ========================================================

AC_CACHE_CHECK(for usable wchar_t (2 bytes, unsigned),
    ac_cv_have_usable_wchar_v2,
    [AC_TRY_COMPILE([#include <stddef.h>
                     $configure_static_assert_macros],
                    [CONFIGURE_STATIC_ASSERT(sizeof(wchar_t) == 2);
                     CONFIGURE_STATIC_ASSERT((wchar_t)-1 > (wchar_t) 0)],
                    ac_cv_have_usable_wchar_v2="yes",
                    ac_cv_have_usable_wchar_v2="no")])
if test "$ac_cv_have_usable_wchar_v2" = "yes"; then
    AC_DEFINE(HAVE_CPP_2BYTE_WCHAR_T)
    HAVE_CPP_2BYTE_WCHAR_T=1
else
dnl This is really gcc-only
dnl Do this test using CXX only since some versions of gcc
dnl 2.95-2.97 have a signed wchar_t in c++ only and some versions
dnl only have short-wchar support for c++.
dnl Note that we assume that mac & win32 have short wchar (see nscore.h)

    AC_LANG_SAVE
    AC_LANG_CPLUSPLUS
    _SAVE_CXXFLAGS=$CXXFLAGS
    CXXFLAGS="$CXXFLAGS -fshort-wchar"

    AC_CACHE_CHECK(for compiler -fshort-wchar option, 
        ac_cv_have_usable_wchar_option_v2,
        [AC_TRY_LINK([#include <stddef.h>
<<<<<<< HEAD
                         $configure_static_assert_macros],
                        [CONFIGURE_STATIC_ASSERT(sizeof(wchar_t) == 2);
                         CONFIGURE_STATIC_ASSERT((wchar_t)-1 > (wchar_t) 0)],
                        ac_cv_have_usable_wchar_option_v2="yes",
                        ac_cv_have_usable_wchar_option_v2="no")])
=======
                      $configure_static_assert_macros],
                     [CONFIGURE_STATIC_ASSERT(sizeof(wchar_t) == 2);
                      CONFIGURE_STATIC_ASSERT((wchar_t)-1 > (wchar_t) 0)],
                     ac_cv_have_usable_wchar_option_v2="yes",
                     ac_cv_have_usable_wchar_option_v2="no")])
>>>>>>> e89e7f40

    if test "$ac_cv_have_usable_wchar_option_v2" = "yes"; then
        AC_DEFINE(HAVE_CPP_2BYTE_WCHAR_T)
        HAVE_CPP_2BYTE_WCHAR_T=1
    else    
        CXXFLAGS=$_SAVE_CXXFLAGS
    fi
    AC_LANG_RESTORE
fi

dnl Check for .hidden assembler directive and visibility attribute.
dnl Borrowed from glibc configure.in
dnl ===============================================================
if test "$GNU_CC"; then
  AC_CACHE_CHECK(for visibility(hidden) attribute,
                 ac_cv_visibility_hidden,
                 [cat > conftest.c <<EOF
                  int foo __attribute__ ((visibility ("hidden"))) = 1;
EOF
                  ac_cv_visibility_hidden=no
                  if ${CC-cc} -Werror -S conftest.c -o conftest.s >/dev/null 2>&1; then
                    if egrep '\.(hidden|private_extern).*foo' conftest.s >/dev/null; then
                      ac_cv_visibility_hidden=yes
                    fi
                  fi
                  rm -f conftest.[cs]
                 ])
  if test "$ac_cv_visibility_hidden" = "yes"; then
    AC_DEFINE(HAVE_VISIBILITY_HIDDEN_ATTRIBUTE)

    AC_CACHE_CHECK(for visibility(default) attribute,
                   ac_cv_visibility_default,
                   [cat > conftest.c <<EOF
                    int foo __attribute__ ((visibility ("default"))) = 1;
EOF
                    ac_cv_visibility_default=no
                    if ${CC-cc} -fvisibility=hidden -Werror -S conftest.c -o conftest.s >/dev/null 2>&1; then
                      if ! egrep '\.(hidden|private_extern).*foo' conftest.s >/dev/null; then
                        ac_cv_visibility_default=yes
                      fi
                    fi
                    rm -f conftest.[cs]
                   ])
    if test "$ac_cv_visibility_default" = "yes"; then
      AC_DEFINE(HAVE_VISIBILITY_ATTRIBUTE)

      AC_CACHE_CHECK(for visibility pragma support,
                     ac_cv_visibility_pragma,
                     [cat > conftest.c <<EOF
#pragma GCC visibility push(hidden)
                      int foo_hidden = 1;
#pragma GCC visibility push(default)
                      int foo_default = 1;
EOF
                      ac_cv_visibility_pragma=no
                      if ${CC-cc} -Werror -S conftest.c -o conftest.s >/dev/null 2>&1; then
                        if egrep '\.(hidden|private_extern).*foo_hidden' conftest.s >/dev/null; then
                          if ! egrep '\.(hidden|private_extern).*foo_default' conftest.s > /dev/null; then
                            ac_cv_visibility_pragma=yes
                          fi
                        fi
                      fi
                      rm -f conftest.[cs]
                    ])
      if test "$ac_cv_visibility_pragma" = "yes"; then
        AC_CACHE_CHECK(For gcc visibility bug with class-level attributes (GCC bug 26905),
                       ac_cv_have_visibility_class_bug,
                       [cat > conftest.c <<EOF
#pragma GCC visibility push(hidden)
struct __attribute__ ((visibility ("default"))) TestStruct {
  static void Init();
};
__attribute__ ((visibility ("default"))) void TestFunc() {
  TestStruct::Init();
}
EOF
                       ac_cv_have_visibility_class_bug=no
                       if ! ${CXX-g++} ${CXXFLAGS} ${DSO_PIC_CFLAGS} ${DSO_LDOPTS} -S -o conftest.S conftest.c > /dev/null 2>&1 ; then
                         ac_cv_have_visibility_class_bug=yes
                       else
                         if test `egrep -c '@PLT|\\$stub' conftest.S` = 0; then
                           ac_cv_have_visibility_class_bug=yes
                         fi
                       fi
                       rm -rf conftest.{c,S}
                       ])

        AC_CACHE_CHECK(For x86_64 gcc visibility bug with builtins (GCC bug 20297),
                       ac_cv_have_visibility_builtin_bug,
                       [cat > conftest.c <<EOF
#pragma GCC visibility push(hidden)
#pragma GCC visibility push(default)
#include <string.h>
#pragma GCC visibility pop

__attribute__ ((visibility ("default"))) void Func() {
  char c[[100]];
  memset(c, 0, sizeof(c));
}
EOF
                       ac_cv_have_visibility_builtin_bug=no
                       if ! ${CC-cc} ${CFLAGS} ${DSO_PIC_CFLAGS} ${DSO_LDOPTS} -O2 -S -o conftest.S conftest.c > /dev/null 2>&1 ; then
                         ac_cv_have_visibility_builtin_bug=yes
                       else
                         if test `grep -c "@PLT" conftest.S` = 0; then
                           ac_cv_visibility_builtin_bug=yes
                         fi
                       fi
                       rm -f conftest.{c,S}
                       ])
        if test "$ac_cv_have_visibility_builtin_bug" = "no" -a \
                "$ac_cv_have_visibility_class_bug" = "no"; then
          VISIBILITY_FLAGS='-I$(DIST)/include/system_wrappers -include $(topsrcdir)/config/gcc_hidden.h'
          WRAP_SYSTEM_INCLUDES=1
        else
          VISIBILITY_FLAGS='-fvisibility=hidden'
        fi # have visibility pragma bug
      fi   # have visibility pragma
    fi     # have visibility(default) attribute
  fi       # have visibility(hidden) attribute
fi         # GNU_CC

AC_SUBST(WRAP_SYSTEM_INCLUDES)
AC_SUBST(VISIBILITY_FLAGS)

dnl Checks for header files.
dnl ========================================================
AC_HEADER_DIRENT
case "$target_os" in
freebsd*)
# for stuff like -lXshm
    CPPFLAGS="${CPPFLAGS} ${X_CFLAGS}"
    ;;
esac
AC_CHECK_HEADERS(sys/byteorder.h compat.h getopt.h)
AC_CHECK_HEADERS(sys/bitypes.h memory.h unistd.h)
AC_CHECK_HEADERS(gnu/libc-version.h nl_types.h)
AC_CHECK_HEADERS(malloc.h)
AC_CHECK_HEADERS(X11/XKBlib.h)

dnl These are all the places some variant of statfs can be hiding.
AC_CHECK_HEADERS(sys/statvfs.h sys/statfs.h sys/vfs.h sys/mount.h)

dnl Try for MMX support
dnl NB - later gcc versions require -mmmx for this header to be successfully
dnl included (or another option which implies it, such as -march=pentium-mmx)
AC_CHECK_HEADERS(mmintrin.h)

dnl Check whether the compiler supports the new-style C++ standard
dnl library headers (i.e. <new>) or needs the old "new.h"
AC_LANG_CPLUSPLUS
NEW_H=new.h
AC_CHECK_HEADER(new, [NEW_H=new])
AC_DEFINE_UNQUOTED(NEW_H, <$NEW_H>)
AC_LANG_C

AC_ARG_ENABLE(dtrace,
              [  --enable-dtrace         build with dtrace support if available (default=no)],
              [enable_dtrace="yes"],)
if test "x$enable_dtrace" = "xyes"; then
  AC_CHECK_HEADER(sys/sdt.h, HAVE_DTRACE=1)
  if test -n "$HAVE_DTRACE"; then
      AC_DEFINE(INCLUDE_MOZILLA_DTRACE)
  else
      AC_MSG_ERROR([dtrace enabled but sys/sdt.h not found]);
  fi
fi
AC_SUBST(HAVE_DTRACE)

case $target in
*-aix4.3*|*-aix5*)
	;;
*)
	AC_CHECK_HEADERS(sys/cdefs.h)
	;;
esac

dnl Checks for libraries.
dnl ========================================================
case $target in
*-hpux11.*)
	;;
*)
	AC_CHECK_LIB(c_r, gethostbyname_r)
	;;
esac

dnl We don't want to link with libdl even if it's present on OS X, since
dnl it's not used and not part of the default installation.
dnl The same goes for BeOS.
dnl We don't want to link against libm or libpthread on Darwin since
dnl they both are just symlinks to libSystem and explicitly linking
dnl against libSystem causes issues when debugging (see bug 299601).
case $target in
*-darwin*)
    ;;
*-beos*)
    ;;
*)
    AC_CHECK_LIB(m, atan)
    AC_CHECK_LIB(dl, dlopen,
    AC_CHECK_HEADER(dlfcn.h, 
        LIBS="-ldl $LIBS"
        AC_DEFINE(HAVE_LIBDL)))
    ;;
esac

_SAVE_CFLAGS="$CFLAGS"
CFLAGS="$CFLAGS -D_GNU_SOURCE"
AC_CHECK_FUNCS(dladdr)
CFLAGS="$_SAVE_CFLAGS"

if test ! "$GNU_CXX"; then

    case $target in
    *-aix*)
	AC_CHECK_LIB(C_r, demangle)
	;;
     *)
	AC_CHECK_LIB(C, demangle)
	;;
     esac
fi
AC_CHECK_LIB(socket, socket)

XLDFLAGS="$X_LIBS"
XLIBS="$X_EXTRA_LIBS"

dnl ========================================================
dnl Checks for X libraries.
dnl Ordering is important.
dnl Xt is dependent upon SM as of X11R6
dnl ========================================================
if test "$no_x" = "yes"; then
    AC_DEFINE(NO_X11)
else
    AC_DEFINE_UNQUOTED(FUNCPROTO,15)
	XLIBS="-lX11 $XLIBS"
	_SAVE_LDFLAGS="$LDFLAGS"
	LDFLAGS="$XLDFLAGS $LDFLAGS"
	AC_CHECK_LIB(X11, XDrawLines, [X11_LIBS="-lX11"],
		[MISSING_X="$MISSING_X -lX11"], $XLIBS)
	AC_CHECK_LIB(Xext, XextAddDisplay, [XEXT_LIBS="-lXext"],
		[MISSING_X="$MISSING_X -lXext"], $XLIBS)
   
     
	AC_CHECK_LIB(Xt, XtFree, [ XT_LIBS="-lXt"], [
        unset ac_cv_lib_Xt_XtFree
	    AC_CHECK_LIB(ICE, IceFlush, [XT_LIBS="-lICE $XT_LIBS"],, $XT_LIBS $XLIBS)
	    AC_CHECK_LIB(SM, SmcCloseConnection, [XT_LIBS="-lSM $XT_LIBS"],, $XT_LIBS $XLIBS) 
        AC_CHECK_LIB(Xt, XtFree, [ XT_LIBS="-lXt $XT_LIBS"],
		    [MISSING_X="$MISSING_X -lXt"], $X_PRE_LIBS $XT_LIBS $XLIBS)
        ])

    # AIX needs the motif library linked before libXt to prevent
    # crashes in plugins linked against Motif - Bug #98892
    case "${target_os}" in
    aix*)
        XT_LIBS="-lXm $XT_LIBS"
        ;;
    esac

    dnl ========================================================
    dnl = Check for XShm
    dnl ========================================================
    AC_CHECK_LIB(Xext, XShmCreateImage, _HAVE_XSHM_XEXT=1,,
        $XLIBS $XEXT_LIBS)
    AC_CHECK_HEADER(X11/extensions/XShm.h)
    if test "$ac_cv_header_X11_extensions_XShm_h" = "yes" &&
        test -n "$_HAVE_XSHM_XEXT"; then
        AC_DEFINE(HAVE_XSHM)
    fi

    dnl ========================================================
    dnl = Check for XIE
    dnl ========================================================
    AC_CHECK_LIB(XIE, XieFloGeometry, [MOZ_XIE_LIBS="-lXIE"],,
        $XLIBS $XEXT_LIBS)
    AC_CHECK_HEADER(X11/extensions/XIElib.h)

    if test "$MOZ_XIE_LIBS"; then
	dnl ====================================================
	dnl = If XIE is present and is desired, turn it on
	dnl ====================================================
	case $target in
	    *-hpux*)
		;;
	    *)
		HAVE_XIE=1
		;;
	esac
    fi

	LDFLAGS="$_SAVE_LDFLAGS"

    dnl ========================================================
    dnl = Check for freetype2 and its functionality
    dnl ========================================================
    AC_CHECK_FT2(6.1.0, [_HAVE_FREETYPE2=1], [_HAVE_FREETYPE2=])

    if test "$_HAVE_FREETYPE2"; then
    	_SAVE_LIBS="$LIBS"
    	_SAVE_CFLAGS="$CFLAGS"
    	LIBS="$LIBS $FT2_LIBS"
    	CFLAGS="$CFLAGS $FT2_CFLAGS"

        AC_CACHE_CHECK(for FT_Bitmap_Size.y_ppem,
            ac_cv_member_FT_Bitmap_Size_y_ppem,
            [AC_TRY_COMPILE([#include <ft2build.h>
                             #include FT_FREETYPE_H],
                            [FT_Bitmap_Size s;
                             if (sizeof s.y_ppem) return 0;
                             return 1],
                            ac_cv_member_FT_Bitmap_Size_y_ppem=yes,
                            ac_cv_member_FT_Bitmap_Size_y_ppem=no)])
        if test "$ac_cv_member_FT_Bitmap_Size_y_ppem" = yes; then
            HAVE_FT_BITMAP_SIZE_Y_PPEM=1
        else
            HAVE_FT_BITMAP_SIZE_Y_PPEM=0
        fi
        AC_DEFINE_UNQUOTED(HAVE_FT_BITMAP_SIZE_Y_PPEM,
                           $HAVE_FT_BITMAP_SIZE_Y_PPEM,
                           [FT_Bitmap_Size structure includes y_ppem field])

        AC_CHECK_FUNCS(FT_GlyphSlot_Embolden FT_Load_Sfnt_Table FT_Select_Size)

    	LIBS="$_SAVE_LIBS"
    	CFLAGS="$_SAVE_CFLAGS"
    fi

fi # $no_x

AC_SUBST(XCFLAGS)
AC_SUBST(XLDFLAGS)
AC_SUBST(XLIBS)
AC_SUBST(XT_LIBS)

dnl ========================================================
dnl = pthread support
dnl = Start by checking whether the system support pthreads
dnl ========================================================
case "$target_os" in
darwin*)
    USE_PTHREADS=1
    ;;
*)
    MOZ_CHECK_PTHREADS(pthreads,
        USE_PTHREADS=1 _PTHREAD_LDFLAGS="-lpthreads",
        MOZ_CHECK_PTHREADS(pthread,
            USE_PTHREADS=1 _PTHREAD_LDFLAGS="-lpthread",
            MOZ_CHECK_PTHREADS(c_r,
                USE_PTHREADS=1 _PTHREAD_LDFLAGS="-lc_r",
                MOZ_CHECK_PTHREADS(c,
                    USE_PTHREADS=1
                )
            )
        )
    )
    ;;
esac

dnl ========================================================
dnl Check the command line for --with-pthreads 
dnl ========================================================
MOZ_ARG_WITH_BOOL(pthreads,
[  --with-pthreads         Force use of system pthread library with NSPR ],
[ if test "$USE_PTHREADS"x = x; then
    AC_MSG_ERROR([ --with-pthreads specified for a system without pthread support ]);
fi],
    USE_PTHREADS=
    _PTHREAD_LDFLAGS=
)

dnl ========================================================
dnl Do the platform specific pthread hackery
dnl ========================================================
if test "$USE_PTHREADS"x != x
then
	dnl
	dnl See if -pthread is supported.
	dnl
	rm -f conftest*
	ac_cv_have_dash_pthread=no
	AC_MSG_CHECKING(whether ${CC-cc} accepts -pthread)
	echo 'int main() { return 0; }' | cat > conftest.c
	${CC-cc} -pthread -o conftest conftest.c > conftest.out 2>&1
	if test $? -eq 0; then
		if test -z "`egrep -i '(unrecognize|unknown)' conftest.out | grep pthread`" && test -z "`egrep -i '(error|incorrect)' conftest.out`" ; then
			ac_cv_have_dash_pthread=yes
	        case "$target_os" in
	        freebsd*)
# Freebsd doesn't use -pthread for compiles, it uses them for linking
                ;;
	        *)
			    CFLAGS="$CFLAGS -pthread"
			    CXXFLAGS="$CXXFLAGS -pthread"
                ;;
	        esac
		fi
	fi
	rm -f conftest*
    AC_MSG_RESULT($ac_cv_have_dash_pthread)

	dnl
	dnl See if -pthreads is supported.
	dnl
    ac_cv_have_dash_pthreads=no
    if test "$ac_cv_have_dash_pthread" = "no"; then
	    AC_MSG_CHECKING(whether ${CC-cc} accepts -pthreads)
    	echo 'int main() { return 0; }' | cat > conftest.c
	    ${CC-cc} -pthreads -o conftest conftest.c > conftest.out 2>&1
    	if test $? -eq 0; then
	    	if test -z "`egrep -i '(unrecognize|unknown)' conftest.out | grep pthreads`" && test -z "`egrep -i '(error|incorrect)' conftest.out`" ; then
			    ac_cv_have_dash_pthreads=yes
			    CFLAGS="$CFLAGS -pthreads"
			    CXXFLAGS="$CXXFLAGS -pthreads"
		    fi
	    fi
	    rm -f conftest*
    	AC_MSG_RESULT($ac_cv_have_dash_pthreads)
    fi

	case "$target" in
	    *-*-freebsd*)
			AC_DEFINE(_REENTRANT)
			AC_DEFINE(_THREAD_SAFE)
			dnl -pthread links in -lc_r, so don't specify it explicitly.
			if test "$ac_cv_have_dash_pthread" = "yes"; then
				_PTHREAD_LDFLAGS="-pthread"
			else
				_PTHREAD_LDFLAGS="-lc_r"
			fi
			;;

	    *-*-openbsd*|*-*-bsdi*)
			AC_DEFINE(_REENTRANT)
			AC_DEFINE(_THREAD_SAFE)
			dnl -pthread links in -lc_r, so don't specify it explicitly.
			if test "$ac_cv_have_dash_pthread" = "yes"; then
                _PTHREAD_LDFLAGS="-pthread"
			fi
			;;

	    *-*-linux*|*-*-kfreebsd*-gnu)
			AC_DEFINE(_REENTRANT) 
			;;

	    *-*-nto*) 
			AC_DEFINE(_REENTRANT) 
			;;

	    *-aix4.3*|*-aix5*)
			AC_DEFINE(_REENTRANT) 
			;;

	    *-hpux11.*)
			AC_DEFINE(_REENTRANT) 
			;;

	    alpha*-*-osf*)
			AC_DEFINE(_REENTRANT)
			;;

	    *-*-solaris*) 
    			AC_DEFINE(_REENTRANT) 
			if test ! "$GNU_CC"; then
				CFLAGS="$CFLAGS -mt" 
				CXXFLAGS="$CXXFLAGS -mt" 
			fi
			;;
	esac
    LDFLAGS="${_PTHREAD_LDFLAGS} ${LDFLAGS}"
fi

dnl ========================================================
dnl See if mmap sees writes
dnl For cross compiling, just define it as no, which is a safe default
dnl ========================================================
AC_MSG_CHECKING(whether mmap() sees write()s)

changequote(,)
mmap_test_prog='
    #include <stdlib.h>
    #include <unistd.h>
    #include <sys/mman.h>
    #include <sys/types.h>
    #include <sys/stat.h>
    #include <fcntl.h>

    char fname[] = "conftest.file";
    char zbuff[1024]; /* Fractional page is probably worst case */

    int main() {
	char *map;
	int fd;
	int i;
	unlink(fname);
	fd = open(fname, O_RDWR | O_CREAT, 0660);
	if(fd<0) return 1;
	unlink(fname);
	write(fd, zbuff, sizeof(zbuff));
	lseek(fd, 0, SEEK_SET);
	map = (char*)mmap(0, sizeof(zbuff), PROT_READ, MAP_SHARED, fd, 0);
	if(map==(char*)-1) return 2;
	for(i=0; fname[i]; i++) {
	    int rc = write(fd, &fname[i], 1);
	    if(map[i]!=fname[i]) return 4;
	}
	return 0;
    }
'
changequote([,])

AC_TRY_RUN($mmap_test_prog , result="yes", result="no", result="yes")

AC_MSG_RESULT("$result")

if test "$result" = "no"; then
    AC_DEFINE(MMAP_MISSES_WRITES)
fi


dnl Checks for library functions.
dnl ========================================================
AC_PROG_GCC_TRADITIONAL
AC_FUNC_MEMCMP
AC_CHECK_FUNCS(random strerror lchown fchmod snprintf statvfs memmove rint stat64 lstat64 truncate64 statvfs64)
AC_CHECK_FUNCS(flockfile getpagesize)

dnl localtime_r and strtok_r are only present on MacOS version 10.2 and higher
if test -z "$MACOS_DEPLOYMENT_TARGET" || test "$MACOS_DEPLOYMENT_TARGET" -ge "100200"; then
  AC_CHECK_FUNCS(localtime_r strtok_r)
fi

dnl check for wcrtomb/mbrtowc
dnl =======================================================================
if test -z "$MACOS_DEPLOYMENT_TARGET" || test "$MACOS_DEPLOYMENT_TARGET" -ge "100300"; then
AC_LANG_SAVE
AC_LANG_CPLUSPLUS
AC_CACHE_CHECK(for wcrtomb,
    ac_cv_have_wcrtomb,
    [AC_TRY_LINK([#include <wchar.h>],
                 [mbstate_t ps={0};wcrtomb(0,'f',&ps);],
                 ac_cv_have_wcrtomb="yes",
                 ac_cv_have_wcrtomb="no")])
if test "$ac_cv_have_wcrtomb" = "yes"; then
    AC_DEFINE(HAVE_WCRTOMB)
fi
AC_CACHE_CHECK(for mbrtowc,
    ac_cv_have_mbrtowc,
    [AC_TRY_LINK([#include <wchar.h>],
                 [mbstate_t ps={0};mbrtowc(0,0,0,&ps);],
                 ac_cv_have_mbrtowc="yes",
                 ac_cv_have_mbrtowc="no")])
if test "$ac_cv_have_mbrtowc" = "yes"; then
    AC_DEFINE(HAVE_MBRTOWC)
fi
AC_LANG_RESTORE
fi

AC_CACHE_CHECK(
    [for res_ninit()],
    ac_cv_func_res_ninit,
    [AC_TRY_LINK([
        #ifdef linux
        #define _BSD_SOURCE 1
        #endif
        #include <resolv.h>
        ],
        [int foo = res_ninit(&_res);],
        [ac_cv_func_res_ninit=yes],
        [ac_cv_func_res_ninit=no])
    ])

if test "$ac_cv_func_res_ninit" = "yes"; then
    AC_DEFINE(HAVE_RES_NINIT)
dnl must add the link line we do something as foolish as this... dougt
dnl else
dnl    AC_CHECK_LIB(bind, res_ninit, AC_DEFINE(HAVE_RES_NINIT),
dnl        AC_CHECK_LIB(resolv, res_ninit, AC_DEFINE(HAVE_RES_NINIT)))
fi

AC_LANG_CPLUSPLUS
AC_CACHE_CHECK(
    [for gnu_get_libc_version()],
    ac_cv_func_gnu_get_libc_version,
    [AC_TRY_LINK([
        #ifdef HAVE_GNU_LIBC_VERSION_H
        #include <gnu/libc-version.h>
        #endif
        ],
        [const char *glibc_version = gnu_get_libc_version();],
        [ac_cv_func_gnu_get_libc_version=yes],
        [ac_cv_func_gnu_get_libc_version=no] 
        )]
    )

if test "$ac_cv_func_gnu_get_libc_version" = "yes"; then
    AC_DEFINE(HAVE_GNU_GET_LIBC_VERSION)
fi

case $target_os in
    os2*|msvc*|mks*|cygwin*|mingw*|darwin*|wince*|beos*)
        ;;
    *)
    
AC_CHECK_LIB(c, iconv, [_ICONV_LIBS="$_ICONV_LIBS"],
    AC_CHECK_LIB(iconv, iconv, [_ICONV_LIBS="$_ICONV_LIBS -liconv"],
        AC_CHECK_LIB(iconv, libiconv, [_ICONV_LIBS="$_ICONV_LIBS -liconv"])))
_SAVE_LIBS=$LIBS
LIBS="$LIBS $_ICONV_LIBS"
AC_CACHE_CHECK(
    [for iconv()],
    ac_cv_func_iconv,
    [AC_TRY_LINK([
        #include <stdlib.h>
        #include <iconv.h>
        ],
        [
            iconv_t h = iconv_open("", "");
            iconv(h, NULL, NULL, NULL, NULL);
            iconv_close(h);
        ],
        [ac_cv_func_iconv=yes],
        [ac_cv_func_iconv=no] 
        )]
    )
if test "$ac_cv_func_iconv" = "yes"; then
    AC_DEFINE(HAVE_ICONV)
    DYNAMIC_XPCOM_LIBS="$DYNAMIC_XPCOM_LIBS $_ICONV_LIBS"
    LIBXUL_LIBS="$LIBXUL_LIBS $_ICONV_LIBS"
    LIBICONV="$_ICONV_LIBS"
    AC_CACHE_CHECK(
        [for iconv() with const input],
        ac_cv_func_const_iconv,
        [AC_TRY_COMPILE([
            #include <stdlib.h>
            #include <iconv.h>
            ],
            [
                const char *input = "testing";
                iconv_t h = iconv_open("", "");
                iconv(h, &input, NULL, NULL, NULL);
                iconv_close(h);
            ],
            [ac_cv_func_const_iconv=yes],
            [ac_cv_func_const_iconv=no] 
            )]
        )
    if test "$ac_cv_func_const_iconv" = "yes"; then
        AC_DEFINE(HAVE_ICONV_WITH_CONST_INPUT)
    fi
fi
LIBS=$_SAVE_LIBS

    ;;
esac

AM_LANGINFO_CODESET

AC_LANG_C

dnl **********************
dnl *** va_copy checks ***
dnl **********************
dnl we currently check for all three va_copy possibilities, so we get
dnl all results in config.log for bug reports.
AC_MSG_CHECKING(for an implementation of va_copy())
AC_CACHE_VAL(ac_cv_va_copy,[
    AC_TRY_RUN([
        #include <stdarg.h>
        void f (int i, ...) {
            va_list args1, args2;
            va_start (args1, i);
            va_copy (args2, args1);
            if (va_arg (args2, int) != 42 || va_arg (args1, int) != 42)
                exit (1);
            va_end (args1); va_end (args2);
        }
        int main() { f (0, 42); return 0; }],
        ac_cv_va_copy=yes,
        ac_cv_va_copy=no,
        ac_cv_va_copy=no
    )
])
AC_MSG_RESULT($ac_cv_va_copy)
AC_MSG_CHECKING(for an implementation of __va_copy())
AC_CACHE_VAL(ac_cv___va_copy,[
    AC_TRY_RUN([
        #include <stdarg.h>
        void f (int i, ...) {
            va_list args1, args2;
            va_start (args1, i);
            __va_copy (args2, args1);
            if (va_arg (args2, int) != 42 || va_arg (args1, int) != 42)
                exit (1);
            va_end (args1); va_end (args2);
        }
        int main() { f (0, 42); return 0; }],
        ac_cv___va_copy=yes,
        ac_cv___va_copy=no,
        ac_cv___va_copy=no
    )
])
AC_MSG_RESULT($ac_cv___va_copy)
AC_MSG_CHECKING(whether va_lists can be copied by value)
AC_CACHE_VAL(ac_cv_va_val_copy,[
    AC_TRY_RUN([
        #include <stdarg.h>
        void f (int i, ...) {
            va_list args1, args2;
            va_start (args1, i);
            args2 = args1;
            if (va_arg (args2, int) != 42 || va_arg (args1, int) != 42)
                exit (1);
            va_end (args1); va_end (args2);
        }
        int main() { f (0, 42); return 0; }],
        ac_cv_va_val_copy=yes,
        ac_cv_va_val_copy=no,
        ac_cv_va_val_copy=yes
    )
])
if test "x$ac_cv_va_copy" = "xyes"; then
    AC_DEFINE(VA_COPY, va_copy)
    AC_DEFINE(HAVE_VA_COPY)
elif test "x$ac_cv___va_copy" = "xyes"; then
    AC_DEFINE(VA_COPY, __va_copy)
    AC_DEFINE(HAVE_VA_COPY)
fi

if test "x$ac_cv_va_val_copy" = "xno"; then
   AC_DEFINE(HAVE_VA_LIST_AS_ARRAY)
fi
AC_MSG_RESULT($ac_cv_va_val_copy)

dnl Check for dll-challenged libc's.
dnl This check is apparently only needed for Linux.
case "$target" in
	*-linux*)
	    dnl ===================================================================
	    _curdir=`pwd`
	    export _curdir
	    rm -rf conftest* _conftest
	    mkdir _conftest
	    cat >> conftest.C <<\EOF
#include <stdio.h>
#include <link.h>
#include <dlfcn.h>
#ifdef _dl_loaded
void __dump_link_map(void) {
  struct link_map *map = _dl_loaded;
  while (NULL != map) {printf("0x%08x %s\n", map->l_addr, map->l_name); map = map->l_next;}
}
int main() {
  dlopen("./conftest1.so",RTLD_LAZY);
  dlopen("./../_conftest/conftest1.so",RTLD_LAZY);
  dlopen("CURDIR/_conftest/conftest1.so",RTLD_LAZY);
  dlopen("CURDIR/_conftest/../_conftest/conftest1.so",RTLD_LAZY);
  __dump_link_map();
}
#else
/* _dl_loaded isn't defined, so this should be either a libc5 (glibc1) system, or a glibc2 system that doesn't have the multiple load bug (i.e., RH6.0).*/
int main() { printf("./conftest1.so\n"); }
#endif
EOF

	    $PERL -p -i -e "s/CURDIR/\$ENV{_curdir}/g;" conftest.C

	    cat >> conftest1.C <<\EOF
#include <stdio.h>
void foo(void) {printf("foo in dll called\n");}
EOF
	    ${CXX-g++} -fPIC -c -g conftest1.C
	    ${CXX-g++} -shared -Wl,-h -Wl,conftest1.so -o conftest1.so conftest1.o
	    ${CXX-g++} -g conftest.C -o conftest -ldl
	    cp -f conftest1.so conftest _conftest
	    cd _conftest
	    if test `./conftest | grep conftest1.so | wc -l` -gt 1
	    then
		echo
		echo "*** Your libc has a bug that can result in loading the same dynamic"
		echo "*** library multiple times.  This bug is known to be fixed in glibc-2.0.7-32"
		echo "*** or later.  However, if you choose not to upgrade, the only effect"
		echo "*** will be excessive memory usage at runtime."
		echo
	    fi
	    cd ${_curdir}
	    rm -rf conftest* _conftest
	    dnl ===================================================================
	    ;;
esac

dnl ===================================================================
dnl ========================================================
dnl By default, turn rtti and exceptions off on g++/egcs
dnl ========================================================
if test "$GNU_CXX"; then

  AC_MSG_CHECKING(for C++ exceptions flag)

  dnl They changed -f[no-]handle-exceptions to -f[no-]exceptions in g++ 2.8
  AC_CACHE_VAL(ac_cv_cxx_exceptions_flags,
  [echo "int main() { return 0; }" | cat > conftest.C

  ${CXX-g++} ${CXXFLAGS} -c -fno-handle-exceptions conftest.C > conftest.out 2>&1

  if egrep "warning.*renamed" conftest.out >/dev/null; then
    ac_cv_cxx_exceptions_flags=${_COMPILER_PREFIX}-fno-exceptions
  else
    ac_cv_cxx_exceptions_flags=${_COMPILER_PREFIX}-fno-handle-exceptions
  fi

  rm -f conftest*])

  AC_MSG_RESULT($ac_cv_cxx_exceptions_flags)
  _MOZ_EXCEPTIONS_FLAGS_OFF=$ac_cv_cxx_exceptions_flags
  _MOZ_EXCEPTIONS_FLAGS_ON=`echo $ac_cv_cxx_exceptions_flags | sed 's|no-||'`
fi

dnl ========================================================
dnl Put your C++ language/feature checks below
dnl ========================================================
AC_LANG_CPLUSPLUS

HAVE_GCC3_ABI=
if test "$GNU_CC"; then
  AC_CACHE_CHECK(for gcc 3.0 ABI,
      ac_cv_gcc_three_abi,
      [AC_TRY_COMPILE([],
                      [
#if defined(__GXX_ABI_VERSION) && __GXX_ABI_VERSION >= 100 /* G++ V3 ABI */
  return 0;
#else
#error Not gcc3.
#endif
                      ],
                      ac_cv_gcc_three_abi="yes",
                      ac_cv_gcc_three_abi="no")])
  if test "$ac_cv_gcc_three_abi" = "yes"; then
      TARGET_COMPILER_ABI="${TARGET_COMPILER_ABI-gcc3}"
      HAVE_GCC3_ABI=1
  else
      TARGET_COMPILER_ABI="${TARGET_COMPILER_ABI-gcc2}"
  fi
fi
AC_SUBST(HAVE_GCC3_ABI)


AC_CACHE_CHECK(for C++ \"explicit\" keyword,
               ac_cv_cpp_explicit,
               [AC_TRY_COMPILE(class X {
                               public: explicit X(int i) : i_(i) {}
                               private: int i_;
                               };,
                               X x(3);,
                               ac_cv_cpp_explicit=yes,
                               ac_cv_cpp_explicit=no)])
if test "$ac_cv_cpp_explicit" = yes ; then
   AC_DEFINE(HAVE_CPP_EXPLICIT)
fi

AC_CACHE_CHECK(for C++ \"typename\" keyword,
               ac_cv_cpp_typename,
               [AC_TRY_COMPILE(class param {
                               public:
                                   typedef unsigned long num_type;
                               };

                               template <class T> class tplt {
                               public:
                                   typedef typename T::num_type t_num_type;
                                   t_num_type foo(typename T::num_type num) {
                                       return num;
                                   }
                               };,
                               tplt<param> A;
                               A.foo(0);,
                               ac_cv_cpp_typename=yes,
                               ac_cv_cpp_typename=no)])
if test "$ac_cv_cpp_typename" = yes ; then
   AC_DEFINE(HAVE_CPP_TYPENAME)
fi

dnl Check for support of modern template specialization syntax
dnl Test code and requirement from scc@netscape.com.
dnl Autoconf cut-and-paste job by waterson@netscape.com
AC_CACHE_CHECK(for modern C++ template specialization syntax support,
               ac_cv_cpp_modern_specialize_template_syntax,
               [AC_TRY_COMPILE(template <class T> struct X { int a; };
                               class Y {};
                               template <> struct X<Y> { double a; };,
                               X<int> int_x;
                               X<Y> y_x;,
                               ac_cv_cpp_modern_specialize_template_syntax=yes,
                               ac_cv_cpp_modern_specialize_template_syntax=no)])
if test "$ac_cv_cpp_modern_specialize_template_syntax" = yes ; then
  AC_DEFINE(HAVE_CPP_MODERN_SPECIALIZE_TEMPLATE_SYNTAX)
fi


dnl Some compilers support only full specialization, and some don't.
AC_CACHE_CHECK(whether partial template specialization works,
               ac_cv_cpp_partial_specialization,
               [AC_TRY_COMPILE(template <class T> class Foo {};
                               template <class T> class Foo<T*> {};,
                               return 0;,
                               ac_cv_cpp_partial_specialization=yes,
                               ac_cv_cpp_partial_specialization=no)])
if test "$ac_cv_cpp_partial_specialization" = yes ; then
  AC_DEFINE(HAVE_CPP_PARTIAL_SPECIALIZATION)
fi

dnl Some compilers have limited support for operators with templates;
dnl specifically, it is necessary to define derived operators when a base
dnl class's operator declaration should suffice.
AC_CACHE_CHECK(whether operators must be re-defined for templates derived from templates,
               ac_cv_need_derived_template_operators,
               [AC_TRY_COMPILE([template <class T> class Base { };
                                template <class T>
                                Base<T> operator+(const Base<T>& lhs, const Base<T>& rhs) { return lhs; }
                                template <class T> class Derived : public Base<T> { };],
                               [Derived<char> a, b;
                                Base<char> c = a + b;
                                return 0;],
                               ac_cv_need_derived_template_operators=no,
                               ac_cv_need_derived_template_operators=yes)])
if test "$ac_cv_need_derived_template_operators" = yes ; then
  AC_DEFINE(NEED_CPP_DERIVED_TEMPLATE_OPERATORS)
fi


dnl Some compilers have trouble detecting that a template class
dnl that derives from another template is actually an instance
dnl of the base class. This test checks for that.
AC_CACHE_CHECK(whether we need to cast a derived template to pass as its base class,
               ac_cv_need_cpp_template_cast_to_base,
               [AC_TRY_COMPILE([template <class T> class Base { };
                                template <class T> class Derived : public Base<T> { };
                                template <class T> int foo(const Base<T>&) { return 0; }],
                               [Derived<char> bar; return foo(bar);],
                               ac_cv_need_cpp_template_cast_to_base=no,
                               ac_cv_need_cpp_template_cast_to_base=yes)])
if test "$ac_cv_need_cpp_template_cast_to_base" = yes ; then
  AC_DEFINE(NEED_CPP_TEMPLATE_CAST_TO_BASE)
fi

dnl Some compilers have trouble resolving the ambiguity between two
dnl functions whose arguments differ only by cv-qualifications.
AC_CACHE_CHECK(whether the compiler can resolve const ambiguities for templates,
               ac_cv_can_resolve_const_ambiguity,
               [AC_TRY_COMPILE([
                                template <class T> class ptrClass {
                                  public: T* ptr;
                                };

                                template <class T> T* a(ptrClass<T> *arg) {
                                  return arg->ptr;
                                }

                                template <class T>
                                const T* a(const ptrClass<T> *arg) {
                                  return arg->ptr;
                                }
                               ],
                               [ ptrClass<int> i;
                                 a(&i); ],
                               ac_cv_can_resolve_const_ambiguity=yes,
                               ac_cv_can_resolve_const_ambiguity=no)])
if test "$ac_cv_can_resolve_const_ambiguity" = no ; then
  AC_DEFINE(CANT_RESOLVE_CPP_CONST_AMBIGUITY)
fi

dnl
dnl We don't do exceptions on unix.  The only reason this used to be here
dnl is that mozilla/xpcom/tests/TestCOMPtr.cpp has a test which uses 
dnl exceptions.  But, we turn exceptions off by default and this test breaks.
dnl So im commenting this out until someone writes some artificial 
dnl intelligence to detect not only if the compiler has exceptions, but if 
dnl they are enabled as well.
dnl 
dnl AC_CACHE_CHECK(for C++ \"exceptions\",
dnl                ac_cv_cpp_exceptions,
dnl                [AC_TRY_COMPILE(class X { public: X() {} };
dnl                                static void F() { throw X(); },
dnl                                try { F(); } catch(X & e) { },
dnl                                ac_cv_cpp_exceptions=yes,
dnl                                ac_cv_cpp_exceptions=no)])
dnl if test $ac_cv_cpp_exceptions = yes ; then
dnl    AC_DEFINE(HAVE_CPP_EXCEPTIONS)
dnl fi

dnl Some compilers have marginal |using| support; for example, gcc-2.7.2.3
dnl supports it well enough to allow us to use it to change access, but not
dnl to resolve ambiguity. The next two tests determine how well the |using|
dnl keyword is supported.
dnl
dnl Check to see if we can change access with |using|.  Test both a
dnl legal and an illegal example.
AC_CACHE_CHECK(whether the C++ \"using\" keyword can change access,
               ac_cv_cpp_access_changing_using2,
               [AC_TRY_COMPILE(
                   class A { protected: int foo() { return 0; } };
                   class B : public A { public: using A::foo; };,
                   B b; return b.foo();,
                   [AC_TRY_COMPILE(
                       class A { public: int foo() { return 1; } };
                       class B : public A { private: using A::foo; };,
                       B b; return b.foo();,
                       ac_cv_cpp_access_changing_using2=no,
                       ac_cv_cpp_access_changing_using2=yes)],
                   ac_cv_cpp_access_changing_using2=no)])
if test "$ac_cv_cpp_access_changing_using2" = yes ; then
   AC_DEFINE(HAVE_CPP_ACCESS_CHANGING_USING)
fi

dnl Check to see if we can resolve ambiguity with |using|.
AC_CACHE_CHECK(whether the C++ \"using\" keyword resolves ambiguity,
               ac_cv_cpp_ambiguity_resolving_using,
               [AC_TRY_COMPILE(class X { 
                                 public: int go(const X&) {return 3;}
                                         int jo(const X&) {return 3;}
                               };
                               class Y : public X {
                                 public:  int go(int) {return 2;}
                                          int jo(int) {return 2;}
                                          using X::jo;
                                 private: using X::go;
                               };,
                               X x; Y y; y.jo(x);,
                               ac_cv_cpp_ambiguity_resolving_using=yes,
                               ac_cv_cpp_ambiguity_resolving_using=no)])
if test "$ac_cv_cpp_ambiguity_resolving_using" = yes ; then
   AC_DEFINE(HAVE_CPP_AMBIGUITY_RESOLVING_USING)
fi

dnl Check to see if the |std| namespace is supported. If so, we'll want
dnl to qualify any standard library calls with "std::" to ensure that
dnl those functions can be resolved.
AC_CACHE_CHECK(for \"std::\" namespace,
               ac_cv_cpp_namespace_std,
               [AC_TRY_COMPILE([#include <algorithm>],
                               [return std::min(0, 1);],
                               ac_cv_cpp_namespace_std=yes,
                               ac_cv_cpp_namespace_std=no)])
if test "$ac_cv_cpp_namespace_std" = yes ; then
   AC_DEFINE(HAVE_CPP_NAMESPACE_STD)
fi

dnl Older compilers are overly ambitious with respect to using the standard
dnl template library's |operator!=()| when |operator==()| is defined. In
dnl which case, defining |operator!=()| in addition to |operator==()| causes
dnl ambiguity at compile-time. This test checks for that case.
AC_CACHE_CHECK(whether standard template operator!=() is ambiguous,
               ac_cv_cpp_unambiguous_std_notequal,
               [AC_TRY_COMPILE([#include <algorithm>
                                struct T1 {};
                                int operator==(const T1&, const T1&) { return 0; }
                                int operator!=(const T1&, const T1&) { return 0; }],
                               [T1 a,b; return a != b;],
                               ac_cv_cpp_unambiguous_std_notequal=unambiguous,
                               ac_cv_cpp_unambiguous_std_notequal=ambiguous)])
if test "$ac_cv_cpp_unambiguous_std_notequal" = unambiguous ; then
  AC_DEFINE(HAVE_CPP_UNAMBIGUOUS_STD_NOTEQUAL)
fi


AC_CACHE_CHECK(for C++ reinterpret_cast,
               ac_cv_cpp_reinterpret_cast,
               [AC_TRY_COMPILE(struct X { int i; };
                               struct Y { int i; };,
                               X x; X*const z = &x;Y*y = reinterpret_cast<Y*>(z);,
                               ac_cv_cpp_reinterpret_cast=yes,
                               ac_cv_cpp_reinterpret_cast=no)])
if test "$ac_cv_cpp_reinterpret_cast" = yes ; then
   AC_DEFINE(HAVE_CPP_NEW_CASTS)
fi

dnl See if a dynamic_cast to void* gives the most derived object.
AC_CACHE_CHECK(for C++ dynamic_cast to void*,
               ac_cv_cpp_dynamic_cast_void_ptr,
               [AC_TRY_RUN([class X { int i; public: virtual ~X() { } };
                            class Y { int j; public: virtual ~Y() { } };
                            class Z : public X, public Y { int k; };

                            int main() {
                                 Z mdo;
                                 X *subx = (X*)&mdo;
                                 Y *suby = (Y*)&mdo;
                                 return !((((void*)&mdo != (void*)subx) &&
                                           ((void*)&mdo == dynamic_cast<void*>(subx))) ||
                                          (((void*)&mdo != (void*)suby) &&
                                           ((void*)&mdo == dynamic_cast<void*>(suby))));
                            }],
                           ac_cv_cpp_dynamic_cast_void_ptr=yes,
                           ac_cv_cpp_dynamic_cast_void_ptr=no,
                           ac_cv_cpp_dynamic_cast_void_ptr=no)])
if test "$ac_cv_cpp_dynamic_cast_void_ptr" = yes ; then
   AC_DEFINE(HAVE_CPP_DYNAMIC_CAST_TO_VOID_PTR)
fi


dnl note that this one is reversed - if the test fails, then
dnl we require implementations of unused virtual methods. Which
dnl really blows because it means we'll have useless vtable
dnl bloat.
AC_CACHE_CHECK(whether C++ requires implementation of unused virtual methods,
               ac_cv_cpp_unused_required,
               [AC_TRY_LINK(class X {private: virtual void never_called();};,
                               X x;,
                               ac_cv_cpp_unused_required=no,
                               ac_cv_cpp_unused_required=yes)])
if test "$ac_cv_cpp_unused_required" = yes ; then
   AC_DEFINE(NEED_CPP_UNUSED_IMPLEMENTATIONS)
fi


dnl Some compilers have trouble comparing a constant reference to a templatized
dnl class to zero, and require an explicit operator==() to be defined that takes
dnl an int. This test separates the strong from the weak.

AC_CACHE_CHECK(for trouble comparing to zero near std::operator!=(),
               ac_cv_trouble_comparing_to_zero,
               [AC_TRY_COMPILE([#include <algorithm>
                                template <class T> class Foo {};
                                class T2;
                                template <class T> int operator==(const T2*, const T&) { return 0; }
                                template <class T> int operator!=(const T2*, const T&) { return 0; }],
                               [Foo<int> f; return (0 != f);],
                               ac_cv_trouble_comparing_to_zero=no,
                               ac_cv_trouble_comparing_to_zero=yes)])
if test "$ac_cv_trouble_comparing_to_zero" = yes ; then
  AC_DEFINE(HAVE_CPP_TROUBLE_COMPARING_TO_ZERO)
fi



dnl End of C++ language/feature checks
AC_LANG_C

dnl ========================================================
dnl =  Internationalization checks
dnl ========================================================
dnl
dnl Internationalization and Locale support is different
dnl on various UNIX platforms.  Checks for specific i18n
dnl features go here.

dnl check for LC_MESSAGES
AC_CACHE_CHECK(for LC_MESSAGES,
		ac_cv_i18n_lc_messages,
		[AC_TRY_COMPILE([#include <locale.h>],
				[int category = LC_MESSAGES;],
				ac_cv_i18n_lc_messages=yes,
				ac_cv_i18n_lc_messages=no)])
if test "$ac_cv_i18n_lc_messages" = yes; then
   AC_DEFINE(HAVE_I18N_LC_MESSAGES)
fi 	

fi # SKIP_COMPILER_CHECKS

TARGET_XPCOM_ABI=
if test -n "${CPU_ARCH}" -a -n "${TARGET_COMPILER_ABI}"; then
    TARGET_XPCOM_ABI="${CPU_ARCH}-${TARGET_COMPILER_ABI}"
fi

dnl Mozilla specific options
dnl ========================================================
dnl The macros used for command line options
dnl are defined in build/autoconf/altoptions.m4.


dnl ========================================================
dnl =
dnl = Check for external package dependencies
dnl =
dnl ========================================================
MOZ_ARG_HEADER(External Packages)

MOZ_ENABLE_LIBXUL=

MOZ_ARG_WITH_STRING(libxul-sdk,
[  --with-libxul-sdk=PFX   Use the libXUL SDK at <PFX>],
  LIBXUL_SDK_DIR=$withval)

if test "$LIBXUL_SDK_DIR" = "yes"; then
    AC_MSG_ERROR([--with-libxul-sdk must specify a path])
elif test -n "$LIBXUL_SDK_DIR" -a "$LIBXUL_SDK_DIR" != "no"; then
    LIBXUL_SDK=`cd "$LIBXUL_SDK_DIR" && pwd`

    if test ! -f "$LIBXUL_SDK/sdk/include/xpcom-config.h"; then
        AC_MSG_ERROR([$LIBXUL_SDK/sdk/include/xpcom-config.h doesn't exist])
    fi

    MOZ_ENABLE_LIBXUL=1
fi
AC_SUBST(LIBXUL_SDK)

dnl ========================================================
dnl = If NSPR was not detected in the system, 
dnl = use the one in the source tree (mozilla/nsprpub)
dnl ========================================================
MOZ_ARG_WITH_BOOL(system-nspr,
[  --with-system-nspr      Use system installed NSPR],
    _USE_SYSTEM_NSPR=1 )

if test -n "$_USE_SYSTEM_NSPR"; then
    AM_PATH_NSPR(4.7.0, [MOZ_NATIVE_NSPR=1], [MOZ_NATIVE_NSPR=])
fi

if test -n "$MOZ_NATIVE_NSPR"; then
    _SAVE_CFLAGS=$CFLAGS
    CFLAGS="$CFLAGS $NSPR_CFLAGS"
    AC_TRY_COMPILE([#include "prlog.h"],
                [#ifndef PR_STATIC_ASSERT
                 #error PR_STATIC_ASSERT not defined
                 #endif],
                [MOZ_NATIVE_NSPR=1],
                AC_MSG_ERROR([system NSPR does not support PR_STATIC_ASSERT]))
    CFLAGS=$_SAVE_CFLAGS
else
    NSPR_CFLAGS='`$(DEPTH)/nsprpub/config/nspr-config --prefix=$(LIBXUL_DIST) --includedir=$(LIBXUL_DIST)/include/nspr --cflags`'
    # explicitly set libs for Visual Age C++ for OS/2
    if test "$OS_ARCH" = "OS2" -a "$VACPP" = "yes"; then
        NSPR_LIBS='$(LIBXUL_DIST)/lib/nspr'$NSPR_VERSION'.lib $(LIBXUL_DIST)/lib/plc'$NSPR_VERSION'.lib $(LIBXUL_DIST)/lib/plds'$NSPR_VERSION'.lib '$_PTHREAD_LDFLAGS''
    elif test "$OS_ARCH" = "WINCE"; then
        NSPR_CFLAGS='-I$(LIBXUL_DIST)/include/nspr'
        NSPR_LIBS='$(LIBXUL_DIST)/lib/nspr'$NSPR_VERSION'.lib $(LIBXUL_DIST)/lib/plc'$NSPR_VERSION'.lib $(LIBXUL_DIST)/lib/plds'$NSPR_VERSION'.lib '
    elif test "$OS_ARCH" = "WINNT"; then
        NSPR_CFLAGS='-I$(LIBXUL_DIST)/include/nspr'
        if test -n "$GNU_CC"; then
            NSPR_LIBS="-L\$(LIBXUL_DIST)/lib -lnspr$NSPR_VERSION -lplc$NSPR_VERSION -lplds$NSPR_VERSION"
        else
            NSPR_LIBS='$(LIBXUL_DIST)/lib/nspr'$NSPR_VERSION'.lib $(LIBXUL_DIST)/lib/plc'$NSPR_VERSION'.lib $(LIBXUL_DIST)/lib/plds'$NSPR_VERSION'.lib '
        fi
    else
        NSPR_LIBS='`$(DEPTH)/nsprpub/config/nspr-config --prefix=$(LIBXUL_DIST) --libdir=$(LIBXUL_DIST)/lib --libs`'
    fi
fi

dnl ========================================================
dnl = If NSS was not detected in the system, 
dnl = use the one in the source tree (mozilla/security/nss)
dnl ========================================================

MOZ_ARG_WITH_BOOL(system-nss,
[  --with-system-nss      Use system installed NSS],
    _USE_SYSTEM_NSS=1 )

if test -n "$_USE_SYSTEM_NSS"; then
    AM_PATH_NSS(3.12.0, [MOZ_NATIVE_NSS=1], [MOZ_NATIVE_NSS=])
fi

if test -n "$MOZ_NATIVE_NSS"; then
   NSS_LIBS="$NSS_LIBS -lcrmf"
else
   NSS_CFLAGS='-I$(LIBXUL_DIST)/include/nss'
   NSS_DEP_LIBS="\
        \$(LIBXUL_DIST)/lib/\$(LIB_PREFIX)crmf.\$(LIB_SUFFIX) \
        \$(LIBXUL_DIST)/lib/\$(DLL_PREFIX)smime$NSS_VERSION\$(DLL_SUFFIX) \
        \$(LIBXUL_DIST)/lib/\$(DLL_PREFIX)ssl$NSS_VERSION\$(DLL_SUFFIX) \
        \$(LIBXUL_DIST)/lib/\$(DLL_PREFIX)nss$NSS_VERSION\$(DLL_SUFFIX) \
        \$(LIBXUL_DIST)/lib/\$(DLL_PREFIX)nssutil$NSS_VERSION\$(DLL_SUFFIX) \
        \$(LIBXUL_DIST)/lib/\$(DLL_PREFIX)softokn$NSS_VERSION\$(DLL_SUFFIX)"

   if test -z "$GNU_CC" && test "$OS_ARCH" = "WINNT" -o "$OS_ARCH" = "WINCE" -o "$OS_ARCH" = "OS2"; then
       NSS_LIBS="\
        \$(LIBXUL_DIST)/lib/\$(LIB_PREFIX)crmf.\$(LIB_SUFFIX) \
        \$(LIBXUL_DIST)/lib/\$(LIB_PREFIX)smime$NSS_VERSION.\$(IMPORT_LIB_SUFFIX) \
        \$(LIBXUL_DIST)/lib/\$(LIB_PREFIX)ssl$NSS_VERSION.\$(IMPORT_LIB_SUFFIX) \
        \$(LIBXUL_DIST)/lib/\$(LIB_PREFIX)nss$NSS_VERSION.\$(IMPORT_LIB_SUFFIX) \
        \$(LIBXUL_DIST)/lib/\$(LIB_PREFIX)nssutil$NSS_VERSION.\$(IMPORT_LIB_SUFFIX) \
        \$(LIBXUL_DIST)/lib/\$(LIB_PREFIX)softokn$NSS_VERSION.\$(IMPORT_LIB_SUFFIX)"
   else
       NSS_LIBS='$(LIBS_DIR)'" -lcrmf -lsmime$NSS_VERSION -lssl$NSS_VERSION -lnss$NSS_VERSION -lnssutil$NSS_VERSION -lsoftokn$NSS_VERSION"
   fi
fi

if test -z "$SKIP_LIBRARY_CHECKS"; then
dnl system JPEG support
dnl ========================================================
MOZ_ARG_WITH_STRING(system-jpeg,
[  --with-system-jpeg[=PFX]
                          Use system libjpeg [installed at prefix PFX]],
    JPEG_DIR=$withval)

_SAVE_CFLAGS=$CFLAGS
_SAVE_LDFLAGS=$LDFLAGS
_SAVE_LIBS=$LIBS
if test -n "${JPEG_DIR}" -a "${JPEG_DIR}" != "yes"; then
    CFLAGS="-I${JPEG_DIR}/include $CFLAGS"
    LDFLAGS="-L${JPEG_DIR}/lib $LDFLAGS"
fi
if test -z "$JPEG_DIR" -o "$JPEG_DIR" = no; then
    SYSTEM_JPEG=
else
    AC_CHECK_LIB(jpeg, jpeg_destroy_compress, [SYSTEM_JPEG=1 JPEG_LIBS="-ljpeg $JPEG_LIBS"], SYSTEM_JPEG=, $JPEG_LIBS)
fi

if test "$SYSTEM_JPEG" = 1; then
    LIBS="$JPEG_LIBS $LIBS"
    AC_TRY_COMPILE([ #include <stdio.h>
                     #include <sys/types.h>
                     #include <jpeglib.h> ],
                   [ #if JPEG_LIB_VERSION < $MOZJPEG
                     #error "Insufficient JPEG library version ($MOZJPEG required)."
                     #endif ],
                   SYSTEM_JPEG=1,
                   [SYSTEM_JPEG= JPEG_CFLAGS= JPEG_LIBS=]) 
fi 
CFLAGS=$_SAVE_CFLAGS
LDFLAGS=$_SAVE_LDFLAGS
LIBS=$_SAVE_LIBS

if test -n "${JPEG_DIR}" -a -d "${JPEG_DIR}" -a "$SYSTEM_JPEG" = 1; then
    JPEG_CFLAGS="-I${JPEG_DIR}/include"
    JPEG_LIBS="-L${JPEG_DIR}/lib ${JPEG_LIBS}"
fi

dnl system ZLIB support
dnl ========================================================
MOZ_ARG_WITH_STRING(system-zlib,
[  --with-system-zlib[=PFX]
                          Use system libz [installed at prefix PFX]],
    ZLIB_DIR=$withval)

_SAVE_CFLAGS=$CFLAGS
_SAVE_LDFLAGS=$LDFLAGS
_SAVE_LIBS=$LIBS
if test -n "${ZLIB_DIR}" -a "${ZLIB_DIR}" != "yes"; then
    CFLAGS="-I${ZLIB_DIR}/include $CFLAGS"
    LDFLAGS="-L${ZLIB_DIR}/lib $LDFLAGS"
fi
if test -z "$ZLIB_DIR" -o "$ZLIB_DIR" = no; then
    SYSTEM_ZLIB=
else
    AC_CHECK_LIB(z, gzread, [SYSTEM_ZLIB=1 ZLIB_LIBS="-lz $ZLIB_LIBS"], 
	[SYSTEM_ZLIB= ZLIB_CFLAGS= ZLIB_LIBS=], $ZLIB_LIBS)
fi
if test "$SYSTEM_ZLIB" = 1; then
    LIBS="$ZLIB_LIBS $LIBS"
    AC_TRY_COMPILE([ #include <stdio.h>
                     #include <string.h>
                     #include <zlib.h> ],
                   [ #if ZLIB_VERNUM < $MOZZLIB 
                     #error "Insufficient zlib version ($MOZZLIB required)."
                     #endif ],
                   SYSTEM_ZLIB=1,
                   [SYSTEM_ZLIB= ZLIB_CFLAGS= ZLIB_LIBS=]) 
fi
CFLAGS=$_SAVE_CFLAGS
LDFLAGS=$_SAVE_LDFLAGS
LIBS=$_SAVE_LIBS

if test "${ZLIB_DIR}" -a -d "${ZLIB_DIR}" -a "$SYSTEM_ZLIB" = 1; then
    ZLIB_CFLAGS="-I${ZLIB_DIR}/include"
    ZLIB_LIBS="-L${ZLIB_DIR}/lib ${ZLIB_LIBS}"
fi

dnl system BZIP2 Support
dnl ========================================================
MOZ_ARG_WITH_STRING(system-bz2,
[  --with-system-bz2[=PFX]
                          Use system libbz2 [installed at prefix PFX]],
    BZ2_DIR=$withval)

_SAVE_CFLAGS=$CFLAGS
_SAVE_LDFLAGS=$LDFLAGS
_SAVE_LIBS=$LIBS
if test -n "${BZ2_DIR}" -a "${BZ2_DIR}" != "yes"; then
    CFLAGS="-I${BZ2_DIR}/include $CFLAGS"
    LDFLAGS="-L${BZ2_DIR}/lib $LDFLAGS"
fi
if test -z "$BZ2_DIR" -o "$BZ2_DIR" = no; then
    SYSTEM_BZ2=
else
    AC_CHECK_LIB(bz2, BZ2_bzread, [SYSTEM_BZ2=1 BZ2_LIBS="-lbz2"],
	[SYSTEM_BZ2= BZ2_CFLAGS= BZ2_LIBS=], $BZ2_LIBS)
fi
CFLAGS=$_SAVE_CFLAGS
LDFLAGS=$_SAVE_LDFLAGS
LIBS=$_SAVE_LIBS

if test "${BZ2_DIR}" -a -d "${BZ2_DIR}" -a "$SYSTEM_BZ2" = 1; then
    BZ2_CFLAGS="-I${BZ2_DIR}/include"
    BZ2_LIBS="-L${BZ2_DIR}/lib ${MOZ_BZ2_LIBS}"
fi

dnl system PNG Support
dnl ========================================================
MOZ_ARG_WITH_STRING(system-png, 
[  --with-system-png[=PFX]
                          Use system libpng [installed at prefix PFX]],
    PNG_DIR=$withval)

_SAVE_CFLAGS=$CFLAGS
_SAVE_LDFLAGS=$LDFLAGS
_SAVE_LIBS=$LIBS
CFLAGS="$ZLIB_CFLAGS $CFLAGS"
LDFLAGS="$ZLIB_LIBS -lz $LDFLAGS"
if test -n "${PNG_DIR}" -a "${PNG_DIR}" != "yes"; then
    CFLAGS="-I${PNG_DIR}/include $CFLAGS"
    LDFLAGS="-L${PNG_DIR}/lib $LDFLAGS"
fi
if test -z "$PNG_DIR" -o "$PNG_DIR" = no; then
    SYSTEM_PNG=
else
    _SAVE_PNG_LIBS=$PNG_LIBS
    AC_CHECK_LIB(png, png_get_valid, [SYSTEM_PNG=1 PNG_LIBS="-lpng $PNG_LIBS"],
                 AC_MSG_ERROR([--with-system-png requested but no working libpng found]), 
                 $PNG_LIBS)
    AC_CHECK_LIB(png, png_get_acTL, ,
                 AC_MSG_ERROR([--with-system-png won't work because the system's libpng doesn't have APNG support]),
                 $_SAVE_PNG_LIBS)
fi
if test "$SYSTEM_PNG" = 1; then
    LIBS="$PNG_LIBS $LIBS"
    AC_TRY_COMPILE([ #include <stdio.h>
                     #include <sys/types.h>
                     #include <png.h> ],
                   [ #if PNG_LIBPNG_VER < $MOZPNG
                     #error "Insufficient libpng version ($MOZPNG required)."
                     #endif
                     #ifndef PNG_UINT_31_MAX
                     #error "Insufficient libpng version."
                     #endif ],
                   SYSTEM_PNG=1,
                   AC_MSG_ERROR([--with-system-png requested but no working libpng found]))
fi
CFLAGS=$_SAVE_CFLAGS
LDFLAGS=$_SAVE_LDFLAGS
LIBS=$_SAVE_LIBS

if test "${PNG_DIR}" -a -d "${PNG_DIR}" -a "$SYSTEM_PNG" = 1; then
    PNG_CFLAGS="-I${PNG_DIR}/include"
    PNG_LIBS="-L${PNG_DIR}/lib ${PNG_LIBS}"
fi

fi # SKIP_LIBRARY_CHECKS

dnl system HunSpell Support
dnl ========================================================
MOZ_ARG_ENABLE_BOOL(system-hunspell,
[  --enable-system-hunspell  Use system hunspell (located with pkgconfig)],
    SYSTEM_HUNSPELL=1 )

if test -n "$SYSTEM_HUNSPELL"; then
    PKG_CHECK_MODULES(MOZ_HUNSPELL, hunspell)
fi

AC_SUBST(SYSTEM_HUNSPELL)

dnl check whether to enable glitz
dnl ========================================================
MOZ_ARG_ENABLE_BOOL(glitz,
[  --enable-glitz          Enable Glitz for use with Cairo],
    MOZ_ENABLE_GLITZ=1,
    MOZ_ENABLE_GLITZ= )
if test "$MOZ_ENABLE_GLITZ"; then
    AC_DEFINE(MOZ_ENABLE_GLITZ)
fi

dnl ========================================================
dnl Java SDK support
dnl ========================================================
JAVA_INCLUDE_PATH=
MOZ_ARG_WITH_STRING(java-include-path,
[  --with-java-include-path=dir   Location of Java SDK headers],
    JAVA_INCLUDE_PATH=$withval)

JAVA_BIN_PATH=
MOZ_ARG_WITH_STRING(java-bin-path,
[  --with-java-bin-path=dir   Location of Java binaries (java, javac, jar)],
    JAVA_BIN_PATH=$withval)

dnl ========================================================
dnl Use ARM userspace kernel helpers; tell NSPR to enable
dnl their usage and use them in spidermonkey.
dnl ========================================================
MOZ_ARG_WITH_BOOL(arm-kuser,
[  --with-arm-kuser         Use kuser helpers (Linux/ARM only -- requires kernel 2.6.13 or later)],
    USE_ARM_KUSER=1,
    USE_ARM_KUSER=)
if test -n "$USE_ARM_KUSER"; then
   AC_DEFINE(USE_ARM_KUSER)
fi

dnl ========================================================
dnl =
dnl = Application
dnl =
dnl ========================================================

MOZ_ARG_HEADER(Application)

BUILD_STATIC_LIBS=
ENABLE_TESTS=1
MOZ_ACTIVEX_SCRIPTING_SUPPORT=
MOZ_BRANDING_DIRECTORY=
MOZ_CALENDAR=
MOZ_DBGRINFO_MODULES=
MOZ_ENABLE_CANVAS=1
MOZ_EXTENSIONS_ALL=" wallet p3p venkman inspector irc typeaheadfind gnomevfs sroaming datetime finger cview layout-debug tasks sql xforms schema-validation reporter"
MOZ_FEEDS=1
MOZ_IMG_DECODERS_DEFAULT="png gif jpeg bmp xbm icon"
MOZ_IMG_ENCODERS_DEFAULT="png jpeg"
MOZ_IPCD=
MOZ_JAVAXPCOM=
MOZ_JSDEBUGGER=1
MOZ_JSLOADER=1
MOZ_LDAP_XPCOM=
MOZ_LIBART_CFLAGS=
MOZ_LIBART_LIBS=
MOZ_MAIL_NEWS=
MOZ_MATHML=1
MOZ_MOCHITEST=1
MOZ_MORK=1
MOZ_MORKREADER=
MOZ_AUTH_EXTENSION=1
MOZ_NO_ACTIVEX_SUPPORT=1
MOZ_NO_INSPECTOR_APIS=
MOZ_NO_XPCOM_OBSOLETE=
MOZ_NO_FAST_LOAD=
MOZ_OGG=1
MOZ_MEDIA=
MOZ_OJI=1
MOZ_PERMISSIONS=1
MOZ_PLACES=
MOZ_PLAINTEXT_EDITOR_ONLY=
MOZ_PLUGINS=1
MOZ_PREF_EXTENSIONS=1
MOZ_PROFILELOCKING=1
MOZ_PROFILESHARING=1
MOZ_PSM=1
MOZ_PYTHON_EXTENSIONS="xpcom dom"
MOZ_PYTHON=
MOZ_PYTHON_DEBUG_SUFFIX=
MOZ_PYTHON_DLL_SUFFIX=
MOZ_PYTHON_INCLUDES=
MOZ_PYTHON_LIBS=
MOZ_PYTHON_PREFIX=
MOZ_PYTHON_VER=
MOZ_PYTHON_VER_DOTTED=
MOZ_RDF=1
MOZ_REFLOW_PERF=
MOZ_SAFE_BROWSING=
MOZ_HELP_VIEWER=
MOZ_SPELLCHECK=1
MOZ_STATIC_MAIL_BUILD=
MOZ_STORAGE=1
MOZ_SVG=1
MOZ_TIMELINE=
MOZ_UI_LOCALE=en-US
MOZ_UNIVERSALCHARDET=1
MOZ_URL_CLASSIFIER=
MOZ_USE_NATIVE_UCONV=
MOZ_V1_STRING_ABI=
MOZ_VIEW_SOURCE=1
MOZ_XPFE_COMPONENTS=1
MOZ_XPINSTALL=1
MOZ_XSLT_STANDALONE=
MOZ_XTF=1
MOZ_XUL=1
MOZ_XUL_APP=1
MOZ_ZIPWRITER=1
NS_PRINTING=1
NECKO_COOKIES=1
NECKO_DISK_CACHE=1
NECKO_PROTOCOLS_DEFAULT="about data file ftp gopher http res viewsource"
NECKO_SMALL_BUFFERS=
SUNCTL=
JS_STATIC_BUILD=
XPC_IDISPATCH_SUPPORT=


case "$target_os" in
darwin*)
    ACCESSIBILITY=
    ;;
*)
    ACCESSIBILITY=1
    ;;
esac

case "$target_os" in
    msvc*|mks*|cygwin*|mingw*)
        if test -z "$GNU_CC"; then 
            XPC_IDISPATCH_SUPPORT=1
            MOZ_NO_ACTIVEX_SUPPORT=
            MOZ_ACTIVEX_SCRIPTING_SUPPORT=1
        fi
        ;;
esac

MOZ_ARG_ENABLE_STRING(application,
[  --enable-application=APP
                          Options include:
                            suite
                            browser (Firefox)
                            mail (Thunderbird)
                            composer
                            calendar (Sunbird)
                            xulrunner
                            camino
                            content/xslt (Standalone Transformiix XSLT)
                            netwerk (Standalone Necko)
                            tools/update-packaging (AUS-related packaging tools)
                            standalone (use this for standalone
                              xpcom/xpconnect or to manually drive a build)],
[ MOZ_BUILD_APP=$enableval ] )

if test "$MOZ_BUILD_APP" = "macbrowser"; then
    AC_MSG_WARN([--enable-application=macbrowser is deprecated. Use --enable-application=camino.])
    MOZ_BUILD_APP=camino
fi

MOZ_EMBEDDING_PROFILE=default
MOZ_ARG_WITH_STRING(embedding-profile,
[  --with-embedding-profile=default|basic|minimal
                       see http://wiki.mozilla.org/Gecko:Small_Device_Support],
[ MOZ_EMBEDDING_PROFILE=$withval ])

case "$MOZ_EMBEDDING_PROFILE" in
default)
  MOZ_EMBEDDING_LEVEL_DEFAULT=1
  MOZ_EMBEDDING_LEVEL_BASIC=1
  MOZ_EMBEDDING_LEVEL_MINIMAL=1
  AC_DEFINE(MOZ_EMBEDDING_LEVEL_DEFAULT)
  AC_DEFINE(MOZ_EMBEDDING_LEVEL_BASIC)
  AC_DEFINE(MOZ_EMBEDDING_LEVEL_MINIMAL)
  ;;

basic)
  MOZ_EMBEDDING_LEVEL_DEFAULT=
  MOZ_EMBEDDING_LEVEL_BASIC=1
  MOZ_EMBEDDING_LEVEL_MINIMAL=1
  AC_DEFINE(MOZ_EMBEDDING_LEVEL_BASIC)
  AC_DEFINE(MOZ_EMBEDDING_LEVEL_MINIMAL)
  ENABLE_TESTS=
  MOZ_ACTIVEX_SCRIPTING_SUPPORT=
  MOZ_COMPOSER=
  MOZ_ENABLE_CANVAS=
  MOZ_ENABLE_POSTSCRIPT=
  MOZ_EXTENSIONS_DEFAULT=" spatialnavigation"
  MOZ_IMG_DECODERS_DEFAULT="png gif jpeg"
  MOZ_IMG_ENCODERS_DEFAULT=
  MOZ_IMG_ENCODERS=
  MOZ_INSTALLER=
  MOZ_JSDEBUGGER=
  MOZ_LDAP_XPCOM=
  MOZ_MAIL_NEWS=
  MOZ_MATHML=
  MOZ_AUTH_EXTENSION=
  MOZ_NO_ACTIVEX_SUPPORT=1
  MOZ_NO_INSPECTOR_APIS=1
  MOZ_NO_XPCOM_OBSOLETE=1
  MOZ_NO_FAST_LOAD=1
  MOZ_OJI=
  MOZ_PLAINTEXT_EDITOR_ONLY=1
#  MOZ_PLUGINS=
  MOZ_PREF_EXTENSIONS=
  MOZ_PROFILELOCKING=
  MOZ_PROFILESHARING=
  MOZ_SPELLCHECK=
  MOZ_SVG=
  MOZ_UNIVERSALCHARDET=
  MOZ_UPDATER=
  MOZ_USE_NATIVE_UCONV=
  MOZ_VIEW_SOURCE=
  MOZ_XPFE_COMPONENTS=
  MOZ_XPINSTALL=
  MOZ_XTF=
  MOZ_ZIPWRITER=
  NECKO_DISK_CACHE=
  NECKO_PROTOCOLS_DEFAULT="about data http file res"
  NECKO_SMALL_BUFFERS=1
  NS_DISABLE_LOGGING=1
  NS_PRINTING=
  JS_STATIC_BUILD=1
  ;;

minimal)
  MOZ_EMBEDDING_LEVEL_DEFAULT=
  MOZ_EMBEDDING_LEVEL_BASIC=
  MOZ_EMBEDDING_LEVEL_MINIMAL=1
  AC_DEFINE(MOZ_EMBEDDING_LEVEL_MINIMAL)
  ENABLE_TESTS=
  MOZ_ACTIVEX_SCRIPTING_SUPPORT=
  MOZ_COMPOSER=
  MOZ_ENABLE_CANVAS=
  MOZ_ENABLE_POSTSCRIPT=
  MOZ_EXTENSIONS_DEFAULT=" spatialnavigation"
  MOZ_IMG_DECODERS_DEFAULT="png gif jpeg"
  MOZ_IMG_ENCODERS_DEFAULT=
  MOZ_IMG_ENCODERS=
  MOZ_INSTALLER=
  MOZ_JSDEBUGGER=
  MOZ_LDAP_XPCOM=
  MOZ_MAIL_NEWS=
  MOZ_MATHML=
  MOZ_AUTH_EXTENSION=
  MOZ_NO_ACTIVEX_SUPPORT=1
  MOZ_NO_INSPECTOR_APIS=1
  MOZ_NO_XPCOM_OBSOLETE=1
  MOZ_NO_FAST_LOAD=1
  MOZ_OJI=
  MOZ_PLAINTEXT_EDITOR_ONLY=1
  MOZ_PLUGINS=
  MOZ_PREF_EXTENSIONS=
  MOZ_PROFILELOCKING=
  MOZ_PROFILESHARING=
  MOZ_SPELLCHECK=
  MOZ_STORAGE=1
  MOZ_PLACES=
  MOZ_SVG=
  MOZ_UNIVERSALCHARDET=
  MOZ_UPDATER=
  MOZ_USE_NATIVE_UCONV=1
  MOZ_VIEW_SOURCE=
  MOZ_XPFE_COMPONENTS=
  MOZ_XPINSTALL=
  MOZ_XTF=
  MOZ_XUL=
  MOZ_ZIPWRITER=
  MOZ_RDF=
  NECKO_DISK_CACHE=
  NECKO_PROTOCOLS_DEFAULT="about data http file res"
  NECKO_SMALL_BUFFERS=1
  NS_DISABLE_LOGGING=1
  NS_PRINTING=
  JS_STATIC_BUILD=1
  ;;

*)
  AC_MSG_ERROR([Unrecognized value: --with-embedding-profile=$MOZ_EMBEDDING_PROFILE])
  ;;
esac

AC_SUBST(MOZ_EMBEDDING_LEVEL_DEFAULT)
AC_SUBST(MOZ_EMBEDDING_LEVEL_BASIC)
AC_SUBST(MOZ_EMBEDDING_LEVEL_MINIMAL)

MOZ_ARG_WITH_STRING(xulrunner-stub-name,
[  --with-xulrunner-stub-name=appname   Create the xulrunner stub with the given name],
  XULRUNNER_STUB_NAME=$withval)

if test -z "$XULRUNNER_STUB_NAME"; then
  case "$target_os" in
  darwin*)
    XULRUNNER_STUB_NAME=xulrunner
    ;;
  *)
    XULRUNNER_STUB_NAME=xulrunner-stub
  esac
fi
AC_SUBST(XULRUNNER_STUB_NAME)

if test -z "$MOZ_BUILD_APP"; then
  AC_MSG_ERROR([--enable-application=APP was not specified and is required.])
else
  # We have a valid application only if it has a build.mk file in its top
  # directory.
  if test ! -f "${srcdir}/${MOZ_BUILD_APP}/build.mk" ; then
    AC_MSG_ERROR([--enable-application value not recognized (${MOZ_BUILD_APP}/build.mk does not exist).])
  fi
fi

# Allow the application to influence configure with a confvars.sh script.

AC_MSG_CHECKING([if app-specific confvars.sh exists])
if test -f "${srcdir}/${MOZ_BUILD_APP}/confvars.sh" ; then
  AC_MSG_RESULT([${srcdir}/${MOZ_BUILD_APP}/confvars.sh])
  . "${srcdir}/${MOZ_BUILD_APP}/confvars.sh"
else
  AC_MSG_RESULT([no])
fi

# Now is a good time to test for logic errors, define mismatches, etc.
case "$MOZ_BUILD_APP" in
xulrunner)
  if test "$LIBXUL_SDK"; then
    AC_MSG_ERROR([Building XULRunner --with-libxul-sdk doesn't make sense; XULRunner provides the libxul SDK.])
  fi
  ;;
*)
  # Fix this case for folks who forget. Warn them.
  if test -n "$LIBXUL_SDK" -a -z "$MOZ_XUL_APP"; then
    AC_MSG_WARN([Setting MOZ_XUL_APP since LIBXUL_SDK was set. Add to confvars.sh!])
    MOZ_XUL_APP=1
  fi
  ;;
esac

# Special cases where we need to AC_DEFINE something. Also a holdover for apps
# that haven't made a confvars.sh yet. Don't add new stuff here, use
# MOZ_BUILD_APP.
case "$MOZ_BUILD_APP" in
suite)
  AC_DEFINE(MOZ_SUITE)
  ;;

browser)
  AC_DEFINE(MOZ_PHOENIX)
  ;;

mail)
  AC_DEFINE(MOZ_THUNDERBIRD)
  ;;

composer)
  AC_DEFINE(MOZ_STANDALONE_COMPOSER)
  ;;

calendar)
  AC_DEFINE(MOZ_SUNBIRD)
  ;;

xulrunner)
  AC_DEFINE(MOZ_XULRUNNER)
  ;;

camino) 
  AC_DEFINE(MOZ_MACBROWSER)
  ;;

content/xslt)
  AC_DEFINE(TX_EXE)
  ;;

standalone) 
  MOZ_APP_NAME=mozilla
  MOZ_APP_DISPLAYNAME=Mozilla
  MOZ_APP_VERSION=$MOZILLA_VERSION
  ;;

esac

AC_SUBST(MOZ_BUILD_APP)
AC_SUBST(MOZ_XUL_APP)
AC_SUBST(MOZ_SUITE)
AC_SUBST(MOZ_PHOENIX)
AC_SUBST(MOZ_THUNDERBIRD)
AC_SUBST(MOZ_STANDALONE_COMPOSER)
AC_SUBST(MOZ_SUNBIRD)
AC_SUBST(MOZ_XULRUNNER)

AC_DEFINE_UNQUOTED(MOZ_BUILD_APP,$MOZ_BUILD_APP)

if test "$MOZ_XUL_APP"; then
  MOZ_PROFILESHARING=
  AC_DEFINE(MOZ_XUL_APP)
fi

dnl ========================================================
dnl = 
dnl = Toolkit Options
dnl = 
dnl ========================================================
MOZ_ARG_HEADER(Toolkit Options)

    dnl ========================================================
    dnl = Select the default toolkit
    dnl ========================================================
	MOZ_ARG_ENABLE_STRING(default-toolkit,
	[  --enable-default-toolkit=TK
                          Select default toolkit
                          Platform specific defaults:
                            BeOS - cairo-beos
                            Mac OS X - cairo-cocoa
                            Neutrino/QNX - photon
                            OS/2 - cairo-os2
                            Win32 - cairo-windows
                            WinCE - windows
                            * - cairo-gtk2
                            * - cairo-qt],
    [ _DEFAULT_TOOLKIT=$enableval ],
    [ _DEFAULT_TOOLKIT=$_PLATFORM_DEFAULT_TOOLKIT])

    if test "$_DEFAULT_TOOLKIT" = "photon" \
        -o "$_DEFAULT_TOOLKIT" = "cairo-windows" \
        -o "$_DEFAULT_TOOLKIT" = "cairo-gtk2" \
        -o "$_DEFAULT_TOOLKIT" = "cairo-qt" \
        -o "$_DEFAULT_TOOLKIT" = "cairo-beos" \
        -o "$_DEFAULT_TOOLKIT" = "cairo-os2" \
        -o "$_DEFAULT_TOOLKIT" = "cairo-mac" \
        -o "$_DEFAULT_TOOLKIT" = "cairo-cocoa"
    then
        dnl nglayout only supports building with one toolkit,
        dnl so ignore everything after the first comma (",").
        MOZ_WIDGET_TOOLKIT=`echo "$_DEFAULT_TOOLKIT" | sed -e "s/,.*$//"`
    else
        if test "$no_x" != "yes"; then
            AC_MSG_ERROR([Toolkit must be cairo-gtk2 or cairo-qt.])
        else
            AC_MSG_ERROR([Toolkit must be $_PLATFORM_DEFAULT_TOOLKIT (if supported).])
        fi
    fi

AC_DEFINE_UNQUOTED(MOZ_DEFAULT_TOOLKIT,"$MOZ_WIDGET_TOOLKIT")

dnl ========================================================
dnl = Enable the toolkit as needed                         =
dnl ========================================================

case "$MOZ_WIDGET_TOOLKIT" in
photon)
	MOZ_ENABLE_PHOTON=1
	AC_DEFINE(MOZ_WIDGET_PHOTON)
    ;;

cairo-windows)
    MOZ_WIDGET_TOOLKIT=windows
    MOZ_GFX_TOOLKIT=cairo
    ;;

cairo-gtk2)
    MOZ_WIDGET_TOOLKIT=gtk2
    MOZ_GFX_TOOLKIT=cairo
    MOZ_ENABLE_GTK2=1
    MOZ_ENABLE_XREMOTE=1
    TK_CFLAGS='$(MOZ_GTK2_CFLAGS)'
    TK_LIBS='$(MOZ_GTK2_LIBS)'
    AC_DEFINE(MOZ_WIDGET_GTK2)
    ;;
cairo-qt)
    MOZ_WIDGET_TOOLKIT=qt
    MOZ_GFX_TOOLKIT=cairo
    MOZ_ENABLE_QT=1
    MOZ_ENABLE_XREMOTE=1
    TK_CFLAGS='$(MOZ_QT_CFLAGS)'
    TK_LIBS='$(MOZ_QT_LIBS)'
    AC_DEFINE(MOZ_WIDGET_QT)
    ;;
cairo-beos)
    MOZ_WIDGET_TOOLKIT=beos
    MOZ_GFX_TOOLKIT=cairo
    TK_CFLAGS='$(MOZ_CAIRO_CFLAGS)'
    TK_LIBS='$(MOZ_CAIRO_LIBS)'
    ;;

cairo-os2)
    MOZ_WIDGET_TOOLKIT=os2
    MOZ_GFX_TOOLKIT=cairo
    TK_CFLAGS='$(MOZ_CAIRO_CFLAGS)'
    TK_LIBS='$(MOZ_CAIRO_LIBS)'
    ;;

cairo-mac|cairo-cocoa)
    if test "$MOZ_WIDGET_TOOLKIT" = "cairo-cocoa"; then
        MOZ_WIDGET_TOOLKIT=cocoa
        AC_DEFINE(MOZ_WIDGET_COCOA)
        MOZ_ENABLE_COCOA=1
    else
        MOZ_WIDGET_TOOLKIT=mac
    fi
    MOZ_GFX_TOOLKIT=cairo
    MOZ_USER_DIR="Mozilla"
    AC_DEFINE(XP_MACOSX)
    AC_DEFINE(TARGET_CARBON)
    AC_DEFINE(TARGET_API_MAC_CARBON)
    TK_LIBS='-framework Carbon -framework CoreAudio -framework AudioToolbox -framework AudioUnit'
    TK_CFLAGS="-I${MACOS_SDK_DIR}/Developer/Headers/FlatCarbon"
    CFLAGS="$CFLAGS $TK_CFLAGS"
    CXXFLAGS="$CXXFLAGS $TK_CFLAGS"
    ;;
esac

if test "$MOZ_ENABLE_XREMOTE"; then
    AC_DEFINE(MOZ_ENABLE_XREMOTE)
fi

if test "$COMPILE_ENVIRONMENT"; then
if test "$MOZ_ENABLE_GTK2"
then
    PKG_CHECK_MODULES(MOZ_GTK2, gtk+-2.0 >= $GTK2_VERSION gtk+-unix-print-2.0 gdk-x11-2.0 glib-2.0 gobject-2.0)
fi
fi # COMPILE_ENVIRONMENT

AC_SUBST(MOZ_DEFAULT_TOOLKIT)

dnl ========================================================
dnl = startup-notification support module
dnl ========================================================

if test "$MOZ_ENABLE_GTK2"
then
    MOZ_ENABLE_STARTUP_NOTIFICATION=

    MOZ_ARG_ENABLE_BOOL(startup-notification,
    [  --enable-startup-notification       Enable startup-notification support (default: disabled) ],
        MOZ_ENABLE_STARTUP_NOTIFICATION=force,
        MOZ_ENABLE_STARTUP_NOTIFICATION=)
    if test "$MOZ_ENABLE_STARTUP_NOTIFICATION"
    then
        PKG_CHECK_MODULES(MOZ_STARTUP_NOTIFICATION,
                          libstartup-notification-1.0 >= $STARTUP_NOTIFICATION_VERSION,
        [MOZ_ENABLE_STARTUP_NOTIFICATION=1], [
            if test "$MOZ_ENABLE_STARTUP_NOTIFICATION" = "force"
            then
                AC_MSG_ERROR([* * * Could not find startup-notification >= $STARTUP_NOTIFICATION_VERSION])
            fi
            MOZ_ENABLE_STARTUP_NOTIFICATION=
        ])
    fi

    if test "$MOZ_ENABLE_STARTUP_NOTIFICATION"; then
        AC_DEFINE(MOZ_ENABLE_STARTUP_NOTIFICATION)
    fi

    TK_LIBS="$TK_LIBS $MOZ_STARTUP_NOTIFICATION_LIBS"
fi
AC_SUBST(MOZ_ENABLE_STARTUP_NOTIFICATION)
AC_SUBST(MOZ_STARTUP_NOTIFICATION_CFLAGS)
AC_SUBST(MOZ_STARTUP_NOTIFICATION_LIBS)

dnl ========================================================
dnl = QT support
dnl ========================================================
if test "$MOZ_ENABLE_QT"
then
    PKG_CHECK_MODULES(MOZ_QT, QtGui QtNetwork QtUiTools QtCore)
    AC_SUBST(MOZ_QT_CFLAGS)
    AC_SUBST(MOZ_QT_LIBS)

    MOZ_ARG_WITH_STRING(qtdir,
    [  --with-qtdir=\$dir       Specify Qt directory ],
    [ QTDIR=$withval])

    if test -z "$QTDIR"; then
      QTDIR="/usr"
    fi
    QTINCDIR="/include/qt"
    if test ! -d "$QTDIR$QTINCDIR"; then
       QTINCDIR="/include/X11/qt"
    fi
    if test ! -d "$QTDIR$QTINCDIR"; then
       QTINCDIR="/include"
    fi

    if test -x "$QTDIR/bin/moc-qt4"; then
      HOST_MOC="$QTDIR/bin/moc-qt4"
    else
      if test -x "$QTDIR/bin/moc"; then
        HOST_MOC="$QTDIR/bin/moc"
      else
        AC_CHECK_PROGS(HOST_MOC, moc, "")
      fi
    fi
    if test -z "$HOST_MOC"; then
      AC_MSG_ERROR([no acceptable moc preprocessor found])
    fi
    MOC=$HOST_MOC
fi

AC_SUBST(GTK_CONFIG)
AC_SUBST(TK_CFLAGS)
AC_SUBST(TK_LIBS)

AC_SUBST(MOZ_ENABLE_GTK2)
AC_SUBST(MOZ_ENABLE_PHOTON)
AC_SUBST(MOZ_ENABLE_COCOA)
AC_SUBST(MOZ_ENABLE_GLITZ)
AC_SUBST(MOZ_ENABLE_QT)
AC_SUBST(MOZ_ENABLE_XREMOTE)
AC_SUBST(MOZ_GTK2_CFLAGS)
AC_SUBST(MOZ_GTK2_LIBS)
AC_SUBST(MOZ_QT_CFLAGS)
AC_SUBST(MOZ_QT_LIBS)

AC_SUBST(MOC)

if test "$MOZ_ENABLE_GTK2" \
|| test "$MOZ_ENABLE_QT"
then
    AC_DEFINE(MOZ_X11)
    MOZ_X11=1
fi
AC_SUBST(MOZ_X11)

dnl ========================================================
dnl =
dnl = Components & Features
dnl = 
dnl ========================================================
MOZ_ARG_HEADER(Components and Features)

dnl ========================================================
dnl = Localization
dnl ========================================================
MOZ_ARG_ENABLE_STRING(ui-locale,
[  --enable-ui-locale=ab-CD
                          Select the user interface locale (default: en-US)],
    MOZ_UI_LOCALE=$enableval )
AC_SUBST(MOZ_UI_LOCALE)

dnl =========================================================
dnl = Calendar client
dnl =========================================================
MOZ_ARG_ENABLE_BOOL(calendar,,
    MOZ_OLD_CALENDAR=1,
    MOZ_OLD_CALENDAR= )

if test "$MOZ_OLD_CALENDAR"; then
    AC_MSG_WARN([Building with the calendar extension is no longer supported.])
    if test "$MOZ_THUNDERBIRD"; then
        AC_MSG_WARN([Since you're trying to build mail, you could try adding])
        AC_MSG_WARN(['--enable-extensions=default,lightning' to your mozconfig])
        AC_MSG_WARN([and building WITH A FRESH TREE.])
    fi
    AC_MSG_WARN([For more information, please visit:])
    AC_MSG_ERROR([http://www.mozilla.org/projects/calendar/])
fi

AC_SUBST(MOZ_CALENDAR)

dnl =========================================================
dnl = Mail & News
dnl =========================================================
MOZ_ARG_DISABLE_BOOL(mailnews,
[  --disable-mailnews      Disable building of mail & news components],
    MOZ_MAIL_NEWS=,
    MOZ_MAIL_NEWS=1 )
AC_SUBST(MOZ_MAIL_NEWS)

dnl =========================================================
dnl = LDAP
dnl =========================================================
MOZ_ARG_DISABLE_BOOL(ldap,
[  --disable-ldap          Disable LDAP support],
    MOZ_LDAP_XPCOM=,
    MOZ_LDAP_XPCOM=1)

dnl ========================================================
dnl = Trademarked Branding 
dnl ========================================================
MOZ_ARG_ENABLE_BOOL(official-branding,
[  --enable-official-branding Enable Official mozilla.org Branding
                          Do not distribute builds with
                          --enable-official-branding unless you have
                          permission to use trademarks per
                          http://www.mozilla.org/foundation/trademarks/ .],
[case "$MOZ_BUILD_APP" in
browser)
    MOZ_BRANDING_DIRECTORY=other-licenses/branding/firefox
    MOZ_APP_DISPLAYNAME=Firefox
    ;;

calendar)
    MOZ_BRANDING_DIRECTORY=other-licenses/branding/sunbird
    MOZ_APP_DISPLAYNAME=Sunbird
    ;;

mail)
    MOZ_BRANDING_DIRECTORY=other-licenses/branding/thunderbird
    ;;

*)]
    AC_MSG_ERROR([Official branding is only available for Firefox Sunbird and Thunderbird.])
esac
)

MOZ_ARG_WITH_STRING(branding,
[  --with-branding=dir    Use branding from the specified directory.],
    MOZ_BRANDING_DIRECTORY=$withval)

REAL_BRANDING_DIRECTORY="${MOZ_BRANDING_DIRECTORY}"
if test -z "$REAL_BRANDING_DIRECTORY"; then
  REAL_BRANDING_DIRECTORY=${MOZ_BUILD_APP}/branding/nightly
fi

if test -f "$topsrcdir/$REAL_BRANDING_DIRECTORY/configure.sh"; then
  . "$topsrcdir/$REAL_BRANDING_DIRECTORY/configure.sh"
fi

AC_SUBST(MOZ_BRANDING_DIRECTORY)

dnl ========================================================
dnl = Distribution ID
dnl ========================================================
MOZ_ARG_WITH_STRING(distribution-id,
[  --with-distribution-id=ID  Set distribution-specific id (default=org.mozilla)],
[ val=`echo $withval`
    MOZ_DISTRIBUTION_ID="$val"])

if test -z "$MOZ_DISTRIBUTION_ID"; then
   MOZ_DISTRIBUTION_ID="org.mozilla"
fi

AC_DEFINE_UNQUOTED(MOZ_DISTRIBUTION_ID,"$MOZ_DISTRIBUTION_ID")
AC_SUBST(MOZ_DISTRIBUTION_ID)

dnl ========================================================
dnl = Xft and Pango
dnl ========================================================
if test "$MOZ_ENABLE_GTK2"
then
    PKG_CHECK_MODULES(MOZ_XFT, xft)
    AC_SUBST(MOZ_XFT_CFLAGS)
    AC_SUBST(MOZ_XFT_LIBS)

    PKG_CHECK_MODULES(_PANGOCHK, pango >= $PANGO_VERSION)
    PKG_CHECK_MODULES(MOZ_PANGO, pango >= $PANGO_VERSION pangocairo >= $PANGO_VERSION pangoft2 >= $PANGO_VERSION)
    AC_SUBST(MOZ_PANGO_CFLAGS)
    AC_SUBST(MOZ_PANGO_LIBS)
fi

dnl ========================================================
dnl = PostScript print module
dnl ========================================================
MOZ_ARG_DISABLE_BOOL(postscript,
[  --disable-postscript    Disable PostScript printing support ],
    MOZ_ENABLE_POSTSCRIPT=,
    MOZ_ENABLE_POSTSCRIPT=1 )

dnl ========================================================
dnl = GnomeVFS support module
dnl ========================================================

if test "$MOZ_X11"
then
    dnl build the gnomevfs extension by default only when the
    dnl GTK2 toolkit is in use.
    if test "$MOZ_ENABLE_GTK2"
    then
        MOZ_ENABLE_GNOMEVFS=1
        MOZ_ENABLE_GCONF=1
        MOZ_ENABLE_LIBGNOME=1
    fi

    MOZ_ARG_DISABLE_BOOL(gnomevfs,
    [  --disable-gnomevfs      Disable GnomeVFS support ],
        MOZ_ENABLE_GNOMEVFS=,
        MOZ_ENABLE_GNOMEVFS=force)

    if test "$MOZ_ENABLE_GNOMEVFS"
    then
        PKG_CHECK_MODULES(MOZ_GNOMEVFS, gnome-vfs-2.0 >= $GNOMEVFS_VERSION gnome-vfs-module-2.0 >= $GNOMEVFS_VERSION,[
            MOZ_GNOMEVFS_LIBS=`echo $MOZ_GNOMEVFS_LIBS | sed 's/-llinc\>//'`
            MOZ_ENABLE_GNOMEVFS=1
        ],[
            if test "$MOZ_ENABLE_GNOMEVFS" = "force"
            then
                AC_MSG_ERROR([* * * Could not find gnome-vfs-module-2.0 >= $GNOMEVFS_VERSION])
            fi
            MOZ_ENABLE_GNOMEVFS=
        ])
    fi

    AC_SUBST(MOZ_GNOMEVFS_CFLAGS)
    AC_SUBST(MOZ_GNOMEVFS_LIBS)

    if test "$MOZ_ENABLE_GCONF"
    then
        PKG_CHECK_MODULES(MOZ_GCONF, gconf-2.0 >= $GCONF_VERSION,[
            MOZ_GCONF_LIBS=`echo $MOZ_GCONF_LIBS | sed 's/-llinc\>//'`
            MOZ_ENABLE_GCONF=1
        ],[
            MOZ_ENABLE_GCONF=
        ])
    fi

    if test "$MOZ_ENABLE_GCONF"; then
        AC_DEFINE(MOZ_ENABLE_GCONF)
    fi

    AC_SUBST(MOZ_ENABLE_GCONF)
    AC_SUBST(MOZ_GCONF_CFLAGS)
    AC_SUBST(MOZ_GCONF_LIBS)

    if test "$MOZ_ENABLE_LIBGNOME"
    then
        PKG_CHECK_MODULES(MOZ_LIBGNOME, libgnome-2.0 >= $LIBGNOME_VERSION,[
            MOZ_LIBGNOME_LIBS=`echo $MOZ_LIBGNOME_LIBS | sed 's/-llinc\>//'`
            MOZ_ENABLE_LIBGNOME=1
        ],[
            MOZ_ENABLE_LIBGNOME=
        ])
    fi

    AC_SUBST(MOZ_LIBGNOME_CFLAGS)
    AC_SUBST(MOZ_LIBGNOME_LIBS)

    # The GNOME component is built if gtk2, gconf, gnome-vfs, and libgnome
    # are all available.

    if test "$MOZ_ENABLE_GTK2" -a "$MOZ_ENABLE_GCONF" -a \
            "$MOZ_ENABLE_GNOMEVFS" -a "$MOZ_ENABLE_LIBGNOME"; then
      MOZ_ENABLE_GNOME_COMPONENT=1
    else
      MOZ_ENABLE_GNOME_COMPONENT=
    fi

    AC_SUBST(MOZ_ENABLE_GNOME_COMPONENT)
fi

dnl ========================================================
dnl = libgnomeui support module
dnl ========================================================

if test "$MOZ_ENABLE_GTK2"
then
    MOZ_ENABLE_GNOMEUI=1

    MOZ_ARG_DISABLE_BOOL(gnomeui,
    [  --disable-gnomeui       Disable libgnomeui support (default: auto, optional at runtime) ],
        MOZ_ENABLE_GNOMEUI=,
        MOZ_ENABLE_GNOMEUI=force)

    if test "$MOZ_ENABLE_GNOMEUI"
    then
        PKG_CHECK_MODULES(MOZ_GNOMEUI, libgnomeui-2.0 >= $GNOMEUI_VERSION,
        [
            MOZ_GNOMEUI_LIBS=`echo $MOZ_GNOMEUI_LIBS | sed 's/-llinc\>//'`
            MOZ_ENABLE_GNOMEUI=1
        ],[
            if test "$MOZ_ENABLE_GNOMEUI" = "force"
            then
                AC_MSG_ERROR([* * * Could not find libgnomeui-2.0 >= $GNOMEUI_VERSION])
            fi
            MOZ_ENABLE_GNOMEUI=
        ])
    fi

    if test "$MOZ_ENABLE_GNOMEUI"; then
        AC_DEFINE(MOZ_ENABLE_GNOMEUI)
    fi
fi
AC_SUBST(MOZ_ENABLE_GNOMEUI)
AC_SUBST(MOZ_GNOMEUI_CFLAGS)
AC_SUBST(MOZ_GNOMEUI_LIBS)

dnl ========================================================
dnl = dbus support
dnl ========================================================

if test "$MOZ_ENABLE_GTK2"
then
    MOZ_ENABLE_DBUS=1

    MOZ_ARG_DISABLE_BOOL(dbus,
    [  --disable-dbus       Disable dbus support ],
        MOZ_ENABLE_DBUS=,
        MOZ_ENABLE_DBUS=1)

    if test "$MOZ_ENABLE_DBUS"
    then
        PKG_CHECK_MODULES(MOZ_DBUS_GLIB, dbus-glib-1 >= $DBUS_VERSION)
        AC_DEFINE(MOZ_ENABLE_DBUS)
    fi
fi
AC_SUBST(MOZ_ENABLE_DBUS)
AC_SUBST(MOZ_DBUS_GLIB_CFLAGS)
AC_SUBST(MOZ_DBUS_GLIB_LIBS)

dnl ========================================================
dnl = Build Personal Security Manager
dnl ========================================================
MOZ_ARG_DISABLE_BOOL(crypto,
[  --disable-crypto        Disable crypto support (Personal Security Manager)],
    MOZ_PSM=,
    MOZ_PSM=1 )

dnl ========================================================
dnl = JS Debugger XPCOM component (js/jsd)
dnl ========================================================
MOZ_ARG_DISABLE_BOOL(jsd,
[  --disable-jsd           Disable JavaScript debug library],
    MOZ_JSDEBUGGER=,
    MOZ_JSDEBUGGER=1)


dnl ========================================================
dnl = Disable plugin support
dnl ========================================================
MOZ_ARG_DISABLE_BOOL(plugins,
[  --disable-plugins       Disable plugins support],
    MOZ_PLUGINS=,
    MOZ_PLUGINS=1)

dnl ========================================================
dnl = Open JVM Interface (OJI) support
dnl ========================================================
MOZ_ARG_DISABLE_BOOL(oji,
[  --disable-oji           Disable Open JVM Integration support],
    MOZ_OJI=,
    MOZ_OJI=1)
if test -n "$MOZ_OJI"; then
    AC_DEFINE(OJI)
fi

dnl bi-directional support always on
IBMBIDI=1
AC_DEFINE(IBMBIDI)

dnl ========================================================
dnl complex text support off by default
dnl ========================================================
MOZ_ARG_ENABLE_BOOL(ctl,
[  --enable-ctl            Enable Thai Complex Script support],
    SUNCTL=1,
    SUNCTL= )

dnl ========================================================
dnl view source support on by default
dnl ========================================================
MOZ_ARG_DISABLE_BOOL(view-source,
[  --disable-view-source     Disable view source support],
    MOZ_VIEW_SOURCE=,
    MOZ_VIEW_SOURCE=1 )
if test "$MOZ_VIEW_SOURCE"; then
    AC_DEFINE(MOZ_VIEW_SOURCE)
fi


dnl ========================================================
dnl accessibility support on by default on all platforms 
dnl except OS X.
dnl ========================================================
MOZ_ARG_DISABLE_BOOL(accessibility,
[  --disable-accessibility Disable accessibility support (off by default on OS X)],
    ACCESSIBILITY=,
    ACCESSIBILITY=1 )
if test "$ACCESSIBILITY"; then
    AC_DEFINE(ACCESSIBILITY)
fi

if test -n "$ACCESSIBILITY"; then
case "$target" in
*-mingw*|*-cygwin*|*-msvc*|*-mks*)
    if test "$ac_cv_header_atlbase_h" = "no"; then
        AC_MSG_ERROR([System header atlbase.h is not available. See http://developer.mozilla.org/en/docs/atlbase.h for details on fixing this problem.])
    fi
    if test "$ac_cv_header_oleacc_idl" = "no"; then
        AC_MSG_ERROR([System header oleacc.idl is not available. See http://developer.mozilla.org/en/docs/oleacc.idl for details on fixing this problem.])
    fi
    ;;
esac
fi

dnl ========================================================
dnl xpfe/components on by default
dnl ========================================================
MOZ_ARG_DISABLE_BOOL(xpfe-components,
[  --disable-xpfe-components
                          Disable xpfe components],
    MOZ_XPFE_COMPONENTS=,
    MOZ_XPFE_COMPONENTS=1 )

dnl ========================================================
dnl xpinstall support on by default
dnl ========================================================
MOZ_ARG_DISABLE_BOOL(xpinstall,
[  --disable-xpinstall     Disable xpinstall support],
    MOZ_XPINSTALL=,
    MOZ_XPINSTALL=1 )
if test "$MOZ_XPINSTALL"; then
    AC_DEFINE(MOZ_XPINSTALL)
fi

dnl ========================================================
dnl xpcom js loader support on by default
dnl ========================================================
MOZ_ARG_DISABLE_BOOL(jsloader,
[  --disable-jsloader      Disable xpcom js loader support],
    MOZ_JSLOADER=,
    MOZ_JSLOADER=1 )
if test "$MOZ_JSLOADER"; then
    AC_DEFINE(MOZ_JSLOADER)
fi

dnl ========================================================
dnl Disable printing
dnl ========================================================
MOZ_ARG_DISABLE_BOOL(printing,
[  --disable-printing  Disable printing support],
    NS_PRINTING=,
    NS_PRINTING=1 )

if test "$NS_PRINTING"; then
    AC_DEFINE(NS_PRINTING)
    AC_DEFINE(NS_PRINT_PREVIEW)
fi

dnl ========================================================
dnl use native unicode converters
dnl ========================================================
MOZ_ARG_ENABLE_BOOL(native-uconv,
[  --enable-native-uconv   Enable iconv support],
    MOZ_USE_NATIVE_UCONV=1,
    MOZ_USE_NATIVE_UCONV= )
if test "$MOZ_USE_NATIVE_UCONV"; then
    AC_DEFINE(MOZ_USE_NATIVE_UCONV)
fi
if test "$OS_ARCH" != "WINCE" -a "$OS_ARCH" != "WINNT" -a "$MOZ_USE_NATIVE_UCONV" -a "$ac_cv_func_iconv" != "yes"; then
    AC_MSG_ERROR([iconv() not found.  Cannot enable native uconv support.])
fi


dnl ========================================================
dnl Libeditor can be build as plaintext-only,
dnl or as a full html and text editing component.
dnl We build both by default.
dnl ========================================================
MOZ_ARG_ENABLE_BOOL(plaintext-editor-only,
[  --enable-plaintext-editor-only
                          Allow only plaintext editing],
    MOZ_PLAINTEXT_EDITOR_ONLY=1,
    MOZ_PLAINTEXT_EDITOR_ONLY= )
dnl Note the #define is MOZILLA, not MOZ, for compat with the Mac build.
AC_SUBST(MOZ_PLAINTEXT_EDITOR_ONLY)

dnl ========================================================
dnl Composer is on by default.
dnl ========================================================
MOZ_ARG_DISABLE_BOOL(composer,
[  --disable-composer      Disable building of Composer],
    MOZ_COMPOSER=,
    MOZ_COMPOSER=1 )
AC_SUBST(MOZ_COMPOSER)


dnl ========================================================
dnl = Drop XPCOM Obsolete library
dnl ========================================================
MOZ_ARG_DISABLE_BOOL(xpcom-obsolete,
[  --disable-xpcom-obsolete           Disable XPCOM Obsolete Library],
    MOZ_NO_XPCOM_OBSOLETE=1,
    MOZ_NO_XPCOM_OBSOLETE=)

if test -n "$MOZ_NO_XPCOM_OBSOLETE"; then
    AC_DEFINE(MOZ_NO_XPCOM_OBSOLETE)
fi

dnl ========================================================
dnl = Disable Fast Load
dnl ========================================================
MOZ_ARG_DISABLE_BOOL(xpcom-fastload,
[  --disable-xpcom-fastload           Disable XPCOM fastload support],
    MOZ_NO_FAST_LOAD=1,
    MOZ_NO_FAST_LOAD=)

AC_SUBST(MOZ_NO_FAST_LOAD)

if test -n "$MOZ_NO_FAST_LOAD"; then
    AC_DEFINE(MOZ_NO_FAST_LOAD)
fi

dnl ========================================================
dnl = Enable Ogg Codecs
dnl ========================================================
MOZ_ARG_DISABLE_BOOL(ogg,
[  --disable-ogg           Disable Ogg Codec support],
    MOZ_OGG=,
    MOZ_OGG=1)

AC_SUBST(MOZ_OGG)

if test -n "$MOZ_OGG"; then
    AC_DEFINE(MOZ_OGG)
    MOZ_MEDIA=1
fi

AC_SUBST(MOZ_MEDIA)

if test -n "$MOZ_MEDIA"; then
    AC_DEFINE(MOZ_MEDIA)
fi

dnl If using Ogg with Linux, ensure that the alsa library is available
if test -n "$MOZ_OGG"; then
   case "$target_os" in
linux*)
      AC_CHECK_LIB(asound, snd_pcm_open,,AC_MSG_ERROR([Ogg support on Linux requires the alsa library]))
      ;;
   esac
fi

dnl ========================================================
dnl Permissions System
dnl ========================================================
MOZ_ARG_DISABLE_BOOL(permissions,
[  --disable-permissions   Disable permissions (popup and cookie blocking)],
    MOZ_PERMISSIONS=,
    MOZ_PERMISSIONS=1
)

dnl ========================================================
dnl NegotiateAuth
dnl ========================================================
MOZ_ARG_DISABLE_BOOL(negotiateauth,
[  --disable-negotiateauth Disable GSS-API negotiation ],
    MOZ_AUTH_EXTENSION=,
    MOZ_AUTH_EXTENSION=1 )

dnl ========================================================
dnl XTF
dnl ========================================================
MOZ_ARG_DISABLE_BOOL(xtf,
[  --disable-xtf           Disable XTF (pluggable xml tags) support],
    MOZ_XTF=,
    MOZ_XTF=1 )
if test "$MOZ_XTF"; then
  AC_DEFINE(MOZ_XTF)
fi

dnl ========================================================
dnl Inspector APIs
dnl ========================================================
MOZ_ARG_DISABLE_BOOL(inspector-apis,
[  --disable-inspector-apis Disable the DOM inspection APIs ],
    MOZ_NO_INSPECTOR_APIS=1,
    MOZ_NO_INSPECTOR_APIS= )

dnl ========================================================
dnl Pref extensions (autoconfig and system-pref)
dnl ========================================================
MOZ_ARG_DISABLE_BOOL(pref-extensions,
[  --disable-pref-extensions
                          Disable pref extensions such as autoconfig and
                          system-pref],
  MOZ_PREF_EXTENSIONS=,
  MOZ_PREF_EXTENSIONS=1 )

dnl ========================================================
dnl = Universalchardet
dnl ========================================================
MOZ_ARG_DISABLE_BOOL(universalchardet,
[  --disable-universalchardet
                          Disable universal encoding detection],
  MOZ_UNIVERSALCHARDET=,
  MOZ_UNIVERSALCHARDET=1 )

dnl ========================================================
dnl JavaXPCOM
dnl ========================================================
MOZ_ARG_ENABLE_BOOL(javaxpcom,
[  --enable-javaxpcom
                          Enable Java-XPCOM bridge],
    MOZ_JAVAXPCOM=1,
    MOZ_JAVAXPCOM= )

if test -n "${MOZ_JAVAXPCOM}"; then
  case "$host_os" in
    cygwin*|msvc*|mks*)
      if test -n "$JAVA_HOME"; then
        JAVA_HOME=`cygpath -u \`cygpath -m -s "$JAVA_HOME"\``
      fi
      ;;
    *mingw*)
      if test -n "$JAVA_HOME"; then
        JAVA_HOME=`cd "$JAVA_HOME" && pwd`
      fi
      ;;
  esac

  if test -n "${JAVA_INCLUDE_PATH}"; then
    dnl Make sure jni.h exists in the given include path.
    if test ! -f "$JAVA_INCLUDE_PATH/jni.h"; then
      AC_MSG_ERROR([jni.h was not found in given include path $JAVA_INCLUDE_PATH.])
    fi
  else
    case "$target_os" in
      darwin*)
        dnl Default to java system location
        JAVA_INCLUDE_PATH=/System/Library/Frameworks/JavaVM.framework/Headers
        ;;
      *)
        dnl Try $JAVA_HOME
        JAVA_INCLUDE_PATH="$JAVA_HOME/include"
        ;;
    esac
    if test ! -f "$JAVA_INCLUDE_PATH/jni.h"; then
      AC_MSG_ERROR([The header jni.h was not found.  Set \$JAVA_HOME to your java sdk directory, use --with-java-bin-path={java-bin-dir}, or reconfigure with --disable-javaxpcom.])
    fi
  fi

  if test -n "${JAVA_BIN_PATH}"; then
    dnl Look for javac and jar in the specified path.
    JAVA_PATH="$JAVA_BIN_PATH"
  else
    dnl No path specified, so look for javac and jar in $JAVA_HOME & $PATH.
    JAVA_PATH="$JAVA_HOME/bin:$PATH"
  fi

  AC_PATH_PROG(JAVA, java, :, [$JAVA_PATH])
  AC_PATH_PROG(JAVAC, javac, :, [$JAVA_PATH])
  AC_PATH_PROG(JAR, jar, :, [$JAVA_PATH])
  if test -z "$JAVA" || test "$JAVA" = ":" || test -z "$JAVAC" || test "$JAVAC" = ":" || test -z "$JAR" || test "$JAR" = ":"; then
    AC_MSG_ERROR([The programs java, javac and jar were not found.  Set \$JAVA_HOME to your java sdk directory, use --with-java-bin-path={java-bin-dir}, or reconfigure with --disable-javaxpcom.])
  fi
fi

dnl ========================================================
dnl = Breakpad crash reporting (on by default on supported platforms)
dnl ========================================================

if (test "$OS_ARCH" = "WINNT" -a -z "$GNU_CC" \
    || test "$OS_ARCH" = "Darwin" \
    || test "$OS_ARCH" = "Linux" -a "$CPU_ARCH" = "x86" \
    || test "$OS_ARCH" = "SunOS") \
   && test -z "$HAVE_64BIT_OS"; then
   MOZ_CRASHREPORTER=1
fi

MOZ_ARG_DISABLE_BOOL(crashreporter,
[  --disable-crashreporter          Disable breakpad crash reporting],
    MOZ_CRASHREPORTER=,
    MOZ_CRASHREPORTER=1)

if test -n "$MOZ_CRASHREPORTER"; then
   AC_DEFINE(MOZ_CRASHREPORTER)

  if (test "$OS_ARCH" = "Linux" || test "$OS_ARCH" = "SunOS") && \
    test -z "$SKIP_LIBRARY_CHECKS"; then
    PKG_CHECK_MODULES(MOZ_GTHREAD, gthread-2.0)
    AC_SUBST(MOZ_GTHREAD_CFLAGS)
    AC_SUBST(MOZ_GTHREAD_LIBS)

    AC_CHECK_HEADERS([curl/curl.h], [], [AC_MSG_ERROR([Couldn't find curl/curl.h which is required for the crash reporter.  Use --disable-crashreporter to disable the crash reporter.])])
  fi
fi

MOZ_ARG_WITH_STRING(crashreporter-enable-percent,
[  --with-crashreporter-enable-percent=NN  Enable sending crash reports by default on NN% of users. (default=100)],
[ val=`echo $withval | sed 's/[^0-9]//g'`
    MOZ_CRASHREPORTER_ENABLE_PERCENT="$val"])

if test -z "$MOZ_CRASHREPORTER_ENABLE_PERCENT"; then
   MOZ_CRASHREPORTER_ENABLE_PERCENT=100
fi
AC_DEFINE_UNQUOTED(MOZ_CRASHREPORTER_ENABLE_PERCENT, $MOZ_CRASHREPORTER_ENABLE_PERCENT)


dnl ========================================================
dnl = Build mochitest JS/DOM tests (on by default)
dnl ========================================================
MOZ_ARG_DISABLE_BOOL(mochitest,
[  --disable-mochitest        Disable mochitest harness],
    MOZ_MOCHITEST=,
    MOZ_MOCHITEST=1 )

dnl ========================================================
dnl = Enable compilation of specific extension modules
dnl ========================================================

MOZ_ARG_ENABLE_STRING(extensions,
[  --enable-extensions     Enable extensions],
[ for option in `echo $enableval | sed 's/,/ /g'`; do
    if test "$option" = "yes" || test "$option" = "all"; then
        MOZ_EXTENSIONS="$MOZ_EXTENSIONS $MOZ_EXTENSIONS_ALL"
    elif test "$option" = "no" || test "$option" = "none"; then
        MOZ_EXTENSIONS=""
    elif test "$option" = "default"; then
        MOZ_EXTENSIONS="$MOZ_EXTENSIONS $MOZ_EXTENSIONS_DEFAULT"
    elif test `echo "$option" | grep -c \^-` != 0; then
        option=`echo $option | sed 's/^-//'`
        MOZ_EXTENSIONS=`echo "$MOZ_EXTENSIONS" | sed "s/ ${option}//"`
    else
        MOZ_EXTENSIONS="$MOZ_EXTENSIONS $option"
    fi
done],
    MOZ_EXTENSIONS="$MOZ_EXTENSIONS_DEFAULT")

if test -z "$MOZ_ENABLE_GNOMEVFS" && test `echo "$MOZ_EXTENSIONS" | grep -c gnomevfs` -ne 0; then
    # Suppress warning on non-X11 platforms
    if test -n "$MOZ_X11"; then
        AC_MSG_WARN([Cannot build gnomevfs without required libraries. Removing gnomevfs from MOZ_EXTENSIONS.])
    fi
    MOZ_EXTENSIONS=`echo $MOZ_EXTENSIONS | sed -e 's|gnomevfs||'`
fi

if test -z "$MOZ_JSDEBUGGER" && test `echo "$MOZ_EXTENSIONS" | grep -c venkman` -ne 0; then
    AC_MSG_WARN([Cannot build venkman without JavaScript debug library. Removing venkman from MOZ_EXTENSIONS.])
    MOZ_EXTENSIONS=`echo $MOZ_EXTENSIONS | sed -e 's|venkman||'`
fi

dnl This might be temporary: build tridentprofile only on Windows
if test `echo "$MOZ_EXTENSIONS" | grep -c tridentprofile` -ne 0 && test "$OS_ARCH" != "WINNT"; then
    AC_MSG_WARN([tridentprofile extension works only on Windows at this time. Removing tridentprofile from MOZ_EXTENSIONS.])
    MOZ_EXTENSIONS=`echo $MOZ_EXTENSIONS | sed -e 's|tridentprofile||'`
fi

dnl cookie must be built before tridentprofile. put it at list's end.
if test `echo "$MOZ_EXTENSIONS" | grep -c tridentprofile` -ne 0; then
  MOZ_EXTENSIONS=`echo $MOZ_EXTENSIONS | sed -e 's|tridentprofile||'`
  MOZ_EXTENSIONS="$MOZ_EXTENSIONS tridentprofile"
fi

dnl xforms requires xtf and schema-validation
if test -z "$MOZ_XTF" && test `echo "$MOZ_EXTENSIONS" | grep -c xforms` -ne 0; then
    AC_MSG_WARN([Cannot build XForms without XTF support.  Removing XForms from MOZ_EXTENSIONS.])
    MOZ_EXTENSIONS=`echo $MOZ_EXTENSIONS | sed -e 's|xforms||g'`
fi
if test `echo "$MOZ_EXTENSIONS" | grep -c xforms` -ne 0 && test `echo "$MOZ_EXTENSIONS" | grep -c schema-validation` -eq 0; then
    AC_MSG_WARN([Cannot build XForms without schema validation.  Removing XForms from MOZ_EXTENSIONS.])
    MOZ_EXTENSIONS=`echo $MOZ_EXTENSIONS | sed -e 's|xforms||g'`
fi

if test `echo "$MOZ_EXTENSIONS" | grep -c auth` -ne 0; then
    AC_MSG_WARN([auth is no longer an extension, use --disable-negotiateauth to disable.])
    MOZ_EXTENSIONS=`echo $MOZ_EXTENSIONS | sed -e 's|auth||g'`
fi

if test `echo "$MOZ_EXTENSIONS" | grep -c 'cookie\|permissions'` -ne 0; then
    AC_MSG_WARN([cookie and permissions are no longer extensions, use --disable-permissions to disable.])
    MOZ_EXTENSIONS=`echo $MOZ_EXTENSIONS | sed -e 's|cookie||g; s|permissions||g'`
fi

if test `echo "$MOZ_EXTENSIONS" | grep -c pref` -ne 0; then
    AC_MSG_WARN([pref is no longer an extension, use --disable-pref-extensions to disable.])
    MOZ_EXTENSIONS=`echo $MOZ_EXTENSIONS | sed -e 's|pref||g'`
fi

if test `echo "$MOZ_EXTENSIONS" | grep -c universalchardet` -ne 0; then
    AC_MSG_WARN([universalchardet is no longer an extension, use --disable-universalchardet to disable.])
    MOZ_EXTENSIONS=`echo $MOZ_EXTENSIONS | sed -e 's|universalchardet||g'`
fi

if test `echo "$MOZ_EXTENSIONS" | grep -c java` -ne 0; then
    AC_MSG_WARN([java is no longer an extension, use --enable-javaxpcom to enable.])
    MOZ_EXTENSIONS=`echo $MOZ_EXTENSIONS | sed -e 's|java||g'`
fi

if test `echo "$MOZ_EXTENSIONS" | grep -c spellcheck` -ne 0; then
    AC_MSG_WARN([spellcheck is no longer an extension.])
    MOZ_EXTENSIONS=`echo $MOZ_EXTENSIONS | sed -e 's|spellcheck||g'`
fi

if test -n "$MOZ_NO_XPCOM_OBSOLETE" && test `echo "$MOZ_EXTENSIONS" | grep -c sroaming` -ne 0; then
    AC_MSG_WARN([Cannot currently build sroaming without xpcom obsolete -- bug 249343. Removing sroaming from MOZ_EXTENSIONS.])
    MOZ_EXTENSIONS=`echo $MOZ_EXTENSIONS | sed -e 's|sroaming||'`
fi

dnl Remove dupes
MOZ_EXTENSIONS=`${PERL} ${srcdir}/build/unix/uniq.pl ${MOZ_EXTENSIONS}`

dnl Ensure every extension exists, to avoid mostly-inscrutable error messages
dnl when trying to build a non-existent extension.
for extension in $MOZ_EXTENSIONS; do
    if test ! -d "${srcdir}/extensions/${extension}"; then
        AC_MSG_ERROR([Unrecognized extension provided to --enable-extensions: ${extension}.])
    fi
done


dnl ========================================================
dnl Image decoders
dnl ========================================================
case "$MOZ_WIDGET_TOOLKIT" in
beos|windows|os2|mac|cocoa)
    ;;
*)
    if test -z "$MOZ_ENABLE_GTK2"; then
       MOZ_IMG_DECODERS_DEFAULT=`echo $MOZ_IMG_DECODERS_DEFAULT | sed -e 's|icon||'`                
    fi
    ;;
esac

MOZ_ARG_ENABLE_STRING(image-decoders,
[  --enable-image-decoders[={mod1,mod2,default,all,none}]
                          Enable specific image decoders],
[ for option in `echo $enableval | sed 's/,/ /g'`; do
    if test "$option" = "yes" || test "$option" = "all"; then
        MOZ_IMG_DECODERS="$MOZ_IMG_DECODERS $MOZ_IMG_DECODERS_DEFAULT"
    elif test "$option" = "no" || test "$option" = "none"; then
        MOZ_IMG_DECODERS=""
    elif test "$option" = "default"; then
        MOZ_IMG_DECODERS="$MOZ_IMG_DECODERS $MOZ_IMG_DECODERS_DEFAULT"
    elif test `echo "$option" | grep -c \^-` != 0; then
        option=`echo $option | sed 's/^-//'`
        MOZ_IMG_DECODERS=`echo "$MOZ_IMG_DECODERS" | sed "s/ ${option}//"`
    else
        MOZ_IMG_DECODERS="$MOZ_IMG_DECODERS $option"
    fi
done],
    MOZ_IMG_DECODERS="$MOZ_IMG_DECODERS_DEFAULT")

dnl Dupes are removed in the encoder section because it will also add decoders

dnl ========================================================
dnl Image encoders
dnl ========================================================
MOZ_ARG_ENABLE_STRING(image-encoders,
[  --enable-image-encoders[={mod1,mod2,default,all,none}]
                          Enable specific image encoders],
[ for option in `echo $enableval | sed 's/,/ /g'`; do
    if test "$option" = "yes" || test "$option" = "all"; then
        addencoder="$MOZ_IMG_ENCODERS_DEFAULT"
    elif test "$option" = "no" || test "$option" = "none"; then
        MOZ_IMG_ENCODERS=""
        addencoder=""
    elif test "$option" = "default"; then
        addencoder="$MOZ_IMG_ENCODERS_DEFAULT"
    elif test `echo "$option" | grep -c \^-` != 0; then
        option=`echo $option | sed 's/^-//'`
        addencoder=`echo "$MOZ_IMG_ENCODERS" | sed "s/ ${option}//"`
    else
        addencoder="$option"
    fi
    MOZ_IMG_ENCODERS="$MOZ_IMG_ENCODERS $addencoder"
done],
    MOZ_IMG_ENCODERS="$MOZ_IMG_ENCODERS_DEFAULT")

dnl Remove dupes
MOZ_IMG_DECODERS=`${PERL} ${srcdir}/build/unix/uniq.pl ${MOZ_IMG_DECODERS}`
MOZ_IMG_ENCODERS=`${PERL} ${srcdir}/build/unix/uniq.pl ${MOZ_IMG_ENCODERS}`

dnl ========================================================
dnl experimental ldap features
dnl ========================================================
MOZ_ARG_ENABLE_BOOL(ldap-experimental,
[  --enable-ldap-experimental
                          Enable LDAP experimental features],
    MOZ_LDAP_XPCOM_EXPERIMENTAL=1,
    MOZ_LDAP_XPCOM_EXPERIMENTAL=)

dnl ========================================================
dnl MathML on by default
dnl ========================================================
MOZ_ARG_DISABLE_BOOL(mathml,
[  --disable-mathml        Disable MathML support],
    MOZ_MATHML=,
    MOZ_MATHML=1 )
if test "$MOZ_MATHML"; then
  AC_DEFINE(MOZ_MATHML)
fi

dnl ========================================================
dnl Canvas
dnl ========================================================
MOZ_ARG_DISABLE_BOOL(canvas,
[  --disable-canvas          Disable html:canvas feature],
    MOZ_ENABLE_CANVAS=,
    MOZ_ENABLE_CANVAS=1 )
if test -n "$MOZ_ENABLE_CANVAS"; then
    AC_DEFINE(MOZ_ENABLE_CANVAS)
fi
AC_SUBST(MOZ_ENABLE_CANVAS)

dnl ========================================================
dnl SVG
dnl ========================================================
MOZ_ARG_DISABLE_BOOL(svg,
[  --disable-svg            Disable SVG support],
    MOZ_SVG=,
    MOZ_SVG=1 )
if test -n "$MOZ_SVG"; then
  AC_DEFINE(MOZ_SVG)
fi

MOZ_SVG_FOREIGNOBJECT=1
dnl ========================================================
dnl SVG <foreignObject>
dnl ========================================================
MOZ_ARG_DISABLE_BOOL(svg-foreignobject,
   [  --disable-svg-foreignobject
                        Disable SVG <foreignObject> support],
   MOZ_SVG_FOREIGNOBJECT=,
   MOZ_SVG_FOREIGNOBJECT=1 )
if test "$MOZ_SVG_FOREIGNOBJECT"; then
  if test "$MOZ_SVG"; then
    AC_DEFINE(MOZ_SVG_FOREIGNOBJECT)
  else
    MOZ_SVG_FOREIGNOBEJCT=
  fi
fi

dnl ========================================================
dnl Installer
dnl ========================================================
case "$target_os" in
    aix*|solaris*|linux*|msvc*|mks*|cygwin*|mingw*|os2*|wince*)
        MOZ_INSTALLER=1
        ;;
esac

MOZ_ARG_DISABLE_BOOL(installer,
[  --disable-installer     Disable building of installer],
    MOZ_INSTALLER=,
    MOZ_INSTALLER=1 )
if test -n "$MOZ_INSTALLER" -a -n "$MOZ_XUL_APP" -a "$OS_ARCH" = "WINNT"; then
    # Disable installer for Windows builds that use the new toolkit if NSIS
    # isn't in the path.
    AC_PATH_PROGS(MAKENSIS, makensis)
    if test -z "$MAKENSIS" || test "$MAKENSIS" = ":"; then
        AC_MSG_ERROR([To build the installer makensis is required in your path. To build without the installer reconfigure using --disable-installer.])
    fi
    # The Windows build for NSIS requires the iconv command line utility to
    # convert the charset of the locale files.
    AC_PATH_PROGS(HOST_ICONV, $HOST_ICONV "iconv", "")
    if test -z "$HOST_ICONV"; then
        AC_MSG_ERROR([To build the installer iconv is required in your path. To build without the installer reconfigure using --disable-installer.])
    fi
fi

# Automatically disable installer if xpinstall isn't built
if test -z "$MOZ_XPINSTALL"; then
    MOZ_INSTALLER=
fi
AC_SUBST(MOZ_INSTALLER)

AC_MSG_CHECKING([for tar archiver])
AC_CHECK_PROGS(TAR, gnutar gtar tar, "")
if test -z "$TAR"; then
    AC_MSG_ERROR([no tar archiver found in \$PATH])
fi
AC_MSG_RESULT([$TAR])
AC_SUBST(TAR)

dnl ========================================================
dnl Updater
dnl ========================================================

MOZ_ARG_DISABLE_BOOL(updater,
[  --disable-updater       Disable building of updater],
    MOZ_UPDATER=,
    MOZ_UPDATER=1 )
# The Windows build requires the iconv command line utility
# in order to build the updater.
case "$target_os" in
    msvc*|mks*|cygwin*|mingw*|wince*)
        if test -n "$MOZ_UPDATER"; then
            AC_MSG_CHECKING([for iconv])
            AC_CHECK_PROGS(HOST_ICONV, $HOST_ICONV "iconv", "")
            if test -z "$HOST_ICONV"; then
                AC_MSG_ERROR([iconv not found in \$PATH])
            fi
        fi
        ;;
esac
AC_SUBST(MOZ_UPDATER)

# app update channel is 'default' when not supplied.
MOZ_ARG_ENABLE_STRING([update-channel],
[  --enable-update-channel=CHANNEL
                           Select application update channel (default=default)],
    MOZ_UPDATE_CHANNEL=`echo $enableval | tr A-Z a-z`)

if test -z "$MOZ_UPDATE_CHANNEL"; then
    MOZ_UPDATE_CHANNEL=default
fi
AC_DEFINE_UNQUOTED(MOZ_UPDATE_CHANNEL, $MOZ_UPDATE_CHANNEL)

# tools/update-packaging is not checked out by default.
MOZ_ARG_ENABLE_BOOL(update-packaging,
[  --enable-update-packaging
                           Enable tools/update-packaging],
    MOZ_UPDATE_PACKAGING=1,
    MOZ_UPDATE_PACKAGING= )
AC_SUBST(MOZ_UPDATE_PACKAGING)

dnl ========================================================
dnl ActiveX
dnl ========================================================

MOZ_ARG_DISABLE_BOOL(xpconnect-idispatch,
[  --disable-xpconnect-idispatch
                          Disable building of xpconnect support for IDispatch
                          (win32 only)],
    XPC_IDISPATCH_SUPPORT=,
    XPC_IDISPATCH_SUPPORT=1)
AC_SUBST(XPC_IDISPATCH_SUPPORT)

MOZ_ARG_DISABLE_BOOL(activex,
[  --disable-activex       Disable building of ActiveX control (win32 only)],
    MOZ_NO_ACTIVEX_SUPPORT=1,
    MOZ_NO_ACTIVEX_SUPPORT= )
AC_SUBST(MOZ_NO_ACTIVEX_SUPPORT)

MOZ_ARG_DISABLE_BOOL(activex-scripting,
[  --disable-activex-scripting
                          Disable building of ActiveX scripting support (win32)],
    MOZ_ACTIVEX_SCRIPTING_SUPPORT=,
    MOZ_ACTIVEX_SCRIPTING_SUPPORT=1)
AC_SUBST(MOZ_ACTIVEX_SCRIPTING_SUPPORT)

if test -n "$MOZ_NO_ACTIVEX_SUPPORT" -a -n "$MOZ_ACTIVEX_SCRIPTING_SUPPORT";
then
    AC_MSG_ERROR([Cannot enable ActiveX scripting support when ActiveX support is disabled.])
fi

if test -n "$XPC_IDISPATCH_SUPPORT" -o -n "$MOZ_ACTIVEX_SCRIPTING_SUPPORT" -o -z "$MOZ_NO_ACTIVEX_SUPPORT"; then
case "$target" in
*-mingw*|*-cygwin*|*-msvc*|*-mks*)
    if test "$ac_cv_header_atlbase_h" = "no"; then
        AC_MSG_ERROR([System header atlbase.h is not available. See http://developer.mozilla.org/en/docs/atlbase.h for details on fixing this problem.])
    fi
    ;;
esac
fi

dnl ========================================================
dnl leaky
dnl ========================================================
MOZ_ARG_ENABLE_BOOL(leaky,
[  --enable-leaky          Build leaky memory tool],
    MOZ_LEAKY=1,
    MOZ_LEAKY=)


dnl ========================================================
dnl xpctools
dnl ========================================================
MOZ_ARG_ENABLE_BOOL(xpctools,
[  --enable-xpctools       Build JS profiling tool],
    MOZ_XPCTOOLS=1,
    MOZ_XPCTOOLS= )


dnl ========================================================
dnl build the tests by default
dnl ========================================================
MOZ_ARG_DISABLE_BOOL(tests,
[  --disable-tests         Do not build test libraries & programs],
    ENABLE_TESTS=,
    ENABLE_TESTS=1 )

dnl ========================================================
dnl parental controls (for Windows Vista)
dnl ========================================================
MOZ_ARG_DISABLE_BOOL(parental-controls,
[  --disable-parental-controls
                           Do not build parental controls],
   MOZ_DISABLE_PARENTAL_CONTROLS=1,
   MOZ_DISABLE_PARENTAL_CONTROLS=)
if test -n "$MOZ_DISABLE_PARENTAL_CONTROLS"; then
    AC_DEFINE(MOZ_DISABLE_PARENTAL_CONTROLS)
fi

dnl ========================================================
dnl Vista SDK specific api
dnl ========================================================
MOZ_ARG_DISABLE_BOOL(vista-sdk-requirements,
[  --disable-vista-sdk-requirements
                           Do not build Vista SDK specific code],
   MOZ_DISABLE_VISTA_SDK_REQUIREMENTS=1,
   MOZ_DISABLE_VISTA_SDK_REQUIREMENTS=)
if test -n "$MOZ_DISABLE_VISTA_SDK_REQUIREMENTS"; then
    AC_MSG_WARN([Resulting builds will not be compatible with Windows Vista. (bug 428970)])
    AC_DEFINE(MOZ_DISABLE_VISTA_SDK_REQUIREMENTS)
    if test -z "$MOZ_DISABLE_PARENTAL_CONTROLS"; then
        AC_DEFINE(MOZ_DISABLE_PARENTAL_CONTROLS)
    fi
    MOZ_DISABLE_PARENTAL_CONTROLS=1
else
case "$target" in
*-mingw*|*-cygwin*|*-msvc*|*-mks*)
    if test "$ac_cv_header_wpcapi_h" = "no"; then
        AC_MSG_ERROR([System header wpcapi.h is not available. See updated http://developer.mozilla.org/en/docs/wpcapi.h for details on fixing this problem.])
    fi
    ;;
esac
fi
AC_SUBST(MOZ_DISABLE_PARENTAL_CONTROLS)
AC_SUBST(MOZ_DISABLE_VISTA_SDK_REQUIREMENTS)

dnl ========================================================
dnl =
dnl = Module specific options
dnl =
dnl ========================================================
MOZ_ARG_HEADER(Individual module options)

dnl ========================================================
dnl = Enable Lea malloc in xpcom. OFF by default.
dnl ========================================================
MOZ_ARG_ENABLE_BOOL(xpcom-lea,
[  --enable-xpcom-lea      Use Lea malloc in xpcom ],
    XPCOM_USE_LEA=1,
    XPCOM_USE_LEA= )
if test -n "$XPCOM_USE_LEA"; then
    AC_DEFINE(XPCOM_USE_LEA)
fi

dnl ========================================================
dnl = Enable places (new history/bookmarks)
dnl ========================================================
MOZ_ARG_ENABLE_BOOL(places,
[  --enable-places        Enable 'places' bookmark/history implementation],
    MOZ_PLACES=1,
    MOZ_PLACES= )
if test -n "$MOZ_PLACES"; then
    AC_DEFINE(MOZ_PLACES)
    if test -z "$MOZ_MAIL_NEWS"; then
      MOZ_MORK=
    fi
    MOZ_MORKREADER=1
else
  if test "$MOZ_BUILD_APP" = "browser"; then
    AC_MSG_ERROR([Cannot build Firefox with --disable-places.])
  fi
fi

dnl ========================================================
dnl = Disable feed handling components
dnl ========================================================
MOZ_ARG_DISABLE_BOOL(feeds,
[  --disable-feeds        Disable feed handling and processing components],
    MOZ_FEEDS=,
    MOZ_FEEDS=1 )
if test -n "$MOZ_FEEDS"; then
    AC_DEFINE(MOZ_FEEDS)
else
    if test "$MOZ_BUILD_APP" = "browser"; then
        AC_MSG_ERROR([Cannot build Firefox with --disable-feeds.])
    fi
fi

dnl ========================================================
dnl = Enable mozStorage
dnl ========================================================
dnl Implicitly enabled by default if building calendar or places
MOZ_ARG_ENABLE_BOOL(storage,
[  --enable-storage        Enable mozStorage module and related components],
    MOZ_STORAGE=1,
    MOZ_STORAGE= )
if test -n "$MOZ_STORAGE"; then
    AC_DEFINE(MOZ_STORAGE)
fi

dnl ========================================================
dnl Check for sqlite
dnl ========================================================

MOZ_NATIVE_SQLITE=
MOZ_ARG_ENABLE_BOOL(system-sqlite,
[  --enable-system-sqlite  Use system sqlite (located with pkgconfig)],
MOZ_NATIVE_SQLITE=1,
MOZ_NATIVE_SQLITE= )

if test -z "$MOZ_NATIVE_SQLITE"
then
    SQLITE_CFLAGS=
    SQLITE_LIBS='$(call EXPAND_LIBNAME_PATH,sqlite3,$(DIST)/lib)'
else
    PKG_CHECK_MODULES(SQLITE, sqlite3 >= $SQLITE_VERSION)
fi

AC_SUBST(MOZ_NATIVE_SQLITE)

dnl = Enable help viewer (off by default)
dnl ========================================================
MOZ_ARG_ENABLE_BOOL(help-viewer,
[  --enable-help-viewer        Enable help viewer],
    MOZ_HELP_VIEWER=1,
    MOZ_HELP_VIEWER= )
if test -n "$MOZ_HELP_VIEWER"; then
     AC_DEFINE(MOZ_HELP_VIEWER)
fi
AC_SUBST(MOZ_HELP_VIEWER)
if test "$MOZ_BUILD_APP" = "browser" -a -n "$MOZ_HELP_VIEWER"; then
    AC_MSG_ERROR([Cannot build Firefox with --enable-help-viewer.])
fi

dnl ========================================================
dnl = Enable safe browsing (anti-phishing)
dnl ========================================================
MOZ_ARG_ENABLE_BOOL(safe-browsing,
[  --enable-safe-browsing        Enable safe browsing (anti-phishing) implementation],
    MOZ_SAFE_BROWSING=1,
    MOZ_SAFE_BROWSING= )
if test -n "$MOZ_SAFE_BROWSING"; then
    AC_DEFINE(MOZ_SAFE_BROWSING)
fi
AC_SUBST(MOZ_SAFE_BROWSING)

dnl ========================================================
dnl = Enable url-classifier
dnl ========================================================
dnl Implicitly enabled by default if building with safe-browsing
if test -n "$MOZ_SAFE_BROWSING"; then
    MOZ_URL_CLASSIFIER=1
fi
MOZ_ARG_ENABLE_BOOL(url-classifier,
[  --enable-url-classifier        Enable url classifier module],
    MOZ_URL_CLASSIFIER=1,
    MOZ_URL_CLASSIFIER= )
if test -n "$MOZ_URL_CLASSIFIER"; then
    AC_DEFINE(MOZ_URL_CLASSIFIER)
fi
AC_SUBST(MOZ_URL_CLASSIFIER)

dnl ========================================================
dnl = Disable zipwriter
dnl ========================================================
MOZ_ARG_DISABLE_BOOL(zipwriter,
[  --disable-zipwriter             Disable zipwriter component],
    MOZ_ZIPWRITER=,
    MOZ_ZIPWRITER=1 )
AC_SUBST(MOZ_ZIPWRITER)

dnl ========================================================
dnl = Enable Ultrasparc specific optimizations for JS
dnl ========================================================
MOZ_ARG_ENABLE_BOOL(js-ultrasparc,
[  --enable-js-ultrasparc  Use UltraSPARC optimizations in JS],
    JS_ULTRASPARC_OPTS=1,
    JS_ULTRASPARC_OPTS= )

dnl only enable option for ultrasparcs
if test `echo "$target_os" | grep -c \^solaris 2>/dev/null` = 0 -o \
    "$OS_TEST" != "sun4u"; then
    JS_ULTRASPARC_OPTS=
fi
AC_SUBST(JS_ULTRASPARC_OPTS)

dnl ========================================================
dnl =
dnl = Feature options that require extra sources to be pulled
dnl =
dnl ========================================================
dnl MOZ_ARG_HEADER(Features that require extra sources)

dnl ========================================================
dnl =
dnl = Debugging Options
dnl = 
dnl ========================================================
MOZ_ARG_HEADER(Debugging and Optimizations)

dnl ========================================================
dnl = Disable building with debug info.
dnl = Debugging is OFF by default
dnl ========================================================
if test -z "$MOZ_DEBUG_FLAGS"
then
    case "$target" in
    *-irix*)
        if test "$GNU_CC"; then
            GCC_VERSION=`$CC -v 2>&1 | awk '/version/ { print $3 }'`
            case "$GCC_VERSION" in
            2.95.*)
                MOZ_DEBUG_FLAGS=""
                ;;
            *)
                MOZ_DEBUG_FLAGS="-g"
                ;;
            esac
        else
            MOZ_DEBUG_FLAGS="-g"
        fi
        ;;
    *)
    	MOZ_DEBUG_FLAGS="-g"
        ;;
    esac
fi

MOZ_ARG_ENABLE_STRING(debug,
[  --enable-debug[=DBG]    Enable building with developer debug info
                          (Using compiler flags DBG)],
[ if test "$enableval" != "no"; then
    MOZ_DEBUG=1
    if test -n "$enableval" && test "$enableval" != "yes"; then
        MOZ_DEBUG_FLAGS=`echo $enableval | sed -e 's|\\\ | |g'`
    fi
  else
    MOZ_DEBUG=
  fi ],
  MOZ_DEBUG=)

MOZ_DEBUG_ENABLE_DEFS="-DDEBUG -D_DEBUG"
 case "${target_os}" in
    beos*)
        MOZ_DEBUG_ENABLE_DEFS="$MOZ_DEBUG_ENABLE_DEFS -DDEBUG_${USER}"
        ;;
    msvc*|mks*|cygwin*|mingw*|os2*|wince*)
        MOZ_DEBUG_ENABLE_DEFS="$MOZ_DEBUG_ENABLE_DEFS -DDEBUG_`echo ${USERNAME} | sed -e 's| |_|g'`"
        ;;
    *) 
        MOZ_DEBUG_ENABLE_DEFS="$MOZ_DEBUG_ENABLE_DEFS -DDEBUG_`$WHOAMI`"
        ;;
  esac
MOZ_DEBUG_ENABLE_DEFS="$MOZ_DEBUG_ENABLE_DEFS -DTRACING"

MOZ_DEBUG_DISABLE_DEFS="-DNDEBUG -DTRIMMED"

if test -n "$MOZ_DEBUG"; then
    AC_MSG_CHECKING([for valid debug flags])
    _SAVE_CFLAGS=$CFLAGS
    CFLAGS="$CFLAGS $MOZ_DEBUG_FLAGS"
    AC_TRY_COMPILE([#include <stdio.h>], 
        [printf("Hello World\n");],
        _results=yes,
        _results=no)
    AC_MSG_RESULT([$_results])
    if test "$_results" = "no"; then
        AC_MSG_ERROR([These compiler flags are invalid: $MOZ_DEBUG_FLAGS])
    fi
    CFLAGS=$_SAVE_CFLAGS
fi

dnl ========================================================
dnl = Enable code optimization. ON by default.
dnl ========================================================
if test -z "$MOZ_OPTIMIZE_FLAGS"; then
	MOZ_OPTIMIZE_FLAGS="-O"
fi

MOZ_ARG_ENABLE_STRING(optimize,
[  --disable-optimize      Disable compiler optimization
  --enable-optimize=[OPT] Specify compiler optimization flags [OPT=-O]],
[ if test "$enableval" != "no"; then
    MOZ_OPTIMIZE=1
    if test -n "$enableval" && test "$enableval" != "yes"; then
        MOZ_OPTIMIZE_FLAGS=`echo "$enableval" | sed -e 's|\\\ | |g'`
        MOZ_OPTIMIZE=2
    fi
else
    MOZ_OPTIMIZE=
fi ], MOZ_OPTIMIZE=1)

if test "$COMPILE_ENVIRONMENT"; then
if test -n "$MOZ_OPTIMIZE"; then
    AC_MSG_CHECKING([for valid optimization flags])
    _SAVE_CFLAGS=$CFLAGS
    CFLAGS="$CFLAGS $MOZ_OPTIMIZE_FLAGS"
    AC_TRY_COMPILE([#include <stdio.h>], 
        [printf("Hello World\n");],
        _results=yes,
        _results=no)
    AC_MSG_RESULT([$_results])
    if test "$_results" = "no"; then
        AC_MSG_ERROR([These compiler flags are invalid: $MOZ_OPTIMIZE_FLAGS])
    fi
    CFLAGS=$_SAVE_CFLAGS
fi
fi # COMPILE_ENVIRONMENT

AC_SUBST(MOZ_OPTIMIZE)
AC_SUBST(MOZ_OPTIMIZE_FLAGS)
AC_SUBST(MOZ_OPTIMIZE_LDFLAGS)
AC_SUBST(MOZ_OPTIMIZE_SIZE_TWEAK)

dnl ========================================================
dnl = Enable/disable debug for specific modules only
dnl =   module names beginning with ^ will be disabled 
dnl ========================================================
MOZ_ARG_ENABLE_STRING(debug-modules,
[  --enable-debug-modules  Enable/disable debug info for specific modules],
[ MOZ_DEBUG_MODULES=`echo $enableval| sed 's/,/ /g'` ] )

dnl ========================================================
dnl = Enable/disable generation of debugger info for specific modules only
dnl =    the special module name ALL_MODULES can be used to denote all modules
dnl =    module names beginning with ^ will be disabled
dnl ========================================================
MOZ_ARG_ENABLE_STRING(debugger-info-modules,
[  --enable-debugger-info-modules
                          Enable/disable debugger info for specific modules],
[ for i in `echo $enableval | sed 's/,/ /g'`; do
      dnl note that the list of module names is reversed as it is copied
      dnl this is important, as it will allow config.mk to interpret stuff like
      dnl "^ALL_MODULES xpcom" properly
      if test "$i" = "no"; then
        i="^ALL_MODULES"
      fi
      if test "$i" = "yes"; then
        i="ALL_MODULES"
      fi
      MOZ_DBGRINFO_MODULES="$i $MOZ_DBGRINFO_MODULES";
    done ])

dnl ========================================================
dnl Enable garbage collector
dnl ========================================================
MOZ_ARG_ENABLE_BOOL(boehm,
[  --enable-boehm          Enable the Boehm Garbage Collector],
    GC_LEAK_DETECTOR=1,
    GC_LEAK_DETECTOR= )
if test -n "$GC_LEAK_DETECTOR"; then
    AC_DEFINE(GC_LEAK_DETECTOR)
fi

dnl ========================================================
dnl Disable runtime logging checks
dnl ========================================================
MOZ_ARG_DISABLE_BOOL(logging,
[  --disable-logging       Disable logging facilities],
    NS_DISABLE_LOGGING=1,
    NS_DISABLE_LOGGING= )
if test "$NS_DISABLE_LOGGING"; then
    AC_DEFINE(NS_DISABLE_LOGGING)
else
    AC_DEFINE(MOZ_LOGGING)
fi

dnl ========================================================
dnl = dnl This will enable logging of addref, release, ctor, dtor.
dnl ========================================================
_ENABLE_LOGREFCNT=42
MOZ_ARG_ENABLE_BOOL(logrefcnt,
[  --enable-logrefcnt      Enable logging of refcounts (default=debug) ],
    _ENABLE_LOGREFCNT=1,
    _ENABLE_LOGREFCNT= )
if test "$_ENABLE_LOGREFCNT" = "1"; then
    AC_DEFINE(FORCE_BUILD_REFCNT_LOGGING)
elif test -z "$_ENABLE_LOGREFCNT"; then
    AC_DEFINE(NO_BUILD_REFCNT_LOGGING)
fi

dnl ========================================================
dnl = Enable trace malloc
dnl ========================================================
NS_TRACE_MALLOC=${MOZ_TRACE_MALLOC}
MOZ_ARG_ENABLE_BOOL(trace-malloc,
[  --enable-trace-malloc   Enable malloc tracing],
    NS_TRACE_MALLOC=1,
    NS_TRACE_MALLOC= )
if test "$NS_TRACE_MALLOC"; then
  # Please, Mr. Linker Man, don't take away our symbol names
  MOZ_COMPONENTS_VERSION_SCRIPT_LDFLAGS=
  USE_ELF_DYNSTR_GC=
  AC_DEFINE(NS_TRACE_MALLOC)
fi
AC_SUBST(NS_TRACE_MALLOC)

dnl ========================================================
dnl = Enable jemalloc
dnl ========================================================
MOZ_ARG_ENABLE_BOOL(jemalloc,
[  --enable-jemalloc       Replace memory allocator with jemalloc],
    MOZ_MEMORY=1,
    MOZ_MEMORY=)

if test "$NS_TRACE_MALLOC"; then
    MOZ_MEMORY=
fi

if test "$MOZ_MEMORY"; then

  dnl Don't try to run compiler tests on Windows  
  if test "$OS_ARCH" = "WINNT"; then
    if test -z "$HAVE_64BIT_OS"; then
      AC_DEFINE_UNQUOTED([MOZ_MEMORY_SIZEOF_PTR_2POW], 2)
    else
      AC_DEFINE_UNQUOTED([MOZ_MEMORY_SIZEOF_PTR_2POW], 3)
    fi
  else
    AC_CHECK_SIZEOF([int *], [4])
    case "${ac_cv_sizeof_int_p}" in
    4)
      AC_DEFINE_UNQUOTED([MOZ_MEMORY_SIZEOF_PTR_2POW], 2)
      ;;
    8)
      AC_DEFINE_UNQUOTED([MOZ_MEMORY_SIZEOF_PTR_2POW], 3)
      ;;
    *)
      AC_MSG_ERROR([Unexpected pointer size])
      ;;
    esac
  fi

  AC_DEFINE(MOZ_MEMORY)
  if test "x$MOZ_DEBUG" = "x1"; then
    AC_DEFINE(MOZ_MEMORY_DEBUG)
  fi
  dnl The generic feature tests that determine how to compute ncpus are long and
  dnl complicated.  Therefore, simply define special cpp variables for the
  dnl platforms we have special knowledge of.
  case "${target_os}" in
  darwin*)
    AC_DEFINE(MOZ_MEMORY_DARWIN)
    ;;
  *-freebsd*)
    AC_DEFINE(MOZ_MEMORY_BSD)
    ;;
  *linux*)
    AC_DEFINE(MOZ_MEMORY_LINUX)
    ;;
  netbsd*)
    AC_DEFINE(MOZ_MEMORY_BSD)
    ;;
  solaris*)
    AC_DEFINE(MOZ_MEMORY_SOLARIS)
    ;;
  msvc*|mks*|cygwin*|mingw*)
    AC_DEFINE(MOZ_MEMORY_WINDOWS)
    dnl XXX: should test for vc8sp1 here, otherwise patching the crt src
    dnl will fail miserably
    if test "$_CC_SUITE" -lt "8"; then
        AC_MSG_ERROR([Building jemalloc requires Visual C++ 2005 or better])
    fi
    if test -z "$WIN32_CRT_SRC_DIR" -a -z "$WIN32_CUSTOM_CRT_DIR"; then
      if test -z "$VCINSTALLDIR" -o ! -d "$VCINSTALLDIR"; then
        AC_MSG_ERROR([When building jemalloc, either set WIN32_CRT_SRC_DIR to the path to the Visual C++ CRT source (usually VCINSTALLDIR\crt\src), or set WIN32_CUSTOM_CRT_DIR to the path to a folder containing a pre-built CRT DLL.])
      else
        WIN32_CRT_SRC_DIR="$VCINSTALLDIR\crt\src"
      fi
    fi
    if test -z "$WIN32_CRT_SRC_DIR"; then
      # pre-built dll
      WIN32_CUSTOM_CRT_DIR=`cd "$WIN32_CUSTOM_CRT_DIR" && pwd`
      _WIN_UNIX_CRT_PATH="$WIN32_CUSTOM_CRT_DIR"
    else
      # CRT source directory
      WIN32_CRT_SRC_DIR=`cd "$WIN32_CRT_SRC_DIR" && pwd`
      _CRT_BASE_DIR=`basename "$WIN32_CRT_SRC_DIR"`
      _WIN_UNIX_CRT_PATH="$_objdir/memory/jemalloc/$_CRT_BASE_DIR/build/intel"
    fi
    dnl need win32 paths in LIB, hence this python abuse.  extra brackets
    dnl are to avoid m4
    _WIN_CRT_PATH=[`$PYTHON -c 'import sys, os.path; print os.path.normpath(sys.argv[1])' "$_WIN_UNIX_CRT_PATH"`]
    MOZ_LIB="$_WIN_CRT_PATH;$LIB"
    dnl Needs to be in PATH too, since our tools will wind up linked against it.
    dnl This needs to be unix style.
    MOZ_PATH="$PATH:$_WIN_UNIX_CRT_PATH"
    dnl Statically link the C++ stdlib.  We only use this for Breakpad anyway.
    AC_DEFINE(_STATIC_CPPLIB)
    dnl Don't generate a manifest, since we're linking to a custom CRT.
    LDFLAGS="$LDFLAGS -MANIFEST:NO"
    dnl Also pass this to NSPR/NSS
    DLLFLAGS="$DLLFLAGS -MANIFEST:NO"
    export DLLFLAGS
    ;;
  *)
    AC_MSG_ERROR([--enable-jemalloc not supported on ${target}])
    ;;
  esac

  AC_ARG_WITH([valgrind],
    [  --with-valgrind         Enable valgrind integration hooks],
    [enable_valgrind="yes"], [enable_valgrind="no"])
  AC_CHECK_HEADER([valgrind/valgrind.h], [], [enable_valgrind="no"])
  if test "x$enable_valgrind" = "xyes" ; then
    AC_DEFINE(MOZ_VALGRIND)
  fi
fi
AC_SUBST(MOZ_MEMORY)
AC_SUBST(WIN32_CRT_SRC_DIR)
AC_SUBST(WIN32_CUSTOM_CRT_DIR)
AC_SUBST(MOZ_LIB)
AC_SUBST(MOZ_PATH)
dnl Need to set this for make because NSS doesn't have configure
AC_SUBST(DLLFLAGS)

dnl ========================================================
dnl = Use malloc wrapper lib
dnl ========================================================
MOZ_ARG_ENABLE_BOOL(wrap-malloc,
[  --enable-wrap-malloc    Wrap malloc calls (gnu linker only)],
    _WRAP_MALLOC=1,
    _WRAP_MALLOC= )

if test -n "$_WRAP_MALLOC"; then
    if test "$GNU_CC"; then
    WRAP_MALLOC_CFLAGS="${LDFLAGS} -Wl,--wrap -Wl,malloc -Wl,--wrap -Wl,free -Wl,--wrap -Wl,realloc -Wl,--wrap -Wl,__builtin_new -Wl,--wrap -Wl,__builtin_vec_new -Wl,--wrap -Wl,__builtin_delete -Wl,--wrap -Wl,__builtin_vec_delete -Wl,--wrap -Wl,PR_Free -Wl,--wrap -Wl,PR_Malloc -Wl,--wrap -Wl,PR_Calloc -Wl,--wrap -Wl,PR_Realloc"
    MKSHLIB='$(CXX) $(DSO_LDOPTS) $(WRAP_MALLOC_CFLAGS) -o $@'
    fi
fi

dnl ========================================================
dnl = Location of malloc wrapper lib
dnl ========================================================
MOZ_ARG_WITH_STRING(wrap-malloc,
[  --with-wrap-malloc=DIR  Location of malloc wrapper library],
    WRAP_MALLOC_LIB=$withval)

dnl ========================================================
dnl = Use Electric Fence
dnl ========================================================
MOZ_ARG_ENABLE_BOOL(efence,
[  --enable-efence         Link with Electric Fence],
    _ENABLE_EFENCE=1,
    _ENABLE_EFENCE= )
if test -n "$_ENABLE_EFENCE"; then
    AC_CHECK_LIB(efence,malloc)
fi

dnl ========================================================
dnl jprof
dnl ========================================================
MOZ_ARG_ENABLE_BOOL(jprof,
[  --enable-jprof          Enable jprof profiling tool (needs mozilla/tools/jprof)],
    MOZ_JPROF=1,
    MOZ_JPROF= )
if test -n "$MOZ_JPROF"; then
    AC_DEFINE(MOZ_JPROF)
fi

dnl ========================================================
dnl shark
dnl ========================================================
MOZ_ARG_ENABLE_BOOL(shark,
[  --enable-shark          Enable shark remote profiling (needs CHUD framework)],
    MOZ_SHARK=1,
    MOZ_SHARK= )
if test -n "$MOZ_SHARK"; then
    AC_DEFINE(MOZ_SHARK)
fi

dnl ========================================================
dnl callgrind
dnl ========================================================
MOZ_ARG_ENABLE_BOOL(callgrind,
[  --enable-callgrind      Enable callgrind profiling],
    MOZ_CALLGRIND=1,
    MOZ_CALLGRIND= )
if test -n "$MOZ_CALLGRIND"; then
    AC_DEFINE(MOZ_CALLGRIND)
fi

dnl ========================================================
dnl vtune
dnl ========================================================
MOZ_ARG_ENABLE_BOOL(vtune,
[  --enable-vtune          Enable vtune profiling],
    MOZ_VTUNE=1,
    MOZ_VTUNE= )
if test -n "$MOZ_VTUNE"; then
    AC_DEFINE(MOZ_VTUNE)
fi

dnl ========================================================
dnl = Enable static checking using gcc-dehydra
dnl ========================================================

MOZ_ARG_WITH_STRING(static-checking,
[  --with-static-checking=path/to/gcc_dehydra.so
                            Enable static checking of code using GCC-dehydra],
    DEHYDRA_PATH=$withval,
    DEHYDRA_PATH= )

if test -n "$DEHYDRA_PATH"; then
    if ! test -f "$DEHYDRA_PATH"; then
        AC_MSG_ERROR([The dehydra plugin is not at the specified path.])
    fi
    AC_DEFINE(NS_STATIC_CHECKING)
fi
AC_SUBST(DEHYDRA_PATH)

dnl ========================================================
dnl = Enable stripping of libs & executables
dnl ========================================================
MOZ_ARG_ENABLE_BOOL(strip,
[  --enable-strip          Enable stripping of libs & executables ],
    ENABLE_STRIP=1,
    ENABLE_STRIP= )

dnl ========================================================
dnl = Enable stripping of libs & executables when packaging
dnl ========================================================
MOZ_ARG_ENABLE_BOOL(install-strip,
[  --enable-install-strip  Enable stripping of libs & executables when packaging ],
    PKG_SKIP_STRIP= ,
    PKG_SKIP_STRIP=1)

dnl ========================================================
dnl = --enable-elf-dynstr-gc
dnl ========================================================
MOZ_ARG_ENABLE_BOOL(elf-dynstr-gc,
[  --enable-elf-dynstr-gc  Enable elf dynstr garbage collector (opt builds only)],
    USE_ELF_DYNSTR_GC=1,
    USE_ELF_DYNSTR_GC= )

dnl ========================================================
dnl = --enable-old-abi-compat-wrappers
dnl ========================================================
dnl on x86 linux, the current builds of some popular plugins (notably
dnl flashplayer and real) expect a few builtin symbols from libgcc
dnl which were available in some older versions of gcc.  However,
dnl they're _NOT_ available in newer versions of gcc (eg 3.1), so if
dnl we want those plugin to work with a gcc-3.1 built binary, we need
dnl to provide these symbols.  MOZ_ENABLE_OLD_ABI_COMPAT_WRAPPERS defaults
dnl to true on x86 linux, and false everywhere else.
dnl

MOZ_ARG_ENABLE_BOOL(old-abi-compat-wrappers,
[  --enable-old-abi-compat-wrappers
                          Support old GCC ABI symbols to ease the pain 
                          of the linux compiler change],
    MOZ_ENABLE_OLD_ABI_COMPAT_WRAPPERS=1,
    MOZ_ENABLE_OLD_ABI_COMPAT_WRAPPERS= )
if test "$COMPILE_ENVIRONMENT"; then
if test "$MOZ_ENABLE_OLD_ABI_COMPAT_WRAPPERS"; then
    AC_LANG_SAVE
    AC_LANG_CPLUSPLUS
    AC_CHECK_FUNCS(__builtin_vec_new __builtin_vec_delete __builtin_new __builtin_delete __pure_virtual)
    AC_LANG_RESTORE
    AC_DEFINE(MOZ_ENABLE_OLD_ABI_COMPAT_WRAPPERS)
fi
fi # COMPILE_ENVIRONMENT

dnl ========================================================
dnl = --enable-prebinding
dnl ========================================================
MOZ_ARG_ENABLE_BOOL(prebinding,
[  --enable-prebinding     Enable prebinding (Mac OS X only)],
    USE_PREBINDING=1,
    USE_PREBINDING= )

dnl ========================================================
dnl = 
dnl = Profiling and Instrumenting
dnl = 
dnl ========================================================
MOZ_ARG_HEADER(Profiling and Instrumenting)

dnl ========================================================
dnl = Enable timeline service, which provides lightweight
dnl = instrumentation of mozilla for performance measurement.
dnl = Timeline is off by default.
dnl ========================================================
MOZ_ARG_ENABLE_BOOL(timeline,
[  --enable-timeline       Enable timeline services ],
    MOZ_TIMELINE=1,
    MOZ_TIMELINE= )
if test -n "$MOZ_TIMELINE"; then
    AC_DEFINE(MOZ_TIMELINE)
fi

dnl ========================================================
dnl Turn on reflow counting
dnl ========================================================
MOZ_ARG_ENABLE_BOOL(reflow-perf,
[  --enable-reflow-perf    Enable reflow performance tracing],
    MOZ_REFLOW_PERF=1,
    MOZ_REFLOW_PERF= )
if test -n "$MOZ_REFLOW_PREF"; then
    AC_DEFINE(MOZ_REFLOW_PREF)
fi
AC_SUBST(MOZ_REFLOW_PERF)

dnl ========================================================
dnl Enable performance metrics.
dnl ========================================================
MOZ_ARG_ENABLE_BOOL(perf-metrics,
[  --enable-perf-metrics   Enable performance metrics],
    MOZ_PERF_METRICS=1,
    MOZ_PERF_METRICS= )
if test -n "$MOZ_PERF_METRICS"; then
    AC_DEFINE(MOZ_PERF_METRICS)
fi

dnl ========================================================
dnl Enable code size metrics.
dnl ========================================================
MOZ_ARG_ENABLE_BOOL(codesighs,
[  --enable-codesighs      Enable code size analysis tools],
    _ENABLE_CODESIGHS=1,
    _ENABLE_CODESIGHS= )
if test -n "$_ENABLE_CODESIGHS"; then
    if test -d $srcdir/tools/codesighs; then 
        MOZ_MAPINFO=1
    else
        AC_MSG_ERROR([Codesighs directory $srcdir/tools/codesighs required.])
    fi
fi

dnl ========================================================
dnl = Add support for Eazel profiler
dnl ========================================================
MOZ_ARG_ENABLE_BOOL(eazel-profiler-support,
[  --enable-eazel-profiler-support
                          Enable Corel/Eazel profiler support],
    ENABLE_EAZEL_PROFILER=1,
    ENABLE_EAZEL_PROFILER= )
if test -n "$ENABLE_EAZEL_PROFILER"; then
    AC_DEFINE(ENABLE_EAZEL_PROFILER)
    USE_ELF_DYNSTR_GC=
    MOZ_COMPONENTS_VERSION_SCRIPT_LDFLAGS=
    EAZEL_PROFILER_CFLAGS="-g -O -gdwarf-2 -finstrument-functions -D__NO_STRING_INLINES  -D__NO_MATH_INLINES"
    EAZEL_PROFILER_LIBS="-lprofiler -lpthread"
fi

MOZ_ARG_ENABLE_STRING(profile-modules,
[  --enable-profile-modules
                          Enable/disable profiling for specific modules],
[ MOZ_PROFILE_MODULES=`echo $enableval| sed 's/,/ /g'` ] )

MOZ_ARG_ENABLE_BOOL(insure,
[  --enable-insure         Enable insure++ instrumentation (linux only)],
    _ENABLE_INSURE=1,
    _ENABLE_INSURE= )
if test -n "$_ENABLE_INSURE"; then
    MOZ_INSURE="insure"
    MOZ_INSURIFYING=1
    MOZ_INSURE_DIRS="."
    MOZ_INSURE_EXCLUDE_DIRS="config"
fi

MOZ_ARG_WITH_STRING(insure-dirs,
[  --with-insure-dirs=DIRS
                          Dirs to instrument with insure ],
    MOZ_INSURE_DIRS=$withval )

MOZ_ARG_WITH_STRING(insure-exclude-dirs,
[  --with-insure-exclude-dirs=DIRS
                          Dirs to not instrument with insure ],
    MOZ_INSURE_EXCLUDE_DIRS="config $withval" )

dnl ========================================================
dnl = Support for Quantify (Windows)
dnl ========================================================
MOZ_ARG_ENABLE_BOOL(quantify,
[  --enable-quantify      Enable Quantify support (Windows only) ],
    MOZ_QUANTIFY=1,
    MOZ_QUANTIFY= )

dnl ========================================================
dnl = Support for demangling undefined symbols
dnl ========================================================
if test -z "$SKIP_LIBRARY_CHECKS"; then
    AC_LANG_SAVE
    AC_LANG_CPLUSPLUS
    AC_CHECK_FUNCS(__cxa_demangle, HAVE_DEMANGLE=1, HAVE_DEMANGLE=)
    AC_LANG_RESTORE
fi

# Demangle only for debug or trace-malloc builds
MOZ_DEMANGLE_SYMBOLS=
if test "$HAVE_DEMANGLE" -a "$HAVE_GCC3_ABI" && test "$MOZ_DEBUG" -o "$NS_TRACE_MALLOC"; then
    MOZ_DEMANGLE_SYMBOLS=1
    AC_DEFINE(MOZ_DEMANGLE_SYMBOLS)
fi
AC_SUBST(MOZ_DEMANGLE_SYMBOLS)

dnl ========================================================
dnl = Support for gcc stack unwinding (from gcc 3.3)
dnl ========================================================
if test "$HAVE_GCC3_ABI" && test -z "$SKIP_LIBRARY_CHECKS"; then
    AC_CHECK_HEADER(unwind.h, AC_CHECK_FUNCS(_Unwind_Backtrace))
fi

dnl ========================================================
dnl =
dnl = Misc. Options
dnl = 
dnl ========================================================
MOZ_ARG_HEADER(Misc. Options)

dnl ========================================================
dnl update xterm title
dnl ========================================================
MOZ_ARG_ENABLE_BOOL(xterm-updates,
[  --enable-xterm-updates  Update XTERM titles with current command.],
    MOZ_UPDATE_XTERM=1,
    MOZ_UPDATE_XTERM= )

dnl =========================================================
dnl = Chrome format
dnl =========================================================
MOZ_ARG_ENABLE_STRING([chrome-format],
[  --enable-chrome-format=jar|flat|both|symlink
                          Select FORMAT of chrome files (default=jar)],
    MOZ_CHROME_FILE_FORMAT=`echo $enableval | tr A-Z a-z`)

if test -z "$MOZ_CHROME_FILE_FORMAT"; then
    MOZ_CHROME_FILE_FORMAT=jar
fi

if test "$MOZ_CHROME_FILE_FORMAT" != "jar" && 
    test "$MOZ_CHROME_FILE_FORMAT" != "flat" &&
    test "$MOZ_CHROME_FILE_FORMAT" != "symlink" &&
    test "$MOZ_CHROME_FILE_FORMAT" != "both"; then
    AC_MSG_ERROR([--enable-chrome-format must be set to either jar, flat, both, or symlink])
fi

dnl ========================================================
dnl = Define default location for MOZILLA_FIVE_HOME
dnl ========================================================
MOZ_ARG_WITH_STRING(default-mozilla-five-home,
[  --with-default-mozilla-five-home
                          Set the default value for MOZILLA_FIVE_HOME],
[ val=`echo $withval`
  AC_DEFINE_UNQUOTED(MOZ_DEFAULT_MOZILLA_FIVE_HOME,"$val") ])

dnl ========================================================
dnl = Location of the mozilla user directory (default is ~/.mozilla).],
dnl ========================================================
MOZ_ARG_WITH_STRING(user-appdir,
[  --with-user-appdir=DIR  Set user-specific appdir (default=.mozilla)],
[ val=`echo $withval`
if echo "$val" | grep "\/" >/dev/null; then
    AC_MSG_ERROR("Homedir must be single relative path.")
else 
    MOZ_USER_DIR="$val"
fi])

AC_DEFINE_UNQUOTED(MOZ_USER_DIR,"$MOZ_USER_DIR")

dnl ========================================================
dnl = Doxygen configuration
dnl ========================================================
dnl Use commas to specify multiple dirs to this arg
MOZ_DOC_INPUT_DIRS='./dist/include ./dist/idl'
MOZ_ARG_WITH_STRING(doc-input-dirs,
[  --with-doc-input-dirs=DIRS
                          Header/idl dirs to create docs from],
[ MOZ_DOC_INPUT_DIRS=`echo "$withval" | sed "s/,/ /g"` ] )
AC_SUBST(MOZ_DOC_INPUT_DIRS)

dnl Use commas to specify multiple dirs to this arg
MOZ_DOC_INCLUDE_DIRS='./dist/include ./dist/include/nspr'
MOZ_ARG_WITH_STRING(doc-include-dirs,
[  --with-doc-include-dirs=DIRS  
                          Include dirs to preprocess doc headers],
[ MOZ_DOC_INCLUDE_DIRS=`echo "$withval" | sed "s/,/ /g"` ] )
AC_SUBST(MOZ_DOC_INCLUDE_DIRS)

MOZ_DOC_OUTPUT_DIR='./dist/docs'
MOZ_ARG_WITH_STRING(doc-output-dir,
[  --with-doc-output-dir=DIR
                          Dir to generate docs into],
[ MOZ_DOC_OUTPUT_DIR=$withval ] )
AC_SUBST(MOZ_DOC_OUTPUT_DIR)

if test -z "$SKIP_COMPILER_CHECKS"; then
dnl ========================================================
dnl =
dnl = Compiler Options
dnl = 
dnl ========================================================
MOZ_ARG_HEADER(Compiler Options)

dnl ========================================================
dnl Check for gcc -pipe support
dnl ========================================================
AC_MSG_CHECKING([for gcc -pipe support])
if test -n "$GNU_CC" && test -n "$GNU_CXX" && test -n "$GNU_AS"; then
    echo '#include <stdio.h>' > dummy-hello.c
    echo 'int main() { printf("Hello World\n"); exit(0); }' >> dummy-hello.c
    ${CC} -S dummy-hello.c -o dummy-hello.s 2>&5
    cat dummy-hello.s | ${AS_BIN} -o dummy-hello.S - 2>&5
    if test $? = 0; then
        _res_as_stdin="yes"
    else
        _res_as_stdin="no"
    fi
    if test "$_res_as_stdin" = "yes"; then
        _SAVE_CFLAGS=$CFLAGS
        CFLAGS="$CFLAGS -pipe"
        AC_TRY_COMPILE( [ #include <stdio.h> ],
            [printf("Hello World\n");],
            [_res_gcc_pipe="yes"],
            [_res_gcc_pipe="no"] )
        CFLAGS=$_SAVE_CFLAGS
    fi
    if test "$_res_as_stdin" = "yes" && test "$_res_gcc_pipe" = "yes"; then
        _res="yes";
        CFLAGS="$CFLAGS -pipe"
        CXXFLAGS="$CXXFLAGS -pipe"
    else
        _res="no"
    fi
    rm -f dummy-hello.c dummy-hello.s dummy-hello.S dummy-hello a.out
    AC_MSG_RESULT([$_res])
else
    AC_MSG_RESULT([no])
fi

dnl pass -Wno-long-long to the compiler
MOZ_ARG_ENABLE_BOOL(long-long-warning,
[  --enable-long-long-warning 
                          Warn about use of non-ANSI long long type],
    _IGNORE_LONG_LONG_WARNINGS=,
    _IGNORE_LONG_LONG_WARNINGS=1)

if test "$_IGNORE_LONG_LONG_WARNINGS"; then
     _SAVE_CFLAGS="$CFLAGS"
     CFLAGS="$CFLAGS ${_COMPILER_PREFIX}-Wno-long-long"
     AC_MSG_CHECKING([whether compiler supports -Wno-long-long])
     AC_TRY_COMPILE([], [return(0);], 
	[ _WARNINGS_CFLAGS="${_WARNINGS_CFLAGS} ${_COMPILER_PREFIX}-Wno-long-long"
	  _WARNINGS_CXXFLAGS="${_WARNINGS_CXXFLAGS} ${_COMPILER_PREFIX}-Wno-long-long"
	  result="yes" ], result="no")
     AC_MSG_RESULT([$result])
     CFLAGS="$_SAVE_CFLAGS"
fi

dnl ========================================================
dnl Profile guided optimization
dnl ========================================================
dnl Test for profiling options
dnl Under gcc 3.3, use -fprofile-arcs/-fbranch-probabilities
dnl Under gcc 3.4+, use -fprofile-generate/-fprofile-use

dnl Provide a switch to disable PGO even when called via profiledbuild.
MOZ_ARG_DISABLE_BOOL(profile-guided-optimization,
[  --disable-profile-guided-optimization
                           Don't build with PGO even if called via make profiledbuild],
MOZ_PROFILE_GUIDED_OPTIMIZE_DISABLE=1,
MOZ_PROFILE_GUIDED_OPTIMIZE_DISABLE=)

AC_SUBST(MOZ_PROFILE_GUIDED_OPTIMIZE_DISABLE)

_SAVE_CFLAGS="$CFLAGS"
CFLAGS="$CFLAGS -fprofile-generate"

AC_MSG_CHECKING([whether C compiler supports -fprofile-generate])
AC_TRY_COMPILE([], [return 0;],
               [ PROFILE_GEN_CFLAGS="-fprofile-generate"
                 result="yes" ], result="no")
AC_MSG_RESULT([$result])

if test $result = "yes"; then
  PROFILE_GEN_LDFLAGS="-fprofile-generate"
  PROFILE_USE_CFLAGS="-fprofile-use"
  PROFILE_USE_LDFLAGS="-fprofile-use"
else
  CFLAGS="$_SAVE_CFLAGS -fprofile-arcs"
  AC_MSG_CHECKING([whether C compiler supports -fprofile-arcs])
  AC_TRY_COMPILE([], [return 0;],
                 [ PROFILE_GEN_CFLAGS="-fprofile-arcs"
                   result="yes" ], result="no")
  AC_MSG_RESULT([$result])
  if test $result = "yes"; then
    PROFILE_USE_CFLAGS="-fbranch-probabilities"
  fi
  # don't really care, this is an old GCC
  PROFILE_GEN_LDFLAGS=
  PROFILE_USE_LDFLAGS=
fi

CFLAGS="$_SAVE_CFLAGS"

if test -n "$INTEL_CC"; then
  PROFILE_GEN_CFLAGS="-prof-gen -prof-dir ."
  PROFILE_GEN_LDFLAGS=
  PROFILE_USE_CFLAGS="-prof-use -prof-dir ."
  PROFILE_USE_LDFLAGS=
fi

dnl Sun Studio on Solaris
if test -z "$GNU_CC" && test -z "$GNU_CXX" && test "$OS_ARCH" = "SunOS"; then
  PROFILE_GEN_CFLAGS="-xprofile=collect:$_objdir/$enable_application"
  PROFILE_GEN_LDFLAGS="-xprofile=collect:$_objdir/$enable_application"
  if test "$CPU_ARCH" != "sparc"; then
    PROFILE_USE_CFLAGS="-xprofile=use:$_objdir/$enable_application"
    PROFILE_USE_LDFLAGS="-xprofile=use:$_objdir/$enable_application"
  else
    PROFILE_USE_CFLAGS="-xlinkopt=2 -xprofile=use:$_objdir/$enable_application"
    PROFILE_USE_LDFLAGS="-xlinkopt=2 -xprofile=use:$_objdir/$enable_application"
  fi
fi

AC_SUBST(PROFILE_GEN_CFLAGS)
AC_SUBST(PROFILE_GEN_LDFLAGS)
AC_SUBST(PROFILE_USE_CFLAGS)
AC_SUBST(PROFILE_USE_LDFLAGS)

AC_LANG_CPLUSPLUS

dnl ========================================================
dnl Test for -pedantic bustage
dnl ========================================================
MOZ_ARG_DISABLE_BOOL(pedantic,
[  --disable-pedantic      Issue all warnings demanded by strict ANSI C ],
_PEDANTIC= )
if test "$_PEDANTIC"; then
    _SAVE_CXXFLAGS=$CXXFLAGS
    CXXFLAGS="$CXXFLAGS ${_WARNINGS_CXXFLAGS} ${_COMPILER_PREFIX}-pedantic"
    AC_MSG_CHECKING([whether C++ compiler has -pedantic long long bug])
    AC_TRY_COMPILE([$configure_static_assert_macros],
                   [CONFIGURE_STATIC_ASSERT(sizeof(long long) == 8)],
                   result="no", result="yes" )
    AC_MSG_RESULT([$result])
    CXXFLAGS="$_SAVE_CXXFLAGS"

    case "$result" in
    no)
        _WARNINGS_CFLAGS="${_WARNINGS_CFLAGS} ${_COMPILER_PREFIX}-pedantic"
        _WARNINGS_CXXFLAGS="${_WARNINGS_CXXFLAGS} ${_COMPILER_PREFIX}-pedantic"
        ;;
    yes)
        AC_MSG_ERROR([Your compiler appears to have a known bug where long long is miscompiled when using -pedantic.  Reconfigure using --disable-pedantic. ])
        ;;
    esac
fi

dnl ========================================================
dnl Test for correct temporary object destruction order
dnl ========================================================
dnl We want to make sure the compiler follows the C++ spec here as 
dnl xpcom and the string classes depend on it (bug 235381).
AC_MSG_CHECKING([for correct temporary object destruction order])
AC_TRY_RUN([ class A {
             public:  A(int& x) : mValue(x) {}
                      ~A() { mValue--; }
                      operator char**() { return 0; }
             private:  int& mValue;
             };
             void func(char **arg) {}
             int m=2;
             void test() {
                  func(A(m));
                  if (m==1) m = 0;
             }
             int main() {
                 test();
                 return(m);
             }
             ],
     result="yes", result="no", result="maybe")
AC_MSG_RESULT([$result])

if test "$result" = "no"; then
    AC_MSG_ERROR([Your compiler does not follow the C++ specification for temporary object destruction order.])
fi

dnl ========================================================
dnl Autoconf test for gcc 2.7.2.x (and maybe others?) so that we don't
dnl provide non-const forms of the operator== for comparing nsCOMPtrs to
dnl raw pointers in nsCOMPtr.h.  (VC++ has the same bug.)
dnl ========================================================
_SAVE_CXXFLAGS=$CXXFLAGS
CXXFLAGS="$CXXFLAGS ${_WARNINGS_CXXFLAGS}"
AC_CACHE_CHECK(for correct overload resolution with const and templates,
    ac_nscap_nonconst_opeq_bug,
    [AC_TRY_COMPILE([
                      template <class T>
                      class Pointer
                        {
                        public:
                          T* myPtr;
                        };
                      
                      template <class T, class U>
                      int operator==(const Pointer<T>& rhs, U* lhs)
                        {
                          return rhs.myPtr == lhs;
                        }
                      
                      template <class T, class U>
                      int operator==(const Pointer<T>& rhs, const U* lhs)
                        {
                          return rhs.myPtr == lhs;
                        }
                    ],
                    [
                      Pointer<int> foo;
                      const int* bar;
                      return foo == bar;
                    ],
                    ac_nscap_nonconst_opeq_bug="no",
                    ac_nscap_nonconst_opeq_bug="yes")])
CXXFLAGS="$_SAVE_CXXFLAGS"

if test "$ac_nscap_nonconst_opeq_bug" = "yes" ; then
    AC_DEFINE(NSCAP_DONT_PROVIDE_NONCONST_OPEQ)
fi
fi # SKIP_COMPILER_CHECKS

dnl ========================================================
dnl C++ rtti
dnl Should be smarter and check that the compiler does indeed have rtti
dnl ========================================================
MOZ_ARG_ENABLE_BOOL(cpp-rtti,
[  --enable-cpp-rtti       Enable C++ RTTI ],
[ _MOZ_USE_RTTI=1 ],
[ _MOZ_USE_RTTI= ])

if test "$_MOZ_USE_RTTI"; then
   _MOZ_RTTI_FLAGS=$_MOZ_RTTI_FLAGS_ON
else
   _MOZ_RTTI_FLAGS=$_MOZ_RTTI_FLAGS_OFF
fi

AC_SUBST(_MOZ_RTTI_FLAGS_ON)

dnl ========================================================
dnl C++ exceptions (g++/egcs only - for now)
dnl Should be smarter and check that the compiler does indeed have exceptions
dnl ========================================================
MOZ_ARG_ENABLE_BOOL(cpp-exceptions,
[  --enable-cpp-exceptions Enable C++ exceptions ],
[ _MOZ_CPP_EXCEPTIONS=1 ],
[ _MOZ_CPP_EXCEPTIONS= ])

if test "$_MOZ_CPP_EXCEPTIONS"; then
    _MOZ_EXCEPTIONS_FLAGS=$_MOZ_EXCEPTIONS_FLAGS_ON
else
    _MOZ_EXCEPTIONS_FLAGS=$_MOZ_EXCEPTIONS_FLAGS_OFF
fi

# Irix & OSF native compilers do not like exception declarations 
# when exceptions are disabled
if test -n "$MIPSPRO_CXX" -o -n "$COMPAQ_CXX" -o -n "$VACPP"; then
    AC_DEFINE(CPP_THROW_NEW, [])
else
    AC_DEFINE(CPP_THROW_NEW, [throw()])
fi
AC_LANG_C

dnl ========================================================
dnl =
dnl = Build depencency options
dnl =
dnl ========================================================
MOZ_ARG_HEADER(Build dependencies)

dnl ========================================================
dnl = Do not auto generate dependency info
dnl ========================================================
MOZ_AUTO_DEPS=1
MOZ_ARG_DISABLE_BOOL(auto-deps,
[  --disable-auto-deps     Do not automatically generate dependency info],
    MOZ_AUTO_DEPS=,
    MOZ_AUTO_DEPS=1)

if test -n "$MOZ_AUTO_DEPS"; then
dnl ========================================================
dnl = Use mkdepend instead of $CC -MD for dependency generation
dnl ========================================================
_cpp_md_flag=
MOZ_ARG_DISABLE_BOOL(md,
[  --disable-md            Do not use compiler-based dependencies ],
  [_cpp_md_flag=],
  [_cpp_md_flag=1],
  [dnl Default is to turn on -MD if using GNU-compatible compilers
   if test "$GNU_CC" -a "$GNU_CXX" -a "$OS_ARCH" != "WINNT" -a "$OS_ARCH" != "WINCE"; then
     _cpp_md_flag=1
   fi
  dnl Default is to use -xM if using Sun Studio on Solaris
   if test -z "$GNU_CC" && test -z "$GNU_CXX" && test "$OS_ARCH" = "SunOS"; then
     _cpp_md_flag=1
   fi])
if test "$_cpp_md_flag"; then
  COMPILER_DEPEND=1
  if test "$OS_ARCH" = "OpenVMS"; then
    _DEPEND_CFLAGS='$(subst =, ,$(filter-out %/.pp,-MM=-MD=-MF=$(MDDEPDIR)/$(*F).pp))'
  else
    _DEPEND_CFLAGS='$(filter-out %/.pp,-Wp,-MD,$(MDDEPDIR)/$(*F).pp)'
  fi
  dnl Sun Studio on Solaris use -xM instead of -MD, see config/rules.mk
  if test -z "$GNU_CC" && test -z "$GNU_CXX" && test "$OS_ARCH" = "SunOS"; then
    _DEPEND_CFLAGS=
  fi
else
  COMPILER_DEPEND=
  _USE_CPP_INCLUDE_FLAG=
  _DEFINES_CFLAGS='$(ACDEFINES) -D_MOZILLA_CONFIG_H_ -DMOZILLA_CLIENT'
  _DEFINES_CXXFLAGS='$(ACDEFINES) -D_MOZILLA_CONFIG_H_ -DMOZILLA_CLIENT'
fi
fi # MOZ_AUTO_DEPS
MDDEPDIR='.deps'
AC_SUBST(MOZ_AUTO_DEPS)
AC_SUBST(COMPILER_DEPEND)
AC_SUBST(MDDEPDIR)


dnl ========================================================
dnl =
dnl = Static Build Options
dnl =
dnl ========================================================
MOZ_ARG_HEADER(Static build options)

MOZ_ARG_ENABLE_BOOL(static,
[  --enable-static         Enable building of internal static libs],
    BUILD_STATIC_LIBS=1,
    BUILD_STATIC_LIBS=)

dnl Disable libxul in debug builds, but not for xulrunner.
if test -n "$MOZ_DEBUG" -a "$MOZ_BUILD_APP" != "xulrunner"; then
   MOZ_ENABLE_LIBXUL=
fi

MOZ_ARG_ENABLE_BOOL(libxul,
[  --enable-libxul         Enable building of libxul],
    MOZ_ENABLE_LIBXUL=1,
    MOZ_ENABLE_LIBXUL=)

if test -n "$MOZ_ENABLE_LIBXUL" -a -n "$BUILD_STATIC_LIBS"; then
	AC_MSG_ERROR([--enable-libxul is not compatible with --enable-static])
fi

if test -n "$MOZ_ENABLE_LIBXUL" -a -z "$MOZ_XUL_APP"; then
	AC_MSG_ERROR([--enable-libxul is only compatible with toolkit XUL applications.])
fi

if test -n "$MOZ_ENABLE_LIBXUL"; then
    XPCOM_LIBS="$LIBXUL_LIBS"
    AC_DEFINE(MOZ_ENABLE_LIBXUL)
else
    if test -n "$BUILD_STATIC_LIBS"; then
        AC_DEFINE(MOZ_STATIC_BUILD)
    fi
    XPCOM_LIBS="$DYNAMIC_XPCOM_LIBS"
fi

dnl ========================================================
dnl = Force JS to be a static lib
dnl ========================================================
MOZ_ARG_ENABLE_BOOL(js-static-build,
[  --enable-js-static-build  Force js to be a static lib],
    JS_STATIC_BUILD=1,
    JS_STATIC_BUILD= )

AC_SUBST(JS_STATIC_BUILD)
        
if test -n "$JS_STATIC_BUILD"; then
    AC_DEFINE(EXPORT_JS_API)

if test -z "$BUILD_STATIC_LIBS"; then
    AC_MSG_ERROR([--enable-js-static-build is only compatible with --enable-static])
fi

fi

dnl Disable static mail in debug builds, but not with libxul sdk.
if test -n "$MOZ_DEBUG" -a -z "$LIBXUL_SDK"; then
   MOZ_STATIC_MAIL_BUILD=
fi
MOZ_ARG_ENABLE_BOOL(static-mail,
[  --enable-static-mail Enable static mail build support],
    MOZ_STATIC_MAIL_BUILD=1,
    MOZ_STATIC_MAIL_BUILD= )

if test "$MOZ_STATIC_MAIL_BUILD"; then
    AC_DEFINE(MOZ_STATIC_MAIL_BUILD)
fi

AC_SUBST(MOZ_STATIC_MAIL_BUILD)

dnl ========================================================
dnl =
dnl = Standalone module options
dnl = 
dnl ========================================================
MOZ_ARG_HEADER(Standalone module options (Not for building Mozilla))

dnl Check for GLib and libIDL.
dnl ========================================================
case "$target_os" in
msvc*|mks*|cygwin*|mingw*|wince*)
    SKIP_IDL_CHECK="yes"
    ;;
*)
    SKIP_IDL_CHECK="no"
    ;;
esac

if test -z "$COMPILE_ENVIRONMENT"; then
    SKIP_IDL_CHECK="yes"
fi

dnl = Allow users to disable libIDL checking for standalone modules
MOZ_ARG_WITHOUT_BOOL(libIDL,
[  --without-libIDL        Skip check for libIDL (standalone modules only)],
	SKIP_IDL_CHECK="yes")

if test "$SKIP_IDL_CHECK" = "no"
then
    _LIBIDL_FOUND=
    if test "$MACOS_SDK_DIR"; then 
      dnl xpidl, and therefore libIDL, is only needed on the build host.
      dnl Don't build it against the SDK, as that causes problems.
      _MACSAVE_CFLAGS="$CFLAGS"
      _MACSAVE_LIBS="$LIBS"
      _MACSAVE_LDFLAGS="$LDFLAGS"
      _MACSAVE_NEXT_ROOT="$NEXT_ROOT"
      changequote(,)
      CFLAGS=`echo $CFLAGS|sed -E -e "s%((-I|-isystem )${MACOS_SDK_DIR}/usr/(include|lib/gcc)[^ ]*)|-F${MACOS_SDK_DIR}(/System)?/Library/Frameworks[^ ]*|-nostdinc[^ ]*|-isysroot ${MACOS_SDK_DIR}%%g"`
      LIBS=`echo $LIBS|sed -e "s?-L${MACOS_SDK_DIR}/usr/lib[^ ]*??g"`
      LDFLAGS=`echo $LDFLAGS|sed -e "s?-Wl,-syslibroot,${MACOS_SDK_DIR}??g"`
      changequote([,])
      unset NEXT_ROOT
    fi

    if test "$MOZ_ENABLE_GTK2"; then
        PKG_CHECK_MODULES(LIBIDL, libIDL-2.0 >= 0.8.0 glib-2.0 gobject-2.0, _LIBIDL_FOUND=1,_LIBIDL_FOUND=)
    fi
    dnl if no gtk/libIDL1 or gtk2/libIDL2 combination was found, fall back
    dnl to either libIDL1 or libIDL2.
    if test -z "$_LIBIDL_FOUND"; then
        AM_PATH_LIBIDL($LIBIDL_VERSION,_LIBIDL_FOUND=1)
        if test -z "$_LIBIDL_FOUND"; then
            PKG_CHECK_MODULES(LIBIDL, libIDL-2.0 >= 0.8.0,_LIBIDL_FOUND=1)
        fi
    fi
    dnl
    dnl If we don't have a libIDL config program & not cross-compiling, 
    dnl     look for orbit-config instead.
    dnl
    if test -z "$_LIBIDL_FOUND" && test -z "$CROSS_COMPILE"; then
        AC_PATH_PROGS(ORBIT_CONFIG, $ORBIT_CONFIG orbit-config)
        if test -n "$ORBIT_CONFIG"; then
            AC_MSG_CHECKING([for ORBit libIDL usability])
        	_ORBIT_CFLAGS=`${ORBIT_CONFIG} client --cflags`
    	    _ORBIT_LIBS=`${ORBIT_CONFIG} client --libs`
            _ORBIT_INC_PATH=`${PERL} -e '{ for $f (@ARGV) { print "$f " if ($f =~ m/^-I/); } }' -- ${_ORBIT_CFLAGS}`
            _ORBIT_LIB_PATH=`${PERL} -e '{ for $f (@ARGV) { print "$f " if ($f =~ m/^-L/); } }' -- ${_ORBIT_LIBS}`
            LIBIDL_CFLAGS="$_ORBIT_INC_PATH"
            LIBIDL_LIBS="$_ORBIT_LIB_PATH -lIDL -lglib"
            LIBIDL_CONFIG=
            _SAVE_CFLAGS="$CFLAGS"
            _SAVE_LIBS="$LIBS"
            CFLAGS="$LIBIDL_CFLAGS $CFLAGS"
            LIBS="$LIBIDL_LIBS $LIBS"
            AC_TRY_RUN([
#include <stdlib.h>
#include <libIDL/IDL.h>
int main() {
  char *s;
  s=strdup(IDL_get_libver_string());
  if(s==NULL) {
    exit(1);
  }
  exit(0);
}
            ], [_LIBIDL_FOUND=1
                result="yes"],
               [LIBIDL_CFLAGS=
                LIBIDL_LIBS=
                result="no"],
               [_LIBIDL_FOUND=1
                result="maybe"] )
            AC_MSG_RESULT($result)
            CFLAGS="$_SAVE_CFLAGS"
            LIBS="$_SAVE_LIBS"
        fi
    fi
    if test -z "$_LIBIDL_FOUND"; then
        AC_MSG_ERROR([libIDL not found.
        libIDL $LIBIDL_VERSION or higher is required.])
    fi
    if test "$MACOS_SDK_DIR"; then
      CFLAGS="$_MACSAVE_CFLAGS"
      LIBS="$_MACSAVE_LIBS"
      LDFLAGS="$_MACSAVE_LDFLAGS"
      if test -n "$_MACSAVE_NEXT_ROOT" ; then
        export NEXT_ROOT="$_MACSAVE_NEXT_ROOT"
      fi
    fi
fi

if test -n "$CROSS_COMPILE"; then
     if test -z "$HOST_LIBIDL_CONFIG"; then
        HOST_LIBIDL_CONFIG="$LIBIDL_CONFIG"
    fi
    if test -n "$HOST_LIBIDL_CONFIG" && test "$HOST_LIBIDL_CONFIG" != "no"; then
        HOST_LIBIDL_CFLAGS=`${HOST_LIBIDL_CONFIG} --cflags`
        HOST_LIBIDL_LIBS=`${HOST_LIBIDL_CONFIG} --libs`
    else
        HOST_LIBIDL_CFLAGS="$LIBIDL_CFLAGS"
        HOST_LIBIDL_LIBS="$LIBIDL_LIBS"
    fi
fi

if test -z "$SKIP_PATH_CHECKS"; then
if test -z "${GLIB_CFLAGS}" || test -z "${GLIB_LIBS}" ; then
    PKG_CHECK_MODULES(GLIB, glib-2.0 >= 1.3.7 gobject-2.0)
fi
fi

if test -z "${GLIB_GMODULE_LIBS}" -a -n "${GLIB_CONFIG}"; then
    GLIB_GMODULE_LIBS=`$GLIB_CONFIG gmodule --libs`
fi

AC_SUBST(LIBIDL_CFLAGS)
AC_SUBST(LIBIDL_LIBS)
AC_SUBST(STATIC_LIBIDL)
AC_SUBST(GLIB_CFLAGS)
AC_SUBST(GLIB_LIBS)
AC_SUBST(GLIB_GMODULE_LIBS)
AC_SUBST(HOST_LIBIDL_CONFIG)
AC_SUBST(HOST_LIBIDL_CFLAGS)
AC_SUBST(HOST_LIBIDL_LIBS)

dnl ========================================================
dnl Check for libart
dnl ========================================================
if test "$MOZ_SVG_RENDERER_LIBART"; then
  if test ! -f $topsrcdir/other-licenses/libart_lgpl/Makefile.in; then
    AC_MSG_ERROR([You must check out the mozilla version of libart. Use
mk_add_options MOZ_CO_MODULE=mozilla/other-licenses/libart_lgpl])
  fi

  dnl libart's configure hasn't been run yet, but we know what the
  dnl answer should be anyway
  MOZ_LIBART_CFLAGS='-I${DIST}/include/libart_lgpl'
  case "$target_os" in
  msvc*|mks*|cygwin*|mingw*|wince*)
      MOZ_LIBART_LIBS='$(LIBXUL_DIST)/lib/$(LIB_PREFIX)moz_art_lgpl.$(IMPORT_LIB_SUFFIX)' 
      ;;
  os2*)
      MOZ_LIBART_LIBS='-lmoz_art -lm'
      ;;
  beos*)
      MOZ_LIBART_LIBS='-lmoz_art_lgpl -lroot -lbe'
      ;;
  *)
      MOZ_LIBART_LIBS='-lmoz_art_lgpl -lm'
      ;;
  esac
  AC_FUNC_ALLOCA
fi

AC_SUBST(MOZ_LIBART_CFLAGS)
AC_SUBST(MOZ_LIBART_LIBS)

dnl ========================================================
dnl Check for cairo
dnl ========================================================
MOZ_CAIRO_CFLAGS='-I$(LIBXUL_DIST)/include/cairo'

MOZ_TREE_CAIRO=1
MOZ_ARG_ENABLE_BOOL(system-cairo,
[ --enable-system-cairo Use system cairo (located with pkgconfig)],
MOZ_TREE_CAIRO=,
MOZ_TREE_CAIRO=1 )

# Check for headers defining standard int types.
AC_CHECK_HEADERS(stdint.h inttypes.h sys/int_types.h)

if test "$MOZ_TREE_CAIRO"; then
    AC_DEFINE(MOZ_TREE_CAIRO)

    # For now we assume that we will have a uint64_t available through
    # one of the above headers or mozstdint.h.
    AC_DEFINE(HAVE_UINT64_T)

    # Define macros for cairo-features.h
    if test "$MOZ_X11"; then
        XLIB_SURFACE_FEATURE="#define CAIRO_HAS_XLIB_SURFACE 1"
        XLIB_XRENDER_SURFACE_FEATURE="#define CAIRO_HAS_XLIB_XRENDER_SURFACE 1"
        PS_SURFACE_FEATURE="#define CAIRO_HAS_PS_SURFACE 1"
        PDF_SURFACE_FEATURE="#define CAIRO_HAS_PDF_SURFACE 1"
        FT_FONT_FEATURE="#define CAIRO_HAS_FT_FONT 1"
        MOZ_ENABLE_CAIRO_FT=1
        CAIRO_FT_CFLAGS="$FT2_CFLAGS"
    fi
    if test "$MOZ_WIDGET_TOOLKIT" = "qt"; then
        QPAINTER_SURFACE_FEATURE="#define CAIRO_HAS_QPAINTER_SURFACE 1"
    fi
    if test "$MOZ_WIDGET_TOOLKIT" = "mac" -o "$MOZ_WIDGET_TOOLKIT" = "cocoa"; then
        QUARTZ_SURFACE_FEATURE="#define CAIRO_HAS_QUARTZ_SURFACE 1"
        QUARTZ_IMAGE_SURFACE_FEATURE="#define CAIRO_HAS_QUARTZ_IMAGE_SURFACE 1"
        QUARTZ_FONT_FEATURE="#define CAIRO_HAS_QUARTZ_FONT 1"
    fi
    if test "$MOZ_WIDGET_TOOLKIT" = "windows"; then
        WIN32_SURFACE_FEATURE="#define CAIRO_HAS_WIN32_SURFACE 1"
        WIN32_FONT_FEATURE="#define CAIRO_HAS_WIN32_FONT 1"
        PDF_SURFACE_FEATURE="#define CAIRO_HAS_PDF_SURFACE 1"
    fi
    if test "$MOZ_WIDGET_TOOLKIT" = "os2"; then
        OS2_SURFACE_FEATURE="#define CAIRO_HAS_OS2_SURFACE 1"
        FT_FONT_FEATURE="#define CAIRO_HAS_FT_FONT 1"
        PDF_SURFACE_FEATURE="#define CAIRO_HAS_PDF_SURFACE 1"
        MOZ_ENABLE_CAIRO_FT=1
        CAIRO_FT_CFLAGS="-I${MZFTCFGFT2}/include"
        CAIRO_FT_LIBS="-L${MZFTCFGFT2}/lib -lmozft -lmzfntcfg"
    fi
    if test "$MOZ_ENABLE_GLITZ"; then
        GLITZ_SURFACE_FEATURE="#define CAIRO_HAS_GLITZ_SURFACE 1"
    fi
    if test "$MOZ_WIDGET_TOOLKIT" = "beos"; then
        PKG_CHECK_MODULES(CAIRO_FT, fontconfig freetype2)
        BEOS_SURFACE_FEATURE="#define CAIRO_HAS_BEOS_SURFACE 1"
        FT_FONT_FEATURE="#define CAIRO_HAS_FT_FONT 1"
        MOZ_ENABLE_CAIRO_FT=1
    fi
    AC_SUBST(MOZ_ENABLE_CAIRO_FT)
    AC_SUBST(CAIRO_FT_CFLAGS)

    if test "$MOZ_DEBUG"; then
      SANITY_CHECKING_FEATURE="#define CAIRO_DO_SANITY_CHECKING 1"
    else
      SANITY_CHECKING_FEATURE="#undef CAIRO_DO_SANITY_CHECKING"
    fi

    PNG_FUNCTIONS_FEATURE="#define CAIRO_HAS_PNG_FUNCTIONS 1"

    AC_SUBST(PS_SURFACE_FEATURE)
    AC_SUBST(PDF_SURFACE_FEATURE)
    AC_SUBST(SVG_SURFACE_FEATURE)
    AC_SUBST(XLIB_SURFACE_FEATURE)
    AC_SUBST(XLIB_XRENDER_SURFACE_FEATURE)
    AC_SUBST(QUARTZ_SURFACE_FEATURE)
    AC_SUBST(QUARTZ_IMAGE_SURFACE_FEATURE)
    AC_SUBST(XCB_SURFACE_FEATURE)
    AC_SUBST(WIN32_SURFACE_FEATURE)
    AC_SUBST(OS2_SURFACE_FEATURE)
    AC_SUBST(BEOS_SURFACE_FEATURE)
    AC_SUBST(GLITZ_SURFACE_FEATURE)
    AC_SUBST(DIRECTFB_SURFACE_FEATURE)
    AC_SUBST(FT_FONT_FEATURE)
    AC_SUBST(WIN32_FONT_FEATURE)
    AC_SUBST(QUARTZ_FONT_FEATURE)
    AC_SUBST(PNG_FUNCTIONS_FEATURE)
    AC_SUBST(QPAINTER_SURFACE_FEATURE)

    if test "$_WIN32_MSVC"; then
        MOZ_CAIRO_LIBS='$(DEPTH)/gfx/cairo/cairo/src/mozcairo.lib $(DEPTH)/gfx/cairo/libpixman/src/mozlibpixman.lib'
        if test "$MOZ_ENABLE_GLITZ"; then
            MOZ_CAIRO_LIBS="$MOZ_CAIRO_LIBS "'$(DEPTH)/gfx/cairo/glitz/src/mozglitz.lib $(DEPTH)/gfx/cairo/glitz/src/wgl/mozglitzwgl.lib'
        fi
    else
        MOZ_CAIRO_LIBS='$(DEPTH)/gfx/cairo/cairo/src/$(LIB_PREFIX)mozcairo.$(LIB_SUFFIX) $(DEPTH)/gfx/cairo/libpixman/src/$(LIB_PREFIX)mozlibpixman.$(LIB_SUFFIX)'" $CAIRO_FT_LIBS"

        if test "$MOZ_X11"; then
            MOZ_CAIRO_LIBS="$MOZ_CAIRO_LIBS $XLDFLAGS -lXrender -lfreetype -lfontconfig"
        fi

        if test "$MOZ_ENABLE_GLITZ"; then
            MOZ_CAIRO_LIBS="$MOZ_CAIRO_LIBS "'-L$(DEPTH)/gfx/cairo/glitz/src -lmozglitz'
            if test "$MOZ_X11"; then
                MOZ_CAIRO_LIBS="$MOZ_CAIRO_LIBS "'-L$(DEPTH)/gfx/cairo/glitz/src/glx -lmozglitzglx -lGL'
            fi
            if test "$MOZ_WIDGET_TOOLKIT" = "windows"; then
                MOZ_CAIRO_LIBS="$MOZ_CAIRO_LIBS "'-L$(DEPTH)/gfx/cairo/glitz/src/wgl -lmozglitzwgl'
            fi
        fi
    fi

    CAIRO_FEATURES_H=gfx/cairo/cairo/src/cairo-features.h
    mv -f $CAIRO_FEATURES_H "$CAIRO_FEATURES_H".orig 2> /dev/null

else
   PKG_CHECK_MODULES(CAIRO, cairo >= $CAIRO_VERSION freetype2 fontconfig)
   MOZ_CAIRO_CFLAGS=$CAIRO_CFLAGS
   MOZ_CAIRO_LIBS=$CAIRO_LIBS
   if test "$MOZ_X11"; then
        PKG_CHECK_MODULES(CAIRO_XRENDER, cairo-xlib-xrender >= $CAIRO_VERSION)
        MOZ_CAIRO_LIBS="$MOZ_CAIRO_LIBS $XLDFLAGS $CAIRO_XRENDER_LIBS"
        MOZ_CAIRO_CFLAGS="$MOZ_CAIRO_CFLAGS $CAIRO_XRENDER_CFLAGS"
   fi
fi

AC_SUBST(MOZ_TREE_CAIRO)
AC_SUBST(MOZ_CAIRO_CFLAGS)
AC_SUBST(MOZ_CAIRO_LIBS)

dnl ========================================================
dnl Check for lcms
dnl ========================================================

MOZ_NATIVE_LCMS=
MOZ_ARG_ENABLE_BOOL(system-lcms,
[ --enable-system-lcms Use system lcms (located with pkgconfig)],
MOZ_NATIVE_LCMS=1,
MOZ_NATIVE_LCMS= )

if test -z "$MOZ_NATIVE_LCMS"
then
    LCMS_CFLAGS=
    if test "$_WIN32_MSVC"; then
        if test -z "$BUILD_STATIC_LIBS" -a -z "$MOZ_ENABLE_LIBXUL"; then
            LCMS_CFLAGS=-DLCMS_DLL
        fi
        LCMS_LIBS='$(LIBXUL_DIST)/lib/mozlcms.lib'
    else
        LCMS_LIBS='-L$(LIBXUL_DIST)/bin -lmozlcms'
    fi
else
    PKG_CHECK_MODULES(LCMS, lcms >= $LCMS_VERSION)
fi

AC_SUBST(MOZ_NATIVE_LCMS)
AC_SUBST(LCMS_CFLAGS)
AC_SUBST(LCMS_LIBS)

dnl ========================================================
dnl disable xul
dnl ========================================================
MOZ_ARG_DISABLE_BOOL(xul,
[  --disable-xul           Disable XUL],
    MOZ_XUL= )
if test "$MOZ_XUL"; then
  AC_DEFINE(MOZ_XUL)
else
  dnl remove extensions that require XUL
  MOZ_EXTENSIONS=`echo $MOZ_EXTENSIONS | sed -e 's/inspector//' -e 's/venkman//' -e 's/irc//' -e 's/tasks//'`
fi

AC_SUBST(MOZ_XUL)

dnl ========================================================
dnl Two ways to enable Python support:
dnl   --enable-extensions=python # select all available.
dnl    (MOZ_PYTHON_EXTENSIONS contains the list of extensions)
dnl or:
dnl   --enable-extensions=python/xpcom,... # select individual ones
dnl
dnl If either is used, we locate the Python to use.
dnl ========================================================
dnl
dnl If 'python' appears anywhere in the extensions list, go lookin'...
if test `echo "$MOZ_EXTENSIONS" | grep -c python` -ne 0; then
    dnl Allow PYTHON to point to the Python interpreter to use
    dnl (note that it must be the python executable - which we
    dnl run to locate the relevant paths etc)
    dnl If not set, we use whatever Python we can find.
    MOZ_PYTHON=$PYTHON
    dnl Ask Python what its version number is
    changequote(,)
    MOZ_PYTHON_VER=`$PYTHON -c "import sys;print '%d%d' % sys.version_info[0:2]"`
    MOZ_PYTHON_VER_DOTTED=`$PYTHON -c "import sys;print '%d.%d' % sys.version_info[0:2]"`
    changequote([,])
    dnl Ask for the Python "prefix" (ie, home/source dir)
    MOZ_PYTHON_PREFIX=`$PYTHON -c "import sys; print sys.prefix"`
    dnl Setup the include and library directories.
    if test "$OS_ARCH" = "WINNT"; then
        MOZ_PYTHON_PREFIX=`$CYGPATH_W $MOZ_PYTHON_PREFIX | $CYGPATH_S`
        dnl Source trees have "include" and "PC" for .h, and "PCbuild" for .lib
        dnl Binary trees have "include" for .h, and "libs" for .lib
        dnl We add 'em both - along with quotes, to handle spaces.
        MOZ_PYTHON_DLL_SUFFIX=.pyd
        MOZ_PYTHON_INCLUDES="\"-I$MOZ_PYTHON_PREFIX/include\" \"-I$MOZ_PYTHON_PREFIX/PC\""
        MOZ_PYTHON_LIBS="\"/libpath:$MOZ_PYTHON_PREFIX/PCBuild\" \"/libpath:$MOZ_PYTHON_PREFIX/libs\""
    else
        dnl Non-Windows include and libs
        MOZ_PYTHON_DLL_SUFFIX=$DLL_SUFFIX
        MOZ_PYTHON_INCLUDES="-I$MOZ_PYTHON_PREFIX/include/python$MOZ_PYTHON_VER_DOTTED"
        dnl Check for dynamic Python lib
        dnl - A static Python is no good - multiple dynamic libraries (xpcom
        dnl - core, xpcom loader, pydom etc) all need to share Python.
        dnl - Python 2.3's std --enable-shared configure option will
        dnl   create a libpython2.3.so.1.0. We should first try this
        dnl   dotted versioned .so file because this is the one that
        dnl   the PyXPCOM build mechanics tries to link to.
        dnl   XXX Should find a better way than hardcoding "1.0".
        dnl - Python developement tree dir layouts are NOT allowed here
        dnl   because the PyXPCOM build just dies on it later anyway.
        dnl - Fixes to the above by Python/*nix knowledgable people welcome!
        if test -f "$MOZ_PYTHON_PREFIX/lib/libpython$MOZ_PYTHON_VER_DOTTED.so.1.0"; then
            MOZ_PYTHON_LIBS="-L$MOZ_PYTHON_PREFIX/lib -lpython$MOZ_PYTHON_VER_DOTTED"
        elif test -f "$MOZ_PYTHON_PREFIX/lib64/libpython$MOZ_PYTHON_VER_DOTTED.so.1.0"; then
            MOZ_PYTHON_LIBS="-L$MOZ_PYTHON_PREFIX/lib64 -lpython$MOZ_PYTHON_VER_DOTTED"
        elif test -f "$MOZ_PYTHON_PREFIX/lib/libpython$MOZ_PYTHON_VER_DOTTED.so"; then
            MOZ_PYTHON_LIBS="-L$MOZ_PYTHON_PREFIX/lib -lpython$MOZ_PYTHON_VER_DOTTED"
        elif test -f "$MOZ_PYTHON_PREFIX/libpython$MOZ_PYTHON_VER_DOTTED.so"; then
            dnl Don't Python development tree directory layout.
            MOZ_PYTHON_LIBS="-L$MOZ_PYTHON_PREFIX -lpython$MOZ_PYTHON_VER_DOTTED"
            AC_MSG_ERROR([The Python at $MOZ_PYTHON_PREFIX looks like a dev tree. The PyXPCOM build cannot handle this yet. You must 'make install' Python and use the installed tree.])
        elif test "$OS_ARCH" = "Darwin"; then
            dnl We do Darwin last, so if a custom non-framework build of
            dnl python is used on OSX, then it will be picked up first by
            dnl the logic above.
            MOZ_PYTHON_LIBS="-framework Python"
        else
            AC_MSG_ERROR([Could not find build shared libraries for Python at $MOZ_PYTHON_PREFIX.  This is required for PyXPCOM.])
        fi
        if test "$OS_ARCH" = "Linux"; then
            MOZ_PYTHON_LIBS="$MOZ_PYTHON_LIBS -lutil"
        fi
    fi
    dnl Handle "_d" on Windows
    if test "$OS_ARCH" = "WINNT" && test -n "$MOZ_DEBUG"; then
        MOZ_PYTHON_DEBUG_SUFFIX="_d"
    else
        MOZ_PYTHON_DEBUG_SUFFIX=
    fi
    AC_MSG_RESULT(Building Python extensions using python-$MOZ_PYTHON_VER_DOTTED from $MOZ_PYTHON_PREFIX)
fi

dnl If the user asks for the 'python' extension, then we add
dnl MOZ_PYTHON_EXTENSIONS to MOZ_EXTENSIONS - but with the leading 'python/'
dnl Note the careful regex - it must match 'python' followed by anything
dnl other than a '/', including the end-of-string.
if test `echo "$MOZ_EXTENSIONS" | grep -c 'python\([[^/]]\|$\)'` -ne 0; then
    for pyext in $MOZ_PYTHON_EXTENSIONS; do
        MOZ_EXTENSIONS=`echo $MOZ_EXTENSIONS python/$pyext`
    done
fi
dnl Later we may allow MOZ_PYTHON_EXTENSIONS to be specified on the
dnl command-line, but not yet
AC_SUBST(MOZ_PYTHON_EXTENSIONS)
AC_SUBST(MOZ_PYTHON)
AC_SUBST(MOZ_PYTHON_PREFIX)
AC_SUBST(MOZ_PYTHON_INCLUDES)
AC_SUBST(MOZ_PYTHON_LIBS)
AC_SUBST(MOZ_PYTHON_VER)
AC_SUBST(MOZ_PYTHON_VER_DOTTED)
AC_SUBST(MOZ_PYTHON_DEBUG_SUFFIX)
AC_SUBST(MOZ_PYTHON_DLL_SUFFIX)

dnl ========================================================
dnl disable profile sharing
dnl ========================================================
MOZ_ARG_DISABLE_BOOL(profilesharing,
[  --disable-profilesharing           Disable profile sharing],
    MOZ_PROFILESHARING=,
    MOZ_PROFILESHARING=1 )
if test "$MOZ_PROFILESHARING"; then
  MOZ_IPCD=1
  AC_DEFINE(MOZ_PROFILESHARING)
fi

dnl ========================================================
dnl enable ipc/ipcd
dnl ========================================================
MOZ_ARG_ENABLE_BOOL(ipcd,
[  --enable-ipcd                      Enable IPC daemon],
    MOZ_IPCD=1,
    MOZ_IPCD= )

dnl ========================================================
dnl disable profile locking
dnl   do no use this in applications that can have more than
dnl   one process accessing the profile directory.
dnl ========================================================
MOZ_ARG_DISABLE_BOOL(profilelocking,
[  --disable-profilelocking           Disable profile locking],
    MOZ_PROFILELOCKING=,
    MOZ_PROFILELOCKING=1 )
if test "$MOZ_PROFILELOCKING"; then
  AC_DEFINE(MOZ_PROFILELOCKING)
fi

dnl ========================================================
dnl disable rdf services
dnl ========================================================
MOZ_ARG_DISABLE_BOOL(rdf,
[  --disable-rdf           Disable RDF],
    MOZ_RDF= )
if test "$MOZ_RDF"; then
  AC_DEFINE(MOZ_RDF)
fi

AC_SUBST(MOZ_RDF)

dnl ========================================================
dnl necko configuration options
dnl ========================================================

dnl
dnl option to disable various necko protocols
dnl
MOZ_ARG_ENABLE_STRING(necko-protocols,
[  --enable-necko-protocols[={http,ftp,default,all,none}]
                          Enable/disable specific protocol handlers],
[ for option in `echo $enableval | sed 's/,/ /g'`; do
    if test "$option" = "yes" || test "$option" = "all"; then
        NECKO_PROTOCOLS="$NECKO_PROTOCOLS $NECKO_PROTOCOLS_DEFAULT"
    elif test "$option" = "no" || test "$option" = "none"; then
        NECKO_PROTOCOLS=""
    elif test "$option" = "default"; then
        NECKO_PROTOCOLS="$NECKO_PROTOCOLS $NECKO_PROTOCOLS_DEFAULT"
    elif test `echo "$option" | grep -c \^-` != 0; then
        option=`echo $option | sed 's/^-//'`
        NECKO_PROTOCOLS=`echo "$NECKO_PROTOCOLS" | sed "s/ ${option}//"`
    else
        NECKO_PROTOCOLS="$NECKO_PROTOCOLS $option"
    fi
done],
    NECKO_PROTOCOLS="$NECKO_PROTOCOLS_DEFAULT")
dnl Remove dupes
NECKO_PROTOCOLS=`${PERL} ${srcdir}/build/unix/uniq.pl ${NECKO_PROTOCOLS}`
AC_SUBST(NECKO_PROTOCOLS)
for p in $NECKO_PROTOCOLS; do
    AC_DEFINE_UNQUOTED(NECKO_PROTOCOL_$p)
done

dnl
dnl option to disable necko's disk cache
dnl
MOZ_ARG_DISABLE_BOOL(necko-disk-cache,
[  --disable-necko-disk-cache
                          Disable necko disk cache],
    NECKO_DISK_CACHE=,
    NECKO_DISK_CACHE=1)
AC_SUBST(NECKO_DISK_CACHE)
if test "$NECKO_DISK_CACHE"; then
    AC_DEFINE(NECKO_DISK_CACHE)
fi

dnl
dnl option to minimize size of necko's i/o buffers
dnl
MOZ_ARG_ENABLE_BOOL(necko-small-buffers,
[  --enable-necko-small-buffers
                          Minimize size of necko's i/o buffers],
    NECKO_SMALL_BUFFERS=1,
    NECKO_SMALL_BUFFERS=)
AC_SUBST(NECKO_SMALL_BUFFERS)
if test "$NECKO_SMALL_BUFFERS"; then
    AC_DEFINE(NECKO_SMALL_BUFFERS)
fi 

dnl
dnl option to disable cookies
dnl
MOZ_ARG_DISABLE_BOOL(cookies,
[  --disable-cookies       Disable cookie support],
    NECKO_COOKIES=,
    NECKO_COOKIES=1)
AC_SUBST(NECKO_COOKIES)
if test "$NECKO_COOKIES"; then
    AC_DEFINE(NECKO_COOKIES)
fi

dnl NECKO_ configuration options are not global
_NON_GLOBAL_ACDEFINES="$_NON_GLOBAL_ACDEFINES NECKO_"

dnl ========================================================
dnl string api compatibility
dnl ========================================================
MOZ_ARG_DISABLE_BOOL(v1-string-abi,
[  --disable-v1-string-abi   Disable binary compatibility layer for strings],
    MOZ_V1_STRING_ABI=,
    MOZ_V1_STRING_ABI=1)
AC_SUBST(MOZ_V1_STRING_ABI)
if test "$MOZ_V1_STRING_ABI"; then
    AC_DEFINE(MOZ_V1_STRING_ABI)
fi

dnl Only build Mork if it's required
AC_SUBST(MOZ_MORK)
if test "$MOZ_MORK"; then
  AC_DEFINE(MOZ_MORK)
fi

dnl Build the lightweight Mork reader if required
AC_SUBST(MOZ_MORKREADER)
if test "$MOZ_MORKREADER"; then
  AC_DEFINE(MOZ_MORKREADER)
fi

dnl ========================================================
if test "$MOZ_DEBUG" || test "$NS_TRACE_MALLOC"; then
    MOZ_COMPONENTS_VERSION_SCRIPT_LDFLAGS=
fi

if test "$MOZ_LDAP_XPCOM"; then
    LDAP_CFLAGS='-I${DIST}/public/ldap'
    if test "$OS_ARCH" = "WINNT"; then
        if test -n "$GNU_CC"; then
            LDAP_LIBS='-L$(DIST)/lib -lnsldap32v60 -lnsldappr32v60 -lnsldif32v60'
        else
            LDAP_LIBS='$(DIST)/lib/$(LIB_PREFIX)nsldap32v60.${IMPORT_LIB_SUFFIX} $(DIST)/lib/$(LIB_PREFIX)nsldappr32v60.${IMPORT_LIB_SUFFIX} $(DIST)/lib/$(LIB_PREFIX)nsldif32v60.${IMPORT_LIB_SUFFIX}'
        fi
    elif test "$OS_ARCH" = "OS2"; then
            LDAP_LIBS='$(DIST)/lib/$(LIB_PREFIX)ldap60.${IMPORT_LIB_SUFFIX} $(DIST)/lib/$(LIB_PREFIX)prldap60.${IMPORT_LIB_SUFFIX} $(DIST)/lib/$(LIB_PREFIX)ldif60.${IMPORT_LIB_SUFFIX}'
    else
        LDAP_LIBS='-L${DIST}/bin -L${DIST}/lib -lldap60 -lprldap60 -lldif60'
    fi
fi

if test "$COMPILE_ENVIRONMENT"; then
if test "$SUNCTL"; then
    dnl older versions of glib do not seem to have gmodule which ctl needs
    _SAVE_CFLAGS=$CFLAGS
    CFLAGS="$CFLAGS $GLIB_CFLAGS"
    AC_LANG_SAVE
    AC_LANG_C
    AC_TRY_COMPILE([#include <gmodule.h>],
        [ int x = 1; x++; ],,
        [AC_MSG_ERROR([Cannot build ctl without gmodule support in glib.])])
    AC_LANG_RESTORE
    CFLAGS=$_SAVE_CFLAGS
    AC_DEFINE(SUNCTL)
fi
fi # COMPILE_ENVIRONMENT

dnl ========================================================
dnl =
dnl = Maintainer debug option (no --enable equivalent)
dnl =
dnl ========================================================

AC_SUBST(AR)
AC_SUBST(AR_FLAGS)
AC_SUBST(AR_LIST)
AC_SUBST(AR_EXTRACT)
AC_SUBST(AR_DELETE)
AC_SUBST(AS)
AC_SUBST(ASFLAGS)
AC_SUBST(AS_DASH_C_FLAG)
AC_SUBST(LD)
AC_SUBST(RC)
AC_SUBST(RCFLAGS)
AC_SUBST(WINDRES)
AC_SUBST(USE_SHORT_LIBNAME)
AC_SUBST(IMPLIB)
AC_SUBST(FILTER)
AC_SUBST(BIN_FLAGS)
AC_SUBST(NS_USE_NATIVE)
AC_SUBST(MOZ_WIDGET_TOOLKIT)
AC_SUBST(MOZ_GFX_TOOLKIT)
AC_SUBST(MOZ_UPDATE_XTERM)
AC_SUBST(MINIMO)
AC_SUBST(NS_HILDON)
AC_SUBST(NS_OSSO)
AC_SUBST(MOZ_AUTH_EXTENSION)
AC_SUBST(MOZ_MATHML)
AC_SUBST(MOZ_PERMISSIONS)
AC_SUBST(MOZ_XTF)
AC_SUBST(MOZ_NO_INSPECTOR_APIS)
AC_SUBST(MOZ_PREF_EXTENSIONS)
AC_SUBST(MOZ_SVG)
AC_SUBST(MOZ_SVG_FOREIGNOBJECT)
AC_SUBST(MOZ_XSLT_STANDALONE)
AC_SUBST(MOZ_JS_LIBS)
AC_SUBST(MOZ_PSM)
AC_SUBST(MOZ_DEBUG)
AC_SUBST(MOZ_DEBUG_MODULES)
AC_SUBST(MOZ_PROFILE_MODULES)
AC_SUBST(MOZ_DEBUG_ENABLE_DEFS)
AC_SUBST(MOZ_DEBUG_DISABLE_DEFS)
AC_SUBST(MOZ_DEBUG_FLAGS)
AC_SUBST(MOZ_DEBUG_LDFLAGS)
AC_SUBST(WARNINGS_AS_ERRORS)
AC_SUBST(MOZ_DBGRINFO_MODULES)
AC_SUBST(MOZ_EXTENSIONS)
AC_SUBST(MOZ_IMG_DECODERS)
AC_SUBST(MOZ_IMG_ENCODERS)
AC_SUBST(MOZ_JSDEBUGGER)
AC_SUBST(MOZ_OJI)
AC_SUBST(MOZ_NO_XPCOM_OBSOLETE)
AC_SUBST(MOZ_PLUGINS)
AC_SUBST(ENABLE_EAZEL_PROFILER)
AC_SUBST(EAZEL_PROFILER_CFLAGS)
AC_SUBST(EAZEL_PROFILER_LIBS)
AC_SUBST(MOZ_PERF_METRICS)
AC_SUBST(GC_LEAK_DETECTOR)
AC_SUBST(MOZ_LOG_REFCNT)
AC_SUBST(MOZ_LEAKY)
AC_SUBST(MOZ_JPROF)
AC_SUBST(MOZ_SHARK)
AC_SUBST(MOZ_CALLGRIND)
AC_SUBST(MOZ_VTUNE)
AC_SUBST(MOZ_XPCTOOLS)
AC_SUBST(MOZ_JSLOADER)
AC_SUBST(MOZ_USE_NATIVE_UCONV)
AC_SUBST(MOZ_INSURE)
AC_SUBST(MOZ_INSURE_DIRS)
AC_SUBST(MOZ_INSURE_EXCLUDE_DIRS)
AC_SUBST(MOZ_QUANTIFY)
AC_SUBST(MOZ_INSURIFYING)
AC_SUBST(MOZ_LDAP_XPCOM)
AC_SUBST(MOZ_LDAP_XPCOM_EXPERIMENTAL)
AC_SUBST(LDAP_CFLAGS)
AC_SUBST(LDAP_LIBS)
AC_SUBST(LIBICONV)
AC_SUBST(MOZ_PLACES)
AC_SUBST(MOZ_PLACES_BOOKMARKS)
AC_SUBST(MOZ_STORAGE)
AC_SUBST(MOZ_FEEDS)
AC_SUBST(NS_PRINTING)

AC_SUBST(MOZ_JAVAXPCOM)
AC_SUBST(JAVA_INCLUDE_PATH)
AC_SUBST(JAVA)
AC_SUBST(JAVAC)
AC_SUBST(JAR)

AC_SUBST(MOZ_PROFILESHARING)
AC_SUBST(MOZ_PROFILELOCKING)

AC_SUBST(MOZ_IPCD)

AC_SUBST(HAVE_XIE)
AC_SUBST(MOZ_XIE_LIBS)
AC_SUBST(MOZ_ENABLE_POSTSCRIPT)

AC_SUBST(XPCOM_USE_LEA)
AC_SUBST(BUILD_STATIC_LIBS)
AC_SUBST(MOZ_ENABLE_LIBXUL)
AC_SUBST(ENABLE_TESTS)
AC_SUBST(IBMBIDI)
AC_SUBST(SUNCTL)
AC_SUBST(MOZ_UNIVERSALCHARDET)
AC_SUBST(ACCESSIBILITY)
AC_SUBST(MOZ_XPINSTALL)
AC_SUBST(MOZ_VIEW_SOURCE)
AC_SUBST(MOZ_SPELLCHECK)
AC_SUBST(MOZ_XPFE_COMPONENTS)
AC_SUBST(MOZ_USER_DIR)
AC_SUBST(MOZ_CRASHREPORTER)
AC_SUBST(MOZ_MOCHITEST)

AC_SUBST(ENABLE_STRIP)
AC_SUBST(PKG_SKIP_STRIP)
AC_SUBST(USE_ELF_DYNSTR_GC)
AC_SUBST(USE_PREBINDING)
AC_SUBST(INCREMENTAL_LINKER)
AC_SUBST(MOZ_COMPONENTS_VERSION_SCRIPT_LDFLAGS)
AC_SUBST(MOZ_COMPONENT_NSPR_LIBS)
AC_SUBST(MOZ_XPCOM_OBSOLETE_LIBS)

AC_SUBST(MOZ_FIX_LINK_PATHS)
AC_SUBST(XPCOM_LIBS)
AC_SUBST(XPCOM_FROZEN_LDOPTS)
AC_SUBST(XPCOM_GLUE_LDOPTS)
AC_SUBST(XPCOM_STANDALONE_GLUE_LDOPTS)

AC_SUBST(USE_DEPENDENT_LIBS)

AC_SUBST(MOZ_BUILD_ROOT)
AC_SUBST(MOZ_OS2_TOOLS)
AC_SUBST(MOZ_OS2_USE_DECLSPEC)

AC_SUBST(MOZ_POST_DSO_LIB_COMMAND)
AC_SUBST(MOZ_POST_PROGRAM_COMMAND)
AC_SUBST(MOZ_TIMELINE)
AC_SUBST(WINCE)
AC_SUBST(TARGET_DEVICE)

AC_SUBST(MOZ_APP_NAME)
AC_SUBST(MOZ_APP_DISPLAYNAME)
AC_SUBST(MOZ_APP_VERSION)
AC_SUBST(FIREFOX_VERSION)
AC_SUBST(THUNDERBIRD_VERSION)
AC_SUBST(SUNBIRD_VERSION)
AC_SUBST(SEAMONKEY_VERSION)

AC_SUBST(MOZ_PKG_SPECIAL)

AC_SUBST(MOZILLA_OFFICIAL)
AC_SUBST(BUILD_OFFICIAL)
AC_SUBST(MOZ_MILESTONE_RELEASE)

dnl win32 options
AC_SUBST(MOZ_PROFILE)
AC_SUBST(MOZ_DEBUG_SYMBOLS)
AC_SUBST(MOZ_MAPINFO)
AC_SUBST(MOZ_BROWSE_INFO)
AC_SUBST(MOZ_TOOLS_DIR)
AC_SUBST(CYGWIN_WRAPPER)
AC_SUBST(AS_PERL)
AC_SUBST(WIN32_REDIST_DIR)
AC_SUBST(PYTHON)

dnl Echo the CFLAGS to remove extra whitespace.
CFLAGS=`echo \
	$_WARNINGS_CFLAGS \
	$CFLAGS`

CXXFLAGS=`echo \
	$_MOZ_RTTI_FLAGS \
	$_MOZ_EXCEPTIONS_FLAGS \
	$_WARNINGS_CXXFLAGS \
	$CXXFLAGS`

COMPILE_CFLAGS=`echo \
    $_DEFINES_CFLAGS \
	$_DEPEND_CFLAGS \
    $COMPILE_CFLAGS`

COMPILE_CXXFLAGS=`echo \
    $_DEFINES_CXXFLAGS \
	$_DEPEND_CFLAGS \
    $COMPILE_CXXFLAGS`

AC_SUBST(SYSTEM_MAKEDEPEND)
AC_SUBST(SYSTEM_JPEG)
AC_SUBST(SYSTEM_PNG)
AC_SUBST(SYSTEM_ZLIB)
AC_SUBST(SYSTEM_BZ2)

AC_SUBST(JPEG_CFLAGS)
AC_SUBST(JPEG_LIBS)
AC_SUBST(ZLIB_CFLAGS)
AC_SUBST(ZLIB_LIBS)
AC_SUBST(BZ2_CFLAGS)
AC_SUBST(BZ2_LIBS)
AC_SUBST(PNG_CFLAGS)
AC_SUBST(PNG_LIBS)

AC_SUBST(MOZ_JPEG_CFLAGS)
AC_SUBST(MOZ_JPEG_LIBS)
AC_SUBST(MOZ_ZLIB_CFLAGS)
AC_SUBST(MOZ_ZLIB_LIBS)
AC_SUBST(MOZ_BZ2_CFLAGS)
AC_SUBST(MOZ_BZ2_LIBS)
AC_SUBST(MOZ_PNG_CFLAGS)
AC_SUBST(MOZ_PNG_LIBS)

AC_SUBST(NSPR_CFLAGS)
AC_SUBST(NSPR_LIBS)
AC_SUBST(MOZ_NATIVE_NSPR)

AC_SUBST(NSS_CFLAGS)
AC_SUBST(NSS_LIBS)
AC_SUBST(NSS_DEP_LIBS)
AC_SUBST(MOZ_NATIVE_NSS)

AC_SUBST(CFLAGS)
AC_SUBST(CXXFLAGS)
AC_SUBST(CPPFLAGS)
AC_SUBST(COMPILE_CFLAGS)
AC_SUBST(COMPILE_CXXFLAGS)
AC_SUBST(LDFLAGS)
AC_SUBST(LIBS)
AC_SUBST(CROSS_COMPILE)

AC_SUBST(HOST_CC)
AC_SUBST(HOST_CXX)
AC_SUBST(HOST_CFLAGS)
AC_SUBST(HOST_CXXFLAGS)
AC_SUBST(HOST_OPTIMIZE_FLAGS)
AC_SUBST(HOST_AR)
AC_SUBST(HOST_AR_FLAGS)
AC_SUBST(HOST_LD)
AC_SUBST(HOST_RANLIB)
AC_SUBST(HOST_NSPR_MDCPUCFG)
AC_SUBST(HOST_BIN_SUFFIX)
AC_SUBST(HOST_OS_ARCH)

AC_SUBST(TARGET_CPU)
AC_SUBST(TARGET_VENDOR)
AC_SUBST(TARGET_OS)
AC_SUBST(TARGET_NSPR_MDCPUCFG)
AC_SUBST(TARGET_MD_ARCH)
AC_SUBST(TARGET_XPCOM_ABI)
AC_SUBST(OS_TARGET)
AC_SUBST(OS_ARCH)
AC_SUBST(OS_RELEASE)
AC_SUBST(OS_TEST)

AC_SUBST(MOZ_DISABLE_JAR_PACKAGING)
AC_SUBST(MOZ_CHROME_FILE_FORMAT)

AC_SUBST(WRAP_MALLOC_CFLAGS)
AC_SUBST(WRAP_MALLOC_LIB)
AC_SUBST(MKSHLIB)
AC_SUBST(MKCSHLIB)
AC_SUBST(MKSHLIB_FORCE_ALL)
AC_SUBST(MKSHLIB_UNFORCE_ALL)
AC_SUBST(DSO_CFLAGS)
AC_SUBST(DSO_PIC_CFLAGS)
AC_SUBST(DSO_LDOPTS)
AC_SUBST(LIB_PREFIX)
AC_SUBST(DLL_PREFIX)
AC_SUBST(DLL_SUFFIX)
AC_DEFINE_UNQUOTED(MOZ_DLL_SUFFIX, "$DLL_SUFFIX")
AC_SUBST(LIB_SUFFIX)
AC_SUBST(OBJ_SUFFIX)
AC_SUBST(BIN_SUFFIX)
AC_SUBST(ASM_SUFFIX)
AC_SUBST(IMPORT_LIB_SUFFIX)
AC_SUBST(USE_N32)
AC_SUBST(CC_VERSION)
AC_SUBST(CXX_VERSION)
AC_SUBST(MSMANIFEST_TOOL)

if test "$USING_HCC"; then
   CC='${topsrcdir}/build/hcc'
   CC="$CC '$_OLDCC'"
   CXX='${topsrcdir}/build/hcpp'
   CXX="$CXX '$_OLDCXX'"
   AC_SUBST(CC)
   AC_SUBST(CXX)
fi

dnl Check for missing components
if test "$COMPILE_ENVIRONMENT"; then
if test "$MOZ_X11"; then
    dnl ====================================================
    dnl = Check if X headers exist
    dnl ====================================================
    _SAVE_CFLAGS=$CFLAGS
    CFLAGS="$CFLAGS $XCFLAGS"
    AC_TRY_COMPILE([
        #include <stdio.h>
        #include <stdlib.h>
        #include <X11/Xlib.h>
        #include <X11/Intrinsic.h>
    ],
    [
        Display *dpy = 0;
        if ((dpy = XOpenDisplay(NULL)) == NULL) {
            fprintf(stderr, ": can't open %s\n", XDisplayName(NULL));
            exit(1);
        }
    ], [], 
    [ AC_MSG_ERROR([Could not compile basic X program.]) ])
    CFLAGS="$_SAVE_CFLAGS"

    if test ! -z "$MISSING_X"; then
        AC_MSG_ERROR([ Could not find the following X libraries: $MISSING_X ]);
    fi

fi # MOZ_X11
fi # COMPILE_ENVIRONMENT

dnl Set various defines and substitutions
dnl ========================================================

if test "$OS_ARCH" = "OS2" -a "$VACPP" = "yes"; then
      LIBS='so32dll.lib tcp32dll.lib'
elif test "$OS_ARCH" = "BeOS"; then
  AC_DEFINE(XP_BEOS)
  MOZ_MOVEMAIL=1
elif test "$OS_ARCH" = "Darwin"; then
  AC_DEFINE(XP_UNIX)
  AC_DEFINE(UNIX_ASYNC_DNS)
  MOZ_MOVEMAIL=1
elif test "$OS_ARCH" = "OpenVMS"; then
  AC_DEFINE(XP_UNIX)
elif test "$OS_ARCH" != "WINNT" -a "$OS_ARCH" != "OS2" -a "$OS_ARCH" != "WINCE"; then
  AC_DEFINE(XP_UNIX)
  AC_DEFINE(UNIX_ASYNC_DNS)
  MOZ_MOVEMAIL=1
fi
AC_SUBST(MOZ_MOVEMAIL)

AC_DEFINE(JS_THREADSAFE)

if test "$MOZ_DEBUG"; then
    AC_DEFINE(MOZ_REFLOW_PERF)
    AC_DEFINE(MOZ_REFLOW_PERF_DSP)
fi

if test "$ACCESSIBILITY" -a "$MOZ_ENABLE_GTK2" ; then
    AC_DEFINE(MOZ_ACCESSIBILITY_ATK)
    ATK_FULL_VERSION=`$PKG_CONFIG --modversion atk`
    ATK_MAJOR_VERSION=`echo ${ATK_FULL_VERSION} | $AWK -F\. '{ print $1 }'`
    ATK_MINOR_VERSION=`echo ${ATK_FULL_VERSION} | $AWK -F\. '{ print $2 }'`
    ATK_REV_VERSION=`echo ${ATK_FULL_VERSION} | $AWK -F\. '{ print $3 }'`
    AC_DEFINE_UNQUOTED(ATK_MAJOR_VERSION, $ATK_MAJOR_VERSION)
    AC_DEFINE_UNQUOTED(ATK_MINOR_VERSION, $ATK_MINOR_VERSION)
    AC_DEFINE_UNQUOTED(ATK_REV_VERSION, $ATK_REV_VERSION)
fi

# Used for LD_LIBRARY_PATH of run_viewer target
LIBS_PATH=
for lib_arg in $NSPR_LIBS $TK_LIBS; do
  case $lib_arg in
    -L* ) LIBS_PATH="${LIBS_PATH:+$LIBS_PATH:}"`expr $lib_arg : "-L\(.*\)"` ;;
      * ) ;;
  esac
done
AC_SUBST(LIBS_PATH)

dnl ========================================================
dnl Use cygwin wrapper for win32 builds, except MSYS/MinGW
dnl ========================================================
case "$host_os" in
mingw*)
    WIN_TOP_SRC=`cd $srcdir; pwd -W`
    ;;
cygwin*|msvc*|mks*)
    HOST_CC="\$(CYGWIN_WRAPPER) $HOST_CC"
    HOST_CXX="\$(CYGWIN_WRAPPER) $HOST_CXX"
    CC="\$(CYGWIN_WRAPPER) $CC"
    CXX="\$(CYGWIN_WRAPPER) $CXX"
    CPP="\$(CYGWIN_WRAPPER) $CPP"
    LD="\$(CYGWIN_WRAPPER) $LD"
    AS="\$(CYGWIN_WRAPPER) $AS"
    RC="\$(CYGWIN_WRAPPER) $RC"
    MIDL="\$(CYGWIN_WRAPPER) $MIDL"
    CYGDRIVE_MOUNT=`mount -p | awk '{ if (/^\//) { print $1; exit } }'`
    WIN_TOP_SRC=`cygpath -a -w $srcdir | sed -e 's|\\\\|/|g'`
    ;;
esac

AC_SUBST(CYGDRIVE_MOUNT)
AC_SUBST(WIN_TOP_SRC)

AC_SUBST(MOZILLA_VERSION)

. ${srcdir}/config/chrome-versions.sh
AC_DEFINE_UNQUOTED(MOZILLA_LOCALE_VERSION,"$MOZILLA_LOCALE_VERSION")
AC_DEFINE_UNQUOTED(MOZILLA_REGION_VERSION,"$MOZILLA_REGION_VERSION")
AC_DEFINE_UNQUOTED(MOZILLA_SKIN_VERSION,"$MOZILLA_SKIN_VERSION")

AC_SUBST(ac_configure_args)

dnl Spit out some output
dnl ========================================================

dnl The following defines are used by xpcom
_NON_GLOBAL_ACDEFINES="$_NON_GLOBAL_ACDEFINES
CPP_THROW_NEW
HAVE_CPP_2BYTE_WCHAR_T
HAVE_CPP_ACCESS_CHANGING_USING
HAVE_CPP_AMBIGUITY_RESOLVING_USING
HAVE_CPP_BOOL
HAVE_CPP_DYNAMIC_CAST_TO_VOID_PTR
HAVE_CPP_EXPLICIT
HAVE_CPP_MODERN_SPECIALIZE_TEMPLATE_SYNTAX
HAVE_CPP_NAMESPACE_STD
HAVE_CPP_NEW_CASTS
HAVE_CPP_PARTIAL_SPECIALIZATION
HAVE_CPP_TROUBLE_COMPARING_TO_ZERO
HAVE_CPP_TYPENAME
HAVE_CPP_UNAMBIGUOUS_STD_NOTEQUAL
HAVE_STATVFS
NEED_CPP_UNUSED_IMPLEMENTATIONS
NEW_H
HAVE_GETPAGESIZE
HAVE_ICONV
HAVE_ICONV_WITH_CONST_INPUT
HAVE_MBRTOWC
HAVE_SYS_MOUNT_H
HAVE_SYS_VFS_H
HAVE_WCRTOMB
MOZ_V1_STRING_ABI
"

AC_CONFIG_HEADER(
netwerk/necko-config.h
xpcom/xpcom-config.h
xpcom/xpcom-private.h
)

# Save the defines header file before autoconf removes it.
# (Do not add AC_DEFINE calls after this line.)
  _CONFIG_TMP=confdefs-tmp.h
  _CONFIG_DEFS_H=mozilla-config.h

  cat > $_CONFIG_TMP <<\EOF
/* List of defines generated by configure. Included with preprocessor flag,
 * -include, to avoid long list of -D defines on the compile command-line.
 * Do not edit.
 */

#ifndef _MOZILLA_CONFIG_H_
#define _MOZILLA_CONFIG_H_
EOF

_EGREP_PATTERN='^#define ('
if test -n "$_NON_GLOBAL_ACDEFINES"; then
    for f in $_NON_GLOBAL_ACDEFINES; do
        _EGREP_PATTERN="${_EGREP_PATTERN}$f|"
    done
fi
_EGREP_PATTERN="${_EGREP_PATTERN}dummy_never_defined)"
 
  sort confdefs.h | egrep -v "$_EGREP_PATTERN" >> $_CONFIG_TMP

  cat >> $_CONFIG_TMP <<\EOF

#endif /* _MOZILLA_CONFIG_H_ */

EOF

  # Only write mozilla-config.h when something changes (or it doesn't exist)
  if cmp -s $_CONFIG_TMP $_CONFIG_DEFS_H; then
    rm $_CONFIG_TMP
  else
    AC_MSG_RESULT("creating $_CONFIG_DEFS_H")
    mv -f $_CONFIG_TMP $_CONFIG_DEFS_H

    echo ==== $_CONFIG_DEFS_H =================================
    cat $_CONFIG_DEFS_H
  fi

dnl Probably shouldn't call this manually but we always want the output of DEFS
rm -f confdefs.h.save
mv confdefs.h confdefs.h.save
egrep -v "$_EGREP_PATTERN" confdefs.h.save > confdefs.h
AC_OUTPUT_MAKE_DEFS()
MOZ_DEFINES=$DEFS
AC_SUBST(MOZ_DEFINES)
rm -f confdefs.h
mv confdefs.h.save confdefs.h

dnl Load the list of Makefiles to generate.
dnl   To add new Makefiles, edit allmakefiles.sh.
dnl   allmakefiles.sh sets the variable, MAKEFILES.
. ${srcdir}/allmakefiles.sh
dnl 
dnl Run a perl script to quickly create the makefiles.
dnl If it succeeds, it outputs a shell command to set CONFIG_FILES
dnl   for the files it cannot handle correctly. This way, config.status
dnl   will handle these files.
dnl If it fails, nothing is set and config.status will run as usual.
dnl
dnl This does not change the $MAKEFILES variable.
dnl
dnl OpenVMS gets a line overflow on the long eval command, so use a temp file.
dnl
if test -z "${AS_PERL}"; then
echo $MAKEFILES | ${PERL} $srcdir/build/autoconf/acoutput-fast.pl > conftest.sh
else
echo $MAKEFILES | ${PERL} $srcdir/build/autoconf/acoutput-fast.pl -nowrap --cygwin-srcdir=$srcdir > conftest.sh
fi
. ./conftest.sh
rm conftest.sh

echo $MAKEFILES > unallmakefiles

AC_OUTPUT($MAKEFILES)

dnl Prevent the regeneration of cairo-features.h forcing rebuilds of gfx stuff
if test "$CAIRO_FEATURES_H"; then
  if cmp -s $CAIRO_FEATURES_H "$CAIRO_FEATURES_H".orig; then
    mv -f "$CAIRO_FEATURES_H".orig "$CAIRO_FEATURES_H" 2> /dev/null
  else
    rm -f "$CAIRO_FEATURES_H".orig 2> /dev/null
  fi
fi

dnl ========================================================
dnl = Setup a nice relatively clean build environment for
dnl = sub-configures.
dnl ========================================================
CC="$_SUBDIR_CC" 
CXX="$_SUBDIR_CXX" 
CFLAGS="$_SUBDIR_CFLAGS" 
CPPFLAGS="$_SUBDIR_CPPFLAGS"
CXXFLAGS="$_SUBDIR_CXXFLAGS"
LDFLAGS="$_SUBDIR_LDFLAGS"
HOST_CC="$_SUBDIR_HOST_CC" 
HOST_CFLAGS="$_SUBDIR_HOST_CFLAGS"
HOST_LDFLAGS="$_SUBDIR_HOST_LDFLAGS"
RC=

unset MAKEFILES
unset CONFIG_FILES

if test "$COMPILE_ENVIRONMENT"; then
if test -z "$MOZ_NATIVE_NSPR" || test "$MOZ_LDAP_XPCOM"; then
    ac_configure_args="$_SUBDIR_CONFIG_ARGS --with-dist-prefix=$MOZ_BUILD_ROOT/dist --with-mozilla"
    if test -z "$MOZ_DEBUG"; then
        ac_configure_args="$ac_configure_args --disable-debug"
    fi
    if test "$MOZ_OPTIMIZE" = "1"; then
        ac_configure_args="$ac_configure_args --enable-optimize"
    fi
    if test "$OS_ARCH" = "WINNT" && test "$NS_TRACE_MALLOC"; then
       ac_configure_args="$ac_configure_args --enable-debug --disable-optimize"
    fi
    if test -n "$HAVE_64BIT_OS"; then
        ac_configure_args="$ac_configure_args --enable-64bit"
    fi
    if test -n "$USE_ARM_KUSER"; then
        ac_configure_args="$ac_configure_args --with-arm-kuser"
    fi
    AC_OUTPUT_SUBDIRS(nsprpub)
    ac_configure_args="$_SUBDIR_CONFIG_ARGS"
fi

if test -z "$MOZ_NATIVE_NSPR"; then
    # Hack to deal with the fact that we use NSPR_CFLAGS everywhere
    AC_MSG_WARN([Recreating autoconf.mk with updated nspr-config output])
    if test ! "$VACPP" && test "$OS_ARCH" != "WINNT" && test "$OS_ARCH" != "WINCE"; then
       _libs=`./nsprpub/config/nspr-config --prefix=$\(LIBXUL_DIST\) --exec-prefix=$\(DIST\) --libdir=$\(LIBXUL_DIST\)/lib --libs`
       $PERL -pi.bak -e "s '^NSPR_LIBS\\s*=.*'NSPR_LIBS = $_libs'" config/autoconf.mk
    fi
    if test "$OS_ARCH" != "WINNT" && test "$OS_ARCH" != "WINCE" ; then
       _cflags=`./nsprpub/config/nspr-config --prefix=$\(LIBXUL_DIST\) --exec-prefix=$\(DIST\) --includedir=$\(LIBXUL_DIST\)/include/nspr --cflags`
       $PERL -pi.bak -e "s '^NSPR_CFLAGS\\s*=.*'NSPR_CFLAGS = $_cflags'" config/autoconf.mk
    fi
    rm -f config/autoconf.mk.bak
fi

# if we're building the LDAP XPCOM component, we need to build 
# the c-sdk first.  
#
if test "$MOZ_LDAP_XPCOM"; then

    # these subdirs may not yet have been created in the build tree.
    # don't use the "-p" switch to mkdir, since not all platforms have it
    #
    if test ! -d "directory"; then
        mkdir "directory"
    fi
    if test ! -d "directory/c-sdk"; then
        mkdir "directory/c-sdk"    
    fi
    if test ! -d "directory/c-sdk/ldap"; then
        mkdir "directory/c-sdk/ldap"    
    fi

    ac_configure_args="$_SUBDIR_CONFIG_ARGS --prefix=$MOZ_BUILD_ROOT/dist --with-dist-prefix=$MOZ_BUILD_ROOT/dist --without-nss --with-mozilla"
    if test -z "$MOZ_DEBUG"; then
        ac_configure_args="$ac_configure_args --disable-debug"
    fi
    if test "$MOZ_OPTIMIZE" = "1"; then
        ac_configure_args="$ac_configure_args --enable-optimize"
    fi
    if test -n "$HAVE_64BIT_OS"; then
        ac_configure_args="$ac_configure_args --enable-64bit"
    fi
    AC_OUTPUT_SUBDIRS(directory/c-sdk)
    ac_configure_args="$_SUBDIR_CONFIG_ARGS"
fi
fi # COMPILE_ENVIRONMENT
<|MERGE_RESOLUTION|>--- conflicted
+++ resolved
@@ -965,7 +965,7 @@
 
 MOZ_JS_LIBS='-L$(LIBXUL_DIST)/bin -lmozjs'
 DYNAMIC_XPCOM_LIBS='-L$(LIBXUL_DIST)/bin -lxpcom -lxpcom_core'
-MOZ_FIX_LINK_PATHS='-Wl,-rpath-link,$(LIBXUL_DIST)/bin:/usr/lib:/usr/local/lib:/lib'
+MOZ_FIX_LINK_PATHS='-Wl,-rpath-link,$(LIBXUL_DIST)/bin'
 XPCOM_FROZEN_LDOPTS='-L$(LIBXUL_DIST)/bin -lxpcom'
 LIBXUL_LIBS='$(XPCOM_FROZEN_LDOPTS) -lxul'
 XPCOM_GLUE_LDOPTS='$(LIBXUL_DIST)/lib/$(LIB_PREFIX)xpcomglue_s.$(LIB_SUFFIX) $(XPCOM_FROZEN_LDOPTS)'
@@ -2830,19 +2830,11 @@
     AC_CACHE_CHECK(for compiler -fshort-wchar option, 
         ac_cv_have_usable_wchar_option_v2,
         [AC_TRY_LINK([#include <stddef.h>
-<<<<<<< HEAD
-                         $configure_static_assert_macros],
-                        [CONFIGURE_STATIC_ASSERT(sizeof(wchar_t) == 2);
-                         CONFIGURE_STATIC_ASSERT((wchar_t)-1 > (wchar_t) 0)],
-                        ac_cv_have_usable_wchar_option_v2="yes",
-                        ac_cv_have_usable_wchar_option_v2="no")])
-=======
                       $configure_static_assert_macros],
                      [CONFIGURE_STATIC_ASSERT(sizeof(wchar_t) == 2);
                       CONFIGURE_STATIC_ASSERT((wchar_t)-1 > (wchar_t) 0)],
                      ac_cv_have_usable_wchar_option_v2="yes",
                      ac_cv_have_usable_wchar_option_v2="no")])
->>>>>>> e89e7f40
 
     if test "$ac_cv_have_usable_wchar_option_v2" = "yes"; then
         AC_DEFINE(HAVE_CPP_2BYTE_WCHAR_T)
@@ -7385,7 +7377,11 @@
 
 if test -z "$SKIP_PATH_CHECKS"; then
 if test -z "${GLIB_CFLAGS}" || test -z "${GLIB_LIBS}" ; then
-    PKG_CHECK_MODULES(GLIB, glib-2.0 >= 1.3.7 gobject-2.0)
+    if test "$MOZ_ENABLE_GTK2"; then
+        PKG_CHECK_MODULES(GLIB, glib-2.0 >= 1.3.7 gobject-2.0)
+    else
+        AM_PATH_GLIB(${GLIB_VERSION})
+    fi
 fi
 fi
 
