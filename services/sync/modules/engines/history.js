--- conflicted
+++ resolved
@@ -88,13 +88,8 @@
   Store.call(this, name);
 
   // Explicitly nullify our references to our cached services so we don't leak
-<<<<<<< HEAD
-  Observers.add("places-shutdown", function() {
-    for each([query, stmt] in Iterator(this._stmts))
-=======
   Svc.Obs.add("places-shutdown", function() {
     for each ([query, stmt] in Iterator(this._stmts))
->>>>>>> 280a8f83
       stmt.finalize();
     this.__hsvc = null;
     this._stmts = [];
@@ -118,22 +113,12 @@
     return this._hsvc.DBConnection;
   },
 
-<<<<<<< HEAD
-  _stmts: [],
-=======
   _stmts: {},
->>>>>>> 280a8f83
   _getStmt: function(query) {
     if (query in this._stmts)
       return this._stmts[query];
 
     this._log.trace("Creating SQL statement: " + query);
-<<<<<<< HEAD
-    return this._stmts[query] = this._db.createStatement(query);
-  },
-
-  get _visitStm() {
-=======
     return this._stmts[query] = Utils.createStatement(this._db, query);
   },
 
@@ -166,7 +151,6 @@
         "ORDER BY date DESC LIMIT 10 ");
     }
     // Gecko 2.0
->>>>>>> 280a8f83
     return this._getStmt(
       "SELECT visit_type type, visit_date date " +
       "FROM moz_historyvisits " +
@@ -175,25 +159,13 @@
   },
 
   get _urlStm() {
-<<<<<<< HEAD
-    return this._getStmt(
-      "SELECT url, title, frecency " +
-      "FROM moz_places_view " +
-=======
     let where =
->>>>>>> 280a8f83
       "WHERE id = (" +
         "SELECT place_id " +
         "FROM moz_annos " +
         "WHERE content = :guid AND anno_attribute_id = (" +
           "SELECT id " +
           "FROM moz_anno_attributes " +
-<<<<<<< HEAD
-          "WHERE name = '" + GUID_ANNO + "'))");
-  },
-
-  get _allUrlStm() {
-=======
           "WHERE name = '" + GUID_ANNO + "')) ";
     // Gecko <2.0
     if (this._haveTempTables)
@@ -219,7 +191,6 @@
         "LIMIT :max_results");
 
     // Gecko 2.0
->>>>>>> 280a8f83
     return this._getStmt(
       "SELECT url " +
       "FROM moz_places " +
