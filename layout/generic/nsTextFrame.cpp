/* -*- Mode: C++; tab-width: 8; indent-tabs-mode: nil; c-basic-offset: 2 -*- */
/* vim: set ts=8 sts=2 et sw=2 tw=80: */
/* This Source Code Form is subject to the terms of the Mozilla Public
 * License, v. 2.0. If a copy of the MPL was not distributed with this
 * file, You can obtain one at http://mozilla.org/MPL/2.0/. */

/* rendering object for textual content of elements */

#include "nsTextFrame.h"

#include "gfx2DGlue.h"

#include "gfxUtils.h"
#include "mozilla/Attributes.h"
#include "mozilla/ComputedStyle.h"
#include "mozilla/DebugOnly.h"
#include "mozilla/gfx/2D.h"
#include "mozilla/Likely.h"
#include "mozilla/MathAlgorithms.h"
#include "mozilla/PresShell.h"
#include "mozilla/StaticPrefs_layout.h"
#include "mozilla/StaticPresData.h"
#include "mozilla/SVGTextFrame.h"
#include "mozilla/TextEditor.h"
#include "mozilla/TextEvents.h"
#include "mozilla/BinarySearch.h"
#include "mozilla/IntegerRange.h"
#include "mozilla/Unused.h"
#include "mozilla/PodOperations.h"

#include "nsCOMPtr.h"
#include "nsBlockFrame.h"
#include "nsFontMetrics.h"
#include "nsSplittableFrame.h"
#include "nsLineLayout.h"
#include "nsString.h"
#include "nsUnicharUtils.h"
#include "nsPresContext.h"
#include "nsIContent.h"
#include "nsStyleConsts.h"
#include "nsStyleStruct.h"
#include "nsStyleStructInlines.h"
#include "nsCoord.h"
#include "gfxContext.h"
#include "nsTArray.h"
#include "nsCSSPseudoElements.h"
#include "nsCSSFrameConstructor.h"
#include "nsCompatibility.h"
#include "nsCSSColorUtils.h"
#include "nsLayoutUtils.h"
#include "nsDisplayList.h"
#include "nsIFrame.h"
#include "nsIMathMLFrame.h"
#include "nsFirstLetterFrame.h"
#include "nsPlaceholderFrame.h"
#include "nsTextFrameUtils.h"
#include "nsTextPaintStyle.h"
#include "nsTextRunTransformations.h"
#include "MathMLTextRunFactory.h"
#include "nsUnicodeProperties.h"
#include "nsStyleUtil.h"
#include "nsRubyFrame.h"
#include "TextDrawTarget.h"

#include "nsTextFragment.h"
#include "nsGkAtoms.h"
#include "nsFrameSelection.h"
#include "nsRange.h"
#include "nsCSSRendering.h"
#include "nsContentUtils.h"
#include "nsLineBreaker.h"
#include "nsIFrameInlines.h"
#include "mozilla/intl/Bidi.h"
#include "mozilla/intl/Segmenter.h"
#include "mozilla/intl/UnicodeProperties.h"
#include "mozilla/ServoStyleSet.h"

#include <algorithm>
#include <limits>
#include <type_traits>
#ifdef ACCESSIBILITY
#  include "nsAccessibilityService.h"
#endif

#include "nsPrintfCString.h"

#include "mozilla/gfx/DrawTargetRecording.h"

#include "mozilla/UniquePtr.h"
#include "mozilla/dom/Element.h"
#include "mozilla/LookAndFeel.h"
#include "mozilla/ProfilerLabels.h"

#ifdef DEBUG
#  undef NOISY_REFLOW
#  undef NOISY_TRIM
#else
#  undef NOISY_REFLOW
#  undef NOISY_TRIM
#endif

#ifdef DrawText
#  undef DrawText
#endif

using namespace mozilla;
using namespace mozilla::dom;
using namespace mozilla::gfx;

typedef mozilla::layout::TextDrawTarget TextDrawTarget;

static bool NeedsToMaskPassword(nsTextFrame* aFrame) {
  MOZ_ASSERT(aFrame);
  MOZ_ASSERT(aFrame->GetContent());
  if (!aFrame->GetContent()->HasFlag(NS_MAYBE_MASKED)) {
    return false;
  }
  nsIFrame* frame =
      nsLayoutUtils::GetClosestFrameOfType(aFrame, LayoutFrameType::TextInput);
  MOZ_ASSERT(frame, "How do we have a masked text node without a text input?");
  return !frame || !frame->GetContent()->AsElement()->State().HasState(
                       ElementState::REVEALED);
}

struct TabWidth {
  TabWidth(uint32_t aOffset, uint32_t aWidth)
      : mOffset(aOffset), mWidth(float(aWidth)) {}

  uint32_t mOffset;  // DOM offset relative to the current frame's offset.
  float mWidth;      // extra space to be added at this position (in app units)
};

struct nsTextFrame::TabWidthStore {
  explicit TabWidthStore(int32_t aValidForContentOffset)
      : mLimit(0), mValidForContentOffset(aValidForContentOffset) {}

  // Apply tab widths to the aSpacing array, which corresponds to characters
  // beginning at aOffset and has length aLength. (Width records outside this
  // range will be ignored.)
  void ApplySpacing(gfxTextRun::PropertyProvider::Spacing* aSpacing,
                    uint32_t aOffset, uint32_t aLength);

  // Offset up to which tabs have been measured; positions beyond this have not
  // been calculated yet but may be appended if needed later.  It's a DOM
  // offset relative to the current frame's offset.
  uint32_t mLimit;

  // Need to recalc tab offsets if frame content offset differs from this.
  int32_t mValidForContentOffset;

  // A TabWidth record for each tab character measured so far.
  nsTArray<TabWidth> mWidths;
};

namespace {

struct TabwidthAdaptor {
  const nsTArray<TabWidth>& mWidths;
  explicit TabwidthAdaptor(const nsTArray<TabWidth>& aWidths)
      : mWidths(aWidths) {}
  uint32_t operator[](size_t aIdx) const { return mWidths[aIdx].mOffset; }
};

}  // namespace

void nsTextFrame::TabWidthStore::ApplySpacing(
    gfxTextRun::PropertyProvider::Spacing* aSpacing, uint32_t aOffset,
    uint32_t aLength) {
  size_t i = 0;
  const size_t len = mWidths.Length();

  // If aOffset is non-zero, do a binary search to find where to start
  // processing the tab widths, in case the list is really long. (See bug
  // 953247.)
  // We need to start from the first entry where mOffset >= aOffset.
  if (aOffset > 0) {
    mozilla::BinarySearch(TabwidthAdaptor(mWidths), 0, len, aOffset, &i);
  }

  uint32_t limit = aOffset + aLength;
  while (i < len) {
    const TabWidth& tw = mWidths[i];
    if (tw.mOffset >= limit) {
      break;
    }
    aSpacing[tw.mOffset - aOffset].mAfter += tw.mWidth;
    i++;
  }
}

NS_DECLARE_FRAME_PROPERTY_DELETABLE(TabWidthProperty,
                                    nsTextFrame::TabWidthStore)

NS_DECLARE_FRAME_PROPERTY_WITHOUT_DTOR(OffsetToFrameProperty, nsTextFrame)

NS_DECLARE_FRAME_PROPERTY_RELEASABLE(UninflatedTextRunProperty, gfxTextRun)

NS_DECLARE_FRAME_PROPERTY_SMALL_VALUE(FontSizeInflationProperty, float)

NS_DECLARE_FRAME_PROPERTY_SMALL_VALUE(HangableWhitespaceProperty, nscoord)

struct nsTextFrame::PaintTextSelectionParams : nsTextFrame::PaintTextParams {
  Point textBaselinePt;
  PropertyProvider* provider = nullptr;
  Range contentRange;
  nsTextPaintStyle* textPaintStyle = nullptr;
  Range glyphRange;
  explicit PaintTextSelectionParams(const PaintTextParams& aParams)
      : PaintTextParams(aParams) {}
};

struct nsTextFrame::DrawTextRunParams {
  gfxContext* context;
  PropertyProvider* provider = nullptr;
  gfxFloat* advanceWidth = nullptr;
  mozilla::SVGContextPaint* contextPaint = nullptr;
  DrawPathCallbacks* callbacks = nullptr;
  nscolor textColor = NS_RGBA(0, 0, 0, 0);
  nscolor textStrokeColor = NS_RGBA(0, 0, 0, 0);
  nsAtom* fontPalette = nullptr;
  gfx::FontPaletteValueSet* paletteValueSet = nullptr;
  float textStrokeWidth = 0.0f;
  bool drawSoftHyphen = false;
  explicit DrawTextRunParams(gfxContext* aContext) : context(aContext) {}
};

struct nsTextFrame::ClipEdges {
  ClipEdges(const nsIFrame* aFrame, const nsPoint& aToReferenceFrame,
            nscoord aVisIStartEdge, nscoord aVisIEndEdge) {
    nsRect r = aFrame->ScrollableOverflowRect() + aToReferenceFrame;
    if (aFrame->GetWritingMode().IsVertical()) {
      mVisIStart = aVisIStartEdge > 0 ? r.y + aVisIStartEdge : nscoord_MIN;
      mVisIEnd = aVisIEndEdge > 0
                     ? std::max(r.YMost() - aVisIEndEdge, mVisIStart)
                     : nscoord_MAX;
    } else {
      mVisIStart = aVisIStartEdge > 0 ? r.x + aVisIStartEdge : nscoord_MIN;
      mVisIEnd = aVisIEndEdge > 0
                     ? std::max(r.XMost() - aVisIEndEdge, mVisIStart)
                     : nscoord_MAX;
    }
  }

  void Intersect(nscoord* aVisIStart, nscoord* aVisISize) const {
    nscoord end = *aVisIStart + *aVisISize;
    *aVisIStart = std::max(*aVisIStart, mVisIStart);
    *aVisISize = std::max(std::min(end, mVisIEnd) - *aVisIStart, 0);
  }

  nscoord mVisIStart;
  nscoord mVisIEnd;
};

struct nsTextFrame::DrawTextParams : nsTextFrame::DrawTextRunParams {
  Point framePt;
  LayoutDeviceRect dirtyRect;
  const nsTextPaintStyle* textStyle = nullptr;
  const ClipEdges* clipEdges = nullptr;
  const nscolor* decorationOverrideColor = nullptr;
  Range glyphRange;
  explicit DrawTextParams(gfxContext* aContext) : DrawTextRunParams(aContext) {}
};

struct nsTextFrame::PaintShadowParams {
  gfxTextRun::Range range;
  LayoutDeviceRect dirtyRect;
  Point framePt;
  Point textBaselinePt;
  gfxContext* context;
  nscolor foregroundColor = NS_RGBA(0, 0, 0, 0);
  const ClipEdges* clipEdges = nullptr;
  PropertyProvider* provider = nullptr;
  nscoord leftSideOffset = 0;
  explicit PaintShadowParams(const PaintTextParams& aParams)
      : dirtyRect(aParams.dirtyRect),
        framePt(aParams.framePt),
        context(aParams.context) {}
};

/**
 * A glyph observer for the change of a font glyph in a text run.
 *
 * This is stored in {Simple, Complex}TextRunUserData.
 */
class GlyphObserver final : public gfxFont::GlyphChangeObserver {
 public:
  GlyphObserver(gfxFont* aFont, gfxTextRun* aTextRun)
      : gfxFont::GlyphChangeObserver(aFont), mTextRun(aTextRun) {
    MOZ_ASSERT(aTextRun->GetUserData());
  }
  void NotifyGlyphsChanged() override;

 private:
  gfxTextRun* mTextRun;
};

static const nsFrameState TEXT_REFLOW_FLAGS =
    TEXT_FIRST_LETTER | TEXT_START_OF_LINE | TEXT_END_OF_LINE |
    TEXT_HYPHEN_BREAK | TEXT_TRIMMED_TRAILING_WHITESPACE |
    TEXT_JUSTIFICATION_ENABLED | TEXT_HAS_NONCOLLAPSED_CHARACTERS |
    TEXT_SELECTION_UNDERLINE_OVERFLOWED | TEXT_NO_RENDERED_GLYPHS;

static const nsFrameState TEXT_WHITESPACE_FLAGS =
    TEXT_IS_ONLY_WHITESPACE | TEXT_ISNOT_ONLY_WHITESPACE;

/*
 * Some general notes
 *
 * Text frames delegate work to gfxTextRun objects. The gfxTextRun object
 * transforms text to positioned glyphs. It can report the geometry of the
 * glyphs and paint them. Text frames configure gfxTextRuns by providing text,
 * spacing, language, and other information.
 *
 * A gfxTextRun can cover more than one DOM text node. This is necessary to
 * get kerning, ligatures and shaping for text that spans multiple text nodes
 * but is all the same font.
 *
 * The userdata for a gfxTextRun object can be:
 *
 *   - A nsTextFrame* in the case a text run maps to only one flow. In this
 *   case, the textrun's user data pointer is a pointer to mStartFrame for that
 *   flow, mDOMOffsetToBeforeTransformOffset is zero, and mContentLength is the
 *   length of the text node.
 *
 *   - A SimpleTextRunUserData in the case a text run maps to one flow, but we
 *   still have to keep a list of glyph observers.
 *
 *   - A ComplexTextRunUserData in the case a text run maps to multiple flows,
 *   but we need to keep a list of glyph observers.
 *
 *   - A TextRunUserData in the case a text run maps multiple flows, but it
 *   doesn't have any glyph observer for changes in SVG fonts.
 *
 * You can differentiate between the four different cases with the
 * IsSimpleFlow and MightHaveGlyphChanges flags.
 *
 * We go to considerable effort to make sure things work even if in-flow
 * siblings have different ComputedStyles (i.e., first-letter and first-line).
 *
 * Our convention is that unsigned integer character offsets are offsets into
 * the transformed string. Signed integer character offsets are offsets into
 * the DOM string.
 *
 * XXX currently we don't handle hyphenated breaks between text frames where the
 * hyphen occurs at the end of the first text frame, e.g.
 *   <b>Kit&shy;</b>ty
 */

/**
 * This is our user data for the textrun, when textRun->GetFlags2() has
 * IsSimpleFlow set, and also MightHaveGlyphChanges.
 *
 * This allows having an array of observers if there are fonts whose glyphs
 * might change, but also avoid allocation in the simple case that there aren't.
 */
struct SimpleTextRunUserData {
  nsTArray<UniquePtr<GlyphObserver>> mGlyphObservers;
  nsTextFrame* mFrame;
  explicit SimpleTextRunUserData(nsTextFrame* aFrame) : mFrame(aFrame) {}
};

/**
 * We use an array of these objects to record which text frames
 * are associated with the textrun. mStartFrame is the start of a list of
 * text frames. Some sequence of its continuations are covered by the textrun.
 * A content textnode can have at most one TextRunMappedFlow associated with it
 * for a given textrun.
 *
 * mDOMOffsetToBeforeTransformOffset is added to DOM offsets for those frames to
 * obtain the offset into the before-transformation text of the textrun. It can
 * be positive (when a text node starts in the middle of a text run) or negative
 * (when a text run starts in the middle of a text node). Of course it can also
 * be zero.
 */
struct TextRunMappedFlow {
  nsTextFrame* mStartFrame;
  int32_t mDOMOffsetToBeforeTransformOffset;
  // The text mapped starts at mStartFrame->GetContentOffset() and is this long
  uint32_t mContentLength;
};

/**
 * This is the type in the gfxTextRun's userdata field in the common case that
 * the text run maps to multiple flows, but no fonts have been found with
 * animatable glyphs.
 *
 * This way, we avoid allocating and constructing the extra nsTArray.
 */
struct TextRunUserData {
#ifdef DEBUG
  TextRunMappedFlow* mMappedFlows;
#endif
  uint32_t mMappedFlowCount;
  uint32_t mLastFlowIndex;
};

/**
 * This is our user data for the textrun, when textRun->GetFlags2() does not
 * have IsSimpleFlow set and has the MightHaveGlyphChanges flag.
 */
struct ComplexTextRunUserData : public TextRunUserData {
  nsTArray<UniquePtr<GlyphObserver>> mGlyphObservers;
};

static TextRunUserData* CreateUserData(uint32_t aMappedFlowCount) {
  TextRunUserData* data = static_cast<TextRunUserData*>(moz_xmalloc(
      sizeof(TextRunUserData) + aMappedFlowCount * sizeof(TextRunMappedFlow)));
#ifdef DEBUG
  data->mMappedFlows = reinterpret_cast<TextRunMappedFlow*>(data + 1);
#endif
  data->mMappedFlowCount = aMappedFlowCount;
  data->mLastFlowIndex = 0;
  return data;
}

static void DestroyUserData(TextRunUserData* aUserData) {
  if (aUserData) {
    free(aUserData);
  }
}

static ComplexTextRunUserData* CreateComplexUserData(
    uint32_t aMappedFlowCount) {
  ComplexTextRunUserData* data = static_cast<ComplexTextRunUserData*>(
      moz_xmalloc(sizeof(ComplexTextRunUserData) +
                  aMappedFlowCount * sizeof(TextRunMappedFlow)));
  new (data) ComplexTextRunUserData();
#ifdef DEBUG
  data->mMappedFlows = reinterpret_cast<TextRunMappedFlow*>(data + 1);
#endif
  data->mMappedFlowCount = aMappedFlowCount;
  data->mLastFlowIndex = 0;
  return data;
}

static void DestroyComplexUserData(ComplexTextRunUserData* aUserData) {
  if (aUserData) {
    aUserData->~ComplexTextRunUserData();
    free(aUserData);
  }
}

static void DestroyTextRunUserData(gfxTextRun* aTextRun) {
  MOZ_ASSERT(aTextRun->GetUserData());
  if (aTextRun->GetFlags2() & nsTextFrameUtils::Flags::IsSimpleFlow) {
    if (aTextRun->GetFlags2() &
        nsTextFrameUtils::Flags::MightHaveGlyphChanges) {
      delete static_cast<SimpleTextRunUserData*>(aTextRun->GetUserData());
    }
  } else {
    if (aTextRun->GetFlags2() &
        nsTextFrameUtils::Flags::MightHaveGlyphChanges) {
      DestroyComplexUserData(
          static_cast<ComplexTextRunUserData*>(aTextRun->GetUserData()));
    } else {
      DestroyUserData(static_cast<TextRunUserData*>(aTextRun->GetUserData()));
    }
  }
  aTextRun->ClearFlagBits(nsTextFrameUtils::Flags::MightHaveGlyphChanges);
  aTextRun->SetUserData(nullptr);
}

static TextRunMappedFlow* GetMappedFlows(const gfxTextRun* aTextRun) {
  MOZ_ASSERT(aTextRun->GetUserData(), "UserData must exist.");
  MOZ_ASSERT(!(aTextRun->GetFlags2() & nsTextFrameUtils::Flags::IsSimpleFlow),
             "The method should not be called for simple flows.");
  TextRunMappedFlow* flows;
  if (aTextRun->GetFlags2() & nsTextFrameUtils::Flags::MightHaveGlyphChanges) {
    flows = reinterpret_cast<TextRunMappedFlow*>(
        static_cast<ComplexTextRunUserData*>(aTextRun->GetUserData()) + 1);
  } else {
    flows = reinterpret_cast<TextRunMappedFlow*>(
        static_cast<TextRunUserData*>(aTextRun->GetUserData()) + 1);
  }
  MOZ_ASSERT(
      static_cast<TextRunUserData*>(aTextRun->GetUserData())->mMappedFlows ==
          flows,
      "GetMappedFlows should return the same pointer as mMappedFlows.");
  return flows;
}

/**
 * These are utility functions just for helping with the complexity related with
 * the text runs user data.
 */
static nsTextFrame* GetFrameForSimpleFlow(const gfxTextRun* aTextRun) {
  MOZ_ASSERT(aTextRun->GetFlags2() & nsTextFrameUtils::Flags::IsSimpleFlow,
             "Not so simple flow?");
  if (aTextRun->GetFlags2() & nsTextFrameUtils::Flags::MightHaveGlyphChanges) {
    return static_cast<SimpleTextRunUserData*>(aTextRun->GetUserData())->mFrame;
  }

  return static_cast<nsTextFrame*>(aTextRun->GetUserData());
}

/**
 * Remove |aTextRun| from the frame continuation chain starting at
 * |aStartContinuation| if non-null, otherwise starting at |aFrame|.
 * Unmark |aFrame| as a text run owner if it's the frame we start at.
 * Return true if |aStartContinuation| is non-null and was found
 * in the next-continuation chain of |aFrame|.
 */
static bool ClearAllTextRunReferences(nsTextFrame* aFrame, gfxTextRun* aTextRun,
                                      nsTextFrame* aStartContinuation,
                                      nsFrameState aWhichTextRunState) {
  MOZ_ASSERT(aFrame, "null frame");
  MOZ_ASSERT(!aStartContinuation ||
                 (!aStartContinuation->GetTextRun(nsTextFrame::eInflated) ||
                  aStartContinuation->GetTextRun(nsTextFrame::eInflated) ==
                      aTextRun) ||
                 (!aStartContinuation->GetTextRun(nsTextFrame::eNotInflated) ||
                  aStartContinuation->GetTextRun(nsTextFrame::eNotInflated) ==
                      aTextRun),
             "wrong aStartContinuation for this text run");

  if (!aStartContinuation || aStartContinuation == aFrame) {
    aFrame->RemoveStateBits(aWhichTextRunState);
  } else {
    do {
      NS_ASSERTION(aFrame->IsTextFrame(), "Bad frame");
      aFrame = aFrame->GetNextContinuation();
    } while (aFrame && aFrame != aStartContinuation);
  }
  bool found = aStartContinuation == aFrame;
  while (aFrame) {
    NS_ASSERTION(aFrame->IsTextFrame(), "Bad frame");
    if (!aFrame->RemoveTextRun(aTextRun)) {
      break;
    }
    aFrame = aFrame->GetNextContinuation();
  }

  MOZ_ASSERT(!found || aStartContinuation, "how did we find null?");
  return found;
}

/**
 * Kill all references to |aTextRun| starting at |aStartContinuation|.
 * It could be referenced by any of its owners, and all their in-flows.
 * If |aStartContinuation| is null then process all userdata frames
 * and their continuations.
 * @note the caller is expected to take care of possibly destroying the
 * text run if all userdata frames were reset (userdata is deallocated
 * by this function though). The caller can detect this has occured by
 * checking |aTextRun->GetUserData() == nullptr|.
 */
static void UnhookTextRunFromFrames(gfxTextRun* aTextRun,
                                    nsTextFrame* aStartContinuation) {
  if (!aTextRun->GetUserData()) {
    return;
  }

  if (aTextRun->GetFlags2() & nsTextFrameUtils::Flags::IsSimpleFlow) {
    nsTextFrame* userDataFrame = GetFrameForSimpleFlow(aTextRun);
    nsFrameState whichTextRunState =
        userDataFrame->GetTextRun(nsTextFrame::eInflated) == aTextRun
            ? TEXT_IN_TEXTRUN_USER_DATA
            : TEXT_IN_UNINFLATED_TEXTRUN_USER_DATA;
    DebugOnly<bool> found = ClearAllTextRunReferences(
        userDataFrame, aTextRun, aStartContinuation, whichTextRunState);
    NS_ASSERTION(!aStartContinuation || found,
                 "aStartContinuation wasn't found in simple flow text run");
    if (!userDataFrame->HasAnyStateBits(whichTextRunState)) {
      DestroyTextRunUserData(aTextRun);
    }
  } else {
    auto userData = static_cast<TextRunUserData*>(aTextRun->GetUserData());
    TextRunMappedFlow* userMappedFlows = GetMappedFlows(aTextRun);
    int32_t destroyFromIndex = aStartContinuation ? -1 : 0;
    for (uint32_t i = 0; i < userData->mMappedFlowCount; ++i) {
      nsTextFrame* userDataFrame = userMappedFlows[i].mStartFrame;
      nsFrameState whichTextRunState =
          userDataFrame->GetTextRun(nsTextFrame::eInflated) == aTextRun
              ? TEXT_IN_TEXTRUN_USER_DATA
              : TEXT_IN_UNINFLATED_TEXTRUN_USER_DATA;
      bool found = ClearAllTextRunReferences(
          userDataFrame, aTextRun, aStartContinuation, whichTextRunState);
      if (found) {
        if (userDataFrame->HasAnyStateBits(whichTextRunState)) {
          destroyFromIndex = i + 1;
        } else {
          destroyFromIndex = i;
        }
        aStartContinuation = nullptr;
      }
    }
    NS_ASSERTION(destroyFromIndex >= 0,
                 "aStartContinuation wasn't found in multi flow text run");
    if (destroyFromIndex == 0) {
      DestroyTextRunUserData(aTextRun);
    } else {
      userData->mMappedFlowCount = uint32_t(destroyFromIndex);
      if (userData->mLastFlowIndex >= uint32_t(destroyFromIndex)) {
        userData->mLastFlowIndex = uint32_t(destroyFromIndex) - 1;
      }
    }
  }
}

static void InvalidateFrameDueToGlyphsChanged(nsIFrame* aFrame) {
  MOZ_ASSERT(aFrame);

  PresShell* presShell = aFrame->PresShell();
  for (nsIFrame* f = aFrame; f;
       f = nsLayoutUtils::GetNextContinuationOrIBSplitSibling(f)) {
    f->InvalidateFrame();

    // If this is a non-display text frame within SVG <text>, we need
    // to reflow the SVGTextFrame. (This is similar to reflowing the
    // SVGTextFrame in response to style changes, in
    // SVGTextFrame::DidSetComputedStyle.)
    if (f->IsInSVGTextSubtree() && f->HasAnyStateBits(NS_FRAME_IS_NONDISPLAY)) {
      auto* svgTextFrame = static_cast<SVGTextFrame*>(
          nsLayoutUtils::GetClosestFrameOfType(f, LayoutFrameType::SVGText));
      svgTextFrame->ScheduleReflowSVGNonDisplayText(IntrinsicDirty::None);
    } else {
      // Theoretically we could just update overflow areas, perhaps using
      // OverflowChangedTracker, but that would do a bunch of work eagerly that
      // we should probably do lazily here since there could be a lot
      // of text frames affected and we'd like to coalesce the work. So that's
      // not easy to do well.
      presShell->FrameNeedsReflow(f, IntrinsicDirty::None, NS_FRAME_IS_DIRTY);
    }
  }
}

void GlyphObserver::NotifyGlyphsChanged() {
  if (mTextRun->GetFlags2() & nsTextFrameUtils::Flags::IsSimpleFlow) {
    InvalidateFrameDueToGlyphsChanged(GetFrameForSimpleFlow(mTextRun));
    return;
  }

  auto data = static_cast<TextRunUserData*>(mTextRun->GetUserData());
  TextRunMappedFlow* userMappedFlows = GetMappedFlows(mTextRun);
  for (uint32_t i = 0; i < data->mMappedFlowCount; ++i) {
    InvalidateFrameDueToGlyphsChanged(userMappedFlows[i].mStartFrame);
  }
}

int32_t nsTextFrame::GetContentEnd() const {
  nsTextFrame* next = GetNextContinuation();
  return next ? next->GetContentOffset() : TextFragment()->GetLength();
}

struct FlowLengthProperty {
  int32_t mStartOffset;
  // The offset of the next fixed continuation after mStartOffset, or
  // of the end of the text if there is none
  int32_t mEndFlowOffset;
};

int32_t nsTextFrame::GetInFlowContentLength() {
  if (!HasAnyStateBits(NS_FRAME_IS_BIDI)) {
    return mContent->TextLength() - mContentOffset;
  }

  FlowLengthProperty* flowLength =
      mContent->HasFlag(NS_HAS_FLOWLENGTH_PROPERTY)
          ? static_cast<FlowLengthProperty*>(
                mContent->GetProperty(nsGkAtoms::flowlength))
          : nullptr;

  /**
   * This frame must start inside the cached flow. If the flow starts at
   * mContentOffset but this frame is empty, logically it might be before the
   * start of the cached flow.
   */
  if (flowLength &&
      (flowLength->mStartOffset < mContentOffset ||
       (flowLength->mStartOffset == mContentOffset &&
        GetContentEnd() > mContentOffset)) &&
      flowLength->mEndFlowOffset > mContentOffset) {
#ifdef DEBUG
    NS_ASSERTION(flowLength->mEndFlowOffset >= GetContentEnd(),
                 "frame crosses fixed continuation boundary");
#endif
    return flowLength->mEndFlowOffset - mContentOffset;
  }

  nsTextFrame* nextBidi = LastInFlow()->GetNextContinuation();
  int32_t endFlow =
      nextBidi ? nextBidi->GetContentOffset() : GetContent()->TextLength();

  if (!flowLength) {
    flowLength = new FlowLengthProperty;
    if (NS_FAILED(mContent->SetProperty(
            nsGkAtoms::flowlength, flowLength,
            nsINode::DeleteProperty<FlowLengthProperty>))) {
      delete flowLength;
      flowLength = nullptr;
    }
    mContent->SetFlags(NS_HAS_FLOWLENGTH_PROPERTY);
  }
  if (flowLength) {
    flowLength->mStartOffset = mContentOffset;
    flowLength->mEndFlowOffset = endFlow;
  }

  return endFlow - mContentOffset;
}

// Smarter versions of dom::IsSpaceCharacter.
// Unicode is really annoying; sometimes a space character isn't whitespace ---
// when it combines with another character
// So we have several versions of IsSpace for use in different contexts.

static bool IsSpaceCombiningSequenceTail(const nsTextFragment* aFrag,
                                         uint32_t aPos) {
  NS_ASSERTION(aPos <= aFrag->GetLength(), "Bad offset");
  if (!aFrag->Is2b()) {
    return false;
  }
  return nsTextFrameUtils::IsSpaceCombiningSequenceTail(
      aFrag->Get2b() + aPos, aFrag->GetLength() - aPos);
}

// Check whether aPos is a space for CSS 'word-spacing' purposes
static bool IsCSSWordSpacingSpace(const nsTextFragment* aFrag, uint32_t aPos,
                                  const nsTextFrame* aFrame,
                                  const nsStyleText* aStyleText) {
  NS_ASSERTION(aPos < aFrag->GetLength(), "No text for IsSpace!");

  char16_t ch = aFrag->CharAt(aPos);
  switch (ch) {
    case ' ':
    case CH_NBSP:
      return !IsSpaceCombiningSequenceTail(aFrag, aPos + 1);
    case '\r':
    case '\t':
      return !aStyleText->WhiteSpaceIsSignificant();
    case '\n':
      return !aStyleText->NewlineIsSignificant(aFrame);
    default:
      return false;
  }
}

constexpr char16_t kOghamSpaceMark = 0x1680;

// Check whether the string aChars/aLength starts with space that's
// trimmable according to CSS 'white-space:normal/nowrap'.
static bool IsTrimmableSpace(const char16_t* aChars, uint32_t aLength) {
  NS_ASSERTION(aLength > 0, "No text for IsSpace!");

  char16_t ch = *aChars;
  if (ch == ' ' || ch == kOghamSpaceMark) {
    return !nsTextFrameUtils::IsSpaceCombiningSequenceTail(aChars + 1,
                                                           aLength - 1);
  }
  return ch == '\t' || ch == '\f' || ch == '\n' || ch == '\r';
}

// Check whether the character aCh is trimmable according to CSS
// 'white-space:normal/nowrap'
static bool IsTrimmableSpace(char aCh) {
  return aCh == ' ' || aCh == '\t' || aCh == '\f' || aCh == '\n' || aCh == '\r';
}

static bool IsTrimmableSpace(const nsTextFragment* aFrag, uint32_t aPos,
                             const nsStyleText* aStyleText,
                             bool aAllowHangingWS = false) {
  NS_ASSERTION(aPos < aFrag->GetLength(), "No text for IsSpace!");

  switch (aFrag->CharAt(aPos)) {
    case ' ':
    case kOghamSpaceMark:
      return (!aStyleText->WhiteSpaceIsSignificant() || aAllowHangingWS) &&
             !IsSpaceCombiningSequenceTail(aFrag, aPos + 1);
    case '\n':
      return !aStyleText->NewlineIsSignificantStyle() &&
             aStyleText->mWhiteSpace != mozilla::StyleWhiteSpace::PreSpace;
    case '\t':
    case '\r':
    case '\f':
      return !aStyleText->WhiteSpaceIsSignificant() || aAllowHangingWS;
    default:
      return false;
  }
}

static bool IsSelectionInlineWhitespace(const nsTextFragment* aFrag,
                                        uint32_t aPos) {
  NS_ASSERTION(aPos < aFrag->GetLength(),
               "No text for IsSelectionInlineWhitespace!");
  char16_t ch = aFrag->CharAt(aPos);
  if (ch == ' ' || ch == CH_NBSP)
    return !IsSpaceCombiningSequenceTail(aFrag, aPos + 1);
  return ch == '\t' || ch == '\f';
}

static bool IsSelectionNewline(const nsTextFragment* aFrag, uint32_t aPos) {
  NS_ASSERTION(aPos < aFrag->GetLength(), "No text for IsSelectionNewline!");
  char16_t ch = aFrag->CharAt(aPos);
  return ch == '\n' || ch == '\r';
}

// Count the amount of trimmable whitespace (as per CSS
// 'white-space:normal/nowrap') in a text fragment. The first
// character is at offset aStartOffset; the maximum number of characters
// to check is aLength. aDirection is -1 or 1 depending on whether we should
// progress backwards or forwards.
static uint32_t GetTrimmableWhitespaceCount(const nsTextFragment* aFrag,
                                            int32_t aStartOffset,
                                            int32_t aLength,
                                            int32_t aDirection) {
  if (!aLength) {
    return 0;
  }

  int32_t count = 0;
  if (aFrag->Is2b()) {
    const char16_t* str = aFrag->Get2b() + aStartOffset;
    int32_t fragLen = aFrag->GetLength() - aStartOffset;
    for (; count < aLength; ++count) {
      if (!IsTrimmableSpace(str, fragLen)) {
        break;
      }
      str += aDirection;
      fragLen -= aDirection;
    }
  } else {
    const char* str = aFrag->Get1b() + aStartOffset;
    for (; count < aLength; ++count) {
      if (!IsTrimmableSpace(*str)) {
        break;
      }
      str += aDirection;
    }
  }
  return count;
}

static bool IsAllWhitespace(const nsTextFragment* aFrag, bool aAllowNewline) {
  if (aFrag->Is2b()) {
    return false;
  }
  int32_t len = aFrag->GetLength();
  const char* str = aFrag->Get1b();
  for (int32_t i = 0; i < len; ++i) {
    char ch = str[i];
    if (ch == ' ' || ch == '\t' || ch == '\r' || (ch == '\n' && aAllowNewline))
      continue;
    return false;
  }
  return true;
}

static void ClearObserversFromTextRun(gfxTextRun* aTextRun) {
  if (!(aTextRun->GetFlags2() &
        nsTextFrameUtils::Flags::MightHaveGlyphChanges)) {
    return;
  }

  if (aTextRun->GetFlags2() & nsTextFrameUtils::Flags::IsSimpleFlow) {
    static_cast<SimpleTextRunUserData*>(aTextRun->GetUserData())
        ->mGlyphObservers.Clear();
  } else {
    static_cast<ComplexTextRunUserData*>(aTextRun->GetUserData())
        ->mGlyphObservers.Clear();
  }
}

static void CreateObserversForAnimatedGlyphs(gfxTextRun* aTextRun) {
  if (!aTextRun->GetUserData()) {
    return;
  }

  ClearObserversFromTextRun(aTextRun);

  nsTArray<gfxFont*> fontsWithAnimatedGlyphs;
  uint32_t numGlyphRuns;
  const gfxTextRun::GlyphRun* glyphRuns = aTextRun->GetGlyphRuns(&numGlyphRuns);
  for (uint32_t i = 0; i < numGlyphRuns; ++i) {
    gfxFont* font = glyphRuns[i].mFont;
    if (font->GlyphsMayChange() && !fontsWithAnimatedGlyphs.Contains(font)) {
      fontsWithAnimatedGlyphs.AppendElement(font);
    }
  }
  if (fontsWithAnimatedGlyphs.IsEmpty()) {
    // NB: Theoretically, we should clear the MightHaveGlyphChanges
    // here. That would involve de-allocating the simple user data struct if
    // present too, and resetting the pointer to the frame. In practice, I
    // don't think worth doing that work here, given the flag's only purpose is
    // to distinguish what kind of user data is there.
    return;
  }

  nsTArray<UniquePtr<GlyphObserver>>* observers;

  if (aTextRun->GetFlags2() & nsTextFrameUtils::Flags::IsSimpleFlow) {
    // Swap the frame pointer for a just-allocated SimpleTextRunUserData if
    // appropriate.
    if (!(aTextRun->GetFlags2() &
          nsTextFrameUtils::Flags::MightHaveGlyphChanges)) {
      auto frame = static_cast<nsTextFrame*>(aTextRun->GetUserData());
      aTextRun->SetUserData(new SimpleTextRunUserData(frame));
    }

    auto data = static_cast<SimpleTextRunUserData*>(aTextRun->GetUserData());
    observers = &data->mGlyphObservers;
  } else {
    if (!(aTextRun->GetFlags2() &
          nsTextFrameUtils::Flags::MightHaveGlyphChanges)) {
      auto oldData = static_cast<TextRunUserData*>(aTextRun->GetUserData());
      TextRunMappedFlow* oldMappedFlows = GetMappedFlows(aTextRun);
      ComplexTextRunUserData* data =
          CreateComplexUserData(oldData->mMappedFlowCount);
      TextRunMappedFlow* dataMappedFlows =
          reinterpret_cast<TextRunMappedFlow*>(data + 1);
      data->mLastFlowIndex = oldData->mLastFlowIndex;
      for (uint32_t i = 0; i < oldData->mMappedFlowCount; ++i) {
        dataMappedFlows[i] = oldMappedFlows[i];
      }
      DestroyUserData(oldData);
      aTextRun->SetUserData(data);
    }
    auto data = static_cast<ComplexTextRunUserData*>(aTextRun->GetUserData());
    observers = &data->mGlyphObservers;
  }

  aTextRun->SetFlagBits(nsTextFrameUtils::Flags::MightHaveGlyphChanges);

  for (auto font : fontsWithAnimatedGlyphs) {
    observers->AppendElement(MakeUnique<GlyphObserver>(font, aTextRun));
  }
}

/**
 * This class accumulates state as we scan a paragraph of text. It detects
 * textrun boundaries (changes from text to non-text, hard
 * line breaks, and font changes) and builds a gfxTextRun at each boundary.
 * It also detects linebreaker run boundaries (changes from text to non-text,
 * and hard line breaks) and at each boundary runs the linebreaker to compute
 * potential line breaks. It also records actual line breaks to store them in
 * the textruns.
 */
class BuildTextRunsScanner {
 public:
  BuildTextRunsScanner(nsPresContext* aPresContext, DrawTarget* aDrawTarget,
                       nsIFrame* aLineContainer,
                       nsTextFrame::TextRunType aWhichTextRun,
                       bool aDoLineBreaking)
      : mDrawTarget(aDrawTarget),
        mLineContainer(aLineContainer),
        mCommonAncestorWithLastFrame(nullptr),
        mMissingFonts(aPresContext->MissingFontRecorder()),
        mBidiEnabled(aPresContext->BidiEnabled()),
        mStartOfLine(true),
        mSkipIncompleteTextRuns(false),
        mCanStopOnThisLine(false),
        mDoLineBreaking(aDoLineBreaking),
        mWhichTextRun(aWhichTextRun),
        mNextRunContextInfo(nsTextFrameUtils::INCOMING_NONE),
        mCurrentRunContextInfo(nsTextFrameUtils::INCOMING_NONE) {
    ResetRunInfo();
  }
  ~BuildTextRunsScanner() {
    NS_ASSERTION(mBreakSinks.IsEmpty(), "Should have been cleared");
    NS_ASSERTION(mLineBreakBeforeFrames.IsEmpty(), "Should have been cleared");
    NS_ASSERTION(mMappedFlows.IsEmpty(), "Should have been cleared");
  }

  void SetAtStartOfLine() {
    mStartOfLine = true;
    mCanStopOnThisLine = false;
  }
  void SetSkipIncompleteTextRuns(bool aSkip) {
    mSkipIncompleteTextRuns = aSkip;
  }
  void SetCommonAncestorWithLastFrame(nsIFrame* aFrame) {
    mCommonAncestorWithLastFrame = aFrame;
  }
  bool CanStopOnThisLine() { return mCanStopOnThisLine; }
  nsIFrame* GetCommonAncestorWithLastFrame() {
    return mCommonAncestorWithLastFrame;
  }
  void LiftCommonAncestorWithLastFrameToParent(nsIFrame* aFrame) {
    if (mCommonAncestorWithLastFrame &&
        mCommonAncestorWithLastFrame->GetParent() == aFrame) {
      mCommonAncestorWithLastFrame = aFrame;
    }
  }
  void ScanFrame(nsIFrame* aFrame);
  bool IsTextRunValidForMappedFlows(const gfxTextRun* aTextRun);
  void FlushFrames(bool aFlushLineBreaks, bool aSuppressTrailingBreak);
  void FlushLineBreaks(gfxTextRun* aTrailingTextRun);
  void ResetRunInfo() {
    mLastFrame = nullptr;
    mMappedFlows.Clear();
    mLineBreakBeforeFrames.Clear();
    mMaxTextLength = 0;
    mDoubleByteText = false;
  }
  void AccumulateRunInfo(nsTextFrame* aFrame);
  /**
   * @return null to indicate either textrun construction failed or
   * we constructed just a partial textrun to set up linebreaker and other
   * state for following textruns.
   */
  already_AddRefed<gfxTextRun> BuildTextRunForFrames(void* aTextBuffer);
  bool SetupLineBreakerContext(gfxTextRun* aTextRun);
  void AssignTextRun(gfxTextRun* aTextRun, float aInflation);
  nsTextFrame* GetNextBreakBeforeFrame(uint32_t* aIndex);
  void SetupBreakSinksForTextRun(gfxTextRun* aTextRun, const void* aTextPtr);
  void SetupTextEmphasisForTextRun(gfxTextRun* aTextRun, const void* aTextPtr);
  struct FindBoundaryState {
    nsIFrame* mStopAtFrame;
    nsTextFrame* mFirstTextFrame;
    nsTextFrame* mLastTextFrame;
    bool mSeenTextRunBoundaryOnLaterLine;
    bool mSeenTextRunBoundaryOnThisLine;
    bool mSeenSpaceForLineBreakingOnThisLine;
    nsTArray<char16_t>& mBuffer;
  };
  enum FindBoundaryResult {
    FB_CONTINUE,
    FB_STOPPED_AT_STOP_FRAME,
    FB_FOUND_VALID_TEXTRUN_BOUNDARY
  };
  FindBoundaryResult FindBoundaries(nsIFrame* aFrame,
                                    FindBoundaryState* aState);

  bool ContinueTextRunAcrossFrames(nsTextFrame* aFrame1, nsTextFrame* aFrame2);

  // Like TextRunMappedFlow but with some differences. mStartFrame to mEndFrame
  // (exclusive) are a sequence of in-flow frames (if mEndFrame is null, then
  // continuations starting from mStartFrame are a sequence of in-flow frames).
  struct MappedFlow {
    nsTextFrame* mStartFrame;
    nsTextFrame* mEndFrame;
    // When we consider breaking between elements, the nearest common
    // ancestor of the elements containing the characters is the one whose
    // CSS 'white-space' property governs. So this records the nearest common
    // ancestor of mStartFrame and the previous text frame, or null if there
    // was no previous text frame on this line.
    nsIFrame* mAncestorControllingInitialBreak;

    int32_t GetContentEnd() {
      return mEndFrame ? mEndFrame->GetContentOffset()
                       : mStartFrame->TextFragment()->GetLength();
    }
  };

  class BreakSink final : public nsILineBreakSink {
   public:
    BreakSink(gfxTextRun* aTextRun, DrawTarget* aDrawTarget,
              uint32_t aOffsetIntoTextRun)
        : mTextRun(aTextRun),
          mDrawTarget(aDrawTarget),
          mOffsetIntoTextRun(aOffsetIntoTextRun) {}

    void SetBreaks(uint32_t aOffset, uint32_t aLength,
                   uint8_t* aBreakBefore) final {
      gfxTextRun::Range range(aOffset + mOffsetIntoTextRun,
                              aOffset + mOffsetIntoTextRun + aLength);
      if (mTextRun->SetPotentialLineBreaks(range, aBreakBefore)) {
        // Be conservative and assume that some breaks have been set
        mTextRun->ClearFlagBits(nsTextFrameUtils::Flags::NoBreaks);
      }
    }

    void SetCapitalization(uint32_t aOffset, uint32_t aLength,
                           bool* aCapitalize) final {
      MOZ_ASSERT(mTextRun->GetFlags2() & nsTextFrameUtils::Flags::IsTransformed,
                 "Text run should be transformed!");
      if (mTextRun->GetFlags2() & nsTextFrameUtils::Flags::IsTransformed) {
        nsTransformedTextRun* transformedTextRun =
            static_cast<nsTransformedTextRun*>(mTextRun.get());
        transformedTextRun->SetCapitalization(aOffset + mOffsetIntoTextRun,
                                              aLength, aCapitalize);
      }
    }

    void Finish(gfxMissingFontRecorder* aMFR) {
      MOZ_ASSERT(
          !(mTextRun->GetFlags2() & nsTextFrameUtils::Flags::UnusedFlags),
          "Flag set that should never be set! (memory safety error?)");
      if (mTextRun->GetFlags2() & nsTextFrameUtils::Flags::IsTransformed) {
        nsTransformedTextRun* transformedTextRun =
            static_cast<nsTransformedTextRun*>(mTextRun.get());
        transformedTextRun->FinishSettingProperties(mDrawTarget, aMFR);
      }
      // The way nsTransformedTextRun is implemented, its glyph runs aren't
      // available until after nsTransformedTextRun::FinishSettingProperties()
      // is called. So that's why we defer checking for animated glyphs to here.
      CreateObserversForAnimatedGlyphs(mTextRun);
    }

    RefPtr<gfxTextRun> mTextRun;
    DrawTarget* mDrawTarget;
    uint32_t mOffsetIntoTextRun;
  };

 private:
  AutoTArray<MappedFlow, 10> mMappedFlows;
  AutoTArray<nsTextFrame*, 50> mLineBreakBeforeFrames;
  AutoTArray<UniquePtr<BreakSink>, 10> mBreakSinks;
  nsLineBreaker mLineBreaker;
  RefPtr<gfxTextRun> mCurrentFramesAllSameTextRun;
  DrawTarget* mDrawTarget;
  nsIFrame* mLineContainer;
  nsTextFrame* mLastFrame;
  // The common ancestor of the current frame and the previous leaf frame
  // on the line, or null if there was no previous leaf frame.
  nsIFrame* mCommonAncestorWithLastFrame;
  gfxMissingFontRecorder* mMissingFonts;
  // mMaxTextLength is an upper bound on the size of the text in all mapped
  // frames The value UINT32_MAX represents overflow; text will be discarded
  uint32_t mMaxTextLength;
  bool mDoubleByteText;
  bool mBidiEnabled;
  bool mStartOfLine;
  bool mSkipIncompleteTextRuns;
  bool mCanStopOnThisLine;
  bool mDoLineBreaking;
  nsTextFrame::TextRunType mWhichTextRun;
  uint8_t mNextRunContextInfo;
  uint8_t mCurrentRunContextInfo;
};

static nsIFrame* FindLineContainer(nsIFrame* aFrame) {
  while (aFrame && (aFrame->IsFrameOfType(nsIFrame::eLineParticipant) ||
                    aFrame->CanContinueTextRun())) {
    aFrame = aFrame->GetParent();
  }
  return aFrame;
}

static bool IsLineBreakingWhiteSpace(char16_t aChar) {
  // 0x0A (\n) is not handled as white-space by the line breaker, since
  // we break before it, if it isn't transformed to a normal space.
  // (If we treat it as normal white-space then we'd only break after it.)
  // However, it does induce a line break or is converted to a regular
  // space, and either way it can be used to bound the region of text
  // that needs to be analyzed for line breaking.
  return nsLineBreaker::IsSpace(aChar) || aChar == 0x0A;
}

static bool TextContainsLineBreakerWhiteSpace(const void* aText,
                                              uint32_t aLength,
                                              bool aIsDoubleByte) {
  if (aIsDoubleByte) {
    const char16_t* chars = static_cast<const char16_t*>(aText);
    for (uint32_t i = 0; i < aLength; ++i) {
      if (IsLineBreakingWhiteSpace(chars[i])) {
        return true;
      }
    }
    return false;
  } else {
    const uint8_t* chars = static_cast<const uint8_t*>(aText);
    for (uint32_t i = 0; i < aLength; ++i) {
      if (IsLineBreakingWhiteSpace(chars[i])) {
        return true;
      }
    }
    return false;
  }
}

static nsTextFrameUtils::CompressionMode GetCSSWhitespaceToCompressionMode(
    nsTextFrame* aFrame, const nsStyleText* aStyleText) {
  switch (aStyleText->mWhiteSpace) {
    case StyleWhiteSpace::Normal:
    case StyleWhiteSpace::Nowrap:
      return nsTextFrameUtils::COMPRESS_WHITESPACE_NEWLINE;
    case StyleWhiteSpace::Pre:
    case StyleWhiteSpace::PreWrap:
    case StyleWhiteSpace::BreakSpaces:
      if (!aStyleText->NewlineIsSignificant(aFrame)) {
        // If newline is set to be preserved, but then suppressed,
        // transform newline to space.
        return nsTextFrameUtils::COMPRESS_NONE_TRANSFORM_TO_SPACE;
      }
      return nsTextFrameUtils::COMPRESS_NONE;
    case StyleWhiteSpace::PreSpace:
      return nsTextFrameUtils::COMPRESS_NONE_TRANSFORM_TO_SPACE;
    case StyleWhiteSpace::PreLine:
      return nsTextFrameUtils::COMPRESS_WHITESPACE;
    default:
      MOZ_ASSERT_UNREACHABLE("Unknown white-space value");
      return nsTextFrameUtils::COMPRESS_WHITESPACE_NEWLINE;
  }
}

struct FrameTextTraversal {
  FrameTextTraversal()
      : mFrameToScan(nullptr),
        mOverflowFrameToScan(nullptr),
        mScanSiblings(false),
        mLineBreakerCanCrossFrameBoundary(false),
        mTextRunCanCrossFrameBoundary(false) {}

  // These fields identify which frames should be recursively scanned
  // The first normal frame to scan (or null, if no such frame should be
  // scanned)
  nsIFrame* mFrameToScan;
  // The first overflow frame to scan (or null, if no such frame should be
  // scanned)
  nsIFrame* mOverflowFrameToScan;
  // Whether to scan the siblings of
  // mFrameToDescendInto/mOverflowFrameToDescendInto
  bool mScanSiblings;

  // These identify the boundaries of the context required for
  // line breaking or textrun construction
  bool mLineBreakerCanCrossFrameBoundary;
  bool mTextRunCanCrossFrameBoundary;

  nsIFrame* NextFrameToScan() {
    nsIFrame* f;
    if (mFrameToScan) {
      f = mFrameToScan;
      mFrameToScan = mScanSiblings ? f->GetNextSibling() : nullptr;
    } else if (mOverflowFrameToScan) {
      f = mOverflowFrameToScan;
      mOverflowFrameToScan = mScanSiblings ? f->GetNextSibling() : nullptr;
    } else {
      f = nullptr;
    }
    return f;
  }
};

static FrameTextTraversal CanTextCrossFrameBoundary(nsIFrame* aFrame) {
  FrameTextTraversal result;

  bool continuesTextRun = aFrame->CanContinueTextRun();
  if (aFrame->IsPlaceholderFrame()) {
    // placeholders are "invisible", so a text run should be able to span
    // across one. But don't descend into the out-of-flow.
    result.mLineBreakerCanCrossFrameBoundary = true;
    if (continuesTextRun) {
      // ... Except for first-letter floats, which are really in-flow
      // from the point of view of capitalization etc, so we'd better
      // descend into them. But we actually need to break the textrun for
      // first-letter floats since things look bad if, say, we try to make a
      // ligature across the float boundary.
      result.mFrameToScan =
          (static_cast<nsPlaceholderFrame*>(aFrame))->GetOutOfFlowFrame();
    } else {
      result.mTextRunCanCrossFrameBoundary = true;
    }
  } else {
    if (continuesTextRun) {
      result.mFrameToScan = aFrame->PrincipalChildList().FirstChild();
      result.mOverflowFrameToScan =
          aFrame->GetChildList(FrameChildListID::Overflow).FirstChild();
      NS_WARNING_ASSERTION(
          !result.mOverflowFrameToScan,
          "Scanning overflow inline frames is something we should avoid");
      result.mScanSiblings = true;
      result.mTextRunCanCrossFrameBoundary = true;
      result.mLineBreakerCanCrossFrameBoundary = true;
    } else {
      MOZ_ASSERT(!aFrame->IsRubyTextContainerFrame(),
                 "Shouldn't call this method for ruby text container");
    }
  }
  return result;
}

BuildTextRunsScanner::FindBoundaryResult BuildTextRunsScanner::FindBoundaries(
    nsIFrame* aFrame, FindBoundaryState* aState) {
  LayoutFrameType frameType = aFrame->Type();
  if (frameType == LayoutFrameType::RubyTextContainer) {
    // Don't stop a text run for ruby text container. We want ruby text
    // containers to be skipped, but continue the text run across them.
    return FB_CONTINUE;
  }

  nsTextFrame* textFrame = frameType == LayoutFrameType::Text
                               ? static_cast<nsTextFrame*>(aFrame)
                               : nullptr;
  if (textFrame) {
    if (aState->mLastTextFrame &&
        textFrame != aState->mLastTextFrame->GetNextInFlow() &&
        !ContinueTextRunAcrossFrames(aState->mLastTextFrame, textFrame)) {
      aState->mSeenTextRunBoundaryOnThisLine = true;
      if (aState->mSeenSpaceForLineBreakingOnThisLine)
        return FB_FOUND_VALID_TEXTRUN_BOUNDARY;
    }
    if (!aState->mFirstTextFrame) {
      aState->mFirstTextFrame = textFrame;
    }
    aState->mLastTextFrame = textFrame;
  }

  if (aFrame == aState->mStopAtFrame) {
    return FB_STOPPED_AT_STOP_FRAME;
  }

  if (textFrame) {
    if (aState->mSeenSpaceForLineBreakingOnThisLine) {
      return FB_CONTINUE;
    }
    const nsTextFragment* frag = textFrame->TextFragment();
    uint32_t start = textFrame->GetContentOffset();
    uint32_t length = textFrame->GetContentLength();
    const void* text;
    if (frag->Is2b()) {
      // It is possible that we may end up removing all whitespace in
      // a piece of text because of The White Space Processing Rules,
      // so we need to transform it before we can check existence of
      // such whitespaces.
      aState->mBuffer.EnsureLengthAtLeast(length);
      nsTextFrameUtils::CompressionMode compression =
          GetCSSWhitespaceToCompressionMode(textFrame, textFrame->StyleText());
      uint8_t incomingFlags = 0;
      gfxSkipChars skipChars;
      nsTextFrameUtils::Flags analysisFlags;
      char16_t* bufStart = aState->mBuffer.Elements();
      char16_t* bufEnd = nsTextFrameUtils::TransformText(
          frag->Get2b() + start, length, bufStart, compression, &incomingFlags,
          &skipChars, &analysisFlags);
      text = bufStart;
      length = bufEnd - bufStart;
    } else {
      // If the text only contains ASCII characters, it is currently
      // impossible that TransformText would remove all whitespaces,
      // and thus the check below should return the same result for
      // transformed text and original text. So we don't need to try
      // transforming it here.
      text = static_cast<const void*>(frag->Get1b() + start);
    }
    if (TextContainsLineBreakerWhiteSpace(text, length, frag->Is2b())) {
      aState->mSeenSpaceForLineBreakingOnThisLine = true;
      if (aState->mSeenTextRunBoundaryOnLaterLine) {
        return FB_FOUND_VALID_TEXTRUN_BOUNDARY;
      }
    }
    return FB_CONTINUE;
  }

  FrameTextTraversal traversal = CanTextCrossFrameBoundary(aFrame);
  if (!traversal.mTextRunCanCrossFrameBoundary) {
    aState->mSeenTextRunBoundaryOnThisLine = true;
    if (aState->mSeenSpaceForLineBreakingOnThisLine)
      return FB_FOUND_VALID_TEXTRUN_BOUNDARY;
  }

  for (nsIFrame* f = traversal.NextFrameToScan(); f;
       f = traversal.NextFrameToScan()) {
    FindBoundaryResult result = FindBoundaries(f, aState);
    if (result != FB_CONTINUE) {
      return result;
    }
  }

  if (!traversal.mTextRunCanCrossFrameBoundary) {
    aState->mSeenTextRunBoundaryOnThisLine = true;
    if (aState->mSeenSpaceForLineBreakingOnThisLine)
      return FB_FOUND_VALID_TEXTRUN_BOUNDARY;
  }

  return FB_CONTINUE;
}

// build text runs for the 200 lines following aForFrame, and stop after that
// when we get a chance.
#define NUM_LINES_TO_BUILD_TEXT_RUNS 200

/**
 * General routine for building text runs. This is hairy because of the need
 * to build text runs that span content nodes.
 *
 * @param aContext The gfxContext we're using to construct this text run.
 * @param aForFrame The nsTextFrame for which we're building this text run.
 * @param aLineContainer the line container containing aForFrame; if null,
 *        we'll walk the ancestors to find it.  It's required to be non-null
 *        when aForFrameLine is non-null.
 * @param aForFrameLine the line containing aForFrame; if null, we'll figure
 *        out the line (slowly)
 * @param aWhichTextRun The type of text run we want to build. If font inflation
 *        is enabled, this will be eInflated, otherwise it's eNotInflated.
 */
static void BuildTextRuns(DrawTarget* aDrawTarget, nsTextFrame* aForFrame,
                          nsIFrame* aLineContainer,
                          const nsLineList::iterator* aForFrameLine,
                          nsTextFrame::TextRunType aWhichTextRun) {
  MOZ_ASSERT(aForFrame, "for no frame?");
  NS_ASSERTION(!aForFrameLine || aLineContainer, "line but no line container");

  nsIFrame* lineContainerChild = aForFrame;
  if (!aLineContainer) {
    if (aForFrame->IsFloatingFirstLetterChild()) {
      lineContainerChild = aForFrame->GetParent()->GetPlaceholderFrame();
    }
    aLineContainer = FindLineContainer(lineContainerChild);
  } else {
    NS_ASSERTION(
        (aLineContainer == FindLineContainer(aForFrame) ||
         (aLineContainer->IsLetterFrame() && aLineContainer->IsFloating())),
        "Wrong line container hint");
  }

  if (aForFrame->HasAnyStateBits(TEXT_IS_IN_TOKEN_MATHML)) {
    aLineContainer->AddStateBits(TEXT_IS_IN_TOKEN_MATHML);
    if (aForFrame->HasAnyStateBits(NS_FRAME_IS_IN_SINGLE_CHAR_MI)) {
      aLineContainer->AddStateBits(NS_FRAME_IS_IN_SINGLE_CHAR_MI);
    }
  }
  if (aForFrame->HasAnyStateBits(NS_FRAME_MATHML_SCRIPT_DESCENDANT)) {
    aLineContainer->AddStateBits(NS_FRAME_MATHML_SCRIPT_DESCENDANT);
  }

  nsPresContext* presContext = aLineContainer->PresContext();
  bool doLineBreaking = !aForFrame->IsInSVGTextSubtree();
  BuildTextRunsScanner scanner(presContext, aDrawTarget, aLineContainer,
                               aWhichTextRun, doLineBreaking);

  nsBlockFrame* block = do_QueryFrame(aLineContainer);

  if (!block) {
    nsIFrame* textRunContainer = aLineContainer;
    if (aLineContainer->IsRubyTextContainerFrame()) {
      textRunContainer = aForFrame;
      while (textRunContainer && !textRunContainer->IsRubyTextFrame()) {
        textRunContainer = textRunContainer->GetParent();
      }
      MOZ_ASSERT(textRunContainer &&
                 textRunContainer->GetParent() == aLineContainer);
    } else {
      NS_ASSERTION(
          !aLineContainer->GetPrevInFlow() && !aLineContainer->GetNextInFlow(),
          "Breakable non-block line containers other than "
          "ruby text container is not supported");
    }
    // Just loop through all the children of the linecontainer ... it's really
    // just one line
    scanner.SetAtStartOfLine();
    scanner.SetCommonAncestorWithLastFrame(nullptr);
    for (nsIFrame* child : textRunContainer->PrincipalChildList()) {
      scanner.ScanFrame(child);
    }
    // Set mStartOfLine so FlushFrames knows its textrun ends a line
    scanner.SetAtStartOfLine();
    scanner.FlushFrames(true, false);
    return;
  }

  // Find the line containing 'lineContainerChild'.

  bool isValid = true;
  nsBlockInFlowLineIterator backIterator(block, &isValid);
  if (aForFrameLine) {
    backIterator = nsBlockInFlowLineIterator(block, *aForFrameLine);
  } else {
    backIterator =
        nsBlockInFlowLineIterator(block, lineContainerChild, &isValid);
    NS_ASSERTION(isValid, "aForFrame not found in block, someone lied to us");
    NS_ASSERTION(backIterator.GetContainer() == block,
                 "Someone lied to us about the block");
  }
  nsBlockFrame::LineIterator startLine = backIterator.GetLine();

  // Find a line where we can start building text runs. We choose the last line
  // where:
  // -- there is a textrun boundary between the start of the line and the
  // start of aForFrame
  // -- there is a space between the start of the line and the textrun boundary
  // (this is so we can be sure the line breaks will be set properly
  // on the textruns we construct).
  // The possibly-partial text runs up to and including the first space
  // are not reconstructed. We construct partial text runs for that text ---
  // for the sake of simplifying the code and feeding the linebreaker ---
  // but we discard them instead of assigning them to frames.
  // This is a little awkward because we traverse lines in the reverse direction
  // but we traverse the frames in each line in the forward direction.
  nsBlockInFlowLineIterator forwardIterator = backIterator;
  nsIFrame* stopAtFrame = lineContainerChild;
  nsTextFrame* nextLineFirstTextFrame = nullptr;
  AutoTArray<char16_t, BIG_TEXT_NODE_SIZE> buffer;
  bool seenTextRunBoundaryOnLaterLine = false;
  bool mayBeginInTextRun = true;
  while (true) {
    forwardIterator = backIterator;
    nsBlockFrame::LineIterator line = backIterator.GetLine();
    if (!backIterator.Prev() || backIterator.GetLine()->IsBlock()) {
      mayBeginInTextRun = false;
      break;
    }

    BuildTextRunsScanner::FindBoundaryState state = {
        stopAtFrame, nullptr, nullptr, bool(seenTextRunBoundaryOnLaterLine),
        false,       false,   buffer};
    nsIFrame* child = line->mFirstChild;
    bool foundBoundary = false;
    for (int32_t i = line->GetChildCount() - 1; i >= 0; --i) {
      BuildTextRunsScanner::FindBoundaryResult result =
          scanner.FindBoundaries(child, &state);
      if (result == BuildTextRunsScanner::FB_FOUND_VALID_TEXTRUN_BOUNDARY) {
        foundBoundary = true;
        break;
      } else if (result == BuildTextRunsScanner::FB_STOPPED_AT_STOP_FRAME) {
        break;
      }
      child = child->GetNextSibling();
    }
    if (foundBoundary) {
      break;
    }
    if (!stopAtFrame && state.mLastTextFrame && nextLineFirstTextFrame &&
        !scanner.ContinueTextRunAcrossFrames(state.mLastTextFrame,
                                             nextLineFirstTextFrame)) {
      // Found a usable textrun boundary at the end of the line
      if (state.mSeenSpaceForLineBreakingOnThisLine) {
        break;
      }
      seenTextRunBoundaryOnLaterLine = true;
    } else if (state.mSeenTextRunBoundaryOnThisLine) {
      seenTextRunBoundaryOnLaterLine = true;
    }
    stopAtFrame = nullptr;
    if (state.mFirstTextFrame) {
      nextLineFirstTextFrame = state.mFirstTextFrame;
    }
  }
  scanner.SetSkipIncompleteTextRuns(mayBeginInTextRun);

  // Now iterate over all text frames starting from the current line.
  // First-in-flow text frames will be accumulated into textRunFrames as we go.
  // When a text run boundary is required we flush textRunFrames ((re)building
  // their gfxTextRuns as necessary).
  bool seenStartLine = false;
  uint32_t linesAfterStartLine = 0;
  do {
    nsBlockFrame::LineIterator line = forwardIterator.GetLine();
    if (line->IsBlock()) {
      break;
    }
    line->SetInvalidateTextRuns(false);
    scanner.SetAtStartOfLine();
    scanner.SetCommonAncestorWithLastFrame(nullptr);
    nsIFrame* child = line->mFirstChild;
    for (int32_t i = line->GetChildCount() - 1; i >= 0; --i) {
      scanner.ScanFrame(child);
      child = child->GetNextSibling();
    }
    if (line.get() == startLine.get()) {
      seenStartLine = true;
    }
    if (seenStartLine) {
      ++linesAfterStartLine;
      if (linesAfterStartLine >= NUM_LINES_TO_BUILD_TEXT_RUNS &&
          scanner.CanStopOnThisLine()) {
        // Don't flush frames; we may be in the middle of a textrun
        // that we can't end here. That's OK, we just won't build it.
        // Note that we must already have finished the textrun for aForFrame,
        // because we've seen the end of a textrun in a line after the line
        // containing aForFrame.
        scanner.FlushLineBreaks(nullptr);
        // This flushes out mMappedFlows and mLineBreakBeforeFrames, which
        // silences assertions in the scanner destructor.
        scanner.ResetRunInfo();
        return;
      }
    }
  } while (forwardIterator.Next());

  // Set mStartOfLine so FlushFrames knows its textrun ends a line
  scanner.SetAtStartOfLine();
  scanner.FlushFrames(true, false);
}

static char16_t* ExpandBuffer(char16_t* aDest, uint8_t* aSrc, uint32_t aCount) {
  while (aCount) {
    *aDest = *aSrc;
    ++aDest;
    ++aSrc;
    --aCount;
  }
  return aDest;
}

bool BuildTextRunsScanner::IsTextRunValidForMappedFlows(
    const gfxTextRun* aTextRun) {
  if (aTextRun->GetFlags2() & nsTextFrameUtils::Flags::IsSimpleFlow) {
    return mMappedFlows.Length() == 1 &&
           mMappedFlows[0].mStartFrame == GetFrameForSimpleFlow(aTextRun) &&
           mMappedFlows[0].mEndFrame == nullptr;
  }

  auto userData = static_cast<TextRunUserData*>(aTextRun->GetUserData());
  TextRunMappedFlow* userMappedFlows = GetMappedFlows(aTextRun);
  if (userData->mMappedFlowCount != mMappedFlows.Length()) {
    return false;
  }
  for (uint32_t i = 0; i < mMappedFlows.Length(); ++i) {
    if (userMappedFlows[i].mStartFrame != mMappedFlows[i].mStartFrame ||
        int32_t(userMappedFlows[i].mContentLength) !=
            mMappedFlows[i].GetContentEnd() -
                mMappedFlows[i].mStartFrame->GetContentOffset()) {
      return false;
    }
  }
  return true;
}

/**
 * This gets called when we need to make a text run for the current list of
 * frames.
 */
void BuildTextRunsScanner::FlushFrames(bool aFlushLineBreaks,
                                       bool aSuppressTrailingBreak) {
  RefPtr<gfxTextRun> textRun;
  if (!mMappedFlows.IsEmpty()) {
    if (!mSkipIncompleteTextRuns && mCurrentFramesAllSameTextRun &&
        !!(mCurrentFramesAllSameTextRun->GetFlags2() &
           nsTextFrameUtils::Flags::IncomingWhitespace) ==
            !!(mCurrentRunContextInfo &
               nsTextFrameUtils::INCOMING_WHITESPACE) &&
        !!(mCurrentFramesAllSameTextRun->GetFlags() &
           gfx::ShapedTextFlags::TEXT_INCOMING_ARABICCHAR) ==
            !!(mCurrentRunContextInfo &
               nsTextFrameUtils::INCOMING_ARABICCHAR) &&
        IsTextRunValidForMappedFlows(mCurrentFramesAllSameTextRun)) {
      // Optimization: We do not need to (re)build the textrun.
      textRun = mCurrentFramesAllSameTextRun;

      if (mDoLineBreaking) {
        // Feed this run's text into the linebreaker to provide context.
        if (!SetupLineBreakerContext(textRun)) {
          return;
        }
      }

      // Update mNextRunContextInfo appropriately
      mNextRunContextInfo = nsTextFrameUtils::INCOMING_NONE;
      if (textRun->GetFlags2() & nsTextFrameUtils::Flags::TrailingWhitespace) {
        mNextRunContextInfo |= nsTextFrameUtils::INCOMING_WHITESPACE;
      }
      if (textRun->GetFlags() &
          gfx::ShapedTextFlags::TEXT_TRAILING_ARABICCHAR) {
        mNextRunContextInfo |= nsTextFrameUtils::INCOMING_ARABICCHAR;
      }
    } else {
      AutoTArray<uint8_t, BIG_TEXT_NODE_SIZE> buffer;
      uint32_t bufferSize = mMaxTextLength * (mDoubleByteText ? 2 : 1);
      if (bufferSize < mMaxTextLength || bufferSize == UINT32_MAX ||
          !buffer.AppendElements(bufferSize, fallible)) {
        return;
      }
      textRun = BuildTextRunForFrames(buffer.Elements());
    }
  }

  if (aFlushLineBreaks) {
    FlushLineBreaks(aSuppressTrailingBreak ? nullptr : textRun.get());
    if (!mDoLineBreaking && textRun) {
      CreateObserversForAnimatedGlyphs(textRun.get());
    }
  }

  mCanStopOnThisLine = true;
  ResetRunInfo();
}

void BuildTextRunsScanner::FlushLineBreaks(gfxTextRun* aTrailingTextRun) {
  // If the line-breaker is buffering a potentially-unfinished word,
  // preserve the state of being in-word so that we don't spuriously
  // capitalize the next letter.
  bool inWord = mLineBreaker.InWord();
  bool trailingLineBreak;
  nsresult rv = mLineBreaker.Reset(&trailingLineBreak);
  mLineBreaker.SetWordContinuation(inWord);
  // textRun may be null for various reasons, including because we constructed
  // a partial textrun just to get the linebreaker and other state set up
  // to build the next textrun.
  if (NS_SUCCEEDED(rv) && trailingLineBreak && aTrailingTextRun) {
    aTrailingTextRun->SetFlagBits(nsTextFrameUtils::Flags::HasTrailingBreak);
  }

  for (uint32_t i = 0; i < mBreakSinks.Length(); ++i) {
    // TODO cause frames associated with the textrun to be reflowed, if they
    // aren't being reflowed already!
    mBreakSinks[i]->Finish(mMissingFonts);
  }
  mBreakSinks.Clear();
}

void BuildTextRunsScanner::AccumulateRunInfo(nsTextFrame* aFrame) {
  if (mMaxTextLength != UINT32_MAX) {
    NS_ASSERTION(mMaxTextLength < UINT32_MAX - aFrame->GetContentLength(),
                 "integer overflow");
    if (mMaxTextLength >= UINT32_MAX - aFrame->GetContentLength()) {
      mMaxTextLength = UINT32_MAX;
    } else {
      mMaxTextLength += aFrame->GetContentLength();
    }
  }
  mDoubleByteText |= aFrame->TextFragment()->Is2b();
  mLastFrame = aFrame;
  mCommonAncestorWithLastFrame = aFrame->GetParent();

  MappedFlow* mappedFlow = &mMappedFlows[mMappedFlows.Length() - 1];
  NS_ASSERTION(mappedFlow->mStartFrame == aFrame ||
                   mappedFlow->GetContentEnd() == aFrame->GetContentOffset(),
               "Overlapping or discontiguous frames => BAD");
  mappedFlow->mEndFrame = aFrame->GetNextContinuation();
  if (mCurrentFramesAllSameTextRun != aFrame->GetTextRun(mWhichTextRun)) {
    mCurrentFramesAllSameTextRun = nullptr;
  }

  if (mStartOfLine) {
    mLineBreakBeforeFrames.AppendElement(aFrame);
    mStartOfLine = false;
  }
}

static bool HasTerminalNewline(const nsTextFrame* aFrame) {
  if (aFrame->GetContentLength() == 0) {
    return false;
  }
  const nsTextFragment* frag = aFrame->TextFragment();
  return frag->CharAt(AssertedCast<uint32_t>(aFrame->GetContentEnd()) - 1) ==
         '\n';
}

static gfxFont::Metrics GetFirstFontMetrics(gfxFontGroup* aFontGroup,
                                            bool aVerticalMetrics) {
  if (!aFontGroup) {
    return gfxFont::Metrics();
  }
  RefPtr<gfxFont> font = aFontGroup->GetFirstValidFont();
  return font->GetMetrics(aVerticalMetrics ? nsFontMetrics::eVertical
                                           : nsFontMetrics::eHorizontal);
}

static nscoord GetSpaceWidthAppUnits(const gfxTextRun* aTextRun) {
  // Round the space width when converting to appunits the same way textruns
  // do.
  gfxFloat spaceWidthAppUnits =
      NS_round(GetFirstFontMetrics(aTextRun->GetFontGroup(),
                                   aTextRun->UseCenterBaseline())
                   .spaceWidth *
               aTextRun->GetAppUnitsPerDevUnit());

  return spaceWidthAppUnits;
}

static gfxFloat GetMinTabAdvanceAppUnits(const gfxTextRun* aTextRun) {
  gfxFloat chWidthAppUnits = NS_round(
      GetFirstFontMetrics(aTextRun->GetFontGroup(), aTextRun->IsVertical())
          .ZeroOrAveCharWidth() *
      aTextRun->GetAppUnitsPerDevUnit());
  return 0.5 * chWidthAppUnits;
}

static float GetSVGFontSizeScaleFactor(nsIFrame* aFrame) {
  if (!aFrame->IsInSVGTextSubtree()) {
    return 1.0f;
  }
  auto* container =
      nsLayoutUtils::GetClosestFrameOfType(aFrame, LayoutFrameType::SVGText);
  MOZ_ASSERT(container);
  return static_cast<SVGTextFrame*>(container)->GetFontSizeScaleFactor();
}

static nscoord LetterSpacing(nsIFrame* aFrame, const nsStyleText& aStyleText) {
  if (aFrame->IsInSVGTextSubtree()) {
    // SVG text can have a scaling factor applied so that very small or very
    // large font-sizes don't suffer from poor glyph placement due to app unit
    // rounding. The used letter-spacing value must be scaled by the same
    // factor.
    Length spacing = aStyleText.mLetterSpacing;
    spacing.ScaleBy(GetSVGFontSizeScaleFactor(aFrame));
    return spacing.ToAppUnits();
  }

  return aStyleText.mLetterSpacing.ToAppUnits();
}

// This function converts non-coord values (e.g. percentages) to nscoord.
static nscoord WordSpacing(nsIFrame* aFrame, const gfxTextRun* aTextRun,
                           const nsStyleText& aStyleText) {
  if (aFrame->IsInSVGTextSubtree()) {
    // SVG text can have a scaling factor applied so that very small or very
    // large font-sizes don't suffer from poor glyph placement due to app unit
    // rounding. The used word-spacing value must be scaled by the same
    // factor, although any percentage basis has already effectively been
    // scaled, since it's the space glyph width, which is based on the already-
    // scaled font-size.
    auto spacing = aStyleText.mWordSpacing;
    spacing.ScaleLengthsBy(GetSVGFontSizeScaleFactor(aFrame));
    return spacing.Resolve([&] { return GetSpaceWidthAppUnits(aTextRun); });
  }

  return aStyleText.mWordSpacing.Resolve(
      [&] { return GetSpaceWidthAppUnits(aTextRun); });
}

// Returns gfxTextRunFactory::TEXT_ENABLE_SPACING if non-standard
// letter-spacing or word-spacing is present.
static gfx::ShapedTextFlags GetSpacingFlags(
    nsIFrame* aFrame, const nsStyleText* aStyleText = nullptr) {
  const nsStyleText* styleText = aFrame->StyleText();
  const auto& ls = styleText->mLetterSpacing;
  const auto& ws = styleText->mWordSpacing;

  // It's possible to have a calc() value that computes to zero but for which
  // IsDefinitelyZero() is false, in which case we'll return
  // TEXT_ENABLE_SPACING unnecessarily. That's ok because such cases are likely
  // to be rare, and avoiding TEXT_ENABLE_SPACING is just an optimization.
  bool nonStandardSpacing = !ls.IsZero() || !ws.IsDefinitelyZero();
  return nonStandardSpacing ? gfx::ShapedTextFlags::TEXT_ENABLE_SPACING
                            : gfx::ShapedTextFlags();
}

bool BuildTextRunsScanner::ContinueTextRunAcrossFrames(nsTextFrame* aFrame1,
                                                       nsTextFrame* aFrame2) {
  // We don't need to check font size inflation, since
  // |FindLineContainer| above (via |nsIFrame::CanContinueTextRun|)
  // ensures that text runs never cross block boundaries.  This means
  // that the font size inflation on all text frames in the text run is
  // already guaranteed to be the same as each other (and for the line
  // container).
  if (mBidiEnabled) {
    FrameBidiData data1 = aFrame1->GetBidiData();
    FrameBidiData data2 = aFrame2->GetBidiData();
    if (data1.embeddingLevel != data2.embeddingLevel ||
        data2.precedingControl != kBidiLevelNone) {
      return false;
    }
  }

  ComputedStyle* sc1 = aFrame1->Style();
  ComputedStyle* sc2 = aFrame2->Style();

  // Any difference in writing-mode/directionality inhibits shaping across
  // the boundary.
  WritingMode wm(sc1);
  if (wm != WritingMode(sc2)) {
    return false;
  }

  const nsStyleText* textStyle1 = sc1->StyleText();
  // If the first frame ends in a preformatted newline, then we end the textrun
  // here. This avoids creating giant textruns for an entire plain text file.
  // Note that we create a single text frame for a preformatted text node,
  // even if it has newlines in it, so typically we won't see trailing newlines
  // until after reflow has broken up the frame into one (or more) frames per
  // line. That's OK though.
  if (textStyle1->NewlineIsSignificant(aFrame1) &&
      HasTerminalNewline(aFrame1)) {
    return false;
  }

  if (aFrame1->GetParent()->GetContent() !=
      aFrame2->GetParent()->GetContent()) {
    // Does aFrame, or any ancestor between it and aAncestor, have a property
    // that should inhibit cross-element-boundary shaping on aSide?
    auto PreventCrossBoundaryShaping = [](const nsIFrame* aFrame,
                                          const nsIFrame* aAncestor,
                                          Side aSide) {
      while (aFrame != aAncestor) {
        ComputedStyle* ctx = aFrame->Style();
        // According to https://drafts.csswg.org/css-text/#boundary-shaping:
        //
        // Text shaping must be broken at inline box boundaries when any of
        // the following are true for any box whose boundary separates the
        // two typographic character units:
        //
        // 1. Any of margin/border/padding separating the two typographic
        //    character units in the inline axis is non-zero.
        const auto& margin = ctx->StyleMargin()->mMargin.Get(aSide);
        if (!margin.ConvertsToLength() ||
            margin.AsLengthPercentage().ToLength() != 0) {
          return true;
        }
        const auto& padding = ctx->StylePadding()->mPadding.Get(aSide);
        if (!padding.ConvertsToLength() || padding.ToLength() != 0) {
          return true;
        }
        if (ctx->StyleBorder()->GetComputedBorderWidth(aSide) != 0) {
          return true;
        }

        // 2. vertical-align is not baseline.
        //
        // FIXME: Should this use VerticalAlignEnum()?
        const auto& verticalAlign = ctx->StyleDisplay()->mVerticalAlign;
        if (!verticalAlign.IsKeyword() ||
            verticalAlign.AsKeyword() != StyleVerticalAlignKeyword::Baseline) {
          return true;
        }

        // 3. The boundary is a bidi isolation boundary.
        const auto unicodeBidi = ctx->StyleTextReset()->mUnicodeBidi;
        if (unicodeBidi == StyleUnicodeBidi::Isolate ||
            unicodeBidi == StyleUnicodeBidi::IsolateOverride) {
          return true;
        }

        aFrame = aFrame->GetParent();
      }
      return false;
    };

    const nsIFrame* ancestor =
        nsLayoutUtils::FindNearestCommonAncestorFrameWithinBlock(aFrame1,
                                                                 aFrame2);

    if (!ancestor) {
      // The two frames are within different blocks, e.g. due to block
      // fragmentation. In theory we shouldn't prevent cross-frame shaping
      // here, but it's an edge case where we should rarely decide to allow
      // cross-frame shaping, so we don't try harder here.
      return false;
    }

    // We inhibit cross-element-boundary shaping if we're in SVG content,
    // as there are too many things SVG might be doing (like applying per-
    // element positioning) that wouldn't make sense with shaping across
    // the boundary.
    if (ancestor->IsInSVGTextSubtree()) {
      return false;
    }

    // Map inline-end and inline-start to physical sides for checking presence
    // of non-zero margin/border/padding.
    Side side1 = wm.PhysicalSide(eLogicalSideIEnd);
    Side side2 = wm.PhysicalSide(eLogicalSideIStart);
    // If the frames have an embedding level that is opposite to the writing
    // mode, we need to swap which sides we're checking.
    if (aFrame1->GetEmbeddingLevel().IsRTL() == wm.IsBidiLTR()) {
      std::swap(side1, side2);
    }

    if (PreventCrossBoundaryShaping(aFrame1, ancestor, side1) ||
        PreventCrossBoundaryShaping(aFrame2, ancestor, side2)) {
      return false;
    }
  }

  if (aFrame1->GetContent() == aFrame2->GetContent() &&
      aFrame1->GetNextInFlow() != aFrame2) {
    // aFrame2 must be a non-fluid continuation of aFrame1. This can happen
    // sometimes when the unicode-bidi property is used; the bidi resolver
    // breaks text into different frames even though the text has the same
    // direction. We can't allow these two frames to share the same textrun
    // because that would violate our invariant that two flows in the same
    // textrun have different content elements.
    return false;
  }

  if (sc1 == sc2) {
    return true;
  }

  const nsStyleText* textStyle2 = sc2->StyleText();
  if (textStyle1->mTextTransform != textStyle2->mTextTransform ||
      textStyle1->EffectiveWordBreak() != textStyle2->EffectiveWordBreak() ||
      textStyle1->mLineBreak != textStyle2->mLineBreak) {
    return false;
  }

  nsPresContext* pc = aFrame1->PresContext();
  MOZ_ASSERT(pc == aFrame2->PresContext());

  const nsStyleFont* fontStyle1 = sc1->StyleFont();
  const nsStyleFont* fontStyle2 = sc2->StyleFont();
  nscoord letterSpacing1 = LetterSpacing(aFrame1, *textStyle1);
  nscoord letterSpacing2 = LetterSpacing(aFrame2, *textStyle2);
  return fontStyle1->mFont == fontStyle2->mFont &&
         fontStyle1->mLanguage == fontStyle2->mLanguage &&
         nsLayoutUtils::GetTextRunFlagsForStyle(sc1, pc, fontStyle1, textStyle1,
                                                letterSpacing1) ==
             nsLayoutUtils::GetTextRunFlagsForStyle(sc2, pc, fontStyle2,
                                                    textStyle2, letterSpacing2);
}

void BuildTextRunsScanner::ScanFrame(nsIFrame* aFrame) {
  LayoutFrameType frameType = aFrame->Type();
  if (frameType == LayoutFrameType::RubyTextContainer) {
    // Don't include any ruby text container into the text run.
    return;
  }

  // First check if we can extend the current mapped frame block. This is
  // common.
  if (mMappedFlows.Length() > 0) {
    MappedFlow* mappedFlow = &mMappedFlows[mMappedFlows.Length() - 1];
    if (mappedFlow->mEndFrame == aFrame &&
        aFrame->HasAnyStateBits(NS_FRAME_IS_FLUID_CONTINUATION)) {
      NS_ASSERTION(frameType == LayoutFrameType::Text,
                   "Flow-sibling of a text frame is not a text frame?");

      // Don't do this optimization if mLastFrame has a terminal newline...
      // it's quite likely preformatted and we might want to end the textrun
      // here. This is almost always true:
      if (mLastFrame->Style() == aFrame->Style() &&
          !HasTerminalNewline(mLastFrame)) {
        AccumulateRunInfo(static_cast<nsTextFrame*>(aFrame));
        return;
      }
    }
  }

  // Now see if we can add a new set of frames to the current textrun
  if (frameType == LayoutFrameType::Text) {
    nsTextFrame* frame = static_cast<nsTextFrame*>(aFrame);

    if (mLastFrame) {
      if (!ContinueTextRunAcrossFrames(mLastFrame, frame)) {
        FlushFrames(false, false);
      } else {
        if (mLastFrame->GetContent() == frame->GetContent()) {
          AccumulateRunInfo(frame);
          return;
        }
      }
    }

    MappedFlow* mappedFlow = mMappedFlows.AppendElement();
    mappedFlow->mStartFrame = frame;
    mappedFlow->mAncestorControllingInitialBreak = mCommonAncestorWithLastFrame;

    AccumulateRunInfo(frame);
    if (mMappedFlows.Length() == 1) {
      mCurrentFramesAllSameTextRun = frame->GetTextRun(mWhichTextRun);
      mCurrentRunContextInfo = mNextRunContextInfo;
    }
    return;
  }

  if (frameType == LayoutFrameType::Placeholder &&
      aFrame->HasAnyStateBits(PLACEHOLDER_FOR_ABSPOS |
                              PLACEHOLDER_FOR_FIXEDPOS)) {
    // Somewhat hacky fix for bug 1418472:
    // If this is a placeholder for an absolute-positioned frame, we need to
    // flush the line-breaker to prevent the placeholder becoming separated
    // from the immediately-following content.
    // XXX This will interrupt text shaping (ligatures, etc) if an abs-pos
    // element occurs within a word where shaping should be in effect, but
    // that's an edge case, unlikely to occur in real content. A more precise
    // fix might require better separation of line-breaking from textrun setup,
    // but that's a big invasive change (and potentially expensive for perf, as
    // it might introduce an additional pass over all the frames).
    FlushFrames(true, false);
  }

  FrameTextTraversal traversal = CanTextCrossFrameBoundary(aFrame);
  bool isBR = frameType == LayoutFrameType::Br;
  if (!traversal.mLineBreakerCanCrossFrameBoundary) {
    // BR frames are special. We do not need or want to record a break
    // opportunity before a BR frame.
    FlushFrames(true, isBR);
    mCommonAncestorWithLastFrame = aFrame;
    mNextRunContextInfo &= ~nsTextFrameUtils::INCOMING_WHITESPACE;
    mStartOfLine = false;
  } else if (!traversal.mTextRunCanCrossFrameBoundary) {
    FlushFrames(false, false);
  }

  for (nsIFrame* f = traversal.NextFrameToScan(); f;
       f = traversal.NextFrameToScan()) {
    ScanFrame(f);
  }

  if (!traversal.mLineBreakerCanCrossFrameBoundary) {
    // Really if we're a BR frame this is unnecessary since descendInto will be
    // false. In fact this whole "if" statement should move into the
    // descendInto.
    FlushFrames(true, isBR);
    mCommonAncestorWithLastFrame = aFrame;
    mNextRunContextInfo &= ~nsTextFrameUtils::INCOMING_WHITESPACE;
  } else if (!traversal.mTextRunCanCrossFrameBoundary) {
    FlushFrames(false, false);
  }

  LiftCommonAncestorWithLastFrameToParent(aFrame->GetParent());
}

nsTextFrame* BuildTextRunsScanner::GetNextBreakBeforeFrame(uint32_t* aIndex) {
  uint32_t index = *aIndex;
  if (index >= mLineBreakBeforeFrames.Length()) {
    return nullptr;
  }
  *aIndex = index + 1;
  return static_cast<nsTextFrame*>(mLineBreakBeforeFrames.ElementAt(index));
}

static gfxFontGroup* GetFontGroupForFrame(
    const nsIFrame* aFrame, float aFontSizeInflation,
    nsFontMetrics** aOutFontMetrics = nullptr) {
  RefPtr<nsFontMetrics> metrics =
      nsLayoutUtils::GetFontMetricsForFrame(aFrame, aFontSizeInflation);
  gfxFontGroup* fontGroup = metrics->GetThebesFontGroup();

  // Populate outparam before we return:
  if (aOutFontMetrics) {
    metrics.forget(aOutFontMetrics);
  }
  // XXX this is a bit bogus, we're releasing 'metrics' so the
  // returned font-group might actually be torn down, although because
  // of the way the device context caches font metrics, this seems to
  // not actually happen. But we should fix this.
  return fontGroup;
}

nsFontMetrics* nsTextFrame::InflatedFontMetrics() const {
  if (!mFontMetrics) {
    float inflation = nsLayoutUtils::FontSizeInflationFor(this);
    mFontMetrics = nsLayoutUtils::GetFontMetricsForFrame(this, inflation);
  }
  return mFontMetrics;
}

static gfxFontGroup* GetInflatedFontGroupForFrame(nsTextFrame* aFrame) {
  gfxTextRun* textRun = aFrame->GetTextRun(nsTextFrame::eInflated);
  if (textRun) {
    return textRun->GetFontGroup();
  }
  return aFrame->InflatedFontMetrics()->GetThebesFontGroup();
}

static already_AddRefed<DrawTarget> CreateReferenceDrawTarget(
    const nsTextFrame* aTextFrame) {
  UniquePtr<gfxContext> ctx =
      aTextFrame->PresShell()->CreateReferenceRenderingContext();
  RefPtr<DrawTarget> dt = ctx->GetDrawTarget();
  return dt.forget();
}

static already_AddRefed<gfxTextRun> GetHyphenTextRun(nsTextFrame* aTextFrame,
                                                     DrawTarget* aDrawTarget) {
  RefPtr<DrawTarget> dt = aDrawTarget;
  if (!dt) {
    dt = CreateReferenceDrawTarget(aTextFrame);
    if (!dt) {
      return nullptr;
    }
  }

  RefPtr<nsFontMetrics> fm =
      nsLayoutUtils::GetInflatedFontMetricsForFrame(aTextFrame);
  auto* fontGroup = fm->GetThebesFontGroup();
  auto appPerDev = aTextFrame->PresContext()->AppUnitsPerDevPixel();
  const auto& hyphenateChar = aTextFrame->StyleText()->mHyphenateCharacter;
  gfx::ShapedTextFlags flags =
      nsLayoutUtils::GetTextRunOrientFlagsForStyle(aTextFrame->Style());
  // Make the directionality of the hyphen run (in case it is multi-char) match
  // the text frame.
  if (aTextFrame->GetWritingMode().IsBidiRTL()) {
    flags |= gfx::ShapedTextFlags::TEXT_IS_RTL;
  }
  if (hyphenateChar.IsAuto()) {
    return fontGroup->MakeHyphenTextRun(dt, flags, appPerDev);
  }
  auto* missingFonts = aTextFrame->PresContext()->MissingFontRecorder();
  const NS_ConvertUTF8toUTF16 hyphenStr(hyphenateChar.AsString().AsString());
  return fontGroup->MakeTextRun(hyphenStr.BeginReading(), hyphenStr.Length(),
                                dt, appPerDev, flags, nsTextFrameUtils::Flags(),
                                missingFonts);
}

already_AddRefed<gfxTextRun> BuildTextRunsScanner::BuildTextRunForFrames(
    void* aTextBuffer) {
  gfxSkipChars skipChars;

  const void* textPtr = aTextBuffer;
  bool anyTextTransformStyle = false;
  bool anyMathMLStyling = false;
  bool anyTextEmphasis = false;
  uint8_t sstyScriptLevel = 0;
  uint32_t mathFlags = 0;
  gfx::ShapedTextFlags flags = gfx::ShapedTextFlags();
  nsTextFrameUtils::Flags flags2 = nsTextFrameUtils::Flags::NoBreaks;

  if (mCurrentRunContextInfo & nsTextFrameUtils::INCOMING_WHITESPACE) {
    flags2 |= nsTextFrameUtils::Flags::IncomingWhitespace;
  }
  if (mCurrentRunContextInfo & nsTextFrameUtils::INCOMING_ARABICCHAR) {
    flags |= gfx::ShapedTextFlags::TEXT_INCOMING_ARABICCHAR;
  }

  AutoTArray<int32_t, 50> textBreakPoints;
  TextRunUserData dummyData;
  TextRunMappedFlow dummyMappedFlow;
  TextRunMappedFlow* userMappedFlows;
  TextRunUserData* userData;
  TextRunUserData* userDataToDestroy;
  // If the situation is particularly simple (and common) we don't need to
  // allocate userData.
  if (mMappedFlows.Length() == 1 && !mMappedFlows[0].mEndFrame &&
      mMappedFlows[0].mStartFrame->GetContentOffset() == 0) {
    userData = &dummyData;
    userMappedFlows = &dummyMappedFlow;
    userDataToDestroy = nullptr;
    dummyData.mMappedFlowCount = mMappedFlows.Length();
    dummyData.mLastFlowIndex = 0;
  } else {
    userData = CreateUserData(mMappedFlows.Length());
    userMappedFlows = reinterpret_cast<TextRunMappedFlow*>(userData + 1);
    userDataToDestroy = userData;
  }

  uint32_t currentTransformedTextOffset = 0;

  uint32_t nextBreakIndex = 0;
  nsTextFrame* nextBreakBeforeFrame = GetNextBreakBeforeFrame(&nextBreakIndex);
  bool isSVG = mLineContainer->IsInSVGTextSubtree();
  bool enabledJustification =
      (mLineContainer->StyleText()->mTextAlign == StyleTextAlign::Justify ||
       mLineContainer->StyleText()->mTextAlignLast ==
           StyleTextAlignLast::Justify);

  const nsStyleText* textStyle = nullptr;
  const nsStyleFont* fontStyle = nullptr;
  ComputedStyle* lastComputedStyle = nullptr;
  for (uint32_t i = 0; i < mMappedFlows.Length(); ++i) {
    MappedFlow* mappedFlow = &mMappedFlows[i];
    nsTextFrame* f = mappedFlow->mStartFrame;

    lastComputedStyle = f->Style();
    // Detect use of text-transform or font-variant anywhere in the run
    textStyle = f->StyleText();
    if (!textStyle->mTextTransform.IsNone() ||
        textStyle->mWebkitTextSecurity != StyleTextSecurity::None ||
        // text-combine-upright requires converting from full-width
        // characters to non-full-width correspendent in some cases.
        lastComputedStyle->IsTextCombined()) {
      anyTextTransformStyle = true;
    }
    if (textStyle->HasEffectiveTextEmphasis()) {
      anyTextEmphasis = true;
    }
    flags |= GetSpacingFlags(f);
    nsTextFrameUtils::CompressionMode compression =
        GetCSSWhitespaceToCompressionMode(f, textStyle);
    if ((enabledJustification || f->ShouldSuppressLineBreak()) &&
        !textStyle->WhiteSpaceIsSignificant() && !isSVG) {
      flags |= gfx::ShapedTextFlags::TEXT_ENABLE_SPACING;
    }
    fontStyle = f->StyleFont();
    nsIFrame* parent = mLineContainer->GetParent();
    if (StyleMathVariant::None != fontStyle->mMathVariant) {
      if (StyleMathVariant::Normal != fontStyle->mMathVariant) {
        anyMathMLStyling = true;
      }
    } else if (mLineContainer->HasAnyStateBits(NS_FRAME_IS_IN_SINGLE_CHAR_MI)) {
      flags2 |= nsTextFrameUtils::Flags::IsSingleCharMi;
      anyMathMLStyling = true;
    }
    if (mLineContainer->HasAnyStateBits(TEXT_IS_IN_TOKEN_MATHML)) {
      // All MathML tokens except <mtext> use 'math' script.
      if (!(parent && parent->GetContent() &&
            parent->GetContent()->IsMathMLElement(nsGkAtoms::mtext_))) {
        flags |= gfx::ShapedTextFlags::TEXT_USE_MATH_SCRIPT;
      }
      nsIMathMLFrame* mathFrame = do_QueryFrame(parent);
      if (mathFrame) {
        nsPresentationData presData;
        mathFrame->GetPresentationData(presData);
        if (NS_MATHML_IS_DTLS_SET(presData.flags)) {
          mathFlags |= MathMLTextRunFactory::MATH_FONT_FEATURE_DTLS;
          anyMathMLStyling = true;
        }
      }
    }
    nsIFrame* child = mLineContainer;
    uint8_t oldScriptLevel = 0;
    while (parent &&
           child->HasAnyStateBits(NS_FRAME_MATHML_SCRIPT_DESCENDANT)) {
      // Reconstruct the script level ignoring any user overrides. It is
      // calculated this way instead of using scriptlevel to ensure the
      // correct ssty font feature setting is used even if the user sets a
      // different (especially negative) scriptlevel.
      nsIMathMLFrame* mathFrame = do_QueryFrame(parent);
      if (mathFrame) {
        sstyScriptLevel += mathFrame->ScriptIncrement(child);
      }
      if (sstyScriptLevel < oldScriptLevel) {
        // overflow
        sstyScriptLevel = UINT8_MAX;
        break;
      }
      child = parent;
      parent = parent->GetParent();
      oldScriptLevel = sstyScriptLevel;
    }
    if (sstyScriptLevel) {
      anyMathMLStyling = true;
    }

    // Figure out what content is included in this flow.
    nsIContent* content = f->GetContent();
    const nsTextFragment* frag = f->TextFragment();
    int32_t contentStart = mappedFlow->mStartFrame->GetContentOffset();
    int32_t contentEnd = mappedFlow->GetContentEnd();
    int32_t contentLength = contentEnd - contentStart;

    TextRunMappedFlow* newFlow = &userMappedFlows[i];
    newFlow->mStartFrame = mappedFlow->mStartFrame;
    newFlow->mDOMOffsetToBeforeTransformOffset =
        skipChars.GetOriginalCharCount() -
        mappedFlow->mStartFrame->GetContentOffset();
    newFlow->mContentLength = contentLength;

    while (nextBreakBeforeFrame &&
           nextBreakBeforeFrame->GetContent() == content) {
      textBreakPoints.AppendElement(nextBreakBeforeFrame->GetContentOffset() +
                                    newFlow->mDOMOffsetToBeforeTransformOffset);
      nextBreakBeforeFrame = GetNextBreakBeforeFrame(&nextBreakIndex);
    }

    nsTextFrameUtils::Flags analysisFlags;
    if (frag->Is2b()) {
      NS_ASSERTION(mDoubleByteText, "Wrong buffer char size!");
      char16_t* bufStart = static_cast<char16_t*>(aTextBuffer);
      char16_t* bufEnd = nsTextFrameUtils::TransformText(
          frag->Get2b() + contentStart, contentLength, bufStart, compression,
          &mNextRunContextInfo, &skipChars, &analysisFlags);
      aTextBuffer = bufEnd;
      currentTransformedTextOffset =
          bufEnd - static_cast<const char16_t*>(textPtr);
    } else {
      if (mDoubleByteText) {
        // Need to expand the text. First transform it into a temporary buffer,
        // then expand.
        AutoTArray<uint8_t, BIG_TEXT_NODE_SIZE> tempBuf;
        uint8_t* bufStart = tempBuf.AppendElements(contentLength, fallible);
        if (!bufStart) {
          DestroyUserData(userDataToDestroy);
          return nullptr;
        }
        uint8_t* end = nsTextFrameUtils::TransformText(
            reinterpret_cast<const uint8_t*>(frag->Get1b()) + contentStart,
            contentLength, bufStart, compression, &mNextRunContextInfo,
            &skipChars, &analysisFlags);
        aTextBuffer =
            ExpandBuffer(static_cast<char16_t*>(aTextBuffer),
                         tempBuf.Elements(), end - tempBuf.Elements());
        currentTransformedTextOffset = static_cast<char16_t*>(aTextBuffer) -
                                       static_cast<const char16_t*>(textPtr);
      } else {
        uint8_t* bufStart = static_cast<uint8_t*>(aTextBuffer);
        uint8_t* end = nsTextFrameUtils::TransformText(
            reinterpret_cast<const uint8_t*>(frag->Get1b()) + contentStart,
            contentLength, bufStart, compression, &mNextRunContextInfo,
            &skipChars, &analysisFlags);
        aTextBuffer = end;
        currentTransformedTextOffset =
            end - static_cast<const uint8_t*>(textPtr);
      }
    }
    flags2 |= analysisFlags;
  }

  void* finalUserData;
  if (userData == &dummyData) {
    flags2 |= nsTextFrameUtils::Flags::IsSimpleFlow;
    userData = nullptr;
    finalUserData = mMappedFlows[0].mStartFrame;
  } else {
    finalUserData = userData;
  }

  uint32_t transformedLength = currentTransformedTextOffset;

  // Now build the textrun
  nsTextFrame* firstFrame = mMappedFlows[0].mStartFrame;
  float fontInflation;
  gfxFontGroup* fontGroup;
  if (mWhichTextRun == nsTextFrame::eNotInflated) {
    fontInflation = 1.0f;
    fontGroup = GetFontGroupForFrame(firstFrame, fontInflation);
  } else {
    fontInflation = nsLayoutUtils::FontSizeInflationFor(firstFrame);
    fontGroup = GetInflatedFontGroupForFrame(firstFrame);
  }

  if (fontGroup) {
    // Refresh fontgroup if necessary, before trying to build textruns.
    fontGroup->CheckForUpdatedPlatformList();
  } else {
    DestroyUserData(userDataToDestroy);
    return nullptr;
  }

  if (flags2 & nsTextFrameUtils::Flags::HasTab) {
    flags |= gfx::ShapedTextFlags::TEXT_ENABLE_SPACING;
  }
  if (flags2 & nsTextFrameUtils::Flags::HasShy) {
    flags |= gfx::ShapedTextFlags::TEXT_ENABLE_HYPHEN_BREAKS;
  }
  if (mBidiEnabled && (firstFrame->GetEmbeddingLevel().IsRTL())) {
    flags |= gfx::ShapedTextFlags::TEXT_IS_RTL;
  }
  if (mNextRunContextInfo & nsTextFrameUtils::INCOMING_WHITESPACE) {
    flags2 |= nsTextFrameUtils::Flags::TrailingWhitespace;
  }
  if (mNextRunContextInfo & nsTextFrameUtils::INCOMING_ARABICCHAR) {
    flags |= gfx::ShapedTextFlags::TEXT_TRAILING_ARABICCHAR;
  }
  // ContinueTextRunAcrossFrames guarantees that it doesn't matter which
  // frame's style is used, so we use a mixture of the first frame and
  // last frame's style
  flags |= nsLayoutUtils::GetTextRunFlagsForStyle(
      lastComputedStyle, firstFrame->PresContext(), fontStyle, textStyle,
      LetterSpacing(firstFrame, *textStyle));
  // XXX this is a bit of a hack. For performance reasons, if we're favouring
  // performance over quality, don't try to get accurate glyph extents.
  if (!(flags & gfx::ShapedTextFlags::TEXT_OPTIMIZE_SPEED)) {
    flags |= gfx::ShapedTextFlags::TEXT_NEED_BOUNDING_BOX;
  }

  // Convert linebreak coordinates to transformed string offsets
  NS_ASSERTION(nextBreakIndex == mLineBreakBeforeFrames.Length(),
               "Didn't find all the frames to break-before...");
  gfxSkipCharsIterator iter(skipChars);
  AutoTArray<uint32_t, 50> textBreakPointsAfterTransform;
  for (uint32_t i = 0; i < textBreakPoints.Length(); ++i) {
    nsTextFrameUtils::AppendLineBreakOffset(
        &textBreakPointsAfterTransform,
        iter.ConvertOriginalToSkipped(textBreakPoints[i]));
  }
  if (mStartOfLine) {
    nsTextFrameUtils::AppendLineBreakOffset(&textBreakPointsAfterTransform,
                                            transformedLength);
  }

  // Setup factory chain
  bool needsToMaskPassword = NeedsToMaskPassword(firstFrame);
  UniquePtr<nsTransformingTextRunFactory> transformingFactory;
  if (anyTextTransformStyle || needsToMaskPassword) {
    char16_t maskChar =
        needsToMaskPassword ? 0 : textStyle->TextSecurityMaskChar();
    transformingFactory = MakeUnique<nsCaseTransformTextRunFactory>(
        std::move(transformingFactory), false, maskChar);
  }
  if (anyMathMLStyling) {
    transformingFactory = MakeUnique<MathMLTextRunFactory>(
        std::move(transformingFactory), mathFlags, sstyScriptLevel,
        fontInflation);
  }
  nsTArray<RefPtr<nsTransformedCharStyle>> styles;
  if (transformingFactory) {
    uint32_t unmaskStart = 0, unmaskEnd = UINT32_MAX;
    if (needsToMaskPassword) {
      unmaskStart = unmaskEnd = UINT32_MAX;
      TextEditor* passwordEditor =
          nsContentUtils::GetTextEditorFromAnonymousNodeWithoutCreation(
              firstFrame->GetContent());
      if (passwordEditor && !passwordEditor->IsAllMasked()) {
        unmaskStart = passwordEditor->UnmaskedStart();
        unmaskEnd = passwordEditor->UnmaskedEnd();
      }
    }

    iter.SetOriginalOffset(0);
    for (uint32_t i = 0; i < mMappedFlows.Length(); ++i) {
      MappedFlow* mappedFlow = &mMappedFlows[i];
      nsTextFrame* f;
      ComputedStyle* sc = nullptr;
      RefPtr<nsTransformedCharStyle> defaultStyle;
      RefPtr<nsTransformedCharStyle> unmaskStyle;
      for (f = mappedFlow->mStartFrame; f != mappedFlow->mEndFrame;
           f = f->GetNextContinuation()) {
        uint32_t skippedOffset = iter.GetSkippedOffset();
        // Text-combined frames have content-dependent transform, so we
        // want to create new nsTransformedCharStyle for them anyway.
        if (sc != f->Style() || sc->IsTextCombined()) {
          sc = f->Style();
          defaultStyle = new nsTransformedCharStyle(sc, f->PresContext());
          if (sc->IsTextCombined() && f->CountGraphemeClusters() > 1) {
            defaultStyle->mForceNonFullWidth = true;
          }
          if (needsToMaskPassword) {
            defaultStyle->mMaskPassword = true;
            if (unmaskStart != unmaskEnd) {
              unmaskStyle = new nsTransformedCharStyle(sc, f->PresContext());
              unmaskStyle->mForceNonFullWidth =
                  defaultStyle->mForceNonFullWidth;
            }
          }
        }
        iter.AdvanceOriginal(f->GetContentLength());
        uint32_t skippedEnd = iter.GetSkippedOffset();
        if (unmaskStyle) {
          uint32_t skippedUnmaskStart =
              iter.ConvertOriginalToSkipped(unmaskStart);
          uint32_t skippedUnmaskEnd = iter.ConvertOriginalToSkipped(unmaskEnd);
          iter.SetSkippedOffset(skippedEnd);
          for (; skippedOffset < std::min(skippedEnd, skippedUnmaskStart);
               ++skippedOffset) {
            styles.AppendElement(defaultStyle);
          }
          for (; skippedOffset < std::min(skippedEnd, skippedUnmaskEnd);
               ++skippedOffset) {
            styles.AppendElement(unmaskStyle);
          }
          for (; skippedOffset < skippedEnd; ++skippedOffset) {
            styles.AppendElement(defaultStyle);
          }
        } else {
          for (; skippedOffset < skippedEnd; ++skippedOffset) {
            styles.AppendElement(defaultStyle);
          }
        }
      }
    }
    flags2 |= nsTextFrameUtils::Flags::IsTransformed;
    NS_ASSERTION(iter.GetSkippedOffset() == transformedLength,
                 "We didn't cover all the characters in the text run!");
  }

  RefPtr<gfxTextRun> textRun;
  gfxTextRunFactory::Parameters params = {
      mDrawTarget,
      finalUserData,
      &skipChars,
      textBreakPointsAfterTransform.Elements(),
      uint32_t(textBreakPointsAfterTransform.Length()),
      int32_t(firstFrame->PresContext()->AppUnitsPerDevPixel())};

  if (mDoubleByteText) {
    const char16_t* text = static_cast<const char16_t*>(textPtr);
    if (transformingFactory) {
      textRun = transformingFactory->MakeTextRun(
          text, transformedLength, &params, fontGroup, flags, flags2,
          std::move(styles), true);
    } else {
      textRun = fontGroup->MakeTextRun(text, transformedLength, &params, flags,
                                       flags2, mMissingFonts);
    }
  } else {
    const uint8_t* text = static_cast<const uint8_t*>(textPtr);
    flags |= gfx::ShapedTextFlags::TEXT_IS_8BIT;
    if (transformingFactory) {
      textRun = transformingFactory->MakeTextRun(
          text, transformedLength, &params, fontGroup, flags, flags2,
          std::move(styles), true);
    } else {
      textRun = fontGroup->MakeTextRun(text, transformedLength, &params, flags,
                                       flags2, mMissingFonts);
    }
  }
  if (!textRun) {
    DestroyUserData(userDataToDestroy);
    return nullptr;
  }

  // We have to set these up after we've created the textrun, because
  // the breaks may be stored in the textrun during this very call.
  // This is a bit annoying because it requires another loop over the frames
  // making up the textrun, but I don't see a way to avoid this.
  // We have to do this if line-breaking is required OR if a text-transform
  // is in effect, because we depend on the line-breaker's scanner (via
  // BreakSink::Finish) to finish building transformed textruns.
  if (mDoLineBreaking || transformingFactory) {
    SetupBreakSinksForTextRun(textRun.get(), textPtr);
  }

  // Ownership of the factory has passed to the textrun
  // TODO: bug 1285316: clean up ownership transfer from the factory to
  // the textrun
  Unused << transformingFactory.release();

  if (anyTextEmphasis) {
    SetupTextEmphasisForTextRun(textRun.get(), textPtr);
  }

  if (mSkipIncompleteTextRuns) {
    mSkipIncompleteTextRuns = !TextContainsLineBreakerWhiteSpace(
        textPtr, transformedLength, mDoubleByteText);
    // Since we're doing to destroy the user data now, avoid a dangling
    // pointer. Strictly speaking we don't need to do this since it should
    // not be used (since this textrun will not be used and will be
    // itself deleted soon), but it's always better to not have dangling
    // pointers around.
    textRun->SetUserData(nullptr);
    DestroyUserData(userDataToDestroy);
    return nullptr;
  }

  // Actually wipe out the textruns associated with the mapped frames and
  // associate those frames with this text run.
  AssignTextRun(textRun.get(), fontInflation);
  return textRun.forget();
}

// This is a cut-down version of BuildTextRunForFrames used to set up
// context for the line-breaker, when the textrun has already been created.
// So it does the same walk over the mMappedFlows, but doesn't actually
// build a new textrun.
bool BuildTextRunsScanner::SetupLineBreakerContext(gfxTextRun* aTextRun) {
  AutoTArray<uint8_t, BIG_TEXT_NODE_SIZE> buffer;
  uint32_t bufferSize = mMaxTextLength * (mDoubleByteText ? 2 : 1);
  if (bufferSize < mMaxTextLength || bufferSize == UINT32_MAX) {
    return false;
  }
  void* textPtr = buffer.AppendElements(bufferSize, fallible);
  if (!textPtr) {
    return false;
  }

  gfxSkipChars skipChars;

  for (uint32_t i = 0; i < mMappedFlows.Length(); ++i) {
    MappedFlow* mappedFlow = &mMappedFlows[i];
    nsTextFrame* f = mappedFlow->mStartFrame;

    const nsStyleText* textStyle = f->StyleText();
    nsTextFrameUtils::CompressionMode compression =
        GetCSSWhitespaceToCompressionMode(f, textStyle);

    // Figure out what content is included in this flow.
    const nsTextFragment* frag = f->TextFragment();
    int32_t contentStart = mappedFlow->mStartFrame->GetContentOffset();
    int32_t contentEnd = mappedFlow->GetContentEnd();
    int32_t contentLength = contentEnd - contentStart;

    nsTextFrameUtils::Flags analysisFlags;
    if (frag->Is2b()) {
      NS_ASSERTION(mDoubleByteText, "Wrong buffer char size!");
      char16_t* bufStart = static_cast<char16_t*>(textPtr);
      char16_t* bufEnd = nsTextFrameUtils::TransformText(
          frag->Get2b() + contentStart, contentLength, bufStart, compression,
          &mNextRunContextInfo, &skipChars, &analysisFlags);
      textPtr = bufEnd;
    } else {
      if (mDoubleByteText) {
        // Need to expand the text. First transform it into a temporary buffer,
        // then expand.
        AutoTArray<uint8_t, BIG_TEXT_NODE_SIZE> tempBuf;
        uint8_t* bufStart = tempBuf.AppendElements(contentLength, fallible);
        if (!bufStart) {
          return false;
        }
        uint8_t* end = nsTextFrameUtils::TransformText(
            reinterpret_cast<const uint8_t*>(frag->Get1b()) + contentStart,
            contentLength, bufStart, compression, &mNextRunContextInfo,
            &skipChars, &analysisFlags);
        textPtr = ExpandBuffer(static_cast<char16_t*>(textPtr),
                               tempBuf.Elements(), end - tempBuf.Elements());
      } else {
        uint8_t* bufStart = static_cast<uint8_t*>(textPtr);
        uint8_t* end = nsTextFrameUtils::TransformText(
            reinterpret_cast<const uint8_t*>(frag->Get1b()) + contentStart,
            contentLength, bufStart, compression, &mNextRunContextInfo,
            &skipChars, &analysisFlags);
        textPtr = end;
      }
    }
  }

  // We have to set these up after we've created the textrun, because
  // the breaks may be stored in the textrun during this very call.
  // This is a bit annoying because it requires another loop over the frames
  // making up the textrun, but I don't see a way to avoid this.
  SetupBreakSinksForTextRun(aTextRun, buffer.Elements());

  return true;
}

static bool HasCompressedLeadingWhitespace(
    nsTextFrame* aFrame, const nsStyleText* aStyleText,
    int32_t aContentEndOffset, const gfxSkipCharsIterator& aIterator) {
  if (!aIterator.IsOriginalCharSkipped()) {
    return false;
  }

  gfxSkipCharsIterator iter = aIterator;
  int32_t frameContentOffset = aFrame->GetContentOffset();
  const nsTextFragment* frag = aFrame->TextFragment();
  while (frameContentOffset < aContentEndOffset &&
         iter.IsOriginalCharSkipped()) {
    if (IsTrimmableSpace(frag, frameContentOffset, aStyleText)) {
      return true;
    }
    ++frameContentOffset;
    iter.AdvanceOriginal(1);
  }
  return false;
}

void BuildTextRunsScanner::SetupBreakSinksForTextRun(gfxTextRun* aTextRun,
                                                     const void* aTextPtr) {
  using mozilla::intl::LineBreakRule;
  using mozilla::intl::WordBreakRule;

  // textruns have uniform language
  const nsStyleFont* styleFont = mMappedFlows[0].mStartFrame->StyleFont();
  // We should only use a language for hyphenation if it was specified
  // explicitly.
  nsAtom* hyphenationLanguage =
      styleFont->mExplicitLanguage ? styleFont->mLanguage.get() : nullptr;
  // We keep this pointed at the skip-chars data for the current mappedFlow.
  // This lets us cheaply check whether the flow has compressed initial
  // whitespace...
  gfxSkipCharsIterator iter(aTextRun->GetSkipChars());

  for (uint32_t i = 0; i < mMappedFlows.Length(); ++i) {
    MappedFlow* mappedFlow = &mMappedFlows[i];
    // The CSS word-break value may change within a word, so we reset it for
    // each MappedFlow. The line-breaker will flush its text if the property
    // actually changes.
    const auto* styleText = mappedFlow->mStartFrame->StyleText();
    auto wordBreak = styleText->EffectiveWordBreak();
    switch (wordBreak) {
      case StyleWordBreak::BreakAll:
        mLineBreaker.SetWordBreak(WordBreakRule::BreakAll);
        break;
      case StyleWordBreak::KeepAll:
        mLineBreaker.SetWordBreak(WordBreakRule::KeepAll);
        break;
      case StyleWordBreak::Normal:
      default:
        MOZ_ASSERT(wordBreak == StyleWordBreak::Normal);
        mLineBreaker.SetWordBreak(WordBreakRule::Normal);
        break;
    }
    switch (styleText->mLineBreak) {
      case StyleLineBreak::Auto:
        mLineBreaker.SetStrictness(LineBreakRule::Auto);
        break;
      case StyleLineBreak::Normal:
        mLineBreaker.SetStrictness(LineBreakRule::Normal);
        break;
      case StyleLineBreak::Loose:
        mLineBreaker.SetStrictness(LineBreakRule::Loose);
        break;
      case StyleLineBreak::Strict:
        mLineBreaker.SetStrictness(LineBreakRule::Strict);
        break;
      case StyleLineBreak::Anywhere:
        mLineBreaker.SetStrictness(LineBreakRule::Anywhere);
        break;
    }

    uint32_t offset = iter.GetSkippedOffset();
    gfxSkipCharsIterator iterNext = iter;
    iterNext.AdvanceOriginal(mappedFlow->GetContentEnd() -
                             mappedFlow->mStartFrame->GetContentOffset());

    UniquePtr<BreakSink>* breakSink = mBreakSinks.AppendElement(
        MakeUnique<BreakSink>(aTextRun, mDrawTarget, offset));

    uint32_t length = iterNext.GetSkippedOffset() - offset;
    uint32_t flags = 0;
    nsIFrame* initialBreakController =
        mappedFlow->mAncestorControllingInitialBreak;
    if (!initialBreakController) {
      initialBreakController = mLineContainer;
    }
    if (!initialBreakController->StyleText()->WhiteSpaceCanWrap(
            initialBreakController)) {
      flags |= nsLineBreaker::BREAK_SUPPRESS_INITIAL;
    }
    nsTextFrame* startFrame = mappedFlow->mStartFrame;
    const nsStyleText* textStyle = startFrame->StyleText();
    if (!textStyle->WhiteSpaceCanWrap(startFrame)) {
      flags |= nsLineBreaker::BREAK_SUPPRESS_INSIDE;
    }
    if (aTextRun->GetFlags2() & nsTextFrameUtils::Flags::NoBreaks) {
      flags |= nsLineBreaker::BREAK_SKIP_SETTING_NO_BREAKS;
    }
    if (textStyle->mTextTransform.case_ == StyleTextTransformCase::Capitalize) {
      flags |= nsLineBreaker::BREAK_NEED_CAPITALIZATION;
    }
    if (textStyle->mHyphens == StyleHyphens::Auto &&
        textStyle->mLineBreak != StyleLineBreak::Anywhere) {
      flags |= nsLineBreaker::BREAK_USE_AUTO_HYPHENATION;
    }

    if (HasCompressedLeadingWhitespace(startFrame, textStyle,
                                       mappedFlow->GetContentEnd(), iter)) {
      mLineBreaker.AppendInvisibleWhitespace(flags);
    }

    if (length > 0) {
      BreakSink* sink = mSkipIncompleteTextRuns ? nullptr : (*breakSink).get();
      if (mDoubleByteText) {
        const char16_t* text = reinterpret_cast<const char16_t*>(aTextPtr);
        mLineBreaker.AppendText(hyphenationLanguage, text + offset, length,
                                flags, sink);
      } else {
        const uint8_t* text = reinterpret_cast<const uint8_t*>(aTextPtr);
        mLineBreaker.AppendText(hyphenationLanguage, text + offset, length,
                                flags, sink);
      }
    }

    iter = iterNext;
  }
}

static bool MayCharacterHaveEmphasisMark(uint32_t aCh) {
  auto category = unicode::GetGeneralCategory(aCh);
  // Comparing an unsigned variable against zero is a compile error,
  // so we use static assert here to ensure we really don't need to
  // compare it with the given constant.
  static_assert(std::is_unsigned_v<decltype(category)> &&
                    HB_UNICODE_GENERAL_CATEGORY_CONTROL == 0,
                "if this constant is not zero, or category is signed, "
                "we need to explicitly do the comparison below");
  return !(category <= HB_UNICODE_GENERAL_CATEGORY_UNASSIGNED ||
           (category >= HB_UNICODE_GENERAL_CATEGORY_LINE_SEPARATOR &&
            category <= HB_UNICODE_GENERAL_CATEGORY_SPACE_SEPARATOR));
}

static bool MayCharacterHaveEmphasisMark(uint8_t aCh) {
  // 0x00~0x1f and 0x7f~0x9f are in category Cc
  // 0x20 and 0xa0 are in category Zs
  bool result = !(aCh <= 0x20 || (aCh >= 0x7f && aCh <= 0xa0));
  MOZ_ASSERT(result == MayCharacterHaveEmphasisMark(uint32_t(aCh)),
             "result for uint8_t should match result for uint32_t");
  return result;
}

void BuildTextRunsScanner::SetupTextEmphasisForTextRun(gfxTextRun* aTextRun,
                                                       const void* aTextPtr) {
  if (!mDoubleByteText) {
    auto text = reinterpret_cast<const uint8_t*>(aTextPtr);
    for (auto i : IntegerRange(aTextRun->GetLength())) {
      if (!MayCharacterHaveEmphasisMark(text[i])) {
        aTextRun->SetNoEmphasisMark(i);
      }
    }
  } else {
    auto text = reinterpret_cast<const char16_t*>(aTextPtr);
    auto length = aTextRun->GetLength();
    for (size_t i = 0; i < length; ++i) {
      if (i + 1 < length && NS_IS_SURROGATE_PAIR(text[i], text[i + 1])) {
        uint32_t ch = SURROGATE_TO_UCS4(text[i], text[i + 1]);
        if (!MayCharacterHaveEmphasisMark(ch)) {
          aTextRun->SetNoEmphasisMark(i);
          aTextRun->SetNoEmphasisMark(i + 1);
        }
        ++i;
      } else {
        if (!MayCharacterHaveEmphasisMark(uint32_t(text[i]))) {
          aTextRun->SetNoEmphasisMark(i);
        }
      }
    }
  }
}

// Find the flow corresponding to aContent in aUserData
static inline TextRunMappedFlow* FindFlowForContent(
    TextRunUserData* aUserData, nsIContent* aContent,
    TextRunMappedFlow* userMappedFlows) {
  // Find the flow that contains us
  int32_t i = aUserData->mLastFlowIndex;
  int32_t delta = 1;
  int32_t sign = 1;
  // Search starting at the current position and examine close-by
  // positions first, moving further and further away as we go.
  while (i >= 0 && uint32_t(i) < aUserData->mMappedFlowCount) {
    TextRunMappedFlow* flow = &userMappedFlows[i];
    if (flow->mStartFrame->GetContent() == aContent) {
      return flow;
    }

    i += delta;
    sign = -sign;
    delta = -delta + sign;
  }

  // We ran into an array edge.  Add |delta| to |i| once more to get
  // back to the side where we still need to search, then step in
  // the |sign| direction.
  i += delta;
  if (sign > 0) {
    for (; i < int32_t(aUserData->mMappedFlowCount); ++i) {
      TextRunMappedFlow* flow = &userMappedFlows[i];
      if (flow->mStartFrame->GetContent() == aContent) {
        return flow;
      }
    }
  } else {
    for (; i >= 0; --i) {
      TextRunMappedFlow* flow = &userMappedFlows[i];
      if (flow->mStartFrame->GetContent() == aContent) {
        return flow;
      }
    }
  }

  return nullptr;
}

void BuildTextRunsScanner::AssignTextRun(gfxTextRun* aTextRun,
                                         float aInflation) {
  for (uint32_t i = 0; i < mMappedFlows.Length(); ++i) {
    MappedFlow* mappedFlow = &mMappedFlows[i];
    nsTextFrame* startFrame = mappedFlow->mStartFrame;
    nsTextFrame* endFrame = mappedFlow->mEndFrame;
    nsTextFrame* f;
    for (f = startFrame; f != endFrame; f = f->GetNextContinuation()) {
#ifdef DEBUG_roc
      if (f->GetTextRun(mWhichTextRun)) {
        gfxTextRun* textRun = f->GetTextRun(mWhichTextRun);
        if (textRun->GetFlags2() & nsTextFrameUtils::Flags::IsSimpleFlow) {
          if (mMappedFlows[0].mStartFrame != GetFrameForSimpleFlow(textRun)) {
            NS_WARNING("REASSIGNING SIMPLE FLOW TEXT RUN!");
          }
        } else {
          auto userData =
              static_cast<TextRunUserData*>(aTextRun->GetUserData());
          TextRunMappedFlow* userMappedFlows = GetMappedFlows(aTextRun);
          if (userData->mMappedFlowCount >= mMappedFlows.Length() ||
              userMappedFlows[userData->mMappedFlowCount - 1].mStartFrame !=
                  mMappedFlows[userdata->mMappedFlowCount - 1].mStartFrame) {
            NS_WARNING("REASSIGNING MULTIFLOW TEXT RUN (not append)!");
          }
        }
      }
#endif

      gfxTextRun* oldTextRun = f->GetTextRun(mWhichTextRun);
      if (oldTextRun) {
        nsTextFrame* firstFrame = nullptr;
        uint32_t startOffset = 0;
        if (oldTextRun->GetFlags2() & nsTextFrameUtils::Flags::IsSimpleFlow) {
          firstFrame = GetFrameForSimpleFlow(oldTextRun);
        } else {
          auto userData =
              static_cast<TextRunUserData*>(oldTextRun->GetUserData());
          TextRunMappedFlow* userMappedFlows = GetMappedFlows(oldTextRun);
          firstFrame = userMappedFlows[0].mStartFrame;
          if (MOZ_UNLIKELY(f != firstFrame)) {
            TextRunMappedFlow* flow =
                FindFlowForContent(userData, f->GetContent(), userMappedFlows);
            if (flow) {
              startOffset = flow->mDOMOffsetToBeforeTransformOffset;
            } else {
              NS_ERROR("Can't find flow containing frame 'f'");
            }
          }
        }

        // Optimization: if |f| is the first frame in the flow then there are no
        // prev-continuations that use |oldTextRun|.
        nsTextFrame* clearFrom = nullptr;
        if (MOZ_UNLIKELY(f != firstFrame)) {
          // If all the frames in the mapped flow starting at |f| (inclusive)
          // are empty then we let the prev-continuations keep the old text run.
          gfxSkipCharsIterator iter(oldTextRun->GetSkipChars(), startOffset,
                                    f->GetContentOffset());
          uint32_t textRunOffset =
              iter.ConvertOriginalToSkipped(f->GetContentOffset());
          clearFrom = textRunOffset == oldTextRun->GetLength() ? f : nullptr;
        }
        f->ClearTextRun(clearFrom, mWhichTextRun);

#ifdef DEBUG
        if (firstFrame && !firstFrame->GetTextRun(mWhichTextRun)) {
          // oldTextRun was destroyed - assert that we don't reference it.
          for (uint32_t j = 0; j < mBreakSinks.Length(); ++j) {
            NS_ASSERTION(oldTextRun != mBreakSinks[j]->mTextRun,
                         "destroyed text run is still in use");
          }
        }
#endif
      }
      f->SetTextRun(aTextRun, mWhichTextRun, aInflation);
    }
    // Set this bit now; we can't set it any earlier because
    // f->ClearTextRun() might clear it out.
    nsFrameState whichTextRunState =
        startFrame->GetTextRun(nsTextFrame::eInflated) == aTextRun
            ? TEXT_IN_TEXTRUN_USER_DATA
            : TEXT_IN_UNINFLATED_TEXTRUN_USER_DATA;
    startFrame->AddStateBits(whichTextRunState);
  }
}

NS_QUERYFRAME_HEAD(nsTextFrame)
  NS_QUERYFRAME_ENTRY(nsTextFrame)
NS_QUERYFRAME_TAIL_INHERITING(nsIFrame)

gfxSkipCharsIterator nsTextFrame::EnsureTextRun(
    TextRunType aWhichTextRun, DrawTarget* aRefDrawTarget,
    nsIFrame* aLineContainer, const nsLineList::iterator* aLine,
    uint32_t* aFlowEndInTextRun) {
  gfxTextRun* textRun = GetTextRun(aWhichTextRun);
  if (!textRun || (aLine && (*aLine)->GetInvalidateTextRuns())) {
    RefPtr<DrawTarget> refDT = aRefDrawTarget;
    if (!refDT) {
      refDT = CreateReferenceDrawTarget(this);
    }
    if (refDT) {
      BuildTextRuns(refDT, this, aLineContainer, aLine, aWhichTextRun);
    }
    textRun = GetTextRun(aWhichTextRun);
    if (!textRun) {
      // A text run was not constructed for this frame. This is bad. The caller
      // will check mTextRun.
      return gfxSkipCharsIterator(gfxPlatform::GetPlatform()->EmptySkipChars(),
                                  0);
    }
    TabWidthStore* tabWidths = GetProperty(TabWidthProperty());
    if (tabWidths && tabWidths->mValidForContentOffset != GetContentOffset()) {
      RemoveProperty(TabWidthProperty());
    }
  }

  if (textRun->GetFlags2() & nsTextFrameUtils::Flags::IsSimpleFlow) {
    if (aFlowEndInTextRun) {
      *aFlowEndInTextRun = textRun->GetLength();
    }
    return gfxSkipCharsIterator(textRun->GetSkipChars(), 0, mContentOffset);
  }

  auto userData = static_cast<TextRunUserData*>(textRun->GetUserData());
  TextRunMappedFlow* userMappedFlows = GetMappedFlows(textRun);
  TextRunMappedFlow* flow =
      FindFlowForContent(userData, mContent, userMappedFlows);
  if (flow) {
    // Since textruns can only contain one flow for a given content element,
    // this must be our flow.
    uint32_t flowIndex = flow - userMappedFlows;
    userData->mLastFlowIndex = flowIndex;
    gfxSkipCharsIterator iter(textRun->GetSkipChars(),
                              flow->mDOMOffsetToBeforeTransformOffset,
                              mContentOffset);
    if (aFlowEndInTextRun) {
      if (flowIndex + 1 < userData->mMappedFlowCount) {
        gfxSkipCharsIterator end(textRun->GetSkipChars());
        *aFlowEndInTextRun = end.ConvertOriginalToSkipped(
            flow[1].mStartFrame->GetContentOffset() +
            flow[1].mDOMOffsetToBeforeTransformOffset);
      } else {
        *aFlowEndInTextRun = textRun->GetLength();
      }
    }
    return iter;
  }

  NS_ERROR("Can't find flow containing this frame???");
  return gfxSkipCharsIterator(gfxPlatform::GetPlatform()->EmptySkipChars(), 0);
}

static uint32_t GetEndOfTrimmedText(const nsTextFragment* aFrag,
                                    const nsStyleText* aStyleText,
                                    uint32_t aStart, uint32_t aEnd,
                                    gfxSkipCharsIterator* aIterator,
                                    bool aAllowHangingWS = false) {
  aIterator->SetSkippedOffset(aEnd);
  while (aIterator->GetSkippedOffset() > aStart) {
    aIterator->AdvanceSkipped(-1);
    if (!IsTrimmableSpace(aFrag, aIterator->GetOriginalOffset(), aStyleText,
                          aAllowHangingWS))
      return aIterator->GetSkippedOffset() + 1;
  }
  return aStart;
}

nsTextFrame::TrimmedOffsets nsTextFrame::GetTrimmedOffsets(
    const nsTextFragment* aFrag, TrimmedOffsetFlags aFlags) const {
  NS_ASSERTION(mTextRun, "Need textrun here");
  if (!(aFlags & TrimmedOffsetFlags::NotPostReflow)) {
    // This should not be used during reflow. We need our TEXT_REFLOW_FLAGS
    // to be set correctly.  If our parent wasn't reflowed due to the frame
    // tree being too deep then the return value doesn't matter.
    NS_ASSERTION(
        !HasAnyStateBits(NS_FRAME_FIRST_REFLOW) ||
            GetParent()->HasAnyStateBits(NS_FRAME_TOO_DEEP_IN_FRAME_TREE),
        "Can only call this on frames that have been reflowed");
    NS_ASSERTION(!HasAnyStateBits(NS_FRAME_IN_REFLOW),
                 "Can only call this on frames that are not being reflowed");
  }

  TrimmedOffsets offsets = {GetContentOffset(), GetContentLength()};
  const nsStyleText* textStyle = StyleText();
  // Note that pre-line newlines should still allow us to trim spaces
  // for display
  if (textStyle->WhiteSpaceIsSignificant()) {
    return offsets;
  }

  if (!(aFlags & TrimmedOffsetFlags::NoTrimBefore) &&
      ((aFlags & TrimmedOffsetFlags::NotPostReflow) ||
       HasAnyStateBits(TEXT_START_OF_LINE))) {
    int32_t whitespaceCount =
        GetTrimmableWhitespaceCount(aFrag, offsets.mStart, offsets.mLength, 1);
    offsets.mStart += whitespaceCount;
    offsets.mLength -= whitespaceCount;
  }

  if (!(aFlags & TrimmedOffsetFlags::NoTrimAfter) &&
      ((aFlags & TrimmedOffsetFlags::NotPostReflow) ||
       HasAnyStateBits(TEXT_END_OF_LINE))) {
    // This treats a trailing 'pre-line' newline as trimmable. That's fine,
    // it's actually what we want since we want whitespace before it to
    // be trimmed.
    int32_t whitespaceCount = GetTrimmableWhitespaceCount(
        aFrag, offsets.GetEnd() - 1, offsets.mLength, -1);
    offsets.mLength -= whitespaceCount;
  }
  return offsets;
}

static bool IsJustifiableCharacter(const nsStyleText* aTextStyle,
                                   const nsTextFragment* aFrag, int32_t aPos,
                                   bool aLangIsCJ) {
  NS_ASSERTION(aPos >= 0, "negative position?!");

  StyleTextJustify justifyStyle = aTextStyle->mTextJustify;
  if (justifyStyle == StyleTextJustify::None) {
    return false;
  }

  const char16_t ch = aFrag->CharAt(AssertedCast<uint32_t>(aPos));
  if (ch == '\n' || ch == '\t' || ch == '\r') {
    return true;
  }
  if (ch == ' ' || ch == CH_NBSP) {
    // Don't justify spaces that are combined with diacriticals
    if (!aFrag->Is2b()) {
      return true;
    }
    return !nsTextFrameUtils::IsSpaceCombiningSequenceTail(
        aFrag->Get2b() + aPos + 1, aFrag->GetLength() - (aPos + 1));
  }

  if (justifyStyle == StyleTextJustify::InterCharacter) {
    return true;
  } else if (justifyStyle == StyleTextJustify::InterWord) {
    return false;
  }

  // text-justify: auto
  if (ch < 0x2150u) {
    return false;
  }
  if (aLangIsCJ) {
    if (  // Number Forms, Arrows, Mathematical Operators
        (0x2150u <= ch && ch <= 0x22ffu) ||
        // Enclosed Alphanumerics
        (0x2460u <= ch && ch <= 0x24ffu) ||
        // Block Elements, Geometric Shapes, Miscellaneous Symbols, Dingbats
        (0x2580u <= ch && ch <= 0x27bfu) ||
        // Supplemental Arrows-A, Braille Patterns, Supplemental Arrows-B,
        // Miscellaneous Mathematical Symbols-B,
        // Supplemental Mathematical Operators, Miscellaneous Symbols and Arrows
        (0x27f0u <= ch && ch <= 0x2bffu) ||
        // CJK Radicals Supplement, CJK Radicals Supplement, Ideographic
        // Description Characters, CJK Symbols and Punctuation, Hiragana,
        // Katakana, Bopomofo
        (0x2e80u <= ch && ch <= 0x312fu) ||
        // Kanbun, Bopomofo Extended, Katakana Phonetic Extensions,
        // Enclosed CJK Letters and Months, CJK Compatibility,
        // CJK Unified Ideographs Extension A, Yijing Hexagram Symbols,
        // CJK Unified Ideographs, Yi Syllables, Yi Radicals
        (0x3190u <= ch && ch <= 0xabffu) ||
        // CJK Compatibility Ideographs
        (0xf900u <= ch && ch <= 0xfaffu) ||
        // Halfwidth and Fullwidth Forms (a part)
        (0xff5eu <= ch && ch <= 0xff9fu)) {
      return true;
    }
    if (NS_IS_HIGH_SURROGATE(ch)) {
      if (char32_t u = aFrag->ScalarValueAt(AssertedCast<uint32_t>(aPos))) {
        // CJK Unified Ideographs Extension B,
        // CJK Unified Ideographs Extension C,
        // CJK Unified Ideographs Extension D,
        // CJK Compatibility Ideographs Supplement
        if (0x20000u <= u && u <= 0x2ffffu) {
          return true;
        }
      }
    }
  }
  return false;
}

void nsTextFrame::ClearMetrics(ReflowOutput& aMetrics) {
  aMetrics.ClearSize();
  aMetrics.SetBlockStartAscent(0);
  mAscent = 0;

  AddStateBits(TEXT_NO_RENDERED_GLYPHS);
}

static int32_t FindChar(const nsTextFragment* frag, int32_t aOffset,
                        int32_t aLength, char16_t ch) {
  int32_t i = 0;
  if (frag->Is2b()) {
    const char16_t* str = frag->Get2b() + aOffset;
    for (; i < aLength; ++i) {
      if (*str == ch) {
        return i + aOffset;
      }
      ++str;
    }
  } else {
    if (uint16_t(ch) <= 0xFF) {
      const char* str = frag->Get1b() + aOffset;
      const void* p = memchr(str, ch, aLength);
      if (p) {
        return (static_cast<const char*>(p) - str) + aOffset;
      }
    }
  }
  return -1;
}

static bool IsChineseOrJapanese(const nsTextFrame* aFrame) {
  if (aFrame->ShouldSuppressLineBreak()) {
    // Always treat ruby as CJ language so that those characters can
    // be expanded properly even when surrounded by other language.
    return true;
  }

  nsAtom* language = aFrame->StyleFont()->mLanguage;
  if (!language) {
    return false;
  }
  return nsStyleUtil::MatchesLanguagePrefix(language, u"ja") ||
         nsStyleUtil::MatchesLanguagePrefix(language, u"zh");
}

#ifdef DEBUG
static bool IsInBounds(const gfxSkipCharsIterator& aStart,
                       int32_t aContentLength, gfxTextRun::Range aRange) {
  if (aStart.GetSkippedOffset() > aRange.start) {
    return false;
  }
  if (aContentLength == INT32_MAX) {
    return true;
  }
  gfxSkipCharsIterator iter(aStart);
  iter.AdvanceOriginal(aContentLength);
  return iter.GetSkippedOffset() >= aRange.end;
}
#endif

nsTextFrame::PropertyProvider::PropertyProvider(
    gfxTextRun* aTextRun, const nsStyleText* aTextStyle,
    const nsTextFragment* aFrag, nsTextFrame* aFrame,
    const gfxSkipCharsIterator& aStart, int32_t aLength,
    nsIFrame* aLineContainer, nscoord aOffsetFromBlockOriginForTabs,
    nsTextFrame::TextRunType aWhichTextRun)
    : mTextRun(aTextRun),
      mFontGroup(nullptr),
      mTextStyle(aTextStyle),
      mFrag(aFrag),
      mLineContainer(aLineContainer),
      mFrame(aFrame),
      mStart(aStart),
      mTempIterator(aStart),
      mTabWidths(nullptr),
      mTabWidthsAnalyzedLimit(0),
      mLength(aLength),
      mWordSpacing(WordSpacing(aFrame, mTextRun, *aTextStyle)),
      mLetterSpacing(LetterSpacing(aFrame, *aTextStyle)),
      mMinTabAdvance(-1.0),
      mHyphenWidth(-1),
      mOffsetFromBlockOriginForTabs(aOffsetFromBlockOriginForTabs),
      mJustificationArrayStart(0),
      mReflowing(true),
      mWhichTextRun(aWhichTextRun) {
  NS_ASSERTION(mStart.IsInitialized(), "Start not initialized?");
}

nsTextFrame::PropertyProvider::PropertyProvider(
    nsTextFrame* aFrame, const gfxSkipCharsIterator& aStart,
    nsTextFrame::TextRunType aWhichTextRun, nsFontMetrics* aFontMetrics)
    : mTextRun(aFrame->GetTextRun(aWhichTextRun)),
      mFontGroup(nullptr),
      mFontMetrics(aFontMetrics),
      mTextStyle(aFrame->StyleText()),
      mFrag(aFrame->TextFragment()),
      mLineContainer(nullptr),
      mFrame(aFrame),
      mStart(aStart),
      mTempIterator(aStart),
      mTabWidths(nullptr),
      mTabWidthsAnalyzedLimit(0),
      mLength(aFrame->GetContentLength()),
      mWordSpacing(WordSpacing(aFrame, mTextRun, *mTextStyle)),
      mLetterSpacing(LetterSpacing(aFrame, *mTextStyle)),
      mMinTabAdvance(-1.0),
      mHyphenWidth(-1),
      mOffsetFromBlockOriginForTabs(0),
      mJustificationArrayStart(0),
      mReflowing(false),
      mWhichTextRun(aWhichTextRun) {
  NS_ASSERTION(mTextRun, "Textrun not initialized!");
}

gfx::ShapedTextFlags nsTextFrame::PropertyProvider::GetShapedTextFlags() const {
  return nsLayoutUtils::GetTextRunOrientFlagsForStyle(mFrame->Style());
}

already_AddRefed<DrawTarget> nsTextFrame::PropertyProvider::GetDrawTarget()
    const {
  return CreateReferenceDrawTarget(GetFrame());
}

gfxFloat nsTextFrame::PropertyProvider::MinTabAdvance() const {
  if (mMinTabAdvance < 0.0) {
    mMinTabAdvance = GetMinTabAdvanceAppUnits(mTextRun);
  }
  return mMinTabAdvance;
}

/**
 * Finds the offset of the first character of the cluster containing aPos
 */
static void FindClusterStart(const gfxTextRun* aTextRun, int32_t aOriginalStart,
                             gfxSkipCharsIterator* aPos) {
  while (aPos->GetOriginalOffset() > aOriginalStart) {
    if (aPos->IsOriginalCharSkipped() ||
        aTextRun->IsClusterStart(aPos->GetSkippedOffset())) {
      break;
    }
    aPos->AdvanceOriginal(-1);
  }
}

/**
 * Finds the offset of the last character of the cluster containing aPos.
 * If aAllowSplitLigature is false, we also check for a ligature-group
 * start.
 */
static void FindClusterEnd(const gfxTextRun* aTextRun, int32_t aOriginalEnd,
                           gfxSkipCharsIterator* aPos,
                           bool aAllowSplitLigature = true) {
  MOZ_ASSERT(aPos->GetOriginalOffset() < aOriginalEnd,
             "character outside string");

  aPos->AdvanceOriginal(1);
  while (aPos->GetOriginalOffset() < aOriginalEnd) {
    if (aPos->IsOriginalCharSkipped() ||
        (aTextRun->IsClusterStart(aPos->GetSkippedOffset()) &&
         (aAllowSplitLigature ||
          aTextRun->IsLigatureGroupStart(aPos->GetSkippedOffset())))) {
      break;
    }
    aPos->AdvanceOriginal(1);
  }
  aPos->AdvanceOriginal(-1);
}

JustificationInfo nsTextFrame::PropertyProvider::ComputeJustification(
    Range aRange, nsTArray<JustificationAssignment>* aAssignments) {
  JustificationInfo info;

  // Horizontal-in-vertical frame is orthogonal to the line, so it
  // doesn't actually include any justification opportunity inside.
  // The spec says such frame should be treated as a U+FFFC. Since we
  // do not insert justification opportunities on the sides of that
  // character, the sides of this frame are not justifiable either.
  if (mFrame->Style()->IsTextCombined()) {
    return info;
  }

  bool isCJ = IsChineseOrJapanese(mFrame);
  nsSkipCharsRunIterator run(
      mStart, nsSkipCharsRunIterator::LENGTH_INCLUDES_SKIPPED, aRange.Length());
  run.SetOriginalOffset(aRange.start);
  mJustificationArrayStart = run.GetSkippedOffset();

  nsTArray<JustificationAssignment> assignments;
  assignments.SetCapacity(aRange.Length());
  while (run.NextRun()) {
    uint32_t originalOffset = run.GetOriginalOffset();
    uint32_t skippedOffset = run.GetSkippedOffset();
    uint32_t length = run.GetRunLength();
    assignments.SetLength(skippedOffset + length - mJustificationArrayStart);

    gfxSkipCharsIterator iter = run.GetPos();
    for (uint32_t i = 0; i < length; ++i) {
      uint32_t offset = originalOffset + i;
      if (!IsJustifiableCharacter(mTextStyle, mFrag, offset, isCJ)) {
        continue;
      }

      iter.SetOriginalOffset(offset);

      FindClusterStart(mTextRun, originalOffset, &iter);
      uint32_t firstCharOffset = iter.GetSkippedOffset();
      uint32_t firstChar = firstCharOffset > mJustificationArrayStart
                               ? firstCharOffset - mJustificationArrayStart
                               : 0;
      if (!firstChar) {
        info.mIsStartJustifiable = true;
      } else {
        auto& assign = assignments[firstChar];
        auto& prevAssign = assignments[firstChar - 1];
        if (prevAssign.mGapsAtEnd) {
          prevAssign.mGapsAtEnd = 1;
          assign.mGapsAtStart = 1;
        } else {
          assign.mGapsAtStart = 2;
          info.mInnerOpportunities++;
        }
      }

      FindClusterEnd(mTextRun, originalOffset + length, &iter);
      uint32_t lastChar = iter.GetSkippedOffset() - mJustificationArrayStart;
      // Assign the two gaps temporary to the last char. If the next cluster is
      // justifiable as well, one of the gaps will be removed by code above.
      assignments[lastChar].mGapsAtEnd = 2;
      info.mInnerOpportunities++;

      // Skip the whole cluster
      i = iter.GetOriginalOffset() - originalOffset;
    }
  }

  if (!assignments.IsEmpty() && assignments.LastElement().mGapsAtEnd) {
    // We counted the expansion opportunity after the last character,
    // but it is not an inner opportunity.
    MOZ_ASSERT(info.mInnerOpportunities > 0);
    info.mInnerOpportunities--;
    info.mIsEndJustifiable = true;
  }

  if (aAssignments) {
    *aAssignments = std::move(assignments);
  }
  return info;
}

// aStart, aLength in transformed string offsets
void nsTextFrame::PropertyProvider::GetSpacing(Range aRange,
                                               Spacing* aSpacing) const {
  GetSpacingInternal(
      aRange, aSpacing,
      !(mTextRun->GetFlags2() & nsTextFrameUtils::Flags::HasTab));
}

static bool CanAddSpacingAfter(const gfxTextRun* aTextRun, uint32_t aOffset,
                               bool aNewlineIsSignificant) {
  if (aOffset + 1 >= aTextRun->GetLength()) {
    return true;
  }
  const auto* g = aTextRun->GetCharacterGlyphs();
  return g[aOffset + 1].IsClusterStart() &&
         g[aOffset + 1].IsLigatureGroupStart() &&
         !g[aOffset].CharIsFormattingControl() && !g[aOffset].CharIsTab() &&
         !(aNewlineIsSignificant && g[aOffset].CharIsNewline());
}

static gfxFloat ComputeTabWidthAppUnits(const nsIFrame* aFrame) {
  const auto& tabSize = aFrame->StyleText()->mTabSize;
  if (tabSize.IsLength()) {
    nscoord w = tabSize.length._0.ToAppUnits();
    MOZ_ASSERT(w >= 0);
    return w;
  }

  MOZ_ASSERT(tabSize.IsNumber());
  gfxFloat spaces = tabSize.number._0;
  MOZ_ASSERT(spaces >= 0);

  const nsIFrame* cb = aFrame->GetContainingBlock(0, aFrame->StyleDisplay());
  const auto* styleText = cb->StyleText();

  // Round the space width when converting to appunits the same way textruns do.
  RefPtr<nsFontMetrics> fm = nsLayoutUtils::GetFontMetricsForFrame(cb, 1.0f);
  bool vertical = cb->GetWritingMode().IsCentralBaseline();
  nscoord spaceWidth = nscoord(NS_round(
      GetFirstFontMetrics(fm->GetThebesFontGroup(), vertical).spaceWidth *
      cb->PresContext()->AppUnitsPerDevPixel()));
  return spaces * (spaceWidth + styleText->mLetterSpacing.ToAppUnits() +
                   styleText->mWordSpacing.Resolve(spaceWidth));
}

void nsTextFrame::PropertyProvider::GetSpacingInternal(Range aRange,
                                                       Spacing* aSpacing,
                                                       bool aIgnoreTabs) const {
  MOZ_ASSERT(IsInBounds(mStart, mLength, aRange), "Range out of bounds");

  uint32_t index;
  for (index = 0; index < aRange.Length(); ++index) {
    aSpacing[index].mBefore = 0.0;
    aSpacing[index].mAfter = 0.0;
  }

  if (mFrame->Style()->IsTextCombined()) {
    return;
  }

  // Find our offset into the original+transformed string
  gfxSkipCharsIterator start(mStart);
  start.SetSkippedOffset(aRange.start);

  // First, compute the word and letter spacing
  if (mWordSpacing || mLetterSpacing) {
    // Iterate over non-skipped characters
    nsSkipCharsRunIterator run(
        start, nsSkipCharsRunIterator::LENGTH_UNSKIPPED_ONLY, aRange.Length());
    bool newlineIsSignificant = mTextStyle->NewlineIsSignificant(mFrame);
    while (run.NextRun()) {
      uint32_t runOffsetInSubstring = run.GetSkippedOffset() - aRange.start;
      gfxSkipCharsIterator iter = run.GetPos();
      for (int32_t i = 0; i < run.GetRunLength(); ++i) {
        if (CanAddSpacingAfter(mTextRun, run.GetSkippedOffset() + i,
                               newlineIsSignificant)) {
          // End of a cluster, not in a ligature: put letter-spacing after it
          aSpacing[runOffsetInSubstring + i].mAfter += mLetterSpacing;
        }
        if (IsCSSWordSpacingSpace(mFrag, i + run.GetOriginalOffset(), mFrame,
                                  mTextStyle)) {
          // It kinda sucks, but space characters can be part of clusters,
          // and even still be whitespace (I think!)
          iter.SetSkippedOffset(run.GetSkippedOffset() + i);
          FindClusterEnd(mTextRun, run.GetOriginalOffset() + run.GetRunLength(),
                         &iter);
          uint32_t runOffset = iter.GetSkippedOffset() - aRange.start;
          aSpacing[runOffset].mAfter += mWordSpacing;
        }
      }
    }
  }

  // Now add tab spacing, if there is any
  if (!aIgnoreTabs) {
    gfxFloat tabWidth = ComputeTabWidthAppUnits(mFrame);
    if (tabWidth > 0) {
      CalcTabWidths(aRange, tabWidth);
      if (mTabWidths) {
        mTabWidths->ApplySpacing(aSpacing,
                                 aRange.start - mStart.GetSkippedOffset(),
                                 aRange.Length());
      }
    }
  }

  // Now add in justification spacing
  if (mJustificationSpacings.Length() > 0) {
    // If there is any spaces trimmed at the end, aStart + aLength may
    // be larger than the flags array. When that happens, we can simply
    // ignore those spaces.
    auto arrayEnd = mJustificationArrayStart +
                    static_cast<uint32_t>(mJustificationSpacings.Length());
    auto end = std::min(aRange.end, arrayEnd);
    MOZ_ASSERT(aRange.start >= mJustificationArrayStart);
    for (auto i = aRange.start; i < end; i++) {
      const auto& spacing =
          mJustificationSpacings[i - mJustificationArrayStart];
      uint32_t offset = i - aRange.start;
      aSpacing[offset].mBefore += spacing.mBefore;
      aSpacing[offset].mAfter += spacing.mAfter;
    }
  }
}

// aX and the result are in whole appunits.
static gfxFloat AdvanceToNextTab(gfxFloat aX, gfxFloat aTabWidth,
                                 gfxFloat aMinAdvance) {
  // Advance aX to the next multiple of aTabWidth. We must advance
  // by at least aMinAdvance.
  gfxFloat nextPos = aX + aMinAdvance;
  return aTabWidth > 0.0 ? ceil(nextPos / aTabWidth) * aTabWidth : nextPos;
}

void nsTextFrame::PropertyProvider::CalcTabWidths(Range aRange,
                                                  gfxFloat aTabWidth) const {
  MOZ_ASSERT(aTabWidth > 0);

  if (!mTabWidths) {
    if (mReflowing && !mLineContainer) {
      // Intrinsic width computation does its own tab processing. We
      // just don't do anything here.
      return;
    }
    if (!mReflowing) {
      mTabWidths = mFrame->GetProperty(TabWidthProperty());
#ifdef DEBUG
      // If we're not reflowing, we should have already computed the
      // tab widths; check that they're available as far as the last
      // tab character present (if any)
      for (uint32_t i = aRange.end; i > aRange.start; --i) {
        if (mTextRun->CharIsTab(i - 1)) {
          uint32_t startOffset = mStart.GetSkippedOffset();
          NS_ASSERTION(mTabWidths && mTabWidths->mLimit + startOffset >= i,
                       "Precomputed tab widths are missing!");
          break;
        }
      }
#endif
      return;
    }
  }

  uint32_t startOffset = mStart.GetSkippedOffset();
  MOZ_ASSERT(aRange.start >= startOffset, "wrong start offset");
  MOZ_ASSERT(aRange.end <= startOffset + mLength, "beyond the end");
  uint32_t tabsEnd =
      (mTabWidths ? mTabWidths->mLimit : mTabWidthsAnalyzedLimit) + startOffset;
  if (tabsEnd < aRange.end) {
    NS_ASSERTION(mReflowing,
                 "We need precomputed tab widths, but don't have enough.");

    for (uint32_t i = tabsEnd; i < aRange.end; ++i) {
      Spacing spacing;
      GetSpacingInternal(Range(i, i + 1), &spacing, true);
      mOffsetFromBlockOriginForTabs += spacing.mBefore;

      if (!mTextRun->CharIsTab(i)) {
        if (mTextRun->IsClusterStart(i)) {
          uint32_t clusterEnd = i + 1;
          while (clusterEnd < mTextRun->GetLength() &&
                 !mTextRun->IsClusterStart(clusterEnd)) {
            ++clusterEnd;
          }
          mOffsetFromBlockOriginForTabs +=
              mTextRun->GetAdvanceWidth(Range(i, clusterEnd), nullptr);
        }
      } else {
        if (!mTabWidths) {
          mTabWidths = new TabWidthStore(mFrame->GetContentOffset());
          mFrame->SetProperty(TabWidthProperty(), mTabWidths);
        }
        double nextTab = AdvanceToNextTab(mOffsetFromBlockOriginForTabs,
                                          aTabWidth, MinTabAdvance());
        mTabWidths->mWidths.AppendElement(
            TabWidth(i - startOffset,
                     NSToIntRound(nextTab - mOffsetFromBlockOriginForTabs)));
        mOffsetFromBlockOriginForTabs = nextTab;
      }

      mOffsetFromBlockOriginForTabs += spacing.mAfter;
    }

    if (mTabWidths) {
      mTabWidths->mLimit = aRange.end - startOffset;
    }
  }

  if (!mTabWidths) {
    // Delete any stale property that may be left on the frame
    mFrame->RemoveProperty(TabWidthProperty());
    mTabWidthsAnalyzedLimit =
        std::max(mTabWidthsAnalyzedLimit, aRange.end - startOffset);
  }
}

gfxFloat nsTextFrame::PropertyProvider::GetHyphenWidth() const {
  if (mHyphenWidth < 0) {
    const auto& hyphenateChar = mTextStyle->mHyphenateCharacter;
    if (hyphenateChar.IsAuto()) {
      mHyphenWidth = GetFontGroup()->GetHyphenWidth(this);
    } else {
      RefPtr<gfxTextRun> hyphRun = GetHyphenTextRun(mFrame, nullptr);
      mHyphenWidth = hyphRun ? hyphRun->GetAdvanceWidth() : 0;
    }
  }
  return mHyphenWidth + mLetterSpacing;
}

static inline bool IS_HYPHEN(char16_t u) {
  return u == char16_t('-') ||  // HYPHEN-MINUS
         u == 0x058A ||         // ARMENIAN HYPHEN
         u == 0x2010 ||         // HYPHEN
         u == 0x2012 ||         // FIGURE DASH
         u == 0x2013;           // EN DASH
}

void nsTextFrame::PropertyProvider::GetHyphenationBreaks(
    Range aRange, HyphenType* aBreakBefore) const {
  MOZ_ASSERT(IsInBounds(mStart, mLength, aRange), "Range out of bounds");
  MOZ_ASSERT(mLength != INT32_MAX, "Can't call this with undefined length");

  if (!mTextStyle->WhiteSpaceCanWrap(mFrame) ||
      mTextStyle->mHyphens == StyleHyphens::None) {
    memset(aBreakBefore, static_cast<uint8_t>(HyphenType::None),
           aRange.Length() * sizeof(HyphenType));
    return;
  }

  // Iterate through the original-string character runs
  nsSkipCharsRunIterator run(
      mStart, nsSkipCharsRunIterator::LENGTH_UNSKIPPED_ONLY, aRange.Length());
  run.SetSkippedOffset(aRange.start);
  // We need to visit skipped characters so that we can detect SHY
  run.SetVisitSkipped();

  int32_t prevTrailingCharOffset = run.GetPos().GetOriginalOffset() - 1;
  bool allowHyphenBreakBeforeNextChar =
      prevTrailingCharOffset >= mStart.GetOriginalOffset() &&
      prevTrailingCharOffset < mStart.GetOriginalOffset() + mLength &&
      mFrag->CharAt(AssertedCast<uint32_t>(prevTrailingCharOffset)) == CH_SHY;

  while (run.NextRun()) {
    NS_ASSERTION(run.GetRunLength() > 0, "Shouldn't return zero-length runs");
    if (run.IsSkipped()) {
      // Check if there's a soft hyphen which would let us hyphenate before
      // the next non-skipped character. Don't look at soft hyphens followed
      // by other skipped characters, we won't use them.
      allowHyphenBreakBeforeNextChar =
          mFrag->CharAt(AssertedCast<uint32_t>(
              run.GetOriginalOffset() + run.GetRunLength() - 1)) == CH_SHY;
    } else {
      int32_t runOffsetInSubstring = run.GetSkippedOffset() - aRange.start;
      memset(aBreakBefore + runOffsetInSubstring,
             static_cast<uint8_t>(HyphenType::None),
             run.GetRunLength() * sizeof(HyphenType));
      // Don't allow hyphen breaks at the start of the line
      aBreakBefore[runOffsetInSubstring] =
          allowHyphenBreakBeforeNextChar &&
                  (!mFrame->HasAnyStateBits(TEXT_START_OF_LINE) ||
                   run.GetSkippedOffset() > mStart.GetSkippedOffset())
              ? HyphenType::Soft
              : HyphenType::None;
      allowHyphenBreakBeforeNextChar = false;
    }
  }

  if (mTextStyle->mHyphens == StyleHyphens::Auto) {
    gfxSkipCharsIterator skipIter(mStart);
    for (uint32_t i = 0; i < aRange.Length(); ++i) {
      if (IS_HYPHEN(mFrag->CharAt(AssertedCast<uint32_t>(
              skipIter.ConvertSkippedToOriginal(aRange.start + i))))) {
        if (i < aRange.Length() - 1) {
          aBreakBefore[i + 1] = HyphenType::Explicit;
        }
        continue;
      }

      if (mTextRun->CanHyphenateBefore(aRange.start + i) &&
          aBreakBefore[i] == HyphenType::None) {
        aBreakBefore[i] = HyphenType::AutoWithoutManualInSameWord;
      }
    }
  }
}

void nsTextFrame::PropertyProvider::InitializeForDisplay(bool aTrimAfter) {
  nsTextFrame::TrimmedOffsets trimmed = mFrame->GetTrimmedOffsets(
      mFrag, (aTrimAfter ? nsTextFrame::TrimmedOffsetFlags::Default
                         : nsTextFrame::TrimmedOffsetFlags::NoTrimAfter));
  mStart.SetOriginalOffset(trimmed.mStart);
  mLength = trimmed.mLength;
  SetupJustificationSpacing(true);
}

void nsTextFrame::PropertyProvider::InitializeForMeasure() {
  nsTextFrame::TrimmedOffsets trimmed = mFrame->GetTrimmedOffsets(
      mFrag, nsTextFrame::TrimmedOffsetFlags::NotPostReflow);
  mStart.SetOriginalOffset(trimmed.mStart);
  mLength = trimmed.mLength;
  SetupJustificationSpacing(false);
}

void nsTextFrame::PropertyProvider::SetupJustificationSpacing(
    bool aPostReflow) {
  MOZ_ASSERT(mLength != INT32_MAX, "Can't call this with undefined length");

  if (!mFrame->HasAnyStateBits(TEXT_JUSTIFICATION_ENABLED)) {
    return;
  }

  gfxSkipCharsIterator start(mStart), end(mStart);
  // We can't just use our mLength here; when InitializeForDisplay is
  // called with false for aTrimAfter, we still shouldn't be assigning
  // justification space to any trailing whitespace.
  nsTextFrame::TrimmedOffsets trimmed = mFrame->GetTrimmedOffsets(
      mFrag, (aPostReflow ? nsTextFrame::TrimmedOffsetFlags::Default
                          : nsTextFrame::TrimmedOffsetFlags::NotPostReflow));
  end.AdvanceOriginal(trimmed.mLength);
  gfxSkipCharsIterator realEnd(end);

  Range range(uint32_t(start.GetOriginalOffset()),
              uint32_t(end.GetOriginalOffset()));
  nsTArray<JustificationAssignment> assignments;
  JustificationInfo info = ComputeJustification(range, &assignments);

  auto assign = mFrame->GetJustificationAssignment();
  auto totalGaps = JustificationUtils::CountGaps(info, assign);
  if (!totalGaps || assignments.IsEmpty()) {
    // Nothing to do, nothing is justifiable and we shouldn't have any
    // justification space assigned
    return;
  }

  // Remember that textrun measurements are in the run's orientation,
  // so its advance "width" is actually a height in vertical writing modes,
  // corresponding to the inline-direction of the frame.
  gfxFloat naturalWidth = mTextRun->GetAdvanceWidth(
      Range(mStart.GetSkippedOffset(), realEnd.GetSkippedOffset()), this);
  if (mFrame->HasAnyStateBits(TEXT_HYPHEN_BREAK)) {
    naturalWidth += GetHyphenWidth();
  }
  nscoord totalSpacing = mFrame->ISize() - naturalWidth;
  if (totalSpacing <= 0) {
    // No space available
    return;
  }

  assignments[0].mGapsAtStart = assign.mGapsAtStart;
  assignments.LastElement().mGapsAtEnd = assign.mGapsAtEnd;

  MOZ_ASSERT(mJustificationSpacings.IsEmpty());
  JustificationApplicationState state(totalGaps, totalSpacing);
  mJustificationSpacings.SetCapacity(assignments.Length());
  for (const JustificationAssignment& assign : assignments) {
    Spacing* spacing = mJustificationSpacings.AppendElement();
    spacing->mBefore = state.Consume(assign.mGapsAtStart);
    spacing->mAfter = state.Consume(assign.mGapsAtEnd);
  }
}

void nsTextFrame::PropertyProvider::InitFontGroupAndFontMetrics() const {
  if (!mFontMetrics) {
    if (mWhichTextRun == nsTextFrame::eInflated) {
      mFontMetrics = mFrame->InflatedFontMetrics();
    } else {
      mFontMetrics = nsLayoutUtils::GetFontMetricsForFrame(mFrame, 1.0f);
    }
  }
  mFontGroup = mFontMetrics->GetThebesFontGroup();
}

#ifdef ACCESSIBILITY
a11y::AccType nsTextFrame::AccessibleType() {
  if (IsEmpty()) {
    RenderedText text =
        GetRenderedText(0, UINT32_MAX, TextOffsetType::OffsetsInContentText,
                        TrailingWhitespace::DontTrim);
    if (text.mString.IsEmpty()) {
      return a11y::eNoType;
    }
  }

  return a11y::eTextLeafType;
}
#endif

//-----------------------------------------------------------------------------
void nsTextFrame::Init(nsIContent* aContent, nsContainerFrame* aParent,
                       nsIFrame* aPrevInFlow) {
  NS_ASSERTION(!aPrevInFlow, "Can't be a continuation!");
  MOZ_ASSERT(aContent->IsText(), "Bogus content!");

  // Remove any NewlineOffsetProperty or InFlowContentLengthProperty since they
  // might be invalid if the content was modified while there was no frame
  if (aContent->HasFlag(NS_HAS_NEWLINE_PROPERTY)) {
    aContent->RemoveProperty(nsGkAtoms::newline);
    aContent->UnsetFlags(NS_HAS_NEWLINE_PROPERTY);
  }
  if (aContent->HasFlag(NS_HAS_FLOWLENGTH_PROPERTY)) {
    aContent->RemoveProperty(nsGkAtoms::flowlength);
    aContent->UnsetFlags(NS_HAS_FLOWLENGTH_PROPERTY);
  }

  // Since our content has a frame now, this flag is no longer needed.
  aContent->UnsetFlags(NS_CREATE_FRAME_IF_NON_WHITESPACE);

  // We're not a continuing frame.
  // mContentOffset = 0; not necessary since we get zeroed out at init
  nsIFrame::Init(aContent, aParent, aPrevInFlow);
}

void nsTextFrame::ClearFrameOffsetCache() {
  // See if we need to remove ourselves from the offset cache
  if (HasAnyStateBits(TEXT_IN_OFFSET_CACHE)) {
    nsIFrame* primaryFrame = mContent->GetPrimaryFrame();
    if (primaryFrame) {
      // The primary frame might be null here.  For example,
      // nsLineBox::DeleteLineList just destroys the frames in order, which
      // means that the primary frame is already dead if we're a continuing text
      // frame, in which case, all of its properties are gone, and we don't need
      // to worry about deleting this property here.
      primaryFrame->RemoveProperty(OffsetToFrameProperty());
    }
    RemoveStateBits(TEXT_IN_OFFSET_CACHE);
  }
}

void nsTextFrame::DestroyFrom(nsIFrame* aDestructRoot,
                              PostDestroyData& aPostDestroyData) {
  ClearFrameOffsetCache();

  // We might want to clear NS_CREATE_FRAME_IF_NON_WHITESPACE or
  // NS_REFRAME_IF_WHITESPACE on mContent here, since our parent frame
  // type might be changing.  Not clear whether it's worth it.
  ClearTextRuns();
  if (mNextContinuation) {
    mNextContinuation->SetPrevInFlow(nullptr);
  }
  // Let the base class destroy the frame
  nsIFrame::DestroyFrom(aDestructRoot, aPostDestroyData);
}

nsTArray<nsTextFrame*>* nsTextFrame::GetContinuations() {
  MOZ_ASSERT(NS_IsMainThread());
  // Only for use on the primary frame, which has no prev-continuation.
  MOZ_ASSERT(!GetPrevContinuation());
  if (!mNextContinuation) {
    return nullptr;
  }
  if (mHasContinuationsProperty) {
    return GetProperty(ContinuationsProperty());
  }
  size_t count = 0;
  for (nsIFrame* f = this; f; f = f->GetNextContinuation()) {
    ++count;
  }
  auto* continuations = new nsTArray<nsTextFrame*>;
  if (continuations->SetCapacity(count, fallible)) {
    for (nsTextFrame* f = this; f;
         f = static_cast<nsTextFrame*>(f->GetNextContinuation())) {
      continuations->AppendElement(f);
    }
  } else {
    delete continuations;
    continuations = nullptr;
  }
  AddProperty(ContinuationsProperty(), continuations);
  mHasContinuationsProperty = true;
  return continuations;
}

class nsContinuingTextFrame final : public nsTextFrame {
 public:
  NS_DECL_FRAMEARENA_HELPERS(nsContinuingTextFrame)

  friend nsIFrame* NS_NewContinuingTextFrame(mozilla::PresShell* aPresShell,
                                             ComputedStyle* aStyle);

  void Init(nsIContent* aContent, nsContainerFrame* aParent,
            nsIFrame* aPrevInFlow) final;

  void DestroyFrom(nsIFrame* aDestructRoot,
                   PostDestroyData& aPostDestroyData) final;

  nsTextFrame* GetPrevContinuation() const final { return mPrevContinuation; }

  void SetPrevContinuation(nsIFrame* aPrevContinuation) final {
    NS_ASSERTION(!aPrevContinuation || Type() == aPrevContinuation->Type(),
                 "setting a prev continuation with incorrect type!");
    NS_ASSERTION(
        !nsSplittableFrame::IsInPrevContinuationChain(aPrevContinuation, this),
        "creating a loop in continuation chain!");
    mPrevContinuation = static_cast<nsTextFrame*>(aPrevContinuation);
    RemoveStateBits(NS_FRAME_IS_FLUID_CONTINUATION);
    nsTextFrame* prevFirst = mFirstContinuation;
    if (mPrevContinuation) {
      mFirstContinuation = mPrevContinuation->FirstContinuation();
      if (mFirstContinuation) {
        mFirstContinuation->ClearCachedContinuations();
      }
    } else {
      mFirstContinuation = nullptr;
    }
    if (mFirstContinuation != prevFirst) {
      if (prevFirst) {
        prevFirst->ClearCachedContinuations();
      }
      auto* f = static_cast<nsContinuingTextFrame*>(mNextContinuation);
      while (f) {
        f->mFirstContinuation = mFirstContinuation;
        f = static_cast<nsContinuingTextFrame*>(f->mNextContinuation);
      }
    }
  }

  nsTextFrame* GetPrevInFlow() const final {
    return HasAnyStateBits(NS_FRAME_IS_FLUID_CONTINUATION) ? mPrevContinuation
                                                           : nullptr;
  }

  void SetPrevInFlow(nsIFrame* aPrevInFlow) final {
    NS_ASSERTION(!aPrevInFlow || Type() == aPrevInFlow->Type(),
                 "setting a prev in flow with incorrect type!");
    NS_ASSERTION(
        !nsSplittableFrame::IsInPrevContinuationChain(aPrevInFlow, this),
        "creating a loop in continuation chain!");
    mPrevContinuation = static_cast<nsTextFrame*>(aPrevInFlow);
    AddStateBits(NS_FRAME_IS_FLUID_CONTINUATION);
    nsTextFrame* prevFirst = mFirstContinuation;
    if (mPrevContinuation) {
      mFirstContinuation = mPrevContinuation->FirstContinuation();
      if (mFirstContinuation) {
        mFirstContinuation->ClearCachedContinuations();
      }
    } else {
      mFirstContinuation = nullptr;
    }
    if (mFirstContinuation != prevFirst) {
      if (prevFirst) {
        prevFirst->ClearCachedContinuations();
      }
      auto* f = static_cast<nsContinuingTextFrame*>(mNextContinuation);
      while (f) {
        f->mFirstContinuation = mFirstContinuation;
        f = static_cast<nsContinuingTextFrame*>(f->mNextContinuation);
      }
    }
  }

  nsIFrame* FirstInFlow() const final;
  nsTextFrame* FirstContinuation() const final {
#if DEBUG
    // If we have a prev-continuation pointer, then our first-continuation
    // must be the same as that frame's.
    if (mPrevContinuation) {
      // If there's a prev-prev, then we can safely cast mPrevContinuation to
      // an nsContinuingTextFrame and access its mFirstContinuation pointer
      // directly, to avoid recursively calling FirstContinuation(), leading
      // to exponentially-slow behavior in the assertion.
      if (mPrevContinuation->GetPrevContinuation()) {
        auto* prev = static_cast<nsContinuingTextFrame*>(mPrevContinuation);
        MOZ_ASSERT(mFirstContinuation == prev->mFirstContinuation);
      } else {
        MOZ_ASSERT(mFirstContinuation ==
                   mPrevContinuation->FirstContinuation());
      }
    } else {
      MOZ_ASSERT(!mFirstContinuation);
    }
#endif
    return mFirstContinuation;
  };

  void AddInlineMinISize(gfxContext* aRenderingContext,
                         InlineMinISizeData* aData) final;
  void AddInlinePrefISize(gfxContext* aRenderingContext,
                          InlinePrefISizeData* aData) final;

 protected:
  explicit nsContinuingTextFrame(ComputedStyle* aStyle,
                                 nsPresContext* aPresContext)
      : nsTextFrame(aStyle, aPresContext, kClassID) {}

  nsTextFrame* mPrevContinuation;
  nsTextFrame* mFirstContinuation = nullptr;
};

void nsContinuingTextFrame::Init(nsIContent* aContent,
                                 nsContainerFrame* aParent,
                                 nsIFrame* aPrevInFlow) {
  NS_ASSERTION(aPrevInFlow, "Must be a continuation!");

  // Hook the frame into the flow
  nsTextFrame* prev = static_cast<nsTextFrame*>(aPrevInFlow);
  nsTextFrame* nextContinuation = prev->GetNextContinuation();
  SetPrevInFlow(aPrevInFlow);
  aPrevInFlow->SetNextInFlow(this);

  // NOTE: bypassing nsTextFrame::Init!!!
  nsIFrame::Init(aContent, aParent, aPrevInFlow);

  mContentOffset = prev->GetContentOffset() + prev->GetContentLengthHint();
  NS_ASSERTION(mContentOffset < int32_t(aContent->GetText()->GetLength()),
               "Creating ContinuingTextFrame, but there is no more content");
  if (prev->Style() != Style()) {
    // We're taking part of prev's text, and its style may be different
    // so clear its textrun which may no longer be valid (and don't set ours)
    prev->ClearTextRuns();
  } else {
    float inflation = prev->GetFontSizeInflation();
    SetFontSizeInflation(inflation);
    mTextRun = prev->GetTextRun(nsTextFrame::eInflated);
    if (inflation != 1.0f) {
      gfxTextRun* uninflatedTextRun =
          prev->GetTextRun(nsTextFrame::eNotInflated);
      if (uninflatedTextRun) {
        SetTextRun(uninflatedTextRun, nsTextFrame::eNotInflated, 1.0f);
      }
    }
  }
  if (aPrevInFlow->HasAnyStateBits(NS_FRAME_IS_BIDI)) {
    FrameBidiData bidiData = aPrevInFlow->GetBidiData();
    bidiData.precedingControl = kBidiLevelNone;
    SetProperty(BidiDataProperty(), bidiData);

    if (nextContinuation) {
      SetNextContinuation(nextContinuation);
      nextContinuation->SetPrevContinuation(this);
      // Adjust next-continuations' content offset as needed.
      while (nextContinuation &&
             nextContinuation->GetContentOffset() < mContentOffset) {
#ifdef DEBUG
        FrameBidiData nextBidiData = nextContinuation->GetBidiData();
        NS_ASSERTION(bidiData.embeddingLevel == nextBidiData.embeddingLevel &&
                         bidiData.baseLevel == nextBidiData.baseLevel,
                     "stealing text from different type of BIDI continuation");
        MOZ_ASSERT(nextBidiData.precedingControl == kBidiLevelNone,
                   "There shouldn't be any virtual bidi formatting character "
                   "between continuations");
#endif
        nextContinuation->mContentOffset = mContentOffset;
        nextContinuation = nextContinuation->GetNextContinuation();
      }
    }
    AddStateBits(NS_FRAME_IS_BIDI);
  }  // prev frame is bidi
}

void nsContinuingTextFrame::DestroyFrom(nsIFrame* aDestructRoot,
                                        PostDestroyData& aPostDestroyData) {
  ClearFrameOffsetCache();

  // The text associated with this frame will become associated with our
  // prev-continuation. If that means the text has changed style, then
  // we need to wipe out the text run for the text.
  // Note that mPrevContinuation can be null if we're destroying the whole
  // frame chain from the start to the end.
  // If this frame is mentioned in the userData for a textrun (say
  // because there's a direction change at the start of this frame), then
  // we have to clear the textrun because we're going away and the
  // textrun had better not keep a dangling reference to us.
  if (IsInTextRunUserData() ||
      (mPrevContinuation && mPrevContinuation->Style() != Style())) {
    ClearTextRuns();
    // Clear the previous continuation's text run also, so that it can rebuild
    // the text run to include our text.
    if (mPrevContinuation) {
      mPrevContinuation->ClearTextRuns();
    }
  }
  nsSplittableFrame::RemoveFromFlow(this);
  // Let the base class destroy the frame
  nsIFrame::DestroyFrom(aDestructRoot, aPostDestroyData);
}

nsIFrame* nsContinuingTextFrame::FirstInFlow() const {
  // Can't cast to |nsContinuingTextFrame*| because the first one isn't.
  nsIFrame *firstInFlow,
      *previous = const_cast<nsIFrame*>(static_cast<const nsIFrame*>(this));
  do {
    firstInFlow = previous;
    previous = firstInFlow->GetPrevInFlow();
  } while (previous);
  MOZ_ASSERT(firstInFlow, "post-condition failed");
  return firstInFlow;
}

// XXX Do we want to do all the work for the first-in-flow or do the
// work for each part?  (Be careful of first-letter / first-line, though,
// especially first-line!)  Doing all the work on the first-in-flow has
// the advantage of avoiding the potential for incremental reflow bugs,
// but depends on our maintining the frame tree in reasonable ways even
// for edge cases (block-within-inline splits, nextBidi, etc.)

// XXX We really need to make :first-letter happen during frame
// construction.

// Needed for text frames in XUL.
/* virtual */
nscoord nsTextFrame::GetMinISize(gfxContext* aRenderingContext) {
  return nsLayoutUtils::MinISizeFromInline(this, aRenderingContext);
}

// Needed for text frames in XUL.
/* virtual */
nscoord nsTextFrame::GetPrefISize(gfxContext* aRenderingContext) {
  return nsLayoutUtils::PrefISizeFromInline(this, aRenderingContext);
}

/* virtual */
void nsContinuingTextFrame::AddInlineMinISize(gfxContext* aRenderingContext,
                                              InlineMinISizeData* aData) {
  // Do nothing, since the first-in-flow accounts for everything.
}

/* virtual */
void nsContinuingTextFrame::AddInlinePrefISize(gfxContext* aRenderingContext,
                                               InlinePrefISizeData* aData) {
  // Do nothing, since the first-in-flow accounts for everything.
}

//----------------------------------------------------------------------

#if defined(DEBUG_rbs) || defined(DEBUG_bzbarsky)
static void VerifyNotDirty(nsFrameState state) {
  bool isZero = state & NS_FRAME_FIRST_REFLOW;
  bool isDirty = state & NS_FRAME_IS_DIRTY;
  if (!isZero && isDirty) {
    NS_WARNING("internal offsets may be out-of-sync");
  }
}
#  define DEBUG_VERIFY_NOT_DIRTY(state) VerifyNotDirty(state)
#else
#  define DEBUG_VERIFY_NOT_DIRTY(state)
#endif

nsIFrame* NS_NewTextFrame(PresShell* aPresShell, ComputedStyle* aStyle) {
  return new (aPresShell) nsTextFrame(aStyle, aPresShell->GetPresContext());
}

NS_IMPL_FRAMEARENA_HELPERS(nsTextFrame)

nsIFrame* NS_NewContinuingTextFrame(PresShell* aPresShell,
                                    ComputedStyle* aStyle) {
  return new (aPresShell)
      nsContinuingTextFrame(aStyle, aPresShell->GetPresContext());
}

NS_IMPL_FRAMEARENA_HELPERS(nsContinuingTextFrame)

nsTextFrame::~nsTextFrame() = default;

Maybe<nsIFrame::Cursor> nsTextFrame::GetCursor(const nsPoint& aPoint) {
  StyleCursorKind kind = StyleUI()->Cursor().keyword;
  if (kind == StyleCursorKind::Auto) {
    if (!IsSelectable(nullptr)) {
      kind = StyleCursorKind::Default;
    } else {
      kind = GetWritingMode().IsVertical() ? StyleCursorKind::VerticalText
                                           : StyleCursorKind::Text;
    }
  }
  return Some(Cursor{kind, AllowCustomCursorImage::Yes});
}

nsTextFrame* nsTextFrame::LastInFlow() const {
  nsTextFrame* lastInFlow = const_cast<nsTextFrame*>(this);
  while (lastInFlow->GetNextInFlow()) {
    lastInFlow = lastInFlow->GetNextInFlow();
  }
  MOZ_ASSERT(lastInFlow, "post-condition failed");
  return lastInFlow;
}

nsTextFrame* nsTextFrame::LastContinuation() const {
  nsTextFrame* lastContinuation = const_cast<nsTextFrame*>(this);
  while (lastContinuation->mNextContinuation) {
    lastContinuation = lastContinuation->mNextContinuation;
  }
  MOZ_ASSERT(lastContinuation, "post-condition failed");
  return lastContinuation;
}

bool nsTextFrame::ShouldSuppressLineBreak() const {
  // If the parent frame of the text frame is ruby content box, it must
  // suppress line break inside. This check is necessary, because when
  // a whitespace is only contained by pseudo ruby frames, its style
  // context won't have SuppressLineBreak bit set.
  if (mozilla::RubyUtils::IsRubyContentBox(GetParent()->Type())) {
    return true;
  }
  return Style()->ShouldSuppressLineBreak();
}

void nsTextFrame::InvalidateFrame(uint32_t aDisplayItemKey,
                                  bool aRebuildDisplayItems) {
  InvalidateSelectionState();

  if (IsInSVGTextSubtree()) {
    nsIFrame* svgTextFrame = nsLayoutUtils::GetClosestFrameOfType(
        GetParent(), LayoutFrameType::SVGText);
    svgTextFrame->InvalidateFrame();
    return;
  }
  nsIFrame::InvalidateFrame(aDisplayItemKey, aRebuildDisplayItems);
}

void nsTextFrame::InvalidateFrameWithRect(const nsRect& aRect,
                                          uint32_t aDisplayItemKey,
                                          bool aRebuildDisplayItems) {
  InvalidateSelectionState();

  if (IsInSVGTextSubtree()) {
    nsIFrame* svgTextFrame = nsLayoutUtils::GetClosestFrameOfType(
        GetParent(), LayoutFrameType::SVGText);
    svgTextFrame->InvalidateFrame();
    return;
  }
  nsIFrame::InvalidateFrameWithRect(aRect, aDisplayItemKey,
                                    aRebuildDisplayItems);
}

gfxTextRun* nsTextFrame::GetUninflatedTextRun() const {
  return GetProperty(UninflatedTextRunProperty());
}

void nsTextFrame::SetTextRun(gfxTextRun* aTextRun, TextRunType aWhichTextRun,
                             float aInflation) {
  NS_ASSERTION(aTextRun, "must have text run");

  // Our inflated text run is always stored in mTextRun.  In the cases
  // where our current inflation is not 1.0, however, we store two text
  // runs, and the uninflated one goes in a frame property.  We never
  // store a single text run in both.
  if (aWhichTextRun == eInflated) {
    if (HasFontSizeInflation() && aInflation == 1.0f) {
      // FIXME: Probably shouldn't do this within each SetTextRun
      // method, but it doesn't hurt.
      ClearTextRun(nullptr, nsTextFrame::eNotInflated);
    }
    SetFontSizeInflation(aInflation);
  } else {
    MOZ_ASSERT(aInflation == 1.0f, "unexpected inflation");
    if (HasFontSizeInflation()) {
      // Setting the property will not automatically increment the textrun's
      // reference count, so we need to do it here.
      aTextRun->AddRef();
      SetProperty(UninflatedTextRunProperty(), aTextRun);
      return;
    }
    // fall through to setting mTextRun
  }

  mTextRun = aTextRun;

  // FIXME: Add assertions testing the relationship between
  // GetFontSizeInflation() and whether we have an uninflated text run
  // (but be aware that text runs can go away).
}

bool nsTextFrame::RemoveTextRun(gfxTextRun* aTextRun) {
  if (aTextRun == mTextRun) {
    mTextRun = nullptr;
    mFontMetrics = nullptr;
    return true;
  }
  if (HasAnyStateBits(TEXT_HAS_FONT_INFLATION) &&
      GetProperty(UninflatedTextRunProperty()) == aTextRun) {
    RemoveProperty(UninflatedTextRunProperty());
    return true;
  }
  return false;
}

void nsTextFrame::ClearTextRun(nsTextFrame* aStartContinuation,
                               TextRunType aWhichTextRun) {
  RefPtr<gfxTextRun> textRun = GetTextRun(aWhichTextRun);
  if (!textRun) {
    return;
  }

  if (aWhichTextRun == nsTextFrame::eInflated) {
    mFontMetrics = nullptr;
  }

  DebugOnly<bool> checkmTextrun = textRun == mTextRun;
  UnhookTextRunFromFrames(textRun, aStartContinuation);
  MOZ_ASSERT(checkmTextrun ? !mTextRun
                           : !GetProperty(UninflatedTextRunProperty()));
}

void nsTextFrame::DisconnectTextRuns() {
  MOZ_ASSERT(!IsInTextRunUserData(),
             "Textrun mentions this frame in its user data so we can't just "
             "disconnect");
  mTextRun = nullptr;
  if (HasAnyStateBits(TEXT_HAS_FONT_INFLATION)) {
    RemoveProperty(UninflatedTextRunProperty());
  }
}

void nsTextFrame::NotifyNativeAnonymousTextnodeChange(uint32_t aOldLength) {
  MOZ_ASSERT(mContent->IsInNativeAnonymousSubtree());

  MarkIntrinsicISizesDirty();

  // This is to avoid making a new Reflow request in CharacterDataChanged:
  for (nsTextFrame* f = this; f; f = f->GetNextContinuation()) {
    f->MarkSubtreeDirty();
    f->mReflowRequestedForCharDataChange = true;
  }

  // Pretend that all the text changed.
  CharacterDataChangeInfo info;
  info.mAppend = false;
  info.mChangeStart = 0;
  info.mChangeEnd = aOldLength;
  info.mReplaceLength = GetContent()->TextLength();
  CharacterDataChanged(info);
}

nsresult nsTextFrame::CharacterDataChanged(
    const CharacterDataChangeInfo& aInfo) {
  if (mContent->HasFlag(NS_HAS_NEWLINE_PROPERTY)) {
    mContent->RemoveProperty(nsGkAtoms::newline);
    mContent->UnsetFlags(NS_HAS_NEWLINE_PROPERTY);
  }
  if (mContent->HasFlag(NS_HAS_FLOWLENGTH_PROPERTY)) {
    mContent->RemoveProperty(nsGkAtoms::flowlength);
    mContent->UnsetFlags(NS_HAS_FLOWLENGTH_PROPERTY);
  }

  // Find the first frame whose text has changed. Frames that are entirely
  // before the text change are completely unaffected.
  nsTextFrame* next;
  nsTextFrame* textFrame = this;
  while (true) {
    next = textFrame->GetNextContinuation();
    if (!next || next->GetContentOffset() > int32_t(aInfo.mChangeStart)) {
      break;
    }
    textFrame = next;
  }

  int32_t endOfChangedText = aInfo.mChangeStart + aInfo.mReplaceLength;

  // Parent of the last frame that we passed to FrameNeedsReflow (or noticed
  // had already received an earlier FrameNeedsReflow call).
  // (For subsequent frames with this same parent, we can just set their
  // dirty bit without bothering to call FrameNeedsReflow again.)
  nsIFrame* lastDirtiedFrameParent = nullptr;

  mozilla::PresShell* presShell = PresContext()->GetPresShell();
  do {
    // textFrame contained deleted text (or the insertion point,
    // if this was a pure insertion).
    textFrame->RemoveStateBits(TEXT_WHITESPACE_FLAGS);
    textFrame->ClearTextRuns();

    nsIFrame* parentOfTextFrame = textFrame->GetParent();
    bool areAncestorsAwareOfReflowRequest = false;
    if (lastDirtiedFrameParent == parentOfTextFrame) {
      // An earlier iteration of this loop already called
      // FrameNeedsReflow for a sibling of |textFrame|.
      areAncestorsAwareOfReflowRequest = true;
    } else {
      lastDirtiedFrameParent = parentOfTextFrame;
    }

    if (textFrame->mReflowRequestedForCharDataChange) {
      // We already requested a reflow for this frame; nothing to do.
      MOZ_ASSERT(textFrame->HasAnyStateBits(NS_FRAME_IS_DIRTY),
                 "mReflowRequestedForCharDataChange should only be set "
                 "on dirty frames");
    } else {
      // Make sure textFrame is queued up for a reflow.  Also set a flag so we
      // don't waste time doing this again in repeated calls to this method.
      textFrame->mReflowRequestedForCharDataChange = true;
      if (!areAncestorsAwareOfReflowRequest) {
        // Ask the parent frame to reflow me.
        presShell->FrameNeedsReflow(
            textFrame, IntrinsicDirty::FrameAncestorsAndDescendants,
            NS_FRAME_IS_DIRTY);
      } else {
        // We already called FrameNeedsReflow on behalf of an earlier sibling,
        // so we can just mark this frame as dirty and don't need to bother
        // telling its ancestors.
        // Note: if the parent is a block, we're cheating here because we should
        // be marking our line dirty, but we're not. nsTextFrame::SetLength will
        // do that when it gets called during reflow.
        textFrame->MarkSubtreeDirty();
      }
    }
    textFrame->InvalidateFrame();

    // Below, frames that start after the deleted text will be adjusted so that
    // their offsets move with the trailing unchanged text. If this change
    // deletes more text than it inserts, those frame offsets will decrease.
    // We need to maintain the invariant that mContentOffset is non-decreasing
    // along the continuation chain. So we need to ensure that frames that
    // started in the deleted text are all still starting before the
    // unchanged text.
    if (textFrame->mContentOffset > endOfChangedText) {
      textFrame->mContentOffset = endOfChangedText;
    }

    textFrame = textFrame->GetNextContinuation();
  } while (textFrame &&
           textFrame->GetContentOffset() < int32_t(aInfo.mChangeEnd));

  // This is how much the length of the string changed by --- i.e.,
  // how much the trailing unchanged text moved.
  int32_t sizeChange =
      aInfo.mChangeStart + aInfo.mReplaceLength - aInfo.mChangeEnd;

  if (sizeChange) {
    // Fix the offsets of the text frames that start in the trailing
    // unchanged text.
    while (textFrame) {
      textFrame->mContentOffset += sizeChange;
      // XXX we could rescue some text runs by adjusting their user data
      // to reflect the change in DOM offsets
      textFrame->ClearTextRuns();
      textFrame = textFrame->GetNextContinuation();
    }
  }

  return NS_OK;
}

NS_DECLARE_FRAME_PROPERTY_SMALL_VALUE(TextCombineScaleFactorProperty, float)

float nsTextFrame::GetTextCombineScaleFactor(nsTextFrame* aFrame) {
  float factor = aFrame->GetProperty(TextCombineScaleFactorProperty());
  return factor ? factor : 1.0f;
}

void nsTextFrame::BuildDisplayList(nsDisplayListBuilder* aBuilder,
                                   const nsDisplayListSet& aLists) {
  if (!IsVisibleForPainting()) {
    return;
  }

  DO_GLOBAL_REFLOW_COUNT_DSP("nsTextFrame");

  const nsStyleText* st = StyleText();
  bool isTextTransparent =
      NS_GET_A(st->mWebkitTextFillColor.CalcColor(this)) == 0 &&
      NS_GET_A(st->mWebkitTextStrokeColor.CalcColor(this)) == 0;
  if ((HasAnyStateBits(TEXT_NO_RENDERED_GLYPHS) ||
       (isTextTransparent && !StyleText()->HasTextShadow())) &&
      aBuilder->IsForPainting() && !IsInSVGTextSubtree()) {
    if (!IsSelected()) {
      TextDecorations textDecs;
      GetTextDecorations(PresContext(), eResolvedColors, textDecs);
      if (!textDecs.HasDecorationLines()) {
        if (auto* currentPresContext = aBuilder->CurrentPresContext()) {
          currentPresContext->SetBuiltInvisibleText();
        }
        return;
      }
    }
  }

  aLists.Content()->AppendNewToTop<nsDisplayText>(aBuilder, this);
}

UniquePtr<SelectionDetails> nsTextFrame::GetSelectionDetails() {
  const nsFrameSelection* frameSelection = GetConstFrameSelection();
  if (frameSelection->IsInTableSelectionMode()) {
    return nullptr;
  }
  UniquePtr<SelectionDetails> details = frameSelection->LookUpSelection(
      mContent, GetContentOffset(), GetContentLength(), false);
  for (SelectionDetails* sd = details.get(); sd; sd = sd->mNext.get()) {
    sd->mStart += mContentOffset;
    sd->mEnd += mContentOffset;
  }
  return details;
}

static void PaintSelectionBackground(
    DrawTarget& aDrawTarget, nscolor aColor, const LayoutDeviceRect& aDirtyRect,
    const LayoutDeviceRect& aRect, nsTextFrame::DrawPathCallbacks* aCallbacks) {
  Rect rect = aRect.Intersect(aDirtyRect).ToUnknownRect();
  MaybeSnapToDevicePixels(rect, aDrawTarget);

  if (aCallbacks) {
    aCallbacks->NotifySelectionBackgroundNeedsFill(rect, aColor, aDrawTarget);
  } else {
    ColorPattern color(ToDeviceColor(aColor));
    aDrawTarget.FillRect(rect, color);
  }
}

// Attempt to get the LineBaselineOffset property of aChildFrame
// If not set, calculate this value for all child frames of aBlockFrame
static nscoord LazyGetLineBaselineOffset(nsIFrame* aChildFrame,
                                         nsBlockFrame* aBlockFrame) {
  bool offsetFound;
  nscoord offset =
      aChildFrame->GetProperty(nsIFrame::LineBaselineOffset(), &offsetFound);

  if (!offsetFound) {
    for (const auto& line : aBlockFrame->Lines()) {
      if (line.IsInline()) {
        int32_t n = line.GetChildCount();
        nscoord lineBaseline = line.BStart() + line.GetLogicalAscent();
        for (auto* lineFrame = line.mFirstChild; n > 0;
             lineFrame = lineFrame->GetNextSibling(), --n) {
          offset = lineBaseline - lineFrame->GetNormalPosition().y;
          lineFrame->SetProperty(nsIFrame::LineBaselineOffset(), offset);
        }
      }
    }
    return aChildFrame->GetProperty(nsIFrame::LineBaselineOffset(),
                                    &offsetFound);
  } else {
    return offset;
  }
}

static bool IsUnderlineRight(const ComputedStyle& aStyle) {
  // Check for 'left' or 'right' explicitly specified in the property;
  // if neither is there, we use auto positioning based on lang.
  const auto position = aStyle.StyleText()->mTextUnderlinePosition;
  if (position.IsLeft()) {
    return false;
  }
  if (position.IsRight()) {
    return true;
  }
  // If neither 'left' nor 'right' was specified, check the language.
  nsAtom* langAtom = aStyle.StyleFont()->mLanguage;
  if (!langAtom) {
    return false;
  }
  nsDependentAtomString langStr(langAtom);
  return (StringBeginsWith(langStr, u"ja"_ns) ||
          StringBeginsWith(langStr, u"ko"_ns)) &&
         (langStr.Length() == 2 || langStr[2] == '-');
}

void nsTextFrame::GetTextDecorations(
    nsPresContext* aPresContext,
    nsTextFrame::TextDecorationColorResolution aColorResolution,
    nsTextFrame::TextDecorations& aDecorations) {
  const nsCompatibility compatMode = aPresContext->CompatibilityMode();

  bool useOverride = false;
  nscolor overrideColor = NS_RGBA(0, 0, 0, 0);

  bool nearestBlockFound = false;
  // Use writing mode of parent frame for orthogonal text frame to work.
  // See comment in nsTextFrame::DrawTextRunAndDecorations.
  WritingMode wm = GetParent()->GetWritingMode();
  bool vertical = wm.IsVertical();

  nscoord ascent = GetLogicalBaseline(wm);
  // physicalBlockStartOffset represents the offset from our baseline
  // to f's physical block start, which is top in horizontal writing
  // mode, and left in vertical writing modes, in our coordinate space.
  // This physical block start is logical block start in most cases,
  // but for vertical-rl, it is logical block end, and consequently in
  // that case, it starts from the descent instead of ascent.
  nscoord physicalBlockStartOffset =
      wm.IsVerticalRL() ? GetSize().width - ascent : ascent;
  // baselineOffset represents the offset from our baseline to f's baseline or
  // the nearest block's baseline, in our coordinate space, whichever is closest
  // during the particular iteration
  nscoord baselineOffset = 0;

  for (nsIFrame *f = this, *fChild = nullptr; f;
       fChild = f, f = nsLayoutUtils::GetParentOrPlaceholderFor(f)) {
    ComputedStyle* const context = f->Style();
    if (!context->HasTextDecorationLines()) {
      break;
    }

    if (context->GetPseudoType() == PseudoStyleType::marker &&
        (context->StyleList()->mListStylePosition ==
             StyleListStylePosition::Outside ||
         !context->StyleDisplay()->IsInlineOutsideStyle())) {
      // Outside ::marker pseudos, and inside markers that aren't inlines, don't
      // have text decorations.
      break;
    }

    const nsStyleTextReset* const styleTextReset = context->StyleTextReset();
    const StyleTextDecorationLine textDecorations =
        styleTextReset->mTextDecorationLine;

    if (!useOverride &&
        (StyleTextDecorationLine::COLOR_OVERRIDE & textDecorations)) {
      // This handles the <a href="blah.html"><font color="green">La
      // la la</font></a> case. The link underline should be green.
      useOverride = true;
      overrideColor =
          nsLayoutUtils::GetColor(f, &nsStyleTextReset::mTextDecorationColor);
    }

    nsBlockFrame* fBlock = do_QueryFrame(f);
    const bool firstBlock = !nearestBlockFound && fBlock;

    // Not updating positions once we hit a parent block is equivalent to
    // the CSS 2.1 spec that blocks should propagate decorations down to their
    // children (albeit the style should be preserved)
    // However, if we're vertically aligned within a block, then we need to
    // recover the correct baseline from the line by querying the FrameProperty
    // that should be set (see nsLineLayout::VerticalAlignLine).
    if (firstBlock) {
      // At this point, fChild can't be null since TextFrames can't be blocks
      Maybe<StyleVerticalAlignKeyword> verticalAlign =
          fChild->VerticalAlignEnum();
      if (verticalAlign != Some(StyleVerticalAlignKeyword::Baseline)) {
        // Since offset is the offset in the child's coordinate space, we have
        // to undo the accumulation to bring the transform out of the block's
        // coordinate space
        const nscoord lineBaselineOffset =
            LazyGetLineBaselineOffset(fChild, fBlock);

        baselineOffset = physicalBlockStartOffset - lineBaselineOffset -
                         (vertical ? fChild->GetNormalPosition().x
                                   : fChild->GetNormalPosition().y);
      }
    } else if (!nearestBlockFound) {
      // offset here is the offset from f's baseline to f's top/left
      // boundary. It's descent for vertical-rl, and ascent otherwise.
      nscoord offset = wm.IsVerticalRL()
                           ? f->GetSize().width - f->GetLogicalBaseline(wm)
                           : f->GetLogicalBaseline(wm);
      baselineOffset = physicalBlockStartOffset - offset;
    }

    nearestBlockFound = nearestBlockFound || firstBlock;
    physicalBlockStartOffset +=
        vertical ? f->GetNormalPosition().x : f->GetNormalPosition().y;

    const auto style = styleTextReset->mTextDecorationStyle;
    if (textDecorations) {
      nscolor color;
      if (useOverride) {
        color = overrideColor;
      } else if (IsInSVGTextSubtree()) {
        // XXX We might want to do something with text-decoration-color when
        //     painting SVG text, but it's not clear what we should do.  We
        //     at least need SVG text decorations to paint with 'fill' if
        //     text-decoration-color has its initial value currentColor.
        //     We could choose to interpret currentColor as "currentFill"
        //     for SVG text, and have e.g. text-decoration-color:red to
        //     override the fill paint of the decoration.
        color = aColorResolution == eResolvedColors
                    ? nsLayoutUtils::GetColor(f, &nsStyleSVG::mFill)
                    : NS_SAME_AS_FOREGROUND_COLOR;
      } else {
        color =
            nsLayoutUtils::GetColor(f, &nsStyleTextReset::mTextDecorationColor);
      }

      bool swapUnderlineAndOverline =
          wm.IsCentralBaseline() && IsUnderlineRight(*context);
      const auto kUnderline = swapUnderlineAndOverline
                                  ? StyleTextDecorationLine::OVERLINE
                                  : StyleTextDecorationLine::UNDERLINE;
      const auto kOverline = swapUnderlineAndOverline
                                 ? StyleTextDecorationLine::UNDERLINE
                                 : StyleTextDecorationLine::OVERLINE;

      const nsStyleText* const styleText = context->StyleText();
      if (textDecorations & kUnderline) {
        aDecorations.mUnderlines.AppendElement(nsTextFrame::LineDecoration(
            f, baselineOffset, styleText->mTextUnderlinePosition,
            styleText->mTextUnderlineOffset,
            styleTextReset->mTextDecorationThickness, color, style));
      }
      if (textDecorations & kOverline) {
        aDecorations.mOverlines.AppendElement(nsTextFrame::LineDecoration(
            f, baselineOffset, styleText->mTextUnderlinePosition,
            styleText->mTextUnderlineOffset,
            styleTextReset->mTextDecorationThickness, color, style));
      }
      if (textDecorations & StyleTextDecorationLine::LINE_THROUGH) {
        aDecorations.mStrikes.AppendElement(nsTextFrame::LineDecoration(
            f, baselineOffset, styleText->mTextUnderlinePosition,
            styleText->mTextUnderlineOffset,
            styleTextReset->mTextDecorationThickness, color, style));
      }
    }

    // In all modes, if we're on an inline-block/table/grid/flex (or
    // -moz-inline-box), we're done.
    // If we're on a ruby frame other than ruby text container, we
    // should continue.
    mozilla::StyleDisplay display = f->GetDisplay();
    if (!nsStyleDisplay::IsInlineFlow(display) &&
        (!nsStyleDisplay::IsRubyDisplayType(display) ||
         display == mozilla::StyleDisplay::RubyTextContainer) &&
        nsStyleDisplay::IsDisplayTypeInlineOutside(display)) {
      break;
    }

    // In quirks mode, if we're on an HTML table element, we're done.
    if (compatMode == eCompatibility_NavQuirks &&
        f->GetContent()->IsHTMLElement(nsGkAtoms::table)) {
      break;
    }

    // If we're on an absolutely-positioned element or a floating
    // element, we're done.
    if (f->IsFloating() || f->IsAbsolutelyPositioned()) {
      break;
    }

    // If we're an outer <svg> element, which is classified as an atomic
    // inline-level element, we're done.
    if (f->IsSVGOuterSVGFrame()) {
      break;
    }
  }
}

static float GetInflationForTextDecorations(nsIFrame* aFrame,
                                            nscoord aInflationMinFontSize) {
  if (aFrame->IsInSVGTextSubtree()) {
    auto* container =
        nsLayoutUtils::GetClosestFrameOfType(aFrame, LayoutFrameType::SVGText);
    MOZ_ASSERT(container);
    return static_cast<SVGTextFrame*>(container)->GetFontSizeScaleFactor();
  }
  return nsLayoutUtils::FontSizeInflationInner(aFrame, aInflationMinFontSize);
}

struct EmphasisMarkInfo {
  RefPtr<gfxTextRun> textRun;
  gfxFloat advance;
  gfxFloat baselineOffset;
};

NS_DECLARE_FRAME_PROPERTY_DELETABLE(EmphasisMarkProperty, EmphasisMarkInfo)

static void ComputeTextEmphasisStyleString(const StyleTextEmphasisStyle& aStyle,
                                           nsAString& aOut) {
  MOZ_ASSERT(!aStyle.IsNone());
  if (aStyle.IsString()) {
    nsDependentCSubstring string = aStyle.AsString().AsString();
    AppendUTF8toUTF16(string, aOut);
    return;
  }
  const auto& keyword = aStyle.AsKeyword();
  const bool fill = keyword.fill == StyleTextEmphasisFillMode::Filled;
  switch (keyword.shape) {
    case StyleTextEmphasisShapeKeyword::Dot:
      return aOut.AppendLiteral(fill ? u"\u2022" : u"\u25e6");
    case StyleTextEmphasisShapeKeyword::Circle:
      return aOut.AppendLiteral(fill ? u"\u25cf" : u"\u25cb");
    case StyleTextEmphasisShapeKeyword::DoubleCircle:
      return aOut.AppendLiteral(fill ? u"\u25c9" : u"\u25ce");
    case StyleTextEmphasisShapeKeyword::Triangle:
      return aOut.AppendLiteral(fill ? u"\u25b2" : u"\u25b3");
    case StyleTextEmphasisShapeKeyword::Sesame:
      return aOut.AppendLiteral(fill ? u"\ufe45" : u"\ufe46");
    default:
      MOZ_ASSERT_UNREACHABLE("Unknown emphasis style shape");
  }
}

static already_AddRefed<gfxTextRun> GenerateTextRunForEmphasisMarks(
    nsTextFrame* aFrame, gfxFontGroup* aFontGroup,
    ComputedStyle* aComputedStyle, const nsStyleText* aStyleText) {
  nsAutoString string;
  ComputeTextEmphasisStyleString(aStyleText->mTextEmphasisStyle, string);

  RefPtr<DrawTarget> dt = CreateReferenceDrawTarget(aFrame);
  auto appUnitsPerDevUnit = aFrame->PresContext()->AppUnitsPerDevPixel();
  gfx::ShapedTextFlags flags =
      nsLayoutUtils::GetTextRunOrientFlagsForStyle(aComputedStyle);
  if (flags == gfx::ShapedTextFlags::TEXT_ORIENT_VERTICAL_MIXED) {
    // The emphasis marks should always be rendered upright per spec.
    flags = gfx::ShapedTextFlags::TEXT_ORIENT_VERTICAL_UPRIGHT;
  }
  return aFontGroup->MakeTextRun<char16_t>(string.get(), string.Length(), dt,
                                           appUnitsPerDevUnit, flags,
                                           nsTextFrameUtils::Flags(), nullptr);
}

static nsRubyFrame* FindFurthestInlineRubyAncestor(nsTextFrame* aFrame) {
  nsRubyFrame* rubyFrame = nullptr;
  for (nsIFrame* frame = aFrame->GetParent();
       frame && frame->IsFrameOfType(nsIFrame::eLineParticipant);
       frame = frame->GetParent()) {
    if (frame->IsRubyFrame()) {
      rubyFrame = static_cast<nsRubyFrame*>(frame);
    }
  }
  return rubyFrame;
}

nsRect nsTextFrame::UpdateTextEmphasis(WritingMode aWM,
                                       PropertyProvider& aProvider) {
  const nsStyleText* styleText = StyleText();
  if (!styleText->HasEffectiveTextEmphasis()) {
    RemoveProperty(EmphasisMarkProperty());
    return nsRect();
  }

  ComputedStyle* computedStyle = Style();
  bool isTextCombined = computedStyle->IsTextCombined();
  if (isTextCombined) {
    computedStyle = GetParent()->Style();
  }
  RefPtr<nsFontMetrics> fm = nsLayoutUtils::GetFontMetricsOfEmphasisMarks(
      computedStyle, PresContext(), GetFontSizeInflation());
  EmphasisMarkInfo* info = new EmphasisMarkInfo;
  info->textRun = GenerateTextRunForEmphasisMarks(
      this, fm->GetThebesFontGroup(), computedStyle, styleText);
  info->advance = info->textRun->GetAdvanceWidth();

  // Calculate the baseline offset
  LogicalSide side = styleText->TextEmphasisSide(aWM);
  LogicalSize frameSize = GetLogicalSize(aWM);
  // The overflow rect is inflated in the inline direction by half
  // advance of the emphasis mark on each side, so that even if a mark
  // is drawn for a zero-width character, it won't be clipped.
  LogicalRect overflowRect(aWM, -info->advance / 2,
                           /* BStart to be computed below */ 0,
                           frameSize.ISize(aWM) + info->advance,
                           fm->MaxAscent() + fm->MaxDescent());
  RefPtr<nsFontMetrics> baseFontMetrics =
      isTextCombined
          ? nsLayoutUtils::GetInflatedFontMetricsForFrame(GetParent())
          : do_AddRef(aProvider.GetFontMetrics());
  // When the writing mode is vertical-lr the line is inverted, and thus
  // the ascent and descent are swapped.
  nscoord absOffset = (side == eLogicalSideBStart) != aWM.IsLineInverted()
                          ? baseFontMetrics->MaxAscent() + fm->MaxDescent()
                          : baseFontMetrics->MaxDescent() + fm->MaxAscent();
  RubyBlockLeadings leadings;
  if (nsRubyFrame* ruby = FindFurthestInlineRubyAncestor(this)) {
    leadings = ruby->GetBlockLeadings();
  }
  if (side == eLogicalSideBStart) {
    info->baselineOffset = -absOffset - leadings.mStart;
    overflowRect.BStart(aWM) = -overflowRect.BSize(aWM) - leadings.mStart;
  } else {
    MOZ_ASSERT(side == eLogicalSideBEnd);
    info->baselineOffset = absOffset + leadings.mEnd;
    overflowRect.BStart(aWM) = frameSize.BSize(aWM) + leadings.mEnd;
  }
  // If text combined, fix the gap between the text frame and its parent.
  if (isTextCombined) {
    nscoord gap = (baseFontMetrics->MaxHeight() - frameSize.BSize(aWM)) / 2;
    overflowRect.BStart(aWM) += gap * (side == eLogicalSideBStart ? -1 : 1);
  }

  SetProperty(EmphasisMarkProperty(), info);
  return overflowRect.GetPhysicalRect(aWM, frameSize.GetPhysicalSize(aWM));
}

// helper function for implementing text-decoration-thickness
// https://drafts.csswg.org/css-text-decor-4/#text-decoration-width-property
// Returns the thickness in device pixels.
static gfxFloat ComputeDecorationLineThickness(
    const StyleTextDecorationLength& aThickness, const gfxFloat aAutoValue,
    const gfxFont::Metrics& aFontMetrics, const gfxFloat aAppUnitsPerDevPixel,
    const nsIFrame* aFrame) {
  if (aThickness.IsAuto()) {
    return aAutoValue;
  }

  if (aThickness.IsFromFont()) {
    return aFontMetrics.underlineSize;
  }
  auto em = [&] { return aFrame->StyleFont()->mSize.ToAppUnits(); };
  return aThickness.AsLengthPercentage().Resolve(em) / aAppUnitsPerDevPixel;
}

// Helper function for implementing text-underline-offset and -position
// https://drafts.csswg.org/css-text-decor-4/#underline-offset
// Returns the offset in device pixels.
static gfxFloat ComputeDecorationLineOffset(
    StyleTextDecorationLine aLineType,
    const StyleTextUnderlinePosition& aPosition,
    const LengthPercentageOrAuto& aOffset, const gfxFont::Metrics& aFontMetrics,
    const gfxFloat aAppUnitsPerDevPixel, const nsIFrame* aFrame,
    bool aIsCentralBaseline, bool aSwappedUnderline) {
  // Em value to use if we need to resolve a percentage length.
  auto em = [&] { return aFrame->StyleFont()->mSize.ToAppUnits(); };
  // If we're in vertical-upright typographic mode, we need to compute the
  // offset of the decoration line from the default central baseline.
  if (aIsCentralBaseline) {
    // Line-through simply goes at the (central) baseline.
    if (aLineType == StyleTextDecorationLine::LINE_THROUGH) {
      return 0;
    }

    // Compute "zero position" for the under- or overline.
    gfxFloat zeroPos = 0.5 * aFontMetrics.emHeight;

    // aOffset applies to underline only; for overline (or offset:auto) we use
    // a somewhat arbitrary offset of half the font's (horziontal-mode) value
    // for underline-offset, to get a little bit of separation between glyph
    // edges and the line in typical cases.
    // If we have swapped under-/overlines for text-underline-position:right,
    // we need to take account of this to determine which decoration lines are
    // "real" underlines which should respect the text-underline-* values.
    bool isUnderline =
        (aLineType == StyleTextDecorationLine::UNDERLINE) != aSwappedUnderline;
    gfxFloat offset =
        isUnderline && !aOffset.IsAuto()
            ? aOffset.AsLengthPercentage().Resolve(em) / aAppUnitsPerDevPixel
            : aFontMetrics.underlineOffset * -0.5;

    // Direction of the decoration line's offset from the central baseline.
    gfxFloat dir = aLineType == StyleTextDecorationLine::OVERLINE ? 1.0 : -1.0;
    return dir * (zeroPos + offset);
  }

  // Compute line offset for horizontal typographic mode.
  if (aLineType == StyleTextDecorationLine::UNDERLINE) {
    if (aPosition.IsFromFont()) {
      gfxFloat zeroPos = aFontMetrics.underlineOffset;
      gfxFloat offset =
          aOffset.IsAuto()
              ? 0
              : aOffset.AsLengthPercentage().Resolve(em) / aAppUnitsPerDevPixel;
      return zeroPos - offset;
    }

    if (aPosition.IsUnder()) {
      gfxFloat zeroPos = -aFontMetrics.maxDescent;
      gfxFloat offset =
          aOffset.IsAuto()
              ? -0.5 * aFontMetrics.underlineOffset
              : aOffset.AsLengthPercentage().Resolve(em) / aAppUnitsPerDevPixel;
      return zeroPos - offset;
    }

    // text-underline-position must be 'auto', so zero position is the
    // baseline and 'auto' offset will apply the font's underline-offset.
    //
    // If offset is `auto`, we clamp the offset (in horizontal typographic mode)
    // to a minimum of 1/16 em (equivalent to 1px at font-size 16px) to mitigate
    // skip-ink issues with fonts that leave the underlineOffset field as zero.
    MOZ_ASSERT(aPosition.IsAuto());
    return aOffset.IsAuto() ? std::min(aFontMetrics.underlineOffset,
                                       -aFontMetrics.emHeight / 16.0)
                            : -aOffset.AsLengthPercentage().Resolve(em) /
                                  aAppUnitsPerDevPixel;
  }

  if (aLineType == StyleTextDecorationLine::OVERLINE) {
    return aFontMetrics.maxAscent;
  }

  if (aLineType == StyleTextDecorationLine::LINE_THROUGH) {
    return aFontMetrics.strikeoutOffset;
  }

  MOZ_ASSERT_UNREACHABLE("unknown decoration line type");
  return 0;
}

void nsTextFrame::UnionAdditionalOverflow(nsPresContext* aPresContext,
                                          nsIFrame* aBlock,
                                          PropertyProvider& aProvider,
                                          nsRect* aInkOverflowRect,
                                          bool aIncludeTextDecorations,
                                          bool aIncludeShadows) {
  const WritingMode wm = GetWritingMode();
  bool verticalRun = mTextRun->IsVertical();
  const gfxFloat appUnitsPerDevUnit = aPresContext->AppUnitsPerDevPixel();

  if (IsFloatingFirstLetterChild()) {
    bool inverted = wm.IsLineInverted();
    // The underline/overline drawable area must be contained in the overflow
    // rect when this is in floating first letter frame at *both* modes.
    // In this case, aBlock is the ::first-letter frame.
    auto decorationStyle =
        aBlock->Style()->StyleTextReset()->mTextDecorationStyle;
    // If the style is none, let's include decoration line rect as solid style
    // since changing the style from none to solid/dotted/dashed doesn't cause
    // reflow.
    if (decorationStyle == StyleTextDecorationStyle::None) {
      decorationStyle = StyleTextDecorationStyle::Solid;
    }
    nsCSSRendering::DecorationRectParams params;

    bool useVerticalMetrics = verticalRun && mTextRun->UseCenterBaseline();
    nsFontMetrics* fontMetrics = aProvider.GetFontMetrics();
    RefPtr<gfxFont> font =
        fontMetrics->GetThebesFontGroup()->GetFirstValidFont();
    const gfxFont::Metrics& metrics =
        font->GetMetrics(useVerticalMetrics ? nsFontMetrics::eVertical
                                            : nsFontMetrics::eHorizontal);

    params.defaultLineThickness = metrics.underlineSize;
    params.lineSize.height = ComputeDecorationLineThickness(
        aBlock->Style()->StyleTextReset()->mTextDecorationThickness,
        params.defaultLineThickness, metrics, appUnitsPerDevUnit, this);

    const auto* styleText = aBlock->StyleText();
    bool swapUnderline =
        wm.IsCentralBaseline() && IsUnderlineRight(*aBlock->Style());
    params.offset = ComputeDecorationLineOffset(
        StyleTextDecorationLine::UNDERLINE, styleText->mTextUnderlinePosition,
        styleText->mTextUnderlineOffset, metrics, appUnitsPerDevUnit, this,
        wm.IsCentralBaseline(), swapUnderline);

    nscoord maxAscent =
        inverted ? fontMetrics->MaxDescent() : fontMetrics->MaxAscent();

    Float gfxWidth =
        (verticalRun ? aInkOverflowRect->height : aInkOverflowRect->width) /
        appUnitsPerDevUnit;
    params.lineSize.width = gfxWidth;
    params.ascent = gfxFloat(mAscent) / appUnitsPerDevUnit;
    params.style = decorationStyle;
    params.vertical = verticalRun;
    params.sidewaysLeft = mTextRun->IsSidewaysLeft();
    params.decoration = StyleTextDecorationLine::UNDERLINE;
    nsRect underlineRect =
        nsCSSRendering::GetTextDecorationRect(aPresContext, params);

    // TODO(jfkthame):
    // Should we actually be calling ComputeDecorationLineOffset again here?
    params.offset = maxAscent / appUnitsPerDevUnit;
    params.decoration = StyleTextDecorationLine::OVERLINE;
    nsRect overlineRect =
        nsCSSRendering::GetTextDecorationRect(aPresContext, params);

    aInkOverflowRect->UnionRect(*aInkOverflowRect, underlineRect);
    aInkOverflowRect->UnionRect(*aInkOverflowRect, overlineRect);

    // XXX If strikeoutSize is much thicker than the underlineSize, it may
    //     cause overflowing from the overflow rect.  However, such case
    //     isn't realistic, we don't need to compute it now.
  }
  if (aIncludeTextDecorations) {
    // Use writing mode of parent frame for orthogonal text frame to
    // work. See comment in nsTextFrame::DrawTextRunAndDecorations.
    WritingMode parentWM = GetParent()->GetWritingMode();
    bool verticalDec = parentWM.IsVertical();
    bool useVerticalMetrics =
        verticalDec != verticalRun
            ? verticalDec
            : verticalRun && mTextRun->UseCenterBaseline();

    // Since CSS 2.1 requires that text-decoration defined on ancestors maintain
    // style and position, they can be drawn at virtually any y-offset, so
    // maxima and minima are required to reliably generate the rectangle for
    // them
    TextDecorations textDecs;
    GetTextDecorations(aPresContext, eResolvedColors, textDecs);
    if (textDecs.HasDecorationLines()) {
      nscoord inflationMinFontSize =
          nsLayoutUtils::InflationMinFontSizeFor(aBlock);

      const nscoord measure = verticalDec ? GetSize().height : GetSize().width;
      gfxFloat gfxWidth = measure / appUnitsPerDevUnit;
      gfxFloat ascent =
          gfxFloat(GetLogicalBaseline(parentWM)) / appUnitsPerDevUnit;
      nscoord frameBStart = 0;
      if (parentWM.IsVerticalRL()) {
        frameBStart = GetSize().width;
        ascent = -ascent;
      }

      nsCSSRendering::DecorationRectParams params;
      params.lineSize = Size(gfxWidth, 0);
      params.ascent = ascent;
      params.vertical = verticalDec;
      params.sidewaysLeft = mTextRun->IsSidewaysLeft();

      nscoord topOrLeft(nscoord_MAX), bottomOrRight(nscoord_MIN);
      typedef gfxFont::Metrics Metrics;
      auto accumulateDecorationRect =
          [&](const LineDecoration& dec, gfxFloat Metrics::*lineSize,
              mozilla::StyleTextDecorationLine lineType) {
            params.style = dec.mStyle;
            // If the style is solid, let's include decoration line rect of
            // solid style since changing the style from none to
            // solid/dotted/dashed doesn't cause reflow.
            if (params.style == StyleTextDecorationStyle::None) {
              params.style = StyleTextDecorationStyle::Solid;
            }

            float inflation = GetInflationForTextDecorations(
                dec.mFrame, inflationMinFontSize);
            const Metrics metrics =
                GetFirstFontMetrics(GetFontGroupForFrame(dec.mFrame, inflation),
                                    useVerticalMetrics);

            params.defaultLineThickness = metrics.*lineSize;
            params.lineSize.height = ComputeDecorationLineThickness(
                dec.mTextDecorationThickness, params.defaultLineThickness,
                metrics, appUnitsPerDevUnit, this);

            bool swapUnderline =
                parentWM.IsCentralBaseline() && IsUnderlineRight(*Style());
            params.offset = ComputeDecorationLineOffset(
                lineType, dec.mTextUnderlinePosition, dec.mTextUnderlineOffset,
                metrics, appUnitsPerDevUnit, this, parentWM.IsCentralBaseline(),
                swapUnderline);

            const nsRect decorationRect =
                nsCSSRendering::GetTextDecorationRect(aPresContext, params) +
                (verticalDec ? nsPoint(frameBStart - dec.mBaselineOffset, 0)
                             : nsPoint(0, -dec.mBaselineOffset));

            if (verticalDec) {
              topOrLeft = std::min(decorationRect.x, topOrLeft);
              bottomOrRight = std::max(decorationRect.XMost(), bottomOrRight);
            } else {
              topOrLeft = std::min(decorationRect.y, topOrLeft);
              bottomOrRight = std::max(decorationRect.YMost(), bottomOrRight);
            }
          };

      // Below we loop through all text decorations and compute the rectangle
      // containing all of them, in this frame's coordinate space
      params.decoration = StyleTextDecorationLine::UNDERLINE;
      for (const LineDecoration& dec : textDecs.mUnderlines) {
        accumulateDecorationRect(dec, &Metrics::underlineSize,
                                 params.decoration);
      }
      params.decoration = StyleTextDecorationLine::OVERLINE;
      for (const LineDecoration& dec : textDecs.mOverlines) {
        accumulateDecorationRect(dec, &Metrics::underlineSize,
                                 params.decoration);
      }
      params.decoration = StyleTextDecorationLine::LINE_THROUGH;
      for (const LineDecoration& dec : textDecs.mStrikes) {
        accumulateDecorationRect(dec, &Metrics::strikeoutSize,
                                 params.decoration);
      }

      aInkOverflowRect->UnionRect(
          *aInkOverflowRect,
          verticalDec
              ? nsRect(topOrLeft, 0, bottomOrRight - topOrLeft, measure)
              : nsRect(0, topOrLeft, measure, bottomOrRight - topOrLeft));
    }

    aInkOverflowRect->UnionRect(*aInkOverflowRect,
                                UpdateTextEmphasis(parentWM, aProvider));
  }

  // text-stroke overflows: add half of text-stroke-width on all sides
  nscoord textStrokeWidth = StyleText()->mWebkitTextStrokeWidth;
  if (textStrokeWidth > 0) {
    // Inflate rect by stroke-width/2; we add an extra pixel to allow for
    // antialiasing, rounding errors, etc.
    nsRect strokeRect = *aInkOverflowRect;
    strokeRect.Inflate(textStrokeWidth / 2 + appUnitsPerDevUnit);
    aInkOverflowRect->UnionRect(*aInkOverflowRect, strokeRect);
  }

  // Text-shadow overflows
  if (aIncludeShadows) {
    nsRect shadowRect =
        nsLayoutUtils::GetTextShadowRectsUnion(*aInkOverflowRect, this);
    aInkOverflowRect->UnionRect(*aInkOverflowRect, shadowRect);
  }

  // When this frame is not selected, the text-decoration area must be in
  // frame bounds.
  if (!IsSelected() ||
      !CombineSelectionUnderlineRect(aPresContext, *aInkOverflowRect))
    return;
  AddStateBits(TEXT_SELECTION_UNDERLINE_OVERFLOWED);
}

nscoord nsTextFrame::ComputeLineHeight() const {
  return ReflowInput::CalcLineHeight(*Style(), PresContext(), GetContent(),
                                     NS_UNCONSTRAINEDSIZE,
                                     GetFontSizeInflation());
}

gfxFloat nsTextFrame::ComputeDescentLimitForSelectionUnderline(
    nsPresContext* aPresContext, const gfxFont::Metrics& aFontMetrics) {
  const gfxFloat lineHeight =
      gfxFloat(ComputeLineHeight()) / aPresContext->AppUnitsPerDevPixel();
  if (lineHeight <= aFontMetrics.maxHeight) {
    return aFontMetrics.maxDescent;
  }
  return aFontMetrics.maxDescent + (lineHeight - aFontMetrics.maxHeight) / 2;
}

// Make sure this stays in sync with DrawSelectionDecorations below
static const SelectionTypeMask kSelectionTypesWithDecorations =
    ToSelectionTypeMask(SelectionType::eSpellCheck) |
    ToSelectionTypeMask(SelectionType::eURLStrikeout) |
    ToSelectionTypeMask(SelectionType::eIMERawClause) |
    ToSelectionTypeMask(SelectionType::eIMESelectedRawClause) |
    ToSelectionTypeMask(SelectionType::eIMEConvertedClause) |
    ToSelectionTypeMask(SelectionType::eIMESelectedClause);

/* static */
gfxFloat nsTextFrame::ComputeSelectionUnderlineHeight(
    nsPresContext* aPresContext, const gfxFont::Metrics& aFontMetrics,
    SelectionType aSelectionType) {
  switch (aSelectionType) {
    case SelectionType::eIMERawClause:
    case SelectionType::eIMESelectedRawClause:
    case SelectionType::eIMEConvertedClause:
    case SelectionType::eIMESelectedClause:
      return aFontMetrics.underlineSize;
    case SelectionType::eSpellCheck: {
      // The thickness of the spellchecker underline shouldn't honor the font
      // metrics.  It should be constant pixels value which is decided from the
      // default font size.  Note that if the actual font size is smaller than
      // the default font size, we should use the actual font size because the
      // computed value from the default font size can be too thick for the
      // current font size.
      Length defaultFontSize =
          aPresContext->Document()
              ->GetFontPrefsForLang(nullptr)
              ->GetDefaultFont(StyleGenericFontFamily::None)
              ->size;
      int32_t zoomedFontSize = aPresContext->CSSPixelsToDevPixels(
          nsStyleFont::ZoomText(*aPresContext->Document(), defaultFontSize)
              .ToCSSPixels());
      gfxFloat fontSize =
          std::min(gfxFloat(zoomedFontSize), aFontMetrics.emHeight);
      fontSize = std::max(fontSize, 1.0);
      return ceil(fontSize / 20);
    }
    default:
      NS_WARNING("Requested underline style is not valid");
      return aFontMetrics.underlineSize;
  }
}

enum class DecorationType { Normal, Selection };
struct nsTextFrame::PaintDecorationLineParams
    : nsCSSRendering::DecorationRectParams {
  gfxContext* context = nullptr;
  LayoutDeviceRect dirtyRect;
  Point pt;
  const nscolor* overrideColor = nullptr;
  nscolor color = NS_RGBA(0, 0, 0, 0);
  gfxFloat icoordInFrame = 0.0f;
  gfxFloat baselineOffset = 0.0f;
  DecorationType decorationType = DecorationType::Normal;
  DrawPathCallbacks* callbacks = nullptr;
};

void nsTextFrame::PaintDecorationLine(
    const PaintDecorationLineParams& aParams) {
  nsCSSRendering::PaintDecorationLineParams params;
  static_cast<nsCSSRendering::DecorationRectParams&>(params) = aParams;
  params.dirtyRect = aParams.dirtyRect.ToUnknownRect();
  params.pt = aParams.pt;
  params.color = aParams.overrideColor ? *aParams.overrideColor : aParams.color;
  params.icoordInFrame = Float(aParams.icoordInFrame);
  params.baselineOffset = Float(aParams.baselineOffset);
  if (aParams.callbacks) {
    Rect path = nsCSSRendering::DecorationLineToPath(params);
    if (aParams.decorationType == DecorationType::Normal) {
      aParams.callbacks->PaintDecorationLine(path, params.color);
    } else {
      aParams.callbacks->PaintSelectionDecorationLine(path, params.color);
    }
  } else {
    nsCSSRendering::PaintDecorationLine(this, *aParams.context->GetDrawTarget(),
                                        params);
  }
}

static StyleTextDecorationStyle ToStyleLineStyle(const TextRangeStyle& aStyle) {
  switch (aStyle.mLineStyle) {
    case TextRangeStyle::LineStyle::None:
      return StyleTextDecorationStyle::None;
    case TextRangeStyle::LineStyle::Solid:
      return StyleTextDecorationStyle::Solid;
    case TextRangeStyle::LineStyle::Dotted:
      return StyleTextDecorationStyle::Dotted;
    case TextRangeStyle::LineStyle::Dashed:
      return StyleTextDecorationStyle::Dashed;
    case TextRangeStyle::LineStyle::Double:
      return StyleTextDecorationStyle::Double;
    case TextRangeStyle::LineStyle::Wavy:
      return StyleTextDecorationStyle::Wavy;
  }
  MOZ_ASSERT_UNREACHABLE("Invalid line style");
  return StyleTextDecorationStyle::None;
}

/**
 * This, plus kSelectionTypesWithDecorations, encapsulates all knowledge
 * about drawing text decoration for selections.
 */
void nsTextFrame::DrawSelectionDecorations(
    gfxContext* aContext, const LayoutDeviceRect& aDirtyRect,
    SelectionType aSelectionType, nsTextPaintStyle& aTextPaintStyle,
    const TextRangeStyle& aRangeStyle, const Point& aPt,
    gfxFloat aICoordInFrame, gfxFloat aWidth, gfxFloat aAscent,
    const gfxFont::Metrics& aFontMetrics, DrawPathCallbacks* aCallbacks,
    bool aVertical, StyleTextDecorationLine aDecoration) {
  PaintDecorationLineParams params;
  params.context = aContext;
  params.dirtyRect = aDirtyRect;
  params.pt = aPt;
  params.lineSize.width = aWidth;
  params.ascent = aAscent;
  params.decoration = aDecoration;
  params.decorationType = DecorationType::Selection;
  params.callbacks = aCallbacks;
  params.vertical = aVertical;
  params.sidewaysLeft = mTextRun->IsSidewaysLeft();
  params.descentLimit = ComputeDescentLimitForSelectionUnderline(
      aTextPaintStyle.PresContext(), aFontMetrics);

  float relativeSize;
  const auto& decThickness = StyleTextReset()->mTextDecorationThickness;
  const gfxFloat appUnitsPerDevPixel =
      aTextPaintStyle.PresContext()->AppUnitsPerDevPixel();

  const WritingMode wm = GetWritingMode();
  switch (aSelectionType) {
    case SelectionType::eIMERawClause:
    case SelectionType::eIMESelectedRawClause:
    case SelectionType::eIMEConvertedClause:
    case SelectionType::eIMESelectedClause:
    case SelectionType::eSpellCheck:
    case SelectionType::eHighlight: {
      int32_t index = nsTextPaintStyle::GetUnderlineStyleIndexForSelectionType(
          aSelectionType);
      bool weDefineSelectionUnderline =
          aTextPaintStyle.GetSelectionUnderlineForPaint(
              index, &params.color, &relativeSize, &params.style);
      params.defaultLineThickness = ComputeSelectionUnderlineHeight(
          aTextPaintStyle.PresContext(), aFontMetrics, aSelectionType);
      params.lineSize.height = ComputeDecorationLineThickness(
          decThickness, params.defaultLineThickness, aFontMetrics,
          appUnitsPerDevPixel, this);

      bool swapUnderline = wm.IsCentralBaseline() && IsUnderlineRight(*Style());
      const auto* styleText = StyleText();
      params.offset = ComputeDecorationLineOffset(
          aDecoration, styleText->mTextUnderlinePosition,
          styleText->mTextUnderlineOffset, aFontMetrics, appUnitsPerDevPixel,
          this, wm.IsCentralBaseline(), swapUnderline);

      bool isIMEType = aSelectionType != SelectionType::eSpellCheck &&
                       aSelectionType != SelectionType::eHighlight;

      if (isIMEType) {
        // IME decoration lines should not be drawn on the both ends, i.e., we
        // need to cut both edges of the decoration lines.  Because same style
        // IME selections can adjoin, but the users need to be able to know
        // where are the boundaries of the selections.
        //
        //  X: underline
        //
        //     IME selection #1        IME selection #2      IME selection #3
        //  |                     |                      |
        //  | XXXXXXXXXXXXXXXXXXX | XXXXXXXXXXXXXXXXXXXX | XXXXXXXXXXXXXXXXXXX
        //  +---------------------+----------------------+--------------------
        //   ^                   ^ ^                    ^ ^
        //  gap                  gap                    gap
        params.pt.x += 1.0;
        params.lineSize.width -= 2.0;
      }
      if (isIMEType && aRangeStyle.IsDefined()) {
        // If IME defines the style, that should override our definition.
        if (aRangeStyle.IsLineStyleDefined()) {
          if (aRangeStyle.mLineStyle == TextRangeStyle::LineStyle::None) {
            return;
          }
          params.style = ToStyleLineStyle(aRangeStyle);
          relativeSize = aRangeStyle.mIsBoldLine ? 2.0f : 1.0f;
        } else if (!weDefineSelectionUnderline) {
          // There is no underline style definition.
          return;
        }
        // If underline color is defined and that doesn't depend on the
        // foreground color, we should use the color directly.
        if (aRangeStyle.IsUnderlineColorDefined() &&
            (!aRangeStyle.IsForegroundColorDefined() ||
             aRangeStyle.mUnderlineColor != aRangeStyle.mForegroundColor)) {
          params.color = aRangeStyle.mUnderlineColor;
        }
        // If foreground color or background color is defined, the both colors
        // are computed by GetSelectionTextColors().  Then, we should use its
        // foreground color always.  The color should have sufficient contrast
        // with the background color.
        else if (aRangeStyle.IsForegroundColorDefined() ||
                 aRangeStyle.IsBackgroundColorDefined()) {
          nscolor bg;
          GetSelectionTextColors(aSelectionType, nullptr, aTextPaintStyle,
                                 aRangeStyle, &params.color, &bg);
        }
        // Otherwise, use the foreground color of the frame.
        else {
          params.color = aTextPaintStyle.GetTextColor();
        }
      } else if (!weDefineSelectionUnderline) {
        // IME doesn't specify the selection style and we don't define selection
        // underline.
        return;
      }
      break;
    }
    case SelectionType::eURLStrikeout: {
      nscoord inflationMinFontSize =
          nsLayoutUtils::InflationMinFontSizeFor(this);
      float inflation =
          GetInflationForTextDecorations(this, inflationMinFontSize);
      const gfxFont::Metrics metrics =
          GetFirstFontMetrics(GetFontGroupForFrame(this, inflation), aVertical);

      relativeSize = 2.0f;
      aTextPaintStyle.GetURLSecondaryColor(&params.color);
      params.style = StyleTextDecorationStyle::Solid;
      params.defaultLineThickness = metrics.strikeoutSize;
      params.lineSize.height = ComputeDecorationLineThickness(
          decThickness, params.defaultLineThickness, metrics,
          appUnitsPerDevPixel, this);
      // TODO(jfkthame): ComputeDecorationLineOffset? check vertical mode!
      params.offset = metrics.strikeoutOffset + 0.5;
      params.decoration = StyleTextDecorationLine::LINE_THROUGH;
      break;
    }
    default:
      NS_WARNING("Requested selection decorations when there aren't any");
      return;
  }
  params.lineSize.height *= relativeSize;
  params.defaultLineThickness *= relativeSize;
  params.icoordInFrame =
      (aVertical ? params.pt.y - aPt.y : params.pt.x - aPt.x) + aICoordInFrame;
  PaintDecorationLine(params);
}

/* static */
bool nsTextFrame::GetSelectionTextColors(SelectionType aSelectionType,
                                         const nsAtom* aHighlightName,
                                         nsTextPaintStyle& aTextPaintStyle,
                                         const TextRangeStyle& aRangeStyle,
                                         nscolor* aForeground,
                                         nscolor* aBackground) {
  switch (aSelectionType) {
    case SelectionType::eNormal:
      return aTextPaintStyle.GetSelectionColors(aForeground, aBackground);
    case SelectionType::eFind:
      aTextPaintStyle.GetHighlightColors(aForeground, aBackground);
      return true;
    case SelectionType::eHighlight:
      return aTextPaintStyle.GetCustomHighlightColors(aHighlightName,
                                                      aForeground, aBackground);
    case SelectionType::eURLSecondary:
      aTextPaintStyle.GetURLSecondaryColor(aForeground);
      *aBackground = NS_RGBA(0, 0, 0, 0);
      return true;
    case SelectionType::eIMERawClause:
    case SelectionType::eIMESelectedRawClause:
    case SelectionType::eIMEConvertedClause:
    case SelectionType::eIMESelectedClause:
      if (aRangeStyle.IsDefined()) {
        if (!aRangeStyle.IsForegroundColorDefined() &&
            !aRangeStyle.IsBackgroundColorDefined()) {
          *aForeground = aTextPaintStyle.GetTextColor();
          *aBackground = NS_RGBA(0, 0, 0, 0);
          return false;
        }
        if (aRangeStyle.IsForegroundColorDefined()) {
          *aForeground = aRangeStyle.mForegroundColor;
          if (aRangeStyle.IsBackgroundColorDefined()) {
            *aBackground = aRangeStyle.mBackgroundColor;
          } else {
            // If foreground color is defined but background color isn't
            // defined, we can guess that IME must expect that the background
            // color is system's default field background color.
            *aBackground = aTextPaintStyle.GetSystemFieldBackgroundColor();
          }
        } else {  // aRangeStyle.IsBackgroundColorDefined() is true
          *aBackground = aRangeStyle.mBackgroundColor;
          // If background color is defined but foreground color isn't defined,
          // we can assume that IME must expect that the foreground color is
          // same as system's field text color.
          *aForeground = aTextPaintStyle.GetSystemFieldForegroundColor();
        }
        return true;
      }
      aTextPaintStyle.GetIMESelectionColors(
          nsTextPaintStyle::GetUnderlineStyleIndexForSelectionType(
              aSelectionType),
          aForeground, aBackground);
      return true;
    default:
      *aForeground = aTextPaintStyle.GetTextColor();
      *aBackground = NS_RGBA(0, 0, 0, 0);
      return false;
  }
}

/**
 * This sets *aShadows to the appropriate shadows, if any, for the given
 * type of selection.
 * If text-shadow was not specified, *aShadows is left untouched.
 */
void nsTextFrame::GetSelectionTextShadow(
    SelectionType aSelectionType, nsTextPaintStyle& aTextPaintStyle,
    Span<const StyleSimpleShadow>* aShadows) {
  if (aSelectionType != SelectionType::eNormal) {
    return;
  }
  aTextPaintStyle.GetSelectionShadow(aShadows);
}

/**
 * This class lets us iterate over chunks of text recorded in an array of
 * resolved selection ranges, observing cluster boundaries, in content order,
 * maintaining the current x-offset as we go, and telling whether the text
 * chunk has a hyphen after it or not.
 * In addition to returning the selected chunks, the iterator is responsible
 * to interpolate unselected chunks in any gaps between them.
 * The caller is responsible for actually computing the advance width of each
 * chunk.
 */
class MOZ_STACK_CLASS SelectionRangeIterator {
  using PropertyProvider = nsTextFrame::PropertyProvider;
  using SelectionRange = nsTextFrame::SelectionRange;

 public:
  // aSelectionRanges and aRange are according to the original string.
  SelectionRangeIterator(const nsTArray<SelectionRange>& aSelectionRanges,
                         gfxTextRun::Range aRange, PropertyProvider& aProvider,
                         gfxTextRun* aTextRun, gfxFloat aXOffset);

  bool GetNextSegment(gfxFloat* aXOffset, gfxTextRun::Range* aRange,
                      gfxFloat* aHyphenWidth, SelectionType* aSelectionType,
                      RefPtr<const nsAtom>* aHighlightName,
                      TextRangeStyle* aStyle);

  void UpdateWithAdvance(gfxFloat aAdvance) {
    mXOffset += aAdvance * mTextRun->GetDirection();
  }

 private:
  const nsTArray<SelectionRange>& mSelectionRanges;
  PropertyProvider& mProvider;
  gfxTextRun* mTextRun;
  gfxSkipCharsIterator mIterator;
  gfxTextRun::Range mOriginalRange;
  gfxFloat mXOffset;
  uint32_t mIndex;
};

SelectionRangeIterator::SelectionRangeIterator(
    const nsTArray<nsTextFrame::SelectionRange>& aSelectionRanges,
    gfxTextRun::Range aRange, PropertyProvider& aProvider, gfxTextRun* aTextRun,
    gfxFloat aXOffset)
    : mSelectionRanges(aSelectionRanges),
      mProvider(aProvider),
      mTextRun(aTextRun),
      mIterator(aProvider.GetStart()),
      mOriginalRange(aRange),
      mXOffset(aXOffset),
      mIndex(0) {
  mIterator.SetOriginalOffset(int32_t(aRange.start));
}

bool SelectionRangeIterator::GetNextSegment(
    gfxFloat* aXOffset, gfxTextRun::Range* aRange, gfxFloat* aHyphenWidth,
    SelectionType* aSelectionType, RefPtr<const nsAtom>* aHighlightName,
    TextRangeStyle* aStyle) {
  if (mIterator.GetOriginalOffset() >= int32_t(mOriginalRange.end)) {
    return false;
  }

  uint32_t runOffset = mIterator.GetSkippedOffset();
  uint32_t segmentEnd = mOriginalRange.end;

  if (mIndex == mSelectionRanges.Length() ||
      mIterator.GetOriginalOffset() <
          int32_t(mSelectionRanges[mIndex].mRange.start)) {
    // There's an unselected segment before the next range (or at the end).
    *aSelectionType = SelectionType::eNone;
    *aHighlightName = nullptr;
    *aStyle = TextRangeStyle();
    if (mIndex < mSelectionRanges.Length()) {
      segmentEnd = mSelectionRanges[mIndex].mRange.start;
    }
  } else {
    // Get the selection details for the next segment, and increment index.
    const SelectionDetails* sdptr = mSelectionRanges[mIndex].mDetails;
    *aSelectionType = sdptr->mSelectionType;
    *aHighlightName = sdptr->mHighlightName;
    *aStyle = sdptr->mTextRangeStyle;
    segmentEnd = mSelectionRanges[mIndex].mRange.end;
    ++mIndex;
  }

  // Advance iterator to the end of the segment.
  mIterator.SetOriginalOffset(int32_t(segmentEnd));

  // Further advance if necessary to a cluster boundary.
  while (mIterator.GetOriginalOffset() < int32_t(mOriginalRange.end) &&
         !mIterator.IsOriginalCharSkipped() &&
         !mTextRun->IsClusterStart(mIterator.GetSkippedOffset())) {
    mIterator.AdvanceOriginal(1);
  }

  aRange->start = runOffset;
  aRange->end = mIterator.GetSkippedOffset();
  *aXOffset = mXOffset;
  *aHyphenWidth = 0;
  if (mIterator.GetOriginalOffset() == int32_t(mOriginalRange.end) &&
      mProvider.GetFrame()->HasAnyStateBits(TEXT_HYPHEN_BREAK)) {
    *aHyphenWidth = mProvider.GetHyphenWidth();
  }

  return true;
}

static void AddHyphenToMetrics(nsTextFrame* aTextFrame, bool aIsRightToLeft,
                               gfxTextRun::Metrics* aMetrics,
                               gfxFont::BoundingBoxType aBoundingBoxType,
                               DrawTarget* aDrawTarget) {
  // Fix up metrics to include hyphen
  RefPtr<gfxTextRun> hyphenTextRun = GetHyphenTextRun(aTextFrame, aDrawTarget);
  if (!hyphenTextRun) {
    return;
  }

  gfxTextRun::Metrics hyphenMetrics =
      hyphenTextRun->MeasureText(aBoundingBoxType, aDrawTarget);
  if (aTextFrame->GetWritingMode().IsLineInverted()) {
    hyphenMetrics.mBoundingBox.y = -hyphenMetrics.mBoundingBox.YMost();
  }
  aMetrics->CombineWith(hyphenMetrics, aIsRightToLeft);
}

void nsTextFrame::PaintOneShadow(const PaintShadowParams& aParams,
                                 const StyleSimpleShadow& aShadowDetails,
                                 gfxRect& aBoundingBox, uint32_t aBlurFlags) {
  AUTO_PROFILER_LABEL("nsTextFrame::PaintOneShadow", GRAPHICS);

  nsPoint shadowOffset(aShadowDetails.horizontal.ToAppUnits(),
                       aShadowDetails.vertical.ToAppUnits());
  nscoord blurRadius = std::max(aShadowDetails.blur.ToAppUnits(), 0);

  nscolor shadowColor = aShadowDetails.color.CalcColor(aParams.foregroundColor);

  if (auto* textDrawer = aParams.context->GetTextDrawer()) {
    wr::Shadow wrShadow;

    wrShadow.offset = {PresContext()->AppUnitsToFloatDevPixels(shadowOffset.x),
                       PresContext()->AppUnitsToFloatDevPixels(shadowOffset.y)};

    wrShadow.blur_radius = PresContext()->AppUnitsToFloatDevPixels(blurRadius);
    wrShadow.color = wr::ToColorF(ToDeviceColor(shadowColor));

    bool inflate = true;
    textDrawer->AppendShadow(wrShadow, inflate);
    return;
  }

  // This rect is the box which is equivalent to where the shadow will be
  // painted. The origin of aBoundingBox is the text baseline left, so we must
  // translate it by that much in order to make the origin the top-left corner
  // of the text bounding box. Note that aLeftSideOffset is line-left, so
  // actually means top offset in vertical writing modes.
  gfxRect shadowGfxRect;
  WritingMode wm = GetWritingMode();
  if (wm.IsVertical()) {
    shadowGfxRect = aBoundingBox;
    if (wm.IsVerticalRL()) {
      // for vertical-RL, reverse direction of x-coords of bounding box
      shadowGfxRect.x = -shadowGfxRect.XMost();
    }
    shadowGfxRect += gfxPoint(aParams.textBaselinePt.x,
                              aParams.framePt.y + aParams.leftSideOffset);
  } else {
    shadowGfxRect =
        aBoundingBox + gfxPoint(aParams.framePt.x + aParams.leftSideOffset,
                                aParams.textBaselinePt.y);
  }
  Point shadowGfxOffset(shadowOffset.x, shadowOffset.y);
  shadowGfxRect += gfxPoint(shadowGfxOffset.x, shadowOffset.y);

  nsRect shadowRect(NSToCoordRound(shadowGfxRect.X()),
                    NSToCoordRound(shadowGfxRect.Y()),
                    NSToCoordRound(shadowGfxRect.Width()),
                    NSToCoordRound(shadowGfxRect.Height()));

  nsContextBoxBlur contextBoxBlur;
  const auto A2D = PresContext()->AppUnitsPerDevPixel();
  gfxContext* shadowContext =
      contextBoxBlur.Init(shadowRect, 0, blurRadius, A2D, aParams.context,
                          LayoutDevicePixel::ToAppUnits(aParams.dirtyRect, A2D),
                          nullptr, aBlurFlags);
  if (!shadowContext) {
    return;
  }

  aParams.context->Save();
  aParams.context->SetColor(sRGBColor::FromABGR(shadowColor));

  // Draw the text onto our alpha-only surface to capture the alpha values.
  // Remember that the box blur context has a device offset on it, so we don't
  // need to translate any coordinates to fit on the surface.
  gfxFloat advanceWidth;
  nsTextPaintStyle textPaintStyle(this);
  DrawTextParams params(shadowContext);
  params.advanceWidth = &advanceWidth;
  params.dirtyRect = aParams.dirtyRect;
  params.framePt = aParams.framePt + shadowGfxOffset;
  params.provider = aParams.provider;
  params.textStyle = &textPaintStyle;
  params.textColor =
      aParams.context == shadowContext ? shadowColor : NS_RGB(0, 0, 0);
  params.clipEdges = aParams.clipEdges;
  params.drawSoftHyphen = HasAnyStateBits(TEXT_HYPHEN_BREAK);
  // Multi-color shadow is not allowed, so we use the same color of the text
  // color.
  params.decorationOverrideColor = &params.textColor;
  params.fontPalette = StyleFont()->GetFontPaletteAtom();
  params.paletteValueSet = PresContext()->GetFontPaletteValueSet();

  DrawText(aParams.range, aParams.textBaselinePt + shadowGfxOffset, params);

  contextBoxBlur.DoPaint();
  aParams.context->Restore();
}

SelectionTypeMask nsTextFrame::ResolveSelections(
    const PaintTextSelectionParams& aParams, const SelectionDetails* aDetails,
    nsTArray<SelectionRange>& aResult, SelectionType aSelectionType,
    bool* aAnyBackgrounds) const {
  const gfxTextRun::Range& contentRange = aParams.contentRange;

  SelectionTypeMask allTypes = 0;
  bool anyBackgrounds = false;

  uint32_t i = 0;
  for (const SelectionDetails* sd = aDetails; sd; sd = sd->mNext.get()) {
    MOZ_ASSERT(sd->mStart >= 0 && sd->mEnd >= 0);  // XXX make unsigned?
    uint32_t start = std::max(contentRange.start, uint32_t(sd->mStart));
    uint32_t end = std::min(contentRange.end, uint32_t(sd->mEnd));
    if (start < end) {
      // The PaintTextWithSelectionColors caller passes SelectionType::eNone,
      // so we collect all selections that set colors, and prioritize them
      // according to selection type (lower types take precedence).
      if (aSelectionType == SelectionType::eNone) {
        allTypes |= ToSelectionTypeMask(sd->mSelectionType);
        // Ignore selections that don't set colors.
        nscolor foreground, background;
        if (GetSelectionTextColors(sd->mSelectionType, sd->mHighlightName,
                                   *aParams.textPaintStyle, sd->mTextRangeStyle,
                                   &foreground, &background)) {
          if (NS_GET_A(background) > 0) {
            anyBackgrounds = true;
          }
          uint32_t prio = kSelectionTypeCount - uint32_t(sd->mSelectionType);
          aResult.AppendElement(SelectionRange{sd, {start, end}, prio});
        }
      } else if (sd->mSelectionType == aSelectionType) {
        // The PaintSelectionTextDecorations caller passes a specific type,
        // so we include only ranges of that type, and keep them in order
        // so that later ones take precedence over earlier.
        aResult.AppendElement(SelectionRange{sd, {start, end}, i++});
      }
    }
  }
  if (aAnyBackgrounds) {
    *aAnyBackgrounds = anyBackgrounds;
  }

  if (aResult.Length() < 1) {
    return allTypes;
  }

  // Sort by starting offset.
  struct SelectionRangeStartCmp {
    bool Equals(const SelectionRange& a, const SelectionRange& b) const {
      return a.mRange.start == b.mRange.start;
    }
    bool LessThan(const SelectionRange& a, const SelectionRange& b) const {
      return a.mRange.start < b.mRange.start;
    }
  };
  aResult.Sort(SelectionRangeStartCmp());

  // Resolve overlapping selections according to priority.
  uint32_t currentIndex = 0;
  while (currentIndex < aResult.Length() - 1) {
    auto& current = aResult[currentIndex];
    uint32_t probeIndex = currentIndex + 1;
    while (probeIndex < aResult.Length()) {
      auto& probe = aResult[probeIndex];
      if (probe.mRange.start >= current.mRange.end) {
        break;
      }
      // TODO: ordering of highlight selections
      if (current.mDetails->mSelectionType <= probe.mDetails->mSelectionType) {
        // current overwrites (beginning or all of) probe
        if (current.mRange.end >= probe.mRange.end) {
          aResult.RemoveElementAt(probeIndex);
        } else {
          probe.mRange.start = current.mRange.end;
          ++probeIndex;
        }
      } else {
        // probe overwrites current (possibly splitting it)
        if (probe.mRange.start > current.mRange.start) {
          uint32_t prevEnd = current.mRange.end;
          current.mRange.end = probe.mRange.start;
          if (probe.mRange.end < prevEnd) {
            aResult.InsertElementSorted(
                SelectionRange{current.mDetails,
                               {probe.mRange.end, prevEnd},
                               current.mPriority},
                SelectionRangeStartCmp());
          }
          break;
        }
        if (probe.mRange.end < current.mRange.end) {
          aResult.InsertElementSorted(
              SelectionRange{current.mDetails,
                             {probe.mRange.end, current.mRange.end},
                             current.mPriority},
              SelectionRangeStartCmp());
        }
        aResult.RemoveElementAt(currentIndex);
        --currentIndex;  // This is OK even when currentIndex is zero, because
                         // unsigned under/overflow is defined as wrapping.
      }
    }
    ++currentIndex;
  }

  return allTypes;
}

// Paints selection backgrounds and text in the correct colors. Also computes
// aAllSelectionTypeMask, the union of all selection types that are applying to
// this text.
bool nsTextFrame::PaintTextWithSelectionColors(
    const PaintTextSelectionParams& aParams,
    const UniquePtr<SelectionDetails>& aDetails,
    SelectionTypeMask* aAllSelectionTypeMask, const ClipEdges& aClipEdges) {
  bool anyBackgrounds = false;
  AutoTArray<SelectionRange, 8> selectionRanges;

  *aAllSelectionTypeMask =
      ResolveSelections(aParams, aDetails.get(), selectionRanges,
                        SelectionType::eNone, &anyBackgrounds);
  bool vertical = mTextRun->IsVertical();
  const gfxFloat startIOffset =
      vertical ? aParams.textBaselinePt.y - aParams.framePt.y
               : aParams.textBaselinePt.x - aParams.framePt.x;
  gfxFloat iOffset, hyphenWidth;
  Range range;  // in transformed string
  TextRangeStyle rangeStyle;

  const gfxTextRun::Range& contentRange = aParams.contentRange;
  auto* textDrawer = aParams.context->GetTextDrawer();

  if (anyBackgrounds && !aParams.IsGenerateTextMask()) {
    int32_t appUnitsPerDevPixel =
        aParams.textPaintStyle->PresContext()->AppUnitsPerDevPixel();
    SelectionRangeIterator iterator(selectionRanges, contentRange,
                                    *aParams.provider, mTextRun, startIOffset);
    SelectionType selectionType;
    RefPtr<const nsAtom> highlightName;
    while (iterator.GetNextSegment(&iOffset, &range, &hyphenWidth,
                                   &selectionType, &highlightName,
                                   &rangeStyle)) {
      nscolor foreground, background;
      GetSelectionTextColors(selectionType, highlightName,
                             *aParams.textPaintStyle, rangeStyle, &foreground,
                             &background);
      // Draw background color
      gfxFloat advance =
          hyphenWidth + mTextRun->GetAdvanceWidth(range, aParams.provider);
      if (NS_GET_A(background) > 0) {
        nsRect bgRect;
        gfxFloat offs = iOffset - (mTextRun->IsInlineReversed() ? advance : 0);
        if (vertical) {
          bgRect = nsRect(aParams.framePt.x, aParams.framePt.y + offs,
                          GetSize().width, advance);
        } else {
          bgRect = nsRect(aParams.framePt.x + offs, aParams.framePt.y, advance,
                          GetSize().height);
        }

        LayoutDeviceRect selectionRect =
            LayoutDeviceRect::FromAppUnits(bgRect, appUnitsPerDevPixel);

        if (textDrawer) {
          textDrawer->AppendSelectionRect(selectionRect,
                                          ToDeviceColor(background));
        } else {
          PaintSelectionBackground(*aParams.context->GetDrawTarget(),
                                   background, aParams.dirtyRect, selectionRect,
                                   aParams.callbacks);
        }
      }
      iterator.UpdateWithAdvance(advance);
    }
  }

  gfxFloat advance;
  DrawTextParams params(aParams.context);
  params.dirtyRect = aParams.dirtyRect;
  params.framePt = aParams.framePt;
  params.provider = aParams.provider;
  params.textStyle = aParams.textPaintStyle;
  params.clipEdges = &aClipEdges;
  params.advanceWidth = &advance;
  params.callbacks = aParams.callbacks;
  params.glyphRange = aParams.glyphRange;
  params.fontPalette = StyleFont()->GetFontPaletteAtom();
  params.paletteValueSet = PresContext()->GetFontPaletteValueSet();

  PaintShadowParams shadowParams(aParams);
  shadowParams.provider = aParams.provider;
  shadowParams.clipEdges = &aClipEdges;

  // Draw text
  const nsStyleText* textStyle = StyleText();
  SelectionRangeIterator iterator(selectionRanges, contentRange,
                                  *aParams.provider, mTextRun, startIOffset);
  SelectionType selectionType;
  RefPtr<const nsAtom> highlightName;
  while (iterator.GetNextSegment(&iOffset, &range, &hyphenWidth, &selectionType,
                                 &highlightName, &rangeStyle)) {
    nscolor foreground, background;
    if (aParams.IsGenerateTextMask()) {
      foreground = NS_RGBA(0, 0, 0, 255);
    } else {
      GetSelectionTextColors(selectionType, highlightName,
                             *aParams.textPaintStyle, rangeStyle, &foreground,
                             &background);
    }

    gfx::Point textBaselinePt =
        vertical
            ? gfx::Point(aParams.textBaselinePt.x, aParams.framePt.y + iOffset)
            : gfx::Point(aParams.framePt.x + iOffset, aParams.textBaselinePt.y);

    // Determine what shadow, if any, to draw - either from textStyle
    // or from the ::-moz-selection pseudo-class if specified there
    Span<const StyleSimpleShadow> shadows = textStyle->mTextShadow.AsSpan();
    GetSelectionTextShadow(selectionType, *aParams.textPaintStyle, &shadows);
    if (!shadows.IsEmpty()) {
      nscoord startEdge = iOffset;
      if (mTextRun->IsInlineReversed()) {
        startEdge -=
            hyphenWidth + mTextRun->GetAdvanceWidth(range, aParams.provider);
      }
      shadowParams.range = range;
      shadowParams.textBaselinePt = textBaselinePt;
      shadowParams.foregroundColor = foreground;
      shadowParams.leftSideOffset = startEdge;
      PaintShadows(shadows, shadowParams);
    }

    // Draw text segment
    params.textColor = foreground;
    params.textStrokeColor = aParams.textPaintStyle->GetWebkitTextStrokeColor();
    params.textStrokeWidth = aParams.textPaintStyle->GetWebkitTextStrokeWidth();
    params.drawSoftHyphen = hyphenWidth > 0;
    DrawText(range, textBaselinePt, params);
    advance += hyphenWidth;
    iterator.UpdateWithAdvance(advance);
  }
  return true;
}

void nsTextFrame::PaintTextSelectionDecorations(
    const PaintTextSelectionParams& aParams,
    const UniquePtr<SelectionDetails>& aDetails, SelectionType aSelectionType) {
  // Hide text decorations if we're currently hiding @font-face fallback text
  if (aParams.provider->GetFontGroup()->ShouldSkipDrawing()) {
    return;
  }

  AutoTArray<SelectionRange, 8> selectionRanges;
  ResolveSelections(aParams, aDetails.get(), selectionRanges, aSelectionType);

  RefPtr<gfxFont> firstFont =
      aParams.provider->GetFontGroup()->GetFirstValidFont();
  bool verticalRun = mTextRun->IsVertical();
  bool useVerticalMetrics = verticalRun && mTextRun->UseCenterBaseline();
  bool rightUnderline = useVerticalMetrics && IsUnderlineRight(*Style());
  const auto kDecoration = rightUnderline ? StyleTextDecorationLine::OVERLINE
                                          : StyleTextDecorationLine::UNDERLINE;
  gfxFont::Metrics decorationMetrics(
      firstFont->GetMetrics(useVerticalMetrics ? nsFontMetrics::eVertical
                                               : nsFontMetrics::eHorizontal));
  decorationMetrics.underlineOffset =
      aParams.provider->GetFontGroup()->GetUnderlineOffset();

  const gfxTextRun::Range& contentRange = aParams.contentRange;
  gfxFloat startIOffset = verticalRun
                              ? aParams.textBaselinePt.y - aParams.framePt.y
                              : aParams.textBaselinePt.x - aParams.framePt.x;
  SelectionRangeIterator iterator(selectionRanges, contentRange,
                                  *aParams.provider, mTextRun, startIOffset);
  gfxFloat iOffset, hyphenWidth;
  Range range;
  int32_t app = aParams.textPaintStyle->PresContext()->AppUnitsPerDevPixel();
  // XXX aTextBaselinePt is in AppUnits, shouldn't it be nsFloatPoint?
  Point pt;
  if (verticalRun) {
    pt.x = (aParams.textBaselinePt.x - mAscent) / app;
  } else {
    pt.y = (aParams.textBaselinePt.y - mAscent) / app;
  }
  SelectionType nextSelectionType;
  RefPtr<const nsAtom> highlightName;
  TextRangeStyle selectedStyle;

  while (iterator.GetNextSegment(&iOffset, &range, &hyphenWidth,
                                 &nextSelectionType, &highlightName,
                                 &selectedStyle)) {
    gfxFloat advance =
        hyphenWidth + mTextRun->GetAdvanceWidth(range, aParams.provider);
    if (nextSelectionType == aSelectionType) {
      if (verticalRun) {
        pt.y = (aParams.framePt.y + iOffset -
                (mTextRun->IsInlineReversed() ? advance : 0)) /
               app;
      } else {
        pt.x = (aParams.framePt.x + iOffset -
                (mTextRun->IsInlineReversed() ? advance : 0)) /
               app;
      }
      gfxFloat width = Abs(advance) / app;
      gfxFloat xInFrame = pt.x - (aParams.framePt.x / app);
      DrawSelectionDecorations(aParams.context, aParams.dirtyRect,
                               aSelectionType, *aParams.textPaintStyle,
                               selectedStyle, pt, xInFrame, width,
                               mAscent / app, decorationMetrics,
                               aParams.callbacks, verticalRun, kDecoration);
    }
    iterator.UpdateWithAdvance(advance);
  }
}

bool nsTextFrame::PaintTextWithSelection(
    const PaintTextSelectionParams& aParams, const ClipEdges& aClipEdges) {
  NS_ASSERTION(GetContent()->IsMaybeSelected(), "wrong paint path");

  UniquePtr<SelectionDetails> details = GetSelectionDetails();
  if (!details) {
    return false;
  }

  SelectionTypeMask allSelectionTypeMask;
  if (!PaintTextWithSelectionColors(aParams, details, &allSelectionTypeMask,
                                    aClipEdges)) {
    return false;
  }
  // Iterate through just the selection rawSelectionTypes that paint decorations
  // and paint decorations for any that actually occur in this frame. Paint
  // higher-numbered selection rawSelectionTypes below lower-numered ones on the
  // general principal that lower-numbered selections are higher priority.
  allSelectionTypeMask &= kSelectionTypesWithDecorations;
  MOZ_ASSERT(kPresentSelectionTypes[0] == SelectionType::eNormal,
             "The following for loop assumes that the first item of "
             "kPresentSelectionTypes is SelectionType::eNormal");
  for (size_t i = ArrayLength(kPresentSelectionTypes) - 1; i >= 1; --i) {
    SelectionType selectionType = kPresentSelectionTypes[i];
    if (ToSelectionTypeMask(selectionType) & allSelectionTypeMask) {
      // There is some selection of this selectionType. Try to paint its
      // decorations (there might not be any for this type but that's OK,
      // PaintTextSelectionDecorations will exit early).
      PaintTextSelectionDecorations(aParams, details, selectionType);
    }
  }

  return true;
}

void nsTextFrame::DrawEmphasisMarks(gfxContext* aContext, WritingMode aWM,
                                    const gfx::Point& aTextBaselinePt,
                                    const gfx::Point& aFramePt, Range aRange,
                                    const nscolor* aDecorationOverrideColor,
                                    PropertyProvider* aProvider) {
  const EmphasisMarkInfo* info = GetProperty(EmphasisMarkProperty());
  if (!info) {
    return;
  }

  bool isTextCombined = Style()->IsTextCombined();
  if (isTextCombined && !aWM.IsVertical()) {
    // XXX This only happens when the parent is display:contents with an
    // orthogonal writing mode. This should be rare, and don't have use
    // cases, so we don't care. It is non-trivial to implement a sane
    // behavior for that case: if you treat the text as not combined,
    // the marks would spread wider than the text (which is rendered as
    // combined); if you try to draw a single mark, selecting part of
    // the text could dynamically create multiple new marks.
    NS_WARNING("Give up on combined text with horizontal wm");
    return;
  }
  nscolor color =
      aDecorationOverrideColor
          ? *aDecorationOverrideColor
          : nsLayoutUtils::GetColor(this, &nsStyleText::mTextEmphasisColor);
  aContext->SetColor(sRGBColor::FromABGR(color));
  gfx::Point pt;
  if (!isTextCombined) {
    pt = aTextBaselinePt;
  } else {
    MOZ_ASSERT(aWM.IsVertical());
    pt = aFramePt;
    if (aWM.IsVerticalRL()) {
      pt.x += GetSize().width - GetLogicalBaseline(aWM);
    } else {
      pt.x += GetLogicalBaseline(aWM);
    }
  }
  if (!aWM.IsVertical()) {
    pt.y += info->baselineOffset;
  } else {
    if (aWM.IsVerticalRL()) {
      pt.x -= info->baselineOffset;
    } else {
      pt.x += info->baselineOffset;
    }
  }
  if (!isTextCombined) {
    mTextRun->DrawEmphasisMarks(aContext, info->textRun.get(), info->advance,
                                pt, aRange, aProvider);
  } else {
    pt.y += (GetSize().height - info->advance) / 2;
    gfxTextRun::DrawParams params(aContext);
    info->textRun->Draw(Range(info->textRun.get()), pt, params);
  }
}

nscolor nsTextFrame::GetCaretColorAt(int32_t aOffset) {
  MOZ_ASSERT(aOffset >= 0, "aOffset must be positive");

  nscolor result = nsIFrame::GetCaretColorAt(aOffset);
  gfxSkipCharsIterator iter = EnsureTextRun(nsTextFrame::eInflated);
  PropertyProvider provider(this, iter, nsTextFrame::eInflated, mFontMetrics);
  int32_t contentOffset = provider.GetStart().GetOriginalOffset();
  int32_t contentLength = provider.GetOriginalLength();
  MOZ_ASSERT(
      aOffset >= contentOffset && aOffset <= contentOffset + contentLength,
      "aOffset must be in the frame's range");

  int32_t offsetInFrame = aOffset - contentOffset;
  if (offsetInFrame < 0 || offsetInFrame >= contentLength) {
    return result;
  }

  bool isSolidTextColor = true;
  if (IsInSVGTextSubtree()) {
    const nsStyleSVG* style = StyleSVG();
    if (!style->mFill.kind.IsNone() && !style->mFill.kind.IsColor()) {
      isSolidTextColor = false;
    }
  }

  nsTextPaintStyle textPaintStyle(this);
  textPaintStyle.SetResolveColors(isSolidTextColor);
  UniquePtr<SelectionDetails> details = GetSelectionDetails();
  SelectionType selectionType = SelectionType::eNone;
  for (SelectionDetails* sdptr = details.get(); sdptr;
       sdptr = sdptr->mNext.get()) {
    int32_t start = std::max(0, sdptr->mStart - contentOffset);
    int32_t end = std::min(contentLength, sdptr->mEnd - contentOffset);
    if (start <= offsetInFrame && offsetInFrame < end &&
        (selectionType == SelectionType::eNone ||
         sdptr->mSelectionType < selectionType)) {
      nscolor foreground, background;
      if (GetSelectionTextColors(sdptr->mSelectionType, sdptr->mHighlightName,
                                 textPaintStyle, sdptr->mTextRangeStyle,
                                 &foreground, &background)) {
        if (!isSolidTextColor && NS_IS_SELECTION_SPECIAL_COLOR(foreground)) {
          result = NS_RGBA(0, 0, 0, 255);
        } else {
          result = foreground;
        }
        selectionType = sdptr->mSelectionType;
      }
    }
  }

  return result;
}

static gfxTextRun::Range ComputeTransformedRange(
    nsTextFrame::PropertyProvider& aProvider) {
  gfxSkipCharsIterator iter(aProvider.GetStart());
  uint32_t start = iter.GetSkippedOffset();
  iter.AdvanceOriginal(aProvider.GetOriginalLength());
  return gfxTextRun::Range(start, iter.GetSkippedOffset());
}

bool nsTextFrame::MeasureCharClippedText(nscoord aVisIStartEdge,
                                         nscoord aVisIEndEdge,
                                         nscoord* aSnappedStartEdge,
                                         nscoord* aSnappedEndEdge) {
  // We need a *reference* rendering context (not one that might have a
  // transform), so we don't have a rendering context argument.
  // XXX get the block and line passed to us somehow! This is slow!
  gfxSkipCharsIterator iter = EnsureTextRun(nsTextFrame::eInflated);
  if (!mTextRun) {
    return false;
  }

  PropertyProvider provider(this, iter, nsTextFrame::eInflated, mFontMetrics);
  // Trim trailing whitespace
  provider.InitializeForDisplay(true);

  Range range = ComputeTransformedRange(provider);
  uint32_t startOffset = range.start;
  uint32_t maxLength = range.Length();
  return MeasureCharClippedText(provider, aVisIStartEdge, aVisIEndEdge,
                                &startOffset, &maxLength, aSnappedStartEdge,
                                aSnappedEndEdge);
}

static uint32_t GetClusterLength(const gfxTextRun* aTextRun,
                                 uint32_t aStartOffset, uint32_t aMaxLength) {
  uint32_t clusterLength = 0;
  while (++clusterLength < aMaxLength) {
    if (aTextRun->IsClusterStart(aStartOffset + clusterLength)) {
      return clusterLength;
    }
  }
  return aMaxLength;
}

bool nsTextFrame::MeasureCharClippedText(
    PropertyProvider& aProvider, nscoord aVisIStartEdge, nscoord aVisIEndEdge,
    uint32_t* aStartOffset, uint32_t* aMaxLength, nscoord* aSnappedStartEdge,
    nscoord* aSnappedEndEdge) {
  *aSnappedStartEdge = 0;
  *aSnappedEndEdge = 0;
  if (aVisIStartEdge <= 0 && aVisIEndEdge <= 0) {
    return true;
  }

  uint32_t offset = *aStartOffset;
  uint32_t maxLength = *aMaxLength;
  const nscoord frameISize = ISize();
  const bool rtl = mTextRun->IsRightToLeft();
  gfxFloat advanceWidth = 0;
  const nscoord startEdge = rtl ? aVisIEndEdge : aVisIStartEdge;
  if (startEdge > 0) {
    const gfxFloat maxAdvance = gfxFloat(startEdge);
    while (maxLength > 0) {
      uint32_t clusterLength = GetClusterLength(mTextRun, offset, maxLength);
      advanceWidth += mTextRun->GetAdvanceWidth(
          Range(offset, offset + clusterLength), &aProvider);
      maxLength -= clusterLength;
      offset += clusterLength;
      if (advanceWidth >= maxAdvance) {
        break;
      }
    }
    nscoord* snappedStartEdge = rtl ? aSnappedEndEdge : aSnappedStartEdge;
    *snappedStartEdge = NSToCoordFloor(advanceWidth);
    *aStartOffset = offset;
  }

  const nscoord endEdge = rtl ? aVisIStartEdge : aVisIEndEdge;
  if (endEdge > 0) {
    const gfxFloat maxAdvance = gfxFloat(frameISize - endEdge);
    while (maxLength > 0) {
      uint32_t clusterLength = GetClusterLength(mTextRun, offset, maxLength);
      gfxFloat nextAdvance =
          advanceWidth + mTextRun->GetAdvanceWidth(
                             Range(offset, offset + clusterLength), &aProvider);
      if (nextAdvance > maxAdvance) {
        break;
      }
      // This cluster fits, include it.
      advanceWidth = nextAdvance;
      maxLength -= clusterLength;
      offset += clusterLength;
    }
    maxLength = offset - *aStartOffset;
    nscoord* snappedEndEdge = rtl ? aSnappedStartEdge : aSnappedEndEdge;
    *snappedEndEdge = NSToCoordFloor(gfxFloat(frameISize) - advanceWidth);
  }
  *aMaxLength = maxLength;
  return maxLength != 0;
}

void nsTextFrame::PaintShadows(Span<const StyleSimpleShadow> aShadows,
                               const PaintShadowParams& aParams) {
  if (aShadows.IsEmpty()) {
    return;
  }

  gfxTextRun::Metrics shadowMetrics = mTextRun->MeasureText(
      aParams.range, gfxFont::LOOSE_INK_EXTENTS, nullptr, aParams.provider);
  if (GetWritingMode().IsLineInverted()) {
    std::swap(shadowMetrics.mAscent, shadowMetrics.mDescent);
    shadowMetrics.mBoundingBox.y = -shadowMetrics.mBoundingBox.YMost();
  }
  if (HasAnyStateBits(TEXT_HYPHEN_BREAK)) {
    AddHyphenToMetrics(this, mTextRun->IsRightToLeft(), &shadowMetrics,
                       gfxFont::LOOSE_INK_EXTENTS,
                       aParams.context->GetDrawTarget());
  }
  // Add bounds of text decorations
  gfxRect decorationRect(0, -shadowMetrics.mAscent, shadowMetrics.mAdvanceWidth,
                         shadowMetrics.mAscent + shadowMetrics.mDescent);
  shadowMetrics.mBoundingBox.UnionRect(shadowMetrics.mBoundingBox,
                                       decorationRect);

  // If the textrun uses any color or SVG fonts, we need to force use of a mask
  // for shadow rendering even if blur radius is zero.
  // Force disable hardware acceleration for text shadows since it's usually
  // more expensive than just doing it on the CPU.
  uint32_t blurFlags = nsContextBoxBlur::DISABLE_HARDWARE_ACCELERATION_BLUR;
  uint32_t numGlyphRuns;
  const gfxTextRun::GlyphRun* run = mTextRun->GetGlyphRuns(&numGlyphRuns);
  while (numGlyphRuns-- > 0) {
    if (run->mFont->AlwaysNeedsMaskForShadow()) {
      blurFlags |= nsContextBoxBlur::FORCE_MASK;
      break;
    }
    run++;
  }

  if (mTextRun->IsVertical()) {
    std::swap(shadowMetrics.mBoundingBox.x, shadowMetrics.mBoundingBox.y);
    std::swap(shadowMetrics.mBoundingBox.width,
              shadowMetrics.mBoundingBox.height);
  }

  for (const auto& shadow : Reversed(aShadows)) {
    PaintOneShadow(aParams, shadow, shadowMetrics.mBoundingBox, blurFlags);
  }
}

void nsTextFrame::PaintText(const PaintTextParams& aParams,
                            const nscoord aVisIStartEdge,
                            const nscoord aVisIEndEdge,
                            const nsPoint& aToReferenceFrame,
                            const bool aIsSelected,
                            float aOpacity /* = 1.0f */) {
#ifdef DEBUG
  if (IsInSVGTextSubtree()) {
    auto* container =
        nsLayoutUtils::GetClosestFrameOfType(this, LayoutFrameType::SVGText);
    MOZ_ASSERT(container);
    MOZ_ASSERT(!container->HasAnyStateBits(NS_STATE_SVG_CLIPPATH_CHILD) ||
                   !aParams.IsPaintText(),
               "Expecting IsPaintText to be false for a clipPath");
  }
#endif

  // Don't pass in the rendering context here, because we need a
  // *reference* context and rendering context might have some transform
  // in it
  // XXX get the block and line passed to us somehow! This is slow!
  gfxSkipCharsIterator iter = EnsureTextRun(nsTextFrame::eInflated);
  if (!mTextRun) {
    return;
  }

  PropertyProvider provider(this, iter, nsTextFrame::eInflated, mFontMetrics);

  // Trim trailing whitespace, unless we're painting a selection highlight,
  // which should include trailing spaces if present (bug 1146754).
  provider.InitializeForDisplay(!aIsSelected);

  const bool reversed = mTextRun->IsInlineReversed();
  const bool verticalRun = mTextRun->IsVertical();
  WritingMode wm = GetWritingMode();
  const float frameWidth = GetSize().width;
  const float frameHeight = GetSize().height;
  gfx::Point textBaselinePt;
  if (verticalRun) {
    if (wm.IsVerticalLR()) {
      textBaselinePt.x = nsLayoutUtils::GetSnappedBaselineX(
          this, aParams.context, nscoord(aParams.framePt.x), mAscent);
    } else {
      textBaselinePt.x = nsLayoutUtils::GetSnappedBaselineX(
          this, aParams.context, nscoord(aParams.framePt.x) + frameWidth,
          -mAscent);
    }
    textBaselinePt.y = reversed ? aParams.framePt.y.value + frameHeight
                                : aParams.framePt.y.value;
  } else {
    textBaselinePt =
        gfx::Point(reversed ? aParams.framePt.x.value + frameWidth
                            : aParams.framePt.x.value,
                   nsLayoutUtils::GetSnappedBaselineY(
                       this, aParams.context, aParams.framePt.y, mAscent));
  }
  Range range = ComputeTransformedRange(provider);
  uint32_t startOffset = range.start;
  uint32_t maxLength = range.Length();
  nscoord snappedStartEdge, snappedEndEdge;
  if (!MeasureCharClippedText(provider, aVisIStartEdge, aVisIEndEdge,
                              &startOffset, &maxLength, &snappedStartEdge,
                              &snappedEndEdge)) {
    return;
  }
  if (verticalRun) {
    textBaselinePt.y += reversed ? -snappedEndEdge : snappedStartEdge;
  } else {
    textBaselinePt.x += reversed ? -snappedEndEdge : snappedStartEdge;
  }
  const ClipEdges clipEdges(this, aToReferenceFrame, snappedStartEdge,
                            snappedEndEdge);
  nsTextPaintStyle textPaintStyle(this);
  textPaintStyle.SetResolveColors(!aParams.callbacks);

  // Fork off to the (slower) paint-with-selection path if necessary.
  if (aIsSelected) {
    MOZ_ASSERT(aOpacity == 1.0f, "We don't support opacity with selections!");
    gfxSkipCharsIterator tmp(provider.GetStart());
    Range contentRange(
        uint32_t(tmp.ConvertSkippedToOriginal(startOffset)),
        uint32_t(tmp.ConvertSkippedToOriginal(startOffset + maxLength)));
    PaintTextSelectionParams params(aParams);
    params.textBaselinePt = textBaselinePt;
    params.provider = &provider;
    params.contentRange = contentRange;
    params.textPaintStyle = &textPaintStyle;
    params.glyphRange = range;
    if (PaintTextWithSelection(params, clipEdges)) {
      return;
    }
  }

  nscolor foregroundColor = aParams.IsGenerateTextMask()
                                ? NS_RGBA(0, 0, 0, 255)
                                : textPaintStyle.GetTextColor();
  if (aOpacity != 1.0f) {
    gfx::sRGBColor gfxColor = gfx::sRGBColor::FromABGR(foregroundColor);
    gfxColor.a *= aOpacity;
    foregroundColor = gfxColor.ToABGR();
  }

  nscolor textStrokeColor = aParams.IsGenerateTextMask()
                                ? NS_RGBA(0, 0, 0, 255)
                                : textPaintStyle.GetWebkitTextStrokeColor();
  if (aOpacity != 1.0f) {
    gfx::sRGBColor gfxColor = gfx::sRGBColor::FromABGR(textStrokeColor);
    gfxColor.a *= aOpacity;
    textStrokeColor = gfxColor.ToABGR();
  }

  range = Range(startOffset, startOffset + maxLength);
  if (aParams.IsPaintText()) {
    const nsStyleText* textStyle = StyleText();
    PaintShadowParams shadowParams(aParams);
    shadowParams.range = range;
    shadowParams.textBaselinePt = textBaselinePt;
    shadowParams.leftSideOffset = snappedStartEdge;
    shadowParams.provider = &provider;
    shadowParams.foregroundColor = foregroundColor;
    shadowParams.clipEdges = &clipEdges;
    PaintShadows(textStyle->mTextShadow.AsSpan(), shadowParams);
  }

  gfxFloat advanceWidth;
  DrawTextParams params(aParams.context);
  params.dirtyRect = aParams.dirtyRect;
  params.framePt = aParams.framePt;
  params.provider = &provider;
  params.advanceWidth = &advanceWidth;
  params.textStyle = &textPaintStyle;
  params.textColor = foregroundColor;
  params.textStrokeColor = textStrokeColor;
  params.textStrokeWidth = textPaintStyle.GetWebkitTextStrokeWidth();
  params.clipEdges = &clipEdges;
  params.drawSoftHyphen = HasAnyStateBits(TEXT_HYPHEN_BREAK);
  params.contextPaint = aParams.contextPaint;
  params.callbacks = aParams.callbacks;
  params.glyphRange = range;
  params.fontPalette = StyleFont()->GetFontPaletteAtom();
  params.paletteValueSet = PresContext()->GetFontPaletteValueSet();

  DrawText(range, textBaselinePt, params);
}

static void DrawTextRun(const gfxTextRun* aTextRun,
                        const gfx::Point& aTextBaselinePt,
                        gfxTextRun::Range aRange,
                        const nsTextFrame::DrawTextRunParams& aParams,
                        nsTextFrame* aFrame) {
  gfxTextRun::DrawParams params(aParams.context);
  params.provider = aParams.provider;
  params.advanceWidth = aParams.advanceWidth;
  params.contextPaint = aParams.contextPaint;
  params.fontPalette = aParams.fontPalette;
  params.paletteValueSet = aParams.paletteValueSet;
  params.callbacks = aParams.callbacks;
  if (aParams.callbacks) {
    aParams.callbacks->NotifyBeforeText(aParams.textColor);
    params.drawMode = DrawMode::GLYPH_PATH;
    aTextRun->Draw(aRange, aTextBaselinePt, params);
    aParams.callbacks->NotifyAfterText();
  } else {
    auto* textDrawer = aParams.context->GetTextDrawer();
    if (NS_GET_A(aParams.textColor) != 0 || textDrawer ||
        aParams.textStrokeWidth == 0.0f) {
      aParams.context->SetColor(sRGBColor::FromABGR(aParams.textColor));
    } else {
      params.drawMode = DrawMode::GLYPH_STROKE;
    }

    if ((NS_GET_A(aParams.textStrokeColor) != 0 || textDrawer) &&
        aParams.textStrokeWidth != 0.0f) {
      if (textDrawer) {
        textDrawer->FoundUnsupportedFeature();
        return;
      }
      params.drawMode |= DrawMode::GLYPH_STROKE;

      // Check the paint-order property; if we find stroke before fill,
      // then change mode to GLYPH_STROKE_UNDERNEATH.
      uint32_t paintOrder = aFrame->StyleSVG()->mPaintOrder;
      while (paintOrder) {
        auto component = StylePaintOrder(paintOrder & kPaintOrderMask);
        switch (component) {
          case StylePaintOrder::Fill:
            // Just break the loop, no need to check further
            paintOrder = 0;
            break;
          case StylePaintOrder::Stroke:
            params.drawMode |= DrawMode::GLYPH_STROKE_UNDERNEATH;
            paintOrder = 0;
            break;
          default:
            MOZ_FALLTHROUGH_ASSERT("Unknown paint-order variant, how?");
          case StylePaintOrder::Markers:
          case StylePaintOrder::Normal:
            break;
        }
        paintOrder >>= kPaintOrderShift;
      }

      // Use ROUND joins as they are less likely to produce ugly artifacts
      // when stroking glyphs with sharp angles (see bug 1546985).
      StrokeOptions strokeOpts(aParams.textStrokeWidth, JoinStyle::ROUND);
      params.textStrokeColor = aParams.textStrokeColor;
      params.strokeOpts = &strokeOpts;
      aTextRun->Draw(aRange, aTextBaselinePt, params);
    } else {
      aTextRun->Draw(aRange, aTextBaselinePt, params);
    }
  }
}

void nsTextFrame::DrawTextRun(Range aRange, const gfx::Point& aTextBaselinePt,
                              const DrawTextRunParams& aParams) {
  MOZ_ASSERT(aParams.advanceWidth, "Must provide advanceWidth");

  ::DrawTextRun(mTextRun, aTextBaselinePt, aRange, aParams, this);

  if (aParams.drawSoftHyphen) {
    // Don't use ctx as the context, because we need a reference context here,
    // ctx may be transformed.
    DrawTextRunParams params = aParams;
    params.provider = nullptr;
    params.advanceWidth = nullptr;
    RefPtr<gfxTextRun> hyphenTextRun = GetHyphenTextRun(this, nullptr);
    if (hyphenTextRun) {
      gfx::Point p(aTextBaselinePt);
      bool vertical = GetWritingMode().IsVertical();
      // For right-to-left text runs, the soft-hyphen is positioned at the left
      // of the text.
      float shift = mTextRun->GetDirection() * (*aParams.advanceWidth);
      if (vertical) {
        p.y += shift;
      } else {
        p.x += shift;
      }
      ::DrawTextRun(hyphenTextRun.get(), p, Range(hyphenTextRun.get()), params,
                    this);
    }
  }
}

void nsTextFrame::DrawTextRunAndDecorations(
    Range aRange, const gfx::Point& aTextBaselinePt,
    const DrawTextParams& aParams, const TextDecorations& aDecorations) {
  const gfxFloat app = aParams.textStyle->PresContext()->AppUnitsPerDevPixel();
  // Writing mode of parent frame is used because the text frame may
  // be orthogonal to its parent when text-combine-upright is used or
  // its parent has "display: contents", and in those cases, we want
  // to draw the decoration lines according to parents' direction
  // rather than ours.
  const WritingMode wm = GetParent()->GetWritingMode();
  bool verticalDec = wm.IsVertical();
  bool verticalRun = mTextRun->IsVertical();
  // If the text run and the decoration is orthogonal, we choose the
  // metrics for decoration so that decoration line won't be broken.
  bool useVerticalMetrics = verticalDec != verticalRun
                                ? verticalDec
                                : verticalRun && mTextRun->UseCenterBaseline();

  // XXX aFramePt is in AppUnits, shouldn't it be nsFloatPoint?
  nscoord x = NSToCoordRound(aParams.framePt.x);
  nscoord y = NSToCoordRound(aParams.framePt.y);

  // 'measure' here is textrun-relative, so for a horizontal run it's the
  // width, while for a vertical run it's the height of the decoration
  const nsSize frameSize = GetSize();
  nscoord measure = verticalDec ? frameSize.height : frameSize.width;

  if (verticalDec) {
    aParams.clipEdges->Intersect(&y, &measure);
  } else {
    aParams.clipEdges->Intersect(&x, &measure);
  }

  // decSize is a textrun-relative size, so its 'width' field is actually
  // the run-relative measure, and 'height' will be the line thickness
  gfxFloat ascent = gfxFloat(GetLogicalBaseline(wm)) / app;
  // The starting edge of the frame in block direction
  gfxFloat frameBStart = verticalDec ? aParams.framePt.x : aParams.framePt.y;

  // In vertical-rl mode, block coordinates are measured from the
  // right, so we need to adjust here.
  if (wm.IsVerticalRL()) {
    frameBStart += frameSize.width;
    ascent = -ascent;
  }

  nscoord inflationMinFontSize = nsLayoutUtils::InflationMinFontSizeFor(this);

  PaintDecorationLineParams params;
  params.context = aParams.context;
  params.dirtyRect = aParams.dirtyRect;
  params.overrideColor = aParams.decorationOverrideColor;
  params.callbacks = aParams.callbacks;
  params.glyphRange = aParams.glyphRange;
  params.provider = aParams.provider;
  // pt is the physical point where the decoration is to be drawn,
  // relative to the frame; one of its coordinates will be updated below.
  params.pt = Point(x / app, y / app);
  Float& bCoord = verticalDec ? params.pt.x.value : params.pt.y.value;
  params.lineSize = Size(measure / app, 0);
  params.ascent = ascent;
  params.vertical = verticalDec;
  params.sidewaysLeft = mTextRun->IsSidewaysLeft();

  // The matrix of the context may have been altered for text-combine-
  // upright. However, we want to draw decoration lines unscaled, thus
  // we need to revert the scaling here.
  gfxContextMatrixAutoSaveRestore scaledRestorer;
  if (Style()->IsTextCombined()) {
    float scaleFactor = GetTextCombineScaleFactor(this);
    if (scaleFactor != 1.0f) {
      scaledRestorer.SetContext(aParams.context);
      gfxMatrix unscaled = aParams.context->CurrentMatrixDouble();
      gfxPoint pt(x / app, y / app);
      unscaled.PreTranslate(pt)
          .PreScale(1.0f / scaleFactor, 1.0f)
          .PreTranslate(-pt);
      aParams.context->SetMatrixDouble(unscaled);
    }
  }

  typedef gfxFont::Metrics Metrics;
  auto paintDecorationLine = [&](const LineDecoration& dec,
                                 gfxFloat Metrics::*lineSize,
                                 StyleTextDecorationLine lineType) {
    if (dec.mStyle == StyleTextDecorationStyle::None) {
      return;
    }

    float inflation =
        GetInflationForTextDecorations(dec.mFrame, inflationMinFontSize);
    const Metrics metrics = GetFirstFontMetrics(
        GetFontGroupForFrame(dec.mFrame, inflation), useVerticalMetrics);

    bCoord = (frameBStart - dec.mBaselineOffset) / app;

    params.color = dec.mColor;
    params.baselineOffset = dec.mBaselineOffset / app;
    params.defaultLineThickness = metrics.*lineSize;
    params.lineSize.height = ComputeDecorationLineThickness(
        dec.mTextDecorationThickness, params.defaultLineThickness, metrics, app,
        dec.mFrame);

    bool swapUnderline = wm.IsCentralBaseline() && IsUnderlineRight(*Style());
    params.offset = ComputeDecorationLineOffset(
        lineType, dec.mTextUnderlinePosition, dec.mTextUnderlineOffset, metrics,
        app, dec.mFrame, wm.IsCentralBaseline(), swapUnderline);

    params.style = dec.mStyle;
    PaintDecorationLine(params);
  };

  // We create a clip region in order to draw the decoration lines only in the
  // range of the text. Restricting the draw area prevents the decoration lines
  // to be drawn multiple times when a part of the text is selected.

  // We skip clipping for the following cases:
  // - drawing the whole text
  // - having different orientation of the text and the writing-mode, such as
  //   "text-combine-upright" (Bug 1408825)
  bool skipClipping =
      aRange.Length() == mTextRun->GetLength() || verticalDec != verticalRun;

  gfxRect clipRect;
  if (!skipClipping) {
    // Get the inline-size according to the specified range.
    gfxFloat clipLength = mTextRun->GetAdvanceWidth(aRange, aParams.provider);
    nsRect visualRect = InkOverflowRect();

    const bool isInlineReversed = mTextRun->IsInlineReversed();
    if (verticalDec) {
      clipRect.x = aParams.framePt.x + visualRect.x;
      clipRect.y = isInlineReversed ? aTextBaselinePt.y.value - clipLength
                                    : aTextBaselinePt.y.value;
      clipRect.width = visualRect.width;
      clipRect.height = clipLength;
    } else {
      clipRect.x = isInlineReversed ? aTextBaselinePt.x.value - clipLength
                                    : aTextBaselinePt.x.value;
      clipRect.y = aParams.framePt.y + visualRect.y;
      clipRect.width = clipLength;
      clipRect.height = visualRect.height;
    }

    clipRect.Scale(1 / app);
    clipRect.Round();
    params.context->Clip(clipRect);
  }

  // Underlines
  params.decoration = StyleTextDecorationLine::UNDERLINE;
  for (const LineDecoration& dec : Reversed(aDecorations.mUnderlines)) {
    paintDecorationLine(dec, &Metrics::underlineSize, params.decoration);
  }

  // Overlines
  params.decoration = StyleTextDecorationLine::OVERLINE;
  for (const LineDecoration& dec : Reversed(aDecorations.mOverlines)) {
    paintDecorationLine(dec, &Metrics::underlineSize, params.decoration);
  }

  // Some glyphs and emphasis marks may extend outside the region, so we reset
  // the clip region here. For an example, italic glyphs.
  if (!skipClipping) {
    params.context->PopClip();
  }

  {
    gfxContextMatrixAutoSaveRestore unscaledRestorer;
    if (scaledRestorer.HasMatrix()) {
      unscaledRestorer.SetContext(aParams.context);
      aParams.context->SetMatrix(scaledRestorer.Matrix());
    }

    // CSS 2.1 mandates that text be painted after over/underlines,
    // and *then* line-throughs
    DrawTextRun(aRange, aTextBaselinePt, aParams);
  }

  // Emphasis marks
  DrawEmphasisMarks(aParams.context, wm, aTextBaselinePt, aParams.framePt,
                    aRange, aParams.decorationOverrideColor, aParams.provider);

  // Re-apply the clip region when the line-through is being drawn.
  if (!skipClipping) {
    params.context->Clip(clipRect);
  }

  // Line-throughs
  params.decoration = StyleTextDecorationLine::LINE_THROUGH;
  for (const LineDecoration& dec : Reversed(aDecorations.mStrikes)) {
    paintDecorationLine(dec, &Metrics::strikeoutSize, params.decoration);
  }

  if (!skipClipping) {
    params.context->PopClip();
  }
}

void nsTextFrame::DrawText(Range aRange, const gfx::Point& aTextBaselinePt,
                           const DrawTextParams& aParams) {
  TextDecorations decorations;
  GetTextDecorations(aParams.textStyle->PresContext(),
                     aParams.callbacks ? eUnresolvedColors : eResolvedColors,
                     decorations);

  // Hide text decorations if we're currently hiding @font-face fallback text
  const bool drawDecorations =
      !aParams.provider->GetFontGroup()->ShouldSkipDrawing() &&
      (decorations.HasDecorationLines() ||
       StyleText()->HasEffectiveTextEmphasis());
  if (drawDecorations) {
    DrawTextRunAndDecorations(aRange, aTextBaselinePt, aParams, decorations);
  } else {
    DrawTextRun(aRange, aTextBaselinePt, aParams);
  }

  if (auto* textDrawer = aParams.context->GetTextDrawer()) {
    textDrawer->TerminateShadows();
  }
}

NS_DECLARE_FRAME_PROPERTY_DELETABLE(WebRenderTextBounds, nsRect)

nsRect nsTextFrame::WebRenderBounds() {
  // WR text bounds is just our ink overflow rect but without shadows. So if we
  // have no shadows, just use the layout bounds.
  if (!StyleText()->HasTextShadow()) {
    return InkOverflowRect();
  }
  nsRect* cachedBounds = GetProperty(WebRenderTextBounds());
  if (!cachedBounds) {
    OverflowAreas overflowAreas;
    ComputeCustomOverflowInternal(overflowAreas, false);
    cachedBounds = new nsRect(overflowAreas.InkOverflow());
    SetProperty(WebRenderTextBounds(), cachedBounds);
  }
  return *cachedBounds;
}

int16_t nsTextFrame::GetSelectionStatus(int16_t* aSelectionFlags) {
  // get the selection controller
  nsCOMPtr<nsISelectionController> selectionController;
  nsresult rv = GetSelectionController(PresContext(),
                                       getter_AddRefs(selectionController));
  if (NS_FAILED(rv) || !selectionController)
    return nsISelectionController::SELECTION_OFF;

  selectionController->GetSelectionFlags(aSelectionFlags);

  int16_t selectionValue;
  selectionController->GetDisplaySelection(&selectionValue);

  return selectionValue;
}

bool nsTextFrame::IsEntirelyWhitespace() const {
  const nsTextFragment& text = mContent->AsText()->TextFragment();
  for (uint32_t index = 0; index < text.GetLength(); ++index) {
    const char16_t ch = text.CharAt(index);
    if (ch == ' ' || ch == '\t' || ch == '\r' || ch == '\n' || ch == 0xa0) {
      continue;
    }
    return false;
  }
  return true;
}

/**
 * Compute the longest prefix of text whose width is <= aWidth. Return
 * the length of the prefix. Also returns the width of the prefix in aFitWidth.
 */
static uint32_t CountCharsFit(const gfxTextRun* aTextRun,
                              gfxTextRun::Range aRange, gfxFloat aWidth,
                              nsTextFrame::PropertyProvider* aProvider,
                              gfxFloat* aFitWidth) {
  uint32_t last = 0;
  gfxFloat width = 0;
  for (uint32_t i = 1; i <= aRange.Length(); ++i) {
    if (i == aRange.Length() || aTextRun->IsClusterStart(aRange.start + i)) {
      gfxTextRun::Range range(aRange.start + last, aRange.start + i);
      gfxFloat nextWidth = width + aTextRun->GetAdvanceWidth(range, aProvider);
      if (nextWidth > aWidth) {
        break;
      }
      last = i;
      width = nextWidth;
    }
  }
  *aFitWidth = width;
  return last;
}

nsIFrame::ContentOffsets nsTextFrame::CalcContentOffsetsFromFramePoint(
    const nsPoint& aPoint) {
  return GetCharacterOffsetAtFramePointInternal(aPoint, true);
}

nsIFrame::ContentOffsets nsTextFrame::GetCharacterOffsetAtFramePoint(
    const nsPoint& aPoint) {
  return GetCharacterOffsetAtFramePointInternal(aPoint, false);
}

nsIFrame::ContentOffsets nsTextFrame::GetCharacterOffsetAtFramePointInternal(
    const nsPoint& aPoint, bool aForInsertionPoint) {
  ContentOffsets offsets;

  gfxSkipCharsIterator iter = EnsureTextRun(nsTextFrame::eInflated);
  if (!mTextRun) {
    return offsets;
  }

  PropertyProvider provider(this, iter, nsTextFrame::eInflated, mFontMetrics);
  // Trim leading but not trailing whitespace if possible
  provider.InitializeForDisplay(false);
  gfxFloat width =
      mTextRun->IsVertical()
          ? (mTextRun->IsInlineReversed() ? mRect.height - aPoint.y : aPoint.y)
          : (mTextRun->IsInlineReversed() ? mRect.width - aPoint.x : aPoint.x);
  if (Style()->IsTextCombined()) {
    width /= GetTextCombineScaleFactor(this);
  }
  gfxFloat fitWidth;
  Range skippedRange = ComputeTransformedRange(provider);

  uint32_t charsFit =
      CountCharsFit(mTextRun, skippedRange, width, &provider, &fitWidth);

  int32_t selectedOffset;
  if (charsFit < skippedRange.Length()) {
    // charsFit characters fitted, but no more could fit. See if we're
    // more than halfway through the cluster.. If we are, choose the next
    // cluster.
    gfxSkipCharsIterator extraCluster(provider.GetStart());
    extraCluster.AdvanceSkipped(charsFit);

    bool allowSplitLigature = true;  // Allow selection of partial ligature...

    // ...but don't let selection/insertion-point split two Regional Indicator
    // chars that are ligated in the textrun to form a single flag symbol.
    uint32_t offs = extraCluster.GetOriginalOffset();
    const nsTextFragment* frag = TextFragment();
    if (frag->IsHighSurrogateFollowedByLowSurrogateAt(offs) &&
        gfxFontUtils::IsRegionalIndicator(frag->ScalarValueAt(offs))) {
      allowSplitLigature = false;
      if (extraCluster.GetSkippedOffset() > 1 &&
          !mTextRun->IsLigatureGroupStart(extraCluster.GetSkippedOffset())) {
        // CountCharsFit() left us in the middle of the flag; back up over the
        // first character of the ligature, and adjust fitWidth accordingly.
        extraCluster.AdvanceSkipped(-2);  // it's a surrogate pair: 2 code units
        fitWidth -= mTextRun->GetAdvanceWidth(
            Range(extraCluster.GetSkippedOffset(),
                  extraCluster.GetSkippedOffset() + 2),
            &provider);
      }
    }

    gfxSkipCharsIterator extraClusterLastChar(extraCluster);
    FindClusterEnd(
        mTextRun,
        provider.GetStart().GetOriginalOffset() + provider.GetOriginalLength(),
        &extraClusterLastChar, allowSplitLigature);
    PropertyProvider::Spacing spacing;
    Range extraClusterRange(extraCluster.GetSkippedOffset(),
                            extraClusterLastChar.GetSkippedOffset() + 1);
    gfxFloat charWidth =
        mTextRun->GetAdvanceWidth(extraClusterRange, &provider, &spacing);
    charWidth -= spacing.mBefore + spacing.mAfter;
    selectedOffset = !aForInsertionPoint ||
                             width <= fitWidth + spacing.mBefore + charWidth / 2
                         ? extraCluster.GetOriginalOffset()
                         : extraClusterLastChar.GetOriginalOffset() + 1;
  } else {
    // All characters fitted, we're at (or beyond) the end of the text.
    // XXX This could be some pathological situation where negative spacing
    // caused characters to move backwards. We can't really handle that
    // in the current frame system because frames can't have negative
    // intrinsic widths.
    selectedOffset =
        provider.GetStart().GetOriginalOffset() + provider.GetOriginalLength();
    // If we're at the end of a preformatted line which has a terminating
    // linefeed, we want to reduce the offset by one to make sure that the
    // selection is placed before the linefeed character.
    if (HasSignificantTerminalNewline()) {
      --selectedOffset;
    }
  }

  offsets.content = GetContent();
  offsets.offset = offsets.secondaryOffset = selectedOffset;
  offsets.associate = mContentOffset == offsets.offset ? CARET_ASSOCIATE_AFTER
                                                       : CARET_ASSOCIATE_BEFORE;
  return offsets;
}

bool nsTextFrame::CombineSelectionUnderlineRect(nsPresContext* aPresContext,
                                                nsRect& aRect) {
  if (aRect.IsEmpty()) {
    return false;
  }

  nsRect givenRect = aRect;

  gfxFontGroup* fontGroup = GetInflatedFontGroupForFrame(this);
  RefPtr<gfxFont> firstFont = fontGroup->GetFirstValidFont();
  WritingMode wm = GetWritingMode();
  bool verticalRun = wm.IsVertical();
  bool useVerticalMetrics = verticalRun && !wm.IsSideways();
  const gfxFont::Metrics& metrics =
      firstFont->GetMetrics(useVerticalMetrics ? nsFontMetrics::eVertical
                                               : nsFontMetrics::eHorizontal);

  nsCSSRendering::DecorationRectParams params;
  params.ascent = aPresContext->AppUnitsToGfxUnits(mAscent);

  params.offset = fontGroup->GetUnderlineOffset();

  TextDecorations textDecs;
  GetTextDecorations(aPresContext, eResolvedColors, textDecs);

  params.descentLimit =
      ComputeDescentLimitForSelectionUnderline(aPresContext, metrics);
  params.vertical = verticalRun;

  EnsureTextRun(nsTextFrame::eInflated);
  params.sidewaysLeft = mTextRun ? mTextRun->IsSidewaysLeft() : false;

  UniquePtr<SelectionDetails> details = GetSelectionDetails();
  for (SelectionDetails* sd = details.get(); sd; sd = sd->mNext.get()) {
    if (sd->mStart == sd->mEnd ||
        sd->mSelectionType == SelectionType::eInvalid ||
        !(ToSelectionTypeMask(sd->mSelectionType) &
          kSelectionTypesWithDecorations) ||
        // URL strikeout does not use underline.
        sd->mSelectionType == SelectionType::eURLStrikeout) {
      continue;
    }

    float relativeSize;
    int32_t index = nsTextPaintStyle::GetUnderlineStyleIndexForSelectionType(
        sd->mSelectionType);
    if (sd->mSelectionType == SelectionType::eSpellCheck) {
      if (!nsTextPaintStyle::GetSelectionUnderline(
              this, index, nullptr, &relativeSize, &params.style)) {
        continue;
      }
    } else {
      // IME selections
      TextRangeStyle& rangeStyle = sd->mTextRangeStyle;
      if (rangeStyle.IsDefined()) {
        if (!rangeStyle.IsLineStyleDefined() ||
            rangeStyle.mLineStyle == TextRangeStyle::LineStyle::None) {
          continue;
        }
        params.style = ToStyleLineStyle(rangeStyle);
        relativeSize = rangeStyle.mIsBoldLine ? 2.0f : 1.0f;
      } else if (!nsTextPaintStyle::GetSelectionUnderline(
                     this, index, nullptr, &relativeSize, &params.style)) {
        continue;
      }
    }
    nsRect decorationArea;

    const auto& decThickness = StyleTextReset()->mTextDecorationThickness;
    params.lineSize.width = aPresContext->AppUnitsToGfxUnits(aRect.width);
    params.defaultLineThickness = ComputeSelectionUnderlineHeight(
        aPresContext, metrics, sd->mSelectionType);

    params.lineSize.height = ComputeDecorationLineThickness(
        decThickness, params.defaultLineThickness, metrics,
        aPresContext->AppUnitsPerDevPixel(), this);

    bool swapUnderline = wm.IsCentralBaseline() && IsUnderlineRight(*Style());
    const auto* styleText = StyleText();
    params.offset = ComputeDecorationLineOffset(
        textDecs.HasUnderline() ? StyleTextDecorationLine::UNDERLINE
                                : StyleTextDecorationLine::OVERLINE,
        styleText->mTextUnderlinePosition, styleText->mTextUnderlineOffset,
        metrics, aPresContext->AppUnitsPerDevPixel(), this,
        wm.IsCentralBaseline(), swapUnderline);

    relativeSize = std::max(relativeSize, 1.0f);
    params.lineSize.height *= relativeSize;
    params.defaultLineThickness *= relativeSize;
    decorationArea =
        nsCSSRendering::GetTextDecorationRect(aPresContext, params);
    aRect.UnionRect(aRect, decorationArea);
  }

  return !aRect.IsEmpty() && !givenRect.Contains(aRect);
}

bool nsTextFrame::IsFrameSelected() const {
  NS_ASSERTION(!GetContent() || GetContent()->IsMaybeSelected(),
               "use the public IsSelected() instead");
  if (mIsSelected == nsTextFrame::SelectionState::Unknown) {
    const bool isSelected =
        GetContent()->IsSelected(GetContentOffset(), GetContentEnd());
    mIsSelected = isSelected ? nsTextFrame::SelectionState::Selected
                             : nsTextFrame::SelectionState::NotSelected;
  } else {
#ifdef DEBUG
    // Assert that the selection caching works.
    const bool isReallySelected =
        GetContent()->IsSelected(GetContentOffset(), GetContentEnd());
    NS_ASSERTION((mIsSelected == nsTextFrame::SelectionState::Selected) ==
                     isReallySelected,
                 "Should have called InvalidateSelectionState()");
#endif
  }

  return mIsSelected == nsTextFrame::SelectionState::Selected;
}

nsTextFrame* nsTextFrame::FindContinuationForOffset(int32_t aOffset) {
  // Use a continuations array to accelerate finding the first continuation
  // of interest, if possible.
  MOZ_ASSERT(!GetPrevContinuation(), "should be called on the primary frame");
  auto* continuations = GetContinuations();
  nsTextFrame* f = this;
  if (continuations) {
    size_t index;
    if (BinarySearchIf(
            *continuations, 0, continuations->Length(),
            [=](nsTextFrame* aFrame) -> int {
              return aOffset - aFrame->GetContentOffset();
            },
            &index)) {
      f = (*continuations)[index];
    } else {
      f = (*continuations)[index ? index - 1 : 0];
    }
  }

  while (f && f->GetContentEnd() <= aOffset) {
    f = f->GetNextContinuation();
  }

  return f;
}

void nsTextFrame::SelectionStateChanged(uint32_t aStart, uint32_t aEnd,
                                        bool aSelected,
                                        SelectionType aSelectionType) {
  NS_ASSERTION(!GetPrevContinuation(),
               "Should only be called for primary frame");
  DEBUG_VERIFY_NOT_DIRTY(GetStateBits());

  InvalidateSelectionState();

  // Selection is collapsed, which can't affect text frame rendering
  if (aStart == aEnd) {
    return;
  }

  nsTextFrame* f = FindContinuationForOffset(aStart);

  nsPresContext* presContext = PresContext();
  while (f && f->GetContentOffset() < int32_t(aEnd)) {
    // We may need to reflow to recompute the overflow area for
    // spellchecking or IME underline if their underline is thicker than
    // the normal decoration line.
    if (ToSelectionTypeMask(aSelectionType) & kSelectionTypesWithDecorations) {
      bool didHaveOverflowingSelection =
          f->HasAnyStateBits(TEXT_SELECTION_UNDERLINE_OVERFLOWED);
      nsRect r(nsPoint(0, 0), GetSize());
      if (didHaveOverflowingSelection ||
          (aSelected && f->CombineSelectionUnderlineRect(presContext, r))) {
        presContext->PresShell()->FrameNeedsReflow(
            f, IntrinsicDirty::FrameAncestorsAndDescendants, NS_FRAME_IS_DIRTY);
      }
    }
    // Selection might change anything. Invalidate the overflow area.
    f->InvalidateFrame();

    f = f->GetNextContinuation();
  }
}

void nsTextFrame::UpdateIteratorFromOffset(const PropertyProvider& aProperties,
                                           int32_t& aInOffset,
                                           gfxSkipCharsIterator& aIter) {
  if (aInOffset < GetContentOffset()) {
    NS_WARNING("offset before this frame's content");
    aInOffset = GetContentOffset();
  } else if (aInOffset > GetContentEnd()) {
    NS_WARNING("offset after this frame's content");
    aInOffset = GetContentEnd();
  }

  int32_t trimmedOffset = aProperties.GetStart().GetOriginalOffset();
  int32_t trimmedEnd = trimmedOffset + aProperties.GetOriginalLength();
  aInOffset = std::max(aInOffset, trimmedOffset);
  aInOffset = std::min(aInOffset, trimmedEnd);

  aIter.SetOriginalOffset(aInOffset);

  if (aInOffset < trimmedEnd && !aIter.IsOriginalCharSkipped() &&
      !mTextRun->IsClusterStart(aIter.GetSkippedOffset())) {
    // Called for non-cluster boundary
    FindClusterStart(mTextRun, trimmedOffset, &aIter);
  }
}

nsPoint nsTextFrame::GetPointFromIterator(const gfxSkipCharsIterator& aIter,
                                          PropertyProvider& aProperties) {
  Range range(aProperties.GetStart().GetSkippedOffset(),
              aIter.GetSkippedOffset());
  gfxFloat advance = mTextRun->GetAdvanceWidth(range, &aProperties);
  nscoord iSize = NSToCoordCeilClamped(advance);
  nsPoint point;

  if (mTextRun->IsVertical()) {
    point.x = 0;
    if (mTextRun->IsInlineReversed()) {
      point.y = mRect.height - iSize;
    } else {
      point.y = iSize;
    }
  } else {
    point.y = 0;
    if (mTextRun->IsInlineReversed()) {
      point.x = mRect.width - iSize;
    } else {
      point.x = iSize;
    }
    if (Style()->IsTextCombined()) {
      point.x *= GetTextCombineScaleFactor(this);
    }
  }
  return point;
}

nsresult nsTextFrame::GetPointFromOffset(int32_t inOffset, nsPoint* outPoint) {
  if (!outPoint) {
    return NS_ERROR_NULL_POINTER;
  }

  DEBUG_VERIFY_NOT_DIRTY(GetStateBits());
  if (HasAnyStateBits(NS_FRAME_IS_DIRTY)) {
    return NS_ERROR_UNEXPECTED;
  }

  if (GetContentLength() <= 0) {
    outPoint->x = 0;
    outPoint->y = 0;
    return NS_OK;
  }

  gfxSkipCharsIterator iter = EnsureTextRun(nsTextFrame::eInflated);
  if (!mTextRun) {
    return NS_ERROR_FAILURE;
  }

  PropertyProvider properties(this, iter, nsTextFrame::eInflated, mFontMetrics);
  // Don't trim trailing whitespace, we want the caret to appear in the right
  // place if it's positioned there
  properties.InitializeForDisplay(false);

  UpdateIteratorFromOffset(properties, inOffset, iter);

  *outPoint = GetPointFromIterator(iter, properties);

  return NS_OK;
}

nsresult nsTextFrame::GetCharacterRectsInRange(int32_t aInOffset,
                                               int32_t aLength,
                                               nsTArray<nsRect>& aRects) {
  DEBUG_VERIFY_NOT_DIRTY(GetStateBits());
  if (HasAnyStateBits(NS_FRAME_IS_DIRTY)) {
    return NS_ERROR_UNEXPECTED;
  }

  if (GetContentLength() <= 0) {
    return NS_OK;
  }

  if (!mTextRun) {
    return NS_ERROR_FAILURE;
  }

  gfxSkipCharsIterator iter = EnsureTextRun(nsTextFrame::eInflated);
  PropertyProvider properties(this, iter, nsTextFrame::eInflated, mFontMetrics);
  // Don't trim trailing whitespace, we want the caret to appear in the right
  // place if it's positioned there
  properties.InitializeForDisplay(false);

  UpdateIteratorFromOffset(properties, aInOffset, iter);

  const int32_t kContentEnd = GetContentEnd();
  const int32_t kEndOffset = std::min(aInOffset + aLength, kContentEnd);
  while (aInOffset < kEndOffset) {
    if (!iter.IsOriginalCharSkipped() &&
        !mTextRun->IsClusterStart(iter.GetSkippedOffset())) {
      FindClusterStart(mTextRun,
                       properties.GetStart().GetOriginalOffset() +
                           properties.GetOriginalLength(),
                       &iter);
    }

    nsPoint point = GetPointFromIterator(iter, properties);
    nsRect rect;
    rect.x = point.x;
    rect.y = point.y;

    nscoord iSize = 0;
    if (aInOffset < kContentEnd) {
      gfxSkipCharsIterator nextIter(iter);
      nextIter.AdvanceOriginal(1);
      if (!nextIter.IsOriginalCharSkipped() &&
          !mTextRun->IsClusterStart(nextIter.GetSkippedOffset()) &&
          nextIter.GetOriginalOffset() < kContentEnd) {
        FindClusterEnd(mTextRun, kContentEnd, &nextIter);
      }

      gfxFloat advance = mTextRun->GetAdvanceWidth(
          Range(iter.GetSkippedOffset(), nextIter.GetSkippedOffset()),
          &properties);
      iSize = NSToCoordCeilClamped(advance);
    }

    if (mTextRun->IsVertical()) {
      rect.width = mRect.width;
      rect.height = iSize;
      if (mTextRun->IsInlineReversed()) {
        // The iterator above returns a point with the origin at the
        // bottom left instead of the top left. Move the origin to the top left
        // by subtracting the character's height.
        rect.y -= rect.height;
      }
    } else {
      rect.width = iSize;
      rect.height = mRect.height;
      if (Style()->IsTextCombined()) {
        rect.width *= GetTextCombineScaleFactor(this);
      }
      if (mTextRun->IsInlineReversed()) {
        // The iterator above returns a point with the origin at the
        // top right instead of the top left. Move the origin to the top left by
        // subtracting the character's width. This is intentionally done after
        // GetTextCombineScaleFactor() so we use the final, scaled width.
        rect.x -= rect.width;
      }
    }
    aRects.AppendElement(rect);
    aInOffset++;
    // Don't advance iter if we've reached the end
    if (aInOffset < kEndOffset) {
      iter.AdvanceOriginal(1);
    }
  }

  return NS_OK;
}

nsresult nsTextFrame::GetChildFrameContainingOffset(int32_t aContentOffset,
                                                    bool aHint,
                                                    int32_t* aOutOffset,
                                                    nsIFrame** aOutFrame) {
  DEBUG_VERIFY_NOT_DIRTY(GetStateBits());
#if 0  // XXXrbs disable due to bug 310227
  if (HasAnyStateBits(NS_FRAME_IS_DIRTY))
    return NS_ERROR_UNEXPECTED;
#endif

  NS_ASSERTION(aOutOffset && aOutFrame, "Bad out parameters");
  NS_ASSERTION(aContentOffset >= 0,
               "Negative content offset, existing code was very broken!");
  nsIFrame* primaryFrame = mContent->GetPrimaryFrame();
  if (this != primaryFrame) {
    // This call needs to happen on the primary frame
    return primaryFrame->GetChildFrameContainingOffset(aContentOffset, aHint,
                                                       aOutOffset, aOutFrame);
  }

  nsTextFrame* f = this;
  int32_t offset = mContentOffset;

  // Try to look up the offset to frame property
  nsTextFrame* cachedFrame = GetProperty(OffsetToFrameProperty());

  if (cachedFrame) {
    f = cachedFrame;
    offset = f->GetContentOffset();

    f->RemoveStateBits(TEXT_IN_OFFSET_CACHE);
  }

  if ((aContentOffset >= offset) && (aHint || aContentOffset != offset)) {
    while (true) {
      nsTextFrame* next = f->GetNextContinuation();
      if (!next || aContentOffset < next->GetContentOffset()) {
        break;
      }
      if (aContentOffset == next->GetContentOffset()) {
        if (aHint) {
          f = next;
          if (f->GetContentLength() == 0) {
            continue;  // use the last of the empty frames with this offset
          }
        }
        break;
      }
      f = next;
    }
  } else {
    while (true) {
      nsTextFrame* prev = f->GetPrevContinuation();
      if (!prev || aContentOffset > f->GetContentOffset()) {
        break;
      }
      if (aContentOffset == f->GetContentOffset()) {
        if (!aHint) {
          f = prev;
          if (f->GetContentLength() == 0) {
            continue;  // use the first of the empty frames with this offset
          }
        }
        break;
      }
      f = prev;
    }
  }

  *aOutOffset = aContentOffset - f->GetContentOffset();
  *aOutFrame = f;

  // cache the frame we found
  SetProperty(OffsetToFrameProperty(), f);
  f->AddStateBits(TEXT_IN_OFFSET_CACHE);

  return NS_OK;
}

nsIFrame::FrameSearchResult nsTextFrame::PeekOffsetNoAmount(bool aForward,
                                                            int32_t* aOffset) {
  NS_ASSERTION(aOffset && *aOffset <= GetContentLength(),
               "aOffset out of range");

  gfxSkipCharsIterator iter = EnsureTextRun(nsTextFrame::eInflated);
  if (!mTextRun) {
    return CONTINUE_EMPTY;
  }

  TrimmedOffsets trimmed = GetTrimmedOffsets(TextFragment());
  // Check whether there are nonskipped characters in the trimmmed range
  return (iter.ConvertOriginalToSkipped(trimmed.GetEnd()) >
          iter.ConvertOriginalToSkipped(trimmed.mStart))
             ? FOUND
             : CONTINUE;
}

/**
 * This class iterates through the clusters before or after the given
 * aPosition (which is a content offset). You can test each cluster
 * to see if it's whitespace (as far as selection/caret movement is concerned),
 * or punctuation, or if there is a word break before the cluster. ("Before"
 * is interpreted according to aDirection, so if aDirection is -1, "before"
 * means actually *after* the cluster content.)
 */
class MOZ_STACK_CLASS ClusterIterator {
 public:
  ClusterIterator(nsTextFrame* aTextFrame, int32_t aPosition,
                  int32_t aDirection, nsString& aContext,
                  bool aTrimSpaces = true);

  bool NextCluster();
  bool IsInlineWhitespace() const;
  bool IsNewline() const;
  bool IsPunctuation() const;
  bool HaveWordBreakBefore() const { return mHaveWordBreak; }

  // Get the charIndex that corresponds to the "before" side of the current
  // character, according to the direction of iteration: so for a forward
  // iterator, this is simply mCharIndex, while for a reverse iterator it will
  // be mCharIndex + <number of code units in the character>.
  int32_t GetBeforeOffset() const {
    MOZ_ASSERT(mCharIndex >= 0);
    return mDirection < 0 ? GetAfterInternal() : mCharIndex;
  }
  // Get the charIndex that corresponds to the "before" side of the current
  // character, according to the direction of iteration: the opposite side
  // to what GetBeforeOffset returns.
  int32_t GetAfterOffset() const {
    MOZ_ASSERT(mCharIndex >= 0);
    return mDirection > 0 ? GetAfterInternal() : mCharIndex;
  }

 private:
  // Helper for Get{After,Before}Offset; returns the charIndex after the
  // current position in the text, accounting for surrogate pairs.
  int32_t GetAfterInternal() const;

  gfxSkipCharsIterator mIterator;
  // Usually, mFrag is pointer to `dom::CharacterData::mText`.  However, if
  // we're in a password field, this points `mMaskedFrag`.
  const nsTextFragment* mFrag;
  // If we're in a password field, this is initialized with mask characters.
  nsTextFragment mMaskedFrag;
  nsTextFrame* mTextFrame;
  int32_t mDirection;  // +1 or -1, or 0 to indicate failure
  int32_t mCharIndex;
  nsTextFrame::TrimmedOffsets mTrimmed;
  nsTArray<bool> mWordBreaks;
  bool mHaveWordBreak;
};

static bool IsAcceptableCaretPosition(const gfxSkipCharsIterator& aIter,
                                      bool aRespectClusters,
                                      const gfxTextRun* aTextRun,
                                      nsTextFrame* aFrame) {
  if (aIter.IsOriginalCharSkipped()) {
    return false;
  }
  uint32_t index = aIter.GetSkippedOffset();
  if (aRespectClusters && !aTextRun->IsClusterStart(index)) {
    return false;
  }
  if (index > 0) {
    // Check whether the proposed position is in between the two halves of a
    // surrogate pair, before a Variation Selector character, or within a
    // ligated emoji sequence; if so, this is not a valid character boundary.
    // (In the case where we are respecting clusters, we won't actually get
    // this far because the low surrogate is also marked as non-clusterStart
    // so we'll return FALSE above.)
    const uint32_t offs = AssertedCast<uint32_t>(aIter.GetOriginalOffset());
    const nsTextFragment* frag = aFrame->TextFragment();
    const char16_t ch = frag->CharAt(offs);

    if (gfxFontUtils::IsVarSelector(ch) ||
        frag->IsLowSurrogateFollowingHighSurrogateAt(offs) ||
        (!aTextRun->IsLigatureGroupStart(index) &&
         (unicode::GetEmojiPresentation(ch) == unicode::EmojiDefault ||
          (unicode::GetEmojiPresentation(ch) == unicode::TextDefault &&
           offs + 1 < frag->GetLength() &&
           frag->CharAt(offs + 1) == gfxFontUtils::kUnicodeVS16)))) {
      return false;
    }

    // If the proposed position is before a high surrogate, we need to decode
    // the surrogate pair (if valid) and check the resulting character.
    if (NS_IS_HIGH_SURROGATE(ch)) {
      if (const char32_t ucs4 = frag->ScalarValueAt(offs)) {
        // If the character is a (Plane-14) variation selector,
        // or an emoji character that is ligated with the previous
        // character (i.e. part of a Regional-Indicator flag pair,
        // or an emoji-ZWJ sequence), this is not a valid boundary.
        if (gfxFontUtils::IsVarSelector(ucs4) ||
            (!aTextRun->IsLigatureGroupStart(index) &&
             unicode::GetEmojiPresentation(ucs4) == unicode::EmojiDefault)) {
          return false;
        }
      }
    }
  }
  return true;
}

nsIFrame::FrameSearchResult nsTextFrame::PeekOffsetCharacter(
    bool aForward, int32_t* aOffset, PeekOffsetCharacterOptions aOptions) {
  int32_t contentLength = GetContentLength();
  NS_ASSERTION(aOffset && *aOffset <= contentLength, "aOffset out of range");

  if (!aOptions.mIgnoreUserStyleAll) {
    StyleUserSelect selectStyle;
    Unused << IsSelectable(&selectStyle);
    if (selectStyle == StyleUserSelect::All) {
      return CONTINUE_UNSELECTABLE;
    }
  }

  gfxSkipCharsIterator iter = EnsureTextRun(nsTextFrame::eInflated);
  if (!mTextRun) {
    return CONTINUE_EMPTY;
  }

  TrimmedOffsets trimmed =
      GetTrimmedOffsets(TextFragment(), TrimmedOffsetFlags::NoTrimAfter);

  // A negative offset means "end of frame".
  int32_t startOffset =
      GetContentOffset() + (*aOffset < 0 ? contentLength : *aOffset);

  if (!aForward) {
    // If at the beginning of the line, look at the previous continuation
    for (int32_t i = std::min(trimmed.GetEnd(), startOffset) - 1;
         i >= trimmed.mStart; --i) {
      iter.SetOriginalOffset(i);
      if (IsAcceptableCaretPosition(iter, aOptions.mRespectClusters, mTextRun,
                                    this)) {
        *aOffset = i - mContentOffset;
        return FOUND;
      }
    }
    *aOffset = 0;
  } else {
    // If we're at the end of a line, look at the next continuation
    iter.SetOriginalOffset(startOffset);
    if (startOffset <= trimmed.GetEnd() &&
        !(startOffset < trimmed.GetEnd() &&
          StyleText()->NewlineIsSignificant(this) &&
          iter.GetSkippedOffset() < mTextRun->GetLength() &&
          mTextRun->CharIsNewline(iter.GetSkippedOffset()))) {
      for (int32_t i = startOffset + 1; i <= trimmed.GetEnd(); ++i) {
        iter.SetOriginalOffset(i);
        if (i == trimmed.GetEnd() ||
            IsAcceptableCaretPosition(iter, aOptions.mRespectClusters, mTextRun,
                                      this)) {
          *aOffset = i - mContentOffset;
          return FOUND;
        }
      }
    }
    *aOffset = contentLength;
  }

  return CONTINUE;
}

bool ClusterIterator::IsInlineWhitespace() const {
  NS_ASSERTION(mCharIndex >= 0, "No cluster selected");
  return IsSelectionInlineWhitespace(mFrag, mCharIndex);
}

bool ClusterIterator::IsNewline() const {
  NS_ASSERTION(mCharIndex >= 0, "No cluster selected");
  return IsSelectionNewline(mFrag, mCharIndex);
}

bool ClusterIterator::IsPunctuation() const {
  NS_ASSERTION(mCharIndex >= 0, "No cluster selected");
  // Return true for all Punctuation categories (Unicode general category P?),
  // and also for Symbol categories (S?) except for Modifier Symbol, which is
  // kept together with any adjacent letter/number. (Bug 1066756)
  const char16_t ch = mFrag->CharAt(AssertedCast<uint32_t>(mCharIndex));
  const uint8_t cat = unicode::GetGeneralCategory(ch);
  switch (cat) {
    case HB_UNICODE_GENERAL_CATEGORY_CONNECT_PUNCTUATION: /* Pc */
      if (ch == '_' && !StaticPrefs::layout_word_select_stop_at_underscore()) {
        return false;
      }
      [[fallthrough]];
    case HB_UNICODE_GENERAL_CATEGORY_DASH_PUNCTUATION:    /* Pd */
    case HB_UNICODE_GENERAL_CATEGORY_CLOSE_PUNCTUATION:   /* Pe */
    case HB_UNICODE_GENERAL_CATEGORY_FINAL_PUNCTUATION:   /* Pf */
    case HB_UNICODE_GENERAL_CATEGORY_INITIAL_PUNCTUATION: /* Pi */
    case HB_UNICODE_GENERAL_CATEGORY_OTHER_PUNCTUATION:   /* Po */
    case HB_UNICODE_GENERAL_CATEGORY_OPEN_PUNCTUATION:    /* Ps */
    case HB_UNICODE_GENERAL_CATEGORY_CURRENCY_SYMBOL:     /* Sc */
    // Deliberately omitted:
    // case HB_UNICODE_GENERAL_CATEGORY_MODIFIER_SYMBOL:     /* Sk */
    case HB_UNICODE_GENERAL_CATEGORY_MATH_SYMBOL:  /* Sm */
    case HB_UNICODE_GENERAL_CATEGORY_OTHER_SYMBOL: /* So */
      return true;
    default:
      return false;
  }
}

int32_t ClusterIterator::GetAfterInternal() const {
  if (mFrag->IsHighSurrogateFollowedByLowSurrogateAt(
          AssertedCast<uint32_t>(mCharIndex))) {
    return mCharIndex + 2;
  }
  return mCharIndex + 1;
}

bool ClusterIterator::NextCluster() {
  if (!mDirection) {
    return false;
  }
  const gfxTextRun* textRun = mTextFrame->GetTextRun(nsTextFrame::eInflated);

  mHaveWordBreak = false;
  while (true) {
    bool keepGoing = false;
    if (mDirection > 0) {
      if (mIterator.GetOriginalOffset() >= mTrimmed.GetEnd()) {
        return false;
      }
      keepGoing = mIterator.IsOriginalCharSkipped() ||
                  mIterator.GetOriginalOffset() < mTrimmed.mStart ||
                  !textRun->IsClusterStart(mIterator.GetSkippedOffset());
      mCharIndex = mIterator.GetOriginalOffset();
      mIterator.AdvanceOriginal(1);
    } else {
      if (mIterator.GetOriginalOffset() <= mTrimmed.mStart) {
        // Trimming can skip backward word breakers, see bug 1667138
        return mHaveWordBreak;
      }
      mIterator.AdvanceOriginal(-1);
      keepGoing = mIterator.IsOriginalCharSkipped() ||
                  mIterator.GetOriginalOffset() >= mTrimmed.GetEnd() ||
                  !textRun->IsClusterStart(mIterator.GetSkippedOffset());
      mCharIndex = mIterator.GetOriginalOffset();
    }

    if (mWordBreaks[GetBeforeOffset() - mTextFrame->GetContentOffset()]) {
      mHaveWordBreak = true;
    }
    if (!keepGoing) {
      return true;
    }
  }
}

ClusterIterator::ClusterIterator(nsTextFrame* aTextFrame, int32_t aPosition,
                                 int32_t aDirection, nsString& aContext,
                                 bool aTrimSpaces)
    : mIterator(aTextFrame->EnsureTextRun(nsTextFrame::eInflated)),
      mTextFrame(aTextFrame),
      mDirection(aDirection),
      mCharIndex(-1),
      mHaveWordBreak(false) {
  gfxTextRun* textRun = aTextFrame->GetTextRun(nsTextFrame::eInflated);
  if (!textRun) {
    mDirection = 0;  // signal failure
    return;
  }

  mFrag = aTextFrame->TextFragment();
  // If we're in a password field, some characters may be masked.  In such
  // case, we need to treat each masked character is a mask character since
  // we shouldn't expose word boundary which is hidden by the masking.
  if (aTextFrame->GetContent() && mFrag->GetLength() > 0 &&
      aTextFrame->GetContent()->HasFlag(NS_MAYBE_MASKED) &&
      (textRun->GetFlags2() & nsTextFrameUtils::Flags::IsTransformed)) {
    const char16_t kPasswordMask = TextEditor::PasswordMask();
    const nsTransformedTextRun* transformedTextRun =
        static_cast<const nsTransformedTextRun*>(textRun);
    // Use nsString and not nsAutoString so that we get a nsStringBuffer which
    // can be just AddRefed in `mMaskedFrag`.
    nsString maskedText;
    maskedText.SetCapacity(mFrag->GetLength());
    for (uint32_t i = 0; i < mFrag->GetLength(); ++i) {
      mIterator.SetOriginalOffset(i);
      uint32_t skippedOffset = mIterator.GetSkippedOffset();
      if (mFrag->IsHighSurrogateFollowedByLowSurrogateAt(i)) {
        if (transformedTextRun->mStyles[skippedOffset]->mMaskPassword) {
          maskedText.Append(kPasswordMask);
          maskedText.Append(kPasswordMask);
        } else {
          maskedText.Append(mFrag->CharAt(i));
          maskedText.Append(mFrag->CharAt(i + 1));
        }
        ++i;
      } else {
        maskedText.Append(
            transformedTextRun->mStyles[skippedOffset]->mMaskPassword
                ? kPasswordMask
                : mFrag->CharAt(i));
      }
    }
    mMaskedFrag.SetTo(maskedText, mFrag->IsBidi(), true);
    mFrag = &mMaskedFrag;
  }

  mIterator.SetOriginalOffset(aPosition);
  mTrimmed = aTextFrame->GetTrimmedOffsets(
      mFrag, aTrimSpaces ? nsTextFrame::TrimmedOffsetFlags::Default
                         : nsTextFrame::TrimmedOffsetFlags::NoTrimAfter |
                               nsTextFrame::TrimmedOffsetFlags::NoTrimBefore);

  const uint32_t textOffset =
      AssertedCast<uint32_t>(aTextFrame->GetContentOffset());
  const uint32_t textLen =
      AssertedCast<uint32_t>(aTextFrame->GetContentLength());

  // Allocate an extra element to record the word break at the end of the line
  // or text run in mWordBreak[textLen].
  mWordBreaks.AppendElements(textLen + 1);
  PodZero(mWordBreaks.Elements(), textLen + 1);
  uint32_t textStart;
  if (aDirection > 0) {
    if (aContext.IsEmpty()) {
      // No previous context, so it must be the start of a line or text run
      mWordBreaks[0] = true;
    }
    textStart = aContext.Length();
    mFrag->AppendTo(aContext, textOffset, textLen);
  } else {
    if (aContext.IsEmpty()) {
      // No following context, so it must be the end of a line or text run
      mWordBreaks[textLen] = true;
    }
    textStart = 0;
    nsAutoString str;
    mFrag->AppendTo(str, textOffset, textLen);
    aContext.Insert(str, 0);
  }

  const uint32_t textEnd = textStart + textLen;
  intl::WordBreakIteratorUtf16 wordBreakIter(aContext);
  Maybe<uint32_t> nextBreak =
      wordBreakIter.Seek(textStart > 0 ? textStart - 1 : textStart);
  while (nextBreak && *nextBreak <= textEnd) {
    mWordBreaks[*nextBreak - textStart] = true;
    nextBreak = wordBreakIter.Next();
  }

  MOZ_ASSERT(textEnd != aContext.Length() || mWordBreaks[textLen],
             "There should be a word break at the end of a line or text run!");
}

nsIFrame::FrameSearchResult nsTextFrame::PeekOffsetWord(
    bool aForward, bool aWordSelectEatSpace, bool aIsKeyboardSelect,
    int32_t* aOffset, PeekWordState* aState, bool aTrimSpaces) {
  int32_t contentLength = GetContentLength();
  NS_ASSERTION(aOffset && *aOffset <= contentLength, "aOffset out of range");

  StyleUserSelect selectStyle;
  Unused << IsSelectable(&selectStyle);
  if (selectStyle == StyleUserSelect::All) {
    return CONTINUE_UNSELECTABLE;
  }

  int32_t offset =
      GetContentOffset() + (*aOffset < 0 ? contentLength : *aOffset);
  ClusterIterator cIter(this, offset, aForward ? 1 : -1, aState->mContext,
                        aTrimSpaces);

  if (!cIter.NextCluster()) {
    return CONTINUE_EMPTY;
  }

  do {
    bool isPunctuation = cIter.IsPunctuation();
    bool isInlineWhitespace = cIter.IsInlineWhitespace();
    bool isWhitespace = isInlineWhitespace || cIter.IsNewline();
    bool isWordBreakBefore = cIter.HaveWordBreakBefore();
    if (!isWhitespace || isInlineWhitespace) {
      aState->SetSawInlineCharacter();
    }
    if (aWordSelectEatSpace == isWhitespace && !aState->mSawBeforeType) {
      aState->SetSawBeforeType();
      aState->Update(isPunctuation, isWhitespace);
      continue;
    }
    // See if we can break before the current cluster
    if (!aState->mAtStart) {
      bool canBreak;
      if (isPunctuation != aState->mLastCharWasPunctuation) {
        canBreak = BreakWordBetweenPunctuation(aState, aForward, isPunctuation,
                                               isWhitespace, aIsKeyboardSelect);
      } else if (!aState->mLastCharWasWhitespace && !isWhitespace &&
                 !isPunctuation && isWordBreakBefore) {
        // if both the previous and the current character are not white
        // space but this can be word break before, we don't need to eat
        // a white space in this case. This case happens in some languages
        // that their words are not separated by white spaces. E.g.,
        // Japanese and Chinese.
        canBreak = true;
      } else {
        canBreak = isWordBreakBefore && aState->mSawBeforeType &&
                   (aWordSelectEatSpace != isWhitespace);
      }
      if (canBreak) {
        *aOffset = cIter.GetBeforeOffset() - mContentOffset;
        return FOUND;
      }
    }
    aState->Update(isPunctuation, isWhitespace);
  } while (cIter.NextCluster());

  *aOffset = cIter.GetAfterOffset() - mContentOffset;
  return CONTINUE;
}

bool nsTextFrame::HasVisibleText() {
  // Text in the range is visible if there is at least one character in the
  // range that is not skipped and is mapped by this frame (which is the primary
  // frame) or one of its continuations.
  for (nsTextFrame* f = this; f; f = f->GetNextContinuation()) {
    int32_t dummyOffset = 0;
    if (f->PeekOffsetNoAmount(true, &dummyOffset) == FOUND) {
      return true;
    }
  }
  return false;
}

std::pair<int32_t, int32_t> nsTextFrame::GetOffsets() const {
  return std::make_pair(GetContentOffset(), GetContentEnd());
}

static int32_t FindEndOfPunctuationRun(const nsTextFragment* aFrag,
                                       const gfxTextRun* aTextRun,
                                       gfxSkipCharsIterator* aIter,
                                       int32_t aOffset, int32_t aStart,
                                       int32_t aEnd) {
  int32_t i;

  for (i = aStart; i < aEnd - aOffset; ++i) {
    if (nsContentUtils::IsFirstLetterPunctuation(
            aFrag->ScalarValueAt(AssertedCast<uint32_t>(aOffset + i)))) {
      aIter->SetOriginalOffset(aOffset + i);
      FindClusterEnd(aTextRun, aEnd, aIter);
      i = aIter->GetOriginalOffset() - aOffset;
    } else {
      break;
    }
  }
  return i;
}

/**
 * Returns true if this text frame completes the first-letter, false
 * if it does not contain a true "letter".
 * If returns true, then it also updates aLength to cover just the first-letter
 * text.
 *
 * XXX :first-letter should be handled during frame construction
 * (and it has a good bit in common with nextBidi)
 *
 * @param aLength an in/out parameter: on entry contains the maximum length to
 * return, on exit returns length of the first-letter fragment (which may
 * include leading and trailing punctuation, for example)
 */
static bool FindFirstLetterRange(const nsTextFragment* aFrag,
                                 const nsAtom* aLang,
                                 const gfxTextRun* aTextRun, int32_t aOffset,
                                 const gfxSkipCharsIterator& aIter,
                                 int32_t* aLength) {
  int32_t i;
  int32_t length = *aLength;
  int32_t endOffset = aOffset + length;
  gfxSkipCharsIterator iter(aIter);

  // Currently the only language-specific special case we handle here is the
  // Dutch "IJ" digraph.
  auto LangTagIsDutch = [](const nsAtom* aLang) -> bool {
    if (!aLang) {
      return false;
    }
    if (aLang == nsGkAtoms::nl) {
      return true;
    }
    // We don't need to fully parse as a Locale; just check the initial subtag.
    nsDependentAtomString langStr(aLang);
    int32_t index = langStr.FindChar('-');
    if (index > 0) {
      langStr.Truncate(index);
      return langStr.EqualsLiteral("nl");
    }
    return false;
  };

  // skip leading whitespace, then consume clusters that start with punctuation
  i = FindEndOfPunctuationRun(
      aFrag, aTextRun, &iter, aOffset,
      GetTrimmableWhitespaceCount(aFrag, aOffset, length, 1), endOffset);
  if (i == length) {
    return false;
  }

  // If the next character is not a letter, number or symbol, there is no
  // first-letter.
  // Return true so that we don't go on looking, but set aLength to 0.
  const char32_t usv =
      aFrag->ScalarValueAt(AssertedCast<uint32_t>(aOffset + i));
  if (!nsContentUtils::IsAlphanumericOrSymbol(usv)) {
    *aLength = 0;
    return true;
  }

  // consume another cluster (the actual first letter)

  // For complex scripts such as Indic and SEAsian, where first-letter
  // should extend to entire orthographic "syllable" clusters, we don't
  // want to allow this to split a ligature.
  bool allowSplitLigature;
  bool usesIndicHalfForms = false;

  typedef intl::Script Script;
  Script script = intl::UnicodeProperties::GetScriptCode(usv);
  switch (script) {
    default:
      allowSplitLigature = true;
      break;

    // Don't break regional-indicator ligatures.
    case Script::COMMON:
      allowSplitLigature = !gfxFontUtils::IsRegionalIndicator(usv);
      break;

    // For now, lacking any definitive specification of when to apply this
    // behavior, we'll base the decision on the HarfBuzz shaping engine
    // used for each script: those that are handled by the Indic, Tibetan,
    // Myanmar and SEAsian shapers will apply the "don't split ligatures"
    // rule.

    // Indic
    case Script::BENGALI:
    case Script::DEVANAGARI:
    case Script::GUJARATI:
      usesIndicHalfForms = true;
      [[fallthrough]];

    case Script::GURMUKHI:
    case Script::KANNADA:
    case Script::MALAYALAM:
    case Script::ORIYA:
    case Script::TAMIL:
    case Script::TELUGU:
    case Script::SINHALA:
    case Script::BALINESE:
    case Script::LEPCHA:
    case Script::REJANG:
    case Script::SUNDANESE:
    case Script::JAVANESE:
    case Script::KAITHI:
    case Script::MEETEI_MAYEK:
    case Script::CHAKMA:
    case Script::SHARADA:
    case Script::TAKRI:
    case Script::KHMER:

    // Tibetan
    case Script::TIBETAN:

    // Myanmar
    case Script::MYANMAR:

    // Other SEAsian
    case Script::BUGINESE:
    case Script::NEW_TAI_LUE:
    case Script::CHAM:
    case Script::TAI_THAM:

      // What about Thai/Lao - any special handling needed?
      // Should we special-case Arabic lam-alef?

      allowSplitLigature = false;
      break;
  }

  iter.SetOriginalOffset(aOffset + i);
  FindClusterEnd(aTextRun, endOffset, &iter, allowSplitLigature);

  i = iter.GetOriginalOffset() - aOffset;

  // Heuristic for Indic scripts that like to form conjuncts:
  // If we ended at a virama that is ligated with the preceding character
  // (e.g. creating a half-form), then don't stop here; include the next
  // cluster as well so that we don't break a conjunct.
  //
  // Unfortunately this cannot distinguish between a letter+virama that ligate
  // to create a half-form (in which case we have a conjunct that should not
  // be broken) and a letter+virama that ligate purely for presentational
  // reasons to position the (visible) virama component (in which case breaking
  // after the virama would be acceptable). So results may be imperfect,
  // depending how the font has chosen to implement visible viramas.
  if (usesIndicHalfForms) {
    while (i + 1 < length &&
           !aTextRun->IsLigatureGroupStart(iter.GetSkippedOffset())) {
      char32_t c = aFrag->ScalarValueAt(AssertedCast<uint32_t>(aOffset + i));
      if (intl::UnicodeProperties::GetCombiningClass(c) ==
          HB_UNICODE_COMBINING_CLASS_VIRAMA) {
        iter.AdvanceOriginal(1);
        FindClusterEnd(aTextRun, endOffset, &iter, allowSplitLigature);
        i = iter.GetOriginalOffset() - aOffset;
      } else {
        break;
      }
    }
  }

  if (i + 1 == length) {
    return true;
  }

  // Check for Dutch "ij" digraph special case.
  if (script == Script::LATIN && LangTagIsDutch(aLang)) {
    if (ToLowerCase(aFrag->CharAt(AssertedCast<uint32_t>(aOffset + i))) ==
            'i' &&
        ToLowerCase(aFrag->CharAt(AssertedCast<uint32_t>(aOffset + i + 1))) ==
            'j') {
      iter.SetOriginalOffset(aOffset + i + 1);
      FindClusterEnd(aTextRun, endOffset, &iter, allowSplitLigature);
      i = iter.GetOriginalOffset() - aOffset;
      if (i + 1 == length) {
        return true;
      }
    }
  }

  // consume clusters that start with punctuation
  i = FindEndOfPunctuationRun(aFrag, aTextRun, &iter, aOffset, i + 1,
                              endOffset);
  if (i < length) {
    *aLength = i;
  }
  return true;
}

static uint32_t FindStartAfterSkippingWhitespace(
    nsTextFrame::PropertyProvider* aProvider,
    nsIFrame::InlineIntrinsicISizeData* aData, const nsStyleText* aTextStyle,
    gfxSkipCharsIterator* aIterator, uint32_t aFlowEndInTextRun) {
  if (aData->mSkipWhitespace) {
    while (aIterator->GetSkippedOffset() < aFlowEndInTextRun &&
           IsTrimmableSpace(aProvider->GetFragment(),
                            aIterator->GetOriginalOffset(), aTextStyle)) {
      aIterator->AdvanceOriginal(1);
    }
  }
  return aIterator->GetSkippedOffset();
}

float nsTextFrame::GetFontSizeInflation() const {
  if (!HasFontSizeInflation()) {
    return 1.0f;
  }
  return GetProperty(FontSizeInflationProperty());
}

void nsTextFrame::SetFontSizeInflation(float aInflation) {
  if (aInflation == 1.0f) {
    if (HasFontSizeInflation()) {
      RemoveStateBits(TEXT_HAS_FONT_INFLATION);
      RemoveProperty(FontSizeInflationProperty());
    }
    return;
  }

  AddStateBits(TEXT_HAS_FONT_INFLATION);
  SetProperty(FontSizeInflationProperty(), aInflation);
}

void nsTextFrame::SetHangableISize(nscoord aISize) {
  MOZ_ASSERT(aISize >= 0, "unexpected negative hangable advance");
  if (aISize <= 0) {
    if (mHasHangableWS) {
      RemoveProperty(HangableWhitespaceProperty());
    }
    mHasHangableWS = false;
    return;
  }
  SetProperty(HangableWhitespaceProperty(), aISize);
  mHasHangableWS = true;
}

nscoord nsTextFrame::GetHangableISize() const {
  MOZ_ASSERT(mHasHangableWS == HasProperty(HangableWhitespaceProperty()),
             "flag/property mismatch!");
  return mHasHangableWS ? GetProperty(HangableWhitespaceProperty()) : 0;
}

/* virtual */
void nsTextFrame::MarkIntrinsicISizesDirty() {
  ClearTextRuns();
  nsIFrame::MarkIntrinsicISizesDirty();
}

// XXX this doesn't handle characters shaped by line endings. We need to
// temporarily override the "current line ending" settings.
void nsTextFrame::AddInlineMinISizeForFlow(gfxContext* aRenderingContext,
                                           nsIFrame::InlineMinISizeData* aData,
                                           TextRunType aTextRunType) {
  uint32_t flowEndInTextRun;
  gfxSkipCharsIterator iter =
      EnsureTextRun(aTextRunType, aRenderingContext->GetDrawTarget(),
                    aData->LineContainer(), aData->mLine, &flowEndInTextRun);
  gfxTextRun* textRun = GetTextRun(aTextRunType);
  if (!textRun) {
    return;
  }

  // Pass null for the line container. This will disable tab spacing, but that's
  // OK since we can't really handle tabs for intrinsic sizing anyway.
  const nsStyleText* textStyle = StyleText();
  const nsTextFragment* frag = TextFragment();

  // If we're hyphenating, the PropertyProvider needs the actual length;
  // otherwise we can just pass INT32_MAX to mean "all the text"
  int32_t len = INT32_MAX;
  bool hyphenating = frag->GetLength() > 0 &&
                     (textStyle->mHyphens == StyleHyphens::Auto ||
                      (textStyle->mHyphens == StyleHyphens::Manual &&
                       !!(textRun->GetFlags() &
                          gfx::ShapedTextFlags::TEXT_ENABLE_HYPHEN_BREAKS)));
  if (hyphenating) {
    gfxSkipCharsIterator tmp(iter);
    len = std::min<int32_t>(GetContentOffset() + GetInFlowContentLength(),
                            tmp.ConvertSkippedToOriginal(flowEndInTextRun)) -
          iter.GetOriginalOffset();
  }
  PropertyProvider provider(textRun, textStyle, frag, this, iter, len, nullptr,
                            0, aTextRunType);

  bool collapseWhitespace = !textStyle->WhiteSpaceIsSignificant();
  bool preformatNewlines = textStyle->NewlineIsSignificant(this);
  bool preformatTabs = textStyle->WhiteSpaceIsSignificant();
  bool whitespaceCanHang = textStyle->WhiteSpaceCanHangOrVisuallyCollapse();
  gfxFloat tabWidth = -1;
  uint32_t start = FindStartAfterSkippingWhitespace(&provider, aData, textStyle,
                                                    &iter, flowEndInTextRun);

  // text-combine-upright frame is constantly 1em on inline-axis.
  if (Style()->IsTextCombined()) {
    if (start < flowEndInTextRun && textRun->CanBreakLineBefore(start)) {
      aData->OptionallyBreak();
    }
    aData->mCurrentLine += provider.GetFontMetrics()->EmHeight();
    aData->mTrailingWhitespace = 0;
    return;
  }

  if (textStyle->EffectiveOverflowWrap() == StyleOverflowWrap::Anywhere &&
      textStyle->WordCanWrap(this)) {
    aData->OptionallyBreak();
    aData->mCurrentLine +=
        textRun->GetMinAdvanceWidth(Range(start, flowEndInTextRun));
    aData->mTrailingWhitespace = 0;
    aData->mAtStartOfLine = false;
    aData->OptionallyBreak();
    return;
  }

  AutoTArray<gfxTextRun::HyphenType, BIG_TEXT_NODE_SIZE> hyphBuffer;
  if (hyphenating) {
    if (hyphBuffer.AppendElements(flowEndInTextRun - start, fallible)) {
      provider.GetHyphenationBreaks(Range(start, flowEndInTextRun),
                                    hyphBuffer.Elements());
    } else {
      hyphenating = false;
    }
  }

  for (uint32_t i = start, wordStart = start; i <= flowEndInTextRun; ++i) {
    bool preformattedNewline = false;
    bool preformattedTab = false;
    if (i < flowEndInTextRun) {
      // XXXldb Shouldn't we be including the newline as part of the
      // segment that it ends rather than part of the segment that it
      // starts?
      preformattedNewline = preformatNewlines && textRun->CharIsNewline(i);
      preformattedTab = preformatTabs && textRun->CharIsTab(i);
      if (!textRun->CanBreakLineBefore(i) && !preformattedNewline &&
          !preformattedTab &&
          (!hyphenating ||
           !gfxTextRun::IsOptionalHyphenBreak(hyphBuffer[i - start]))) {
        // we can't break here (and it's not the end of the flow)
        continue;
      }
    }

    if (i > wordStart) {
      nscoord width = NSToCoordCeilClamped(
          textRun->GetAdvanceWidth(Range(wordStart, i), &provider));
      width = std::max(0, width);
      aData->mCurrentLine = NSCoordSaturatingAdd(aData->mCurrentLine, width);
      aData->mAtStartOfLine = false;

      if (collapseWhitespace || whitespaceCanHang) {
        uint32_t trimStart = GetEndOfTrimmedText(frag, textStyle, wordStart, i,
                                                 &iter, whitespaceCanHang);
        if (trimStart == start) {
          // This is *all* trimmable whitespace, so whatever trailingWhitespace
          // we saw previously is still trailing...
          aData->mTrailingWhitespace += width;
        } else {
          // Some non-whitespace so the old trailingWhitespace is no longer
          // trailing
          nscoord wsWidth = NSToCoordCeilClamped(
              textRun->GetAdvanceWidth(Range(trimStart, i), &provider));
          aData->mTrailingWhitespace = std::max(0, wsWidth);
        }
      } else {
        aData->mTrailingWhitespace = 0;
      }
    }

    if (preformattedTab) {
      PropertyProvider::Spacing spacing;
      provider.GetSpacing(Range(i, i + 1), &spacing);
      aData->mCurrentLine += nscoord(spacing.mBefore);
      if (tabWidth < 0) {
        tabWidth = ComputeTabWidthAppUnits(this);
      }
      gfxFloat afterTab = AdvanceToNextTab(aData->mCurrentLine, tabWidth,
                                           provider.MinTabAdvance());
      aData->mCurrentLine = nscoord(afterTab + spacing.mAfter);
      wordStart = i + 1;
    } else if (i < flowEndInTextRun ||
               (i == textRun->GetLength() &&
                (textRun->GetFlags2() &
                 nsTextFrameUtils::Flags::HasTrailingBreak))) {
      if (preformattedNewline) {
        aData->ForceBreak();
      } else if (i < flowEndInTextRun && hyphenating &&
                 gfxTextRun::IsOptionalHyphenBreak(hyphBuffer[i - start])) {
        aData->OptionallyBreak(NSToCoordRound(provider.GetHyphenWidth()));
      } else {
        aData->OptionallyBreak();
      }
      if (aData->mSkipWhitespace) {
        iter.SetSkippedOffset(i);
        wordStart = FindStartAfterSkippingWhitespace(
            &provider, aData, textStyle, &iter, flowEndInTextRun);
      } else {
        wordStart = i;
      }
    }
  }

  if (start < flowEndInTextRun) {
    // Check if we have collapsible whitespace at the end
    aData->mSkipWhitespace = IsTrimmableSpace(
        provider.GetFragment(),
        iter.ConvertSkippedToOriginal(flowEndInTextRun - 1), textStyle);
  }
}

bool nsTextFrame::IsCurrentFontInflation(float aInflation) const {
  return fabsf(aInflation - GetFontSizeInflation()) < 1e-6;
}

// XXX Need to do something here to avoid incremental reflow bugs due to
// first-line and first-letter changing min-width
/* virtual */
void nsTextFrame::AddInlineMinISize(gfxContext* aRenderingContext,
                                    nsIFrame::InlineMinISizeData* aData) {
  float inflation = nsLayoutUtils::FontSizeInflationFor(this);
  TextRunType trtype = (inflation == 1.0f) ? eNotInflated : eInflated;

  if (trtype == eInflated && !IsCurrentFontInflation(inflation)) {
    // FIXME: Ideally, if we already have a text run, we'd move it to be
    // the uninflated text run.
    ClearTextRun(nullptr, nsTextFrame::eInflated);
    mFontMetrics = nullptr;
  }

  nsTextFrame* f;
  const gfxTextRun* lastTextRun = nullptr;
  // nsContinuingTextFrame does nothing for AddInlineMinISize; all text frames
  // in the flow are handled right here.
  for (f = this; f; f = f->GetNextContinuation()) {
    // f->GetTextRun(nsTextFrame::eNotInflated) could be null if we
    // haven't set up textruns yet for f.  Except in OOM situations,
    // lastTextRun will only be null for the first text frame.
    if (f == this || f->GetTextRun(trtype) != lastTextRun) {
      nsIFrame* lc;
      if (aData->LineContainer() &&
          aData->LineContainer() != (lc = FindLineContainer(f))) {
        NS_ASSERTION(f != this,
                     "wrong InlineMinISizeData container"
                     " for first continuation");
        aData->mLine = nullptr;
        aData->SetLineContainer(lc);
      }

      // This will process all the text frames that share the same textrun as f.
      f->AddInlineMinISizeForFlow(aRenderingContext, aData, trtype);
      lastTextRun = f->GetTextRun(trtype);
    }
  }
}

// XXX this doesn't handle characters shaped by line endings. We need to
// temporarily override the "current line ending" settings.
void nsTextFrame::AddInlinePrefISizeForFlow(
    gfxContext* aRenderingContext, nsIFrame::InlinePrefISizeData* aData,
    TextRunType aTextRunType) {
  uint32_t flowEndInTextRun;
  gfxSkipCharsIterator iter =
      EnsureTextRun(aTextRunType, aRenderingContext->GetDrawTarget(),
                    aData->LineContainer(), aData->mLine, &flowEndInTextRun);
  gfxTextRun* textRun = GetTextRun(aTextRunType);
  if (!textRun) {
    return;
  }

  // Pass null for the line container. This will disable tab spacing, but that's
  // OK since we can't really handle tabs for intrinsic sizing anyway.

  const nsStyleText* textStyle = StyleText();
  const nsTextFragment* frag = TextFragment();
  PropertyProvider provider(textRun, textStyle, frag, this, iter, INT32_MAX,
                            nullptr, 0, aTextRunType);

  // text-combine-upright frame is constantly 1em on inline-axis.
  if (Style()->IsTextCombined()) {
    aData->mCurrentLine += provider.GetFontMetrics()->EmHeight();
    aData->mTrailingWhitespace = 0;
    aData->mLineIsEmpty = false;
    return;
  }

  bool collapseWhitespace = !textStyle->WhiteSpaceIsSignificant();
  bool preformatNewlines = textStyle->NewlineIsSignificant(this);
  bool preformatTabs = textStyle->TabIsSignificant();
  gfxFloat tabWidth = -1;
  uint32_t start = FindStartAfterSkippingWhitespace(&provider, aData, textStyle,
                                                    &iter, flowEndInTextRun);

  // XXX Should we consider hyphenation here?
  // If newlines and tabs aren't preformatted, nothing to do inside
  // the loop so make i skip to the end
  uint32_t loopStart =
      (preformatNewlines || preformatTabs) ? start : flowEndInTextRun;
  for (uint32_t i = loopStart, lineStart = start; i <= flowEndInTextRun; ++i) {
    bool preformattedNewline = false;
    bool preformattedTab = false;
    if (i < flowEndInTextRun) {
      // XXXldb Shouldn't we be including the newline as part of the
      // segment that it ends rather than part of the segment that it
      // starts?
      NS_ASSERTION(preformatNewlines || preformatTabs,
                   "We can't be here unless newlines are "
                   "hard breaks or there are tabs");
      preformattedNewline = preformatNewlines && textRun->CharIsNewline(i);
      preformattedTab = preformatTabs && textRun->CharIsTab(i);
      if (!preformattedNewline && !preformattedTab) {
        // we needn't break here (and it's not the end of the flow)
        continue;
      }
    }

    if (i > lineStart) {
      nscoord width = NSToCoordCeilClamped(
          textRun->GetAdvanceWidth(Range(lineStart, i), &provider));
      width = std::max(0, width);
      aData->mCurrentLine = NSCoordSaturatingAdd(aData->mCurrentLine, width);
      aData->mLineIsEmpty = false;

      if (collapseWhitespace) {
        uint32_t trimStart =
            GetEndOfTrimmedText(frag, textStyle, lineStart, i, &iter);
        if (trimStart == start) {
          // This is *all* trimmable whitespace, so whatever trailingWhitespace
          // we saw previously is still trailing...
          aData->mTrailingWhitespace += width;
        } else {
          // Some non-whitespace so the old trailingWhitespace is no longer
          // trailing
          nscoord wsWidth = NSToCoordCeilClamped(
              textRun->GetAdvanceWidth(Range(trimStart, i), &provider));
          aData->mTrailingWhitespace = std::max(0, wsWidth);
        }
      } else {
        aData->mTrailingWhitespace = 0;
      }
    }

    if (preformattedTab) {
      PropertyProvider::Spacing spacing;
      provider.GetSpacing(Range(i, i + 1), &spacing);
      aData->mCurrentLine += nscoord(spacing.mBefore);
      if (tabWidth < 0) {
        tabWidth = ComputeTabWidthAppUnits(this);
      }
      gfxFloat afterTab = AdvanceToNextTab(aData->mCurrentLine, tabWidth,
                                           provider.MinTabAdvance());
      aData->mCurrentLine = nscoord(afterTab + spacing.mAfter);
      aData->mLineIsEmpty = false;
      lineStart = i + 1;
    } else if (preformattedNewline) {
      aData->ForceBreak();
      lineStart = i;
    }
  }

  // Check if we have collapsible whitespace at the end
  if (start < flowEndInTextRun) {
    aData->mSkipWhitespace = IsTrimmableSpace(
        provider.GetFragment(),
        iter.ConvertSkippedToOriginal(flowEndInTextRun - 1), textStyle);
  }
}

// XXX Need to do something here to avoid incremental reflow bugs due to
// first-line and first-letter changing pref-width
/* virtual */
void nsTextFrame::AddInlinePrefISize(gfxContext* aRenderingContext,
                                     nsIFrame::InlinePrefISizeData* aData) {
  float inflation = nsLayoutUtils::FontSizeInflationFor(this);
  TextRunType trtype = (inflation == 1.0f) ? eNotInflated : eInflated;

  if (trtype == eInflated && !IsCurrentFontInflation(inflation)) {
    // FIXME: Ideally, if we already have a text run, we'd move it to be
    // the uninflated text run.
    ClearTextRun(nullptr, nsTextFrame::eInflated);
    mFontMetrics = nullptr;
  }

  nsTextFrame* f;
  const gfxTextRun* lastTextRun = nullptr;
  // nsContinuingTextFrame does nothing for AddInlineMinISize; all text frames
  // in the flow are handled right here.
  for (f = this; f; f = f->GetNextContinuation()) {
    // f->GetTextRun(nsTextFrame::eNotInflated) could be null if we
    // haven't set up textruns yet for f.  Except in OOM situations,
    // lastTextRun will only be null for the first text frame.
    if (f == this || f->GetTextRun(trtype) != lastTextRun) {
      nsIFrame* lc;
      if (aData->LineContainer() &&
          aData->LineContainer() != (lc = FindLineContainer(f))) {
        NS_ASSERTION(f != this,
                     "wrong InlinePrefISizeData container"
                     " for first continuation");
        aData->mLine = nullptr;
        aData->SetLineContainer(lc);
      }

      // This will process all the text frames that share the same textrun as f.
      f->AddInlinePrefISizeForFlow(aRenderingContext, aData, trtype);
      lastTextRun = f->GetTextRun(trtype);
    }
  }
}

/* virtual */
nsIFrame::SizeComputationResult nsTextFrame::ComputeSize(
    gfxContext* aRenderingContext, WritingMode aWM, const LogicalSize& aCBSize,
    nscoord aAvailableISize, const LogicalSize& aMargin,
    const LogicalSize& aBorderPadding, const StyleSizeOverrides& aSizeOverrides,
    ComputeSizeFlags aFlags) {
  // Inlines and text don't compute size before reflow.
  return {LogicalSize(aWM, NS_UNCONSTRAINEDSIZE, NS_UNCONSTRAINEDSIZE),
          AspectRatioUsage::None};
}

static nsRect RoundOut(const gfxRect& aRect) {
  nsRect r;
  r.x = NSToCoordFloor(aRect.X());
  r.y = NSToCoordFloor(aRect.Y());
  r.width = NSToCoordCeil(aRect.XMost()) - r.x;
  r.height = NSToCoordCeil(aRect.YMost()) - r.y;
  return r;
}

nsRect nsTextFrame::ComputeTightBounds(DrawTarget* aDrawTarget) const {
  if (Style()->HasTextDecorationLines() || HasAnyStateBits(TEXT_HYPHEN_BREAK)) {
    // This is conservative, but OK.
    return InkOverflowRect();
  }

  gfxSkipCharsIterator iter =
      const_cast<nsTextFrame*>(this)->EnsureTextRun(nsTextFrame::eInflated);
  if (!mTextRun) {
    return nsRect();
  }

  PropertyProvider provider(const_cast<nsTextFrame*>(this), iter,
                            nsTextFrame::eInflated, mFontMetrics);
  // Trim trailing whitespace
  provider.InitializeForDisplay(true);

  gfxTextRun::Metrics metrics = mTextRun->MeasureText(
      ComputeTransformedRange(provider), gfxFont::TIGHT_HINTED_OUTLINE_EXTENTS,
      aDrawTarget, &provider);
  if (GetWritingMode().IsLineInverted()) {
    metrics.mBoundingBox.y = -metrics.mBoundingBox.YMost();
  }
  // mAscent should be the same as metrics.mAscent, but it's what we use to
  // paint so that's the one we'll use.
  nsRect boundingBox = RoundOut(metrics.mBoundingBox);
  boundingBox += nsPoint(0, mAscent);
  if (mTextRun->IsVertical()) {
    // Swap line-relative textMetrics dimensions to physical coordinates.
    std::swap(boundingBox.x, boundingBox.y);
    std::swap(boundingBox.width, boundingBox.height);
  }
  return boundingBox;
}

/* virtual */
nsresult nsTextFrame::GetPrefWidthTightBounds(gfxContext* aContext, nscoord* aX,
                                              nscoord* aXMost) {
  gfxSkipCharsIterator iter = EnsureTextRun(nsTextFrame::eInflated);
  if (!mTextRun) {
    return NS_ERROR_FAILURE;
  }

  PropertyProvider provider(this, iter, nsTextFrame::eInflated, mFontMetrics);
  provider.InitializeForMeasure();

  gfxTextRun::Metrics metrics = mTextRun->MeasureText(
      ComputeTransformedRange(provider), gfxFont::TIGHT_HINTED_OUTLINE_EXTENTS,
      aContext->GetDrawTarget(), &provider);
  // Round it like nsTextFrame::ComputeTightBounds() to ensure consistency.
  *aX = NSToCoordFloor(metrics.mBoundingBox.x);
  *aXMost = NSToCoordCeil(metrics.mBoundingBox.XMost());

  return NS_OK;
}

static bool HasSoftHyphenBefore(const nsTextFragment* aFrag,
                                const gfxTextRun* aTextRun,
                                int32_t aStartOffset,
                                const gfxSkipCharsIterator& aIter) {
  if (aIter.GetSkippedOffset() < aTextRun->GetLength() &&
      aTextRun->CanHyphenateBefore(aIter.GetSkippedOffset())) {
    return true;
  }
  if (!(aTextRun->GetFlags2() & nsTextFrameUtils::Flags::HasShy)) {
    return false;
  }
  gfxSkipCharsIterator iter = aIter;
  while (iter.GetOriginalOffset() > aStartOffset) {
    iter.AdvanceOriginal(-1);
    if (!iter.IsOriginalCharSkipped()) {
      break;
    }
    if (aFrag->CharAt(AssertedCast<uint32_t>(iter.GetOriginalOffset())) ==
        CH_SHY) {
      return true;
    }
  }
  return false;
}

/**
 * Removes all frames from aFrame up to (but not including) aFirstToNotRemove,
 * because their text has all been taken and reflowed by earlier frames.
 */
static void RemoveEmptyInFlows(nsTextFrame* aFrame,
                               nsTextFrame* aFirstToNotRemove) {
  MOZ_ASSERT(aFrame != aFirstToNotRemove, "This will go very badly");
  // We have to be careful here, because some RemoveFrame implementations
  // remove and destroy not only the passed-in frame but also all its following
  // in-flows (and sometimes all its following continuations in general).  So
  // we remove |f| and everything up to but not including firstToNotRemove from
  // the flow first, to make sure that only the things we want destroyed are
  // destroyed.

  // This sadly duplicates some of the logic from
  // nsSplittableFrame::RemoveFromFlow.  We can get away with not duplicating
  // all of it, because we know that the prev-continuation links of
  // firstToNotRemove and f are fluid, and non-null.
  NS_ASSERTION(aFirstToNotRemove->GetPrevContinuation() ==
                       aFirstToNotRemove->GetPrevInFlow() &&
                   aFirstToNotRemove->GetPrevInFlow() != nullptr,
               "aFirstToNotRemove should have a fluid prev continuation");
  NS_ASSERTION(aFrame->GetPrevContinuation() == aFrame->GetPrevInFlow() &&
                   aFrame->GetPrevInFlow() != nullptr,
               "aFrame should have a fluid prev continuation");

  nsTextFrame* prevContinuation = aFrame->GetPrevContinuation();
  nsTextFrame* lastRemoved = aFirstToNotRemove->GetPrevContinuation();

  for (nsTextFrame* f = aFrame; f != aFirstToNotRemove;
       f = f->GetNextContinuation()) {
    // f is going to be destroyed soon, after it is unlinked from the
    // continuation chain. If its textrun is going to be destroyed we need to
    // do it now, before we unlink the frames to remove from the flow,
    // because DestroyFrom calls ClearTextRuns() and that will start at the
    // first frame with the text run and walk the continuations.
    if (f->IsInTextRunUserData()) {
      f->ClearTextRuns();
    } else {
      f->DisconnectTextRuns();
    }
  }

  prevContinuation->SetNextInFlow(aFirstToNotRemove);
  aFirstToNotRemove->SetPrevInFlow(prevContinuation);

  // **Note: it is important here that we clear the Next link from lastRemoved
  // BEFORE clearing the Prev link from aFrame, because SetPrevInFlow() will
  // follow the Next pointers, wiping out the cached mFirstContinuation field
  // from each following frame in the list. We need this to stop when it
  // reaches lastRemoved!
  lastRemoved->SetNextInFlow(nullptr);
  aFrame->SetPrevInFlow(nullptr);

  nsContainerFrame* parent = aFrame->GetParent();
  nsBlockFrame* parentBlock = do_QueryFrame(parent);
  if (parentBlock) {
    // Manually call DoRemoveFrame so we can tell it that we're
    // removing empty frames; this will keep it from blowing away
    // text runs.
    parentBlock->DoRemoveFrame(aFrame, nsBlockFrame::FRAMES_ARE_EMPTY);
  } else {
    // Just remove it normally; use FrameChildListID::NoReflowPrincipal to avoid
    // posting new reflows.
    parent->RemoveFrame(FrameChildListID::NoReflowPrincipal, aFrame);
  }
}

void nsTextFrame::SetLength(int32_t aLength, nsLineLayout* aLineLayout,
                            uint32_t aSetLengthFlags) {
  mContentLengthHint = aLength;
  int32_t end = GetContentOffset() + aLength;
  nsTextFrame* f = GetNextInFlow();
  if (!f) {
    return;
  }

  // If our end offset is moving, then even if frames are not being pushed or
  // pulled, content is moving to or from the next line and the next line
  // must be reflowed.
  // If the next-continuation is dirty, then we should dirty the next line now
  // because we may have skipped doing it if we dirtied it in
  // CharacterDataChanged. This is ugly but teaching FrameNeedsReflow
  // and ChildIsDirty to handle a range of frames would be worse.
  if (aLineLayout &&
      (end != f->mContentOffset || f->HasAnyStateBits(NS_FRAME_IS_DIRTY))) {
    aLineLayout->SetDirtyNextLine();
  }

  if (end < f->mContentOffset) {
    // Our frame is shrinking. Give the text to our next in flow.
    if (aLineLayout && HasSignificantTerminalNewline() &&
        !GetParent()->IsLetterFrame() &&
        (aSetLengthFlags & ALLOW_FRAME_CREATION_AND_DESTRUCTION)) {
      // Whatever text we hand to our next-in-flow will end up in a frame all of
      // its own, since it ends in a forced linebreak.  Might as well just put
      // it in a separate frame now.  This is important to prevent text run
      // churn; if we did not do that, then we'd likely end up rebuilding
      // textruns for all our following continuations.
      // We skip this optimization when the parent is a first-letter frame
      // because it doesn't deal well with more than one child frame.
      // We also skip this optimization if we were called during bidi
      // resolution, so as not to create a new frame which doesn't appear in
      // the bidi resolver's list of frames
      nsIFrame* newFrame =
          PresShell()->FrameConstructor()->CreateContinuingFrame(this,
                                                                 GetParent());
      nsTextFrame* next = static_cast<nsTextFrame*>(newFrame);
      GetParent()->InsertFrames(FrameChildListID::NoReflowPrincipal, this,
                                aLineLayout->GetLine(),
                                nsFrameList(next, next));
      f = next;
    }

    f->mContentOffset = end;
    if (f->GetTextRun(nsTextFrame::eInflated) != mTextRun) {
      ClearTextRuns();
      f->ClearTextRuns();
    }
    return;
  }
  // Our frame is growing. Take text from our in-flow(s).
  // We can take text from frames in lines beyond just the next line.
  // We don't dirty those lines. That's OK, because when we reflow
  // our empty next-in-flow, it will take text from its next-in-flow and
  // dirty that line.

  // Note that in the process we may end up removing some frames from
  // the flow if they end up empty.
  nsTextFrame* framesToRemove = nullptr;
  while (f && f->mContentOffset < end) {
    f->mContentOffset = end;
    if (f->GetTextRun(nsTextFrame::eInflated) != mTextRun) {
      ClearTextRuns();
      f->ClearTextRuns();
    }
    nsTextFrame* next = f->GetNextInFlow();
    // Note: the "f->GetNextSibling() == next" check below is to restrict
    // this optimization to the case where they are on the same child list.
    // Otherwise we might remove the only child of a nsFirstLetterFrame
    // for example and it can't handle that.  See bug 597627 for details.
    if (next && next->mContentOffset <= end && f->GetNextSibling() == next &&
        (aSetLengthFlags & ALLOW_FRAME_CREATION_AND_DESTRUCTION)) {
      // |f| is now empty.  We may as well remove it, instead of copying all
      // the text from |next| into it instead; the latter leads to use
      // rebuilding textruns for all following continuations.
      // We skip this optimization if we were called during bidi resolution,
      // since the bidi resolver may try to handle the destroyed frame later
      // and crash
      if (!framesToRemove) {
        // Remember that we have to remove this frame.
        framesToRemove = f;
      }
    } else if (framesToRemove) {
      RemoveEmptyInFlows(framesToRemove, f);
      framesToRemove = nullptr;
    }
    f = next;
  }

  MOZ_ASSERT(!framesToRemove || (f && f->mContentOffset == end),
             "How did we exit the loop if we null out framesToRemove if "
             "!next || next->mContentOffset > end ?");

  if (framesToRemove) {
    // We are guaranteed that we exited the loop with f not null, per the
    // postcondition above
    RemoveEmptyInFlows(framesToRemove, f);
  }

#ifdef DEBUG
  f = this;
  int32_t iterations = 0;
  while (f && iterations < 10) {
    f->GetContentLength();  // Assert if negative length
    f = f->GetNextContinuation();
    ++iterations;
  }
  f = this;
  iterations = 0;
  while (f && iterations < 10) {
    f->GetContentLength();  // Assert if negative length
    f = f->GetPrevContinuation();
    ++iterations;
  }
#endif
}

bool nsTextFrame::IsFloatingFirstLetterChild() const {
  nsIFrame* frame = GetParent();
  return frame && frame->IsFloating() && frame->IsLetterFrame();
}

bool nsTextFrame::IsInitialLetterChild() const {
  nsIFrame* frame = GetParent();
  return frame && frame->StyleTextReset()->mInitialLetterSize != 0.0f &&
         frame->IsLetterFrame();
}

struct NewlineProperty {
  int32_t mStartOffset;
  // The offset of the first \n after mStartOffset, or -1 if there is none
  int32_t mNewlineOffset;
};

void nsTextFrame::Reflow(nsPresContext* aPresContext, ReflowOutput& aMetrics,
                         const ReflowInput& aReflowInput,
                         nsReflowStatus& aStatus) {
  MarkInReflow();
  DO_GLOBAL_REFLOW_COUNT("nsTextFrame");
  DISPLAY_REFLOW(aPresContext, this, aReflowInput, aMetrics, aStatus);
  MOZ_ASSERT(aStatus.IsEmpty(), "Caller should pass a fresh reflow status!");

  InvalidateSelectionState();

  // XXX If there's no line layout, we shouldn't even have created this
  // frame. This may happen if, for example, this is text inside a table
  // but not inside a cell. For now, just don't reflow.
  if (!aReflowInput.mLineLayout) {
    ClearMetrics(aMetrics);
    return;
  }

  ReflowText(*aReflowInput.mLineLayout, aReflowInput.AvailableWidth(),
             aReflowInput.mRenderingContext->GetDrawTarget(), aMetrics,
             aStatus);
}

#ifdef ACCESSIBILITY
/**
 * Notifies accessibility about text reflow. Used by nsTextFrame::ReflowText.
 */
class MOZ_STACK_CLASS ReflowTextA11yNotifier {
 public:
  ReflowTextA11yNotifier(nsPresContext* aPresContext, nsIContent* aContent)
      : mContent(aContent), mPresContext(aPresContext) {}
  ~ReflowTextA11yNotifier() {
    if (nsAccessibilityService* accService = GetAccService()) {
      accService->UpdateText(mPresContext->PresShell(), mContent);
    }
  }

 private:
  ReflowTextA11yNotifier();
  ReflowTextA11yNotifier(const ReflowTextA11yNotifier&);
  ReflowTextA11yNotifier& operator=(const ReflowTextA11yNotifier&);

  nsIContent* mContent;
  nsPresContext* mPresContext;
};
#endif

void nsTextFrame::ReflowText(nsLineLayout& aLineLayout, nscoord aAvailableWidth,
                             DrawTarget* aDrawTarget, ReflowOutput& aMetrics,
                             nsReflowStatus& aStatus) {
  MOZ_ASSERT(aStatus.IsEmpty(), "Caller should pass a fresh reflow status!");

#ifdef NOISY_REFLOW
  ListTag(stdout);
  printf(": BeginReflow: availableWidth=%d\n", aAvailableWidth);
#endif

  nsPresContext* presContext = PresContext();

#ifdef ACCESSIBILITY
  // Schedule the update of accessible tree since rendered text might be
  // changed.
  if (StyleVisibility()->IsVisible()) {
    ReflowTextA11yNotifier(presContext, mContent);
  }
#endif

  /////////////////////////////////////////////////////////////////////
  // Set up flags and clear out state
  /////////////////////////////////////////////////////////////////////

  // Clear out the reflow input flags in mState. We also clear the whitespace
  // flags because this can change whether the frame maps whitespace-only text
  // or not. We also clear the flag that tracks whether we had a pending
  // reflow request from CharacterDataChanged (since we're reflowing now).
  RemoveStateBits(TEXT_REFLOW_FLAGS | TEXT_WHITESPACE_FLAGS);
  mReflowRequestedForCharDataChange = false;
  RemoveProperty(WebRenderTextBounds());

  // Discard cached continuations array that will be invalidated by the reflow.
  if (nsTextFrame* first = FirstContinuation()) {
    first->ClearCachedContinuations();
  }

  // Temporarily map all possible content while we construct our new textrun.
  // so that when doing reflow our styles prevail over any part of the
  // textrun we look at. Note that next-in-flows may be mapping the same
  // content; gfxTextRun construction logic will ensure that we take priority.
  int32_t maxContentLength = GetInFlowContentLength();

  InvalidateSelectionState();

  // We don't need to reflow if there is no content.
  if (!maxContentLength) {
    ClearMetrics(aMetrics);
    return;
  }

#ifdef NOISY_BIDI
  printf("Reflowed textframe\n");
#endif

  const nsStyleText* textStyle = StyleText();

  bool atStartOfLine = aLineLayout.LineAtStart();
  if (atStartOfLine) {
    AddStateBits(TEXT_START_OF_LINE);
  }

  uint32_t flowEndInTextRun;
  nsIFrame* lineContainer = aLineLayout.LineContainerFrame();
  const nsTextFragment* frag = TextFragment();

  // DOM offsets of the text range we need to measure, after trimming
  // whitespace, restricting to first-letter, and restricting preformatted text
  // to nearest newline
  int32_t length = maxContentLength;
  int32_t offset = GetContentOffset();

  // Restrict preformatted text to the nearest newline
  int32_t newLineOffset = -1;  // this will be -1 or a content offset
  int32_t contentNewLineOffset = -1;
  // Pointer to the nsGkAtoms::newline set on this frame's element
  NewlineProperty* cachedNewlineOffset = nullptr;
  if (textStyle->NewlineIsSignificant(this)) {
    cachedNewlineOffset = mContent->HasFlag(NS_HAS_NEWLINE_PROPERTY)
                              ? static_cast<NewlineProperty*>(
                                    mContent->GetProperty(nsGkAtoms::newline))
                              : nullptr;
    if (cachedNewlineOffset && cachedNewlineOffset->mStartOffset <= offset &&
        (cachedNewlineOffset->mNewlineOffset == -1 ||
         cachedNewlineOffset->mNewlineOffset >= offset)) {
      contentNewLineOffset = cachedNewlineOffset->mNewlineOffset;
    } else {
      contentNewLineOffset =
          FindChar(frag, offset, GetContent()->TextLength() - offset, '\n');
    }
    if (contentNewLineOffset < offset + length) {
      /*
        The new line offset could be outside this frame if the frame has been
        split by bidi resolution. In that case we won't use it in this reflow
        (newLineOffset will remain -1), but we will still cache it in mContent
      */
      newLineOffset = contentNewLineOffset;
    }
    if (newLineOffset >= 0) {
      length = newLineOffset + 1 - offset;
    }
  }
  if ((atStartOfLine && !textStyle->WhiteSpaceIsSignificant()) ||
      HasAnyStateBits(TEXT_IS_IN_TOKEN_MATHML)) {
    // Skip leading whitespace. Make sure we don't skip a 'pre-line'
    // newline if there is one.
    int32_t skipLength = newLineOffset >= 0 ? length - 1 : length;
    int32_t whitespaceCount =
        GetTrimmableWhitespaceCount(frag, offset, skipLength, 1);
    if (whitespaceCount) {
      offset += whitespaceCount;
      length -= whitespaceCount;
      // Make sure this frame maps the trimmable whitespace.
      if (MOZ_UNLIKELY(offset > GetContentEnd())) {
        SetLength(offset - GetContentOffset(), &aLineLayout,
                  ALLOW_FRAME_CREATION_AND_DESTRUCTION);
      }
    }
  }

  // If trimming whitespace left us with nothing to do, return early.
  if (length == 0) {
    ClearMetrics(aMetrics);
    return;
  }

  bool completedFirstLetter = false;
  // Layout dependent styles are a problem because we need to reconstruct
  // the gfxTextRun based on our layout.
  if (aLineLayout.GetInFirstLetter() || aLineLayout.GetInFirstLine()) {
    SetLength(maxContentLength, &aLineLayout,
              ALLOW_FRAME_CREATION_AND_DESTRUCTION);

    if (aLineLayout.GetInFirstLetter()) {
      // floating first-letter boundaries are significant in textrun
      // construction, so clear the textrun out every time we hit a first-letter
      // and have changed our length (which controls the first-letter boundary)
      ClearTextRuns();
      // Find the length of the first-letter. We need a textrun for this.
      // REVIEW: maybe-bogus inflation should be ok (fixed below)
      gfxSkipCharsIterator iter =
          EnsureTextRun(nsTextFrame::eInflated, aDrawTarget, lineContainer,
                        aLineLayout.GetLine(), &flowEndInTextRun);

      if (mTextRun) {
        int32_t firstLetterLength = length;
        if (aLineLayout.GetFirstLetterStyleOK()) {
          // We only pass a language code to FindFirstLetterRange if it was
          // explicit in the content.
          const nsStyleFont* styleFont = StyleFont();
          const nsAtom* lang = styleFont->mExplicitLanguage
                                   ? styleFont->mLanguage.get()
                                   : nullptr;
          completedFirstLetter = FindFirstLetterRange(
              frag, lang, mTextRun, offset, iter, &firstLetterLength);
          if (newLineOffset >= 0) {
            // Don't allow a preformatted newline to be part of a first-letter.
            firstLetterLength = std::min(firstLetterLength, length - 1);
            if (length == 1) {
              // There is no text to be consumed by the first-letter before the
              // preformatted newline. Note that the first letter is therefore
              // complete (FindFirstLetterRange will have returned false).
              completedFirstLetter = true;
            }
          }
        } else {
          // We're in a first-letter frame's first in flow, so if there
          // was a first-letter, we'd be it. However, for one reason
          // or another (e.g., preformatted line break before this text),
          // we're not actually supposed to have first-letter style. So
          // just make a zero-length first-letter.
          firstLetterLength = 0;
          completedFirstLetter = true;
        }
        length = firstLetterLength;
        if (length) {
          AddStateBits(TEXT_FIRST_LETTER);
        }
        // Change this frame's length to the first-letter length right now
        // so that when we rebuild the textrun it will be built with the
        // right first-letter boundary
        SetLength(offset + length - GetContentOffset(), &aLineLayout,
                  ALLOW_FRAME_CREATION_AND_DESTRUCTION);
        // Ensure that the textrun will be rebuilt
        ClearTextRuns();
      }
    }
  }

  float fontSizeInflation = nsLayoutUtils::FontSizeInflationFor(this);

  if (!IsCurrentFontInflation(fontSizeInflation)) {
    // FIXME: Ideally, if we already have a text run, we'd move it to be
    // the uninflated text run.
    ClearTextRun(nullptr, nsTextFrame::eInflated);
    mFontMetrics = nullptr;
  }

  gfxSkipCharsIterator iter =
      EnsureTextRun(nsTextFrame::eInflated, aDrawTarget, lineContainer,
                    aLineLayout.GetLine(), &flowEndInTextRun);

  NS_ASSERTION(IsCurrentFontInflation(fontSizeInflation),
               "EnsureTextRun should have set font size inflation");

  if (mTextRun && iter.GetOriginalEnd() < offset + length) {
    // The textrun does not map enough text for this frame. This can happen
    // when the textrun was ended in the middle of a text node because a
    // preformatted newline was encountered, and prev-in-flow frames have
    // consumed all the text of the textrun. We need a new textrun.
    ClearTextRuns();
    iter = EnsureTextRun(nsTextFrame::eInflated, aDrawTarget, lineContainer,
                         aLineLayout.GetLine(), &flowEndInTextRun);
  }

  if (!mTextRun) {
    ClearMetrics(aMetrics);
    return;
  }

  NS_ASSERTION(gfxSkipCharsIterator(iter).ConvertOriginalToSkipped(
                   offset + length) <= mTextRun->GetLength(),
               "Text run does not map enough text for our reflow");

  /////////////////////////////////////////////////////////////////////
  // See how much text should belong to this text frame, and measure it
  /////////////////////////////////////////////////////////////////////

  iter.SetOriginalOffset(offset);
  nscoord xOffsetForTabs =
      (mTextRun->GetFlags2() & nsTextFrameUtils::Flags::HasTab)
          ? (aLineLayout.GetCurrentFrameInlineDistanceFromBlock() -
             lineContainer->GetUsedBorderAndPadding().left)
          : -1;
  PropertyProvider provider(mTextRun, textStyle, frag, this, iter, length,
                            lineContainer, xOffsetForTabs,
                            nsTextFrame::eInflated);

  uint32_t transformedOffset = provider.GetStart().GetSkippedOffset();

  gfxFont::BoundingBoxType boundingBoxType = gfxFont::LOOSE_INK_EXTENTS;
  if (IsFloatingFirstLetterChild() || IsInitialLetterChild()) {
    if (nsFirstLetterFrame* firstLetter = do_QueryFrame(GetParent())) {
      if (firstLetter->UseTightBounds()) {
        boundingBoxType = gfxFont::TIGHT_HINTED_OUTLINE_EXTENTS;
      }
    }
  }

  int32_t limitLength = length;
  int32_t forceBreak = aLineLayout.GetForcedBreakPosition(this);
  bool forceBreakAfter = false;
  if (forceBreak >= length) {
    forceBreakAfter = forceBreak == length;
    // The break is not within the text considered for this textframe.
    forceBreak = -1;
  }
  if (forceBreak >= 0) {
    limitLength = forceBreak;
  }
  // This is the heart of text reflow right here! We don't know where
  // to break, so we need to see how much text fits in the available width.
  uint32_t transformedLength;
  if (offset + limitLength >= int32_t(frag->GetLength())) {
    NS_ASSERTION(offset + limitLength == int32_t(frag->GetLength()),
                 "Content offset/length out of bounds");
    NS_ASSERTION(flowEndInTextRun >= transformedOffset,
                 "Negative flow length?");
    transformedLength = flowEndInTextRun - transformedOffset;
  } else {
    // we're not looking at all the content, so we need to compute the
    // length of the transformed substring we're looking at
    gfxSkipCharsIterator iter(provider.GetStart());
    iter.SetOriginalOffset(offset + limitLength);
    transformedLength = iter.GetSkippedOffset() - transformedOffset;
  }
  gfxTextRun::Metrics textMetrics;
  uint32_t transformedLastBreak = 0;
  bool usedHyphenation = false;
  gfxFloat trimmableWidth = 0;
  gfxFloat availWidth = aAvailableWidth;
  if (Style()->IsTextCombined()) {
    // If text-combine-upright is 'all', we would compress whatever long
    // text into ~1em width, so there is no limited on the avail width.
    availWidth = std::numeric_limits<gfxFloat>::infinity();
  }
  bool canTrimTrailingWhitespace = !textStyle->WhiteSpaceIsSignificant() ||
                                   HasAnyStateBits(TEXT_IS_IN_TOKEN_MATHML);
  bool isBreakSpaces = textStyle->mWhiteSpace == StyleWhiteSpace::BreakSpaces;
  // allow whitespace to overflow the container
  bool whitespaceCanHang = textStyle->WhiteSpaceCanHangOrVisuallyCollapse();
  gfxBreakPriority breakPriority = aLineLayout.LastOptionalBreakPriority();
  gfxTextRun::SuppressBreak suppressBreak = gfxTextRun::eNoSuppressBreak;
  bool shouldSuppressLineBreak = ShouldSuppressLineBreak();
  if (shouldSuppressLineBreak) {
    suppressBreak = gfxTextRun::eSuppressAllBreaks;
  } else if (!aLineLayout.LineIsBreakable()) {
    suppressBreak = gfxTextRun::eSuppressInitialBreak;
  }
  uint32_t transformedCharsFit = mTextRun->BreakAndMeasureText(
      transformedOffset, transformedLength, HasAnyStateBits(TEXT_START_OF_LINE),
      availWidth, provider, suppressBreak, boundingBoxType, aDrawTarget,
      textStyle->WordCanWrap(this), isBreakSpaces,
      // The following are output parameters:
      canTrimTrailingWhitespace || whitespaceCanHang ? &trimmableWidth
                                                     : nullptr,
      textMetrics, usedHyphenation, transformedLastBreak,
      // In/out
      breakPriority);
  if (!length && !textMetrics.mAscent && !textMetrics.mDescent) {
    // If we're measuring a zero-length piece of text, update
    // the height manually.
    nsFontMetrics* fm = provider.GetFontMetrics();
    if (fm) {
      textMetrics.mAscent = gfxFloat(fm->MaxAscent());
      textMetrics.mDescent = gfxFloat(fm->MaxDescent());
    }
  }
  if (GetWritingMode().IsLineInverted()) {
    std::swap(textMetrics.mAscent, textMetrics.mDescent);
    textMetrics.mBoundingBox.y = -textMetrics.mBoundingBox.YMost();
  }
  // The "end" iterator points to the first character after the string mapped
  // by this frame. Basically, its original-string offset is offset+charsFit
  // after we've computed charsFit.
  gfxSkipCharsIterator end(provider.GetEndHint());
  end.SetSkippedOffset(transformedOffset + transformedCharsFit);
  int32_t charsFit = end.GetOriginalOffset() - offset;
  if (offset + charsFit == newLineOffset) {
    // We broke before a trailing preformatted '\n'. The newline should
    // be assigned to this frame. Note that newLineOffset will be -1 if
    // there was no preformatted newline, so we wouldn't get here in that
    // case.
    ++charsFit;
  }
  // That might have taken us beyond our assigned content range (because
  // we might have advanced over some skipped chars that extend outside
  // this frame), so get back in.
  int32_t lastBreak = -1;
  if (charsFit >= limitLength) {
    charsFit = limitLength;
    if (transformedLastBreak != UINT32_MAX) {
      // lastBreak is needed.
      // This may set lastBreak greater than 'length', but that's OK
      lastBreak = end.ConvertSkippedToOriginal(transformedOffset +
                                               transformedLastBreak);
    }
    end.SetOriginalOffset(offset + charsFit);
    // If we were forced to fit, and the break position is after a soft hyphen,
    // note that this is a hyphenation break.
    if ((forceBreak >= 0 || forceBreakAfter) &&
        HasSoftHyphenBefore(frag, mTextRun, offset, end)) {
      usedHyphenation = true;
    }
  }
  if (usedHyphenation) {
    // Fix up metrics to include hyphen
    AddHyphenToMetrics(this, mTextRun->IsRightToLeft(), &textMetrics,
                       boundingBoxType, aDrawTarget);
    AddStateBits(TEXT_HYPHEN_BREAK | TEXT_HAS_NONCOLLAPSED_CHARACTERS);
  }
  if (textMetrics.mBoundingBox.IsEmpty()) {
    AddStateBits(TEXT_NO_RENDERED_GLYPHS);
  }

  bool brokeText = forceBreak >= 0 || transformedCharsFit < transformedLength;
  if (trimmableWidth > 0.0) {
    if (canTrimTrailingWhitespace) {
      // Optimization: if we we can be sure this frame will be at end of line,
      // then trim the whitespace now.
      if (brokeText || HasAnyStateBits(TEXT_IS_IN_TOKEN_MATHML)) {
        // We're definitely going to break so our trailing whitespace should
        // definitely be trimmed. Record that we've already done it.
        AddStateBits(TEXT_TRIMMED_TRAILING_WHITESPACE);
        textMetrics.mAdvanceWidth -= trimmableWidth;
        trimmableWidth = 0.0;
      }
      SetHangableISize(0);
    } else if (whitespaceCanHang) {
      // Figure out how much whitespace will hang if at end-of-line.
      gfxFloat hang =
          std::min(std::max(0.0, textMetrics.mAdvanceWidth - availWidth),
                   trimmableWidth);
      SetHangableISize(NSToCoordRound(trimmableWidth - hang));
      textMetrics.mAdvanceWidth -= hang;
      trimmableWidth = 0.0;
    } else {
      MOZ_ASSERT_UNREACHABLE("How did trimmableWidth get set?!");
      SetHangableISize(0);
      trimmableWidth = 0.0;
    }
  } else {
    // Remove any stale frame property.
    SetHangableISize(0);
  }

  if (!brokeText && lastBreak >= 0) {
    // Since everything fit and no break was forced,
    // record the last break opportunity
    NS_ASSERTION(textMetrics.mAdvanceWidth - trimmableWidth <= availWidth,
                 "If the text doesn't fit, and we have a break opportunity, "
                 "why didn't MeasureText use it?");
    MOZ_ASSERT(lastBreak >= offset, "Strange break position");
    aLineLayout.NotifyOptionalBreakPosition(this, lastBreak - offset, true,
                                            breakPriority);
  }

  int32_t contentLength = offset + charsFit - GetContentOffset();

  /////////////////////////////////////////////////////////////////////
  // Compute output metrics
  /////////////////////////////////////////////////////////////////////

  // first-letter frames should use the tight bounding box metrics for
  // ascent/descent for good drop-cap effects
  if (HasAnyStateBits(TEXT_FIRST_LETTER)) {
    textMetrics.mAscent =
        std::max(gfxFloat(0.0), -textMetrics.mBoundingBox.Y());
    textMetrics.mDescent =
        std::max(gfxFloat(0.0), textMetrics.mBoundingBox.YMost());
  }

  // Setup metrics for caller
  // Disallow negative widths
  WritingMode wm = GetWritingMode();
  LogicalSize finalSize(wm);
  finalSize.ISize(wm) =
      NSToCoordCeilClamped(std::max(gfxFloat(0.0), textMetrics.mAdvanceWidth));

  nscoord fontBaseline;
  // Note(dshin): Baseline should tecnhically be halfway through the em box for
  // a central baseline. It is simply half of the text run block size so that it
  // can be easily calculated in `GetNaturalBaselineBOffset`.
  if (transformedCharsFit == 0 && !usedHyphenation) {
    aMetrics.SetBlockStartAscent(0);
    finalSize.BSize(wm) = 0;
    fontBaseline = 0;
  } else if (boundingBoxType != gfxFont::LOOSE_INK_EXTENTS) {
    fontBaseline = NSToCoordCeil(textMetrics.mAscent);
    const auto size = fontBaseline + NSToCoordCeil(textMetrics.mDescent);
    // Use actual text metrics for floating first letter frame.
    aMetrics.SetBlockStartAscent(wm.IsAlphabeticalBaseline() ? fontBaseline
                                                             : size / 2);
    finalSize.BSize(wm) = size;
  } else {
    // Otherwise, ascent should contain the overline drawable area.
    // And also descent should contain the underline drawable area.
    // nsFontMetrics::GetMaxAscent/GetMaxDescent contains them.
    nsFontMetrics* fm = provider.GetFontMetrics();
    nscoord fontAscent =
        wm.IsLineInverted() ? fm->MaxDescent() : fm->MaxAscent();
    nscoord fontDescent =
        wm.IsLineInverted() ? fm->MaxAscent() : fm->MaxDescent();
    fontBaseline = std::max(NSToCoordCeil(textMetrics.mAscent), fontAscent);
    const auto size =
        fontBaseline +
        std::max(NSToCoordCeil(textMetrics.mDescent), fontDescent);
    aMetrics.SetBlockStartAscent(wm.IsAlphabeticalBaseline() ? fontBaseline
                                                             : size / 2);
    finalSize.BSize(wm) = size;
  }
  if (Style()->IsTextCombined()) {
    nsFontMetrics* fm = provider.GetFontMetrics();
    nscoord width = finalSize.ISize(wm);
    nscoord em = fm->EmHeight();
    // Compress the characters in horizontal axis if necessary.
    if (width <= em) {
      RemoveProperty(TextCombineScaleFactorProperty());
    } else {
      SetProperty(TextCombineScaleFactorProperty(),
                  static_cast<float>(em) / static_cast<float>(width));
      finalSize.ISize(wm) = em;
    }
    // Make the characters be in an 1em square.
    if (finalSize.BSize(wm) != em) {
      fontBaseline =
          aMetrics.BlockStartAscent() + (em - finalSize.BSize(wm)) / 2;
      aMetrics.SetBlockStartAscent(fontBaseline);
      finalSize.BSize(wm) = em;
    }
  }
  aMetrics.SetSize(wm, finalSize);

  NS_ASSERTION(aMetrics.BlockStartAscent() >= 0, "Negative ascent???");
  NS_ASSERTION(
      (Style()->IsTextCombined() ? aMetrics.ISize(aMetrics.GetWritingMode())
                                 : aMetrics.BSize(aMetrics.GetWritingMode())) -
              aMetrics.BlockStartAscent() >=
          0,
      "Negative descent???");

  mAscent = fontBaseline;

  // Handle text that runs outside its normal bounds.
  nsRect boundingBox = RoundOut(textMetrics.mBoundingBox);
  if (mTextRun->IsVertical()) {
    // Swap line-relative textMetrics dimensions to physical coordinates.
    std::swap(boundingBox.x, boundingBox.y);
    std::swap(boundingBox.width, boundingBox.height);
    if (GetWritingMode().IsVerticalRL()) {
      boundingBox.x = -boundingBox.XMost();
      boundingBox.x += aMetrics.Width() - mAscent;
    } else {
      boundingBox.x += mAscent;
    }
  } else {
    boundingBox.y += mAscent;
  }
  aMetrics.SetOverflowAreasToDesiredBounds();
  aMetrics.InkOverflow().UnionRect(aMetrics.InkOverflow(), boundingBox);

  // When we have text decorations, we don't need to compute their overflow now
  // because we're guaranteed to do it later
  // (see nsLineLayout::RelativePositionFrames)
  UnionAdditionalOverflow(presContext, aLineLayout.LineContainerFrame(),
                          provider, &aMetrics.InkOverflow(), false, true);

  /////////////////////////////////////////////////////////////////////
  // Clean up, update state
  /////////////////////////////////////////////////////////////////////

  // If all our characters are discarded or collapsed, then trimmable width
  // from the last textframe should be preserved. Otherwise the trimmable width
  // from this textframe overrides. (Currently in CSS trimmable width can be
  // at most one space so there's no way for trimmable width from a previous
  // frame to accumulate with trimmable width from this frame.)
  if (transformedCharsFit > 0) {
    aLineLayout.SetTrimmableISize(NSToCoordFloor(trimmableWidth));
    AddStateBits(TEXT_HAS_NONCOLLAPSED_CHARACTERS);
  }
  bool breakAfter = forceBreakAfter;
  if (!shouldSuppressLineBreak) {
    if (charsFit > 0 && charsFit == length &&
        textStyle->mHyphens != StyleHyphens::None &&
        HasSoftHyphenBefore(frag, mTextRun, offset, end)) {
      bool fits =
          textMetrics.mAdvanceWidth + provider.GetHyphenWidth() <= availWidth;
      // Record a potential break after final soft hyphen
      aLineLayout.NotifyOptionalBreakPosition(this, length, fits,
                                              gfxBreakPriority::eNormalBreak);
    }
    // length == 0 means either the text is empty or it's all collapsed away
    bool emptyTextAtStartOfLine = atStartOfLine && length == 0;
    if (!breakAfter && charsFit == length && !emptyTextAtStartOfLine &&
        transformedOffset + transformedLength == mTextRun->GetLength() &&
        (mTextRun->GetFlags2() & nsTextFrameUtils::Flags::HasTrailingBreak)) {
      // We placed all the text in the textrun and we have a break opportunity
      // at the end of the textrun. We need to record it because the following
      // content may not care about nsLineBreaker.

      // Note that because we didn't break, we can be sure that (thanks to the
      // code up above) textMetrics.mAdvanceWidth includes the width of any
      // trailing whitespace. So we need to subtract trimmableWidth here
      // because if we did break at this point, that much width would be
      // trimmed.
      if (textMetrics.mAdvanceWidth - trimmableWidth > availWidth) {
        breakAfter = true;
      } else {
        aLineLayout.NotifyOptionalBreakPosition(this, length, true,
                                                gfxBreakPriority::eNormalBreak);
      }
    }
  }

  // Compute reflow status
  if (contentLength != maxContentLength) {
    aStatus.SetIncomplete();
  }

  if (charsFit == 0 && length > 0 && !usedHyphenation) {
    // Couldn't place any text
    aStatus.SetInlineLineBreakBeforeAndReset();
  } else if (contentLength > 0 &&
             mContentOffset + contentLength - 1 == newLineOffset) {
    // Ends in \n
    aStatus.SetInlineLineBreakAfter();
    aLineLayout.SetLineEndsInBR(true);
  } else if (breakAfter) {
    aStatus.SetInlineLineBreakAfter();
  }
  if (completedFirstLetter) {
    aLineLayout.SetFirstLetterStyleOK(false);
    aStatus.SetFirstLetterComplete();
  }

  // Updated the cached NewlineProperty, or delete it.
  if (contentLength < maxContentLength &&
      textStyle->NewlineIsSignificant(this) &&
      (contentNewLineOffset < 0 ||
       mContentOffset + contentLength <= contentNewLineOffset)) {
    if (!cachedNewlineOffset) {
      cachedNewlineOffset = new NewlineProperty;
      if (NS_FAILED(mContent->SetProperty(
              nsGkAtoms::newline, cachedNewlineOffset,
              nsINode::DeleteProperty<NewlineProperty>))) {
        delete cachedNewlineOffset;
        cachedNewlineOffset = nullptr;
      }
      mContent->SetFlags(NS_HAS_NEWLINE_PROPERTY);
    }
    if (cachedNewlineOffset) {
      cachedNewlineOffset->mStartOffset = offset;
      cachedNewlineOffset->mNewlineOffset = contentNewLineOffset;
    }
  } else if (cachedNewlineOffset) {
    mContent->RemoveProperty(nsGkAtoms::newline);
    mContent->UnsetFlags(NS_HAS_NEWLINE_PROPERTY);
  }

  // Compute space and letter counts for justification, if required
  if (!textStyle->WhiteSpaceIsSignificant() &&
      (lineContainer->StyleText()->mTextAlign == StyleTextAlign::Justify ||
       lineContainer->StyleText()->mTextAlignLast ==
           StyleTextAlignLast::Justify ||
       shouldSuppressLineBreak) &&
      !lineContainer->IsInSVGTextSubtree()) {
    AddStateBits(TEXT_JUSTIFICATION_ENABLED);
    Range range(uint32_t(offset), uint32_t(offset + charsFit));
    aLineLayout.SetJustificationInfo(provider.ComputeJustification(range));
  }

  SetLength(contentLength, &aLineLayout, ALLOW_FRAME_CREATION_AND_DESTRUCTION);

  InvalidateFrame();

#ifdef NOISY_REFLOW
  ListTag(stdout);
  printf(": desiredSize=%d,%d(b=%d) status=%x\n", aMetrics.Width(),
         aMetrics.Height(), aMetrics.BlockStartAscent(), aStatus);
#endif
}

/* virtual */
bool nsTextFrame::CanContinueTextRun() const {
  // We can continue a text run through a text frame
  return true;
}

nsTextFrame::TrimOutput nsTextFrame::TrimTrailingWhiteSpace(
    DrawTarget* aDrawTarget) {
  MOZ_ASSERT(!HasAnyStateBits(NS_FRAME_IS_DIRTY | NS_FRAME_FIRST_REFLOW),
             "frame should have been reflowed");

  TrimOutput result;
  result.mChanged = false;
  result.mDeltaWidth = 0;

  AddStateBits(TEXT_END_OF_LINE);

  if (!GetTextRun(nsTextFrame::eInflated)) {
    // If reflow didn't create a textrun, there must have been no content once
    // leading whitespace was trimmed, so nothing more to do here.
    return result;
  }

  int32_t contentLength = GetContentLength();
  if (!contentLength) {
    return result;
  }

  gfxSkipCharsIterator start =
      EnsureTextRun(nsTextFrame::eInflated, aDrawTarget);
  NS_ENSURE_TRUE(mTextRun, result);

  uint32_t trimmedStart = start.GetSkippedOffset();

  const nsTextFragment* frag = TextFragment();
  TrimmedOffsets trimmed = GetTrimmedOffsets(frag);
  gfxSkipCharsIterator trimmedEndIter = start;
  const nsStyleText* textStyle = StyleText();
  gfxFloat delta = 0;
  uint32_t trimmedEnd =
      trimmedEndIter.ConvertOriginalToSkipped(trimmed.GetEnd());

  if (!HasAnyStateBits(TEXT_TRIMMED_TRAILING_WHITESPACE) &&
      trimmed.GetEnd() < GetContentEnd()) {
    gfxSkipCharsIterator end = trimmedEndIter;
    uint32_t endOffset =
        end.ConvertOriginalToSkipped(GetContentOffset() + contentLength);
    if (trimmedEnd < endOffset) {
      // We can't be dealing with tabs here ... they wouldn't be trimmed. So
      // it's OK to pass null for the line container.
      PropertyProvider provider(mTextRun, textStyle, frag, this, start,
                                contentLength, nullptr, 0,
                                nsTextFrame::eInflated);
      delta =
          mTextRun->GetAdvanceWidth(Range(trimmedEnd, endOffset), &provider);
      result.mChanged = true;
    }
  }

  gfxFloat advanceDelta;
  mTextRun->SetLineBreaks(Range(trimmedStart, trimmedEnd),
                          HasAnyStateBits(TEXT_START_OF_LINE), true,
                          &advanceDelta);
  if (advanceDelta != 0) {
    result.mChanged = true;
  }

  // aDeltaWidth is *subtracted* from our width.
  // If advanceDelta is positive then setting the line break made us longer,
  // so aDeltaWidth could go negative.
  result.mDeltaWidth = NSToCoordFloor(delta - advanceDelta);
  // If aDeltaWidth goes negative, that means this frame might not actually fit
  // anymore!!! We need higher level line layout to recover somehow.
  // If it's because the frame has a soft hyphen that is now being displayed,
  // this should actually be OK, because our reflow recorded the break
  // opportunity that allowed the soft hyphen to be used, and we wouldn't
  // have recorded the opportunity unless the hyphen fit (or was the first
  // opportunity on the line).
  // Otherwise this can/ really only happen when we have glyphs with special
  // shapes at the end of lines, I think. Breaking inside a kerning pair won't
  // do it because that would mean we broke inside this textrun, and
  // BreakAndMeasureText should make sure the resulting shaped substring fits.
  // Maybe if we passed a maxTextLength? But that only happens at direction
  // changes (so we wouldn't kern across the boundary) or for first-letter
  // (which always fits because it starts the line!).
  NS_WARNING_ASSERTION(result.mDeltaWidth >= 0,
                       "Negative deltawidth, something odd is happening");

#ifdef NOISY_TRIM
  ListTag(stdout);
  printf(": trim => %d\n", result.mDeltaWidth);
#endif
  return result;
}

OverflowAreas nsTextFrame::RecomputeOverflow(nsIFrame* aBlockFrame,
                                             bool aIncludeShadows) {
  RemoveProperty(WebRenderTextBounds());

  nsRect bounds(nsPoint(0, 0), GetSize());
  OverflowAreas result(bounds, bounds);

  gfxSkipCharsIterator iter = EnsureTextRun(nsTextFrame::eInflated);
  if (!mTextRun) {
    return result;
  }

  PropertyProvider provider(this, iter, nsTextFrame::eInflated, mFontMetrics);
  // Don't trim trailing space, in case we need to paint it as selected.
  provider.InitializeForDisplay(false);

  gfxTextRun::Metrics textMetrics =
      mTextRun->MeasureText(ComputeTransformedRange(provider),
                            gfxFont::LOOSE_INK_EXTENTS, nullptr, &provider);
  if (GetWritingMode().IsLineInverted()) {
    textMetrics.mBoundingBox.y = -textMetrics.mBoundingBox.YMost();
  }
  nsRect boundingBox = RoundOut(textMetrics.mBoundingBox);
  boundingBox += nsPoint(0, mAscent);
  if (mTextRun->IsVertical()) {
    // Swap line-relative textMetrics dimensions to physical coordinates.
    std::swap(boundingBox.x, boundingBox.y);
    std::swap(boundingBox.width, boundingBox.height);
  }
  nsRect& vis = result.InkOverflow();
  vis.UnionRect(vis, boundingBox);
  UnionAdditionalOverflow(PresContext(), aBlockFrame, provider, &vis, true,
                          aIncludeShadows);
  return result;
}

static void TransformChars(nsTextFrame* aFrame, const nsStyleText* aStyle,
                           const gfxTextRun* aTextRun, uint32_t aSkippedOffset,
                           const nsTextFragment* aFrag, int32_t aFragOffset,
                           int32_t aFragLen, nsAString& aOut) {
  nsAutoString fragString;
  char16_t* out;
  bool needsToMaskPassword = NeedsToMaskPassword(aFrame);
  if (aStyle->mTextTransform.IsNone() && !needsToMaskPassword &&
      aStyle->mWebkitTextSecurity == StyleTextSecurity::None) {
    // No text-transform, so we can copy directly to the output string.
    aOut.SetLength(aOut.Length() + aFragLen);
    out = aOut.EndWriting() - aFragLen;
  } else {
    // Use a temporary string as source for the transform.
    fragString.SetLength(aFragLen);
    out = fragString.BeginWriting();
  }

  // Copy the text, with \n and \t replaced by <space> if appropriate.
  MOZ_ASSERT(aFragOffset >= 0);
  for (uint32_t i = 0; i < static_cast<uint32_t>(aFragLen); ++i) {
    char16_t ch = aFrag->CharAt(static_cast<uint32_t>(aFragOffset) + i);
    if ((ch == '\n' && !aStyle->NewlineIsSignificant(aFrame)) ||
        (ch == '\t' && !aStyle->TabIsSignificant())) {
      ch = ' ';
    }
    out[i] = ch;
  }

<<<<<<< HEAD
  // TaintFox: copy taint
  aOut.AssignTaint(aFrag->Taint());

  if (!aStyle->mTextTransform.IsNone() || NeedsToMaskPassword(aFrame)) {
=======
  if (!aStyle->mTextTransform.IsNone() || needsToMaskPassword ||
      aStyle->mWebkitTextSecurity != StyleTextSecurity::None) {
>>>>>>> 2be4fd19
    MOZ_ASSERT(aTextRun->GetFlags2() & nsTextFrameUtils::Flags::IsTransformed);
    if (aTextRun->GetFlags2() & nsTextFrameUtils::Flags::IsTransformed) {
      // Apply text-transform according to style in the transformed run.
      char16_t maskChar =
          needsToMaskPassword ? 0 : aStyle->TextSecurityMaskChar();
      auto transformedTextRun =
          static_cast<const nsTransformedTextRun*>(aTextRun);
      nsAutoString convertedString;
      AutoTArray<bool, 50> charsToMergeArray;
      AutoTArray<bool, 50> deletedCharsArray;
      nsCaseTransformTextRunFactory::TransformString(
          fragString, convertedString, /* aGlobalTransform = */ Nothing(),
<<<<<<< HEAD
          /* aCaseTransformsOnly = */ true, nullptr, charsToMergeArray,
          deletedCharsArray, transformedTextRun, aSkippedOffset);

      // TaintFox: in almost all cases, the transformation will be trivial,
      // mapping one character to another. In that case we can simply copy the
      // taint information.
      if (convertedString.Length() == fragString.Length())
        convertedString.AssignTaint(fragString.Taint());
      else if (fragString.isTainted())
        puts("Warning: Loosing taint in TransformChars (nsTextFrame.cpp)");

=======
          maskChar, /* aCaseTransformsOnly = */ true, nullptr,
          charsToMergeArray, deletedCharsArray, transformedTextRun,
          aSkippedOffset);
>>>>>>> 2be4fd19
      aOut.Append(convertedString);
    } else {
      // Should not happen (see assertion above), but as a fallback...
      aOut.Append(fragString);
    }
  }
}

static void LineStartsOrEndsAtHardLineBreak(nsTextFrame* aFrame,
                                            nsBlockFrame* aLineContainer,
                                            bool* aStartsAtHardBreak,
                                            bool* aEndsAtHardBreak) {
  bool foundValidLine;
  nsBlockInFlowLineIterator iter(aLineContainer, aFrame, &foundValidLine);
  if (!foundValidLine) {
    NS_ERROR("Invalid line!");
    *aStartsAtHardBreak = *aEndsAtHardBreak = true;
    return;
  }

  *aEndsAtHardBreak = !iter.GetLine()->IsLineWrapped();
  if (iter.Prev()) {
    *aStartsAtHardBreak = !iter.GetLine()->IsLineWrapped();
  } else {
    // Hit block boundary
    *aStartsAtHardBreak = true;
  }
}

nsIFrame::RenderedText nsTextFrame::GetRenderedText(
    uint32_t aStartOffset, uint32_t aEndOffset, TextOffsetType aOffsetType,
    TrailingWhitespace aTrimTrailingWhitespace) {
  MOZ_ASSERT(aStartOffset <= aEndOffset, "bogus offsets");
  MOZ_ASSERT(!GetPrevContinuation() ||
                 (aOffsetType == TextOffsetType::OffsetsInContentText &&
                  aStartOffset >= (uint32_t)GetContentOffset() &&
                  aEndOffset <= (uint32_t)GetContentEnd()),
             "Must be called on first-in-flow, or content offsets must be "
             "given and be within this frame.");

  // The handling of offsets could be more efficient...
  RenderedText result;
  nsBlockFrame* lineContainer = nullptr;
  nsTextFrame* textFrame;
  const nsTextFragment* textFrag = TextFragment();
  uint32_t offsetInRenderedString = 0;
  bool haveOffsets = false;

  for (textFrame = this; textFrame;
       textFrame = textFrame->GetNextContinuation()) {
    if (textFrame->HasAnyStateBits(NS_FRAME_IS_DIRTY)) {
      // We don't trust dirty frames, especially when computing rendered text.
      break;
    }

    // Ensure the text run and grab the gfxSkipCharsIterator for it
    gfxSkipCharsIterator iter =
        textFrame->EnsureTextRun(nsTextFrame::eInflated);
    if (!textFrame->mTextRun) {
      break;
    }
    gfxSkipCharsIterator tmpIter = iter;

    // Check if the frame starts/ends at a hard line break, to determine
    // whether whitespace should be trimmed.
    bool startsAtHardBreak, endsAtHardBreak;
    if (!HasAnyStateBits(TEXT_START_OF_LINE | TEXT_END_OF_LINE)) {
      startsAtHardBreak = endsAtHardBreak = false;
    } else if (nsBlockFrame* thisLc =
                   do_QueryFrame(FindLineContainer(textFrame))) {
      if (thisLc != lineContainer) {
        // Setup line cursor when needed.
        lineContainer = thisLc;
        lineContainer->SetupLineCursorForQuery();
      }
      LineStartsOrEndsAtHardLineBreak(textFrame, lineContainer,
                                      &startsAtHardBreak, &endsAtHardBreak);
    } else {
      // Weird situation where we have a line layout without a block.
      // No soft breaks occur in this situation.
      startsAtHardBreak = endsAtHardBreak = true;
    }

    // Whether we need to trim whitespaces after the text frame.
    // TrimmedOffsetFlags::Default will allow trimming; we set NoTrim* flags
    // in the cases where this should not occur.
    TrimmedOffsetFlags trimFlags = TrimmedOffsetFlags::Default;
    if (!textFrame->IsAtEndOfLine() ||
        aTrimTrailingWhitespace != TrailingWhitespace::Trim ||
        !endsAtHardBreak) {
      trimFlags |= TrimmedOffsetFlags::NoTrimAfter;
    }

    // Whether to trim whitespaces before the text frame.
    if (!startsAtHardBreak) {
      trimFlags |= TrimmedOffsetFlags::NoTrimBefore;
    }

    TrimmedOffsets trimmedOffsets =
        textFrame->GetTrimmedOffsets(textFrag, trimFlags);
    bool trimmedSignificantNewline =
        trimmedOffsets.GetEnd() < GetContentEnd() &&
        HasSignificantTerminalNewline();
    uint32_t skippedToRenderedStringOffset =
        offsetInRenderedString -
        tmpIter.ConvertOriginalToSkipped(trimmedOffsets.mStart);
    uint32_t nextOffsetInRenderedString =
        tmpIter.ConvertOriginalToSkipped(trimmedOffsets.GetEnd()) +
        (trimmedSignificantNewline ? 1 : 0) + skippedToRenderedStringOffset;

    if (aOffsetType == TextOffsetType::OffsetsInRenderedText) {
      if (nextOffsetInRenderedString <= aStartOffset) {
        offsetInRenderedString = nextOffsetInRenderedString;
        continue;
      }
      if (!haveOffsets) {
        result.mOffsetWithinNodeText = tmpIter.ConvertSkippedToOriginal(
            aStartOffset - skippedToRenderedStringOffset);
        result.mOffsetWithinNodeRenderedText = aStartOffset;
        haveOffsets = true;
      }
      if (offsetInRenderedString >= aEndOffset) {
        break;
      }
    } else {
      if (uint32_t(textFrame->GetContentEnd()) <= aStartOffset) {
        offsetInRenderedString = nextOffsetInRenderedString;
        continue;
      }
      if (!haveOffsets) {
        result.mOffsetWithinNodeText = aStartOffset;
        // Skip trimmed space when computed the rendered text offset.
        int32_t clamped =
            std::max<int32_t>(aStartOffset, trimmedOffsets.mStart);
        result.mOffsetWithinNodeRenderedText =
            tmpIter.ConvertOriginalToSkipped(clamped) +
            skippedToRenderedStringOffset;
        MOZ_ASSERT(
            result.mOffsetWithinNodeRenderedText >= offsetInRenderedString &&
                result.mOffsetWithinNodeRenderedText <= INT32_MAX,
            "Bad offset within rendered text");
        haveOffsets = true;
      }
      if (uint32_t(textFrame->mContentOffset) >= aEndOffset) {
        break;
      }
    }

    int32_t startOffset;
    int32_t endOffset;
    if (aOffsetType == TextOffsetType::OffsetsInRenderedText) {
      startOffset = tmpIter.ConvertSkippedToOriginal(
          aStartOffset - skippedToRenderedStringOffset);
      endOffset = tmpIter.ConvertSkippedToOriginal(
          aEndOffset - skippedToRenderedStringOffset);
    } else {
      startOffset = aStartOffset;
      endOffset = std::min<uint32_t>(INT32_MAX, aEndOffset);
    }

    // If startOffset and/or endOffset are inside of trimmedOffsets' range,
    // then clamp the edges of trimmedOffsets accordingly.
    int32_t origTrimmedOffsetsEnd = trimmedOffsets.GetEnd();
    trimmedOffsets.mStart =
        std::max<uint32_t>(trimmedOffsets.mStart, startOffset);
    trimmedOffsets.mLength =
        std::min<uint32_t>(origTrimmedOffsetsEnd, endOffset) -
        trimmedOffsets.mStart;
    if (trimmedOffsets.mLength <= 0) {
      offsetInRenderedString = nextOffsetInRenderedString;
      continue;
    }

    const nsStyleText* textStyle = textFrame->StyleText();
    iter.SetOriginalOffset(trimmedOffsets.mStart);
    while (iter.GetOriginalOffset() < trimmedOffsets.GetEnd()) {
      int32_t runLength;
      bool isSkipped = iter.IsOriginalCharSkipped(&runLength);
      runLength = std::min(runLength,
                           trimmedOffsets.GetEnd() - iter.GetOriginalOffset());
      if (isSkipped) {
        MOZ_ASSERT(runLength >= 0);
        for (uint32_t i = 0; i < static_cast<uint32_t>(runLength); ++i) {
          const char16_t ch = textFrag->CharAt(
              AssertedCast<uint32_t>(iter.GetOriginalOffset() + i));
          if (ch == CH_SHY) {
            // We should preserve soft hyphens. They can't be transformed.
            result.mString.Append(ch);
          }
        }
      } else {
        TransformChars(textFrame, textStyle, textFrame->mTextRun,
                       iter.GetSkippedOffset(), textFrag,
                       iter.GetOriginalOffset(), runLength, result.mString);
      }
      iter.AdvanceOriginal(runLength);
    }

    if (trimmedSignificantNewline && GetContentEnd() <= endOffset) {
      // A significant newline was trimmed off (we must be
      // white-space:pre-line). Put it back.
      result.mString.Append('\n');
    }
    offsetInRenderedString = nextOffsetInRenderedString;
  }

  if (!haveOffsets) {
    result.mOffsetWithinNodeText = textFrag->GetLength();
    result.mOffsetWithinNodeRenderedText = offsetInRenderedString;
  }
  return result;
}

/* virtual */
bool nsTextFrame::IsEmpty() {
  NS_ASSERTION(
      !HasAllStateBits(TEXT_IS_ONLY_WHITESPACE | TEXT_ISNOT_ONLY_WHITESPACE),
      "Invalid state");

  // XXXldb Should this check compatibility mode as well???
  const nsStyleText* textStyle = StyleText();
  if (textStyle->WhiteSpaceIsSignificant()) {
    // When WhiteSpaceIsSignificant styles are in effect, we only treat the
    // frame as empty if its content really is entirely *empty* (not just
    // whitespace), AND it is NOT editable or within an <input> element.
    // In these cases we consider that the whitespace-preserving style makes
    // the frame behave as non-empty so that its height doesn't become zero.
    return GetContentLength() == 0 && !GetContent()->IsEditable() &&
           !GetContent()->GetParent()->IsHTMLElement(nsGkAtoms::input);
  }

  if (HasAnyStateBits(TEXT_ISNOT_ONLY_WHITESPACE)) {
    return false;
  }

  if (HasAnyStateBits(TEXT_IS_ONLY_WHITESPACE)) {
    return true;
  }

  bool isEmpty =
      IsAllWhitespace(TextFragment(), textStyle->mWhiteSpace !=
                                          mozilla::StyleWhiteSpace::PreLine);
  AddStateBits(isEmpty ? TEXT_IS_ONLY_WHITESPACE : TEXT_ISNOT_ONLY_WHITESPACE);
  return isEmpty;
}

#ifdef DEBUG_FRAME_DUMP
// Translate the mapped content into a string that's printable
void nsTextFrame::ToCString(nsCString& aBuf) const {
  // Get the frames text content
  const nsTextFragment* frag = TextFragment();
  if (!frag) {
    return;
  }

  const int32_t length = GetContentEnd() - mContentOffset;
  if (length <= 0) {
    // Negative lengths are possible during invalidation.
    return;
  }

  // Limit the length to fragment length in case the text has not been reflowed.
  const uint32_t fragLength =
      std::min(frag->GetLength(), AssertedCast<uint32_t>(GetContentEnd()));

  uint32_t fragOffset = AssertedCast<uint32_t>(GetContentOffset());

  while (fragOffset < fragLength) {
    char16_t ch = frag->CharAt(fragOffset++);
    if (ch == '\r') {
      aBuf.AppendLiteral("\\r");
    } else if (ch == '\n') {
      aBuf.AppendLiteral("\\n");
    } else if (ch == '\t') {
      aBuf.AppendLiteral("\\t");
    } else if ((ch < ' ') || (ch >= 127)) {
      aBuf.Append(nsPrintfCString("\\u%04x", ch));
    } else {
      aBuf.Append(ch);
    }
  }
}

nsresult nsTextFrame::GetFrameName(nsAString& aResult) const {
  MakeFrameName(u"Text"_ns, aResult);
  nsAutoCString tmp;
  ToCString(tmp);
  tmp.SetLength(std::min<size_t>(tmp.Length(), 50u));
  aResult += u"\""_ns + NS_ConvertASCIItoUTF16(tmp) + u"\""_ns;
  return NS_OK;
}

void nsTextFrame::List(FILE* out, const char* aPrefix, ListFlags aFlags) const {
  nsCString str;
  ListGeneric(str, aPrefix, aFlags);

  str += nsPrintfCString(" [run=%p]", static_cast<void*>(mTextRun));

  // Output the first/last content offset and prev/next in flow info
  bool isComplete = uint32_t(GetContentEnd()) == GetContent()->TextLength();
  str += nsPrintfCString("[%d,%d,%c] ", GetContentOffset(), GetContentLength(),
                         isComplete ? 'T' : 'F');

  if (IsSelected()) {
    str += " SELECTED";
  }
  fprintf_stderr(out, "%s\n", str.get());
}

void nsTextFrame::ListTextRuns(FILE* out,
                               nsTHashSet<const void*>& aSeen) const {
  if (!mTextRun || aSeen.Contains(mTextRun)) {
    return;
  }
  aSeen.Insert(mTextRun);
  mTextRun->Dump(out);
}
#endif

void nsTextFrame::AdjustOffsetsForBidi(int32_t aStart, int32_t aEnd) {
  AddStateBits(NS_FRAME_IS_BIDI);
  if (mContent->HasFlag(NS_HAS_FLOWLENGTH_PROPERTY)) {
    mContent->RemoveProperty(nsGkAtoms::flowlength);
    mContent->UnsetFlags(NS_HAS_FLOWLENGTH_PROPERTY);
  }

  /*
   * After Bidi resolution we may need to reassign text runs.
   * This is called during bidi resolution from the block container, so we
   * shouldn't be holding a local reference to a textrun anywhere.
   */
  ClearTextRuns();

  nsTextFrame* prev = GetPrevContinuation();
  if (prev) {
    // the bidi resolver can be very evil when columns/pages are involved. Don't
    // let it violate our invariants.
    int32_t prevOffset = prev->GetContentOffset();
    aStart = std::max(aStart, prevOffset);
    aEnd = std::max(aEnd, prevOffset);
    prev->ClearTextRuns();
  }

  mContentOffset = aStart;
  SetLength(aEnd - aStart, nullptr, 0);
}

/**
 * @return true if this text frame ends with a newline character.  It should
 * return false if it is not a text frame.
 */
bool nsTextFrame::HasSignificantTerminalNewline() const {
  return ::HasTerminalNewline(this) && StyleText()->NewlineIsSignificant(this);
}

bool nsTextFrame::IsAtEndOfLine() const {
  return HasAnyStateBits(TEXT_END_OF_LINE);
}

Maybe<nscoord> nsTextFrame::GetNaturalBaselineBOffset(
    WritingMode aWM, BaselineSharingGroup aBaselineGroup) const {
  if (aBaselineGroup == BaselineSharingGroup::Last) {
    return Nothing{};
  }

  if (!aWM.IsOrthogonalTo(GetWritingMode())) {
    if (aWM.IsCentralBaseline()) {
      return Some(GetLogicalUsedBorderAndPadding(aWM).BStart(aWM) +
                  ContentSize(aWM).BSize(aWM) / 2);
    }
    return Some(mAscent);
  }

  // When the text frame has a writing mode orthogonal to the desired
  // writing mode, return a baseline coincides its parent frame.
  nsIFrame* parent = GetParent();
  nsPoint position = GetNormalPosition();
  nscoord parentAscent = parent->GetLogicalBaseline(aWM);
  if (aWM.IsVerticalRL()) {
    nscoord parentDescent = parent->GetSize().width - parentAscent;
    nscoord descent = parentDescent - position.x;
    return Some(GetSize().width - descent);
  }
  return Some(parentAscent - (aWM.IsVertical() ? position.x : position.y));
}

bool nsTextFrame::HasAnyNoncollapsedCharacters() {
  gfxSkipCharsIterator iter = EnsureTextRun(nsTextFrame::eInflated);
  int32_t offset = GetContentOffset(), offsetEnd = GetContentEnd();
  int32_t skippedOffset = iter.ConvertOriginalToSkipped(offset);
  int32_t skippedOffsetEnd = iter.ConvertOriginalToSkipped(offsetEnd);
  return skippedOffset != skippedOffsetEnd;
}

bool nsTextFrame::ComputeCustomOverflow(OverflowAreas& aOverflowAreas) {
  return ComputeCustomOverflowInternal(aOverflowAreas, true);
}

bool nsTextFrame::ComputeCustomOverflowInternal(OverflowAreas& aOverflowAreas,
                                                bool aIncludeShadows) {
  if (HasAnyStateBits(NS_FRAME_FIRST_REFLOW)) {
    return true;
  }

  nsIFrame* decorationsBlock;
  if (IsFloatingFirstLetterChild()) {
    decorationsBlock = GetParent();
  } else {
    nsIFrame* f = this;
    for (;;) {
      nsBlockFrame* fBlock = do_QueryFrame(f);
      if (fBlock) {
        decorationsBlock = fBlock;
        break;
      }

      f = f->GetParent();
      if (!f) {
        NS_ERROR("Couldn't find any block ancestor (for text decorations)");
        return nsIFrame::ComputeCustomOverflow(aOverflowAreas);
      }
    }
  }

  aOverflowAreas = RecomputeOverflow(decorationsBlock, aIncludeShadows);
  return nsIFrame::ComputeCustomOverflow(aOverflowAreas);
}

NS_DECLARE_FRAME_PROPERTY_SMALL_VALUE(JustificationAssignmentProperty, int32_t)

void nsTextFrame::AssignJustificationGaps(
    const mozilla::JustificationAssignment& aAssign) {
  int32_t encoded = (aAssign.mGapsAtStart << 8) | aAssign.mGapsAtEnd;
  static_assert(sizeof(aAssign) == 1,
                "The encoding might be broken if JustificationAssignment "
                "is larger than 1 byte");
  SetProperty(JustificationAssignmentProperty(), encoded);
}

mozilla::JustificationAssignment nsTextFrame::GetJustificationAssignment()
    const {
  int32_t encoded = GetProperty(JustificationAssignmentProperty());
  mozilla::JustificationAssignment result;
  result.mGapsAtStart = encoded >> 8;
  result.mGapsAtEnd = encoded & 0xFF;
  return result;
}

uint32_t nsTextFrame::CountGraphemeClusters() const {
  const nsTextFragment* frag = TextFragment();
  MOZ_ASSERT(frag, "Text frame must have text fragment");
  nsAutoString content;
  frag->AppendTo(content, AssertedCast<uint32_t>(GetContentOffset()),
                 AssertedCast<uint32_t>(GetContentLength()));
  return unicode::CountGraphemeClusters(content);
}

bool nsTextFrame::HasNonSuppressedText() const {
  if (HasAnyStateBits(TEXT_ISNOT_ONLY_WHITESPACE |
                      // If we haven't reflowed yet, or are currently doing so,
                      // just return true because we can't be sure.
                      NS_FRAME_FIRST_REFLOW | NS_FRAME_IN_REFLOW)) {
    return true;
  }

  if (!GetTextRun(nsTextFrame::eInflated)) {
    return false;
  }

  TrimmedOffsets offsets =
      GetTrimmedOffsets(TextFragment(), TrimmedOffsetFlags::NoTrimAfter);
  return offsets.mLength != 0;
}<|MERGE_RESOLUTION|>--- conflicted
+++ resolved
@@ -9681,15 +9681,11 @@
     out[i] = ch;
   }
 
-<<<<<<< HEAD
   // TaintFox: copy taint
   aOut.AssignTaint(aFrag->Taint());
 
-  if (!aStyle->mTextTransform.IsNone() || NeedsToMaskPassword(aFrame)) {
-=======
   if (!aStyle->mTextTransform.IsNone() || needsToMaskPassword ||
       aStyle->mWebkitTextSecurity != StyleTextSecurity::None) {
->>>>>>> 2be4fd19
     MOZ_ASSERT(aTextRun->GetFlags2() & nsTextFrameUtils::Flags::IsTransformed);
     if (aTextRun->GetFlags2() & nsTextFrameUtils::Flags::IsTransformed) {
       // Apply text-transform according to style in the transformed run.
@@ -9702,9 +9698,9 @@
       AutoTArray<bool, 50> deletedCharsArray;
       nsCaseTransformTextRunFactory::TransformString(
           fragString, convertedString, /* aGlobalTransform = */ Nothing(),
-<<<<<<< HEAD
-          /* aCaseTransformsOnly = */ true, nullptr, charsToMergeArray,
-          deletedCharsArray, transformedTextRun, aSkippedOffset);
+          maskChar, /* aCaseTransformsOnly = */ true, nullptr,
+          charsToMergeArray, deletedCharsArray, transformedTextRun,
+          aSkippedOffset);
 
       // TaintFox: in almost all cases, the transformation will be trivial,
       // mapping one character to another. In that case we can simply copy the
@@ -9714,11 +9710,6 @@
       else if (fragString.isTainted())
         puts("Warning: Loosing taint in TransformChars (nsTextFrame.cpp)");
 
-=======
-          maskChar, /* aCaseTransformsOnly = */ true, nullptr,
-          charsToMergeArray, deletedCharsArray, transformedTextRun,
-          aSkippedOffset);
->>>>>>> 2be4fd19
       aOut.Append(convertedString);
     } else {
       // Should not happen (see assertion above), but as a fallback...
