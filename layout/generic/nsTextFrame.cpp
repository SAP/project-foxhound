/* -*- Mode: C++; tab-width: 8; indent-tabs-mode: nil; c-basic-offset: 2 -*- */
/* vim: set ts=8 sts=2 et sw=2 tw=80: */
/* This Source Code Form is subject to the terms of the Mozilla Public
 * License, v. 2.0. If a copy of the MPL was not distributed with this
 * file, You can obtain one at http://mozilla.org/MPL/2.0/. */

/* rendering object for textual content of elements */

#include "nsTextFrame.h"

#include "gfx2DGlue.h"

#include "gfxUtils.h"
#include "mozilla/Attributes.h"
#include "mozilla/ComputedStyle.h"
#include "mozilla/DebugOnly.h"
#include "mozilla/gfx/2D.h"
#include "mozilla/Likely.h"
#include "mozilla/MathAlgorithms.h"
#include "mozilla/PresShell.h"
#include "mozilla/StaticPrefs_layout.h"
#include "mozilla/TextEditor.h"
#include "mozilla/TextEvents.h"
#include "mozilla/BinarySearch.h"
#include "mozilla/IntegerRange.h"
#include "mozilla/Unused.h"
#include "mozilla/PodOperations.h"

#include "nsCOMPtr.h"
#include "nsBlockFrame.h"
#include "nsFontMetrics.h"
#include "nsSplittableFrame.h"
#include "nsLineLayout.h"
#include "nsString.h"
#include "nsUnicharUtils.h"
#include "nsPresContext.h"
#include "nsIContent.h"
#include "nsStyleConsts.h"
#include "nsStyleStruct.h"
#include "nsStyleStructInlines.h"
#include "SVGTextFrame.h"
#include "nsCoord.h"
#include "gfxContext.h"
#include "nsTArray.h"
#include "nsCSSPseudoElements.h"
#include "nsCSSFrameConstructor.h"
#include "nsCompatibility.h"
#include "nsCSSColorUtils.h"
#include "nsLayoutUtils.h"
#include "nsDisplayList.h"
#include "nsFrame.h"
#include "nsIMathMLFrame.h"
#include "nsPlaceholderFrame.h"
#include "nsTextFrameUtils.h"
#include "nsTextRunTransformations.h"
#include "MathMLTextRunFactory.h"
#include "nsUnicodeProperties.h"
#include "nsStyleUtil.h"
#include "nsRubyFrame.h"
#include "TextDrawTarget.h"

#include "nsTextFragment.h"
#include "nsGkAtoms.h"
#include "nsFrameSelection.h"
#include "nsRange.h"
#include "nsCSSRendering.h"
#include "nsContentUtils.h"
#include "nsLineBreaker.h"
#include "nsIFrameInlines.h"
#include "mozilla/intl/WordBreaker.h"
#include "mozilla/ServoStyleSet.h"

#include <algorithm>
#include <limits>
#ifdef ACCESSIBILITY
#  include "nsAccessibilityService.h"
#endif

#include "nsPrintfCString.h"

#include "mozilla/gfx/DrawTargetRecording.h"

#include "mozilla/UniquePtr.h"
#include "mozilla/dom/Element.h"
#include "mozilla/LookAndFeel.h"

#include "GeckoProfiler.h"

#ifdef DEBUG
#  undef NOISY_REFLOW
#  undef NOISY_TRIM
#else
#  undef NOISY_REFLOW
#  undef NOISY_TRIM
#endif

#ifdef DrawText
#  undef DrawText
#endif

using namespace mozilla;
using namespace mozilla::dom;
using namespace mozilla::gfx;

typedef mozilla::layout::TextDrawTarget TextDrawTarget;

static bool NeedsToMaskPassword(nsTextFrame* aFrame) {
  MOZ_ASSERT(aFrame);
  MOZ_ASSERT(aFrame->GetContent());
  return aFrame->GetContent()->HasFlag(NS_MAYBE_MASKED);
}

struct TabWidth {
  TabWidth(uint32_t aOffset, uint32_t aWidth)
      : mOffset(aOffset), mWidth(float(aWidth)) {}

  uint32_t mOffset;  // DOM offset relative to the current frame's offset.
  float mWidth;      // extra space to be added at this position (in app units)
};

struct TabWidthStore {
  explicit TabWidthStore(int32_t aValidForContentOffset)
      : mLimit(0), mValidForContentOffset(aValidForContentOffset) {}

  // Apply tab widths to the aSpacing array, which corresponds to characters
  // beginning at aOffset and has length aLength. (Width records outside this
  // range will be ignored.)
  void ApplySpacing(gfxTextRun::PropertyProvider::Spacing* aSpacing,
                    uint32_t aOffset, uint32_t aLength);

  // Offset up to which tabs have been measured; positions beyond this have not
  // been calculated yet but may be appended if needed later.  It's a DOM
  // offset relative to the current frame's offset.
  uint32_t mLimit;

  // Need to recalc tab offsets if frame content offset differs from this.
  int32_t mValidForContentOffset;

  // A TabWidth record for each tab character measured so far.
  nsTArray<TabWidth> mWidths;
};

namespace {

struct TabwidthAdaptor {
  const nsTArray<TabWidth>& mWidths;
  explicit TabwidthAdaptor(const nsTArray<TabWidth>& aWidths)
      : mWidths(aWidths) {}
  uint32_t operator[](size_t aIdx) const { return mWidths[aIdx].mOffset; }
};

}  // namespace

void TabWidthStore::ApplySpacing(
    gfxTextRun::PropertyProvider::Spacing* aSpacing, uint32_t aOffset,
    uint32_t aLength) {
  size_t i = 0;
  const size_t len = mWidths.Length();

  // If aOffset is non-zero, do a binary search to find where to start
  // processing the tab widths, in case the list is really long. (See bug
  // 953247.)
  // We need to start from the first entry where mOffset >= aOffset.
  if (aOffset > 0) {
    mozilla::BinarySearch(TabwidthAdaptor(mWidths), 0, len, aOffset, &i);
  }

  uint32_t limit = aOffset + aLength;
  while (i < len) {
    const TabWidth& tw = mWidths[i];
    if (tw.mOffset >= limit) {
      break;
    }
    aSpacing[tw.mOffset - aOffset].mAfter += tw.mWidth;
    i++;
  }
}

NS_DECLARE_FRAME_PROPERTY_DELETABLE(TabWidthProperty, TabWidthStore)

NS_DECLARE_FRAME_PROPERTY_WITHOUT_DTOR(OffsetToFrameProperty, nsTextFrame)

NS_DECLARE_FRAME_PROPERTY_RELEASABLE(UninflatedTextRunProperty, gfxTextRun)

NS_DECLARE_FRAME_PROPERTY_SMALL_VALUE(FontSizeInflationProperty, float)

/**
 * A glyph observer for the change of a font glyph in a text run.
 *
 * This is stored in {Simple, Complex}TextRunUserData.
 */
class GlyphObserver final : public gfxFont::GlyphChangeObserver {
 public:
  GlyphObserver(gfxFont* aFont, gfxTextRun* aTextRun)
      : gfxFont::GlyphChangeObserver(aFont), mTextRun(aTextRun) {
    MOZ_ASSERT(aTextRun->GetUserData());
  }
  void NotifyGlyphsChanged() override;

 private:
  gfxTextRun* mTextRun;
};

static const nsFrameState TEXT_REFLOW_FLAGS =
    TEXT_FIRST_LETTER | TEXT_START_OF_LINE | TEXT_END_OF_LINE |
    TEXT_HYPHEN_BREAK | TEXT_TRIMMED_TRAILING_WHITESPACE |
    TEXT_JUSTIFICATION_ENABLED | TEXT_HAS_NONCOLLAPSED_CHARACTERS |
    TEXT_SELECTION_UNDERLINE_OVERFLOWED | TEXT_NO_RENDERED_GLYPHS;

static const nsFrameState TEXT_WHITESPACE_FLAGS =
    TEXT_IS_ONLY_WHITESPACE | TEXT_ISNOT_ONLY_WHITESPACE;

/*
 * Some general notes
 *
 * Text frames delegate work to gfxTextRun objects. The gfxTextRun object
 * transforms text to positioned glyphs. It can report the geometry of the
 * glyphs and paint them. Text frames configure gfxTextRuns by providing text,
 * spacing, language, and other information.
 *
 * A gfxTextRun can cover more than one DOM text node. This is necessary to
 * get kerning, ligatures and shaping for text that spans multiple text nodes
 * but is all the same font.
 *
 * The userdata for a gfxTextRun object can be:
 *
 *   - A nsTextFrame* in the case a text run maps to only one flow. In this
 *   case, the textrun's user data pointer is a pointer to mStartFrame for that
 *   flow, mDOMOffsetToBeforeTransformOffset is zero, and mContentLength is the
 *   length of the text node.
 *
 *   - A SimpleTextRunUserData in the case a text run maps to one flow, but we
 *   still have to keep a list of glyph observers.
 *
 *   - A ComplexTextRunUserData in the case a text run maps to multiple flows,
 *   but we need to keep a list of glyph observers.
 *
 *   - A TextRunUserData in the case a text run maps multiple flows, but it
 *   doesn't have any glyph observer for changes in SVG fonts.
 *
 * You can differentiate between the four different cases with the
 * IsSimpleFlow and MightHaveGlyphChanges flags.
 *
 * We go to considerable effort to make sure things work even if in-flow
 * siblings have different ComputedStyles (i.e., first-letter and first-line).
 *
 * Our convention is that unsigned integer character offsets are offsets into
 * the transformed string. Signed integer character offsets are offsets into
 * the DOM string.
 *
 * XXX currently we don't handle hyphenated breaks between text frames where the
 * hyphen occurs at the end of the first text frame, e.g.
 *   <b>Kit&shy;</b>ty
 */

/**
 * This is our user data for the textrun, when textRun->GetFlags2() has
 * IsSimpleFlow set, and also MightHaveGlyphChanges.
 *
 * This allows having an array of observers if there are fonts whose glyphs
 * might change, but also avoid allocation in the simple case that there aren't.
 */
struct SimpleTextRunUserData {
  nsTArray<UniquePtr<GlyphObserver>> mGlyphObservers;
  nsTextFrame* mFrame;
  explicit SimpleTextRunUserData(nsTextFrame* aFrame) : mFrame(aFrame) {}
};

/**
 * We use an array of these objects to record which text frames
 * are associated with the textrun. mStartFrame is the start of a list of
 * text frames. Some sequence of its continuations are covered by the textrun.
 * A content textnode can have at most one TextRunMappedFlow associated with it
 * for a given textrun.
 *
 * mDOMOffsetToBeforeTransformOffset is added to DOM offsets for those frames to
 * obtain the offset into the before-transformation text of the textrun. It can
 * be positive (when a text node starts in the middle of a text run) or negative
 * (when a text run starts in the middle of a text node). Of course it can also
 * be zero.
 */
struct TextRunMappedFlow {
  nsTextFrame* mStartFrame;
  int32_t mDOMOffsetToBeforeTransformOffset;
  // The text mapped starts at mStartFrame->GetContentOffset() and is this long
  uint32_t mContentLength;
};

/**
 * This is the type in the gfxTextRun's userdata field in the common case that
 * the text run maps to multiple flows, but no fonts have been found with
 * animatable glyphs.
 *
 * This way, we avoid allocating and constructing the extra nsTArray.
 */
struct TextRunUserData {
#ifdef DEBUG
  TextRunMappedFlow* mMappedFlows;
#endif
  uint32_t mMappedFlowCount;
  uint32_t mLastFlowIndex;
};

/**
 * This is our user data for the textrun, when textRun->GetFlags2() does not
 * have IsSimpleFlow set and has the MightHaveGlyphChanges flag.
 */
struct ComplexTextRunUserData : public TextRunUserData {
  nsTArray<UniquePtr<GlyphObserver>> mGlyphObservers;
};

/**
 * This helper object computes colors used for painting, and also IME
 * underline information. The data is computed lazily and cached as necessary.
 * These live for just the duration of one paint operation.
 */
class nsTextPaintStyle {
 public:
  explicit nsTextPaintStyle(nsTextFrame* aFrame);

  void SetResolveColors(bool aResolveColors) {
    mResolveColors = aResolveColors;
  }

  nscolor GetTextColor();

  // SVG text has its own painting process, so we should never get its stroke
  // property from here.
  nscolor GetWebkitTextStrokeColor() {
    if (nsSVGUtils::IsInSVGTextSubtree(mFrame)) {
      return 0;
    }
    return mFrame->StyleText()->mWebkitTextStrokeColor.CalcColor(mFrame);
  }
  float GetWebkitTextStrokeWidth() {
    if (nsSVGUtils::IsInSVGTextSubtree(mFrame)) {
      return 0.0f;
    }
    nscoord coord = mFrame->StyleText()->mWebkitTextStrokeWidth;
    return mFrame->PresContext()->AppUnitsToFloatDevPixels(coord);
  }

  /**
   * Compute the colors for normally-selected text. Returns false if
   * the normal selection is not being displayed.
   */
  bool GetSelectionColors(nscolor* aForeColor, nscolor* aBackColor);
  void GetHighlightColors(nscolor* aForeColor, nscolor* aBackColor);
  void GetURLSecondaryColor(nscolor* aForeColor);
  void GetIMESelectionColors(int32_t aIndex, nscolor* aForeColor,
                             nscolor* aBackColor);
  // if this returns false, we don't need to draw underline.
  bool GetSelectionUnderlineForPaint(int32_t aIndex, nscolor* aLineColor,
                                     float* aRelativeSize, uint8_t* aStyle);

  // if this returns false, we don't need to draw underline.
  static bool GetSelectionUnderline(nsPresContext* aPresContext, int32_t aIndex,
                                    nscolor* aLineColor, float* aRelativeSize,
                                    uint8_t* aStyle);

  // if this returns false, no text-shadow was specified for the selection
  // and the *aShadow parameter was not modified.
  bool GetSelectionShadow(Span<const StyleSimpleShadow>* aShadows);

  nsPresContext* PresContext() const { return mPresContext; }

  enum {
    eIndexRawInput = 0,
    eIndexSelRawText,
    eIndexConvText,
    eIndexSelConvText,
    eIndexSpellChecker
  };

  static int32_t GetUnderlineStyleIndexForSelectionType(
      SelectionType aSelectionType) {
    switch (aSelectionType) {
      case SelectionType::eIMERawClause:
        return eIndexRawInput;
      case SelectionType::eIMESelectedRawClause:
        return eIndexSelRawText;
      case SelectionType::eIMEConvertedClause:
        return eIndexConvText;
      case SelectionType::eIMESelectedClause:
        return eIndexSelConvText;
      case SelectionType::eSpellCheck:
        return eIndexSpellChecker;
      default:
        NS_WARNING("non-IME selection type");
        return eIndexRawInput;
    }
  }

  nscolor GetSystemFieldForegroundColor();
  nscolor GetSystemFieldBackgroundColor();

 protected:
  nsTextFrame* mFrame;
  nsPresContext* mPresContext;
  bool mInitCommonColors;
  bool mInitSelectionColorsAndShadow;
  bool mResolveColors;

  // Selection data

  nscolor mSelectionTextColor;
  nscolor mSelectionBGColor;
  RefPtr<ComputedStyle> mSelectionPseudoStyle;

  // Common data

  int32_t mSufficientContrast;
  nscolor mFrameBackgroundColor;
  nscolor mSystemFieldForegroundColor;
  nscolor mSystemFieldBackgroundColor;

  // selection colors and underline info, the colors are resolved colors if
  // mResolveColors is true (which is the default), i.e., the foreground color
  // and background color are swapped if it's needed. And also line color will
  // be resolved from them.
  struct nsSelectionStyle {
    bool mInit;
    nscolor mTextColor;
    nscolor mBGColor;
    nscolor mUnderlineColor;
    uint8_t mUnderlineStyle;
    float mUnderlineRelativeSize;
  };
  nsSelectionStyle mSelectionStyle[5];

  // Color initializations
  void InitCommonColors();
  bool InitSelectionColorsAndShadow();

  nsSelectionStyle* GetSelectionStyle(int32_t aIndex);
  void InitSelectionStyle(int32_t aIndex);

  // Ensures sufficient contrast between the frame background color and the
  // selection background color, and swaps the selection text and background
  // colors accordingly.
  // Only used on platforms where mSelectionTextColor != NS_DONT_CHANGE_COLOR
  bool EnsureSufficientContrast(nscolor* aForeColor, nscolor* aBackColor);

  nscolor GetResolvedForeColor(nscolor aColor, nscolor aDefaultForeColor,
                               nscolor aBackColor);
};

static TextRunUserData* CreateUserData(uint32_t aMappedFlowCount) {
  TextRunUserData* data = static_cast<TextRunUserData*>(moz_xmalloc(
      sizeof(TextRunUserData) + aMappedFlowCount * sizeof(TextRunMappedFlow)));
#ifdef DEBUG
  data->mMappedFlows = reinterpret_cast<TextRunMappedFlow*>(data + 1);
#endif
  data->mMappedFlowCount = aMappedFlowCount;
  data->mLastFlowIndex = 0;
  return data;
}

static void DestroyUserData(TextRunUserData* aUserData) {
  if (aUserData) {
    free(aUserData);
  }
}

static ComplexTextRunUserData* CreateComplexUserData(
    uint32_t aMappedFlowCount) {
  ComplexTextRunUserData* data = static_cast<ComplexTextRunUserData*>(
      moz_xmalloc(sizeof(ComplexTextRunUserData) +
                  aMappedFlowCount * sizeof(TextRunMappedFlow)));
  new (data) ComplexTextRunUserData();
#ifdef DEBUG
  data->mMappedFlows = reinterpret_cast<TextRunMappedFlow*>(data + 1);
#endif
  data->mMappedFlowCount = aMappedFlowCount;
  data->mLastFlowIndex = 0;
  return data;
}

static void DestroyComplexUserData(ComplexTextRunUserData* aUserData) {
  if (aUserData) {
    aUserData->~ComplexTextRunUserData();
    free(aUserData);
  }
}

static void DestroyTextRunUserData(gfxTextRun* aTextRun) {
  MOZ_ASSERT(aTextRun->GetUserData());
  if (aTextRun->GetFlags2() & nsTextFrameUtils::Flags::IsSimpleFlow) {
    if (aTextRun->GetFlags2() &
        nsTextFrameUtils::Flags::MightHaveGlyphChanges) {
      delete static_cast<SimpleTextRunUserData*>(aTextRun->GetUserData());
    }
  } else {
    if (aTextRun->GetFlags2() &
        nsTextFrameUtils::Flags::MightHaveGlyphChanges) {
      DestroyComplexUserData(
          static_cast<ComplexTextRunUserData*>(aTextRun->GetUserData()));
    } else {
      DestroyUserData(static_cast<TextRunUserData*>(aTextRun->GetUserData()));
    }
  }
  aTextRun->ClearFlagBits(nsTextFrameUtils::Flags::MightHaveGlyphChanges);
  aTextRun->SetUserData(nullptr);
}

static TextRunMappedFlow* GetMappedFlows(const gfxTextRun* aTextRun) {
  MOZ_ASSERT(aTextRun->GetUserData(), "UserData must exist.");
  MOZ_ASSERT(!(aTextRun->GetFlags2() & nsTextFrameUtils::Flags::IsSimpleFlow),
             "The method should not be called for simple flows.");
  TextRunMappedFlow* flows;
  if (aTextRun->GetFlags2() & nsTextFrameUtils::Flags::MightHaveGlyphChanges) {
    flows = reinterpret_cast<TextRunMappedFlow*>(
        static_cast<ComplexTextRunUserData*>(aTextRun->GetUserData()) + 1);
  } else {
    flows = reinterpret_cast<TextRunMappedFlow*>(
        static_cast<TextRunUserData*>(aTextRun->GetUserData()) + 1);
  }
  MOZ_ASSERT(
      static_cast<TextRunUserData*>(aTextRun->GetUserData())->mMappedFlows ==
          flows,
      "GetMappedFlows should return the same pointer as mMappedFlows.");
  return flows;
}

/**
 * These are utility functions just for helping with the complexity related with
 * the text runs user data.
 */
static nsTextFrame* GetFrameForSimpleFlow(const gfxTextRun* aTextRun) {
  MOZ_ASSERT(aTextRun->GetFlags2() & nsTextFrameUtils::Flags::IsSimpleFlow,
             "Not so simple flow?");
  if (aTextRun->GetFlags2() & nsTextFrameUtils::Flags::MightHaveGlyphChanges) {
    return static_cast<SimpleTextRunUserData*>(aTextRun->GetUserData())->mFrame;
  }

  return static_cast<nsTextFrame*>(aTextRun->GetUserData());
}

/**
 * Remove |aTextRun| from the frame continuation chain starting at
 * |aStartContinuation| if non-null, otherwise starting at |aFrame|.
 * Unmark |aFrame| as a text run owner if it's the frame we start at.
 * Return true if |aStartContinuation| is non-null and was found
 * in the next-continuation chain of |aFrame|.
 */
static bool ClearAllTextRunReferences(nsTextFrame* aFrame, gfxTextRun* aTextRun,
                                      nsTextFrame* aStartContinuation,
                                      nsFrameState aWhichTextRunState) {
  MOZ_ASSERT(aFrame, "null frame");
  MOZ_ASSERT(!aStartContinuation ||
                 (!aStartContinuation->GetTextRun(nsTextFrame::eInflated) ||
                  aStartContinuation->GetTextRun(nsTextFrame::eInflated) ==
                      aTextRun) ||
                 (!aStartContinuation->GetTextRun(nsTextFrame::eNotInflated) ||
                  aStartContinuation->GetTextRun(nsTextFrame::eNotInflated) ==
                      aTextRun),
             "wrong aStartContinuation for this text run");

  if (!aStartContinuation || aStartContinuation == aFrame) {
    aFrame->RemoveStateBits(aWhichTextRunState);
  } else {
    do {
      NS_ASSERTION(aFrame->IsTextFrame(), "Bad frame");
      aFrame = aFrame->GetNextContinuation();
    } while (aFrame && aFrame != aStartContinuation);
  }
  bool found = aStartContinuation == aFrame;
  while (aFrame) {
    NS_ASSERTION(aFrame->IsTextFrame(), "Bad frame");
    if (!aFrame->RemoveTextRun(aTextRun)) {
      break;
    }
    aFrame = aFrame->GetNextContinuation();
  }

  MOZ_ASSERT(!found || aStartContinuation, "how did we find null?");
  return found;
}

/**
 * Kill all references to |aTextRun| starting at |aStartContinuation|.
 * It could be referenced by any of its owners, and all their in-flows.
 * If |aStartContinuation| is null then process all userdata frames
 * and their continuations.
 * @note the caller is expected to take care of possibly destroying the
 * text run if all userdata frames were reset (userdata is deallocated
 * by this function though). The caller can detect this has occured by
 * checking |aTextRun->GetUserData() == nullptr|.
 */
static void UnhookTextRunFromFrames(gfxTextRun* aTextRun,
                                    nsTextFrame* aStartContinuation) {
  if (!aTextRun->GetUserData()) {
    return;
  }

  if (aTextRun->GetFlags2() & nsTextFrameUtils::Flags::IsSimpleFlow) {
    nsTextFrame* userDataFrame = GetFrameForSimpleFlow(aTextRun);
    nsFrameState whichTextRunState =
        userDataFrame->GetTextRun(nsTextFrame::eInflated) == aTextRun
            ? TEXT_IN_TEXTRUN_USER_DATA
            : TEXT_IN_UNINFLATED_TEXTRUN_USER_DATA;
    DebugOnly<bool> found = ClearAllTextRunReferences(
        userDataFrame, aTextRun, aStartContinuation, whichTextRunState);
    NS_ASSERTION(!aStartContinuation || found,
                 "aStartContinuation wasn't found in simple flow text run");
    if (!(userDataFrame->GetStateBits() & whichTextRunState)) {
      DestroyTextRunUserData(aTextRun);
    }
  } else {
    auto userData = static_cast<TextRunUserData*>(aTextRun->GetUserData());
    TextRunMappedFlow* userMappedFlows = GetMappedFlows(aTextRun);
    int32_t destroyFromIndex = aStartContinuation ? -1 : 0;
    for (uint32_t i = 0; i < userData->mMappedFlowCount; ++i) {
      nsTextFrame* userDataFrame = userMappedFlows[i].mStartFrame;
      nsFrameState whichTextRunState =
          userDataFrame->GetTextRun(nsTextFrame::eInflated) == aTextRun
              ? TEXT_IN_TEXTRUN_USER_DATA
              : TEXT_IN_UNINFLATED_TEXTRUN_USER_DATA;
      bool found = ClearAllTextRunReferences(
          userDataFrame, aTextRun, aStartContinuation, whichTextRunState);
      if (found) {
        if (userDataFrame->GetStateBits() & whichTextRunState) {
          destroyFromIndex = i + 1;
        } else {
          destroyFromIndex = i;
        }
        aStartContinuation = nullptr;
      }
    }
    NS_ASSERTION(destroyFromIndex >= 0,
                 "aStartContinuation wasn't found in multi flow text run");
    if (destroyFromIndex == 0) {
      DestroyTextRunUserData(aTextRun);
    } else {
      userData->mMappedFlowCount = uint32_t(destroyFromIndex);
      if (userData->mLastFlowIndex >= uint32_t(destroyFromIndex)) {
        userData->mLastFlowIndex = uint32_t(destroyFromIndex) - 1;
      }
    }
  }
}

static void InvalidateFrameDueToGlyphsChanged(nsIFrame* aFrame) {
  MOZ_ASSERT(aFrame);

  PresShell* presShell = aFrame->PresShell();
  for (nsIFrame* f = aFrame; f;
       f = nsLayoutUtils::GetNextContinuationOrIBSplitSibling(f)) {
    f->InvalidateFrame();

    // If this is a non-display text frame within SVG <text>, we need
    // to reflow the SVGTextFrame. (This is similar to reflowing the
    // SVGTextFrame in response to style changes, in
    // SVGTextFrame::DidSetComputedStyle.)
    if (nsSVGUtils::IsInSVGTextSubtree(f) &&
        f->GetStateBits() & NS_FRAME_IS_NONDISPLAY) {
      auto svgTextFrame = static_cast<SVGTextFrame*>(
          nsLayoutUtils::GetClosestFrameOfType(f, LayoutFrameType::SVGText));
      svgTextFrame->ScheduleReflowSVGNonDisplayText(IntrinsicDirty::Resize);
    } else {
      // Theoretically we could just update overflow areas, perhaps using
      // OverflowChangedTracker, but that would do a bunch of work eagerly that
      // we should probably do lazily here since there could be a lot
      // of text frames affected and we'd like to coalesce the work. So that's
      // not easy to do well.
      presShell->FrameNeedsReflow(f, IntrinsicDirty::Resize, NS_FRAME_IS_DIRTY);
    }
  }
}

void GlyphObserver::NotifyGlyphsChanged() {
  if (mTextRun->GetFlags2() & nsTextFrameUtils::Flags::IsSimpleFlow) {
    InvalidateFrameDueToGlyphsChanged(GetFrameForSimpleFlow(mTextRun));
    return;
  }

  auto data = static_cast<TextRunUserData*>(mTextRun->GetUserData());
  TextRunMappedFlow* userMappedFlows = GetMappedFlows(mTextRun);
  for (uint32_t i = 0; i < data->mMappedFlowCount; ++i) {
    InvalidateFrameDueToGlyphsChanged(userMappedFlows[i].mStartFrame);
  }
}

int32_t nsTextFrame::GetContentEnd() const {
  nsTextFrame* next = GetNextContinuation();
  return next ? next->GetContentOffset() : TextFragment()->GetLength();
}

struct FlowLengthProperty {
  int32_t mStartOffset;
  // The offset of the next fixed continuation after mStartOffset, or
  // of the end of the text if there is none
  int32_t mEndFlowOffset;
};

int32_t nsTextFrame::GetInFlowContentLength() {
  if (!(mState & NS_FRAME_IS_BIDI)) {
    return mContent->TextLength() - mContentOffset;
  }

  FlowLengthProperty* flowLength =
      mContent->HasFlag(NS_HAS_FLOWLENGTH_PROPERTY)
          ? static_cast<FlowLengthProperty*>(
                mContent->GetProperty(nsGkAtoms::flowlength))
          : nullptr;

  /**
   * This frame must start inside the cached flow. If the flow starts at
   * mContentOffset but this frame is empty, logically it might be before the
   * start of the cached flow.
   */
  if (flowLength &&
      (flowLength->mStartOffset < mContentOffset ||
       (flowLength->mStartOffset == mContentOffset &&
        GetContentEnd() > mContentOffset)) &&
      flowLength->mEndFlowOffset > mContentOffset) {
#ifdef DEBUG
    NS_ASSERTION(flowLength->mEndFlowOffset >= GetContentEnd(),
                 "frame crosses fixed continuation boundary");
#endif
    return flowLength->mEndFlowOffset - mContentOffset;
  }

  nsTextFrame* nextBidi = LastInFlow()->GetNextContinuation();
  int32_t endFlow =
      nextBidi ? nextBidi->GetContentOffset() : GetContent()->TextLength();

  if (!flowLength) {
    flowLength = new FlowLengthProperty;
    if (NS_FAILED(mContent->SetProperty(
            nsGkAtoms::flowlength, flowLength,
            nsINode::DeleteProperty<FlowLengthProperty>))) {
      delete flowLength;
      flowLength = nullptr;
    }
    mContent->SetFlags(NS_HAS_FLOWLENGTH_PROPERTY);
  }
  if (flowLength) {
    flowLength->mStartOffset = mContentOffset;
    flowLength->mEndFlowOffset = endFlow;
  }

  return endFlow - mContentOffset;
}

// Smarter versions of dom::IsSpaceCharacter.
// Unicode is really annoying; sometimes a space character isn't whitespace ---
// when it combines with another character
// So we have several versions of IsSpace for use in different contexts.

static bool IsSpaceCombiningSequenceTail(const nsTextFragment* aFrag,
                                         uint32_t aPos) {
  NS_ASSERTION(aPos <= aFrag->GetLength(), "Bad offset");
  if (!aFrag->Is2b()) return false;
  return nsTextFrameUtils::IsSpaceCombiningSequenceTail(
      aFrag->Get2b() + aPos, aFrag->GetLength() - aPos);
}

// Check whether aPos is a space for CSS 'word-spacing' purposes
static bool IsCSSWordSpacingSpace(const nsTextFragment* aFrag, uint32_t aPos,
                                  const nsTextFrame* aFrame,
                                  const nsStyleText* aStyleText) {
  NS_ASSERTION(aPos < aFrag->GetLength(), "No text for IsSpace!");

  char16_t ch = aFrag->CharAt(aPos);
  switch (ch) {
    case ' ':
    case CH_NBSP:
      return !IsSpaceCombiningSequenceTail(aFrag, aPos + 1);
    case '\r':
    case '\t':
      return !aStyleText->WhiteSpaceIsSignificant();
    case '\n':
      return !aStyleText->NewlineIsSignificant(aFrame);
    default:
      return false;
  }
}

// Check whether the string aChars/aLength starts with space that's
// trimmable according to CSS 'white-space:normal/nowrap'.
static bool IsTrimmableSpace(const char16_t* aChars, uint32_t aLength) {
  NS_ASSERTION(aLength > 0, "No text for IsSpace!");

  char16_t ch = *aChars;
  if (ch == ' ')
    return !nsTextFrameUtils::IsSpaceCombiningSequenceTail(aChars + 1,
                                                           aLength - 1);
  return ch == '\t' || ch == '\f' || ch == '\n' || ch == '\r';
}

// Check whether the character aCh is trimmable according to CSS
// 'white-space:normal/nowrap'
static bool IsTrimmableSpace(char aCh) {
  return aCh == ' ' || aCh == '\t' || aCh == '\f' || aCh == '\n' || aCh == '\r';
}

static bool IsTrimmableSpace(const nsTextFragment* aFrag, uint32_t aPos,
                             const nsStyleText* aStyleText) {
  NS_ASSERTION(aPos < aFrag->GetLength(), "No text for IsSpace!");

  switch (aFrag->CharAt(aPos)) {
    case ' ':
      return !aStyleText->WhiteSpaceIsSignificant() &&
             !IsSpaceCombiningSequenceTail(aFrag, aPos + 1);
    case '\n':
      return !aStyleText->NewlineIsSignificantStyle() &&
             aStyleText->mWhiteSpace != mozilla::StyleWhiteSpace::PreSpace;
    case '\t':
    case '\r':
    case '\f':
      return !aStyleText->WhiteSpaceIsSignificant();
    default:
      return false;
  }
}

static bool IsSelectionSpace(const nsTextFragment* aFrag, uint32_t aPos) {
  NS_ASSERTION(aPos < aFrag->GetLength(), "No text for IsSpace!");
  char16_t ch = aFrag->CharAt(aPos);
  if (ch == ' ' || ch == CH_NBSP)
    return !IsSpaceCombiningSequenceTail(aFrag, aPos + 1);
  return ch == '\t' || ch == '\n' || ch == '\f' || ch == '\r';
}

// Count the amount of trimmable whitespace (as per CSS
// 'white-space:normal/nowrap') in a text fragment. The first
// character is at offset aStartOffset; the maximum number of characters
// to check is aLength. aDirection is -1 or 1 depending on whether we should
// progress backwards or forwards.
static uint32_t GetTrimmableWhitespaceCount(const nsTextFragment* aFrag,
                                            int32_t aStartOffset,
                                            int32_t aLength,
                                            int32_t aDirection) {
  int32_t count = 0;
  if (aFrag->Is2b()) {
    const char16_t* str = aFrag->Get2b() + aStartOffset;
    int32_t fragLen = aFrag->GetLength() - aStartOffset;
    for (; count < aLength; ++count) {
      if (!IsTrimmableSpace(str, fragLen)) break;
      str += aDirection;
      fragLen -= aDirection;
    }
  } else {
    const char* str = aFrag->Get1b() + aStartOffset;
    for (; count < aLength; ++count) {
      if (!IsTrimmableSpace(*str)) break;
      str += aDirection;
    }
  }
  return count;
}

static bool IsAllWhitespace(const nsTextFragment* aFrag, bool aAllowNewline) {
  if (aFrag->Is2b()) return false;
  int32_t len = aFrag->GetLength();
  const char* str = aFrag->Get1b();
  for (int32_t i = 0; i < len; ++i) {
    char ch = str[i];
    if (ch == ' ' || ch == '\t' || ch == '\r' || (ch == '\n' && aAllowNewline))
      continue;
    return false;
  }
  return true;
}

static void ClearObserversFromTextRun(gfxTextRun* aTextRun) {
  if (!(aTextRun->GetFlags2() &
        nsTextFrameUtils::Flags::MightHaveGlyphChanges)) {
    return;
  }

  if (aTextRun->GetFlags2() & nsTextFrameUtils::Flags::IsSimpleFlow) {
    static_cast<SimpleTextRunUserData*>(aTextRun->GetUserData())
        ->mGlyphObservers.Clear();
  } else {
    static_cast<ComplexTextRunUserData*>(aTextRun->GetUserData())
        ->mGlyphObservers.Clear();
  }
}

static void CreateObserversForAnimatedGlyphs(gfxTextRun* aTextRun) {
  if (!aTextRun->GetUserData()) {
    return;
  }

  ClearObserversFromTextRun(aTextRun);

  nsTArray<gfxFont*> fontsWithAnimatedGlyphs;
  uint32_t numGlyphRuns;
  const gfxTextRun::GlyphRun* glyphRuns = aTextRun->GetGlyphRuns(&numGlyphRuns);
  for (uint32_t i = 0; i < numGlyphRuns; ++i) {
    gfxFont* font = glyphRuns[i].mFont;
    if (font->GlyphsMayChange() && !fontsWithAnimatedGlyphs.Contains(font)) {
      fontsWithAnimatedGlyphs.AppendElement(font);
    }
  }
  if (fontsWithAnimatedGlyphs.IsEmpty()) {
    // NB: Theoretically, we should clear the MightHaveGlyphChanges
    // here. That would involve de-allocating the simple user data struct if
    // present too, and resetting the pointer to the frame. In practice, I
    // don't think worth doing that work here, given the flag's only purpose is
    // to distinguish what kind of user data is there.
    return;
  }

  nsTArray<UniquePtr<GlyphObserver>>* observers;

  if (aTextRun->GetFlags2() & nsTextFrameUtils::Flags::IsSimpleFlow) {
    // Swap the frame pointer for a just-allocated SimpleTextRunUserData if
    // appropriate.
    if (!(aTextRun->GetFlags2() &
          nsTextFrameUtils::Flags::MightHaveGlyphChanges)) {
      auto frame = static_cast<nsTextFrame*>(aTextRun->GetUserData());
      aTextRun->SetUserData(new SimpleTextRunUserData(frame));
    }

    auto data = static_cast<SimpleTextRunUserData*>(aTextRun->GetUserData());
    observers = &data->mGlyphObservers;
  } else {
    if (!(aTextRun->GetFlags2() &
          nsTextFrameUtils::Flags::MightHaveGlyphChanges)) {
      auto oldData = static_cast<TextRunUserData*>(aTextRun->GetUserData());
      TextRunMappedFlow* oldMappedFlows = GetMappedFlows(aTextRun);
      ComplexTextRunUserData* data =
          CreateComplexUserData(oldData->mMappedFlowCount);
      TextRunMappedFlow* dataMappedFlows =
          reinterpret_cast<TextRunMappedFlow*>(data + 1);
      data->mLastFlowIndex = oldData->mLastFlowIndex;
      for (uint32_t i = 0; i < oldData->mMappedFlowCount; ++i) {
        dataMappedFlows[i] = oldMappedFlows[i];
      }
      DestroyUserData(oldData);
      aTextRun->SetUserData(data);
    }
    auto data = static_cast<ComplexTextRunUserData*>(aTextRun->GetUserData());
    observers = &data->mGlyphObservers;
  }

  aTextRun->SetFlagBits(nsTextFrameUtils::Flags::MightHaveGlyphChanges);

  for (auto font : fontsWithAnimatedGlyphs) {
    observers->AppendElement(new GlyphObserver(font, aTextRun));
  }
}

/**
 * This class accumulates state as we scan a paragraph of text. It detects
 * textrun boundaries (changes from text to non-text, hard
 * line breaks, and font changes) and builds a gfxTextRun at each boundary.
 * It also detects linebreaker run boundaries (changes from text to non-text,
 * and hard line breaks) and at each boundary runs the linebreaker to compute
 * potential line breaks. It also records actual line breaks to store them in
 * the textruns.
 */
class BuildTextRunsScanner {
 public:
  BuildTextRunsScanner(nsPresContext* aPresContext, DrawTarget* aDrawTarget,
                       nsIFrame* aLineContainer,
                       nsTextFrame::TextRunType aWhichTextRun)
      : mDrawTarget(aDrawTarget),
        mLineContainer(aLineContainer),
        mCommonAncestorWithLastFrame(nullptr),
        mMissingFonts(aPresContext->MissingFontRecorder()),
        mBidiEnabled(aPresContext->BidiEnabled()),
        mStartOfLine(true),
        mSkipIncompleteTextRuns(false),
        mCanStopOnThisLine(false),
        mWhichTextRun(aWhichTextRun),
        mNextRunContextInfo(nsTextFrameUtils::INCOMING_NONE),
        mCurrentRunContextInfo(nsTextFrameUtils::INCOMING_NONE) {
    ResetRunInfo();
  }
  ~BuildTextRunsScanner() {
    NS_ASSERTION(mBreakSinks.IsEmpty(), "Should have been cleared");
    NS_ASSERTION(mLineBreakBeforeFrames.IsEmpty(), "Should have been cleared");
    NS_ASSERTION(mMappedFlows.IsEmpty(), "Should have been cleared");
  }

  void SetAtStartOfLine() {
    mStartOfLine = true;
    mCanStopOnThisLine = false;
  }
  void SetSkipIncompleteTextRuns(bool aSkip) {
    mSkipIncompleteTextRuns = aSkip;
  }
  void SetCommonAncestorWithLastFrame(nsIFrame* aFrame) {
    mCommonAncestorWithLastFrame = aFrame;
  }
  bool CanStopOnThisLine() { return mCanStopOnThisLine; }
  nsIFrame* GetCommonAncestorWithLastFrame() {
    return mCommonAncestorWithLastFrame;
  }
  void LiftCommonAncestorWithLastFrameToParent(nsIFrame* aFrame) {
    if (mCommonAncestorWithLastFrame &&
        mCommonAncestorWithLastFrame->GetParent() == aFrame) {
      mCommonAncestorWithLastFrame = aFrame;
    }
  }
  void ScanFrame(nsIFrame* aFrame);
  bool IsTextRunValidForMappedFlows(const gfxTextRun* aTextRun);
  void FlushFrames(bool aFlushLineBreaks, bool aSuppressTrailingBreak);
  void FlushLineBreaks(gfxTextRun* aTrailingTextRun);
  void ResetRunInfo() {
    mLastFrame = nullptr;
    mMappedFlows.Clear();
    mLineBreakBeforeFrames.Clear();
    mMaxTextLength = 0;
    mDoubleByteText = false;
  }
  void AccumulateRunInfo(nsTextFrame* aFrame);
  /**
   * @return null to indicate either textrun construction failed or
   * we constructed just a partial textrun to set up linebreaker and other
   * state for following textruns.
   */
  already_AddRefed<gfxTextRun> BuildTextRunForFrames(void* aTextBuffer);
  bool SetupLineBreakerContext(gfxTextRun* aTextRun);
  void AssignTextRun(gfxTextRun* aTextRun, float aInflation);
  nsTextFrame* GetNextBreakBeforeFrame(uint32_t* aIndex);
  void SetupBreakSinksForTextRun(gfxTextRun* aTextRun, const void* aTextPtr);
  void SetupTextEmphasisForTextRun(gfxTextRun* aTextRun, const void* aTextPtr);
  struct FindBoundaryState {
    nsIFrame* mStopAtFrame;
    nsTextFrame* mFirstTextFrame;
    nsTextFrame* mLastTextFrame;
    bool mSeenTextRunBoundaryOnLaterLine;
    bool mSeenTextRunBoundaryOnThisLine;
    bool mSeenSpaceForLineBreakingOnThisLine;
    nsTArray<char16_t>& mBuffer;
  };
  enum FindBoundaryResult {
    FB_CONTINUE,
    FB_STOPPED_AT_STOP_FRAME,
    FB_FOUND_VALID_TEXTRUN_BOUNDARY
  };
  FindBoundaryResult FindBoundaries(nsIFrame* aFrame,
                                    FindBoundaryState* aState);

  bool ContinueTextRunAcrossFrames(nsTextFrame* aFrame1, nsTextFrame* aFrame2);

  // Like TextRunMappedFlow but with some differences. mStartFrame to mEndFrame
  // (exclusive) are a sequence of in-flow frames (if mEndFrame is null, then
  // continuations starting from mStartFrame are a sequence of in-flow frames).
  struct MappedFlow {
    nsTextFrame* mStartFrame;
    nsTextFrame* mEndFrame;
    // When we consider breaking between elements, the nearest common
    // ancestor of the elements containing the characters is the one whose
    // CSS 'white-space' property governs. So this records the nearest common
    // ancestor of mStartFrame and the previous text frame, or null if there
    // was no previous text frame on this line.
    nsIFrame* mAncestorControllingInitialBreak;

    int32_t GetContentEnd() {
      return mEndFrame ? mEndFrame->GetContentOffset()
                       : mStartFrame->TextFragment()->GetLength();
    }
  };

  class BreakSink final : public nsILineBreakSink {
   public:
    BreakSink(gfxTextRun* aTextRun, DrawTarget* aDrawTarget,
              uint32_t aOffsetIntoTextRun)
        : mTextRun(aTextRun),
          mDrawTarget(aDrawTarget),
          mOffsetIntoTextRun(aOffsetIntoTextRun) {}

    void SetBreaks(uint32_t aOffset, uint32_t aLength,
                   uint8_t* aBreakBefore) final {
      gfxTextRun::Range range(aOffset + mOffsetIntoTextRun,
                              aOffset + mOffsetIntoTextRun + aLength);
      if (mTextRun->SetPotentialLineBreaks(range, aBreakBefore)) {
        // Be conservative and assume that some breaks have been set
        mTextRun->ClearFlagBits(nsTextFrameUtils::Flags::NoBreaks);
      }
    }

    void SetCapitalization(uint32_t aOffset, uint32_t aLength,
                           bool* aCapitalize) final {
      MOZ_ASSERT(mTextRun->GetFlags2() & nsTextFrameUtils::Flags::IsTransformed,
                 "Text run should be transformed!");
      if (mTextRun->GetFlags2() & nsTextFrameUtils::Flags::IsTransformed) {
        nsTransformedTextRun* transformedTextRun =
            static_cast<nsTransformedTextRun*>(mTextRun.get());
        transformedTextRun->SetCapitalization(aOffset + mOffsetIntoTextRun,
                                              aLength, aCapitalize);
      }
    }

    void Finish(gfxMissingFontRecorder* aMFR) {
      MOZ_ASSERT(
          !(mTextRun->GetFlags2() & nsTextFrameUtils::Flags::UnusedFlags),
          "Flag set that should never be set! (memory safety error?)");
      if (mTextRun->GetFlags2() & nsTextFrameUtils::Flags::IsTransformed) {
        nsTransformedTextRun* transformedTextRun =
            static_cast<nsTransformedTextRun*>(mTextRun.get());
        transformedTextRun->FinishSettingProperties(mDrawTarget, aMFR);
      }
      // The way nsTransformedTextRun is implemented, its glyph runs aren't
      // available until after nsTransformedTextRun::FinishSettingProperties()
      // is called. So that's why we defer checking for animated glyphs to here.
      CreateObserversForAnimatedGlyphs(mTextRun);
    }

    RefPtr<gfxTextRun> mTextRun;
    DrawTarget* mDrawTarget;
    uint32_t mOffsetIntoTextRun;
  };

 private:
  AutoTArray<MappedFlow, 10> mMappedFlows;
  AutoTArray<nsTextFrame*, 50> mLineBreakBeforeFrames;
  AutoTArray<UniquePtr<BreakSink>, 10> mBreakSinks;
  nsLineBreaker mLineBreaker;
  RefPtr<gfxTextRun> mCurrentFramesAllSameTextRun;
  DrawTarget* mDrawTarget;
  nsIFrame* mLineContainer;
  nsTextFrame* mLastFrame;
  // The common ancestor of the current frame and the previous leaf frame
  // on the line, or null if there was no previous leaf frame.
  nsIFrame* mCommonAncestorWithLastFrame;
  gfxMissingFontRecorder* mMissingFonts;
  // mMaxTextLength is an upper bound on the size of the text in all mapped
  // frames The value UINT32_MAX represents overflow; text will be discarded
  uint32_t mMaxTextLength;
  bool mDoubleByteText;
  bool mBidiEnabled;
  bool mStartOfLine;
  bool mSkipIncompleteTextRuns;
  bool mCanStopOnThisLine;
  nsTextFrame::TextRunType mWhichTextRun;
  uint8_t mNextRunContextInfo;
  uint8_t mCurrentRunContextInfo;
};

static nsIFrame* FindLineContainer(nsIFrame* aFrame) {
  while (aFrame && (aFrame->IsFrameOfType(nsIFrame::eLineParticipant) ||
                    aFrame->CanContinueTextRun())) {
    aFrame = aFrame->GetParent();
  }
  return aFrame;
}

static bool IsLineBreakingWhiteSpace(char16_t aChar) {
  // 0x0A (\n) is not handled as white-space by the line breaker, since
  // we break before it, if it isn't transformed to a normal space.
  // (If we treat it as normal white-space then we'd only break after it.)
  // However, it does induce a line break or is converted to a regular
  // space, and either way it can be used to bound the region of text
  // that needs to be analyzed for line breaking.
  return nsLineBreaker::IsSpace(aChar) || aChar == 0x0A;
}

static bool TextContainsLineBreakerWhiteSpace(const void* aText,
                                              uint32_t aLength,
                                              bool aIsDoubleByte) {
  if (aIsDoubleByte) {
    const char16_t* chars = static_cast<const char16_t*>(aText);
    for (uint32_t i = 0; i < aLength; ++i) {
      if (IsLineBreakingWhiteSpace(chars[i])) return true;
    }
    return false;
  } else {
    const uint8_t* chars = static_cast<const uint8_t*>(aText);
    for (uint32_t i = 0; i < aLength; ++i) {
      if (IsLineBreakingWhiteSpace(chars[i])) return true;
    }
    return false;
  }
}

static nsTextFrameUtils::CompressionMode GetCSSWhitespaceToCompressionMode(
    nsTextFrame* aFrame, const nsStyleText* aStyleText) {
  switch (aStyleText->mWhiteSpace) {
    case StyleWhiteSpace::Normal:
    case StyleWhiteSpace::Nowrap:
      return nsTextFrameUtils::COMPRESS_WHITESPACE_NEWLINE;
    case StyleWhiteSpace::Pre:
    case StyleWhiteSpace::PreWrap:
    case StyleWhiteSpace::BreakSpaces:
      if (!aStyleText->NewlineIsSignificant(aFrame)) {
        // If newline is set to be preserved, but then suppressed,
        // transform newline to space.
        return nsTextFrameUtils::COMPRESS_NONE_TRANSFORM_TO_SPACE;
      }
      return nsTextFrameUtils::COMPRESS_NONE;
    case StyleWhiteSpace::PreSpace:
      return nsTextFrameUtils::COMPRESS_NONE_TRANSFORM_TO_SPACE;
    case StyleWhiteSpace::PreLine:
      return nsTextFrameUtils::COMPRESS_WHITESPACE;
    default:
      MOZ_ASSERT_UNREACHABLE("Unknown white-space value");
      return nsTextFrameUtils::COMPRESS_WHITESPACE_NEWLINE;
  }
}

struct FrameTextTraversal {
  FrameTextTraversal()
      : mFrameToScan(nullptr),
        mOverflowFrameToScan(nullptr),
        mScanSiblings(false),
        mLineBreakerCanCrossFrameBoundary(false),
        mTextRunCanCrossFrameBoundary(false) {}

  // These fields identify which frames should be recursively scanned
  // The first normal frame to scan (or null, if no such frame should be
  // scanned)
  nsIFrame* mFrameToScan;
  // The first overflow frame to scan (or null, if no such frame should be
  // scanned)
  nsIFrame* mOverflowFrameToScan;
  // Whether to scan the siblings of
  // mFrameToDescendInto/mOverflowFrameToDescendInto
  bool mScanSiblings;

  // These identify the boundaries of the context required for
  // line breaking or textrun construction
  bool mLineBreakerCanCrossFrameBoundary;
  bool mTextRunCanCrossFrameBoundary;

  nsIFrame* NextFrameToScan() {
    nsIFrame* f;
    if (mFrameToScan) {
      f = mFrameToScan;
      mFrameToScan = mScanSiblings ? f->GetNextSibling() : nullptr;
    } else if (mOverflowFrameToScan) {
      f = mOverflowFrameToScan;
      mOverflowFrameToScan = mScanSiblings ? f->GetNextSibling() : nullptr;
    } else {
      f = nullptr;
    }
    return f;
  }
};

static FrameTextTraversal CanTextCrossFrameBoundary(nsIFrame* aFrame) {
  FrameTextTraversal result;

  bool continuesTextRun = aFrame->CanContinueTextRun();
  if (aFrame->IsPlaceholderFrame()) {
    // placeholders are "invisible", so a text run should be able to span
    // across one. But don't descend into the out-of-flow.
    result.mLineBreakerCanCrossFrameBoundary = true;
    if (continuesTextRun) {
      // ... Except for first-letter floats, which are really in-flow
      // from the point of view of capitalization etc, so we'd better
      // descend into them. But we actually need to break the textrun for
      // first-letter floats since things look bad if, say, we try to make a
      // ligature across the float boundary.
      result.mFrameToScan =
          (static_cast<nsPlaceholderFrame*>(aFrame))->GetOutOfFlowFrame();
    } else {
      result.mTextRunCanCrossFrameBoundary = true;
    }
  } else {
    if (continuesTextRun) {
      result.mFrameToScan = aFrame->PrincipalChildList().FirstChild();
      result.mOverflowFrameToScan =
          aFrame->GetChildList(nsIFrame::kOverflowList).FirstChild();
      NS_WARNING_ASSERTION(
          !result.mOverflowFrameToScan,
          "Scanning overflow inline frames is something we should avoid");
      result.mScanSiblings = true;
      result.mTextRunCanCrossFrameBoundary = true;
      result.mLineBreakerCanCrossFrameBoundary = true;
    } else {
      MOZ_ASSERT(!aFrame->IsRubyTextContainerFrame(),
                 "Shouldn't call this method for ruby text container");
    }
  }
  return result;
}

BuildTextRunsScanner::FindBoundaryResult BuildTextRunsScanner::FindBoundaries(
    nsIFrame* aFrame, FindBoundaryState* aState) {
  LayoutFrameType frameType = aFrame->Type();
  if (frameType == LayoutFrameType::RubyTextContainer) {
    // Don't stop a text run for ruby text container. We want ruby text
    // containers to be skipped, but continue the text run across them.
    return FB_CONTINUE;
  }

  nsTextFrame* textFrame = frameType == LayoutFrameType::Text
                               ? static_cast<nsTextFrame*>(aFrame)
                               : nullptr;
  if (textFrame) {
    if (aState->mLastTextFrame &&
        textFrame != aState->mLastTextFrame->GetNextInFlow() &&
        !ContinueTextRunAcrossFrames(aState->mLastTextFrame, textFrame)) {
      aState->mSeenTextRunBoundaryOnThisLine = true;
      if (aState->mSeenSpaceForLineBreakingOnThisLine)
        return FB_FOUND_VALID_TEXTRUN_BOUNDARY;
    }
    if (!aState->mFirstTextFrame) {
      aState->mFirstTextFrame = textFrame;
    }
    aState->mLastTextFrame = textFrame;
  }

  if (aFrame == aState->mStopAtFrame) return FB_STOPPED_AT_STOP_FRAME;

  if (textFrame) {
    if (aState->mSeenSpaceForLineBreakingOnThisLine) {
      return FB_CONTINUE;
    }
    const nsTextFragment* frag = textFrame->TextFragment();
    uint32_t start = textFrame->GetContentOffset();
    uint32_t length = textFrame->GetContentLength();
    const void* text;
    if (frag->Is2b()) {
      // It is possible that we may end up removing all whitespace in
      // a piece of text because of The White Space Processing Rules,
      // so we need to transform it before we can check existence of
      // such whitespaces.
      aState->mBuffer.EnsureLengthAtLeast(length);
      nsTextFrameUtils::CompressionMode compression =
          GetCSSWhitespaceToCompressionMode(textFrame, textFrame->StyleText());
      uint8_t incomingFlags = 0;
      gfxSkipChars skipChars;
      nsTextFrameUtils::Flags analysisFlags;
      char16_t* bufStart = aState->mBuffer.Elements();
      char16_t* bufEnd = nsTextFrameUtils::TransformText(
          frag->Get2b() + start, length, bufStart, compression, &incomingFlags,
          &skipChars, &analysisFlags);
      text = bufStart;
      length = bufEnd - bufStart;
    } else {
      // If the text only contains ASCII characters, it is currently
      // impossible that TransformText would remove all whitespaces,
      // and thus the check below should return the same result for
      // transformed text and original text. So we don't need to try
      // transforming it here.
      text = static_cast<const void*>(frag->Get1b() + start);
    }
    if (TextContainsLineBreakerWhiteSpace(text, length, frag->Is2b())) {
      aState->mSeenSpaceForLineBreakingOnThisLine = true;
      if (aState->mSeenTextRunBoundaryOnLaterLine) {
        return FB_FOUND_VALID_TEXTRUN_BOUNDARY;
      }
    }
    return FB_CONTINUE;
  }

  FrameTextTraversal traversal = CanTextCrossFrameBoundary(aFrame);
  if (!traversal.mTextRunCanCrossFrameBoundary) {
    aState->mSeenTextRunBoundaryOnThisLine = true;
    if (aState->mSeenSpaceForLineBreakingOnThisLine)
      return FB_FOUND_VALID_TEXTRUN_BOUNDARY;
  }

  for (nsIFrame* f = traversal.NextFrameToScan(); f;
       f = traversal.NextFrameToScan()) {
    FindBoundaryResult result = FindBoundaries(f, aState);
    if (result != FB_CONTINUE) return result;
  }

  if (!traversal.mTextRunCanCrossFrameBoundary) {
    aState->mSeenTextRunBoundaryOnThisLine = true;
    if (aState->mSeenSpaceForLineBreakingOnThisLine)
      return FB_FOUND_VALID_TEXTRUN_BOUNDARY;
  }

  return FB_CONTINUE;
}

// build text runs for the 200 lines following aForFrame, and stop after that
// when we get a chance.
#define NUM_LINES_TO_BUILD_TEXT_RUNS 200

/**
 * General routine for building text runs. This is hairy because of the need
 * to build text runs that span content nodes.
 *
 * @param aContext The gfxContext we're using to construct this text run.
 * @param aForFrame The nsTextFrame for which we're building this text run.
 * @param aLineContainer the line container containing aForFrame; if null,
 *        we'll walk the ancestors to find it.  It's required to be non-null
 *        when aForFrameLine is non-null.
 * @param aForFrameLine the line containing aForFrame; if null, we'll figure
 *        out the line (slowly)
 * @param aWhichTextRun The type of text run we want to build. If font inflation
 *        is enabled, this will be eInflated, otherwise it's eNotInflated.
 */
static void BuildTextRuns(DrawTarget* aDrawTarget, nsTextFrame* aForFrame,
                          nsIFrame* aLineContainer,
                          const nsLineList::iterator* aForFrameLine,
                          nsTextFrame::TextRunType aWhichTextRun) {
  MOZ_ASSERT(aForFrame, "for no frame?");
  NS_ASSERTION(!aForFrameLine || aLineContainer, "line but no line container");

  nsIFrame* lineContainerChild = aForFrame;
  if (!aLineContainer) {
    if (aForFrame->IsFloatingFirstLetterChild()) {
      lineContainerChild = aForFrame->GetParent()->GetPlaceholderFrame();
    }
    aLineContainer = FindLineContainer(lineContainerChild);
  } else {
    NS_ASSERTION(
        (aLineContainer == FindLineContainer(aForFrame) ||
         (aLineContainer->IsLetterFrame() && aLineContainer->IsFloating())),
        "Wrong line container hint");
  }

  if (aForFrame->HasAnyStateBits(TEXT_IS_IN_TOKEN_MATHML)) {
    aLineContainer->AddStateBits(TEXT_IS_IN_TOKEN_MATHML);
    if (aForFrame->HasAnyStateBits(NS_FRAME_IS_IN_SINGLE_CHAR_MI)) {
      aLineContainer->AddStateBits(NS_FRAME_IS_IN_SINGLE_CHAR_MI);
    }
  }
  if (aForFrame->HasAnyStateBits(NS_FRAME_MATHML_SCRIPT_DESCENDANT)) {
    aLineContainer->AddStateBits(NS_FRAME_MATHML_SCRIPT_DESCENDANT);
  }

  nsPresContext* presContext = aLineContainer->PresContext();
  BuildTextRunsScanner scanner(presContext, aDrawTarget, aLineContainer,
                               aWhichTextRun);

  nsBlockFrame* block = do_QueryFrame(aLineContainer);

  if (!block) {
    nsIFrame* textRunContainer = aLineContainer;
    if (aLineContainer->IsRubyTextContainerFrame()) {
      textRunContainer = aForFrame;
      while (textRunContainer && !textRunContainer->IsRubyTextFrame()) {
        textRunContainer = textRunContainer->GetParent();
      }
      MOZ_ASSERT(textRunContainer &&
                 textRunContainer->GetParent() == aLineContainer);
    } else {
      NS_ASSERTION(
          !aLineContainer->GetPrevInFlow() && !aLineContainer->GetNextInFlow(),
          "Breakable non-block line containers other than "
          "ruby text container is not supported");
    }
    // Just loop through all the children of the linecontainer ... it's really
    // just one line
    scanner.SetAtStartOfLine();
    scanner.SetCommonAncestorWithLastFrame(nullptr);
    for (nsIFrame* child : textRunContainer->PrincipalChildList()) {
      scanner.ScanFrame(child);
    }
    // Set mStartOfLine so FlushFrames knows its textrun ends a line
    scanner.SetAtStartOfLine();
    scanner.FlushFrames(true, false);
    return;
  }

  // Find the line containing 'lineContainerChild'.

  bool isValid = true;
  nsBlockInFlowLineIterator backIterator(block, &isValid);
  if (aForFrameLine) {
    backIterator = nsBlockInFlowLineIterator(block, *aForFrameLine);
  } else {
    backIterator =
        nsBlockInFlowLineIterator(block, lineContainerChild, &isValid);
    NS_ASSERTION(isValid, "aForFrame not found in block, someone lied to us");
    NS_ASSERTION(backIterator.GetContainer() == block,
                 "Someone lied to us about the block");
  }
  nsBlockFrame::LineIterator startLine = backIterator.GetLine();

  // Find a line where we can start building text runs. We choose the last line
  // where:
  // -- there is a textrun boundary between the start of the line and the
  // start of aForFrame
  // -- there is a space between the start of the line and the textrun boundary
  // (this is so we can be sure the line breaks will be set properly
  // on the textruns we construct).
  // The possibly-partial text runs up to and including the first space
  // are not reconstructed. We construct partial text runs for that text ---
  // for the sake of simplifying the code and feeding the linebreaker ---
  // but we discard them instead of assigning them to frames.
  // This is a little awkward because we traverse lines in the reverse direction
  // but we traverse the frames in each line in the forward direction.
  nsBlockInFlowLineIterator forwardIterator = backIterator;
  nsIFrame* stopAtFrame = lineContainerChild;
  nsTextFrame* nextLineFirstTextFrame = nullptr;
  AutoTArray<char16_t, BIG_TEXT_NODE_SIZE> buffer;
  bool seenTextRunBoundaryOnLaterLine = false;
  bool mayBeginInTextRun = true;
  while (true) {
    forwardIterator = backIterator;
    nsBlockFrame::LineIterator line = backIterator.GetLine();
    if (!backIterator.Prev() || backIterator.GetLine()->IsBlock()) {
      mayBeginInTextRun = false;
      break;
    }

    BuildTextRunsScanner::FindBoundaryState state = {
        stopAtFrame, nullptr, nullptr, bool(seenTextRunBoundaryOnLaterLine),
        false,       false,   buffer};
    nsIFrame* child = line->mFirstChild;
    bool foundBoundary = false;
    for (int32_t i = line->GetChildCount() - 1; i >= 0; --i) {
      BuildTextRunsScanner::FindBoundaryResult result =
          scanner.FindBoundaries(child, &state);
      if (result == BuildTextRunsScanner::FB_FOUND_VALID_TEXTRUN_BOUNDARY) {
        foundBoundary = true;
        break;
      } else if (result == BuildTextRunsScanner::FB_STOPPED_AT_STOP_FRAME) {
        break;
      }
      child = child->GetNextSibling();
    }
    if (foundBoundary) break;
    if (!stopAtFrame && state.mLastTextFrame && nextLineFirstTextFrame &&
        !scanner.ContinueTextRunAcrossFrames(state.mLastTextFrame,
                                             nextLineFirstTextFrame)) {
      // Found a usable textrun boundary at the end of the line
      if (state.mSeenSpaceForLineBreakingOnThisLine) break;
      seenTextRunBoundaryOnLaterLine = true;
    } else if (state.mSeenTextRunBoundaryOnThisLine) {
      seenTextRunBoundaryOnLaterLine = true;
    }
    stopAtFrame = nullptr;
    if (state.mFirstTextFrame) {
      nextLineFirstTextFrame = state.mFirstTextFrame;
    }
  }
  scanner.SetSkipIncompleteTextRuns(mayBeginInTextRun);

  // Now iterate over all text frames starting from the current line.
  // First-in-flow text frames will be accumulated into textRunFrames as we go.
  // When a text run boundary is required we flush textRunFrames ((re)building
  // their gfxTextRuns as necessary).
  bool seenStartLine = false;
  uint32_t linesAfterStartLine = 0;
  do {
    nsBlockFrame::LineIterator line = forwardIterator.GetLine();
    if (line->IsBlock()) break;
    line->SetInvalidateTextRuns(false);
    scanner.SetAtStartOfLine();
    scanner.SetCommonAncestorWithLastFrame(nullptr);
    nsIFrame* child = line->mFirstChild;
    for (int32_t i = line->GetChildCount() - 1; i >= 0; --i) {
      scanner.ScanFrame(child);
      child = child->GetNextSibling();
    }
    if (line.get() == startLine.get()) {
      seenStartLine = true;
    }
    if (seenStartLine) {
      ++linesAfterStartLine;
      if (linesAfterStartLine >= NUM_LINES_TO_BUILD_TEXT_RUNS &&
          scanner.CanStopOnThisLine()) {
        // Don't flush frames; we may be in the middle of a textrun
        // that we can't end here. That's OK, we just won't build it.
        // Note that we must already have finished the textrun for aForFrame,
        // because we've seen the end of a textrun in a line after the line
        // containing aForFrame.
        scanner.FlushLineBreaks(nullptr);
        // This flushes out mMappedFlows and mLineBreakBeforeFrames, which
        // silences assertions in the scanner destructor.
        scanner.ResetRunInfo();
        return;
      }
    }
  } while (forwardIterator.Next());

  // Set mStartOfLine so FlushFrames knows its textrun ends a line
  scanner.SetAtStartOfLine();
  scanner.FlushFrames(true, false);
}

static char16_t* ExpandBuffer(char16_t* aDest, uint8_t* aSrc, uint32_t aCount) {
  while (aCount) {
    *aDest = *aSrc;
    ++aDest;
    ++aSrc;
    --aCount;
  }
  return aDest;
}

bool BuildTextRunsScanner::IsTextRunValidForMappedFlows(
    const gfxTextRun* aTextRun) {
  if (aTextRun->GetFlags2() & nsTextFrameUtils::Flags::IsSimpleFlow) {
    return mMappedFlows.Length() == 1 &&
           mMappedFlows[0].mStartFrame == GetFrameForSimpleFlow(aTextRun) &&
           mMappedFlows[0].mEndFrame == nullptr;
  }

  auto userData = static_cast<TextRunUserData*>(aTextRun->GetUserData());
  TextRunMappedFlow* userMappedFlows = GetMappedFlows(aTextRun);
  if (userData->mMappedFlowCount != mMappedFlows.Length()) return false;
  for (uint32_t i = 0; i < mMappedFlows.Length(); ++i) {
    if (userMappedFlows[i].mStartFrame != mMappedFlows[i].mStartFrame ||
        int32_t(userMappedFlows[i].mContentLength) !=
            mMappedFlows[i].GetContentEnd() -
                mMappedFlows[i].mStartFrame->GetContentOffset())
      return false;
  }
  return true;
}

/**
 * This gets called when we need to make a text run for the current list of
 * frames.
 */
void BuildTextRunsScanner::FlushFrames(bool aFlushLineBreaks,
                                       bool aSuppressTrailingBreak) {
  RefPtr<gfxTextRun> textRun;
  if (!mMappedFlows.IsEmpty()) {
    if (!mSkipIncompleteTextRuns && mCurrentFramesAllSameTextRun &&
        !!(mCurrentFramesAllSameTextRun->GetFlags2() &
           nsTextFrameUtils::Flags::IncomingWhitespace) ==
            !!(mCurrentRunContextInfo &
               nsTextFrameUtils::INCOMING_WHITESPACE) &&
        !!(mCurrentFramesAllSameTextRun->GetFlags() &
           gfx::ShapedTextFlags::TEXT_INCOMING_ARABICCHAR) ==
            !!(mCurrentRunContextInfo &
               nsTextFrameUtils::INCOMING_ARABICCHAR) &&
        IsTextRunValidForMappedFlows(mCurrentFramesAllSameTextRun)) {
      // Optimization: We do not need to (re)build the textrun.
      textRun = mCurrentFramesAllSameTextRun;

      // Feed this run's text into the linebreaker to provide context.
      if (!SetupLineBreakerContext(textRun)) {
        return;
      }

      // Update mNextRunContextInfo appropriately
      mNextRunContextInfo = nsTextFrameUtils::INCOMING_NONE;
      if (textRun->GetFlags2() & nsTextFrameUtils::Flags::TrailingWhitespace) {
        mNextRunContextInfo |= nsTextFrameUtils::INCOMING_WHITESPACE;
      }
      if (textRun->GetFlags() &
          gfx::ShapedTextFlags::TEXT_TRAILING_ARABICCHAR) {
        mNextRunContextInfo |= nsTextFrameUtils::INCOMING_ARABICCHAR;
      }
    } else {
      AutoTArray<uint8_t, BIG_TEXT_NODE_SIZE> buffer;
      uint32_t bufferSize = mMaxTextLength * (mDoubleByteText ? 2 : 1);
      if (bufferSize < mMaxTextLength || bufferSize == UINT32_MAX ||
          !buffer.AppendElements(bufferSize, fallible)) {
        return;
      }
      textRun = BuildTextRunForFrames(buffer.Elements());
    }
  }

  if (aFlushLineBreaks) {
    FlushLineBreaks(aSuppressTrailingBreak ? nullptr : textRun.get());
  }

  mCanStopOnThisLine = true;
  ResetRunInfo();
}

void BuildTextRunsScanner::FlushLineBreaks(gfxTextRun* aTrailingTextRun) {
  // If the line-breaker is buffering a potentially-unfinished word,
  // preserve the state of being in-word so that we don't spuriously
  // capitalize the next letter.
  bool inWord = mLineBreaker.InWord();
  bool trailingLineBreak;
  nsresult rv = mLineBreaker.Reset(&trailingLineBreak);
  mLineBreaker.SetWordContinuation(inWord);
  // textRun may be null for various reasons, including because we constructed
  // a partial textrun just to get the linebreaker and other state set up
  // to build the next textrun.
  if (NS_SUCCEEDED(rv) && trailingLineBreak && aTrailingTextRun) {
    aTrailingTextRun->SetFlagBits(nsTextFrameUtils::Flags::HasTrailingBreak);
  }

  for (uint32_t i = 0; i < mBreakSinks.Length(); ++i) {
    // TODO cause frames associated with the textrun to be reflowed, if they
    // aren't being reflowed already!
    mBreakSinks[i]->Finish(mMissingFonts);
  }
  mBreakSinks.Clear();
}

void BuildTextRunsScanner::AccumulateRunInfo(nsTextFrame* aFrame) {
  if (mMaxTextLength != UINT32_MAX) {
    NS_ASSERTION(mMaxTextLength < UINT32_MAX - aFrame->GetContentLength(),
                 "integer overflow");
    if (mMaxTextLength >= UINT32_MAX - aFrame->GetContentLength()) {
      mMaxTextLength = UINT32_MAX;
    } else {
      mMaxTextLength += aFrame->GetContentLength();
    }
  }
  mDoubleByteText |= aFrame->TextFragment()->Is2b();
  mLastFrame = aFrame;
  mCommonAncestorWithLastFrame = aFrame->GetParent();

  MappedFlow* mappedFlow = &mMappedFlows[mMappedFlows.Length() - 1];
  NS_ASSERTION(mappedFlow->mStartFrame == aFrame ||
                   mappedFlow->GetContentEnd() == aFrame->GetContentOffset(),
               "Overlapping or discontiguous frames => BAD");
  mappedFlow->mEndFrame = aFrame->GetNextContinuation();
  if (mCurrentFramesAllSameTextRun != aFrame->GetTextRun(mWhichTextRun)) {
    mCurrentFramesAllSameTextRun = nullptr;
  }

  if (mStartOfLine) {
    mLineBreakBeforeFrames.AppendElement(aFrame);
    mStartOfLine = false;
  }
}

static bool HasTerminalNewline(const nsTextFrame* aFrame) {
  if (aFrame->GetContentLength() == 0) return false;
  const nsTextFragment* frag = aFrame->TextFragment();
  return frag->CharAt(aFrame->GetContentEnd() - 1) == '\n';
}

static gfxFont::Metrics GetFirstFontMetrics(gfxFontGroup* aFontGroup,
                                            bool aVerticalMetrics) {
  if (!aFontGroup) return gfxFont::Metrics();
  gfxFont* font = aFontGroup->GetFirstValidFont();
  return font->GetMetrics(aVerticalMetrics ? nsFontMetrics::eVertical
                                           : nsFontMetrics::eHorizontal);
}

static nscoord GetSpaceWidthAppUnits(const gfxTextRun* aTextRun) {
  // Round the space width when converting to appunits the same way textruns
  // do.
  gfxFloat spaceWidthAppUnits =
      NS_round(GetFirstFontMetrics(aTextRun->GetFontGroup(),
                                   aTextRun->UseCenterBaseline())
                   .spaceWidth *
               aTextRun->GetAppUnitsPerDevUnit());

  return spaceWidthAppUnits;
}

static gfxFloat GetMinTabAdvanceAppUnits(const gfxTextRun* aTextRun) {
  gfxFloat chWidthAppUnits = NS_round(
      GetFirstFontMetrics(aTextRun->GetFontGroup(), aTextRun->IsVertical())
          .ZeroOrAveCharWidth() *
      aTextRun->GetAppUnitsPerDevUnit());
  return 0.5 * chWidthAppUnits;
}

static nscoord LetterSpacing(nsIFrame* aFrame,
                             const nsStyleText* aStyleText = nullptr) {
  if (nsSVGUtils::IsInSVGTextSubtree(aFrame)) {
    return 0;
  }
  if (!aStyleText) {
    aStyleText = aFrame->StyleText();
  }
  return aStyleText->mLetterSpacing.ToAppUnits();
}

// This function converts non-coord values (e.g. percentages) to nscoord.
static nscoord WordSpacing(nsIFrame* aFrame, const gfxTextRun* aTextRun,
                           const nsStyleText* aStyleText = nullptr) {
  if (nsSVGUtils::IsInSVGTextSubtree(aFrame)) {
    return 0;
  }
  if (!aStyleText) {
    aStyleText = aFrame->StyleText();
  }

  return aStyleText->mWordSpacing.Resolve(
      [&] { return GetSpaceWidthAppUnits(aTextRun); });
}

// Returns gfxTextRunFactory::TEXT_ENABLE_SPACING if non-standard
// letter-spacing or word-spacing is present.
static gfx::ShapedTextFlags GetSpacingFlags(
    nsIFrame* aFrame, const nsStyleText* aStyleText = nullptr) {
  if (nsSVGUtils::IsInSVGTextSubtree(aFrame)) {
    return gfx::ShapedTextFlags();
  }

  const nsStyleText* styleText = aFrame->StyleText();
  const auto& ls = styleText->mLetterSpacing;
  const auto& ws = styleText->mWordSpacing;

  // It's possible to have a calc() value that computes to zero but for which
  // IsDefinitelyZero() is false, in which case we'll return
  // TEXT_ENABLE_SPACING unnecessarily. That's ok because such cases are likely
  // to be rare, and avoiding TEXT_ENABLE_SPACING is just an optimization.
  bool nonStandardSpacing = !ls.IsZero() || !ws.IsDefinitelyZero();
  return nonStandardSpacing ? gfx::ShapedTextFlags::TEXT_ENABLE_SPACING
                            : gfx::ShapedTextFlags();
}

bool BuildTextRunsScanner::ContinueTextRunAcrossFrames(nsTextFrame* aFrame1,
                                                       nsTextFrame* aFrame2) {
  // We don't need to check font size inflation, since
  // |FindLineContainer| above (via |nsIFrame::CanContinueTextRun|)
  // ensures that text runs never cross block boundaries.  This means
  // that the font size inflation on all text frames in the text run is
  // already guaranteed to be the same as each other (and for the line
  // container).
  if (mBidiEnabled) {
    FrameBidiData data1 = aFrame1->GetBidiData();
    FrameBidiData data2 = aFrame2->GetBidiData();
    if (data1.embeddingLevel != data2.embeddingLevel ||
        data2.precedingControl != kBidiLevelNone) {
      return false;
    }
  }

  ComputedStyle* sc1 = aFrame1->Style();
  ComputedStyle* sc2 = aFrame2->Style();

  // Any difference in writing-mode/directionality inhibits shaping across
  // the boundary.
  WritingMode wm(sc1);
  if (wm != WritingMode(sc2)) {
    return false;
  }

  const nsStyleText* textStyle1 = sc1->StyleText();
  // If the first frame ends in a preformatted newline, then we end the textrun
  // here. This avoids creating giant textruns for an entire plain text file.
  // Note that we create a single text frame for a preformatted text node,
  // even if it has newlines in it, so typically we won't see trailing newlines
  // until after reflow has broken up the frame into one (or more) frames per
  // line. That's OK though.
  if (textStyle1->NewlineIsSignificant(aFrame1) &&
      HasTerminalNewline(aFrame1)) {
    return false;
  }

  if (aFrame1->GetParent()->GetContent() !=
      aFrame2->GetParent()->GetContent()) {
    // Does aFrame, or any ancestor between it and aAncestor, have a property
    // that should inhibit cross-element-boundary shaping on aSide?
    auto PreventCrossBoundaryShaping = [](const nsIFrame* aFrame,
                                          const nsIFrame* aAncestor,
                                          Side aSide) {
      while (aFrame != aAncestor) {
        ComputedStyle* ctx = aFrame->Style();
        // According to https://drafts.csswg.org/css-text/#boundary-shaping:
        //
        // Text shaping must be broken at inline box boundaries when any of
        // the following are true for any box whose boundary separates the
        // two typographic character units:
        //
        // 1. Any of margin/border/padding separating the two typographic
        //    character units in the inline axis is non-zero.
        const auto& margin = ctx->StyleMargin()->mMargin.Get(aSide);
        if (!margin.ConvertsToLength() ||
            margin.AsLengthPercentage().ToLength() != 0) {
          return true;
        }
        const auto& padding = ctx->StylePadding()->mPadding.Get(aSide);
        if (!padding.ConvertsToLength() || padding.ToLength() != 0) {
          return true;
        }
        if (ctx->StyleBorder()->GetComputedBorderWidth(aSide) != 0) {
          return true;
        }

        // 2. vertical-align is not baseline.
        //
        // FIXME: Should this use VerticalAlignEnum()?
        const auto& verticalAlign = ctx->StyleDisplay()->mVerticalAlign;
        if (!verticalAlign.IsKeyword() ||
            verticalAlign.AsKeyword() != StyleVerticalAlignKeyword::Baseline) {
          return true;
        }

        // 3. The boundary is a bidi isolation boundary.
        const uint8_t unicodeBidi = ctx->StyleTextReset()->mUnicodeBidi;
        if (unicodeBidi == NS_STYLE_UNICODE_BIDI_ISOLATE ||
            unicodeBidi == NS_STYLE_UNICODE_BIDI_ISOLATE_OVERRIDE) {
          return true;
        }

        aFrame = aFrame->GetParent();
      }
      return false;
    };

    const nsIFrame* ancestor =
        nsLayoutUtils::FindNearestCommonAncestorFrame(aFrame1, aFrame2);
    MOZ_ASSERT(ancestor);

    // Map inline-end and inline-start to physical sides for checking presence
    // of non-zero margin/border/padding.
    Side side1 = wm.PhysicalSide(eLogicalSideIEnd);
    Side side2 = wm.PhysicalSide(eLogicalSideIStart);
    // If the frames have an embedding level that is opposite to the writing
    // mode, we need to swap which sides we're checking.
    if (IS_LEVEL_RTL(aFrame1->GetEmbeddingLevel()) == wm.IsBidiLTR()) {
      Swap(side1, side2);
    }

    if (PreventCrossBoundaryShaping(aFrame1, ancestor, side1) ||
        PreventCrossBoundaryShaping(aFrame2, ancestor, side2)) {
      return false;
    }
  }

  if (aFrame1->GetContent() == aFrame2->GetContent() &&
      aFrame1->GetNextInFlow() != aFrame2) {
    // aFrame2 must be a non-fluid continuation of aFrame1. This can happen
    // sometimes when the unicode-bidi property is used; the bidi resolver
    // breaks text into different frames even though the text has the same
    // direction. We can't allow these two frames to share the same textrun
    // because that would violate our invariant that two flows in the same
    // textrun have different content elements.
    return false;
  }

  if (sc1 == sc2) {
    return true;
  }

  const nsStyleText* textStyle2 = sc2->StyleText();
  if (textStyle1->mTextTransform != textStyle2->mTextTransform ||
      textStyle1->EffectiveWordBreak() != textStyle2->EffectiveWordBreak() ||
      textStyle1->mLineBreak != textStyle2->mLineBreak) {
    return false;
  }

  nsPresContext* pc = aFrame1->PresContext();
  MOZ_ASSERT(pc == aFrame2->PresContext());

  const nsStyleFont* fontStyle1 = sc1->StyleFont();
  const nsStyleFont* fontStyle2 = sc2->StyleFont();
  nscoord letterSpacing1 = LetterSpacing(aFrame1);
  nscoord letterSpacing2 = LetterSpacing(aFrame2);
  return fontStyle1->mFont == fontStyle2->mFont &&
         fontStyle1->mLanguage == fontStyle2->mLanguage &&
         nsLayoutUtils::GetTextRunFlagsForStyle(sc1, pc, fontStyle1, textStyle1,
                                                letterSpacing1) ==
             nsLayoutUtils::GetTextRunFlagsForStyle(sc2, pc, fontStyle2,
                                                    textStyle2, letterSpacing2);
}

void BuildTextRunsScanner::ScanFrame(nsIFrame* aFrame) {
  LayoutFrameType frameType = aFrame->Type();
  if (frameType == LayoutFrameType::RubyTextContainer) {
    // Don't include any ruby text container into the text run.
    return;
  }

  // First check if we can extend the current mapped frame block. This is
  // common.
  if (mMappedFlows.Length() > 0) {
    MappedFlow* mappedFlow = &mMappedFlows[mMappedFlows.Length() - 1];
    if (mappedFlow->mEndFrame == aFrame &&
        (aFrame->GetStateBits() & NS_FRAME_IS_FLUID_CONTINUATION)) {
      NS_ASSERTION(frameType == LayoutFrameType::Text,
                   "Flow-sibling of a text frame is not a text frame?");

      // Don't do this optimization if mLastFrame has a terminal newline...
      // it's quite likely preformatted and we might want to end the textrun
      // here. This is almost always true:
      if (mLastFrame->Style() == aFrame->Style() &&
          !HasTerminalNewline(mLastFrame)) {
        AccumulateRunInfo(static_cast<nsTextFrame*>(aFrame));
        return;
      }
    }
  }

  // Now see if we can add a new set of frames to the current textrun
  if (frameType == LayoutFrameType::Text) {
    nsTextFrame* frame = static_cast<nsTextFrame*>(aFrame);

    if (mLastFrame) {
      if (!ContinueTextRunAcrossFrames(mLastFrame, frame)) {
        FlushFrames(false, false);
      } else {
        if (mLastFrame->GetContent() == frame->GetContent()) {
          AccumulateRunInfo(frame);
          return;
        }
      }
    }

    MappedFlow* mappedFlow = mMappedFlows.AppendElement();
    if (!mappedFlow) return;

    mappedFlow->mStartFrame = frame;
    mappedFlow->mAncestorControllingInitialBreak = mCommonAncestorWithLastFrame;

    AccumulateRunInfo(frame);
    if (mMappedFlows.Length() == 1) {
      mCurrentFramesAllSameTextRun = frame->GetTextRun(mWhichTextRun);
      mCurrentRunContextInfo = mNextRunContextInfo;
    }
    return;
  }

  if (frameType == LayoutFrameType::Placeholder &&
      aFrame->HasAnyStateBits(PLACEHOLDER_FOR_ABSPOS |
                              PLACEHOLDER_FOR_FIXEDPOS)) {
    // Somewhat hacky fix for bug 1418472:
    // If this is a placeholder for an absolute-positioned frame, we need to
    // flush the line-breaker to prevent the placeholder becoming separated
    // from the immediately-following content.
    // XXX This will interrupt text shaping (ligatures, etc) if an abs-pos
    // element occurs within a word where shaping should be in effect, but
    // that's an edge case, unlikely to occur in real content. A more precise
    // fix might require better separation of line-breaking from textrun setup,
    // but that's a big invasive change (and potentially expensive for perf, as
    // it might introduce an additional pass over all the frames).
    FlushFrames(true, false);
  }

  FrameTextTraversal traversal = CanTextCrossFrameBoundary(aFrame);
  bool isBR = frameType == LayoutFrameType::Br;
  if (!traversal.mLineBreakerCanCrossFrameBoundary) {
    // BR frames are special. We do not need or want to record a break
    // opportunity before a BR frame.
    FlushFrames(true, isBR);
    mCommonAncestorWithLastFrame = aFrame;
    mNextRunContextInfo &= ~nsTextFrameUtils::INCOMING_WHITESPACE;
    mStartOfLine = false;
  } else if (!traversal.mTextRunCanCrossFrameBoundary) {
    FlushFrames(false, false);
  }

  for (nsIFrame* f = traversal.NextFrameToScan(); f;
       f = traversal.NextFrameToScan()) {
    ScanFrame(f);
  }

  if (!traversal.mLineBreakerCanCrossFrameBoundary) {
    // Really if we're a BR frame this is unnecessary since descendInto will be
    // false. In fact this whole "if" statement should move into the
    // descendInto.
    FlushFrames(true, isBR);
    mCommonAncestorWithLastFrame = aFrame;
    mNextRunContextInfo &= ~nsTextFrameUtils::INCOMING_WHITESPACE;
  } else if (!traversal.mTextRunCanCrossFrameBoundary) {
    FlushFrames(false, false);
  }

  LiftCommonAncestorWithLastFrameToParent(aFrame->GetParent());
}

nsTextFrame* BuildTextRunsScanner::GetNextBreakBeforeFrame(uint32_t* aIndex) {
  uint32_t index = *aIndex;
  if (index >= mLineBreakBeforeFrames.Length()) return nullptr;
  *aIndex = index + 1;
  return static_cast<nsTextFrame*>(mLineBreakBeforeFrames.ElementAt(index));
}

static gfxFontGroup* GetFontGroupForFrame(
    const nsIFrame* aFrame, float aFontSizeInflation,
    nsFontMetrics** aOutFontMetrics = nullptr) {
  RefPtr<nsFontMetrics> metrics =
      nsLayoutUtils::GetFontMetricsForFrame(aFrame, aFontSizeInflation);
  gfxFontGroup* fontGroup = metrics->GetThebesFontGroup();

  // Populate outparam before we return:
  if (aOutFontMetrics) {
    metrics.forget(aOutFontMetrics);
  }
  // XXX this is a bit bogus, we're releasing 'metrics' so the
  // returned font-group might actually be torn down, although because
  // of the way the device context caches font metrics, this seems to
  // not actually happen. But we should fix this.
  return fontGroup;
}

static gfxFontGroup* GetInflatedFontGroupForFrame(nsTextFrame* aFrame) {
  gfxTextRun* textRun = aFrame->GetTextRun(nsTextFrame::eInflated);
  if (textRun) {
    return textRun->GetFontGroup();
  }
  if (!aFrame->InflatedFontMetrics()) {
    float inflation = nsLayoutUtils::FontSizeInflationFor(aFrame);
    RefPtr<nsFontMetrics> metrics =
        nsLayoutUtils::GetFontMetricsForFrame(aFrame, inflation);
    aFrame->SetInflatedFontMetrics(metrics);
  }
  return aFrame->InflatedFontMetrics()->GetThebesFontGroup();
}

static already_AddRefed<DrawTarget> CreateReferenceDrawTarget(
    const nsTextFrame* aTextFrame) {
  RefPtr<gfxContext> ctx =
      aTextFrame->PresShell()->CreateReferenceRenderingContext();
  RefPtr<DrawTarget> dt = ctx->GetDrawTarget();
  return dt.forget();
}

static already_AddRefed<gfxTextRun> GetHyphenTextRun(const gfxTextRun* aTextRun,
                                                     DrawTarget* aDrawTarget,
                                                     nsTextFrame* aTextFrame) {
  RefPtr<DrawTarget> dt = aDrawTarget;
  if (!dt) {
    dt = CreateReferenceDrawTarget(aTextFrame);
    if (!dt) {
      return nullptr;
    }
  }

  return aTextRun->GetFontGroup()->MakeHyphenTextRun(
      dt, aTextRun->GetAppUnitsPerDevUnit());
}

already_AddRefed<gfxTextRun> BuildTextRunsScanner::BuildTextRunForFrames(
    void* aTextBuffer) {
  gfxSkipChars skipChars;

  const void* textPtr = aTextBuffer;
  bool anyTextTransformStyle = false;
  bool anyMathMLStyling = false;
  bool anyTextEmphasis = false;
  uint8_t sstyScriptLevel = 0;
  uint32_t mathFlags = 0;
  gfx::ShapedTextFlags flags = gfx::ShapedTextFlags();
  nsTextFrameUtils::Flags flags2 = nsTextFrameUtils::Flags::NoBreaks;

  if (mCurrentRunContextInfo & nsTextFrameUtils::INCOMING_WHITESPACE) {
    flags2 |= nsTextFrameUtils::Flags::IncomingWhitespace;
  }
  if (mCurrentRunContextInfo & nsTextFrameUtils::INCOMING_ARABICCHAR) {
    flags |= gfx::ShapedTextFlags::TEXT_INCOMING_ARABICCHAR;
  }

  AutoTArray<int32_t, 50> textBreakPoints;
  TextRunUserData dummyData;
  TextRunMappedFlow dummyMappedFlow;
  TextRunMappedFlow* userMappedFlows;
  TextRunUserData* userData;
  TextRunUserData* userDataToDestroy;
  // If the situation is particularly simple (and common) we don't need to
  // allocate userData.
  if (mMappedFlows.Length() == 1 && !mMappedFlows[0].mEndFrame &&
      mMappedFlows[0].mStartFrame->GetContentOffset() == 0) {
    userData = &dummyData;
    userMappedFlows = &dummyMappedFlow;
    userDataToDestroy = nullptr;
    dummyData.mMappedFlowCount = mMappedFlows.Length();
    dummyData.mLastFlowIndex = 0;
  } else {
    userData = CreateUserData(mMappedFlows.Length());
    userMappedFlows = reinterpret_cast<TextRunMappedFlow*>(userData + 1);
    userDataToDestroy = userData;
  }

  uint32_t currentTransformedTextOffset = 0;

  uint32_t nextBreakIndex = 0;
  nsTextFrame* nextBreakBeforeFrame = GetNextBreakBeforeFrame(&nextBreakIndex);
  bool isSVG = nsSVGUtils::IsInSVGTextSubtree(mLineContainer);
  bool enabledJustification =
      (mLineContainer->StyleText()->mTextAlign == NS_STYLE_TEXT_ALIGN_JUSTIFY ||
       mLineContainer->StyleText()->mTextAlignLast ==
           NS_STYLE_TEXT_ALIGN_JUSTIFY);

  const nsStyleText* textStyle = nullptr;
  const nsStyleFont* fontStyle = nullptr;
  ComputedStyle* lastComputedStyle = nullptr;
  for (uint32_t i = 0; i < mMappedFlows.Length(); ++i) {
    MappedFlow* mappedFlow = &mMappedFlows[i];
    nsTextFrame* f = mappedFlow->mStartFrame;

    lastComputedStyle = f->Style();
    // Detect use of text-transform or font-variant anywhere in the run
    textStyle = f->StyleText();
    if (!textStyle->mTextTransform.IsNone() ||
        // text-combine-upright requires converting from full-width
        // characters to non-full-width correspendent in some cases.
        lastComputedStyle->IsTextCombined()) {
      anyTextTransformStyle = true;
    }
    if (textStyle->HasEffectiveTextEmphasis()) {
      anyTextEmphasis = true;
    }
    flags |= GetSpacingFlags(f);
    nsTextFrameUtils::CompressionMode compression =
        GetCSSWhitespaceToCompressionMode(f, textStyle);
    if ((enabledJustification || f->ShouldSuppressLineBreak()) &&
        !textStyle->WhiteSpaceIsSignificant() && !isSVG) {
      flags |= gfx::ShapedTextFlags::TEXT_ENABLE_SPACING;
    }
    fontStyle = f->StyleFont();
    nsIFrame* parent = mLineContainer->GetParent();
    if (NS_MATHML_MATHVARIANT_NONE != fontStyle->mMathVariant) {
      if (NS_MATHML_MATHVARIANT_NORMAL != fontStyle->mMathVariant) {
        anyMathMLStyling = true;
      }
    } else if (mLineContainer->GetStateBits() & NS_FRAME_IS_IN_SINGLE_CHAR_MI) {
      flags2 |= nsTextFrameUtils::Flags::IsSingleCharMi;
      anyMathMLStyling = true;
      // Test for fontstyle attribute as StyleFont() may not be accurate
      // To be consistent in terms of ignoring CSS style changes, fontweight
      // gets checked too.
      if (parent) {
        nsIContent* content = parent->GetContent();
        if (content && content->IsElement()) {
          if (content->AsElement()->AttrValueIs(
                  kNameSpaceID_None, nsGkAtoms::fontstyle_,
                  NS_LITERAL_STRING("normal"), eCaseMatters)) {
            mathFlags |= MathMLTextRunFactory::MATH_FONT_STYLING_NORMAL;
          }
          if (content->AsElement()->AttrValueIs(
                  kNameSpaceID_None, nsGkAtoms::fontweight_,
                  NS_LITERAL_STRING("bold"), eCaseMatters)) {
            mathFlags |= MathMLTextRunFactory::MATH_FONT_WEIGHT_BOLD;
          }
        }
      }
    }
    if (mLineContainer->HasAnyStateBits(TEXT_IS_IN_TOKEN_MATHML)) {
      // All MathML tokens except <mtext> use 'math' script.
      if (!(parent && parent->GetContent() &&
            parent->GetContent()->IsMathMLElement(nsGkAtoms::mtext_))) {
        flags |= gfx::ShapedTextFlags::TEXT_USE_MATH_SCRIPT;
      }
      nsIMathMLFrame* mathFrame = do_QueryFrame(parent);
      if (mathFrame) {
        nsPresentationData presData;
        mathFrame->GetPresentationData(presData);
        if (NS_MATHML_IS_DTLS_SET(presData.flags)) {
          mathFlags |= MathMLTextRunFactory::MATH_FONT_FEATURE_DTLS;
          anyMathMLStyling = true;
        }
      }
    }
    nsIFrame* child = mLineContainer;
    uint8_t oldScriptLevel = 0;
    while (parent &&
           child->HasAnyStateBits(NS_FRAME_MATHML_SCRIPT_DESCENDANT)) {
      // Reconstruct the script level ignoring any user overrides. It is
      // calculated this way instead of using scriptlevel to ensure the
      // correct ssty font feature setting is used even if the user sets a
      // different (especially negative) scriptlevel.
      nsIMathMLFrame* mathFrame = do_QueryFrame(parent);
      if (mathFrame) {
        sstyScriptLevel += mathFrame->ScriptIncrement(child);
      }
      if (sstyScriptLevel < oldScriptLevel) {
        // overflow
        sstyScriptLevel = UINT8_MAX;
        break;
      }
      child = parent;
      parent = parent->GetParent();
      oldScriptLevel = sstyScriptLevel;
    }
    if (sstyScriptLevel) {
      anyMathMLStyling = true;
    }

    // Figure out what content is included in this flow.
    nsIContent* content = f->GetContent();
    const nsTextFragment* frag = f->TextFragment();
    int32_t contentStart = mappedFlow->mStartFrame->GetContentOffset();
    int32_t contentEnd = mappedFlow->GetContentEnd();
    int32_t contentLength = contentEnd - contentStart;

    TextRunMappedFlow* newFlow = &userMappedFlows[i];
    newFlow->mStartFrame = mappedFlow->mStartFrame;
    newFlow->mDOMOffsetToBeforeTransformOffset =
        skipChars.GetOriginalCharCount() -
        mappedFlow->mStartFrame->GetContentOffset();
    newFlow->mContentLength = contentLength;

    while (nextBreakBeforeFrame &&
           nextBreakBeforeFrame->GetContent() == content) {
      textBreakPoints.AppendElement(nextBreakBeforeFrame->GetContentOffset() +
                                    newFlow->mDOMOffsetToBeforeTransformOffset);
      nextBreakBeforeFrame = GetNextBreakBeforeFrame(&nextBreakIndex);
    }

    nsTextFrameUtils::Flags analysisFlags;
    if (frag->Is2b()) {
      NS_ASSERTION(mDoubleByteText, "Wrong buffer char size!");
      char16_t* bufStart = static_cast<char16_t*>(aTextBuffer);
      char16_t* bufEnd = nsTextFrameUtils::TransformText(
          frag->Get2b() + contentStart, contentLength, bufStart, compression,
          &mNextRunContextInfo, &skipChars, &analysisFlags);
      aTextBuffer = bufEnd;
      currentTransformedTextOffset =
          bufEnd - static_cast<const char16_t*>(textPtr);
    } else {
      if (mDoubleByteText) {
        // Need to expand the text. First transform it into a temporary buffer,
        // then expand.
        AutoTArray<uint8_t, BIG_TEXT_NODE_SIZE> tempBuf;
        uint8_t* bufStart = tempBuf.AppendElements(contentLength, fallible);
        if (!bufStart) {
          DestroyUserData(userDataToDestroy);
          return nullptr;
        }
        uint8_t* end = nsTextFrameUtils::TransformText(
            reinterpret_cast<const uint8_t*>(frag->Get1b()) + contentStart,
            contentLength, bufStart, compression, &mNextRunContextInfo,
            &skipChars, &analysisFlags);
        aTextBuffer =
            ExpandBuffer(static_cast<char16_t*>(aTextBuffer),
                         tempBuf.Elements(), end - tempBuf.Elements());
        currentTransformedTextOffset = static_cast<char16_t*>(aTextBuffer) -
                                       static_cast<const char16_t*>(textPtr);
      } else {
        uint8_t* bufStart = static_cast<uint8_t*>(aTextBuffer);
        uint8_t* end = nsTextFrameUtils::TransformText(
            reinterpret_cast<const uint8_t*>(frag->Get1b()) + contentStart,
            contentLength, bufStart, compression, &mNextRunContextInfo,
            &skipChars, &analysisFlags);
        aTextBuffer = end;
        currentTransformedTextOffset =
            end - static_cast<const uint8_t*>(textPtr);
      }
    }
    flags2 |= analysisFlags;
  }

  void* finalUserData;
  if (userData == &dummyData) {
    flags2 |= nsTextFrameUtils::Flags::IsSimpleFlow;
    userData = nullptr;
    finalUserData = mMappedFlows[0].mStartFrame;
  } else {
    finalUserData = userData;
  }

  uint32_t transformedLength = currentTransformedTextOffset;

  // Now build the textrun
  nsTextFrame* firstFrame = mMappedFlows[0].mStartFrame;
  float fontInflation;
  gfxFontGroup* fontGroup;
  if (mWhichTextRun == nsTextFrame::eNotInflated) {
    fontInflation = 1.0f;
    fontGroup = GetFontGroupForFrame(firstFrame, fontInflation);
  } else {
    fontInflation = nsLayoutUtils::FontSizeInflationFor(firstFrame);
    fontGroup = GetInflatedFontGroupForFrame(firstFrame);
  }

  if (!fontGroup) {
    DestroyUserData(userDataToDestroy);
    return nullptr;
  }

  if (flags2 & nsTextFrameUtils::Flags::HasTab) {
    flags |= gfx::ShapedTextFlags::TEXT_ENABLE_SPACING;
  }
  if (flags2 & nsTextFrameUtils::Flags::HasShy) {
    flags |= gfx::ShapedTextFlags::TEXT_ENABLE_HYPHEN_BREAKS;
  }
  if (mBidiEnabled && (IS_LEVEL_RTL(firstFrame->GetEmbeddingLevel()))) {
    flags |= gfx::ShapedTextFlags::TEXT_IS_RTL;
  }
  if (mNextRunContextInfo & nsTextFrameUtils::INCOMING_WHITESPACE) {
    flags2 |= nsTextFrameUtils::Flags::TrailingWhitespace;
  }
  if (mNextRunContextInfo & nsTextFrameUtils::INCOMING_ARABICCHAR) {
    flags |= gfx::ShapedTextFlags::TEXT_TRAILING_ARABICCHAR;
  }
  // ContinueTextRunAcrossFrames guarantees that it doesn't matter which
  // frame's style is used, so we use a mixture of the first frame and
  // last frame's style
  flags |= nsLayoutUtils::GetTextRunFlagsForStyle(
      lastComputedStyle, firstFrame->PresContext(), fontStyle, textStyle,
      LetterSpacing(firstFrame, textStyle));
  // XXX this is a bit of a hack. For performance reasons, if we're favouring
  // performance over quality, don't try to get accurate glyph extents.
  if (!(flags & gfx::ShapedTextFlags::TEXT_OPTIMIZE_SPEED)) {
    flags |= gfx::ShapedTextFlags::TEXT_NEED_BOUNDING_BOX;
  }

  // Convert linebreak coordinates to transformed string offsets
  NS_ASSERTION(nextBreakIndex == mLineBreakBeforeFrames.Length(),
               "Didn't find all the frames to break-before...");
  gfxSkipCharsIterator iter(skipChars);
  AutoTArray<uint32_t, 50> textBreakPointsAfterTransform;
  for (uint32_t i = 0; i < textBreakPoints.Length(); ++i) {
    nsTextFrameUtils::AppendLineBreakOffset(
        &textBreakPointsAfterTransform,
        iter.ConvertOriginalToSkipped(textBreakPoints[i]));
  }
  if (mStartOfLine) {
    nsTextFrameUtils::AppendLineBreakOffset(&textBreakPointsAfterTransform,
                                            transformedLength);
  }

  // Setup factory chain
  bool needsToMaskPassword = NeedsToMaskPassword(firstFrame);
  UniquePtr<nsTransformingTextRunFactory> transformingFactory;
  if (anyTextTransformStyle || needsToMaskPassword) {
    transformingFactory = MakeUnique<nsCaseTransformTextRunFactory>(
        std::move(transformingFactory));
  }
  if (anyMathMLStyling) {
    transformingFactory = MakeUnique<MathMLTextRunFactory>(
        std::move(transformingFactory), mathFlags, sstyScriptLevel,
        fontInflation);
  }
  nsTArray<RefPtr<nsTransformedCharStyle>> styles;
  if (transformingFactory) {
    uint32_t unmaskStart = 0, unmaskEnd = UINT32_MAX;
    if (needsToMaskPassword) {
      unmaskStart = unmaskEnd = UINT32_MAX;
      TextEditor* passwordEditor =
          nsContentUtils::GetTextEditorFromAnonymousNodeWithoutCreation(
              firstFrame->GetContent());
      if (passwordEditor && !passwordEditor->IsAllMasked()) {
        unmaskStart = passwordEditor->UnmaskedStart();
        unmaskEnd = passwordEditor->UnmaskedEnd();
      }
    }

    iter.SetOriginalOffset(0);
    for (uint32_t i = 0; i < mMappedFlows.Length(); ++i) {
      MappedFlow* mappedFlow = &mMappedFlows[i];
      nsTextFrame* f;
      ComputedStyle* sc = nullptr;
      RefPtr<nsTransformedCharStyle> defaultStyle;
      RefPtr<nsTransformedCharStyle> unmaskStyle;
      for (f = mappedFlow->mStartFrame; f != mappedFlow->mEndFrame;
           f = f->GetNextContinuation()) {
        uint32_t skippedOffset = iter.GetSkippedOffset();
        // Text-combined frames have content-dependent transform, so we
        // want to create new nsTransformedCharStyle for them anyway.
        if (sc != f->Style() || sc->IsTextCombined()) {
          sc = f->Style();
          defaultStyle = new nsTransformedCharStyle(sc, f->PresContext());
          if (sc->IsTextCombined() && f->CountGraphemeClusters() > 1) {
            defaultStyle->mForceNonFullWidth = true;
          }
          if (needsToMaskPassword) {
            defaultStyle->mMaskPassword = true;
            if (unmaskStart != unmaskEnd) {
              unmaskStyle = new nsTransformedCharStyle(sc, f->PresContext());
              unmaskStyle->mForceNonFullWidth =
                  defaultStyle->mForceNonFullWidth;
            }
          }
        }
        iter.AdvanceOriginal(f->GetContentLength());
        uint32_t skippedEnd = iter.GetSkippedOffset();
        if (unmaskStyle) {
          uint32_t skippedUnmaskStart =
              iter.ConvertOriginalToSkipped(unmaskStart);
          uint32_t skippedUnmaskEnd = iter.ConvertOriginalToSkipped(unmaskEnd);
          iter.SetSkippedOffset(skippedEnd);
          for (; skippedOffset < std::min(skippedEnd, skippedUnmaskStart);
               ++skippedOffset) {
            styles.AppendElement(defaultStyle);
          }
          for (; skippedOffset < std::min(skippedEnd, skippedUnmaskEnd);
               ++skippedOffset) {
            styles.AppendElement(unmaskStyle);
          }
          for (; skippedOffset < skippedEnd; ++skippedOffset) {
            styles.AppendElement(defaultStyle);
          }
        } else {
          for (; skippedOffset < skippedEnd; ++skippedOffset) {
            styles.AppendElement(defaultStyle);
          }
        }
      }
    }
    flags2 |= nsTextFrameUtils::Flags::IsTransformed;
    NS_ASSERTION(iter.GetSkippedOffset() == transformedLength,
                 "We didn't cover all the characters in the text run!");
  }

  RefPtr<gfxTextRun> textRun;
  gfxTextRunFactory::Parameters params = {
      mDrawTarget,
      finalUserData,
      &skipChars,
      textBreakPointsAfterTransform.Elements(),
      uint32_t(textBreakPointsAfterTransform.Length()),
      int32_t(firstFrame->PresContext()->AppUnitsPerDevPixel())};

  if (mDoubleByteText) {
    const char16_t* text = static_cast<const char16_t*>(textPtr);
    if (transformingFactory) {
      textRun = transformingFactory->MakeTextRun(
          text, transformedLength, &params, fontGroup, flags, flags2,
          std::move(styles), true);
      if (textRun) {
        // ownership of the factory has passed to the textrun
        // TODO: bug 1285316: clean up ownership transfer from the factory to
        // the textrun
        Unused << transformingFactory.release();
      }
    } else {
      textRun = fontGroup->MakeTextRun(text, transformedLength, &params, flags,
                                       flags2, mMissingFonts);
    }
  } else {
    const uint8_t* text = static_cast<const uint8_t*>(textPtr);
    flags |= gfx::ShapedTextFlags::TEXT_IS_8BIT;
    if (transformingFactory) {
      textRun = transformingFactory->MakeTextRun(
          text, transformedLength, &params, fontGroup, flags, flags2,
          std::move(styles), true);
      if (textRun) {
        // ownership of the factory has passed to the textrun
        // TODO: bug 1285316: clean up ownership transfer from the factory to
        // the textrun
        Unused << transformingFactory.release();
      }
    } else {
      textRun = fontGroup->MakeTextRun(text, transformedLength, &params, flags,
                                       flags2, mMissingFonts);
    }
  }
  if (!textRun) {
    DestroyUserData(userDataToDestroy);
    return nullptr;
  }

  // We have to set these up after we've created the textrun, because
  // the breaks may be stored in the textrun during this very call.
  // This is a bit annoying because it requires another loop over the frames
  // making up the textrun, but I don't see a way to avoid this.
  SetupBreakSinksForTextRun(textRun.get(), textPtr);

  if (anyTextEmphasis) {
    SetupTextEmphasisForTextRun(textRun.get(), textPtr);
  }

  if (mSkipIncompleteTextRuns) {
    mSkipIncompleteTextRuns = !TextContainsLineBreakerWhiteSpace(
        textPtr, transformedLength, mDoubleByteText);
    // Since we're doing to destroy the user data now, avoid a dangling
    // pointer. Strictly speaking we don't need to do this since it should
    // not be used (since this textrun will not be used and will be
    // itself deleted soon), but it's always better to not have dangling
    // pointers around.
    textRun->SetUserData(nullptr);
    DestroyUserData(userDataToDestroy);
    return nullptr;
  }

  // Actually wipe out the textruns associated with the mapped frames and
  // associate those frames with this text run.
  AssignTextRun(textRun.get(), fontInflation);
  return textRun.forget();
}

// This is a cut-down version of BuildTextRunForFrames used to set up
// context for the line-breaker, when the textrun has already been created.
// So it does the same walk over the mMappedFlows, but doesn't actually
// build a new textrun.
bool BuildTextRunsScanner::SetupLineBreakerContext(gfxTextRun* aTextRun) {
  AutoTArray<uint8_t, BIG_TEXT_NODE_SIZE> buffer;
  uint32_t bufferSize = mMaxTextLength * (mDoubleByteText ? 2 : 1);
  if (bufferSize < mMaxTextLength || bufferSize == UINT32_MAX) {
    return false;
  }
  void* textPtr = buffer.AppendElements(bufferSize, fallible);
  if (!textPtr) {
    return false;
  }

  gfxSkipChars skipChars;

  for (uint32_t i = 0; i < mMappedFlows.Length(); ++i) {
    MappedFlow* mappedFlow = &mMappedFlows[i];
    nsTextFrame* f = mappedFlow->mStartFrame;

    const nsStyleText* textStyle = f->StyleText();
    nsTextFrameUtils::CompressionMode compression =
        GetCSSWhitespaceToCompressionMode(f, textStyle);

    // Figure out what content is included in this flow.
    const nsTextFragment* frag = f->TextFragment();
    int32_t contentStart = mappedFlow->mStartFrame->GetContentOffset();
    int32_t contentEnd = mappedFlow->GetContentEnd();
    int32_t contentLength = contentEnd - contentStart;

    nsTextFrameUtils::Flags analysisFlags;
    if (frag->Is2b()) {
      NS_ASSERTION(mDoubleByteText, "Wrong buffer char size!");
      char16_t* bufStart = static_cast<char16_t*>(textPtr);
      char16_t* bufEnd = nsTextFrameUtils::TransformText(
          frag->Get2b() + contentStart, contentLength, bufStart, compression,
          &mNextRunContextInfo, &skipChars, &analysisFlags);
      textPtr = bufEnd;
    } else {
      if (mDoubleByteText) {
        // Need to expand the text. First transform it into a temporary buffer,
        // then expand.
        AutoTArray<uint8_t, BIG_TEXT_NODE_SIZE> tempBuf;
        uint8_t* bufStart = tempBuf.AppendElements(contentLength, fallible);
        if (!bufStart) {
          return false;
        }
        uint8_t* end = nsTextFrameUtils::TransformText(
            reinterpret_cast<const uint8_t*>(frag->Get1b()) + contentStart,
            contentLength, bufStart, compression, &mNextRunContextInfo,
            &skipChars, &analysisFlags);
        textPtr = ExpandBuffer(static_cast<char16_t*>(textPtr),
                               tempBuf.Elements(), end - tempBuf.Elements());
      } else {
        uint8_t* bufStart = static_cast<uint8_t*>(textPtr);
        uint8_t* end = nsTextFrameUtils::TransformText(
            reinterpret_cast<const uint8_t*>(frag->Get1b()) + contentStart,
            contentLength, bufStart, compression, &mNextRunContextInfo,
            &skipChars, &analysisFlags);
        textPtr = end;
      }
    }
  }

  // We have to set these up after we've created the textrun, because
  // the breaks may be stored in the textrun during this very call.
  // This is a bit annoying because it requires another loop over the frames
  // making up the textrun, but I don't see a way to avoid this.
  SetupBreakSinksForTextRun(aTextRun, buffer.Elements());

  return true;
}

static bool HasCompressedLeadingWhitespace(
    nsTextFrame* aFrame, const nsStyleText* aStyleText,
    int32_t aContentEndOffset, const gfxSkipCharsIterator& aIterator) {
  if (!aIterator.IsOriginalCharSkipped()) return false;

  gfxSkipCharsIterator iter = aIterator;
  int32_t frameContentOffset = aFrame->GetContentOffset();
  const nsTextFragment* frag = aFrame->TextFragment();
  while (frameContentOffset < aContentEndOffset &&
         iter.IsOriginalCharSkipped()) {
    if (IsTrimmableSpace(frag, frameContentOffset, aStyleText)) return true;
    ++frameContentOffset;
    iter.AdvanceOriginal(1);
  }
  return false;
}

void BuildTextRunsScanner::SetupBreakSinksForTextRun(gfxTextRun* aTextRun,
                                                     const void* aTextPtr) {
  using mozilla::intl::LineBreaker;

  // textruns have uniform language
  const nsStyleFont* styleFont = mMappedFlows[0].mStartFrame->StyleFont();
  // We should only use a language for hyphenation if it was specified
  // explicitly.
  nsAtom* hyphenationLanguage =
      styleFont->mExplicitLanguage ? styleFont->mLanguage.get() : nullptr;
  // We keep this pointed at the skip-chars data for the current mappedFlow.
  // This lets us cheaply check whether the flow has compressed initial
  // whitespace...
  gfxSkipCharsIterator iter(aTextRun->GetSkipChars());

  for (uint32_t i = 0; i < mMappedFlows.Length(); ++i) {
    MappedFlow* mappedFlow = &mMappedFlows[i];
    // The CSS word-break value may change within a word, so we reset it for
    // each MappedFlow. The line-breaker will flush its text if the property
    // actually changes.
    const auto* styleText = mappedFlow->mStartFrame->StyleText();
    auto wordBreak = styleText->EffectiveWordBreak();
    switch (wordBreak) {
      case StyleWordBreak::BreakAll:
        mLineBreaker.SetWordBreak(LineBreaker::WordBreak::BreakAll);
        break;
      case StyleWordBreak::KeepAll:
        mLineBreaker.SetWordBreak(LineBreaker::WordBreak::KeepAll);
        break;
      case StyleWordBreak::Normal:
      default:
        MOZ_ASSERT(wordBreak == StyleWordBreak::Normal);
        mLineBreaker.SetWordBreak(LineBreaker::WordBreak::Normal);
        break;
    }
    switch (styleText->mLineBreak) {
      case StyleLineBreak::Auto:
        mLineBreaker.SetStrictness(LineBreaker::Strictness::Auto);
        break;
      case StyleLineBreak::Normal:
        mLineBreaker.SetStrictness(LineBreaker::Strictness::Normal);
        break;
      case StyleLineBreak::Loose:
        mLineBreaker.SetStrictness(LineBreaker::Strictness::Loose);
        break;
      case StyleLineBreak::Strict:
        mLineBreaker.SetStrictness(LineBreaker::Strictness::Strict);
        break;
      case StyleLineBreak::Anywhere:
        mLineBreaker.SetStrictness(LineBreaker::Strictness::Anywhere);
        break;
    }

    uint32_t offset = iter.GetSkippedOffset();
    gfxSkipCharsIterator iterNext = iter;
    iterNext.AdvanceOriginal(mappedFlow->GetContentEnd() -
                             mappedFlow->mStartFrame->GetContentOffset());

    UniquePtr<BreakSink>* breakSink = mBreakSinks.AppendElement(
        MakeUnique<BreakSink>(aTextRun, mDrawTarget, offset));
    if (!breakSink || !*breakSink) return;

    uint32_t length = iterNext.GetSkippedOffset() - offset;
    uint32_t flags = 0;
    nsIFrame* initialBreakController =
        mappedFlow->mAncestorControllingInitialBreak;
    if (!initialBreakController) {
      initialBreakController = mLineContainer;
    }
    if (!initialBreakController->StyleText()->WhiteSpaceCanWrap(
            initialBreakController)) {
      flags |= nsLineBreaker::BREAK_SUPPRESS_INITIAL;
    }
    nsTextFrame* startFrame = mappedFlow->mStartFrame;
    const nsStyleText* textStyle = startFrame->StyleText();
    if (!textStyle->WhiteSpaceCanWrap(startFrame)) {
      flags |= nsLineBreaker::BREAK_SUPPRESS_INSIDE;
    }
    if (aTextRun->GetFlags2() & nsTextFrameUtils::Flags::NoBreaks) {
      flags |= nsLineBreaker::BREAK_SKIP_SETTING_NO_BREAKS;
    }
    if (textStyle->mTextTransform.case_ == StyleTextTransformCase::Capitalize) {
      flags |= nsLineBreaker::BREAK_NEED_CAPITALIZATION;
    }
    if (textStyle->mHyphens == StyleHyphens::Auto &&
        textStyle->mLineBreak != StyleLineBreak::Anywhere) {
      flags |= nsLineBreaker::BREAK_USE_AUTO_HYPHENATION;
    }

    if (HasCompressedLeadingWhitespace(startFrame, textStyle,
                                       mappedFlow->GetContentEnd(), iter)) {
      mLineBreaker.AppendInvisibleWhitespace(flags);
    }

    if (length > 0) {
      BreakSink* sink = mSkipIncompleteTextRuns ? nullptr : (*breakSink).get();
      if (mDoubleByteText) {
        const char16_t* text = reinterpret_cast<const char16_t*>(aTextPtr);
        mLineBreaker.AppendText(hyphenationLanguage, text + offset, length,
                                flags, sink);
      } else {
        const uint8_t* text = reinterpret_cast<const uint8_t*>(aTextPtr);
        mLineBreaker.AppendText(hyphenationLanguage, text + offset, length,
                                flags, sink);
      }
    }

    iter = iterNext;
  }
}

static bool MayCharacterHaveEmphasisMark(uint32_t aCh) {
  auto category = unicode::GetGeneralCategory(aCh);
  // Comparing an unsigned variable against zero is a compile error,
  // so we use static assert here to ensure we really don't need to
  // compare it with the given constant.
  static_assert(IsUnsigned<decltype(category)>::value &&
                    HB_UNICODE_GENERAL_CATEGORY_CONTROL == 0,
                "if this constant is not zero, or category is signed, "
                "we need to explicitly do the comparison below");
  return !(category <= HB_UNICODE_GENERAL_CATEGORY_UNASSIGNED ||
           (category >= HB_UNICODE_GENERAL_CATEGORY_LINE_SEPARATOR &&
            category <= HB_UNICODE_GENERAL_CATEGORY_SPACE_SEPARATOR));
}

static bool MayCharacterHaveEmphasisMark(uint8_t aCh) {
  // 0x00~0x1f and 0x7f~0x9f are in category Cc
  // 0x20 and 0xa0 are in category Zs
  bool result = !(aCh <= 0x20 || (aCh >= 0x7f && aCh <= 0xa0));
  MOZ_ASSERT(result == MayCharacterHaveEmphasisMark(uint32_t(aCh)),
             "result for uint8_t should match result for uint32_t");
  return result;
}

void BuildTextRunsScanner::SetupTextEmphasisForTextRun(gfxTextRun* aTextRun,
                                                       const void* aTextPtr) {
  if (!mDoubleByteText) {
    auto text = reinterpret_cast<const uint8_t*>(aTextPtr);
    for (auto i : IntegerRange(aTextRun->GetLength())) {
      if (!MayCharacterHaveEmphasisMark(text[i])) {
        aTextRun->SetNoEmphasisMark(i);
      }
    }
  } else {
    auto text = reinterpret_cast<const char16_t*>(aTextPtr);
    auto length = aTextRun->GetLength();
    for (size_t i = 0; i < length; ++i) {
      if (NS_IS_HIGH_SURROGATE(text[i]) && i + 1 < length &&
          NS_IS_LOW_SURROGATE(text[i + 1])) {
        uint32_t ch = SURROGATE_TO_UCS4(text[i], text[i + 1]);
        if (!MayCharacterHaveEmphasisMark(ch)) {
          aTextRun->SetNoEmphasisMark(i);
          aTextRun->SetNoEmphasisMark(i + 1);
        }
        ++i;
      } else {
        if (!MayCharacterHaveEmphasisMark(uint32_t(text[i]))) {
          aTextRun->SetNoEmphasisMark(i);
        }
      }
    }
  }
}

// Find the flow corresponding to aContent in aUserData
static inline TextRunMappedFlow* FindFlowForContent(
    TextRunUserData* aUserData, nsIContent* aContent,
    TextRunMappedFlow* userMappedFlows) {
  // Find the flow that contains us
  int32_t i = aUserData->mLastFlowIndex;
  int32_t delta = 1;
  int32_t sign = 1;
  // Search starting at the current position and examine close-by
  // positions first, moving further and further away as we go.
  while (i >= 0 && uint32_t(i) < aUserData->mMappedFlowCount) {
    TextRunMappedFlow* flow = &userMappedFlows[i];
    if (flow->mStartFrame->GetContent() == aContent) {
      return flow;
    }

    i += delta;
    sign = -sign;
    delta = -delta + sign;
  }

  // We ran into an array edge.  Add |delta| to |i| once more to get
  // back to the side where we still need to search, then step in
  // the |sign| direction.
  i += delta;
  if (sign > 0) {
    for (; i < int32_t(aUserData->mMappedFlowCount); ++i) {
      TextRunMappedFlow* flow = &userMappedFlows[i];
      if (flow->mStartFrame->GetContent() == aContent) {
        return flow;
      }
    }
  } else {
    for (; i >= 0; --i) {
      TextRunMappedFlow* flow = &userMappedFlows[i];
      if (flow->mStartFrame->GetContent() == aContent) {
        return flow;
      }
    }
  }

  return nullptr;
}

void BuildTextRunsScanner::AssignTextRun(gfxTextRun* aTextRun,
                                         float aInflation) {
  for (uint32_t i = 0; i < mMappedFlows.Length(); ++i) {
    MappedFlow* mappedFlow = &mMappedFlows[i];
    nsTextFrame* startFrame = mappedFlow->mStartFrame;
    nsTextFrame* endFrame = mappedFlow->mEndFrame;
    nsTextFrame* f;
    for (f = startFrame; f != endFrame; f = f->GetNextContinuation()) {
#ifdef DEBUG_roc
      if (f->GetTextRun(mWhichTextRun)) {
        gfxTextRun* textRun = f->GetTextRun(mWhichTextRun);
        if (textRun->GetFlags2() & nsTextFrameUtils::Flags::IsSimpleFlow) {
          if (mMappedFlows[0].mStartFrame != GetFrameForSimpleFlow(textRun)) {
            NS_WARNING("REASSIGNING SIMPLE FLOW TEXT RUN!");
          }
        } else {
          auto userData =
              static_cast<TextRunUserData*>(aTextRun->GetUserData());
          TextRunMappedFlow* userMappedFlows = GetMappedFlows(aTextRun);
          if (userData->mMappedFlowCount >= mMappedFlows.Length() ||
              userMappedFlows[userData->mMappedFlowCount - 1].mStartFrame !=
                  mMappedFlows[userdata->mMappedFlowCount - 1].mStartFrame) {
            NS_WARNING("REASSIGNING MULTIFLOW TEXT RUN (not append)!");
          }
        }
      }
#endif

      gfxTextRun* oldTextRun = f->GetTextRun(mWhichTextRun);
      if (oldTextRun) {
        nsTextFrame* firstFrame = nullptr;
        uint32_t startOffset = 0;
        if (oldTextRun->GetFlags2() & nsTextFrameUtils::Flags::IsSimpleFlow) {
          firstFrame = GetFrameForSimpleFlow(oldTextRun);
        } else {
          auto userData =
              static_cast<TextRunUserData*>(oldTextRun->GetUserData());
          TextRunMappedFlow* userMappedFlows = GetMappedFlows(oldTextRun);
          firstFrame = userMappedFlows[0].mStartFrame;
          if (MOZ_UNLIKELY(f != firstFrame)) {
            TextRunMappedFlow* flow =
                FindFlowForContent(userData, f->GetContent(), userMappedFlows);
            if (flow) {
              startOffset = flow->mDOMOffsetToBeforeTransformOffset;
            } else {
              NS_ERROR("Can't find flow containing frame 'f'");
            }
          }
        }

        // Optimization: if |f| is the first frame in the flow then there are no
        // prev-continuations that use |oldTextRun|.
        nsTextFrame* clearFrom = nullptr;
        if (MOZ_UNLIKELY(f != firstFrame)) {
          // If all the frames in the mapped flow starting at |f| (inclusive)
          // are empty then we let the prev-continuations keep the old text run.
          gfxSkipCharsIterator iter(oldTextRun->GetSkipChars(), startOffset,
                                    f->GetContentOffset());
          uint32_t textRunOffset =
              iter.ConvertOriginalToSkipped(f->GetContentOffset());
          clearFrom = textRunOffset == oldTextRun->GetLength() ? f : nullptr;
        }
        f->ClearTextRun(clearFrom, mWhichTextRun);

#ifdef DEBUG
        if (firstFrame && !firstFrame->GetTextRun(mWhichTextRun)) {
          // oldTextRun was destroyed - assert that we don't reference it.
          for (uint32_t j = 0; j < mBreakSinks.Length(); ++j) {
            NS_ASSERTION(oldTextRun != mBreakSinks[j]->mTextRun,
                         "destroyed text run is still in use");
          }
        }
#endif
      }
      f->SetTextRun(aTextRun, mWhichTextRun, aInflation);
    }
    // Set this bit now; we can't set it any earlier because
    // f->ClearTextRun() might clear it out.
    nsFrameState whichTextRunState =
        startFrame->GetTextRun(nsTextFrame::eInflated) == aTextRun
            ? TEXT_IN_TEXTRUN_USER_DATA
            : TEXT_IN_UNINFLATED_TEXTRUN_USER_DATA;
    startFrame->AddStateBits(whichTextRunState);
  }
}

NS_QUERYFRAME_HEAD(nsTextFrame)
  NS_QUERYFRAME_ENTRY(nsTextFrame)
NS_QUERYFRAME_TAIL_INHERITING(nsFrame)

gfxSkipCharsIterator nsTextFrame::EnsureTextRun(
    TextRunType aWhichTextRun, DrawTarget* aRefDrawTarget,
    nsIFrame* aLineContainer, const nsLineList::iterator* aLine,
    uint32_t* aFlowEndInTextRun) {
  gfxTextRun* textRun = GetTextRun(aWhichTextRun);
  if (!textRun || (aLine && (*aLine)->GetInvalidateTextRuns())) {
    RefPtr<DrawTarget> refDT = aRefDrawTarget;
    if (!refDT) {
      refDT = CreateReferenceDrawTarget(this);
    }
    if (refDT) {
      BuildTextRuns(refDT, this, aLineContainer, aLine, aWhichTextRun);
    }
    textRun = GetTextRun(aWhichTextRun);
    if (!textRun) {
      // A text run was not constructed for this frame. This is bad. The caller
      // will check mTextRun.
      return gfxSkipCharsIterator(gfxPlatform::GetPlatform()->EmptySkipChars(),
                                  0);
    }
    TabWidthStore* tabWidths = GetProperty(TabWidthProperty());
    if (tabWidths && tabWidths->mValidForContentOffset != GetContentOffset()) {
      DeleteProperty(TabWidthProperty());
    }
  }

  if (textRun->GetFlags2() & nsTextFrameUtils::Flags::IsSimpleFlow) {
    if (aFlowEndInTextRun) {
      *aFlowEndInTextRun = textRun->GetLength();
    }
    return gfxSkipCharsIterator(textRun->GetSkipChars(), 0, mContentOffset);
  }

  auto userData = static_cast<TextRunUserData*>(textRun->GetUserData());
  TextRunMappedFlow* userMappedFlows = GetMappedFlows(textRun);
  TextRunMappedFlow* flow =
      FindFlowForContent(userData, mContent, userMappedFlows);
  if (flow) {
    // Since textruns can only contain one flow for a given content element,
    // this must be our flow.
    uint32_t flowIndex = flow - userMappedFlows;
    userData->mLastFlowIndex = flowIndex;
    gfxSkipCharsIterator iter(textRun->GetSkipChars(),
                              flow->mDOMOffsetToBeforeTransformOffset,
                              mContentOffset);
    if (aFlowEndInTextRun) {
      if (flowIndex + 1 < userData->mMappedFlowCount) {
        gfxSkipCharsIterator end(textRun->GetSkipChars());
        *aFlowEndInTextRun = end.ConvertOriginalToSkipped(
            flow[1].mStartFrame->GetContentOffset() +
            flow[1].mDOMOffsetToBeforeTransformOffset);
      } else {
        *aFlowEndInTextRun = textRun->GetLength();
      }
    }
    return iter;
  }

  NS_ERROR("Can't find flow containing this frame???");
  return gfxSkipCharsIterator(gfxPlatform::GetPlatform()->EmptySkipChars(), 0);
}

static uint32_t GetEndOfTrimmedText(const nsTextFragment* aFrag,
                                    const nsStyleText* aStyleText,
                                    uint32_t aStart, uint32_t aEnd,
                                    gfxSkipCharsIterator* aIterator) {
  aIterator->SetSkippedOffset(aEnd);
  while (aIterator->GetSkippedOffset() > aStart) {
    aIterator->AdvanceSkipped(-1);
    if (!IsTrimmableSpace(aFrag, aIterator->GetOriginalOffset(), aStyleText))
      return aIterator->GetSkippedOffset() + 1;
  }
  return aStart;
}

nsTextFrame::TrimmedOffsets nsTextFrame::GetTrimmedOffsets(
    const nsTextFragment* aFrag, TrimmedOffsetFlags aFlags) const {
  NS_ASSERTION(mTextRun, "Need textrun here");
  if (!(aFlags & TrimmedOffsetFlags::NotPostReflow)) {
    // This should not be used during reflow. We need our TEXT_REFLOW_FLAGS
    // to be set correctly.  If our parent wasn't reflowed due to the frame
    // tree being too deep then the return value doesn't matter.
    NS_ASSERTION(
        !(GetStateBits() & NS_FRAME_FIRST_REFLOW) ||
            (GetParent()->GetStateBits() & NS_FRAME_TOO_DEEP_IN_FRAME_TREE),
        "Can only call this on frames that have been reflowed");
    NS_ASSERTION(!(GetStateBits() & NS_FRAME_IN_REFLOW),
                 "Can only call this on frames that are not being reflowed");
  }

  TrimmedOffsets offsets = {GetContentOffset(), GetContentLength()};
  const nsStyleText* textStyle = StyleText();
  // Note that pre-line newlines should still allow us to trim spaces
  // for display
  if (textStyle->WhiteSpaceIsSignificant()) return offsets;

  if (!(aFlags & TrimmedOffsetFlags::NoTrimBefore) &&
      ((aFlags & TrimmedOffsetFlags::NotPostReflow) ||
       (GetStateBits() & TEXT_START_OF_LINE))) {
    int32_t whitespaceCount =
        GetTrimmableWhitespaceCount(aFrag, offsets.mStart, offsets.mLength, 1);
    offsets.mStart += whitespaceCount;
    offsets.mLength -= whitespaceCount;
  }

  if (!(aFlags & TrimmedOffsetFlags::NoTrimAfter) &&
      ((aFlags & TrimmedOffsetFlags::NotPostReflow) ||
       (GetStateBits() & TEXT_END_OF_LINE))) {
    // This treats a trailing 'pre-line' newline as trimmable. That's fine,
    // it's actually what we want since we want whitespace before it to
    // be trimmed.
    int32_t whitespaceCount = GetTrimmableWhitespaceCount(
        aFrag, offsets.GetEnd() - 1, offsets.mLength, -1);
    offsets.mLength -= whitespaceCount;
  }
  return offsets;
}

static bool IsJustifiableCharacter(const nsStyleText* aTextStyle,
                                   const nsTextFragment* aFrag, int32_t aPos,
                                   bool aLangIsCJ) {
  NS_ASSERTION(aPos >= 0, "negative position?!");

  StyleTextJustify justifyStyle = aTextStyle->mTextJustify;
  if (justifyStyle == StyleTextJustify::None) {
    return false;
  }

  char16_t ch = aFrag->CharAt(aPos);
  if (ch == '\n' || ch == '\t' || ch == '\r') {
    return true;
  }
  if (ch == ' ' || ch == CH_NBSP) {
    // Don't justify spaces that are combined with diacriticals
    if (!aFrag->Is2b()) {
      return true;
    }
    return !nsTextFrameUtils::IsSpaceCombiningSequenceTail(
        aFrag->Get2b() + aPos + 1, aFrag->GetLength() - (aPos + 1));
  }

  if (justifyStyle == StyleTextJustify::InterCharacter) {
    return true;
  } else if (justifyStyle == StyleTextJustify::InterWord) {
    return false;
  }

  // text-justify: auto
  if (ch < 0x2150u) {
    return false;
  }
  if (aLangIsCJ) {
    if (  // Number Forms, Arrows, Mathematical Operators
        (0x2150u <= ch && ch <= 0x22ffu) ||
        // Enclosed Alphanumerics
        (0x2460u <= ch && ch <= 0x24ffu) ||
        // Block Elements, Geometric Shapes, Miscellaneous Symbols, Dingbats
        (0x2580u <= ch && ch <= 0x27bfu) ||
        // Supplemental Arrows-A, Braille Patterns, Supplemental Arrows-B,
        // Miscellaneous Mathematical Symbols-B,
        // Supplemental Mathematical Operators, Miscellaneous Symbols and Arrows
        (0x27f0u <= ch && ch <= 0x2bffu) ||
        // CJK Radicals Supplement, CJK Radicals Supplement, Ideographic
        // Description Characters, CJK Symbols and Punctuation, Hiragana,
        // Katakana, Bopomofo
        (0x2e80u <= ch && ch <= 0x312fu) ||
        // Kanbun, Bopomofo Extended, Katakana Phonetic Extensions,
        // Enclosed CJK Letters and Months, CJK Compatibility,
        // CJK Unified Ideographs Extension A, Yijing Hexagram Symbols,
        // CJK Unified Ideographs, Yi Syllables, Yi Radicals
        (0x3190u <= ch && ch <= 0xabffu) ||
        // CJK Compatibility Ideographs
        (0xf900u <= ch && ch <= 0xfaffu) ||
        // Halfwidth and Fullwidth Forms (a part)
        (0xff5eu <= ch && ch <= 0xff9fu)) {
      return true;
    }
    if (NS_IS_HIGH_SURROGATE(ch)) {
      if (char32_t u = aFrag->ScalarValueAt(aPos)) {
        // CJK Unified Ideographs Extension B,
        // CJK Unified Ideographs Extension C,
        // CJK Unified Ideographs Extension D,
        // CJK Compatibility Ideographs Supplement
        if (0x20000u <= u && u <= 0x2ffffu) {
          return true;
        }
      }
    }
  }
  return false;
}

void nsTextFrame::ClearMetrics(ReflowOutput& aMetrics) {
  aMetrics.ClearSize();
  aMetrics.SetBlockStartAscent(0);
  mAscent = 0;

  AddStateBits(TEXT_NO_RENDERED_GLYPHS);
}

static int32_t FindChar(const nsTextFragment* frag, int32_t aOffset,
                        int32_t aLength, char16_t ch) {
  int32_t i = 0;
  if (frag->Is2b()) {
    const char16_t* str = frag->Get2b() + aOffset;
    for (; i < aLength; ++i) {
      if (*str == ch) return i + aOffset;
      ++str;
    }
  } else {
    if (uint16_t(ch) <= 0xFF) {
      const char* str = frag->Get1b() + aOffset;
      const void* p = memchr(str, ch, aLength);
      if (p) return (static_cast<const char*>(p) - str) + aOffset;
    }
  }
  return -1;
}

static bool IsChineseOrJapanese(const nsTextFrame* aFrame) {
  if (aFrame->ShouldSuppressLineBreak()) {
    // Always treat ruby as CJ language so that those characters can
    // be expanded properly even when surrounded by other language.
    return true;
  }

  nsAtom* language = aFrame->StyleFont()->mLanguage;
  if (!language) {
    return false;
  }
  return nsStyleUtil::MatchesLanguagePrefix(language, u"ja") ||
         nsStyleUtil::MatchesLanguagePrefix(language, u"zh");
}

#ifdef DEBUG
static bool IsInBounds(const gfxSkipCharsIterator& aStart,
                       int32_t aContentLength, gfxTextRun::Range aRange) {
  if (aStart.GetSkippedOffset() > aRange.start) return false;
  if (aContentLength == INT32_MAX) return true;
  gfxSkipCharsIterator iter(aStart);
  iter.AdvanceOriginal(aContentLength);
  return iter.GetSkippedOffset() >= aRange.end;
}
#endif

class MOZ_STACK_CLASS PropertyProvider final
    : public gfxTextRun::PropertyProvider {
  typedef gfxTextRun::Range Range;
  typedef gfxTextRun::HyphenType HyphenType;

 public:
  /**
   * Use this constructor for reflow, when we don't know what text is
   * really mapped by the frame and we have a lot of other data around.
   *
   * @param aLength can be INT32_MAX to indicate we cover all the text
   * associated with aFrame up to where its flow chain ends in the given
   * textrun. If INT32_MAX is passed, justification and hyphen-related methods
   * cannot be called, nor can GetOriginalLength().
   */
  PropertyProvider(gfxTextRun* aTextRun, const nsStyleText* aTextStyle,
                   const nsTextFragment* aFrag, nsTextFrame* aFrame,
                   const gfxSkipCharsIterator& aStart, int32_t aLength,
                   nsIFrame* aLineContainer,
                   nscoord aOffsetFromBlockOriginForTabs,
                   nsTextFrame::TextRunType aWhichTextRun)
      : mTextRun(aTextRun),
        mFontGroup(nullptr),
        mTextStyle(aTextStyle),
        mFrag(aFrag),
        mLineContainer(aLineContainer),
        mFrame(aFrame),
        mStart(aStart),
        mTempIterator(aStart),
        mTabWidths(nullptr),
        mTabWidthsAnalyzedLimit(0),
        mLength(aLength),
        mWordSpacing(WordSpacing(aFrame, mTextRun, aTextStyle)),
        mLetterSpacing(LetterSpacing(aFrame, aTextStyle)),
        mMinTabAdvance(-1.0),
        mHyphenWidth(-1),
        mOffsetFromBlockOriginForTabs(aOffsetFromBlockOriginForTabs),
        mJustificationArrayStart(0),
        mReflowing(true),
        mWhichTextRun(aWhichTextRun) {
    NS_ASSERTION(mStart.IsInitialized(), "Start not initialized?");
  }

  /**
   * Use this constructor after the frame has been reflowed and we don't
   * have other data around. Gets everything from the frame. EnsureTextRun
   * *must* be called before this!!!
   */
  PropertyProvider(nsTextFrame* aFrame, const gfxSkipCharsIterator& aStart,
                   nsTextFrame::TextRunType aWhichTextRun,
                   nsFontMetrics* aFontMetrics)
      : mTextRun(aFrame->GetTextRun(aWhichTextRun)),
        mFontGroup(nullptr),
        mFontMetrics(aFontMetrics),
        mTextStyle(aFrame->StyleText()),
        mFrag(aFrame->TextFragment()),
        mLineContainer(nullptr),
        mFrame(aFrame),
        mStart(aStart),
        mTempIterator(aStart),
        mTabWidths(nullptr),
        mTabWidthsAnalyzedLimit(0),
        mLength(aFrame->GetContentLength()),
        mWordSpacing(WordSpacing(aFrame, mTextRun)),
        mLetterSpacing(LetterSpacing(aFrame)),
        mMinTabAdvance(-1.0),
        mHyphenWidth(-1),
        mOffsetFromBlockOriginForTabs(0),
        mJustificationArrayStart(0),
        mReflowing(false),
        mWhichTextRun(aWhichTextRun) {
    NS_ASSERTION(mTextRun, "Textrun not initialized!");
  }

  // Call this after construction if you're not going to reflow the text
  void InitializeForDisplay(bool aTrimAfter);

  void InitializeForMeasure();

  void GetSpacing(Range aRange, Spacing* aSpacing) const final;
  gfxFloat GetHyphenWidth() const final;
  void GetHyphenationBreaks(Range aRange, HyphenType* aBreakBefore) const final;
  StyleHyphens GetHyphensOption() const final { return mTextStyle->mHyphens; }

  already_AddRefed<DrawTarget> GetDrawTarget() const final {
    return CreateReferenceDrawTarget(GetFrame());
  }

  uint32_t GetAppUnitsPerDevUnit() const final {
    return mTextRun->GetAppUnitsPerDevUnit();
  }

  void GetSpacingInternal(Range aRange, Spacing* aSpacing,
                          bool aIgnoreTabs) const;

  /**
   * Compute the justification information in given DOM range, return
   * justification info and assignments if requested.
   */
  JustificationInfo ComputeJustification(
      Range aRange, nsTArray<JustificationAssignment>* aAssignments = nullptr);

  const nsTextFrame* GetFrame() const { return mFrame; }
  // This may not be equal to the frame offset/length in because we may have
  // adjusted for whitespace trimming according to the state bits set in the
  // frame (for the static provider)
  const gfxSkipCharsIterator& GetStart() const { return mStart; }
  // May return INT32_MAX if that was given to the constructor
  uint32_t GetOriginalLength() const {
    NS_ASSERTION(mLength != INT32_MAX, "Length not known");
    return mLength;
  }
  const nsTextFragment* GetFragment() const { return mFrag; }

  gfxFontGroup* GetFontGroup() const {
    if (!mFontGroup) {
      mFontGroup = GetFontMetrics()->GetThebesFontGroup();
    }
    return mFontGroup;
  }

  nsFontMetrics* GetFontMetrics() const {
    if (!mFontMetrics) {
      InitFontGroupAndFontMetrics();
    }
    return mFontMetrics;
  }

  void CalcTabWidths(Range aTransformedRange, gfxFloat aTabWidth) const;

  gfxFloat MinTabAdvance() const {
    if (mMinTabAdvance < 0.0) {
      mMinTabAdvance = GetMinTabAdvanceAppUnits(mTextRun);
    }
    return mMinTabAdvance;
  }

  const gfxSkipCharsIterator& GetEndHint() const { return mTempIterator; }

 protected:
  void SetupJustificationSpacing(bool aPostReflow);

  void InitFontGroupAndFontMetrics() const {
    if (!mFontMetrics) {
      if (mWhichTextRun == nsTextFrame::eInflated) {
        if (!mFrame->InflatedFontMetrics()) {
          float inflation = mFrame->GetFontSizeInflation();
          mFontMetrics =
              nsLayoutUtils::GetFontMetricsForFrame(mFrame, inflation);
          mFrame->SetInflatedFontMetrics(mFontMetrics);
        } else {
          mFontMetrics = mFrame->InflatedFontMetrics();
        }
      } else {
        mFontMetrics = nsLayoutUtils::GetFontMetricsForFrame(mFrame, 1.0f);
      }
    }
    mFontGroup = mFontMetrics->GetThebesFontGroup();
  }

  const RefPtr<gfxTextRun> mTextRun;
  mutable gfxFontGroup* mFontGroup;
  mutable RefPtr<nsFontMetrics> mFontMetrics;
  const nsStyleText* mTextStyle;
  const nsTextFragment* mFrag;
  const nsIFrame* mLineContainer;
  nsTextFrame* mFrame;
  gfxSkipCharsIterator mStart;  // Offset in original and transformed string
  const gfxSkipCharsIterator mTempIterator;

  // Either null, or pointing to the frame's TabWidthProperty.
  mutable TabWidthStore* mTabWidths;
  // How far we've done tab-width calculation; this is ONLY valid when
  // mTabWidths is nullptr (otherwise rely on mTabWidths->mLimit instead).
  // It's a DOM offset relative to the current frame's offset.
  mutable uint32_t mTabWidthsAnalyzedLimit;

  int32_t mLength;                  // DOM string length, may be INT32_MAX
  const gfxFloat mWordSpacing;      // space for each whitespace char
  const gfxFloat mLetterSpacing;    // space for each letter
  mutable gfxFloat mMinTabAdvance;  // min advance for <tab> char
  mutable gfxFloat mHyphenWidth;
  mutable gfxFloat mOffsetFromBlockOriginForTabs;

  // The values in mJustificationSpacings corresponds to unskipped
  // characters start from mJustificationArrayStart.
  uint32_t mJustificationArrayStart;
  nsTArray<Spacing> mJustificationSpacings;

  const bool mReflowing;
  const nsTextFrame::TextRunType mWhichTextRun;
};

/**
 * Finds the offset of the first character of the cluster containing aPos
 */
static void FindClusterStart(const gfxTextRun* aTextRun, int32_t aOriginalStart,
                             gfxSkipCharsIterator* aPos) {
  while (aPos->GetOriginalOffset() > aOriginalStart) {
    if (aPos->IsOriginalCharSkipped() ||
        aTextRun->IsClusterStart(aPos->GetSkippedOffset())) {
      break;
    }
    aPos->AdvanceOriginal(-1);
  }
}

/**
 * Finds the offset of the last character of the cluster containing aPos.
 * If aAllowSplitLigature is false, we also check for a ligature-group
 * start.
 */
static void FindClusterEnd(const gfxTextRun* aTextRun, int32_t aOriginalEnd,
                           gfxSkipCharsIterator* aPos,
                           bool aAllowSplitLigature = true) {
  MOZ_ASSERT(aPos->GetOriginalOffset() < aOriginalEnd,
             "character outside string");

  aPos->AdvanceOriginal(1);
  while (aPos->GetOriginalOffset() < aOriginalEnd) {
    if (aPos->IsOriginalCharSkipped() ||
        (aTextRun->IsClusterStart(aPos->GetSkippedOffset()) &&
         (aAllowSplitLigature ||
          aTextRun->IsLigatureGroupStart(aPos->GetSkippedOffset())))) {
      break;
    }
    aPos->AdvanceOriginal(1);
  }
  aPos->AdvanceOriginal(-1);
}

JustificationInfo PropertyProvider::ComputeJustification(
    Range aRange, nsTArray<JustificationAssignment>* aAssignments) {
  JustificationInfo info;

  // Horizontal-in-vertical frame is orthogonal to the line, so it
  // doesn't actually include any justification opportunity inside.
  // The spec says such frame should be treated as a U+FFFC. Since we
  // do not insert justification opportunities on the sides of that
  // character, the sides of this frame are not justifiable either.
  if (mFrame->Style()->IsTextCombined()) {
    return info;
  }

  bool isCJ = IsChineseOrJapanese(mFrame);
  nsSkipCharsRunIterator run(
      mStart, nsSkipCharsRunIterator::LENGTH_INCLUDES_SKIPPED, aRange.Length());
  run.SetOriginalOffset(aRange.start);
  mJustificationArrayStart = run.GetSkippedOffset();

  nsTArray<JustificationAssignment> assignments;
  assignments.SetCapacity(aRange.Length());
  while (run.NextRun()) {
    uint32_t originalOffset = run.GetOriginalOffset();
    uint32_t skippedOffset = run.GetSkippedOffset();
    uint32_t length = run.GetRunLength();
    assignments.SetLength(skippedOffset + length - mJustificationArrayStart);

    gfxSkipCharsIterator iter = run.GetPos();
    for (uint32_t i = 0; i < length; ++i) {
      uint32_t offset = originalOffset + i;
      if (!IsJustifiableCharacter(mTextStyle, mFrag, offset, isCJ)) {
        continue;
      }

      iter.SetOriginalOffset(offset);

      FindClusterStart(mTextRun, originalOffset, &iter);
      uint32_t firstCharOffset = iter.GetSkippedOffset();
      uint32_t firstChar = firstCharOffset > mJustificationArrayStart
                               ? firstCharOffset - mJustificationArrayStart
                               : 0;
      if (!firstChar) {
        info.mIsStartJustifiable = true;
      } else {
        auto& assign = assignments[firstChar];
        auto& prevAssign = assignments[firstChar - 1];
        if (prevAssign.mGapsAtEnd) {
          prevAssign.mGapsAtEnd = 1;
          assign.mGapsAtStart = 1;
        } else {
          assign.mGapsAtStart = 2;
          info.mInnerOpportunities++;
        }
      }

      FindClusterEnd(mTextRun, originalOffset + length, &iter);
      uint32_t lastChar = iter.GetSkippedOffset() - mJustificationArrayStart;
      // Assign the two gaps temporary to the last char. If the next cluster is
      // justifiable as well, one of the gaps will be removed by code above.
      assignments[lastChar].mGapsAtEnd = 2;
      info.mInnerOpportunities++;

      // Skip the whole cluster
      i = iter.GetOriginalOffset() - originalOffset;
    }
  }

  if (!assignments.IsEmpty() && assignments.LastElement().mGapsAtEnd) {
    // We counted the expansion opportunity after the last character,
    // but it is not an inner opportunity.
    MOZ_ASSERT(info.mInnerOpportunities > 0);
    info.mInnerOpportunities--;
    info.mIsEndJustifiable = true;
  }

  if (aAssignments) {
    *aAssignments = std::move(assignments);
  }
  return info;
}

// aStart, aLength in transformed string offsets
void PropertyProvider::GetSpacing(Range aRange, Spacing* aSpacing) const {
  GetSpacingInternal(
      aRange, aSpacing,
      !(mTextRun->GetFlags2() & nsTextFrameUtils::Flags::HasTab));
}

static bool CanAddSpacingAfter(const gfxTextRun* aTextRun, uint32_t aOffset) {
  if (aOffset + 1 >= aTextRun->GetLength()) return true;
  return aTextRun->IsClusterStart(aOffset + 1) &&
         aTextRun->IsLigatureGroupStart(aOffset + 1) &&
         !aTextRun->CharIsFormattingControl(aOffset);
}

static gfxFloat ComputeTabWidthAppUnits(const nsIFrame* aFrame,
                                        gfxTextRun* aTextRun) {
  const auto& tabSize = aFrame->StyleText()->mMozTabSize;
  if (tabSize.IsLength()) {
    nscoord w = tabSize.length._0.ToAppUnits();
    MOZ_ASSERT(w >= 0);
    return w;
  }

  MOZ_ASSERT(tabSize.IsNumber());
  gfxFloat spaces = tabSize.number._0;
  MOZ_ASSERT(spaces >= 0);

  // Round the space width when converting to appunits the same way
  // textruns do.
  gfxFloat spaceWidthAppUnits = NS_round(
      GetFirstFontMetrics(aTextRun->GetFontGroup(), aTextRun->IsVertical())
          .spaceWidth *
      aTextRun->GetAppUnitsPerDevUnit());
  return spaces * spaceWidthAppUnits;
}

void PropertyProvider::GetSpacingInternal(Range aRange, Spacing* aSpacing,
                                          bool aIgnoreTabs) const {
  MOZ_ASSERT(IsInBounds(mStart, mLength, aRange), "Range out of bounds");

  uint32_t index;
  for (index = 0; index < aRange.Length(); ++index) {
    aSpacing[index].mBefore = 0.0;
    aSpacing[index].mAfter = 0.0;
  }

  if (mFrame->Style()->IsTextCombined()) {
    return;
  }

  // Find our offset into the original+transformed string
  gfxSkipCharsIterator start(mStart);
  start.SetSkippedOffset(aRange.start);

  // First, compute the word and letter spacing
  if (mWordSpacing || mLetterSpacing) {
    // Iterate over non-skipped characters
    nsSkipCharsRunIterator run(
        start, nsSkipCharsRunIterator::LENGTH_UNSKIPPED_ONLY, aRange.Length());
    while (run.NextRun()) {
      uint32_t runOffsetInSubstring = run.GetSkippedOffset() - aRange.start;
      gfxSkipCharsIterator iter = run.GetPos();
      for (int32_t i = 0; i < run.GetRunLength(); ++i) {
        if (CanAddSpacingAfter(mTextRun, run.GetSkippedOffset() + i)) {
          // End of a cluster, not in a ligature: put letter-spacing after it
          aSpacing[runOffsetInSubstring + i].mAfter += mLetterSpacing;
        }
        if (IsCSSWordSpacingSpace(mFrag, i + run.GetOriginalOffset(), mFrame,
                                  mTextStyle)) {
          // It kinda sucks, but space characters can be part of clusters,
          // and even still be whitespace (I think!)
          iter.SetSkippedOffset(run.GetSkippedOffset() + i);
          FindClusterEnd(mTextRun, run.GetOriginalOffset() + run.GetRunLength(),
                         &iter);
          uint32_t runOffset = iter.GetSkippedOffset() - aRange.start;
          aSpacing[runOffset].mAfter += mWordSpacing;
        }
      }
    }
  }

  // Now add tab spacing, if there is any
  if (!aIgnoreTabs) {
    gfxFloat tabWidth = ComputeTabWidthAppUnits(mFrame, mTextRun);
    if (tabWidth > 0) {
      CalcTabWidths(aRange, tabWidth);
      if (mTabWidths) {
        mTabWidths->ApplySpacing(aSpacing,
                                 aRange.start - mStart.GetSkippedOffset(),
                                 aRange.Length());
      }
    }
  }

  // Now add in justification spacing
  if (mJustificationSpacings.Length() > 0) {
    // If there is any spaces trimmed at the end, aStart + aLength may
    // be larger than the flags array. When that happens, we can simply
    // ignore those spaces.
    auto arrayEnd = mJustificationArrayStart +
                    static_cast<uint32_t>(mJustificationSpacings.Length());
    auto end = std::min(aRange.end, arrayEnd);
    MOZ_ASSERT(aRange.start >= mJustificationArrayStart);
    for (auto i = aRange.start; i < end; i++) {
      const auto& spacing =
          mJustificationSpacings[i - mJustificationArrayStart];
      uint32_t offset = i - aRange.start;
      aSpacing[offset].mBefore += spacing.mBefore;
      aSpacing[offset].mAfter += spacing.mAfter;
    }
  }
}

// aX and the result are in whole appunits.
static gfxFloat AdvanceToNextTab(gfxFloat aX, gfxFloat aTabWidth,
                                 gfxFloat aMinAdvance) {
  // Advance aX to the next multiple of aTabWidth. We must advance
  // by at least aMinAdvance.
  return ceil((aX + aMinAdvance) / aTabWidth) * aTabWidth;
}

void PropertyProvider::CalcTabWidths(Range aRange, gfxFloat aTabWidth) const {
  MOZ_ASSERT(aTabWidth > 0);

  if (!mTabWidths) {
    if (mReflowing && !mLineContainer) {
      // Intrinsic width computation does its own tab processing. We
      // just don't do anything here.
      return;
    }
    if (!mReflowing) {
      mTabWidths = mFrame->GetProperty(TabWidthProperty());
#ifdef DEBUG
      // If we're not reflowing, we should have already computed the
      // tab widths; check that they're available as far as the last
      // tab character present (if any)
      for (uint32_t i = aRange.end; i > aRange.start; --i) {
        if (mTextRun->CharIsTab(i - 1)) {
          uint32_t startOffset = mStart.GetSkippedOffset();
          NS_ASSERTION(mTabWidths && mTabWidths->mLimit + startOffset >= i,
                       "Precomputed tab widths are missing!");
          break;
        }
      }
#endif
      return;
    }
  }

  uint32_t startOffset = mStart.GetSkippedOffset();
  MOZ_ASSERT(aRange.start >= startOffset, "wrong start offset");
  MOZ_ASSERT(aRange.end <= startOffset + mLength, "beyond the end");
  uint32_t tabsEnd =
      (mTabWidths ? mTabWidths->mLimit : mTabWidthsAnalyzedLimit) + startOffset;
  if (tabsEnd < aRange.end) {
    NS_ASSERTION(mReflowing,
                 "We need precomputed tab widths, but don't have enough.");

    for (uint32_t i = tabsEnd; i < aRange.end; ++i) {
      Spacing spacing;
      GetSpacingInternal(Range(i, i + 1), &spacing, true);
      mOffsetFromBlockOriginForTabs += spacing.mBefore;

      if (!mTextRun->CharIsTab(i)) {
        if (mTextRun->IsClusterStart(i)) {
          uint32_t clusterEnd = i + 1;
          while (clusterEnd < mTextRun->GetLength() &&
                 !mTextRun->IsClusterStart(clusterEnd)) {
            ++clusterEnd;
          }
          mOffsetFromBlockOriginForTabs +=
              mTextRun->GetAdvanceWidth(Range(i, clusterEnd), nullptr);
        }
      } else {
        if (!mTabWidths) {
          mTabWidths = new TabWidthStore(mFrame->GetContentOffset());
          mFrame->SetProperty(TabWidthProperty(), mTabWidths);
        }
        double nextTab = AdvanceToNextTab(mOffsetFromBlockOriginForTabs,
                                          aTabWidth, MinTabAdvance());
        mTabWidths->mWidths.AppendElement(
            TabWidth(i - startOffset,
                     NSToIntRound(nextTab - mOffsetFromBlockOriginForTabs)));
        mOffsetFromBlockOriginForTabs = nextTab;
      }

      mOffsetFromBlockOriginForTabs += spacing.mAfter;
    }

    if (mTabWidths) {
      mTabWidths->mLimit = aRange.end - startOffset;
    }
  }

  if (!mTabWidths) {
    // Delete any stale property that may be left on the frame
    mFrame->DeleteProperty(TabWidthProperty());
    mTabWidthsAnalyzedLimit =
        std::max(mTabWidthsAnalyzedLimit, aRange.end - startOffset);
  }
}

gfxFloat PropertyProvider::GetHyphenWidth() const {
  if (mHyphenWidth < 0) {
    mHyphenWidth = GetFontGroup()->GetHyphenWidth(this);
  }
  return mHyphenWidth + mLetterSpacing;
}

static inline bool IS_HYPHEN(char16_t u) {
  return u == char16_t('-') ||  // HYPHEN-MINUS
         u == 0x058A ||         // ARMENIAN HYPHEN
         u == 0x2010 ||         // HYPHEN
         u == 0x2012 ||         // FIGURE DASH
         u == 0x2013;           // EN DASH
}

void PropertyProvider::GetHyphenationBreaks(Range aRange,
                                            HyphenType* aBreakBefore) const {
  MOZ_ASSERT(IsInBounds(mStart, mLength, aRange), "Range out of bounds");
  MOZ_ASSERT(mLength != INT32_MAX, "Can't call this with undefined length");

  if (!mTextStyle->WhiteSpaceCanWrap(mFrame) ||
      mTextStyle->mHyphens == StyleHyphens::None) {
    memset(aBreakBefore, static_cast<uint8_t>(HyphenType::None),
           aRange.Length() * sizeof(HyphenType));
    return;
  }

  // Iterate through the original-string character runs
  nsSkipCharsRunIterator run(
      mStart, nsSkipCharsRunIterator::LENGTH_UNSKIPPED_ONLY, aRange.Length());
  run.SetSkippedOffset(aRange.start);
  // We need to visit skipped characters so that we can detect SHY
  run.SetVisitSkipped();

  int32_t prevTrailingCharOffset = run.GetPos().GetOriginalOffset() - 1;
  bool allowHyphenBreakBeforeNextChar =
      prevTrailingCharOffset >= mStart.GetOriginalOffset() &&
      prevTrailingCharOffset < mStart.GetOriginalOffset() + mLength &&
      mFrag->CharAt(prevTrailingCharOffset) == CH_SHY;

  while (run.NextRun()) {
    NS_ASSERTION(run.GetRunLength() > 0, "Shouldn't return zero-length runs");
    if (run.IsSkipped()) {
      // Check if there's a soft hyphen which would let us hyphenate before
      // the next non-skipped character. Don't look at soft hyphens followed
      // by other skipped characters, we won't use them.
      allowHyphenBreakBeforeNextChar =
          mFrag->CharAt(run.GetOriginalOffset() + run.GetRunLength() - 1) ==
          CH_SHY;
    } else {
      int32_t runOffsetInSubstring = run.GetSkippedOffset() - aRange.start;
      memset(aBreakBefore + runOffsetInSubstring,
             static_cast<uint8_t>(HyphenType::None),
             run.GetRunLength() * sizeof(HyphenType));
      // Don't allow hyphen breaks at the start of the line
      aBreakBefore[runOffsetInSubstring] =
          allowHyphenBreakBeforeNextChar &&
                  (!(mFrame->GetStateBits() & TEXT_START_OF_LINE) ||
                   run.GetSkippedOffset() > mStart.GetSkippedOffset())
              ? HyphenType::Soft
              : HyphenType::None;
      allowHyphenBreakBeforeNextChar = false;
    }
  }

  if (mTextStyle->mHyphens == StyleHyphens::Auto) {
    gfxSkipCharsIterator skipIter(mStart);
    for (uint32_t i = 0; i < aRange.Length(); ++i) {
      if (IS_HYPHEN(mFrag->CharAt(
              skipIter.ConvertSkippedToOriginal(aRange.start + i)))) {
        if (i < aRange.Length() - 1) {
          aBreakBefore[i + 1] = HyphenType::Explicit;
        }
        continue;
      }

      if (mTextRun->CanHyphenateBefore(aRange.start + i) &&
          aBreakBefore[i] == HyphenType::None) {
        aBreakBefore[i] = HyphenType::AutoWithoutManualInSameWord;
      }
    }
  }
}

void PropertyProvider::InitializeForDisplay(bool aTrimAfter) {
  nsTextFrame::TrimmedOffsets trimmed = mFrame->GetTrimmedOffsets(
      mFrag, (aTrimAfter ? nsTextFrame::TrimmedOffsetFlags::Default
                         : nsTextFrame::TrimmedOffsetFlags::NoTrimAfter));
  mStart.SetOriginalOffset(trimmed.mStart);
  mLength = trimmed.mLength;
  SetupJustificationSpacing(true);
}

void PropertyProvider::InitializeForMeasure() {
  nsTextFrame::TrimmedOffsets trimmed = mFrame->GetTrimmedOffsets(
      mFrag, nsTextFrame::TrimmedOffsetFlags::NotPostReflow);
  mStart.SetOriginalOffset(trimmed.mStart);
  mLength = trimmed.mLength;
  SetupJustificationSpacing(false);
}

void PropertyProvider::SetupJustificationSpacing(bool aPostReflow) {
  MOZ_ASSERT(mLength != INT32_MAX, "Can't call this with undefined length");

  if (!(mFrame->GetStateBits() & TEXT_JUSTIFICATION_ENABLED)) {
    return;
  }

  gfxSkipCharsIterator start(mStart), end(mStart);
  // We can't just use our mLength here; when InitializeForDisplay is
  // called with false for aTrimAfter, we still shouldn't be assigning
  // justification space to any trailing whitespace.
  nsTextFrame::TrimmedOffsets trimmed = mFrame->GetTrimmedOffsets(
      mFrag, (aPostReflow ? nsTextFrame::TrimmedOffsetFlags::Default
                          : nsTextFrame::TrimmedOffsetFlags::NotPostReflow));
  end.AdvanceOriginal(trimmed.mLength);
  gfxSkipCharsIterator realEnd(end);

  Range range(uint32_t(start.GetOriginalOffset()),
              uint32_t(end.GetOriginalOffset()));
  nsTArray<JustificationAssignment> assignments;
  JustificationInfo info = ComputeJustification(range, &assignments);

  auto assign = mFrame->GetJustificationAssignment();
  auto totalGaps = JustificationUtils::CountGaps(info, assign);
  if (!totalGaps || assignments.IsEmpty()) {
    // Nothing to do, nothing is justifiable and we shouldn't have any
    // justification space assigned
    return;
  }

  // Remember that textrun measurements are in the run's orientation,
  // so its advance "width" is actually a height in vertical writing modes,
  // corresponding to the inline-direction of the frame.
  gfxFloat naturalWidth = mTextRun->GetAdvanceWidth(
      Range(mStart.GetSkippedOffset(), realEnd.GetSkippedOffset()), this);
  if (mFrame->GetStateBits() & TEXT_HYPHEN_BREAK) {
    naturalWidth += GetHyphenWidth();
  }
  nscoord totalSpacing = mFrame->ISize() - naturalWidth;
  if (totalSpacing <= 0) {
    // No space available
    return;
  }

  assignments[0].mGapsAtStart = assign.mGapsAtStart;
  assignments.LastElement().mGapsAtEnd = assign.mGapsAtEnd;

  MOZ_ASSERT(mJustificationSpacings.IsEmpty());
  JustificationApplicationState state(totalGaps, totalSpacing);
  mJustificationSpacings.SetCapacity(assignments.Length());
  for (const JustificationAssignment& assign : assignments) {
    Spacing* spacing = mJustificationSpacings.AppendElement();
    spacing->mBefore = state.Consume(assign.mGapsAtStart);
    spacing->mAfter = state.Consume(assign.mGapsAtEnd);
  }
}

//----------------------------------------------------------------------

static nscolor EnsureDifferentColors(nscolor colorA, nscolor colorB) {
  if (colorA == colorB) {
    nscolor res;
    res = NS_RGB(NS_GET_R(colorA) ^ 0xff, NS_GET_G(colorA) ^ 0xff,
                 NS_GET_B(colorA) ^ 0xff);
    return res;
  }
  return colorA;
}

//-----------------------------------------------------------------------------

nsTextPaintStyle::nsTextPaintStyle(nsTextFrame* aFrame)
    : mFrame(aFrame),
      mPresContext(aFrame->PresContext()),
      mInitCommonColors(false),
      mInitSelectionColorsAndShadow(false),
      mResolveColors(true),
      mSelectionTextColor(NS_RGBA(0, 0, 0, 0)),
      mSelectionBGColor(NS_RGBA(0, 0, 0, 0)),
      mSufficientContrast(0),
      mFrameBackgroundColor(NS_RGBA(0, 0, 0, 0)),
      mSystemFieldForegroundColor(NS_RGBA(0, 0, 0, 0)),
      mSystemFieldBackgroundColor(NS_RGBA(0, 0, 0, 0)) {
  for (uint32_t i = 0; i < ArrayLength(mSelectionStyle); i++)
    mSelectionStyle[i].mInit = false;
}

bool nsTextPaintStyle::EnsureSufficientContrast(nscolor* aForeColor,
                                                nscolor* aBackColor) {
  InitCommonColors();

  // If the combination of selection background color and frame background color
  // is sufficient contrast, don't exchange the selection colors.
  int32_t backLuminosityDifference =
      NS_LUMINOSITY_DIFFERENCE(*aBackColor, mFrameBackgroundColor);
  if (backLuminosityDifference >= mSufficientContrast) return false;

  // Otherwise, we should use the higher-contrast color for the selection
  // background color.
  int32_t foreLuminosityDifference =
      NS_LUMINOSITY_DIFFERENCE(*aForeColor, mFrameBackgroundColor);
  if (backLuminosityDifference < foreLuminosityDifference) {
    nscolor tmpColor = *aForeColor;
    *aForeColor = *aBackColor;
    *aBackColor = tmpColor;
    return true;
  }
  return false;
}

nscolor nsTextPaintStyle::GetTextColor() {
  if (nsSVGUtils::IsInSVGTextSubtree(mFrame)) {
    if (!mResolveColors) return NS_SAME_AS_FOREGROUND_COLOR;

    const nsStyleSVG* style = mFrame->StyleSVG();
    switch (style->mFill.kind.tag) {
      case StyleSVGPaintKind::Tag::None:
        return NS_RGBA(0, 0, 0, 0);
      case StyleSVGPaintKind::Tag::Color:
        return nsLayoutUtils::GetColor(mFrame, &nsStyleSVG::mFill);
      default:
        NS_ERROR("cannot resolve SVG paint to nscolor");
        return NS_RGBA(0, 0, 0, 255);
    }
  }

  return nsLayoutUtils::GetColor(mFrame, &nsStyleText::mWebkitTextFillColor);
}

bool nsTextPaintStyle::GetSelectionColors(nscolor* aForeColor,
                                          nscolor* aBackColor) {
  NS_ASSERTION(aForeColor, "aForeColor is null");
  NS_ASSERTION(aBackColor, "aBackColor is null");

  if (!InitSelectionColorsAndShadow()) return false;

  *aForeColor = mSelectionTextColor;
  *aBackColor = mSelectionBGColor;
  return true;
}

void nsTextPaintStyle::GetHighlightColors(nscolor* aForeColor,
                                          nscolor* aBackColor) {
  NS_ASSERTION(aForeColor, "aForeColor is null");
  NS_ASSERTION(aBackColor, "aBackColor is null");

  const nsFrameSelection* frameSelection = mFrame->GetConstFrameSelection();
  const Selection* selection =
      frameSelection->GetSelection(SelectionType::eFind);
  const SelectionCustomColors* customColors = nullptr;
  if (selection) {
    customColors = selection->GetCustomColors();
  }

  if (!customColors) {
    nscolor backColor =
        LookAndFeel::GetColor(LookAndFeel::ColorID::TextHighlightBackground);
    nscolor foreColor =
        LookAndFeel::GetColor(LookAndFeel::ColorID::TextHighlightForeground);
    EnsureSufficientContrast(&foreColor, &backColor);
    *aForeColor = foreColor;
    *aBackColor = backColor;

    return;
  }

  if (customColors->mForegroundColor && customColors->mBackgroundColor) {
    nscolor foreColor = *customColors->mForegroundColor;
    nscolor backColor = *customColors->mBackgroundColor;

    if (EnsureSufficientContrast(&foreColor, &backColor) &&
        customColors->mAltForegroundColor &&
        customColors->mAltBackgroundColor) {
      foreColor = *customColors->mAltForegroundColor;
      backColor = *customColors->mAltBackgroundColor;
    }

    *aForeColor = foreColor;
    *aBackColor = backColor;
    return;
  }

  InitCommonColors();

  if (customColors->mBackgroundColor) {
    // !mForegroundColor means "currentColor"; the current color of the text.
    nscolor foreColor = GetTextColor();
    nscolor backColor = *customColors->mBackgroundColor;

    int32_t luminosityDifference =
        NS_LUMINOSITY_DIFFERENCE(foreColor, backColor);

    if (mSufficientContrast > luminosityDifference &&
        customColors->mAltBackgroundColor) {
      int32_t altLuminosityDifference = NS_LUMINOSITY_DIFFERENCE(
          foreColor, *customColors->mAltBackgroundColor);

      if (luminosityDifference < altLuminosityDifference) {
        backColor = *customColors->mAltBackgroundColor;
      }
    }

    *aForeColor = foreColor;
    *aBackColor = backColor;
    return;
  }

  if (customColors->mForegroundColor) {
    nscolor foreColor = *customColors->mForegroundColor;
    // !mBackgroundColor means "transparent"; the current color of the
    // background.

    int32_t luminosityDifference =
        NS_LUMINOSITY_DIFFERENCE(foreColor, mFrameBackgroundColor);

    if (mSufficientContrast > luminosityDifference &&
        customColors->mAltForegroundColor) {
      int32_t altLuminosityDifference = NS_LUMINOSITY_DIFFERENCE(
          *customColors->mForegroundColor, mFrameBackgroundColor);

      if (luminosityDifference < altLuminosityDifference) {
        foreColor = *customColors->mAltForegroundColor;
      }
    }

    *aForeColor = foreColor;
    *aBackColor = NS_TRANSPARENT;
    return;
  }

  // There are neither mForegroundColor nor mBackgroundColor.
  *aForeColor = GetTextColor();
  *aBackColor = NS_TRANSPARENT;
}

void nsTextPaintStyle::GetURLSecondaryColor(nscolor* aForeColor) {
  NS_ASSERTION(aForeColor, "aForeColor is null");

  nscolor textColor = GetTextColor();
  textColor = NS_RGBA(NS_GET_R(textColor), NS_GET_G(textColor),
                      NS_GET_B(textColor), (uint8_t)(255 * 0.5f));
  // Don't use true alpha color for readability.
  InitCommonColors();
  *aForeColor = NS_ComposeColors(mFrameBackgroundColor, textColor);
}

void nsTextPaintStyle::GetIMESelectionColors(int32_t aIndex,
                                             nscolor* aForeColor,
                                             nscolor* aBackColor) {
  NS_ASSERTION(aForeColor, "aForeColor is null");
  NS_ASSERTION(aBackColor, "aBackColor is null");
  NS_ASSERTION(aIndex >= 0 && aIndex < 5, "Index out of range");

  nsSelectionStyle* selectionStyle = GetSelectionStyle(aIndex);
  *aForeColor = selectionStyle->mTextColor;
  *aBackColor = selectionStyle->mBGColor;
}

bool nsTextPaintStyle::GetSelectionUnderlineForPaint(int32_t aIndex,
                                                     nscolor* aLineColor,
                                                     float* aRelativeSize,
                                                     uint8_t* aStyle) {
  NS_ASSERTION(aLineColor, "aLineColor is null");
  NS_ASSERTION(aRelativeSize, "aRelativeSize is null");
  NS_ASSERTION(aIndex >= 0 && aIndex < 5, "Index out of range");

  nsSelectionStyle* selectionStyle = GetSelectionStyle(aIndex);
  if (selectionStyle->mUnderlineStyle == NS_STYLE_TEXT_DECORATION_STYLE_NONE ||
      selectionStyle->mUnderlineColor == NS_TRANSPARENT ||
      selectionStyle->mUnderlineRelativeSize <= 0.0f)
    return false;

  *aLineColor = selectionStyle->mUnderlineColor;
  *aRelativeSize = selectionStyle->mUnderlineRelativeSize;
  *aStyle = selectionStyle->mUnderlineStyle;
  return true;
}

void nsTextPaintStyle::InitCommonColors() {
  if (mInitCommonColors) return;

  nsIFrame* bgFrame = nsCSSRendering::FindNonTransparentBackgroundFrame(mFrame);
  NS_ASSERTION(bgFrame, "Cannot find NonTransparentBackgroundFrame.");
  nscolor bgColor =
      bgFrame->GetVisitedDependentColor(&nsStyleBackground::mBackgroundColor);

  nscolor defaultBgColor = mPresContext->DefaultBackgroundColor();
  mFrameBackgroundColor = NS_ComposeColors(defaultBgColor, bgColor);

  mSystemFieldForegroundColor =
      LookAndFeel::GetColor(LookAndFeel::ColorID::MozFieldtext);
  mSystemFieldBackgroundColor =
      LookAndFeel::GetColor(LookAndFeel::ColorID::MozField);

  if (bgFrame->IsThemed()) {
    // Assume a native widget has sufficient contrast always
    mSufficientContrast = 0;
    mInitCommonColors = true;
    return;
  }

  NS_ASSERTION(NS_GET_A(defaultBgColor) == 255,
               "default background color is not opaque");

  nscolor defaultWindowBackgroundColor =
      LookAndFeel::GetColor(LookAndFeel::ColorID::WindowBackground);
  nscolor selectionTextColor =
      LookAndFeel::GetColor(LookAndFeel::ColorID::TextSelectForeground);
  nscolor selectionBGColor =
      LookAndFeel::GetColor(LookAndFeel::ColorID::TextSelectBackground);

  mSufficientContrast = std::min(
      std::min(NS_SUFFICIENT_LUMINOSITY_DIFFERENCE,
               NS_LUMINOSITY_DIFFERENCE(selectionTextColor, selectionBGColor)),
      NS_LUMINOSITY_DIFFERENCE(defaultWindowBackgroundColor, selectionBGColor));

  mInitCommonColors = true;
}

nscolor nsTextPaintStyle::GetSystemFieldForegroundColor() {
  InitCommonColors();
  return mSystemFieldForegroundColor;
}

nscolor nsTextPaintStyle::GetSystemFieldBackgroundColor() {
  InitCommonColors();
  return mSystemFieldBackgroundColor;
}

bool nsTextPaintStyle::InitSelectionColorsAndShadow() {
  if (mInitSelectionColorsAndShadow) return true;

  int16_t selectionFlags;
  int16_t selectionStatus = mFrame->GetSelectionStatus(&selectionFlags);
  if (!(selectionFlags & nsISelectionDisplay::DISPLAY_TEXT) ||
      selectionStatus < nsISelectionController::SELECTION_ON) {
    // Not displaying the normal selection.
    // We're not caching this fact, so every call to GetSelectionColors
    // will come through here. We could avoid this, but it's not really worth
    // it.
    return false;
  }

  mInitSelectionColorsAndShadow = true;

  // Use ::selection pseudo class if applicable.
  if (RefPtr<ComputedStyle> style =
          mFrame->ComputeSelectionStyle(selectionStatus)) {
    mSelectionBGColor =
        style->GetVisitedDependentColor(&nsStyleBackground::mBackgroundColor);
    mSelectionTextColor =
        style->GetVisitedDependentColor(&nsStyleText::mWebkitTextFillColor);
    mSelectionPseudoStyle = style.forget();
    return true;
  }

  nscolor selectionBGColor =
      LookAndFeel::GetColor(LookAndFeel::ColorID::TextSelectBackground);

  if (selectionStatus == nsISelectionController::SELECTION_ATTENTION) {
    mSelectionBGColor = LookAndFeel::GetColor(
        LookAndFeel::ColorID::TextSelectBackgroundAttention);
    mSelectionBGColor =
        EnsureDifferentColors(mSelectionBGColor, selectionBGColor);
  } else if (selectionStatus != nsISelectionController::SELECTION_ON) {
    mSelectionBGColor = LookAndFeel::GetColor(
        LookAndFeel::ColorID::TextSelectBackgroundDisabled);
    mSelectionBGColor =
        EnsureDifferentColors(mSelectionBGColor, selectionBGColor);
  } else {
    mSelectionBGColor = selectionBGColor;
  }

  mSelectionTextColor =
      LookAndFeel::GetColor(LookAndFeel::ColorID::TextSelectForeground);

  if (mResolveColors) {
    // On MacOS X, only the background color gets set,
    // the text color remains intact.
    if (mSelectionTextColor == NS_DONT_CHANGE_COLOR) {
      nscolor frameColor =
          nsSVGUtils::IsInSVGTextSubtree(mFrame)
              ? mFrame->GetVisitedDependentColor(&nsStyleSVG::mFill)
              : mFrame->GetVisitedDependentColor(
                    &nsStyleText::mWebkitTextFillColor);
      mSelectionTextColor =
          EnsureDifferentColors(frameColor, mSelectionBGColor);
    } else if (mSelectionTextColor == NS_CHANGE_COLOR_IF_SAME_AS_BG) {
      nscolor frameColor =
          nsSVGUtils::IsInSVGTextSubtree(mFrame)
              ? mFrame->GetVisitedDependentColor(&nsStyleSVG::mFill)
              : mFrame->GetVisitedDependentColor(
                    &nsStyleText::mWebkitTextFillColor);
      if (frameColor == mSelectionBGColor) {
        mSelectionTextColor = LookAndFeel::GetColor(
            LookAndFeel::ColorID::TextSelectForegroundCustom);
      }
    } else {
      EnsureSufficientContrast(&mSelectionTextColor, &mSelectionBGColor);
    }
  } else {
    if (mSelectionTextColor == NS_DONT_CHANGE_COLOR) {
      mSelectionTextColor = NS_SAME_AS_FOREGROUND_COLOR;
    }
  }
  return true;
}

nsTextPaintStyle::nsSelectionStyle* nsTextPaintStyle::GetSelectionStyle(
    int32_t aIndex) {
  InitSelectionStyle(aIndex);
  return &mSelectionStyle[aIndex];
}

struct StyleIDs {
  LookAndFeel::ColorID mForeground, mBackground, mLine;
  LookAndFeel::IntID mLineStyle;
  LookAndFeel::FloatID mLineRelativeSize;
};
static StyleIDs SelectionStyleIDs[] = {
    {LookAndFeel::ColorID::IMERawInputForeground,
     LookAndFeel::ColorID::IMERawInputBackground,
     LookAndFeel::ColorID::IMERawInputUnderline,
     LookAndFeel::eIntID_IMERawInputUnderlineStyle,
     LookAndFeel::eFloatID_IMEUnderlineRelativeSize},
    {LookAndFeel::ColorID::IMESelectedRawTextForeground,
     LookAndFeel::ColorID::IMESelectedRawTextBackground,
     LookAndFeel::ColorID::IMESelectedRawTextUnderline,
     LookAndFeel::eIntID_IMESelectedRawTextUnderlineStyle,
     LookAndFeel::eFloatID_IMEUnderlineRelativeSize},
    {LookAndFeel::ColorID::IMEConvertedTextForeground,
     LookAndFeel::ColorID::IMEConvertedTextBackground,
     LookAndFeel::ColorID::IMEConvertedTextUnderline,
     LookAndFeel::eIntID_IMEConvertedTextUnderlineStyle,
     LookAndFeel::eFloatID_IMEUnderlineRelativeSize},
    {LookAndFeel::ColorID::IMESelectedConvertedTextForeground,
     LookAndFeel::ColorID::IMESelectedConvertedTextBackground,
     LookAndFeel::ColorID::IMESelectedConvertedTextUnderline,
     LookAndFeel::eIntID_IMESelectedConvertedTextUnderline,
     LookAndFeel::eFloatID_IMEUnderlineRelativeSize},
    {LookAndFeel::ColorID::End, LookAndFeel::ColorID::End,
     LookAndFeel::ColorID::SpellCheckerUnderline,
     LookAndFeel::eIntID_SpellCheckerUnderlineStyle,
     LookAndFeel::eFloatID_SpellCheckerUnderlineRelativeSize}};

void nsTextPaintStyle::InitSelectionStyle(int32_t aIndex) {
  NS_ASSERTION(aIndex >= 0 && aIndex < 5, "aIndex is invalid");
  nsSelectionStyle* selectionStyle = &mSelectionStyle[aIndex];
  if (selectionStyle->mInit) return;

  StyleIDs* styleIDs = &SelectionStyleIDs[aIndex];

  nscolor foreColor, backColor;
  if (styleIDs->mForeground == LookAndFeel::ColorID::End) {
    foreColor = NS_SAME_AS_FOREGROUND_COLOR;
  } else {
    foreColor = LookAndFeel::GetColor(styleIDs->mForeground);
  }
  if (styleIDs->mBackground == LookAndFeel::ColorID::End) {
    backColor = NS_TRANSPARENT;
  } else {
    backColor = LookAndFeel::GetColor(styleIDs->mBackground);
  }

  // Convert special color to actual color
  NS_ASSERTION(foreColor != NS_TRANSPARENT,
               "foreColor cannot be NS_TRANSPARENT");
  NS_ASSERTION(backColor != NS_SAME_AS_FOREGROUND_COLOR,
               "backColor cannot be NS_SAME_AS_FOREGROUND_COLOR");
  NS_ASSERTION(backColor != NS_40PERCENT_FOREGROUND_COLOR,
               "backColor cannot be NS_40PERCENT_FOREGROUND_COLOR");

  if (mResolveColors) {
    foreColor = GetResolvedForeColor(foreColor, GetTextColor(), backColor);

    if (NS_GET_A(backColor) > 0)
      EnsureSufficientContrast(&foreColor, &backColor);
  }

  nscolor lineColor;
  float relativeSize;
  uint8_t lineStyle;
  GetSelectionUnderline(mPresContext, aIndex, &lineColor, &relativeSize,
                        &lineStyle);

  if (mResolveColors)
    lineColor = GetResolvedForeColor(lineColor, foreColor, backColor);

  selectionStyle->mTextColor = foreColor;
  selectionStyle->mBGColor = backColor;
  selectionStyle->mUnderlineColor = lineColor;
  selectionStyle->mUnderlineStyle = lineStyle;
  selectionStyle->mUnderlineRelativeSize = relativeSize;
  selectionStyle->mInit = true;
}

/* static */
bool nsTextPaintStyle::GetSelectionUnderline(nsPresContext* aPresContext,
                                             int32_t aIndex,
                                             nscolor* aLineColor,
                                             float* aRelativeSize,
                                             uint8_t* aStyle) {
  NS_ASSERTION(aPresContext, "aPresContext is null");
  NS_ASSERTION(aRelativeSize, "aRelativeSize is null");
  NS_ASSERTION(aStyle, "aStyle is null");
  NS_ASSERTION(aIndex >= 0 && aIndex < 5, "Index out of range");

  StyleIDs& styleID = SelectionStyleIDs[aIndex];

  nscolor color = LookAndFeel::GetColor(styleID.mLine);
  int32_t style = LookAndFeel::GetInt(styleID.mLineStyle);
  if (style > NS_STYLE_TEXT_DECORATION_STYLE_MAX) {
    NS_ERROR("Invalid underline style value is specified");
    style = NS_STYLE_TEXT_DECORATION_STYLE_SOLID;
  }
  float size = LookAndFeel::GetFloat(styleID.mLineRelativeSize);

  NS_ASSERTION(size, "selection underline relative size must be larger than 0");

  if (aLineColor) {
    *aLineColor = color;
  }
  *aRelativeSize = size;
  *aStyle = style;

  return style != NS_STYLE_TEXT_DECORATION_STYLE_NONE &&
         color != NS_TRANSPARENT && size > 0.0f;
}

bool nsTextPaintStyle::GetSelectionShadow(
    Span<const StyleSimpleShadow>* aShadows) {
  if (!InitSelectionColorsAndShadow()) {
    return false;
  }

  if (mSelectionPseudoStyle) {
    *aShadows = mSelectionPseudoStyle->StyleText()->mTextShadow.AsSpan();
    return true;
  }

  return false;
}

inline nscolor Get40PercentColor(nscolor aForeColor, nscolor aBackColor) {
  nscolor foreColor = NS_RGBA(NS_GET_R(aForeColor), NS_GET_G(aForeColor),
                              NS_GET_B(aForeColor), (uint8_t)(255 * 0.4f));
  // Don't use true alpha color for readability.
  return NS_ComposeColors(aBackColor, foreColor);
}

nscolor nsTextPaintStyle::GetResolvedForeColor(nscolor aColor,
                                               nscolor aDefaultForeColor,
                                               nscolor aBackColor) {
  if (aColor == NS_SAME_AS_FOREGROUND_COLOR) return aDefaultForeColor;

  if (aColor != NS_40PERCENT_FOREGROUND_COLOR) return aColor;

  // Get actual background color
  nscolor actualBGColor = aBackColor;
  if (actualBGColor == NS_TRANSPARENT) {
    InitCommonColors();
    actualBGColor = mFrameBackgroundColor;
  }
  return Get40PercentColor(aDefaultForeColor, actualBGColor);
}

//-----------------------------------------------------------------------------

#ifdef ACCESSIBILITY
a11y::AccType nsTextFrame::AccessibleType() {
  if (IsEmpty()) {
    RenderedText text =
        GetRenderedText(0, UINT32_MAX, TextOffsetType::OffsetsInContentText,
                        TrailingWhitespace::DontTrim);
    if (text.mString.IsEmpty()) {
      return a11y::eNoType;
    }
  }

  return a11y::eTextLeafType;
}
#endif

//-----------------------------------------------------------------------------
void nsTextFrame::Init(nsIContent* aContent, nsContainerFrame* aParent,
                       nsIFrame* aPrevInFlow) {
  NS_ASSERTION(!aPrevInFlow, "Can't be a continuation!");
  MOZ_ASSERT(aContent->IsText(), "Bogus content!");

  // Remove any NewlineOffsetProperty or InFlowContentLengthProperty since they
  // might be invalid if the content was modified while there was no frame
  if (aContent->HasFlag(NS_HAS_NEWLINE_PROPERTY)) {
    aContent->DeleteProperty(nsGkAtoms::newline);
    aContent->UnsetFlags(NS_HAS_NEWLINE_PROPERTY);
  }
  if (aContent->HasFlag(NS_HAS_FLOWLENGTH_PROPERTY)) {
    aContent->DeleteProperty(nsGkAtoms::flowlength);
    aContent->UnsetFlags(NS_HAS_FLOWLENGTH_PROPERTY);
  }

  // Since our content has a frame now, this flag is no longer needed.
  aContent->UnsetFlags(NS_CREATE_FRAME_IF_NON_WHITESPACE);

  // We're not a continuing frame.
  // mContentOffset = 0; not necessary since we get zeroed out at init
  nsFrame::Init(aContent, aParent, aPrevInFlow);
}

void nsTextFrame::ClearFrameOffsetCache() {
  // See if we need to remove ourselves from the offset cache
  if (GetStateBits() & TEXT_IN_OFFSET_CACHE) {
    nsIFrame* primaryFrame = mContent->GetPrimaryFrame();
    if (primaryFrame) {
      // The primary frame might be null here.  For example,
      // nsLineBox::DeleteLineList just destroys the frames in order, which
      // means that the primary frame is already dead if we're a continuing text
      // frame, in which case, all of its properties are gone, and we don't need
      // to worry about deleting this property here.
      primaryFrame->DeleteProperty(OffsetToFrameProperty());
    }
    RemoveStateBits(TEXT_IN_OFFSET_CACHE);
  }
}

void nsTextFrame::DestroyFrom(nsIFrame* aDestructRoot,
                              PostDestroyData& aPostDestroyData) {
  ClearFrameOffsetCache();

  // We might want to clear NS_CREATE_FRAME_IF_NON_WHITESPACE or
  // NS_REFRAME_IF_WHITESPACE on mContent here, since our parent frame
  // type might be changing.  Not clear whether it's worth it.
  ClearTextRuns();
  if (mNextContinuation) {
    mNextContinuation->SetPrevInFlow(nullptr);
  }
  // Let the base class destroy the frame
  nsFrame::DestroyFrom(aDestructRoot, aPostDestroyData);
}

class nsContinuingTextFrame final : public nsTextFrame {
 public:
  NS_DECL_FRAMEARENA_HELPERS(nsContinuingTextFrame)

  friend nsIFrame* NS_NewContinuingTextFrame(mozilla::PresShell* aPresShell,
                                             ComputedStyle* aStyle);

  void Init(nsIContent* aContent, nsContainerFrame* aParent,
            nsIFrame* aPrevInFlow) final;

  void DestroyFrom(nsIFrame* aDestructRoot,
                   PostDestroyData& aPostDestroyData) final;

  nsTextFrame* GetPrevContinuation() const final { return mPrevContinuation; }
  void SetPrevContinuation(nsIFrame* aPrevContinuation) final {
    NS_ASSERTION(!aPrevContinuation || Type() == aPrevContinuation->Type(),
                 "setting a prev continuation with incorrect type!");
    NS_ASSERTION(
        !nsSplittableFrame::IsInPrevContinuationChain(aPrevContinuation, this),
        "creating a loop in continuation chain!");
    mPrevContinuation = static_cast<nsTextFrame*>(aPrevContinuation);
    RemoveStateBits(NS_FRAME_IS_FLUID_CONTINUATION);
  }
  nsTextFrame* GetPrevInFlow() const final {
    return (GetStateBits() & NS_FRAME_IS_FLUID_CONTINUATION) ? mPrevContinuation
                                                             : nullptr;
  }
  void SetPrevInFlow(nsIFrame* aPrevInFlow) final {
    NS_ASSERTION(!aPrevInFlow || Type() == aPrevInFlow->Type(),
                 "setting a prev in flow with incorrect type!");
    NS_ASSERTION(
        !nsSplittableFrame::IsInPrevContinuationChain(aPrevInFlow, this),
        "creating a loop in continuation chain!");
    mPrevContinuation = static_cast<nsTextFrame*>(aPrevInFlow);
    AddStateBits(NS_FRAME_IS_FLUID_CONTINUATION);
  }
  nsIFrame* FirstInFlow() const final;
  nsIFrame* FirstContinuation() const final;

  void AddInlineMinISize(gfxContext* aRenderingContext,
                         InlineMinISizeData* aData) final;
  void AddInlinePrefISize(gfxContext* aRenderingContext,
                          InlinePrefISizeData* aData) final;

 protected:
  explicit nsContinuingTextFrame(ComputedStyle* aStyle,
                                 nsPresContext* aPresContext)
      : nsTextFrame(aStyle, aPresContext, kClassID) {}

  nsTextFrame* mPrevContinuation;
};

void nsContinuingTextFrame::Init(nsIContent* aContent,
                                 nsContainerFrame* aParent,
                                 nsIFrame* aPrevInFlow) {
  NS_ASSERTION(aPrevInFlow, "Must be a continuation!");

  // Hook the frame into the flow
  nsTextFrame* prev = static_cast<nsTextFrame*>(aPrevInFlow);
  nsTextFrame* nextContinuation = prev->GetNextContinuation();
  SetPrevInFlow(aPrevInFlow);
  aPrevInFlow->SetNextInFlow(this);

  // NOTE: bypassing nsTextFrame::Init!!!
  nsFrame::Init(aContent, aParent, aPrevInFlow);

  mContentOffset = prev->GetContentOffset() + prev->GetContentLengthHint();
  NS_ASSERTION(mContentOffset < int32_t(aContent->GetText()->GetLength()),
               "Creating ContinuingTextFrame, but there is no more content");
  if (prev->Style() != Style()) {
    // We're taking part of prev's text, and its style may be different
    // so clear its textrun which may no longer be valid (and don't set ours)
    prev->ClearTextRuns();
  } else {
    float inflation = prev->GetFontSizeInflation();
    SetFontSizeInflation(inflation);
    mTextRun = prev->GetTextRun(nsTextFrame::eInflated);
    if (inflation != 1.0f) {
      gfxTextRun* uninflatedTextRun =
          prev->GetTextRun(nsTextFrame::eNotInflated);
      if (uninflatedTextRun) {
        SetTextRun(uninflatedTextRun, nsTextFrame::eNotInflated, 1.0f);
      }
    }
  }
  if (aPrevInFlow->GetStateBits() & NS_FRAME_IS_BIDI) {
    FrameBidiData bidiData = aPrevInFlow->GetBidiData();
    bidiData.precedingControl = kBidiLevelNone;
    SetProperty(BidiDataProperty(), bidiData);

    if (nextContinuation) {
      SetNextContinuation(nextContinuation);
      nextContinuation->SetPrevContinuation(this);
      // Adjust next-continuations' content offset as needed.
      while (nextContinuation &&
             nextContinuation->GetContentOffset() < mContentOffset) {
#ifdef DEBUG
        FrameBidiData nextBidiData = nextContinuation->GetBidiData();
        NS_ASSERTION(bidiData.embeddingLevel == nextBidiData.embeddingLevel &&
                         bidiData.baseLevel == nextBidiData.baseLevel,
                     "stealing text from different type of BIDI continuation");
        MOZ_ASSERT(nextBidiData.precedingControl == kBidiLevelNone,
                   "There shouldn't be any virtual bidi formatting character "
                   "between continuations");
#endif
        nextContinuation->mContentOffset = mContentOffset;
        nextContinuation = nextContinuation->GetNextContinuation();
      }
    }
    AddStateBits(NS_FRAME_IS_BIDI);
  }  // prev frame is bidi
}

void nsContinuingTextFrame::DestroyFrom(nsIFrame* aDestructRoot,
                                        PostDestroyData& aPostDestroyData) {
  ClearFrameOffsetCache();

  // The text associated with this frame will become associated with our
  // prev-continuation. If that means the text has changed style, then
  // we need to wipe out the text run for the text.
  // Note that mPrevContinuation can be null if we're destroying the whole
  // frame chain from the start to the end.
  // If this frame is mentioned in the userData for a textrun (say
  // because there's a direction change at the start of this frame), then
  // we have to clear the textrun because we're going away and the
  // textrun had better not keep a dangling reference to us.
  if (IsInTextRunUserData() ||
      (mPrevContinuation && mPrevContinuation->Style() != Style())) {
    ClearTextRuns();
    // Clear the previous continuation's text run also, so that it can rebuild
    // the text run to include our text.
    if (mPrevContinuation) {
      mPrevContinuation->ClearTextRuns();
    }
  }
  nsSplittableFrame::RemoveFromFlow(this);
  // Let the base class destroy the frame
  nsFrame::DestroyFrom(aDestructRoot, aPostDestroyData);
}

nsIFrame* nsContinuingTextFrame::FirstInFlow() const {
  // Can't cast to |nsContinuingTextFrame*| because the first one isn't.
  nsIFrame *firstInFlow,
      *previous = const_cast<nsIFrame*>(static_cast<const nsIFrame*>(this));
  do {
    firstInFlow = previous;
    previous = firstInFlow->GetPrevInFlow();
  } while (previous);
  MOZ_ASSERT(firstInFlow, "post-condition failed");
  return firstInFlow;
}

nsIFrame* nsContinuingTextFrame::FirstContinuation() const {
  // Can't cast to |nsContinuingTextFrame*| because the first one isn't.
  nsIFrame *firstContinuation,
      *previous = const_cast<nsIFrame*>(
          static_cast<const nsIFrame*>(mPrevContinuation));

  NS_ASSERTION(previous,
               "How can an nsContinuingTextFrame be the first continuation?");

  do {
    firstContinuation = previous;
    previous = firstContinuation->GetPrevContinuation();
  } while (previous);
  MOZ_ASSERT(firstContinuation, "post-condition failed");
  return firstContinuation;
}

// XXX Do we want to do all the work for the first-in-flow or do the
// work for each part?  (Be careful of first-letter / first-line, though,
// especially first-line!)  Doing all the work on the first-in-flow has
// the advantage of avoiding the potential for incremental reflow bugs,
// but depends on our maintining the frame tree in reasonable ways even
// for edge cases (block-within-inline splits, nextBidi, etc.)

// XXX We really need to make :first-letter happen during frame
// construction.

// Needed for text frames in XUL.
/* virtual */
nscoord nsTextFrame::GetMinISize(gfxContext* aRenderingContext) {
  return nsLayoutUtils::MinISizeFromInline(this, aRenderingContext);
}

// Needed for text frames in XUL.
/* virtual */
nscoord nsTextFrame::GetPrefISize(gfxContext* aRenderingContext) {
  return nsLayoutUtils::PrefISizeFromInline(this, aRenderingContext);
}

/* virtual */
void nsContinuingTextFrame::AddInlineMinISize(gfxContext* aRenderingContext,
                                              InlineMinISizeData* aData) {
  // Do nothing, since the first-in-flow accounts for everything.
}

/* virtual */
void nsContinuingTextFrame::AddInlinePrefISize(gfxContext* aRenderingContext,
                                               InlinePrefISizeData* aData) {
  // Do nothing, since the first-in-flow accounts for everything.
}

//----------------------------------------------------------------------

#if defined(DEBUG_rbs) || defined(DEBUG_bzbarsky)
static void VerifyNotDirty(nsFrameState state) {
  bool isZero = state & NS_FRAME_FIRST_REFLOW;
  bool isDirty = state & NS_FRAME_IS_DIRTY;
  if (!isZero && isDirty) NS_WARNING("internal offsets may be out-of-sync");
}
#  define DEBUG_VERIFY_NOT_DIRTY(state) VerifyNotDirty(state)
#else
#  define DEBUG_VERIFY_NOT_DIRTY(state)
#endif

nsIFrame* NS_NewTextFrame(PresShell* aPresShell, ComputedStyle* aStyle) {
  return new (aPresShell) nsTextFrame(aStyle, aPresShell->GetPresContext());
}

NS_IMPL_FRAMEARENA_HELPERS(nsTextFrame)

nsIFrame* NS_NewContinuingTextFrame(PresShell* aPresShell,
                                    ComputedStyle* aStyle) {
  return new (aPresShell)
      nsContinuingTextFrame(aStyle, aPresShell->GetPresContext());
}

NS_IMPL_FRAMEARENA_HELPERS(nsContinuingTextFrame)

nsTextFrame::~nsTextFrame() {}

Maybe<nsIFrame::Cursor> nsTextFrame::GetCursor(const nsPoint& aPoint) {
  StyleCursorKind kind = StyleUI()->mCursor;
  if (kind == StyleCursorKind::Auto) {
    if (!IsSelectable(nullptr)) {
      kind = StyleCursorKind::Default;
    } else {
      kind = GetWritingMode().IsVertical() ? StyleCursorKind::VerticalText
                                           : StyleCursorKind::Text;
    }
  }
  return Some(Cursor{kind, AllowCustomCursorImage::Yes});
}

nsTextFrame* nsTextFrame::LastInFlow() const {
  nsTextFrame* lastInFlow = const_cast<nsTextFrame*>(this);
  while (lastInFlow->GetNextInFlow()) {
    lastInFlow = lastInFlow->GetNextInFlow();
  }
  MOZ_ASSERT(lastInFlow, "post-condition failed");
  return lastInFlow;
}

nsTextFrame* nsTextFrame::LastContinuation() const {
  nsTextFrame* lastContinuation = const_cast<nsTextFrame*>(this);
  while (lastContinuation->mNextContinuation) {
    lastContinuation = lastContinuation->mNextContinuation;
  }
  MOZ_ASSERT(lastContinuation, "post-condition failed");
  return lastContinuation;
}

void nsTextFrame::InvalidateFrame(uint32_t aDisplayItemKey,
                                  bool aRebuildDisplayItems) {
  if (nsSVGUtils::IsInSVGTextSubtree(this)) {
    nsIFrame* svgTextFrame = nsLayoutUtils::GetClosestFrameOfType(
        GetParent(), LayoutFrameType::SVGText);
    svgTextFrame->InvalidateFrame();
    return;
  }
  nsFrame::InvalidateFrame(aDisplayItemKey, aRebuildDisplayItems);
}

void nsTextFrame::InvalidateFrameWithRect(const nsRect& aRect,
                                          uint32_t aDisplayItemKey,
                                          bool aRebuildDisplayItems) {
  if (nsSVGUtils::IsInSVGTextSubtree(this)) {
    nsIFrame* svgTextFrame = nsLayoutUtils::GetClosestFrameOfType(
        GetParent(), LayoutFrameType::SVGText);
    svgTextFrame->InvalidateFrame();
    return;
  }
  nsFrame::InvalidateFrameWithRect(aRect, aDisplayItemKey,
                                   aRebuildDisplayItems);
}

gfxTextRun* nsTextFrame::GetUninflatedTextRun() {
  return GetProperty(UninflatedTextRunProperty());
}

void nsTextFrame::SetTextRun(gfxTextRun* aTextRun, TextRunType aWhichTextRun,
                             float aInflation) {
  NS_ASSERTION(aTextRun, "must have text run");

  // Our inflated text run is always stored in mTextRun.  In the cases
  // where our current inflation is not 1.0, however, we store two text
  // runs, and the uninflated one goes in a frame property.  We never
  // store a single text run in both.
  if (aWhichTextRun == eInflated) {
    if (HasFontSizeInflation() && aInflation == 1.0f) {
      // FIXME: Probably shouldn't do this within each SetTextRun
      // method, but it doesn't hurt.
      ClearTextRun(nullptr, nsTextFrame::eNotInflated);
    }
    SetFontSizeInflation(aInflation);
  } else {
    MOZ_ASSERT(aInflation == 1.0f, "unexpected inflation");
    if (HasFontSizeInflation()) {
      // Setting the property will not automatically increment the textrun's
      // reference count, so we need to do it here.
      aTextRun->AddRef();
      SetProperty(UninflatedTextRunProperty(), aTextRun);
      return;
    }
    // fall through to setting mTextRun
  }

  mTextRun = aTextRun;

  // FIXME: Add assertions testing the relationship between
  // GetFontSizeInflation() and whether we have an uninflated text run
  // (but be aware that text runs can go away).
}

bool nsTextFrame::RemoveTextRun(gfxTextRun* aTextRun) {
  if (aTextRun == mTextRun) {
    mTextRun = nullptr;
    mFontMetrics = nullptr;
    return true;
  }
  if ((GetStateBits() & TEXT_HAS_FONT_INFLATION) &&
      GetProperty(UninflatedTextRunProperty()) == aTextRun) {
    DeleteProperty(UninflatedTextRunProperty());
    return true;
  }
  return false;
}

void nsTextFrame::ClearTextRun(nsTextFrame* aStartContinuation,
                               TextRunType aWhichTextRun) {
  RefPtr<gfxTextRun> textRun = GetTextRun(aWhichTextRun);
  if (!textRun) {
    return;
  }

  if (aWhichTextRun == nsTextFrame::eInflated) {
    mFontMetrics = nullptr;
  }

  DebugOnly<bool> checkmTextrun = textRun == mTextRun;
  UnhookTextRunFromFrames(textRun, aStartContinuation);
  MOZ_ASSERT(checkmTextrun ? !mTextRun
                           : !GetProperty(UninflatedTextRunProperty()));
}

void nsTextFrame::DisconnectTextRuns() {
  MOZ_ASSERT(!IsInTextRunUserData(),
             "Textrun mentions this frame in its user data so we can't just "
             "disconnect");
  mTextRun = nullptr;
  if ((GetStateBits() & TEXT_HAS_FONT_INFLATION)) {
    DeleteProperty(UninflatedTextRunProperty());
  }
}

void nsTextFrame::NotifyNativeAnonymousTextnodeChange(uint32_t aOldLength) {
  MOZ_ASSERT(mContent->IsInNativeAnonymousSubtree());

  MarkIntrinsicISizesDirty();

  // This is to avoid making a new Reflow request in CharacterDataChanged:
  for (nsTextFrame* f = this; f; f = f->GetNextContinuation()) {
    f->MarkSubtreeDirty();
    f->mReflowRequestedForCharDataChange = true;
  }

  // Pretend that all the text changed.
  CharacterDataChangeInfo info;
  info.mAppend = false;
  info.mChangeStart = 0;
  info.mChangeEnd = aOldLength;
  info.mReplaceLength = GetContent()->TextLength();
  CharacterDataChanged(info);
}

nsresult nsTextFrame::CharacterDataChanged(
    const CharacterDataChangeInfo& aInfo) {
  if (mContent->HasFlag(NS_HAS_NEWLINE_PROPERTY)) {
    mContent->DeleteProperty(nsGkAtoms::newline);
    mContent->UnsetFlags(NS_HAS_NEWLINE_PROPERTY);
  }
  if (mContent->HasFlag(NS_HAS_FLOWLENGTH_PROPERTY)) {
    mContent->DeleteProperty(nsGkAtoms::flowlength);
    mContent->UnsetFlags(NS_HAS_FLOWLENGTH_PROPERTY);
  }

  // Find the first frame whose text has changed. Frames that are entirely
  // before the text change are completely unaffected.
  nsTextFrame* next;
  nsTextFrame* textFrame = this;
  while (true) {
    next = textFrame->GetNextContinuation();
    if (!next || next->GetContentOffset() > int32_t(aInfo.mChangeStart)) break;
    textFrame = next;
  }

  int32_t endOfChangedText = aInfo.mChangeStart + aInfo.mReplaceLength;

  // Parent of the last frame that we passed to FrameNeedsReflow (or noticed
  // had already received an earlier FrameNeedsReflow call).
  // (For subsequent frames with this same parent, we can just set their
  // dirty bit without bothering to call FrameNeedsReflow again.)
  nsIFrame* lastDirtiedFrameParent = nullptr;

  mozilla::PresShell* presShell = PresContext()->GetPresShell();
  do {
    // textFrame contained deleted text (or the insertion point,
    // if this was a pure insertion).
    textFrame->RemoveStateBits(TEXT_WHITESPACE_FLAGS);
    textFrame->ClearTextRuns();

    nsIFrame* parentOfTextFrame = textFrame->GetParent();
    bool areAncestorsAwareOfReflowRequest = false;
    if (lastDirtiedFrameParent == parentOfTextFrame) {
      // An earlier iteration of this loop already called
      // FrameNeedsReflow for a sibling of |textFrame|.
      areAncestorsAwareOfReflowRequest = true;
    } else {
      lastDirtiedFrameParent = parentOfTextFrame;
    }

    if (textFrame->mReflowRequestedForCharDataChange) {
      // We already requested a reflow for this frame; nothing to do.
      MOZ_ASSERT(textFrame->HasAnyStateBits(NS_FRAME_IS_DIRTY),
                 "mReflowRequestedForCharDataChange should only be set "
                 "on dirty frames");
    } else {
      // Make sure textFrame is queued up for a reflow.  Also set a flag so we
      // don't waste time doing this again in repeated calls to this method.
      textFrame->mReflowRequestedForCharDataChange = true;
      if (!areAncestorsAwareOfReflowRequest) {
        // Ask the parent frame to reflow me.
        presShell->FrameNeedsReflow(textFrame, IntrinsicDirty::StyleChange,
                                    NS_FRAME_IS_DIRTY);
      } else {
        // We already called FrameNeedsReflow on behalf of an earlier sibling,
        // so we can just mark this frame as dirty and don't need to bother
        // telling its ancestors.
        // Note: if the parent is a block, we're cheating here because we should
        // be marking our line dirty, but we're not. nsTextFrame::SetLength will
        // do that when it gets called during reflow.
        textFrame->MarkSubtreeDirty();
      }
    }
    textFrame->InvalidateFrame();

    // Below, frames that start after the deleted text will be adjusted so that
    // their offsets move with the trailing unchanged text. If this change
    // deletes more text than it inserts, those frame offsets will decrease.
    // We need to maintain the invariant that mContentOffset is non-decreasing
    // along the continuation chain. So we need to ensure that frames that
    // started in the deleted text are all still starting before the
    // unchanged text.
    if (textFrame->mContentOffset > endOfChangedText) {
      textFrame->mContentOffset = endOfChangedText;
    }

    textFrame = textFrame->GetNextContinuation();
  } while (textFrame &&
           textFrame->GetContentOffset() < int32_t(aInfo.mChangeEnd));

  // This is how much the length of the string changed by --- i.e.,
  // how much the trailing unchanged text moved.
  int32_t sizeChange =
      aInfo.mChangeStart + aInfo.mReplaceLength - aInfo.mChangeEnd;

  if (sizeChange) {
    // Fix the offsets of the text frames that start in the trailing
    // unchanged text.
    while (textFrame) {
      textFrame->mContentOffset += sizeChange;
      // XXX we could rescue some text runs by adjusting their user data
      // to reflect the change in DOM offsets
      textFrame->ClearTextRuns();
      textFrame = textFrame->GetNextContinuation();
    }
  }

  return NS_OK;
}

NS_DECLARE_FRAME_PROPERTY_SMALL_VALUE(TextCombineScaleFactorProperty, float)

float nsTextFrame::GetTextCombineScaleFactor(nsTextFrame* aFrame) {
  float factor = aFrame->GetProperty(TextCombineScaleFactorProperty());
  return factor ? factor : 1.0f;
}

void nsTextFrame::BuildDisplayList(nsDisplayListBuilder* aBuilder,
                                   const nsDisplayListSet& aLists) {
  if (!IsVisibleForPainting()) return;

  DO_GLOBAL_REFLOW_COUNT_DSP("nsTextFrame");

  const nsStyleText* st = StyleText();
  bool isTextTransparent =
      NS_GET_A(st->mWebkitTextFillColor.CalcColor(this)) == 0 &&
      NS_GET_A(st->mWebkitTextStrokeColor.CalcColor(this)) == 0;
  Maybe<bool> isSelected;
  if (((GetStateBits() & TEXT_NO_RENDERED_GLYPHS) ||
       (isTextTransparent && !StyleText()->HasTextShadow())) &&
      aBuilder->IsForPainting() && !nsSVGUtils::IsInSVGTextSubtree(this)) {
    isSelected.emplace(IsSelected());
    if (!isSelected.value()) {
      TextDecorations textDecs;
      GetTextDecorations(PresContext(), eResolvedColors, textDecs);
      if (!textDecs.HasDecorationLines()) {
        return;
      }
    }
  }

  aLists.Content()->AppendNewToTop<nsDisplayText>(aBuilder, this, isSelected);
}

static nsIFrame* GetGeneratedContentOwner(nsIFrame* aFrame, bool* aIsBefore) {
  *aIsBefore = false;
  while (aFrame && (aFrame->GetStateBits() & NS_FRAME_GENERATED_CONTENT)) {
    if (aFrame->Style()->GetPseudoType() == PseudoStyleType::before) {
      *aIsBefore = true;
    }
    aFrame = aFrame->GetParent();
  }
  return aFrame;
}

UniquePtr<SelectionDetails> nsTextFrame::GetSelectionDetails() {
  const nsFrameSelection* frameSelection = GetConstFrameSelection();
  if (frameSelection->GetTableCellSelection()) {
    return nullptr;
  }
  if (!(GetStateBits() & NS_FRAME_GENERATED_CONTENT)) {
    UniquePtr<SelectionDetails> details = frameSelection->LookUpSelection(
        mContent, GetContentOffset(), GetContentLength(), false);
    for (SelectionDetails* sd = details.get(); sd; sd = sd->mNext.get()) {
      sd->mStart += mContentOffset;
      sd->mEnd += mContentOffset;
    }
    return details;
  }

  // Check if the beginning or end of the element is selected, depending on
  // whether we're :before content or :after content.
  bool isBefore;
  nsIFrame* owner = GetGeneratedContentOwner(this, &isBefore);
  if (!owner || !owner->GetContent()) return nullptr;

  UniquePtr<SelectionDetails> details = frameSelection->LookUpSelection(
      owner->GetContent(), isBefore ? 0 : owner->GetContent()->GetChildCount(),
      0, false);
  for (SelectionDetails* sd = details.get(); sd; sd = sd->mNext.get()) {
    // The entire text is selected!
    sd->mStart = GetContentOffset();
    sd->mEnd = GetContentEnd();
  }
  return details;
}

static void PaintSelectionBackground(
    DrawTarget& aDrawTarget, nscolor aColor, const LayoutDeviceRect& aDirtyRect,
    const LayoutDeviceRect& aRect, nsTextFrame::DrawPathCallbacks* aCallbacks) {
  Rect rect = aRect.Intersect(aDirtyRect).ToUnknownRect();
  MaybeSnapToDevicePixels(rect, aDrawTarget);

  if (aCallbacks) {
    aCallbacks->NotifySelectionBackgroundNeedsFill(rect, aColor, aDrawTarget);
  } else {
    ColorPattern color(ToDeviceColor(aColor));
    aDrawTarget.FillRect(rect, color);
  }
}

// Attempt to get the LineBaselineOffset property of aChildFrame
// If not set, calculate this value for all child frames of aBlockFrame
static nscoord LazyGetLineBaselineOffset(nsIFrame* aChildFrame,
                                         nsBlockFrame* aBlockFrame) {
  bool offsetFound;
  nscoord offset =
      aChildFrame->GetProperty(nsIFrame::LineBaselineOffset(), &offsetFound);

  if (!offsetFound) {
    for (nsBlockFrame::LineIterator line = aBlockFrame->LinesBegin(),
                                    line_end = aBlockFrame->LinesEnd();
         line != line_end; line++) {
      if (line->IsInline()) {
        int32_t n = line->GetChildCount();
        nscoord lineBaseline = line->BStart() + line->GetLogicalAscent();
        for (nsIFrame* lineFrame = line->mFirstChild; n > 0;
             lineFrame = lineFrame->GetNextSibling(), --n) {
          offset = lineBaseline - lineFrame->GetNormalPosition().y;
          lineFrame->SetProperty(nsIFrame::LineBaselineOffset(), offset);
        }
      }
    }
    return aChildFrame->GetProperty(nsIFrame::LineBaselineOffset(),
                                    &offsetFound);
  } else {
    return offset;
  }
}

static bool IsUnderlineRight(nsIFrame* aFrame) {
  nsAtom* langAtom = aFrame->StyleFont()->mLanguage;
  if (!langAtom) {
    return false;
  }
  nsAtomString langStr(langAtom);
  return (StringBeginsWith(langStr, NS_LITERAL_STRING("ja")) ||
          StringBeginsWith(langStr, NS_LITERAL_STRING("ko"))) &&
         (langStr.Length() == 2 || langStr[2] == '-');
}

void nsTextFrame::GetTextDecorations(
    nsPresContext* aPresContext,
    nsTextFrame::TextDecorationColorResolution aColorResolution,
    nsTextFrame::TextDecorations& aDecorations) {
  const nsCompatibility compatMode = aPresContext->CompatibilityMode();

  bool useOverride = false;
  nscolor overrideColor = NS_RGBA(0, 0, 0, 0);

  bool nearestBlockFound = false;
  // Use writing mode of parent frame for orthogonal text frame to work.
  // See comment in nsTextFrame::DrawTextRunAndDecorations.
  WritingMode wm = GetParent()->GetWritingMode();
  bool vertical = wm.IsVertical();

  nscoord ascent = GetLogicalBaseline(wm);
  // physicalBlockStartOffset represents the offset from our baseline
  // to f's physical block start, which is top in horizontal writing
  // mode, and left in vertical writing modes, in our coordinate space.
  // This physical block start is logical block start in most cases,
  // but for vertical-rl, it is logical block end, and consequently in
  // that case, it starts from the descent instead of ascent.
  nscoord physicalBlockStartOffset =
      wm.IsVerticalRL() ? GetSize().width - ascent : ascent;
  // baselineOffset represents the offset from our baseline to f's baseline or
  // the nearest block's baseline, in our coordinate space, whichever is closest
  // during the particular iteration
  nscoord baselineOffset = 0;

  for (nsIFrame *f = this, *fChild = nullptr; f;
       fChild = f, f = nsLayoutUtils::GetParentOrPlaceholderFor(f)) {
    ComputedStyle* const context = f->Style();
    if (!context->HasTextDecorationLines()) {
      break;
    }

    const nsStyleTextReset* const styleTextReset = context->StyleTextReset();
    const StyleTextDecorationLine textDecorations =
        styleTextReset->mTextDecorationLine;

    if (!useOverride &&
        (StyleTextDecorationLine_COLOR_OVERRIDE & textDecorations)) {
      // This handles the <a href="blah.html"><font color="green">La
      // la la</font></a> case. The link underline should be green.
      useOverride = true;
      overrideColor =
          nsLayoutUtils::GetColor(f, &nsStyleTextReset::mTextDecorationColor);
    }

    nsBlockFrame* fBlock = do_QueryFrame(f);
    const bool firstBlock = !nearestBlockFound && fBlock;

    // Not updating positions once we hit a parent block is equivalent to
    // the CSS 2.1 spec that blocks should propagate decorations down to their
    // children (albeit the style should be preserved)
    // However, if we're vertically aligned within a block, then we need to
    // recover the correct baseline from the line by querying the FrameProperty
    // that should be set (see nsLineLayout::VerticalAlignLine).
    if (firstBlock) {
      // At this point, fChild can't be null since TextFrames can't be blocks
      Maybe<StyleVerticalAlignKeyword> verticalAlign =
          fChild->VerticalAlignEnum();
      if (verticalAlign != Some(StyleVerticalAlignKeyword::Baseline)) {
        // Since offset is the offset in the child's coordinate space, we have
        // to undo the accumulation to bring the transform out of the block's
        // coordinate space
        const nscoord lineBaselineOffset =
            LazyGetLineBaselineOffset(fChild, fBlock);

        baselineOffset = physicalBlockStartOffset - lineBaselineOffset -
                         (vertical ? fChild->GetNormalPosition().x
                                   : fChild->GetNormalPosition().y);
      }
    } else if (!nearestBlockFound) {
      // offset here is the offset from f's baseline to f's top/left
      // boundary. It's descent for vertical-rl, and ascent otherwise.
      nscoord offset = wm.IsVerticalRL()
                           ? f->GetSize().width - f->GetLogicalBaseline(wm)
                           : f->GetLogicalBaseline(wm);
      baselineOffset = physicalBlockStartOffset - offset;
    }

    nearestBlockFound = nearestBlockFound || firstBlock;
    physicalBlockStartOffset +=
        vertical ? f->GetNormalPosition().x : f->GetNormalPosition().y;

    const uint8_t style = styleTextReset->mTextDecorationStyle;
    if (textDecorations) {
      nscolor color;
      if (useOverride) {
        color = overrideColor;
      } else if (nsSVGUtils::IsInSVGTextSubtree(this)) {
        // XXX We might want to do something with text-decoration-color when
        //     painting SVG text, but it's not clear what we should do.  We
        //     at least need SVG text decorations to paint with 'fill' if
        //     text-decoration-color has its initial value currentColor.
        //     We could choose to interpret currentColor as "currentFill"
        //     for SVG text, and have e.g. text-decoration-color:red to
        //     override the fill paint of the decoration.
        color = aColorResolution == eResolvedColors
                    ? nsLayoutUtils::GetColor(f, &nsStyleSVG::mFill)
                    : NS_SAME_AS_FOREGROUND_COLOR;
      } else {
        color =
            nsLayoutUtils::GetColor(f, &nsStyleTextReset::mTextDecorationColor);
      }

      bool swapUnderlineAndOverline = vertical && IsUnderlineRight(f);
      const auto kUnderline = swapUnderlineAndOverline
                                  ? StyleTextDecorationLine_OVERLINE
                                  : StyleTextDecorationLine_UNDERLINE;
      const auto kOverline = swapUnderlineAndOverline
                                 ? StyleTextDecorationLine_UNDERLINE
                                 : StyleTextDecorationLine_OVERLINE;

      const nsStyleText* const styleText = context->StyleText();

      if (textDecorations & kUnderline) {
        aDecorations.mUnderlines.AppendElement(nsTextFrame::LineDecoration(
            f, baselineOffset, styleText->mTextUnderlineOffset,
            styleTextReset->mTextDecorationThickness, color, style));
      }
      if (textDecorations & kOverline) {
        aDecorations.mOverlines.AppendElement(nsTextFrame::LineDecoration(
            f, baselineOffset, styleText->mTextUnderlineOffset,
            styleTextReset->mTextDecorationThickness, color, style));
      }
      if (textDecorations & StyleTextDecorationLine_LINE_THROUGH) {
        aDecorations.mStrikes.AppendElement(nsTextFrame::LineDecoration(
            f, baselineOffset, styleText->mTextUnderlineOffset,
            styleTextReset->mTextDecorationThickness, color, style));
      }
    }

    // In all modes, if we're on an inline-block/table/grid/flex (or
    // -moz-inline-box), we're done.
    // If we're on a ruby frame other than ruby text container, we
    // should continue.
    mozilla::StyleDisplay display = f->GetDisplay();
    if (nsStyleDisplay::DisplayInside(display) != StyleDisplayInside::Inline &&
        (!nsStyleDisplay::IsRubyDisplayType(display) ||
         display == mozilla::StyleDisplay::RubyTextContainer) &&
        nsStyleDisplay::IsDisplayTypeInlineOutside(display)) {
      break;
    }

    // In quirks mode, if we're on an HTML table element, we're done.
    if (compatMode == eCompatibility_NavQuirks &&
        f->GetContent()->IsHTMLElement(nsGkAtoms::table)) {
      break;
    }

    // If we're on an absolutely-positioned element or a floating
    // element, we're done.
    if (f->IsFloating() || f->IsAbsolutelyPositioned()) {
      break;
    }

    // If we're an outer <svg> element, which is classified as an atomic
    // inline-level element, we're done.
    if (f->IsSVGOuterSVGFrame()) {
      break;
    }
  }
}

static float GetInflationForTextDecorations(nsIFrame* aFrame,
                                            nscoord aInflationMinFontSize) {
  if (nsSVGUtils::IsInSVGTextSubtree(aFrame)) {
    const nsIFrame* container = aFrame;
    while (!container->IsSVGTextFrame()) {
      container = container->GetParent();
    }
    NS_ASSERTION(container, "expected to find an ancestor SVGTextFrame");
    return static_cast<const SVGTextFrame*>(container)
        ->GetFontSizeScaleFactor();
  }
  return nsLayoutUtils::FontSizeInflationInner(aFrame, aInflationMinFontSize);
}

struct EmphasisMarkInfo {
  RefPtr<gfxTextRun> textRun;
  gfxFloat advance;
  gfxFloat baselineOffset;
};

NS_DECLARE_FRAME_PROPERTY_DELETABLE(EmphasisMarkProperty, EmphasisMarkInfo)

static void ComputeTextEmphasisStyleString(const StyleTextEmphasisStyle& aStyle,
                                           nsAString& aOut) {
  MOZ_ASSERT(!aStyle.IsNone());
  if (aStyle.IsString()) {
    nsDependentCSubstring string = aStyle.AsString().AsString();
    AppendUTF8toUTF16(string, aOut);
    return;
  }
  const auto& keyword = aStyle.AsKeyword();
  const bool fill = keyword.fill == StyleTextEmphasisFillMode::Filled;
  switch (keyword.shape) {
    case StyleTextEmphasisShapeKeyword::Dot:
      return aOut.AppendLiteral(fill ? u"\u2022" : u"\u25e6");
    case StyleTextEmphasisShapeKeyword::Circle:
      return aOut.AppendLiteral(fill ? u"\u25cf" : u"\u25cb");
    case StyleTextEmphasisShapeKeyword::DoubleCircle:
      return aOut.AppendLiteral(fill ? u"\u25c9" : u"\u25ce");
    case StyleTextEmphasisShapeKeyword::Triangle:
      return aOut.AppendLiteral(fill ? u"\u25b2" : u"\u25b3");
    case StyleTextEmphasisShapeKeyword::Sesame:
      return aOut.AppendLiteral(fill ? u"\ufe45" : u"\ufe46");
    default:
      MOZ_ASSERT_UNREACHABLE("Unknown emphasis style shape");
  }
}

static already_AddRefed<gfxTextRun> GenerateTextRunForEmphasisMarks(
    nsTextFrame* aFrame, gfxFontGroup* aFontGroup,
    ComputedStyle* aComputedStyle, const nsStyleText* aStyleText) {
  nsAutoString string;
  ComputeTextEmphasisStyleString(aStyleText->mTextEmphasisStyle, string);

  RefPtr<DrawTarget> dt = CreateReferenceDrawTarget(aFrame);
  auto appUnitsPerDevUnit = aFrame->PresContext()->AppUnitsPerDevPixel();
  gfx::ShapedTextFlags flags =
      nsLayoutUtils::GetTextRunOrientFlagsForStyle(aComputedStyle);
  if (flags == gfx::ShapedTextFlags::TEXT_ORIENT_VERTICAL_MIXED) {
    // The emphasis marks should always be rendered upright per spec.
    flags = gfx::ShapedTextFlags::TEXT_ORIENT_VERTICAL_UPRIGHT;
  }
  return aFontGroup->MakeTextRun<char16_t>(string.get(), string.Length(), dt,
                                           appUnitsPerDevUnit, flags,
                                           nsTextFrameUtils::Flags(), nullptr);
}

static nsRubyFrame* FindFurthestInlineRubyAncestor(nsTextFrame* aFrame) {
  nsRubyFrame* rubyFrame = nullptr;
  for (nsIFrame* frame = aFrame->GetParent();
       frame && frame->IsFrameOfType(nsIFrame::eLineParticipant);
       frame = frame->GetParent()) {
    if (frame->IsRubyFrame()) {
      rubyFrame = static_cast<nsRubyFrame*>(frame);
    }
  }
  return rubyFrame;
}

nsRect nsTextFrame::UpdateTextEmphasis(WritingMode aWM,
                                       PropertyProvider& aProvider) {
  const nsStyleText* styleText = StyleText();
  if (!styleText->HasEffectiveTextEmphasis()) {
    DeleteProperty(EmphasisMarkProperty());
    return nsRect();
  }

  ComputedStyle* computedStyle = Style();
  bool isTextCombined = computedStyle->IsTextCombined();
  if (isTextCombined) {
    computedStyle = GetParent()->Style();
  }
  RefPtr<nsFontMetrics> fm = nsLayoutUtils::GetFontMetricsOfEmphasisMarks(
      computedStyle, PresContext(), GetFontSizeInflation());
  EmphasisMarkInfo* info = new EmphasisMarkInfo;
  info->textRun = GenerateTextRunForEmphasisMarks(
      this, fm->GetThebesFontGroup(), computedStyle, styleText);
  info->advance = info->textRun->GetAdvanceWidth();

  // Calculate the baseline offset
  LogicalSide side = styleText->TextEmphasisSide(aWM);
  LogicalSize frameSize = GetLogicalSize(aWM);
  // The overflow rect is inflated in the inline direction by half
  // advance of the emphasis mark on each side, so that even if a mark
  // is drawn for a zero-width character, it won't be clipped.
  LogicalRect overflowRect(aWM, -info->advance / 2,
                           /* BStart to be computed below */ 0,
                           frameSize.ISize(aWM) + info->advance,
                           fm->MaxAscent() + fm->MaxDescent());
  RefPtr<nsFontMetrics> baseFontMetrics =
      isTextCombined
          ? nsLayoutUtils::GetInflatedFontMetricsForFrame(GetParent())
          : do_AddRef(aProvider.GetFontMetrics());
  // When the writing mode is vertical-lr the line is inverted, and thus
  // the ascent and descent are swapped.
  nscoord absOffset = (side == eLogicalSideBStart) != aWM.IsLineInverted()
                          ? baseFontMetrics->MaxAscent() + fm->MaxDescent()
                          : baseFontMetrics->MaxDescent() + fm->MaxAscent();
  RubyBlockLeadings leadings;
  if (nsRubyFrame* ruby = FindFurthestInlineRubyAncestor(this)) {
    leadings = ruby->GetBlockLeadings();
  }
  if (side == eLogicalSideBStart) {
    info->baselineOffset = -absOffset - leadings.mStart;
    overflowRect.BStart(aWM) = -overflowRect.BSize(aWM) - leadings.mStart;
  } else {
    MOZ_ASSERT(side == eLogicalSideBEnd);
    info->baselineOffset = absOffset + leadings.mEnd;
    overflowRect.BStart(aWM) = frameSize.BSize(aWM) + leadings.mEnd;
  }
  // If text combined, fix the gap between the text frame and its parent.
  if (isTextCombined) {
    nscoord gap = (baseFontMetrics->MaxHeight() - frameSize.BSize(aWM)) / 2;
    overflowRect.BStart(aWM) += gap * (side == eLogicalSideBStart ? -1 : 1);
  }

  SetProperty(EmphasisMarkProperty(), info);
  return overflowRect.GetPhysicalRect(aWM, frameSize.GetPhysicalSize(aWM));
}

// helper function for implementing text-decoration-thickness
// https://drafts.csswg.org/css-text-decor-4/#text-decoration-width-property
static void SetWidthIfLength(
    const StyleTextDecorationLength& aDecorationThickness,
    Float* aLineThickness, const gfxFloat aAppUnitsPerDevPixel) {
  // auto is from-font (the automatic thickness is derived from font metrics) so
  // we only change the value if it is a length
  if (aDecorationThickness.IsLength()) {
    *aLineThickness =
        aDecorationThickness.AsLength().ToAppUnits() / aAppUnitsPerDevPixel;
  }
}

// helper function for implementing text-underline-offset
// https://drafts.csswg.org/css-text-decor-4/#underline-offset
// params.defaultLineThickness should be set before calling
// this function
// On entry, aParams.offset is already initialized with the underlineOffset
// from the font; this function may adjust it as appropriate.
static void SetOffsetIfLength(const StyleTextDecorationLength& aOffset,
                              nsCSSRendering::DecorationRectParams& aParams,
                              const gfxFont::Metrics& aFontMetrics,
                              const gfxFloat aAppUnitsPerDevPixel,
                              bool aIsSideways, bool aRightUnderline) {
  // `auto` is treated like `from-font`, except that (for horizontal/sideways
  // text) we clamp the offset to a minimum of 1/16 em (equivalent to 1px at
  // font-size 16px) to mitigate skip-ink issues with fonts that leave the
  // underlineOffset field as zero.
  if (aOffset.IsAuto()) {
    if (!aParams.vertical || aIsSideways) {
      aParams.offset =
          std::min(aParams.offset, gfx::Float(-aFontMetrics.emHeight / 16.0));
    }
    return;
  }

  // If the value is `from-font`, just leave the font's value untouched.
  if (aOffset.IsFromFont()) {
    return;
  }

  MOZ_ASSERT(aOffset.IsLength(), "unexpected value type!");

  if (aParams.vertical && !aIsSideways &&
      aParams.decoration == StyleTextDecorationLine_UNDERLINE) {
    // vertical text has a baseline that goes through the center of the text
    // the user would expect that an offset of 0 would be slightly behind the
    // automatic offset, not down the middle of the text
    // use the default line thickness to set the offset behind (closer to the
    // text) than the automatic offset, then set the user's defined offset
    aParams.offset += aParams.defaultLineThickness;
    aParams.offset -= aOffset.AsLength().ToAppUnits() / aAppUnitsPerDevPixel;
  } else if (aRightUnderline) {
    // handles right underline (generally japanese/korean text)
    aParams.offset -= aParams.defaultLineThickness;
    aParams.offset += aOffset.AsLength().ToAppUnits() / aAppUnitsPerDevPixel;
  } else {
    aParams.offset = -aOffset.AsLength().ToAppUnits() / aAppUnitsPerDevPixel;
  }
}

void nsTextFrame::UnionAdditionalOverflow(nsPresContext* aPresContext,
                                          nsIFrame* aBlock,
                                          PropertyProvider& aProvider,
                                          nsRect* aVisualOverflowRect,
                                          bool aIncludeTextDecorations,
                                          bool aIncludeShadows) {
  const WritingMode wm = GetWritingMode();
  bool verticalRun = mTextRun->IsVertical();
  const gfxFloat appUnitsPerDevUnit = aPresContext->AppUnitsPerDevPixel();

  if (IsFloatingFirstLetterChild()) {
    bool inverted = wm.IsLineInverted();
    // The underline/overline drawable area must be contained in the overflow
    // rect when this is in floating first letter frame at *both* modes.
    // In this case, aBlock is the ::first-letter frame.
    uint8_t decorationStyle =
        aBlock->Style()->StyleTextReset()->mTextDecorationStyle;
    // If the style is none, let's include decoration line rect as solid style
    // since changing the style from none to solid/dotted/dashed doesn't cause
    // reflow.
    if (decorationStyle == NS_STYLE_TEXT_DECORATION_STYLE_NONE) {
      decorationStyle = NS_STYLE_TEXT_DECORATION_STYLE_SOLID;
    }
    nsCSSRendering::DecorationRectParams params;
    nsFontMetrics* fontMetrics = aProvider.GetFontMetrics();
    nscoord underlineOffset, underlineSize;
    fontMetrics->GetUnderline(underlineOffset, underlineSize);

    const StyleTextDecorationLength& textUnderlineOffset =
        aBlock->Style()->StyleText()->mTextUnderlineOffset;

    const StyleTextDecorationLength& textDecorationThickness =
        aBlock->Style()->StyleTextReset()->mTextDecorationThickness;

    if (textUnderlineOffset.IsLength()) {
      if (verticalRun) {
        underlineOffset += underlineSize;
        underlineOffset -= textUnderlineOffset.AsLength().ToAppUnits();
      } else {
        underlineOffset = -textUnderlineOffset.AsLength().ToAppUnits();
      }
    }

    params.defaultLineThickness = underlineSize;
    if (textDecorationThickness.IsLength()) {
      underlineSize = textDecorationThickness.AsLength().ToAppUnits();
    }

    nscoord maxAscent =
        inverted ? fontMetrics->MaxDescent() : fontMetrics->MaxAscent();

    Float gfxWidth = (verticalRun ? aVisualOverflowRect->height
                                  : aVisualOverflowRect->width) /
                     appUnitsPerDevUnit;
    params.lineSize = Size(gfxWidth, underlineSize / appUnitsPerDevUnit);
    params.ascent = gfxFloat(mAscent) / appUnitsPerDevUnit;
    params.style = decorationStyle;
    params.vertical = verticalRun;
    params.sidewaysLeft = mTextRun->IsSidewaysLeft();
    params.offset = underlineOffset / appUnitsPerDevUnit;
    params.decoration = StyleTextDecorationLine_UNDERLINE;
    nsRect underlineRect =
        nsCSSRendering::GetTextDecorationRect(aPresContext, params);
    params.offset = maxAscent / appUnitsPerDevUnit;
    params.decoration = StyleTextDecorationLine_OVERLINE;
    nsRect overlineRect =
        nsCSSRendering::GetTextDecorationRect(aPresContext, params);

    aVisualOverflowRect->UnionRect(*aVisualOverflowRect, underlineRect);
    aVisualOverflowRect->UnionRect(*aVisualOverflowRect, overlineRect);

    // XXX If strikeoutSize is much thicker than the underlineSize, it may
    //     cause overflowing from the overflow rect.  However, such case
    //     isn't realistic, we don't need to compute it now.
  }
  if (aIncludeTextDecorations) {
    // Use writing mode of parent frame for orthogonal text frame to
    // work. See comment in nsTextFrame::DrawTextRunAndDecorations.
    WritingMode parentWM = GetParent()->GetWritingMode();
    bool verticalDec = parentWM.IsVertical();
    bool useVerticalMetrics =
        verticalDec != verticalRun
            ? verticalDec
            : verticalRun && mTextRun->UseCenterBaseline();

    // Since CSS 2.1 requires that text-decoration defined on ancestors maintain
    // style and position, they can be drawn at virtually any y-offset, so
    // maxima and minima are required to reliably generate the rectangle for
    // them
    TextDecorations textDecs;
    GetTextDecorations(aPresContext, eResolvedColors, textDecs);
    if (textDecs.HasDecorationLines()) {
      nscoord inflationMinFontSize =
          nsLayoutUtils::InflationMinFontSizeFor(aBlock);

      const nscoord measure = verticalDec ? GetSize().height : GetSize().width;
      gfxFloat gfxWidth = measure / appUnitsPerDevUnit;
      gfxFloat ascent =
          gfxFloat(GetLogicalBaseline(parentWM)) / appUnitsPerDevUnit;
      nscoord frameBStart = 0;
      if (parentWM.IsVerticalRL()) {
        frameBStart = GetSize().width;
        ascent = -ascent;
      }

      nsCSSRendering::DecorationRectParams params;
      params.lineSize = Size(gfxWidth, 0);
      params.ascent = ascent;
      params.vertical = verticalDec;
      params.sidewaysLeft = mTextRun->IsSidewaysLeft();

      nscoord topOrLeft(nscoord_MAX), bottomOrRight(nscoord_MIN);
      typedef gfxFont::Metrics Metrics;
      auto accumulateDecorationRect =
          [&](const LineDecoration& dec, gfxFloat Metrics::*lineSize,
              gfxFloat Metrics::*lineOffset,
              mozilla::StyleTextDecorationLine lineType) {
            params.style = dec.mStyle;
            // If the style is solid, let's include decoration line rect of
            // solid style since changing the style from none to
            // solid/dotted/dashed doesn't cause reflow.
            if (params.style == NS_STYLE_TEXT_DECORATION_STYLE_NONE) {
              params.style = NS_STYLE_TEXT_DECORATION_STYLE_SOLID;
            }

            float inflation = GetInflationForTextDecorations(
                dec.mFrame, inflationMinFontSize);
            const Metrics metrics =
                GetFirstFontMetrics(GetFontGroupForFrame(dec.mFrame, inflation),
                                    useVerticalMetrics);

            params.lineSize.height = metrics.*lineSize;

            params.offset = metrics.*lineOffset;
            params.defaultLineThickness = params.lineSize.height;

            bool swapUnderline = verticalDec && IsUnderlineRight(this);
            if (swapUnderline ? lineType == StyleTextDecorationLine_OVERLINE
                              : lineType == StyleTextDecorationLine_UNDERLINE) {
              SetOffsetIfLength(dec.mTextUnderlineOffset, params, metrics,
                                appUnitsPerDevUnit, parentWM.IsSideways(),
                                swapUnderline);
            }

            SetWidthIfLength(dec.mTextDecorationThickness,
                             &params.lineSize.height, appUnitsPerDevUnit);

            const nsRect decorationRect =
                nsCSSRendering::GetTextDecorationRect(aPresContext, params) +
                (verticalDec ? nsPoint(frameBStart - dec.mBaselineOffset, 0)
                             : nsPoint(0, -dec.mBaselineOffset));

            if (verticalDec) {
              topOrLeft = std::min(decorationRect.x, topOrLeft);
              bottomOrRight = std::max(decorationRect.XMost(), bottomOrRight);
            } else {
              topOrLeft = std::min(decorationRect.y, topOrLeft);
              bottomOrRight = std::max(decorationRect.YMost(), bottomOrRight);
            }
          };

      // Below we loop through all text decorations and compute the rectangle
      // containing all of them, in this frame's coordinate space
      params.decoration = StyleTextDecorationLine_UNDERLINE;
      for (const LineDecoration& dec : textDecs.mUnderlines) {
        accumulateDecorationRect(dec, &Metrics::underlineSize,
                                 &Metrics::underlineOffset, params.decoration);
      }
      params.decoration = StyleTextDecorationLine_OVERLINE;
      for (const LineDecoration& dec : textDecs.mOverlines) {
        accumulateDecorationRect(dec, &Metrics::underlineSize,
                                 &Metrics::maxAscent, params.decoration);
      }
      params.decoration = StyleTextDecorationLine_LINE_THROUGH;
      for (const LineDecoration& dec : textDecs.mStrikes) {
        accumulateDecorationRect(dec, &Metrics::strikeoutSize,
                                 &Metrics::strikeoutOffset, params.decoration);
      }

      aVisualOverflowRect->UnionRect(
          *aVisualOverflowRect,
          verticalDec
              ? nsRect(topOrLeft, 0, bottomOrRight - topOrLeft, measure)
              : nsRect(0, topOrLeft, measure, bottomOrRight - topOrLeft));
    }

    aVisualOverflowRect->UnionRect(*aVisualOverflowRect,
                                   UpdateTextEmphasis(parentWM, aProvider));
  }

  // text-stroke overflows: add half of text-stroke-width on all sides
  nscoord textStrokeWidth = StyleText()->mWebkitTextStrokeWidth;
  if (textStrokeWidth > 0) {
    // Inflate rect by stroke-width/2; we add an extra pixel to allow for
    // antialiasing, rounding errors, etc.
    nsRect strokeRect = *aVisualOverflowRect;
    strokeRect.Inflate(textStrokeWidth / 2 + appUnitsPerDevUnit);
    aVisualOverflowRect->UnionRect(*aVisualOverflowRect, strokeRect);
  }

  // Text-shadow overflows
  if (aIncludeShadows) {
    nsRect shadowRect =
        nsLayoutUtils::GetTextShadowRectsUnion(*aVisualOverflowRect, this);
    aVisualOverflowRect->UnionRect(*aVisualOverflowRect, shadowRect);
  }

  // When this frame is not selected, the text-decoration area must be in
  // frame bounds.
  if (!IsSelected() ||
      !CombineSelectionUnderlineRect(aPresContext, *aVisualOverflowRect))
    return;
  AddStateBits(TEXT_SELECTION_UNDERLINE_OVERFLOWED);
}

gfxFloat nsTextFrame::ComputeDescentLimitForSelectionUnderline(
    nsPresContext* aPresContext, const gfxFont::Metrics& aFontMetrics) {
  gfxFloat app = aPresContext->AppUnitsPerDevPixel();
  nscoord lineHeightApp =
      ReflowInput::CalcLineHeight(GetContent(), Style(), PresContext(),
                                  NS_UNCONSTRAINEDSIZE, GetFontSizeInflation());
  gfxFloat lineHeight = gfxFloat(lineHeightApp) / app;
  if (lineHeight <= aFontMetrics.maxHeight) {
    return aFontMetrics.maxDescent;
  }
  return aFontMetrics.maxDescent + (lineHeight - aFontMetrics.maxHeight) / 2;
}

// Make sure this stays in sync with DrawSelectionDecorations below
static const SelectionTypeMask kSelectionTypesWithDecorations =
    ToSelectionTypeMask(SelectionType::eSpellCheck) |
    ToSelectionTypeMask(SelectionType::eURLStrikeout) |
    ToSelectionTypeMask(SelectionType::eIMERawClause) |
    ToSelectionTypeMask(SelectionType::eIMESelectedRawClause) |
    ToSelectionTypeMask(SelectionType::eIMEConvertedClause) |
    ToSelectionTypeMask(SelectionType::eIMESelectedClause);

/* static */
gfxFloat nsTextFrame::ComputeSelectionUnderlineHeight(
    nsPresContext* aPresContext, const gfxFont::Metrics& aFontMetrics,
    SelectionType aSelectionType) {
  switch (aSelectionType) {
    case SelectionType::eIMERawClause:
    case SelectionType::eIMESelectedRawClause:
    case SelectionType::eIMEConvertedClause:
    case SelectionType::eIMESelectedClause:
      return aFontMetrics.underlineSize;
    case SelectionType::eSpellCheck: {
      // The thickness of the spellchecker underline shouldn't honor the font
      // metrics.  It should be constant pixels value which is decided from the
      // default font size.  Note that if the actual font size is smaller than
      // the default font size, we should use the actual font size because the
      // computed value from the default font size can be too thick for the
      // current font size.
      nscoord defaultFontSize =
          aPresContext->Document()
              ->GetFontPrefsForLang(nullptr)
              ->GetDefaultFont(StyleGenericFontFamily::None)
              ->size;
      int32_t zoomedFontSize = aPresContext->AppUnitsToDevPixels(
          nsStyleFont::ZoomText(*aPresContext->Document(), defaultFontSize));
      gfxFloat fontSize =
          std::min(gfxFloat(zoomedFontSize), aFontMetrics.emHeight);
      fontSize = std::max(fontSize, 1.0);
      return ceil(fontSize / 20);
    }
    default:
      NS_WARNING("Requested underline style is not valid");
      return aFontMetrics.underlineSize;
  }
}

enum class DecorationType { Normal, Selection };
struct nsTextFrame::PaintDecorationLineParams
    : nsCSSRendering::DecorationRectParams {
  gfxContext* context = nullptr;
  LayoutDeviceRect dirtyRect;
  Point pt;
  const nscolor* overrideColor = nullptr;
  nscolor color = NS_RGBA(0, 0, 0, 0);
  gfxFloat icoordInFrame = 0.0f;
  gfxFloat baselineOffset = 0.0f;
  DecorationType decorationType = DecorationType::Normal;
  DrawPathCallbacks* callbacks = nullptr;
};

void nsTextFrame::PaintDecorationLine(
    const PaintDecorationLineParams& aParams) {
  nsCSSRendering::PaintDecorationLineParams params;
  static_cast<nsCSSRendering::DecorationRectParams&>(params) = aParams;
  params.dirtyRect = aParams.dirtyRect.ToUnknownRect();
  params.pt = aParams.pt;
  params.color = aParams.overrideColor ? *aParams.overrideColor : aParams.color;
  params.icoordInFrame = Float(aParams.icoordInFrame);
  params.baselineOffset = Float(aParams.baselineOffset);
  if (aParams.callbacks) {
    Rect path = nsCSSRendering::DecorationLineToPath(params);
    if (aParams.decorationType == DecorationType::Normal) {
      aParams.callbacks->PaintDecorationLine(path, params.color);
    } else {
      aParams.callbacks->PaintSelectionDecorationLine(path, params.color);
    }
  } else {
    nsCSSRendering::PaintDecorationLine(this, *aParams.context->GetDrawTarget(),
                                        params);
  }
}

/**
 * This, plus kSelectionTypesWithDecorations, encapsulates all knowledge
 * about drawing text decoration for selections.
 */
void nsTextFrame::DrawSelectionDecorations(
    gfxContext* aContext, const LayoutDeviceRect& aDirtyRect,
    SelectionType aSelectionType, nsTextPaintStyle& aTextPaintStyle,
    const TextRangeStyle& aRangeStyle, const Point& aPt,
    gfxFloat aICoordInFrame, gfxFloat aWidth, gfxFloat aAscent,
    const gfxFont::Metrics& aFontMetrics, DrawPathCallbacks* aCallbacks,
    bool aVertical, StyleTextDecorationLine aDecoration) {
  PaintDecorationLineParams params;
  params.context = aContext;
  params.dirtyRect = aDirtyRect;
  params.pt = aPt;
  params.lineSize.width = aWidth;
  params.ascent = aAscent;
  params.decoration = aDecoration;
  params.decorationType = DecorationType::Selection;
  params.callbacks = aCallbacks;
  params.vertical = aVertical;
  params.sidewaysLeft = mTextRun->IsSidewaysLeft();
  params.descentLimit = ComputeDescentLimitForSelectionUnderline(
      aTextPaintStyle.PresContext(), aFontMetrics);

  float relativeSize;
  const auto& decThickness = StyleTextReset()->mTextDecorationThickness;
  const gfxFloat appUnitsPerDevPixel =
      aTextPaintStyle.PresContext()->AppUnitsPerDevPixel();

  switch (aSelectionType) {
    case SelectionType::eIMERawClause:
    case SelectionType::eIMESelectedRawClause:
    case SelectionType::eIMEConvertedClause:
    case SelectionType::eIMESelectedClause:
    case SelectionType::eSpellCheck: {
      int32_t index = nsTextPaintStyle::GetUnderlineStyleIndexForSelectionType(
          aSelectionType);
      bool weDefineSelectionUnderline =
          aTextPaintStyle.GetSelectionUnderlineForPaint(
              index, &params.color, &relativeSize, &params.style);
      params.defaultLineThickness = ComputeSelectionUnderlineHeight(
          aTextPaintStyle.PresContext(), aFontMetrics, aSelectionType);

      bool swapUnderline = aVertical && IsUnderlineRight(this);
      if (swapUnderline ? aDecoration == StyleTextDecorationLine_OVERLINE
                        : aDecoration == StyleTextDecorationLine_UNDERLINE) {
        WritingMode wm = GetWritingMode();
        params.offset = aFontMetrics.underlineOffset;
        SetOffsetIfLength(StyleText()->mTextUnderlineOffset, params,
                          aFontMetrics, appUnitsPerDevPixel, wm.IsSideways(),
                          swapUnderline);
      } else {
        params.offset = aFontMetrics.maxAscent;
      }

      params.lineSize.height = params.defaultLineThickness;
      SetWidthIfLength(decThickness, &params.lineSize.height,
                       appUnitsPerDevPixel);

      bool isIMEType = aSelectionType != SelectionType::eSpellCheck;

      if (isIMEType) {
        // IME decoration lines should not be drawn on the both ends, i.e., we
        // need to cut both edges of the decoration lines.  Because same style
        // IME selections can adjoin, but the users need to be able to know
        // where are the boundaries of the selections.
        //
        //  X: underline
        //
        //     IME selection #1        IME selection #2      IME selection #3
        //  |                     |                      |
        //  | XXXXXXXXXXXXXXXXXXX | XXXXXXXXXXXXXXXXXXXX | XXXXXXXXXXXXXXXXXXX
        //  +---------------------+----------------------+--------------------
        //   ^                   ^ ^                    ^ ^
        //  gap                  gap                    gap
        params.pt.x += 1.0;
        params.lineSize.width -= 2.0;
      }
      if (isIMEType && aRangeStyle.IsDefined()) {
        // If IME defines the style, that should override our definition.
        if (aRangeStyle.IsLineStyleDefined()) {
          if (aRangeStyle.mLineStyle == TextRangeStyle::LINESTYLE_NONE) {
            return;
          }
          params.style = aRangeStyle.mLineStyle;
          relativeSize = aRangeStyle.mIsBoldLine ? 2.0f : 1.0f;
        } else if (!weDefineSelectionUnderline) {
          // There is no underline style definition.
          return;
        }
        // If underline color is defined and that doesn't depend on the
        // foreground color, we should use the color directly.
        if (aRangeStyle.IsUnderlineColorDefined() &&
            (!aRangeStyle.IsForegroundColorDefined() ||
             aRangeStyle.mUnderlineColor != aRangeStyle.mForegroundColor)) {
          params.color = aRangeStyle.mUnderlineColor;
        }
        // If foreground color or background color is defined, the both colors
        // are computed by GetSelectionTextColors().  Then, we should use its
        // foreground color always.  The color should have sufficient contrast
        // with the background color.
        else if (aRangeStyle.IsForegroundColorDefined() ||
                 aRangeStyle.IsBackgroundColorDefined()) {
          nscolor bg;
          GetSelectionTextColors(aSelectionType, aTextPaintStyle, aRangeStyle,
                                 &params.color, &bg);
        }
        // Otherwise, use the foreground color of the frame.
        else {
          params.color = aTextPaintStyle.GetTextColor();
        }
      } else if (!weDefineSelectionUnderline) {
        // IME doesn't specify the selection style and we don't define selection
        // underline.
        return;
      }
      break;
    }
    case SelectionType::eURLStrikeout: {
      nscoord inflationMinFontSize =
          nsLayoutUtils::InflationMinFontSizeFor(this);
      float inflation =
          GetInflationForTextDecorations(this, inflationMinFontSize);
      const gfxFont::Metrics metrics =
          GetFirstFontMetrics(GetFontGroupForFrame(this, inflation), aVertical);

      relativeSize = 2.0f;
      aTextPaintStyle.GetURLSecondaryColor(&params.color);
      params.style = NS_STYLE_TEXT_DECORATION_STYLE_SOLID;
      params.lineSize.height = metrics.strikeoutSize;
      params.defaultLineThickness = params.lineSize.height;
      SetWidthIfLength(decThickness, &params.lineSize.height,
                       appUnitsPerDevPixel);
      params.offset = metrics.strikeoutOffset + 0.5;
      params.decoration = StyleTextDecorationLine_LINE_THROUGH;
      break;
    }
    default:
      NS_WARNING("Requested selection decorations when there aren't any");
      return;
  }
  params.lineSize.height *= relativeSize;
  params.defaultLineThickness *= relativeSize;
  params.icoordInFrame =
      (aVertical ? params.pt.y - aPt.y : params.pt.x - aPt.x) + aICoordInFrame;
  PaintDecorationLine(params);
}

/* static */
bool nsTextFrame::GetSelectionTextColors(SelectionType aSelectionType,
                                         nsTextPaintStyle& aTextPaintStyle,
                                         const TextRangeStyle& aRangeStyle,
                                         nscolor* aForeground,
                                         nscolor* aBackground) {
  switch (aSelectionType) {
    case SelectionType::eNormal:
      return aTextPaintStyle.GetSelectionColors(aForeground, aBackground);
    case SelectionType::eFind:
      aTextPaintStyle.GetHighlightColors(aForeground, aBackground);
      return true;
    case SelectionType::eURLSecondary:
      aTextPaintStyle.GetURLSecondaryColor(aForeground);
      *aBackground = NS_RGBA(0, 0, 0, 0);
      return true;
    case SelectionType::eIMERawClause:
    case SelectionType::eIMESelectedRawClause:
    case SelectionType::eIMEConvertedClause:
    case SelectionType::eIMESelectedClause:
      if (aRangeStyle.IsDefined()) {
        if (!aRangeStyle.IsForegroundColorDefined() &&
            !aRangeStyle.IsBackgroundColorDefined()) {
          *aForeground = aTextPaintStyle.GetTextColor();
          *aBackground = NS_RGBA(0, 0, 0, 0);
          return false;
        }
        if (aRangeStyle.IsForegroundColorDefined()) {
          *aForeground = aRangeStyle.mForegroundColor;
          if (aRangeStyle.IsBackgroundColorDefined()) {
            *aBackground = aRangeStyle.mBackgroundColor;
          } else {
            // If foreground color is defined but background color isn't
            // defined, we can guess that IME must expect that the background
            // color is system's default field background color.
            *aBackground = aTextPaintStyle.GetSystemFieldBackgroundColor();
          }
        } else {  // aRangeStyle.IsBackgroundColorDefined() is true
          *aBackground = aRangeStyle.mBackgroundColor;
          // If background color is defined but foreground color isn't defined,
          // we can assume that IME must expect that the foreground color is
          // same as system's field text color.
          *aForeground = aTextPaintStyle.GetSystemFieldForegroundColor();
        }
        return true;
      }
      aTextPaintStyle.GetIMESelectionColors(
          nsTextPaintStyle::GetUnderlineStyleIndexForSelectionType(
              aSelectionType),
          aForeground, aBackground);
      return true;
    default:
      *aForeground = aTextPaintStyle.GetTextColor();
      *aBackground = NS_RGBA(0, 0, 0, 0);
      return false;
  }
}

/**
 * This sets *aShadows to the appropriate shadows, if any, for the given
 * type of selection.
 * If text-shadow was not specified, *aShadows is left untouched.
 */
static void GetSelectionTextShadow(nsIFrame* aFrame,
                                   SelectionType aSelectionType,
                                   nsTextPaintStyle& aTextPaintStyle,
                                   Span<const StyleSimpleShadow>* aShadows) {
  if (aSelectionType != SelectionType::eNormal) {
    return;
  }
  aTextPaintStyle.GetSelectionShadow(aShadows);
}

/**
 * This class lets us iterate over chunks of text in a uniform selection state,
 * observing cluster boundaries, in content order, maintaining the current
 * x-offset as we go, and telling whether the text chunk has a hyphen after
 * it or not. The caller is responsible for actually computing the advance
 * width of each chunk.
 */
class SelectionIterator {
 public:
  /**
   * aStart and aLength are in the original string. aSelectionDetails is
   * according to the original string.
   * @param aXOffset the offset from the origin of the frame to the start
   * of the text (the left baseline origin for LTR, the right baseline origin
   * for RTL)
   */
  SelectionIterator(SelectionDetails** aSelectionDetails,
                    gfxTextRun::Range aRange, PropertyProvider& aProvider,
                    gfxTextRun* aTextRun, gfxFloat aXOffset);

  /**
   * Returns the next segment of uniformly selected (or not) text.
   * @param aXOffset the offset from the origin of the frame to the start
   * of the text (the left baseline origin for LTR, the right baseline origin
   * for RTL)
   * @param aRange the transformed string range of the text for this segment
   * @param aHyphenWidth if a hyphen is to be rendered after the text, the
   * width of the hyphen, otherwise zero
   * @param aSelectionType the selection type for this segment
   * @param aStyle the selection style for this segment
   * @return false if there are no more segments
   */
  bool GetNextSegment(gfxFloat* aXOffset, gfxTextRun::Range* aRange,
                      gfxFloat* aHyphenWidth, SelectionType* aSelectionType,
                      TextRangeStyle* aStyle);
  void UpdateWithAdvance(gfxFloat aAdvance) {
    mXOffset += aAdvance * mTextRun->GetDirection();
  }

 private:
  SelectionDetails** mSelectionDetails;
  PropertyProvider& mProvider;
  RefPtr<gfxTextRun> mTextRun;
  gfxSkipCharsIterator mIterator;
  gfxTextRun::Range mOriginalRange;
  gfxFloat mXOffset;
};

SelectionIterator::SelectionIterator(SelectionDetails** aSelectionDetails,
                                     gfxTextRun::Range aRange,
                                     PropertyProvider& aProvider,
                                     gfxTextRun* aTextRun, gfxFloat aXOffset)
    : mSelectionDetails(aSelectionDetails),
      mProvider(aProvider),
      mTextRun(aTextRun),
      mIterator(aProvider.GetStart()),
      mOriginalRange(aRange),
      mXOffset(aXOffset) {
  mIterator.SetOriginalOffset(aRange.start);
}

bool SelectionIterator::GetNextSegment(gfxFloat* aXOffset,
                                       gfxTextRun::Range* aRange,
                                       gfxFloat* aHyphenWidth,
                                       SelectionType* aSelectionType,
                                       TextRangeStyle* aStyle) {
  if (mIterator.GetOriginalOffset() >= int32_t(mOriginalRange.end))
    return false;

  // save offset into transformed string now
  uint32_t runOffset = mIterator.GetSkippedOffset();

  uint32_t index = mIterator.GetOriginalOffset() - mOriginalRange.start;
  SelectionDetails* sdptr = mSelectionDetails[index];
  SelectionType selectionType =
      sdptr ? sdptr->mSelectionType : SelectionType::eNone;
  TextRangeStyle style;
  if (sdptr) {
    style = sdptr->mTextRangeStyle;
  }
  for (++index; index < mOriginalRange.Length(); ++index) {
    if (sdptr != mSelectionDetails[index]) break;
  }
  mIterator.SetOriginalOffset(index + mOriginalRange.start);

  // Advance to the next cluster boundary
  while (mIterator.GetOriginalOffset() < int32_t(mOriginalRange.end) &&
         !mIterator.IsOriginalCharSkipped() &&
         !mTextRun->IsClusterStart(mIterator.GetSkippedOffset())) {
    mIterator.AdvanceOriginal(1);
  }

  bool haveHyphenBreak =
      (mProvider.GetFrame()->GetStateBits() & TEXT_HYPHEN_BREAK) != 0;
  aRange->start = runOffset;
  aRange->end = mIterator.GetSkippedOffset();
  *aXOffset = mXOffset;
  *aHyphenWidth = 0;
  if (mIterator.GetOriginalOffset() == int32_t(mOriginalRange.end) &&
      haveHyphenBreak) {
    *aHyphenWidth = mProvider.GetHyphenWidth();
  }
  *aSelectionType = selectionType;
  *aStyle = style;
  return true;
}

static void AddHyphenToMetrics(nsTextFrame* aTextFrame,
                               const gfxTextRun* aBaseTextRun,
                               gfxTextRun::Metrics* aMetrics,
                               gfxFont::BoundingBoxType aBoundingBoxType,
                               DrawTarget* aDrawTarget) {
  // Fix up metrics to include hyphen
  RefPtr<gfxTextRun> hyphenTextRun =
      GetHyphenTextRun(aBaseTextRun, aDrawTarget, aTextFrame);
  if (!hyphenTextRun) {
    return;
  }

  gfxTextRun::Metrics hyphenMetrics =
      hyphenTextRun->MeasureText(aBoundingBoxType, aDrawTarget);
  if (aTextFrame->GetWritingMode().IsLineInverted()) {
    hyphenMetrics.mBoundingBox.y = -hyphenMetrics.mBoundingBox.YMost();
  }
  aMetrics->CombineWith(hyphenMetrics, aBaseTextRun->IsRightToLeft());
}

void nsTextFrame::PaintOneShadow(const PaintShadowParams& aParams,
                                 const StyleSimpleShadow& aShadowDetails,
                                 gfxRect& aBoundingBox, uint32_t aBlurFlags) {
  AUTO_PROFILER_LABEL("nsTextFrame::PaintOneShadow", GRAPHICS);

  nsPoint shadowOffset(aShadowDetails.horizontal.ToAppUnits(),
                       aShadowDetails.vertical.ToAppUnits());
  nscoord blurRadius = std::max(aShadowDetails.blur.ToAppUnits(), 0);

  nscolor shadowColor = aShadowDetails.color.CalcColor(aParams.foregroundColor);

  if (auto* textDrawer = aParams.context->GetTextDrawer()) {
    wr::Shadow wrShadow;

    wrShadow.offset = {PresContext()->AppUnitsToFloatDevPixels(shadowOffset.x),
                       PresContext()->AppUnitsToFloatDevPixels(shadowOffset.y)};

    wrShadow.blur_radius = PresContext()->AppUnitsToFloatDevPixels(blurRadius);
    wrShadow.color = wr::ToColorF(ToDeviceColor(shadowColor));

    bool inflate = true;
    textDrawer->AppendShadow(wrShadow, inflate);
    return;
  }

  // This rect is the box which is equivalent to where the shadow will be
  // painted. The origin of aBoundingBox is the text baseline left, so we must
  // translate it by that much in order to make the origin the top-left corner
  // of the text bounding box. Note that aLeftSideOffset is line-left, so
  // actually means top offset in vertical writing modes.
  gfxRect shadowGfxRect;
  WritingMode wm = GetWritingMode();
  if (wm.IsVertical()) {
    shadowGfxRect = aBoundingBox;
    if (wm.IsVerticalRL()) {
      // for vertical-RL, reverse direction of x-coords of bounding box
      shadowGfxRect.x = -shadowGfxRect.XMost();
    }
    shadowGfxRect += gfxPoint(aParams.textBaselinePt.x,
                              aParams.framePt.y + aParams.leftSideOffset);
  } else {
    shadowGfxRect =
        aBoundingBox + gfxPoint(aParams.framePt.x + aParams.leftSideOffset,
                                aParams.textBaselinePt.y);
  }
  Point shadowGfxOffset(shadowOffset.x, shadowOffset.y);
  shadowGfxRect += gfxPoint(shadowGfxOffset.x, shadowOffset.y);

  nsRect shadowRect(NSToCoordRound(shadowGfxRect.X()),
                    NSToCoordRound(shadowGfxRect.Y()),
                    NSToCoordRound(shadowGfxRect.Width()),
                    NSToCoordRound(shadowGfxRect.Height()));

  nsContextBoxBlur contextBoxBlur;
  const auto A2D = PresContext()->AppUnitsPerDevPixel();
  gfxContext* shadowContext =
      contextBoxBlur.Init(shadowRect, 0, blurRadius, A2D, aParams.context,
                          LayoutDevicePixel::ToAppUnits(aParams.dirtyRect, A2D),
                          nullptr, aBlurFlags);
  if (!shadowContext) return;

  aParams.context->Save();
  aParams.context->SetColor(Color::FromABGR(shadowColor));

  // Draw the text onto our alpha-only surface to capture the alpha values.
  // Remember that the box blur context has a device offset on it, so we don't
  // need to translate any coordinates to fit on the surface.
  gfxFloat advanceWidth;
  nsTextPaintStyle textPaintStyle(this);
  DrawTextParams params(shadowContext);
  params.advanceWidth = &advanceWidth;
  params.dirtyRect = aParams.dirtyRect;
  params.framePt = aParams.framePt + shadowGfxOffset;
  params.provider = aParams.provider;
  params.textStyle = &textPaintStyle;
  params.textColor =
      aParams.context == shadowContext ? shadowColor : NS_RGB(0, 0, 0);
  params.clipEdges = aParams.clipEdges;
  params.drawSoftHyphen = (GetStateBits() & TEXT_HYPHEN_BREAK) != 0;
  // Multi-color shadow is not allowed, so we use the same color of the text
  // color.
  params.decorationOverrideColor = &params.textColor;
  DrawText(aParams.range, aParams.textBaselinePt + shadowGfxOffset, params);

  contextBoxBlur.DoPaint();
  aParams.context->Restore();
}

// Paints selection backgrounds and text in the correct colors. Also computes
// aAllTypes, the union of all selection types that are applying to this text.
bool nsTextFrame::PaintTextWithSelectionColors(
    const PaintTextSelectionParams& aParams,
    const UniquePtr<SelectionDetails>& aDetails,
    SelectionTypeMask* aAllSelectionTypeMask,
    const nsDisplayText::ClipEdges& aClipEdges) {
  const gfxTextRun::Range& contentRange = aParams.contentRange;

  // Figure out which selections control the colors to use for each character.
  // Note: prevailingSelectionsBuffer is keeping extra raw pointers to
  // uniquely-owned resources, but it's safe because it's temporary and the
  // resources are owned by the caller. Therefore, they'll outlive this object.
  AutoTArray<SelectionDetails*, BIG_TEXT_NODE_SIZE> prevailingSelectionsBuffer;
  SelectionDetails** prevailingSelections =
      prevailingSelectionsBuffer.AppendElements(contentRange.Length(),
                                                fallible);
  if (!prevailingSelections) {
    return false;
  }

  SelectionTypeMask allSelectionTypeMask = 0;
  for (uint32_t i = 0; i < contentRange.Length(); ++i) {
    prevailingSelections[i] = nullptr;
  }

  bool anyBackgrounds = false;
  for (SelectionDetails* sdptr = aDetails.get(); sdptr;
       sdptr = sdptr->mNext.get()) {
    int32_t start = std::max(0, sdptr->mStart - int32_t(contentRange.start));
    int32_t end = std::min(int32_t(contentRange.Length()),
                           sdptr->mEnd - int32_t(contentRange.start));
    SelectionType selectionType = sdptr->mSelectionType;
    if (start < end) {
      allSelectionTypeMask |= ToSelectionTypeMask(selectionType);
      // Ignore selections that don't set colors
      nscolor foreground, background;
      if (GetSelectionTextColors(selectionType, *aParams.textPaintStyle,
                                 sdptr->mTextRangeStyle, &foreground,
                                 &background)) {
        if (NS_GET_A(background) > 0) {
          anyBackgrounds = true;
        }
        for (int32_t i = start; i < end; ++i) {
          // Favour normal selection over IME selections
          if (!prevailingSelections[i] ||
              selectionType < prevailingSelections[i]->mSelectionType) {
            prevailingSelections[i] = sdptr;
          }
        }
      }
    }
  }
  *aAllSelectionTypeMask = allSelectionTypeMask;

  if (!allSelectionTypeMask) {
    // Nothing is selected in the given text range. XXX can this still occur?
    return false;
  }

  bool vertical = mTextRun->IsVertical();
  const gfxFloat startIOffset =
      vertical ? aParams.textBaselinePt.y - aParams.framePt.y
               : aParams.textBaselinePt.x - aParams.framePt.x;
  gfxFloat iOffset, hyphenWidth;
  Range range;  // in transformed string
  TextRangeStyle rangeStyle;
  // Draw background colors

  auto* textDrawer = aParams.context->GetTextDrawer();

  if (anyBackgrounds && !aParams.IsGenerateTextMask()) {
    int32_t appUnitsPerDevPixel =
        aParams.textPaintStyle->PresContext()->AppUnitsPerDevPixel();
    SelectionIterator iterator(prevailingSelections, contentRange,
                               *aParams.provider, mTextRun, startIOffset);
    SelectionType selectionType;
    while (iterator.GetNextSegment(&iOffset, &range, &hyphenWidth,
                                   &selectionType, &rangeStyle)) {
      nscolor foreground, background;
      GetSelectionTextColors(selectionType, *aParams.textPaintStyle, rangeStyle,
                             &foreground, &background);
      // Draw background color
      gfxFloat advance =
          hyphenWidth + mTextRun->GetAdvanceWidth(range, aParams.provider);
      if (NS_GET_A(background) > 0) {
        nsRect bgRect;
        gfxFloat offs = iOffset - (mTextRun->IsInlineReversed() ? advance : 0);
        if (vertical) {
          bgRect = nsRect(aParams.framePt.x, aParams.framePt.y + offs,
                          GetSize().width, advance);
        } else {
          bgRect = nsRect(aParams.framePt.x + offs, aParams.framePt.y, advance,
                          GetSize().height);
        }

        LayoutDeviceRect selectionRect =
            LayoutDeviceRect::FromAppUnits(bgRect, appUnitsPerDevPixel);

        if (textDrawer) {
          textDrawer->AppendSelectionRect(selectionRect,
                                          ToDeviceColor(background));
        } else {
          PaintSelectionBackground(*aParams.context->GetDrawTarget(),
                                   background, aParams.dirtyRect, selectionRect,
                                   aParams.callbacks);
        }
      }
      iterator.UpdateWithAdvance(advance);
    }
  }

  gfxFloat advance;
  DrawTextParams params(aParams.context);
  params.dirtyRect = aParams.dirtyRect;
  params.framePt = aParams.framePt;
  params.provider = aParams.provider;
  params.textStyle = aParams.textPaintStyle;
  params.clipEdges = &aClipEdges;
  params.advanceWidth = &advance;
  params.callbacks = aParams.callbacks;
  params.glyphRange = aParams.glyphRange;

  PaintShadowParams shadowParams(aParams);
  shadowParams.provider = aParams.provider;
  shadowParams.clipEdges = &aClipEdges;

  // Draw text
  const nsStyleText* textStyle = StyleText();
  SelectionIterator iterator(prevailingSelections, contentRange,
                             *aParams.provider, mTextRun, startIOffset);
  SelectionType selectionType;
  while (iterator.GetNextSegment(&iOffset, &range, &hyphenWidth, &selectionType,
                                 &rangeStyle)) {
    nscolor foreground, background;
    if (aParams.IsGenerateTextMask()) {
      foreground = NS_RGBA(0, 0, 0, 255);
    } else {
      GetSelectionTextColors(selectionType, *aParams.textPaintStyle, rangeStyle,
                             &foreground, &background);
    }

    gfx::Point textBaselinePt =
        vertical
            ? gfx::Point(aParams.textBaselinePt.x, aParams.framePt.y + iOffset)
            : gfx::Point(aParams.framePt.x + iOffset, aParams.textBaselinePt.y);

    // Determine what shadow, if any, to draw - either from textStyle
    // or from the ::-moz-selection pseudo-class if specified there
    Span<const StyleSimpleShadow> shadows = textStyle->mTextShadow.AsSpan();
    GetSelectionTextShadow(this, selectionType, *aParams.textPaintStyle,
                           &shadows);
    if (!shadows.IsEmpty()) {
      nscoord startEdge = iOffset;
      if (mTextRun->IsInlineReversed()) {
        startEdge -=
            hyphenWidth + mTextRun->GetAdvanceWidth(range, aParams.provider);
      }
      shadowParams.range = range;
      shadowParams.textBaselinePt = textBaselinePt;
      shadowParams.foregroundColor = foreground;
      shadowParams.leftSideOffset = startEdge;
      PaintShadows(shadows, shadowParams);
    }

    // Draw text segment
    params.textColor = foreground;
    params.textStrokeColor = aParams.textPaintStyle->GetWebkitTextStrokeColor();
    params.textStrokeWidth = aParams.textPaintStyle->GetWebkitTextStrokeWidth();
    params.drawSoftHyphen = hyphenWidth > 0;
    DrawText(range, textBaselinePt, params);
    advance += hyphenWidth;
    iterator.UpdateWithAdvance(advance);
  }
  return true;
}

void nsTextFrame::PaintTextSelectionDecorations(
    const PaintTextSelectionParams& aParams,
    const UniquePtr<SelectionDetails>& aDetails, SelectionType aSelectionType) {
  // Hide text decorations if we're currently hiding @font-face fallback text
  if (aParams.provider->GetFontGroup()->ShouldSkipDrawing()) return;

  // Figure out which characters will be decorated for this selection.
  // Note: selectedCharsBuffer is keeping extra raw pointers to
  // uniquely-owned resources, but it's safe because it's temporary and the
  // resources are owned by the caller. Therefore, they'll outlive this object.
  const gfxTextRun::Range& contentRange = aParams.contentRange;
  AutoTArray<SelectionDetails*, BIG_TEXT_NODE_SIZE> selectedCharsBuffer;
  SelectionDetails** selectedChars =
      selectedCharsBuffer.AppendElements(contentRange.Length(), fallible);
  if (!selectedChars) {
    return;
  }
  for (uint32_t i = 0; i < contentRange.Length(); ++i) {
    selectedChars[i] = nullptr;
  }

  for (SelectionDetails* sdptr = aDetails.get(); sdptr;
       sdptr = sdptr->mNext.get()) {
    if (sdptr->mSelectionType == aSelectionType) {
      int32_t start = std::max(0, sdptr->mStart - int32_t(contentRange.start));
      int32_t end = std::min(int32_t(contentRange.Length()),
                             sdptr->mEnd - int32_t(contentRange.start));
      for (int32_t i = start; i < end; ++i) {
        selectedChars[i] = sdptr;
      }
    }
  }

  gfxFont* firstFont = aParams.provider->GetFontGroup()->GetFirstValidFont();
  bool verticalRun = mTextRun->IsVertical();
  bool rightUnderline = verticalRun && IsUnderlineRight(this);
  const auto kDecoration = rightUnderline ? StyleTextDecorationLine_OVERLINE
                                          : StyleTextDecorationLine_UNDERLINE;
  bool useVerticalMetrics = verticalRun && mTextRun->UseCenterBaseline();
  gfxFont::Metrics decorationMetrics(
      firstFont->GetMetrics(useVerticalMetrics ? nsFontMetrics::eVertical
                                               : nsFontMetrics::eHorizontal));
  if (!useVerticalMetrics) {
    // The potential adjustment from using gfxFontGroup::GetUnderlineOffset
    // is only valid for horizontal font metrics.
    decorationMetrics.underlineOffset =
        aParams.provider->GetFontGroup()->GetUnderlineOffset();
  }

  gfxFloat startIOffset = verticalRun
                              ? aParams.textBaselinePt.y - aParams.framePt.y
                              : aParams.textBaselinePt.x - aParams.framePt.x;
  SelectionIterator iterator(selectedChars, contentRange, *aParams.provider,
                             mTextRun, startIOffset);
  gfxFloat iOffset, hyphenWidth;
  Range range;
  int32_t app = aParams.textPaintStyle->PresContext()->AppUnitsPerDevPixel();
  // XXX aTextBaselinePt is in AppUnits, shouldn't it be nsFloatPoint?
  Point pt;
  if (verticalRun) {
    pt.x = (aParams.textBaselinePt.x - mAscent) / app;
  } else {
    pt.y = (aParams.textBaselinePt.y - mAscent) / app;
  }
  SelectionType nextSelectionType;
  TextRangeStyle selectedStyle;

  while (iterator.GetNextSegment(&iOffset, &range, &hyphenWidth,
                                 &nextSelectionType, &selectedStyle)) {
    gfxFloat advance =
        hyphenWidth + mTextRun->GetAdvanceWidth(range, aParams.provider);
    if (nextSelectionType == aSelectionType) {
      if (verticalRun) {
        pt.y = (aParams.framePt.y + iOffset -
                (mTextRun->IsInlineReversed() ? advance : 0)) /
               app;
      } else {
        pt.x = (aParams.framePt.x + iOffset -
                (mTextRun->IsInlineReversed() ? advance : 0)) /
               app;
      }
      gfxFloat width = Abs(advance) / app;
      gfxFloat xInFrame = pt.x - (aParams.framePt.x / app);
      DrawSelectionDecorations(aParams.context, aParams.dirtyRect,
                               aSelectionType, *aParams.textPaintStyle,
                               selectedStyle, pt, xInFrame, width,
                               mAscent / app, decorationMetrics,
                               aParams.callbacks, verticalRun, kDecoration);
    }
    iterator.UpdateWithAdvance(advance);
  }
}

bool nsTextFrame::PaintTextWithSelection(
    const PaintTextSelectionParams& aParams,
    const nsDisplayText::ClipEdges& aClipEdges) {
  NS_ASSERTION(GetContent()->IsSelectionDescendant(), "wrong paint path");

  UniquePtr<SelectionDetails> details = GetSelectionDetails();
  if (!details) {
    return false;
  }

  SelectionTypeMask allSelectionTypeMask;
  if (!PaintTextWithSelectionColors(aParams, details, &allSelectionTypeMask,
                                    aClipEdges)) {
    return false;
  }
  // Iterate through just the selection rawSelectionTypes that paint decorations
  // and paint decorations for any that actually occur in this frame. Paint
  // higher-numbered selection rawSelectionTypes below lower-numered ones on the
  // general principal that lower-numbered selections are higher priority.
  allSelectionTypeMask &= kSelectionTypesWithDecorations;
  MOZ_ASSERT(kPresentSelectionTypes[0] == SelectionType::eNormal,
             "The following for loop assumes that the first item of "
             "kPresentSelectionTypes is SelectionType::eNormal");
  for (size_t i = ArrayLength(kPresentSelectionTypes) - 1; i >= 1; --i) {
    SelectionType selectionType = kPresentSelectionTypes[i];
    if (ToSelectionTypeMask(selectionType) & allSelectionTypeMask) {
      // There is some selection of this selectionType. Try to paint its
      // decorations (there might not be any for this type but that's OK,
      // PaintTextSelectionDecorations will exit early).
      PaintTextSelectionDecorations(aParams, details, selectionType);
    }
  }

  return true;
}

void nsTextFrame::DrawEmphasisMarks(gfxContext* aContext, WritingMode aWM,
                                    const gfx::Point& aTextBaselinePt,
                                    const gfx::Point& aFramePt, Range aRange,
                                    const nscolor* aDecorationOverrideColor,
                                    PropertyProvider* aProvider) {
  const EmphasisMarkInfo* info = GetProperty(EmphasisMarkProperty());
  if (!info) {
    return;
  }

  bool isTextCombined = Style()->IsTextCombined();
  if (isTextCombined && !aWM.IsVertical()) {
    // XXX This only happens when the parent is display:contents with an
    // orthogonal writing mode. This should be rare, and don't have use
    // cases, so we don't care. It is non-trivial to implement a sane
    // behavior for that case: if you treat the text as not combined,
    // the marks would spread wider than the text (which is rendered as
    // combined); if you try to draw a single mark, selecting part of
    // the text could dynamically create multiple new marks.
    NS_WARNING("Give up on combined text with horizontal wm");
    return;
  }
  nscolor color =
      aDecorationOverrideColor
          ? *aDecorationOverrideColor
          : nsLayoutUtils::GetColor(this, &nsStyleText::mTextEmphasisColor);
  aContext->SetColor(Color::FromABGR(color));
  gfx::Point pt;
  if (!isTextCombined) {
    pt = aTextBaselinePt;
  } else {
    MOZ_ASSERT(aWM.IsVertical());
    pt = aFramePt;
    if (aWM.IsVerticalRL()) {
      pt.x += GetSize().width - GetLogicalBaseline(aWM);
    } else {
      pt.x += GetLogicalBaseline(aWM);
    }
  }
  if (!aWM.IsVertical()) {
    pt.y += info->baselineOffset;
  } else {
    if (aWM.IsVerticalRL()) {
      pt.x -= info->baselineOffset;
    } else {
      pt.x += info->baselineOffset;
    }
  }
  if (!isTextCombined) {
    mTextRun->DrawEmphasisMarks(aContext, info->textRun.get(), info->advance,
                                pt, aRange, aProvider);
  } else {
    pt.y += (GetSize().height - info->advance) / 2;
    gfxTextRun::DrawParams params(aContext);
    info->textRun->Draw(Range(info->textRun.get()), pt, params);
  }
}

nscolor nsTextFrame::GetCaretColorAt(int32_t aOffset) {
  MOZ_ASSERT(aOffset >= 0, "aOffset must be positive");

  nscolor result = nsFrame::GetCaretColorAt(aOffset);
  gfxSkipCharsIterator iter = EnsureTextRun(nsTextFrame::eInflated);
  PropertyProvider provider(this, iter, nsTextFrame::eInflated, mFontMetrics);
  int32_t contentOffset = provider.GetStart().GetOriginalOffset();
  int32_t contentLength = provider.GetOriginalLength();
  MOZ_ASSERT(
      aOffset >= contentOffset && aOffset <= contentOffset + contentLength,
      "aOffset must be in the frame's range");

  int32_t offsetInFrame = aOffset - contentOffset;
  if (offsetInFrame < 0 || offsetInFrame >= contentLength) {
    return result;
  }

  bool isSolidTextColor = true;
  if (nsSVGUtils::IsInSVGTextSubtree(this)) {
    const nsStyleSVG* style = StyleSVG();
    if (!style->mFill.kind.IsNone() && !style->mFill.kind.IsColor()) {
      isSolidTextColor = false;
    }
  }

  nsTextPaintStyle textPaintStyle(this);
  textPaintStyle.SetResolveColors(isSolidTextColor);
  UniquePtr<SelectionDetails> details = GetSelectionDetails();
  SelectionType selectionType = SelectionType::eNone;
  for (SelectionDetails* sdptr = details.get(); sdptr;
       sdptr = sdptr->mNext.get()) {
    int32_t start = std::max(0, sdptr->mStart - contentOffset);
    int32_t end = std::min(contentLength, sdptr->mEnd - contentOffset);
    if (start <= offsetInFrame && offsetInFrame < end &&
        (selectionType == SelectionType::eNone ||
         sdptr->mSelectionType < selectionType)) {
      nscolor foreground, background;
      if (GetSelectionTextColors(sdptr->mSelectionType, textPaintStyle,
                                 sdptr->mTextRangeStyle, &foreground,
                                 &background)) {
        if (!isSolidTextColor && NS_IS_SELECTION_SPECIAL_COLOR(foreground)) {
          result = NS_RGBA(0, 0, 0, 255);
        } else {
          result = foreground;
        }
        selectionType = sdptr->mSelectionType;
      }
    }
  }

  return result;
}

static gfxTextRun::Range ComputeTransformedRange(PropertyProvider& aProvider) {
  gfxSkipCharsIterator iter(aProvider.GetStart());
  uint32_t start = iter.GetSkippedOffset();
  iter.AdvanceOriginal(aProvider.GetOriginalLength());
  return gfxTextRun::Range(start, iter.GetSkippedOffset());
}

bool nsTextFrame::MeasureCharClippedText(nscoord aVisIStartEdge,
                                         nscoord aVisIEndEdge,
                                         nscoord* aSnappedStartEdge,
                                         nscoord* aSnappedEndEdge) {
  // We need a *reference* rendering context (not one that might have a
  // transform), so we don't have a rendering context argument.
  // XXX get the block and line passed to us somehow! This is slow!
  gfxSkipCharsIterator iter = EnsureTextRun(nsTextFrame::eInflated);
  if (!mTextRun) return false;

  PropertyProvider provider(this, iter, nsTextFrame::eInflated, mFontMetrics);
  // Trim trailing whitespace
  provider.InitializeForDisplay(true);

  Range range = ComputeTransformedRange(provider);
  uint32_t startOffset = range.start;
  uint32_t maxLength = range.Length();
  return MeasureCharClippedText(provider, aVisIStartEdge, aVisIEndEdge,
                                &startOffset, &maxLength, aSnappedStartEdge,
                                aSnappedEndEdge);
}

static uint32_t GetClusterLength(const gfxTextRun* aTextRun,
                                 uint32_t aStartOffset, uint32_t aMaxLength,
                                 bool aIsRTL) {
  uint32_t clusterLength = aIsRTL ? 0 : 1;
  while (clusterLength < aMaxLength) {
    if (aTextRun->IsClusterStart(aStartOffset + clusterLength)) {
      if (aIsRTL) {
        ++clusterLength;
      }
      break;
    }
    ++clusterLength;
  }
  return clusterLength;
}

bool nsTextFrame::MeasureCharClippedText(
    PropertyProvider& aProvider, nscoord aVisIStartEdge, nscoord aVisIEndEdge,
    uint32_t* aStartOffset, uint32_t* aMaxLength, nscoord* aSnappedStartEdge,
    nscoord* aSnappedEndEdge) {
  *aSnappedStartEdge = 0;
  *aSnappedEndEdge = 0;
  if (aVisIStartEdge <= 0 && aVisIEndEdge <= 0) {
    return true;
  }

  uint32_t offset = *aStartOffset;
  uint32_t maxLength = *aMaxLength;
  const nscoord frameISize = ISize();
  const bool rtl = mTextRun->IsRightToLeft();
  gfxFloat advanceWidth = 0;
  const nscoord startEdge = rtl ? aVisIEndEdge : aVisIStartEdge;
  if (startEdge > 0) {
    const gfxFloat maxAdvance = gfxFloat(startEdge);
    while (maxLength > 0) {
      uint32_t clusterLength =
          GetClusterLength(mTextRun, offset, maxLength, rtl);
      advanceWidth += mTextRun->GetAdvanceWidth(
          Range(offset, offset + clusterLength), &aProvider);
      maxLength -= clusterLength;
      offset += clusterLength;
      if (advanceWidth >= maxAdvance) {
        break;
      }
    }
    nscoord* snappedStartEdge = rtl ? aSnappedEndEdge : aSnappedStartEdge;
    *snappedStartEdge = NSToCoordFloor(advanceWidth);
    *aStartOffset = offset;
  }

  const nscoord endEdge = rtl ? aVisIStartEdge : aVisIEndEdge;
  if (endEdge > 0) {
    const gfxFloat maxAdvance = gfxFloat(frameISize - endEdge);
    while (maxLength > 0) {
      uint32_t clusterLength =
          GetClusterLength(mTextRun, offset, maxLength, rtl);
      gfxFloat nextAdvance =
          advanceWidth + mTextRun->GetAdvanceWidth(
                             Range(offset, offset + clusterLength), &aProvider);
      if (nextAdvance > maxAdvance) {
        break;
      }
      // This cluster fits, include it.
      advanceWidth = nextAdvance;
      maxLength -= clusterLength;
      offset += clusterLength;
    }
    maxLength = offset - *aStartOffset;
    nscoord* snappedEndEdge = rtl ? aSnappedStartEdge : aSnappedEndEdge;
    *snappedEndEdge = NSToCoordFloor(gfxFloat(frameISize) - advanceWidth);
  }
  *aMaxLength = maxLength;
  return maxLength != 0;
}

void nsTextFrame::PaintShadows(Span<const StyleSimpleShadow> aShadows,
                               const PaintShadowParams& aParams) {
  if (aShadows.IsEmpty()) {
    return;
  }

  gfxTextRun::Metrics shadowMetrics = mTextRun->MeasureText(
      aParams.range, gfxFont::LOOSE_INK_EXTENTS, nullptr, aParams.provider);
  if (GetWritingMode().IsLineInverted()) {
    Swap(shadowMetrics.mAscent, shadowMetrics.mDescent);
    shadowMetrics.mBoundingBox.y = -shadowMetrics.mBoundingBox.YMost();
  }
  if (GetStateBits() & TEXT_HYPHEN_BREAK) {
    AddHyphenToMetrics(this, mTextRun, &shadowMetrics,
                       gfxFont::LOOSE_INK_EXTENTS,
                       aParams.context->GetDrawTarget());
  }
  // Add bounds of text decorations
  gfxRect decorationRect(0, -shadowMetrics.mAscent, shadowMetrics.mAdvanceWidth,
                         shadowMetrics.mAscent + shadowMetrics.mDescent);
  shadowMetrics.mBoundingBox.UnionRect(shadowMetrics.mBoundingBox,
                                       decorationRect);

  // If the textrun uses any color or SVG fonts, we need to force use of a mask
  // for shadow rendering even if blur radius is zero.
  // Force disable hardware acceleration for text shadows since it's usually
  // more expensive than just doing it on the CPU.
  uint32_t blurFlags = nsContextBoxBlur::DISABLE_HARDWARE_ACCELERATION_BLUR;
  uint32_t numGlyphRuns;
  const gfxTextRun::GlyphRun* run = mTextRun->GetGlyphRuns(&numGlyphRuns);
  while (numGlyphRuns-- > 0) {
    if (run->mFont->AlwaysNeedsMaskForShadow()) {
      blurFlags |= nsContextBoxBlur::FORCE_MASK;
      break;
    }
    run++;
  }

  if (mTextRun->IsVertical()) {
    Swap(shadowMetrics.mBoundingBox.x, shadowMetrics.mBoundingBox.y);
    Swap(shadowMetrics.mBoundingBox.width, shadowMetrics.mBoundingBox.height);
  }

  for (const auto& shadow : Reversed(aShadows)) {
    PaintOneShadow(aParams, shadow, shadowMetrics.mBoundingBox, blurFlags);
  }
}

void nsTextFrame::PaintText(const PaintTextParams& aParams,
                            const nscoord aVisIStartEdge,
                            const nscoord aVisIEndEdge,
                            const nsPoint& aToReferenceFrame,
                            const bool aIsSelected,
                            float aOpacity /* = 1.0f */) {
  // Don't pass in the rendering context here, because we need a
  // *reference* context and rendering context might have some transform
  // in it
  // XXX get the block and line passed to us somehow! This is slow!
  gfxSkipCharsIterator iter = EnsureTextRun(nsTextFrame::eInflated);
  if (!mTextRun) return;

  PropertyProvider provider(this, iter, nsTextFrame::eInflated, mFontMetrics);

  // Trim trailing whitespace, unless we're painting a selection highlight,
  // which should include trailing spaces if present (bug 1146754).
  provider.InitializeForDisplay(!aIsSelected);

  const bool reversed = mTextRun->IsInlineReversed();
  const bool verticalRun = mTextRun->IsVertical();
  WritingMode wm = GetWritingMode();
  const float frameWidth = GetSize().width;
  const float frameHeight = GetSize().height;
  gfx::Point textBaselinePt;
  if (verticalRun) {
    if (wm.IsVerticalLR()) {
      textBaselinePt.x = nsLayoutUtils::GetSnappedBaselineX(
          this, aParams.context, nscoord(aParams.framePt.x), mAscent);
    } else {
      textBaselinePt.x = nsLayoutUtils::GetSnappedBaselineX(
          this, aParams.context, nscoord(aParams.framePt.x) + frameWidth,
          -mAscent);
    }
    textBaselinePt.y =
        reversed ? aParams.framePt.y + frameHeight : aParams.framePt.y;
  } else {
    textBaselinePt = gfx::Point(
        reversed ? aParams.framePt.x + frameWidth : aParams.framePt.x,
        nsLayoutUtils::GetSnappedBaselineY(this, aParams.context,
                                           aParams.framePt.y, mAscent));
  }
  Range range = ComputeTransformedRange(provider);
  uint32_t startOffset = range.start;
  uint32_t maxLength = range.Length();
  nscoord snappedStartEdge, snappedEndEdge;
  if (!MeasureCharClippedText(provider, aVisIStartEdge, aVisIEndEdge,
                              &startOffset, &maxLength, &snappedStartEdge,
                              &snappedEndEdge)) {
    return;
  }
  if (verticalRun) {
    textBaselinePt.y += reversed ? -snappedEndEdge : snappedStartEdge;
  } else {
    textBaselinePt.x += reversed ? -snappedEndEdge : snappedStartEdge;
  }
  nsDisplayText::ClipEdges clipEdges(this, aToReferenceFrame, snappedStartEdge,
                                     snappedEndEdge);
  nsTextPaintStyle textPaintStyle(this);
  textPaintStyle.SetResolveColors(!aParams.callbacks);

  // Fork off to the (slower) paint-with-selection path if necessary.
  if (aIsSelected) {
    MOZ_ASSERT(aOpacity == 1.0f, "We don't support opacity with selections!");
    gfxSkipCharsIterator tmp(provider.GetStart());
    Range contentRange(
        uint32_t(tmp.ConvertSkippedToOriginal(startOffset)),
        uint32_t(tmp.ConvertSkippedToOriginal(startOffset + maxLength)));
    PaintTextSelectionParams params(aParams);
    params.textBaselinePt = textBaselinePt;
    params.provider = &provider;
    params.contentRange = contentRange;
    params.textPaintStyle = &textPaintStyle;
    params.glyphRange = range;
    if (PaintTextWithSelection(params, clipEdges)) {
      return;
    }
  }

  nscolor foregroundColor = aParams.IsGenerateTextMask()
                                ? NS_RGBA(0, 0, 0, 255)
                                : textPaintStyle.GetTextColor();
  if (aOpacity != 1.0f) {
    gfx::Color gfxColor = gfx::Color::FromABGR(foregroundColor);
    gfxColor.a *= aOpacity;
    foregroundColor = gfxColor.ToABGR();
  }

  nscolor textStrokeColor = aParams.IsGenerateTextMask()
                                ? NS_RGBA(0, 0, 0, 255)
                                : textPaintStyle.GetWebkitTextStrokeColor();
  if (aOpacity != 1.0f) {
    gfx::Color gfxColor = gfx::Color::FromABGR(textStrokeColor);
    gfxColor.a *= aOpacity;
    textStrokeColor = gfxColor.ToABGR();
  }

  range = Range(startOffset, startOffset + maxLength);
  if (!aParams.callbacks && aParams.IsPaintText()) {
    const nsStyleText* textStyle = StyleText();
    PaintShadowParams shadowParams(aParams);
    shadowParams.range = range;
    shadowParams.textBaselinePt = textBaselinePt;
    shadowParams.leftSideOffset = snappedStartEdge;
    shadowParams.provider = &provider;
    shadowParams.foregroundColor = foregroundColor;
    shadowParams.clipEdges = &clipEdges;
    PaintShadows(textStyle->mTextShadow.AsSpan(), shadowParams);
  }

  gfxFloat advanceWidth;
  DrawTextParams params(aParams.context);
  params.dirtyRect = aParams.dirtyRect;
  params.framePt = aParams.framePt;
  params.provider = &provider;
  params.advanceWidth = &advanceWidth;
  params.textStyle = &textPaintStyle;
  params.textColor = foregroundColor;
  params.textStrokeColor = textStrokeColor;
  params.textStrokeWidth = textPaintStyle.GetWebkitTextStrokeWidth();
  params.clipEdges = &clipEdges;
  params.drawSoftHyphen = (GetStateBits() & TEXT_HYPHEN_BREAK) != 0;
  params.contextPaint = aParams.contextPaint;
  params.callbacks = aParams.callbacks;
  params.glyphRange = range;
  DrawText(range, textBaselinePt, params);
}

static void DrawTextRun(const gfxTextRun* aTextRun,
                        const gfx::Point& aTextBaselinePt,
                        gfxTextRun::Range aRange,
                        const nsTextFrame::DrawTextRunParams& aParams,
                        nsTextFrame* aFrame) {
  gfxTextRun::DrawParams params(aParams.context);
  params.provider = aParams.provider;
  params.advanceWidth = aParams.advanceWidth;
  params.contextPaint = aParams.contextPaint;
  params.callbacks = aParams.callbacks;
  if (aParams.callbacks) {
    aParams.callbacks->NotifyBeforeText(aParams.textColor);
    params.drawMode = DrawMode::GLYPH_PATH;
    aTextRun->Draw(aRange, aTextBaselinePt, params);
    aParams.callbacks->NotifyAfterText();
  } else {
    auto* textDrawer = aParams.context->GetTextDrawer();
    if (NS_GET_A(aParams.textColor) != 0 || textDrawer ||
        aParams.textStrokeWidth == 0.0f) {
      aParams.context->SetColor(Color::FromABGR(aParams.textColor));
    } else {
      params.drawMode = DrawMode::GLYPH_STROKE;
    }

    if ((NS_GET_A(aParams.textStrokeColor) != 0 || textDrawer) &&
        aParams.textStrokeWidth != 0.0f) {
      if (textDrawer) {
        textDrawer->FoundUnsupportedFeature();
        return;
      }
      params.drawMode |= DrawMode::GLYPH_STROKE;

      // Check the paint-order property; if we find stroke before fill,
      // then change mode to GLYPH_STROKE_UNDERNEATH.
      uint32_t paintOrder = aFrame->StyleSVG()->mPaintOrder;
      while (paintOrder) {
        auto component = StylePaintOrder(paintOrder & kPaintOrderMask);
        switch (component) {
          case StylePaintOrder::Fill:
            // Just break the loop, no need to check further
            paintOrder = 0;
            break;
          case StylePaintOrder::Stroke:
            params.drawMode |= DrawMode::GLYPH_STROKE_UNDERNEATH;
            paintOrder = 0;
            break;
          default:
            MOZ_FALLTHROUGH_ASSERT("Unknown paint-order variant, how?");
          case StylePaintOrder::Markers:
          case StylePaintOrder::Normal:
            break;
        }
        paintOrder >>= kPaintOrderShift;
      }

      // Use ROUND joins as they are less likely to produce ugly artifacts
      // when stroking glyphs with sharp angles (see bug 1546985).
      StrokeOptions strokeOpts(aParams.textStrokeWidth, JoinStyle::ROUND);
      params.textStrokeColor = aParams.textStrokeColor;
      params.strokeOpts = &strokeOpts;
      aTextRun->Draw(aRange, aTextBaselinePt, params);
    } else {
      aTextRun->Draw(aRange, aTextBaselinePt, params);
    }
  }
}

void nsTextFrame::DrawTextRun(Range aRange, const gfx::Point& aTextBaselinePt,
                              const DrawTextRunParams& aParams) {
  MOZ_ASSERT(aParams.advanceWidth, "Must provide advanceWidth");

  ::DrawTextRun(mTextRun, aTextBaselinePt, aRange, aParams, this);

  if (aParams.drawSoftHyphen) {
    // Don't use ctx as the context, because we need a reference context here,
    // ctx may be transformed.
    RefPtr<gfxTextRun> hyphenTextRun =
        GetHyphenTextRun(mTextRun, nullptr, this);
    if (hyphenTextRun) {
      // For right-to-left text runs, the soft-hyphen is positioned at the left
      // of the text, minus its own width
      float hyphenBaselineX =
          aTextBaselinePt.x +
          mTextRun->GetDirection() * (*aParams.advanceWidth) -
          (mTextRun->IsRightToLeft() ? hyphenTextRun->GetAdvanceWidth() : 0);
      DrawTextRunParams params = aParams;
      params.provider = nullptr;
      params.advanceWidth = nullptr;
      ::DrawTextRun(hyphenTextRun.get(),
                    gfx::Point(hyphenBaselineX, aTextBaselinePt.y),
                    Range(hyphenTextRun.get()), params, this);
    }
  }
}

void nsTextFrame::DrawTextRunAndDecorations(
    Range aRange, const gfx::Point& aTextBaselinePt,
    const DrawTextParams& aParams, const TextDecorations& aDecorations) {
  const gfxFloat app = aParams.textStyle->PresContext()->AppUnitsPerDevPixel();
  // Writing mode of parent frame is used because the text frame may
  // be orthogonal to its parent when text-combine-upright is used or
  // its parent has "display: contents", and in those cases, we want
  // to draw the decoration lines according to parents' direction
  // rather than ours.
  const WritingMode wm = GetParent()->GetWritingMode();
  bool verticalDec = wm.IsVertical();
  bool verticalRun = mTextRun->IsVertical();
  // If the text run and the decoration is orthogonal, we choose the
  // metrics for decoration so that decoration line won't be broken.
  bool useVerticalMetrics = verticalDec != verticalRun
                                ? verticalDec
                                : verticalRun && mTextRun->UseCenterBaseline();

  // XXX aFramePt is in AppUnits, shouldn't it be nsFloatPoint?
  nscoord x = NSToCoordRound(aParams.framePt.x);
  nscoord y = NSToCoordRound(aParams.framePt.y);

  // 'measure' here is textrun-relative, so for a horizontal run it's the
  // width, while for a vertical run it's the height of the decoration
  const nsSize frameSize = GetSize();
  nscoord measure = verticalDec ? frameSize.height : frameSize.width;

  if (verticalDec) {
    aParams.clipEdges->Intersect(&y, &measure);
  } else {
    aParams.clipEdges->Intersect(&x, &measure);
  }

  // decSize is a textrun-relative size, so its 'width' field is actually
  // the run-relative measure, and 'height' will be the line thickness
  gfxFloat ascent = gfxFloat(GetLogicalBaseline(wm)) / app;
  // The starting edge of the frame in block direction
  gfxFloat frameBStart = verticalDec ? aParams.framePt.x : aParams.framePt.y;

  // In vertical-rl mode, block coordinates are measured from the
  // right, so we need to adjust here.
  if (wm.IsVerticalRL()) {
    frameBStart += frameSize.width;
    ascent = -ascent;
  }

  nscoord inflationMinFontSize = nsLayoutUtils::InflationMinFontSizeFor(this);

  PaintDecorationLineParams params;
  params.context = aParams.context;
  params.dirtyRect = aParams.dirtyRect;
  params.overrideColor = aParams.decorationOverrideColor;
  params.callbacks = aParams.callbacks;
  params.glyphRange = aParams.glyphRange;
  params.provider = aParams.provider;
  // pt is the physical point where the decoration is to be drawn,
  // relative to the frame; one of its coordinates will be updated below.
  params.pt = Point(x / app, y / app);
  Float& bCoord = verticalDec ? params.pt.x : params.pt.y;
  params.lineSize = Size(measure / app, 0);
  params.ascent = ascent;
  params.vertical = verticalDec;
  params.sidewaysLeft = mTextRun->IsSidewaysLeft();

  // The matrix of the context may have been altered for text-combine-
  // upright. However, we want to draw decoration lines unscaled, thus
  // we need to revert the scaling here.
  gfxContextMatrixAutoSaveRestore scaledRestorer;
  if (Style()->IsTextCombined()) {
    float scaleFactor = GetTextCombineScaleFactor(this);
    if (scaleFactor != 1.0f) {
      scaledRestorer.SetContext(aParams.context);
      gfxMatrix unscaled = aParams.context->CurrentMatrixDouble();
      gfxPoint pt(x / app, y / app);
      unscaled.PreTranslate(pt)
          .PreScale(1.0f / scaleFactor, 1.0f)
          .PreTranslate(-pt);
      aParams.context->SetMatrixDouble(unscaled);
    }
  }

  typedef gfxFont::Metrics Metrics;
  auto paintDecorationLine = [&](const LineDecoration& dec,
                                 gfxFloat Metrics::*lineSize,
                                 gfxFloat Metrics::*lineOffset,
                                 mozilla::StyleTextDecorationLine lineType) {
    if (dec.mStyle == NS_STYLE_TEXT_DECORATION_STYLE_NONE) {
      return;
    }

    float inflation =
        GetInflationForTextDecorations(dec.mFrame, inflationMinFontSize);
    const Metrics metrics = GetFirstFontMetrics(
        GetFontGroupForFrame(dec.mFrame, inflation), useVerticalMetrics);

    params.lineSize.height = metrics.*lineSize;
    bCoord = (frameBStart - dec.mBaselineOffset) / app;

    params.color = dec.mColor;
    params.defaultLineThickness = params.lineSize.height;
    params.offset = metrics.*lineOffset;
    params.baselineOffset = dec.mBaselineOffset / app;

    bool swapUnderline = verticalDec && IsUnderlineRight(this);
    if (swapUnderline ? lineType == StyleTextDecorationLine_OVERLINE
                      : lineType == StyleTextDecorationLine_UNDERLINE) {
      SetOffsetIfLength(dec.mTextUnderlineOffset, params, metrics,
                        PresContext()->AppUnitsPerDevPixel(), wm.IsSideways(),
                        swapUnderline);
    }
    SetWidthIfLength(dec.mTextDecorationThickness, &params.lineSize.height,
                     PresContext()->AppUnitsPerDevPixel());

    params.style = dec.mStyle;
    PaintDecorationLine(params);
  };

  // We create a clip region in order to draw the decoration lines only in the
  // range of the text. Restricting the draw area prevents the decoration lines
  // to be drawn multiple times when a part of the text is selected.

  // We skip clipping for the following cases:
  // - drawing the whole text
  // - having different orientation of the text and the writing-mode, such as
  //   "text-combine-upright" (Bug 1408825)
  bool skipClipping =
      aRange.Length() == mTextRun->GetLength() || verticalDec != verticalRun;

  gfxRect clipRect;
  if (!skipClipping) {
    // Get the inline-size according to the specified range.
    gfxFloat clipLength = mTextRun->GetAdvanceWidth(aRange, aParams.provider);
    nsRect visualRect = GetVisualOverflowRect();

    const bool isInlineReversed = mTextRun->IsInlineReversed();
    if (verticalDec) {
      clipRect.x = aParams.framePt.x + visualRect.x;
      clipRect.y =
          isInlineReversed ? aTextBaselinePt.y - clipLength : aTextBaselinePt.y;
      clipRect.width = visualRect.width;
      clipRect.height = clipLength;
    } else {
      clipRect.x =
          isInlineReversed ? aTextBaselinePt.x - clipLength : aTextBaselinePt.x;
      clipRect.y = aParams.framePt.y + visualRect.y;
      clipRect.width = clipLength;
      clipRect.height = visualRect.height;
    }

    clipRect.Scale(1 / app);
    clipRect.Round();
    params.context->Clip(clipRect);
  }

  // Underlines
  params.decoration = StyleTextDecorationLine_UNDERLINE;
  for (const LineDecoration& dec : Reversed(aDecorations.mUnderlines)) {
    paintDecorationLine(dec, &Metrics::underlineSize, &Metrics::underlineOffset,
                        params.decoration);
  }

  // Overlines
  params.decoration = StyleTextDecorationLine_OVERLINE;
  for (const LineDecoration& dec : Reversed(aDecorations.mOverlines)) {
    paintDecorationLine(dec, &Metrics::underlineSize, &Metrics::maxAscent,
                        params.decoration);
  }

  // Some glyphs and emphasis marks may extend outside the region, so we reset
  // the clip region here. For an example, italic glyphs.
  if (!skipClipping) {
    params.context->PopClip();
  }

  {
    gfxContextMatrixAutoSaveRestore unscaledRestorer;
    if (scaledRestorer.HasMatrix()) {
      unscaledRestorer.SetContext(aParams.context);
      aParams.context->SetMatrix(scaledRestorer.Matrix());
    }

    // CSS 2.1 mandates that text be painted after over/underlines,
    // and *then* line-throughs
    DrawTextRun(aRange, aTextBaselinePt, aParams);
  }

  // Emphasis marks
  DrawEmphasisMarks(aParams.context, wm, aTextBaselinePt, aParams.framePt,
                    aRange, aParams.decorationOverrideColor, aParams.provider);

  // Re-apply the clip region when the line-through is being drawn.
  if (!skipClipping) {
    params.context->Clip(clipRect);
  }

  // Line-throughs
  params.decoration = StyleTextDecorationLine_LINE_THROUGH;
  for (const LineDecoration& dec : Reversed(aDecorations.mStrikes)) {
    paintDecorationLine(dec, &Metrics::strikeoutSize, &Metrics::strikeoutOffset,
                        params.decoration);
  }

  if (!skipClipping) {
    params.context->PopClip();
  }
}

void nsTextFrame::DrawText(Range aRange, const gfx::Point& aTextBaselinePt,
                           const DrawTextParams& aParams) {
  TextDecorations decorations;
  GetTextDecorations(aParams.textStyle->PresContext(),
                     aParams.callbacks ? eUnresolvedColors : eResolvedColors,
                     decorations);

  // Hide text decorations if we're currently hiding @font-face fallback text
  const bool drawDecorations =
      !aParams.provider->GetFontGroup()->ShouldSkipDrawing() &&
      (decorations.HasDecorationLines() ||
       StyleText()->HasEffectiveTextEmphasis());
  if (drawDecorations) {
    DrawTextRunAndDecorations(aRange, aTextBaselinePt, aParams, decorations);
  } else {
    DrawTextRun(aRange, aTextBaselinePt, aParams);
  }

  if (auto* textDrawer = aParams.context->GetTextDrawer()) {
    textDrawer->TerminateShadows();
  }
}

NS_DECLARE_FRAME_PROPERTY_DELETABLE(WebRenderTextBounds, nsRect)

nsRect nsTextFrame::WebRenderBounds() {
  nsRect* cachedBounds = GetProperty(WebRenderTextBounds());
  if (!cachedBounds) {
    nsOverflowAreas overflowAreas;
    ComputeCustomOverflowInternal(overflowAreas, false);
    cachedBounds = new nsRect();
    *cachedBounds = overflowAreas.VisualOverflow();
    SetProperty(WebRenderTextBounds(), cachedBounds);
  }
  return *cachedBounds;
}

int16_t nsTextFrame::GetSelectionStatus(int16_t* aSelectionFlags) {
  // get the selection controller
  nsCOMPtr<nsISelectionController> selectionController;
  nsresult rv = GetSelectionController(PresContext(),
                                       getter_AddRefs(selectionController));
  if (NS_FAILED(rv) || !selectionController)
    return nsISelectionController::SELECTION_OFF;

  selectionController->GetSelectionFlags(aSelectionFlags);

  int16_t selectionValue;
  selectionController->GetDisplaySelection(&selectionValue);

  return selectionValue;
}

/**
 * Compute the longest prefix of text whose width is <= aWidth. Return
 * the length of the prefix. Also returns the width of the prefix in aFitWidth.
 */
static uint32_t CountCharsFit(const gfxTextRun* aTextRun,
                              gfxTextRun::Range aRange, gfxFloat aWidth,
                              PropertyProvider* aProvider,
                              gfxFloat* aFitWidth) {
  uint32_t last = 0;
  gfxFloat width = 0;
  for (uint32_t i = 1; i <= aRange.Length(); ++i) {
    if (i == aRange.Length() || aTextRun->IsClusterStart(aRange.start + i)) {
      gfxTextRun::Range range(aRange.start + last, aRange.start + i);
      gfxFloat nextWidth = width + aTextRun->GetAdvanceWidth(range, aProvider);
      if (nextWidth > aWidth) break;
      last = i;
      width = nextWidth;
    }
  }
  *aFitWidth = width;
  return last;
}

nsIFrame::ContentOffsets nsTextFrame::CalcContentOffsetsFromFramePoint(
    const nsPoint& aPoint) {
  return GetCharacterOffsetAtFramePointInternal(aPoint, true);
}

nsIFrame::ContentOffsets nsTextFrame::GetCharacterOffsetAtFramePoint(
    const nsPoint& aPoint) {
  return GetCharacterOffsetAtFramePointInternal(aPoint, false);
}

nsIFrame::ContentOffsets nsTextFrame::GetCharacterOffsetAtFramePointInternal(
    const nsPoint& aPoint, bool aForInsertionPoint) {
  ContentOffsets offsets;

  gfxSkipCharsIterator iter = EnsureTextRun(nsTextFrame::eInflated);
  if (!mTextRun) return offsets;

  PropertyProvider provider(this, iter, nsTextFrame::eInflated, mFontMetrics);
  // Trim leading but not trailing whitespace if possible
  provider.InitializeForDisplay(false);
  gfxFloat width =
      mTextRun->IsVertical()
          ? (mTextRun->IsInlineReversed() ? mRect.height - aPoint.y : aPoint.y)
          : (mTextRun->IsInlineReversed() ? mRect.width - aPoint.x : aPoint.x);
  if (Style()->IsTextCombined()) {
    width /= GetTextCombineScaleFactor(this);
  }
  gfxFloat fitWidth;
  Range skippedRange = ComputeTransformedRange(provider);

  uint32_t charsFit =
      CountCharsFit(mTextRun, skippedRange, width, &provider, &fitWidth);

  int32_t selectedOffset;
  if (charsFit < skippedRange.Length()) {
    // charsFit characters fitted, but no more could fit. See if we're
    // more than halfway through the cluster.. If we are, choose the next
    // cluster.
    gfxSkipCharsIterator extraCluster(provider.GetStart());
    extraCluster.AdvanceSkipped(charsFit);

    bool allowSplitLigature = true;  // Allow selection of partial ligature...

    // ...but don't let selection/insertion-point split two Regional Indicator
    // chars that are ligated in the textrun to form a single flag symbol.
    uint32_t offs = extraCluster.GetOriginalOffset();
    const nsTextFragment* frag = TextFragment();
    if (frag->IsHighSurrogateFollowedByLowSurrogateAt(offs) &&
        gfxFontUtils::IsRegionalIndicator(frag->ScalarValueAt(offs))) {
      allowSplitLigature = false;
      if (extraCluster.GetSkippedOffset() > 1 &&
          !mTextRun->IsLigatureGroupStart(extraCluster.GetSkippedOffset())) {
        // CountCharsFit() left us in the middle of the flag; back up over the
        // first character of the ligature, and adjust fitWidth accordingly.
        extraCluster.AdvanceSkipped(-2);  // it's a surrogate pair: 2 code units
        fitWidth -= mTextRun->GetAdvanceWidth(
            Range(extraCluster.GetSkippedOffset(),
                  extraCluster.GetSkippedOffset() + 2),
            &provider);
      }
    }

    gfxSkipCharsIterator extraClusterLastChar(extraCluster);
    FindClusterEnd(
        mTextRun,
        provider.GetStart().GetOriginalOffset() + provider.GetOriginalLength(),
        &extraClusterLastChar, allowSplitLigature);
    PropertyProvider::Spacing spacing;
    Range extraClusterRange(extraCluster.GetSkippedOffset(),
                            extraClusterLastChar.GetSkippedOffset() + 1);
    gfxFloat charWidth =
        mTextRun->GetAdvanceWidth(extraClusterRange, &provider, &spacing);
    charWidth -= spacing.mBefore + spacing.mAfter;
    selectedOffset = !aForInsertionPoint ||
                             width <= fitWidth + spacing.mBefore + charWidth / 2
                         ? extraCluster.GetOriginalOffset()
                         : extraClusterLastChar.GetOriginalOffset() + 1;
  } else {
    // All characters fitted, we're at (or beyond) the end of the text.
    // XXX This could be some pathological situation where negative spacing
    // caused characters to move backwards. We can't really handle that
    // in the current frame system because frames can't have negative
    // intrinsic widths.
    selectedOffset =
        provider.GetStart().GetOriginalOffset() + provider.GetOriginalLength();
    // If we're at the end of a preformatted line which has a terminating
    // linefeed, we want to reduce the offset by one to make sure that the
    // selection is placed before the linefeed character.
    if (HasSignificantTerminalNewline()) {
      --selectedOffset;
    }
  }

  offsets.content = GetContent();
  offsets.offset = offsets.secondaryOffset = selectedOffset;
  offsets.associate = mContentOffset == offsets.offset ? CARET_ASSOCIATE_AFTER
                                                       : CARET_ASSOCIATE_BEFORE;
  return offsets;
}

bool nsTextFrame::CombineSelectionUnderlineRect(nsPresContext* aPresContext,
                                                nsRect& aRect) {
  if (aRect.IsEmpty()) return false;

  nsRect givenRect = aRect;

  gfxFontGroup* fontGroup = GetInflatedFontGroupForFrame(this);
  gfxFont* firstFont = fontGroup->GetFirstValidFont();
  WritingMode wm = GetWritingMode();
  bool verticalRun = wm.IsVertical();
  bool useVerticalMetrics = verticalRun && !wm.IsSideways();
  const gfxFont::Metrics& metrics =
      firstFont->GetMetrics(useVerticalMetrics ? nsFontMetrics::eVertical
                                               : nsFontMetrics::eHorizontal);

  nsCSSRendering::DecorationRectParams params;
  params.ascent = aPresContext->AppUnitsToGfxUnits(mAscent);
  params.offset = fontGroup->GetUnderlineOffset();

  TextDecorations textDecs;
  GetTextDecorations(aPresContext, eResolvedColors, textDecs);

  params.descentLimit =
      ComputeDescentLimitForSelectionUnderline(aPresContext, metrics);
  params.vertical = verticalRun;

  EnsureTextRun(nsTextFrame::eInflated);
  params.sidewaysLeft = mTextRun ? mTextRun->IsSidewaysLeft() : false;

  UniquePtr<SelectionDetails> details = GetSelectionDetails();
  for (SelectionDetails* sd = details.get(); sd; sd = sd->mNext.get()) {
    if (sd->mStart == sd->mEnd ||
        sd->mSelectionType == SelectionType::eInvalid ||
        !(ToSelectionTypeMask(sd->mSelectionType) &
          kSelectionTypesWithDecorations) ||
        // URL strikeout does not use underline.
        sd->mSelectionType == SelectionType::eURLStrikeout) {
      continue;
    }

    float relativeSize;
    int32_t index = nsTextPaintStyle::GetUnderlineStyleIndexForSelectionType(
        sd->mSelectionType);
    if (sd->mSelectionType == SelectionType::eSpellCheck) {
      if (!nsTextPaintStyle::GetSelectionUnderline(
              aPresContext, index, nullptr, &relativeSize, &params.style)) {
        continue;
      }
    } else {
      // IME selections
      TextRangeStyle& rangeStyle = sd->mTextRangeStyle;
      if (rangeStyle.IsDefined()) {
        if (!rangeStyle.IsLineStyleDefined() ||
            rangeStyle.mLineStyle == TextRangeStyle::LINESTYLE_NONE) {
          continue;
        }
        params.style = rangeStyle.mLineStyle;
        relativeSize = rangeStyle.mIsBoldLine ? 2.0f : 1.0f;
      } else if (!nsTextPaintStyle::GetSelectionUnderline(
                     aPresContext, index, nullptr, &relativeSize,
                     &params.style)) {
        continue;
      }
    }
    nsRect decorationArea;

    const auto& decThickness = StyleTextReset()->mTextDecorationThickness;
    params.lineSize.width = aPresContext->AppUnitsToGfxUnits(aRect.width);
    params.defaultLineThickness = ComputeSelectionUnderlineHeight(
        aPresContext, metrics, sd->mSelectionType);
    params.lineSize.height = params.defaultLineThickness;
    SetWidthIfLength(decThickness, &params.lineSize.height,
                     aPresContext->AppUnitsPerDevPixel());

    bool swapUnderline = verticalRun && IsUnderlineRight(this);
    if (swapUnderline ? textDecs.HasOverline() : textDecs.HasUnderline()) {
      SetOffsetIfLength(StyleText()->mTextUnderlineOffset, params, metrics,
                        aPresContext->AppUnitsPerDevPixel(), wm.IsSideways(),
                        swapUnderline);
    }
    relativeSize = std::max(relativeSize, 1.0f);
    params.lineSize.height *= relativeSize;
    params.defaultLineThickness *= relativeSize;
    decorationArea =
        nsCSSRendering::GetTextDecorationRect(aPresContext, params);
    aRect.UnionRect(aRect, decorationArea);
  }

  return !aRect.IsEmpty() && !givenRect.Contains(aRect);
}

bool nsTextFrame::IsFrameSelected() const {
  NS_ASSERTION(!GetContent() || GetContent()->IsSelectionDescendant(),
               "use the public IsSelected() instead");
  return nsRange::IsNodeSelected(GetContent(), GetContentOffset(),
                                 GetContentEnd());
}

void nsTextFrame::SetSelectedRange(uint32_t aStart, uint32_t aEnd,
                                   bool aSelected,
                                   SelectionType aSelectionType) {
  NS_ASSERTION(!GetPrevContinuation(),
               "Should only be called for primary frame");
  DEBUG_VERIFY_NOT_DIRTY(mState);

  // Selection is collapsed, which can't affect text frame rendering
  if (aStart == aEnd) return;

  nsTextFrame* f = this;
  while (f && f->GetContentEnd() <= int32_t(aStart)) {
    f = f->GetNextContinuation();
  }

  nsPresContext* presContext = PresContext();
  while (f && f->GetContentOffset() < int32_t(aEnd)) {
    // We may need to reflow to recompute the overflow area for
    // spellchecking or IME underline if their underline is thicker than
    // the normal decoration line.
    if (ToSelectionTypeMask(aSelectionType) & kSelectionTypesWithDecorations) {
      bool didHaveOverflowingSelection =
          (f->GetStateBits() & TEXT_SELECTION_UNDERLINE_OVERFLOWED) != 0;
      nsRect r(nsPoint(0, 0), GetSize());
      if (didHaveOverflowingSelection ||
          (aSelected && f->CombineSelectionUnderlineRect(presContext, r))) {
        presContext->PresShell()->FrameNeedsReflow(
            f, IntrinsicDirty::StyleChange, NS_FRAME_IS_DIRTY);
      }
    }
    // Selection might change anything. Invalidate the overflow area.
    f->InvalidateFrame();

    f = f->GetNextContinuation();
  }
}

void nsTextFrame::UpdateIteratorFromOffset(const PropertyProvider& aProperties,
                                           int32_t& aInOffset,
                                           gfxSkipCharsIterator& aIter) {
  if (aInOffset < GetContentOffset()) {
    NS_WARNING("offset before this frame's content");
    aInOffset = GetContentOffset();
  } else if (aInOffset > GetContentEnd()) {
    NS_WARNING("offset after this frame's content");
    aInOffset = GetContentEnd();
  }

  int32_t trimmedOffset = aProperties.GetStart().GetOriginalOffset();
  int32_t trimmedEnd = trimmedOffset + aProperties.GetOriginalLength();
  aInOffset = std::max(aInOffset, trimmedOffset);
  aInOffset = std::min(aInOffset, trimmedEnd);

  aIter.SetOriginalOffset(aInOffset);

  if (aInOffset < trimmedEnd && !aIter.IsOriginalCharSkipped() &&
      !mTextRun->IsClusterStart(aIter.GetSkippedOffset())) {
    // Called for non-cluster boundary
    FindClusterStart(mTextRun, trimmedOffset, &aIter);
  }
}

nsPoint nsTextFrame::GetPointFromIterator(const gfxSkipCharsIterator& aIter,
                                          PropertyProvider& aProperties) {
  Range range(aProperties.GetStart().GetSkippedOffset(),
              aIter.GetSkippedOffset());
  gfxFloat advance = mTextRun->GetAdvanceWidth(range, &aProperties);
  nscoord iSize = NSToCoordCeilClamped(advance);
  nsPoint point;

  if (mTextRun->IsVertical()) {
    point.x = 0;
    if (mTextRun->IsInlineReversed()) {
      point.y = mRect.height - iSize;
    } else {
      point.y = iSize;
    }
  } else {
    point.y = 0;
    if (mTextRun->IsInlineReversed()) {
      point.x = mRect.width - iSize;
    } else {
      point.x = iSize;
    }
    if (Style()->IsTextCombined()) {
      point.x *= GetTextCombineScaleFactor(this);
    }
  }
  return point;
}

nsresult nsTextFrame::GetPointFromOffset(int32_t inOffset, nsPoint* outPoint) {
  if (!outPoint) return NS_ERROR_NULL_POINTER;

  DEBUG_VERIFY_NOT_DIRTY(mState);
  if (mState & NS_FRAME_IS_DIRTY) return NS_ERROR_UNEXPECTED;

  if (GetContentLength() <= 0) {
    outPoint->x = 0;
    outPoint->y = 0;
    return NS_OK;
  }

  gfxSkipCharsIterator iter = EnsureTextRun(nsTextFrame::eInflated);
  if (!mTextRun) return NS_ERROR_FAILURE;

  PropertyProvider properties(this, iter, nsTextFrame::eInflated, mFontMetrics);
  // Don't trim trailing whitespace, we want the caret to appear in the right
  // place if it's positioned there
  properties.InitializeForDisplay(false);

  UpdateIteratorFromOffset(properties, inOffset, iter);

  *outPoint = GetPointFromIterator(iter, properties);

  return NS_OK;
}

nsresult nsTextFrame::GetCharacterRectsInRange(int32_t aInOffset,
                                               int32_t aLength,
                                               nsTArray<nsRect>& aRects) {
  DEBUG_VERIFY_NOT_DIRTY(mState);
  if (mState & NS_FRAME_IS_DIRTY) {
    return NS_ERROR_UNEXPECTED;
  }

  if (GetContentLength() <= 0) {
    return NS_OK;
  }

  if (!mTextRun) {
    return NS_ERROR_FAILURE;
  }

  gfxSkipCharsIterator iter = EnsureTextRun(nsTextFrame::eInflated);
  PropertyProvider properties(this, iter, nsTextFrame::eInflated, mFontMetrics);
  // Don't trim trailing whitespace, we want the caret to appear in the right
  // place if it's positioned there
  properties.InitializeForDisplay(false);

  UpdateIteratorFromOffset(properties, aInOffset, iter);

  const int32_t kContentEnd = GetContentEnd();
  const int32_t kEndOffset = std::min(aInOffset + aLength, kContentEnd);
  while (aInOffset < kEndOffset) {
    if (!iter.IsOriginalCharSkipped() &&
        !mTextRun->IsClusterStart(iter.GetSkippedOffset())) {
      FindClusterStart(mTextRun,
                       properties.GetStart().GetOriginalOffset() +
                           properties.GetOriginalLength(),
                       &iter);
    }

    nsPoint point = GetPointFromIterator(iter, properties);
    nsRect rect;
    rect.x = point.x;
    rect.y = point.y;

    nscoord iSize = 0;
    if (aInOffset < kContentEnd) {
      gfxSkipCharsIterator nextIter(iter);
      nextIter.AdvanceOriginal(1);
      if (!nextIter.IsOriginalCharSkipped() &&
          !mTextRun->IsClusterStart(nextIter.GetSkippedOffset())) {
        FindClusterEnd(mTextRun, kContentEnd, &nextIter);
      }

      gfxFloat advance = mTextRun->GetAdvanceWidth(
          Range(iter.GetSkippedOffset(), nextIter.GetSkippedOffset()),
          &properties);
      iSize = NSToCoordCeilClamped(advance);
    }

    if (mTextRun->IsVertical()) {
      rect.width = mRect.width;
      rect.height = iSize;
    } else {
      rect.width = iSize;
      rect.height = mRect.height;

      if (Style()->IsTextCombined()) {
        rect.width *= GetTextCombineScaleFactor(this);
      }
    }
    aRects.AppendElement(rect);
    aInOffset++;
    // Don't advance iter if we've reached the end
    if (aInOffset < kEndOffset) {
      iter.AdvanceOriginal(1);
    }
  }

  return NS_OK;
}

nsresult nsTextFrame::GetChildFrameContainingOffset(int32_t aContentOffset,
                                                    bool aHint,
                                                    int32_t* aOutOffset,
                                                    nsIFrame** aOutFrame) {
  DEBUG_VERIFY_NOT_DIRTY(mState);
#if 0  // XXXrbs disable due to bug 310227
  if (mState & NS_FRAME_IS_DIRTY)
    return NS_ERROR_UNEXPECTED;
#endif

  NS_ASSERTION(aOutOffset && aOutFrame, "Bad out parameters");
  NS_ASSERTION(aContentOffset >= 0,
               "Negative content offset, existing code was very broken!");
  nsIFrame* primaryFrame = mContent->GetPrimaryFrame();
  if (this != primaryFrame) {
    // This call needs to happen on the primary frame
    return primaryFrame->GetChildFrameContainingOffset(aContentOffset, aHint,
                                                       aOutOffset, aOutFrame);
  }

  nsTextFrame* f = this;
  int32_t offset = mContentOffset;

  // Try to look up the offset to frame property
  nsTextFrame* cachedFrame = GetProperty(OffsetToFrameProperty());

  if (cachedFrame) {
    f = cachedFrame;
    offset = f->GetContentOffset();

    f->RemoveStateBits(TEXT_IN_OFFSET_CACHE);
  }

  if ((aContentOffset >= offset) && (aHint || aContentOffset != offset)) {
    while (true) {
      nsTextFrame* next = f->GetNextContinuation();
      if (!next || aContentOffset < next->GetContentOffset()) break;
      if (aContentOffset == next->GetContentOffset()) {
        if (aHint) {
          f = next;
          if (f->GetContentLength() == 0) {
            continue;  // use the last of the empty frames with this offset
          }
        }
        break;
      }
      f = next;
    }
  } else {
    while (true) {
      nsTextFrame* prev = f->GetPrevContinuation();
      if (!prev || aContentOffset > f->GetContentOffset()) break;
      if (aContentOffset == f->GetContentOffset()) {
        if (!aHint) {
          f = prev;
          if (f->GetContentLength() == 0) {
            continue;  // use the first of the empty frames with this offset
          }
        }
        break;
      }
      f = prev;
    }
  }

  *aOutOffset = aContentOffset - f->GetContentOffset();
  *aOutFrame = f;

  // cache the frame we found
  SetProperty(OffsetToFrameProperty(), f);
  f->AddStateBits(TEXT_IN_OFFSET_CACHE);

  return NS_OK;
}

nsIFrame::FrameSearchResult nsTextFrame::PeekOffsetNoAmount(bool aForward,
                                                            int32_t* aOffset) {
  NS_ASSERTION(aOffset && *aOffset <= GetContentLength(),
               "aOffset out of range");

  gfxSkipCharsIterator iter = EnsureTextRun(nsTextFrame::eInflated);
  if (!mTextRun) return CONTINUE_EMPTY;

  TrimmedOffsets trimmed = GetTrimmedOffsets(TextFragment());
  // Check whether there are nonskipped characters in the trimmmed range
  return (iter.ConvertOriginalToSkipped(trimmed.GetEnd()) >
          iter.ConvertOriginalToSkipped(trimmed.mStart))
             ? FOUND
             : CONTINUE;
}

/**
 * This class iterates through the clusters before or after the given
 * aPosition (which is a content offset). You can test each cluster
 * to see if it's whitespace (as far as selection/caret movement is concerned),
 * or punctuation, or if there is a word break before the cluster. ("Before"
 * is interpreted according to aDirection, so if aDirection is -1, "before"
 * means actually *after* the cluster content.)
 */
class MOZ_STACK_CLASS ClusterIterator {
 public:
  ClusterIterator(nsTextFrame* aTextFrame, int32_t aPosition,
                  int32_t aDirection, nsString& aContext,
                  bool aTrimSpaces = true);

  bool NextCluster();
  bool IsWhitespace();
  bool IsPunctuation();
  bool HaveWordBreakBefore() { return mHaveWordBreak; }

  // Get the charIndex that corresponds to the "before" side of the current
  // character, according to the direction of iteration: so for a forward
  // iterator, this is simply mCharIndex, while for a reverse iterator it will
  // be mCharIndex + <number of code units in the character>.
  int32_t GetBeforeOffset() {
    MOZ_ASSERT(mCharIndex >= 0);
    return mDirection < 0 ? GetAfterInternal() : mCharIndex;
  }
  // Get the charIndex that corresponds to the "before" side of the current
  // character, according to the direction of iteration: the opposite side
  // to what GetBeforeOffset returns.
  int32_t GetAfterOffset() {
    MOZ_ASSERT(mCharIndex >= 0);
    return mDirection > 0 ? GetAfterInternal() : mCharIndex;
  }

 private:
  // Helper for Get{After,Before}Offset; returns the charIndex after the
  // current position in the text, accounting for surrogate pairs.
  int32_t GetAfterInternal();

  gfxSkipCharsIterator mIterator;
  // Usually, mFrag is pointer to `dom::CharacterData::mText`.  However, if
  // we're in a password field, this points `mMaskedFrag`.
  const nsTextFragment* mFrag;
  // If we're in a password field, this is initialized with mask characters.
  nsTextFragment mMaskedFrag;
  nsTextFrame* mTextFrame;
  int32_t mDirection;  // +1 or -1, or 0 to indicate failure
  int32_t mCharIndex;
  nsTextFrame::TrimmedOffsets mTrimmed;
  nsTArray<bool> mWordBreaks;
  bool mHaveWordBreak;
};

static bool IsAcceptableCaretPosition(const gfxSkipCharsIterator& aIter,
                                      bool aRespectClusters,
                                      const gfxTextRun* aTextRun,
                                      nsTextFrame* aFrame) {
  if (aIter.IsOriginalCharSkipped()) return false;
  uint32_t index = aIter.GetSkippedOffset();
  if (aRespectClusters && !aTextRun->IsClusterStart(index)) return false;
  if (index > 0) {
    // Check whether the proposed position is in between the two halves of a
    // surrogate pair, before a Variation Selector character, or within a
    // ligated emoji sequence; if so, this is not a valid character boundary.
    // (In the case where we are respecting clusters, we won't actually get
    // this far because the low surrogate is also marked as non-clusterStart
    // so we'll return FALSE above.)
    uint32_t offs = aIter.GetOriginalOffset();
    const nsTextFragment* frag = aFrame->TextFragment();
    uint32_t ch = frag->CharAt(offs);

    if (gfxFontUtils::IsVarSelector(ch) ||
        frag->IsLowSurrogateFollowingHighSurrogateAt(offs) ||
        (!aTextRun->IsLigatureGroupStart(index) &&
         (unicode::GetEmojiPresentation(ch) == unicode::EmojiDefault ||
          (unicode::GetEmojiPresentation(ch) == unicode::TextDefault &&
           offs + 1 < frag->GetLength() &&
           frag->CharAt(offs + 1) == gfxFontUtils::kUnicodeVS16)))) {
      return false;
    }

    // If the proposed position is before a high surrogate, we need to decode
    // the surrogate pair (if valid) and check the resulting character.
    if (NS_IS_HIGH_SURROGATE(ch)) {
      if (char32_t ucs4 = frag->ScalarValueAt(offs)) {
        // If the character is a (Plane-14) variation selector,
        // or an emoji character that is ligated with the previous
        // character (i.e. part of a Regional-Indicator flag pair,
        // or an emoji-ZWJ sequence), this is not a valid boundary.
        if (gfxFontUtils::IsVarSelector(ucs4) ||
            (!aTextRun->IsLigatureGroupStart(index) &&
             unicode::GetEmojiPresentation(ucs4) == unicode::EmojiDefault)) {
          return false;
        }
      }
    }
  }
  return true;
}

nsIFrame::FrameSearchResult nsTextFrame::PeekOffsetCharacter(
    bool aForward, int32_t* aOffset, PeekOffsetCharacterOptions aOptions) {
  int32_t contentLength = GetContentLength();
  NS_ASSERTION(aOffset && *aOffset <= contentLength, "aOffset out of range");

  if (!aOptions.mIgnoreUserStyleAll) {
    StyleUserSelect selectStyle;
    Unused << IsSelectable(&selectStyle);
    if (selectStyle == StyleUserSelect::All) {
      return CONTINUE_UNSELECTABLE;
    }
  }

  gfxSkipCharsIterator iter = EnsureTextRun(nsTextFrame::eInflated);
  if (!mTextRun) return CONTINUE_EMPTY;

  TrimmedOffsets trimmed =
      GetTrimmedOffsets(TextFragment(), TrimmedOffsetFlags::NoTrimAfter);

  // A negative offset means "end of frame".
  int32_t startOffset =
      GetContentOffset() + (*aOffset < 0 ? contentLength : *aOffset);

  if (!aForward) {
    // If at the beginning of the line, look at the previous continuation
    for (int32_t i = std::min(trimmed.GetEnd(), startOffset) - 1;
         i >= trimmed.mStart; --i) {
      iter.SetOriginalOffset(i);
      if (IsAcceptableCaretPosition(iter, aOptions.mRespectClusters, mTextRun,
                                    this)) {
        *aOffset = i - mContentOffset;
        return FOUND;
      }
    }
    *aOffset = 0;
  } else {
    // If we're at the end of a line, look at the next continuation
    iter.SetOriginalOffset(startOffset);
    if (startOffset <= trimmed.GetEnd() &&
        !(startOffset < trimmed.GetEnd() &&
          StyleText()->NewlineIsSignificant(this) &&
          iter.GetSkippedOffset() < mTextRun->GetLength() &&
          mTextRun->CharIsNewline(iter.GetSkippedOffset()))) {
      for (int32_t i = startOffset + 1; i <= trimmed.GetEnd(); ++i) {
        iter.SetOriginalOffset(i);
        if (i == trimmed.GetEnd() ||
            IsAcceptableCaretPosition(iter, aOptions.mRespectClusters, mTextRun,
                                      this)) {
          *aOffset = i - mContentOffset;
          return FOUND;
        }
      }
    }
    *aOffset = contentLength;
  }

  return CONTINUE;
}

bool ClusterIterator::IsWhitespace() {
  NS_ASSERTION(mCharIndex >= 0, "No cluster selected");
  return IsSelectionSpace(mFrag, mCharIndex);
}

bool ClusterIterator::IsPunctuation() {
  NS_ASSERTION(mCharIndex >= 0, "No cluster selected");
  // The pref is cached on first call; changes will require a browser restart.
  static bool sStopAtUnderscore =
      Preferences::GetBool("layout.word_select.stop_at_underscore", false);
  // Return true for all Punctuation categories (Unicode general category P?),
  // and also for Symbol categories (S?) except for Modifier Symbol, which is
  // kept together with any adjacent letter/number. (Bug 1066756)
  uint32_t ch = mFrag->CharAt(mCharIndex);
  uint8_t cat = unicode::GetGeneralCategory(ch);
  switch (cat) {
    case HB_UNICODE_GENERAL_CATEGORY_CONNECT_PUNCTUATION: /* Pc */
      if (ch == '_' && !sStopAtUnderscore) {
        return false;
      }
      MOZ_FALLTHROUGH;
    case HB_UNICODE_GENERAL_CATEGORY_DASH_PUNCTUATION:    /* Pd */
    case HB_UNICODE_GENERAL_CATEGORY_CLOSE_PUNCTUATION:   /* Pe */
    case HB_UNICODE_GENERAL_CATEGORY_FINAL_PUNCTUATION:   /* Pf */
    case HB_UNICODE_GENERAL_CATEGORY_INITIAL_PUNCTUATION: /* Pi */
    case HB_UNICODE_GENERAL_CATEGORY_OTHER_PUNCTUATION:   /* Po */
    case HB_UNICODE_GENERAL_CATEGORY_OPEN_PUNCTUATION:    /* Ps */
    case HB_UNICODE_GENERAL_CATEGORY_CURRENCY_SYMBOL:     /* Sc */
    // Deliberately omitted:
    // case HB_UNICODE_GENERAL_CATEGORY_MODIFIER_SYMBOL:     /* Sk */
    case HB_UNICODE_GENERAL_CATEGORY_MATH_SYMBOL:  /* Sm */
    case HB_UNICODE_GENERAL_CATEGORY_OTHER_SYMBOL: /* So */
      return true;
    default:
      return false;
  }
}

int32_t ClusterIterator::GetAfterInternal() {
  if (mFrag->IsHighSurrogateFollowedByLowSurrogateAt(mCharIndex)) {
    return mCharIndex + 2;
  }
  return mCharIndex + 1;
}

bool ClusterIterator::NextCluster() {
  if (!mDirection) return false;
  const gfxTextRun* textRun = mTextFrame->GetTextRun(nsTextFrame::eInflated);

  mHaveWordBreak = false;
  while (true) {
    bool keepGoing = false;
    if (mDirection > 0) {
      if (mIterator.GetOriginalOffset() >= mTrimmed.GetEnd()) return false;
      keepGoing = mIterator.IsOriginalCharSkipped() ||
                  mIterator.GetOriginalOffset() < mTrimmed.mStart ||
                  !textRun->IsClusterStart(mIterator.GetSkippedOffset());
      mCharIndex = mIterator.GetOriginalOffset();
      mIterator.AdvanceOriginal(1);
    } else {
      if (mIterator.GetOriginalOffset() <= mTrimmed.mStart) return false;
      mIterator.AdvanceOriginal(-1);
      keepGoing = mIterator.IsOriginalCharSkipped() ||
                  mIterator.GetOriginalOffset() >= mTrimmed.GetEnd() ||
                  !textRun->IsClusterStart(mIterator.GetSkippedOffset());
      mCharIndex = mIterator.GetOriginalOffset();
    }

    if (mWordBreaks[GetBeforeOffset() - mTextFrame->GetContentOffset()]) {
      mHaveWordBreak = true;
    }
    if (!keepGoing) return true;
  }
}

ClusterIterator::ClusterIterator(nsTextFrame* aTextFrame, int32_t aPosition,
                                 int32_t aDirection, nsString& aContext,
                                 bool aTrimSpaces)
    : mTextFrame(aTextFrame),
      mDirection(aDirection),
      mCharIndex(-1),
      mHaveWordBreak(false) {
  mIterator = aTextFrame->EnsureTextRun(nsTextFrame::eInflated);
  gfxTextRun* textRun = aTextFrame->GetTextRun(nsTextFrame::eInflated);
  if (!textRun) {
    mDirection = 0;  // signal failure
    return;
  }

  mFrag = aTextFrame->TextFragment();
  // If we're in a password field, some characters may be masked.  In such
  // case, we need to treat each masked character is a mask character since
  // we shouldn't expose word boundary which is hidden by the masking.
  if (aTextFrame->GetContent() && mFrag->GetLength() > 0 &&
      aTextFrame->GetContent()->HasFlag(NS_MAYBE_MASKED) &&
      (textRun->GetFlags2() & nsTextFrameUtils::Flags::IsTransformed)) {
    const char16_t kPasswordMask = TextEditor::PasswordMask();
    const nsTransformedTextRun* transformedTextRun =
        static_cast<const nsTransformedTextRun*>(textRun);
    // Use nsString and not nsAutoString so that we get a nsStringBuffer which
    // can be just AddRefed in `mMaskedFrag`.
    nsString maskedText;
    maskedText.SetCapacity(mFrag->GetLength());
    for (uint32_t i = 0; i < mFrag->GetLength(); ++i) {
      mIterator.SetOriginalOffset(i);
      uint32_t skippedOffset = mIterator.GetSkippedOffset();
      if (mFrag->IsHighSurrogateFollowedByLowSurrogateAt(i)) {
        if (transformedTextRun->mStyles[skippedOffset]->mMaskPassword) {
          maskedText.Append(kPasswordMask);
          maskedText.Append(kPasswordMask);
        } else {
          maskedText.Append(mFrag->CharAt(i));
          maskedText.Append(mFrag->CharAt(i + 1));
        }
        ++i;
      } else {
        maskedText.Append(
            transformedTextRun->mStyles[skippedOffset]->mMaskPassword
                ? kPasswordMask
                : mFrag->CharAt(i));
      }
    }
    mMaskedFrag.SetTo(maskedText, mFrag->IsBidi(), true);
    mFrag = &mMaskedFrag;
  }

  mIterator.SetOriginalOffset(aPosition);
  mTrimmed = aTextFrame->GetTrimmedOffsets(
      mFrag, aTrimSpaces ? nsTextFrame::TrimmedOffsetFlags::Default
                         : nsTextFrame::TrimmedOffsetFlags::NoTrimAfter |
                               nsTextFrame::TrimmedOffsetFlags::NoTrimBefore);

  int32_t textOffset = aTextFrame->GetContentOffset();
  int32_t textLen = aTextFrame->GetContentLength();
  if (!mWordBreaks.AppendElements(textLen + 1)) {
    mDirection = 0;  // signal failure
    return;
  }
  memset(mWordBreaks.Elements(), false, (textLen + 1) * sizeof(bool));
  int32_t textStart;
  if (aDirection > 0) {
    if (aContext.IsEmpty()) {
      // No previous context, so it must be the start of a line or text run
      mWordBreaks[0] = true;
    }
    textStart = aContext.Length();
    mFrag->AppendTo(aContext, textOffset, textLen);
  } else {
    if (aContext.IsEmpty()) {
      // No following context, so it must be the end of a line or text run
      mWordBreaks[textLen] = true;
    }
    textStart = 0;
    nsAutoString str;
    mFrag->AppendTo(str, textOffset, textLen);
    aContext.Insert(str, 0);
  }
  mozilla::intl::WordBreaker* wordBreaker = nsContentUtils::WordBreaker();
  for (int32_t i = 0; i <= textLen; ++i) {
    int32_t indexInText = i + textStart;
    mWordBreaks[i] |= wordBreaker->BreakInBetween(
        aContext.get(), indexInText, aContext.get() + indexInText,
        aContext.Length() - indexInText);
  }
}

nsIFrame::FrameSearchResult nsTextFrame::PeekOffsetWord(
    bool aForward, bool aWordSelectEatSpace, bool aIsKeyboardSelect,
    int32_t* aOffset, PeekWordState* aState, bool aTrimSpaces) {
  int32_t contentLength = GetContentLength();
  NS_ASSERTION(aOffset && *aOffset <= contentLength, "aOffset out of range");

  StyleUserSelect selectStyle;
  Unused << IsSelectable(&selectStyle);
  if (selectStyle == StyleUserSelect::All) return CONTINUE_UNSELECTABLE;

  int32_t offset =
      GetContentOffset() + (*aOffset < 0 ? contentLength : *aOffset);
  ClusterIterator cIter(this, offset, aForward ? 1 : -1, aState->mContext,
                        aTrimSpaces);

  if (!cIter.NextCluster()) return CONTINUE_EMPTY;

  do {
    bool isPunctuation = cIter.IsPunctuation();
    bool isWhitespace = cIter.IsWhitespace();
    bool isWordBreakBefore = cIter.HaveWordBreakBefore();
    if (aWordSelectEatSpace == isWhitespace && !aState->mSawBeforeType) {
      aState->SetSawBeforeType();
      aState->Update(isPunctuation, isWhitespace);
      continue;
    }
    // See if we can break before the current cluster
    if (!aState->mAtStart) {
      bool canBreak;
      if (isPunctuation != aState->mLastCharWasPunctuation) {
        canBreak = BreakWordBetweenPunctuation(aState, aForward, isPunctuation,
                                               isWhitespace, aIsKeyboardSelect);
      } else if (!aState->mLastCharWasWhitespace && !isWhitespace &&
                 !isPunctuation && isWordBreakBefore) {
        // if both the previous and the current character are not white
        // space but this can be word break before, we don't need to eat
        // a white space in this case. This case happens in some languages
        // that their words are not separated by white spaces. E.g.,
        // Japanese and Chinese.
        canBreak = true;
      } else {
        canBreak = isWordBreakBefore && aState->mSawBeforeType &&
                   (aWordSelectEatSpace != isWhitespace);
      }
      if (canBreak) {
        *aOffset = cIter.GetBeforeOffset() - mContentOffset;
        return FOUND;
      }
    }
    aState->Update(isPunctuation, isWhitespace);
  } while (cIter.NextCluster());

  *aOffset = cIter.GetAfterOffset() - mContentOffset;
  return CONTINUE;
}

// TODO this needs to be deCOMtaminated with the interface fixed in
// nsIFrame.h, but we won't do that until the old textframe is gone.
nsresult nsTextFrame::CheckVisibility(nsPresContext* aContext,
                                      int32_t aStartIndex, int32_t aEndIndex,
                                      bool aRecurse, bool* aFinished,
                                      bool* aRetval) {
  if (!aRetval) return NS_ERROR_NULL_POINTER;

  // Text in the range is visible if there is at least one character in the
  // range that is not skipped and is mapped by this frame (which is the primary
  // frame) or one of its continuations.
  for (nsTextFrame* f = this; f; f = f->GetNextContinuation()) {
    int32_t dummyOffset = 0;
    if (f->PeekOffsetNoAmount(true, &dummyOffset) == FOUND) {
      *aRetval = true;
      return NS_OK;
    }
  }

  *aRetval = false;
  return NS_OK;
}

nsresult nsTextFrame::GetOffsets(int32_t& start, int32_t& end) const {
  start = GetContentOffset();
  end = GetContentEnd();
  return NS_OK;
}

static int32_t FindEndOfPunctuationRun(const nsTextFragment* aFrag,
                                       const gfxTextRun* aTextRun,
                                       gfxSkipCharsIterator* aIter,
                                       int32_t aOffset, int32_t aStart,
                                       int32_t aEnd) {
  int32_t i;

  for (i = aStart; i < aEnd - aOffset; ++i) {
    if (nsContentUtils::IsFirstLetterPunctuation(
            aFrag->ScalarValueAt(aOffset + i))) {
      aIter->SetOriginalOffset(aOffset + i);
      FindClusterEnd(aTextRun, aEnd, aIter);
      i = aIter->GetOriginalOffset() - aOffset;
    } else {
      break;
    }
  }
  return i;
}

/**
 * Returns true if this text frame completes the first-letter, false
 * if it does not contain a true "letter".
 * If returns true, then it also updates aLength to cover just the first-letter
 * text.
 *
 * XXX :first-letter should be handled during frame construction
 * (and it has a good bit in common with nextBidi)
 *
 * @param aLength an in/out parameter: on entry contains the maximum length to
 * return, on exit returns length of the first-letter fragment (which may
 * include leading and trailing punctuation, for example)
 */
static bool FindFirstLetterRange(const nsTextFragment* aFrag,
                                 const gfxTextRun* aTextRun, int32_t aOffset,
                                 const gfxSkipCharsIterator& aIter,
                                 int32_t* aLength) {
  int32_t i;
  int32_t length = *aLength;
  int32_t endOffset = aOffset + length;
  gfxSkipCharsIterator iter(aIter);

  // skip leading whitespace, then consume clusters that start with punctuation
  i = FindEndOfPunctuationRun(
      aFrag, aTextRun, &iter, aOffset,
      GetTrimmableWhitespaceCount(aFrag, aOffset, length, 1), endOffset);
  if (i == length) return false;

  // If the next character is not a letter or number, there is no first-letter.
  // Return true so that we don't go on looking, but set aLength to 0.
  if (!nsContentUtils::IsAlphanumericAt(aFrag, aOffset + i)) {
    *aLength = 0;
    return true;
  }

  // consume another cluster (the actual first letter)

  // For complex scripts such as Indic and SEAsian, where first-letter
  // should extend to entire orthographic "syllable" clusters, we don't
  // want to allow this to split a ligature.
  bool allowSplitLigature;

  typedef unicode::Script Script;
  switch (unicode::GetScriptCode(aFrag->CharAt(aOffset + i))) {
    default:
      allowSplitLigature = true;
      break;

    // For now, lacking any definitive specification of when to apply this
    // behavior, we'll base the decision on the HarfBuzz shaping engine
    // used for each script: those that are handled by the Indic, Tibetan,
    // Myanmar and SEAsian shapers will apply the "don't split ligatures"
    // rule.

    // Indic
    case Script::BENGALI:
    case Script::DEVANAGARI:
    case Script::GUJARATI:
    case Script::GURMUKHI:
    case Script::KANNADA:
    case Script::MALAYALAM:
    case Script::ORIYA:
    case Script::TAMIL:
    case Script::TELUGU:
    case Script::SINHALA:
    case Script::BALINESE:
    case Script::LEPCHA:
    case Script::REJANG:
    case Script::SUNDANESE:
    case Script::JAVANESE:
    case Script::KAITHI:
    case Script::MEETEI_MAYEK:
    case Script::CHAKMA:
    case Script::SHARADA:
    case Script::TAKRI:
    case Script::KHMER:

    // Tibetan
    case Script::TIBETAN:

    // Myanmar
    case Script::MYANMAR:

    // Other SEAsian
    case Script::BUGINESE:
    case Script::NEW_TAI_LUE:
    case Script::CHAM:
    case Script::TAI_THAM:

      // What about Thai/Lao - any special handling needed?
      // Should we special-case Arabic lam-alef?

      allowSplitLigature = false;
      break;
  }

  iter.SetOriginalOffset(aOffset + i);
  FindClusterEnd(aTextRun, endOffset, &iter, allowSplitLigature);

  i = iter.GetOriginalOffset() - aOffset;
  if (i + 1 == length) return true;

  // consume clusters that start with punctuation
  i = FindEndOfPunctuationRun(aFrag, aTextRun, &iter, aOffset, i + 1,
                              endOffset);
  if (i < length) *aLength = i;
  return true;
}

static uint32_t FindStartAfterSkippingWhitespace(
    PropertyProvider* aProvider, nsIFrame::InlineIntrinsicISizeData* aData,
    const nsStyleText* aTextStyle, gfxSkipCharsIterator* aIterator,
    uint32_t aFlowEndInTextRun) {
  if (aData->mSkipWhitespace) {
    while (aIterator->GetSkippedOffset() < aFlowEndInTextRun &&
           IsTrimmableSpace(aProvider->GetFragment(),
                            aIterator->GetOriginalOffset(), aTextStyle)) {
      aIterator->AdvanceOriginal(1);
    }
  }
  return aIterator->GetSkippedOffset();
}

float nsTextFrame::GetFontSizeInflation() const {
  if (!HasFontSizeInflation()) {
    return 1.0f;
  }
  return GetProperty(FontSizeInflationProperty());
}

void nsTextFrame::SetFontSizeInflation(float aInflation) {
  if (aInflation == 1.0f) {
    if (HasFontSizeInflation()) {
      RemoveStateBits(TEXT_HAS_FONT_INFLATION);
      DeleteProperty(FontSizeInflationProperty());
    }
    return;
  }

  AddStateBits(TEXT_HAS_FONT_INFLATION);
  SetProperty(FontSizeInflationProperty(), aInflation);
}

/* virtual */
void nsTextFrame::MarkIntrinsicISizesDirty() {
  ClearTextRuns();
  nsFrame::MarkIntrinsicISizesDirty();
}

// XXX this doesn't handle characters shaped by line endings. We need to
// temporarily override the "current line ending" settings.
void nsTextFrame::AddInlineMinISizeForFlow(gfxContext* aRenderingContext,
                                           nsIFrame::InlineMinISizeData* aData,
                                           TextRunType aTextRunType) {
  uint32_t flowEndInTextRun;
  gfxSkipCharsIterator iter =
      EnsureTextRun(aTextRunType, aRenderingContext->GetDrawTarget(),
                    aData->LineContainer(), aData->mLine, &flowEndInTextRun);
  gfxTextRun* textRun = GetTextRun(aTextRunType);
  if (!textRun) return;

  // Pass null for the line container. This will disable tab spacing, but that's
  // OK since we can't really handle tabs for intrinsic sizing anyway.
  const nsStyleText* textStyle = StyleText();
  const nsTextFragment* frag = TextFragment();

  // If we're hyphenating, the PropertyProvider needs the actual length;
  // otherwise we can just pass INT32_MAX to mean "all the text"
  int32_t len = INT32_MAX;
  bool hyphenating = frag->GetLength() > 0 &&
                     (textStyle->mHyphens == StyleHyphens::Auto ||
                      (textStyle->mHyphens == StyleHyphens::Manual &&
                       !!(textRun->GetFlags() &
                          gfx::ShapedTextFlags::TEXT_ENABLE_HYPHEN_BREAKS)));
  if (hyphenating) {
    gfxSkipCharsIterator tmp(iter);
    len = std::min<int32_t>(GetContentOffset() + GetInFlowContentLength(),
                            tmp.ConvertSkippedToOriginal(flowEndInTextRun)) -
          iter.GetOriginalOffset();
  }
  PropertyProvider provider(textRun, textStyle, frag, this, iter, len, nullptr,
                            0, aTextRunType);

  bool collapseWhitespace = !textStyle->WhiteSpaceIsSignificant();
  bool preformatNewlines = textStyle->NewlineIsSignificant(this);
  bool preformatTabs = textStyle->WhiteSpaceIsSignificant();
  gfxFloat tabWidth = -1;
  uint32_t start = FindStartAfterSkippingWhitespace(&provider, aData, textStyle,
                                                    &iter, flowEndInTextRun);

  // text-combine-upright frame is constantly 1em on inline-axis.
  if (Style()->IsTextCombined()) {
    if (start < flowEndInTextRun && textRun->CanBreakLineBefore(start)) {
      aData->OptionallyBreak();
    }
    aData->mCurrentLine += provider.GetFontMetrics()->EmHeight();
    aData->mTrailingWhitespace = 0;
    return;
  }

  if (textStyle->EffectiveOverflowWrap() == StyleOverflowWrap::Anywhere &&
      textStyle->WordCanWrap(this)) {
    aData->OptionallyBreak();
    aData->mCurrentLine +=
        textRun->GetMinAdvanceWidth(Range(start, flowEndInTextRun));
    aData->mTrailingWhitespace = 0;
    aData->mAtStartOfLine = false;
    aData->OptionallyBreak();
    return;
  }

  AutoTArray<gfxTextRun::HyphenType, BIG_TEXT_NODE_SIZE> hyphBuffer;
  if (hyphenating) {
    if (hyphBuffer.AppendElements(flowEndInTextRun - start, fallible)) {
      provider.GetHyphenationBreaks(Range(start, flowEndInTextRun),
                                    hyphBuffer.Elements());
    } else {
      hyphenating = false;
    }
  }

  for (uint32_t i = start, wordStart = start; i <= flowEndInTextRun; ++i) {
    bool preformattedNewline = false;
    bool preformattedTab = false;
    if (i < flowEndInTextRun) {
      // XXXldb Shouldn't we be including the newline as part of the
      // segment that it ends rather than part of the segment that it
      // starts?
      preformattedNewline = preformatNewlines && textRun->CharIsNewline(i);
      preformattedTab = preformatTabs && textRun->CharIsTab(i);
      if (!textRun->CanBreakLineBefore(i) && !preformattedNewline &&
          !preformattedTab &&
          (!hyphenating ||
           hyphBuffer[i - start] == gfxTextRun::HyphenType::None)) {
        // we can't break here (and it's not the end of the flow)
        continue;
      }
    }

    if (i > wordStart) {
      nscoord width = NSToCoordCeilClamped(
          textRun->GetAdvanceWidth(Range(wordStart, i), &provider));
      width = std::max(0, width);
      aData->mCurrentLine = NSCoordSaturatingAdd(aData->mCurrentLine, width);
      aData->mAtStartOfLine = false;

      if (collapseWhitespace) {
        uint32_t trimStart =
            GetEndOfTrimmedText(frag, textStyle, wordStart, i, &iter);
        if (trimStart == start) {
          // This is *all* trimmable whitespace, so whatever trailingWhitespace
          // we saw previously is still trailing...
          aData->mTrailingWhitespace += width;
        } else {
          // Some non-whitespace so the old trailingWhitespace is no longer
          // trailing
          nscoord wsWidth = NSToCoordCeilClamped(
              textRun->GetAdvanceWidth(Range(trimStart, i), &provider));
          aData->mTrailingWhitespace = std::max(0, wsWidth);
        }
      } else {
        aData->mTrailingWhitespace = 0;
      }
    }

    if (preformattedTab) {
      PropertyProvider::Spacing spacing;
      provider.GetSpacing(Range(i, i + 1), &spacing);
      aData->mCurrentLine += nscoord(spacing.mBefore);
      if (tabWidth < 0) {
        tabWidth = ComputeTabWidthAppUnits(this, textRun);
      }
      gfxFloat afterTab = AdvanceToNextTab(aData->mCurrentLine, tabWidth,
                                           provider.MinTabAdvance());
      aData->mCurrentLine = nscoord(afterTab + spacing.mAfter);
      wordStart = i + 1;
    } else if (i < flowEndInTextRun ||
               (i == textRun->GetLength() &&
                (textRun->GetFlags2() &
                 nsTextFrameUtils::Flags::HasTrailingBreak))) {
      if (preformattedNewline) {
        aData->ForceBreak();
      } else if (i < flowEndInTextRun && hyphenating &&
                 hyphBuffer[i - start] != gfxTextRun::HyphenType::None) {
        aData->OptionallyBreak(NSToCoordRound(provider.GetHyphenWidth()));
      } else {
        aData->OptionallyBreak();
      }
      wordStart = i;
    }
  }

  if (start < flowEndInTextRun) {
    // Check if we have collapsible whitespace at the end
    aData->mSkipWhitespace = IsTrimmableSpace(
        provider.GetFragment(),
        iter.ConvertSkippedToOriginal(flowEndInTextRun - 1), textStyle);
  }
}

bool nsTextFrame::IsCurrentFontInflation(float aInflation) const {
  return fabsf(aInflation - GetFontSizeInflation()) < 1e-6;
}

// XXX Need to do something here to avoid incremental reflow bugs due to
// first-line and first-letter changing min-width
/* virtual */
void nsTextFrame::AddInlineMinISize(gfxContext* aRenderingContext,
                                    nsIFrame::InlineMinISizeData* aData) {
  float inflation = nsLayoutUtils::FontSizeInflationFor(this);
  TextRunType trtype = (inflation == 1.0f) ? eNotInflated : eInflated;

  if (trtype == eInflated && !IsCurrentFontInflation(inflation)) {
    // FIXME: Ideally, if we already have a text run, we'd move it to be
    // the uninflated text run.
    ClearTextRun(nullptr, nsTextFrame::eInflated);
    mFontMetrics = nullptr;
  }

  nsTextFrame* f;
  const gfxTextRun* lastTextRun = nullptr;
  // nsContinuingTextFrame does nothing for AddInlineMinISize; all text frames
  // in the flow are handled right here.
  for (f = this; f; f = f->GetNextContinuation()) {
    // f->GetTextRun(nsTextFrame::eNotInflated) could be null if we
    // haven't set up textruns yet for f.  Except in OOM situations,
    // lastTextRun will only be null for the first text frame.
    if (f == this || f->GetTextRun(trtype) != lastTextRun) {
      nsIFrame* lc;
      if (aData->LineContainer() &&
          aData->LineContainer() != (lc = FindLineContainer(f))) {
        NS_ASSERTION(f != this,
                     "wrong InlineMinISizeData container"
                     " for first continuation");
        aData->mLine = nullptr;
        aData->SetLineContainer(lc);
      }

      // This will process all the text frames that share the same textrun as f.
      f->AddInlineMinISizeForFlow(aRenderingContext, aData, trtype);
      lastTextRun = f->GetTextRun(trtype);
    }
  }
}

// XXX this doesn't handle characters shaped by line endings. We need to
// temporarily override the "current line ending" settings.
void nsTextFrame::AddInlinePrefISizeForFlow(
    gfxContext* aRenderingContext, nsIFrame::InlinePrefISizeData* aData,
    TextRunType aTextRunType) {
  uint32_t flowEndInTextRun;
  gfxSkipCharsIterator iter =
      EnsureTextRun(aTextRunType, aRenderingContext->GetDrawTarget(),
                    aData->LineContainer(), aData->mLine, &flowEndInTextRun);
  gfxTextRun* textRun = GetTextRun(aTextRunType);
  if (!textRun) return;

  // Pass null for the line container. This will disable tab spacing, but that's
  // OK since we can't really handle tabs for intrinsic sizing anyway.

  const nsStyleText* textStyle = StyleText();
  const nsTextFragment* frag = TextFragment();
  PropertyProvider provider(textRun, textStyle, frag, this, iter, INT32_MAX,
                            nullptr, 0, aTextRunType);

  // text-combine-upright frame is constantly 1em on inline-axis.
  if (Style()->IsTextCombined()) {
    aData->mCurrentLine += provider.GetFontMetrics()->EmHeight();
    aData->mTrailingWhitespace = 0;
    aData->mLineIsEmpty = false;
    return;
  }

  bool collapseWhitespace = !textStyle->WhiteSpaceIsSignificant();
  bool preformatNewlines = textStyle->NewlineIsSignificant(this);
  bool preformatTabs = textStyle->TabIsSignificant();
  gfxFloat tabWidth = -1;
  uint32_t start = FindStartAfterSkippingWhitespace(&provider, aData, textStyle,
                                                    &iter, flowEndInTextRun);

  // XXX Should we consider hyphenation here?
  // If newlines and tabs aren't preformatted, nothing to do inside
  // the loop so make i skip to the end
  uint32_t loopStart =
      (preformatNewlines || preformatTabs) ? start : flowEndInTextRun;
  for (uint32_t i = loopStart, lineStart = start; i <= flowEndInTextRun; ++i) {
    bool preformattedNewline = false;
    bool preformattedTab = false;
    if (i < flowEndInTextRun) {
      // XXXldb Shouldn't we be including the newline as part of the
      // segment that it ends rather than part of the segment that it
      // starts?
      NS_ASSERTION(preformatNewlines || preformatTabs,
                   "We can't be here unless newlines are "
                   "hard breaks or there are tabs");
      preformattedNewline = preformatNewlines && textRun->CharIsNewline(i);
      preformattedTab = preformatTabs && textRun->CharIsTab(i);
      if (!preformattedNewline && !preformattedTab) {
        // we needn't break here (and it's not the end of the flow)
        continue;
      }
    }

    if (i > lineStart) {
      nscoord width = NSToCoordCeilClamped(
          textRun->GetAdvanceWidth(Range(lineStart, i), &provider));
      width = std::max(0, width);
      aData->mCurrentLine = NSCoordSaturatingAdd(aData->mCurrentLine, width);
      aData->mLineIsEmpty = false;

      if (collapseWhitespace) {
        uint32_t trimStart =
            GetEndOfTrimmedText(frag, textStyle, lineStart, i, &iter);
        if (trimStart == start) {
          // This is *all* trimmable whitespace, so whatever trailingWhitespace
          // we saw previously is still trailing...
          aData->mTrailingWhitespace += width;
        } else {
          // Some non-whitespace so the old trailingWhitespace is no longer
          // trailing
          nscoord wsWidth = NSToCoordCeilClamped(
              textRun->GetAdvanceWidth(Range(trimStart, i), &provider));
          aData->mTrailingWhitespace = std::max(0, wsWidth);
        }
      } else {
        aData->mTrailingWhitespace = 0;
      }
    }

    if (preformattedTab) {
      PropertyProvider::Spacing spacing;
      provider.GetSpacing(Range(i, i + 1), &spacing);
      aData->mCurrentLine += nscoord(spacing.mBefore);
      if (tabWidth < 0) {
        tabWidth = ComputeTabWidthAppUnits(this, textRun);
      }
      gfxFloat afterTab = AdvanceToNextTab(aData->mCurrentLine, tabWidth,
                                           provider.MinTabAdvance());
      aData->mCurrentLine = nscoord(afterTab + spacing.mAfter);
      aData->mLineIsEmpty = false;
      lineStart = i + 1;
    } else if (preformattedNewline) {
      aData->ForceBreak();
      lineStart = i;
    }
  }

  // Check if we have collapsible whitespace at the end
  if (start < flowEndInTextRun) {
    aData->mSkipWhitespace = IsTrimmableSpace(
        provider.GetFragment(),
        iter.ConvertSkippedToOriginal(flowEndInTextRun - 1), textStyle);
  }
}

// XXX Need to do something here to avoid incremental reflow bugs due to
// first-line and first-letter changing pref-width
/* virtual */
void nsTextFrame::AddInlinePrefISize(gfxContext* aRenderingContext,
                                     nsIFrame::InlinePrefISizeData* aData) {
  float inflation = nsLayoutUtils::FontSizeInflationFor(this);
  TextRunType trtype = (inflation == 1.0f) ? eNotInflated : eInflated;

  if (trtype == eInflated && !IsCurrentFontInflation(inflation)) {
    // FIXME: Ideally, if we already have a text run, we'd move it to be
    // the uninflated text run.
    ClearTextRun(nullptr, nsTextFrame::eInflated);
    mFontMetrics = nullptr;
  }

  nsTextFrame* f;
  const gfxTextRun* lastTextRun = nullptr;
  // nsContinuingTextFrame does nothing for AddInlineMinISize; all text frames
  // in the flow are handled right here.
  for (f = this; f; f = f->GetNextContinuation()) {
    // f->GetTextRun(nsTextFrame::eNotInflated) could be null if we
    // haven't set up textruns yet for f.  Except in OOM situations,
    // lastTextRun will only be null for the first text frame.
    if (f == this || f->GetTextRun(trtype) != lastTextRun) {
      nsIFrame* lc;
      if (aData->LineContainer() &&
          aData->LineContainer() != (lc = FindLineContainer(f))) {
        NS_ASSERTION(f != this,
                     "wrong InlinePrefISizeData container"
                     " for first continuation");
        aData->mLine = nullptr;
        aData->SetLineContainer(lc);
      }

      // This will process all the text frames that share the same textrun as f.
      f->AddInlinePrefISizeForFlow(aRenderingContext, aData, trtype);
      lastTextRun = f->GetTextRun(trtype);
    }
  }
}

/* virtual */
LogicalSize nsTextFrame::ComputeSize(
    gfxContext* aRenderingContext, WritingMode aWM, const LogicalSize& aCBSize,
    nscoord aAvailableISize, const LogicalSize& aMargin,
    const LogicalSize& aBorder, const LogicalSize& aPadding,
    ComputeSizeFlags aFlags) {
  // Inlines and text don't compute size before reflow.
  return LogicalSize(aWM, NS_UNCONSTRAINEDSIZE, NS_UNCONSTRAINEDSIZE);
}

static nsRect RoundOut(const gfxRect& aRect) {
  nsRect r;
  r.x = NSToCoordFloor(aRect.X());
  r.y = NSToCoordFloor(aRect.Y());
  r.width = NSToCoordCeil(aRect.XMost()) - r.x;
  r.height = NSToCoordCeil(aRect.YMost()) - r.y;
  return r;
}

nsRect nsTextFrame::ComputeTightBounds(DrawTarget* aDrawTarget) const {
  if (Style()->HasTextDecorationLines() ||
      (GetStateBits() & TEXT_HYPHEN_BREAK)) {
    // This is conservative, but OK.
    return GetVisualOverflowRect();
  }

  gfxSkipCharsIterator iter =
      const_cast<nsTextFrame*>(this)->EnsureTextRun(nsTextFrame::eInflated);
  if (!mTextRun) return nsRect(0, 0, 0, 0);

  PropertyProvider provider(const_cast<nsTextFrame*>(this), iter,
                            nsTextFrame::eInflated, mFontMetrics);
  // Trim trailing whitespace
  provider.InitializeForDisplay(true);

  gfxTextRun::Metrics metrics = mTextRun->MeasureText(
      ComputeTransformedRange(provider), gfxFont::TIGHT_HINTED_OUTLINE_EXTENTS,
      aDrawTarget, &provider);
  if (GetWritingMode().IsLineInverted()) {
    metrics.mBoundingBox.y = -metrics.mBoundingBox.YMost();
  }
  // mAscent should be the same as metrics.mAscent, but it's what we use to
  // paint so that's the one we'll use.
  nsRect boundingBox = RoundOut(metrics.mBoundingBox);
  boundingBox += nsPoint(0, mAscent);
  if (mTextRun->IsVertical()) {
    // Swap line-relative textMetrics dimensions to physical coordinates.
    Swap(boundingBox.x, boundingBox.y);
    Swap(boundingBox.width, boundingBox.height);
  }
  return boundingBox;
}

/* virtual */
nsresult nsTextFrame::GetPrefWidthTightBounds(gfxContext* aContext, nscoord* aX,
                                              nscoord* aXMost) {
  gfxSkipCharsIterator iter =
      const_cast<nsTextFrame*>(this)->EnsureTextRun(nsTextFrame::eInflated);
  if (!mTextRun) return NS_ERROR_FAILURE;

  PropertyProvider provider(const_cast<nsTextFrame*>(this), iter,
                            nsTextFrame::eInflated, mFontMetrics);
  provider.InitializeForMeasure();

  gfxTextRun::Metrics metrics = mTextRun->MeasureText(
      ComputeTransformedRange(provider), gfxFont::TIGHT_HINTED_OUTLINE_EXTENTS,
      aContext->GetDrawTarget(), &provider);
  // Round it like nsTextFrame::ComputeTightBounds() to ensure consistency.
  *aX = NSToCoordFloor(metrics.mBoundingBox.x);
  *aXMost = NSToCoordCeil(metrics.mBoundingBox.XMost());

  return NS_OK;
}

static bool HasSoftHyphenBefore(const nsTextFragment* aFrag,
                                const gfxTextRun* aTextRun,
                                int32_t aStartOffset,
                                const gfxSkipCharsIterator& aIter) {
  if (aIter.GetSkippedOffset() < aTextRun->GetLength() &&
      aTextRun->CanHyphenateBefore(aIter.GetSkippedOffset())) {
    return true;
  }
  if (!(aTextRun->GetFlags2() & nsTextFrameUtils::Flags::HasShy)) return false;
  gfxSkipCharsIterator iter = aIter;
  while (iter.GetOriginalOffset() > aStartOffset) {
    iter.AdvanceOriginal(-1);
    if (!iter.IsOriginalCharSkipped()) break;
    if (aFrag->CharAt(iter.GetOriginalOffset()) == CH_SHY) return true;
  }
  return false;
}

/**
 * Removes all frames from aFrame up to (but not including) aFirstToNotRemove,
 * because their text has all been taken and reflowed by earlier frames.
 */
static void RemoveEmptyInFlows(nsTextFrame* aFrame,
                               nsTextFrame* aFirstToNotRemove) {
  MOZ_ASSERT(aFrame != aFirstToNotRemove, "This will go very badly");
  // We have to be careful here, because some RemoveFrame implementations
  // remove and destroy not only the passed-in frame but also all its following
  // in-flows (and sometimes all its following continuations in general).  So
  // we remove |f| and everything up to but not including firstToNotRemove from
  // the flow first, to make sure that only the things we want destroyed are
  // destroyed.

  // This sadly duplicates some of the logic from
  // nsSplittableFrame::RemoveFromFlow.  We can get away with not duplicating
  // all of it, because we know that the prev-continuation links of
  // firstToNotRemove and f are fluid, and non-null.
  NS_ASSERTION(aFirstToNotRemove->GetPrevContinuation() ==
                       aFirstToNotRemove->GetPrevInFlow() &&
                   aFirstToNotRemove->GetPrevInFlow() != nullptr,
               "aFirstToNotRemove should have a fluid prev continuation");
  NS_ASSERTION(aFrame->GetPrevContinuation() == aFrame->GetPrevInFlow() &&
                   aFrame->GetPrevInFlow() != nullptr,
               "aFrame should have a fluid prev continuation");

  nsTextFrame* prevContinuation = aFrame->GetPrevContinuation();
  nsTextFrame* lastRemoved = aFirstToNotRemove->GetPrevContinuation();

  for (nsTextFrame* f = aFrame; f != aFirstToNotRemove;
       f = f->GetNextContinuation()) {
    // f is going to be destroyed soon, after it is unlinked from the
    // continuation chain. If its textrun is going to be destroyed we need to
    // do it now, before we unlink the frames to remove from the flow,
    // because DestroyFrom calls ClearTextRuns() and that will start at the
    // first frame with the text run and walk the continuations.
    if (f->IsInTextRunUserData()) {
      f->ClearTextRuns();
    } else {
      f->DisconnectTextRuns();
    }
  }

  prevContinuation->SetNextInFlow(aFirstToNotRemove);
  aFirstToNotRemove->SetPrevInFlow(prevContinuation);

  aFrame->SetPrevInFlow(nullptr);
  lastRemoved->SetNextInFlow(nullptr);

  nsContainerFrame* parent = aFrame->GetParent();
  nsBlockFrame* parentBlock = do_QueryFrame(parent);
  if (parentBlock) {
    // Manually call DoRemoveFrame so we can tell it that we're
    // removing empty frames; this will keep it from blowing away
    // text runs.
    parentBlock->DoRemoveFrame(aFrame, nsBlockFrame::FRAMES_ARE_EMPTY);
  } else {
    // Just remove it normally; use kNoReflowPrincipalList to avoid posting
    // new reflows.
    parent->RemoveFrame(nsIFrame::kNoReflowPrincipalList, aFrame);
  }
}

void nsTextFrame::SetLength(int32_t aLength, nsLineLayout* aLineLayout,
                            uint32_t aSetLengthFlags) {
  mContentLengthHint = aLength;
  int32_t end = GetContentOffset() + aLength;
  nsTextFrame* f = GetNextInFlow();
  if (!f) return;

  // If our end offset is moving, then even if frames are not being pushed or
  // pulled, content is moving to or from the next line and the next line
  // must be reflowed.
  // If the next-continuation is dirty, then we should dirty the next line now
  // because we may have skipped doing it if we dirtied it in
  // CharacterDataChanged. This is ugly but teaching FrameNeedsReflow
  // and ChildIsDirty to handle a range of frames would be worse.
  if (aLineLayout &&
      (end != f->mContentOffset || (f->GetStateBits() & NS_FRAME_IS_DIRTY))) {
    aLineLayout->SetDirtyNextLine();
  }

  if (end < f->mContentOffset) {
    // Our frame is shrinking. Give the text to our next in flow.
    if (aLineLayout && HasSignificantTerminalNewline() &&
        !GetParent()->IsLetterFrame() &&
        (aSetLengthFlags & ALLOW_FRAME_CREATION_AND_DESTRUCTION)) {
      // Whatever text we hand to our next-in-flow will end up in a frame all of
      // its own, since it ends in a forced linebreak.  Might as well just put
      // it in a separate frame now.  This is important to prevent text run
      // churn; if we did not do that, then we'd likely end up rebuilding
      // textruns for all our following continuations.
      // We skip this optimization when the parent is a first-letter frame
      // because it doesn't deal well with more than one child frame.
      // We also skip this optimization if we were called during bidi
      // resolution, so as not to create a new frame which doesn't appear in
      // the bidi resolver's list of frames
      nsPresContext* presContext = PresContext();
      nsIFrame* newFrame =
          presContext->PresShell()->FrameConstructor()->CreateContinuingFrame(
              presContext, this, GetParent());
      nsTextFrame* next = static_cast<nsTextFrame*>(newFrame);
      nsFrameList temp(next, next);
      GetParent()->InsertFrames(kNoReflowPrincipalList, this,
                                aLineLayout->GetLine(), temp);
      f = next;
    }

    f->mContentOffset = end;
    if (f->GetTextRun(nsTextFrame::eInflated) != mTextRun) {
      ClearTextRuns();
      f->ClearTextRuns();
    }
    return;
  }
  // Our frame is growing. Take text from our in-flow(s).
  // We can take text from frames in lines beyond just the next line.
  // We don't dirty those lines. That's OK, because when we reflow
  // our empty next-in-flow, it will take text from its next-in-flow and
  // dirty that line.

  // Note that in the process we may end up removing some frames from
  // the flow if they end up empty.
  nsTextFrame* framesToRemove = nullptr;
  while (f && f->mContentOffset < end) {
    f->mContentOffset = end;
    if (f->GetTextRun(nsTextFrame::eInflated) != mTextRun) {
      ClearTextRuns();
      f->ClearTextRuns();
    }
    nsTextFrame* next = f->GetNextInFlow();
    // Note: the "f->GetNextSibling() == next" check below is to restrict
    // this optimization to the case where they are on the same child list.
    // Otherwise we might remove the only child of a nsFirstLetterFrame
    // for example and it can't handle that.  See bug 597627 for details.
    if (next && next->mContentOffset <= end && f->GetNextSibling() == next &&
        (aSetLengthFlags & ALLOW_FRAME_CREATION_AND_DESTRUCTION)) {
      // |f| is now empty.  We may as well remove it, instead of copying all
      // the text from |next| into it instead; the latter leads to use
      // rebuilding textruns for all following continuations.
      // We skip this optimization if we were called during bidi resolution,
      // since the bidi resolver may try to handle the destroyed frame later
      // and crash
      if (!framesToRemove) {
        // Remember that we have to remove this frame.
        framesToRemove = f;
      }
    } else if (framesToRemove) {
      RemoveEmptyInFlows(framesToRemove, f);
      framesToRemove = nullptr;
    }
    f = next;
  }

  MOZ_ASSERT(!framesToRemove || (f && f->mContentOffset == end),
             "How did we exit the loop if we null out framesToRemove if "
             "!next || next->mContentOffset > end ?");

  if (framesToRemove) {
    // We are guaranteed that we exited the loop with f not null, per the
    // postcondition above
    RemoveEmptyInFlows(framesToRemove, f);
  }

#ifdef DEBUG
  f = this;
  int32_t iterations = 0;
  while (f && iterations < 10) {
    f->GetContentLength();  // Assert if negative length
    f = f->GetNextContinuation();
    ++iterations;
  }
  f = this;
  iterations = 0;
  while (f && iterations < 10) {
    f->GetContentLength();  // Assert if negative length
    f = f->GetPrevContinuation();
    ++iterations;
  }
#endif
}

bool nsTextFrame::IsFloatingFirstLetterChild() const {
  nsIFrame* frame = GetParent();
  return frame && frame->IsFloating() && frame->IsLetterFrame();
}

bool nsTextFrame::IsInitialLetterChild() const {
  nsIFrame* frame = GetParent();
  return frame && frame->StyleTextReset()->mInitialLetterSize != 0.0f &&
         frame->IsLetterFrame();
}

struct NewlineProperty {
  int32_t mStartOffset;
  // The offset of the first \n after mStartOffset, or -1 if there is none
  int32_t mNewlineOffset;
};

void nsTextFrame::Reflow(nsPresContext* aPresContext, ReflowOutput& aMetrics,
                         const ReflowInput& aReflowInput,
                         nsReflowStatus& aStatus) {
  MarkInReflow();
  DO_GLOBAL_REFLOW_COUNT("nsTextFrame");
  DISPLAY_REFLOW(aPresContext, this, aReflowInput, aMetrics, aStatus);
  MOZ_ASSERT(aStatus.IsEmpty(), "Caller should pass a fresh reflow status!");

  // XXX If there's no line layout, we shouldn't even have created this
  // frame. This may happen if, for example, this is text inside a table
  // but not inside a cell. For now, just don't reflow.
  if (!aReflowInput.mLineLayout) {
    ClearMetrics(aMetrics);
    return;
  }

  ReflowText(*aReflowInput.mLineLayout, aReflowInput.AvailableWidth(),
             aReflowInput.mRenderingContext->GetDrawTarget(), aMetrics,
             aStatus);

  NS_FRAME_SET_TRUNCATION(aStatus, aReflowInput, aMetrics);
}

#ifdef ACCESSIBILITY
/**
 * Notifies accessibility about text reflow. Used by nsTextFrame::ReflowText.
 */
class MOZ_STACK_CLASS ReflowTextA11yNotifier {
 public:
  ReflowTextA11yNotifier(nsPresContext* aPresContext, nsIContent* aContent)
      : mContent(aContent), mPresContext(aPresContext) {}
  ~ReflowTextA11yNotifier() {
    if (nsAccessibilityService* accService =
            PresShell::GetAccessibilityService()) {
      accService->UpdateText(mPresContext->PresShell(), mContent);
    }
  }

 private:
  ReflowTextA11yNotifier();
  ReflowTextA11yNotifier(const ReflowTextA11yNotifier&);
  ReflowTextA11yNotifier& operator=(const ReflowTextA11yNotifier&);

  nsIContent* mContent;
  nsPresContext* mPresContext;
};
#endif

void nsTextFrame::ReflowText(nsLineLayout& aLineLayout, nscoord aAvailableWidth,
                             DrawTarget* aDrawTarget, ReflowOutput& aMetrics,
                             nsReflowStatus& aStatus) {
  MOZ_ASSERT(aStatus.IsEmpty(), "Caller should pass a fresh reflow status!");

#ifdef NOISY_REFLOW
  ListTag(stdout);
  printf(": BeginReflow: availableWidth=%d\n", aAvailableWidth);
#endif

  nsPresContext* presContext = PresContext();

#ifdef ACCESSIBILITY
  // Schedule the update of accessible tree since rendered text might be
  // changed.
  if (StyleVisibility()->IsVisible()) {
    ReflowTextA11yNotifier(presContext, mContent);
  }
#endif

  /////////////////////////////////////////////////////////////////////
  // Set up flags and clear out state
  /////////////////////////////////////////////////////////////////////

  // Clear out the reflow input flags in mState. We also clear the whitespace
  // flags because this can change whether the frame maps whitespace-only text
  // or not. We also clear the flag that tracks whether we had a pending
  // reflow request from CharacterDataChanged (since we're reflowing now).
  RemoveStateBits(TEXT_REFLOW_FLAGS | TEXT_WHITESPACE_FLAGS);
  mReflowRequestedForCharDataChange = false;
  DeleteProperty(WebRenderTextBounds());
  // Temporarily map all possible content while we construct our new textrun.
  // so that when doing reflow our styles prevail over any part of the
  // textrun we look at. Note that next-in-flows may be mapping the same
  // content; gfxTextRun construction logic will ensure that we take priority.
  int32_t maxContentLength = GetInFlowContentLength();

  // We don't need to reflow if there is no content.
  if (!maxContentLength) {
    ClearMetrics(aMetrics);
    return;
  }

#ifdef NOISY_BIDI
  printf("Reflowed textframe\n");
#endif

  const nsStyleText* textStyle = StyleText();

  bool atStartOfLine = aLineLayout.LineAtStart();
  if (atStartOfLine) {
    AddStateBits(TEXT_START_OF_LINE);
  }

  uint32_t flowEndInTextRun;
  nsIFrame* lineContainer = aLineLayout.LineContainerFrame();
  const nsTextFragment* frag = TextFragment();

  // DOM offsets of the text range we need to measure, after trimming
  // whitespace, restricting to first-letter, and restricting preformatted text
  // to nearest newline
  int32_t length = maxContentLength;
  int32_t offset = GetContentOffset();

  // Restrict preformatted text to the nearest newline
  int32_t newLineOffset = -1;  // this will be -1 or a content offset
  int32_t contentNewLineOffset = -1;
  // Pointer to the nsGkAtoms::newline set on this frame's element
  NewlineProperty* cachedNewlineOffset = nullptr;
  if (textStyle->NewlineIsSignificant(this)) {
    cachedNewlineOffset = mContent->HasFlag(NS_HAS_NEWLINE_PROPERTY)
                              ? static_cast<NewlineProperty*>(
                                    mContent->GetProperty(nsGkAtoms::newline))
                              : nullptr;
    if (cachedNewlineOffset && cachedNewlineOffset->mStartOffset <= offset &&
        (cachedNewlineOffset->mNewlineOffset == -1 ||
         cachedNewlineOffset->mNewlineOffset >= offset)) {
      contentNewLineOffset = cachedNewlineOffset->mNewlineOffset;
    } else {
      contentNewLineOffset =
          FindChar(frag, offset, GetContent()->TextLength() - offset, '\n');
    }
    if (contentNewLineOffset < offset + length) {
      /*
        The new line offset could be outside this frame if the frame has been
        split by bidi resolution. In that case we won't use it in this reflow
        (newLineOffset will remain -1), but we will still cache it in mContent
      */
      newLineOffset = contentNewLineOffset;
    }
    if (newLineOffset >= 0) {
      length = newLineOffset + 1 - offset;
    }
  }
  if ((atStartOfLine && !textStyle->WhiteSpaceIsSignificant()) ||
      (GetStateBits() & TEXT_IS_IN_TOKEN_MATHML)) {
    // Skip leading whitespace. Make sure we don't skip a 'pre-line'
    // newline if there is one.
    int32_t skipLength = newLineOffset >= 0 ? length - 1 : length;
    int32_t whitespaceCount =
        GetTrimmableWhitespaceCount(frag, offset, skipLength, 1);
    if (whitespaceCount) {
      offset += whitespaceCount;
      length -= whitespaceCount;
      // Make sure this frame maps the trimmable whitespace.
      if (MOZ_UNLIKELY(offset > GetContentEnd())) {
        SetLength(offset - GetContentOffset(), &aLineLayout,
                  ALLOW_FRAME_CREATION_AND_DESTRUCTION);
      }
    }
  }

  // If trimming whitespace left us with nothing to do, return early.
  if (length == 0) {
    ClearMetrics(aMetrics);
    return;
  }

  bool completedFirstLetter = false;
  // Layout dependent styles are a problem because we need to reconstruct
  // the gfxTextRun based on our layout.
  if (aLineLayout.GetInFirstLetter() || aLineLayout.GetInFirstLine()) {
    SetLength(maxContentLength, &aLineLayout,
              ALLOW_FRAME_CREATION_AND_DESTRUCTION);

    if (aLineLayout.GetInFirstLetter()) {
      // floating first-letter boundaries are significant in textrun
      // construction, so clear the textrun out every time we hit a first-letter
      // and have changed our length (which controls the first-letter boundary)
      ClearTextRuns();
      // Find the length of the first-letter. We need a textrun for this.
      // REVIEW: maybe-bogus inflation should be ok (fixed below)
      gfxSkipCharsIterator iter =
          EnsureTextRun(nsTextFrame::eInflated, aDrawTarget, lineContainer,
                        aLineLayout.GetLine(), &flowEndInTextRun);

      if (mTextRun) {
        int32_t firstLetterLength = length;
        if (aLineLayout.GetFirstLetterStyleOK()) {
          completedFirstLetter = FindFirstLetterRange(frag, mTextRun, offset,
                                                      iter, &firstLetterLength);
          if (newLineOffset >= 0) {
            // Don't allow a preformatted newline to be part of a first-letter.
            firstLetterLength = std::min(firstLetterLength, length - 1);
            if (length == 1) {
              // There is no text to be consumed by the first-letter before the
              // preformatted newline. Note that the first letter is therefore
              // complete (FindFirstLetterRange will have returned false).
              completedFirstLetter = true;
            }
          }
        } else {
          // We're in a first-letter frame's first in flow, so if there
          // was a first-letter, we'd be it. However, for one reason
          // or another (e.g., preformatted line break before this text),
          // we're not actually supposed to have first-letter style. So
          // just make a zero-length first-letter.
          firstLetterLength = 0;
          completedFirstLetter = true;
        }
        length = firstLetterLength;
        if (length) {
          AddStateBits(TEXT_FIRST_LETTER);
        }
        // Change this frame's length to the first-letter length right now
        // so that when we rebuild the textrun it will be built with the
        // right first-letter boundary
        SetLength(offset + length - GetContentOffset(), &aLineLayout,
                  ALLOW_FRAME_CREATION_AND_DESTRUCTION);
        // Ensure that the textrun will be rebuilt
        ClearTextRuns();
      }
    }
  }

  float fontSizeInflation = nsLayoutUtils::FontSizeInflationFor(this);

  if (!IsCurrentFontInflation(fontSizeInflation)) {
    // FIXME: Ideally, if we already have a text run, we'd move it to be
    // the uninflated text run.
    ClearTextRun(nullptr, nsTextFrame::eInflated);
    mFontMetrics = nullptr;
  }

  gfxSkipCharsIterator iter =
      EnsureTextRun(nsTextFrame::eInflated, aDrawTarget, lineContainer,
                    aLineLayout.GetLine(), &flowEndInTextRun);

  NS_ASSERTION(IsCurrentFontInflation(fontSizeInflation),
               "EnsureTextRun should have set font size inflation");

  if (mTextRun && iter.GetOriginalEnd() < offset + length) {
    // The textrun does not map enough text for this frame. This can happen
    // when the textrun was ended in the middle of a text node because a
    // preformatted newline was encountered, and prev-in-flow frames have
    // consumed all the text of the textrun. We need a new textrun.
    ClearTextRuns();
    iter = EnsureTextRun(nsTextFrame::eInflated, aDrawTarget, lineContainer,
                         aLineLayout.GetLine(), &flowEndInTextRun);
  }

  if (!mTextRun) {
    ClearMetrics(aMetrics);
    return;
  }

  NS_ASSERTION(gfxSkipCharsIterator(iter).ConvertOriginalToSkipped(
                   offset + length) <= mTextRun->GetLength(),
               "Text run does not map enough text for our reflow");

  /////////////////////////////////////////////////////////////////////
  // See how much text should belong to this text frame, and measure it
  /////////////////////////////////////////////////////////////////////

  iter.SetOriginalOffset(offset);
  nscoord xOffsetForTabs =
      (mTextRun->GetFlags2() & nsTextFrameUtils::Flags::HasTab)
          ? (aLineLayout.GetCurrentFrameInlineDistanceFromBlock() -
             lineContainer->GetUsedBorderAndPadding().left)
          : -1;
  PropertyProvider provider(mTextRun, textStyle, frag, this, iter, length,
                            lineContainer, xOffsetForTabs,
                            nsTextFrame::eInflated);

  uint32_t transformedOffset = provider.GetStart().GetSkippedOffset();

  // The metrics for the text go in here
  gfxTextRun::Metrics textMetrics;
  gfxFont::BoundingBoxType boundingBoxType =
      IsFloatingFirstLetterChild() || IsInitialLetterChild()
          ? gfxFont::TIGHT_HINTED_OUTLINE_EXTENTS
          : gfxFont::LOOSE_INK_EXTENTS;

  int32_t limitLength = length;
  int32_t forceBreak = aLineLayout.GetForcedBreakPosition(this);
  bool forceBreakAfter = false;
  if (forceBreak >= length) {
    forceBreakAfter = forceBreak == length;
    // The break is not within the text considered for this textframe.
    forceBreak = -1;
  }
  if (forceBreak >= 0) {
    limitLength = forceBreak;
  }
  // This is the heart of text reflow right here! We don't know where
  // to break, so we need to see how much text fits in the available width.
  uint32_t transformedLength;
  if (offset + limitLength >= int32_t(frag->GetLength())) {
    NS_ASSERTION(offset + limitLength == int32_t(frag->GetLength()),
                 "Content offset/length out of bounds");
    NS_ASSERTION(flowEndInTextRun >= transformedOffset,
                 "Negative flow length?");
    transformedLength = flowEndInTextRun - transformedOffset;
  } else {
    // we're not looking at all the content, so we need to compute the
    // length of the transformed substring we're looking at
    gfxSkipCharsIterator iter(provider.GetStart());
    iter.SetOriginalOffset(offset + limitLength);
    transformedLength = iter.GetSkippedOffset() - transformedOffset;
  }
  uint32_t transformedLastBreak = 0;
  bool usedHyphenation;
  gfxFloat trimmedWidth = 0;
  gfxFloat availWidth = aAvailableWidth;
  if (Style()->IsTextCombined()) {
    // If text-combine-upright is 'all', we would compress whatever long
    // text into ~1em width, so there is no limited on the avail width.
    availWidth = std::numeric_limits<gfxFloat>::infinity();
  }
  bool canTrimTrailingWhitespace = !textStyle->WhiteSpaceIsSignificant() ||
                                   (GetStateBits() & TEXT_IS_IN_TOKEN_MATHML);

  bool isBreakSpaces = textStyle->mWhiteSpace == StyleWhiteSpace::BreakSpaces;
  // allow whitespace to overflow the container
  bool whitespaceCanHang = !isBreakSpaces &&
                           textStyle->WhiteSpaceCanWrapStyle() &&
                           textStyle->WhiteSpaceIsSignificant();
  gfxBreakPriority breakPriority = aLineLayout.LastOptionalBreakPriority();
  gfxTextRun::SuppressBreak suppressBreak = gfxTextRun::eNoSuppressBreak;
  bool shouldSuppressLineBreak = ShouldSuppressLineBreak();
  if (shouldSuppressLineBreak) {
    suppressBreak = gfxTextRun::eSuppressAllBreaks;
  } else if (!aLineLayout.LineIsBreakable()) {
    suppressBreak = gfxTextRun::eSuppressInitialBreak;
  }
  uint32_t transformedCharsFit = mTextRun->BreakAndMeasureText(
      transformedOffset, transformedLength,
      (GetStateBits() & TEXT_START_OF_LINE) != 0, availWidth, &provider,
      suppressBreak, canTrimTrailingWhitespace ? &trimmedWidth : nullptr,
      whitespaceCanHang, &textMetrics, boundingBoxType, aDrawTarget,
      &usedHyphenation, &transformedLastBreak, textStyle->WordCanWrap(this),
      isBreakSpaces, &breakPriority);
  if (!length && !textMetrics.mAscent && !textMetrics.mDescent) {
    // If we're measuring a zero-length piece of text, update
    // the height manually.
    nsFontMetrics* fm = provider.GetFontMetrics();
    if (fm) {
      textMetrics.mAscent = gfxFloat(fm->MaxAscent());
      textMetrics.mDescent = gfxFloat(fm->MaxDescent());
    }
  }
  if (GetWritingMode().IsLineInverted()) {
    Swap(textMetrics.mAscent, textMetrics.mDescent);
    textMetrics.mBoundingBox.y = -textMetrics.mBoundingBox.YMost();
  }
  // The "end" iterator points to the first character after the string mapped
  // by this frame. Basically, its original-string offset is offset+charsFit
  // after we've computed charsFit.
  gfxSkipCharsIterator end(provider.GetEndHint());
  end.SetSkippedOffset(transformedOffset + transformedCharsFit);
  int32_t charsFit = end.GetOriginalOffset() - offset;
  if (offset + charsFit == newLineOffset) {
    // We broke before a trailing preformatted '\n'. The newline should
    // be assigned to this frame. Note that newLineOffset will be -1 if
    // there was no preformatted newline, so we wouldn't get here in that
    // case.
    ++charsFit;
  }
  // That might have taken us beyond our assigned content range (because
  // we might have advanced over some skipped chars that extend outside
  // this frame), so get back in.
  int32_t lastBreak = -1;
  if (charsFit >= limitLength) {
    charsFit = limitLength;
    if (transformedLastBreak != UINT32_MAX) {
      // lastBreak is needed.
      // This may set lastBreak greater than 'length', but that's OK
      lastBreak = end.ConvertSkippedToOriginal(transformedOffset +
                                               transformedLastBreak);
    }
    end.SetOriginalOffset(offset + charsFit);
    // If we were forced to fit, and the break position is after a soft hyphen,
    // note that this is a hyphenation break.
    if ((forceBreak >= 0 || forceBreakAfter) &&
        HasSoftHyphenBefore(frag, mTextRun, offset, end)) {
      usedHyphenation = true;
    }
  }
  if (usedHyphenation) {
    // Fix up metrics to include hyphen
    AddHyphenToMetrics(this, mTextRun, &textMetrics, boundingBoxType,
                       aDrawTarget);
    AddStateBits(TEXT_HYPHEN_BREAK | TEXT_HAS_NONCOLLAPSED_CHARACTERS);
  }
  if (textMetrics.mBoundingBox.IsEmpty()) {
    AddStateBits(TEXT_NO_RENDERED_GLYPHS);
  }

  gfxFloat trimmableWidth = 0;
  bool brokeText = forceBreak >= 0 || transformedCharsFit < transformedLength;
  if (canTrimTrailingWhitespace) {
    // Optimization: if we trimmed trailing whitespace, and we can be sure
    // this frame will be at the end of the line, then leave it trimmed off.
    // Otherwise we have to undo the trimming, in case we're not at the end of
    // the line. (If we actually do end up at the end of the line, we'll have
    // to trim it off again in TrimTrailingWhiteSpace, and we'd like to avoid
    // having to re-do it.)
    if (brokeText || (GetStateBits() & TEXT_IS_IN_TOKEN_MATHML)) {
      // We're definitely going to break so our trailing whitespace should
      // definitely be trimmed. Record that we've already done it.
      AddStateBits(TEXT_TRIMMED_TRAILING_WHITESPACE);
    } else if (!(GetStateBits() & TEXT_IS_IN_TOKEN_MATHML)) {
      // We might not be at the end of the line. (Note that even if this frame
      // ends in breakable whitespace, it might not be at the end of the line
      // because it might be followed by breakable, but preformatted,
      // whitespace.) Undo the trimming.
      textMetrics.mAdvanceWidth += trimmedWidth;
      trimmableWidth = trimmedWidth;
      if (mTextRun->IsRightToLeft()) {
        // Space comes before text, so the bounding box is moved to the
        // right by trimmdWidth
        textMetrics.mBoundingBox.MoveBy(gfxPoint(trimmedWidth, 0));
      }
    }
  }

  if (!brokeText && lastBreak >= 0) {
    // Since everything fit and no break was forced,
    // record the last break opportunity
    NS_ASSERTION(textMetrics.mAdvanceWidth - trimmableWidth <= availWidth,
                 "If the text doesn't fit, and we have a break opportunity, "
                 "why didn't MeasureText use it?");
    MOZ_ASSERT(lastBreak >= offset, "Strange break position");
    aLineLayout.NotifyOptionalBreakPosition(this, lastBreak - offset, true,
                                            breakPriority);
  }

  int32_t contentLength = offset + charsFit - GetContentOffset();

  /////////////////////////////////////////////////////////////////////
  // Compute output metrics
  /////////////////////////////////////////////////////////////////////

  // first-letter frames should use the tight bounding box metrics for
  // ascent/descent for good drop-cap effects
  if (GetStateBits() & TEXT_FIRST_LETTER) {
    textMetrics.mAscent =
        std::max(gfxFloat(0.0), -textMetrics.mBoundingBox.Y());
    textMetrics.mDescent =
        std::max(gfxFloat(0.0), textMetrics.mBoundingBox.YMost());
  }

  // Setup metrics for caller
  // Disallow negative widths
  WritingMode wm = GetWritingMode();
  LogicalSize finalSize(wm);
  finalSize.ISize(wm) =
      NSToCoordCeil(std::max(gfxFloat(0.0), textMetrics.mAdvanceWidth));

  if (transformedCharsFit == 0 && !usedHyphenation) {
    aMetrics.SetBlockStartAscent(0);
    finalSize.BSize(wm) = 0;
  } else if (boundingBoxType != gfxFont::LOOSE_INK_EXTENTS) {
    // Use actual text metrics for floating first letter frame.
    aMetrics.SetBlockStartAscent(NSToCoordCeil(textMetrics.mAscent));
    finalSize.BSize(wm) =
        aMetrics.BlockStartAscent() + NSToCoordCeil(textMetrics.mDescent);
  } else {
    // Otherwise, ascent should contain the overline drawable area.
    // And also descent should contain the underline drawable area.
    // nsFontMetrics::GetMaxAscent/GetMaxDescent contains them.
    nsFontMetrics* fm = provider.GetFontMetrics();
    nscoord fontAscent =
        wm.IsLineInverted() ? fm->MaxDescent() : fm->MaxAscent();
    nscoord fontDescent =
        wm.IsLineInverted() ? fm->MaxAscent() : fm->MaxDescent();
    aMetrics.SetBlockStartAscent(
        std::max(NSToCoordCeil(textMetrics.mAscent), fontAscent));
    nscoord descent =
        std::max(NSToCoordCeil(textMetrics.mDescent), fontDescent);
    finalSize.BSize(wm) = aMetrics.BlockStartAscent() + descent;
  }
  if (Style()->IsTextCombined()) {
    nsFontMetrics* fm = provider.GetFontMetrics();
    gfxFloat width = finalSize.ISize(wm);
    gfxFloat em = fm->EmHeight();
    // Compress the characters in horizontal axis if necessary.
    if (width <= em) {
      RemoveProperty(TextCombineScaleFactorProperty());
    } else {
      SetProperty(TextCombineScaleFactorProperty(), em / width);
      finalSize.ISize(wm) = em;
    }
    // Make the characters be in an 1em square.
    if (finalSize.BSize(wm) != em) {
      aMetrics.SetBlockStartAscent(aMetrics.BlockStartAscent() +
                                   (em - finalSize.BSize(wm)) / 2);
      finalSize.BSize(wm) = em;
    }
  }
  aMetrics.SetSize(wm, finalSize);

  NS_ASSERTION(aMetrics.BlockStartAscent() >= 0, "Negative ascent???");
  NS_ASSERTION(
      (Style()->IsTextCombined() ? aMetrics.ISize(aMetrics.GetWritingMode())
                                 : aMetrics.BSize(aMetrics.GetWritingMode())) -
              aMetrics.BlockStartAscent() >=
          0,
      "Negative descent???");

  mAscent = aMetrics.BlockStartAscent();

  // Handle text that runs outside its normal bounds.
  nsRect boundingBox = RoundOut(textMetrics.mBoundingBox);
  if (mTextRun->IsVertical()) {
    // Swap line-relative textMetrics dimensions to physical coordinates.
    Swap(boundingBox.x, boundingBox.y);
    Swap(boundingBox.width, boundingBox.height);
    if (GetWritingMode().IsVerticalRL()) {
      boundingBox.x = -boundingBox.XMost();
      boundingBox.x += aMetrics.Width() - mAscent;
    } else {
      boundingBox.x += mAscent;
    }
  } else {
    boundingBox.y += mAscent;
  }
  aMetrics.SetOverflowAreasToDesiredBounds();
  aMetrics.VisualOverflow().UnionRect(aMetrics.VisualOverflow(), boundingBox);

  // When we have text decorations, we don't need to compute their overflow now
  // because we're guaranteed to do it later
  // (see nsLineLayout::RelativePositionFrames)
  UnionAdditionalOverflow(presContext, aLineLayout.LineContainerRI()->mFrame,
                          provider, &aMetrics.VisualOverflow(), false, true);

  /////////////////////////////////////////////////////////////////////
  // Clean up, update state
  /////////////////////////////////////////////////////////////////////

  // If all our characters are discarded or collapsed, then trimmable width
  // from the last textframe should be preserved. Otherwise the trimmable width
  // from this textframe overrides. (Currently in CSS trimmable width can be
  // at most one space so there's no way for trimmable width from a previous
  // frame to accumulate with trimmable width from this frame.)
  if (transformedCharsFit > 0) {
    aLineLayout.SetTrimmableISize(NSToCoordFloor(trimmableWidth));
    AddStateBits(TEXT_HAS_NONCOLLAPSED_CHARACTERS);
  }
  bool breakAfter = forceBreakAfter;
  if (!shouldSuppressLineBreak) {
    if (charsFit > 0 && charsFit == length &&
        textStyle->mHyphens != StyleHyphens::None &&
        HasSoftHyphenBefore(frag, mTextRun, offset, end)) {
      bool fits =
          textMetrics.mAdvanceWidth + provider.GetHyphenWidth() <= availWidth;
      // Record a potential break after final soft hyphen
      aLineLayout.NotifyOptionalBreakPosition(this, length, fits,
                                              gfxBreakPriority::eNormalBreak);
    }
    // length == 0 means either the text is empty or it's all collapsed away
    bool emptyTextAtStartOfLine = atStartOfLine && length == 0;
    if (!breakAfter && charsFit == length && !emptyTextAtStartOfLine &&
        transformedOffset + transformedLength == mTextRun->GetLength() &&
        (mTextRun->GetFlags2() & nsTextFrameUtils::Flags::HasTrailingBreak)) {
      // We placed all the text in the textrun and we have a break opportunity
      // at the end of the textrun. We need to record it because the following
      // content may not care about nsLineBreaker.

      // Note that because we didn't break, we can be sure that (thanks to the
      // code up above) textMetrics.mAdvanceWidth includes the width of any
      // trailing whitespace. So we need to subtract trimmableWidth here
      // because if we did break at this point, that much width would be
      // trimmed.
      if (textMetrics.mAdvanceWidth - trimmableWidth > availWidth) {
        breakAfter = true;
      } else {
        aLineLayout.NotifyOptionalBreakPosition(this, length, true,
                                                gfxBreakPriority::eNormalBreak);
      }
    }
  }

  // Compute reflow status
  if (contentLength != maxContentLength) {
    aStatus.SetIncomplete();
  }

  if (charsFit == 0 && length > 0 && !usedHyphenation) {
    // Couldn't place any text
    aStatus.SetInlineLineBreakBeforeAndReset();
  } else if (contentLength > 0 &&
             mContentOffset + contentLength - 1 == newLineOffset) {
    // Ends in \n
    aStatus.SetInlineLineBreakAfter();
    aLineLayout.SetLineEndsInBR(true);
  } else if (breakAfter) {
    aStatus.SetInlineLineBreakAfter();
  }
  if (completedFirstLetter) {
    aLineLayout.SetFirstLetterStyleOK(false);
    aStatus.SetFirstLetterComplete();
  }

  // Updated the cached NewlineProperty, or delete it.
  if (contentLength < maxContentLength &&
      textStyle->NewlineIsSignificant(this) &&
      (contentNewLineOffset < 0 ||
       mContentOffset + contentLength <= contentNewLineOffset)) {
    if (!cachedNewlineOffset) {
      cachedNewlineOffset = new NewlineProperty;
      if (NS_FAILED(mContent->SetProperty(
              nsGkAtoms::newline, cachedNewlineOffset,
              nsINode::DeleteProperty<NewlineProperty>))) {
        delete cachedNewlineOffset;
        cachedNewlineOffset = nullptr;
      }
      mContent->SetFlags(NS_HAS_NEWLINE_PROPERTY);
    }
    if (cachedNewlineOffset) {
      cachedNewlineOffset->mStartOffset = offset;
      cachedNewlineOffset->mNewlineOffset = contentNewLineOffset;
    }
  } else if (cachedNewlineOffset) {
    mContent->DeleteProperty(nsGkAtoms::newline);
    mContent->UnsetFlags(NS_HAS_NEWLINE_PROPERTY);
  }

  // Compute space and letter counts for justification, if required
  if (!textStyle->WhiteSpaceIsSignificant() &&
      (lineContainer->StyleText()->mTextAlign == NS_STYLE_TEXT_ALIGN_JUSTIFY ||
       lineContainer->StyleText()->mTextAlignLast ==
           NS_STYLE_TEXT_ALIGN_JUSTIFY ||
       shouldSuppressLineBreak) &&
      !nsSVGUtils::IsInSVGTextSubtree(lineContainer)) {
    AddStateBits(TEXT_JUSTIFICATION_ENABLED);
    Range range(uint32_t(offset), uint32_t(offset + charsFit));
    aLineLayout.SetJustificationInfo(provider.ComputeJustification(range));
  }

  SetLength(contentLength, &aLineLayout, ALLOW_FRAME_CREATION_AND_DESTRUCTION);

  InvalidateFrame();

#ifdef NOISY_REFLOW
  ListTag(stdout);
  printf(": desiredSize=%d,%d(b=%d) status=%x\n", aMetrics.Width(),
         aMetrics.Height(), aMetrics.BlockStartAscent(), aStatus);
#endif
}

/* virtual */
bool nsTextFrame::CanContinueTextRun() const {
  // We can continue a text run through a text frame
  return true;
}

nsTextFrame::TrimOutput nsTextFrame::TrimTrailingWhiteSpace(
    DrawTarget* aDrawTarget) {
  MOZ_ASSERT(!HasAnyStateBits(NS_FRAME_IS_DIRTY | NS_FRAME_FIRST_REFLOW),
             "frame should have been reflowed");

  TrimOutput result;
  result.mChanged = false;
  result.mDeltaWidth = 0;

  AddStateBits(TEXT_END_OF_LINE);

  if (!GetTextRun(nsTextFrame::eInflated)) {
    // If reflow didn't create a textrun, there must have been no content once
    // leading whitespace was trimmed, so nothing more to do here.
    return result;
  }

  int32_t contentLength = GetContentLength();
  if (!contentLength) return result;

  gfxSkipCharsIterator start =
      EnsureTextRun(nsTextFrame::eInflated, aDrawTarget);
  NS_ENSURE_TRUE(mTextRun, result);

  uint32_t trimmedStart = start.GetSkippedOffset();

  const nsTextFragment* frag = TextFragment();
  TrimmedOffsets trimmed = GetTrimmedOffsets(frag);
  gfxSkipCharsIterator trimmedEndIter = start;
  const nsStyleText* textStyle = StyleText();
  gfxFloat delta = 0;
  uint32_t trimmedEnd =
      trimmedEndIter.ConvertOriginalToSkipped(trimmed.GetEnd());

  if (!(GetStateBits() & TEXT_TRIMMED_TRAILING_WHITESPACE) &&
      trimmed.GetEnd() < GetContentEnd()) {
    gfxSkipCharsIterator end = trimmedEndIter;
    uint32_t endOffset =
        end.ConvertOriginalToSkipped(GetContentOffset() + contentLength);
    if (trimmedEnd < endOffset) {
      // We can't be dealing with tabs here ... they wouldn't be trimmed. So
      // it's OK to pass null for the line container.
      PropertyProvider provider(mTextRun, textStyle, frag, this, start,
                                contentLength, nullptr, 0,
                                nsTextFrame::eInflated);
      delta =
          mTextRun->GetAdvanceWidth(Range(trimmedEnd, endOffset), &provider);
      result.mChanged = true;
    }
  }

  gfxFloat advanceDelta;
  mTextRun->SetLineBreaks(Range(trimmedStart, trimmedEnd),
                          (GetStateBits() & TEXT_START_OF_LINE) != 0, true,
                          &advanceDelta);
  if (advanceDelta != 0) {
    result.mChanged = true;
  }

  // aDeltaWidth is *subtracted* from our width.
  // If advanceDelta is positive then setting the line break made us longer,
  // so aDeltaWidth could go negative.
  result.mDeltaWidth = NSToCoordFloor(delta - advanceDelta);
  // If aDeltaWidth goes negative, that means this frame might not actually fit
  // anymore!!! We need higher level line layout to recover somehow.
  // If it's because the frame has a soft hyphen that is now being displayed,
  // this should actually be OK, because our reflow recorded the break
  // opportunity that allowed the soft hyphen to be used, and we wouldn't
  // have recorded the opportunity unless the hyphen fit (or was the first
  // opportunity on the line).
  // Otherwise this can/ really only happen when we have glyphs with special
  // shapes at the end of lines, I think. Breaking inside a kerning pair won't
  // do it because that would mean we broke inside this textrun, and
  // BreakAndMeasureText should make sure the resulting shaped substring fits.
  // Maybe if we passed a maxTextLength? But that only happens at direction
  // changes (so we wouldn't kern across the boundary) or for first-letter
  // (which always fits because it starts the line!).
  NS_WARNING_ASSERTION(result.mDeltaWidth >= 0,
                       "Negative deltawidth, something odd is happening");

#ifdef NOISY_TRIM
  ListTag(stdout);
  printf(": trim => %d\n", result.mDeltaWidth);
#endif
  return result;
}

nsOverflowAreas nsTextFrame::RecomputeOverflow(nsIFrame* aBlockFrame,
                                               bool aIncludeShadows) {
  DeleteProperty(WebRenderTextBounds());

  nsRect bounds(nsPoint(0, 0), GetSize());
  nsOverflowAreas result(bounds, bounds);

  gfxSkipCharsIterator iter = EnsureTextRun(nsTextFrame::eInflated);
  if (!mTextRun) return result;

  PropertyProvider provider(this, iter, nsTextFrame::eInflated, mFontMetrics);
  // Don't trim trailing space, in case we need to paint it as selected.
  provider.InitializeForDisplay(false);

  gfxTextRun::Metrics textMetrics =
      mTextRun->MeasureText(ComputeTransformedRange(provider),
                            gfxFont::LOOSE_INK_EXTENTS, nullptr, &provider);
  if (GetWritingMode().IsLineInverted()) {
    textMetrics.mBoundingBox.y = -textMetrics.mBoundingBox.YMost();
  }
  nsRect boundingBox = RoundOut(textMetrics.mBoundingBox);
  boundingBox += nsPoint(0, mAscent);
  if (mTextRun->IsVertical()) {
    // Swap line-relative textMetrics dimensions to physical coordinates.
    Swap(boundingBox.x, boundingBox.y);
    Swap(boundingBox.width, boundingBox.height);
  }
  nsRect& vis = result.VisualOverflow();
  vis.UnionRect(vis, boundingBox);
  UnionAdditionalOverflow(PresContext(), aBlockFrame, provider, &vis, true,
                          aIncludeShadows);
  return result;
}

static void TransformChars(nsTextFrame* aFrame, const nsStyleText* aStyle,
                           const gfxTextRun* aTextRun, uint32_t aSkippedOffset,
                           const nsTextFragment* aFrag, int32_t aFragOffset,
                           int32_t aFragLen, nsAString& aOut) {
  nsAutoString fragString;
  char16_t* out;
  if (aStyle->mTextTransform.IsNone() && !NeedsToMaskPassword(aFrame)) {
    // No text-transform, so we can copy directly to the output string.
    aOut.SetLength(aOut.Length() + aFragLen);
    out = aOut.EndWriting() - aFragLen;
  } else {
    // Use a temporary string as source for the transform.
    fragString.SetLength(aFragLen);
    out = fragString.BeginWriting();
  }

  // Copy the text, with \n and \t replaced by <space> if appropriate.
  for (int32_t i = 0; i < aFragLen; ++i) {
    char16_t ch = aFrag->CharAt(aFragOffset + i);
    if ((ch == '\n' && !aStyle->NewlineIsSignificant(aFrame)) ||
        (ch == '\t' && !aStyle->TabIsSignificant())) {
      ch = ' ';
    }
    out[i] = ch;
  }

<<<<<<< HEAD
  // TaintFox: copy taint
  aOut.AssignTaint(aFrag->Taint());

  if (!aStyle->mTextTransform.IsNone()) {
=======
  if (!aStyle->mTextTransform.IsNone() || NeedsToMaskPassword(aFrame)) {
>>>>>>> 53b1dfdc
    MOZ_ASSERT(aTextRun->GetFlags2() & nsTextFrameUtils::Flags::IsTransformed);
    if (aTextRun->GetFlags2() & nsTextFrameUtils::Flags::IsTransformed) {
      // Apply text-transform according to style in the transformed run.
      auto transformedTextRun =
          static_cast<const nsTransformedTextRun*>(aTextRun);
      nsAutoString convertedString;
      AutoTArray<bool, 50> charsToMergeArray;
      AutoTArray<bool, 50> deletedCharsArray;
      nsCaseTransformTextRunFactory::TransformString(
          fragString, convertedString, /* aAllUppercase = */ false,
          /* aCaseTransformsOnly = */ true, nullptr, charsToMergeArray,
          deletedCharsArray, transformedTextRun, aSkippedOffset);

      // TaintFox: in almost all cases, the transformation will be trivial,
      // mapping one character to another. In that case we can simply copy the
      // taint information.
      if (convertedString.Length() == fragString.Length())
        convertedString.AssignTaint(fragString.Taint());
      else if (fragString.isTainted())
        puts("Warning: Loosing taint in TransformChars (nsTextFrame.cpp)");

      aOut.Append(convertedString);
    } else {
      // Should not happen (see assertion above), but as a fallback...
      aOut.Append(fragString);
    }
  }
}

static bool LineEndsInHardLineBreak(nsTextFrame* aFrame,
                                    nsBlockFrame* aLineContainer) {
  bool foundValidLine;
  nsBlockInFlowLineIterator iter(aLineContainer, aFrame, &foundValidLine);
  if (!foundValidLine) {
    NS_ERROR("Invalid line!");
    return true;
  }
  return !iter.GetLine()->IsLineWrapped();
}

nsIFrame::RenderedText nsTextFrame::GetRenderedText(
    uint32_t aStartOffset, uint32_t aEndOffset, TextOffsetType aOffsetType,
    TrailingWhitespace aTrimTrailingWhitespace) {
  MOZ_ASSERT(aStartOffset <= aEndOffset, "bogus offsets");
  MOZ_ASSERT(!GetPrevContinuation() ||
                 (aOffsetType == TextOffsetType::OffsetsInContentText &&
                  aStartOffset >= (uint32_t)GetContentOffset() &&
                  aEndOffset <= (uint32_t)GetContentEnd()),
             "Must be called on first-in-flow, or content offsets must be "
             "given and be within this frame.");

  // The handling of offsets could be more efficient...
  RenderedText result;
  nsBlockFrame* lineContainer = nullptr;
  nsTextFrame* textFrame;
  const nsTextFragment* textFrag = TextFragment();
  uint32_t offsetInRenderedString = 0;
  bool haveOffsets = false;

  Maybe<nsBlockFrame::AutoLineCursorSetup> autoLineCursor;
  for (textFrame = this; textFrame;
       textFrame = textFrame->GetNextContinuation()) {
    if (textFrame->GetStateBits() & NS_FRAME_IS_DIRTY) {
      // We don't trust dirty frames, especially when computing rendered text.
      break;
    }

    // Ensure the text run and grab the gfxSkipCharsIterator for it
    gfxSkipCharsIterator iter =
        textFrame->EnsureTextRun(nsTextFrame::eInflated);
    if (!textFrame->mTextRun) {
      break;
    }
    gfxSkipCharsIterator tmpIter = iter;

    // Whether we need to trim whitespaces after the text frame.
    bool trimAfter;
    if (!textFrame->IsAtEndOfLine() ||
        aTrimTrailingWhitespace != TrailingWhitespace::Trim) {
      trimAfter = false;
    } else if (nsBlockFrame* thisLc =
                   do_QueryFrame(FindLineContainer(textFrame))) {
      if (thisLc != lineContainer) {
        // Setup line cursor when needed.
        lineContainer = thisLc;
        autoLineCursor.reset();
        autoLineCursor.emplace(lineContainer);
      }
      trimAfter = LineEndsInHardLineBreak(textFrame, lineContainer);
    } else {
      // Weird situation where we have a line layout without a block.
      // No soft breaks occur in this situation.
      trimAfter = true;
    }

    // Skip to the start of the text run, past ignored chars at start of line
    TrimmedOffsets trimmedOffsets = textFrame->GetTrimmedOffsets(
        textFrag, (trimAfter ? TrimmedOffsetFlags::Default
                             : TrimmedOffsetFlags::NoTrimAfter));
    bool trimmedSignificantNewline =
        trimmedOffsets.GetEnd() < GetContentEnd() &&
        HasSignificantTerminalNewline();
    uint32_t skippedToRenderedStringOffset =
        offsetInRenderedString -
        tmpIter.ConvertOriginalToSkipped(trimmedOffsets.mStart);
    uint32_t nextOffsetInRenderedString =
        tmpIter.ConvertOriginalToSkipped(trimmedOffsets.GetEnd()) +
        (trimmedSignificantNewline ? 1 : 0) + skippedToRenderedStringOffset;

    if (aOffsetType == TextOffsetType::OffsetsInRenderedText) {
      if (nextOffsetInRenderedString <= aStartOffset) {
        offsetInRenderedString = nextOffsetInRenderedString;
        continue;
      }
      if (!haveOffsets) {
        result.mOffsetWithinNodeText = tmpIter.ConvertSkippedToOriginal(
            aStartOffset - skippedToRenderedStringOffset);
        result.mOffsetWithinNodeRenderedText = aStartOffset;
        haveOffsets = true;
      }
      if (offsetInRenderedString >= aEndOffset) {
        break;
      }
    } else {
      if (uint32_t(textFrame->GetContentEnd()) <= aStartOffset) {
        offsetInRenderedString = nextOffsetInRenderedString;
        continue;
      }
      if (!haveOffsets) {
        result.mOffsetWithinNodeText = aStartOffset;
        // Skip trimmed space when computed the rendered text offset.
        int32_t clamped =
            std::max<int32_t>(aStartOffset, trimmedOffsets.mStart);
        result.mOffsetWithinNodeRenderedText =
            tmpIter.ConvertOriginalToSkipped(clamped) +
            skippedToRenderedStringOffset;
        MOZ_ASSERT(
            result.mOffsetWithinNodeRenderedText >= offsetInRenderedString &&
                result.mOffsetWithinNodeRenderedText <= INT32_MAX,
            "Bad offset within rendered text");
        haveOffsets = true;
      }
      if (uint32_t(textFrame->mContentOffset) >= aEndOffset) {
        break;
      }
    }

    int32_t startOffset;
    int32_t endOffset;
    if (aOffsetType == TextOffsetType::OffsetsInRenderedText) {
      startOffset = tmpIter.ConvertSkippedToOriginal(
          aStartOffset - skippedToRenderedStringOffset);
      endOffset = tmpIter.ConvertSkippedToOriginal(
          aEndOffset - skippedToRenderedStringOffset);
    } else {
      startOffset = aStartOffset;
      endOffset = std::min<uint32_t>(INT32_MAX, aEndOffset);
    }

    // If startOffset and/or endOffset are inside of trimmedOffsets' range,
    // then clamp the edges of trimmedOffsets accordingly.
    int32_t origTrimmedOffsetsEnd = trimmedOffsets.GetEnd();
    trimmedOffsets.mStart =
        std::max<uint32_t>(trimmedOffsets.mStart, startOffset);
    trimmedOffsets.mLength =
        std::min<uint32_t>(origTrimmedOffsetsEnd, endOffset) -
        trimmedOffsets.mStart;
    if (trimmedOffsets.mLength <= 0) {
      offsetInRenderedString = nextOffsetInRenderedString;
      continue;
    }

    const nsStyleText* textStyle = textFrame->StyleText();
    iter.SetOriginalOffset(trimmedOffsets.mStart);
    while (iter.GetOriginalOffset() < trimmedOffsets.GetEnd()) {
      int32_t runLength;
      bool isSkipped = iter.IsOriginalCharSkipped(&runLength);
      runLength = std::min(runLength,
                           trimmedOffsets.GetEnd() - iter.GetOriginalOffset());
      if (isSkipped) {
        for (int32_t i = 0; i < runLength; ++i) {
          char16_t ch = textFrag->CharAt(iter.GetOriginalOffset() + i);
          if (ch == CH_SHY) {
            // We should preserve soft hyphens. They can't be transformed.
            result.mString.Append(ch);
          }
        }
      } else {
        TransformChars(textFrame, textStyle, textFrame->mTextRun,
                       iter.GetSkippedOffset(), textFrag,
                       iter.GetOriginalOffset(), runLength, result.mString);
      }
      iter.AdvanceOriginal(runLength);
    }

    if (trimmedSignificantNewline && GetContentEnd() <= endOffset) {
      // A significant newline was trimmed off (we must be
      // white-space:pre-line). Put it back.
      result.mString.Append('\n');
    }
    offsetInRenderedString = nextOffsetInRenderedString;
  }

  if (!haveOffsets) {
    result.mOffsetWithinNodeText = textFrag->GetLength();
    result.mOffsetWithinNodeRenderedText = offsetInRenderedString;
  }
  return result;
}

/* virtual */
bool nsTextFrame::IsEmpty() {
  NS_ASSERTION(!(mState & TEXT_IS_ONLY_WHITESPACE) ||
                   !(mState & TEXT_ISNOT_ONLY_WHITESPACE),
               "Invalid state");

  // XXXldb Should this check compatibility mode as well???
  const nsStyleText* textStyle = StyleText();
  if (textStyle->WhiteSpaceIsSignificant()) {
    // XXX shouldn't we return true if the length is zero?
    return false;
  }

  if (mState & TEXT_ISNOT_ONLY_WHITESPACE) {
    return false;
  }

  if (mState & TEXT_IS_ONLY_WHITESPACE) {
    return true;
  }

  bool isEmpty =
      IsAllWhitespace(TextFragment(), textStyle->mWhiteSpace !=
                                          mozilla::StyleWhiteSpace::PreLine);
  AddStateBits(isEmpty ? TEXT_IS_ONLY_WHITESPACE : TEXT_ISNOT_ONLY_WHITESPACE);
  return isEmpty;
}

#ifdef DEBUG_FRAME_DUMP
// Translate the mapped content into a string that's printable
void nsTextFrame::ToCString(nsCString& aBuf,
                            int32_t* aTotalContentLength) const {
  // Get the frames text content
  const nsTextFragment* frag = TextFragment();
  if (!frag) {
    return;
  }

  // Compute the total length of the text content.
  *aTotalContentLength = frag->GetLength();

  int32_t contentLength = GetContentLength();
  // Set current fragment and current fragment offset
  if (0 == contentLength) {
    return;
  }
  int32_t fragOffset = GetContentOffset();
  int32_t n = fragOffset + contentLength;
  while (fragOffset < n) {
    char16_t ch = frag->CharAt(fragOffset++);
    if (ch == '\r') {
      aBuf.AppendLiteral("\\r");
    } else if (ch == '\n') {
      aBuf.AppendLiteral("\\n");
    } else if (ch == '\t') {
      aBuf.AppendLiteral("\\t");
    } else if ((ch < ' ') || (ch >= 127)) {
      aBuf.Append(nsPrintfCString("\\u%04x", ch));
    } else {
      aBuf.Append(ch);
    }
  }
}

nsresult nsTextFrame::GetFrameName(nsAString& aResult) const {
  MakeFrameName(NS_LITERAL_STRING("Text"), aResult);
  int32_t totalContentLength;
  nsAutoCString tmp;
  ToCString(tmp, &totalContentLength);
  tmp.SetLength(std::min(tmp.Length(), 50u));
  aResult += NS_LITERAL_STRING("\"") + NS_ConvertASCIItoUTF16(tmp) +
             NS_LITERAL_STRING("\"");
  return NS_OK;
}

void nsTextFrame::List(FILE* out, const char* aPrefix, uint32_t aFlags) const {
  nsCString str;
  ListGeneric(str, aPrefix, aFlags);

  str += nsPrintfCString(" [run=%p]", static_cast<void*>(mTextRun));

  // Output the first/last content offset and prev/next in flow info
  bool isComplete = uint32_t(GetContentEnd()) == GetContent()->TextLength();
  str += nsPrintfCString("[%d,%d,%c] ", GetContentOffset(), GetContentLength(),
                         isComplete ? 'T' : 'F');

  if (IsSelected()) {
    str += " SELECTED";
  }
  fprintf_stderr(out, "%s\n", str.get());
}
#endif

void nsTextFrame::AdjustOffsetsForBidi(int32_t aStart, int32_t aEnd) {
  AddStateBits(NS_FRAME_IS_BIDI);
  if (mContent->HasFlag(NS_HAS_FLOWLENGTH_PROPERTY)) {
    mContent->DeleteProperty(nsGkAtoms::flowlength);
    mContent->UnsetFlags(NS_HAS_FLOWLENGTH_PROPERTY);
  }

  /*
   * After Bidi resolution we may need to reassign text runs.
   * This is called during bidi resolution from the block container, so we
   * shouldn't be holding a local reference to a textrun anywhere.
   */
  ClearTextRuns();

  nsTextFrame* prev = GetPrevContinuation();
  if (prev) {
    // the bidi resolver can be very evil when columns/pages are involved. Don't
    // let it violate our invariants.
    int32_t prevOffset = prev->GetContentOffset();
    aStart = std::max(aStart, prevOffset);
    aEnd = std::max(aEnd, prevOffset);
    prev->ClearTextRuns();
  }

  mContentOffset = aStart;
  SetLength(aEnd - aStart, nullptr, 0);
}

/**
 * @return true if this text frame ends with a newline character.  It should
 * return false if it is not a text frame.
 */
bool nsTextFrame::HasSignificantTerminalNewline() const {
  return ::HasTerminalNewline(this) && StyleText()->NewlineIsSignificant(this);
}

bool nsTextFrame::IsAtEndOfLine() const {
  return (GetStateBits() & TEXT_END_OF_LINE) != 0;
}

nscoord nsTextFrame::GetLogicalBaseline(WritingMode aWM) const {
  if (!aWM.IsOrthogonalTo(GetWritingMode())) {
    return mAscent;
  }

  // When the text frame has a writing mode orthogonal to the desired
  // writing mode, return a baseline coincides its parent frame.
  nsIFrame* parent = GetParent();
  nsPoint position = GetNormalPosition();
  nscoord parentAscent = parent->GetLogicalBaseline(aWM);
  if (aWM.IsVerticalRL()) {
    nscoord parentDescent = parent->GetSize().width - parentAscent;
    nscoord descent = parentDescent - position.x;
    return GetSize().width - descent;
  }
  return parentAscent - (aWM.IsVertical() ? position.x : position.y);
}

bool nsTextFrame::HasAnyNoncollapsedCharacters() {
  gfxSkipCharsIterator iter = EnsureTextRun(nsTextFrame::eInflated);
  int32_t offset = GetContentOffset(), offsetEnd = GetContentEnd();
  int32_t skippedOffset = iter.ConvertOriginalToSkipped(offset);
  int32_t skippedOffsetEnd = iter.ConvertOriginalToSkipped(offsetEnd);
  return skippedOffset != skippedOffsetEnd;
}

bool nsTextFrame::ComputeCustomOverflow(nsOverflowAreas& aOverflowAreas) {
  return ComputeCustomOverflowInternal(aOverflowAreas, true);
}

bool nsTextFrame::ComputeCustomOverflowInternal(nsOverflowAreas& aOverflowAreas,
                                                bool aIncludeShadows) {
  if (GetStateBits() & NS_FRAME_FIRST_REFLOW) {
    return true;
  }

  nsIFrame* decorationsBlock;
  if (IsFloatingFirstLetterChild()) {
    decorationsBlock = GetParent();
  } else {
    nsIFrame* f = this;
    for (;;) {
      nsBlockFrame* fBlock = do_QueryFrame(f);
      if (fBlock) {
        decorationsBlock = fBlock;
        break;
      }

      f = f->GetParent();
      if (!f) {
        NS_ERROR("Couldn't find any block ancestor (for text decorations)");
        return nsFrame::ComputeCustomOverflow(aOverflowAreas);
      }
    }
  }

  aOverflowAreas = RecomputeOverflow(decorationsBlock, aIncludeShadows);
  return nsFrame::ComputeCustomOverflow(aOverflowAreas);
}

NS_DECLARE_FRAME_PROPERTY_SMALL_VALUE(JustificationAssignmentProperty, int32_t)

void nsTextFrame::AssignJustificationGaps(
    const mozilla::JustificationAssignment& aAssign) {
  int32_t encoded = (aAssign.mGapsAtStart << 8) | aAssign.mGapsAtEnd;
  static_assert(sizeof(aAssign) == 1,
                "The encoding might be broken if JustificationAssignment "
                "is larger than 1 byte");
  SetProperty(JustificationAssignmentProperty(), encoded);
}

mozilla::JustificationAssignment nsTextFrame::GetJustificationAssignment()
    const {
  int32_t encoded = GetProperty(JustificationAssignmentProperty());
  mozilla::JustificationAssignment result;
  result.mGapsAtStart = encoded >> 8;
  result.mGapsAtEnd = encoded & 0xFF;
  return result;
}

uint32_t nsTextFrame::CountGraphemeClusters() const {
  const nsTextFragment* frag = TextFragment();
  MOZ_ASSERT(frag, "Text frame must have text fragment");
  nsAutoString content;
  frag->AppendTo(content, GetContentOffset(), GetContentLength());
  return unicode::CountGraphemeClusters(content.Data(), content.Length());
}

bool nsTextFrame::HasNonSuppressedText() {
  if (HasAnyStateBits(TEXT_ISNOT_ONLY_WHITESPACE |
                      // If we haven't reflowed yet, or are currently doing so,
                      // just return true because we can't be sure.
                      NS_FRAME_FIRST_REFLOW | NS_FRAME_IN_REFLOW)) {
    return true;
  }

  if (!GetTextRun(nsTextFrame::eInflated)) {
    return false;
  }

  TrimmedOffsets offsets =
      GetTrimmedOffsets(TextFragment(), TrimmedOffsetFlags::NoTrimAfter);
  return offsets.mLength != 0;
}<|MERGE_RESOLUTION|>--- conflicted
+++ resolved
@@ -9736,14 +9736,10 @@
     out[i] = ch;
   }
 
-<<<<<<< HEAD
   // TaintFox: copy taint
   aOut.AssignTaint(aFrag->Taint());
 
-  if (!aStyle->mTextTransform.IsNone()) {
-=======
   if (!aStyle->mTextTransform.IsNone() || NeedsToMaskPassword(aFrame)) {
->>>>>>> 53b1dfdc
     MOZ_ASSERT(aTextRun->GetFlags2() & nsTextFrameUtils::Flags::IsTransformed);
     if (aTextRun->GetFlags2() & nsTextFrameUtils::Flags::IsTransformed) {
       // Apply text-transform according to style in the transformed run.
