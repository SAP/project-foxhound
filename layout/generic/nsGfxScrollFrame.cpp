--- conflicted
+++ resolved
@@ -2755,13 +2755,8 @@
 
   // Call AdjustViews recursively for all child frames except the popup list as
   // the views for popups are not scrolled.
-<<<<<<< HEAD
-  for (auto& [list, listID] : aFrame->ChildLists()) {
-    if (listID == nsIFrame::kPopupList) {
-=======
   for (const auto& [list, listID] : aFrame->ChildLists()) {
     if (listID == FrameChildListID::Popup) {
->>>>>>> 44eb5a24
       continue;
     }
     for (nsIFrame* child : list) {
