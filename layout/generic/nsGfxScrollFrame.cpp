--- conflicted
+++ resolved
@@ -5044,15 +5044,9 @@
   MOZ_ASSERT(
       aNodeInfo->Equals(nsGkAtoms::scrollbar, nullptr, kNameSpaceID_XUL));
 
-<<<<<<< HEAD
-  static const nsLiteralString kOrientValues[2] = {
-      NS_LITERAL_STRING("horizontal"),
-      NS_LITERAL_STRING("vertical"),
-=======
   static constexpr nsLiteralString kOrientValues[2] = {
       u"horizontal"_ns,
       u"vertical"_ns,
->>>>>>> a068577d
   };
 
   aKey = AnonymousContentKey::Type_Scrollbar;
