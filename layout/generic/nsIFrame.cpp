/* -*- Mode: C++; tab-width: 8; indent-tabs-mode: nil; c-basic-offset: 2 -*- */
/* vim: set ts=8 sts=2 et sw=2 tw=80: */
/* This Source Code Form is subject to the terms of the Mozilla Public
 * License, v. 2.0. If a copy of the MPL was not distributed with this
 * file, You can obtain one at http://mozilla.org/MPL/2.0/. */
/*
 * Modifications Copyright SAP SE. 2019-2021.  All rights reserved.
 */

/* base class of all rendering objects */

#include "nsIFrame.h"

#include <stdarg.h>
#include <algorithm>

#include "gfx2DGlue.h"
#include "gfxUtils.h"
#include "mozilla/Attributes.h"
#include "mozilla/ComputedStyle.h"
#include "mozilla/DebugOnly.h"
#include "mozilla/DisplayPortUtils.h"
#include "mozilla/dom/DocumentInlines.h"
#include "mozilla/dom/AncestorIterator.h"
#include "mozilla/dom/ElementInlines.h"
#include "mozilla/dom/ImageTracker.h"
#include "mozilla/dom/Selection.h"
#include "mozilla/gfx/2D.h"
#include "mozilla/gfx/gfxVars.h"
#include "mozilla/gfx/PathHelpers.h"
#include "mozilla/intl/BidiEmbeddingLevel.h"
#include "mozilla/Maybe.h"
#include "mozilla/PresShell.h"
#include "mozilla/PresShellInlines.h"
#include "mozilla/ResultExtensions.h"
#include "mozilla/Sprintf.h"
#include "mozilla/StaticAnalysisFunctions.h"
#include "mozilla/StaticPrefs_layout.h"
#include "mozilla/StaticPrefs_print.h"
#include "mozilla/SVGMaskFrame.h"
#include "mozilla/SVGObserverUtils.h"
#include "mozilla/SVGTextFrame.h"
#include "mozilla/SVGIntegrationUtils.h"
#include "mozilla/SVGUtils.h"
#include "mozilla/ToString.h"
#include "mozilla/ViewportUtils.h"

#include "nsCOMPtr.h"
#include "nsFieldSetFrame.h"
#include "nsFlexContainerFrame.h"
#include "nsFrameList.h"
#include "nsPlaceholderFrame.h"
#include "nsIBaseWindow.h"
#include "nsIContent.h"
#include "nsIContentInlines.h"
#include "nsContentUtils.h"
#include "nsCSSFrameConstructor.h"
#include "nsCSSProps.h"
#include "nsCSSPseudoElements.h"
#include "nsCSSRendering.h"
#include "nsAtom.h"
#include "nsString.h"
#include "nsReadableUtils.h"
#include "nsTableWrapperFrame.h"
#include "nsView.h"
#include "nsViewManager.h"
#include "nsIScrollableFrame.h"
#include "nsPresContext.h"
#include "nsPresContextInlines.h"
#include "nsStyleConsts.h"
#include "mozilla/Logging.h"
#include "nsLayoutUtils.h"
#include "LayoutLogging.h"
#include "mozilla/RestyleManager.h"
#include "nsImageFrame.h"
#include "nsInlineFrame.h"
#include "nsFrameSelection.h"
#include "nsGkAtoms.h"
#include "nsGridContainerFrame.h"
#include "nsCSSAnonBoxes.h"
#include "nsCanvasFrame.h"

#include "nsFieldSetFrame.h"
#include "nsFrameTraversal.h"
#include "nsRange.h"
#include "nsITextControlFrame.h"
#include "nsNameSpaceManager.h"
#include "nsIPercentBSizeObserver.h"
#include "nsStyleStructInlines.h"

#include "nsBidiPresUtils.h"
#include "RubyUtils.h"
#include "TextOverflow.h"
#include "nsAnimationManager.h"

// For triple-click pref
#include "imgIRequest.h"
#include "nsError.h"
#include "nsContainerFrame.h"
#include "nsBoxLayoutState.h"
#include "nsBlockFrame.h"
#include "nsDisplayList.h"
#include "nsChangeHint.h"
#include "nsDeckFrame.h"
#include "nsSubDocumentFrame.h"
#include "RetainedDisplayListBuilder.h"

#include "gfxContext.h"
#include "nsAbsoluteContainingBlock.h"
#include "StickyScrollContainer.h"
#include "nsFontInflationData.h"
#include "nsRegion.h"
#include "nsIFrameInlines.h"
#include "nsStyleChangeList.h"
#include "nsWindowSizes.h"

#ifdef ACCESSIBILITY
#  include "nsAccessibilityService.h"
#endif

#include "mozilla/AsyncEventDispatcher.h"
#include "mozilla/CSSClipPathInstance.h"
#include "mozilla/EffectCompositor.h"
#include "mozilla/EffectSet.h"
#include "mozilla/EventListenerManager.h"
#include "mozilla/EventStateManager.h"
#include "mozilla/EventStates.h"
#include "mozilla/Preferences.h"
#include "mozilla/LookAndFeel.h"
#include "mozilla/MouseEvents.h"
#include "mozilla/ServoStyleSet.h"
#include "mozilla/ServoStyleSetInlines.h"
#include "mozilla/css/ImageLoader.h"
#include "mozilla/dom/HTMLBodyElement.h"
#include "mozilla/dom/SVGPathData.h"
#include "mozilla/dom/TouchEvent.h"
#include "mozilla/gfx/Tools.h"
#include "mozilla/layers/WebRenderUserData.h"
#include "mozilla/layout/ScrollAnchorContainer.h"
#include "nsPrintfCString.h"
#include "ActiveLayerTracker.h"

#include "nsITheme.h"

using namespace mozilla;
using namespace mozilla::css;
using namespace mozilla::dom;
using namespace mozilla::gfx;
using namespace mozilla::layers;
using namespace mozilla::layout;
typedef nsAbsoluteContainingBlock::AbsPosReflowFlags AbsPosReflowFlags;
using nsStyleTransformMatrix::TransformReferenceBox;

const mozilla::LayoutFrameType nsIFrame::sLayoutFrameTypes[
#define FRAME_ID(...) 1 +
#define ABSTRACT_FRAME_ID(...)
#include "mozilla/FrameIdList.h"
#undef FRAME_ID
#undef ABSTRACT_FRAME_ID
    0] = {
#define FRAME_ID(class_, type_, ...) mozilla::LayoutFrameType::type_,
#define ABSTRACT_FRAME_ID(...)
#include "mozilla/FrameIdList.h"
#undef FRAME_ID
#undef ABSTRACT_FRAME_ID
};

const nsIFrame::FrameClassBits nsIFrame::sFrameClassBits[
#define FRAME_ID(...) 1 +
#define ABSTRACT_FRAME_ID(...)
#include "mozilla/FrameIdList.h"
#undef FRAME_ID
#undef ABSTRACT_FRAME_ID
    0] = {
#define Leaf eFrameClassBitsLeaf
#define NotLeaf eFrameClassBitsNone
#define DynamicLeaf eFrameClassBitsDynamicLeaf
#define FRAME_ID(class_, type_, leaf_, ...) leaf_,
#define ABSTRACT_FRAME_ID(...)
#include "mozilla/FrameIdList.h"
#undef Leaf
#undef NotLeaf
#undef DynamicLeaf
#undef FRAME_ID
#undef ABSTRACT_FRAME_ID
};

// Struct containing cached metrics for box-wrapped frames.
struct nsBoxLayoutMetrics {
  nsSize mPrefSize;
  nsSize mMinSize;
  nsSize mMaxSize;

  nsSize mBlockMinSize;
  nsSize mBlockPrefSize;
  nscoord mBlockAscent;

  nscoord mFlex;
  nscoord mAscent;

  nsSize mLastSize;
};

struct nsContentAndOffset {
  nsIContent* mContent = nullptr;
  int32_t mOffset = 0;
};

// Some Misc #defines
#define SELECTION_DEBUG 0
#define FORCE_SELECTION_UPDATE 1
#define CALC_DEBUG 0

#include "nsILineIterator.h"
#include "prenv.h"

NS_DECLARE_FRAME_PROPERTY_DELETABLE(BoxMetricsProperty, nsBoxLayoutMetrics)

static void InitBoxMetrics(nsIFrame* aFrame, bool aClear) {
  if (aClear) {
    aFrame->RemoveProperty(BoxMetricsProperty());
  }

  nsBoxLayoutMetrics* metrics = new nsBoxLayoutMetrics();
  aFrame->SetProperty(BoxMetricsProperty(), metrics);

  aFrame->nsIFrame::MarkIntrinsicISizesDirty();
  metrics->mBlockAscent = 0;
  metrics->mLastSize.SizeTo(0, 0);
}

// Utility function to set a nsRect-valued property table entry on aFrame,
// reusing the existing storage if the property happens to be already set.
template <typename T>
static void SetOrUpdateRectValuedProperty(
    nsIFrame* aFrame, FrameProperties::Descriptor<T> aProperty,
    const nsRect& aNewValue) {
  bool found;
  nsRect* rectStorage = aFrame->GetProperty(aProperty, &found);
  if (!found) {
    rectStorage = new nsRect(aNewValue);
    aFrame->AddProperty(aProperty, rectStorage);
  } else {
    *rectStorage = aNewValue;
  }
}

static bool IsXULBoxWrapped(const nsIFrame* aFrame) {
  return aFrame->GetParent() && aFrame->GetParent()->IsXULBoxFrame() &&
         !aFrame->IsXULBoxFrame();
}

void nsReflowStatus::UpdateTruncated(const ReflowInput& aReflowInput,
                                     const ReflowOutput& aMetrics) {
  const WritingMode containerWM = aMetrics.GetWritingMode();
  if (aReflowInput.GetWritingMode().IsOrthogonalTo(containerWM)) {
    // Orthogonal flows are always reflowed with an unconstrained dimension,
    // so should never end up truncated (see ReflowInput::Init()).
    mTruncated = false;
  } else if (aReflowInput.AvailableBSize() != NS_UNCONSTRAINEDSIZE &&
             aReflowInput.AvailableBSize() < aMetrics.BSize(containerWM) &&
             !aReflowInput.mFlags.mIsTopOfPage) {
    mTruncated = true;
  } else {
    mTruncated = false;
  }
}

/* static */
void nsIFrame::DestroyAnonymousContent(
    nsPresContext* aPresContext, already_AddRefed<nsIContent>&& aContent) {
  if (nsCOMPtr<nsIContent> content = aContent) {
    aPresContext->EventStateManager()->NativeAnonymousContentRemoved(content);
    aPresContext->PresShell()->NativeAnonymousContentRemoved(content);
    content->UnbindFromTree();
  }
}

// Formerly the nsIFrameDebug interface

std::ostream& operator<<(std::ostream& aStream, const nsReflowStatus& aStatus) {
  char complete = 'Y';
  if (aStatus.IsIncomplete()) {
    complete = 'N';
  } else if (aStatus.IsOverflowIncomplete()) {
    complete = 'O';
  }

  char brk = 'N';
  if (aStatus.IsInlineBreakBefore()) {
    brk = 'B';
  } else if (aStatus.IsInlineBreakAfter()) {
    brk = 'A';
  }

  aStream << "["
          << "Complete=" << complete << ","
          << "NIF=" << (aStatus.NextInFlowNeedsReflow() ? 'Y' : 'N') << ","
          << "Truncated=" << (aStatus.IsTruncated() ? 'Y' : 'N') << ","
          << "Break=" << brk << ","
          << "FirstLetter=" << (aStatus.FirstLetterComplete() ? 'Y' : 'N')
          << "]";
  return aStream;
}

#ifdef DEBUG
static bool gShowFrameBorders = false;

void nsIFrame::ShowFrameBorders(bool aEnable) { gShowFrameBorders = aEnable; }

bool nsIFrame::GetShowFrameBorders() { return gShowFrameBorders; }

static bool gShowEventTargetFrameBorder = false;

void nsIFrame::ShowEventTargetFrameBorder(bool aEnable) {
  gShowEventTargetFrameBorder = aEnable;
}

bool nsIFrame::GetShowEventTargetFrameBorder() {
  return gShowEventTargetFrameBorder;
}

/**
 * Note: the log module is created during library initialization which
 * means that you cannot perform logging before then.
 */
mozilla::LazyLogModule nsIFrame::sFrameLogModule("frame");

#endif

NS_DECLARE_FRAME_PROPERTY_DELETABLE(AbsoluteContainingBlockProperty,
                                    nsAbsoluteContainingBlock)

bool nsIFrame::HasAbsolutelyPositionedChildren() const {
  return IsAbsoluteContainer() &&
         GetAbsoluteContainingBlock()->HasAbsoluteFrames();
}

nsAbsoluteContainingBlock* nsIFrame::GetAbsoluteContainingBlock() const {
  NS_ASSERTION(IsAbsoluteContainer(),
               "The frame is not marked as an abspos container correctly");
  nsAbsoluteContainingBlock* absCB =
      GetProperty(AbsoluteContainingBlockProperty());
  NS_ASSERTION(absCB,
               "The frame is marked as an abspos container but doesn't have "
               "the property");
  return absCB;
}

void nsIFrame::MarkAsAbsoluteContainingBlock() {
  MOZ_ASSERT(HasAnyStateBits(NS_FRAME_CAN_HAVE_ABSPOS_CHILDREN));
  NS_ASSERTION(!GetProperty(AbsoluteContainingBlockProperty()),
               "Already has an abs-pos containing block property?");
  NS_ASSERTION(!HasAnyStateBits(NS_FRAME_HAS_ABSPOS_CHILDREN),
               "Already has NS_FRAME_HAS_ABSPOS_CHILDREN state bit?");
  AddStateBits(NS_FRAME_HAS_ABSPOS_CHILDREN);
  SetProperty(AbsoluteContainingBlockProperty(),
              new nsAbsoluteContainingBlock(GetAbsoluteListID()));
}

void nsIFrame::MarkAsNotAbsoluteContainingBlock() {
  NS_ASSERTION(!HasAbsolutelyPositionedChildren(), "Think of the children!");
  NS_ASSERTION(GetProperty(AbsoluteContainingBlockProperty()),
               "Should have an abs-pos containing block property");
  NS_ASSERTION(HasAnyStateBits(NS_FRAME_HAS_ABSPOS_CHILDREN),
               "Should have NS_FRAME_HAS_ABSPOS_CHILDREN state bit");
  MOZ_ASSERT(HasAnyStateBits(NS_FRAME_CAN_HAVE_ABSPOS_CHILDREN));
  RemoveStateBits(NS_FRAME_HAS_ABSPOS_CHILDREN);
  RemoveProperty(AbsoluteContainingBlockProperty());
}

bool nsIFrame::CheckAndClearPaintedState() {
  bool result = HasAnyStateBits(NS_FRAME_PAINTED_THEBES);
  RemoveStateBits(NS_FRAME_PAINTED_THEBES);

  for (const auto& childList : ChildLists()) {
    for (nsIFrame* child : childList.mList) {
      if (child->CheckAndClearPaintedState()) {
        result = true;
      }
    }
  }
  return result;
}

bool nsIFrame::CheckAndClearDisplayListState() {
  bool result = BuiltDisplayList();
  SetBuiltDisplayList(false);

  for (const auto& childList : ChildLists()) {
    for (nsIFrame* child : childList.mList) {
      if (child->CheckAndClearDisplayListState()) {
        result = true;
      }
    }
  }
  return result;
}

bool nsIFrame::IsVisibleConsideringAncestors(uint32_t aFlags) const {
  if (!StyleVisibility()->IsVisible()) {
    return false;
  }

  if (PresShell()->IsUnderHiddenEmbedderElement()) {
    return false;
  }

  const nsIFrame* frame = this;
  while (frame) {
    nsView* view = frame->GetView();
    if (view && view->GetVisibility() == nsViewVisibility_kHide) return false;

    if (this != frame && frame->IsContentHidden()) return false;

    nsIFrame* parent = frame->GetParent();
    nsDeckFrame* deck = do_QueryFrame(parent);
    if (deck) {
      if (deck->GetSelectedBox() != frame) return false;
    }

    if (parent) {
      frame = parent;
    } else {
      parent = nsLayoutUtils::GetCrossDocParentFrameInProcess(frame);
      if (!parent) break;

      if ((aFlags & nsIFrame::VISIBILITY_CROSS_CHROME_CONTENT_BOUNDARY) == 0 &&
          parent->PresContext()->IsChrome() &&
          !frame->PresContext()->IsChrome()) {
        break;
      }

      frame = parent;
    }
  }

  return true;
}

void nsIFrame::FindCloserFrameForSelection(
    const nsPoint& aPoint, FrameWithDistance* aCurrentBestFrame) {
  if (nsLayoutUtils::PointIsCloserToRect(aPoint, mRect,
                                         aCurrentBestFrame->mXDistance,
                                         aCurrentBestFrame->mYDistance)) {
    aCurrentBestFrame->mFrame = this;
  }
}

void nsIFrame::ContentStatesChanged(mozilla::EventStates aStates) {}

void WeakFrame::Clear(mozilla::PresShell* aPresShell) {
  if (aPresShell) {
    aPresShell->RemoveWeakFrame(this);
  }
  mFrame = nullptr;
}

AutoWeakFrame::AutoWeakFrame(const WeakFrame& aOther)
    : mPrev(nullptr), mFrame(nullptr) {
  Init(aOther.GetFrame());
}

void AutoWeakFrame::Clear(mozilla::PresShell* aPresShell) {
  if (aPresShell) {
    aPresShell->RemoveAutoWeakFrame(this);
  }
  mFrame = nullptr;
  mPrev = nullptr;
}

AutoWeakFrame::~AutoWeakFrame() {
  Clear(mFrame ? mFrame->PresContext()->GetPresShell() : nullptr);
}

void AutoWeakFrame::Init(nsIFrame* aFrame) {
  Clear(mFrame ? mFrame->PresContext()->GetPresShell() : nullptr);
  mFrame = aFrame;
  if (mFrame) {
    mozilla::PresShell* presShell = mFrame->PresContext()->GetPresShell();
    NS_WARNING_ASSERTION(presShell, "Null PresShell in AutoWeakFrame!");
    if (presShell) {
      presShell->AddAutoWeakFrame(this);
    } else {
      mFrame = nullptr;
    }
  }
}

void WeakFrame::Init(nsIFrame* aFrame) {
  Clear(mFrame ? mFrame->PresContext()->GetPresShell() : nullptr);
  mFrame = aFrame;
  if (mFrame) {
    mozilla::PresShell* presShell = mFrame->PresContext()->GetPresShell();
    MOZ_ASSERT(presShell, "Null PresShell in WeakFrame!");
    if (presShell) {
      presShell->AddWeakFrame(this);
    } else {
      mFrame = nullptr;
    }
  }
}

nsIFrame* NS_NewEmptyFrame(PresShell* aPresShell, ComputedStyle* aStyle) {
  return new (aPresShell) nsIFrame(aStyle, aPresShell->GetPresContext());
}

nsIFrame::~nsIFrame() {
  MOZ_COUNT_DTOR(nsIFrame);

  MOZ_ASSERT(GetVisibility() != Visibility::ApproximatelyVisible,
             "Visible nsFrame is being destroyed");
}

NS_IMPL_FRAMEARENA_HELPERS(nsIFrame)

// Dummy operator delete.  Will never be called, but must be defined
// to satisfy some C++ ABIs.
void nsIFrame::operator delete(void*, size_t) {
  MOZ_CRASH("nsIFrame::operator delete should never be called");
}

NS_QUERYFRAME_HEAD(nsIFrame)
  NS_QUERYFRAME_ENTRY(nsIFrame)
NS_QUERYFRAME_TAIL_INHERITANCE_ROOT

/////////////////////////////////////////////////////////////////////////////
// nsIFrame

static bool IsFontSizeInflationContainer(nsIFrame* aFrame,
                                         const nsStyleDisplay* aStyleDisplay) {
  /*
   * Font size inflation is built around the idea that we're inflating
   * the fonts for a pan-and-zoom UI so that when the user scales up a
   * block or other container to fill the width of the device, the fonts
   * will be readable.  To do this, we need to pick what counts as a
   * container.
   *
   * From a code perspective, the only hard requirement is that frames
   * that are line participants
   * (nsIFrame::IsFrameOfType(nsIFrame::eLineParticipant)) are never
   * containers, since line layout assumes that the inflation is
   * consistent within a line.
   *
   * This is not an imposition, since we obviously want a bunch of text
   * (possibly with inline elements) flowing within a block to count the
   * block (or higher) as its container.
   *
   * We also want form controls, including the text in the anonymous
   * content inside of them, to match each other and the text next to
   * them, so they and their anonymous content should also not be a
   * container.
   *
   * However, because we can't reliably compute sizes across XUL during
   * reflow, any XUL frame with a XUL parent is always a container.
   *
   * There are contexts where it would be nice if some blocks didn't
   * count as a container, so that, for example, an indented quotation
   * didn't end up with a smaller font size.  However, it's hard to
   * distinguish these situations where we really do want the indented
   * thing to count as a container, so we don't try, and blocks are
   * always containers.
   */

  // The root frame should always be an inflation container.
  if (!aFrame->GetParent()) {
    return true;
  }

  nsIContent* content = aFrame->GetContent();
  if (content && content->IsInNativeAnonymousSubtree()) {
    // Native anonymous content shouldn't be a font inflation root,
    // except for the canvas custom content container.
    nsCanvasFrame* canvas = aFrame->PresShell()->GetCanvasFrame();
    return canvas && canvas->GetCustomContentContainer() == content;
  }

  LayoutFrameType frameType = aFrame->Type();
  bool isInline =
      (nsStyleDisplay::IsInlineFlow(aFrame->GetDisplay()) ||
       RubyUtils::IsRubyBox(frameType) ||
       (aStyleDisplay->IsFloatingStyle() &&
        frameType == LayoutFrameType::Letter) ||
       // Given multiple frames for the same node, only the
       // outer one should be considered a container.
       // (Important, e.g., for nsSelectsAreaFrame.)
       (aFrame->GetParent()->GetContent() == content) ||
       (content &&
        // Form controls shouldn't become inflation containers.
        (content->IsAnyOfHTMLElements(
            nsGkAtoms::option, nsGkAtoms::optgroup, nsGkAtoms::select,
            nsGkAtoms::input, nsGkAtoms::button, nsGkAtoms::textarea)))) &&
      !(aFrame->IsXULBoxFrame() && aFrame->GetParent()->IsXULBoxFrame());
  NS_ASSERTION(!aFrame->IsFrameOfType(nsIFrame::eLineParticipant) || isInline ||
                   // br frames and mathml frames report being line
                   // participants even when their position or display is
                   // set
                   aFrame->IsBrFrame() ||
                   aFrame->IsFrameOfType(nsIFrame::eMathML),
               "line participants must not be containers");
  return !isInline;
}

static void MaybeScheduleReflowSVGNonDisplayText(nsIFrame* aFrame) {
  if (!SVGUtils::IsInSVGTextSubtree(aFrame)) {
    return;
  }

  // We need to ensure that any non-display SVGTextFrames get reflowed when a
  // child text frame gets new style. Thus we need to schedule a reflow in
  // |DidSetComputedStyle|. We also need to call it from |DestroyFrom|,
  // because otherwise we won't get notified when style changes to
  // "display:none".
  SVGTextFrame* svgTextFrame = static_cast<SVGTextFrame*>(
      nsLayoutUtils::GetClosestFrameOfType(aFrame, LayoutFrameType::SVGText));
  nsIFrame* anonBlock = svgTextFrame->PrincipalChildList().FirstChild();

  // Note that we must check NS_FRAME_FIRST_REFLOW on our SVGTextFrame's
  // anonymous block frame rather than our aFrame, since NS_FRAME_FIRST_REFLOW
  // may be set on us if we're a new frame that has been inserted after the
  // document's first reflow. (In which case this DidSetComputedStyle call may
  // be happening under frame construction under a Reflow() call.)
  if (!anonBlock || anonBlock->HasAnyStateBits(NS_FRAME_FIRST_REFLOW)) {
    return;
  }

  if (!svgTextFrame->HasAnyStateBits(NS_FRAME_IS_NONDISPLAY) ||
      svgTextFrame->HasAnyStateBits(NS_STATE_SVG_TEXT_IN_REFLOW)) {
    return;
  }

  svgTextFrame->ScheduleReflowSVGNonDisplayText(IntrinsicDirty::StyleChange);
}

bool nsIFrame::IsPrimaryFrameOfRootOrBodyElement() const {
  if (!IsPrimaryFrame()) {
    return false;
  }
  nsIContent* content = GetContent();
  Document* document = content->OwnerDoc();
  return content == document->GetRootElement() ||
         content == document->GetBodyElement();
}

bool nsIFrame::IsRenderedLegend() const {
  if (auto* parent = GetParent(); parent && parent->IsFieldSetFrame()) {
    return static_cast<nsFieldSetFrame*>(parent)->GetLegend() == this;
  }
  return false;
}

void nsIFrame::Init(nsIContent* aContent, nsContainerFrame* aParent,
                    nsIFrame* aPrevInFlow) {
  MOZ_ASSERT(nsQueryFrame::FrameIID(mClass) == GetFrameId());
  MOZ_ASSERT(!mContent, "Double-initing a frame?");
  NS_ASSERTION(IsFrameOfType(eDEBUGAllFrames) && !IsFrameOfType(eDEBUGNoFrames),
               "IsFrameOfType implementation that doesn't call base class");

  mContent = aContent;
  mParent = aParent;
  MOZ_DIAGNOSTIC_ASSERT(!mParent || PresShell() == mParent->PresShell());

  if (aPrevInFlow) {
    mWritingMode = aPrevInFlow->GetWritingMode();

    // Copy some state bits from prev-in-flow (the bits that should apply
    // throughout a continuation chain). The bits are sorted according to their
    // order in nsFrameStateBits.h.

    // clang-format off
    AddStateBits(aPrevInFlow->GetStateBits() &
                 (NS_FRAME_GENERATED_CONTENT |
                  NS_FRAME_OUT_OF_FLOW |
                  NS_FRAME_CAN_HAVE_ABSPOS_CHILDREN |
                  NS_FRAME_INDEPENDENT_SELECTION |
                  NS_FRAME_PART_OF_IBSPLIT |
                  NS_FRAME_MAY_BE_TRANSFORMED |
                  NS_FRAME_HAS_MULTI_COLUMN_ANCESTOR));
    // clang-format on

    // Copy other bits in nsIFrame from prev-in-flow.
    mHasColumnSpanSiblings = aPrevInFlow->HasColumnSpanSiblings();
  } else {
    PresContext()->ConstructedFrame();
  }

  if (GetParent()) {
    if (MOZ_UNLIKELY(mContent == PresContext()->Document()->GetRootElement() &&
                     mContent == GetParent()->GetContent())) {
      // Our content is the root element and we have the same content as our
      // parent. That is, we are the internal anonymous frame of the root
      // element. Copy the used mWritingMode from our parent because
      // mDocElementContainingBlock gets its mWritingMode from <body>.
      mWritingMode = GetParent()->GetWritingMode();
    }

    // Copy some state bits from our parent (the bits that should apply
    // recursively throughout a subtree). The bits are sorted according to their
    // order in nsFrameStateBits.h.

    // clang-format off
    AddStateBits(GetParent()->GetStateBits() &
                 (NS_FRAME_GENERATED_CONTENT |
                  NS_FRAME_INDEPENDENT_SELECTION |
                  NS_FRAME_IS_SVG_TEXT |
                  NS_FRAME_IN_POPUP |
                  NS_FRAME_IS_NONDISPLAY));
    // clang-format on

    if (HasAnyStateBits(NS_FRAME_IN_POPUP) && TrackingVisibility()) {
      // Assume all frames in popups are visible.
      IncApproximateVisibleCount();
    }
  }
  if (aPrevInFlow) {
    mMayHaveOpacityAnimation = aPrevInFlow->MayHaveOpacityAnimation();
    mMayHaveTransformAnimation = aPrevInFlow->MayHaveTransformAnimation();
  } else if (mContent) {
    // It's fine to fetch the EffectSet for the style frame here because in the
    // following code we take care of the case where animations may target
    // a different frame.
    EffectSet* effectSet = EffectSet::GetEffectSetForStyleFrame(this);
    if (effectSet) {
      mMayHaveOpacityAnimation = effectSet->MayHaveOpacityAnimation();

      if (effectSet->MayHaveTransformAnimation()) {
        // If we are the inner table frame for display:table content, then
        // transform animations should go on our parent frame (the table wrapper
        // frame).
        //
        // We do this when initializing the child frame (table inner frame),
        // because when initializng the table wrapper frame, we don't yet have
        // access to its children so we can't tell if we have transform
        // animations or not.
        if (IsFrameOfType(eSupportsCSSTransforms)) {
          mMayHaveTransformAnimation = true;
          AddStateBits(NS_FRAME_MAY_BE_TRANSFORMED);
        } else if (aParent && nsLayoutUtils::GetStyleFrame(aParent) == this) {
          MOZ_ASSERT(
              aParent->IsFrameOfType(eSupportsCSSTransforms),
              "Style frames that don't support transforms should have parents"
              " that do");
          aParent->mMayHaveTransformAnimation = true;
          aParent->AddStateBits(NS_FRAME_MAY_BE_TRANSFORMED);
        }
      }
    }
  }

  const nsStyleDisplay* disp = StyleDisplay();
  if (disp->HasTransform(this)) {
    // If 'transform' dynamically changes, RestyleManager takes care of
    // updating this bit.
    AddStateBits(NS_FRAME_MAY_BE_TRANSFORMED);
  }

  if (disp->IsContainLayout() && disp->GetContainSizeAxes().IsBoth() &&
      // All frames that support contain:layout also support contain:size.
      IsFrameOfType(eSupportsContainLayoutAndPaint) && !IsTableWrapperFrame()) {
    // In general, frames that have contain:layout+size can be reflow roots.
    // (One exception: table-wrapper frames don't work well as reflow roots,
    // because their inner-table ReflowInput init path tries to reuse & deref
    // the wrapper's containing block's reflow input, which may be null if we
    // initiate reflow from the table-wrapper itself.)
    //
    // Changes to `contain` force frame reconstructions, so this bit can be set
    // for the whole lifetime of this frame.
    AddStateBits(NS_FRAME_REFLOW_ROOT);
  }

  if (nsLayoutUtils::FontSizeInflationEnabled(PresContext()) ||
      !GetParent()
#ifdef DEBUG
      // We have assertions that check inflation invariants even when
      // font size inflation is not enabled.
      || true
#endif
  ) {
    if (IsFontSizeInflationContainer(this, disp)) {
      AddStateBits(NS_FRAME_FONT_INFLATION_CONTAINER);
      if (!GetParent() ||
          // I'd use NS_FRAME_OUT_OF_FLOW, but it's not set yet.
          disp->IsFloating(this) || disp->IsAbsolutelyPositioned(this) ||
          GetParent()->IsFlexContainerFrame() ||
          GetParent()->IsGridContainerFrame()) {
        AddStateBits(NS_FRAME_FONT_INFLATION_FLOW_ROOT);
      }
    }
    NS_ASSERTION(
        GetParent() || HasAnyStateBits(NS_FRAME_FONT_INFLATION_CONTAINER),
        "root frame should always be a container");
  }

  if (PresShell()->AssumeAllFramesVisible() && TrackingVisibility()) {
    IncApproximateVisibleCount();
  }

  DidSetComputedStyle(nullptr);

  if (::IsXULBoxWrapped(this)) ::InitBoxMetrics(this, false);

  // For a newly created frame, we need to update this frame's visibility state.
  // Usually we update the state when the frame is restyled and has a
  // VisibilityChange change hint but we don't generate any change hints for
  // newly created frames.
  // Note: We don't need to do this for placeholders since placeholders have
  // different styles so that the styles don't have visibility:hidden even if
  // the parent has visibility:hidden style. We also don't need to update the
  // state when creating continuations because its visibility is the same as its
  // prev-in-flow, and the animation code cares only primary frames.
  if (!IsPlaceholderFrame() && !aPrevInFlow) {
    UpdateVisibleDescendantsState();
  }
}

void nsIFrame::DestroyFrom(nsIFrame* aDestructRoot,
                           PostDestroyData& aPostDestroyData) {
  NS_ASSERTION(!nsContentUtils::IsSafeToRunScript(),
               "destroy called on frame while scripts not blocked");
  NS_ASSERTION(!GetNextSibling() && !GetPrevSibling(),
               "Frames should be removed before destruction.");
  NS_ASSERTION(aDestructRoot, "Must specify destruct root");
  MOZ_ASSERT(!HasAbsolutelyPositionedChildren());
  MOZ_ASSERT(!HasAnyStateBits(NS_FRAME_PART_OF_IBSPLIT),
             "NS_FRAME_PART_OF_IBSPLIT set on non-nsContainerFrame?");

  MaybeScheduleReflowSVGNonDisplayText(this);

  SVGObserverUtils::InvalidateDirectRenderingObservers(this);

  if (StyleDisplay()->mPosition == StylePositionProperty::Sticky) {
    StickyScrollContainer* ssc =
        StickyScrollContainer::GetStickyScrollContainerForFrame(this);
    if (ssc) {
      ssc->RemoveFrame(this);
    }
  }

  nsPresContext* presContext = PresContext();
  mozilla::PresShell* presShell = presContext->GetPresShell();
  if (mState & NS_FRAME_OUT_OF_FLOW) {
    nsPlaceholderFrame* placeholder = GetPlaceholderFrame();
    NS_ASSERTION(
        !placeholder || (aDestructRoot != this),
        "Don't call Destroy() on OOFs, call Destroy() on the placeholder.");
    NS_ASSERTION(!placeholder || nsLayoutUtils::IsProperAncestorFrame(
                                     aDestructRoot, placeholder),
                 "Placeholder relationship should have been torn down already; "
                 "this might mean we have a stray placeholder in the tree.");
    if (placeholder) {
      placeholder->SetOutOfFlowFrame(nullptr);
    }
  }

  if (IsPrimaryFrame()) {
    // This needs to happen before we clear our Properties() table.
    ActiveLayerTracker::TransferActivityToContent(this, mContent);
  }

  ScrollAnchorContainer* anchor = nullptr;
  if (IsScrollAnchor(&anchor)) {
    anchor->InvalidateAnchor();
  }

  if (HasCSSAnimations() || HasCSSTransitions() ||
      // It's fine to look up the style frame here since if we're destroying the
      // frames for display:table content we should be destroying both wrapper
      // and inner frame.
      EffectSet::GetEffectSetForStyleFrame(this)) {
    // If no new frame for this element is created by the end of the
    // restyling process, stop animations and transitions for this frame
    RestyleManager::AnimationsWithDestroyedFrame* adf =
        presContext->RestyleManager()->GetAnimationsWithDestroyedFrame();
    // AnimationsWithDestroyedFrame only lives during the restyling process.
    if (adf) {
      adf->Put(mContent, mComputedStyle);
    }
  }

  // Disable visibility tracking. Note that we have to do this before we clear
  // frame properties and lose track of whether we were previously visible.
  // XXX(seth): It'd be ideal to assert that we're already marked nonvisible
  // here, but it's unfortunately tricky to guarantee in the face of things like
  // frame reconstruction induced by style changes.
  DisableVisibilityTracking();

  // Ensure that we're not in the approximately visible list anymore.
  PresContext()->GetPresShell()->RemoveFrameFromApproximatelyVisibleList(this);

  presShell->NotifyDestroyingFrame(this);

  if (mState & NS_FRAME_EXTERNAL_REFERENCE) {
    presShell->ClearFrameRefs(this);
  }

  nsView* view = GetView();
  if (view) {
    view->SetFrame(nullptr);
    view->Destroy();
  }

  // Make sure that our deleted frame can't be returned from GetPrimaryFrame()
  if (IsPrimaryFrame()) {
    mContent->SetPrimaryFrame(nullptr);

    // Pass the root of a generated content subtree (e.g. ::after/::before) to
    // aPostDestroyData to unbind it after frame destruction is done.
    if (HasAnyStateBits(NS_FRAME_GENERATED_CONTENT) &&
        mContent->IsRootOfNativeAnonymousSubtree()) {
      aPostDestroyData.AddAnonymousContent(mContent.forget());
    }
  }

  // Remove all properties attached to the frame, to ensure any property
  // destructors that need the frame pointer are handled properly.
  RemoveAllProperties();

  // Must retrieve the object ID before calling destructors, so the
  // vtable is still valid.
  //
  // Note to future tweakers: having the method that returns the
  // object size call the destructor will not avoid an indirect call;
  // the compiler cannot devirtualize the call to the destructor even
  // if it's from a method defined in the same class.

  nsQueryFrame::FrameIID id = GetFrameId();
  this->~nsIFrame();

#ifdef DEBUG
  {
    nsIFrame* rootFrame = presShell->GetRootFrame();
    MOZ_ASSERT(rootFrame);
    if (this != rootFrame) {
      const RetainedDisplayListData* data =
          GetRetainedDisplayListData(rootFrame);

      const bool inModifiedList = data && data->IsModified(this);

      if (inModifiedList) {
        DL_LOG(LogLevel::Warning, "Frame %p found in modified list", this);
      }

      MOZ_ASSERT(!inModifiedList,
                 "A dtor added this frame to modified frames list!");
    }
  }
#endif

  // Now that we're totally cleaned out, we need to add ourselves to
  // the presshell's recycler.
  presShell->FreeFrame(id, this);
}

std::pair<int32_t, int32_t> nsIFrame::GetOffsets() const {
  return std::make_pair(0, 0);
}

static void CompareLayers(
    const nsStyleImageLayers* aFirstLayers,
    const nsStyleImageLayers* aSecondLayers,
    const std::function<void(imgRequestProxy* aReq)>& aCallback) {
  NS_FOR_VISIBLE_IMAGE_LAYERS_BACK_TO_FRONT(i, (*aFirstLayers)) {
    const auto& image = aFirstLayers->mLayers[i].mImage;
    if (!image.IsImageRequestType() || !image.IsResolved()) {
      continue;
    }

    // aCallback is called when the style image in aFirstLayers is thought to
    // be different with the corresponded one in aSecondLayers
    if (!aSecondLayers || i >= aSecondLayers->mImageCount ||
        (!aSecondLayers->mLayers[i].mImage.IsResolved() ||
         image.GetImageRequest() !=
             aSecondLayers->mLayers[i].mImage.GetImageRequest())) {
      if (imgRequestProxy* req = image.GetImageRequest()) {
        aCallback(req);
      }
    }
  }
}

static void AddAndRemoveImageAssociations(
    ImageLoader& aImageLoader, nsIFrame* aFrame,
    const nsStyleImageLayers* aOldLayers,
    const nsStyleImageLayers* aNewLayers) {
  // If the old context had a background-image image, or mask-image image,
  // and new context does not have the same image, clear the image load
  // notifier (which keeps the image loading, if it still is) for the frame.
  // We want to do this conservatively because some frames paint their
  // backgrounds from some other frame's style data, and we don't want
  // to clear those notifiers unless we have to.  (They'll be reset
  // when we paint, although we could miss a notification in that
  // interval.)
  if (aOldLayers && aFrame->HasImageRequest()) {
    CompareLayers(aOldLayers, aNewLayers, [&](imgRequestProxy* aReq) {
      aImageLoader.DisassociateRequestFromFrame(aReq, aFrame);
    });
  }

  CompareLayers(aNewLayers, aOldLayers, [&](imgRequestProxy* aReq) {
    aImageLoader.AssociateRequestToFrame(aReq, aFrame);
  });
}

void nsIFrame::AddDisplayItem(nsDisplayItem* aItem) {
  MOZ_DIAGNOSTIC_ASSERT(!mDisplayItems.Contains(aItem));
  mDisplayItems.AppendElement(aItem);
}

bool nsIFrame::RemoveDisplayItem(nsDisplayItem* aItem) {
  return mDisplayItems.RemoveElement(aItem);
}

bool nsIFrame::HasDisplayItems() { return !mDisplayItems.IsEmpty(); }

bool nsIFrame::HasDisplayItem(nsDisplayItem* aItem) {
  return mDisplayItems.Contains(aItem);
}

bool nsIFrame::HasDisplayItem(uint32_t aKey) {
  for (nsDisplayItem* i : mDisplayItems) {
    if (i->GetPerFrameKey() == aKey) {
      return true;
    }
  }
  return false;
}

template <typename Condition>
static void DiscardDisplayItems(nsIFrame* aFrame, Condition aCondition) {
  for (nsDisplayItem* i : aFrame->DisplayItems()) {
    // Only discard items that are invalidated by this frame, as we're only
    // guaranteed to rebuild those items. Table background items are created by
    // the relevant table part, but have the cell frame as the primary frame,
    // and we don't want to remove them if this is the cell.
    if (aCondition(i) && i->FrameForInvalidation() == aFrame) {
      i->SetCantBeReused();
    }
  }
}

static void DiscardOldItems(nsIFrame* aFrame) {
  DiscardDisplayItems(aFrame,
                      [](nsDisplayItem* aItem) { return aItem->IsOldItem(); });
}

void nsIFrame::RemoveDisplayItemDataForDeletion() {
  nsAutoString name;
#ifdef DEBUG_FRAME_DUMP
  if (DL_LOG_TEST(LogLevel::Debug)) {
    GetFrameName(name);
  }
#endif
  DL_LOGV("Removing display item data for frame %p (%s)", this,
          NS_ConvertUTF16toUTF8(name).get());

  // Destroying a WebRenderUserDataTable can cause destruction of other objects
  // which can remove frame properties in their destructor. If we delete a frame
  // property it runs the destructor of the stored object in the middle of
  // updating the frame property table, so if the destruction of that object
  // causes another update to the frame property table it would leave the frame
  // property table in an inconsistent state. So we remove it from the table and
  // then destroy it. (bug 1530657)
  WebRenderUserDataTable* userDataTable =
      TakeProperty(WebRenderUserDataProperty::Key());
  if (userDataTable) {
    for (const auto& data : userDataTable->Values()) {
      data->RemoveFromTable();
    }
    delete userDataTable;
  }

  for (nsDisplayItem* i : DisplayItems()) {
    if (i->GetDependentFrame() == this && !i->HasDeletedFrame()) {
      i->Frame()->MarkNeedsDisplayItemRebuild();
    }
    i->RemoveFrame(this);
  }

  DisplayItems().Clear();

  if (!nsLayoutUtils::AreRetainedDisplayListsEnabled()) {
    // Retained display lists are disabled, no need to update
    // RetainedDisplayListData.
    return;
  }

  nsIFrame* rootFrame = PresShell()->GetRootFrame();
  MOZ_ASSERT(rootFrame);

  RetainedDisplayListData* data = GetOrSetRetainedDisplayListData(rootFrame);

  const bool updateData = IsFrameModified() || HasOverrideDirtyRegion() ||
                          MayHaveWillChangeBudget();

  if (!updateData) {
    // No RetainedDisplayListData to update.
    MOZ_DIAGNOSTIC_ASSERT(!data->IsModified(this),
                          "Deleted frame is in modified frame list");
    return;
  }

  if (MayHaveWillChangeBudget()) {
    // Keep the frame in list, so it can be removed from the will-change budget.
    data->Flags(this) = RetainedDisplayListData::FrameFlag::HadWillChange;
    return;
  }

  if (IsFrameModified() || HasOverrideDirtyRegion()) {
    // Remove deleted frames from RetainedDisplayListData.
    DebugOnly<bool> removed = data->Remove(this);
    MOZ_ASSERT(removed,
               "Frame had flags set, but it was not found in DisplayListData!");
  }
}

void nsIFrame::MarkNeedsDisplayItemRebuild() {
  if (!nsLayoutUtils::AreRetainedDisplayListsEnabled() || IsFrameModified() ||
      HasAnyStateBits(NS_FRAME_IN_POPUP)) {
    // Skip frames that are already marked modified.
    return;
  }

  if (Type() == LayoutFrameType::Placeholder) {
    nsIFrame* oof = static_cast<nsPlaceholderFrame*>(this)->GetOutOfFlowFrame();
    if (oof) {
      oof->MarkNeedsDisplayItemRebuild();
    }
    // Do not mark placeholder frames modified.
    return;
  }

  if (!nsLayoutUtils::DisplayRootHasRetainedDisplayListBuilder(this)) {
    return;
  }

  nsIFrame* rootFrame = PresShell()->GetRootFrame();
  MOZ_ASSERT(rootFrame);

  if (rootFrame->IsFrameModified()) {
    return;
  }

  nsAutoString name;
#ifdef DEBUG_FRAME_DUMP
  if (DL_LOG_TEST(LogLevel::Debug)) {
    GetFrameName(name);
  }
#endif

  DL_LOGV("RDL - Rebuilding display items for frame %p (%s)", this,
          NS_ConvertUTF16toUTF8(name).get());

  RetainedDisplayListData* data = GetOrSetRetainedDisplayListData(rootFrame);
  if (data->ModifiedFramesCount() >
      StaticPrefs::layout_display_list_rebuild_frame_limit()) {
    // If the modified frames count is above the rebuild limit, mark the root
    // frame modified, and stop marking additional frames modified.
    data->AddModifiedFrame(rootFrame);
    rootFrame->SetFrameIsModified(true);
    return;
  }

  data->AddModifiedFrame(this);
  SetFrameIsModified(true);

  MOZ_ASSERT(
      PresContext()->LayoutPhaseCount(nsLayoutPhase::DisplayListBuilding) == 0);

  // Hopefully this is cheap, but we could use a frame state bit to note
  // the presence of dependencies to speed it up.
  for (nsDisplayItem* i : DisplayItems()) {
    if (i->HasDeletedFrame() || i->Frame() == this) {
      // Ignore the items with deleted frames, and the items with |this| as
      // the primary frame.
      continue;
    }

    if (i->GetDependentFrame() == this) {
      // For items with |this| as a dependent frame, mark the primary frame
      // for rebuild.
      i->Frame()->MarkNeedsDisplayItemRebuild();
    }
  }
}

// Subclass hook for style post processing
/* virtual */
void nsIFrame::DidSetComputedStyle(ComputedStyle* aOldComputedStyle) {
#ifdef ACCESSIBILITY
  // Don't notify for reconstructed frames here, since the frame is still being
  // constructed at this point and so LocalAccessible::GetFrame() will return
  // null. Style changes for reconstructed frames are handled in
  // DocAccessible::PruneOrInsertSubtree.
  if (aOldComputedStyle) {
    if (nsAccessibilityService* accService = GetAccService()) {
      accService->NotifyOfComputedStyleChange(PresShell(), mContent);
    }
  }
#endif

  MaybeScheduleReflowSVGNonDisplayText(this);

  Document* doc = PresContext()->Document();
  ImageLoader* loader = doc->StyleImageLoader();
  // Continuing text frame doesn't initialize its continuation pointer before
  // reaching here for the first time, so we have to exclude text frames. This
  // doesn't affect correctness because text can't match selectors.
  //
  // FIXME(emilio): We should consider fixing that.
  //
  // TODO(emilio): Can we avoid doing some / all of the image stuff when
  // isNonTextFirstContinuation is false? We should consider doing this just for
  // primary frames and pseudos, but the first-line reparenting code makes it
  // all bad, should get around to bug 1465474 eventually :(
  const bool isNonText = !IsTextFrame();
  if (isNonText) {
    mComputedStyle->StartImageLoads(*doc, aOldComputedStyle);
  }

  const nsStyleImageLayers* oldLayers =
      aOldComputedStyle ? &aOldComputedStyle->StyleBackground()->mImage
                        : nullptr;
  const nsStyleImageLayers* newLayers = &StyleBackground()->mImage;
  AddAndRemoveImageAssociations(*loader, this, oldLayers, newLayers);

  oldLayers =
      aOldComputedStyle ? &aOldComputedStyle->StyleSVGReset()->mMask : nullptr;
  newLayers = &StyleSVGReset()->mMask;
  AddAndRemoveImageAssociations(*loader, this, oldLayers, newLayers);

  const nsStyleDisplay* disp = StyleDisplay();
  bool handleStickyChange = false;
  if (aOldComputedStyle) {
    // Detect style changes that should trigger a scroll anchor adjustment
    // suppression.
    // https://drafts.csswg.org/css-scroll-anchoring/#suppression-triggers
    bool needAnchorSuppression = false;

    // If we detect a change on margin, padding or border, we store the old
    // values on the frame itself between now and reflow, so if someone
    // calls GetUsed(Margin|Border|Padding)() before the next reflow, we
    // can give an accurate answer.
    // We don't want to set the property if one already exists.
    nsMargin oldValue(0, 0, 0, 0);
    nsMargin newValue(0, 0, 0, 0);
    const nsStyleMargin* oldMargin = aOldComputedStyle->StyleMargin();
    if (oldMargin->GetMargin(oldValue)) {
      if (!StyleMargin()->GetMargin(newValue) || oldValue != newValue) {
        if (!HasProperty(UsedMarginProperty())) {
          AddProperty(UsedMarginProperty(), new nsMargin(oldValue));
        }
        needAnchorSuppression = true;
      }
    }

    const nsStylePadding* oldPadding = aOldComputedStyle->StylePadding();
    if (oldPadding->GetPadding(oldValue)) {
      if (!StylePadding()->GetPadding(newValue) || oldValue != newValue) {
        if (!HasProperty(UsedPaddingProperty())) {
          AddProperty(UsedPaddingProperty(), new nsMargin(oldValue));
        }
        needAnchorSuppression = true;
      }
    }

    const nsStyleBorder* oldBorder = aOldComputedStyle->StyleBorder();
    oldValue = oldBorder->GetComputedBorder();
    newValue = StyleBorder()->GetComputedBorder();
    if (oldValue != newValue && !HasProperty(UsedBorderProperty())) {
      AddProperty(UsedBorderProperty(), new nsMargin(oldValue));
    }

    const nsStyleDisplay* oldDisp = aOldComputedStyle->StyleDisplay();
    if (oldDisp->mOverflowAnchor != disp->mOverflowAnchor) {
      if (auto* container = ScrollAnchorContainer::FindFor(this)) {
        container->InvalidateAnchor();
      }
      if (nsIScrollableFrame* scrollableFrame = do_QueryFrame(this)) {
        scrollableFrame->Anchor()->InvalidateAnchor();
      }
    }

    if (mInScrollAnchorChain) {
      const nsStylePosition* pos = StylePosition();
      const nsStylePosition* oldPos = aOldComputedStyle->StylePosition();
      if (!needAnchorSuppression &&
          (oldPos->mOffset != pos->mOffset || oldPos->mWidth != pos->mWidth ||
           oldPos->mMinWidth != pos->mMinWidth ||
           oldPos->mMaxWidth != pos->mMaxWidth ||
           oldPos->mHeight != pos->mHeight ||
           oldPos->mMinHeight != pos->mMinHeight ||
           oldPos->mMaxHeight != pos->mMaxHeight ||
           oldDisp->mPosition != disp->mPosition ||
           oldDisp->mTransform != disp->mTransform)) {
        needAnchorSuppression = true;
      }

      if (needAnchorSuppression &&
          StaticPrefs::layout_css_scroll_anchoring_suppressions_enabled()) {
        ScrollAnchorContainer::FindFor(this)->SuppressAdjustments();
      }
    }

    if (disp->mPosition != oldDisp->mPosition) {
      if (!disp->IsRelativelyOrStickyPositionedStyle() &&
          oldDisp->IsRelativelyOrStickyPositionedStyle()) {
        RemoveProperty(NormalPositionProperty());
      }

      handleStickyChange = disp->mPosition == StylePositionProperty::Sticky ||
                           oldDisp->mPosition == StylePositionProperty::Sticky;
    }
  } else {  // !aOldComputedStyle
    handleStickyChange = disp->mPosition == StylePositionProperty::Sticky;
  }

  if (handleStickyChange && !HasAnyStateBits(NS_FRAME_IS_NONDISPLAY) &&
      !GetPrevInFlow()) {
    // Note that we only add first continuations, but we really only
    // want to add first continuation-or-ib-split-siblings. But since we don't
    // yet know if we're a later part of a block-in-inline split, we'll just
    // add later members of a block-in-inline split here, and then
    // StickyScrollContainer will remove them later.
    if (auto* ssc =
            StickyScrollContainer::GetStickyScrollContainerForFrame(this)) {
      if (disp->mPosition == StylePositionProperty::Sticky) {
        ssc->AddFrame(this);
      } else {
        ssc->RemoveFrame(this);
      }
    }
  }

  imgIRequest* oldBorderImage =
      aOldComputedStyle
          ? aOldComputedStyle->StyleBorder()->GetBorderImageRequest()
          : nullptr;
  imgIRequest* newBorderImage = StyleBorder()->GetBorderImageRequest();
  // FIXME (Bug 759996): The following is no longer true.
  // For border-images, we can't be as conservative (we need to set the
  // new loaders if there has been any change) since the CalcDifference
  // call depended on the result of GetComputedBorder() and that result
  // depends on whether the image has loaded, start the image load now
  // so that we'll get notified when it completes loading and can do a
  // restyle.  Otherwise, the image might finish loading from the
  // network before we start listening to its notifications, and then
  // we'll never know that it's finished loading.  Likewise, we want to
  // do this for freshly-created frames to prevent a similar race if the
  // image loads between reflow (which can depend on whether the image
  // is loaded) and paint.  We also don't really care about any callers who try
  // to paint borders with a different style, because they won't have the
  // correct size for the border either.
  if (oldBorderImage != newBorderImage) {
    // stop and restart the image loading/notification
    if (oldBorderImage && HasImageRequest()) {
      RemoveProperty(CachedBorderImageDataProperty());
      loader->DisassociateRequestFromFrame(oldBorderImage, this);
    }
    if (newBorderImage) {
      loader->AssociateRequestToFrame(newBorderImage, this);
    }
  }

  auto GetShapeImageRequest = [](const ComputedStyle* aStyle) -> imgIRequest* {
    if (!aStyle) {
      return nullptr;
    }
    auto& shape = aStyle->StyleDisplay()->mShapeOutside;
    if (!shape.IsImage()) {
      return nullptr;
    }
    return shape.AsImage().GetImageRequest();
  };

  imgIRequest* oldShapeImage = GetShapeImageRequest(aOldComputedStyle);
  imgIRequest* newShapeImage = GetShapeImageRequest(Style());
  if (oldShapeImage != newShapeImage) {
    if (oldShapeImage && HasImageRequest()) {
      loader->DisassociateRequestFromFrame(oldShapeImage, this);
    }
    if (newShapeImage) {
      loader->AssociateRequestToFrame(
          newShapeImage, this,
          ImageLoader::Flags::
              RequiresReflowOnFirstFrameCompleteAndLoadEventBlocking);
    }
  }

  // SVGObserverUtils::GetEffectProperties() asserts that we only invoke it with
  // the first continuation so we need to check that in advance.
  const bool isNonTextFirstContinuation = isNonText && !GetPrevContinuation();
  if (isNonTextFirstContinuation) {
    // Kick off loading of external SVG resources referenced from properties if
    // any. This currently includes filter, clip-path, and mask.
    SVGObserverUtils::InitiateResourceDocLoads(this);
  }

  // If the page contains markup that overrides text direction, and
  // does not contain any characters that would activate the Unicode
  // bidi algorithm, we need to call |SetBidiEnabled| on the pres
  // context before reflow starts.  See bug 115921.
  if (StyleVisibility()->mDirection == StyleDirection::Rtl) {
    PresContext()->SetBidiEnabled();
  }

  // The following part is for caching offset-path:path(). We cache the
  // flatten gfx path, so we don't have to rebuild and re-flattern it at
  // each cycle if we have animations on offset-* with a fixed offset-path.
  const StyleOffsetPath* oldPath =
      aOldComputedStyle ? &aOldComputedStyle->StyleDisplay()->mOffsetPath
                        : nullptr;
  const StyleOffsetPath& newPath = StyleDisplay()->mOffsetPath;
  if (!oldPath || *oldPath != newPath) {
    if (newPath.IsPath()) {
      // Here we only need to build a valid path for motion path, so
      // using the default values of stroke-width, stoke-linecap, and fill-rule
      // is fine for now because what we want is to get the point and its normal
      // vector along the path, instead of rendering it.
      RefPtr<gfx::PathBuilder> builder =
          gfxPlatform::GetPlatform()
              ->ScreenReferenceDrawTarget()
              ->CreatePathBuilder(gfx::FillRule::FILL_WINDING);
      RefPtr<gfx::Path> path =
          MotionPathUtils::BuildPath(newPath.AsPath(), builder);
      if (path) {
        // The newPath could be path('') (i.e. empty path), so its gfx path
        // could be nullptr, and so we only set property for a non-empty path.
        SetProperty(nsIFrame::OffsetPathCache(), path.forget().take());
      } else {
        // May have an old cached path, so we have to delete it.
        RemoveProperty(nsIFrame::OffsetPathCache());
      }
    } else if (oldPath) {
      RemoveProperty(nsIFrame::OffsetPathCache());
    }
  }

  RemoveStateBits(NS_FRAME_SIMPLE_EVENT_REGIONS | NS_FRAME_SIMPLE_DISPLAYLIST);

  mMayHaveRoundedCorners = true;
}

#ifdef MOZ_DIAGNOSTIC_ASSERT_ENABLED
void nsIFrame::AssertNewStyleIsSane(ComputedStyle& aNewStyle) {
  MOZ_DIAGNOSTIC_ASSERT(
      aNewStyle.GetPseudoType() == mComputedStyle->GetPseudoType() ||
      // ::first-line continuations are weird, this should probably be fixed via
      // bug 1465474.
      (mComputedStyle->GetPseudoType() == PseudoStyleType::firstLine &&
       aNewStyle.GetPseudoType() == PseudoStyleType::mozLineFrame) ||
      // ::first-letter continuations are broken, in particular floating ones,
      // see bug 1490281. The construction code tries to fix this up after the
      // fact, then restyling undoes it...
      (mComputedStyle->GetPseudoType() == PseudoStyleType::mozText &&
       aNewStyle.GetPseudoType() == PseudoStyleType::firstLetterContinuation) ||
      (mComputedStyle->GetPseudoType() ==
           PseudoStyleType::firstLetterContinuation &&
       aNewStyle.GetPseudoType() == PseudoStyleType::mozText));
}
#endif

void nsIFrame::ReparentFrameViewTo(nsViewManager* aViewManager,
                                   nsView* aNewParentView,
                                   nsView* aOldParentView) {
  if (HasView()) {
    if (IsMenuPopupFrame()) {
      // This view must be parented by the root view, don't reparent it.
      return;
    }
    nsView* view = GetView();
    // Verify that the current parent view is what we think it is
    // nsView*  parentView;
    // NS_ASSERTION(parentView == aOldParentView, "unexpected parent view");

    aViewManager->RemoveChild(view);

    // The view will remember the Z-order and other attributes that have been
    // set on it.
    nsView* insertBefore =
        nsLayoutUtils::FindSiblingViewFor(aNewParentView, this);
    aViewManager->InsertChild(aNewParentView, view, insertBefore,
                              insertBefore != nullptr);
  } else if (HasAnyStateBits(NS_FRAME_HAS_CHILD_WITH_VIEW)) {
    for (const auto& childList : ChildLists()) {
      // Iterate the child frames, and check each child frame to see if it has
      // a view
      for (nsIFrame* child : childList.mList) {
        child->ReparentFrameViewTo(aViewManager, aNewParentView,
                                   aOldParentView);
      }
    }
  }
}

void nsIFrame::SyncFrameViewProperties(nsView* aView) {
  if (!aView) {
    aView = GetView();
    if (!aView) {
      return;
    }
  }

  nsViewManager* vm = aView->GetViewManager();

  // Make sure visibility is correct. This only affects nsSubDocumentFrame.
  if (!SupportsVisibilityHidden()) {
    // See if the view should be hidden or visible
    ComputedStyle* sc = Style();
    vm->SetViewVisibility(aView, sc->StyleVisibility()->IsVisible()
                                     ? nsViewVisibility_kShow
                                     : nsViewVisibility_kHide);
  }

  const auto zIndex = ZIndex();
  const bool autoZIndex = !zIndex;
  vm->SetViewZIndex(aView, autoZIndex, zIndex.valueOr(0));
}

void nsIFrame::CreateView() {
  MOZ_ASSERT(!HasView());

  nsView* parentView = GetParent()->GetClosestView();
  MOZ_ASSERT(parentView, "no parent with view");

  nsViewManager* viewManager = parentView->GetViewManager();
  MOZ_ASSERT(viewManager, "null view manager");

  nsView* view = viewManager->CreateView(GetRect(), parentView);
  SyncFrameViewProperties(view);

  nsView* insertBefore = nsLayoutUtils::FindSiblingViewFor(parentView, this);
  // we insert this view 'above' the insertBefore view, unless insertBefore is
  // null, in which case we want to call with aAbove == false to insert at the
  // beginning in document order
  viewManager->InsertChild(parentView, view, insertBefore,
                           insertBefore != nullptr);

  // REVIEW: Don't create a widget for fixed-pos elements anymore.
  // ComputeRepaintRegionForCopy will calculate the right area to repaint
  // when we scroll.
  // Reparent views on any child frames (or their descendants) to this
  // view. We can just call ReparentFrameViewTo on this frame because
  // we know this frame has no view, so it will crawl the children. Also,
  // we know that any descendants with views must have 'parentView' as their
  // parent view.
  ReparentFrameViewTo(viewManager, view, parentView);

  // Remember our view
  SetView(view);

  NS_FRAME_LOG(NS_FRAME_TRACE_CALLS,
               ("nsIFrame::CreateView: frame=%p view=%p", this, view));
}

// MSVC fails with link error "one or more multiply defined symbols found",
// gcc fails with "hidden symbol `nsIFrame::kPrincipalList' isn't defined"
// etc if they are not defined.
#ifndef _MSC_VER
// static nsIFrame constants; initialized in the header file.
const nsIFrame::ChildListID nsIFrame::kPrincipalList;
const nsIFrame::ChildListID nsIFrame::kAbsoluteList;
const nsIFrame::ChildListID nsIFrame::kBulletList;
const nsIFrame::ChildListID nsIFrame::kCaptionList;
const nsIFrame::ChildListID nsIFrame::kColGroupList;
const nsIFrame::ChildListID nsIFrame::kExcessOverflowContainersList;
const nsIFrame::ChildListID nsIFrame::kFixedList;
const nsIFrame::ChildListID nsIFrame::kFloatList;
const nsIFrame::ChildListID nsIFrame::kOverflowContainersList;
const nsIFrame::ChildListID nsIFrame::kOverflowList;
const nsIFrame::ChildListID nsIFrame::kOverflowOutOfFlowList;
const nsIFrame::ChildListID nsIFrame::kPopupList;
const nsIFrame::ChildListID nsIFrame::kPushedFloatsList;
const nsIFrame::ChildListID nsIFrame::kNoReflowPrincipalList;
#endif

/* virtual */
nsMargin nsIFrame::GetUsedMargin() const {
  nsMargin margin(0, 0, 0, 0);
  if (((mState & NS_FRAME_FIRST_REFLOW) && !(mState & NS_FRAME_IN_REFLOW)) ||
      SVGUtils::IsInSVGTextSubtree(this))
    return margin;

  nsMargin* m = GetProperty(UsedMarginProperty());
  if (m) {
    margin = *m;
  } else {
    if (!StyleMargin()->GetMargin(margin)) {
      // If we get here, our caller probably shouldn't be calling us...
      NS_ERROR(
          "Returning bogus 0-sized margin, because this margin "
          "depends on layout & isn't cached!");
    }
  }
  return margin;
}

/* virtual */
nsMargin nsIFrame::GetUsedBorder() const {
  nsMargin border(0, 0, 0, 0);
  if (((mState & NS_FRAME_FIRST_REFLOW) && !(mState & NS_FRAME_IN_REFLOW)) ||
      SVGUtils::IsInSVGTextSubtree(this))
    return border;

  // Theme methods don't use const-ness.
  nsIFrame* mutable_this = const_cast<nsIFrame*>(this);

  const nsStyleDisplay* disp = StyleDisplay();
  if (mutable_this->IsThemed(disp)) {
    nsPresContext* pc = PresContext();
    LayoutDeviceIntMargin widgetBorder = pc->Theme()->GetWidgetBorder(
        pc->DeviceContext(), mutable_this, disp->EffectiveAppearance());
    border =
        LayoutDevicePixel::ToAppUnits(widgetBorder, pc->AppUnitsPerDevPixel());
    return border;
  }

  nsMargin* b = GetProperty(UsedBorderProperty());
  if (b) {
    border = *b;
  } else {
    border = StyleBorder()->GetComputedBorder();
  }
  return border;
}

/* virtual */
nsMargin nsIFrame::GetUsedPadding() const {
  nsMargin padding(0, 0, 0, 0);
  if (((mState & NS_FRAME_FIRST_REFLOW) && !(mState & NS_FRAME_IN_REFLOW)) ||
      SVGUtils::IsInSVGTextSubtree(this))
    return padding;

  // Theme methods don't use const-ness.
  nsIFrame* mutable_this = const_cast<nsIFrame*>(this);

  const nsStyleDisplay* disp = StyleDisplay();
  if (mutable_this->IsThemed(disp)) {
    nsPresContext* pc = PresContext();
    LayoutDeviceIntMargin widgetPadding;
    if (pc->Theme()->GetWidgetPadding(pc->DeviceContext(), mutable_this,
                                      disp->EffectiveAppearance(),
                                      &widgetPadding)) {
      return LayoutDevicePixel::ToAppUnits(widgetPadding,
                                           pc->AppUnitsPerDevPixel());
    }
  }

  nsMargin* p = GetProperty(UsedPaddingProperty());
  if (p) {
    padding = *p;
  } else {
    if (!StylePadding()->GetPadding(padding)) {
      // If we get here, our caller probably shouldn't be calling us...
      NS_ERROR(
          "Returning bogus 0-sized padding, because this padding "
          "depends on layout & isn't cached!");
    }
  }
  return padding;
}

nsIFrame::Sides nsIFrame::GetSkipSides() const {
  if (MOZ_UNLIKELY(StyleBorder()->mBoxDecorationBreak ==
                   StyleBoxDecorationBreak::Clone) &&
      !HasAnyStateBits(NS_FRAME_IS_OVERFLOW_CONTAINER)) {
    return Sides();
  }

  // Convert the logical skip sides to physical sides using the frame's
  // writing mode
  WritingMode writingMode = GetWritingMode();
  LogicalSides logicalSkip = GetLogicalSkipSides();
  Sides skip;

  if (logicalSkip.BStart()) {
    if (writingMode.IsVertical()) {
      skip |= writingMode.IsVerticalLR() ? SideBits::eLeft : SideBits::eRight;
    } else {
      skip |= SideBits::eTop;
    }
  }

  if (logicalSkip.BEnd()) {
    if (writingMode.IsVertical()) {
      skip |= writingMode.IsVerticalLR() ? SideBits::eRight : SideBits::eLeft;
    } else {
      skip |= SideBits::eBottom;
    }
  }

  if (logicalSkip.IStart()) {
    if (writingMode.IsVertical()) {
      skip |= SideBits::eTop;
    } else {
      skip |= writingMode.IsBidiLTR() ? SideBits::eLeft : SideBits::eRight;
    }
  }

  if (logicalSkip.IEnd()) {
    if (writingMode.IsVertical()) {
      skip |= SideBits::eBottom;
    } else {
      skip |= writingMode.IsBidiLTR() ? SideBits::eRight : SideBits::eLeft;
    }
  }
  return skip;
}

nsRect nsIFrame::GetPaddingRectRelativeToSelf() const {
  nsMargin border = GetUsedBorder().ApplySkipSides(GetSkipSides());
  nsRect r(0, 0, mRect.width, mRect.height);
  r.Deflate(border);
  return r;
}

nsRect nsIFrame::GetPaddingRect() const {
  return GetPaddingRectRelativeToSelf() + GetPosition();
}

WritingMode nsIFrame::WritingModeForLine(WritingMode aSelfWM,
                                         nsIFrame* aSubFrame) const {
  MOZ_ASSERT(aSelfWM == GetWritingMode());
  WritingMode writingMode = aSelfWM;

  if (StyleTextReset()->mUnicodeBidi & NS_STYLE_UNICODE_BIDI_PLAINTEXT) {
    mozilla::intl::BidiEmbeddingLevel frameLevel =
        nsBidiPresUtils::GetFrameBaseLevel(aSubFrame);
    writingMode.SetDirectionFromBidiLevel(frameLevel);
  }

  return writingMode;
}

nsRect nsIFrame::GetMarginRect() const {
  return GetMarginRectRelativeToSelf() + GetPosition();
}

nsRect nsIFrame::GetMarginRectRelativeToSelf() const {
  nsMargin m = GetUsedMargin().ApplySkipSides(GetSkipSides());
  nsRect r(0, 0, mRect.width, mRect.height);
  r.Inflate(m);
  return r;
}

bool nsIFrame::IsTransformed() const {
  if (!HasAnyStateBits(NS_FRAME_MAY_BE_TRANSFORMED)) {
    MOZ_ASSERT(!IsCSSTransformed());
    MOZ_ASSERT(!IsSVGTransformed());
    return false;
  }
  return IsCSSTransformed() || IsSVGTransformed();
}

bool nsIFrame::IsCSSTransformed() const {
  return HasAnyStateBits(NS_FRAME_MAY_BE_TRANSFORMED) &&
         (StyleDisplay()->HasTransform(this) || HasAnimationOfTransform());
}

bool nsIFrame::HasAnimationOfTransform() const {
  return IsPrimaryFrame() &&
         nsLayoutUtils::HasAnimationOfTransformAndMotionPath(this) &&
         IsFrameOfType(eSupportsCSSTransforms);
}

bool nsIFrame::ChildrenHavePerspective(
    const nsStyleDisplay* aStyleDisplay) const {
  MOZ_ASSERT(aStyleDisplay == StyleDisplay());
  return aStyleDisplay->HasPerspective(this);
}

bool nsIFrame::HasAnimationOfOpacity(EffectSet* aEffectSet) const {
  return ((nsLayoutUtils::IsPrimaryStyleFrame(this) ||
           nsLayoutUtils::FirstContinuationOrIBSplitSibling(this)
               ->IsPrimaryFrame()) &&
          nsLayoutUtils::HasAnimationOfPropertySet(
              this, nsCSSPropertyIDSet::OpacityProperties(), aEffectSet));
}

bool nsIFrame::HasOpacityInternal(float aThreshold,
                                  const nsStyleDisplay* aStyleDisplay,
                                  const nsStyleEffects* aStyleEffects,
                                  EffectSet* aEffectSet) const {
  MOZ_ASSERT(0.0 <= aThreshold && aThreshold <= 1.0, "Invalid argument");
  if (aStyleEffects->mOpacity < aThreshold ||
      aStyleDisplay->mWillChange.bits & StyleWillChangeBits::OPACITY) {
    return true;
  }

  if (!mMayHaveOpacityAnimation) {
    return false;
  }

  return HasAnimationOfOpacity(aEffectSet);
}

bool nsIFrame::IsSVGTransformed(gfx::Matrix* aOwnTransforms,
                                gfx::Matrix* aFromParentTransforms) const {
  return false;
}

bool nsIFrame::Extend3DContext(const nsStyleDisplay* aStyleDisplay,
                               const nsStyleEffects* aStyleEffects,
                               mozilla::EffectSet* aEffectSetForOpacity) const {
  if (!(mState & NS_FRAME_MAY_BE_TRANSFORMED)) {
    return false;
  }
  const nsStyleDisplay* disp = StyleDisplayWithOptionalParam(aStyleDisplay);
  if (disp->mTransformStyle != StyleTransformStyle::Preserve3d ||
      !IsFrameOfType(nsIFrame::eSupportsCSSTransforms)) {
    return false;
  }

  // If we're all scroll frame, then all descendants will be clipped, so we
  // can't preserve 3d.
  if (IsScrollFrame()) {
    return false;
  }

  const nsStyleEffects* effects = StyleEffectsWithOptionalParam(aStyleEffects);
  if (HasOpacity(disp, effects, aEffectSetForOpacity)) {
    return false;
  }

  return ShouldApplyOverflowClipping(disp) == PhysicalAxes::None &&
         !GetClipPropClipRect(disp, effects, GetSize()) &&
         !SVGIntegrationUtils::UsingEffectsForFrame(this) &&
         !effects->HasMixBlendMode() &&
         disp->mIsolation != StyleIsolation::Isolate;
}

bool nsIFrame::Combines3DTransformWithAncestors() const {
  nsIFrame* parent = GetClosestFlattenedTreeAncestorPrimaryFrame();
  if (!parent || !parent->Extend3DContext()) {
    return false;
  }
  return IsCSSTransformed() || BackfaceIsHidden();
}

bool nsIFrame::In3DContextAndBackfaceIsHidden() const {
  // While both tests fail most of the time, test BackfaceIsHidden()
  // first since it's likely to fail faster.
  return BackfaceIsHidden() && Combines3DTransformWithAncestors();
}

bool nsIFrame::HasPerspective() const {
  if (!IsCSSTransformed()) {
    return false;
  }
  nsIFrame* parent = GetClosestFlattenedTreeAncestorPrimaryFrame();
  if (!parent) {
    return false;
  }
  return parent->ChildrenHavePerspective();
}

nsRect nsIFrame::GetContentRectRelativeToSelf() const {
  nsMargin bp = GetUsedBorderAndPadding().ApplySkipSides(GetSkipSides());
  nsRect r(0, 0, mRect.width, mRect.height);
  r.Deflate(bp);
  return r;
}

nsRect nsIFrame::GetContentRect() const {
  return GetContentRectRelativeToSelf() + GetPosition();
}

bool nsIFrame::ComputeBorderRadii(const BorderRadius& aBorderRadius,
                                  const nsSize& aFrameSize,
                                  const nsSize& aBorderArea, Sides aSkipSides,
                                  nscoord aRadii[8]) {
  // Percentages are relative to whichever side they're on.
  for (const auto i : mozilla::AllPhysicalHalfCorners()) {
    const LengthPercentage& c = aBorderRadius.Get(i);
    nscoord axis = HalfCornerIsX(i) ? aFrameSize.width : aFrameSize.height;
    aRadii[i] = std::max(0, c.Resolve(axis));
  }

  if (aSkipSides.Top()) {
    aRadii[eCornerTopLeftX] = 0;
    aRadii[eCornerTopLeftY] = 0;
    aRadii[eCornerTopRightX] = 0;
    aRadii[eCornerTopRightY] = 0;
  }

  if (aSkipSides.Right()) {
    aRadii[eCornerTopRightX] = 0;
    aRadii[eCornerTopRightY] = 0;
    aRadii[eCornerBottomRightX] = 0;
    aRadii[eCornerBottomRightY] = 0;
  }

  if (aSkipSides.Bottom()) {
    aRadii[eCornerBottomRightX] = 0;
    aRadii[eCornerBottomRightY] = 0;
    aRadii[eCornerBottomLeftX] = 0;
    aRadii[eCornerBottomLeftY] = 0;
  }

  if (aSkipSides.Left()) {
    aRadii[eCornerBottomLeftX] = 0;
    aRadii[eCornerBottomLeftY] = 0;
    aRadii[eCornerTopLeftX] = 0;
    aRadii[eCornerTopLeftY] = 0;
  }

  // css3-background specifies this algorithm for reducing
  // corner radii when they are too big.
  bool haveRadius = false;
  double ratio = 1.0f;
  for (const auto side : mozilla::AllPhysicalSides()) {
    uint32_t hc1 = SideToHalfCorner(side, false, true);
    uint32_t hc2 = SideToHalfCorner(side, true, true);
    nscoord length =
        SideIsVertical(side) ? aBorderArea.height : aBorderArea.width;
    nscoord sum = aRadii[hc1] + aRadii[hc2];
    if (sum) {
      haveRadius = true;
      // avoid floating point division in the normal case
      if (length < sum) {
        ratio = std::min(ratio, double(length) / sum);
      }
    }
  }
  if (ratio < 1.0) {
    for (const auto corner : mozilla::AllPhysicalHalfCorners()) {
      aRadii[corner] *= ratio;
    }
  }

  return haveRadius;
}

void nsIFrame::AdjustBorderRadii(nscoord aRadii[8], const nsMargin& aOffsets) {
  auto AdjustOffset = [](const uint32_t aRadius, const nscoord aOffset) {
    // Implement the cubic formula to adjust offset when aOffset > 0 and
    // aRadius / aOffset < 1.
    // https://drafts.csswg.org/css-shapes/#valdef-shape-box-margin-box
    if (aOffset > 0) {
      const double ratio = aRadius / double(aOffset);
      if (ratio < 1.0) {
        return nscoord(aOffset * (1.0 + std::pow(ratio - 1, 3)));
      }
    }
    return aOffset;
  };

  for (const auto side : mozilla::AllPhysicalSides()) {
    const nscoord offset = aOffsets.Side(side);
    const uint32_t hc1 = SideToHalfCorner(side, false, false);
    const uint32_t hc2 = SideToHalfCorner(side, true, false);
    if (aRadii[hc1] > 0) {
      const nscoord offset1 = AdjustOffset(aRadii[hc1], offset);
      aRadii[hc1] = std::max(0, aRadii[hc1] + offset1);
    }
    if (aRadii[hc2] > 0) {
      const nscoord offset2 = AdjustOffset(aRadii[hc2], offset);
      aRadii[hc2] = std::max(0, aRadii[hc2] + offset2);
    }
  }
}

static inline bool RadiiAreDefinitelyZero(const BorderRadius& aBorderRadius) {
  for (const auto corner : mozilla::AllPhysicalHalfCorners()) {
    if (!aBorderRadius.Get(corner).IsDefinitelyZero()) {
      return false;
    }
  }
  return true;
}

/* virtual */
bool nsIFrame::GetBorderRadii(const nsSize& aFrameSize,
                              const nsSize& aBorderArea, Sides aSkipSides,
                              nscoord aRadii[8]) const {
  if (!mMayHaveRoundedCorners) {
    memset(aRadii, 0, sizeof(nscoord) * 8);
    return false;
  }

  if (IsThemed()) {
    // When we're themed, the native theme code draws the border and
    // background, and therefore it doesn't make sense to tell other
    // code that's interested in border-radius that we have any radii.
    //
    // In an ideal world, we might have a way for the them to tell us an
    // border radius, but since we don't, we're better off assuming
    // zero.
    for (const auto corner : mozilla::AllPhysicalHalfCorners()) {
      aRadii[corner] = 0;
    }
    return false;
  }

  const auto& radii = StyleBorder()->mBorderRadius;
  const bool hasRadii =
      ComputeBorderRadii(radii, aFrameSize, aBorderArea, aSkipSides, aRadii);
  if (!hasRadii) {
    // TODO(emilio): Maybe we can just remove this bit and do the
    // IsDefinitelyZero check unconditionally. That should still avoid most of
    // the work, though maybe not the cache miss of going through the style and
    // the border struct.
    const_cast<nsIFrame*>(this)->mMayHaveRoundedCorners =
        !RadiiAreDefinitelyZero(radii);
  }
  return hasRadii;
}

bool nsIFrame::GetBorderRadii(nscoord aRadii[8]) const {
  nsSize sz = GetSize();
  return GetBorderRadii(sz, sz, GetSkipSides(), aRadii);
}

bool nsIFrame::GetMarginBoxBorderRadii(nscoord aRadii[8]) const {
  return GetBoxBorderRadii(aRadii, GetUsedMargin());
}

bool nsIFrame::GetPaddingBoxBorderRadii(nscoord aRadii[8]) const {
  return GetBoxBorderRadii(aRadii, -GetUsedBorder());
}

bool nsIFrame::GetContentBoxBorderRadii(nscoord aRadii[8]) const {
  return GetBoxBorderRadii(aRadii, -GetUsedBorderAndPadding());
}

bool nsIFrame::GetBoxBorderRadii(nscoord aRadii[8],
                                 const nsMargin& aOffsets) const {
  if (!GetBorderRadii(aRadii)) {
    return false;
  }
  AdjustBorderRadii(aRadii, aOffsets);
  for (const auto corner : mozilla::AllPhysicalHalfCorners()) {
    if (aRadii[corner]) {
      return true;
    }
  }
  return false;
}

bool nsIFrame::GetShapeBoxBorderRadii(nscoord aRadii[8]) const {
  using Tag = StyleShapeOutside::Tag;
  auto& shapeOutside = StyleDisplay()->mShapeOutside;
  auto box = StyleShapeBox::MarginBox;
  switch (shapeOutside.tag) {
    case Tag::Image:
    case Tag::None:
      return false;
    case Tag::Box:
      box = shapeOutside.AsBox();
      break;
    case Tag::Shape:
      box = shapeOutside.AsShape()._1;
      break;
  }

  switch (box) {
    case StyleShapeBox::ContentBox:
      return GetContentBoxBorderRadii(aRadii);
    case StyleShapeBox::PaddingBox:
      return GetPaddingBoxBorderRadii(aRadii);
    case StyleShapeBox::BorderBox:
      return GetBorderRadii(aRadii);
    case StyleShapeBox::MarginBox:
      return GetMarginBoxBorderRadii(aRadii);
    default:
      MOZ_ASSERT_UNREACHABLE("Unexpected box value");
      return false;
  }
}

ComputedStyle* nsIFrame::GetAdditionalComputedStyle(int32_t aIndex) const {
  MOZ_ASSERT(aIndex >= 0, "invalid index number");
  return nullptr;
}

void nsIFrame::SetAdditionalComputedStyle(int32_t aIndex,
                                          ComputedStyle* aComputedStyle) {
  MOZ_ASSERT(aIndex >= 0, "invalid index number");
}

nscoord nsIFrame::GetLogicalBaseline(WritingMode aWritingMode) const {
  NS_ASSERTION(!IsSubtreeDirty(), "frame must not be dirty");
  // Baseline for inverted line content is the top (block-start) margin edge,
  // as the frame is in effect "flipped" for alignment purposes.
  if (aWritingMode.IsLineInverted()) {
    return -GetLogicalUsedMargin(aWritingMode).BStart(aWritingMode);
  }
  // Otherwise, the bottom margin edge, per CSS2.1's definition of the
  // 'baseline' value of 'vertical-align'.
  return BSize(aWritingMode) +
         GetLogicalUsedMargin(aWritingMode).BEnd(aWritingMode);
}

const nsFrameList& nsIFrame::GetChildList(ChildListID aListID) const {
  if (IsAbsoluteContainer() && aListID == GetAbsoluteListID()) {
    return GetAbsoluteContainingBlock()->GetChildList();
  } else {
    return nsFrameList::EmptyList();
  }
}

void nsIFrame::GetChildLists(nsTArray<ChildList>* aLists) const {
  if (IsAbsoluteContainer()) {
    nsFrameList absoluteList = GetAbsoluteContainingBlock()->GetChildList();
    absoluteList.AppendIfNonempty(aLists, GetAbsoluteListID());
  }
}

AutoTArray<nsIFrame::ChildList, 4> nsIFrame::CrossDocChildLists() {
  AutoTArray<ChildList, 4> childLists;
  nsSubDocumentFrame* subdocumentFrame = do_QueryFrame(this);
  if (subdocumentFrame) {
    // Descend into the subdocument
    nsIFrame* root = subdocumentFrame->GetSubdocumentRootFrame();
    if (root) {
      childLists.EmplaceBack(
          nsFrameList(root, nsLayoutUtils::GetLastSibling(root)),
          nsIFrame::kPrincipalList);
    }
  }

  GetChildLists(&childLists);
  return childLists;
}

Visibility nsIFrame::GetVisibility() const {
  if (!HasAnyStateBits(NS_FRAME_VISIBILITY_IS_TRACKED)) {
    return Visibility::Untracked;
  }

  bool isSet = false;
  uint32_t visibleCount = GetProperty(VisibilityStateProperty(), &isSet);

  MOZ_ASSERT(isSet,
             "Should have a VisibilityStateProperty value "
             "if NS_FRAME_VISIBILITY_IS_TRACKED is set");

  return visibleCount > 0 ? Visibility::ApproximatelyVisible
                          : Visibility::ApproximatelyNonVisible;
}

void nsIFrame::UpdateVisibilitySynchronously() {
  mozilla::PresShell* presShell = PresShell();
  if (!presShell) {
    return;
  }

  if (presShell->AssumeAllFramesVisible()) {
    presShell->EnsureFrameInApproximatelyVisibleList(this);
    return;
  }

  bool visible = StyleVisibility()->IsVisible();
  nsIFrame* f = GetParent();
  nsRect rect = GetRectRelativeToSelf();
  nsIFrame* rectFrame = this;
  while (f && visible) {
    nsIScrollableFrame* sf = do_QueryFrame(f);
    if (sf) {
      nsRect transformedRect =
          nsLayoutUtils::TransformFrameRectToAncestor(rectFrame, rect, f);
      if (!sf->IsRectNearlyVisible(transformedRect)) {
        visible = false;
        break;
      }

      // In this code we're trying to synchronously update *approximate*
      // visibility. (In the future we may update precise visibility here as
      // well, which is why the method name does not contain 'approximate'.) The
      // IsRectNearlyVisible() check above tells us that the rect we're checking
      // is approximately visible within the scrollframe, but we still need to
      // ensure that, even if it was scrolled into view, it'd be visible when we
      // consider the rest of the document. To do that, we move transformedRect
      // to be contained in the scrollport as best we can (it might not fit) to
      // pretend that it was scrolled into view.
      rect = transformedRect.MoveInsideAndClamp(sf->GetScrollPortRect());
      rectFrame = f;
    }
    nsIFrame* parent = f->GetParent();
    if (!parent) {
      parent = nsLayoutUtils::GetCrossDocParentFrameInProcess(f);
      if (parent && parent->PresContext()->IsChrome()) {
        break;
      }
    }
    f = parent;
  }

  if (visible) {
    presShell->EnsureFrameInApproximatelyVisibleList(this);
  } else {
    presShell->RemoveFrameFromApproximatelyVisibleList(this);
  }
}

void nsIFrame::EnableVisibilityTracking() {
  if (HasAnyStateBits(NS_FRAME_VISIBILITY_IS_TRACKED)) {
    return;  // Nothing to do.
  }

  MOZ_ASSERT(!HasProperty(VisibilityStateProperty()),
             "Shouldn't have a VisibilityStateProperty value "
             "if NS_FRAME_VISIBILITY_IS_TRACKED is not set");

  // Add the state bit so we know to track visibility for this frame, and
  // initialize the frame property.
  AddStateBits(NS_FRAME_VISIBILITY_IS_TRACKED);
  SetProperty(VisibilityStateProperty(), 0);

  mozilla::PresShell* presShell = PresShell();
  if (!presShell) {
    return;
  }

  // Schedule a visibility update. This method will virtually always be called
  // when layout has changed anyway, so it's very unlikely that any additional
  // visibility updates will be triggered by this, but this way we guarantee
  // that if this frame is currently visible we'll eventually find out.
  presShell->ScheduleApproximateFrameVisibilityUpdateSoon();
}

void nsIFrame::DisableVisibilityTracking() {
  if (!HasAnyStateBits(NS_FRAME_VISIBILITY_IS_TRACKED)) {
    return;  // Nothing to do.
  }

  bool isSet = false;
  uint32_t visibleCount = TakeProperty(VisibilityStateProperty(), &isSet);

  MOZ_ASSERT(isSet,
             "Should have a VisibilityStateProperty value "
             "if NS_FRAME_VISIBILITY_IS_TRACKED is set");

  RemoveStateBits(NS_FRAME_VISIBILITY_IS_TRACKED);

  if (visibleCount == 0) {
    return;  // We were nonvisible.
  }

  // We were visible, so send an OnVisibilityChange() notification.
  OnVisibilityChange(Visibility::ApproximatelyNonVisible);
}

void nsIFrame::DecApproximateVisibleCount(
    const Maybe<OnNonvisible>& aNonvisibleAction
    /* = Nothing() */) {
  MOZ_ASSERT(HasAnyStateBits(NS_FRAME_VISIBILITY_IS_TRACKED));

  bool isSet = false;
  uint32_t visibleCount = GetProperty(VisibilityStateProperty(), &isSet);

  MOZ_ASSERT(isSet,
             "Should have a VisibilityStateProperty value "
             "if NS_FRAME_VISIBILITY_IS_TRACKED is set");
  MOZ_ASSERT(visibleCount > 0,
             "Frame is already nonvisible and we're "
             "decrementing its visible count?");

  visibleCount--;
  SetProperty(VisibilityStateProperty(), visibleCount);
  if (visibleCount > 0) {
    return;
  }

  // We just became nonvisible, so send an OnVisibilityChange() notification.
  OnVisibilityChange(Visibility::ApproximatelyNonVisible, aNonvisibleAction);
}

void nsIFrame::IncApproximateVisibleCount() {
  MOZ_ASSERT(HasAnyStateBits(NS_FRAME_VISIBILITY_IS_TRACKED));

  bool isSet = false;
  uint32_t visibleCount = GetProperty(VisibilityStateProperty(), &isSet);

  MOZ_ASSERT(isSet,
             "Should have a VisibilityStateProperty value "
             "if NS_FRAME_VISIBILITY_IS_TRACKED is set");

  visibleCount++;
  SetProperty(VisibilityStateProperty(), visibleCount);
  if (visibleCount > 1) {
    return;
  }

  // We just became visible, so send an OnVisibilityChange() notification.
  OnVisibilityChange(Visibility::ApproximatelyVisible);
}

void nsIFrame::OnVisibilityChange(Visibility aNewVisibility,
                                  const Maybe<OnNonvisible>& aNonvisibleAction
                                  /* = Nothing() */) {
  // XXX(seth): In bug 1218990 we'll implement visibility tracking for CSS
  // images here.
}

static nsIFrame* GetActiveSelectionFrame(nsPresContext* aPresContext,
                                         nsIFrame* aFrame) {
  nsIContent* capturingContent = PresShell::GetCapturingContent();
  if (capturingContent) {
    nsIFrame* activeFrame = aPresContext->GetPrimaryFrameFor(capturingContent);
    return activeFrame ? activeFrame : aFrame;
  }

  return aFrame;
}

int16_t nsIFrame::DetermineDisplaySelection() {
  int16_t selType = nsISelectionController::SELECTION_OFF;

  nsCOMPtr<nsISelectionController> selCon;
  nsresult result =
      GetSelectionController(PresContext(), getter_AddRefs(selCon));
  if (NS_SUCCEEDED(result) && selCon) {
    result = selCon->GetDisplaySelection(&selType);
    if (NS_SUCCEEDED(result) &&
        (selType != nsISelectionController::SELECTION_OFF)) {
      // Check whether style allows selection.
      if (!IsSelectable(nullptr)) {
        selType = nsISelectionController::SELECTION_OFF;
      }
    }
  }
  return selType;
}

static Element* FindElementAncestorForMozSelection(nsIContent* aContent) {
  NS_ENSURE_TRUE(aContent, nullptr);
  while (aContent && aContent->IsInNativeAnonymousSubtree()) {
    aContent = aContent->GetClosestNativeAnonymousSubtreeRootParent();
  }
  NS_ASSERTION(aContent, "aContent isn't in non-anonymous tree?");
  return aContent ? aContent->GetAsElementOrParentElement() : nullptr;
}

already_AddRefed<ComputedStyle> nsIFrame::ComputeSelectionStyle(
    int16_t aSelectionStatus) const {
  // Just bail out if not a selection-status that ::selection applies to.
  if (aSelectionStatus != nsISelectionController::SELECTION_ON &&
      aSelectionStatus != nsISelectionController::SELECTION_DISABLED) {
    return nullptr;
  }
  // When in high-contrast mode, the style system ends up ignoring the color
  // declarations, which means that the ::selection style becomes the inherited
  // color, and default background. That's no good.
  if (PresContext()->ForcingColors()) {
    return nullptr;
  }
  Element* element = FindElementAncestorForMozSelection(GetContent());
  if (!element) {
    return nullptr;
  }
  return PresContext()->StyleSet()->ProbePseudoElementStyle(
      *element, PseudoStyleType::selection, Style());
}

template <typename SizeOrMaxSize>
static inline bool IsIntrinsicKeyword(const SizeOrMaxSize& aSize) {
  // All keywords other than auto/none/-moz-available depend on intrinsic sizes.
  return aSize.IsMaxContent() || aSize.IsMinContent() || aSize.IsFitContent() ||
         aSize.IsFitContentFunction();
}

bool nsIFrame::CanBeDynamicReflowRoot() const {
  if (!StaticPrefs::layout_dynamic_reflow_roots_enabled()) {
    return false;
  }

  auto& display = *StyleDisplay();
  if (IsFrameOfType(nsIFrame::eLineParticipant) ||
      nsStyleDisplay::IsRubyDisplayType(display.mDisplay) ||
      display.DisplayOutside() == StyleDisplayOutside::InternalTable ||
      display.DisplayInside() == StyleDisplayInside::Table ||
      (GetParent() && GetParent()->IsXULBoxFrame())) {
    // We have a display type where 'width' and 'height' don't actually set the
    // width or height (i.e., the size depends on content).
    MOZ_ASSERT(!HasAnyStateBits(NS_FRAME_DYNAMIC_REFLOW_ROOT),
               "should not have dynamic reflow root bit");
    return false;
  }

  // We can't serve as a dynamic reflow root if our used 'width' and 'height'
  // might be influenced by content.
  //
  // FIXME: For display:block, we should probably optimize inline-size: auto.
  // FIXME: Other flex and grid cases?
  auto& pos = *StylePosition();
  const auto& width = pos.mWidth;
  const auto& height = pos.mHeight;
  if (!width.IsLengthPercentage() || width.HasPercent() ||
      !height.IsLengthPercentage() || height.HasPercent() ||
      IsIntrinsicKeyword(pos.mMinWidth) || IsIntrinsicKeyword(pos.mMaxWidth) ||
      IsIntrinsicKeyword(pos.mMinHeight) ||
      IsIntrinsicKeyword(pos.mMaxHeight) ||
      ((pos.mMinWidth.IsAuto() || pos.mMinHeight.IsAuto()) &&
       IsFlexOrGridItem())) {
    return false;
  }

  // If our flex-basis is 'auto', it'll defer to 'width' (or 'height') which
  // we've already checked. Otherwise, it preempts them, so we need to
  // perform the same "could-this-value-be-influenced-by-content" checks that
  // we performed for 'width' and 'height' above.
  if (IsFlexItem()) {
    const auto& flexBasis = pos.mFlexBasis;
    if (!flexBasis.IsAuto()) {
      if (!flexBasis.IsSize() || !flexBasis.AsSize().IsLengthPercentage() ||
          flexBasis.AsSize().HasPercent()) {
        return false;
      }
    }
  }

  if (!IsFixedPosContainingBlock()) {
    // We can't treat this frame as a reflow root, since dynamic changes
    // to absolutely-positioned frames inside of it require that we
    // reflow the placeholder before we reflow the absolutely positioned
    // frame.
    // FIXME:  Alternatively, we could sort the reflow roots in
    // PresShell::ProcessReflowCommands by depth in the tree, from
    // deepest to least deep.  However, for performance (FIXME) we
    // should really be sorting them in the opposite order!
    return false;
  }

  // If we participate in a container's block reflow context, or margins
  // can collapse through us, we can't be a dynamic reflow root.
  if (IsBlockFrameOrSubclass() &&
      !HasAllStateBits(NS_BLOCK_FLOAT_MGR | NS_BLOCK_MARGIN_ROOT)) {
    return false;
  }

  // Subgrids are never reflow roots, but 'contain:layout/paint' prevents
  // creating a subgrid in the first place.
  if (pos.mGridTemplateColumns.IsSubgrid() ||
      pos.mGridTemplateRows.IsSubgrid()) {
    // NOTE: we could check that 'display' of our parent's primary frame is
    // '[inline-]grid' here but that's probably not worth it in practice.
    if (!display.IsContainLayout() && !display.IsContainPaint()) {
      return false;
    }
  }

  // If we are split, we can't be a dynamic reflow root. Our reflow status may
  // change after reflow, and our parent is responsible to create or delete our
  // next-in-flow.
  if (GetPrevContinuation() || GetNextContinuation()) {
    return false;
  }

  return true;
}

/********************************************************
 * Refreshes each content's frame
 *********************************************************/

void nsIFrame::DisplayOutlineUnconditional(nsDisplayListBuilder* aBuilder,
                                           const nsDisplayListSet& aLists) {
  // Per https://drafts.csswg.org/css-tables-3/#global-style-overrides:
  // "All css properties of table-column and table-column-group boxes are
  // ignored, except when explicitly specified by this specification."
  // CSS outlines fall into this category, so we skip them on these boxes.
  MOZ_ASSERT(!IsTableColGroupFrame() && !IsTableColFrame());
  const auto& outline = *StyleOutline();

  if (!outline.ShouldPaintOutline()) {
    return;
  }

  // Outlines are painted by the table wrapper frame.
  if (IsTableFrame()) {
    return;
  }

  if (HasAnyStateBits(NS_FRAME_PART_OF_IBSPLIT) &&
      ScrollableOverflowRect().IsEmpty()) {
    // Skip parts of IB-splits with an empty overflow rect, see bug 434301.
    // We may still want to fix some of the overflow area calculations over in
    // that bug.
    return;
  }

  // We don't display outline-style: auto on themed frames that have their own
  // focus indicators.
  if (outline.mOutlineStyle.IsAuto()) {
    auto* disp = StyleDisplay();
    if (IsThemed(disp) && PresContext()->Theme()->ThemeDrawsFocusForWidget(
                              this, disp->EffectiveAppearance())) {
      return;
    }
  }

  aLists.Outlines()->AppendNewToTop<nsDisplayOutline>(aBuilder, this);
}

void nsIFrame::DisplayOutline(nsDisplayListBuilder* aBuilder,
                              const nsDisplayListSet& aLists) {
  if (!IsVisibleForPainting()) return;

  DisplayOutlineUnconditional(aBuilder, aLists);
}

void nsIFrame::DisplayInsetBoxShadowUnconditional(
    nsDisplayListBuilder* aBuilder, nsDisplayList* aList) {
  // XXXbz should box-shadow for rows/rowgroups/columns/colgroups get painted
  // just because we're visible?  Or should it depend on the cell visibility
  // when we're not the whole table?
  const auto* effects = StyleEffects();
  if (effects->HasBoxShadowWithInset(true)) {
    aList->AppendNewToTop<nsDisplayBoxShadowInner>(aBuilder, this);
  }
}

void nsIFrame::DisplayInsetBoxShadow(nsDisplayListBuilder* aBuilder,
                                     nsDisplayList* aList) {
  if (!IsVisibleForPainting()) return;

  DisplayInsetBoxShadowUnconditional(aBuilder, aList);
}

void nsIFrame::DisplayOutsetBoxShadowUnconditional(
    nsDisplayListBuilder* aBuilder, nsDisplayList* aList) {
  // XXXbz should box-shadow for rows/rowgroups/columns/colgroups get painted
  // just because we're visible?  Or should it depend on the cell visibility
  // when we're not the whole table?
  const auto* effects = StyleEffects();
  if (effects->HasBoxShadowWithInset(false)) {
    aList->AppendNewToTop<nsDisplayBoxShadowOuter>(aBuilder, this);
  }
}

void nsIFrame::DisplayOutsetBoxShadow(nsDisplayListBuilder* aBuilder,
                                      nsDisplayList* aList) {
  if (!IsVisibleForPainting()) return;

  DisplayOutsetBoxShadowUnconditional(aBuilder, aList);
}

void nsIFrame::DisplayCaret(nsDisplayListBuilder* aBuilder,
                            nsDisplayList* aList) {
  if (!IsVisibleForPainting()) return;

  aList->AppendNewToTop<nsDisplayCaret>(aBuilder, this);
}

nscolor nsIFrame::GetCaretColorAt(int32_t aOffset) {
  return nsLayoutUtils::GetColor(this, &nsStyleUI::mCaretColor);
}

auto nsIFrame::ComputeShouldPaintBackground() const -> ShouldPaintBackground {
  nsPresContext* pc = PresContext();
  ShouldPaintBackground settings{pc->GetBackgroundColorDraw(),
                                 pc->GetBackgroundImageDraw()};
  if (settings.mColor && settings.mImage) {
    return settings;
  }

  if (!HonorPrintBackgroundSettings() ||
      StyleVisibility()->mPrintColorAdjust == StylePrintColorAdjust::Exact) {
    return {true, true};
  }

  return settings;
}

bool nsIFrame::DisplayBackgroundUnconditional(nsDisplayListBuilder* aBuilder,
                                              const nsDisplayListSet& aLists,
                                              bool aForceBackground) {
  const bool hitTesting = aBuilder->IsForEventDelivery();
  if (hitTesting && !aBuilder->HitTestIsForVisibility()) {
    // For hit-testing, we generally just need a light-weight data structure
    // like nsDisplayEventReceiver. But if the hit-testing is for visibility,
    // then we need to know the opaque region in order to determine whether to
    // stop or not.
    aLists.BorderBackground()->AppendNewToTop<nsDisplayEventReceiver>(aBuilder,
                                                                      this);
    return false;
  }

  AppendedBackgroundType result = AppendedBackgroundType::None;

  // Here we don't try to detect background propagation. Frames that might
  // receive a propagated background should just set aForceBackground to
  // true.
  if (hitTesting || aForceBackground ||
      !StyleBackground()->IsTransparent(this) ||
      StyleDisplay()->HasAppearance() ||
      // We do forcibly create a display item for background color animations
      // even if the current background-color is transparent so that we can
      // run the animations on the compositor.
      EffectCompositor::HasAnimationsForCompositor(
          this, DisplayItemType::TYPE_BACKGROUND_COLOR)) {
    result = nsDisplayBackgroundImage::AppendBackgroundItemsToTop(
        aBuilder, this,
        GetRectRelativeToSelf() + aBuilder->ToReferenceFrame(this),
        aLists.BorderBackground());
  }

  if (result == AppendedBackgroundType::None) {
    aBuilder->BuildCompositorHitTestInfoIfNeeded(this,
                                                 aLists.BorderBackground());
  }

  return result == AppendedBackgroundType::ThemedBackground;
}

void nsIFrame::DisplayBorderBackgroundOutline(nsDisplayListBuilder* aBuilder,
                                              const nsDisplayListSet& aLists,
                                              bool aForceBackground) {
  // The visibility check belongs here since child elements have the
  // opportunity to override the visibility property and display even if
  // their parent is hidden.
  if (!IsVisibleForPainting()) {
    return;
  }

  DisplayOutsetBoxShadowUnconditional(aBuilder, aLists.BorderBackground());

  bool bgIsThemed =
      DisplayBackgroundUnconditional(aBuilder, aLists, aForceBackground);

  DisplayInsetBoxShadowUnconditional(aBuilder, aLists.BorderBackground());

  // If there's a themed background, we should not create a border item.
  // It won't be rendered.
  // Don't paint borders for tables here, since they paint them in a different
  // order.
  if (!bgIsThemed && StyleBorder()->HasBorder() && !IsTableFrame()) {
    aLists.BorderBackground()->AppendNewToTop<nsDisplayBorder>(aBuilder, this);
  }

  DisplayOutlineUnconditional(aBuilder, aLists);
}

inline static bool IsSVGContentWithCSSClip(const nsIFrame* aFrame) {
  // The CSS spec says that the 'clip' property only applies to absolutely
  // positioned elements, whereas the SVG spec says that it applies to SVG
  // elements regardless of the value of the 'position' property. Here we obey
  // the CSS spec for outer-<svg> (since that's what we generally do), but
  // obey the SVG spec for other SVG elements to which 'clip' applies.
  return aFrame->HasAnyStateBits(NS_FRAME_SVG_LAYOUT) &&
         aFrame->GetContent()->IsAnyOfSVGElements(nsGkAtoms::svg,
                                                  nsGkAtoms::foreignObject);
}

Maybe<nsRect> nsIFrame::GetClipPropClipRect(const nsStyleDisplay* aDisp,
                                            const nsStyleEffects* aEffects,
                                            const nsSize& aSize) const {
  if (aEffects->mClip.IsAuto() ||
      !(aDisp->IsAbsolutelyPositioned(this) || IsSVGContentWithCSSClip(this))) {
    return Nothing();
  }

  auto& clipRect = aEffects->mClip.AsRect();
  nsRect rect = clipRect.ToLayoutRect();
  if (MOZ_LIKELY(StyleBorder()->mBoxDecorationBreak ==
                 StyleBoxDecorationBreak::Slice)) {
    // The clip applies to the joined boxes so it's relative the first
    // continuation.
    nscoord y = 0;
    for (nsIFrame* f = GetPrevContinuation(); f; f = f->GetPrevContinuation()) {
      y += f->GetRect().height;
    }
    rect.MoveBy(nsPoint(0, -y));
  }

  if (clipRect.right.IsAuto()) {
    rect.width = aSize.width - rect.x;
  }
  if (clipRect.bottom.IsAuto()) {
    rect.height = aSize.height - rect.y;
  }
  return Some(rect);
}

/**
 * If the CSS 'overflow' property applies to this frame, and is not
 * handled by constructing a dedicated nsHTML/XULScrollFrame, set up clipping
 * for that overflow in aBuilder->ClipState() to clip all containing-block
 * descendants.
 */
static void ApplyOverflowClipping(
    nsDisplayListBuilder* aBuilder, const nsIFrame* aFrame,
    nsIFrame::PhysicalAxes aClipAxes,
    DisplayListClipState::AutoClipMultiple& aClipState) {
  // Only 'clip' is handled here (and 'hidden' for table frames, and any
  // non-'visible' value for blocks in a paginated context).
  // We allow 'clip' to apply to any kind of frame. This is required by
  // comboboxes which make their display text (an inline frame) have clipping.
  MOZ_ASSERT(aClipAxes != nsIFrame::PhysicalAxes::None);
  MOZ_ASSERT(aFrame->ShouldApplyOverflowClipping(aFrame->StyleDisplay()) ==
             aClipAxes);

  nsRect clipRect;
  bool haveRadii = false;
  nscoord radii[8];
  auto* disp = aFrame->StyleDisplay();
  // Only deflate the padding if we clip to the content-box in that axis.
  auto wm = aFrame->GetWritingMode();
  bool cbH = (wm.IsVertical() ? disp->mOverflowClipBoxBlock
                              : disp->mOverflowClipBoxInline) ==
             StyleOverflowClipBox::ContentBox;
  bool cbV = (wm.IsVertical() ? disp->mOverflowClipBoxInline
                              : disp->mOverflowClipBoxBlock) ==
             StyleOverflowClipBox::ContentBox;

  nsMargin boxMargin = -aFrame->GetUsedPadding();
  if (!cbH) {
    boxMargin.left = boxMargin.right = nscoord(0);
  }
  if (!cbV) {
    boxMargin.top = boxMargin.bottom = nscoord(0);
  }

  auto clipMargin = aFrame->OverflowClipMargin(aClipAxes);

  boxMargin -= aFrame->GetUsedBorder();
  boxMargin += nsMargin(clipMargin.height, clipMargin.width, clipMargin.height,
                        clipMargin.width);
  boxMargin.ApplySkipSides(aFrame->GetSkipSides());

  nsRect rect(nsPoint(0, 0), aFrame->GetSize());
  rect.Inflate(boxMargin);
  if (MOZ_UNLIKELY(!(aClipAxes & nsIFrame::PhysicalAxes::Horizontal))) {
    // NOTE(mats) We shouldn't be clipping at all in this dimension really,
    // but clipping in just one axis isn't supported by our GFX APIs so we
    // clip to our visual overflow rect instead.
    nsRect o = aFrame->InkOverflowRect();
    rect.x = o.x;
    rect.width = o.width;
  }
  if (MOZ_UNLIKELY(!(aClipAxes & nsIFrame::PhysicalAxes::Vertical))) {
    // See the note above.
    nsRect o = aFrame->InkOverflowRect();
    rect.y = o.y;
    rect.height = o.height;
  }
  clipRect = rect + aBuilder->ToReferenceFrame(aFrame);
  haveRadii = aFrame->GetBoxBorderRadii(radii, boxMargin);
  aClipState.ClipContainingBlockDescendantsExtra(clipRect,
                                                 haveRadii ? radii : nullptr);
}

nsSize nsIFrame::OverflowClipMargin(PhysicalAxes aClipAxes) const {
  nsSize result;
  if (aClipAxes == PhysicalAxes::None) {
    return result;
  }
  const auto& margin = StyleMargin()->mOverflowClipMargin;
  if (margin.IsZero()) {
    return result;
  }
  nscoord marginAu = margin.ToAppUnits();
  if (aClipAxes & PhysicalAxes::Horizontal) {
    result.width = marginAu;
  }
  if (aClipAxes & PhysicalAxes::Vertical) {
    result.height = marginAu;
  }
  return result;
}

#ifdef DEBUG
static void PaintDebugBorder(nsIFrame* aFrame, DrawTarget* aDrawTarget,
                             const nsRect& aDirtyRect, nsPoint aPt) {
  nsRect r(aPt, aFrame->GetSize());
  int32_t appUnitsPerDevPixel = aFrame->PresContext()->AppUnitsPerDevPixel();
  sRGBColor blueOrRed(aFrame->HasView() ? sRGBColor(0.f, 0.f, 1.f, 1.f)
                                        : sRGBColor(1.f, 0.f, 0.f, 1.f));
  aDrawTarget->StrokeRect(NSRectToRect(r, appUnitsPerDevPixel),
                          ColorPattern(ToDeviceColor(blueOrRed)));
}

static void PaintEventTargetBorder(nsIFrame* aFrame, DrawTarget* aDrawTarget,
                                   const nsRect& aDirtyRect, nsPoint aPt) {
  nsRect r(aPt, aFrame->GetSize());
  int32_t appUnitsPerDevPixel = aFrame->PresContext()->AppUnitsPerDevPixel();
  ColorPattern purple(ToDeviceColor(sRGBColor(.5f, 0.f, .5f, 1.f)));
  aDrawTarget->StrokeRect(NSRectToRect(r, appUnitsPerDevPixel), purple);
}

static void DisplayDebugBorders(nsDisplayListBuilder* aBuilder,
                                nsIFrame* aFrame,
                                const nsDisplayListSet& aLists) {
  // Draw a border around the child
  // REVIEW: From nsContainerFrame::PaintChild
  if (nsIFrame::GetShowFrameBorders() && !aFrame->GetRect().IsEmpty()) {
    aLists.Outlines()->AppendNewToTop<nsDisplayGeneric>(
        aBuilder, aFrame, PaintDebugBorder, "DebugBorder",
        DisplayItemType::TYPE_DEBUG_BORDER);
  }
  // Draw a border around the current event target
  if (nsIFrame::GetShowEventTargetFrameBorder() &&
      aFrame->PresShell()->GetDrawEventTargetFrame() == aFrame) {
    aLists.Outlines()->AppendNewToTop<nsDisplayGeneric>(
        aBuilder, aFrame, PaintEventTargetBorder, "EventTargetBorder",
        DisplayItemType::TYPE_EVENT_TARGET_BORDER);
  }
}
#endif

/**
 * Returns whether a display item that gets created with the builder's current
 * state will have a scrolled clip, i.e. a clip that is scrolled by a scroll
 * frame which does not move the item itself.
 */
static bool BuilderHasScrolledClip(nsDisplayListBuilder* aBuilder) {
  const DisplayItemClipChain* currentClip =
      aBuilder->ClipState().GetCurrentCombinedClipChain(aBuilder);
  if (!currentClip) {
    return false;
  }

  const ActiveScrolledRoot* currentClipASR = currentClip->mASR;
  const ActiveScrolledRoot* currentASR = aBuilder->CurrentActiveScrolledRoot();
  return ActiveScrolledRoot::PickDescendant(currentClipASR, currentASR) !=
         currentASR;
}

class AutoSaveRestoreContainsBlendMode {
  nsDisplayListBuilder& mBuilder;
  bool mSavedContainsBlendMode;

 public:
  explicit AutoSaveRestoreContainsBlendMode(nsDisplayListBuilder& aBuilder)
      : mBuilder(aBuilder),
        mSavedContainsBlendMode(aBuilder.ContainsBlendMode()) {}

  ~AutoSaveRestoreContainsBlendMode() {
    mBuilder.SetContainsBlendMode(mSavedContainsBlendMode);
  }
};

static void CheckForApzAwareEventHandlers(nsDisplayListBuilder* aBuilder,
                                          nsIFrame* aFrame) {
  if (aBuilder->GetAncestorHasApzAwareEventHandler()) {
    return;
  }

  nsIContent* content = aFrame->GetContent();
  if (!content) {
    return;
  }

  if (content->IsNodeApzAware()) {
    aBuilder->SetAncestorHasApzAwareEventHandler(true);
  }
}

static void UpdateCurrentHitTestInfo(nsDisplayListBuilder* aBuilder,
                                     nsIFrame* aFrame) {
  if (!aBuilder->BuildCompositorHitTestInfo()) {
    // Compositor hit test info is not used.
    return;
  }

  CheckForApzAwareEventHandlers(aBuilder, aFrame);

  const CompositorHitTestInfo info = aFrame->GetCompositorHitTestInfo(aBuilder);
  aBuilder->SetCompositorHitTestInfo(info);
}

/**
 * True if aDescendant participates the context aAncestor participating.
 */
static bool FrameParticipatesIn3DContext(nsIFrame* aAncestor,
                                         nsIFrame* aDescendant) {
  MOZ_ASSERT(aAncestor != aDescendant);
  MOZ_ASSERT(aAncestor->GetContent() != aDescendant->GetContent());
  MOZ_ASSERT(aAncestor->Extend3DContext());

  nsIFrame* ancestor = aAncestor->FirstContinuation();
  MOZ_ASSERT(ancestor->IsPrimaryFrame());

  nsIFrame* frame;
  for (frame = aDescendant->GetClosestFlattenedTreeAncestorPrimaryFrame();
       frame && ancestor != frame;
       frame = frame->GetClosestFlattenedTreeAncestorPrimaryFrame()) {
    if (!frame->Extend3DContext()) {
      return false;
    }
  }

  MOZ_ASSERT(frame == ancestor);
  return true;
}

static bool ItemParticipatesIn3DContext(nsIFrame* aAncestor,
                                        nsDisplayItem* aItem) {
  auto type = aItem->GetType();
  const bool isContainer = type == DisplayItemType::TYPE_WRAP_LIST ||
                           type == DisplayItemType::TYPE_CONTAINER;

  if (isContainer && aItem->GetChildren()->Length() == 1) {
    // If the wraplist has only one child item, use the type of that item.
    type = aItem->GetChildren()->GetBottom()->GetType();
  }

  if (type != DisplayItemType::TYPE_TRANSFORM &&
      type != DisplayItemType::TYPE_PERSPECTIVE) {
    return false;
  }
  nsIFrame* transformFrame = aItem->Frame();
  if (aAncestor->GetContent() == transformFrame->GetContent()) {
    return true;
  }
  return FrameParticipatesIn3DContext(aAncestor, transformFrame);
}

static void WrapSeparatorTransform(nsDisplayListBuilder* aBuilder,
                                   nsIFrame* aFrame,
                                   nsDisplayList* aNonParticipants,
                                   nsDisplayList* aParticipants, int aIndex,
                                   nsDisplayItem** aSeparator) {
  if (aNonParticipants->IsEmpty()) {
    return;
  }

  nsDisplayTransform* item = MakeDisplayItemWithIndex<nsDisplayTransform>(
      aBuilder, aFrame, aIndex, aNonParticipants, aBuilder->GetVisibleRect());

  if (*aSeparator == nullptr && item) {
    *aSeparator = item;
  }

  aParticipants->AppendToTop(item);
}

// Try to compute a clip rect to bound the contents of the mask item
// that will be built for |aMaskedFrame|. If we're not able to compute
// one, return an empty Maybe.
// The returned clip rect, if there is one, is relative to |aMaskedFrame|.
static Maybe<nsRect> ComputeClipForMaskItem(nsDisplayListBuilder* aBuilder,
                                            nsIFrame* aMaskedFrame) {
  const nsStyleSVGReset* svgReset = aMaskedFrame->StyleSVGReset();

  SVGUtils::MaskUsage maskUsage;
  SVGUtils::DetermineMaskUsage(aMaskedFrame, false, maskUsage);

  nsPoint offsetToUserSpace =
      nsLayoutUtils::ComputeOffsetToUserSpace(aBuilder, aMaskedFrame);
  int32_t devPixelRatio = aMaskedFrame->PresContext()->AppUnitsPerDevPixel();
  gfxPoint devPixelOffsetToUserSpace =
      nsLayoutUtils::PointToGfxPoint(offsetToUserSpace, devPixelRatio);
  CSSToLayoutDeviceScale cssToDevScale =
      aMaskedFrame->PresContext()->CSSToDevPixelScale();

  nsPoint toReferenceFrame;
  aBuilder->FindReferenceFrameFor(aMaskedFrame, &toReferenceFrame);

  Maybe<gfxRect> combinedClip;
  if (maskUsage.shouldApplyBasicShapeOrPath) {
    Maybe<Rect> result =
        CSSClipPathInstance::GetBoundingRectForBasicShapeOrPathClip(
            aMaskedFrame, svgReset->mClipPath);
    if (result) {
      combinedClip = Some(ThebesRect(*result));
    }
  } else if (maskUsage.shouldApplyClipPath) {
    gfxRect result = SVGUtils::GetBBox(
        aMaskedFrame,
        SVGUtils::eBBoxIncludeClipped | SVGUtils::eBBoxIncludeFill |
            SVGUtils::eBBoxIncludeMarkers | SVGUtils::eBBoxIncludeStroke |
            SVGUtils::eDoNotClipToBBoxOfContentInsideClipPath);
    combinedClip = Some(
        ThebesRect((CSSRect::FromUnknownRect(ToRect(result)) * cssToDevScale)
                       .ToUnknownRect()));
  } else {
    // The code for this case is adapted from ComputeMaskGeometry().

    nsRect borderArea(toReferenceFrame, aMaskedFrame->GetSize());
    borderArea -= offsetToUserSpace;

    // Use an infinite dirty rect to pass into nsCSSRendering::
    // GetImageLayerClip() because we don't have an actual dirty rect to
    // pass in. This is fine because the only time GetImageLayerClip() will
    // not intersect the incoming dirty rect with something is in the "NoClip"
    // case, and we handle that specially.
    nsRect dirtyRect(nscoord_MIN / 2, nscoord_MIN / 2, nscoord_MAX,
                     nscoord_MAX);

    nsIFrame* firstFrame =
        nsLayoutUtils::FirstContinuationOrIBSplitSibling(aMaskedFrame);
    nsTArray<SVGMaskFrame*> maskFrames;
    // XXX check return value?
    SVGObserverUtils::GetAndObserveMasks(firstFrame, &maskFrames);

    for (uint32_t i = 0; i < maskFrames.Length(); ++i) {
      gfxRect clipArea;
      if (maskFrames[i]) {
        clipArea = maskFrames[i]->GetMaskArea(aMaskedFrame);
        clipArea = ThebesRect(
            (CSSRect::FromUnknownRect(ToRect(clipArea)) * cssToDevScale)
                .ToUnknownRect());
      } else {
        const auto& layer = svgReset->mMask.mLayers[i];
        if (layer.mClip == StyleGeometryBox::NoClip) {
          return Nothing();
        }

        nsCSSRendering::ImageLayerClipState clipState;
        nsCSSRendering::GetImageLayerClip(
            layer, aMaskedFrame, *aMaskedFrame->StyleBorder(), borderArea,
            dirtyRect, false /* aWillPaintBorder */, devPixelRatio, &clipState);
        clipArea = clipState.mDirtyRectInDevPx;
      }
      combinedClip = UnionMaybeRects(combinedClip, Some(clipArea));
    }
  }
  if (combinedClip) {
    if (combinedClip->IsEmpty()) {
      // *clipForMask might be empty if all mask references are not resolvable
      // or the size of them are empty. We still need to create a transparent
      // mask before bug 1276834 fixed, so don't clip ctx by an empty rectangle
      // for for now.
      return Nothing();
    }

    // Convert to user space.
    *combinedClip += devPixelOffsetToUserSpace;

    // Round the clip out. In FrameLayerBuilder we round clips to nearest
    // pixels, and if we have a really thin clip here, that can cause the
    // clip to become empty if we didn't round out here.
    // The rounding happens in coordinates that are relative to the reference
    // frame, which matches what FrameLayerBuilder does.
    combinedClip->RoundOut();

    // Convert to app units.
    nsRect result =
        nsLayoutUtils::RoundGfxRectToAppRect(*combinedClip, devPixelRatio);

    // The resulting clip is relative to the reference frame, but the caller
    // expects it to be relative to the masked frame, so adjust it.
    result -= toReferenceFrame;
    return Some(result);
  }
  return Nothing();
}

struct AutoCheckBuilder {
  explicit AutoCheckBuilder(nsDisplayListBuilder* aBuilder)
      : mBuilder(aBuilder) {
    aBuilder->Check();
  }

  ~AutoCheckBuilder() { mBuilder->Check(); }

  nsDisplayListBuilder* mBuilder;
};

/**
 * Tries to reuse a top-level stacking context item from the previous paint.
 * Returns true if an item was reused, otherwise false.
 */
bool TryToReuseStackingContextItem(nsDisplayListBuilder* aBuilder,
                                   nsDisplayList* aList, nsIFrame* aFrame) {
  if (!aBuilder->IsForPainting() || !aBuilder->IsPartialUpdate() ||
      aBuilder->InInvalidSubtree()) {
    return false;
  }

  if (aFrame->IsFrameModified() || aFrame->HasModifiedDescendants()) {
    return false;
  }

  auto& items = aFrame->DisplayItems();
  auto* res = std::find_if(
      items.begin(), items.end(),
      [](nsDisplayItem* aItem) { return aItem->IsPreProcessed(); });

  if (res == items.end()) {
    return false;
  }

  nsDisplayItem* container = *res;
  MOZ_ASSERT(container->Frame() == aFrame);
  DL_LOGD("RDL - Found SC item %p (%s) (frame: %p)", container,
          container->Name(), container->Frame());

  aList->AppendToTop(container);
  aBuilder->ReuseDisplayItem(container);
  return true;
}

void nsIFrame::BuildDisplayListForStackingContext(
    nsDisplayListBuilder* aBuilder, nsDisplayList* aList,
    bool* aCreatedContainerItem) {
  if (aBuilder->IsForContent()) {
    DL_LOGV("BuildDisplayListForStackingContext (%p) <", this);
  }

  ScopeExit e([this, aBuilder]() {
    if (aBuilder->IsForContent()) {
      DL_LOGV("> BuildDisplayListForStackingContext (%p)", this);
    }
  });

  AutoCheckBuilder check(aBuilder);

  if (aBuilder->IsReusingStackingContextItems() &&
      TryToReuseStackingContextItem(aBuilder, aList, this)) {
    if (aCreatedContainerItem) {
      *aCreatedContainerItem = true;
    }
    return;
  }

  if (HasAnyStateBits(NS_FRAME_TOO_DEEP_IN_FRAME_TREE)) {
    return;
  }

  const auto& style = *Style();
  const nsStyleDisplay* disp = style.StyleDisplay();
  const nsStyleEffects* effects = style.StyleEffects();
  EffectSet* effectSetForOpacity = EffectSet::GetEffectSetForFrame(
      this, nsCSSPropertyIDSet::OpacityProperties());
  // We can stop right away if this is a zero-opacity stacking context and
  // we're painting, and we're not animating opacity.
  bool needHitTestInfo = aBuilder->BuildCompositorHitTestInfo() &&
                         Style()->PointerEvents() != StylePointerEvents::None;
  bool opacityItemForEventsOnly = false;
  if (effects->mOpacity == 0.0 && aBuilder->IsForPainting() &&
      !(disp->mWillChange.bits & StyleWillChangeBits::OPACITY) &&
      !nsLayoutUtils::HasAnimationOfPropertySet(
          this, nsCSSPropertyIDSet::OpacityProperties(), effectSetForOpacity)) {
    if (needHitTestInfo) {
      opacityItemForEventsOnly = true;
    } else {
      return;
    }
  }

  if (aBuilder->IsForPainting() && disp->mWillChange.bits) {
    aBuilder->AddToWillChangeBudget(this, GetSize());
  }

  // For preserves3d, use the dirty rect already installed on the
  // builder, since aDirtyRect maybe distorted for transforms along
  // the chain.
  nsRect visibleRect = aBuilder->GetVisibleRect();
  nsRect dirtyRect = aBuilder->GetDirtyRect();

  // We build an opacity item if it's not going to be drawn by SVG content.
  // We could in principle skip creating an nsDisplayOpacity item if
  // nsDisplayOpacity::NeedsActiveLayer returns false and usingSVGEffects is
  // true (the nsDisplayFilter/nsDisplayMasksAndClipPaths could handle the
  // opacity). Since SVG has perf issues where we sometimes spend a lot of
  // time creating display list items that might be helpful.  We'd need to
  // restore our mechanism to do that (changed in bug 1482403), and we'd
  // need to invalidate the frame if the value that would be return from
  // NeedsActiveLayer was to change, which we don't currently do.
  const bool useOpacity =
      HasVisualOpacity(disp, effects, effectSetForOpacity) &&
      !SVGUtils::CanOptimizeOpacity(this);

  const bool isTransformed = IsTransformed();
  const bool hasPerspective = isTransformed && HasPerspective();
  const bool extend3DContext =
      Extend3DContext(disp, effects, effectSetForOpacity);
  const bool combines3DTransformWithAncestors =
      (extend3DContext || isTransformed) && Combines3DTransformWithAncestors();

  Maybe<nsDisplayListBuilder::AutoPreserves3DContext> autoPreserves3DContext;
  if (extend3DContext && !combines3DTransformWithAncestors) {
    // Start a new preserves3d context to keep informations on
    // nsDisplayListBuilder.
    autoPreserves3DContext.emplace(aBuilder);
    // Save dirty rect on the builder to avoid being distorted for
    // multiple transforms along the chain.
    aBuilder->SavePreserves3DRect();

    // We rebuild everything within preserve-3d and don't try
    // to retain, so override the dirty rect now.
    if (aBuilder->IsRetainingDisplayList()) {
      dirtyRect = visibleRect;
      aBuilder->SetDisablePartialUpdates(true);
    }
  }

  const bool useBlendMode = effects->mMixBlendMode != StyleBlend::Normal;
  if (useBlendMode) {
    aBuilder->SetContainsBlendMode(true);
  }

  // reset blend mode so we can keep track if this stacking context needs have
  // a nsDisplayBlendContainer. Set the blend mode back when the routine exits
  // so we keep track if the parent stacking context needs a container too.
  AutoSaveRestoreContainsBlendMode autoRestoreBlendMode(*aBuilder);
  aBuilder->SetContainsBlendMode(false);

  // NOTE: When changing this condition make sure to tweak nsGfxScrollFrame as
  // well.
  bool usingBackdropFilter = effects->HasBackdropFilters() &&
                             IsVisibleForPainting() &&
                             !style.IsRootElementStyle();

  nsRect visibleRectOutsideTransform = visibleRect;
  nsDisplayTransform::PrerenderInfo prerenderInfo;
  bool inTransform = aBuilder->IsInTransform();
  if (isTransformed) {
    prerenderInfo = nsDisplayTransform::ShouldPrerenderTransformedContent(
        aBuilder, this, &visibleRect);

    switch (prerenderInfo.mDecision) {
      case nsDisplayTransform::PrerenderDecision::Full:
      case nsDisplayTransform::PrerenderDecision::Partial:
        dirtyRect = visibleRect;
        break;
      case nsDisplayTransform::PrerenderDecision::No: {
        // If we didn't prerender an animated frame in a preserve-3d context,
        // then we want disable async animations for the rest of the preserve-3d
        // (especially ancestors).
        if ((extend3DContext || combines3DTransformWithAncestors) &&
            prerenderInfo.mHasAnimations) {
          aBuilder->SavePreserves3DAllowAsyncAnimation(false);
        }

        const nsRect overflow = InkOverflowRectRelativeToSelf();
        if (overflow.IsEmpty() && !extend3DContext) {
          return;
        }

        // If we're in preserve-3d then grab the dirty rect that was given to
        // the root and transform using the combined transform.
        if (combines3DTransformWithAncestors) {
          visibleRect = dirtyRect = aBuilder->GetPreserves3DRect();
        }

        float appPerDev = PresContext()->AppUnitsPerDevPixel();
        auto transform = nsDisplayTransform::GetResultingTransformMatrix(
            this, nsPoint(), appPerDev,
            nsDisplayTransform::kTransformRectFlags);
        nsRect untransformedDirtyRect;
        if (nsDisplayTransform::UntransformRect(dirtyRect, overflow, transform,
                                                appPerDev,
                                                &untransformedDirtyRect)) {
          dirtyRect = untransformedDirtyRect;
          nsDisplayTransform::UntransformRect(visibleRect, overflow, transform,
                                              appPerDev, &visibleRect);
        } else {
          // This should only happen if the transform is singular, in which case
          // nothing is visible anyway
          dirtyRect.SetEmpty();
          visibleRect.SetEmpty();
        }
      }
    }
    inTransform = true;
  } else if (IsFixedPosContainingBlock()) {
    // Restict the building area to the overflow rect for these frames, since
    // RetainedDisplayListBuilder uses it to know if the size of the stacking
    // context changed.
    visibleRect.IntersectRect(visibleRect, InkOverflowRect());
    dirtyRect.IntersectRect(dirtyRect, InkOverflowRect());
  }

  bool hasOverrideDirtyRect = false;
  // If we're doing a partial build, we're not invalid and we're capable
  // of having an override building rect (stacking context and fixed pos
  // containing block), then we should assume we have one.
  // Either we have an explicit one, or nothing in our subtree changed and
  // we have an implicit empty rect.
  //
  // These conditions should match |CanStoreDisplayListBuildingRect()| in
  // RetainedDisplayListBuilder.cpp
  if (!aBuilder->IsReusingStackingContextItems() &&
      aBuilder->IsPartialUpdate() && !aBuilder->InInvalidSubtree() &&
      !IsFrameModified() && IsFixedPosContainingBlock() &&
      !GetPrevContinuation() && !GetNextContinuation()) {
    dirtyRect = nsRect();
    if (HasOverrideDirtyRegion()) {
      nsDisplayListBuilder::DisplayListBuildingData* data =
          GetProperty(nsDisplayListBuilder::DisplayListBuildingRect());
      if (data) {
        dirtyRect = data->mDirtyRect.Intersect(visibleRect);
        hasOverrideDirtyRect = true;
      }
    }
  }

  bool usingFilter = effects->HasFilters() && !style.IsRootElementStyle();
  bool usingMask = SVGIntegrationUtils::UsingMaskOrClipPathForFrame(this);
  bool usingSVGEffects = usingFilter || usingMask;

  nsRect visibleRectOutsideSVGEffects = visibleRect;
  nsDisplayList hoistedScrollInfoItemsStorage(aBuilder);
  if (usingSVGEffects) {
    dirtyRect =
        SVGIntegrationUtils::GetRequiredSourceForInvalidArea(this, dirtyRect);
    visibleRect =
        SVGIntegrationUtils::GetRequiredSourceForInvalidArea(this, visibleRect);
    aBuilder->EnterSVGEffectsContents(this, &hoistedScrollInfoItemsStorage);
  }

  bool useStickyPosition = disp->mPosition == StylePositionProperty::Sticky;

  bool useFixedPosition =
      disp->mPosition == StylePositionProperty::Fixed &&
      (DisplayPortUtils::IsFixedPosFrameInDisplayPort(this) ||
       BuilderHasScrolledClip(aBuilder));

  nsDisplayListBuilder::AutoBuildingDisplayList buildingDisplayList(
      aBuilder, this, visibleRect, dirtyRect, isTransformed);

  UpdateCurrentHitTestInfo(aBuilder, this);

  // Depending on the effects that are applied to this frame, we can create
  // multiple container display items and wrap them around our contents.
  // This enum lists all the potential container display items, in the order
  // outside to inside.
  enum class ContainerItemType : uint8_t {
    None = 0,
    OwnLayerIfNeeded,
    BlendMode,
    FixedPosition,
    OwnLayerForTransformWithRoundedClip,
    Perspective,
    Transform,
    SeparatorTransforms,
    Opacity,
    Filter,
    BlendContainer
  };

  nsDisplayListBuilder::AutoContainerASRTracker contASRTracker(aBuilder);

  auto cssClip = GetClipPropClipRect(disp, effects, GetSize());
  auto ApplyClipProp = [&](DisplayListClipState::AutoSaveRestore& aClipState) {
    if (!cssClip) {
      return;
    }
    nsPoint offset = aBuilder->GetCurrentFrameOffsetToReferenceFrame();
    aBuilder->IntersectDirtyRect(*cssClip);
    aBuilder->IntersectVisibleRect(*cssClip);
    aClipState.ClipContentDescendants(*cssClip + offset);
  };

  // The CSS clip property is effectively inside the transform, but outside the
  // filters. So if we're not transformed we can apply it just here for
  // simplicity, instead of on each of the places that handle clipCapturedBy.
  DisplayListClipState::AutoSaveRestore untransformedCssClip(aBuilder);
  if (!isTransformed) {
    ApplyClipProp(untransformedCssClip);
  }

  // If there is a current clip, then depending on the container items we
  // create, different things can happen to it. Some container items simply
  // propagate the clip to their children and aren't clipped themselves.
  // But other container items, especially those that establish a different
  // geometry for their contents (e.g. transforms), capture the clip on
  // themselves and unset the clip for their contents. If we create more than
  // one of those container items, the clip will be captured on the outermost
  // one and the inner container items will be unclipped.
  ContainerItemType clipCapturedBy = ContainerItemType::None;
  if (useFixedPosition) {
    clipCapturedBy = ContainerItemType::FixedPosition;
  } else if (isTransformed) {
    const DisplayItemClipChain* currentClip =
        aBuilder->ClipState().GetCurrentCombinedClipChain(aBuilder);
    if ((hasPerspective || extend3DContext) &&
        (currentClip && currentClip->HasRoundedCorners())) {
      // If we're creating an nsDisplayTransform item that is going to combine
      // its transform with its children (preserve-3d or perspective), then we
      // can't have an intermediate surface. Mask layers force an intermediate
      // surface, so if we're going to need both then create a separate
      // wrapping layer for the mask.
      clipCapturedBy = ContainerItemType::OwnLayerForTransformWithRoundedClip;
    } else if (hasPerspective) {
      clipCapturedBy = ContainerItemType::Perspective;
    } else {
      clipCapturedBy = ContainerItemType::Transform;
    }
  } else if (usingFilter) {
    clipCapturedBy = ContainerItemType::Filter;
  }

  DisplayListClipState::AutoSaveRestore clipState(aBuilder);
  if (clipCapturedBy != ContainerItemType::None) {
    clipState.Clear();
  }

  DisplayListClipState::AutoSaveRestore transformedCssClip(aBuilder);
  if (isTransformed) {
    // FIXME(emilio, bug 1525159): In the case we have a both a transform _and_
    // filters, this clips the input to the filters as well, which is not
    // correct (clipping by the `clip` property is supposed to happen after
    // applying the filter effects, per [1].
    //
    // This is not a regression though, since we used to do that anyway before
    // bug 1514384, and even without the transform we get it wrong.
    //
    // [1]: https://drafts.fxtf.org/css-masking/#placement
    ApplyClipProp(transformedCssClip);
  }

  nsDisplayListCollection set(aBuilder);
  Maybe<nsRect> clipForMask;
  {
    DisplayListClipState::AutoSaveRestore nestedClipState(aBuilder);
    nsDisplayListBuilder::AutoInTransformSetter inTransformSetter(aBuilder,
                                                                  inTransform);
    nsDisplayListBuilder::AutoEnterFilter filterASRSetter(aBuilder,
                                                          usingFilter);
    nsDisplayListBuilder::AutoInEventsOnly inEventsSetter(
        aBuilder, opacityItemForEventsOnly);

    // If we have a mask, compute a clip to bound the masked content.
    // This is necessary in case the content moves with an ancestor
    // ASR of the mask.
    // Don't do this if we also have a filter, because then the clip
    // would be applied before the filter, violating
    // https://www.w3.org/TR/filter-effects-1/#placement.
    // Filters are a containing block for fixed and absolute descendants,
    // so the masked content cannot move with an ancestor ASR.
    if (usingMask && !usingFilter) {
      clipForMask = ComputeClipForMaskItem(aBuilder, this);
      if (clipForMask) {
        aBuilder->IntersectDirtyRect(*clipForMask);
        aBuilder->IntersectVisibleRect(*clipForMask);
        nestedClipState.ClipContentDescendants(
            *clipForMask + aBuilder->GetCurrentFrameOffsetToReferenceFrame());
      }
    }

    // extend3DContext also guarantees that applyAbsPosClipping and
    // usingSVGEffects are false We only modify the preserve-3d rect if we are
    // the top of a preserve-3d heirarchy
    if (extend3DContext) {
      // Mark these first so MarkAbsoluteFramesForDisplayList knows if we are
      // going to be forced to descend into frames.
      aBuilder->MarkPreserve3DFramesForDisplayList(this);
    }

    aBuilder->AdjustWindowDraggingRegion(this);

    MarkAbsoluteFramesForDisplayList(aBuilder);
    aBuilder->Check();
    BuildDisplayList(aBuilder, set);
    SetBuiltDisplayList(true);
    aBuilder->Check();
    aBuilder->DisplayCaret(this, set.Outlines());

    // Blend modes are a real pain for retained display lists. We build a blend
    // container item if the built list contains any blend mode items within
    // the current stacking context. This can change without an invalidation
    // to the stacking context frame, or the blend mode frame (e.g. by moving
    // an intermediate frame).
    // When we gain/remove a blend container item, we need to mark this frame
    // as invalid and have the full display list for merging to track
    // the change correctly.
    // It seems really hard to track this in advance, as the bookkeeping
    // required to note which stacking contexts have blend descendants
    // is complex and likely to be buggy.
    // Instead we're doing the sad thing, detecting it afterwards, and just
    // repeating display list building if it changed.
    // We have to repeat building for the entire display list (or at least
    // the outer stacking context), since we need to mark this frame as invalid
    // to remove any existing content that isn't wrapped in the blend container,
    // and then we need to build content infront/behind the blend container
    // to get correct positioning during merging.
    if ((aBuilder->ContainsBlendMode()) && aBuilder->IsRetainingDisplayList()) {
      if (aBuilder->IsPartialUpdate()) {
        aBuilder->SetPartialBuildFailed(true);
      } else {
        aBuilder->SetDisablePartialUpdates(true);
      }
    }
  }

  if (aBuilder->IsBackgroundOnly()) {
    set.BlockBorderBackgrounds()->DeleteAll(aBuilder);
    set.Floats()->DeleteAll(aBuilder);
    set.Content()->DeleteAll(aBuilder);
    set.PositionedDescendants()->DeleteAll(aBuilder);
    set.Outlines()->DeleteAll(aBuilder);
  }

  if (hasOverrideDirtyRect &&
      StaticPrefs::layout_display_list_show_rebuild_area()) {
    nsDisplaySolidColor* color = MakeDisplayItem<nsDisplaySolidColor>(
        aBuilder, this,
        dirtyRect + aBuilder->GetCurrentFrameOffsetToReferenceFrame(),
        NS_RGBA(255, 0, 0, 64), false);
    if (color) {
      color->SetOverrideZIndex(INT32_MAX);
      set.PositionedDescendants()->AppendToTop(color);
    }
  }

  nsIContent* content = GetContent();
  if (!content) {
    content = PresContext()->Document()->GetRootElement();
  }

  nsDisplayList resultList(aBuilder);
  set.SerializeWithCorrectZOrder(&resultList, content);

#ifdef DEBUG
  DisplayDebugBorders(aBuilder, this, set);
#endif

  // Get the ASR to use for the container items that we create here.
  const ActiveScrolledRoot* containerItemASR = contASRTracker.GetContainerASR();

  bool createdContainer = false;

  /* If adding both a nsDisplayBlendContainer and a nsDisplayBlendMode to the
   * same list, the nsDisplayBlendContainer should be added first. This only
   * happens when the element creating this stacking context has mix-blend-mode
   * and also contains a child which has mix-blend-mode.
   * The nsDisplayBlendContainer must be added to the list first, so it does not
   * isolate the containing element blending as well.
   */
  if (aBuilder->ContainsBlendMode()) {
    DisplayListClipState::AutoSaveRestore blendContainerClipState(aBuilder);
    resultList.AppendToTop(nsDisplayBlendContainer::CreateForMixBlendMode(
        aBuilder, this, &resultList, containerItemASR));
    createdContainer = true;
  }

  if (usingBackdropFilter) {
    DisplayListClipState::AutoSaveRestore clipState(aBuilder);
    nsRect backdropRect =
        GetRectRelativeToSelf() + aBuilder->ToReferenceFrame(this);
    resultList.AppendNewToTop<nsDisplayBackdropFilters>(
        aBuilder, this, &resultList, backdropRect, this);
    createdContainer = true;
  }

  /* If there are any SVG effects, wrap the list up in an SVG effects item
   * (which also handles CSS group opacity). Note that we create an SVG effects
   * item even if resultList is empty, since a filter can produce graphical
   * output even if the element being filtered wouldn't otherwise do so.
   */
  if (usingSVGEffects) {
    MOZ_ASSERT(usingFilter || usingMask,
               "Beside filter & mask/clip-path, what else effect do we have?");

    if (clipCapturedBy == ContainerItemType::Filter) {
      clipState.Restore();
    }
    // Revert to the post-filter dirty rect.
    aBuilder->SetVisibleRect(visibleRectOutsideSVGEffects);

    // Skip all filter effects while generating glyph mask.
    if (usingFilter && !aBuilder->IsForGenerateGlyphMask()) {
      /* List now emptied, so add the new list to the top. */
      resultList.AppendNewToTop<nsDisplayFilters>(aBuilder, this, &resultList,
                                                  this, usingBackdropFilter);
      createdContainer = true;
    }

    if (usingMask) {
      DisplayListClipState::AutoSaveRestore maskClipState(aBuilder);
      // The mask should move with aBuilder->CurrentActiveScrolledRoot(), so
      // that's the ASR we prefer to use for the mask item. However, we can
      // only do this if the mask if clipped with respect to that ASR, because
      // an item always needs to have finite bounds with respect to its ASR.
      // If we weren't able to compute a clip for the mask, we fall back to
      // using containerItemASR, which is the lowest common ancestor clip of
      // the mask's contents. That's not entirely correct, but it satisfies
      // the base requirement of the ASR system (that items have finite bounds
      // wrt. their ASR).
      const ActiveScrolledRoot* maskASR =
          clipForMask.isSome() ? aBuilder->CurrentActiveScrolledRoot()
                               : containerItemASR;
      /* List now emptied, so add the new list to the top. */
      resultList.AppendNewToTop<nsDisplayMasksAndClipPaths>(
          aBuilder, this, &resultList, maskASR, usingBackdropFilter);
      createdContainer = true;
    }

    // TODO(miko): We could probably create a wraplist here and avoid creating
    // it later in |BuildDisplayListForChild()|.
    createdContainer = false;

    // Also add the hoisted scroll info items. We need those for APZ scrolling
    // because nsDisplayMasksAndClipPaths items can't build active layers.
    aBuilder->ExitSVGEffectsContents();
    resultList.AppendToTop(&hoistedScrollInfoItemsStorage);
  }

  /* If the list is non-empty and there is CSS group opacity without SVG
   * effects, wrap it up in an opacity item.
   */
  if (useOpacity) {
    // Don't clip nsDisplayOpacity items. We clip their descendants instead.
    // The clip we would set on an element with opacity would clip
    // all descendant content, but some should not be clipped.
    DisplayListClipState::AutoSaveRestore opacityClipState(aBuilder);
    const bool needsActiveOpacityLayer =
        nsDisplayOpacity::NeedsActiveLayer(aBuilder, this);

    resultList.AppendNewToTop<nsDisplayOpacity>(
        aBuilder, this, &resultList, containerItemASR, opacityItemForEventsOnly,
        needsActiveOpacityLayer, usingBackdropFilter);
    createdContainer = true;
  }

  /* If we're going to apply a transformation and don't have preserve-3d set,
   * wrap everything in an nsDisplayTransform. If there's nothing in the list,
   * don't add anything.
   *
   * For the preserve-3d case we want to individually wrap every child in the
   * list with a separate nsDisplayTransform instead. When the child is already
   * an nsDisplayTransform, we can skip this step, as the computed transform
   * will already include our own.
   *
   * We also traverse into sublists created by nsDisplayWrapList, so that we
   * find all the correct children.
   */
  if (isTransformed && extend3DContext) {
    // Install dummy nsDisplayTransform as a leaf containing
    // descendants not participating this 3D rendering context.
    nsDisplayList nonparticipants(aBuilder);
    nsDisplayList participants(aBuilder);
    int index = 1;

    nsDisplayItem* separator = nullptr;

    // TODO: This can be simplified: |participants| is just |resultList|.
    for (nsDisplayItem* item : resultList.TakeItems()) {
      if (ItemParticipatesIn3DContext(this, item) &&
          !item->GetClip().HasClip()) {
        // The frame of this item participates the same 3D context.
        WrapSeparatorTransform(aBuilder, this, &nonparticipants, &participants,
                               index++, &separator);

        participants.AppendToTop(item);
      } else {
        // The frame of the item doesn't participate the current
        // context, or has no transform.
        //
        // For items participating but not transformed, they are add
        // to nonparticipants to get a separator layer for handling
        // clips, if there is, on an intermediate surface.
        // \see ContainerLayer::DefaultComputeEffectiveTransforms().
        nonparticipants.AppendToTop(item);
      }
    }
    WrapSeparatorTransform(aBuilder, this, &nonparticipants, &participants,
                           index++, &separator);

    if (separator) {
      createdContainer = true;
    }

    resultList.AppendToTop(&participants);
  }

  if (isTransformed) {
    transformedCssClip.Restore();
    if (clipCapturedBy == ContainerItemType::Transform) {
      // Restore clip state now so nsDisplayTransform is clipped properly.
      clipState.Restore();
    }
    // Revert to the dirtyrect coming in from the parent, without our transform
    // taken into account.
    aBuilder->SetVisibleRect(visibleRectOutsideTransform);

    if (this != aBuilder->RootReferenceFrame()) {
      // Revert to the outer reference frame and offset because all display
      // items we create from now on are outside the transform.
      nsPoint toOuterReferenceFrame;
      const nsIFrame* outerReferenceFrame =
          aBuilder->FindReferenceFrameFor(GetParent(), &toOuterReferenceFrame);
      toOuterReferenceFrame += GetPosition();

      buildingDisplayList.SetReferenceFrameAndCurrentOffset(
          outerReferenceFrame, toOuterReferenceFrame);
    }

    // We would like to block async animations for ancestors of ones not
    // prerendered in the preserve-3d tree. Now that we've finished processing
    // all descendants, update allowAsyncAnimation to take their prerender
    // state into account
    // FIXME: We don't block async animations for previous siblings because
    // their prerender decisions have been made. We may have to figure out a
    // better way to rollback their prerender decisions.
    // Alternatively we could not block animations for later siblings, and only
    // block them for ancestors of a blocked one.
    if ((extend3DContext || combines3DTransformWithAncestors) &&
        prerenderInfo.CanUseAsyncAnimations() &&
        !aBuilder->GetPreserves3DAllowAsyncAnimation()) {
      // aBuilder->GetPreserves3DAllowAsyncAnimation() means the inner or
      // previous silbing frames are allowed/disallowed for async animations.
      prerenderInfo.mDecision = nsDisplayTransform::PrerenderDecision::No;
    }

    nsDisplayTransform* transformItem = MakeDisplayItem<nsDisplayTransform>(
        aBuilder, this, &resultList, visibleRect, prerenderInfo.mDecision);
    if (transformItem) {
      resultList.AppendToTop(transformItem);
      createdContainer = true;
    }

    if (hasPerspective) {
      transformItem->MarkWithAssociatedPerspective();

      if (clipCapturedBy == ContainerItemType::Perspective) {
        clipState.Restore();
      }
      resultList.AppendNewToTop<nsDisplayPerspective>(aBuilder, this,
                                                      &resultList);
      createdContainer = true;
    }
  }

  if (clipCapturedBy ==
      ContainerItemType::OwnLayerForTransformWithRoundedClip) {
    clipState.Restore();
    resultList.AppendNewToTopWithIndex<nsDisplayOwnLayer>(
        aBuilder, this,
        /* aIndex = */ nsDisplayOwnLayer::OwnLayerForTransformWithRoundedClip,
        &resultList, aBuilder->CurrentActiveScrolledRoot(),
        nsDisplayOwnLayerFlags::None, ScrollbarData{},
        /* aForceActive = */ false, false);
    createdContainer = true;
  }

  /* If we have sticky positioning, wrap it in a sticky position item.
   */
  if (useFixedPosition) {
    if (clipCapturedBy == ContainerItemType::FixedPosition) {
      clipState.Restore();
    }
    // The ASR for the fixed item should be the ASR of our containing block,
    // which has been set as the builder's current ASR, unless this frame is
    // invisible and we hadn't saved display item data for it. In that case,
    // we need to take the containerItemASR since we might have fixed children.
    // For WebRender, we want to the know what |containerItemASR| is for the
    // case where the fixed-pos item is not a "real" fixed-pos item (e.g. it's
    // nested inside a scrolling transform), so we stash that on the display
    // item as well.
    const ActiveScrolledRoot* fixedASR = ActiveScrolledRoot::PickAncestor(
        containerItemASR, aBuilder->CurrentActiveScrolledRoot());
    resultList.AppendNewToTop<nsDisplayFixedPosition>(
        aBuilder, this, &resultList, fixedASR, containerItemASR);
    createdContainer = true;
  } else if (useStickyPosition) {
    // For position:sticky, the clip needs to be applied both to the sticky
    // container item and to the contents. The container item needs the clip
    // because a scrolled clip needs to move independently from the sticky
    // contents, and the contents need the clip so that they have finite
    // clipped bounds with respect to the container item's ASR. The latter is
    // a little tricky in the case where the sticky item has both fixed and
    // non-fixed descendants, because that means that the sticky container
    // item's ASR is the ASR of the fixed descendant.
    // For WebRender display list building, though, we still want to know the
    // the ASR that the sticky container item would normally have, so we stash
    // that on the display item as the "container ASR" (i.e. the normal ASR of
    // the container item, excluding the special behaviour induced by fixed
    // descendants).
    const ActiveScrolledRoot* stickyASR = ActiveScrolledRoot::PickAncestor(
        containerItemASR, aBuilder->CurrentActiveScrolledRoot());

    auto* stickyItem = MakeDisplayItem<nsDisplayStickyPosition>(
        aBuilder, this, &resultList, stickyASR,
        aBuilder->CurrentActiveScrolledRoot(),
        clipState.IsClippedToDisplayPort());

    bool shouldFlatten = true;

    StickyScrollContainer* stickyScrollContainer =
        StickyScrollContainer::GetStickyScrollContainerForFrame(this);
    if (stickyScrollContainer &&
        stickyScrollContainer->ScrollFrame()->IsMaybeAsynchronouslyScrolled()) {
      shouldFlatten = false;
    }

    stickyItem->SetShouldFlatten(shouldFlatten);

    resultList.AppendToTop(stickyItem);
    createdContainer = true;

    // If the sticky element is inside a filter, annotate the scroll frame that
    // scrolls the filter as having out-of-flow content inside a filter (this
    // inhibits paint skipping).
    if (aBuilder->GetFilterASR() && aBuilder->GetFilterASR() == stickyASR) {
      aBuilder->GetFilterASR()
          ->mScrollableFrame->SetHasOutOfFlowContentInsideFilter();
    }
  }

  /* If there's blending, wrap up the list in a blend-mode item. Note
   * that opacity can be applied before blending as the blend color is
   * not affected by foreground opacity (only background alpha).
   */

  if (useBlendMode) {
    DisplayListClipState::AutoSaveRestore blendModeClipState(aBuilder);
    resultList.AppendNewToTop<nsDisplayBlendMode>(aBuilder, this, &resultList,
                                                  effects->mMixBlendMode,
                                                  containerItemASR, false);
    createdContainer = true;
  }

  bool createdOwnLayer = false;
  CreateOwnLayerIfNeeded(aBuilder, &resultList,
                         nsDisplayOwnLayer::OwnLayerForStackingContext,
                         &createdOwnLayer);

  if (createdOwnLayer) {
    createdContainer = true;
  }

  if (aBuilder->IsReusingStackingContextItems()) {
    if (resultList.IsEmpty()) {
      return;
    }

    nsDisplayItem* container = resultList.GetBottom();
    if (resultList.Length() > 1 || container->Frame() != this) {
      container = MakeDisplayItem<nsDisplayContainer>(
          aBuilder, this, containerItemASR, &resultList);
    } else {
      MOZ_ASSERT(resultList.Length() == 1);
      resultList.Clear();
    }

    // Mark the outermost display item as reusable. These display items and
    // their chidren can be reused during the next paint if no ancestor or
    // descendant frames have been modified.
    if (!container->IsReusedItem()) {
      container->SetReusable();
    }
    aList->AppendToTop(container);
    createdContainer = true;
  } else {
    aList->AppendToTop(&resultList);
  }

  if (aCreatedContainerItem) {
    *aCreatedContainerItem = createdContainer;
  }
}

static nsDisplayItem* WrapInWrapList(nsDisplayListBuilder* aBuilder,
                                     nsIFrame* aFrame, nsDisplayList* aList,
                                     const ActiveScrolledRoot* aContainerASR,
                                     bool aBuiltContainerItem = false) {
  nsDisplayItem* item = aList->GetBottom();
  if (!item) {
    return nullptr;
  }

  // We need a wrap list if there are multiple items, or if the single
  // item has a different frame. This can change in a partial build depending
  // on which items we build, so we need to ensure that we don't transition
  // to/from a wrap list without invalidating correctly.
  bool needsWrapList =
      aList->Length() > 1 || item->Frame() != aFrame || item->GetChildren();

  // If we have an explicit container item (that can't change without an
  // invalidation) or we're doing a full build and don't need a wrap list, then
  // we can skip adding one.
  if (aBuiltContainerItem || (!aBuilder->IsPartialUpdate() && !needsWrapList)) {
    MOZ_ASSERT(aList->Length() == 1);
    aList->Clear();
    return item;
  }

  // If we're doing a partial build and we didn't need a wrap list
  // previously then we can try to work from there.
  if (aBuilder->IsPartialUpdate() &&
      !aFrame->HasDisplayItem(uint32_t(DisplayItemType::TYPE_CONTAINER))) {
    // If we now need a wrap list, we must previously have had no display items
    // or a single one belonging to this frame. Mark the item itself as
    // discarded so that RetainedDisplayListBuilder uses the ones we just built.
    // We don't want to mark the frame as modified as that would invalidate
    // positioned descendants that might be outside of this list, and might not
    // have been rebuilt this time.
    if (needsWrapList) {
      DiscardOldItems(aFrame);
    } else {
      MOZ_ASSERT(aList->Length() == 1);
      aList->Clear();
      return item;
    }
  }

  // The last case we could try to handle is when we previously had a wrap list,
  // but no longer need it. Unfortunately we can't differentiate this case from
  // a partial build where other children exist but we just didn't build them
  // this time.
  // TODO:RetainedDisplayListBuilder's merge phase has the full list and
  // could strip them out.

  return MakeDisplayItem<nsDisplayContainer>(aBuilder, aFrame, aContainerASR,
                                             aList);
}

/**
 * Check if a frame should be visited for building display list.
 */
static bool DescendIntoChild(nsDisplayListBuilder* aBuilder,
                             const nsIFrame* aChild, const nsRect& aVisible,
                             const nsRect& aDirty) {
  if (aChild->HasAnyStateBits(NS_FRAME_FORCE_DISPLAY_LIST_DESCEND_INTO)) {
    return true;
  }

  // If the child is a scrollframe that we want to ignore, then we need
  // to descend into it because its scrolled child may intersect the dirty
  // area even if the scrollframe itself doesn't.
  if (aChild == aBuilder->GetIgnoreScrollFrame()) {
    return true;
  }

  // There are cases where the "ignore scroll frame" on the builder is not set
  // correctly, and so we additionally want to catch cases where the child is
  // a root scrollframe and we are ignoring scrolling on the viewport.
  if (aChild == aBuilder->GetPresShellIgnoreScrollFrame()) {
    return true;
  }

  nsRect overflow = aChild->InkOverflowRect();

  // On mobile, there may be a dynamic toolbar. The root content document's
  // root scroll frame's ink overflow rect does not include the toolbar
  // height, but if the toolbar is hidden, we still want to be able to target
  // content underneath the toolbar, so expand the overflow rect here to
  // allow display list building to descend into the scroll frame.
  if (aBuilder->IsForEventDelivery() &&
      aChild == aChild->PresShell()->GetRootScrollFrame() &&
      aChild->PresContext()->IsRootContentDocumentCrossProcess() &&
      aChild->PresContext()->HasDynamicToolbar()) {
    overflow.SizeTo(nsLayoutUtils::ExpandHeightForDynamicToolbar(
        aChild->PresContext(), overflow.Size()));
  }

  if (aDirty.Intersects(overflow)) {
    return true;
  }

  if (aChild->ForceDescendIntoIfVisible() && aVisible.Intersects(overflow)) {
    return true;
  }

  if (aChild->IsFrameOfType(nsIFrame::eTablePart)) {
    // Relative positioning and transforms can cause table parts to move, but we
    // will still paint the backgrounds for their ancestor parts under them at
    // their 'normal' position. That means that we must consider the overflow
    // rects at both positions.

    // We convert the overflow rect into the nsTableFrame's coordinate
    // space, applying the normal position offset at each step. Then we
    // compare that against the builder's cached dirty rect in table
    // coordinate space.
    const nsIFrame* f = aChild;
    nsRect normalPositionOverflowRelativeToTable = overflow;

    while (f->IsFrameOfType(nsIFrame::eTablePart)) {
      normalPositionOverflowRelativeToTable += f->GetNormalPosition();
      f = f->GetParent();
    }

    nsDisplayTableBackgroundSet* tableBGs = aBuilder->GetTableBackgroundSet();
    if (tableBGs && tableBGs->GetDirtyRect().Intersects(
                        normalPositionOverflowRelativeToTable)) {
      return true;
    }
  }

  return false;
}

void nsIFrame::BuildDisplayListForSimpleChild(nsDisplayListBuilder* aBuilder,
                                              nsIFrame* aChild,
                                              const nsDisplayListSet& aLists) {
  // This is the shortcut for frames been handled along the common
  // path, the most common one of THE COMMON CASE mentioned later.
  MOZ_ASSERT(aChild->Type() != LayoutFrameType::Placeholder);
  MOZ_ASSERT(!aBuilder->GetSelectedFramesOnly() &&
                 !aBuilder->GetIncludeAllOutOfFlows(),
             "It should be held for painting to window");
  MOZ_ASSERT(aChild->HasAnyStateBits(NS_FRAME_SIMPLE_DISPLAYLIST));

  const nsPoint offset = aChild->GetOffsetTo(this);
  const nsRect visible = aBuilder->GetVisibleRect() - offset;
  const nsRect dirty = aBuilder->GetDirtyRect() - offset;

  if (!DescendIntoChild(aBuilder, aChild, visible, dirty)) {
    DL_LOGV("Skipped frame %p", aChild);
    return;
  }

  // Child cannot be transformed since it is not a stacking context.
  nsDisplayListBuilder::AutoBuildingDisplayList buildingForChild(
      aBuilder, aChild, visible, dirty, false);

  UpdateCurrentHitTestInfo(aBuilder, aChild);

  aChild->MarkAbsoluteFramesForDisplayList(aBuilder);
  aBuilder->AdjustWindowDraggingRegion(aChild);
  aBuilder->Check();
  aChild->BuildDisplayList(aBuilder, aLists);
  aChild->SetBuiltDisplayList(true);
  aBuilder->Check();
  aBuilder->DisplayCaret(aChild, aLists.Outlines());
#ifdef DEBUG
  DisplayDebugBorders(aBuilder, aChild, aLists);
#endif
}

nsIFrame::DisplayChildFlag nsIFrame::DisplayFlagForFlexOrGridItem() const {
  MOZ_ASSERT(IsFlexOrGridItem(),
             "Should only be called on flex or grid items!");
  return DisplayChildFlag::ForcePseudoStackingContext;
}

static bool ShouldSkipFrame(nsDisplayListBuilder* aBuilder,
                            const nsIFrame* aFrame) {
  // If painting is restricted to just the background of the top level frame,
  // then we have nothing to do here.
  if (aBuilder->IsBackgroundOnly()) {
    return true;
  }

  if (aBuilder->IsForGenerateGlyphMask() &&
      (!aFrame->IsTextFrame() && aFrame->IsLeaf())) {
    return true;
  }

  // The placeholder frame should have the same content as the OOF frame.
  if (aBuilder->GetSelectedFramesOnly() &&
      (aFrame->IsLeaf() && !aFrame->IsSelected())) {
    return true;
  }

  static const nsFrameState skipFlags =
      (NS_FRAME_TOO_DEEP_IN_FRAME_TREE | NS_FRAME_IS_NONDISPLAY);

  return aFrame->HasAnyStateBits(skipFlags);
}

void nsIFrame::BuildDisplayListForChild(nsDisplayListBuilder* aBuilder,
                                        nsIFrame* aChild,
                                        const nsDisplayListSet& aLists,
                                        DisplayChildFlags aFlags) {
  AutoCheckBuilder check(aBuilder);
  if (aBuilder->IsForContent()) {
    DL_LOGV("BuildDisplayListForChild (%p) <", aChild);
  }
  ScopeExit e([aChild, aBuilder]() {
    if (aBuilder->IsForContent()) {
      DL_LOGV("> BuildDisplayListForChild (%p)", aChild);
    }
  });

  if (ShouldSkipFrame(aBuilder, aChild)) {
    return;
  }

  if (IsContentHidden()) {
    return;
  }

  // If we're generating a display list for printing, include Link items for
  // frames that correspond to HTML link elements so that we can have active
  // links in saved PDF output. Note that the state of "within a link" is
  // set on the display-list builder, such that all descendants of the link
  // element will generate display-list links.
  // TODO: we should be able to optimize this so as to avoid creating links
  // for the same destination that entirely overlap each other, which adds
  // nothing useful to the final PDF.
  Maybe<nsDisplayListBuilder::Linkifier> linkifier;
  if (StaticPrefs::print_save_as_pdf_links_enabled() &&
      aBuilder->IsForPrinting()) {
    linkifier.emplace(aBuilder, aChild, aLists.Content());
    linkifier->MaybeAppendLink(aBuilder, aChild);
  }

  nsIFrame* child = aChild;
  auto* placeholder = child->IsPlaceholderFrame()
                          ? static_cast<nsPlaceholderFrame*>(child)
                          : nullptr;
  nsIFrame* childOrOutOfFlow =
      placeholder ? placeholder->GetOutOfFlowFrame() : child;

  nsIFrame* parent = childOrOutOfFlow->GetParent();
  const auto* parentDisplay = parent->StyleDisplay();
  const auto overflowClipAxes =
      parent->ShouldApplyOverflowClipping(parentDisplay);

  const bool isPaintingToWindow = aBuilder->IsPaintingToWindow();
  const bool doingShortcut =
      isPaintingToWindow &&
      child->HasAnyStateBits(NS_FRAME_SIMPLE_DISPLAYLIST) &&
      // Animations may change the stacking context state.
      // ShouldApplyOverflowClipping is affected by the parent style, which does
      // not invalidate the NS_FRAME_SIMPLE_DISPLAYLIST bit.
      !(overflowClipAxes != PhysicalAxes::None ||
        child->MayHaveTransformAnimation() || child->MayHaveOpacityAnimation());

  if (aBuilder->IsForPainting()) {
    aBuilder->ClearWillChangeBudgetStatus(child);
  }

  if (StaticPrefs::layout_css_scroll_anchoring_highlight()) {
    if (child->FirstContinuation()->IsScrollAnchor()) {
      nsRect bounds = child->GetContentRectRelativeToSelf() +
                      aBuilder->ToReferenceFrame(child);
      nsDisplaySolidColor* color = MakeDisplayItem<nsDisplaySolidColor>(
          aBuilder, child, bounds, NS_RGBA(255, 0, 255, 64));
      if (color) {
        color->SetOverrideZIndex(INT32_MAX);
        aLists.PositionedDescendants()->AppendToTop(color);
      }
    }
  }

  if (doingShortcut) {
    BuildDisplayListForSimpleChild(aBuilder, child, aLists);
    return;
  }

  // dirty rect in child-relative coordinates
  NS_ASSERTION(aBuilder->GetCurrentFrame() == this, "Wrong coord space!");
  const nsPoint offset = child->GetOffsetTo(this);
  nsRect visible = aBuilder->GetVisibleRect() - offset;
  nsRect dirty = aBuilder->GetDirtyRect() - offset;

  nsDisplayListBuilder::OutOfFlowDisplayData* savedOutOfFlowData = nullptr;
  if (placeholder) {
    if (placeholder->HasAnyStateBits(PLACEHOLDER_FOR_TOPLAYER)) {
      // If the out-of-flow frame is in the top layer, the viewport frame
      // will paint it. Skip it here. Note that, only out-of-flow frames
      // with this property should be skipped, because non-HTML elements
      // may stop their children from being out-of-flow. Those frames
      // should still be handled in the normal in-flow path.
      return;
    }

    child = childOrOutOfFlow;
    if (aBuilder->IsForPainting()) {
      aBuilder->ClearWillChangeBudgetStatus(child);
    }

    // If 'child' is a pushed float then it's owned by a block that's not an
    // ancestor of the placeholder, and it will be painted by that block and
    // should not be painted through the placeholder. Also recheck
    // NS_FRAME_TOO_DEEP_IN_FRAME_TREE and NS_FRAME_IS_NONDISPLAY.
    static const nsFrameState skipFlags =
        (NS_FRAME_IS_PUSHED_FLOAT | NS_FRAME_TOO_DEEP_IN_FRAME_TREE |
         NS_FRAME_IS_NONDISPLAY);
    if (child->HasAnyStateBits(skipFlags) || nsLayoutUtils::IsPopup(child)) {
      return;
    }

    MOZ_ASSERT(child->HasAnyStateBits(NS_FRAME_OUT_OF_FLOW));
    savedOutOfFlowData = nsDisplayListBuilder::GetOutOfFlowData(child);

    if (aBuilder->GetIncludeAllOutOfFlows()) {
      visible = child->InkOverflowRect();
      dirty = child->InkOverflowRect();
    } else if (savedOutOfFlowData) {
      visible =
          savedOutOfFlowData->GetVisibleRectForFrame(aBuilder, child, &dirty);
    } else {
      // The out-of-flow frame did not intersect the dirty area. We may still
      // need to traverse into it, since it may contain placeholders we need
      // to enter to reach other out-of-flow frames that are visible.
      visible.SetEmpty();
      dirty.SetEmpty();
    }
  }

  NS_ASSERTION(!child->IsPlaceholderFrame(),
               "Should have dealt with placeholders already");

  if (!DescendIntoChild(aBuilder, child, visible, dirty)) {
    DL_LOGV("Skipped frame %p", child);
    return;
  }

  const bool isSVG = child->HasAnyStateBits(NS_FRAME_SVG_LAYOUT);

  // This flag is raised if the control flow strays off the common path.
  // The common path is the most common one of THE COMMON CASE mentioned later.
  bool awayFromCommonPath = !isPaintingToWindow;

  // true if this is a real or pseudo stacking context
  bool pseudoStackingContext =
      aFlags.contains(DisplayChildFlag::ForcePseudoStackingContext);

  if (!pseudoStackingContext && !isSVG &&
      aFlags.contains(DisplayChildFlag::Inline) &&
      !child->IsFrameOfType(eLineParticipant)) {
    // child is a non-inline frame in an inline context, i.e.,
    // it acts like inline-block or inline-table. Therefore it is a
    // pseudo-stacking-context.
    pseudoStackingContext = true;
  }

  const nsStyleDisplay* ourDisp = StyleDisplay();
  // REVIEW: Taken from nsBoxFrame::Paint
  // Don't paint our children if the theme object is a leaf.
  if (IsThemed(ourDisp) && !PresContext()->Theme()->WidgetIsContainer(
                               ourDisp->EffectiveAppearance())) {
    return;
  }

  // Since we're now sure that we're adding this frame to the display list
  // (which means we're painting it, modulo occlusion), mark it as visible
  // within the displayport.
  if (isPaintingToWindow && child->TrackingVisibility() &&
      child->IsVisibleForPainting()) {
    child->PresShell()->EnsureFrameInApproximatelyVisibleList(child);
    awayFromCommonPath = true;
  }

  // Child is composited if it's transformed, partially transparent, or has
  // SVG effects or a blend mode..
  const nsStyleDisplay* disp = child->StyleDisplay();
  const nsStyleEffects* effects = child->StyleEffects();

  const bool isPositioned = disp->IsPositionedStyle();
  const bool isStackingContext =
      aFlags.contains(DisplayChildFlag::ForceStackingContext) ||
      child->IsStackingContext(disp, effects);

  if (pseudoStackingContext || isStackingContext || isPositioned ||
      placeholder || (!isSVG && disp->IsFloating(child)) ||
      (isSVG && effects->mClip.IsRect() && IsSVGContentWithCSSClip(child))) {
    pseudoStackingContext = true;
    awayFromCommonPath = true;
  }

  NS_ASSERTION(!isStackingContext || pseudoStackingContext,
               "Stacking contexts must also be pseudo-stacking-contexts");

  nsDisplayListBuilder::AutoBuildingDisplayList buildingForChild(
      aBuilder, child, visible, dirty);

  UpdateCurrentHitTestInfo(aBuilder, child);

  DisplayListClipState::AutoClipMultiple clipState(aBuilder);
  nsDisplayListBuilder::AutoCurrentActiveScrolledRootSetter asrSetter(aBuilder);

  if (savedOutOfFlowData) {
    aBuilder->SetBuildingInvisibleItems(false);

    clipState.SetClipChainForContainingBlockDescendants(
        savedOutOfFlowData->mContainingBlockClipChain);
    asrSetter.SetCurrentActiveScrolledRoot(
        savedOutOfFlowData->mContainingBlockActiveScrolledRoot);
    MOZ_ASSERT(awayFromCommonPath,
               "It is impossible when savedOutOfFlowData is true");
  } else if (HasAnyStateBits(NS_FRAME_FORCE_DISPLAY_LIST_DESCEND_INTO) &&
             placeholder) {
    NS_ASSERTION(visible.IsEmpty(), "should have empty visible rect");
    // Every item we build from now until we descent into an out of flow that
    // does have saved out of flow data should be invisible. This state gets
    // restored when AutoBuildingDisplayList gets out of scope.
    aBuilder->SetBuildingInvisibleItems(true);

    // If we have nested out-of-flow frames and the outer one isn't visible
    // then we won't have stored clip data for it. We can just clear the clip
    // instead since we know we won't render anything, and the inner out-of-flow
    // frame will setup the correct clip for itself.
    clipState.SetClipChainForContainingBlockDescendants(nullptr);
  }

  // Setup clipping for the parent's overflow:clip,
  // or overflow:hidden on elements that don't support scrolling (and therefore
  // don't create nsHTML/XULScrollFrame). This clipping needs to not clip
  // anything directly rendered by the parent, only the rendering of its
  // children.
  // Don't use overflowClip to restrict the dirty rect, since some of the
  // descendants may not be clipped by it. Even if we end up with unnecessary
  // display items, they'll be pruned during ComputeVisibility.
  //
  // FIXME(emilio): Why can't we handle this more similarly to `clip` (on the
  // parent, rather than on the children)? Would ClipContentDescendants do what
  // we want?
  if (overflowClipAxes != PhysicalAxes::None) {
    ApplyOverflowClipping(aBuilder, parent, overflowClipAxes, clipState);
    awayFromCommonPath = true;
  }

  nsDisplayList list(aBuilder);
  nsDisplayList extraPositionedDescendants(aBuilder);
  const ActiveScrolledRoot* wrapListASR;
  bool builtContainerItem = false;
  if (isStackingContext) {
    // True stacking context.
    // For stacking contexts, BuildDisplayListForStackingContext handles
    // clipping and MarkAbsoluteFramesForDisplayList.
    nsDisplayListBuilder::AutoContainerASRTracker contASRTracker(aBuilder);
    child->BuildDisplayListForStackingContext(aBuilder, &list,
                                              &builtContainerItem);
    wrapListASR = contASRTracker.GetContainerASR();
    if (!aBuilder->IsReusingStackingContextItems() &&
        aBuilder->GetCaretFrame() == child) {
      builtContainerItem = false;
    }
  } else {
    Maybe<nsRect> clipPropClip =
        child->GetClipPropClipRect(disp, effects, child->GetSize());
    if (clipPropClip) {
      aBuilder->IntersectVisibleRect(*clipPropClip);
      aBuilder->IntersectDirtyRect(*clipPropClip);
      clipState.ClipContentDescendants(*clipPropClip +
                                       aBuilder->ToReferenceFrame(child));
      awayFromCommonPath = true;
    }

    child->MarkAbsoluteFramesForDisplayList(aBuilder);
    child->SetBuiltDisplayList(true);

    if (!awayFromCommonPath &&
        // Some SVG frames might change opacity without invalidating the frame,
        // so exclude them from the fast-path.
        !child->IsFrameOfType(nsIFrame::eSVG)) {
      // The shortcut is available for the child for next time.
      child->AddStateBits(NS_FRAME_SIMPLE_DISPLAYLIST);
    }

    if (!pseudoStackingContext) {
      // THIS IS THE COMMON CASE.
      // Not a pseudo or real stacking context. Do the simple thing and
      // return early.
      aBuilder->AdjustWindowDraggingRegion(child);
      aBuilder->Check();
      child->BuildDisplayList(aBuilder, aLists);
      aBuilder->Check();
      aBuilder->DisplayCaret(child, aLists.Outlines());
#ifdef DEBUG
      DisplayDebugBorders(aBuilder, child, aLists);
#endif
      return;
    }

    // A pseudo-stacking context (e.g., a positioned element with z-index auto).
    // We allow positioned descendants of the child to escape to our parent
    // stacking context's positioned descendant list, because they might be
    // z-index:non-auto
    nsDisplayListCollection pseudoStack(aBuilder);

    aBuilder->AdjustWindowDraggingRegion(child);
    nsDisplayListBuilder::AutoContainerASRTracker contASRTracker(aBuilder);
    aBuilder->Check();
    child->BuildDisplayList(aBuilder, pseudoStack);
    aBuilder->Check();
    if (aBuilder->DisplayCaret(child, pseudoStack.Outlines())) {
      builtContainerItem = false;
    }
    wrapListASR = contASRTracker.GetContainerASR();

    list.AppendToTop(pseudoStack.BorderBackground());
    list.AppendToTop(pseudoStack.BlockBorderBackgrounds());
    list.AppendToTop(pseudoStack.Floats());
    list.AppendToTop(pseudoStack.Content());
    list.AppendToTop(pseudoStack.Outlines());
    extraPositionedDescendants.AppendToTop(pseudoStack.PositionedDescendants());
#ifdef DEBUG
    DisplayDebugBorders(aBuilder, child, aLists);
#endif
  }

  buildingForChild.RestoreBuildingInvisibleItemsValue();

  if (!list.IsEmpty()) {
    if (isPositioned || isStackingContext) {
      // Genuine stacking contexts, and positioned pseudo-stacking-contexts,
      // go in this level.
      nsDisplayItem* item = WrapInWrapList(aBuilder, child, &list, wrapListASR,
                                           builtContainerItem);
      if (isSVG) {
        aLists.Content()->AppendToTop(item);
      } else {
        aLists.PositionedDescendants()->AppendToTop(item);
      }
    } else if (!isSVG && disp->IsFloating(child)) {
      aLists.Floats()->AppendToTop(
          WrapInWrapList(aBuilder, child, &list, wrapListASR));
    } else {
      aLists.Content()->AppendToTop(&list);
    }
  }
  // We delay placing the positioned descendants of positioned frames to here,
  // because in the absence of z-index this is the correct order for them.
  // This doesn't affect correctness because the positioned descendants list
  // is sorted by z-order and content in BuildDisplayListForStackingContext,
  // but it means that sort routine needs to do less work.
  aLists.PositionedDescendants()->AppendToTop(&extraPositionedDescendants);
}

void nsIFrame::MarkAbsoluteFramesForDisplayList(
    nsDisplayListBuilder* aBuilder) {
  if (IsAbsoluteContainer()) {
    aBuilder->MarkFramesForDisplayList(
        this, GetAbsoluteContainingBlock()->GetChildList());
  }
}

nsresult nsIFrame::GetContentForEvent(WidgetEvent* aEvent,
                                      nsIContent** aContent) {
  nsIFrame* f = nsLayoutUtils::GetNonGeneratedAncestor(this);
  *aContent = f->GetContent();
  NS_IF_ADDREF(*aContent);
  return NS_OK;
}

void nsIFrame::FireDOMEvent(const nsAString& aDOMEventName,
                            nsIContent* aContent) {
  nsIContent* target = aContent ? aContent : GetContent();

  if (target) {
    RefPtr<AsyncEventDispatcher> asyncDispatcher = new AsyncEventDispatcher(
        target, aDOMEventName, CanBubble::eYes, ChromeOnlyDispatch::eNo);
    DebugOnly<nsresult> rv = asyncDispatcher->PostDOMEvent();
    NS_ASSERTION(NS_SUCCEEDED(rv), "AsyncEventDispatcher failed to dispatch");
  }
}

nsresult nsIFrame::HandleEvent(nsPresContext* aPresContext,
                               WidgetGUIEvent* aEvent,
                               nsEventStatus* aEventStatus) {
  if (aEvent->mMessage == eMouseMove) {
    // XXX If the second argument of HandleDrag() is WidgetMouseEvent,
    //     the implementation becomes simpler.
    return HandleDrag(aPresContext, aEvent, aEventStatus);
  }

  if ((aEvent->mClass == eMouseEventClass &&
       aEvent->AsMouseEvent()->mButton == MouseButton::ePrimary) ||
      aEvent->mClass == eTouchEventClass) {
    if (aEvent->mMessage == eMouseDown || aEvent->mMessage == eTouchStart) {
      HandlePress(aPresContext, aEvent, aEventStatus);
    } else if (aEvent->mMessage == eMouseUp || aEvent->mMessage == eTouchEnd) {
      HandleRelease(aPresContext, aEvent, aEventStatus);
    }
    return NS_OK;
  }

  // When middle button is down, we need to just move selection and focus at
  // the clicked point.  Note that even if middle click paste is not enabled,
  // Chrome moves selection at middle mouse button down.  So, we should follow
  // the behavior for the compatibility.
  if (aEvent->mMessage == eMouseDown) {
    WidgetMouseEvent* mouseEvent = aEvent->AsMouseEvent();
    if (mouseEvent && mouseEvent->mButton == MouseButton::eMiddle) {
      if (*aEventStatus == nsEventStatus_eConsumeNoDefault) {
        return NS_OK;
      }
      return MoveCaretToEventPoint(aPresContext, mouseEvent, aEventStatus);
    }
  }

  return NS_OK;
}

nsresult nsIFrame::GetDataForTableSelection(
    const nsFrameSelection* aFrameSelection, mozilla::PresShell* aPresShell,
    WidgetMouseEvent* aMouseEvent, nsIContent** aParentContent,
    int32_t* aContentOffset, TableSelectionMode* aTarget) {
  if (!aFrameSelection || !aPresShell || !aMouseEvent || !aParentContent ||
      !aContentOffset || !aTarget)
    return NS_ERROR_NULL_POINTER;

  *aParentContent = nullptr;
  *aContentOffset = 0;
  *aTarget = TableSelectionMode::None;

  int16_t displaySelection = aPresShell->GetSelectionFlags();

  bool selectingTableCells = aFrameSelection->IsInTableSelectionMode();

  // DISPLAY_ALL means we're in an editor.
  // If already in cell selection mode,
  //  continue selecting with mouse drag or end on mouse up,
  //  or when using shift key to extend block of cells
  //  (Mouse down does normal selection unless Ctrl/Cmd is pressed)
  bool doTableSelection =
      displaySelection == nsISelectionDisplay::DISPLAY_ALL &&
      selectingTableCells &&
      (aMouseEvent->mMessage == eMouseMove ||
       (aMouseEvent->mMessage == eMouseUp &&
        aMouseEvent->mButton == MouseButton::ePrimary) ||
       aMouseEvent->IsShift());

  if (!doTableSelection) {
    // In Browser, special 'table selection' key must be pressed for table
    // selection or when just Shift is pressed and we're already in table/cell
    // selection mode
#ifdef XP_MACOSX
    doTableSelection = aMouseEvent->IsMeta() ||
                       (aMouseEvent->IsShift() && selectingTableCells);
#else
    doTableSelection = aMouseEvent->IsControl() ||
                       (aMouseEvent->IsShift() && selectingTableCells);
#endif
  }
  if (!doTableSelection) return NS_OK;

  // Get the cell frame or table frame (or parent) of the current content node
  nsIFrame* frame = this;
  bool foundCell = false;
  bool foundTable = false;

  // Get the limiting node to stop parent frame search
  nsIContent* limiter = aFrameSelection->GetLimiter();

  // If our content node is an ancestor of the limiting node,
  // we should stop the search right now.
  if (limiter && limiter->IsInclusiveDescendantOf(GetContent())) return NS_OK;

  // We don't initiate row/col selection from here now,
  //  but we may in future
  // bool selectColumn = false;
  // bool selectRow = false;

  while (frame) {
    // Check for a table cell by querying to a known CellFrame interface
    nsITableCellLayout* cellElement = do_QueryFrame(frame);
    if (cellElement) {
      foundCell = true;
      // TODO: If we want to use proximity to top or left border
      //      for row and column selection, this is the place to do it
      break;
    } else {
      // If not a cell, check for table
      // This will happen when starting frame is the table or child of a table,
      //  such as a row (we were inbetween cells or in table border)
      nsTableWrapperFrame* tableFrame = do_QueryFrame(frame);
      if (tableFrame) {
        foundTable = true;
        // TODO: How can we select row when along left table edge
        //  or select column when along top edge?
        break;
      } else {
        frame = frame->GetParent();
        // Stop if we have hit the selection's limiting content node
        if (frame && frame->GetContent() == limiter) break;
      }
    }
  }
  // We aren't in a cell or table
  if (!foundCell && !foundTable) return NS_OK;

  nsIContent* tableOrCellContent = frame->GetContent();
  if (!tableOrCellContent) return NS_ERROR_FAILURE;

  nsCOMPtr<nsIContent> parentContent = tableOrCellContent->GetParent();
  if (!parentContent) return NS_ERROR_FAILURE;

  const int32_t offset =
      parentContent->ComputeIndexOf_Deprecated(tableOrCellContent);
  // Not likely?
  if (offset < 0) {
    return NS_ERROR_FAILURE;
  }

  // Everything is OK -- set the return values
  parentContent.forget(aParentContent);

  *aContentOffset = offset;

#if 0
  if (selectRow)
    *aTarget = TableSelectionMode::Row;
  else if (selectColumn)
    *aTarget = TableSelectionMode::Column;
  else
#endif
  if (foundCell) {
    *aTarget = TableSelectionMode::Cell;
  } else if (foundTable) {
    *aTarget = TableSelectionMode::Table;
  }

  return NS_OK;
}

static bool IsEditingHost(const nsIFrame* aFrame) {
  auto* element = nsGenericHTMLElement::FromNodeOrNull(aFrame->GetContent());
  return element && element->IsEditableRoot();
}

static StyleUserSelect UsedUserSelect(const nsIFrame* aFrame) {
  if (aFrame->IsGeneratedContentFrame()) {
    return StyleUserSelect::None;
  }

  // Per https://drafts.csswg.org/css-ui-4/#content-selection:
  //
  // The computed value is the specified value, except:
  //
  //   1 - on editable elements where the computed value is always 'contain'
  //       regardless of the specified value.
  //   2 - when the specified value is auto, which computes to one of the other
  //       values [...]
  //
  // See https://github.com/w3c/csswg-drafts/issues/3344 to see why we do this
  // at used-value time instead of at computed-value time.
  //
  // Also, we check for auto first to allow explicitly overriding the value for
  // the editing host.
  auto style = aFrame->Style()->UserSelect();
  if (style != StyleUserSelect::Auto) {
    return style;
  }

  if (aFrame->IsTextInputFrame() || IsEditingHost(aFrame)) {
    // We don't implement 'contain' itself, but we make 'text' behave as
    // 'contain' for contenteditable and <input> / <textarea> elements anyway so
    // this is ok.
    return StyleUserSelect::Text;
  }

  auto* parent = nsLayoutUtils::GetParentOrPlaceholderFor(aFrame);
  return parent ? UsedUserSelect(parent) : StyleUserSelect::Text;
}

bool nsIFrame::IsSelectable(StyleUserSelect* aSelectStyle) const {
  auto style = UsedUserSelect(this);
  if (aSelectStyle) {
    *aSelectStyle = style;
  }
  return style != StyleUserSelect::None;
}

bool nsIFrame::ShouldHaveLineIfEmpty() const {
  if (Style()->IsPseudoOrAnonBox() &&
      Style()->GetPseudoType() != PseudoStyleType::scrolledContent) {
    return false;
  }
  return IsEditingHost(this);
}

/**
 * Handles the Mouse Press Event for the frame
 */
NS_IMETHODIMP
nsIFrame::HandlePress(nsPresContext* aPresContext, WidgetGUIEvent* aEvent,
                      nsEventStatus* aEventStatus) {
  NS_ENSURE_ARG_POINTER(aEventStatus);
  if (nsEventStatus_eConsumeNoDefault == *aEventStatus) {
    return NS_OK;
  }

  NS_ENSURE_ARG_POINTER(aEvent);
  if (aEvent->mClass == eTouchEventClass) {
    return NS_OK;
  }

  return MoveCaretToEventPoint(aPresContext, aEvent->AsMouseEvent(),
                               aEventStatus);
}

nsresult nsIFrame::MoveCaretToEventPoint(nsPresContext* aPresContext,
                                         WidgetMouseEvent* aMouseEvent,
                                         nsEventStatus* aEventStatus) {
  MOZ_ASSERT(aPresContext);
  MOZ_ASSERT(aMouseEvent);
  MOZ_ASSERT(aMouseEvent->mMessage == eMouseDown);
  MOZ_ASSERT(aMouseEvent->mButton == MouseButton::ePrimary ||
             aMouseEvent->mButton == MouseButton::eMiddle);
  MOZ_ASSERT(aEventStatus);
  MOZ_ASSERT(nsEventStatus_eConsumeNoDefault != *aEventStatus);

  mozilla::PresShell* presShell = aPresContext->GetPresShell();
  if (!presShell) {
    return NS_ERROR_FAILURE;
  }

  // We often get out of sync state issues with mousedown events that
  // get interrupted by alerts/dialogs.
  // Check with the ESM to see if we should process this one
  if (!aPresContext->EventStateManager()->EventStatusOK(aMouseEvent)) {
    return NS_OK;
  }

  const nsPoint pt = nsLayoutUtils::GetEventCoordinatesRelativeTo(
      aMouseEvent, RelativeTo{this});

  // When not using `alt`, and clicking on a draggable, but non-editable
  // element, don't do anything, and let d&d handle the event.
  //
  // See bug 48876, bug 388659 and bug 55921 for context here.
  //
  // FIXME(emilio): The .Contains(pt) check looks a bit fishy. When would it be
  // false given we're the event target? If it is needed, why not checking the
  // actual draggable node rect instead?
  if (!aMouseEvent->IsAlt() && GetRectRelativeToSelf().Contains(pt)) {
    for (nsIContent* content = mContent; content;
         content = content->GetFlattenedTreeParent()) {
      if (nsContentUtils::ContentIsDraggable(content) &&
          !content->IsEditable()) {
        return NS_OK;
      }
    }
  }

  // If we are in Navigator and the click is in a draggable node, we don't want
  // to start selection because we don't want to interfere with a potential
  // drag of said node and steal all its glory.
  const bool isEditor =
      presShell->GetSelectionFlags() == nsISelectionDisplay::DISPLAY_ALL;

  // Don't do something if it's middle button down event.
  const bool isPrimaryButtonDown =
      aMouseEvent->mButton == MouseButton::ePrimary;

  // check whether style allows selection
  // if not, don't tell selection the mouse event even occurred.
  StyleUserSelect selectStyle;
  // check for select: none
  if (!IsSelectable(&selectStyle)) {
    return NS_OK;
  }

  if (isPrimaryButtonDown) {
    // If the mouse is dragged outside the nearest enclosing scrollable area
    // while making a selection, the area will be scrolled. To do this, capture
    // the mouse on the nearest scrollable frame. If there isn't a scrollable
    // frame, or something else is already capturing the mouse, there's no
    // reason to capture.
    if (!PresShell::GetCapturingContent()) {
      nsIScrollableFrame* scrollFrame =
          nsLayoutUtils::GetNearestScrollableFrame(
              this, nsLayoutUtils::SCROLLABLE_SAME_DOC |
                        nsLayoutUtils::SCROLLABLE_INCLUDE_HIDDEN);
      if (scrollFrame) {
        nsIFrame* capturingFrame = do_QueryFrame(scrollFrame);
        PresShell::SetCapturingContent(capturingFrame->GetContent(),
                                       CaptureFlags::IgnoreAllowedState);
      }
    }
  }

  // XXX This is screwy; it really should use the selection frame, not the
  // event frame
  const nsFrameSelection* frameselection =
      selectStyle == StyleUserSelect::Text ? GetConstFrameSelection()
                                           : presShell->ConstFrameSelection();

  if (!frameselection || frameselection->GetDisplaySelection() ==
                             nsISelectionController::SELECTION_OFF) {
    return NS_OK;  // nothing to do we cannot affect selection from here
  }

#ifdef XP_MACOSX
  // If Control key is pressed on macOS, it should be treated as right click.
  // So, don't change selection.
  if (aMouseEvent->IsControl()) {
    return NS_OK;
  }
  const bool control = aMouseEvent->IsMeta();
#else
  const bool control = aMouseEvent->IsControl();
#endif

  RefPtr<nsFrameSelection> fc = const_cast<nsFrameSelection*>(frameselection);
  if (isPrimaryButtonDown && aMouseEvent->mClickCount > 1) {
    // These methods aren't const but can't actually delete anything,
    // so no need for AutoWeakFrame.
    fc->SetDragState(true);
    return HandleMultiplePress(aPresContext, aMouseEvent, aEventStatus,
                               control);
  }

  ContentOffsets offsets = GetContentOffsetsFromPoint(pt, SKIP_HIDDEN);

  if (!offsets.content) {
    return NS_ERROR_FAILURE;
  }

  if (aMouseEvent->mMessage == eMouseDown &&
      aMouseEvent->mButton == MouseButton::eMiddle &&
      !offsets.content->IsEditable()) {
    // However, some users don't like the Chrome compatible behavior of
    // middle mouse click.  They want to keep selection after starting
    // autoscroll.  However, the selection change is important for middle
    // mouse past.  Therefore, we should allow users to take the traditional
    // behavior back by themselves unless middle click paste is enabled or
    // autoscrolling is disabled.
    if (!Preferences::GetBool("middlemouse.paste", false) &&
        Preferences::GetBool("general.autoScroll", false) &&
        Preferences::GetBool("general.autoscroll.prevent_to_collapse_selection_"
                             "by_middle_mouse_down",
                             false)) {
      return NS_OK;
    }
  }

  if (isPrimaryButtonDown) {
    // Let Ctrl/Cmd + left mouse down do table selection instead of drag
    // initiation.
    nsCOMPtr<nsIContent> parentContent;
    int32_t contentOffset;
    TableSelectionMode target;
    nsresult rv = GetDataForTableSelection(
        frameselection, presShell, aMouseEvent, getter_AddRefs(parentContent),
        &contentOffset, &target);
    if (NS_SUCCEEDED(rv) && parentContent) {
      fc->SetDragState(true);
      return fc->HandleTableSelection(parentContent, contentOffset, target,
                                      aMouseEvent);
    }
  }

  fc->SetDelayedCaretData(0);

  if (isPrimaryButtonDown) {
    // Check if any part of this frame is selected, and if the user clicked
    // inside the selected region, and if it's the left button. If so, we delay
    // starting a new selection since the user may be trying to drag the
    // selected region to some other app.

    if (GetContent() && GetContent()->IsMaybeSelected()) {
      bool inSelection = false;
      UniquePtr<SelectionDetails> details = frameselection->LookUpSelection(
          offsets.content, 0, offsets.EndOffset(), false);

      //
      // If there are any details, check to see if the user clicked
      // within any selected region of the frame.
      //

      for (SelectionDetails* curDetail = details.get(); curDetail;
           curDetail = curDetail->mNext.get()) {
        //
        // If the user clicked inside a selection, then just
        // return without doing anything. We will handle placing
        // the caret later on when the mouse is released. We ignore
        // the spellcheck, find and url formatting selections.
        //
        if (curDetail->mSelectionType != SelectionType::eSpellCheck &&
            curDetail->mSelectionType != SelectionType::eFind &&
            curDetail->mSelectionType != SelectionType::eURLSecondary &&
            curDetail->mSelectionType != SelectionType::eURLStrikeout &&
            curDetail->mStart <= offsets.StartOffset() &&
            offsets.EndOffset() <= curDetail->mEnd) {
          inSelection = true;
        }
      }

      if (inSelection) {
        fc->SetDragState(false);
        fc->SetDelayedCaretData(aMouseEvent);
        return NS_OK;
      }
    }

    fc->SetDragState(true);
  }

  // Do not touch any nsFrame members after this point without adding
  // weakFrame checks.
  const nsFrameSelection::FocusMode focusMode = [&]() {
    // If "Shift" and "Ctrl" are both pressed, "Shift" is given precedence. This
    // mimics the old behaviour.
    if (aMouseEvent->IsShift()) {
      // If clicked in a link when focused content is editable, we should
      // collapse selection in the link for compatibility with Blink.
      if (isEditor) {
        for (Element* element : mContent->InclusiveAncestorsOfType<Element>()) {
          if (element->IsLink()) {
            return nsFrameSelection::FocusMode::kCollapseToNewPoint;
          }
        }
      }
      return nsFrameSelection::FocusMode::kExtendSelection;
    }

    if (isPrimaryButtonDown && control) {
      return nsFrameSelection::FocusMode::kMultiRangeSelection;
    }

    return nsFrameSelection::FocusMode::kCollapseToNewPoint;
  }();

  nsresult rv = fc->HandleClick(
      MOZ_KnownLive(offsets.content) /* bug 1636889 */, offsets.StartOffset(),
      offsets.EndOffset(), focusMode, offsets.associate);
  if (NS_FAILED(rv)) {
    return rv;
  }

  // We don't handle mouse button up if it's middle button.
  if (isPrimaryButtonDown && offsets.offset != offsets.secondaryOffset) {
    fc->MaintainSelection();
  }

  if (isPrimaryButtonDown && isEditor && !aMouseEvent->IsShift() &&
      (offsets.EndOffset() - offsets.StartOffset()) == 1) {
    // A single node is selected and we aren't extending an existing selection,
    // which means the user clicked directly on an object (either
    // `user-select: all` or a non-text node without children). Therefore,
    // disable selection extension during mouse moves.
    // XXX This is a bit hacky; shouldn't editor be able to deal with this?
    fc->SetDragState(false);
  }

  return NS_OK;
}

nsresult nsIFrame::SelectByTypeAtPoint(nsPresContext* aPresContext,
                                       const nsPoint& aPoint,
                                       nsSelectionAmount aBeginAmountType,
                                       nsSelectionAmount aEndAmountType,
                                       uint32_t aSelectFlags) {
  NS_ENSURE_ARG_POINTER(aPresContext);

  // No point in selecting if selection is turned off
  if (DetermineDisplaySelection() == nsISelectionController::SELECTION_OFF) {
    return NS_OK;
  }

  ContentOffsets offsets = GetContentOffsetsFromPoint(aPoint, SKIP_HIDDEN);
  if (!offsets.content) {
    return NS_ERROR_FAILURE;
  }

  int32_t offset;
  nsIFrame* frame = nsFrameSelection::GetFrameForNodeOffset(
      offsets.content, offsets.offset, offsets.associate, &offset);
  if (!frame) {
    return NS_ERROR_FAILURE;
  }
  return frame->PeekBackwardAndForward(aBeginAmountType, aEndAmountType, offset,
                                       aBeginAmountType != eSelectWord,
                                       aSelectFlags);
}

/**
 * Multiple Mouse Press -- line or paragraph selection -- for the frame.
 * Wouldn't it be nice if this didn't have to be hardwired into Frame code?
 */
NS_IMETHODIMP
nsIFrame::HandleMultiplePress(nsPresContext* aPresContext,
                              WidgetGUIEvent* aEvent,
                              nsEventStatus* aEventStatus, bool aControlHeld) {
  NS_ENSURE_ARG_POINTER(aEvent);
  NS_ENSURE_ARG_POINTER(aEventStatus);

  if (nsEventStatus_eConsumeNoDefault == *aEventStatus ||
      DetermineDisplaySelection() == nsISelectionController::SELECTION_OFF) {
    return NS_OK;
  }

  // Find out whether we're doing line or paragraph selection.
  // If browser.triple_click_selects_paragraph is true, triple-click selects
  // paragraph. Otherwise, triple-click selects line, and quadruple-click
  // selects paragraph (on platforms that support quadruple-click).
  nsSelectionAmount beginAmount, endAmount;
  WidgetMouseEvent* mouseEvent = aEvent->AsMouseEvent();
  if (!mouseEvent) {
    return NS_OK;
  }

  if (mouseEvent->mClickCount == 4) {
    beginAmount = endAmount = eSelectParagraph;
  } else if (mouseEvent->mClickCount == 3) {
    if (Preferences::GetBool("browser.triple_click_selects_paragraph")) {
      beginAmount = endAmount = eSelectParagraph;
    } else {
      beginAmount = eSelectBeginLine;
      endAmount = eSelectEndLine;
    }
  } else if (mouseEvent->mClickCount == 2) {
    // We only want inline frames; PeekBackwardAndForward dislikes blocks
    beginAmount = endAmount = eSelectWord;
  } else {
    return NS_OK;
  }

  nsPoint relPoint = nsLayoutUtils::GetEventCoordinatesRelativeTo(
      mouseEvent, RelativeTo{this});
  return SelectByTypeAtPoint(aPresContext, relPoint, beginAmount, endAmount,
                             (aControlHeld ? SELECT_ACCUMULATE : 0));
}

nsresult nsIFrame::PeekBackwardAndForward(nsSelectionAmount aAmountBack,
                                          nsSelectionAmount aAmountForward,
                                          int32_t aStartPos, bool aJumpLines,
                                          uint32_t aSelectFlags) {
  nsIFrame* baseFrame = this;
  int32_t baseOffset = aStartPos;
  nsresult rv;

  if (aAmountBack == eSelectWord) {
    // To avoid selecting the previous word when at start of word,
    // first move one character forward.
    nsPeekOffsetStruct pos(eSelectCharacter, eDirNext, aStartPos, nsPoint(0, 0),
                           aJumpLines,
                           true,  // limit on scrolled views
                           false, false, false);
    rv = PeekOffset(&pos);
    if (NS_SUCCEEDED(rv)) {
      baseFrame = pos.mResultFrame;
      baseOffset = pos.mContentOffset;
    }
  }

  // Search backward for a boundary.
  nsPeekOffsetStruct startpos(aAmountBack, eDirPrevious, baseOffset,
                              nsPoint(0, 0), aJumpLines,
                              true,  // limit on scrolled views
                              false, false, false);
  rv = baseFrame->PeekOffset(&startpos);
  if (NS_FAILED(rv)) {
    return rv;
  }

  // If the backward search stayed within the same frame, search forward from
  // that position for the end boundary; but if it crossed out to a sibling or
  // ancestor, start from the original position.
  if (startpos.mResultFrame == baseFrame) {
    baseOffset = startpos.mContentOffset;
  } else {
    baseFrame = this;
    baseOffset = aStartPos;
  }

  nsPeekOffsetStruct endpos(aAmountForward, eDirNext, baseOffset, nsPoint(0, 0),
                            aJumpLines,
                            true,  // limit on scrolled views
                            false, false, false);
  rv = baseFrame->PeekOffset(&endpos);
  if (NS_FAILED(rv)) {
    return rv;
  }

  // Keep frameSelection alive.
  RefPtr<nsFrameSelection> frameSelection = GetFrameSelection();

  const nsFrameSelection::FocusMode focusMode =
      (aSelectFlags & SELECT_ACCUMULATE)
          ? nsFrameSelection::FocusMode::kMultiRangeSelection
          : nsFrameSelection::FocusMode::kCollapseToNewPoint;
  rv = frameSelection->HandleClick(
      MOZ_KnownLive(startpos.mResultContent) /* bug 1636889 */,
      startpos.mContentOffset, startpos.mContentOffset, focusMode,
      CARET_ASSOCIATE_AFTER);
  if (NS_FAILED(rv)) {
    return rv;
  }

  rv = frameSelection->HandleClick(
      MOZ_KnownLive(endpos.mResultContent) /* bug 1636889 */,
      endpos.mContentOffset, endpos.mContentOffset,
      nsFrameSelection::FocusMode::kExtendSelection, CARET_ASSOCIATE_BEFORE);
  if (NS_FAILED(rv)) {
    return rv;
  }

  // maintain selection
  return frameSelection->MaintainSelection(aAmountBack);
}

NS_IMETHODIMP nsIFrame::HandleDrag(nsPresContext* aPresContext,
                                   WidgetGUIEvent* aEvent,
                                   nsEventStatus* aEventStatus) {
  MOZ_ASSERT(aEvent->mClass == eMouseEventClass,
             "HandleDrag can only handle mouse event");

  NS_ENSURE_ARG_POINTER(aEventStatus);

  RefPtr<nsFrameSelection> frameselection = GetFrameSelection();
  if (!frameselection) {
    return NS_OK;
  }

  bool mouseDown = frameselection->GetDragState();
  if (!mouseDown) {
    return NS_OK;
  }

  nsIFrame* scrollbar =
      nsLayoutUtils::GetClosestFrameOfType(this, LayoutFrameType::Scrollbar);
  if (!scrollbar) {
    // XXX Do we really need to exclude non-selectable content here?
    // GetContentOffsetsFromPoint can handle it just fine, although some
    // other stuff might not like it.
    // NOTE: DetermineDisplaySelection() returns SELECTION_OFF for
    // non-selectable frames.
    if (DetermineDisplaySelection() == nsISelectionController::SELECTION_OFF) {
      return NS_OK;
    }
  }

  frameselection->StopAutoScrollTimer();

  // Check if we are dragging in a table cell
  nsCOMPtr<nsIContent> parentContent;
  int32_t contentOffset;
  TableSelectionMode target;
  WidgetMouseEvent* mouseEvent = aEvent->AsMouseEvent();
  mozilla::PresShell* presShell = aPresContext->PresShell();
  nsresult result;
  result = GetDataForTableSelection(frameselection, presShell, mouseEvent,
                                    getter_AddRefs(parentContent),
                                    &contentOffset, &target);

  AutoWeakFrame weakThis = this;
  if (NS_SUCCEEDED(result) && parentContent) {
    result = frameselection->HandleTableSelection(parentContent, contentOffset,
                                                  target, mouseEvent);
    if (NS_WARN_IF(NS_FAILED(result))) {
      return result;
    }
  } else {
    nsPoint pt = nsLayoutUtils::GetEventCoordinatesRelativeTo(mouseEvent,
                                                              RelativeTo{this});
    frameselection->HandleDrag(this, pt);
  }

  // The frameselection object notifies selection listeners synchronously above
  // which might have killed us.
  if (!weakThis.IsAlive()) {
    return NS_OK;
  }

  // get the nearest scrollframe
  nsIScrollableFrame* scrollFrame = nsLayoutUtils::GetNearestScrollableFrame(
      this, nsLayoutUtils::SCROLLABLE_SAME_DOC |
                nsLayoutUtils::SCROLLABLE_INCLUDE_HIDDEN);

  if (scrollFrame) {
    nsIFrame* capturingFrame = scrollFrame->GetScrolledFrame();
    if (capturingFrame) {
      nsPoint pt = nsLayoutUtils::GetEventCoordinatesRelativeTo(
          mouseEvent, RelativeTo{capturingFrame});
      frameselection->StartAutoScrollTimer(capturingFrame, pt, 30);
    }
  }

  return NS_OK;
}

/**
 * This static method handles part of the nsIFrame::HandleRelease in a way
 * which doesn't rely on the nsFrame object to stay alive.
 */
MOZ_CAN_RUN_SCRIPT_BOUNDARY static nsresult HandleFrameSelection(
    nsFrameSelection* aFrameSelection, nsIFrame::ContentOffsets& aOffsets,
    bool aHandleTableSel, int32_t aContentOffsetForTableSel,
    TableSelectionMode aTargetForTableSel,
    nsIContent* aParentContentForTableSel, WidgetGUIEvent* aEvent,
    const nsEventStatus* aEventStatus) {
  if (!aFrameSelection) {
    return NS_OK;
  }

  nsresult rv = NS_OK;

  if (nsEventStatus_eConsumeNoDefault != *aEventStatus) {
    if (!aHandleTableSel) {
      if (!aOffsets.content || !aFrameSelection->HasDelayedCaretData()) {
        return NS_ERROR_FAILURE;
      }

      // We are doing this to simulate what we would have done on HandlePress.
      // We didn't do it there to give the user an opportunity to drag
      // the text, but since they didn't drag, we want to place the
      // caret.
      // However, we'll use the mouse position from the release, since:
      //  * it's easier
      //  * that's the normal click position to use (although really, in
      //    the normal case, small movements that don't count as a drag
      //    can do selection)
      aFrameSelection->SetDragState(true);

      const nsFrameSelection::FocusMode focusMode =
          aFrameSelection->IsShiftDownInDelayedCaretData()
              ? nsFrameSelection::FocusMode::kExtendSelection
              : nsFrameSelection::FocusMode::kCollapseToNewPoint;
      rv = aFrameSelection->HandleClick(
          MOZ_KnownLive(aOffsets.content) /* bug 1636889 */,
          aOffsets.StartOffset(), aOffsets.EndOffset(), focusMode,
          aOffsets.associate);
      if (NS_FAILED(rv)) {
        return rv;
      }
    } else if (aParentContentForTableSel) {
      aFrameSelection->SetDragState(false);
      rv = aFrameSelection->HandleTableSelection(
          aParentContentForTableSel, aContentOffsetForTableSel,
          aTargetForTableSel, aEvent->AsMouseEvent());
      if (NS_FAILED(rv)) {
        return rv;
      }
    }
    aFrameSelection->SetDelayedCaretData(0);
  }

  aFrameSelection->SetDragState(false);
  aFrameSelection->StopAutoScrollTimer();

  return NS_OK;
}

NS_IMETHODIMP nsIFrame::HandleRelease(nsPresContext* aPresContext,
                                      WidgetGUIEvent* aEvent,
                                      nsEventStatus* aEventStatus) {
  if (aEvent->mClass != eMouseEventClass) {
    return NS_OK;
  }

  nsIFrame* activeFrame = GetActiveSelectionFrame(aPresContext, this);

  nsCOMPtr<nsIContent> captureContent = PresShell::GetCapturingContent();

  bool selectionOff =
      (DetermineDisplaySelection() == nsISelectionController::SELECTION_OFF);

  RefPtr<nsFrameSelection> frameselection;
  ContentOffsets offsets;
  nsCOMPtr<nsIContent> parentContent;
  int32_t contentOffsetForTableSel = 0;
  TableSelectionMode targetForTableSel = TableSelectionMode::None;
  bool handleTableSelection = true;

  if (!selectionOff) {
    frameselection = GetFrameSelection();
    if (nsEventStatus_eConsumeNoDefault != *aEventStatus && frameselection) {
      // Check if the frameselection recorded the mouse going down.
      // If not, the user must have clicked in a part of the selection.
      // Place the caret before continuing!

      if (frameselection->MouseDownRecorded()) {
        nsPoint pt = nsLayoutUtils::GetEventCoordinatesRelativeTo(
            aEvent, RelativeTo{this});
        offsets = GetContentOffsetsFromPoint(pt, SKIP_HIDDEN);
        handleTableSelection = false;
      } else {
        GetDataForTableSelection(frameselection, PresShell(),
                                 aEvent->AsMouseEvent(),
                                 getter_AddRefs(parentContent),
                                 &contentOffsetForTableSel, &targetForTableSel);
      }
    }
  }

  // We might be capturing in some other document and the event just happened to
  // trickle down here. Make sure that document's frame selection is notified.
  // Note, this may cause the current nsFrame object to be deleted, bug 336592.
  RefPtr<nsFrameSelection> frameSelection;
  if (activeFrame != this && activeFrame->DetermineDisplaySelection() !=
                                 nsISelectionController::SELECTION_OFF) {
    frameSelection = activeFrame->GetFrameSelection();
  }

  // Also check the selection of the capturing content which might be in a
  // different document.
  if (!frameSelection && captureContent) {
    if (Document* doc = captureContent->GetComposedDoc()) {
      mozilla::PresShell* capturingPresShell = doc->GetPresShell();
      if (capturingPresShell &&
          capturingPresShell != PresContext()->GetPresShell()) {
        frameSelection = capturingPresShell->FrameSelection();
      }
    }
  }

  if (frameSelection) {
    AutoWeakFrame wf(this);
    frameSelection->SetDragState(false);
    frameSelection->StopAutoScrollTimer();
    if (wf.IsAlive()) {
      nsIScrollableFrame* scrollFrame =
          nsLayoutUtils::GetNearestScrollableFrame(
              this, nsLayoutUtils::SCROLLABLE_SAME_DOC |
                        nsLayoutUtils::SCROLLABLE_INCLUDE_HIDDEN);
      if (scrollFrame) {
        // Perform any additional scrolling needed to maintain CSS snap point
        // requirements when autoscrolling is over.
        scrollFrame->ScrollSnap();
      }
    }
  }

  // Do not call any methods of the current object after this point!!!
  // The object is perhaps dead!

  return selectionOff ? NS_OK
                      : HandleFrameSelection(
                            frameselection, offsets, handleTableSelection,
                            contentOffsetForTableSel, targetForTableSel,
                            parentContent, aEvent, aEventStatus);
}

struct MOZ_STACK_CLASS FrameContentRange {
  FrameContentRange(nsIContent* aContent, int32_t aStart, int32_t aEnd)
      : content(aContent), start(aStart), end(aEnd) {}
  nsCOMPtr<nsIContent> content;
  int32_t start;
  int32_t end;
};

// Retrieve the content offsets of a frame
static FrameContentRange GetRangeForFrame(const nsIFrame* aFrame) {
  nsIContent* content = aFrame->GetContent();
  if (!content) {
    NS_WARNING("Frame has no content");
    return FrameContentRange(nullptr, -1, -1);
  }

  LayoutFrameType type = aFrame->Type();
  if (type == LayoutFrameType::Text) {
    auto [offset, offsetEnd] = aFrame->GetOffsets();
    return FrameContentRange(content, offset, offsetEnd);
  }

  if (type == LayoutFrameType::Br) {
    nsIContent* parent = content->GetParent();
    const int32_t beginOffset = parent->ComputeIndexOf_Deprecated(content);
    return FrameContentRange(parent, beginOffset, beginOffset);
  }

  while (content->IsRootOfNativeAnonymousSubtree()) {
    content = content->GetParent();
  }

  nsIContent* parent = content->GetParent();
  if (aFrame->IsBlockOutside() || !parent) {
    return FrameContentRange(content, 0, content->GetChildCount());
  }

  // TODO(emilio): Revise this in presence of Shadow DOM / display: contents,
  // it's likely that we don't want to just walk the light tree, and we need to
  // change the representation of FrameContentRange.
  const int32_t index = parent->ComputeIndexOf_Deprecated(content);
  MOZ_ASSERT(index >= 0);
  return FrameContentRange(parent, index, index + 1);
}

// The FrameTarget represents the closest frame to a point that can be selected
// The frame is the frame represented, frameEdge says whether one end of the
// frame is the result (in which case different handling is needed), and
// afterFrame says which end is represented if frameEdge is true
struct FrameTarget {
  explicit operator bool() const { return !!frame; }

  nsIFrame* frame = nullptr;
  bool frameEdge = false;
  bool afterFrame = false;
};

// See function implementation for information
static FrameTarget GetSelectionClosestFrame(nsIFrame* aFrame,
                                            const nsPoint& aPoint,
                                            uint32_t aFlags);

static bool SelfIsSelectable(nsIFrame* aFrame, uint32_t aFlags) {
  if ((aFlags & nsIFrame::SKIP_HIDDEN) &&
      !aFrame->StyleVisibility()->IsVisible()) {
    return false;
  }
  return !aFrame->IsGeneratedContentFrame() &&
         aFrame->Style()->UserSelect() != StyleUserSelect::None;
}

static bool SelectionDescendToKids(nsIFrame* aFrame) {
  // If we are only near (not directly over) then don't traverse
  // frames with independent selection (e.g. text and list controls, see bug
  // 268497).  Note that this prevents any of the users of this method from
  // entering form controls.
  // XXX We might want some way to allow using the up-arrow to go into a form
  // control, but the focus didn't work right anyway; it'd probably be enough
  // if the left and right arrows could enter textboxes (which I don't believe
  // they can at the moment)
  if (aFrame->IsTextInputFrame() || aFrame->IsListControlFrame()) {
    MOZ_ASSERT(aFrame->HasAnyStateBits(NS_FRAME_INDEPENDENT_SELECTION));
    return false;
  }

  // Failure in this assertion means a new type of frame forms the root of an
  // NS_FRAME_INDEPENDENT_SELECTION subtree. In such case, the condition above
  // should be changed to handle it.
  MOZ_ASSERT_IF(
      aFrame->HasAnyStateBits(NS_FRAME_INDEPENDENT_SELECTION),
      aFrame->GetParent()->HasAnyStateBits(NS_FRAME_INDEPENDENT_SELECTION));

  if (aFrame->IsGeneratedContentFrame()) {
    return false;
  }

  auto style = aFrame->Style()->UserSelect();
  return style != StyleUserSelect::All && style != StyleUserSelect::None;
}

static FrameTarget GetSelectionClosestFrameForChild(nsIFrame* aChild,
                                                    const nsPoint& aPoint,
                                                    uint32_t aFlags) {
  nsIFrame* parent = aChild->GetParent();
  if (SelectionDescendToKids(aChild)) {
    nsPoint pt = aPoint - aChild->GetOffsetTo(parent);
    return GetSelectionClosestFrame(aChild, pt, aFlags);
  }
  return FrameTarget{aChild, false, false};
}

// When the cursor needs to be at the beginning of a block, it shouldn't be
// before the first child.  A click on a block whose first child is a block
// should put the cursor in the child.  The cursor shouldn't be between the
// blocks, because that's not where it's expected.
// Note that this method is guaranteed to succeed.
static FrameTarget DrillDownToSelectionFrame(nsIFrame* aFrame, bool aEndFrame,
                                             uint32_t aFlags) {
  if (SelectionDescendToKids(aFrame)) {
    nsIFrame* result = nullptr;
    nsIFrame* frame = aFrame->PrincipalChildList().FirstChild();
    if (!aEndFrame) {
      while (frame && (!SelfIsSelectable(frame, aFlags) || frame->IsEmpty()))
        frame = frame->GetNextSibling();
      if (frame) result = frame;
    } else {
      // Because the frame tree is singly linked, to find the last frame,
      // we have to iterate through all the frames
      // XXX I have a feeling this could be slow for long blocks, although
      //     I can't find any slowdowns
      while (frame) {
        if (!frame->IsEmpty() && SelfIsSelectable(frame, aFlags))
          result = frame;
        frame = frame->GetNextSibling();
      }
    }
    if (result) return DrillDownToSelectionFrame(result, aEndFrame, aFlags);
  }
  // If the current frame has no targetable children, target the current frame
  return FrameTarget{aFrame, true, aEndFrame};
}

// This method finds the closest valid FrameTarget on a given line; if there is
// no valid FrameTarget on the line, it returns a null FrameTarget
static FrameTarget GetSelectionClosestFrameForLine(
    nsBlockFrame* aParent, nsBlockFrame::LineIterator aLine,
    const nsPoint& aPoint, uint32_t aFlags) {
  // Account for end of lines (any iterator from the block is valid)
  if (aLine == aParent->LinesEnd())
    return DrillDownToSelectionFrame(aParent, true, aFlags);
  nsIFrame* frame = aLine->mFirstChild;
  nsIFrame* closestFromIStart = nullptr;
  nsIFrame* closestFromIEnd = nullptr;
  nscoord closestIStart = aLine->IStart(), closestIEnd = aLine->IEnd();
  WritingMode wm = aLine->mWritingMode;
  LogicalPoint pt(wm, aPoint, aLine->mContainerSize);
  bool canSkipBr = false;
  bool lastFrameWasEditable = false;
  for (int32_t n = aLine->GetChildCount(); n;
       --n, frame = frame->GetNextSibling()) {
    // Skip brFrames. Can only skip if the line contains at least
    // one selectable and non-empty frame before. Also, avoid skipping brs if
    // the previous thing had a different editableness than us, since then we
    // may end up not being able to select after it if the br is the last thing
    // on the line.
    if (!SelfIsSelectable(frame, aFlags) || frame->IsEmpty() ||
        (canSkipBr && frame->IsBrFrame() &&
         lastFrameWasEditable == frame->GetContent()->IsEditable())) {
      continue;
    }
    canSkipBr = true;
    lastFrameWasEditable =
        frame->GetContent() && frame->GetContent()->IsEditable();
    LogicalRect frameRect =
        LogicalRect(wm, frame->GetRect(), aLine->mContainerSize);
    if (pt.I(wm) >= frameRect.IStart(wm)) {
      if (pt.I(wm) < frameRect.IEnd(wm)) {
        return GetSelectionClosestFrameForChild(frame, aPoint, aFlags);
      }
      if (frameRect.IEnd(wm) >= closestIStart) {
        closestFromIStart = frame;
        closestIStart = frameRect.IEnd(wm);
      }
    } else {
      if (frameRect.IStart(wm) <= closestIEnd) {
        closestFromIEnd = frame;
        closestIEnd = frameRect.IStart(wm);
      }
    }
  }
  if (!closestFromIStart && !closestFromIEnd) {
    // We should only get here if there are no selectable frames on a line
    // XXX Do we need more elaborate handling here?
    return FrameTarget();
  }
  if (closestFromIStart &&
      (!closestFromIEnd ||
       (abs(pt.I(wm) - closestIStart) <= abs(pt.I(wm) - closestIEnd)))) {
    return GetSelectionClosestFrameForChild(closestFromIStart, aPoint, aFlags);
  }
  return GetSelectionClosestFrameForChild(closestFromIEnd, aPoint, aFlags);
}

// This method is for the special handling we do for block frames; they're
// special because they represent paragraphs and because they are organized
// into lines, which have bounds that are not stored elsewhere in the
// frame tree.  Returns a null FrameTarget for frames which are not
// blocks or blocks with no lines except editable one.
static FrameTarget GetSelectionClosestFrameForBlock(nsIFrame* aFrame,
                                                    const nsPoint& aPoint,
                                                    uint32_t aFlags) {
  nsBlockFrame* bf = do_QueryFrame(aFrame);
  if (!bf) {
    return FrameTarget();
  }

  // This code searches for the correct line
  nsBlockFrame::LineIterator end = bf->LinesEnd();
  nsBlockFrame::LineIterator curLine = bf->LinesBegin();
  nsBlockFrame::LineIterator closestLine = end;

  if (curLine != end) {
    // Convert aPoint into a LogicalPoint in the writing-mode of this block
    WritingMode wm = curLine->mWritingMode;
    LogicalPoint pt(wm, aPoint, curLine->mContainerSize);
    do {
      // Check to see if our point lies within the line's block-direction bounds
      nscoord BCoord = pt.B(wm) - curLine->BStart();
      nscoord BSize = curLine->BSize();
      if (BCoord >= 0 && BCoord < BSize) {
        closestLine = curLine;
        break;  // We found the line; stop looking
      }
      if (BCoord < 0) break;
      ++curLine;
    } while (curLine != end);

    if (closestLine == end) {
      nsBlockFrame::LineIterator prevLine = curLine.prev();
      nsBlockFrame::LineIterator nextLine = curLine;
      // Avoid empty lines
      while (nextLine != end && nextLine->IsEmpty()) ++nextLine;
      while (prevLine != end && prevLine->IsEmpty()) --prevLine;

      // This hidden pref dictates whether a point above or below all lines
      // comes up with a line or the beginning or end of the frame; 0 on
      // Windows, 1 on other platforms by default at the writing of this code
      int32_t dragOutOfFrame =
          Preferences::GetInt("browser.drag_out_of_frame_style");

      if (prevLine == end) {
        if (dragOutOfFrame == 1 || nextLine == end)
          return DrillDownToSelectionFrame(aFrame, false, aFlags);
        closestLine = nextLine;
      } else if (nextLine == end) {
        if (dragOutOfFrame == 1)
          return DrillDownToSelectionFrame(aFrame, true, aFlags);
        closestLine = prevLine;
      } else {  // Figure out which line is closer
        if (pt.B(wm) - prevLine->BEnd() < nextLine->BStart() - pt.B(wm))
          closestLine = prevLine;
        else
          closestLine = nextLine;
      }
    }
  }

  do {
    if (auto target =
            GetSelectionClosestFrameForLine(bf, closestLine, aPoint, aFlags)) {
      return target;
    }
    ++closestLine;
  } while (closestLine != end);

  // Fall back to just targeting the last targetable place
  return DrillDownToSelectionFrame(aFrame, true, aFlags);
}

// Use frame edge for grid, flex, table, and non-editable images. Choose the
// edge based on the point position past the frame rect. If past the middle,
// caret should be at end, otherwise at start. This behavior matches Blink.
//
// TODO(emilio): Can we use this code path for other replaced elements other
// than images? Or even all other frames? We only get there when we didn't find
// selectable children... At least one XUL test fails if we make this apply to
// XUL labels. Also, editable images need _not_ to use the frame edge, see
// below.
static bool UseFrameEdge(nsIFrame* aFrame) {
  if (aFrame->IsFlexOrGridContainer() || aFrame->IsTableFrame()) {
    return true;
  }
  const nsImageFrame* image = do_QueryFrame(aFrame);
  if (image && !aFrame->GetContent()->IsEditable()) {
    // Editable images are a special-case because editing relies on clicking on
    // an editable image selecting it, for it to show resizers.
    return true;
  }
  return false;
}

static FrameTarget LastResortFrameTargetForFrame(nsIFrame* aFrame,
                                                 const nsPoint& aPoint) {
  if (!UseFrameEdge(aFrame)) {
    return {aFrame, false, false};
  }
  const auto& rect = aFrame->GetRectRelativeToSelf();
  nscoord reference;
  nscoord middle;
  if (aFrame->GetWritingMode().IsVertical()) {
    reference = aPoint.y;
    middle = rect.Height() / 2;
  } else {
    reference = aPoint.x;
    middle = rect.Width() / 2;
  }
  const bool afterFrame = reference > middle;
  return {aFrame, true, afterFrame};
}

// GetSelectionClosestFrame is the helper function that calculates the closest
// frame to the given point.
// It doesn't completely account for offset styles, so needs to be used in
// restricted environments.
// Cannot handle overlapping frames correctly, so it should receive the output
// of GetFrameForPoint
// Guaranteed to return a valid FrameTarget.
// aPoint is relative to aFrame.
static FrameTarget GetSelectionClosestFrame(nsIFrame* aFrame,
                                            const nsPoint& aPoint,
                                            uint32_t aFlags) {
  // Handle blocks; if the frame isn't a block, the method fails
  if (auto target = GetSelectionClosestFrameForBlock(aFrame, aPoint, aFlags)) {
    return target;
  }

  if (nsIFrame* kid = aFrame->PrincipalChildList().FirstChild()) {
    // Go through all the child frames to find the closest one
    nsIFrame::FrameWithDistance closest = {nullptr, nscoord_MAX, nscoord_MAX};
    for (; kid; kid = kid->GetNextSibling()) {
      if (!SelfIsSelectable(kid, aFlags) || kid->IsEmpty()) continue;

      kid->FindCloserFrameForSelection(aPoint, &closest);
    }
    if (closest.mFrame) {
      if (SVGUtils::IsInSVGTextSubtree(closest.mFrame))
        return FrameTarget{closest.mFrame, false, false};
      return GetSelectionClosestFrameForChild(closest.mFrame, aPoint, aFlags);
    }
  }

  return LastResortFrameTargetForFrame(aFrame, aPoint);
}

static nsIFrame::ContentOffsets OffsetsForSingleFrame(nsIFrame* aFrame,
                                                      const nsPoint& aPoint) {
  nsIFrame::ContentOffsets offsets;
  FrameContentRange range = GetRangeForFrame(aFrame);
  offsets.content = range.content;
  // If there are continuations (meaning it's not one rectangle), this is the
  // best this function can do
  if (aFrame->GetNextContinuation() || aFrame->GetPrevContinuation()) {
    offsets.offset = range.start;
    offsets.secondaryOffset = range.end;
    offsets.associate = CARET_ASSOCIATE_AFTER;
    return offsets;
  }

  // Figure out whether the offsets should be over, after, or before the frame
  nsRect rect(nsPoint(0, 0), aFrame->GetSize());

  bool isBlock = !aFrame->StyleDisplay()->IsInlineFlow();
  bool isRtl = (aFrame->StyleVisibility()->mDirection == StyleDirection::Rtl);
  if ((isBlock && rect.y < aPoint.y) ||
      (!isBlock && ((isRtl && rect.x + rect.width / 2 > aPoint.x) ||
                    (!isRtl && rect.x + rect.width / 2 < aPoint.x)))) {
    offsets.offset = range.end;
    if (rect.Contains(aPoint))
      offsets.secondaryOffset = range.start;
    else
      offsets.secondaryOffset = range.end;
  } else {
    offsets.offset = range.start;
    if (rect.Contains(aPoint))
      offsets.secondaryOffset = range.end;
    else
      offsets.secondaryOffset = range.start;
  }
  offsets.associate = offsets.offset == range.start ? CARET_ASSOCIATE_AFTER
                                                    : CARET_ASSOCIATE_BEFORE;
  return offsets;
}

static nsIFrame* AdjustFrameForSelectionStyles(nsIFrame* aFrame) {
  nsIFrame* adjustedFrame = aFrame;
  for (nsIFrame* frame = aFrame; frame; frame = frame->GetParent()) {
    // These are the conditions that make all children not able to handle
    // a cursor.
    auto userSelect = frame->Style()->UserSelect();
    if (userSelect != StyleUserSelect::Auto &&
        userSelect != StyleUserSelect::All) {
      break;
    }
    if (userSelect == StyleUserSelect::All ||
        frame->IsGeneratedContentFrame()) {
      adjustedFrame = frame;
    }
  }
  return adjustedFrame;
}

nsIFrame::ContentOffsets nsIFrame::GetContentOffsetsFromPoint(
    const nsPoint& aPoint, uint32_t aFlags) {
  nsIFrame* adjustedFrame;
  if (aFlags & IGNORE_SELECTION_STYLE) {
    adjustedFrame = this;
  } else {
    // This section of code deals with special selection styles.  Note that
    // -moz-all exists, even though it doesn't need to be explicitly handled.
    //
    // The offset is forced not to end up in generated content; content offsets
    // cannot represent content outside of the document's content tree.

    adjustedFrame = AdjustFrameForSelectionStyles(this);

    // `user-select: all` needs special handling, because clicking on it should
    // lead to the whole frame being selected.
    if (adjustedFrame->Style()->UserSelect() == StyleUserSelect::All) {
      nsPoint adjustedPoint = aPoint + GetOffsetTo(adjustedFrame);
      return OffsetsForSingleFrame(adjustedFrame, adjustedPoint);
    }

    // For other cases, try to find a closest frame starting from the parent of
    // the unselectable frame
    if (adjustedFrame != this) {
      adjustedFrame = adjustedFrame->GetParent();
    }
  }

  nsPoint adjustedPoint = aPoint + GetOffsetTo(adjustedFrame);

  FrameTarget closest =
      GetSelectionClosestFrame(adjustedFrame, adjustedPoint, aFlags);

  // If the correct offset is at one end of a frame, use offset-based
  // calculation method
  if (closest.frameEdge) {
    ContentOffsets offsets;
    FrameContentRange range = GetRangeForFrame(closest.frame);
    offsets.content = range.content;
    if (closest.afterFrame)
      offsets.offset = range.end;
    else
      offsets.offset = range.start;
    offsets.secondaryOffset = offsets.offset;
    offsets.associate = offsets.offset == range.start ? CARET_ASSOCIATE_AFTER
                                                      : CARET_ASSOCIATE_BEFORE;
    return offsets;
  }

  nsPoint pt;
  if (closest.frame != this) {
    if (SVGUtils::IsInSVGTextSubtree(closest.frame)) {
      pt = nsLayoutUtils::TransformAncestorPointToFrame(
          RelativeTo{closest.frame}, aPoint, RelativeTo{this});
    } else {
      pt = aPoint - closest.frame->GetOffsetTo(this);
    }
  } else {
    pt = aPoint;
  }
  return closest.frame->CalcContentOffsetsFromFramePoint(pt);

  // XXX should I add some kind of offset standardization?
  // consider <b>xxxxx</b><i>zzzzz</i>; should any click between the last
  // x and first z put the cursor in the same logical position in addition
  // to the same visual position?
}

nsIFrame::ContentOffsets nsIFrame::CalcContentOffsetsFromFramePoint(
    const nsPoint& aPoint) {
  return OffsetsForSingleFrame(this, aPoint);
}

bool nsIFrame::AssociateImage(const StyleImage& aImage) {
  imgRequestProxy* req = aImage.GetImageRequest();
  if (!req) {
    return false;
  }

  mozilla::css::ImageLoader* loader =
      PresContext()->Document()->StyleImageLoader();

  loader->AssociateRequestToFrame(req, this);
  return true;
}

void nsIFrame::DisassociateImage(const StyleImage& aImage) {
  imgRequestProxy* req = aImage.GetImageRequest();
  if (!req) {
    return;
  }

  mozilla::css::ImageLoader* loader =
      PresContext()->Document()->StyleImageLoader();

  loader->DisassociateRequestFromFrame(req, this);
}

StyleImageRendering nsIFrame::UsedImageRendering() const {
  ComputedStyle* style;
  if (nsCSSRendering::IsCanvasFrame(this)) {
    nsCSSRendering::FindBackground(this, &style);
  } else {
    style = Style();
  }
  return style->StyleVisibility()->mImageRendering;
}

// The touch-action CSS property applies to: all elements except: non-replaced
// inline elements, table rows, row groups, table columns, and column groups.
StyleTouchAction nsIFrame::UsedTouchAction() const {
  if (IsFrameOfType(eLineParticipant)) {
    return StyleTouchAction::AUTO;
  }
  auto& disp = *StyleDisplay();
  if (disp.IsInternalTableStyleExceptCell()) {
    return StyleTouchAction::AUTO;
  }
  return disp.mTouchAction;
}

Maybe<nsIFrame::Cursor> nsIFrame::GetCursor(const nsPoint&) {
  StyleCursorKind kind = StyleUI()->Cursor().keyword;
  if (kind == StyleCursorKind::Auto) {
    // If this is editable, I-beam cursor is better for most elements.
    kind = (mContent && mContent->IsEditable()) ? StyleCursorKind::Text
                                                : StyleCursorKind::Default;
  }
  if (kind == StyleCursorKind::Text && GetWritingMode().IsVertical()) {
    // Per CSS UI spec, UA may treat value 'text' as
    // 'vertical-text' for vertical text.
    kind = StyleCursorKind::VerticalText;
  }

  return Some(Cursor{kind, AllowCustomCursorImage::Yes});
}

// Resize and incremental reflow

/* virtual */
void nsIFrame::MarkIntrinsicISizesDirty() {
  // This version is meant only for what used to be box-to-block adaptors.
  // It should not be called by other derived classes.
  if (::IsXULBoxWrapped(this)) {
    nsBoxLayoutMetrics* metrics = BoxMetrics();

    XULSizeNeedsRecalc(metrics->mPrefSize);
    XULSizeNeedsRecalc(metrics->mMinSize);
    XULSizeNeedsRecalc(metrics->mMaxSize);
    XULSizeNeedsRecalc(metrics->mBlockPrefSize);
    XULSizeNeedsRecalc(metrics->mBlockMinSize);
    XULCoordNeedsRecalc(metrics->mFlex);
    XULCoordNeedsRecalc(metrics->mAscent);
  }

  // If we're a flex item, clear our flex-item-specific cached measurements
  // (which likely depended on our now-stale intrinsic isize).
  if (IsFlexItem()) {
    nsFlexContainerFrame::MarkCachedFlexMeasurementsDirty(this);
  }

  if (HasAnyStateBits(NS_FRAME_FONT_INFLATION_FLOW_ROOT)) {
    nsFontInflationData::MarkFontInflationDataTextDirty(this);
  }

  if (StaticPrefs::layout_css_grid_item_baxis_measurement_enabled()) {
    RemoveProperty(nsGridContainerFrame::CachedBAxisMeasurement::Prop());
  }
}

void nsIFrame::MarkSubtreeDirty() {
  if (HasAnyStateBits(NS_FRAME_IS_DIRTY)) {
    return;
  }
  // Unconditionally mark given frame dirty.
  AddStateBits(NS_FRAME_IS_DIRTY);

  // Mark all descendants dirty, unless:
  // - Already dirty.
  // - TableColGroup
  // - XULBox
  AutoTArray<nsIFrame*, 32> stack;
  for (const auto& childLists : ChildLists()) {
    for (nsIFrame* kid : childLists.mList) {
      stack.AppendElement(kid);
    }
  }
  while (!stack.IsEmpty()) {
    nsIFrame* f = stack.PopLastElement();
    if (f->HasAnyStateBits(NS_FRAME_IS_DIRTY) || f->IsTableColGroupFrame() ||
        f->IsXULBoxFrame()) {
      continue;
    }

    f->AddStateBits(NS_FRAME_IS_DIRTY);

    for (const auto& childLists : f->ChildLists()) {
      for (nsIFrame* kid : childLists.mList) {
        stack.AppendElement(kid);
      }
    }
  }
}

/* virtual */
nscoord nsIFrame::GetMinISize(gfxContext* aRenderingContext) {
  nscoord result = 0;
  DISPLAY_MIN_INLINE_SIZE(this, result);
  return result;
}

/* virtual */
nscoord nsIFrame::GetPrefISize(gfxContext* aRenderingContext) {
  nscoord result = 0;
  DISPLAY_PREF_INLINE_SIZE(this, result);
  return result;
}

/* virtual */
void nsIFrame::AddInlineMinISize(gfxContext* aRenderingContext,
                                 nsIFrame::InlineMinISizeData* aData) {
  nscoord isize = nsLayoutUtils::IntrinsicForContainer(
      aRenderingContext, this, IntrinsicISizeType::MinISize);
  aData->DefaultAddInlineMinISize(this, isize);
}

/* virtual */
void nsIFrame::AddInlinePrefISize(gfxContext* aRenderingContext,
                                  nsIFrame::InlinePrefISizeData* aData) {
  nscoord isize = nsLayoutUtils::IntrinsicForContainer(
      aRenderingContext, this, IntrinsicISizeType::PrefISize);
  aData->DefaultAddInlinePrefISize(isize);
}

void nsIFrame::InlineMinISizeData::DefaultAddInlineMinISize(nsIFrame* aFrame,
                                                            nscoord aISize,
                                                            bool aAllowBreak) {
  auto parent = aFrame->GetParent();
  MOZ_ASSERT(parent, "Must have a parent if we get here!");
  const bool mayBreak = aAllowBreak && !aFrame->CanContinueTextRun() &&
                        !parent->Style()->ShouldSuppressLineBreak() &&
                        parent->StyleText()->WhiteSpaceCanWrap(parent);
  if (mayBreak) {
    OptionallyBreak();
  }
  mTrailingWhitespace = 0;
  mSkipWhitespace = false;
  mCurrentLine += aISize;
  mAtStartOfLine = false;
  if (mayBreak) {
    OptionallyBreak();
  }
}

void nsIFrame::InlinePrefISizeData::DefaultAddInlinePrefISize(nscoord aISize) {
  mCurrentLine = NSCoordSaturatingAdd(mCurrentLine, aISize);
  mTrailingWhitespace = 0;
  mSkipWhitespace = false;
  mLineIsEmpty = false;
}

void nsIFrame::InlineMinISizeData::ForceBreak() {
  mCurrentLine -= mTrailingWhitespace;
  mPrevLines = std::max(mPrevLines, mCurrentLine);
  mCurrentLine = mTrailingWhitespace = 0;

  for (uint32_t i = 0, i_end = mFloats.Length(); i != i_end; ++i) {
    nscoord float_min = mFloats[i].Width();
    if (float_min > mPrevLines) mPrevLines = float_min;
  }
  mFloats.Clear();
  mSkipWhitespace = true;
}

void nsIFrame::InlineMinISizeData::OptionallyBreak(nscoord aHyphenWidth) {
  // If we can fit more content into a smaller width by staying on this
  // line (because we're still at a negative offset due to negative
  // text-indent or negative margin), don't break.  Otherwise, do the
  // same as ForceBreak.  it doesn't really matter when we accumulate
  // floats.
  if (mCurrentLine + aHyphenWidth < 0 || mAtStartOfLine) return;
  mCurrentLine += aHyphenWidth;
  ForceBreak();
}

void nsIFrame::InlinePrefISizeData::ForceBreak(StyleClear aBreakType) {
  MOZ_ASSERT(aBreakType == StyleClear::None || aBreakType == StyleClear::Both ||
                 aBreakType == StyleClear::Left ||
                 aBreakType == StyleClear::Right,
             "Must be a physical break type");

  // If this force break is not clearing any float, we can leave all the
  // floats to the next force break.
  if (mFloats.Length() != 0 && aBreakType != StyleClear::None) {
    // preferred widths accumulated for floats that have already
    // been cleared past
    nscoord floats_done = 0,
            // preferred widths accumulated for floats that have not yet
            // been cleared past
        floats_cur_left = 0, floats_cur_right = 0;

    for (uint32_t i = 0, i_end = mFloats.Length(); i != i_end; ++i) {
      const FloatInfo& floatInfo = mFloats[i];
      const nsStyleDisplay* floatDisp = floatInfo.Frame()->StyleDisplay();
      StyleClear breakType = floatDisp->mBreakType;
      if (breakType == StyleClear::Left || breakType == StyleClear::Right ||
          breakType == StyleClear::Both) {
        nscoord floats_cur =
            NSCoordSaturatingAdd(floats_cur_left, floats_cur_right);
        if (floats_cur > floats_done) {
          floats_done = floats_cur;
        }
        if (breakType != StyleClear::Right) {
          floats_cur_left = 0;
        }
        if (breakType != StyleClear::Left) {
          floats_cur_right = 0;
        }
      }

      StyleFloat floatStyle = floatDisp->mFloat;
      nscoord& floats_cur =
          floatStyle == StyleFloat::Left ? floats_cur_left : floats_cur_right;
      nscoord floatWidth = floatInfo.Width();
      // Negative-width floats don't change the available space so they
      // shouldn't change our intrinsic line width either.
      floats_cur = NSCoordSaturatingAdd(floats_cur, std::max(0, floatWidth));
    }

    nscoord floats_cur =
        NSCoordSaturatingAdd(floats_cur_left, floats_cur_right);
    if (floats_cur > floats_done) floats_done = floats_cur;

    mCurrentLine = NSCoordSaturatingAdd(mCurrentLine, floats_done);

    if (aBreakType == StyleClear::Both) {
      mFloats.Clear();
    } else {
      // If the break type does not clear all floats, it means there may
      // be some floats whose isize should contribute to the intrinsic
      // isize of the next line. The code here scans the current mFloats
      // and keeps floats which are not cleared by this break. Note that
      // floats may be cleared directly or indirectly. See below.
      nsTArray<FloatInfo> newFloats;
      MOZ_ASSERT(
          aBreakType == StyleClear::Left || aBreakType == StyleClear::Right,
          "Other values should have been handled in other branches");
      StyleFloat clearFloatType =
          aBreakType == StyleClear::Left ? StyleFloat::Left : StyleFloat::Right;
      // Iterate the array in reverse so that we can stop when there are
      // no longer any floats we need to keep. See below.
      for (FloatInfo& floatInfo : Reversed(mFloats)) {
        const nsStyleDisplay* floatDisp = floatInfo.Frame()->StyleDisplay();
        if (floatDisp->mFloat != clearFloatType) {
          newFloats.AppendElement(floatInfo);
        } else {
          // This is a float on the side that this break directly clears
          // which means we're not keeping it in mFloats. However, if
          // this float clears floats on the opposite side (via a value
          // of either 'both' or one of 'left'/'right'), any remaining
          // (earlier) floats on that side would be indirectly cleared
          // as well. Thus, we should break out of this loop and stop
          // considering earlier floats to be kept in mFloats.
          StyleClear floatBreakType = floatDisp->mBreakType;
          if (floatBreakType != aBreakType &&
              floatBreakType != StyleClear::None) {
            break;
          }
        }
      }
      newFloats.Reverse();
      mFloats = std::move(newFloats);
    }
  }

  mCurrentLine =
      NSCoordSaturatingSubtract(mCurrentLine, mTrailingWhitespace, nscoord_MAX);
  mPrevLines = std::max(mPrevLines, mCurrentLine);
  mCurrentLine = mTrailingWhitespace = 0;
  mSkipWhitespace = true;
  mLineIsEmpty = true;
}

static nscoord ResolveMargin(const LengthPercentageOrAuto& aStyle,
                             nscoord aPercentageBasis) {
  if (aStyle.IsAuto()) {
    return nscoord(0);
  }
  return nsLayoutUtils::ResolveToLength<false>(aStyle.AsLengthPercentage(),
                                               aPercentageBasis);
}

static nscoord ResolvePadding(const LengthPercentage& aStyle,
                              nscoord aPercentageBasis) {
  return nsLayoutUtils::ResolveToLength<true>(aStyle, aPercentageBasis);
}

static nsIFrame::IntrinsicSizeOffsetData IntrinsicSizeOffsets(
    nsIFrame* aFrame, nscoord aPercentageBasis, bool aForISize) {
  nsIFrame::IntrinsicSizeOffsetData result;
  WritingMode wm = aFrame->GetWritingMode();
  const auto& margin = aFrame->StyleMargin()->mMargin;
  bool verticalAxis = aForISize == wm.IsVertical();
  if (verticalAxis) {
    result.margin += ResolveMargin(margin.Get(eSideTop), aPercentageBasis);
    result.margin += ResolveMargin(margin.Get(eSideBottom), aPercentageBasis);
  } else {
    result.margin += ResolveMargin(margin.Get(eSideLeft), aPercentageBasis);
    result.margin += ResolveMargin(margin.Get(eSideRight), aPercentageBasis);
  }

  const auto& padding = aFrame->StylePadding()->mPadding;
  if (verticalAxis) {
    result.padding += ResolvePadding(padding.Get(eSideTop), aPercentageBasis);
    result.padding +=
        ResolvePadding(padding.Get(eSideBottom), aPercentageBasis);
  } else {
    result.padding += ResolvePadding(padding.Get(eSideLeft), aPercentageBasis);
    result.padding += ResolvePadding(padding.Get(eSideRight), aPercentageBasis);
  }

  const nsStyleBorder* styleBorder = aFrame->StyleBorder();
  if (verticalAxis) {
    result.border += styleBorder->GetComputedBorderWidth(eSideTop);
    result.border += styleBorder->GetComputedBorderWidth(eSideBottom);
  } else {
    result.border += styleBorder->GetComputedBorderWidth(eSideLeft);
    result.border += styleBorder->GetComputedBorderWidth(eSideRight);
  }

  const nsStyleDisplay* disp = aFrame->StyleDisplay();
  if (aFrame->IsThemed(disp)) {
    nsPresContext* presContext = aFrame->PresContext();

    LayoutDeviceIntMargin border = presContext->Theme()->GetWidgetBorder(
        presContext->DeviceContext(), aFrame, disp->EffectiveAppearance());
    result.border = presContext->DevPixelsToAppUnits(
        verticalAxis ? border.TopBottom() : border.LeftRight());

    LayoutDeviceIntMargin padding;
    if (presContext->Theme()->GetWidgetPadding(
            presContext->DeviceContext(), aFrame, disp->EffectiveAppearance(),
            &padding)) {
      result.padding = presContext->DevPixelsToAppUnits(
          verticalAxis ? padding.TopBottom() : padding.LeftRight());
    }
  }
  return result;
}

/* virtual */ nsIFrame::IntrinsicSizeOffsetData nsIFrame::IntrinsicISizeOffsets(
    nscoord aPercentageBasis) {
  return IntrinsicSizeOffsets(this, aPercentageBasis, true);
}

nsIFrame::IntrinsicSizeOffsetData nsIFrame::IntrinsicBSizeOffsets(
    nscoord aPercentageBasis) {
  return IntrinsicSizeOffsets(this, aPercentageBasis, false);
}

/* virtual */
IntrinsicSize nsIFrame::GetIntrinsicSize() {
  return IntrinsicSize();  // default is width/height set to eStyleUnit_None
}

AspectRatio nsIFrame::GetAspectRatio() const {
  // Per spec, 'aspect-ratio' property applies to all elements except inline
  // boxes and internal ruby or table boxes.
  // https://drafts.csswg.org/css-sizing-4/#aspect-ratio
  // For those frame types that don't support aspect-ratio, they must not have
  // the natural ratio, so this early return is fine.
  if (!IsFrameOfType(eSupportsAspectRatio)) {
    return AspectRatio();
  }

  const StyleAspectRatio& aspectRatio = StylePosition()->mAspectRatio;
  // If aspect-ratio is zero or infinite, it's a degenerate ratio and behaves
  // as auto.
  // https://drafts.csswg.org/css-sizing-4/#valdef-aspect-ratio-ratio
  if (!aspectRatio.BehavesAsAuto()) {
    // Non-auto. Return the preferred aspect ratio from the aspect-ratio style.
    return aspectRatio.ratio.AsRatio().ToLayoutRatio(UseBoxSizing::Yes);
  }

  // The rest of the cases are when aspect-ratio has 'auto'.
  if (auto intrinsicRatio = GetIntrinsicRatio()) {
    return intrinsicRatio;
  }

  if (aspectRatio.HasRatio()) {
    // If it's a degenerate ratio, this returns 0. Just the same as the auto
    // case.
    return aspectRatio.ratio.AsRatio().ToLayoutRatio(UseBoxSizing::No);
  }

  return AspectRatio();
}

/* virtual */
AspectRatio nsIFrame::GetIntrinsicRatio() const { return AspectRatio(); }

static bool ShouldApplyAutomaticMinimumOnInlineAxis(
    WritingMode aWM, const nsStyleDisplay* aDisplay,
    const nsStylePosition* aPosition) {
  // Apply the automatic minimum size for aspect ratio:
  // Note: The replaced elements shouldn't be here, so we only check the scroll
  // container.
  // https://drafts.csswg.org/css-sizing-4/#aspect-ratio-minimum
  return !aDisplay->IsScrollableOverflow() && aPosition->MinISize(aWM).IsAuto();
}

struct MinMaxSize {
  nscoord mMinSize = 0;
  nscoord mMaxSize = NS_UNCONSTRAINEDSIZE;

  nscoord ClampSizeToMinAndMax(nscoord aSize) const {
    return NS_CSS_MINMAX(aSize, mMinSize, mMaxSize);
  }
};
static MinMaxSize ComputeTransferredMinMaxInlineSize(
    const WritingMode aWM, const AspectRatio& aAspectRatio,
    const MinMaxSize& aMinMaxBSize, const LogicalSize& aBoxSizingAdjustment) {
  // Note: the spec mentions that
  // 1. This transferred minimum is capped by any definite preferred or maximum
  //    size in the destination axis.
  // 2. This transferred maximum is floored by any definite preferred or minimum
  //    size in the destination axis
  //
  // https://drafts.csswg.org/css-sizing-4/#aspect-ratio
  //
  // The spec requires us to clamp these by the specified size (it calls it the
  // preferred size). However, we actually don't need to worry about that,
  // because we only use this if the inline size is indefinite.
  //
  // We do not need to clamp the transferred minimum and maximum as long as we
  // always apply the transferred min/max size before the explicit min/max size,
  // the result will be identical.

  MinMaxSize transferredISize;

  if (aMinMaxBSize.mMinSize > 0) {
    transferredISize.mMinSize = aAspectRatio.ComputeRatioDependentSize(
        LogicalAxis::eLogicalAxisInline, aWM, aMinMaxBSize.mMinSize,
        aBoxSizingAdjustment);
  }

  if (aMinMaxBSize.mMaxSize != NS_UNCONSTRAINEDSIZE) {
    transferredISize.mMaxSize = aAspectRatio.ComputeRatioDependentSize(
        LogicalAxis::eLogicalAxisInline, aWM, aMinMaxBSize.mMaxSize,
        aBoxSizingAdjustment);
  }

  // Minimum size wins over maximum size.
  transferredISize.mMaxSize =
      std::max(transferredISize.mMinSize, transferredISize.mMaxSize);
  return transferredISize;
}

/* virtual */
nsIFrame::SizeComputationResult nsIFrame::ComputeSize(
    gfxContext* aRenderingContext, WritingMode aWM, const LogicalSize& aCBSize,
    nscoord aAvailableISize, const LogicalSize& aMargin,
    const LogicalSize& aBorderPadding, const StyleSizeOverrides& aSizeOverrides,
    ComputeSizeFlags aFlags) {
  MOZ_ASSERT(!GetIntrinsicRatio(),
             "Please override this method and call "
             "nsContainerFrame::ComputeSizeWithIntrinsicDimensions instead.");
  LogicalSize result =
      ComputeAutoSize(aRenderingContext, aWM, aCBSize, aAvailableISize, aMargin,
                      aBorderPadding, aSizeOverrides, aFlags);
  const nsStylePosition* stylePos = StylePosition();
  const nsStyleDisplay* disp = StyleDisplay();
  auto aspectRatioUsage = AspectRatioUsage::None;

  const auto boxSizingAdjust = stylePos->mBoxSizing == StyleBoxSizing::Border
                                   ? aBorderPadding
                                   : LogicalSize(aWM);
  nscoord boxSizingToMarginEdgeISize = aMargin.ISize(aWM) +
                                       aBorderPadding.ISize(aWM) -
                                       boxSizingAdjust.ISize(aWM);

  const auto& styleISize = aSizeOverrides.mStyleISize
                               ? *aSizeOverrides.mStyleISize
                               : stylePos->ISize(aWM);
  const auto& styleBSize = aSizeOverrides.mStyleBSize
                               ? *aSizeOverrides.mStyleBSize
                               : stylePos->BSize(aWM);
  const auto& aspectRatio = aSizeOverrides.mAspectRatio
                                ? *aSizeOverrides.mAspectRatio
                                : GetAspectRatio();

  auto parentFrame = GetParent();
  auto alignCB = parentFrame;
  bool isGridItem = IsGridItem();
  if (parentFrame && parentFrame->IsTableWrapperFrame() && IsTableFrame()) {
    // An inner table frame is sized as a grid item if its table wrapper is,
    // because they actually have the same CB (the wrapper's CB).
    // @see ReflowInput::InitCBReflowInput
    auto tableWrapper = GetParent();
    auto grandParent = tableWrapper->GetParent();
    isGridItem = grandParent->IsGridContainerFrame() &&
                 !tableWrapper->HasAnyStateBits(NS_FRAME_OUT_OF_FLOW);
    if (isGridItem) {
      // When resolving justify/align-self below, we want to use the grid
      // container's justify/align-items value and WritingMode.
      alignCB = grandParent;
    }
  }
  const bool isFlexItem =
      IsFlexItem() &&
      !parentFrame->HasAnyStateBits(NS_STATE_FLEX_IS_EMULATING_LEGACY_BOX);
  // This variable only gets set (and used) if isFlexItem is true.  It
  // indicates which axis (in this frame's own WM) corresponds to its
  // flex container's main axis.
  LogicalAxis flexMainAxis =
      eLogicalAxisInline;  // (init to make valgrind happy)
  if (isFlexItem) {
    flexMainAxis = nsFlexContainerFrame::IsItemInlineAxisMainAxis(this)
                       ? eLogicalAxisInline
                       : eLogicalAxisBlock;
  }

  const bool isOrthogonal = aWM.IsOrthogonalTo(alignCB->GetWritingMode());
  const bool isAutoISize = styleISize.IsAuto();
  const bool isAutoBSize =
      nsLayoutUtils::IsAutoBSize(styleBSize, aCBSize.BSize(aWM)) ||
      aFlags.contains(ComputeSizeFlag::UseAutoBSize);
  // Compute inline-axis size
  if (!isAutoISize) {
    auto iSizeResult = ComputeISizeValue(
        aRenderingContext, aWM, aCBSize, boxSizingAdjust,
        boxSizingToMarginEdgeISize, styleISize, aSizeOverrides, aFlags);
    result.ISize(aWM) = iSizeResult.mISize;
    aspectRatioUsage = iSizeResult.mAspectRatioUsage;
  } else if (MOZ_UNLIKELY(isGridItem) && !IsTrueOverflowContainer()) {
    // 'auto' inline-size for grid-level box - fill the CB for 'stretch' /
    // 'normal' and clamp it to the CB if requested:
    bool stretch = false;
    bool mayUseAspectRatio = aspectRatio && !isAutoBSize;
    if (!aFlags.contains(ComputeSizeFlag::ShrinkWrap) &&
        !StyleMargin()->HasInlineAxisAuto(aWM) &&
        !alignCB->IsMasonry(isOrthogonal ? eLogicalAxisBlock
                                         : eLogicalAxisInline)) {
      auto inlineAxisAlignment =
          isOrthogonal ? StylePosition()->UsedAlignSelf(alignCB->Style())._0
                       : StylePosition()->UsedJustifySelf(alignCB->Style())._0;
      stretch = inlineAxisAlignment == StyleAlignFlags::STRETCH ||
                (inlineAxisAlignment == StyleAlignFlags::NORMAL &&
                 !mayUseAspectRatio);
    }

    // Apply the preferred aspect ratio for alignments other than *stretch* and
    // *normal without aspect ratio*.
    // The spec says all other values should size the items as fit-content, and
    // the intrinsic size should respect the preferred aspect ratio, so we also
    // apply aspect ratio for all other values.
    // https://drafts.csswg.org/css-grid/#grid-item-sizing
    if (!stretch && mayUseAspectRatio) {
      // Note: we don't need to handle aspect ratio for inline axis if both
      // width/height are auto. The default ratio-dependent axis is block axis
      // in this case, so we can simply get the block size from the non-auto
      // |styleBSize|.
      auto bSize = nsLayoutUtils::ComputeBSizeValue(
          aCBSize.BSize(aWM), boxSizingAdjust.BSize(aWM),
          styleBSize.AsLengthPercentage());
      result.ISize(aWM) = aspectRatio.ComputeRatioDependentSize(
          LogicalAxis::eLogicalAxisInline, aWM, bSize, boxSizingAdjust);
      aspectRatioUsage = AspectRatioUsage::ToComputeISize;
    }

    if (stretch || aFlags.contains(ComputeSizeFlag::IClampMarginBoxMinSize)) {
      auto iSizeToFillCB =
          std::max(nscoord(0), aCBSize.ISize(aWM) - aBorderPadding.ISize(aWM) -
                                   aMargin.ISize(aWM));
      if (stretch || result.ISize(aWM) > iSizeToFillCB) {
        result.ISize(aWM) = iSizeToFillCB;
      }
    }
  } else if (aspectRatio && !isAutoBSize) {
    auto bSize = nsLayoutUtils::ComputeBSizeValue(
        aCBSize.BSize(aWM), boxSizingAdjust.BSize(aWM),
        styleBSize.AsLengthPercentage());
    result.ISize(aWM) = aspectRatio.ComputeRatioDependentSize(
        LogicalAxis::eLogicalAxisInline, aWM, bSize, boxSizingAdjust);
    aspectRatioUsage = AspectRatioUsage::ToComputeISize;
  }

  // Calculate and apply transferred min & max size contraints.
  // https://drafts.csswg.org/css-sizing-4/#aspect-ratio-size-transfers
  //
  // Note: The basic principle is that sizing constraints transfer through the
  // aspect-ratio to the other side to preserve the aspect ratio to the extent
  // that they can without violating any sizes specified explicitly on that
  // affected axis.
  //
  // FIXME: The spec words may not be correct, so we may have to update this
  // tentative solution once this spec issue gets resolved. Here, we clamp the
  // flex base size by the transferred min and max sizes, and don't include
  // the transferred min & max sizes into its used min & max sizes. So this
  // lets us match other browsers' current behaviors.
  // https://github.com/w3c/csswg-drafts/issues/6071
  //
  // Note: This may make more sense if we clamp the flex base size in
  // FlexItem::ResolveFlexBaseSizeFromAspectRatio(). However, the result should
  // be identical. FlexItem::ResolveFlexBaseSizeFromAspectRatio() only handles
  // the case of the definite cross size, and the definite cross size is clamped
  // by the min & max cross sizes below in this function. This means its flex
  // base size has been clamped by the transferred min & max size already after
  // generating the flex items. So here we make the code more general for both
  // definite cross size and indefinite cross size.
  const bool isDefiniteISize = styleISize.IsLengthPercentage();
  const auto& minBSizeCoord = stylePos->MinBSize(aWM);
  const auto& maxBSizeCoord = stylePos->MaxBSize(aWM);
  const bool isAutoMinBSize =
      nsLayoutUtils::IsAutoBSize(minBSizeCoord, aCBSize.BSize(aWM));
  const bool isAutoMaxBSize =
      nsLayoutUtils::IsAutoBSize(maxBSizeCoord, aCBSize.BSize(aWM));
  if (aspectRatio && !isDefiniteISize) {
    const MinMaxSize minMaxBSize{
        isAutoMinBSize ? 0
                       : nsLayoutUtils::ComputeBSizeValue(
                             aCBSize.BSize(aWM), boxSizingAdjust.BSize(aWM),
                             minBSizeCoord.AsLengthPercentage()),
        isAutoMaxBSize ? NS_UNCONSTRAINEDSIZE
                       : nsLayoutUtils::ComputeBSizeValue(
                             aCBSize.BSize(aWM), boxSizingAdjust.BSize(aWM),
                             maxBSizeCoord.AsLengthPercentage())};
    MinMaxSize transferredMinMaxISize = ComputeTransferredMinMaxInlineSize(
        aWM, aspectRatio, minMaxBSize, boxSizingAdjust);

    result.ISize(aWM) =
        transferredMinMaxISize.ClampSizeToMinAndMax(result.ISize(aWM));
  }

  // Flex items ignore their min & max sizing properties in their
  // flex container's main-axis.  (Those properties get applied later in
  // the flexbox algorithm.)
  const bool isFlexItemInlineAxisMainAxis =
      isFlexItem && flexMainAxis == eLogicalAxisInline;
  const auto& maxISizeCoord = stylePos->MaxISize(aWM);
  nscoord maxISize = NS_UNCONSTRAINEDSIZE;
  if (!maxISizeCoord.IsNone() && !isFlexItemInlineAxisMainAxis) {
    maxISize = ComputeISizeValue(aRenderingContext, aWM, aCBSize,
                                 boxSizingAdjust, boxSizingToMarginEdgeISize,
                                 maxISizeCoord, aSizeOverrides, aFlags)
                   .mISize;
    result.ISize(aWM) = std::min(maxISize, result.ISize(aWM));
  }

  const auto& minISizeCoord = stylePos->MinISize(aWM);
  nscoord minISize;
  if (!minISizeCoord.IsAuto() && !isFlexItemInlineAxisMainAxis) {
    minISize = ComputeISizeValue(aRenderingContext, aWM, aCBSize,
                                 boxSizingAdjust, boxSizingToMarginEdgeISize,
                                 minISizeCoord, aSizeOverrides, aFlags)
                   .mISize;
  } else if (MOZ_UNLIKELY(
                 aFlags.contains(ComputeSizeFlag::IApplyAutoMinSize))) {
    // This implements "Implied Minimum Size of Grid Items".
    // https://drafts.csswg.org/css-grid/#min-size-auto
    minISize = std::min(maxISize, GetMinISize(aRenderingContext));
    if (styleISize.IsLengthPercentage()) {
      minISize = std::min(minISize, result.ISize(aWM));
    } else if (aFlags.contains(ComputeSizeFlag::IClampMarginBoxMinSize)) {
      // "if the grid item spans only grid tracks that have a fixed max track
      // sizing function, its automatic minimum size in that dimension is
      // further clamped to less than or equal to the size necessary to fit
      // its margin box within the resulting grid area (flooring at zero)"
      // https://drafts.csswg.org/css-grid/#min-size-auto
      auto maxMinISize =
          std::max(nscoord(0), aCBSize.ISize(aWM) - aBorderPadding.ISize(aWM) -
                                   aMargin.ISize(aWM));
      minISize = std::min(minISize, maxMinISize);
    }
  } else if (aspectRatioUsage == AspectRatioUsage::ToComputeISize &&
             ShouldApplyAutomaticMinimumOnInlineAxis(aWM, disp, stylePos)) {
    // This means we successfully applied aspect-ratio and now need to check
    // if we need to apply the implied minimum size:
    // https://drafts.csswg.org/css-sizing-4/#aspect-ratio-minimum
    MOZ_ASSERT(!IsFrameOfType(eReplacedSizing),
               "aspect-ratio minimums should not apply to replaced elements");
    // The inline size computed by aspect-ratio shouldn't less than the content
    // size.
    minISize = GetMinISize(aRenderingContext);
  } else {
    // Treat "min-width: auto" as 0.
    // NOTE: Technically, "auto" is supposed to behave like "min-content" on
    // flex items. However, we don't need to worry about that here, because
    // flex items' min-sizes are intentionally ignored until the flex
    // container explicitly considers them during space distribution.
    minISize = 0;
  }
  result.ISize(aWM) = std::max(minISize, result.ISize(aWM));

  // Compute block-axis size
  // (but not if we have auto bsize or if we received the "UseAutoBSize"
  // flag -- then, we'll just stick with the bsize that we already calculated
  // in the initial ComputeAutoSize() call. However, if we have a valid
  // preferred aspect ratio, we still have to compute the block size because
  // aspect ratio affects the intrinsic content size.)
  if (!isAutoBSize) {
    result.BSize(aWM) = nsLayoutUtils::ComputeBSizeValue(
        aCBSize.BSize(aWM), boxSizingAdjust.BSize(aWM),
        styleBSize.AsLengthPercentage());
  } else if (MOZ_UNLIKELY(isGridItem) &&
             // FIXME: Any better way to refine the auto check here?
             styleBSize.IsAuto() &&
             !aFlags.contains(ComputeSizeFlag::UseAutoBSize) &&
             !IsTrueOverflowContainer() &&
             !alignCB->IsMasonry(isOrthogonal ? eLogicalAxisInline
                                              : eLogicalAxisBlock)) {
    auto cbSize = aCBSize.BSize(aWM);
    if (cbSize != NS_UNCONSTRAINEDSIZE) {
      // 'auto' block-size for grid-level box - fill the CB for 'stretch' /
      // 'normal' and clamp it to the CB if requested:
      bool stretch = false;
      bool mayUseAspectRatio =
          aspectRatio && result.ISize(aWM) != NS_UNCONSTRAINEDSIZE;
      if (!StyleMargin()->HasBlockAxisAuto(aWM)) {
        auto blockAxisAlignment =
            isOrthogonal ? StylePosition()->UsedJustifySelf(alignCB->Style())._0
                         : StylePosition()->UsedAlignSelf(alignCB->Style())._0;
        stretch = blockAxisAlignment == StyleAlignFlags::STRETCH ||
                  (blockAxisAlignment == StyleAlignFlags::NORMAL &&
                   !mayUseAspectRatio);
      }

      // Apply the preferred aspect ratio for alignments other than *stretch*
      // and *normal without aspect ratio*.
      // The spec says all other values should size the items as fit-content,
      // and the intrinsic size should respect the preferred aspect ratio, so
      // we also apply aspect ratio for all other values.
      // https://drafts.csswg.org/css-grid/#grid-item-sizing
      if (!stretch && mayUseAspectRatio) {
        result.BSize(aWM) = aspectRatio.ComputeRatioDependentSize(
            LogicalAxis::eLogicalAxisBlock, aWM, result.ISize(aWM),
            boxSizingAdjust);
        MOZ_ASSERT(aspectRatioUsage == AspectRatioUsage::None);
        aspectRatioUsage = AspectRatioUsage::ToComputeBSize;
      }

      if (stretch || aFlags.contains(ComputeSizeFlag::BClampMarginBoxMinSize)) {
        auto bSizeToFillCB =
            std::max(nscoord(0),
                     cbSize - aBorderPadding.BSize(aWM) - aMargin.BSize(aWM));
        if (stretch || (result.BSize(aWM) != NS_UNCONSTRAINEDSIZE &&
                        result.BSize(aWM) > bSizeToFillCB)) {
          result.BSize(aWM) = bSizeToFillCB;
        }
      }
    }
  } else if (aspectRatio) {
    // If both inline and block dimensions are auto, the block axis is the
    // ratio-dependent axis by default.
    // If we have a super large inline size, aspect-ratio should still be
    // applied (so aspectRatioUsage flag is set as expected). That's why we
    // apply aspect-ratio unconditionally for auto block size here.
    result.BSize(aWM) = aspectRatio.ComputeRatioDependentSize(
        LogicalAxis::eLogicalAxisBlock, aWM, result.ISize(aWM),
        boxSizingAdjust);
    MOZ_ASSERT(aspectRatioUsage == AspectRatioUsage::None);
    aspectRatioUsage = AspectRatioUsage::ToComputeBSize;
  }

  if (result.BSize(aWM) != NS_UNCONSTRAINEDSIZE) {
    const bool isFlexItemBlockAxisMainAxis =
        isFlexItem && flexMainAxis == eLogicalAxisBlock;
    if (!isAutoMaxBSize && !isFlexItemBlockAxisMainAxis) {
      nscoord maxBSize = nsLayoutUtils::ComputeBSizeValue(
          aCBSize.BSize(aWM), boxSizingAdjust.BSize(aWM),
          maxBSizeCoord.AsLengthPercentage());
      result.BSize(aWM) = std::min(maxBSize, result.BSize(aWM));
    }

    if (!isAutoMinBSize && !isFlexItemBlockAxisMainAxis) {
      nscoord minBSize = nsLayoutUtils::ComputeBSizeValue(
          aCBSize.BSize(aWM), boxSizingAdjust.BSize(aWM),
          minBSizeCoord.AsLengthPercentage());
      result.BSize(aWM) = std::max(minBSize, result.BSize(aWM));
    }
  }

  if (IsThemed(disp)) {
    LayoutDeviceIntSize widget;
    bool canOverride = true;
    nsPresContext* presContext = PresContext();
    presContext->Theme()->GetMinimumWidgetSize(
        presContext, this, disp->EffectiveAppearance(), &widget, &canOverride);

    // Convert themed widget's physical dimensions to logical coords
    LogicalSize size(aWM,
                     nsSize(presContext->DevPixelsToAppUnits(widget.width),
                            presContext->DevPixelsToAppUnits(widget.height)));

    // GetMinimumWidgetSize() returns border-box; we need content-box.
    size -= aBorderPadding;

    if (size.BSize(aWM) > result.BSize(aWM) || !canOverride) {
      result.BSize(aWM) = size.BSize(aWM);
    }
    if (size.ISize(aWM) > result.ISize(aWM) || !canOverride) {
      result.ISize(aWM) = size.ISize(aWM);
    }
  }

  result.ISize(aWM) = std::max(0, result.ISize(aWM));
  result.BSize(aWM) = std::max(0, result.BSize(aWM));

  return {result, aspectRatioUsage};
}

nsRect nsIFrame::ComputeTightBounds(DrawTarget* aDrawTarget) const {
  return InkOverflowRect();
}

/* virtual */
nsresult nsIFrame::GetPrefWidthTightBounds(gfxContext* aContext, nscoord* aX,
                                           nscoord* aXMost) {
  return NS_ERROR_NOT_IMPLEMENTED;
}

/* virtual */
LogicalSize nsIFrame::ComputeAutoSize(
    gfxContext* aRenderingContext, WritingMode aWM,
    const mozilla::LogicalSize& aCBSize, nscoord aAvailableISize,
    const mozilla::LogicalSize& aMargin,
    const mozilla::LogicalSize& aBorderPadding,
    const StyleSizeOverrides& aSizeOverrides, ComputeSizeFlags aFlags) {
  // Use basic shrink-wrapping as a default implementation.
  LogicalSize result(aWM, 0xdeadbeef, NS_UNCONSTRAINEDSIZE);

  // don't bother setting it if the result won't be used
  const auto& styleISize = aSizeOverrides.mStyleISize
                               ? *aSizeOverrides.mStyleISize
                               : StylePosition()->ISize(aWM);
  if (styleISize.IsAuto()) {
    nscoord availBased =
        aAvailableISize - aMargin.ISize(aWM) - aBorderPadding.ISize(aWM);
    result.ISize(aWM) = ShrinkWidthToFit(aRenderingContext, availBased, aFlags);
  }
  return result;
}

nscoord nsIFrame::ShrinkWidthToFit(gfxContext* aRenderingContext,
                                   nscoord aISizeInCB,
                                   ComputeSizeFlags aFlags) {
  // If we're a container for font size inflation, then shrink
  // wrapping inside of us should not apply font size inflation.
  AutoMaybeDisableFontInflation an(this);

  nscoord result;
  nscoord minISize = GetMinISize(aRenderingContext);
  if (minISize > aISizeInCB) {
    const bool clamp = aFlags.contains(ComputeSizeFlag::IClampMarginBoxMinSize);
    result = MOZ_UNLIKELY(clamp) ? aISizeInCB : minISize;
  } else {
    nscoord prefISize = GetPrefISize(aRenderingContext);
    if (prefISize > aISizeInCB) {
      result = aISizeInCB;
    } else {
      result = prefISize;
    }
  }
  return result;
}

Maybe<nscoord> nsIFrame::ComputeInlineSizeFromAspectRatio(
    WritingMode aWM, const LogicalSize& aCBSize,
    const LogicalSize& aContentEdgeToBoxSizing,
    const StyleSizeOverrides& aSizeOverrides, ComputeSizeFlags aFlags) const {
  // FIXME: Bug 1670151: Use GetAspectRatio() to cover replaced elements (and
  // then we can drop the check of eSupportsAspectRatio).
  const AspectRatio aspectRatio =
      aSizeOverrides.mAspectRatio
          ? *aSizeOverrides.mAspectRatio
          : StylePosition()->mAspectRatio.ToLayoutRatio();
  if (!IsFrameOfType(eSupportsAspectRatio) || !aspectRatio) {
    return Nothing();
  }

  const StyleSize& styleBSize = aSizeOverrides.mStyleBSize
                                    ? *aSizeOverrides.mStyleBSize
                                    : StylePosition()->BSize(aWM);
  if (aFlags.contains(ComputeSizeFlag::UseAutoBSize) ||
      nsLayoutUtils::IsAutoBSize(styleBSize, aCBSize.BSize(aWM))) {
    return Nothing();
  }

  MOZ_ASSERT(styleBSize.IsLengthPercentage());
  nscoord bSize = nsLayoutUtils::ComputeBSizeValue(
      aCBSize.BSize(aWM), aContentEdgeToBoxSizing.BSize(aWM),
      styleBSize.AsLengthPercentage());
  return Some(aspectRatio.ComputeRatioDependentSize(
      LogicalAxis::eLogicalAxisInline, aWM, bSize, aContentEdgeToBoxSizing));
}

nsIFrame::ISizeComputationResult nsIFrame::ComputeISizeValue(
    gfxContext* aRenderingContext, const WritingMode aWM,
    const LogicalSize& aContainingBlockSize,
    const LogicalSize& aContentEdgeToBoxSizing, nscoord aBoxSizingToMarginEdge,
    ExtremumLength aSize, Maybe<nscoord> aAvailableISizeOverride,
    const StyleSizeOverrides& aSizeOverrides, ComputeSizeFlags aFlags) {
  // If 'this' is a container for font size inflation, then shrink
  // wrapping inside of it should not apply font size inflation.
  AutoMaybeDisableFontInflation an(this);
  // If we have an aspect-ratio and a definite block size, we resolve the
  // min-content and max-content size by the aspect-ratio and the block size.
  // https://github.com/w3c/csswg-drafts/issues/5032
  Maybe<nscoord> intrinsicSizeFromAspectRatio =
      aSize == ExtremumLength::MozAvailable
          ? Nothing()
          : ComputeInlineSizeFromAspectRatio(aWM, aContainingBlockSize,
                                             aContentEdgeToBoxSizing,
                                             aSizeOverrides, aFlags);
  nscoord result;
  switch (aSize) {
    case ExtremumLength::MaxContent:
      result = intrinsicSizeFromAspectRatio ? *intrinsicSizeFromAspectRatio
                                            : GetPrefISize(aRenderingContext);
      NS_ASSERTION(result >= 0, "inline-size less than zero");
      return {result, intrinsicSizeFromAspectRatio
                          ? AspectRatioUsage::ToComputeISize
                          : AspectRatioUsage::None};
    case ExtremumLength::MinContent:
      result = intrinsicSizeFromAspectRatio ? *intrinsicSizeFromAspectRatio
                                            : GetMinISize(aRenderingContext);
      NS_ASSERTION(result >= 0, "inline-size less than zero");
      if (MOZ_UNLIKELY(
              aFlags.contains(ComputeSizeFlag::IClampMarginBoxMinSize))) {
        auto available =
            aContainingBlockSize.ISize(aWM) -
            (aBoxSizingToMarginEdge + aContentEdgeToBoxSizing.ISize(aWM));
        result = std::min(available, result);
      }
      return {result, intrinsicSizeFromAspectRatio
                          ? AspectRatioUsage::ToComputeISize
                          : AspectRatioUsage::None};
    case ExtremumLength::FitContentFunction:
    case ExtremumLength::FitContent: {
      nscoord pref = NS_UNCONSTRAINEDSIZE;
      nscoord min = 0;
      if (intrinsicSizeFromAspectRatio) {
        // The min-content and max-content size are identical and equal to the
        // size computed from the block size and the aspect ratio.
        pref = min = *intrinsicSizeFromAspectRatio;
      } else {
        pref = GetPrefISize(aRenderingContext);
        min = GetMinISize(aRenderingContext);
      }

      nscoord fill = aAvailableISizeOverride
                         ? *aAvailableISizeOverride
                         : aContainingBlockSize.ISize(aWM) -
                               (aBoxSizingToMarginEdge +
                                aContentEdgeToBoxSizing.ISize(aWM));

      if (MOZ_UNLIKELY(
              aFlags.contains(ComputeSizeFlag::IClampMarginBoxMinSize))) {
        min = std::min(min, fill);
      }
      result = std::max(min, std::min(pref, fill));
      NS_ASSERTION(result >= 0, "inline-size less than zero");
      return {result};
    }
    case ExtremumLength::MozAvailable:
      return {aContainingBlockSize.ISize(aWM) -
              (aBoxSizingToMarginEdge + aContentEdgeToBoxSizing.ISize(aWM))};
  }
  MOZ_ASSERT_UNREACHABLE("Unknown extremum length?");
  return {};
}

nscoord nsIFrame::ComputeISizeValue(const WritingMode aWM,
                                    const LogicalSize& aContainingBlockSize,
                                    const LogicalSize& aContentEdgeToBoxSizing,
                                    const LengthPercentage& aSize) {
  LAYOUT_WARN_IF_FALSE(
      aContainingBlockSize.ISize(aWM) != NS_UNCONSTRAINEDSIZE,
      "have unconstrained inline-size; this should only result from "
      "very large sizes, not attempts at intrinsic inline-size "
      "calculation");
  NS_ASSERTION(aContainingBlockSize.ISize(aWM) >= 0,
               "inline-size less than zero");

  nscoord result = aSize.Resolve(aContainingBlockSize.ISize(aWM));
  // The result of a calc() expression might be less than 0; we
  // should clamp at runtime (below).  (Percentages and coords that
  // are less than 0 have already been dropped by the parser.)
  result -= aContentEdgeToBoxSizing.ISize(aWM);
  return std::max(0, result);
}

void nsIFrame::DidReflow(nsPresContext* aPresContext,
                         const ReflowInput* aReflowInput) {
  NS_FRAME_TRACE(NS_FRAME_TRACE_CALLS, ("nsIFrame::DidReflow"));

  SVGObserverUtils::InvalidateDirectRenderingObservers(
      this, SVGObserverUtils::INVALIDATE_REFLOW);

  RemoveStateBits(NS_FRAME_IN_REFLOW | NS_FRAME_FIRST_REFLOW |
                  NS_FRAME_IS_DIRTY | NS_FRAME_HAS_DIRTY_CHILDREN);

  // Clear bits that were used in ReflowInput::InitResizeFlags (see
  // comment there for why we can't clear it there).
  SetHasBSizeChange(false);
  SetHasPaddingChange(false);

  // Notify the percent bsize observer if there is a percent bsize.
  // The observer may be able to initiate another reflow with a computed
  // bsize. This happens in the case where a table cell has no computed
  // bsize but can fabricate one when the cell bsize is known.
  if (aReflowInput && aReflowInput->mPercentBSizeObserver && !GetPrevInFlow()) {
    const auto& bsize =
        aReflowInput->mStylePosition->BSize(aReflowInput->GetWritingMode());
    if (bsize.HasPercent()) {
      aReflowInput->mPercentBSizeObserver->NotifyPercentBSize(*aReflowInput);
    }
  }

  aPresContext->ReflowedFrame();

#ifdef ACCESSIBILITY
  if (nsAccessibilityService* accService =
          PresShell::GetAccessibilityService()) {
    accService->NotifyOfPossibleBoundsChange(PresShell(), mContent);
  }
#endif
}

void nsIFrame::FinishReflowWithAbsoluteFrames(nsPresContext* aPresContext,
                                              ReflowOutput& aDesiredSize,
                                              const ReflowInput& aReflowInput,
                                              nsReflowStatus& aStatus,
                                              bool aConstrainBSize) {
  ReflowAbsoluteFrames(aPresContext, aDesiredSize, aReflowInput, aStatus,
                       aConstrainBSize);

  FinishAndStoreOverflow(&aDesiredSize, aReflowInput.mStyleDisplay);
}

void nsIFrame::ReflowAbsoluteFrames(nsPresContext* aPresContext,
                                    ReflowOutput& aDesiredSize,
                                    const ReflowInput& aReflowInput,
                                    nsReflowStatus& aStatus,
                                    bool aConstrainBSize) {
  if (HasAbsolutelyPositionedChildren()) {
    nsAbsoluteContainingBlock* absoluteContainer = GetAbsoluteContainingBlock();

    // Let the absolutely positioned container reflow any absolutely positioned
    // child frames that need to be reflowed

    // The containing block for the abs pos kids is formed by our padding edge.
    nsMargin usedBorder = GetUsedBorder();
    nscoord containingBlockWidth =
        std::max(0, aDesiredSize.Width() - usedBorder.LeftRight());
    nscoord containingBlockHeight =
        std::max(0, aDesiredSize.Height() - usedBorder.TopBottom());
    nsContainerFrame* container = do_QueryFrame(this);
    NS_ASSERTION(container,
                 "Abs-pos children only supported on container frames for now");

    nsRect containingBlock(0, 0, containingBlockWidth, containingBlockHeight);
    AbsPosReflowFlags flags =
        AbsPosReflowFlags::CBWidthAndHeightChanged;  // XXX could be optimized
    if (aConstrainBSize) {
      flags |= AbsPosReflowFlags::ConstrainHeight;
    }
    absoluteContainer->Reflow(container, aPresContext, aReflowInput, aStatus,
                              containingBlock, flags,
                              &aDesiredSize.mOverflowAreas);
  }
}

/* virtual */
bool nsIFrame::CanContinueTextRun() const {
  // By default, a frame will *not* allow a text run to be continued
  // through it.
  return false;
}

void nsIFrame::Reflow(nsPresContext* aPresContext, ReflowOutput& aDesiredSize,
                      const ReflowInput& aReflowInput,
                      nsReflowStatus& aStatus) {
  MarkInReflow();
  DO_GLOBAL_REFLOW_COUNT("nsFrame");
  MOZ_ASSERT(aStatus.IsEmpty(), "Caller should pass a fresh reflow status!");
  aDesiredSize.ClearSize();
  NS_FRAME_SET_TRUNCATION(aStatus, aReflowInput, aDesiredSize);
}

bool nsIFrame::IsContentDisabled() const {
  // FIXME(emilio): Doing this via CSS means callers must ensure the style is up
  // to date, and they don't!
  if (StyleUI()->UserInput() == StyleUserInput::None) {
    return true;
  }

  auto* element = nsGenericHTMLElement::FromNodeOrNull(GetContent());
  return element && element->IsDisabled();
}

bool nsIFrame::IsContentHidden() const {
  if (!StyleDisplay()->IsContentVisibilityHidden()) {
    return false;
  }

  return IsFrameOfType(nsIFrame::eReplaced) || !StyleDisplay()->IsInlineFlow();
}

bool nsIFrame::AncestorHidesContent() const {
  if (!StaticPrefs::layout_css_content_visibility_enabled()) {
    return false;
  }

  for (nsIFrame* cur = GetInFlowParent(); cur; cur = cur->GetInFlowParent()) {
    if (cur->IsContentHidden()) {
      return true;
    }
  }

  return false;
}

nsresult nsIFrame::CharacterDataChanged(const CharacterDataChangeInfo&) {
  MOZ_ASSERT_UNREACHABLE("should only be called for text frames");
  return NS_OK;
}

nsresult nsIFrame::AttributeChanged(int32_t aNameSpaceID, nsAtom* aAttribute,
                                    int32_t aModType) {
  return NS_OK;
}

// Flow member functions

nsIFrame* nsIFrame::GetPrevContinuation() const { return nullptr; }

void nsIFrame::SetPrevContinuation(nsIFrame* aPrevContinuation) {
  MOZ_ASSERT(false, "not splittable");
}

nsIFrame* nsIFrame::GetNextContinuation() const { return nullptr; }

void nsIFrame::SetNextContinuation(nsIFrame*) {
  MOZ_ASSERT(false, "not splittable");
}

nsIFrame* nsIFrame::GetPrevInFlow() const { return nullptr; }

void nsIFrame::SetPrevInFlow(nsIFrame* aPrevInFlow) {
  MOZ_ASSERT(false, "not splittable");
}

nsIFrame* nsIFrame::GetNextInFlow() const { return nullptr; }

void nsIFrame::SetNextInFlow(nsIFrame*) { MOZ_ASSERT(false, "not splittable"); }

nsIFrame* nsIFrame::GetTailContinuation() {
  nsIFrame* frame = this;
  while (frame->HasAnyStateBits(NS_FRAME_IS_OVERFLOW_CONTAINER)) {
    frame = frame->GetPrevContinuation();
    NS_ASSERTION(frame, "first continuation can't be overflow container");
  }
  for (nsIFrame* next = frame->GetNextContinuation();
       next && !next->HasAnyStateBits(NS_FRAME_IS_OVERFLOW_CONTAINER);
       next = frame->GetNextContinuation()) {
    frame = next;
  }

  MOZ_ASSERT(frame, "illegal state in continuation chain.");
  return frame;
}

// Associated view object
void nsIFrame::SetView(nsView* aView) {
  if (aView) {
    aView->SetFrame(this);

#ifdef DEBUG
    LayoutFrameType frameType = Type();
    NS_ASSERTION(frameType == LayoutFrameType::SubDocument ||
                     frameType == LayoutFrameType::ListControl ||
                     frameType == LayoutFrameType::Viewport ||
                     frameType == LayoutFrameType::MenuPopup,
                 "Only specific frame types can have an nsView");
#endif

    // Store the view on the frame.
    SetViewInternal(aView);

    // Set the frame state bit that says the frame has a view
    AddStateBits(NS_FRAME_HAS_VIEW);

    // Let all of the ancestors know they have a descendant with a view.
    for (nsIFrame* f = GetParent();
         f && !f->HasAnyStateBits(NS_FRAME_HAS_CHILD_WITH_VIEW);
         f = f->GetParent())
      f->AddStateBits(NS_FRAME_HAS_CHILD_WITH_VIEW);
  } else {
    MOZ_ASSERT_UNREACHABLE("Destroying a view while the frame is alive?");
    RemoveStateBits(NS_FRAME_HAS_VIEW);
    SetViewInternal(nullptr);
  }
}

// Find the first geometric parent that has a view
nsIFrame* nsIFrame::GetAncestorWithView() const {
  for (nsIFrame* f = GetParent(); nullptr != f; f = f->GetParent()) {
    if (f->HasView()) {
      return f;
    }
  }
  return nullptr;
}

template <nsPoint (nsIFrame::*PositionGetter)() const>
static nsPoint OffsetCalculator(const nsIFrame* aThis, const nsIFrame* aOther) {
  MOZ_ASSERT(aOther, "Must have frame for destination coordinate system!");

  NS_ASSERTION(aThis->PresContext() == aOther->PresContext(),
               "GetOffsetTo called on frames in different documents");

  nsPoint offset(0, 0);
  const nsIFrame* f;
  for (f = aThis; f != aOther && f; f = f->GetParent()) {
    offset += (f->*PositionGetter)();
  }

  if (f != aOther) {
    // Looks like aOther wasn't an ancestor of |this|.  So now we have
    // the root-frame-relative position of |this| in |offset|.  Convert back
    // to the coordinates of aOther
    while (aOther) {
      offset -= (aOther->*PositionGetter)();
      aOther = aOther->GetParent();
    }
  }

  return offset;
}

nsPoint nsIFrame::GetOffsetTo(const nsIFrame* aOther) const {
  return OffsetCalculator<&nsIFrame::GetPosition>(this, aOther);
}

nsPoint nsIFrame::GetOffsetToIgnoringScrolling(const nsIFrame* aOther) const {
  return OffsetCalculator<&nsIFrame::GetPositionIgnoringScrolling>(this,
                                                                   aOther);
}

nsPoint nsIFrame::GetOffsetToCrossDoc(const nsIFrame* aOther) const {
  return GetOffsetToCrossDoc(aOther, PresContext()->AppUnitsPerDevPixel());
}

nsPoint nsIFrame::GetOffsetToCrossDoc(const nsIFrame* aOther,
                                      const int32_t aAPD) const {
  MOZ_ASSERT(aOther, "Must have frame for destination coordinate system!");
  NS_ASSERTION(PresContext()->GetRootPresContext() ==
                   aOther->PresContext()->GetRootPresContext(),
               "trying to get the offset between frames in different document "
               "hierarchies?");
  if (PresContext()->GetRootPresContext() !=
      aOther->PresContext()->GetRootPresContext()) {
    // crash right away, we are almost certainly going to crash anyway.
    MOZ_CRASH(
        "trying to get the offset between frames in different "
        "document hierarchies?");
  }

  const nsIFrame* root = nullptr;
  // offset will hold the final offset
  // docOffset holds the currently accumulated offset at the current APD, it
  // will be converted and added to offset when the current APD changes.
  nsPoint offset(0, 0), docOffset(0, 0);
  const nsIFrame* f = this;
  int32_t currAPD = PresContext()->AppUnitsPerDevPixel();
  while (f && f != aOther) {
    docOffset += f->GetPosition();
    nsIFrame* parent = f->GetParent();
    if (parent) {
      f = parent;
    } else {
      nsPoint newOffset(0, 0);
      root = f;
      f = nsLayoutUtils::GetCrossDocParentFrameInProcess(f, &newOffset);
      int32_t newAPD = f ? f->PresContext()->AppUnitsPerDevPixel() : 0;
      if (!f || newAPD != currAPD) {
        // Convert docOffset to the right APD and add it to offset.
        offset += docOffset.ScaleToOtherAppUnits(currAPD, aAPD);
        docOffset.x = docOffset.y = 0;
      }
      currAPD = newAPD;
      docOffset += newOffset;
    }
  }
  if (f == aOther) {
    offset += docOffset.ScaleToOtherAppUnits(currAPD, aAPD);
  } else {
    // Looks like aOther wasn't an ancestor of |this|.  So now we have
    // the root-document-relative position of |this| in |offset|. Subtract the
    // root-document-relative position of |aOther| from |offset|.
    // This call won't try to recurse again because root is an ancestor of
    // aOther.
    nsPoint negOffset = aOther->GetOffsetToCrossDoc(root, aAPD);
    offset -= negOffset;
  }

  return offset;
}

CSSIntRect nsIFrame::GetScreenRect() const {
  return CSSIntRect::FromAppUnitsToNearest(GetScreenRectInAppUnits());
}

nsRect nsIFrame::GetScreenRectInAppUnits() const {
  nsPresContext* presContext = PresContext();
  nsIFrame* rootFrame = presContext->PresShell()->GetRootFrame();
  nsPoint rootScreenPos(0, 0);
  nsPoint rootFrameOffsetInParent(0, 0);
  nsIFrame* rootFrameParent = nsLayoutUtils::GetCrossDocParentFrameInProcess(
      rootFrame, &rootFrameOffsetInParent);
  if (rootFrameParent) {
    nsRect parentScreenRectAppUnits =
        rootFrameParent->GetScreenRectInAppUnits();
    nsPresContext* parentPresContext = rootFrameParent->PresContext();
    double parentScale = double(presContext->AppUnitsPerDevPixel()) /
                         parentPresContext->AppUnitsPerDevPixel();
    nsPoint rootPt =
        parentScreenRectAppUnits.TopLeft() + rootFrameOffsetInParent;
    rootScreenPos.x = NS_round(parentScale * rootPt.x);
    rootScreenPos.y = NS_round(parentScale * rootPt.y);
  } else {
    nsCOMPtr<nsIWidget> rootWidget =
        presContext->PresShell()->GetViewManager()->GetRootWidget();
    if (rootWidget) {
      LayoutDeviceIntPoint rootDevPx = rootWidget->WidgetToScreenOffset();
      rootScreenPos.x = presContext->DevPixelsToAppUnits(rootDevPx.x);
      rootScreenPos.y = presContext->DevPixelsToAppUnits(rootDevPx.y);
    }
  }

  return nsRect(rootScreenPos + GetOffsetTo(rootFrame), GetSize());
}

// Returns the offset from this frame to the closest geometric parent that
// has a view. Also returns the containing view or null in case of error
void nsIFrame::GetOffsetFromView(nsPoint& aOffset, nsView** aView) const {
  MOZ_ASSERT(nullptr != aView, "null OUT parameter pointer");
  nsIFrame* frame = const_cast<nsIFrame*>(this);

  *aView = nullptr;
  aOffset.MoveTo(0, 0);
  do {
    aOffset += frame->GetPosition();
    frame = frame->GetParent();
  } while (frame && !frame->HasView());

  if (frame) {
    *aView = frame->GetView();
  }
}

nsIWidget* nsIFrame::GetNearestWidget() const {
  return GetClosestView()->GetNearestWidget(nullptr);
}

nsIWidget* nsIFrame::GetNearestWidget(nsPoint& aOffset) const {
  nsPoint offsetToView;
  nsPoint offsetToWidget;
  nsIWidget* widget =
      GetClosestView(&offsetToView)->GetNearestWidget(&offsetToWidget);
  aOffset = offsetToView + offsetToWidget;
  return widget;
}

Matrix4x4Flagged nsIFrame::GetTransformMatrix(ViewportType aViewportType,
                                              RelativeTo aStopAtAncestor,
                                              nsIFrame** aOutAncestor,
                                              uint32_t aFlags) const {
  MOZ_ASSERT(aOutAncestor, "Need a place to put the ancestor!");

  /* If we're transformed, we want to hand back the combination
   * transform/translate matrix that will apply our current transform, then
   * shift us to our parent.
   */
  const bool isTransformed = IsTransformed();
  const nsIFrame* zoomedContentRoot = nullptr;
  if (aStopAtAncestor.mViewportType == ViewportType::Visual) {
    zoomedContentRoot = ViewportUtils::IsZoomedContentRoot(this);
    if (zoomedContentRoot) {
      MOZ_ASSERT(aViewportType != ViewportType::Visual);
    }
  }

  if (isTransformed || zoomedContentRoot) {
    Matrix4x4 result;
    int32_t scaleFactor =
        ((aFlags & IN_CSS_UNITS) ? AppUnitsPerCSSPixel()
                                 : PresContext()->AppUnitsPerDevPixel());

    /* Compute the delta to the parent, which we need because we are converting
     * coordinates to our parent.
     */
    if (isTransformed) {
      NS_ASSERTION(nsLayoutUtils::GetCrossDocParentFrameInProcess(this),
                   "Cannot transform the viewport frame!");

      result = result * nsDisplayTransform::GetResultingTransformMatrix(
                            this, nsPoint(0, 0), scaleFactor,
                            nsDisplayTransform::INCLUDE_PERSPECTIVE |
                                nsDisplayTransform::OFFSET_BY_ORIGIN);
    }

    // The offset from a zoomed content root to its parent (e.g. from
    // a canvas frame to a scroll frame) is in layout coordinates, so
    // apply it before applying any layout-to-visual transform.
    *aOutAncestor = nsLayoutUtils::GetCrossDocParentFrameInProcess(this);
    nsPoint delta = GetOffsetToCrossDoc(*aOutAncestor);
    /* Combine the raw transform with a translation to our parent. */
    result.PostTranslate(NSAppUnitsToFloatPixels(delta.x, scaleFactor),
                         NSAppUnitsToFloatPixels(delta.y, scaleFactor), 0.0f);

    if (zoomedContentRoot) {
      Matrix4x4 layoutToVisual;
      ScrollableLayerGuid::ViewID targetScrollId =
          nsLayoutUtils::FindOrCreateIDFor(zoomedContentRoot->GetContent());
      if (aFlags & nsIFrame::IN_CSS_UNITS) {
        layoutToVisual =
            ViewportUtils::GetVisualToLayoutTransform(targetScrollId)
                .Inverse()
                .ToUnknownMatrix();
      } else {
        layoutToVisual =
            ViewportUtils::GetVisualToLayoutTransform<LayoutDevicePixel>(
                targetScrollId)
                .Inverse()
                .ToUnknownMatrix();
      }
      result = result * layoutToVisual;
    }

    return result;
  }

  if (nsLayoutUtils::IsPopup(this) && IsListControlFrame()) {
    nsPresContext* presContext = PresContext();
    nsIFrame* docRootFrame = presContext->PresShell()->GetRootFrame();

    // Compute a matrix that transforms from the popup widget to the toplevel
    // widget. We use the widgets because they're the simplest and most
    // accurate approach --- this should work no matter how the widget position
    // was chosen.
    nsIWidget* widget = GetView()->GetWidget();
    nsPresContext* rootPresContext = PresContext()->GetRootPresContext();
    // Maybe the widget hasn't been created yet? Popups without widgets are
    // treated as regular frames. That should work since they'll be rendered
    // as part of the page if they're rendered at all.
    if (widget && rootPresContext) {
      nsIWidget* toplevel = rootPresContext->GetNearestWidget();
      if (toplevel) {
        LayoutDeviceIntRect screenBounds = widget->GetClientBounds();
        LayoutDeviceIntRect toplevelScreenBounds = toplevel->GetClientBounds();
        LayoutDeviceIntPoint translation =
            screenBounds.TopLeft() - toplevelScreenBounds.TopLeft();

        Matrix4x4 transformToTop;
        transformToTop._41 = translation.x;
        transformToTop._42 = translation.y;

        *aOutAncestor = docRootFrame;
        Matrix4x4 docRootTransformToTop =
            nsLayoutUtils::GetTransformToAncestor(RelativeTo{docRootFrame},
                                                  RelativeTo{nullptr})
                .GetMatrix();
        if (docRootTransformToTop.IsSingular()) {
          NS_WARNING(
              "Containing document is invisible, we can't compute a valid "
              "transform");
        } else {
          docRootTransformToTop.Invert();
          return transformToTop * docRootTransformToTop;
        }
      }
    }
  }

  *aOutAncestor = nsLayoutUtils::GetCrossDocParentFrameInProcess(this);

  /* Otherwise, we're not transformed.  In that case, we'll walk up the frame
   * tree until we either hit the root frame or something that may be
   * transformed.  We'll then change coordinates into that frame, since we're
   * guaranteed that nothing in-between can be transformed.  First, however,
   * we have to check to see if we have a parent.  If not, we'll set the
   * outparam to null (indicating that there's nothing left) and will hand back
   * the identity matrix.
   */
  if (!*aOutAncestor) return Matrix4x4();

  /* Keep iterating while the frame can't possibly be transformed. */
  const nsIFrame* current = this;
  auto shouldStopAt = [](const nsIFrame* aCurrent, nsIFrame* aAncestor,
                         uint32_t aFlags) {
    return aAncestor->IsTransformed() || nsLayoutUtils::IsPopup(aAncestor) ||
           ViewportUtils::IsZoomedContentRoot(aAncestor) ||
           ((aFlags & STOP_AT_STACKING_CONTEXT_AND_DISPLAY_PORT) &&
            (aAncestor->IsStackingContext() ||
             DisplayPortUtils::FrameHasDisplayPort(aAncestor, aCurrent)));
  };
  while (*aOutAncestor != aStopAtAncestor.mFrame &&
         !shouldStopAt(current, *aOutAncestor, aFlags)) {
    /* If no parent, stop iterating.  Otherwise, update the ancestor. */
    nsIFrame* parent =
        nsLayoutUtils::GetCrossDocParentFrameInProcess(*aOutAncestor);
    if (!parent) break;

    current = *aOutAncestor;
    *aOutAncestor = parent;
  }

  NS_ASSERTION(*aOutAncestor, "Somehow ended up with a null ancestor...?");

  /* Translate from this frame to our ancestor, if it exists.  That's the
   * entire transform, so we're done.
   */
  nsPoint delta = GetOffsetToCrossDoc(*aOutAncestor);
  int32_t scaleFactor =
      ((aFlags & IN_CSS_UNITS) ? AppUnitsPerCSSPixel()
                               : PresContext()->AppUnitsPerDevPixel());
  return Matrix4x4::Translation(NSAppUnitsToFloatPixels(delta.x, scaleFactor),
                                NSAppUnitsToFloatPixels(delta.y, scaleFactor),
                                0.0f);
}

static void InvalidateRenderingObservers(nsIFrame* aDisplayRoot,
                                         nsIFrame* aFrame,
                                         bool aFrameChanged = true) {
  MOZ_ASSERT(aDisplayRoot == nsLayoutUtils::GetDisplayRootFrame(aFrame));
  SVGObserverUtils::InvalidateDirectRenderingObservers(aFrame);
  nsIFrame* parent = aFrame;
  while (parent != aDisplayRoot &&
         (parent = nsLayoutUtils::GetCrossDocParentFrameInProcess(parent)) &&
         !parent->HasAnyStateBits(NS_FRAME_DESCENDANT_NEEDS_PAINT)) {
    SVGObserverUtils::InvalidateDirectRenderingObservers(parent);
  }

  if (!aFrameChanged) {
    return;
  }

  aFrame->MarkNeedsDisplayItemRebuild();
}

static void SchedulePaintInternal(
    nsIFrame* aDisplayRoot, nsIFrame* aFrame,
    nsIFrame::PaintType aType = nsIFrame::PAINT_DEFAULT) {
  MOZ_ASSERT(aDisplayRoot == nsLayoutUtils::GetDisplayRootFrame(aFrame));
  nsPresContext* pres = aDisplayRoot->PresContext()->GetRootPresContext();

  // No need to schedule a paint for an external document since they aren't
  // painted directly.
  if (!pres || (pres->Document() && pres->Document()->IsResourceDoc())) {
    return;
  }
  if (!pres->GetContainerWeak()) {
    NS_WARNING("Shouldn't call SchedulePaint in a detached pres context");
    return;
  }

  pres->PresShell()->ScheduleViewManagerFlush();

  if (aType == nsIFrame::PAINT_DEFAULT) {
    aDisplayRoot->AddStateBits(NS_FRAME_UPDATE_LAYER_TREE);
  }
}

static void InvalidateFrameInternal(nsIFrame* aFrame, bool aHasDisplayItem,
                                    bool aRebuildDisplayItems) {
  if (aHasDisplayItem) {
    aFrame->AddStateBits(NS_FRAME_NEEDS_PAINT);
  }

  if (aRebuildDisplayItems) {
    aFrame->MarkNeedsDisplayItemRebuild();
  }
  SVGObserverUtils::InvalidateDirectRenderingObservers(aFrame);
  bool needsSchedulePaint = false;
  if (nsLayoutUtils::IsPopup(aFrame)) {
    needsSchedulePaint = true;
  } else {
    nsIFrame* parent = nsLayoutUtils::GetCrossDocParentFrameInProcess(aFrame);
    while (parent &&
           !parent->HasAnyStateBits(NS_FRAME_DESCENDANT_NEEDS_PAINT)) {
      if (aHasDisplayItem && !parent->HasAnyStateBits(NS_FRAME_IS_NONDISPLAY)) {
        parent->AddStateBits(NS_FRAME_DESCENDANT_NEEDS_PAINT);
      }
      SVGObserverUtils::InvalidateDirectRenderingObservers(parent);

      // If we're inside a popup, then we need to make sure that we
      // call schedule paint so that the NS_FRAME_UPDATE_LAYER_TREE
      // flag gets added to the popup display root frame.
      if (nsLayoutUtils::IsPopup(parent)) {
        needsSchedulePaint = true;
        break;
      }
      parent = nsLayoutUtils::GetCrossDocParentFrameInProcess(parent);
    }
    if (!parent) {
      needsSchedulePaint = true;
    }
  }
  if (!aHasDisplayItem) {
    return;
  }
  if (needsSchedulePaint) {
    nsIFrame* displayRoot = nsLayoutUtils::GetDisplayRootFrame(aFrame);
    SchedulePaintInternal(displayRoot, aFrame);
  }
  if (aFrame->HasAnyStateBits(NS_FRAME_HAS_INVALID_RECT)) {
    aFrame->RemoveProperty(nsIFrame::InvalidationRect());
    aFrame->RemoveStateBits(NS_FRAME_HAS_INVALID_RECT);
  }
}

void nsIFrame::InvalidateFrameSubtree(bool aRebuildDisplayItems /* = true */) {
  InvalidateFrame(0, aRebuildDisplayItems);

  if (HasAnyStateBits(NS_FRAME_ALL_DESCENDANTS_NEED_PAINT)) {
    return;
  }

  AddStateBits(NS_FRAME_ALL_DESCENDANTS_NEED_PAINT);

  for (const auto& childList : CrossDocChildLists()) {
    for (nsIFrame* child : childList.mList) {
      // Don't explicitly rebuild display items for our descendants,
      // since we should be marked and it implicitly includes all
      // descendants.
      child->InvalidateFrameSubtree(false);
    }
  }
}

void nsIFrame::ClearInvalidationStateBits() {
  if (HasAnyStateBits(NS_FRAME_DESCENDANT_NEEDS_PAINT)) {
    for (const auto& childList : CrossDocChildLists()) {
      for (nsIFrame* child : childList.mList) {
        child->ClearInvalidationStateBits();
      }
    }
  }

  RemoveStateBits(NS_FRAME_NEEDS_PAINT | NS_FRAME_DESCENDANT_NEEDS_PAINT |
                  NS_FRAME_ALL_DESCENDANTS_NEED_PAINT);
}

bool HasRetainedDataFor(const nsIFrame* aFrame, uint32_t aDisplayItemKey) {
  if (RefPtr<WebRenderUserData> data =
          GetWebRenderUserData<WebRenderFallbackData>(aFrame,
                                                      aDisplayItemKey)) {
    return true;
  }

  return false;
}

void nsIFrame::InvalidateFrame(uint32_t aDisplayItemKey,
                               bool aRebuildDisplayItems /* = true */) {
  bool hasDisplayItem =
      !aDisplayItemKey || HasRetainedDataFor(this, aDisplayItemKey);
  InvalidateFrameInternal(this, hasDisplayItem, aRebuildDisplayItems);
}

void nsIFrame::InvalidateFrameWithRect(const nsRect& aRect,
                                       uint32_t aDisplayItemKey,
                                       bool aRebuildDisplayItems /* = true */) {
  if (aRect.IsEmpty()) {
    return;
  }
  bool hasDisplayItem =
      !aDisplayItemKey || HasRetainedDataFor(this, aDisplayItemKey);
  bool alreadyInvalid = false;
  if (!HasAnyStateBits(NS_FRAME_NEEDS_PAINT)) {
    InvalidateFrameInternal(this, hasDisplayItem, aRebuildDisplayItems);
  } else {
    alreadyInvalid = true;
  }

  if (!hasDisplayItem) {
    return;
  }

  nsRect* rect;
  if (HasAnyStateBits(NS_FRAME_HAS_INVALID_RECT)) {
    rect = GetProperty(InvalidationRect());
    MOZ_ASSERT(rect);
  } else {
    if (alreadyInvalid) {
      return;
    }
    rect = new nsRect();
    AddProperty(InvalidationRect(), rect);
    AddStateBits(NS_FRAME_HAS_INVALID_RECT);
  }

  *rect = rect->Union(aRect);
}

/*static*/
uint8_t nsIFrame::sLayerIsPrerenderedDataKey;

bool nsIFrame::IsInvalid(nsRect& aRect) {
  if (!HasAnyStateBits(NS_FRAME_NEEDS_PAINT)) {
    return false;
  }

  if (HasAnyStateBits(NS_FRAME_HAS_INVALID_RECT)) {
    nsRect* rect = GetProperty(InvalidationRect());
    NS_ASSERTION(
        rect, "Must have an invalid rect if NS_FRAME_HAS_INVALID_RECT is set!");
    aRect = *rect;
  } else {
    aRect.SetEmpty();
  }
  return true;
}

void nsIFrame::SchedulePaint(PaintType aType, bool aFrameChanged) {
  nsIFrame* displayRoot = nsLayoutUtils::GetDisplayRootFrame(this);
  InvalidateRenderingObservers(displayRoot, this, aFrameChanged);
  SchedulePaintInternal(displayRoot, this, aType);
}

void nsIFrame::SchedulePaintWithoutInvalidatingObservers(PaintType aType) {
  nsIFrame* displayRoot = nsLayoutUtils::GetDisplayRootFrame(this);
  SchedulePaintInternal(displayRoot, this, aType);
}

void nsIFrame::InvalidateLayer(DisplayItemType aDisplayItemKey,
                               const nsIntRect* aDamageRect,
                               const nsRect* aFrameDamageRect,
                               uint32_t aFlags /* = 0 */) {
  NS_ASSERTION(aDisplayItemKey > DisplayItemType::TYPE_ZERO, "Need a key");

  nsIFrame* displayRoot = nsLayoutUtils::GetDisplayRootFrame(this);
  InvalidateRenderingObservers(displayRoot, this, false);

  // Check if frame supports WebRender's async update
  if ((aFlags & UPDATE_IS_ASYNC) &&
      WebRenderUserData::SupportsAsyncUpdate(this)) {
    // WebRender does not use layer, then return nullptr.
    return;
  }

  if (aFrameDamageRect && aFrameDamageRect->IsEmpty()) {
    return;
  }

  // In the bug 930056, dialer app startup but not shown on the
  // screen because sometimes we don't have any retainned data
  // for remote type displayitem and thus Repaint event is not
  // triggered. So, always invalidate in this case.
  DisplayItemType displayItemKey = aDisplayItemKey;
  if (aDisplayItemKey == DisplayItemType::TYPE_REMOTE) {
    displayItemKey = DisplayItemType::TYPE_ZERO;
  }

  if (aFrameDamageRect) {
    InvalidateFrameWithRect(*aFrameDamageRect,
                            static_cast<uint32_t>(displayItemKey));
  } else {
    InvalidateFrame(static_cast<uint32_t>(displayItemKey));
  }
}

static nsRect ComputeEffectsRect(nsIFrame* aFrame, const nsRect& aOverflowRect,
                                 const nsSize& aNewSize) {
  nsRect r = aOverflowRect;

  if (aFrame->HasAnyStateBits(NS_FRAME_SVG_LAYOUT)) {
    // For SVG frames, we only need to account for filters.
    // TODO: We could also take account of clipPath and mask to reduce the
    // ink overflow, but that's not essential.
    if (aFrame->StyleEffects()->HasFilters()) {
      SetOrUpdateRectValuedProperty(aFrame, nsIFrame::PreEffectsBBoxProperty(),
                                    r);
      r = SVGUtils::GetPostFilterInkOverflowRect(aFrame, aOverflowRect);
    }
    return r;
  }

  // box-shadow
  r.UnionRect(r, nsLayoutUtils::GetBoxShadowRectForFrame(aFrame, aNewSize));

  // border-image-outset.
  // We need to include border-image-outset because it can cause the
  // border image to be drawn beyond the border box.

  // (1) It's important we not check whether there's a border-image
  //     since the style hint for a change in border image doesn't cause
  //     reflow, and that's probably more important than optimizing the
  //     overflow areas for the silly case of border-image-outset without
  //     border-image
  // (2) It's important that we not check whether the border-image
  //     is actually loaded, since that would require us to reflow when
  //     the image loads.
  const nsStyleBorder* styleBorder = aFrame->StyleBorder();
  nsMargin outsetMargin = styleBorder->GetImageOutset();

  if (outsetMargin != nsMargin(0, 0, 0, 0)) {
    nsRect outsetRect(nsPoint(0, 0), aNewSize);
    outsetRect.Inflate(outsetMargin);
    r.UnionRect(r, outsetRect);
  }

  // Note that we don't remove the outlineInnerRect if a frame loses outline
  // style. That would require an extra property lookup for every frame,
  // or a new frame state bit to track whether a property had been stored,
  // or something like that. It's not worth doing that here. At most it's
  // only one heap-allocated rect per frame and it will be cleaned up when
  // the frame dies.

  if (SVGIntegrationUtils::UsingOverflowAffectingEffects(aFrame)) {
    SetOrUpdateRectValuedProperty(aFrame, nsIFrame::PreEffectsBBoxProperty(),
                                  r);
    r = SVGIntegrationUtils::ComputePostEffectsInkOverflowRect(aFrame, r);
  }

  return r;
}

void nsIFrame::MovePositionBy(const nsPoint& aTranslation) {
  nsPoint position = GetNormalPosition() + aTranslation;

  const nsMargin* computedOffsets = nullptr;
  if (IsRelativelyOrStickyPositioned()) {
    computedOffsets = GetProperty(nsIFrame::ComputedOffsetProperty());
  }
  ReflowInput::ApplyRelativePositioning(
      this, computedOffsets ? *computedOffsets : nsMargin(), &position);
  SetPosition(position);
}

nsRect nsIFrame::GetNormalRect() const {
  // It might be faster to first check
  // StyleDisplay()->IsRelativelyPositionedStyle().
  bool hasProperty;
  nsPoint normalPosition = GetProperty(NormalPositionProperty(), &hasProperty);
  if (hasProperty) {
    return nsRect(normalPosition, GetSize());
  }
  return GetRect();
}

nsRect nsIFrame::GetBoundingClientRect() {
  return nsLayoutUtils::GetAllInFlowRectsUnion(
      this, nsLayoutUtils::GetContainingBlockForClientRect(this),
      nsLayoutUtils::RECTS_ACCOUNT_FOR_TRANSFORMS);
}

nsPoint nsIFrame::GetPositionIgnoringScrolling() const {
  return GetParent() ? GetParent()->GetPositionOfChildIgnoringScrolling(this)
                     : GetPosition();
}

nsRect nsIFrame::GetOverflowRect(OverflowType aType) const {
  // Note that in some cases the overflow area might not have been
  // updated (yet) to reflect any outline set on the frame or the area
  // of child frames. That's OK because any reflow that updates these
  // areas will invalidate the appropriate area, so any (mis)uses of
  // this method will be fixed up.

  if (mOverflow.mType == OverflowStorageType::Large) {
    // there is an overflow rect, and it's not stored as deltas but as
    // a separately-allocated rect
    return GetOverflowAreasProperty()->Overflow(aType);
  }

  if (aType == OverflowType::Ink &&
      mOverflow.mType != OverflowStorageType::None) {
    return InkOverflowFromDeltas();
  }

  return GetRectRelativeToSelf();
}

OverflowAreas nsIFrame::GetOverflowAreas() const {
  if (mOverflow.mType == OverflowStorageType::Large) {
    // there is an overflow rect, and it's not stored as deltas but as
    // a separately-allocated rect
    return *GetOverflowAreasProperty();
  }

  return OverflowAreas(InkOverflowFromDeltas(),
                       nsRect(nsPoint(0, 0), GetSize()));
}

OverflowAreas nsIFrame::GetOverflowAreasRelativeToSelf() const {
  if (IsTransformed()) {
    if (OverflowAreas* preTransformOverflows =
            GetProperty(PreTransformOverflowAreasProperty())) {
      return *preTransformOverflows;
    }
  }
  return GetOverflowAreas();
}

OverflowAreas nsIFrame::GetOverflowAreasRelativeToParent() const {
  return GetOverflowAreas() + GetPosition();
}

OverflowAreas nsIFrame::GetActualAndNormalOverflowAreasRelativeToParent()
    const {
  if (MOZ_LIKELY(!IsRelativelyOrStickyPositioned())) {
    return GetOverflowAreasRelativeToParent();
  }

  const OverflowAreas overflows = GetOverflowAreas();
  OverflowAreas actualAndNormalOverflows = overflows + GetPosition();
  actualAndNormalOverflows.UnionWith(overflows + GetNormalPosition());
  return actualAndNormalOverflows;
}

nsRect nsIFrame::ScrollableOverflowRectRelativeToParent() const {
  return ScrollableOverflowRect() + GetPosition();
}

nsRect nsIFrame::InkOverflowRectRelativeToParent() const {
  return InkOverflowRect() + GetPosition();
}

nsRect nsIFrame::ScrollableOverflowRectRelativeToSelf() const {
  if (IsTransformed()) {
    if (OverflowAreas* preTransformOverflows =
            GetProperty(PreTransformOverflowAreasProperty())) {
      return preTransformOverflows->ScrollableOverflow();
    }
  }
  return ScrollableOverflowRect();
}

nsRect nsIFrame::InkOverflowRectRelativeToSelf() const {
  if (IsTransformed()) {
    if (OverflowAreas* preTransformOverflows =
            GetProperty(PreTransformOverflowAreasProperty())) {
      return preTransformOverflows->InkOverflow();
    }
  }
  return InkOverflowRect();
}

nsRect nsIFrame::PreEffectsInkOverflowRect() const {
  nsRect* r = GetProperty(nsIFrame::PreEffectsBBoxProperty());
  return r ? *r : InkOverflowRectRelativeToSelf();
}

bool nsIFrame::UpdateOverflow() {
  MOZ_ASSERT(FrameMaintainsOverflow(),
             "Non-display SVG do not maintain ink overflow rects");

  nsRect rect(nsPoint(0, 0), GetSize());
  OverflowAreas overflowAreas(rect, rect);

  if (!ComputeCustomOverflow(overflowAreas)) {
    // If updating overflow wasn't supported by this frame, then it should
    // have scheduled any necessary reflows. We can return false to say nothing
    // changed, and wait for reflow to correct it.
    return false;
  }

  UnionChildOverflow(overflowAreas);

  if (FinishAndStoreOverflow(overflowAreas, GetSize())) {
    nsView* view = GetView();
    if (view) {
      ReflowChildFlags flags = GetXULLayoutFlags();
      if (!(flags & ReflowChildFlags::NoSizeView)) {
        // Make sure the frame's view is properly sized.
        nsViewManager* vm = view->GetViewManager();
        vm->ResizeView(view, overflowAreas.InkOverflow(), true);
      }
    }

    return true;
  }

  // Frames that combine their 3d transform with their ancestors
  // only compute a pre-transform overflow rect, and then contribute
  // to the normal overflow rect of the preserve-3d root. Always return
  // true here so that we propagate changes up to the root for final
  // calculation.
  return Combines3DTransformWithAncestors();
}

/* virtual */
bool nsIFrame::ComputeCustomOverflow(OverflowAreas& aOverflowAreas) {
  return true;
}

/* virtual */
void nsIFrame::UnionChildOverflow(OverflowAreas& aOverflowAreas) {
  if (!DoesClipChildrenInBothAxes() &&
      !(IsXULCollapsed() && (IsXULBoxFrame() || ::IsXULBoxWrapped(this)))) {
    nsLayoutUtils::UnionChildOverflow(this, aOverflowAreas);
  }
}

// Return true if this form control element's preferred size property (but not
// percentage max size property) contains a percentage value that should be
// resolved against zero when calculating its min-content contribution in the
// corresponding axis.
//
// For proper replaced elements, the percentage value in both their max size
// property or preferred size property should be resolved against zero. This is
// handled in IsPercentageResolvedAgainstZero().
inline static bool FormControlShrinksForPercentSize(const nsIFrame* aFrame) {
  if (!aFrame->IsFrameOfType(nsIFrame::eReplaced)) {
    // Quick test to reject most frames.
    return false;
  }

  LayoutFrameType fType = aFrame->Type();
  if (fType == LayoutFrameType::Meter || fType == LayoutFrameType::Progress ||
      fType == LayoutFrameType::Range) {
    // progress, meter and range do have this shrinking behavior
    // FIXME: Maybe these should be nsIFormControlFrame?
    return true;
  }

  if (!static_cast<nsIFormControlFrame*>(do_QueryFrame(aFrame))) {
    // Not a form control.  This includes fieldsets, which do not
    // shrink.
    return false;
  }

  if (fType == LayoutFrameType::GfxButtonControl ||
      fType == LayoutFrameType::HTMLButtonControl) {
    // Buttons don't have this shrinking behavior.  (Note that color
    // inputs do, even though they inherit from button, so we can't use
    // do_QueryFrame here.)
    return false;
  }

  return true;
}

bool nsIFrame::IsPercentageResolvedAgainstZero(
    const StyleSize& aStyleSize, const StyleMaxSize& aStyleMaxSize) const {
  const bool sizeHasPercent = aStyleSize.HasPercent();
  return ((sizeHasPercent || aStyleMaxSize.HasPercent()) &&
          IsFrameOfType(nsIFrame::eReplacedSizing)) ||
         (sizeHasPercent && FormControlShrinksForPercentSize(this));
}

// Summary of the Cyclic-Percentage Intrinsic Size Contribution Rules:
//
// Element Type         |       Replaced           |        Non-replaced
// Contribution Type    | min-content  max-content | min-content  max-content
// ---------------------------------------------------------------------------
// min size             | zero         zero        | zero         zero
// max & preferred size | zero         initial     | initial      initial
//
// https://drafts.csswg.org/css-sizing-3/#cyclic-percentage-contribution
bool nsIFrame::IsPercentageResolvedAgainstZero(const LengthPercentage& aSize,
                                               SizeProperty aProperty) const {
  // Early return to avoid calling the virtual function, IsFrameOfType().
  if (aProperty == SizeProperty::MinSize) {
    return true;
  }

  const bool hasPercentOnReplaced =
      aSize.HasPercent() && IsFrameOfType(nsIFrame::eReplacedSizing);
  if (aProperty == SizeProperty::MaxSize) {
    return hasPercentOnReplaced;
  }

  MOZ_ASSERT(aProperty == SizeProperty::Size);
  return hasPercentOnReplaced ||
         (aSize.HasPercent() && FormControlShrinksForPercentSize(this));
}

bool nsIFrame::IsBlockWrapper() const {
  auto pseudoType = Style()->GetPseudoType();
  return pseudoType == PseudoStyleType::mozBlockInsideInlineWrapper ||
         pseudoType == PseudoStyleType::buttonContent ||
         pseudoType == PseudoStyleType::cellContent ||
         pseudoType == PseudoStyleType::columnSpanWrapper;
}

bool nsIFrame::IsBlockFrameOrSubclass() const {
  const nsBlockFrame* thisAsBlock = do_QueryFrame(this);
  return !!thisAsBlock;
}

static nsIFrame* GetNearestBlockContainer(nsIFrame* frame) {
  // The block wrappers we use to wrap blocks inside inlines aren't
  // described in the CSS spec.  We need to make them not be containing
  // blocks.
  // Since the parent of such a block is either a normal block or
  // another such pseudo, this shouldn't cause anything bad to happen.
  // Also the anonymous blocks inside table cells are not containing blocks.
  //
  // If we ever start skipping table row groups from being containing blocks,
  // you need to remove the StickyScrollContainer hack referencing bug 1421660.
  while (frame->IsFrameOfType(nsIFrame::eLineParticipant) ||
         frame->IsBlockWrapper() ||
         // Table rows are not containing blocks either
         frame->IsTableRowFrame()) {
    frame = frame->GetParent();
    NS_ASSERTION(
        frame,
        "How come we got to the root frame without seeing a containing block?");
  }
  return frame;
}

nsIFrame* nsIFrame::GetContainingBlock(
    uint32_t aFlags, const nsStyleDisplay* aStyleDisplay) const {
  MOZ_ASSERT(aStyleDisplay == StyleDisplay());
  if (!GetParent()) {
    return nullptr;
  }
  // MathML frames might have absolute positioning style, but they would
  // still be in-flow.  So we have to check to make sure that the frame
  // is really out-of-flow too.
  nsIFrame* f;
  if (IsAbsolutelyPositioned(aStyleDisplay)) {
    f = GetParent();  // the parent is always the containing block
  } else {
    f = GetNearestBlockContainer(GetParent());
  }

  if (aFlags & SKIP_SCROLLED_FRAME && f &&
      f->Style()->GetPseudoType() == PseudoStyleType::scrolledContent) {
    f = f->GetParent();
  }
  return f;
}

#ifdef DEBUG_FRAME_DUMP

Maybe<uint32_t> nsIFrame::ContentIndexInContainer(const nsIFrame* aFrame) {
  if (nsIContent* content = aFrame->GetContent()) {
    return content->ComputeIndexInParentContent();
  }
  return Nothing();
}

nsAutoCString nsIFrame::ListTag() const {
  nsAutoString tmp;
  GetFrameName(tmp);

  nsAutoCString tag;
  tag += NS_ConvertUTF16toUTF8(tmp);
  tag += nsPrintfCString("@%p", static_cast<const void*>(this));
  return tag;
}

std::string nsIFrame::ConvertToString(const LogicalRect& aRect,
                                      const WritingMode aWM, ListFlags aFlags) {
  if (aFlags.contains(ListFlag::DisplayInCSSPixels)) {
    // Abuse CSSRect to store all LogicalRect's dimensions in CSS pixels.
    return ToString(mozilla::CSSRect(CSSPixel::FromAppUnits(aRect.IStart(aWM)),
                                     CSSPixel::FromAppUnits(aRect.BStart(aWM)),
                                     CSSPixel::FromAppUnits(aRect.ISize(aWM)),
                                     CSSPixel::FromAppUnits(aRect.BSize(aWM))));
  }
  return ToString(aRect);
}

std::string nsIFrame::ConvertToString(const LogicalSize& aSize,
                                      const WritingMode aWM, ListFlags aFlags) {
  if (aFlags.contains(ListFlag::DisplayInCSSPixels)) {
    // Abuse CSSSize to store all LogicalSize's dimensions in CSS pixels.
    return ToString(CSSSize(CSSPixel::FromAppUnits(aSize.ISize(aWM)),
                            CSSPixel::FromAppUnits(aSize.BSize(aWM))));
  }
  return ToString(aSize);
}

// Debugging
void nsIFrame::ListGeneric(nsACString& aTo, const char* aPrefix,
                           ListFlags aFlags) const {
  aTo += aPrefix;
  aTo += ListTag();
  if (HasView()) {
    aTo += nsPrintfCString(" [view=%p]", static_cast<void*>(GetView()));
  }
  if (GetParent()) {
    aTo += nsPrintfCString(" parent=%p", static_cast<void*>(GetParent()));
  }
  if (GetNextSibling()) {
    aTo += nsPrintfCString(" next=%p", static_cast<void*>(GetNextSibling()));
  }
  if (GetPrevContinuation()) {
    bool fluid = GetPrevInFlow() == GetPrevContinuation();
    aTo += nsPrintfCString(" prev-%s=%p", fluid ? "in-flow" : "continuation",
                           static_cast<void*>(GetPrevContinuation()));
  }
  if (GetNextContinuation()) {
    bool fluid = GetNextInFlow() == GetNextContinuation();
    aTo += nsPrintfCString(" next-%s=%p", fluid ? "in-flow" : "continuation",
                           static_cast<void*>(GetNextContinuation()));
  }
  if (const nsIFrame::PageValues* const pageValues =
          GetProperty(PageValuesProperty())) {
    nsAutoCString name;
    aTo += " PageValues={";
    if (pageValues->mStartPageValue) {
      pageValues->mStartPageValue->ToUTF8String(name);
      aTo += name;
    } else {
      aTo += "<null>";
    }
    aTo += ", ";
    if (pageValues->mEndPageValue) {
      pageValues->mEndPageValue->ToUTF8String(name);
      aTo += name;
    } else {
      aTo += "<null>";
    }
    aTo += "}";
  }
  void* IBsibling = GetProperty(IBSplitSibling());
  if (IBsibling) {
    aTo += nsPrintfCString(" IBSplitSibling=%p", IBsibling);
  }
  void* IBprevsibling = GetProperty(IBSplitPrevSibling());
  if (IBprevsibling) {
    aTo += nsPrintfCString(" IBSplitPrevSibling=%p", IBprevsibling);
  }
  if (nsLayoutUtils::FontSizeInflationEnabled(PresContext())) {
    if (HasAnyStateBits(NS_FRAME_FONT_INFLATION_FLOW_ROOT)) {
      aTo += nsPrintfCString(" FFR");
      if (nsFontInflationData* data =
              nsFontInflationData::FindFontInflationDataFor(this)) {
        aTo += nsPrintfCString(
            ",enabled=%s,UIS=%s", data->InflationEnabled() ? "yes" : "no",
            ConvertToString(data->UsableISize(), aFlags).c_str());
      }
    }
    if (HasAnyStateBits(NS_FRAME_FONT_INFLATION_CONTAINER)) {
      aTo += nsPrintfCString(" FIC");
    }
    aTo += nsPrintfCString(" FI=%f", nsLayoutUtils::FontSizeInflationFor(this));
  }
  aTo += nsPrintfCString(" %s", ConvertToString(mRect, aFlags).c_str());

  mozilla::WritingMode wm = GetWritingMode();
  if (wm.IsVertical() || wm.IsBidiRTL()) {
    aTo +=
        nsPrintfCString(" wm=%s logical-size=(%s)", ToString(wm).c_str(),
                        ConvertToString(GetLogicalSize(), wm, aFlags).c_str());
  }

  nsIFrame* parent = GetParent();
  if (parent) {
    WritingMode pWM = parent->GetWritingMode();
    if (pWM.IsVertical() || pWM.IsBidiRTL()) {
      nsSize containerSize = parent->mRect.Size();
      LogicalRect lr(pWM, mRect, containerSize);
      aTo += nsPrintfCString(" parent-wm=%s cs=(%s) logical-rect=%s",
                             ToString(pWM).c_str(),
                             ConvertToString(containerSize, aFlags).c_str(),
                             ConvertToString(lr, pWM, aFlags).c_str());
    }
  }
  nsIFrame* f = const_cast<nsIFrame*>(this);
  if (f->HasOverflowAreas()) {
    nsRect vo = f->InkOverflowRect();
    if (!vo.IsEqualEdges(mRect)) {
      aTo += nsPrintfCString(" ink-overflow=%s",
                             ConvertToString(vo, aFlags).c_str());
    }
    nsRect so = f->ScrollableOverflowRect();
    if (!so.IsEqualEdges(mRect)) {
      aTo += nsPrintfCString(" scr-overflow=%s",
                             ConvertToString(so, aFlags).c_str());
    }
  }
  bool hasNormalPosition;
  nsPoint normalPosition = GetNormalPosition(&hasNormalPosition);
  if (hasNormalPosition) {
    aTo += nsPrintfCString(" normal-position=%s",
                           ConvertToString(normalPosition, aFlags).c_str());
  }
  if (HasProperty(BidiDataProperty())) {
    FrameBidiData bidi = GetBidiData();
    aTo += nsPrintfCString(" bidi(%d,%d,%d)", bidi.baseLevel.Value(),
                           bidi.embeddingLevel.Value(),
                           bidi.precedingControl.Value());
  }
  if (IsTransformed()) {
    aTo += nsPrintfCString(" transformed");
  }
  if (ChildrenHavePerspective()) {
    aTo += nsPrintfCString(" perspective");
  }
  if (Extend3DContext()) {
    aTo += nsPrintfCString(" extend-3d");
  }
  if (Combines3DTransformWithAncestors()) {
    aTo += nsPrintfCString(" combines-3d-transform-with-ancestors");
  }
  if (mContent) {
    aTo += nsPrintfCString(" [content=%p]", static_cast<void*>(mContent));
  }
  aTo += nsPrintfCString(" [cs=%p", static_cast<void*>(mComputedStyle));
  if (mComputedStyle) {
    auto pseudoType = mComputedStyle->GetPseudoType();
    aTo += ToString(pseudoType).c_str();
  }
  aTo += "]";

  if (IsFrameModified()) {
    aTo += nsPrintfCString(" modified");
  }

  if (HasModifiedDescendants()) {
    aTo += nsPrintfCString(" has-modified-descendants");
  }
}

void nsIFrame::List(FILE* out, const char* aPrefix, ListFlags aFlags) const {
  nsCString str;
  ListGeneric(str, aPrefix, aFlags);
  fprintf_stderr(out, "%s\n", str.get());
}

void nsIFrame::ListTextRuns(FILE* out) const {
  nsTHashSet<const void*> seen;
  ListTextRuns(out, seen);
}

void nsIFrame::ListTextRuns(FILE* out, nsTHashSet<const void*>& aSeen) const {
  for (const auto& childList : ChildLists()) {
    for (const nsIFrame* kid : childList.mList) {
      kid->ListTextRuns(out, aSeen);
    }
  }
}

void nsIFrame::ListMatchedRules(FILE* out, const char* aPrefix) const {
  nsTArray<const RawServoStyleRule*> rawRuleList;
  Servo_ComputedValues_GetStyleRuleList(mComputedStyle, &rawRuleList);
  for (const RawServoStyleRule* rawRule : rawRuleList) {
    nsAutoCString ruleText;
    Servo_StyleRule_GetCssText(rawRule, &ruleText);
    fprintf_stderr(out, "%s%s\n", aPrefix, ruleText.get());
  }
}

void nsIFrame::ListWithMatchedRules(FILE* out, const char* aPrefix) const {
  fprintf_stderr(out, "%s%s\n", aPrefix, ListTag().get());

  nsCString rulePrefix;
  rulePrefix += aPrefix;
  rulePrefix += "    ";
  ListMatchedRules(out, rulePrefix.get());
}

nsresult nsIFrame::GetFrameName(nsAString& aResult) const {
  return MakeFrameName(u"Frame"_ns, aResult);
}

nsresult nsIFrame::MakeFrameName(const nsAString& aType,
                                 nsAString& aResult) const {
  aResult = aType;
  if (mContent && !mContent->IsText()) {
    nsAutoString buf;
    mContent->NodeInfo()->NameAtom()->ToString(buf);
    if (nsAtom* id = mContent->GetID()) {
      buf.AppendLiteral(" id=");
      buf.Append(nsDependentAtomString(id));
    }
    if (IsSubDocumentFrame()) {
      nsAutoString src;
      mContent->AsElement()->GetAttr(kNameSpaceID_None, nsGkAtoms::src, src);
      buf.AppendLiteral(" src=");
      buf.Append(src);
    }
    aResult.Append('(');
    aResult.Append(buf);
    aResult.Append(')');
  }
  aResult.Append('(');
  Maybe<uint32_t> index = ContentIndexInContainer(this);
  if (index.isSome()) {
    aResult.AppendInt(*index);
  } else {
    aResult.AppendInt(-1);
  }
  aResult.Append(')');
  return NS_OK;
}

void nsIFrame::DumpFrameTree() const {
  PresShell()->GetRootFrame()->List(stderr);
}

void nsIFrame::DumpFrameTreeInCSSPixels() const {
  PresShell()->GetRootFrame()->List(stderr, "", ListFlag::DisplayInCSSPixels);
}

void nsIFrame::DumpFrameTreeLimited() const { List(stderr); }
void nsIFrame::DumpFrameTreeLimitedInCSSPixels() const {
  List(stderr, "", ListFlag::DisplayInCSSPixels);
}

#endif

bool nsIFrame::IsVisibleForPainting() { return StyleVisibility()->IsVisible(); }

bool nsIFrame::IsVisibleOrCollapsedForPainting() {
  return StyleVisibility()->IsVisibleOrCollapsed();
}

/* virtual */
bool nsIFrame::IsEmpty() { return false; }

bool nsIFrame::CachedIsEmpty() {
  MOZ_ASSERT(!HasAnyStateBits(NS_FRAME_IS_DIRTY),
             "Must only be called on reflowed lines");
  return IsEmpty();
}

/* virtual */
bool nsIFrame::IsSelfEmpty() { return false; }

nsresult nsIFrame::GetSelectionController(nsPresContext* aPresContext,
                                          nsISelectionController** aSelCon) {
  if (!aPresContext || !aSelCon) return NS_ERROR_INVALID_ARG;

  nsIFrame* frame = this;
  while (frame && frame->HasAnyStateBits(NS_FRAME_INDEPENDENT_SELECTION)) {
    nsITextControlFrame* tcf = do_QueryFrame(frame);
    if (tcf) {
      return tcf->GetOwnedSelectionController(aSelCon);
    }
    frame = frame->GetParent();
  }

  *aSelCon = do_AddRef(aPresContext->PresShell()).take();
  return NS_OK;
}

already_AddRefed<nsFrameSelection> nsIFrame::GetFrameSelection() {
  RefPtr<nsFrameSelection> fs =
      const_cast<nsFrameSelection*>(GetConstFrameSelection());
  return fs.forget();
}

const nsFrameSelection* nsIFrame::GetConstFrameSelection() const {
  nsIFrame* frame = const_cast<nsIFrame*>(this);
  while (frame && frame->HasAnyStateBits(NS_FRAME_INDEPENDENT_SELECTION)) {
    nsITextControlFrame* tcf = do_QueryFrame(frame);
    if (tcf) {
      return tcf->GetOwnedFrameSelection();
    }
    frame = frame->GetParent();
  }

  return PresShell()->ConstFrameSelection();
}

bool nsIFrame::IsFrameSelected() const {
  NS_ASSERTION(!GetContent() || GetContent()->IsMaybeSelected(),
               "use the public IsSelected() instead");
  return GetContent()->IsSelected(0, GetContent()->GetChildCount());
}

nsresult nsIFrame::GetPointFromOffset(int32_t inOffset, nsPoint* outPoint) {
  MOZ_ASSERT(outPoint != nullptr, "Null parameter");
  nsRect contentRect = GetContentRectRelativeToSelf();
  nsPoint pt = contentRect.TopLeft();
  if (mContent) {
    nsIContent* newContent = mContent->GetParent();
    if (newContent) {
      const int32_t newOffset = newContent->ComputeIndexOf_Deprecated(mContent);

      // Find the direction of the frame from the EmbeddingLevelProperty,
      // which is the resolved bidi level set in
      // nsBidiPresUtils::ResolveParagraph (odd levels = right-to-left).
      // If the embedding level isn't set, just use the CSS direction
      // property.
      bool hasBidiData;
      FrameBidiData bidiData = GetProperty(BidiDataProperty(), &hasBidiData);
      bool isRTL = hasBidiData
                       ? bidiData.embeddingLevel.IsRTL()
                       : StyleVisibility()->mDirection == StyleDirection::Rtl;
      if ((!isRTL && inOffset > newOffset) ||
          (isRTL && inOffset <= newOffset)) {
        pt = contentRect.TopRight();
      }
    }
  }
  *outPoint = pt;
  return NS_OK;
}

nsresult nsIFrame::GetCharacterRectsInRange(int32_t aInOffset, int32_t aLength,
                                            nsTArray<nsRect>& aOutRect) {
  /* no text */
  return NS_ERROR_FAILURE;
}

nsresult nsIFrame::GetChildFrameContainingOffset(int32_t inContentOffset,
                                                 bool inHint,
                                                 int32_t* outFrameContentOffset,
                                                 nsIFrame** outChildFrame) {
  MOZ_ASSERT(outChildFrame && outFrameContentOffset, "Null parameter");
  *outFrameContentOffset = (int32_t)inHint;
  // the best frame to reflect any given offset would be a visible frame if
  // possible i.e. we are looking for a valid frame to place the blinking caret
  nsRect rect = GetRect();
  if (!rect.width || !rect.height) {
    // if we have a 0 width or height then lets look for another frame that
    // possibly has the same content.  If we have no frames in flow then just
    // let us return 'this' frame
    nsIFrame* nextFlow = GetNextInFlow();
    if (nextFlow)
      return nextFlow->GetChildFrameContainingOffset(
          inContentOffset, inHint, outFrameContentOffset, outChildFrame);
  }
  *outChildFrame = this;
  return NS_OK;
}

//
// What I've pieced together about this routine:
// Starting with a block frame (from which a line frame can be gotten)
// and a line number, drill down and get the first/last selectable
// frame on that line, depending on aPos->mDirection.
// aOutSideLimit != 0 means ignore aLineStart, instead work from
// the end (if > 0) or beginning (if < 0).
//
nsresult nsIFrame::GetNextPrevLineFromeBlockFrame(nsPresContext* aPresContext,
                                                  nsPeekOffsetStruct* aPos,
                                                  nsIFrame* aBlockFrame,
                                                  int32_t aLineStart,
                                                  int8_t aOutSideLimit) {
  // magic numbers aLineStart will be -1 for end of block 0 will be start of
  // block
  if (!aBlockFrame || !aPos) return NS_ERROR_NULL_POINTER;

  aPos->mResultFrame = nullptr;
  aPos->mResultContent = nullptr;
  aPos->mAttach = aPos->mDirection == eDirNext ? CARET_ASSOCIATE_AFTER
                                               : CARET_ASSOCIATE_BEFORE;

  nsAutoLineIterator it = aBlockFrame->GetLineIterator();
  if (!it) {
    return NS_ERROR_FAILURE;
  }
  int32_t searchingLine = aLineStart;
  int32_t countLines = it->GetNumLines();
  if (aOutSideLimit > 0)  // start at end
    searchingLine = countLines;
  else if (aOutSideLimit < 0)  // start at beginning
    searchingLine = -1;        //"next" will be 0
  else if ((aPos->mDirection == eDirPrevious && searchingLine == 0) ||
           (aPos->mDirection == eDirNext &&
            searchingLine >= (countLines - 1))) {
    // we need to jump to new block frame.
    return NS_ERROR_FAILURE;
  }
  nsIFrame* resultFrame = nullptr;
  nsIFrame* farStoppingFrame = nullptr;  // we keep searching until we find a
                                         // "this" frame then we go to next line
  nsIFrame* nearStoppingFrame = nullptr;  // if we are backing up from edge,
                                          // stop here
  nsIFrame* firstFrame;
  nsIFrame* lastFrame;
  bool isBeforeFirstFrame, isAfterLastFrame;
  bool found = false;

  nsresult result = NS_OK;
  while (!found) {
    if (aPos->mDirection == eDirPrevious)
      searchingLine--;
    else
      searchingLine++;
    if ((aPos->mDirection == eDirPrevious && searchingLine < 0) ||
        (aPos->mDirection == eDirNext && searchingLine >= countLines)) {
      // we need to jump to new block frame.
      return NS_ERROR_FAILURE;
    }
    auto line = it->GetLine(searchingLine).unwrap();
    if (!line.mNumFramesOnLine) {
      continue;
    }
    lastFrame = firstFrame = line.mFirstFrameOnLine;
    for (int32_t lineFrameCount = line.mNumFramesOnLine; lineFrameCount > 1;
         lineFrameCount--) {
      lastFrame = lastFrame->GetNextSibling();
      if (!lastFrame) {
        NS_ERROR("GetLine promised more frames than could be found");
        return NS_ERROR_FAILURE;
      }
    }
    GetLastLeaf(&lastFrame);

    if (aPos->mDirection == eDirNext) {
      nearStoppingFrame = firstFrame;
      farStoppingFrame = lastFrame;
    } else {
      nearStoppingFrame = lastFrame;
      farStoppingFrame = firstFrame;
    }
    nsPoint offset;
    nsView* view;  // used for call of get offset from view
    aBlockFrame->GetOffsetFromView(offset, &view);
    nsPoint newDesiredPos =
        aPos->mDesiredCaretPos -
        offset;  // get desired position into blockframe coords
    result = it->FindFrameAt(searchingLine, newDesiredPos, &resultFrame,
                             &isBeforeFirstFrame, &isAfterLastFrame);
    if (NS_FAILED(result)) {
      continue;
    }

    if (resultFrame) {
      // check to see if this is ANOTHER blockframe inside the other one if so
      // then call into its lines
      if (resultFrame->CanProvideLineIterator()) {
        aPos->mResultFrame = resultFrame;
        return NS_OK;
      }
      // resultFrame is not a block frame
      result = NS_ERROR_FAILURE;

      nsCOMPtr<nsIFrameEnumerator> frameTraversal;
      result = NS_NewFrameTraversal(getter_AddRefs(frameTraversal),
                                    aPresContext, resultFrame, ePostOrder,
                                    false,  // aVisual
                                    aPos->mScrollViewStop,
                                    false,  // aFollowOOFs
                                    false   // aSkipPopupChecks
      );
      if (NS_FAILED(result)) return result;

      auto FoundValidFrame = [aPos](const ContentOffsets& aOffsets,
                                    const nsIFrame* aFrame) {
        if (!aOffsets.content) {
          return false;
        }
        if (!aFrame->IsSelectable(nullptr)) {
          return false;
        }
        if (aPos->mForceEditableRegion && !aOffsets.content->IsEditable()) {
          return false;
        }
        return true;
      };

      nsIFrame* storeOldResultFrame = resultFrame;
      while (!found) {
        nsPoint point;
        nsRect tempRect = resultFrame->GetRect();
        nsPoint offset;
        nsView* view;  // used for call of get offset from view
        resultFrame->GetOffsetFromView(offset, &view);
        if (!view) {
          return NS_ERROR_FAILURE;
        }
        if (resultFrame->GetWritingMode().IsVertical()) {
          point.y = aPos->mDesiredCaretPos.y;
          point.x = tempRect.width + offset.x;
        } else {
          point.y = tempRect.height + offset.y;
          point.x = aPos->mDesiredCaretPos.x;
        }

        // special check. if we allow non-text selection then we can allow a hit
        // location to fall before a table. otherwise there is no way to get and
        // click signal to fall before a table (it being a line iterator itself)
        mozilla::PresShell* presShell = aPresContext->GetPresShell();
        if (!presShell) {
          return NS_ERROR_FAILURE;
        }
        int16_t isEditor = presShell->GetSelectionFlags();
        isEditor = isEditor == nsISelectionDisplay::DISPLAY_ALL;
        if (isEditor) {
          if (resultFrame->IsTableWrapperFrame()) {
            if (((point.x - offset.x + tempRect.x) < 0) ||
                ((point.x - offset.x + tempRect.x) >
                 tempRect.width))  // off left/right side
            {
              nsIContent* content = resultFrame->GetContent();
              if (content) {
                nsIContent* parent = content->GetParent();
                if (parent) {
                  aPos->mResultContent = parent;
                  aPos->mContentOffset =
                      parent->ComputeIndexOf_Deprecated(content);
                  aPos->mAttach = CARET_ASSOCIATE_BEFORE;
                  if ((point.x - offset.x + tempRect.x) > tempRect.width) {
                    aPos->mContentOffset++;  // go to end of this frame
                    aPos->mAttach = CARET_ASSOCIATE_AFTER;
                  }
                  // result frame is the result frames parent.
                  aPos->mResultFrame = resultFrame->GetParent();
                  return NS_POSITION_BEFORE_TABLE;
                }
              }
            }
          }
        }

        if (!resultFrame->HasView()) {
          nsView* view;
          nsPoint offset;
          resultFrame->GetOffsetFromView(offset, &view);
          ContentOffsets offsets =
              resultFrame->GetContentOffsetsFromPoint(point - offset);
          aPos->mResultContent = offsets.content;
          aPos->mContentOffset = offsets.offset;
          aPos->mAttach = offsets.associate;
          if (FoundValidFrame(offsets, resultFrame)) {
            found = true;
            break;
          }
        }

        if (aPos->mDirection == eDirPrevious &&
            (resultFrame == farStoppingFrame))
          break;
        if (aPos->mDirection == eDirNext && (resultFrame == nearStoppingFrame))
          break;
        // always try previous on THAT line if that fails go the other way
        resultFrame = frameTraversal->Traverse(/* aForward = */ false);
        if (!resultFrame) return NS_ERROR_FAILURE;
      }

      if (!found) {
        resultFrame = storeOldResultFrame;

        result = NS_NewFrameTraversal(getter_AddRefs(frameTraversal),
                                      aPresContext, resultFrame, eLeaf,
                                      false,  // aVisual
                                      aPos->mScrollViewStop,
                                      false,  // aFollowOOFs
                                      false   // aSkipPopupChecks
        );
      }
      while (!found) {
        nsPoint point = aPos->mDesiredCaretPos;
        nsView* view;
        nsPoint offset;
        resultFrame->GetOffsetFromView(offset, &view);
        ContentOffsets offsets =
            resultFrame->GetContentOffsetsFromPoint(point - offset);
        aPos->mResultContent = offsets.content;
        aPos->mContentOffset = offsets.offset;
        aPos->mAttach = offsets.associate;
        if (FoundValidFrame(offsets, resultFrame)) {
          found = true;
          if (resultFrame == farStoppingFrame)
            aPos->mAttach = CARET_ASSOCIATE_BEFORE;
          else
            aPos->mAttach = CARET_ASSOCIATE_AFTER;
          break;
        }
        if (aPos->mDirection == eDirPrevious &&
            (resultFrame == nearStoppingFrame))
          break;
        if (aPos->mDirection == eDirNext && (resultFrame == farStoppingFrame))
          break;
        // previous didnt work now we try "next"
        nsIFrame* tempFrame = frameTraversal->Traverse(/* aForward = */ true);
        if (!tempFrame) break;
        resultFrame = tempFrame;
      }
      aPos->mResultFrame = resultFrame;
    } else {
      // we need to jump to new block frame.
      aPos->mAmount = eSelectLine;
      aPos->mStartOffset = 0;
      aPos->mAttach = aPos->mDirection == eDirNext ? CARET_ASSOCIATE_BEFORE
                                                   : CARET_ASSOCIATE_AFTER;
      if (aPos->mDirection == eDirPrevious)
        aPos->mStartOffset = -1;  // start from end
      return aBlockFrame->PeekOffset(aPos);
    }
  }
  return NS_OK;
}

nsIFrame::CaretPosition nsIFrame::GetExtremeCaretPosition(bool aStart) {
  CaretPosition result;

  FrameTarget targetFrame = DrillDownToSelectionFrame(this, !aStart, 0);
  FrameContentRange range = GetRangeForFrame(targetFrame.frame);
  result.mResultContent = range.content;
  result.mContentOffset = aStart ? range.start : range.end;
  return result;
}

// If this is a preformatted text frame, see if it ends with a newline
static nsContentAndOffset FindLineBreakInText(nsIFrame* aFrame,
                                              nsDirection aDirection) {
  nsContentAndOffset result;

  if (aFrame->IsGeneratedContentFrame() ||
      !aFrame->HasSignificantTerminalNewline()) {
    return result;
  }

  int32_t endOffset = aFrame->GetOffsets().second;
  result.mContent = aFrame->GetContent();
  result.mOffset = endOffset - (aDirection == eDirPrevious ? 0 : 1);
  return result;
}

// Find the first (or last) descendant of the given frame
// which is either a block-level frame or a BRFrame, or some other kind of break
// which stops the line.
static nsContentAndOffset FindLineBreakingFrame(nsIFrame* aFrame,
                                                nsDirection aDirection) {
  nsContentAndOffset result;

  if (aFrame->IsGeneratedContentFrame()) {
    return result;
  }

  // Treat form controls as inline leaves
  // XXX we really need a way to determine whether a frame is inline-level
  if (static_cast<nsIFormControlFrame*>(do_QueryFrame(aFrame))) {
    return result;
  }

  // Check the frame itself
  // Fall through block-in-inline split frames because their mContent is
  // the content of the inline frames they were created from. The
  // first/last child of such frames is the real block frame we're
  // looking for.
  if ((aFrame->IsBlockOutside() &&
       !aFrame->HasAnyStateBits(NS_FRAME_PART_OF_IBSPLIT)) ||
      aFrame->IsBrFrame()) {
    nsIContent* content = aFrame->GetContent();
    result.mContent = content->GetParent();
    // In some cases (bug 310589, bug 370174) we end up here with a null
    // content. This probably shouldn't ever happen, but since it sometimes
    // does, we want to avoid crashing here.
    NS_ASSERTION(result.mContent, "Unexpected orphan content");
    if (result.mContent) {
      result.mOffset = result.mContent->ComputeIndexOf_Deprecated(content) +
                       (aDirection == eDirPrevious ? 1 : 0);
    }
    return result;
  }

  result = FindLineBreakInText(aFrame, aDirection);
  if (result.mContent) {
    return result;
  }

  // Iterate over children and call ourselves recursively
  if (aDirection == eDirPrevious) {
    nsIFrame* child =
        aFrame->GetChildList(nsIFrame::kPrincipalList).LastChild();
    while (child && !result.mContent) {
      result = FindLineBreakingFrame(child, aDirection);
      child = child->GetPrevSibling();
    }
  } else {  // eDirNext
    nsIFrame* child = aFrame->PrincipalChildList().FirstChild();
    while (child && !result.mContent) {
      result = FindLineBreakingFrame(child, aDirection);
      child = child->GetNextSibling();
    }
  }
  return result;
}

nsresult nsIFrame::PeekOffsetForParagraph(nsPeekOffsetStruct* aPos) {
  nsIFrame* frame = this;
  nsContentAndOffset blockFrameOrBR;
  blockFrameOrBR.mContent = nullptr;
  bool reachedLimit = frame->IsBlockOutside() || IsEditingHost(frame);

  auto traverse = [&aPos](nsIFrame* current) {
    return aPos->mDirection == eDirPrevious ? current->GetPrevSibling()
                                            : current->GetNextSibling();
  };

  // Go through containing frames until reaching a block frame.
  // In each step, search the previous (or next) siblings for the closest
  // "stop frame" (a block frame or a BRFrame).
  // If found, set it to be the selection boundary and abort.
  while (!reachedLimit) {
    nsIFrame* parent = frame->GetParent();
    // Treat a frame associated with the root content as if it were a block
    // frame.
    if (!frame->mContent || !frame->mContent->GetParent()) {
      reachedLimit = true;
      break;
    }

    if (aPos->mDirection == eDirNext) {
      // Try to find our own line-break before looking at our siblings.
      blockFrameOrBR = FindLineBreakInText(frame, eDirNext);
    }

    nsIFrame* sibling = traverse(frame);
    while (sibling && !blockFrameOrBR.mContent) {
      blockFrameOrBR = FindLineBreakingFrame(sibling, aPos->mDirection);
      sibling = traverse(sibling);
    }
    if (blockFrameOrBR.mContent) {
      aPos->mResultContent = blockFrameOrBR.mContent;
      aPos->mContentOffset = blockFrameOrBR.mOffset;
      break;
    }
    frame = parent;
    reachedLimit = frame && (frame->IsBlockOutside() || IsEditingHost(frame));
  }

  if (reachedLimit) {  // no "stop frame" found
    aPos->mResultContent = frame->GetContent();
    if (aPos->mDirection == eDirPrevious) {
      aPos->mContentOffset = 0;
    } else if (aPos->mResultContent) {
      aPos->mContentOffset = aPos->mResultContent->GetChildCount();
    }
  }
  return NS_OK;
}

// Determine movement direction relative to frame
static bool IsMovingInFrameDirection(const nsIFrame* frame,
                                     nsDirection aDirection, bool aVisual) {
  bool isReverseDirection =
      aVisual && nsBidiPresUtils::IsReversedDirectionFrame(frame);
  return aDirection == (isReverseDirection ? eDirPrevious : eDirNext);
}

// Determines "are we looking for a boundary between whitespace and
// non-whitespace (in the direction we're moving in)". It is true when moving
// forward and looking for a beginning of a word, or when moving backwards and
// looking for an end of a word.
static bool ShouldWordSelectionEatSpace(const nsPeekOffsetStruct& aPos) {
  if (aPos.mWordMovementType != eDefaultBehavior) {
    // aPos->mWordMovementType possible values:
    //       eEndWord: eat the space if we're moving backwards
    //       eStartWord: eat the space if we're moving forwards
    return (aPos.mWordMovementType == eEndWord) ==
           (aPos.mDirection == eDirPrevious);
  }
  // Use the hidden preference which is based on operating system
  // behavior. This pref only affects whether moving forward by word
  // should go to the end of this word or start of the next word. When
  // going backwards, the start of the word is always used, on every
  // operating system.
  return aPos.mDirection == eDirNext &&
         StaticPrefs::layout_word_select_eat_space_to_next_word();
}

enum class OffsetIsAtLineEdge : bool { No, Yes };

static void SetPeekResultFromFrame(nsPeekOffsetStruct& aPos, nsIFrame* aFrame,
                                   int32_t aOffset,
                                   OffsetIsAtLineEdge aAtLineEdge) {
  FrameContentRange range = GetRangeForFrame(aFrame);
  aPos.mResultFrame = aFrame;
  aPos.mResultContent = range.content;
  // Output offset is relative to content, not frame
  aPos.mContentOffset =
      aOffset < 0 ? range.end + aOffset + 1 : range.start + aOffset;
  if (aAtLineEdge == OffsetIsAtLineEdge::Yes) {
    aPos.mAttach = aPos.mContentOffset == range.start ? CARET_ASSOCIATE_AFTER
                                                      : CARET_ASSOCIATE_BEFORE;
  }
}

void nsIFrame::SelectablePeekReport::TransferTo(
    nsPeekOffsetStruct& aPos) const {
  return SetPeekResultFromFrame(aPos, mFrame, mOffset, OffsetIsAtLineEdge::No);
}

nsIFrame::SelectablePeekReport::SelectablePeekReport(
    const mozilla::GenericErrorResult<nsresult>&& aErr) {
  MOZ_ASSERT(NS_FAILED(aErr.operator nsresult()));
  // Return an empty report
}

nsresult nsIFrame::PeekOffsetForCharacter(nsPeekOffsetStruct* aPos,
                                          int32_t aOffset) {
  SelectablePeekReport current{this, aOffset};

  nsIFrame::FrameSearchResult peekSearchState = CONTINUE;

  while (peekSearchState != FOUND) {
    bool movingInFrameDirection = IsMovingInFrameDirection(
        current.mFrame, aPos->mDirection, aPos->mVisual);

    if (current.mJumpedLine) {
      // If we jumped lines, it's as if we found a character, but we still need
      // to eat non-renderable content on the new line.
      peekSearchState = current.PeekOffsetNoAmount(movingInFrameDirection);
    } else {
      PeekOffsetCharacterOptions options;
      options.mRespectClusters = aPos->mAmount == eSelectCluster;
      peekSearchState =
          current.PeekOffsetCharacter(movingInFrameDirection, options);
    }

    current.mMovedOverNonSelectableText |=
        peekSearchState == CONTINUE_UNSELECTABLE;

    if (peekSearchState != FOUND) {
      SelectablePeekReport next = current.mFrame->GetFrameFromDirection(*aPos);
      if (next.Failed()) {
        return NS_ERROR_FAILURE;
      }
      next.mJumpedLine |= current.mJumpedLine;
      next.mMovedOverNonSelectableText |= current.mMovedOverNonSelectableText;
      next.mHasSelectableFrame |= current.mHasSelectableFrame;
      current = next;
    }

    // Found frame, but because we moved over non selectable text we want
    // the offset to be at the frame edge. Note that if we are extending the
    // selection, this doesn't matter.
    if (peekSearchState == FOUND && current.mMovedOverNonSelectableText &&
        (!aPos->mExtend || current.mHasSelectableFrame)) {
      auto [start, end] = current.mFrame->GetOffsets();
      current.mOffset = aPos->mDirection == eDirNext ? 0 : end - start;
    }
  }

  // Set outputs
  current.TransferTo(*aPos);
  // If we're dealing with a text frame and moving backward positions us at
  // the end of that line, decrease the offset by one to make sure that
  // we're placed before the linefeed character on the previous line.
  if (current.mOffset < 0 && current.mJumpedLine &&
      aPos->mDirection == eDirPrevious &&
      current.mFrame->HasSignificantTerminalNewline() &&
      !current.mIgnoredBrFrame) {
    --aPos->mContentOffset;
  }
  return NS_OK;
}

nsresult nsIFrame::PeekOffsetForWord(nsPeekOffsetStruct* aPos,
                                     int32_t aOffset) {
  SelectablePeekReport current{this, aOffset};
  bool shouldStopAtHardBreak =
      aPos->mWordMovementType == eDefaultBehavior &&
      StaticPrefs::layout_word_select_eat_space_to_next_word();
  bool wordSelectEatSpace = ShouldWordSelectionEatSpace(*aPos);

  PeekWordState state;
  while (true) {
    bool movingInFrameDirection = IsMovingInFrameDirection(
        current.mFrame, aPos->mDirection, aPos->mVisual);

    FrameSearchResult searchResult = current.mFrame->PeekOffsetWord(
        movingInFrameDirection, wordSelectEatSpace, aPos->mIsKeyboardSelect,
        &current.mOffset, &state, aPos->mTrimSpaces);
    if (searchResult == FOUND) {
      break;
    }

    SelectablePeekReport next = current.mFrame->GetFrameFromDirection(*aPos);
    if (next.Failed()) {
      // If we've crossed the line boundary, check to make sure that we
      // have not consumed a trailing newline as whitespace if it's
      // significant.
      if (next.mJumpedLine && wordSelectEatSpace &&
          current.mFrame->HasSignificantTerminalNewline() &&
          current.mFrame->StyleText()->mWhiteSpace !=
              StyleWhiteSpace::PreLine) {
        current.mOffset -= 1;
      }
      break;
    }

    if (next.mJumpedLine && !wordSelectEatSpace && state.mSawBeforeType) {
      // We can't jump lines if we're looking for whitespace following
      // non-whitespace, and we already encountered non-whitespace.
      break;
    }

    if (shouldStopAtHardBreak && next.mJumpedHardBreak) {
      /**
       * Prev, always: Jump and stop right there
       * Next, saw inline: just stop
       * Next, no inline: Jump and consume whitespaces
       */
      if (aPos->mDirection == eDirPrevious) {
        // Try moving to the previous line if exists
        current.TransferTo(*aPos);
        current.mFrame->PeekOffsetForCharacter(aPos, current.mOffset);
        return NS_OK;
      }
      if (state.mSawInlineCharacter || current.mJumpedHardBreak) {
        if (current.mFrame->HasSignificantTerminalNewline()) {
          current.mOffset -= 1;
        }
        current.TransferTo(*aPos);
        return NS_OK;
      }
      // Mark the state as whitespace and continue
      state.Update(false, true);
    }

    if (next.mJumpedLine) {
      state.mContext.Truncate();
    }
    current = next;
    // Jumping a line is equivalent to encountering whitespace
    // This affects only when it already met an actual character
    if (wordSelectEatSpace && next.mJumpedLine) {
      state.SetSawBeforeType();
    }
  }

  // Set outputs
  current.TransferTo(*aPos);
  return NS_OK;
}

nsresult nsIFrame::PeekOffsetForLine(nsPeekOffsetStruct* aPos) {
  nsIFrame* blockFrame = this;
  nsresult result = NS_ERROR_FAILURE;

  while (NS_FAILED(result)) {
    auto [newBlock, lineFrame] =
        blockFrame->GetContainingBlockForLine(aPos->mScrollViewStop);
    if (!newBlock) {
      return NS_ERROR_FAILURE;
    }
    blockFrame = newBlock;
    nsAutoLineIterator iter = blockFrame->GetLineIterator();
    int32_t thisLine = iter->FindLineContaining(lineFrame);
    if (NS_WARN_IF(thisLine < 0)) {
      return NS_ERROR_FAILURE;
    }

    int edgeCase = 0;  // no edge case. this should look at thisLine

    bool doneLooping = false;  // tells us when no more block frames hit.
    // this part will find a frame or a block frame. if it's a block frame
    // it will "drill down" to find a viable frame or it will return an
    // error.
    nsIFrame* lastFrame = this;
    do {
      result = nsIFrame::GetNextPrevLineFromeBlockFrame(
          PresContext(), aPos, blockFrame, thisLine,
          edgeCase);  // start from thisLine

      // we came back to same spot! keep going
      if (NS_SUCCEEDED(result) &&
          (!aPos->mResultFrame || aPos->mResultFrame == lastFrame)) {
        aPos->mResultFrame = nullptr;
        if (aPos->mDirection == eDirPrevious) {
          thisLine--;
        } else {
          thisLine++;
        }
      } else {               // if failure or success with different frame.
        doneLooping = true;  // do not continue with while loop
      }

      lastFrame = aPos->mResultFrame;  // set last frame

      // make sure block element is not the same as the one we had before
      if (NS_SUCCEEDED(result) && aPos->mResultFrame &&
          blockFrame != aPos->mResultFrame) {
        /* SPECIAL CHECK FOR TABLE NAVIGATION
            tables need to navigate also and the frame that supports it is
            nsTableRowGroupFrame which is INSIDE nsTableWrapperFrame.
            If we have stumbled onto an nsTableWrapperFrame we need to drill
            into nsTableRowGroup if we hit a header or footer that's ok just
            go into them.
          */
        bool searchTableBool = false;
        if (aPos->mResultFrame->IsTableWrapperFrame() ||
            aPos->mResultFrame->IsTableCellFrame()) {
          nsIFrame* frame =
              aPos->mResultFrame->PrincipalChildList().FirstChild();
          // got the table frame now
          // ok time to drill down to find iterator
          while (frame) {
            if (frame->CanProvideLineIterator()) {
              aPos->mResultFrame = frame;
              searchTableBool = true;
              result = NS_OK;
              break;  // while(frame)
            }
            result = NS_ERROR_FAILURE;
            frame = frame->PrincipalChildList().FirstChild();
          }
        }

        if (!searchTableBool) {
          result = aPos->mResultFrame->CanProvideLineIterator()
                       ? NS_OK
                       : NS_ERROR_FAILURE;
        }

        // we've struck another block element!
        if (NS_SUCCEEDED(result)) {
          doneLooping = false;
          if (aPos->mDirection == eDirPrevious) {
            edgeCase = 1;  // far edge, search from end backwards
          } else {
            edgeCase = -1;  // near edge search from beginning onwards
          }
          thisLine = 0;  // this line means nothing now.
          // everything else means something so keep looking "inside" the
          // block
          blockFrame = aPos->mResultFrame;
        } else {
          // THIS is to mean that everything is ok to the containing while
          // loop
          result = NS_OK;
          break;
        }
      }
    } while (!doneLooping);
  }
  return result;
}

nsresult nsIFrame::PeekOffsetForLineEdge(nsPeekOffsetStruct* aPos) {
  // Adjusted so that the caret can't get confused when content changes
  nsIFrame* frame = AdjustFrameForSelectionStyles(this);
  Element* editingHost = frame->GetContent()->GetEditingHost();

  auto [blockFrame, lineFrame] =
      frame->GetContainingBlockForLine(aPos->mScrollViewStop);
  if (!blockFrame) {
    return NS_ERROR_FAILURE;
  }
  nsAutoLineIterator it = blockFrame->GetLineIterator();
  int32_t thisLine = it->FindLineContaining(lineFrame);
  if (thisLine < 0) {
    return NS_ERROR_FAILURE;
  }

  nsIFrame* baseFrame = nullptr;
  bool endOfLine = (eSelectEndLine == aPos->mAmount);

  if (aPos->mVisual && PresContext()->BidiEnabled()) {
    nsIFrame* firstFrame;
    bool isReordered;
    nsIFrame* lastFrame;
    MOZ_TRY(
        it->CheckLineOrder(thisLine, &isReordered, &firstFrame, &lastFrame));
    baseFrame = endOfLine ? lastFrame : firstFrame;
  } else {
    auto line = it->GetLine(thisLine).unwrap();

    nsIFrame* frame = line.mFirstFrameOnLine;
    bool lastFrameWasEditable = false;
    for (int32_t count = line.mNumFramesOnLine; count;
         --count, frame = frame->GetNextSibling()) {
      if (frame->IsGeneratedContentFrame()) {
        continue;
      }
      // When jumping to the end of the line with the "end" key,
      // try to skip over brFrames
      if (endOfLine && line.mNumFramesOnLine > 1 && frame->IsBrFrame() &&
          lastFrameWasEditable == frame->GetContent()->IsEditable()) {
        continue;
      }
      lastFrameWasEditable =
          frame->GetContent() && frame->GetContent()->IsEditable();
      baseFrame = frame;
      if (!endOfLine) {
        break;
      }
    }
  }
  if (!baseFrame) {
    return NS_ERROR_FAILURE;
  }
  // Make sure we are not leaving our inline editing host if exists
  if (editingHost) {
    if (nsIFrame* frame = editingHost->GetPrimaryFrame()) {
      if (frame->IsInlineOutside() &&
          !editingHost->Contains(baseFrame->GetContent())) {
        baseFrame = frame;
        if (endOfLine) {
          baseFrame = baseFrame->LastContinuation();
        }
      }
    }
  }
  FrameTarget targetFrame = DrillDownToSelectionFrame(baseFrame, endOfLine, 0);
  SetPeekResultFromFrame(*aPos, targetFrame.frame, endOfLine ? -1 : 0,
                         OffsetIsAtLineEdge::Yes);
  if (endOfLine && targetFrame.frame->HasSignificantTerminalNewline()) {
    // Do not position the caret after the terminating newline if we're
    // trying to move to the end of line (see bug 596506)
    --aPos->mContentOffset;
  }
  if (!aPos->mResultContent) {
    return NS_ERROR_FAILURE;
  }
  return NS_OK;
}

nsresult nsIFrame::PeekOffset(nsPeekOffsetStruct* aPos) {
  MOZ_ASSERT(aPos);

  if (NS_WARN_IF(HasAnyStateBits(NS_FRAME_IS_DIRTY))) {
    // FIXME(Bug 1654362): <caption> currently can remain dirty.
    return NS_ERROR_UNEXPECTED;
  }

  // Translate content offset to be relative to frame
  int32_t offset = aPos->mStartOffset - GetRangeForFrame(this).start;

  switch (aPos->mAmount) {
    case eSelectCharacter:
    case eSelectCluster:
      return PeekOffsetForCharacter(aPos, offset);
    case eSelectWordNoSpace:
      // eSelectWordNoSpace means that we should not be eating any whitespace
      // when moving to the adjacent word.  This means that we should set aPos->
      // mWordMovementType to eEndWord if we're moving forwards, and to
      // eStartWord if we're moving backwards.
      if (aPos->mDirection == eDirPrevious) {
        aPos->mWordMovementType = eStartWord;
      } else {
        aPos->mWordMovementType = eEndWord;
      }
      // Intentionally fall through the eSelectWord case.
      [[fallthrough]];
    case eSelectWord:
      return PeekOffsetForWord(aPos, offset);
    case eSelectLine:
      return PeekOffsetForLine(aPos);
    case eSelectBeginLine:
    case eSelectEndLine:
      return PeekOffsetForLineEdge(aPos);
    case eSelectParagraph:
      return PeekOffsetForParagraph(aPos);
    default: {
      NS_ASSERTION(false, "Invalid amount");
      return NS_ERROR_FAILURE;
    }
  }
}

nsIFrame::FrameSearchResult nsIFrame::PeekOffsetNoAmount(bool aForward,
                                                         int32_t* aOffset) {
  NS_ASSERTION(aOffset && *aOffset <= 1, "aOffset out of range");
  // Sure, we can stop right here.
  return FOUND;
}

nsIFrame::FrameSearchResult nsIFrame::PeekOffsetCharacter(
    bool aForward, int32_t* aOffset, PeekOffsetCharacterOptions aOptions) {
  NS_ASSERTION(aOffset && *aOffset <= 1, "aOffset out of range");
  int32_t startOffset = *aOffset;
  // A negative offset means "end of frame", which in our case means offset 1.
  if (startOffset < 0) startOffset = 1;
  if (aForward == (startOffset == 0)) {
    // We're before the frame and moving forward, or after it and moving
    // backwards: skip to the other side and we're done.
    *aOffset = 1 - startOffset;
    return FOUND;
  }
  return CONTINUE;
}

nsIFrame::FrameSearchResult nsIFrame::PeekOffsetWord(
    bool aForward, bool aWordSelectEatSpace, bool aIsKeyboardSelect,
    int32_t* aOffset, PeekWordState* aState, bool /*aTrimSpaces*/) {
  NS_ASSERTION(aOffset && *aOffset <= 1, "aOffset out of range");
  int32_t startOffset = *aOffset;
  // This isn't text, so truncate the context
  aState->mContext.Truncate();
  if (startOffset < 0) startOffset = 1;
  if (aForward == (startOffset == 0)) {
    // We're before the frame and moving forward, or after it and moving
    // backwards. If we're looking for non-whitespace, we found it (without
    // skipping this frame).
    if (!aState->mAtStart) {
      if (aState->mLastCharWasPunctuation) {
        // We're not punctuation, so this is a punctuation boundary.
        if (BreakWordBetweenPunctuation(aState, aForward, false, false,
                                        aIsKeyboardSelect))
          return FOUND;
      } else {
        // This is not a punctuation boundary.
        if (aWordSelectEatSpace && aState->mSawBeforeType) return FOUND;
      }
    }
    // Otherwise skip to the other side and note that we encountered
    // non-whitespace.
    *aOffset = 1 - startOffset;
    aState->Update(false,  // not punctuation
                   false   // not whitespace
    );
    if (!aWordSelectEatSpace) aState->SetSawBeforeType();
  }
  return CONTINUE;
}

// static
bool nsIFrame::BreakWordBetweenPunctuation(const PeekWordState* aState,
                                           bool aForward, bool aPunctAfter,
                                           bool aWhitespaceAfter,
                                           bool aIsKeyboardSelect) {
  NS_ASSERTION(aPunctAfter != aState->mLastCharWasPunctuation,
               "Call this only at punctuation boundaries");
  if (aState->mLastCharWasWhitespace) {
    // We always stop between whitespace and punctuation
    return true;
  }
  if (!StaticPrefs::layout_word_select_stop_at_punctuation()) {
    // When this pref is false, we never stop at a punctuation boundary unless
    // it's followed by whitespace (in the relevant direction).
    return aWhitespaceAfter;
  }
  if (!aIsKeyboardSelect) {
    // mouse caret movement (e.g. word selection) always stops at every
    // punctuation boundary
    return true;
  }
  bool afterPunct = aForward ? aState->mLastCharWasPunctuation : aPunctAfter;
  if (!afterPunct) {
    // keyboard caret movement only stops after punctuation (in content order)
    return false;
  }
  // Stop only if we've seen some non-punctuation since the last whitespace;
  // don't stop after punctuation that follows whitespace.
  return aState->mSeenNonPunctuationSinceWhitespace;
}

nsresult nsIFrame::CheckVisibility(nsPresContext*, int32_t, int32_t, bool,
                                   bool*, bool*) {
  return NS_ERROR_NOT_IMPLEMENTED;
}

std::pair<nsIFrame*, nsIFrame*> nsIFrame::GetContainingBlockForLine(
    bool aLockScroll) const {
  const nsIFrame* parentFrame = this;
  const nsIFrame* frame;
  while (parentFrame) {
    frame = parentFrame;
    if (frame->HasAnyStateBits(NS_FRAME_OUT_OF_FLOW)) {
      // if we are searching for a frame that is not in flow we will not find
      // it. we must instead look for its placeholder
      if (frame->HasAnyStateBits(NS_FRAME_IS_OVERFLOW_CONTAINER)) {
        // abspos continuations don't have placeholders, get the fif
        frame = frame->FirstInFlow();
      }
      frame = frame->GetPlaceholderFrame();
      if (!frame) {
        return std::pair(nullptr, nullptr);
      }
    }
    parentFrame = frame->GetParent();
    if (parentFrame) {
      if (aLockScroll && parentFrame->IsScrollFrame()) {
        return std::pair(nullptr, nullptr);
      }
      if (parentFrame->CanProvideLineIterator()) {
        return std::pair(const_cast<nsIFrame*>(parentFrame),
                         const_cast<nsIFrame*>(frame));
      }
    }
  }
  return std::pair(nullptr, nullptr);
}

Result<bool, nsresult> nsIFrame::IsVisuallyAtLineEdge(
    nsILineIterator* aLineIterator, int32_t aLine, nsDirection aDirection) {
  nsIFrame* firstFrame;
  nsIFrame* lastFrame;

  bool lineIsRTL = aLineIterator->GetDirection();
  bool isReordered;

  MOZ_TRY(aLineIterator->CheckLineOrder(aLine, &isReordered, &firstFrame,
                                        &lastFrame));

  nsIFrame** framePtr = aDirection == eDirPrevious ? &firstFrame : &lastFrame;
  if (!*framePtr) {
    return true;
  }

  bool frameIsRTL = (nsBidiPresUtils::FrameDirection(*framePtr) ==
                     mozilla::intl::BidiDirection::RTL);
  if ((frameIsRTL == lineIsRTL) == (aDirection == eDirPrevious)) {
    nsIFrame::GetFirstLeaf(framePtr);
  } else {
    nsIFrame::GetLastLeaf(framePtr);
  }
  return *framePtr == this;
}

Result<bool, nsresult> nsIFrame::IsLogicallyAtLineEdge(
    nsILineIterator* aLineIterator, int32_t aLine, nsDirection aDirection) {
  auto line = aLineIterator->GetLine(aLine).unwrap();

  if (aDirection == eDirPrevious) {
    nsIFrame* firstFrame = line.mFirstFrameOnLine;
    nsIFrame::GetFirstLeaf(&firstFrame);
    return firstFrame == this;
  }

  // eDirNext
  nsIFrame* lastFrame = line.mFirstFrameOnLine;
  for (int32_t lineFrameCount = line.mNumFramesOnLine; lineFrameCount > 1;
       lineFrameCount--) {
    lastFrame = lastFrame->GetNextSibling();
    if (!lastFrame) {
      NS_ERROR("should not be reached nsIFrame");
      return Err(NS_ERROR_FAILURE);
    }
  }
  nsIFrame::GetLastLeaf(&lastFrame);
  return lastFrame == this;
}

nsIFrame::SelectablePeekReport nsIFrame::GetFrameFromDirection(
    nsDirection aDirection, bool aVisual, bool aJumpLines, bool aScrollViewStop,
    bool aForceEditableRegion) {
  SelectablePeekReport result;

  nsPresContext* presContext = PresContext();
  bool needsVisualTraversal = aVisual && presContext->BidiEnabled();
  nsCOMPtr<nsIFrameEnumerator> frameTraversal;
  MOZ_TRY(NS_NewFrameTraversal(getter_AddRefs(frameTraversal), presContext,
                               this, eLeaf, needsVisualTraversal,
                               aScrollViewStop,
                               true,  // aFollowOOFs
                               false  // aSkipPopupChecks
                               ));

  // Find the prev/next selectable frame
  bool selectable = false;
  nsIFrame* traversedFrame = this;
  while (!selectable) {
    auto [blockFrame, lineFrame] =
        traversedFrame->GetContainingBlockForLine(aScrollViewStop);
    if (!blockFrame) {
      return result;
    }

    nsAutoLineIterator it = blockFrame->GetLineIterator();
    int32_t thisLine = it->FindLineContaining(lineFrame);
    if (thisLine < 0) {
      return result;
    }

    bool atLineEdge;
    MOZ_TRY_VAR(
        atLineEdge,
        needsVisualTraversal
            ? traversedFrame->IsVisuallyAtLineEdge(it, thisLine, aDirection)
            : traversedFrame->IsLogicallyAtLineEdge(it, thisLine, aDirection));
    if (atLineEdge) {
      result.mJumpedLine = true;
      if (!aJumpLines) {
        return result;  // we are done. cannot jump lines
      }
      int32_t lineToCheckWrap =
          aDirection == eDirPrevious ? thisLine - 1 : thisLine;
      if (lineToCheckWrap < 0 ||
          !it->GetLine(lineToCheckWrap).unwrap().mIsWrapped) {
        result.mJumpedHardBreak = true;
      }
    }

    traversedFrame = frameTraversal->Traverse(aDirection == eDirNext);
    if (!traversedFrame) {
      return result;
    }

    auto IsSelectable = [aForceEditableRegion](const nsIFrame* aFrame) {
      if (!aFrame->IsSelectable(nullptr)) {
        return false;
      }
      return !aForceEditableRegion || aFrame->GetContent()->IsEditable();
    };

    // Skip br frames, but only if we can select something before hitting the
    // end of the line or a non-selectable region.
    if (atLineEdge && aDirection == eDirPrevious &&
        traversedFrame->IsBrFrame()) {
      for (nsIFrame* current = traversedFrame->GetPrevSibling(); current;
           current = current->GetPrevSibling()) {
        if (!current->IsBlockOutside() && IsSelectable(current)) {
          if (!current->IsBrFrame()) {
            result.mIgnoredBrFrame = true;
          }
          break;
        }
      }
      if (result.mIgnoredBrFrame) {
        continue;
      }
    }

    selectable = IsSelectable(traversedFrame);
    if (!selectable) {
      if (traversedFrame->IsSelectable(nullptr)) {
        result.mHasSelectableFrame = true;
      }
      result.mMovedOverNonSelectableText = true;
    }
  }  // while (!selectable)

  result.mOffset = (aDirection == eDirNext) ? 0 : -1;

  if (aVisual && nsBidiPresUtils::IsReversedDirectionFrame(traversedFrame)) {
    // The new frame is reverse-direction, go to the other end
    result.mOffset = -1 - result.mOffset;
  }
  result.mFrame = traversedFrame;
  return result;
}

nsIFrame::SelectablePeekReport nsIFrame::GetFrameFromDirection(
    const nsPeekOffsetStruct& aPos) {
  return GetFrameFromDirection(aPos.mDirection, aPos.mVisual, aPos.mJumpLines,
                               aPos.mScrollViewStop, aPos.mForceEditableRegion);
}

nsView* nsIFrame::GetClosestView(nsPoint* aOffset) const {
  nsPoint offset(0, 0);
  for (const nsIFrame* f = this; f; f = f->GetParent()) {
    if (f->HasView()) {
      if (aOffset) *aOffset = offset;
      return f->GetView();
    }
    offset += f->GetPosition();
  }

  MOZ_ASSERT_UNREACHABLE("No view on any parent?  How did that happen?");
  return nullptr;
}

/* virtual */
void nsIFrame::ChildIsDirty(nsIFrame* aChild) {
  MOZ_ASSERT_UNREACHABLE(
      "should never be called on a frame that doesn't "
      "inherit from nsContainerFrame");
}

#ifdef ACCESSIBILITY
a11y::AccType nsIFrame::AccessibleType() {
  if (IsTableCaption() && !GetRect().IsEmpty()) {
    return a11y::eHTMLCaptionType;
  }
  return a11y::eNoType;
}
#endif

bool nsIFrame::ClearOverflowRects() {
  if (mOverflow.mType == OverflowStorageType::None) {
    return false;
  }
  if (mOverflow.mType == OverflowStorageType::Large) {
    RemoveProperty(OverflowAreasProperty());
  }
  mOverflow.mType = OverflowStorageType::None;
  return true;
}

bool nsIFrame::SetOverflowAreas(const OverflowAreas& aOverflowAreas) {
  if (mOverflow.mType == OverflowStorageType::Large) {
    OverflowAreas* overflow = GetOverflowAreasProperty();
    bool changed = *overflow != aOverflowAreas;
    *overflow = aOverflowAreas;

    // Don't bother with converting to the deltas form if we already
    // have a property.
    return changed;
  }

  const nsRect& vis = aOverflowAreas.InkOverflow();
  uint32_t l = -vis.x,                 // left edge: positive delta is leftwards
      t = -vis.y,                      // top: positive is upwards
      r = vis.XMost() - mRect.width,   // right: positive is rightwards
      b = vis.YMost() - mRect.height;  // bottom: positive is downwards
  if (aOverflowAreas.ScrollableOverflow().IsEqualEdges(
          nsRect(nsPoint(0, 0), GetSize())) &&
      l <= InkOverflowDeltas::kMax && t <= InkOverflowDeltas::kMax &&
      r <= InkOverflowDeltas::kMax && b <= InkOverflowDeltas::kMax &&
      // we have to check these against zero because we *never* want to
      // set a frame as having no overflow in this function.  This is
      // because FinishAndStoreOverflow calls this function prior to
      // SetRect based on whether the overflow areas match aNewSize.
      // In the case where the overflow areas exactly match mRect but
      // do not match aNewSize, we need to store overflow in a property
      // so that our eventual SetRect/SetSize will know that it has to
      // reset our overflow areas.
      (l | t | r | b) != 0) {
    InkOverflowDeltas oldDeltas = mOverflow.mInkOverflowDeltas;
    // It's a "small" overflow area so we store the deltas for each edge
    // directly in the frame, rather than allocating a separate rect.
    // If they're all zero, that's fine; we're setting things to
    // no-overflow.
    mOverflow.mInkOverflowDeltas.mLeft = l;
    mOverflow.mInkOverflowDeltas.mTop = t;
    mOverflow.mInkOverflowDeltas.mRight = r;
    mOverflow.mInkOverflowDeltas.mBottom = b;
    // There was no scrollable overflow before, and there isn't now.
    return oldDeltas != mOverflow.mInkOverflowDeltas;
  } else {
    bool changed =
        !aOverflowAreas.ScrollableOverflow().IsEqualEdges(
            nsRect(nsPoint(0, 0), GetSize())) ||
        !aOverflowAreas.InkOverflow().IsEqualEdges(InkOverflowFromDeltas());

    // it's a large overflow area that we need to store as a property
    mOverflow.mType = OverflowStorageType::Large;
    AddProperty(OverflowAreasProperty(), new OverflowAreas(aOverflowAreas));
    return changed;
  }
}

enum class ApplyTransform : bool { No, Yes };

/**
 * Compute the outline inner rect (so without outline-width and outline-offset)
 * of aFrame, maybe iterating over its descendants, in aFrame's coordinate space
 * or its post-transform coordinate space (depending on aApplyTransform).
 */
static nsRect ComputeOutlineInnerRect(
    nsIFrame* aFrame, ApplyTransform aApplyTransform, bool& aOutValid,
    const nsSize* aSizeOverride = nullptr,
    const OverflowAreas* aOverflowOverride = nullptr) {
  const nsRect bounds(nsPoint(0, 0),
                      aSizeOverride ? *aSizeOverride : aFrame->GetSize());

  // The SVG container frames besides SVGTextFrame do not maintain
  // an accurate mRect. It will make the outline be larger than
  // we expect, we need to make them narrow to their children's outline.
  // aOutValid is set to false if the returned nsRect is not valid
  // and should not be included in the outline rectangle.
  aOutValid = !aFrame->HasAnyStateBits(NS_FRAME_SVG_LAYOUT) ||
              !aFrame->IsFrameOfType(nsIFrame::eSVGContainer) ||
              aFrame->IsSVGTextFrame();

  nsRect u;

  if (!aFrame->FrameMaintainsOverflow()) {
    return u;
  }

  // Start from our border-box, transformed.  See comment below about
  // transform of children.
  bool doTransform =
      aApplyTransform == ApplyTransform::Yes && aFrame->IsTransformed();
  TransformReferenceBox boundsRefBox(nullptr, bounds);
  if (doTransform) {
    u = nsDisplayTransform::TransformRect(bounds, aFrame, boundsRefBox);
  } else {
    u = bounds;
  }

  if (aOutValid && !StaticPrefs::layout_outline_include_overflow()) {
    return u;
  }

  // Only iterate through the children if the overflow areas suggest
  // that we might need to, and if the frame doesn't clip its overflow
  // anyway.
  if (aOverflowOverride) {
    if (!doTransform && bounds.IsEqualEdges(aOverflowOverride->InkOverflow()) &&
        bounds.IsEqualEdges(aOverflowOverride->ScrollableOverflow())) {
      return u;
    }
  } else {
    if (!doTransform && bounds.IsEqualEdges(aFrame->InkOverflowRect()) &&
        bounds.IsEqualEdges(aFrame->ScrollableOverflowRect())) {
      return u;
    }
  }
  const nsStyleDisplay* disp = aFrame->StyleDisplay();
  LayoutFrameType fType = aFrame->Type();
  if (fType == LayoutFrameType::Scroll ||
      fType == LayoutFrameType::ListControl ||
      fType == LayoutFrameType::SVGOuterSVG) {
    return u;
  }

  auto overflowClipAxes = aFrame->ShouldApplyOverflowClipping(disp);
  auto overflowClipMargin = aFrame->OverflowClipMargin(overflowClipAxes);
  if (overflowClipAxes == nsIFrame::PhysicalAxes::Both &&
      overflowClipMargin == nsSize()) {
    return u;
  }

  const nsStyleEffects* effects = aFrame->StyleEffects();
  Maybe<nsRect> clipPropClipRect =
      aFrame->GetClipPropClipRect(disp, effects, bounds.Size());

  // Iterate over all children except pop-up, absolutely-positioned,
  // float, and overflow ones.
  const nsIFrame::ChildListIDs skip = {
<<<<<<< HEAD
      nsIFrame::kPopupList,    nsIFrame::kSelectPopupList,
      nsIFrame::kAbsoluteList, nsIFrame::kFixedList,
      nsIFrame::kFloatList,    nsIFrame::kOverflowList};
  for (auto& [list, listID] : aFrame->ChildLists()) {
=======
      nsIFrame::kPopupList, nsIFrame::kAbsoluteList, nsIFrame::kFixedList,
      nsIFrame::kFloatList, nsIFrame::kOverflowList};
  for (const auto& [list, listID] : aFrame->ChildLists()) {
>>>>>>> 64b6a01c
    if (skip.contains(listID)) {
      continue;
    }

    for (nsIFrame* child : list) {
      if (child->IsPlaceholderFrame()) {
        continue;
      }

      // Note that passing ApplyTransform::Yes when
      // child->Combines3DTransformWithAncestors() returns true is incorrect if
      // our aApplyTransform is No... but the opposite would be as well.
      // This is because elements within a preserve-3d scene are always
      // transformed up to the top of the scene.  This means we don't have a
      // mechanism for getting a transform up to an intermediate point within
      // the scene.  We choose to over-transform rather than under-transform
      // because this is consistent with other overflow areas.
      bool validRect = true;
      nsRect childRect =
          ComputeOutlineInnerRect(child, ApplyTransform::Yes, validRect) +
          child->GetPosition();

      if (!validRect) {
        continue;
      }

      if (clipPropClipRect) {
        // Intersect with the clip before transforming.
        childRect.IntersectRect(childRect, *clipPropClipRect);
      }

      // Note that we transform each child separately according to
      // aFrame's transform, and then union, which gives a different
      // (smaller) result from unioning and then transforming the
      // union.  This doesn't match the way we handle overflow areas
      // with 2-D transforms, though it does match the way we handle
      // overflow areas in preserve-3d 3-D scenes.
      if (doTransform && !child->Combines3DTransformWithAncestors()) {
        childRect =
            nsDisplayTransform::TransformRect(childRect, aFrame, boundsRefBox);
      }

      // If a SVGContainer has a non-SVGContainer child, we assign
      // its child's outline to this SVGContainer directly.
      if (!aOutValid && validRect) {
        u = childRect;
        aOutValid = true;
      } else {
        u = u.UnionEdges(childRect);
      }
    }
  }

  if (overflowClipAxes != nsIFrame::PhysicalAxes::None) {
    OverflowAreas::ApplyOverflowClippingOnRect(u, bounds, overflowClipAxes,
                                               overflowClipMargin);
  }
  return u;
}

static void ComputeAndIncludeOutlineArea(nsIFrame* aFrame,
                                         OverflowAreas& aOverflowAreas,
                                         const nsSize& aNewSize) {
  const nsStyleOutline* outline = aFrame->StyleOutline();
  if (!outline->ShouldPaintOutline()) {
    return;
  }

  // When the outline property is set on a :-moz-block-inside-inline-wrapper
  // pseudo-element, it inherited that outline from the inline that was broken
  // because it contained a block.  In that case, we don't want a really wide
  // outline if the block inside the inline is narrow, so union the actual
  // contents of the anonymous blocks.
  nsIFrame* frameForArea = aFrame;
  do {
    PseudoStyleType pseudoType = frameForArea->Style()->GetPseudoType();
    if (pseudoType != PseudoStyleType::mozBlockInsideInlineWrapper) break;
    // If we're done, we really want it and all its later siblings.
    frameForArea = frameForArea->PrincipalChildList().FirstChild();
    NS_ASSERTION(frameForArea, "anonymous block with no children?");
  } while (frameForArea);

  // Find the union of the border boxes of all descendants, or in
  // the block-in-inline case, all descendants we care about.
  //
  // Note that the interesting perspective-related cases are taken
  // care of by the code that handles those issues for overflow
  // calling FinishAndStoreOverflow again, which in turn calls this
  // function again.  We still need to deal with preserve-3d a bit.
  nsRect innerRect;
  bool validRect = false;
  if (frameForArea == aFrame) {
    innerRect = ComputeOutlineInnerRect(aFrame, ApplyTransform::No, validRect,
                                        &aNewSize, &aOverflowAreas);
  } else {
    for (; frameForArea; frameForArea = frameForArea->GetNextSibling()) {
      nsRect r =
          ComputeOutlineInnerRect(frameForArea, ApplyTransform::Yes, validRect);

      // Adjust for offsets transforms up to aFrame's pre-transform
      // (i.e., normal) coordinate space; see comments in
      // UnionBorderBoxes for some of the subtlety here.
      for (nsIFrame *f = frameForArea, *parent = f->GetParent();
           /* see middle of loop */; f = parent, parent = f->GetParent()) {
        r += f->GetPosition();
        if (parent == aFrame) {
          break;
        }
        if (parent->IsTransformed() && !f->Combines3DTransformWithAncestors()) {
          TransformReferenceBox refBox(parent);
          r = nsDisplayTransform::TransformRect(r, parent, refBox);
        }
      }

      innerRect.UnionRect(innerRect, r);
    }
  }

  // Keep this code in sync with nsDisplayOutline::GetInnerRect.
  if (innerRect == aFrame->GetRectRelativeToSelf()) {
    aFrame->RemoveProperty(nsIFrame::OutlineInnerRectProperty());
  } else {
    SetOrUpdateRectValuedProperty(aFrame, nsIFrame::OutlineInnerRectProperty(),
                                  innerRect);
  }
  const nscoord offset = outline->mOutlineOffset.ToAppUnits();
  nsRect outerRect(innerRect);
  bool useOutlineAuto = false;
  if (StaticPrefs::layout_css_outline_style_auto_enabled()) {
    useOutlineAuto = outline->mOutlineStyle.IsAuto();
    if (MOZ_UNLIKELY(useOutlineAuto)) {
      nsPresContext* presContext = aFrame->PresContext();
      nsITheme* theme = presContext->Theme();
      if (theme->ThemeSupportsWidget(presContext, aFrame,
                                     StyleAppearance::FocusOutline)) {
        outerRect.Inflate(offset);
        theme->GetWidgetOverflow(presContext->DeviceContext(), aFrame,
                                 StyleAppearance::FocusOutline, &outerRect);
      } else {
        useOutlineAuto = false;
      }
    }
  }
  if (MOZ_LIKELY(!useOutlineAuto)) {
    nscoord width = outline->GetOutlineWidth();
    outerRect.Inflate(width + offset);
  }

  nsRect& vo = aOverflowAreas.InkOverflow();
  vo = vo.UnionEdges(innerRect.Union(outerRect));
}

bool nsIFrame::FinishAndStoreOverflow(OverflowAreas& aOverflowAreas,
                                      nsSize aNewSize, nsSize* aOldSize,
                                      const nsStyleDisplay* aStyleDisplay) {
  MOZ_ASSERT(FrameMaintainsOverflow(),
             "Don't call - overflow rects not maintained on these SVG frames");

  const nsStyleDisplay* disp = StyleDisplayWithOptionalParam(aStyleDisplay);
  bool hasTransform = IsTransformed();

  nsRect bounds(nsPoint(0, 0), aNewSize);
  // Store the passed in overflow area if we are a preserve-3d frame or we have
  // a transform, and it's not just the frame bounds.
  if (hasTransform || Combines3DTransformWithAncestors()) {
    if (!aOverflowAreas.InkOverflow().IsEqualEdges(bounds) ||
        !aOverflowAreas.ScrollableOverflow().IsEqualEdges(bounds)) {
      OverflowAreas* initial = GetProperty(nsIFrame::InitialOverflowProperty());
      if (!initial) {
        AddProperty(nsIFrame::InitialOverflowProperty(),
                    new OverflowAreas(aOverflowAreas));
      } else if (initial != &aOverflowAreas) {
        *initial = aOverflowAreas;
      }
    } else {
      RemoveProperty(nsIFrame::InitialOverflowProperty());
    }
#ifdef DEBUG
    SetProperty(nsIFrame::DebugInitialOverflowPropertyApplied(), true);
#endif
  } else {
#ifdef DEBUG
    RemoveProperty(nsIFrame::DebugInitialOverflowPropertyApplied());
#endif
  }

  nsSize oldSize = mRect.Size();
  bool sizeChanged = ((aOldSize ? *aOldSize : oldSize) != aNewSize);

  // Our frame size may not have been computed and set yet, but code under
  // functions such as ComputeEffectsRect (which we're about to call) use the
  // values that are stored in our frame rect to compute their results.  We
  // need the results from those functions to be based on the frame size that
  // we *will* have, so we temporarily set our frame size here before calling
  // those functions.
  //
  // XXX Someone should document here why we revert the frame size before we
  // return rather than just leaving it set.
  //
  // We pass false here to avoid invalidating display items for this temporary
  // change. We sometimes reflow frames multiple times, with the final size
  // being the same as the initial. The single call to SetSize after reflow is
  // done will take care of invalidating display items if the size has actually
  // changed.
  SetSize(aNewSize, false);

  const auto overflowClipAxes = ShouldApplyOverflowClipping(disp);

  if (ChildrenHavePerspective(disp) && sizeChanged) {
    RecomputePerspectiveChildrenOverflow(this);

    if (overflowClipAxes != PhysicalAxes::Both) {
      aOverflowAreas.SetAllTo(bounds);
      DebugOnly<bool> ok = ComputeCustomOverflow(aOverflowAreas);

      // ComputeCustomOverflow() should not return false, when
      // FrameMaintainsOverflow() returns true.
      MOZ_ASSERT(ok, "FrameMaintainsOverflow() != ComputeCustomOverflow()");

      UnionChildOverflow(aOverflowAreas);
    }
  }

  // This is now called FinishAndStoreOverflow() instead of
  // StoreOverflow() because frame-generic ways of adding overflow
  // can happen here, e.g. CSS2 outline and native theme.
  // If the overflow area width or height is nscoord_MAX, then a
  // saturating union may have encounted an overflow, so the overflow may not
  // contain the frame border-box. Don't warn in that case.
  // Don't warn for SVG either, since SVG doesn't need the overflow area
  // to contain the frame bounds.
  for (const auto otype : AllOverflowTypes()) {
    DebugOnly<nsRect*> r = &aOverflowAreas.Overflow(otype);
    NS_ASSERTION(aNewSize.width == 0 || aNewSize.height == 0 ||
                     r->width == nscoord_MAX || r->height == nscoord_MAX ||
                     (mState & NS_FRAME_SVG_LAYOUT) ||
                     r->Contains(nsRect(nsPoint(0, 0), aNewSize)),
                 "Computed overflow area must contain frame bounds");
  }

  // Overflow area must always include the frame's top-left and bottom-right,
  // even if the frame rect is empty (so we can scroll to those positions).
  const bool shouldIncludeBounds = [&] {
    if (aNewSize.width == 0 && IsInlineFrame()) {
      // Pending a real fix for bug 426879, don't do this for inline frames with
      // zero width.
      return false;
    }
    if (HasAnyStateBits(NS_FRAME_SVG_LAYOUT)) {
      // Do not do this for SVG either, since it will usually massively increase
      // the area unnecessarily (except for SVG that applies clipping, since
      // that's the pre-existing behavior, and breaks pre-rendering otherwise).
      // FIXME(bug 1770704): This check most likely wants to be removed or check
      // for specific frame types at least.
      return overflowClipAxes != PhysicalAxes::None;
    }
    return true;
  }();

  if (shouldIncludeBounds) {
    for (const auto otype : AllOverflowTypes()) {
      nsRect& o = aOverflowAreas.Overflow(otype);
      o = o.UnionEdges(bounds);
    }
  }

  // If we clip our children, clear accumulated overflow area in the affected
  // dimension(s). The children are actually clipped to the padding-box, but
  // since the overflow area should include the entire border-box, just set it
  // to the border-box size here.
  if (overflowClipAxes != PhysicalAxes::None) {
    aOverflowAreas.ApplyClipping(bounds, overflowClipAxes,
                                 OverflowClipMargin(overflowClipAxes));
  }

  // Note that StyleOverflow::Clip doesn't clip the frame
  // background, so we add theme background overflow here so it's not clipped.
  if (!::IsXULBoxWrapped(this) && IsThemed(disp)) {
    nsRect r(bounds);
    nsPresContext* presContext = PresContext();
    if (presContext->Theme()->GetWidgetOverflow(
            presContext->DeviceContext(), this, disp->EffectiveAppearance(),
            &r)) {
      nsRect& vo = aOverflowAreas.InkOverflow();
      vo = vo.UnionEdges(r);
    }
  }

  ComputeAndIncludeOutlineArea(this, aOverflowAreas, aNewSize);

  // Nothing in here should affect scrollable overflow.
  aOverflowAreas.InkOverflow() =
      ComputeEffectsRect(this, aOverflowAreas.InkOverflow(), aNewSize);

  // Absolute position clipping
  const nsStyleEffects* effects = StyleEffects();
  Maybe<nsRect> clipPropClipRect = GetClipPropClipRect(disp, effects, aNewSize);
  if (clipPropClipRect) {
    for (const auto otype : AllOverflowTypes()) {
      nsRect& o = aOverflowAreas.Overflow(otype);
      o.IntersectRect(o, *clipPropClipRect);
    }
  }

  /* If we're transformed, transform the overflow rect by the current
   * transformation. */
  if (hasTransform) {
    SetProperty(nsIFrame::PreTransformOverflowAreasProperty(),
                new OverflowAreas(aOverflowAreas));

    if (Combines3DTransformWithAncestors()) {
      /* If we're a preserve-3d leaf frame, then our pre-transform overflow
       * should be correct. Our post-transform overflow is empty though, because
       * we only contribute to the overflow area of the preserve-3d root frame.
       * If we're an intermediate frame then the pre-transform overflow should
       * contain all our non-preserve-3d children, which is what we want. Again
       * we have no post-transform overflow.
       */
      aOverflowAreas.SetAllTo(nsRect());
    } else {
      TransformReferenceBox refBox(this);
      for (const auto otype : AllOverflowTypes()) {
        nsRect& o = aOverflowAreas.Overflow(otype);
        o = nsDisplayTransform::TransformRect(o, this, refBox);
      }

      /* If we're the root of the 3d context, then we want to include the
       * overflow areas of all the participants. This won't have happened yet as
       * the code above set their overflow area to empty. Manually collect these
       * overflow areas now.
       */
      if (Extend3DContext(disp, effects)) {
        ComputePreserve3DChildrenOverflow(aOverflowAreas);
      }
    }
  } else {
    RemoveProperty(nsIFrame::PreTransformOverflowAreasProperty());
  }

  /* Revert the size change in case some caller is depending on this. */
  SetSize(oldSize, false);

  bool anyOverflowChanged;
  if (aOverflowAreas != OverflowAreas(bounds, bounds)) {
    anyOverflowChanged = SetOverflowAreas(aOverflowAreas);
  } else {
    anyOverflowChanged = ClearOverflowRects();
  }

  if (anyOverflowChanged) {
    SVGObserverUtils::InvalidateDirectRenderingObservers(this);
    if (IsBlockFrameOrSubclass() &&
        TextOverflow::CanHaveOverflowMarkers(this)) {
      DiscardDisplayItems(this, [](nsDisplayItem* aItem) {
        return aItem->GetType() == DisplayItemType::TYPE_TEXT_OVERFLOW;
      });
      SchedulePaint(PAINT_DEFAULT);
    }
  }
  return anyOverflowChanged;
}

void nsIFrame::RecomputePerspectiveChildrenOverflow(
    const nsIFrame* aStartFrame) {
  for (const auto& childList : ChildLists()) {
    for (nsIFrame* child : childList.mList) {
      if (!child->FrameMaintainsOverflow()) {
        continue;  // frame does not maintain overflow rects
      }
      if (child->HasPerspective()) {
        OverflowAreas* overflow =
            child->GetProperty(nsIFrame::InitialOverflowProperty());
        nsRect bounds(nsPoint(0, 0), child->GetSize());
        if (overflow) {
          OverflowAreas overflowCopy = *overflow;
          child->FinishAndStoreOverflow(overflowCopy, bounds.Size());
        } else {
          OverflowAreas boundsOverflow;
          boundsOverflow.SetAllTo(bounds);
          child->FinishAndStoreOverflow(boundsOverflow, bounds.Size());
        }
      } else if (child->GetContent() == aStartFrame->GetContent() ||
                 child->GetClosestFlattenedTreeAncestorPrimaryFrame() ==
                     aStartFrame) {
        // If a frame is using perspective, then the size used to compute
        // perspective-origin is the size of the frame belonging to its parent
        // style. We must find any descendant frames using our size
        // (by recursing into frames that have the same containing block)
        // to update their overflow rects too.
        child->RecomputePerspectiveChildrenOverflow(aStartFrame);
      }
    }
  }
}

void nsIFrame::ComputePreserve3DChildrenOverflow(
    OverflowAreas& aOverflowAreas) {
  // Find all descendants that participate in the 3d context, and include their
  // overflow. These descendants have an empty overflow, so won't have been
  // included in the normal overflow calculation. Any children that don't
  // participate have normal overflow, so will have been included already.

  nsRect childVisual;
  nsRect childScrollable;
  for (const auto& childList : ChildLists()) {
    for (nsIFrame* child : childList.mList) {
      // If this child participates in the 3d context, then take the
      // pre-transform region (which contains all descendants that aren't
      // participating in the 3d context) and transform it into the 3d context
      // root coordinate space.
      if (child->Combines3DTransformWithAncestors()) {
        OverflowAreas childOverflow = child->GetOverflowAreasRelativeToSelf();
        TransformReferenceBox refBox(child);
        for (const auto otype : AllOverflowTypes()) {
          nsRect& o = childOverflow.Overflow(otype);
          o = nsDisplayTransform::TransformRect(o, child, refBox);
        }

        aOverflowAreas.UnionWith(childOverflow);

        // If this child also extends the 3d context, then recurse into it
        // looking for more participants.
        if (child->Extend3DContext()) {
          child->ComputePreserve3DChildrenOverflow(aOverflowAreas);
        }
      }
    }
  }
}

bool nsIFrame::ZIndexApplies() const {
  return StyleDisplay()->IsPositionedStyle() || IsFlexOrGridItem() ||
         IsMenuPopupFrame();
}

Maybe<int32_t> nsIFrame::ZIndex() const {
  if (!ZIndexApplies()) {
    return Nothing();
  }
  const auto& zIndex = StylePosition()->mZIndex;
  if (zIndex.IsAuto()) {
    return Nothing();
  }
  return Some(zIndex.AsInteger());
}

bool nsIFrame::IsScrollAnchor(ScrollAnchorContainer** aOutContainer) {
  if (!mInScrollAnchorChain) {
    return false;
  }

  nsIFrame* f = this;

  // FIXME(emilio, bug 1629280): We should find a non-null anchor if we have the
  // flag set, but bug 1629280 makes it so that we cannot really assert it /
  // make this just a `while (true)`, and uncomment the below assertion.
  while (auto* container = ScrollAnchorContainer::FindFor(f)) {
    // MOZ_ASSERT(f->IsInScrollAnchorChain());
    if (nsIFrame* anchor = container->AnchorNode()) {
      if (anchor != this) {
        return false;
      }
      if (aOutContainer) {
        *aOutContainer = container;
      }
      return true;
    }

    f = container->Frame();
  }

  return false;
}

bool nsIFrame::IsInScrollAnchorChain() const { return mInScrollAnchorChain; }

void nsIFrame::SetInScrollAnchorChain(bool aInChain) {
  mInScrollAnchorChain = aInChain;
}

uint32_t nsIFrame::GetDepthInFrameTree() const {
  uint32_t result = 0;
  for (nsContainerFrame* ancestor = GetParent(); ancestor;
       ancestor = ancestor->GetParent()) {
    result++;
  }
  return result;
}

/**
 * This function takes a frame that is part of a block-in-inline split,
 * and _if_ that frame is an anonymous block created by an ib split it
 * returns the block's preceding inline.  This is needed because the
 * split inline's style is the parent of the anonymous block's style.
 *
 * If aFrame is not an anonymous block, null is returned.
 */
static nsIFrame* GetIBSplitSiblingForAnonymousBlock(const nsIFrame* aFrame) {
  MOZ_ASSERT(aFrame, "Must have a non-null frame!");
  NS_ASSERTION(aFrame->HasAnyStateBits(NS_FRAME_PART_OF_IBSPLIT),
               "GetIBSplitSibling should only be called on ib-split frames");

  if (aFrame->Style()->GetPseudoType() !=
      PseudoStyleType::mozBlockInsideInlineWrapper) {
    // it's not an anonymous block
    return nullptr;
  }

  // Find the first continuation of the frame.  (Ugh.  This ends up
  // being O(N^2) when it is called O(N) times.)
  aFrame = aFrame->FirstContinuation();

  /*
   * Now look up the nsGkAtoms::IBSplitPrevSibling
   * property.
   */
  nsIFrame* ibSplitSibling =
      aFrame->GetProperty(nsIFrame::IBSplitPrevSibling());
  NS_ASSERTION(ibSplitSibling, "Broken frame tree?");
  return ibSplitSibling;
}

/**
 * Get the parent, corrected for the mangled frame tree resulting from
 * having a block within an inline.  The result only differs from the
 * result of |GetParent| when |GetParent| returns an anonymous block
 * that was created for an element that was 'display: inline' because
 * that element contained a block.
 *
 * Also skip anonymous scrolled-content parents; inherit directly from the
 * outer scroll frame.
 *
 * Also skip NAC parents if the child frame is NAC.
 */
static nsIFrame* GetCorrectedParent(const nsIFrame* aFrame) {
  nsIFrame* parent = aFrame->GetParent();
  if (!parent) {
    return nullptr;
  }

  // For a table caption we want the _inner_ table frame (unless it's anonymous)
  // as the style parent.
  if (aFrame->IsTableCaption()) {
    nsIFrame* innerTable = parent->PrincipalChildList().FirstChild();
    if (!innerTable->Style()->IsAnonBox()) {
      return innerTable;
    }
  }

  // Table wrappers are always anon boxes; if we're in here for an outer
  // table, that actually means its the _inner_ table that wants to
  // know its parent. So get the pseudo of the inner in that case.
  auto pseudo = aFrame->Style()->GetPseudoType();
  if (pseudo == PseudoStyleType::tableWrapper) {
    pseudo =
        aFrame->PrincipalChildList().FirstChild()->Style()->GetPseudoType();
  }

  // Prevent a NAC pseudo-element from inheriting from its NAC parent, and
  // inherit from the NAC generator element instead.
  if (pseudo != PseudoStyleType::NotPseudo) {
    MOZ_ASSERT(aFrame->GetContent());
    Element* element = Element::FromNode(aFrame->GetContent());
    // Make sure to avoid doing the fixup for non-element-backed pseudos like
    // ::first-line and such.
    if (element && !element->IsRootOfNativeAnonymousSubtree() &&
        element->GetPseudoElementType() == aFrame->Style()->GetPseudoType()) {
      while (parent->GetContent() &&
             !parent->GetContent()->IsRootOfNativeAnonymousSubtree()) {
        parent = parent->GetInFlowParent();
      }
      parent = parent->GetInFlowParent();
    }
  }

  return nsIFrame::CorrectStyleParentFrame(parent, pseudo);
}

/* static */
nsIFrame* nsIFrame::CorrectStyleParentFrame(nsIFrame* aProspectiveParent,
                                            PseudoStyleType aChildPseudo) {
  MOZ_ASSERT(aProspectiveParent, "Must have a prospective parent");

  if (aChildPseudo != PseudoStyleType::NotPseudo) {
    // Non-inheriting anon boxes have no style parent frame at all.
    if (PseudoStyle::IsNonInheritingAnonBox(aChildPseudo)) {
      return nullptr;
    }

    // Other anon boxes are parented to their actual parent already, except
    // for non-elements.  Those should not be treated as an anon box.
    if (PseudoStyle::IsAnonBox(aChildPseudo) &&
        !nsCSSAnonBoxes::IsNonElement(aChildPseudo)) {
      NS_ASSERTION(aChildPseudo != PseudoStyleType::mozBlockInsideInlineWrapper,
                   "Should have dealt with kids that have "
                   "NS_FRAME_PART_OF_IBSPLIT elsewhere");
      return aProspectiveParent;
    }
  }

  // Otherwise, walk up out of all anon boxes.  For placeholder frames, walk out
  // of all pseudo-elements as well.  Otherwise ReparentComputedStyle could
  // cause style data to be out of sync with the frame tree.
  nsIFrame* parent = aProspectiveParent;
  do {
    if (parent->HasAnyStateBits(NS_FRAME_PART_OF_IBSPLIT)) {
      nsIFrame* sibling = GetIBSplitSiblingForAnonymousBlock(parent);

      if (sibling) {
        // |parent| was a block in an {ib} split; use the inline as
        // |the style parent.
        parent = sibling;
      }
    }

    if (!parent->Style()->IsPseudoOrAnonBox()) {
      return parent;
    }

    if (!parent->Style()->IsAnonBox() && aChildPseudo != PseudoStyleType::MAX) {
      // nsPlaceholderFrame passes in PseudoStyleType::MAX for
      // aChildPseudo (even though that's not a valid pseudo-type) just to
      // trigger this behavior of walking up to the nearest non-pseudo
      // ancestor.
      return parent;
    }

    parent = parent->GetInFlowParent();
  } while (parent);

  if (aProspectiveParent->Style()->GetPseudoType() ==
      PseudoStyleType::viewportScroll) {
    // aProspectiveParent is the scrollframe for a viewport
    // and the kids are the anonymous scrollbars
    return aProspectiveParent;
  }

  // We can get here if the root element is absolutely positioned.
  // We can't test for this very accurately, but it can only happen
  // when the prospective parent is a canvas frame.
  NS_ASSERTION(aProspectiveParent->IsCanvasFrame(),
               "Should have found a parent before this");
  return nullptr;
}

ComputedStyle* nsIFrame::DoGetParentComputedStyle(
    nsIFrame** aProviderFrame) const {
  *aProviderFrame = nullptr;

  // Handle display:contents and the root frame, when there's no parent frame
  // to inherit from.
  if (MOZ_LIKELY(mContent)) {
    Element* parentElement = mContent->GetFlattenedTreeParentElement();
    if (MOZ_LIKELY(parentElement)) {
      auto pseudo = Style()->GetPseudoType();
      if (pseudo == PseudoStyleType::NotPseudo || !mContent->IsElement() ||
          (!PseudoStyle::IsAnonBox(pseudo) &&
           // Ensure that we don't return the display:contents style
           // of the parent content for pseudos that have the same content
           // as their primary frame (like -moz-list-bullets do):
           IsPrimaryFrame()) ||
          /* if next is true then it's really a request for the table frame's
             parent context, see nsTable[Outer]Frame::GetParentComputedStyle. */
          pseudo == PseudoStyleType::tableWrapper) {
        // In some edge cases involving display: contents, we may end up here
        // for something that's pending to be reframed. In this case we return
        // the wrong style from here (because we've already lost track of it!),
        // but it's not a big deal as we're going to be reframed anyway.
        if (MOZ_LIKELY(parentElement->HasServoData()) &&
            Servo_Element_IsDisplayContents(parentElement)) {
          RefPtr<ComputedStyle> style =
              ServoStyleSet::ResolveServoStyle(*parentElement);
          // NOTE(emilio): we return a weak reference because the element also
          // holds the style context alive. This is a bit silly (we could've
          // returned a weak ref directly), but it's probably not worth
          // optimizing, given this function has just one caller which is rare,
          // and this path is rare itself.
          return style;
        }
      }
    } else {
      if (Style()->GetPseudoType() == PseudoStyleType::NotPseudo) {
        // We're a frame for the root.  We have no style parent.
        return nullptr;
      }
    }
  }

  if (!(mState & NS_FRAME_OUT_OF_FLOW)) {
    /*
     * If this frame is an anonymous block created when an inline with a block
     * inside it got split, then the parent style is on its preceding inline. We
     * can get to it using GetIBSplitSiblingForAnonymousBlock.
     */
    if (mState & NS_FRAME_PART_OF_IBSPLIT) {
      nsIFrame* ibSplitSibling = GetIBSplitSiblingForAnonymousBlock(this);
      if (ibSplitSibling) {
        return (*aProviderFrame = ibSplitSibling)->Style();
      }
    }

    // If this frame is one of the blocks that split an inline, we must
    // return the "special" inline parent, i.e., the parent that this
    // frame would have if we didn't mangle the frame structure.
    *aProviderFrame = GetCorrectedParent(this);
    return *aProviderFrame ? (*aProviderFrame)->Style() : nullptr;
  }

  // We're an out-of-flow frame.  For out-of-flow frames, we must
  // resolve underneath the placeholder's parent.  The placeholder is
  // reached from the first-in-flow.
  nsPlaceholderFrame* placeholder = FirstInFlow()->GetPlaceholderFrame();
  if (!placeholder) {
    MOZ_ASSERT_UNREACHABLE("no placeholder frame for out-of-flow frame");
    *aProviderFrame = GetCorrectedParent(this);
    return *aProviderFrame ? (*aProviderFrame)->Style() : nullptr;
  }
  return placeholder->GetParentComputedStyleForOutOfFlow(aProviderFrame);
}

void nsIFrame::GetLastLeaf(nsIFrame** aFrame) {
  if (!aFrame || !*aFrame) return;
  nsIFrame* child = *aFrame;
  // if we are a block frame then go for the last line of 'this'
  while (1) {
    child = child->PrincipalChildList().FirstChild();
    if (!child) return;  // nothing to do
    nsIFrame* siblingFrame;
    nsIContent* content;
    // ignore anonymous elements, e.g. mozTableAdd* mozTableRemove*
    // see bug 278197 comment #12 #13 for details
    while ((siblingFrame = child->GetNextSibling()) &&
           (content = siblingFrame->GetContent()) &&
           !content->IsRootOfNativeAnonymousSubtree())
      child = siblingFrame;
    *aFrame = child;
  }
}

void nsIFrame::GetFirstLeaf(nsIFrame** aFrame) {
  if (!aFrame || !*aFrame) return;
  nsIFrame* child = *aFrame;
  while (1) {
    child = child->PrincipalChildList().FirstChild();
    if (!child) return;  // nothing to do
    *aFrame = child;
  }
}

bool nsIFrame::IsFocusableDueToScrollFrame() {
  if (!IsScrollFrame()) {
    if (nsFieldSetFrame* fieldset = do_QueryFrame(this)) {
      // TODO: Do we have similar special-cases like this where we can have
      // anonymous scrollable boxes hanging off a primary frame?
      if (nsIFrame* inner = fieldset->GetInner()) {
        return inner->IsFocusableDueToScrollFrame();
      }
    }
    return false;
  }
  if (!mContent->IsHTMLElement()) {
    return false;
  }
  if (mContent->IsRootOfNativeAnonymousSubtree()) {
    return false;
  }
  if (!mContent->GetParent()) {
    return false;
  }
  if (mContent->AsElement()->HasAttr(nsGkAtoms::tabindex)) {
    return false;
  }
  // Elements with scrollable view are focusable with script & tabbable
  // Otherwise you couldn't scroll them with keyboard, which is an accessibility
  // issue (e.g. Section 508 rules) However, we don't make them to be focusable
  // with the mouse, because the extra focus outlines are considered
  // unnecessarily ugly.  When clicked on, the selection position within the
  // element will be enough to make them keyboard scrollable.
  nsIScrollableFrame* scrollFrame = do_QueryFrame(this);
  if (!scrollFrame) {
    return false;
  }
  if (scrollFrame->IsForTextControlWithNoScrollbars()) {
    return false;
  }
  if (scrollFrame->GetScrollStyles().IsHiddenInBothDirections()) {
    return false;
  }
  if (scrollFrame->GetScrollRange().IsEqualEdges(nsRect(0, 0, 0, 0))) {
    return false;
  }
  return true;
}

nsIFrame::Focusable nsIFrame::IsFocusable(bool aWithMouse) {
  // cannot focus content in print preview mode. Only the root can be focused,
  // but that's handled elsewhere.
  if (PresContext()->Type() == nsPresContext::eContext_PrintPreview) {
    return {};
  }

  if (!mContent || !mContent->IsElement()) {
    return {};
  }

  if (!IsVisibleConsideringAncestors()) {
    return {};
  }

  const nsStyleUI& ui = *StyleUI();
  if (ui.IsInert()) {
    return {};
  }

  PseudoStyleType pseudo = Style()->GetPseudoType();
  if (pseudo == PseudoStyleType::anonymousFlexItem ||
      pseudo == PseudoStyleType::anonymousGridItem) {
    return {};
  }

  int32_t tabIndex = -1;
  if (ui.UserFocus() != StyleUserFocus::Ignore &&
      ui.UserFocus() != StyleUserFocus::None) {
    // Pass in default tabindex of -1 for nonfocusable and 0 for focusable
    tabIndex = 0;
  }

  if (mContent->IsFocusable(&tabIndex, aWithMouse)) {
    // If the content is focusable, then we're done.
    return {true, tabIndex};
  }

  // If we're focusing with the mouse we never focus scroll areas.
  if (!aWithMouse && IsFocusableDueToScrollFrame()) {
    return {true, 0};
  }

  return {false, tabIndex};
}

/**
 * @return true if this text frame ends with a newline character which is
 * treated as preformatted. It should return false if this is not a text frame.
 */
bool nsIFrame::HasSignificantTerminalNewline() const { return false; }

static StyleVerticalAlignKeyword ConvertSVGDominantBaselineToVerticalAlign(
    StyleDominantBaseline aDominantBaseline) {
  // Most of these are approximate mappings.
  switch (aDominantBaseline) {
    case StyleDominantBaseline::Hanging:
    case StyleDominantBaseline::TextBeforeEdge:
      return StyleVerticalAlignKeyword::TextTop;
    case StyleDominantBaseline::TextAfterEdge:
    case StyleDominantBaseline::Ideographic:
      return StyleVerticalAlignKeyword::TextBottom;
    case StyleDominantBaseline::Central:
    case StyleDominantBaseline::Middle:
    case StyleDominantBaseline::Mathematical:
      return StyleVerticalAlignKeyword::Middle;
    case StyleDominantBaseline::Auto:
    case StyleDominantBaseline::Alphabetic:
      return StyleVerticalAlignKeyword::Baseline;
    default:
      MOZ_ASSERT_UNREACHABLE("unexpected aDominantBaseline value");
      return StyleVerticalAlignKeyword::Baseline;
  }
}

Maybe<StyleVerticalAlignKeyword> nsIFrame::VerticalAlignEnum() const {
  if (SVGUtils::IsInSVGTextSubtree(this)) {
    StyleDominantBaseline dominantBaseline = StyleSVG()->mDominantBaseline;
    return Some(ConvertSVGDominantBaselineToVerticalAlign(dominantBaseline));
  }

  const auto& verticalAlign = StyleDisplay()->mVerticalAlign;
  if (verticalAlign.IsKeyword()) {
    return Some(verticalAlign.AsKeyword());
  }

  return Nothing();
}

NS_IMETHODIMP
nsIFrame::RefreshSizeCache(nsBoxLayoutState& aState) {
  // XXXbz this comment needs some rewriting to make sense in the
  // post-reflow-branch world.

  // Ok we need to compute our minimum, preferred, and maximum sizes.
  // 1) Maximum size. This is easy. Its infinite unless it is overloaded by CSS.
  // 2) Preferred size. This is a little harder. This is the size the
  //    block would be if it were laid out on an infinite canvas. So we can
  //    get this by reflowing the block with and INTRINSIC width and height. We
  //    can also do a nice optimization for incremental reflow. If the reflow is
  //    incremental then we can pass a flag to have the block compute the
  //    preferred width for us! Preferred height can just be the minimum height;
  // 3) Minimum size. This is a toughy. We can pass the block a flag asking for
  //    the max element size. That would give us the width. Unfortunately you
  //    can only ask for a maxElementSize during an incremental reflow. So on
  //    other reflows we will just have to use 0. The min height on the other
  //    hand is fairly easy we need to get the largest line height. This can be
  //    done with the line iterator.

  // if we do have a rendering context
  gfxContext* rendContext = aState.GetRenderingContext();
  if (rendContext) {
    nsPresContext* presContext = aState.PresContext();

    // If we don't have any HTML constraints and it's a resize, then nothing in
    // the block could have changed, so no refresh is necessary.
    nsBoxLayoutMetrics* metrics = BoxMetrics();
    if (!XULNeedsRecalc(metrics->mBlockPrefSize)) {
      return NS_OK;
    }

    // the rect we plan to size to.
    nsRect rect = GetRect();

    nsMargin bp(0, 0, 0, 0);
    GetXULBorderAndPadding(bp);

    {
      // If we're a container for font size inflation, then shrink
      // wrapping inside of us should not apply font size inflation.
      AutoMaybeDisableFontInflation an(this);

      metrics->mBlockPrefSize.width =
          GetPrefISize(rendContext) + bp.LeftRight();
      metrics->mBlockMinSize.width = GetMinISize(rendContext) + bp.LeftRight();
    }

    // do the nasty.
    const WritingMode wm = aState.OuterReflowInput()
                               ? aState.OuterReflowInput()->GetWritingMode()
                               : GetWritingMode();
    ReflowOutput desiredSize(wm);
    BoxReflow(aState, presContext, desiredSize, rendContext, rect.x, rect.y,
              metrics->mBlockPrefSize.width, NS_UNCONSTRAINEDSIZE);

    metrics->mBlockMinSize.height = 0;
    // ok we need the max ascent of the items on the line. So to do this
    // ask the block for its line iterator. Get the max ascent.
    nsAutoLineIterator lines = GetLineIterator();
    if (lines) {
      metrics->mBlockMinSize.height = 0;
      int32_t lineCount = lines->GetNumLines();
      for (int32_t i = 0; i < lineCount; ++i) {
        auto line = lines->GetLine(i).unwrap();

        if (line.mLineBounds.height > metrics->mBlockMinSize.height) {
          metrics->mBlockMinSize.height = line.mLineBounds.height;
        }
      }
    } else {
      metrics->mBlockMinSize.height = desiredSize.Height();
    }

    metrics->mBlockPrefSize.height = metrics->mBlockMinSize.height;

    if (desiredSize.BlockStartAscent() == ReflowOutput::ASK_FOR_BASELINE) {
      if (!nsLayoutUtils::GetFirstLineBaseline(wm, this,
                                               &metrics->mBlockAscent))
        metrics->mBlockAscent = GetLogicalBaseline(wm);
    } else {
      metrics->mBlockAscent = desiredSize.BlockStartAscent();
    }

#ifdef DEBUG_adaptor
    printf("min=(%d,%d), pref=(%d,%d), ascent=%d\n",
           metrics->mBlockMinSize.width, metrics->mBlockMinSize.height,
           metrics->mBlockPrefSize.width, metrics->mBlockPrefSize.height,
           metrics->mBlockAscent);
#endif
  }

  return NS_OK;
}

nsSize nsIFrame::GetXULPrefSize(nsBoxLayoutState& aState) {
  nsSize size(0, 0);
  DISPLAY_PREF_SIZE(this, size);
  // If the size is cached, and there are no HTML constraints that we might
  // be depending on, then we just return the cached size.
  nsBoxLayoutMetrics* metrics = BoxMetrics();
  if (!XULNeedsRecalc(metrics->mPrefSize)) {
    size = metrics->mPrefSize;
    return size;
  }

  if (IsXULCollapsed()) return size;

  // get our size in CSS.
  bool widthSet, heightSet;
  bool completelyRedefined =
      nsIFrame::AddXULPrefSize(this, size, widthSet, heightSet);

  // Refresh our caches with new sizes.
  if (!completelyRedefined) {
    RefreshSizeCache(aState);
    nsSize blockSize = metrics->mBlockPrefSize;

    // notice we don't need to add our borders or padding
    // in. That's because the block did it for us.
    if (!widthSet) size.width = blockSize.width;
    if (!heightSet) size.height = blockSize.height;
  }

  metrics->mPrefSize = size;
  return size;
}

nsSize nsIFrame::GetXULMinSize(nsBoxLayoutState& aState) {
  nsSize size(0, 0);
  DISPLAY_MIN_SIZE(this, size);
  // Don't use the cache if we have HTMLReflowInput constraints --- they might
  // have changed
  nsBoxLayoutMetrics* metrics = BoxMetrics();
  if (!XULNeedsRecalc(metrics->mMinSize)) {
    size = metrics->mMinSize;
    return size;
  }

  if (IsXULCollapsed()) return size;

  // get our size in CSS.
  bool widthSet, heightSet;
  bool completelyRedefined =
      nsIFrame::AddXULMinSize(this, size, widthSet, heightSet);

  // Refresh our caches with new sizes.
  if (!completelyRedefined) {
    RefreshSizeCache(aState);
    nsSize blockSize = metrics->mBlockMinSize;

    if (!widthSet) size.width = blockSize.width;
    if (!heightSet) size.height = blockSize.height;
  }

  metrics->mMinSize = size;
  return size;
}

nsSize nsIFrame::GetXULMaxSize(nsBoxLayoutState& aState) {
  nsSize size(NS_UNCONSTRAINEDSIZE, NS_UNCONSTRAINEDSIZE);
  DISPLAY_MAX_SIZE(this, size);
  // Don't use the cache if we have HTMLReflowInput constraints --- they might
  // have changed
  nsBoxLayoutMetrics* metrics = BoxMetrics();
  if (!XULNeedsRecalc(metrics->mMaxSize)) {
    size = metrics->mMaxSize;
    return size;
  }

  if (IsXULCollapsed()) return size;

  size = nsIFrame::GetUncachedXULMaxSize(aState);
  metrics->mMaxSize = size;

  return size;
}

nscoord nsIFrame::GetXULFlex() {
  nsBoxLayoutMetrics* metrics = BoxMetrics();
  if (XULNeedsRecalc(metrics->mFlex)) {
    nsIFrame::AddXULFlex(this, metrics->mFlex);
  }

  return metrics->mFlex;
}

nscoord nsIFrame::GetXULBoxAscent(nsBoxLayoutState& aState) {
  nsBoxLayoutMetrics* metrics = BoxMetrics();
  if (!XULNeedsRecalc(metrics->mAscent)) {
    return metrics->mAscent;
  }

  if (IsXULCollapsed()) {
    metrics->mAscent = 0;
  } else {
    // Refresh our caches with new sizes.
    RefreshSizeCache(aState);
    metrics->mAscent = metrics->mBlockAscent;
  }

  return metrics->mAscent;
}

nsresult nsIFrame::DoXULLayout(nsBoxLayoutState& aState) {
  nsRect ourRect(mRect);

  gfxContext* rendContext = aState.GetRenderingContext();
  nsPresContext* presContext = aState.PresContext();
  WritingMode ourWM = GetWritingMode();
  const WritingMode outerWM = aState.OuterReflowInput()
                                  ? aState.OuterReflowInput()->GetWritingMode()
                                  : ourWM;
  ReflowOutput desiredSize(outerWM);
  LogicalSize ourSize = GetLogicalSize(outerWM);

  if (rendContext) {
    BoxReflow(aState, presContext, desiredSize, rendContext, ourRect.x,
              ourRect.y, ourRect.width, ourRect.height);

    if (IsXULCollapsed()) {
      SetSize(nsSize(0, 0));
    } else {
      // if our child needs to be bigger. This might happend with
      // wrapping text. There is no way to predict its height until we
      // reflow it. Now that we know the height reshuffle upward.
      if (desiredSize.ISize(outerWM) > ourSize.ISize(outerWM) ||
          desiredSize.BSize(outerWM) > ourSize.BSize(outerWM)) {
#ifdef DEBUG_GROW
        XULDumpBox(stdout);
        printf(" GREW from (%d,%d) -> (%d,%d)\n", ourSize.ISize(outerWM),
               ourSize.BSize(outerWM), desiredSize.ISize(outerWM),
               desiredSize.BSize(outerWM));
#endif

        if (desiredSize.ISize(outerWM) > ourSize.ISize(outerWM)) {
          ourSize.ISize(outerWM) = desiredSize.ISize(outerWM);
        }

        if (desiredSize.BSize(outerWM) > ourSize.BSize(outerWM)) {
          ourSize.BSize(outerWM) = desiredSize.BSize(outerWM);
        }
      }

      // ensure our size is what we think is should be. Someone could have
      // reset the frame to be smaller or something dumb like that.
      SetSize(ourSize.ConvertTo(ourWM, outerWM));
    }
  }

  // Should we do this if IsXULCollapsed() is true?
  LogicalSize size(GetLogicalSize(outerWM));
  desiredSize.ISize(outerWM) = size.ISize(outerWM);
  desiredSize.BSize(outerWM) = size.BSize(outerWM);
  desiredSize.UnionOverflowAreasWithDesiredBounds();

  if (HasAbsolutelyPositionedChildren()) {
    // Set up a |reflowInput| to pass into ReflowAbsoluteFrames
    ReflowInput reflowInput(aState.PresContext(), this,
                            aState.GetRenderingContext(),
                            LogicalSize(ourWM, ISize(), NS_UNCONSTRAINEDSIZE),
                            ReflowInput::InitFlag::DummyParentReflowInput);

    AddStateBits(NS_FRAME_IN_REFLOW);
    // Set up a |reflowStatus| to pass into ReflowAbsoluteFrames
    // (just a dummy value; hopefully that's OK)
    nsReflowStatus reflowStatus;
    ReflowAbsoluteFrames(aState.PresContext(), desiredSize, reflowInput,
                         reflowStatus);
    RemoveStateBits(NS_FRAME_IN_REFLOW);
  }

  nsSize oldSize(ourRect.Size());
  FinishAndStoreOverflow(desiredSize.mOverflowAreas,
                         size.GetPhysicalSize(outerWM), &oldSize);

  SyncXULLayout(aState);

  return NS_OK;
}

void nsIFrame::BoxReflow(nsBoxLayoutState& aState, nsPresContext* aPresContext,
                         ReflowOutput& aDesiredSize,
                         gfxContext* aRenderingContext, nscoord aX, nscoord aY,
                         nscoord aWidth, nscoord aHeight, bool aMoveFrame) {
  DO_GLOBAL_REFLOW_COUNT("nsBoxToBlockAdaptor");

  nsBoxLayoutMetrics* metrics = BoxMetrics();
  if (MOZ_UNLIKELY(!metrics)) {
    // Can't proceed without BoxMetrics. This should only happen if something
    // is seriously broken, e.g. if we try to do XUL layout on a non-XUL frame.
    // (If this is a content process, we'll abort even in release builds,
    // because XUL layout mixup is extra surprising in content, and aborts are
    // less catastrophic in content vs. in chrome.)
    MOZ_RELEASE_ASSERT(!XRE_IsContentProcess(),
                       "Starting XUL BoxReflow w/o BoxMetrics (in content)?");
    MOZ_ASSERT_UNREACHABLE("Starting XUL BoxReflow w/o BoxMetrics?");
    return;
  }

  nsReflowStatus status;

  bool needsReflow = IsSubtreeDirty();

  // if we don't need a reflow then
  // lets see if we are already that size. Yes? then don't even reflow. We are
  // done.
  if (!needsReflow) {
    if (aWidth != NS_UNCONSTRAINEDSIZE && aHeight != NS_UNCONSTRAINEDSIZE) {
      // if the new calculated size has a 0 width or a 0 height
      if ((metrics->mLastSize.width == 0 || metrics->mLastSize.height == 0) &&
          (aWidth == 0 || aHeight == 0)) {
        needsReflow = false;
        aDesiredSize.Width() = aWidth;
        aDesiredSize.Height() = aHeight;
        SetSize(aDesiredSize.Size(GetWritingMode()));
      } else {
        aDesiredSize.Width() = metrics->mLastSize.width;
        aDesiredSize.Height() = metrics->mLastSize.height;

        // remove the margin. The rect of our child does not include it but our
        // calculated size does. don't reflow if we are already the right size
        if (metrics->mLastSize.width == aWidth &&
            metrics->mLastSize.height == aHeight)
          needsReflow = false;
        else
          needsReflow = true;
      }
    } else {
      // if the width or height are intrinsic alway reflow because
      // we don't know what it should be.
      needsReflow = true;
    }
  }

  // ok now reflow the child into the spacers calculated space
  if (needsReflow) {
    aDesiredSize.ClearSize();

    // create a reflow input to tell our child to flow at the given size.

    // Construct a bogus parent reflow input so that there's a usable reflow
    // input for the containing block.
    nsMargin margin(0, 0, 0, 0);
    GetXULMargin(margin);

    nsSize parentSize(aWidth, aHeight);
    if (parentSize.height != NS_UNCONSTRAINEDSIZE)
      parentSize.height += margin.TopBottom();
    if (parentSize.width != NS_UNCONSTRAINEDSIZE)
      parentSize.width += margin.LeftRight();

    nsIFrame* parentFrame = GetParent();
    WritingMode parentWM = parentFrame->GetWritingMode();
    ReflowInput parentReflowInput(
        aPresContext, parentFrame, aRenderingContext,
        LogicalSize(parentWM, parentSize),
        ReflowInput::InitFlag::DummyParentReflowInput);

    // This may not do very much useful, but it's probably worth trying.
    if (parentSize.width != NS_UNCONSTRAINEDSIZE)
      parentReflowInput.SetComputedWidth(std::max(parentSize.width, 0));
    if (parentSize.height != NS_UNCONSTRAINEDSIZE)
      parentReflowInput.SetComputedHeight(std::max(parentSize.height, 0));
    parentReflowInput.SetComputedLogicalMargin(parentWM,
                                               LogicalMargin(parentWM));
    // XXX use box methods
    nsMargin padding;
    parentFrame->GetXULPadding(padding);
    parentReflowInput.SetComputedLogicalPadding(
        parentWM, LogicalMargin(parentWM, padding));
    nsMargin border;
    parentFrame->GetXULBorder(border);
    parentReflowInput.SetComputedLogicalBorderPadding(
        parentWM, LogicalMargin(parentWM, border + padding));

    // Construct the parent chain manually since constructing it normally
    // messes up dimensions.
    const ReflowInput* outerReflowInput = aState.OuterReflowInput();
    NS_ASSERTION(!outerReflowInput || outerReflowInput->mFrame != this,
                 "in and out of XUL on a single frame?");
    const ReflowInput* parentRI;
    if (outerReflowInput && outerReflowInput->mFrame == parentFrame) {
      // We're a frame (such as a text control frame) that jumps into
      // box reflow and then straight out of it on the child frame.
      // This means we actually have a real parent reflow input.
      // nsLayoutUtils::InflationMinFontSizeFor used to need this to be
      // linked up correctly for text control frames, so do so here).
      parentRI = outerReflowInput;
    } else {
      parentRI = &parentReflowInput;
    }

    // XXX Is it OK that this reflow input has only one ancestor?
    // (It used to have a bogus parent, skipping all the boxes).
    WritingMode wm = GetWritingMode();
    LogicalSize logicalSize(wm, nsSize(aWidth, aHeight));
    logicalSize.BSize(wm) = NS_UNCONSTRAINEDSIZE;
    ReflowInput reflowInput(aPresContext, *parentRI, this, logicalSize,
                            Nothing(),
                            ReflowInput::InitFlag::DummyParentReflowInput);

    // XXX_jwir3: This is somewhat fishy. If this is actually changing the value
    //            here (which it might be), then we should make sure that it's
    //            correct the first time around, rather than changing it later.
    reflowInput.mCBReflowInput = parentRI;

    reflowInput.mReflowDepth = aState.GetReflowDepth();

    // mComputedWidth and mComputedHeight are content-box, not
    // border-box
    if (aWidth != NS_UNCONSTRAINEDSIZE) {
      nscoord computedWidth =
          aWidth - reflowInput.ComputedPhysicalBorderPadding().LeftRight();
      computedWidth = std::max(computedWidth, 0);
      reflowInput.SetComputedWidth(computedWidth);
    }

    // Most child frames of box frames (e.g. subdocument or scroll frames)
    // need to be constrained to the provided size and overflow as necessary.
    // The one exception are block frames, because we need to know their
    // natural height excluding any overflow area which may be caused by
    // various CSS effects such as shadow or outline.
    if (!IsBlockFrameOrSubclass()) {
      if (aHeight != NS_UNCONSTRAINEDSIZE) {
        nscoord computedHeight =
            aHeight - reflowInput.ComputedPhysicalBorderPadding().TopBottom();
        computedHeight = std::max(computedHeight, 0);
        reflowInput.SetComputedHeight(computedHeight);
      } else {
        reflowInput.SetComputedHeight(
            ComputeSize(
                aRenderingContext, wm, logicalSize, logicalSize.ISize(wm),
                reflowInput.ComputedLogicalMargin(wm).Size(wm),
                reflowInput.ComputedLogicalBorderPadding(wm).Size(wm), {}, {})
                .mLogicalSize.Height(wm));
      }
    }

    // Box layout calls SetRect before XULLayout, whereas non-box layout
    // calls SetRect after Reflow.
    // XXX Perhaps we should be doing this by twiddling the rect back to
    // mLastSize before calling Reflow and then switching it back, but
    // However, mLastSize can also be the size passed to BoxReflow by
    // RefreshSizeCache, so that doesn't really make sense.
    if (metrics->mLastSize.width != aWidth) {
      reflowInput.SetHResize(true);

      // When font size inflation is enabled, a horizontal resize
      // requires a full reflow.  See ReflowInput::InitResizeFlags
      // for more details.
      if (nsLayoutUtils::FontSizeInflationEnabled(aPresContext)) {
        this->MarkSubtreeDirty();
      }
    }
    if (metrics->mLastSize.height != aHeight) {
      reflowInput.SetVResize(true);
    }

    // place the child and reflow

    Reflow(aPresContext, aDesiredSize, reflowInput, status);

    NS_ASSERTION(status.IsComplete(), "bad status");

    ReflowChildFlags layoutFlags = aState.LayoutFlags();
    nsContainerFrame::FinishReflowChild(
        this, aPresContext, aDesiredSize, &reflowInput, aX, aY,
        layoutFlags | ReflowChildFlags::NoMoveFrame);

    // Save the ascent.  (bug 103925)
    if (IsXULCollapsed()) {
      metrics->mAscent = 0;
    } else {
      if (aDesiredSize.BlockStartAscent() == ReflowOutput::ASK_FOR_BASELINE) {
        if (!nsLayoutUtils::GetFirstLineBaseline(wm, this, &metrics->mAscent))
          metrics->mAscent = GetLogicalBaseline(wm);
      } else
        metrics->mAscent = aDesiredSize.BlockStartAscent();
    }

  } else {
    aDesiredSize.SetBlockStartAscent(metrics->mBlockAscent);
  }

  metrics->mLastSize.width = aDesiredSize.Width();
  metrics->mLastSize.height = aDesiredSize.Height();
}

nsBoxLayoutMetrics* nsIFrame::BoxMetrics() const {
  nsBoxLayoutMetrics* metrics = GetProperty(BoxMetricsProperty());
  NS_ASSERTION(
      metrics,
      "A box layout method was called but InitBoxMetrics was never called");
  return metrics;
}

void nsIFrame::UpdateStyleOfChildAnonBox(nsIFrame* aChildFrame,
                                         ServoRestyleState& aRestyleState) {
#ifdef DEBUG
  nsIFrame* parent = aChildFrame->GetInFlowParent();
  if (aChildFrame->IsTableFrame()) {
    parent = parent->GetParent();
  }
  if (parent->IsLineFrame()) {
    parent = parent->GetParent();
  }
  MOZ_ASSERT(nsLayoutUtils::FirstContinuationOrIBSplitSibling(parent) == this,
             "This should only be used for children!");
#endif  // DEBUG
  MOZ_ASSERT(!GetContent() || !aChildFrame->GetContent() ||
                 aChildFrame->GetContent() == GetContent(),
             "What content node is it a frame for?");
  MOZ_ASSERT(!aChildFrame->GetPrevContinuation(),
             "Only first continuations should end up here");

  // We could force the caller to pass in the pseudo, since some callers know it
  // statically...  But this API is a bit nicer.
  auto pseudo = aChildFrame->Style()->GetPseudoType();
  MOZ_ASSERT(PseudoStyle::IsAnonBox(pseudo), "Child is not an anon box?");
  MOZ_ASSERT(!PseudoStyle::IsNonInheritingAnonBox(pseudo),
             "Why did the caller bother calling us?");

  // Anon boxes inherit from their parent; that's us.
  RefPtr<ComputedStyle> newContext =
      aRestyleState.StyleSet().ResolveInheritingAnonymousBoxStyle(pseudo,
                                                                  Style());

  nsChangeHint childHint =
      UpdateStyleOfOwnedChildFrame(aChildFrame, newContext, aRestyleState);

  // Now that we've updated the style on aChildFrame, check whether it itself
  // has anon boxes to deal with.
  ServoRestyleState childrenState(*aChildFrame, aRestyleState, childHint,
                                  ServoRestyleState::Type::InFlow);
  aChildFrame->UpdateStyleOfOwnedAnonBoxes(childrenState);

  // Assuming anon boxes don't have ::backdrop associated with them... if that
  // ever changes, we'd need to handle that here, like we do in
  // RestyleManager::ProcessPostTraversal

  // We do need to handle block pseudo-elements here, though.  Especially list
  // bullets.
  if (nsBlockFrame* block = do_QueryFrame(aChildFrame)) {
    block->UpdatePseudoElementStyles(childrenState);
  }
}

/* static */
nsChangeHint nsIFrame::UpdateStyleOfOwnedChildFrame(
    nsIFrame* aChildFrame, ComputedStyle* aNewComputedStyle,
    ServoRestyleState& aRestyleState,
    const Maybe<ComputedStyle*>& aContinuationComputedStyle) {
  MOZ_ASSERT(!aChildFrame->GetAdditionalComputedStyle(0),
             "We don't handle additional styles here");

  // Figure out whether we have an actual change.  It's important that we do
  // this, for several reasons:
  //
  // 1) Even if all the child's changes are due to properties it inherits from
  //    us, it's possible that no one ever asked us for those style structs and
  //    hence changes to them aren't reflected in the changes handled at all.
  //
  // 2) Content can change stylesheets that change the styles of pseudos, and
  //    extensions can add/remove stylesheets that change the styles of
  //    anonymous boxes directly.
  uint32_t equalStructs;  // Not used, actually.
  nsChangeHint childHint = aChildFrame->Style()->CalcStyleDifference(
      *aNewComputedStyle, &equalStructs);

  // If aChildFrame is out of flow, then aRestyleState's "changes handled by the
  // parent" doesn't apply to it, because it may have some other parent in the
  // frame tree.
  if (!aChildFrame->HasAnyStateBits(NS_FRAME_OUT_OF_FLOW)) {
    childHint = NS_RemoveSubsumedHints(
        childHint, aRestyleState.ChangesHandledFor(aChildFrame));
  }
  if (childHint) {
    if (childHint & nsChangeHint_ReconstructFrame) {
      // If we generate a reconstruct here, remove any non-reconstruct hints we
      // may have already generated for this content.
      aRestyleState.ChangeList().PopChangesForContent(
          aChildFrame->GetContent());
    }
    aRestyleState.ChangeList().AppendChange(
        aChildFrame, aChildFrame->GetContent(), childHint);
  }

  aChildFrame->SetComputedStyle(aNewComputedStyle);
  ComputedStyle* continuationStyle = aContinuationComputedStyle
                                         ? *aContinuationComputedStyle
                                         : aNewComputedStyle;
  for (nsIFrame* kid = aChildFrame->GetNextContinuation(); kid;
       kid = kid->GetNextContinuation()) {
    MOZ_ASSERT(!kid->GetAdditionalComputedStyle(0));
    kid->SetComputedStyle(continuationStyle);
  }

  return childHint;
}

/* static */
void nsIFrame::AddInPopupStateBitToDescendants(nsIFrame* aFrame) {
  if (!aFrame->HasAnyStateBits(NS_FRAME_IN_POPUP) &&
      aFrame->TrackingVisibility()) {
    // Assume all frames in popups are visible.
    aFrame->IncApproximateVisibleCount();
  }

  aFrame->AddStateBits(NS_FRAME_IN_POPUP);

  for (const auto& childList : aFrame->CrossDocChildLists()) {
    for (nsIFrame* child : childList.mList) {
      AddInPopupStateBitToDescendants(child);
    }
  }
}

/* static */
void nsIFrame::RemoveInPopupStateBitFromDescendants(nsIFrame* aFrame) {
  if (!aFrame->HasAnyStateBits(NS_FRAME_IN_POPUP) ||
      nsLayoutUtils::IsPopup(aFrame)) {
    return;
  }

  aFrame->RemoveStateBits(NS_FRAME_IN_POPUP);

  if (aFrame->TrackingVisibility()) {
    // We assume all frames in popups are visible, so this decrement balances
    // out the increment in AddInPopupStateBitToDescendants above.
    aFrame->DecApproximateVisibleCount();
  }
  for (const auto& childList : aFrame->CrossDocChildLists()) {
    for (nsIFrame* child : childList.mList) {
      RemoveInPopupStateBitFromDescendants(child);
    }
  }
}

void nsIFrame::SetParent(nsContainerFrame* aParent) {
  // If our parent is a wrapper anon box, our new parent should be too.  We
  // _can_ change parent if our parent is a wrapper anon box, because some
  // wrapper anon boxes can have continuations.
  MOZ_ASSERT_IF(ParentIsWrapperAnonBox(),
                aParent->Style()->IsInheritingAnonBox());

  // Note that the current mParent may already be destroyed at this point.
  mParent = aParent;
  MOZ_DIAGNOSTIC_ASSERT(!mParent || PresShell() == mParent->PresShell());
  if (::IsXULBoxWrapped(this)) {
    ::InitBoxMetrics(this, true);
  } else {
    // We could call Properties().Delete(BoxMetricsProperty()); here but
    // that's kind of slow and re-parenting in such a way that we were
    // IsXULBoxWrapped() before but not now should be very rare, so we'll just
    // keep this unused frame property until this frame dies instead.
  }

  if (HasAnyStateBits(NS_FRAME_HAS_VIEW | NS_FRAME_HAS_CHILD_WITH_VIEW)) {
    for (nsIFrame* f = aParent;
         f && !f->HasAnyStateBits(NS_FRAME_HAS_CHILD_WITH_VIEW);
         f = f->GetParent()) {
      f->AddStateBits(NS_FRAME_HAS_CHILD_WITH_VIEW);
    }
  }

  if (HasAnyStateBits(NS_FRAME_CONTAINS_RELATIVE_BSIZE)) {
    for (nsIFrame* f = aParent; f; f = f->GetParent()) {
      if (f->HasAnyStateBits(NS_FRAME_CONTAINS_RELATIVE_BSIZE)) {
        break;
      }
      f->AddStateBits(NS_FRAME_CONTAINS_RELATIVE_BSIZE);
    }
  }

  if (HasAnyStateBits(NS_FRAME_DESCENDANT_INTRINSIC_ISIZE_DEPENDS_ON_BSIZE)) {
    for (nsIFrame* f = aParent; f; f = f->GetParent()) {
      if (f->HasAnyStateBits(
              NS_FRAME_DESCENDANT_INTRINSIC_ISIZE_DEPENDS_ON_BSIZE)) {
        break;
      }
      f->AddStateBits(NS_FRAME_DESCENDANT_INTRINSIC_ISIZE_DEPENDS_ON_BSIZE);
    }
  }

  if (HasInvalidFrameInSubtree()) {
    for (nsIFrame* f = aParent;
         f && !f->HasAnyStateBits(NS_FRAME_DESCENDANT_NEEDS_PAINT |
                                  NS_FRAME_IS_NONDISPLAY);
         f = nsLayoutUtils::GetCrossDocParentFrameInProcess(f)) {
      f->AddStateBits(NS_FRAME_DESCENDANT_NEEDS_PAINT);
    }
  }

  if (aParent->HasAnyStateBits(NS_FRAME_IN_POPUP)) {
    AddInPopupStateBitToDescendants(this);
  } else {
    RemoveInPopupStateBitFromDescendants(this);
  }

  // If our new parent only has invalid children, then we just invalidate
  // ourselves too. This is probably faster than clearing the flag all
  // the way up the frame tree.
  if (aParent->HasAnyStateBits(NS_FRAME_ALL_DESCENDANTS_NEED_PAINT)) {
    InvalidateFrame();
  } else {
    SchedulePaint();
  }
}

void nsIFrame::CreateOwnLayerIfNeeded(nsDisplayListBuilder* aBuilder,
                                      nsDisplayList* aList, uint16_t aType,
                                      bool* aCreatedContainerItem) {
  if (GetContent() && GetContent()->IsXULElement() &&
      GetContent()->AsElement()->HasAttr(kNameSpaceID_None, nsGkAtoms::layer)) {
    aList->AppendNewToTopWithIndex<nsDisplayOwnLayer>(
        aBuilder, this, /* aIndex = */ aType, aList,
        aBuilder->CurrentActiveScrolledRoot(), nsDisplayOwnLayerFlags::None,
        ScrollbarData{}, true, false);
    if (aCreatedContainerItem) {
      *aCreatedContainerItem = true;
    }
  }
}

bool nsIFrame::IsStackingContext(const nsStyleDisplay* aStyleDisplay,
                                 const nsStyleEffects* aStyleEffects) {
  // Properties that influence the output of this function should be handled in
  // change_bits_for_longhand as well.
  if (HasOpacity(aStyleDisplay, aStyleEffects, nullptr)) {
    return true;
  }
  if (IsTransformed()) {
    return true;
  }
  auto willChange = aStyleDisplay->mWillChange.bits;
  if (aStyleDisplay->IsContainPaint() || aStyleDisplay->IsContainLayout() ||
      willChange & StyleWillChangeBits::CONTAIN) {
    if (IsFrameOfType(eSupportsContainLayoutAndPaint)) {
      return true;
    }
  }
  // strictly speaking, 'perspective' doesn't require visual atomicity,
  // but the spec says it acts like the rest of these
  if (aStyleDisplay->HasPerspectiveStyle() ||
      willChange & StyleWillChangeBits::PERSPECTIVE) {
    if (IsFrameOfType(eSupportsCSSTransforms)) {
      return true;
    }
  }
  if (!StylePosition()->mZIndex.IsAuto() ||
      willChange & StyleWillChangeBits::Z_INDEX) {
    if (ZIndexApplies()) {
      return true;
    }
  }
  return aStyleEffects->mMixBlendMode != StyleBlend::Normal ||
         SVGIntegrationUtils::UsingEffectsForFrame(this) ||
         aStyleDisplay->IsPositionForcingStackingContext() ||
         aStyleDisplay->mIsolation != StyleIsolation::Auto ||
         willChange & StyleWillChangeBits::STACKING_CONTEXT_UNCONDITIONAL;
}

bool nsIFrame::IsStackingContext() {
  return IsStackingContext(StyleDisplay(), StyleEffects());
}

static bool IsFrameScrolledOutOfView(const nsIFrame* aTarget,
                                     const nsRect& aTargetRect,
                                     const nsIFrame* aParent) {
  // The ancestor frame we are checking if it clips out aTargetRect relative to
  // aTarget.
  nsIFrame* clipParent = nullptr;

  // find the first scrollable frame or root frame if we are in a fixed pos
  // subtree
  for (nsIFrame* f = const_cast<nsIFrame*>(aParent); f;
       f = nsLayoutUtils::GetCrossDocParentFrameInProcess(f)) {
    nsIScrollableFrame* scrollableFrame = do_QueryFrame(f);
    if (scrollableFrame) {
      clipParent = f;
      break;
    }
    if (f->StyleDisplay()->mPosition == StylePositionProperty::Fixed &&
        nsLayoutUtils::IsReallyFixedPos(f)) {
      clipParent = f->GetParent();
      break;
    }
  }

  if (!clipParent) {
    // Even if we couldn't find the nearest scrollable frame, it might mean we
    // are in an out-of-process iframe, try to see if |aTarget| frame is
    // scrolled out of view in an scrollable frame in a cross-process ancestor
    // document.
    return nsLayoutUtils::FrameIsScrolledOutOfViewInCrossProcess(aTarget);
  }

  nsRect clipRect = clipParent->InkOverflowRectRelativeToSelf();
  // We consider that the target is scrolled out if the scrollable (or root)
  // frame is empty.
  if (clipRect.IsEmpty()) {
    return true;
  }

  nsRect transformedRect = nsLayoutUtils::TransformFrameRectToAncestor(
      aTarget, aTargetRect, clipParent);

  if (transformedRect.IsEmpty()) {
    // If the transformed rect is empty it represents a line or a point that we
    // should check is outside the the scrollable rect.
    if (transformedRect.x > clipRect.XMost() ||
        transformedRect.y > clipRect.YMost() ||
        clipRect.x > transformedRect.XMost() ||
        clipRect.y > transformedRect.YMost()) {
      return true;
    }
  } else if (!transformedRect.Intersects(clipRect)) {
    return true;
  }

  nsIFrame* parent = clipParent->GetParent();
  if (!parent) {
    return false;
  }

  return IsFrameScrolledOutOfView(aTarget, aTargetRect, parent);
}

bool nsIFrame::IsScrolledOutOfView() const {
  nsRect rect = InkOverflowRectRelativeToSelf();
  return IsFrameScrolledOutOfView(this, rect, this);
}

gfx::Matrix nsIFrame::ComputeWidgetTransform() {
  const nsStyleUIReset* uiReset = StyleUIReset();
  if (uiReset->mMozWindowTransform.IsNone()) {
    return gfx::Matrix();
  }

  TransformReferenceBox refBox(nullptr, nsRect(nsPoint(), GetSize()));

  nsPresContext* presContext = PresContext();
  int32_t appUnitsPerDevPixel = presContext->AppUnitsPerDevPixel();
  gfx::Matrix4x4 matrix = nsStyleTransformMatrix::ReadTransforms(
      uiReset->mMozWindowTransform, refBox, float(appUnitsPerDevPixel));

  // Apply the -moz-window-transform-origin translation to the matrix.
  const StyleTransformOrigin& origin = uiReset->mWindowTransformOrigin;
  Point transformOrigin = nsStyleTransformMatrix::Convert2DPosition(
      origin.horizontal, origin.vertical, refBox, appUnitsPerDevPixel);
  matrix.ChangeBasis(Point3D(transformOrigin.x, transformOrigin.y, 0));

  gfx::Matrix result2d;
  if (!matrix.CanDraw2D(&result2d)) {
    // FIXME: It would be preferable to reject non-2D transforms at parse time.
    NS_WARNING(
        "-moz-window-transform does not describe a 2D transform, "
        "but only 2d transforms are supported");
    return gfx::Matrix();
  }

  return result2d;
}

void nsIFrame::DoUpdateStyleOfOwnedAnonBoxes(ServoRestyleState& aRestyleState) {
  // As a special case, we check for {ib}-split block frames here, rather
  // than have an nsInlineFrame::AppendDirectlyOwnedAnonBoxes implementation
  // that returns them.
  //
  // (If we did handle them in AppendDirectlyOwnedAnonBoxes, we would have to
  // return *all* of the in-flow {ib}-split block frames, not just the first
  // one.  For restyling, we really just need the first in flow, and the other
  // user of the AppendOwnedAnonBoxes API, AllChildIterator, doesn't need to
  // know about them at all, since these block frames never create NAC.  So we
  // avoid any unncessary hashtable lookups for the {ib}-split frames by calling
  // UpdateStyleOfOwnedAnonBoxesForIBSplit directly here.)
  if (IsInlineFrame()) {
    if (HasAnyStateBits(NS_FRAME_PART_OF_IBSPLIT)) {
      static_cast<nsInlineFrame*>(this)->UpdateStyleOfOwnedAnonBoxesForIBSplit(
          aRestyleState);
    }
    return;
  }

  AutoTArray<OwnedAnonBox, 4> frames;
  AppendDirectlyOwnedAnonBoxes(frames);
  for (OwnedAnonBox& box : frames) {
    if (box.mUpdateStyleFn) {
      box.mUpdateStyleFn(this, box.mAnonBoxFrame, aRestyleState);
    } else {
      UpdateStyleOfChildAnonBox(box.mAnonBoxFrame, aRestyleState);
    }
  }
}

/* virtual */
void nsIFrame::AppendDirectlyOwnedAnonBoxes(nsTArray<OwnedAnonBox>& aResult) {
  MOZ_ASSERT(!HasAnyStateBits(NS_FRAME_OWNS_ANON_BOXES));
  MOZ_ASSERT(false, "Why did this get called?");
}

void nsIFrame::DoAppendOwnedAnonBoxes(nsTArray<OwnedAnonBox>& aResult) {
  size_t i = aResult.Length();
  AppendDirectlyOwnedAnonBoxes(aResult);

  // After appending the directly owned anonymous boxes of this frame to
  // aResult above, we need to check each of them to see if they own
  // any anonymous boxes themselves.  Note that we keep progressing
  // through aResult, looking for additional entries in aResult from these
  // subsequent AppendDirectlyOwnedAnonBoxes calls.  (Thus we can't
  // use a ranged for loop here.)

  while (i < aResult.Length()) {
    nsIFrame* f = aResult[i].mAnonBoxFrame;
    if (f->HasAnyStateBits(NS_FRAME_OWNS_ANON_BOXES)) {
      f->AppendDirectlyOwnedAnonBoxes(aResult);
    }
    ++i;
  }
}

nsIFrame::CaretPosition::CaretPosition() : mContentOffset(0) {}

nsIFrame::CaretPosition::~CaretPosition() = default;

bool nsIFrame::HasCSSAnimations() {
  auto collection =
      AnimationCollection<CSSAnimation>::GetAnimationCollection(this);
  return collection && collection->mAnimations.Length() > 0;
}

bool nsIFrame::HasCSSTransitions() {
  auto collection =
      AnimationCollection<CSSTransition>::GetAnimationCollection(this);
  return collection && collection->mAnimations.Length() > 0;
}

void nsIFrame::AddSizeOfExcludingThisForTree(nsWindowSizes& aSizes) const {
  aSizes.mLayoutFramePropertiesSize +=
      mProperties.SizeOfExcludingThis(aSizes.mState.mMallocSizeOf);

  // We don't do this for Gecko because this stuff is stored in the nsPresArena
  // and so measured elsewhere.
  if (!aSizes.mState.HaveSeenPtr(mComputedStyle)) {
    mComputedStyle->AddSizeOfIncludingThis(aSizes,
                                           &aSizes.mLayoutComputedValuesNonDom);
  }

  // And our additional styles.
  int32_t index = 0;
  while (auto* extra = GetAdditionalComputedStyle(index++)) {
    if (!aSizes.mState.HaveSeenPtr(extra)) {
      extra->AddSizeOfIncludingThis(aSizes,
                                    &aSizes.mLayoutComputedValuesNonDom);
    }
  }

  for (const auto& childList : ChildLists()) {
    for (const nsIFrame* f : childList.mList) {
      f->AddSizeOfExcludingThisForTree(aSizes);
    }
  }
}

nsRect nsIFrame::GetCompositorHitTestArea(nsDisplayListBuilder* aBuilder) {
  nsRect area;

  nsIScrollableFrame* scrollFrame = nsLayoutUtils::GetScrollableFrameFor(this);
  if (scrollFrame) {
    // If the frame is content of a scrollframe, then we need to pick up the
    // area corresponding to the overflow rect as well. Otherwise the parts of
    // the overflow that are not occupied by descendants get skipped and the
    // APZ code sends touch events to the content underneath instead.
    // See https://bugzilla.mozilla.org/show_bug.cgi?id=1127773#c15.
    area = ScrollableOverflowRect();
  } else {
    area = GetRectRelativeToSelf();
  }

  if (!area.IsEmpty()) {
    return area + aBuilder->ToReferenceFrame(this);
  }

  return area;
}

CompositorHitTestInfo nsIFrame::GetCompositorHitTestInfo(
    nsDisplayListBuilder* aBuilder) {
  CompositorHitTestInfo result = CompositorHitTestInvisibleToHit;

  if (aBuilder->IsInsidePointerEventsNoneDoc()) {
    // Somewhere up the parent document chain is a subdocument with pointer-
    // events:none set on it.
    return result;
  }
  if (!GetParent()) {
    MOZ_ASSERT(IsViewportFrame());
    // Viewport frames are never event targets, other frames, like canvas
    // frames, are the event targets for any regions viewport frames may cover.
    return result;
  }
  if (Style()->PointerEvents() == StylePointerEvents::None) {
    return result;
  }
  if (!StyleVisibility()->IsVisible()) {
    return result;
  }

  // Anything that didn't match the above conditions is visible to hit-testing.
  result = CompositorHitTestFlags::eVisibleToHitTest;
  if (SVGIntegrationUtils::UsingMaskOrClipPathForFrame(this)) {
    // If WebRender is enabled, simple clip-paths can be converted into WR
    // clips that WR knows how to hit-test against, so we don't need to mark
    // it as an irregular area.
    if (!gfxVars::UseWebRender() ||
        !SVGIntegrationUtils::UsingSimpleClipPathForFrame(this)) {
      result += CompositorHitTestFlags::eIrregularArea;
    }
  }

  if (aBuilder->IsBuildingNonLayerizedScrollbar()) {
    // Scrollbars may be painted into a layer below the actual layer they will
    // scroll, and therefore wheel events may be dispatched to the outer frame
    // instead of the intended scrollframe. To address this, we force a d-t-c
    // region on scrollbar frames that won't be placed in their own layer. See
    // bug 1213324 for details.
    result += CompositorHitTestFlags::eInactiveScrollframe;
  } else if (aBuilder->GetAncestorHasApzAwareEventHandler()) {
    result += CompositorHitTestFlags::eApzAwareListeners;
  } else if (IsRangeFrame()) {
    // Range frames handle touch events directly without having a touch listener
    // so we need to let APZ know that this area cares about events.
    result += CompositorHitTestFlags::eApzAwareListeners;
  }

  if (aBuilder->IsTouchEventPrefEnabledDoc()) {
    // Inherit the touch-action flags from the parent, if there is one. We do
    // this because of how the touch-action on a frame combines the touch-action
    // from ancestor DOM elements. Refer to the documentation in
    // TouchActionHelper.cpp for details; this code is meant to be equivalent to
    // that code, but woven into the top-down recursive display list building
    // process.
    CompositorHitTestInfo inheritedTouchAction =
        aBuilder->GetCompositorHitTestInfo() & CompositorHitTestTouchActionMask;

    nsIFrame* touchActionFrame = this;
    if (nsIScrollableFrame* scrollFrame =
            nsLayoutUtils::GetScrollableFrameFor(this)) {
      ScrollStyles ss = scrollFrame->GetScrollStyles();
      if (ss.mVertical != StyleOverflow::Hidden ||
          ss.mHorizontal != StyleOverflow::Hidden) {
        touchActionFrame = do_QueryFrame(scrollFrame);
        // On scrollframes, stop inheriting the pan-x and pan-y flags; instead,
        // reset them back to zero to allow panning on the scrollframe unless we
        // encounter an element that disables it that's inside the scrollframe.
        // This is equivalent to the |considerPanning| variable in
        // TouchActionHelper.cpp, but for a top-down traversal.
        CompositorHitTestInfo panMask(
            CompositorHitTestFlags::eTouchActionPanXDisabled,
            CompositorHitTestFlags::eTouchActionPanYDisabled);
        inheritedTouchAction -= panMask;
      }
    }

    result += inheritedTouchAction;

    const StyleTouchAction touchAction = touchActionFrame->UsedTouchAction();
    // The CSS allows the syntax auto | none | [pan-x || pan-y] | manipulation
    // so we can eliminate some combinations of things.
    if (touchAction == StyleTouchAction::AUTO) {
      // nothing to do
    } else if (touchAction & StyleTouchAction::MANIPULATION) {
      result += CompositorHitTestFlags::eTouchActionDoubleTapZoomDisabled;
    } else {
      // This path handles the cases none | [pan-x || pan-y || pinch-zoom] so
      // double-tap is disabled in here.
      if (!(touchAction & StyleTouchAction::PINCH_ZOOM)) {
        result += CompositorHitTestFlags::eTouchActionPinchZoomDisabled;
      }

      result += CompositorHitTestFlags::eTouchActionDoubleTapZoomDisabled;

      if (!(touchAction & StyleTouchAction::PAN_X)) {
        result += CompositorHitTestFlags::eTouchActionPanXDisabled;
      }
      if (!(touchAction & StyleTouchAction::PAN_Y)) {
        result += CompositorHitTestFlags::eTouchActionPanYDisabled;
      }
      if (touchAction & StyleTouchAction::NONE) {
        // all the touch-action disabling flags will already have been set above
        MOZ_ASSERT(result.contains(CompositorHitTestTouchActionMask));
      }
    }
  }

  const Maybe<ScrollDirection> scrollDirection =
      aBuilder->GetCurrentScrollbarDirection();
  if (scrollDirection.isSome()) {
    if (GetContent()->IsXULElement(nsGkAtoms::thumb)) {
      const bool thumbGetsLayer = aBuilder->GetCurrentScrollbarTarget() !=
                                  layers::ScrollableLayerGuid::NULL_SCROLL_ID;
      if (thumbGetsLayer) {
        result += CompositorHitTestFlags::eScrollbarThumb;
      } else {
        result += CompositorHitTestFlags::eInactiveScrollframe;
      }
    }

    if (*scrollDirection == ScrollDirection::eVertical) {
      result += CompositorHitTestFlags::eScrollbarVertical;
    }

    // includes the ScrollbarFrame, SliderFrame, anything else that
    // might be inside the xul:scrollbar
    result += CompositorHitTestFlags::eScrollbar;
  }

  return result;
}

// Returns true if we can guarantee there is no visible descendants.
static bool HasNoVisibleDescendants(const nsIFrame* aFrame) {
  for (const auto& childList : aFrame->ChildLists()) {
    for (nsIFrame* f : childList.mList) {
      if (nsPlaceholderFrame::GetRealFrameFor(f)
              ->IsVisibleOrMayHaveVisibleDescendants()) {
        return false;
      }
    }
  }
  return true;
}

void nsIFrame::UpdateVisibleDescendantsState() {
  if (StyleVisibility()->IsVisible()) {
    // Notify invisible ancestors that a visible descendant exists now.
    nsIFrame* ancestor;
    for (ancestor = GetInFlowParent();
         ancestor && !ancestor->StyleVisibility()->IsVisible();
         ancestor = ancestor->GetInFlowParent()) {
      ancestor->mAllDescendantsAreInvisible = false;
    }
  } else {
    mAllDescendantsAreInvisible = HasNoVisibleDescendants(this);
  }
}

nsIFrame::PhysicalAxes nsIFrame::ShouldApplyOverflowClipping(
    const nsStyleDisplay* aDisp) const {
  MOZ_ASSERT(aDisp == StyleDisplay(), "Wrong display struct");

  // 'contain:paint', which we handle as 'overflow:clip' here. Except for
  // scrollframes we don't need contain:paint to add any clipping, because
  // the scrollable frame will already clip overflowing content, and because
  // 'contain:paint' should prevent all means of escaping that clipping
  // (e.g. because it forms a fixed-pos containing block).
  if (aDisp->IsContainPaint() && !IsScrollFrame() &&
      IsFrameOfType(eSupportsContainLayoutAndPaint)) {
    return PhysicalAxes::Both;
  }

  // and overflow:hidden that we should interpret as clip
  if (aDisp->mOverflowX == StyleOverflow::Hidden &&
      aDisp->mOverflowY == StyleOverflow::Hidden) {
    // REVIEW: these are the frame types that set up clipping.
    LayoutFrameType type = Type();
    switch (type) {
      case LayoutFrameType::Table:
      case LayoutFrameType::TableCell:
      case LayoutFrameType::SVGOuterSVG:
      case LayoutFrameType::SVGInnerSVG:
      case LayoutFrameType::SVGSymbol:
      case LayoutFrameType::SVGForeignObject:
        return PhysicalAxes::Both;
      default:
        if (IsFrameOfType(nsIFrame::eReplacedContainsBlock)) {
          if (type == mozilla::LayoutFrameType::TextInput) {
            // It has an anonymous scroll frame that handles any overflow.
            return PhysicalAxes::None;
          }
          return PhysicalAxes::Both;
        }
    }
  }

  // clip overflow:clip, except for nsListControlFrame which is
  // an nsHTMLScrollFrame sub-class.
  if (MOZ_UNLIKELY((aDisp->mOverflowX == mozilla::StyleOverflow::Clip ||
                    aDisp->mOverflowY == mozilla::StyleOverflow::Clip) &&
                   !IsListControlFrame())) {
    // FIXME: we could use GetViewportScrollStylesOverrideElement() here instead
    // if that worked correctly in a print context. (see bug 1654667)
    const auto* element = Element::FromNodeOrNull(GetContent());
    if (!element ||
        !PresContext()->ElementWouldPropagateScrollStyles(*element)) {
      uint8_t axes = uint8_t(PhysicalAxes::None);
      if (aDisp->mOverflowX == mozilla::StyleOverflow::Clip) {
        axes |= uint8_t(PhysicalAxes::Horizontal);
      }
      if (aDisp->mOverflowY == mozilla::StyleOverflow::Clip) {
        axes |= uint8_t(PhysicalAxes::Vertical);
      }
      return PhysicalAxes(axes);
    }
  }

  if (HasAnyStateBits(NS_FRAME_SVG_LAYOUT)) {
    return PhysicalAxes::None;
  }

  // If we're paginated and a block, and have NS_BLOCK_CLIP_PAGINATED_OVERFLOW
  // set, then we want to clip our overflow.
  bool clip = HasAnyStateBits(NS_BLOCK_CLIP_PAGINATED_OVERFLOW) &&
              PresContext()->IsPaginated() && IsBlockFrame();
  return clip ? PhysicalAxes::Both : PhysicalAxes::None;
}

#ifdef DEBUG
static void GetTagName(nsIFrame* aFrame, nsIContent* aContent, int aResultSize,
                       char* aResult) {
  if (aContent) {
    snprintf(aResult, aResultSize, "%s@%p",
             nsAtomCString(aContent->NodeInfo()->NameAtom()).get(), aFrame);
  } else {
    snprintf(aResult, aResultSize, "@%p", aFrame);
  }
}

void nsIFrame::Trace(const char* aMethod, bool aEnter) {
  if (NS_FRAME_LOG_TEST(sFrameLogModule, NS_FRAME_TRACE_CALLS)) {
    char tagbuf[40];
    GetTagName(this, mContent, sizeof(tagbuf), tagbuf);
    printf_stderr("%s: %s %s", tagbuf, aEnter ? "enter" : "exit", aMethod);
  }
}

void nsIFrame::Trace(const char* aMethod, bool aEnter,
                     const nsReflowStatus& aStatus) {
  if (NS_FRAME_LOG_TEST(sFrameLogModule, NS_FRAME_TRACE_CALLS)) {
    char tagbuf[40];
    GetTagName(this, mContent, sizeof(tagbuf), tagbuf);
    printf_stderr("%s: %s %s, status=%scomplete%s", tagbuf,
                  aEnter ? "enter" : "exit", aMethod,
                  aStatus.IsIncomplete() ? "not" : "",
                  (aStatus.NextInFlowNeedsReflow()) ? "+reflow" : "");
  }
}

void nsIFrame::TraceMsg(const char* aFormatString, ...) {
  if (NS_FRAME_LOG_TEST(sFrameLogModule, NS_FRAME_TRACE_CALLS)) {
    // Format arguments into a buffer
    char argbuf[200];
    va_list ap;
    va_start(ap, aFormatString);
    VsprintfLiteral(argbuf, aFormatString, ap);
    va_end(ap);

    char tagbuf[40];
    GetTagName(this, mContent, sizeof(tagbuf), tagbuf);
    printf_stderr("%s: %s", tagbuf, argbuf);
  }
}

void nsIFrame::VerifyDirtyBitSet(const nsFrameList& aFrameList) {
  for (nsFrameList::Enumerator e(aFrameList); !e.AtEnd(); e.Next()) {
    NS_ASSERTION(e.get()->HasAnyStateBits(NS_FRAME_IS_DIRTY),
                 "dirty bit not set");
  }
}

// Start Display Reflow
DR_cookie::DR_cookie(nsPresContext* aPresContext, nsIFrame* aFrame,
                     const ReflowInput& aReflowInput, ReflowOutput& aMetrics,
                     nsReflowStatus& aStatus)
    : mPresContext(aPresContext),
      mFrame(aFrame),
      mReflowInput(aReflowInput),
      mMetrics(aMetrics),
      mStatus(aStatus) {
  MOZ_COUNT_CTOR(DR_cookie);
  mValue = nsIFrame::DisplayReflowEnter(aPresContext, mFrame, mReflowInput);
}

DR_cookie::~DR_cookie() {
  MOZ_COUNT_DTOR(DR_cookie);
  nsIFrame::DisplayReflowExit(mPresContext, mFrame, mMetrics, mStatus, mValue);
}

DR_layout_cookie::DR_layout_cookie(nsIFrame* aFrame) : mFrame(aFrame) {
  MOZ_COUNT_CTOR(DR_layout_cookie);
  mValue = nsIFrame::DisplayLayoutEnter(mFrame);
}

DR_layout_cookie::~DR_layout_cookie() {
  MOZ_COUNT_DTOR(DR_layout_cookie);
  nsIFrame::DisplayLayoutExit(mFrame, mValue);
}

DR_intrinsic_inline_size_cookie::DR_intrinsic_inline_size_cookie(
    nsIFrame* aFrame, const char* aType, nscoord& aResult)
    : mFrame(aFrame), mType(aType), mResult(aResult) {
  MOZ_COUNT_CTOR(DR_intrinsic_inline_size_cookie);
  mValue = nsIFrame::DisplayIntrinsicISizeEnter(mFrame, mType);
}

DR_intrinsic_inline_size_cookie::~DR_intrinsic_inline_size_cookie() {
  MOZ_COUNT_DTOR(DR_intrinsic_inline_size_cookie);
  nsIFrame::DisplayIntrinsicISizeExit(mFrame, mType, mResult, mValue);
}

DR_intrinsic_size_cookie::DR_intrinsic_size_cookie(nsIFrame* aFrame,
                                                   const char* aType,
                                                   nsSize& aResult)
    : mFrame(aFrame), mType(aType), mResult(aResult) {
  MOZ_COUNT_CTOR(DR_intrinsic_size_cookie);
  mValue = nsIFrame::DisplayIntrinsicSizeEnter(mFrame, mType);
}

DR_intrinsic_size_cookie::~DR_intrinsic_size_cookie() {
  MOZ_COUNT_DTOR(DR_intrinsic_size_cookie);
  nsIFrame::DisplayIntrinsicSizeExit(mFrame, mType, mResult, mValue);
}

DR_init_constraints_cookie::DR_init_constraints_cookie(
    nsIFrame* aFrame, ReflowInput* aState, nscoord aCBWidth, nscoord aCBHeight,
    const mozilla::Maybe<mozilla::LogicalMargin> aBorder,
    const mozilla::Maybe<mozilla::LogicalMargin> aPadding)
    : mFrame(aFrame), mState(aState) {
  MOZ_COUNT_CTOR(DR_init_constraints_cookie);
  nsMargin border;
  if (aBorder) {
    border = aBorder->GetPhysicalMargin(aFrame->GetWritingMode());
  }
  nsMargin padding;
  if (aPadding) {
    padding = aPadding->GetPhysicalMargin(aFrame->GetWritingMode());
  }
  mValue = ReflowInput::DisplayInitConstraintsEnter(
      mFrame, mState, aCBWidth, aCBHeight, aBorder ? &border : nullptr,
      aPadding ? &padding : nullptr);
}

DR_init_constraints_cookie::~DR_init_constraints_cookie() {
  MOZ_COUNT_DTOR(DR_init_constraints_cookie);
  ReflowInput::DisplayInitConstraintsExit(mFrame, mState, mValue);
}

DR_init_offsets_cookie::DR_init_offsets_cookie(
    nsIFrame* aFrame, SizeComputationInput* aState, nscoord aPercentBasis,
    WritingMode aCBWritingMode,
    const mozilla::Maybe<mozilla::LogicalMargin> aBorder,
    const mozilla::Maybe<mozilla::LogicalMargin> aPadding)
    : mFrame(aFrame), mState(aState) {
  MOZ_COUNT_CTOR(DR_init_offsets_cookie);
  nsMargin border;
  if (aBorder) {
    border = aBorder->GetPhysicalMargin(aFrame->GetWritingMode());
  }
  nsMargin padding;
  if (aPadding) {
    padding = aPadding->GetPhysicalMargin(aFrame->GetWritingMode());
  }
  mValue = SizeComputationInput::DisplayInitOffsetsEnter(
      mFrame, mState, aPercentBasis, aCBWritingMode,
      aBorder ? &border : nullptr, aPadding ? &padding : nullptr);
}

DR_init_offsets_cookie::~DR_init_offsets_cookie() {
  MOZ_COUNT_DTOR(DR_init_offsets_cookie);
  SizeComputationInput::DisplayInitOffsetsExit(mFrame, mState, mValue);
}

struct DR_Rule;

struct DR_FrameTypeInfo {
  DR_FrameTypeInfo(LayoutFrameType aFrameType, const char* aFrameNameAbbrev,
                   const char* aFrameName);
  ~DR_FrameTypeInfo();

  LayoutFrameType mType;
  char mNameAbbrev[16];
  char mName[32];
  nsTArray<DR_Rule*> mRules;

 private:
  DR_FrameTypeInfo& operator=(const DR_FrameTypeInfo&) = delete;
};

struct DR_FrameTreeNode;
struct DR_Rule;

struct DR_State {
  DR_State();
  ~DR_State();
  void Init();
  void AddFrameTypeInfo(LayoutFrameType aFrameType,
                        const char* aFrameNameAbbrev, const char* aFrameName);
  DR_FrameTypeInfo* GetFrameTypeInfo(LayoutFrameType aFrameType);
  DR_FrameTypeInfo* GetFrameTypeInfo(char* aFrameName);
  void InitFrameTypeTable();
  DR_FrameTreeNode* CreateTreeNode(nsIFrame* aFrame,
                                   const ReflowInput* aReflowInput);
  void FindMatchingRule(DR_FrameTreeNode& aNode);
  bool RuleMatches(DR_Rule& aRule, DR_FrameTreeNode& aNode);
  bool GetToken(FILE* aFile, char* aBuf, size_t aBufSize);
  DR_Rule* ParseRule(FILE* aFile);
  void ParseRulesFile();
  void AddRule(nsTArray<DR_Rule*>& aRules, DR_Rule& aRule);
  bool IsWhiteSpace(int c);
  bool GetNumber(char* aBuf, int32_t& aNumber);
  void PrettyUC(nscoord aSize, char* aBuf, int aBufSize);
  void PrintMargin(const char* tag, const nsMargin* aMargin);
  void DisplayFrameTypeInfo(nsIFrame* aFrame, int32_t aIndent);
  void DeleteTreeNode(DR_FrameTreeNode& aNode);

  bool mInited;
  bool mActive;
  int32_t mCount;
  int32_t mAssert;
  int32_t mIndent;
  bool mIndentUndisplayedFrames;
  bool mDisplayPixelErrors;
  nsTArray<DR_Rule*> mWildRules;
  nsTArray<DR_FrameTypeInfo> mFrameTypeTable;
  // reflow specific state
  nsTArray<DR_FrameTreeNode*> mFrameTreeLeaves;
};

static DR_State* DR_state;  // the one and only DR_State

struct DR_RulePart {
  explicit DR_RulePart(LayoutFrameType aFrameType)
      : mFrameType(aFrameType), mNext(0) {}

  void Destroy();

  LayoutFrameType mFrameType;
  DR_RulePart* mNext;
};

void DR_RulePart::Destroy() {
  if (mNext) {
    mNext->Destroy();
  }
  delete this;
}

struct DR_Rule {
  DR_Rule() : mLength(0), mTarget(nullptr), mDisplay(false) {
    MOZ_COUNT_CTOR(DR_Rule);
  }
  ~DR_Rule() {
    if (mTarget) mTarget->Destroy();
    MOZ_COUNT_DTOR(DR_Rule);
  }
  void AddPart(LayoutFrameType aFrameType);

  uint32_t mLength;
  DR_RulePart* mTarget;
  bool mDisplay;
};

void DR_Rule::AddPart(LayoutFrameType aFrameType) {
  DR_RulePart* newPart = new DR_RulePart(aFrameType);
  newPart->mNext = mTarget;
  mTarget = newPart;
  mLength++;
}

DR_FrameTypeInfo::~DR_FrameTypeInfo() {
  int32_t numElements;
  numElements = mRules.Length();
  for (int32_t i = numElements - 1; i >= 0; i--) {
    delete mRules.ElementAt(i);
  }
}

DR_FrameTypeInfo::DR_FrameTypeInfo(LayoutFrameType aFrameType,
                                   const char* aFrameNameAbbrev,
                                   const char* aFrameName) {
  mType = aFrameType;
  PL_strncpyz(mNameAbbrev, aFrameNameAbbrev, sizeof(mNameAbbrev));
  PL_strncpyz(mName, aFrameName, sizeof(mName));
}

struct DR_FrameTreeNode {
  DR_FrameTreeNode(nsIFrame* aFrame, DR_FrameTreeNode* aParent)
      : mFrame(aFrame), mParent(aParent), mDisplay(0), mIndent(0) {
    MOZ_COUNT_CTOR(DR_FrameTreeNode);
  }

  MOZ_COUNTED_DTOR(DR_FrameTreeNode)

  nsIFrame* mFrame;
  DR_FrameTreeNode* mParent;
  bool mDisplay;
  uint32_t mIndent;
};

// DR_State implementation

DR_State::DR_State()
    : mInited(false),
      mActive(false),
      mCount(0),
      mAssert(-1),
      mIndent(0),
      mIndentUndisplayedFrames(false),
      mDisplayPixelErrors(false) {
  MOZ_COUNT_CTOR(DR_State);
}

void DR_State::Init() {
  char* env = PR_GetEnv("GECKO_DISPLAY_REFLOW_ASSERT");
  int32_t num;
  if (env) {
    if (GetNumber(env, num))
      mAssert = num;
    else
      printf("GECKO_DISPLAY_REFLOW_ASSERT - invalid value = %s", env);
  }

  env = PR_GetEnv("GECKO_DISPLAY_REFLOW_INDENT_START");
  if (env) {
    if (GetNumber(env, num))
      mIndent = num;
    else
      printf("GECKO_DISPLAY_REFLOW_INDENT_START - invalid value = %s", env);
  }

  env = PR_GetEnv("GECKO_DISPLAY_REFLOW_INDENT_UNDISPLAYED_FRAMES");
  if (env) {
    if (GetNumber(env, num))
      mIndentUndisplayedFrames = num;
    else
      printf(
          "GECKO_DISPLAY_REFLOW_INDENT_UNDISPLAYED_FRAMES - invalid value = %s",
          env);
  }

  env = PR_GetEnv("GECKO_DISPLAY_REFLOW_FLAG_PIXEL_ERRORS");
  if (env) {
    if (GetNumber(env, num))
      mDisplayPixelErrors = num;
    else
      printf("GECKO_DISPLAY_REFLOW_FLAG_PIXEL_ERRORS - invalid value = %s",
             env);
  }

  InitFrameTypeTable();
  ParseRulesFile();
  mInited = true;
}

DR_State::~DR_State() {
  MOZ_COUNT_DTOR(DR_State);
  int32_t numElements, i;
  numElements = mWildRules.Length();
  for (i = numElements - 1; i >= 0; i--) {
    delete mWildRules.ElementAt(i);
  }
  numElements = mFrameTreeLeaves.Length();
  for (i = numElements - 1; i >= 0; i--) {
    delete mFrameTreeLeaves.ElementAt(i);
  }
}

bool DR_State::GetNumber(char* aBuf, int32_t& aNumber) {
  if (sscanf(aBuf, "%d", &aNumber) > 0)
    return true;
  else
    return false;
}

bool DR_State::IsWhiteSpace(int c) {
  return (c == ' ') || (c == '\t') || (c == '\n') || (c == '\r');
}

bool DR_State::GetToken(FILE* aFile, char* aBuf, size_t aBufSize) {
  bool haveToken = false;
  aBuf[0] = 0;
  // get the 1st non whitespace char
  int c = -1;
  for (c = getc(aFile); (c > 0) && IsWhiteSpace(c); c = getc(aFile)) {
  }

  if (c > 0) {
    haveToken = true;
    aBuf[0] = c;
    // get everything up to the next whitespace char
    size_t cX;
    for (cX = 1; cX + 1 < aBufSize; cX++) {
      c = getc(aFile);
      if (c < 0) {  // EOF
        ungetc(' ', aFile);
        break;
      } else {
        if (IsWhiteSpace(c)) {
          break;
        } else {
          aBuf[cX] = c;
        }
      }
    }
    aBuf[cX] = 0;
  }
  return haveToken;
}

DR_Rule* DR_State::ParseRule(FILE* aFile) {
  char buf[128];
  int32_t doDisplay;
  DR_Rule* rule = nullptr;
  while (GetToken(aFile, buf, sizeof(buf))) {
    if (GetNumber(buf, doDisplay)) {
      if (rule) {
        rule->mDisplay = !!doDisplay;
        break;
      } else {
        printf("unexpected token - %s \n", buf);
      }
    } else {
      if (!rule) {
        rule = new DR_Rule;
      }
      if (strcmp(buf, "*") == 0) {
        rule->AddPart(LayoutFrameType::None);
      } else {
        DR_FrameTypeInfo* info = GetFrameTypeInfo(buf);
        if (info) {
          rule->AddPart(info->mType);
        } else {
          printf("invalid frame type - %s \n", buf);
        }
      }
    }
  }
  return rule;
}

void DR_State::AddRule(nsTArray<DR_Rule*>& aRules, DR_Rule& aRule) {
  int32_t numRules = aRules.Length();
  for (int32_t ruleX = 0; ruleX < numRules; ruleX++) {
    DR_Rule* rule = aRules.ElementAt(ruleX);
    NS_ASSERTION(rule, "program error");
    if (aRule.mLength > rule->mLength) {
      aRules.InsertElementAt(ruleX, &aRule);
      return;
    }
  }
  aRules.AppendElement(&aRule);
}

static Maybe<bool> ShouldLogReflow(const char* processes) {
  switch (processes[0]) {
    case 'A':
    case 'a':
      return Some(true);
    case 'P':
    case 'p':
      return Some(XRE_IsParentProcess());
    case 'C':
    case 'c':
      return Some(XRE_IsContentProcess());
    default:
      return Nothing{};
  }
}

void DR_State::ParseRulesFile() {
  char* processes = PR_GetEnv("GECKO_DISPLAY_REFLOW_PROCESSES");
  if (processes) {
    Maybe<bool> enableLog = ShouldLogReflow(processes);
    if (enableLog.isNothing()) {
      MOZ_CRASH("GECKO_DISPLAY_REFLOW_PROCESSES: [a]ll [p]arent [c]ontent");
    } else if (enableLog.value()) {
      DR_Rule* rule = new DR_Rule;
      rule->AddPart(LayoutFrameType::None);
      rule->mDisplay = true;
      AddRule(mWildRules, *rule);
      mActive = true;
    }
    return;
  }

  char* path = PR_GetEnv("GECKO_DISPLAY_REFLOW_RULES_FILE");
  if (path) {
    FILE* inFile = fopen(path, "r");
    if (!inFile) {
      MOZ_CRASH(
          "Failed to open the specified rules file; Try `--setpref "
          "security.sandbox.content.level=2` if the sandbox is at cause");
    }
    for (DR_Rule* rule = ParseRule(inFile); rule; rule = ParseRule(inFile)) {
      if (rule->mTarget) {
        LayoutFrameType fType = rule->mTarget->mFrameType;
        if (fType != LayoutFrameType::None) {
          DR_FrameTypeInfo* info = GetFrameTypeInfo(fType);
          AddRule(info->mRules, *rule);
        } else {
          AddRule(mWildRules, *rule);
        }
        mActive = true;
      }
    }

    fclose(inFile);
  }
}

void DR_State::AddFrameTypeInfo(LayoutFrameType aFrameType,
                                const char* aFrameNameAbbrev,
                                const char* aFrameName) {
  mFrameTypeTable.EmplaceBack(aFrameType, aFrameNameAbbrev, aFrameName);
}

DR_FrameTypeInfo* DR_State::GetFrameTypeInfo(LayoutFrameType aFrameType) {
  int32_t numEntries = mFrameTypeTable.Length();
  NS_ASSERTION(numEntries != 0, "empty FrameTypeTable");
  for (int32_t i = 0; i < numEntries; i++) {
    DR_FrameTypeInfo& info = mFrameTypeTable.ElementAt(i);
    if (info.mType == aFrameType) {
      return &info;
    }
  }
  return &mFrameTypeTable.ElementAt(numEntries -
                                    1);  // return unknown frame type
}

DR_FrameTypeInfo* DR_State::GetFrameTypeInfo(char* aFrameName) {
  int32_t numEntries = mFrameTypeTable.Length();
  NS_ASSERTION(numEntries != 0, "empty FrameTypeTable");
  for (int32_t i = 0; i < numEntries; i++) {
    DR_FrameTypeInfo& info = mFrameTypeTable.ElementAt(i);
    if ((strcmp(aFrameName, info.mName) == 0) ||
        (strcmp(aFrameName, info.mNameAbbrev) == 0)) {
      return &info;
    }
  }
  return &mFrameTypeTable.ElementAt(numEntries -
                                    1);  // return unknown frame type
}

void DR_State::InitFrameTypeTable() {
  AddFrameTypeInfo(LayoutFrameType::Block, "block", "block");
  AddFrameTypeInfo(LayoutFrameType::Br, "br", "br");
  AddFrameTypeInfo(LayoutFrameType::ColorControl, "color", "colorControl");
  AddFrameTypeInfo(LayoutFrameType::GfxButtonControl, "button",
                   "gfxButtonControl");
  AddFrameTypeInfo(LayoutFrameType::HTMLButtonControl, "HTMLbutton",
                   "HTMLButtonControl");
  AddFrameTypeInfo(LayoutFrameType::HTMLCanvas, "HTMLCanvas", "HTMLCanvas");
  AddFrameTypeInfo(LayoutFrameType::SubDocument, "subdoc", "subDocument");
  AddFrameTypeInfo(LayoutFrameType::Image, "img", "image");
  AddFrameTypeInfo(LayoutFrameType::Inline, "inline", "inline");
  AddFrameTypeInfo(LayoutFrameType::Letter, "letter", "letter");
  AddFrameTypeInfo(LayoutFrameType::Line, "line", "line");
  AddFrameTypeInfo(LayoutFrameType::ListControl, "select", "select");
  AddFrameTypeInfo(LayoutFrameType::Page, "page", "page");
  AddFrameTypeInfo(LayoutFrameType::Placeholder, "place", "placeholder");
  AddFrameTypeInfo(LayoutFrameType::Canvas, "canvas", "canvas");
  AddFrameTypeInfo(LayoutFrameType::XULRoot, "xulroot", "xulroot");
  AddFrameTypeInfo(LayoutFrameType::Scroll, "scroll", "scroll");
  AddFrameTypeInfo(LayoutFrameType::TableCell, "cell", "tableCell");
  AddFrameTypeInfo(LayoutFrameType::TableCol, "col", "tableCol");
  AddFrameTypeInfo(LayoutFrameType::TableColGroup, "colG", "tableColGroup");
  AddFrameTypeInfo(LayoutFrameType::Table, "tbl", "table");
  AddFrameTypeInfo(LayoutFrameType::TableWrapper, "tblW", "tableWrapper");
  AddFrameTypeInfo(LayoutFrameType::TableRowGroup, "rowG", "tableRowGroup");
  AddFrameTypeInfo(LayoutFrameType::TableRow, "row", "tableRow");
  AddFrameTypeInfo(LayoutFrameType::TextInput, "textCtl", "textInput");
  AddFrameTypeInfo(LayoutFrameType::Text, "text", "text");
  AddFrameTypeInfo(LayoutFrameType::Viewport, "VP", "viewport");
  AddFrameTypeInfo(LayoutFrameType::Box, "Box", "Box");
  AddFrameTypeInfo(LayoutFrameType::Slider, "Slider", "Slider");
  AddFrameTypeInfo(LayoutFrameType::PopupSet, "PopupSet", "PopupSet");
  AddFrameTypeInfo(LayoutFrameType::None, "unknown", "unknown");
}

void DR_State::DisplayFrameTypeInfo(nsIFrame* aFrame, int32_t aIndent) {
  DR_FrameTypeInfo* frameTypeInfo = GetFrameTypeInfo(aFrame->Type());
  if (frameTypeInfo) {
    for (int32_t i = 0; i < aIndent; i++) {
      printf(" ");
    }
    if (!strcmp(frameTypeInfo->mNameAbbrev, "unknown")) {
      if (aFrame) {
        nsAutoString name;
        aFrame->GetFrameName(name);
        printf("%s %p ", NS_LossyConvertUTF16toASCII(name).get(),
               (void*)aFrame);
      } else {
        printf("%s %p ", frameTypeInfo->mNameAbbrev, (void*)aFrame);
      }
    } else {
      printf("%s %p ", frameTypeInfo->mNameAbbrev, (void*)aFrame);
    }
  }
}

bool DR_State::RuleMatches(DR_Rule& aRule, DR_FrameTreeNode& aNode) {
  NS_ASSERTION(aRule.mTarget, "program error");

  DR_RulePart* rulePart;
  DR_FrameTreeNode* parentNode;
  for (rulePart = aRule.mTarget->mNext, parentNode = aNode.mParent;
       rulePart && parentNode;
       rulePart = rulePart->mNext, parentNode = parentNode->mParent) {
    if (rulePart->mFrameType != LayoutFrameType::None) {
      if (parentNode->mFrame) {
        if (rulePart->mFrameType != parentNode->mFrame->Type()) {
          return false;
        }
      } else
        NS_ASSERTION(false, "program error");
    }
    // else wild card match
  }
  return true;
}

void DR_State::FindMatchingRule(DR_FrameTreeNode& aNode) {
  if (!aNode.mFrame) {
    NS_ASSERTION(false, "invalid DR_FrameTreeNode \n");
    return;
  }

  bool matchingRule = false;

  DR_FrameTypeInfo* info = GetFrameTypeInfo(aNode.mFrame->Type());
  NS_ASSERTION(info, "program error");
  int32_t numRules = info->mRules.Length();
  for (int32_t ruleX = 0; ruleX < numRules; ruleX++) {
    DR_Rule* rule = info->mRules.ElementAt(ruleX);
    if (rule && RuleMatches(*rule, aNode)) {
      aNode.mDisplay = rule->mDisplay;
      matchingRule = true;
      break;
    }
  }
  if (!matchingRule) {
    int32_t numWildRules = mWildRules.Length();
    for (int32_t ruleX = 0; ruleX < numWildRules; ruleX++) {
      DR_Rule* rule = mWildRules.ElementAt(ruleX);
      if (rule && RuleMatches(*rule, aNode)) {
        aNode.mDisplay = rule->mDisplay;
        break;
      }
    }
  }
}

DR_FrameTreeNode* DR_State::CreateTreeNode(nsIFrame* aFrame,
                                           const ReflowInput* aReflowInput) {
  // find the frame of the parent reflow input (usually just the parent of
  // aFrame)
  nsIFrame* parentFrame;
  if (aReflowInput) {
    const ReflowInput* parentRI = aReflowInput->mParentReflowInput;
    parentFrame = (parentRI) ? parentRI->mFrame : nullptr;
  } else {
    parentFrame = aFrame->GetParent();
  }

  // find the parent tree node leaf
  DR_FrameTreeNode* parentNode = nullptr;

  DR_FrameTreeNode* lastLeaf = nullptr;
  if (mFrameTreeLeaves.Length())
    lastLeaf = mFrameTreeLeaves.ElementAt(mFrameTreeLeaves.Length() - 1);
  if (lastLeaf) {
    for (parentNode = lastLeaf;
         parentNode && (parentNode->mFrame != parentFrame);
         parentNode = parentNode->mParent) {
    }
  }
  DR_FrameTreeNode* newNode = new DR_FrameTreeNode(aFrame, parentNode);
  FindMatchingRule(*newNode);

  newNode->mIndent = mIndent;
  if (newNode->mDisplay || mIndentUndisplayedFrames) {
    ++mIndent;
  }

  if (lastLeaf && (lastLeaf == parentNode)) {
    mFrameTreeLeaves.RemoveLastElement();
  }
  mFrameTreeLeaves.AppendElement(newNode);
  mCount++;

  return newNode;
}

void DR_State::PrettyUC(nscoord aSize, char* aBuf, int aBufSize) {
  if (NS_UNCONSTRAINEDSIZE == aSize) {
    strcpy(aBuf, "UC");
  } else {
    if ((nscoord)0xdeadbeefU == aSize) {
      strcpy(aBuf, "deadbeef");
    } else {
      snprintf(aBuf, aBufSize, "%d", aSize);
    }
  }
}

void DR_State::PrintMargin(const char* tag, const nsMargin* aMargin) {
  if (aMargin) {
    char t[16], r[16], b[16], l[16];
    PrettyUC(aMargin->top, t, 16);
    PrettyUC(aMargin->right, r, 16);
    PrettyUC(aMargin->bottom, b, 16);
    PrettyUC(aMargin->left, l, 16);
    printf(" %s=%s,%s,%s,%s", tag, t, r, b, l);
  } else {
    // use %p here for consistency with other null-pointer printouts
    printf(" %s=%p", tag, (void*)aMargin);
  }
}

void DR_State::DeleteTreeNode(DR_FrameTreeNode& aNode) {
  mFrameTreeLeaves.RemoveElement(&aNode);
  int32_t numLeaves = mFrameTreeLeaves.Length();
  if ((0 == numLeaves) ||
      (aNode.mParent != mFrameTreeLeaves.ElementAt(numLeaves - 1))) {
    mFrameTreeLeaves.AppendElement(aNode.mParent);
  }

  if (aNode.mDisplay || mIndentUndisplayedFrames) {
    --mIndent;
  }
  // delete the tree node
  delete &aNode;
}

static void CheckPixelError(nscoord aSize, int32_t aPixelToTwips) {
  if (NS_UNCONSTRAINEDSIZE != aSize) {
    if ((aSize % aPixelToTwips) > 0) {
      printf("VALUE %d is not a whole pixel \n", aSize);
    }
  }
}

static void DisplayReflowEnterPrint(nsPresContext* aPresContext,
                                    nsIFrame* aFrame,
                                    const ReflowInput& aReflowInput,
                                    DR_FrameTreeNode& aTreeNode,
                                    bool aChanged) {
  if (aTreeNode.mDisplay) {
    DR_state->DisplayFrameTypeInfo(aFrame, aTreeNode.mIndent);

    char width[16];
    char height[16];

    DR_state->PrettyUC(aReflowInput.AvailableWidth(), width, 16);
    DR_state->PrettyUC(aReflowInput.AvailableHeight(), height, 16);
    printf("Reflow a=%s,%s ", width, height);

    DR_state->PrettyUC(aReflowInput.ComputedWidth(), width, 16);
    DR_state->PrettyUC(aReflowInput.ComputedHeight(), height, 16);
    printf("c=%s,%s ", width, height);

    if (aFrame->HasAnyStateBits(NS_FRAME_IS_DIRTY)) printf("dirty ");

    if (aFrame->HasAnyStateBits(NS_FRAME_HAS_DIRTY_CHILDREN))
      printf("dirty-children ");

    if (aReflowInput.mFlags.mSpecialBSizeReflow) printf("special-bsize ");

    if (aReflowInput.IsHResize()) printf("h-resize ");

    if (aReflowInput.IsVResize()) printf("v-resize ");

    nsIFrame* inFlow = aFrame->GetPrevInFlow();
    if (inFlow) {
      printf("pif=%p ", (void*)inFlow);
    }
    inFlow = aFrame->GetNextInFlow();
    if (inFlow) {
      printf("nif=%p ", (void*)inFlow);
    }
    if (aChanged)
      printf("CHANGED \n");
    else
      printf("cnt=%d \n", DR_state->mCount);
    if (DR_state->mDisplayPixelErrors) {
      int32_t d2a = aPresContext->AppUnitsPerDevPixel();
      CheckPixelError(aReflowInput.AvailableWidth(), d2a);
      CheckPixelError(aReflowInput.AvailableHeight(), d2a);
      CheckPixelError(aReflowInput.ComputedWidth(), d2a);
      CheckPixelError(aReflowInput.ComputedHeight(), d2a);
    }
  }
}

void* nsIFrame::DisplayReflowEnter(nsPresContext* aPresContext,
                                   nsIFrame* aFrame,
                                   const ReflowInput& aReflowInput) {
  if (!DR_state->mInited) DR_state->Init();
  if (!DR_state->mActive) return nullptr;

  NS_ASSERTION(aFrame, "invalid call");

  DR_FrameTreeNode* treeNode = DR_state->CreateTreeNode(aFrame, &aReflowInput);
  if (treeNode) {
    DisplayReflowEnterPrint(aPresContext, aFrame, aReflowInput, *treeNode,
                            false);
  }
  return treeNode;
}

void* nsIFrame::DisplayLayoutEnter(nsIFrame* aFrame) {
  if (!DR_state->mInited) DR_state->Init();
  if (!DR_state->mActive) return nullptr;

  NS_ASSERTION(aFrame, "invalid call");

  DR_FrameTreeNode* treeNode = DR_state->CreateTreeNode(aFrame, nullptr);
  if (treeNode && treeNode->mDisplay) {
    DR_state->DisplayFrameTypeInfo(aFrame, treeNode->mIndent);
    printf("XULLayout\n");
  }
  return treeNode;
}

void* nsIFrame::DisplayIntrinsicISizeEnter(nsIFrame* aFrame,
                                           const char* aType) {
  if (!DR_state->mInited) DR_state->Init();
  if (!DR_state->mActive) return nullptr;

  NS_ASSERTION(aFrame, "invalid call");

  DR_FrameTreeNode* treeNode = DR_state->CreateTreeNode(aFrame, nullptr);
  if (treeNode && treeNode->mDisplay) {
    DR_state->DisplayFrameTypeInfo(aFrame, treeNode->mIndent);
    printf("Get%sISize\n", aType);
  }
  return treeNode;
}

void* nsIFrame::DisplayIntrinsicSizeEnter(nsIFrame* aFrame, const char* aType) {
  if (!DR_state->mInited) DR_state->Init();
  if (!DR_state->mActive) return nullptr;

  NS_ASSERTION(aFrame, "invalid call");

  DR_FrameTreeNode* treeNode = DR_state->CreateTreeNode(aFrame, nullptr);
  if (treeNode && treeNode->mDisplay) {
    DR_state->DisplayFrameTypeInfo(aFrame, treeNode->mIndent);
    printf("Get%sSize\n", aType);
  }
  return treeNode;
}

void nsIFrame::DisplayReflowExit(nsPresContext* aPresContext, nsIFrame* aFrame,
                                 ReflowOutput& aMetrics,
                                 const nsReflowStatus& aStatus,
                                 void* aFrameTreeNode) {
  if (!DR_state->mActive) return;

  NS_ASSERTION(aFrame, "DisplayReflowExit - invalid call");
  if (!aFrameTreeNode) return;

  DR_FrameTreeNode* treeNode = (DR_FrameTreeNode*)aFrameTreeNode;
  if (treeNode->mDisplay) {
    DR_state->DisplayFrameTypeInfo(aFrame, treeNode->mIndent);

    char width[16];
    char height[16];
    char x[16];
    char y[16];
    DR_state->PrettyUC(aMetrics.Width(), width, 16);
    DR_state->PrettyUC(aMetrics.Height(), height, 16);
    printf("Reflow d=%s,%s", width, height);

    if (!aStatus.IsEmpty()) {
      printf(" status=%s", ToString(aStatus).c_str());
    }
    if (aFrame->HasOverflowAreas()) {
      DR_state->PrettyUC(aMetrics.InkOverflow().x, x, 16);
      DR_state->PrettyUC(aMetrics.InkOverflow().y, y, 16);
      DR_state->PrettyUC(aMetrics.InkOverflow().width, width, 16);
      DR_state->PrettyUC(aMetrics.InkOverflow().height, height, 16);
      printf(" vis-o=(%s,%s) %s x %s", x, y, width, height);

      nsRect storedOverflow = aFrame->InkOverflowRect();
      DR_state->PrettyUC(storedOverflow.x, x, 16);
      DR_state->PrettyUC(storedOverflow.y, y, 16);
      DR_state->PrettyUC(storedOverflow.width, width, 16);
      DR_state->PrettyUC(storedOverflow.height, height, 16);
      printf(" vis-sto=(%s,%s) %s x %s", x, y, width, height);

      DR_state->PrettyUC(aMetrics.ScrollableOverflow().x, x, 16);
      DR_state->PrettyUC(aMetrics.ScrollableOverflow().y, y, 16);
      DR_state->PrettyUC(aMetrics.ScrollableOverflow().width, width, 16);
      DR_state->PrettyUC(aMetrics.ScrollableOverflow().height, height, 16);
      printf(" scr-o=(%s,%s) %s x %s", x, y, width, height);

      storedOverflow = aFrame->ScrollableOverflowRect();
      DR_state->PrettyUC(storedOverflow.x, x, 16);
      DR_state->PrettyUC(storedOverflow.y, y, 16);
      DR_state->PrettyUC(storedOverflow.width, width, 16);
      DR_state->PrettyUC(storedOverflow.height, height, 16);
      printf(" scr-sto=(%s,%s) %s x %s", x, y, width, height);
    }
    printf("\n");
    if (DR_state->mDisplayPixelErrors) {
      int32_t d2a = aPresContext->AppUnitsPerDevPixel();
      CheckPixelError(aMetrics.Width(), d2a);
      CheckPixelError(aMetrics.Height(), d2a);
    }
  }
  DR_state->DeleteTreeNode(*treeNode);
}

void nsIFrame::DisplayLayoutExit(nsIFrame* aFrame, void* aFrameTreeNode) {
  if (!DR_state->mActive) return;

  NS_ASSERTION(aFrame, "non-null frame required");
  if (!aFrameTreeNode) return;

  DR_FrameTreeNode* treeNode = (DR_FrameTreeNode*)aFrameTreeNode;
  if (treeNode->mDisplay) {
    DR_state->DisplayFrameTypeInfo(aFrame, treeNode->mIndent);
    nsRect rect = aFrame->GetRect();
    printf("XULLayout=%d,%d,%d,%d\n", rect.x, rect.y, rect.width, rect.height);
  }
  DR_state->DeleteTreeNode(*treeNode);
}

void nsIFrame::DisplayIntrinsicISizeExit(nsIFrame* aFrame, const char* aType,
                                         nscoord aResult,
                                         void* aFrameTreeNode) {
  if (!DR_state->mActive) return;

  NS_ASSERTION(aFrame, "non-null frame required");
  if (!aFrameTreeNode) return;

  DR_FrameTreeNode* treeNode = (DR_FrameTreeNode*)aFrameTreeNode;
  if (treeNode->mDisplay) {
    DR_state->DisplayFrameTypeInfo(aFrame, treeNode->mIndent);
    char iSize[16];
    DR_state->PrettyUC(aResult, iSize, 16);
    printf("Get%sISize=%s\n", aType, iSize);
  }
  DR_state->DeleteTreeNode(*treeNode);
}

void nsIFrame::DisplayIntrinsicSizeExit(nsIFrame* aFrame, const char* aType,
                                        nsSize aResult, void* aFrameTreeNode) {
  if (!DR_state->mActive) return;

  NS_ASSERTION(aFrame, "non-null frame required");
  if (!aFrameTreeNode) return;

  DR_FrameTreeNode* treeNode = (DR_FrameTreeNode*)aFrameTreeNode;
  if (treeNode->mDisplay) {
    DR_state->DisplayFrameTypeInfo(aFrame, treeNode->mIndent);

    char width[16];
    char height[16];
    DR_state->PrettyUC(aResult.width, width, 16);
    DR_state->PrettyUC(aResult.height, height, 16);
    printf("Get%sSize=%s,%s\n", aType, width, height);
  }
  DR_state->DeleteTreeNode(*treeNode);
}

/* static */
void nsIFrame::DisplayReflowStartup() { DR_state = new DR_State(); }

/* static */
void nsIFrame::DisplayReflowShutdown() {
  delete DR_state;
  DR_state = nullptr;
}

void DR_cookie::Change() const {
  DR_FrameTreeNode* treeNode = (DR_FrameTreeNode*)mValue;
  if (treeNode && treeNode->mDisplay) {
    DisplayReflowEnterPrint(mPresContext, mFrame, mReflowInput, *treeNode,
                            true);
  }
}

/* static */
void* ReflowInput::DisplayInitConstraintsEnter(nsIFrame* aFrame,
                                               ReflowInput* aState,
                                               nscoord aContainingBlockWidth,
                                               nscoord aContainingBlockHeight,
                                               const nsMargin* aBorder,
                                               const nsMargin* aPadding) {
  MOZ_ASSERT(aFrame, "non-null frame required");
  MOZ_ASSERT(aState, "non-null state required");

  if (!DR_state->mInited) DR_state->Init();
  if (!DR_state->mActive) return nullptr;

  DR_FrameTreeNode* treeNode = DR_state->CreateTreeNode(aFrame, aState);
  if (treeNode && treeNode->mDisplay) {
    DR_state->DisplayFrameTypeInfo(aFrame, treeNode->mIndent);

    printf("InitConstraints parent=%p", (void*)aState->mParentReflowInput);

    char width[16];
    char height[16];

    DR_state->PrettyUC(aContainingBlockWidth, width, 16);
    DR_state->PrettyUC(aContainingBlockHeight, height, 16);
    printf(" cb=%s,%s", width, height);

    DR_state->PrettyUC(aState->AvailableWidth(), width, 16);
    DR_state->PrettyUC(aState->AvailableHeight(), height, 16);
    printf(" as=%s,%s", width, height);

    DR_state->PrintMargin("b", aBorder);
    DR_state->PrintMargin("p", aPadding);
    putchar('\n');
  }
  return treeNode;
}

/* static */
void ReflowInput::DisplayInitConstraintsExit(nsIFrame* aFrame,
                                             ReflowInput* aState,
                                             void* aValue) {
  MOZ_ASSERT(aFrame, "non-null frame required");
  MOZ_ASSERT(aState, "non-null state required");

  if (!DR_state->mActive) return;
  if (!aValue) return;

  DR_FrameTreeNode* treeNode = (DR_FrameTreeNode*)aValue;
  if (treeNode->mDisplay) {
    DR_state->DisplayFrameTypeInfo(aFrame, treeNode->mIndent);
    char cmiw[16], cw[16], cmxw[16], cmih[16], ch[16], cmxh[16];
    DR_state->PrettyUC(aState->ComputedMinWidth(), cmiw, 16);
    DR_state->PrettyUC(aState->ComputedWidth(), cw, 16);
    DR_state->PrettyUC(aState->ComputedMaxWidth(), cmxw, 16);
    DR_state->PrettyUC(aState->ComputedMinHeight(), cmih, 16);
    DR_state->PrettyUC(aState->ComputedHeight(), ch, 16);
    DR_state->PrettyUC(aState->ComputedMaxHeight(), cmxh, 16);
    printf("InitConstraints= cw=(%s <= %s <= %s) ch=(%s <= %s <= %s)", cmiw, cw,
           cmxw, cmih, ch, cmxh);
    const nsMargin m = aState->ComputedPhysicalOffsets();
    DR_state->PrintMargin("co", &m);
    putchar('\n');
  }
  DR_state->DeleteTreeNode(*treeNode);
}

/* static */
void* SizeComputationInput::DisplayInitOffsetsEnter(
    nsIFrame* aFrame, SizeComputationInput* aState, nscoord aPercentBasis,
    WritingMode aCBWritingMode, const nsMargin* aBorder,
    const nsMargin* aPadding) {
  MOZ_ASSERT(aFrame, "non-null frame required");
  MOZ_ASSERT(aState, "non-null state required");

  if (!DR_state->mInited) DR_state->Init();
  if (!DR_state->mActive) return nullptr;

  // aState is not necessarily a ReflowInput
  DR_FrameTreeNode* treeNode = DR_state->CreateTreeNode(aFrame, nullptr);
  if (treeNode && treeNode->mDisplay) {
    DR_state->DisplayFrameTypeInfo(aFrame, treeNode->mIndent);

    char pctBasisStr[16];
    DR_state->PrettyUC(aPercentBasis, pctBasisStr, 16);
    printf("InitOffsets pct_basis=%s", pctBasisStr);

    DR_state->PrintMargin("b", aBorder);
    DR_state->PrintMargin("p", aPadding);
    putchar('\n');
  }
  return treeNode;
}

/* static */
void SizeComputationInput::DisplayInitOffsetsExit(nsIFrame* aFrame,
                                                  SizeComputationInput* aState,
                                                  void* aValue) {
  MOZ_ASSERT(aFrame, "non-null frame required");
  MOZ_ASSERT(aState, "non-null state required");

  if (!DR_state->mActive) return;
  if (!aValue) return;

  DR_FrameTreeNode* treeNode = (DR_FrameTreeNode*)aValue;
  if (treeNode->mDisplay) {
    DR_state->DisplayFrameTypeInfo(aFrame, treeNode->mIndent);
    printf("InitOffsets=");
    const auto m = aState->ComputedPhysicalMargin();
    DR_state->PrintMargin("m", &m);
    const auto p = aState->ComputedPhysicalPadding();
    DR_state->PrintMargin("p", &p);
    const auto bp = aState->ComputedPhysicalBorderPadding();
    DR_state->PrintMargin("b+p", &bp);
    putchar('\n');
  }
  DR_state->DeleteTreeNode(*treeNode);
}

// End Display Reflow

// Validation of SideIsVertical.
#  define CASE(side, result) \
    static_assert(SideIsVertical(side) == result, "SideIsVertical is wrong")
CASE(eSideTop, false);
CASE(eSideRight, true);
CASE(eSideBottom, false);
CASE(eSideLeft, true);
#  undef CASE

// Validation of HalfCornerIsX.
#  define CASE(corner, result) \
    static_assert(HalfCornerIsX(corner) == result, "HalfCornerIsX is wrong")
CASE(eCornerTopLeftX, true);
CASE(eCornerTopLeftY, false);
CASE(eCornerTopRightX, true);
CASE(eCornerTopRightY, false);
CASE(eCornerBottomRightX, true);
CASE(eCornerBottomRightY, false);
CASE(eCornerBottomLeftX, true);
CASE(eCornerBottomLeftY, false);
#  undef CASE

// Validation of HalfToFullCorner.
#  define CASE(corner, result)                        \
    static_assert(HalfToFullCorner(corner) == result, \
                  "HalfToFullCorner is "              \
                  "wrong")
CASE(eCornerTopLeftX, eCornerTopLeft);
CASE(eCornerTopLeftY, eCornerTopLeft);
CASE(eCornerTopRightX, eCornerTopRight);
CASE(eCornerTopRightY, eCornerTopRight);
CASE(eCornerBottomRightX, eCornerBottomRight);
CASE(eCornerBottomRightY, eCornerBottomRight);
CASE(eCornerBottomLeftX, eCornerBottomLeft);
CASE(eCornerBottomLeftY, eCornerBottomLeft);
#  undef CASE

// Validation of FullToHalfCorner.
#  define CASE(corner, vert, result)                        \
    static_assert(FullToHalfCorner(corner, vert) == result, \
                  "FullToHalfCorner is wrong")
CASE(eCornerTopLeft, false, eCornerTopLeftX);
CASE(eCornerTopLeft, true, eCornerTopLeftY);
CASE(eCornerTopRight, false, eCornerTopRightX);
CASE(eCornerTopRight, true, eCornerTopRightY);
CASE(eCornerBottomRight, false, eCornerBottomRightX);
CASE(eCornerBottomRight, true, eCornerBottomRightY);
CASE(eCornerBottomLeft, false, eCornerBottomLeftX);
CASE(eCornerBottomLeft, true, eCornerBottomLeftY);
#  undef CASE

// Validation of SideToFullCorner.
#  define CASE(side, second, result)                        \
    static_assert(SideToFullCorner(side, second) == result, \
                  "SideToFullCorner is wrong")
CASE(eSideTop, false, eCornerTopLeft);
CASE(eSideTop, true, eCornerTopRight);

CASE(eSideRight, false, eCornerTopRight);
CASE(eSideRight, true, eCornerBottomRight);

CASE(eSideBottom, false, eCornerBottomRight);
CASE(eSideBottom, true, eCornerBottomLeft);

CASE(eSideLeft, false, eCornerBottomLeft);
CASE(eSideLeft, true, eCornerTopLeft);
#  undef CASE

// Validation of SideToHalfCorner.
#  define CASE(side, second, parallel, result)                        \
    static_assert(SideToHalfCorner(side, second, parallel) == result, \
                  "SideToHalfCorner is wrong")
CASE(eSideTop, false, true, eCornerTopLeftX);
CASE(eSideTop, false, false, eCornerTopLeftY);
CASE(eSideTop, true, true, eCornerTopRightX);
CASE(eSideTop, true, false, eCornerTopRightY);

CASE(eSideRight, false, false, eCornerTopRightX);
CASE(eSideRight, false, true, eCornerTopRightY);
CASE(eSideRight, true, false, eCornerBottomRightX);
CASE(eSideRight, true, true, eCornerBottomRightY);

CASE(eSideBottom, false, true, eCornerBottomRightX);
CASE(eSideBottom, false, false, eCornerBottomRightY);
CASE(eSideBottom, true, true, eCornerBottomLeftX);
CASE(eSideBottom, true, false, eCornerBottomLeftY);

CASE(eSideLeft, false, false, eCornerBottomLeftX);
CASE(eSideLeft, false, true, eCornerBottomLeftY);
CASE(eSideLeft, true, false, eCornerTopLeftX);
CASE(eSideLeft, true, true, eCornerTopLeftY);
#  undef CASE

#endif<|MERGE_RESOLUTION|>--- conflicted
+++ resolved
@@ -9596,16 +9596,9 @@
   // Iterate over all children except pop-up, absolutely-positioned,
   // float, and overflow ones.
   const nsIFrame::ChildListIDs skip = {
-<<<<<<< HEAD
-      nsIFrame::kPopupList,    nsIFrame::kSelectPopupList,
-      nsIFrame::kAbsoluteList, nsIFrame::kFixedList,
-      nsIFrame::kFloatList,    nsIFrame::kOverflowList};
-  for (auto& [list, listID] : aFrame->ChildLists()) {
-=======
       nsIFrame::kPopupList, nsIFrame::kAbsoluteList, nsIFrame::kFixedList,
       nsIFrame::kFloatList, nsIFrame::kOverflowList};
   for (const auto& [list, listID] : aFrame->ChildLists()) {
->>>>>>> 64b6a01c
     if (skip.contains(listID)) {
       continue;
     }
