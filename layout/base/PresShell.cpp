/* -*- Mode: C++; tab-width: 8; indent-tabs-mode: nil; c-basic-offset: 2 -*- */
/* vim: set ts=8 sts=2 et sw=2 tw=80: */
/* This Source Code Form is subject to the terms of the Mozilla Public
 * License, v. 2.0. If a copy of the MPL was not distributed with this
 * file, You can obtain one at http://mozilla.org/MPL/2.0/. */
/*
 * Modifications Copyright SAP SE. 2019-2021.  All rights reserved.
 */

/* a presentation of a document, part 2 */

#include "mozilla/PresShell.h"

#include "Units.h"
#include "mozilla/dom/FontFaceSet.h"
#include "mozilla/dom/ElementBinding.h"
#include "mozilla/ArrayUtils.h"
#include "mozilla/Attributes.h"
#include "mozilla/AutoRestore.h"
#include "mozilla/ContentIterator.h"
#include "mozilla/DisplayPortUtils.h"
#include "mozilla/EventDispatcher.h"
#include "mozilla/EventStateManager.h"
#include "mozilla/EventStates.h"
#include "mozilla/GeckoMVMContext.h"
#include "mozilla/IMEStateManager.h"
#include "mozilla/IntegerRange.h"
#include "mozilla/MemoryReporting.h"
#include "mozilla/dom/BrowserChild.h"
#include "mozilla/Likely.h"
#include "mozilla/Logging.h"
#include "mozilla/MouseEvents.h"
#include "mozilla/PerfStats.h"
#include "mozilla/PointerLockManager.h"
#include "mozilla/PresShellInlines.h"
#include "mozilla/RangeUtils.h"
#include "mozilla/ScopeExit.h"
#include "mozilla/Sprintf.h"
#include "mozilla/StaticAnalysisFunctions.h"
#include "mozilla/StaticPrefs_apz.h"
#include "mozilla/StaticPrefs_dom.h"
#include "mozilla/StaticPrefs_font.h"
#include "mozilla/StaticPrefs_layout.h"
#include "mozilla/TextEvents.h"
#include "mozilla/TimeStamp.h"
#include "mozilla/TouchEvents.h"
#include "mozilla/UniquePtr.h"
#include "mozilla/Unused.h"
#include "mozilla/ViewportUtils.h"
#include <algorithm>

#ifdef XP_WIN
#  include "winuser.h"
#endif

#include "gfxContext.h"
#include "gfxUserFontSet.h"
#include "nsContentList.h"
#include "nsPresContext.h"
#include "nsIContent.h"
#include "mozilla/dom/BrowserBridgeChild.h"
#include "mozilla/dom/BrowsingContext.h"
#include "mozilla/dom/CanonicalBrowsingContext.h"
#include "mozilla/dom/ContentChild.h"
#include "mozilla/dom/ContentParent.h"
#include "mozilla/dom/Element.h"
#include "mozilla/dom/PointerEventHandler.h"
#include "mozilla/dom/PopupBlocker.h"
#include "mozilla/dom/Document.h"
#include "mozilla/dom/DocumentInlines.h"
#include "mozilla/dom/UserActivation.h"
#include "nsAnimationManager.h"
#include "nsNameSpaceManager.h"  // for Pref-related rule management (bugs 22963,20760,31816)
#include "nsFlexContainerFrame.h"
#include "nsIFrame.h"
#include "nsViewManager.h"
#include "nsView.h"
#include "nsCRTGlue.h"
#include "prinrval.h"
#include "nsTArray.h"
#include "nsCOMArray.h"
#include "nsContainerFrame.h"
#include "mozilla/dom/Selection.h"
#include "nsGkAtoms.h"
#include "nsRange.h"
#include "nsWindowSizes.h"
#include "nsCOMPtr.h"
#include "nsReadableUtils.h"
#include "nsPageSequenceFrame.h"
#include "nsCaret.h"
#include "mozilla/AccessibleCaretEventHub.h"
#include "nsFrameManager.h"
#include "nsXPCOM.h"
#include "nsILayoutHistoryState.h"
#include "nsILineIterator.h"  // for ScrollContentIntoView
#include "PLDHashTable.h"
#include "mozilla/dom/Touch.h"
#include "mozilla/dom/TouchEvent.h"
#include "mozilla/dom/PointerEventBinding.h"
#include "mozilla/dom/ShadowIncludingTreeIterator.h"
#include "nsIObserverService.h"
#include "nsDocShell.h"  // for reflow observation
#include "nsIBaseWindow.h"
#include "nsError.h"
#include "nsLayoutUtils.h"
#include "nsViewportInfo.h"
#include "nsCSSRendering.h"
// for |#ifdef DEBUG| code
#include "prenv.h"
#include "nsDisplayList.h"
#include "nsRegion.h"
#include "nsAutoLayoutPhase.h"
#include "AutoProfilerStyleMarker.h"
#ifdef MOZ_REFLOW_PERF
#  include "nsFontMetrics.h"
#endif
#include "MobileViewportManager.h"
#include "OverflowChangedTracker.h"
#include "PositionedEventTargeting.h"

#include "nsIReflowCallback.h"

#include "nsPIDOMWindow.h"
#include "nsFocusManager.h"
#include "nsNetUtil.h"
#include "nsThreadUtils.h"
#include "nsStyleSheetService.h"
#include "gfxUtils.h"
#include "mozilla/SMILAnimationController.h"
#include "mozilla/dom/SVGAnimationElement.h"
#include "mozilla/SVGObserverUtils.h"
#include "mozilla/SVGFragmentIdentifier.h"
#include "nsFrameSelection.h"

#include "mozilla/dom/Performance.h"
#include "nsRefreshDriver.h"
#include "nsDOMNavigationTiming.h"

// Drag & Drop, Clipboard
#include "nsIDocShellTreeItem.h"
#include "nsIURI.h"
#include "nsIScrollableFrame.h"
#include "nsITimer.h"
#ifdef ACCESSIBILITY
#  include "mozilla/a11y/DocAccessible.h"
#  ifdef DEBUG
#    include "mozilla/a11y/Logging.h"
#  endif
#endif

// For style data reconstruction
#include "nsStyleChangeList.h"
#include "nsCSSFrameConstructor.h"
#include "nsMenuFrame.h"
#include "nsTreeBodyFrame.h"
#include "XULTreeElement.h"
#include "nsMenuPopupFrame.h"
#include "nsTreeColumns.h"
#include "nsIDOMXULMultSelectCntrlEl.h"
#include "nsIDOMXULSelectCntrlItemEl.h"
#include "nsIDOMXULMenuListElement.h"
#include "nsXULElement.h"

#include "mozilla/layers/CompositorBridgeChild.h"
#include "gfxPlatform.h"
#include "Layers.h"
#include "mozilla/css/ImageLoader.h"
#include "mozilla/dom/DocumentTimeline.h"
#include "mozilla/dom/ScriptSettings.h"
#include "mozilla/ErrorResult.h"
#include "mozilla/Preferences.h"
#include "mozilla/Telemetry.h"
#include "nsCanvasFrame.h"
#include "nsImageFrame.h"
#include "nsIScreen.h"
#include "nsIScreenManager.h"
#include "nsPlaceholderFrame.h"
#include "nsTransitionManager.h"
#include "ChildIterator.h"
#include "mozilla/RestyleManager.h"
#include "nsIDragSession.h"
#include "nsIFrameInlines.h"
#include "mozilla/gfx/2D.h"
#include "nsNetUtil.h"
#include "nsSubDocumentFrame.h"
#include "nsQueryObject.h"
#include "mozilla/GlobalStyleSheetCache.h"
#include "mozilla/layers/InputAPZContext.h"
#include "mozilla/layers/FocusTarget.h"
#include "mozilla/layers/ScrollingInteractionContext.h"
#include "mozilla/layers/WebRenderLayerManager.h"
#include "mozilla/layers/WebRenderUserData.h"
#include "mozilla/layout/ScrollAnchorContainer.h"
#include "mozilla/layers/APZPublicUtils.h"
#include "mozilla/ProfilerLabels.h"
#include "mozilla/ProfilerMarkers.h"
#include "mozilla/ScrollTypes.h"
#include "mozilla/ServoBindings.h"
#include "mozilla/ServoStyleSet.h"
#include "mozilla/StyleSheet.h"
#include "mozilla/StyleSheetInlines.h"
#include "mozilla/InputTaskManager.h"
#include "mozilla/dom/ImageTracker.h"
#include "nsIDocShellTreeOwner.h"
#include "nsClassHashtable.h"
#include "nsHashKeys.h"
#include "VisualViewport.h"
#include "ZoomConstraintsClient.h"

// define the scalfactor of drag and drop images
// relative to the max screen height/width
#define RELATIVE_SCALEFACTOR 0.0925f

using namespace mozilla;
using namespace mozilla::css;
using namespace mozilla::dom;
using namespace mozilla::gfx;
using namespace mozilla::layers;
using namespace mozilla::gfx;
using namespace mozilla::layout;
using PaintFrameFlags = nsLayoutUtils::PaintFrameFlags;
typedef ScrollableLayerGuid::ViewID ViewID;

PresShell::CapturingContentInfo PresShell::sCapturingContentInfo;

// RangePaintInfo is used to paint ranges to offscreen buffers
struct RangePaintInfo {
  RefPtr<nsRange> mRange;
  nsDisplayListBuilder mBuilder;
  nsDisplayList mList;

  // offset of builder's reference frame to the root frame
  nsPoint mRootOffset;

  // Resolution at which the items are normally painted. So if we're painting
  // these items in a range separately from the "full display list", we may want
  // to paint them at this resolution.
  float mResolution = 1.0;

  RangePaintInfo(nsRange* aRange, nsIFrame* aFrame)
      : mRange(aRange),
        mBuilder(aFrame, nsDisplayListBuilderMode::Painting, false),
        mList(&mBuilder) {
    MOZ_COUNT_CTOR(RangePaintInfo);
    mBuilder.BeginFrame();
  }

  ~RangePaintInfo() {
    mList.DeleteAll(&mBuilder);
    mBuilder.EndFrame();
    MOZ_COUNT_DTOR(RangePaintInfo);
  }
};

#undef NOISY

// ----------------------------------------------------------------------

#ifdef DEBUG
// Set the environment variable GECKO_VERIFY_REFLOW_FLAGS to one or
// more of the following flags (comma separated) for handy debug
// output.
static VerifyReflowFlags gVerifyReflowFlags;

struct VerifyReflowFlagData {
  const char* name;
  VerifyReflowFlags bit;
};

static const VerifyReflowFlagData gFlags[] = {
    // clang-format off
  { "verify",                VerifyReflowFlags::On },
  { "reflow",                VerifyReflowFlags::Noisy },
  { "all",                   VerifyReflowFlags::All },
  { "list-commands",         VerifyReflowFlags::DumpCommands },
  { "noisy-commands",        VerifyReflowFlags::NoisyCommands },
  { "really-noisy-commands", VerifyReflowFlags::ReallyNoisyCommands },
  { "resize",                VerifyReflowFlags::DuringResizeReflow },
    // clang-format on
};

#  define NUM_VERIFY_REFLOW_FLAGS (sizeof(gFlags) / sizeof(gFlags[0]))

static void ShowVerifyReflowFlags() {
  printf("Here are the available GECKO_VERIFY_REFLOW_FLAGS:\n");
  const VerifyReflowFlagData* flag = gFlags;
  const VerifyReflowFlagData* limit = gFlags + NUM_VERIFY_REFLOW_FLAGS;
  while (flag < limit) {
    printf("  %s\n", flag->name);
    ++flag;
  }
  printf("Note: GECKO_VERIFY_REFLOW_FLAGS is a comma separated list of flag\n");
  printf("names (no whitespace)\n");
}
#endif

//========================================================================
//========================================================================
//========================================================================
#ifdef MOZ_REFLOW_PERF
class ReflowCountMgr;

static const char kGrandTotalsStr[] = "Grand Totals";

// Counting Class
class ReflowCounter {
 public:
  explicit ReflowCounter(ReflowCountMgr* aMgr = nullptr);
  ~ReflowCounter();

  void ClearTotals();
  void DisplayTotals(const char* aStr);
  void DisplayDiffTotals(const char* aStr);
  void DisplayHTMLTotals(const char* aStr);

  void Add() { mTotal++; }
  void Add(uint32_t aTotal) { mTotal += aTotal; }

  void CalcDiffInTotals();
  void SetTotalsCache();

  void SetMgr(ReflowCountMgr* aMgr) { mMgr = aMgr; }

  uint32_t GetTotal() { return mTotal; }

 protected:
  void DisplayTotals(uint32_t aTotal, const char* aTitle);
  void DisplayHTMLTotals(uint32_t aTotal, const char* aTitle);

  uint32_t mTotal;
  uint32_t mCacheTotal;

  ReflowCountMgr* mMgr;  // weak reference (don't delete)
};

// Counting Class
class IndiReflowCounter {
 public:
  explicit IndiReflowCounter(ReflowCountMgr* aMgr = nullptr)
      : mFrame(nullptr),
        mCount(0),
        mMgr(aMgr),
        mCounter(aMgr),
        mHasBeenOutput(false) {}
  virtual ~IndiReflowCounter() = default;

  nsAutoString mName;
  nsIFrame* mFrame;  // weak reference (don't delete)
  int32_t mCount;

  ReflowCountMgr* mMgr;  // weak reference (don't delete)

  ReflowCounter mCounter;
  bool mHasBeenOutput;
};

//--------------------
// Manager Class
//--------------------
class ReflowCountMgr {
 public:
  ReflowCountMgr();
  virtual ~ReflowCountMgr();

  void ClearTotals();
  void ClearGrandTotals();
  void DisplayTotals(const char* aStr);
  void DisplayHTMLTotals(const char* aStr);
  void DisplayDiffsInTotals();

  void Add(const char* aName, nsIFrame* aFrame);
  ReflowCounter* LookUp(const char* aName);

  void PaintCount(const char* aName, gfxContext* aRenderingContext,
                  nsPresContext* aPresContext, nsIFrame* aFrame,
                  const nsPoint& aOffset, uint32_t aColor);

  FILE* GetOutFile() { return mFD; }

  void SetPresContext(nsPresContext* aPresContext) {
    mPresContext = aPresContext;  // weak reference
  }
  void SetPresShell(PresShell* aPresShell) {
    mPresShell = aPresShell;  // weak reference
  }

  void SetDumpFrameCounts(bool aVal) { mDumpFrameCounts = aVal; }
  void SetDumpFrameByFrameCounts(bool aVal) { mDumpFrameByFrameCounts = aVal; }
  void SetPaintFrameCounts(bool aVal) { mPaintFrameByFrameCounts = aVal; }

  bool IsPaintingFrameCounts() { return mPaintFrameByFrameCounts; }

 protected:
  void DisplayTotals(uint32_t aTotal, uint32_t* aDupArray, char* aTitle);
  void DisplayHTMLTotals(uint32_t aTotal, uint32_t* aDupArray, char* aTitle);

  void DoGrandTotals();
  void DoIndiTotalsTree();

  // HTML Output Methods
  void DoGrandHTMLTotals();

  nsClassHashtable<nsCharPtrHashKey, ReflowCounter> mCounts;
  nsClassHashtable<nsCharPtrHashKey, IndiReflowCounter> mIndiFrameCounts;
  FILE* mFD;

  bool mDumpFrameCounts;
  bool mDumpFrameByFrameCounts;
  bool mPaintFrameByFrameCounts;

  bool mCycledOnce;

  // Root Frame for Individual Tracking
  nsPresContext* mPresContext;
  PresShell* mPresShell;

  // ReflowCountMgr gReflowCountMgr;
};
#endif
//========================================================================

// comment out to hide caret
#define SHOW_CARET

// The upper bound on the amount of time to spend reflowing, in
// microseconds.  When this bound is exceeded and reflow commands are
// still queued up, a reflow event is posted.  The idea is for reflow
// to not hog the processor beyond the time specifed in
// gMaxRCProcessingTime.  This data member is initialized from the
// layout.reflow.timeslice pref.
#define NS_MAX_REFLOW_TIME 1000000
static int32_t gMaxRCProcessingTime = -1;

struct nsCallbackEventRequest {
  nsIReflowCallback* callback;
  nsCallbackEventRequest* next;
};

// ----------------------------------------------------------------------------
//
// NOTE(emilio): It'd be nice for this to assert that our document isn't in the
// bfcache, but font pref changes don't care about that, and maybe / probably
// shouldn't.
#ifdef DEBUG
#  define ASSERT_REFLOW_SCHEDULED_STATE()                                   \
    {                                                                       \
      if (ObservingLayoutFlushes()) {                                       \
        MOZ_ASSERT(                                                         \
            mDocument->GetBFCacheEntry() ||                                 \
                mPresContext->RefreshDriver()->IsLayoutFlushObserver(this), \
            "Unexpected state");                                            \
      } else {                                                              \
        MOZ_ASSERT(                                                         \
            !mPresContext->RefreshDriver()->IsLayoutFlushObserver(this),    \
            "Unexpected state");                                            \
      }                                                                     \
    }
#else
#  define ASSERT_REFLOW_SCHEDULED_STATE() /* nothing */
#endif

class nsAutoCauseReflowNotifier {
 public:
  MOZ_CAN_RUN_SCRIPT explicit nsAutoCauseReflowNotifier(PresShell* aPresShell)
      : mPresShell(aPresShell) {
    mPresShell->WillCauseReflow();
  }
  MOZ_CAN_RUN_SCRIPT ~nsAutoCauseReflowNotifier() {
    // This check should not be needed. Currently the only place that seem
    // to need it is the code that deals with bug 337586.
    if (!mPresShell->mHaveShutDown) {
      RefPtr<PresShell> presShell(mPresShell);
      presShell->DidCauseReflow();
    } else {
      nsContentUtils::RemoveScriptBlocker();
    }
  }

  PresShell* mPresShell;
};

class MOZ_STACK_CLASS nsPresShellEventCB : public EventDispatchingCallback {
 public:
  explicit nsPresShellEventCB(PresShell* aPresShell) : mPresShell(aPresShell) {}

  MOZ_CAN_RUN_SCRIPT
  virtual void HandleEvent(EventChainPostVisitor& aVisitor) override {
    if (aVisitor.mPresContext && aVisitor.mEvent->mClass != eBasicEventClass) {
      if (aVisitor.mEvent->mMessage == eMouseDown ||
          aVisitor.mEvent->mMessage == eMouseUp) {
        // Mouse-up and mouse-down events call nsIFrame::HandlePress/Release
        // which call GetContentOffsetsFromPoint which requires up-to-date
        // layout. Bring layout up-to-date now so that GetCurrentEventFrame()
        // below will return a real frame and we don't have to worry about
        // destroying it by flushing later.
        MOZ_KnownLive(mPresShell)->FlushPendingNotifications(FlushType::Layout);
      } else if (aVisitor.mEvent->mMessage == eWheel &&
                 aVisitor.mEventStatus != nsEventStatus_eConsumeNoDefault) {
        nsIFrame* frame = mPresShell->GetCurrentEventFrame();
        if (frame) {
          // chrome (including addons) should be able to know if content
          // handles both D3E "wheel" event and legacy mouse scroll events.
          // We should dispatch legacy mouse events before dispatching the
          // "wheel" event into system group.
          RefPtr<EventStateManager> esm =
              aVisitor.mPresContext->EventStateManager();
          esm->DispatchLegacyMouseScrollEvents(
              frame, aVisitor.mEvent->AsWheelEvent(), &aVisitor.mEventStatus);
        }
      }
      nsIFrame* frame = mPresShell->GetCurrentEventFrame();
      if (!frame && (aVisitor.mEvent->mMessage == eMouseUp ||
                     aVisitor.mEvent->mMessage == eTouchEnd)) {
        // Redirect BUTTON_UP and TOUCH_END events to the root frame to ensure
        // that capturing is released.
        frame = mPresShell->GetRootFrame();
      }
      if (frame) {
        frame->HandleEvent(aVisitor.mPresContext, aVisitor.mEvent->AsGUIEvent(),
                           &aVisitor.mEventStatus);
      }
    }
  }

  RefPtr<PresShell> mPresShell;
};

class nsBeforeFirstPaintDispatcher : public Runnable {
 public:
  explicit nsBeforeFirstPaintDispatcher(Document* aDocument)
      : mozilla::Runnable("nsBeforeFirstPaintDispatcher"),
        mDocument(aDocument) {}

  // Fires the "before-first-paint" event so that interested parties (right now,
  // the mobile browser) are aware of it.
  NS_IMETHOD Run() override {
    nsCOMPtr<nsIObserverService> observerService =
        mozilla::services::GetObserverService();
    if (observerService) {
      observerService->NotifyObservers(ToSupports(mDocument),
                                       "before-first-paint", nullptr);
    }
    return NS_OK;
  }

 private:
  RefPtr<Document> mDocument;
};

// This is a helper class to track whether the targeted frame is destroyed after
// dispatching pointer events. In that case, we need the original targeted
// content so that we can dispatch the mouse events to it.
class MOZ_STACK_CLASS AutoPointerEventTargetUpdater final {
 public:
  AutoPointerEventTargetUpdater(PresShell* aShell, WidgetEvent* aEvent,
                                nsIFrame* aFrame, nsIContent** aTargetContent) {
    MOZ_ASSERT(aEvent);
    if (!aTargetContent || aEvent->mClass != ePointerEventClass) {
      // Make the destructor happy.
      mTargetContent = nullptr;
      return;
    }
    MOZ_ASSERT(aShell);
    MOZ_ASSERT(aFrame);
    MOZ_ASSERT(!aFrame->GetContent() ||
               aShell->GetDocument() == aFrame->GetContent()->OwnerDoc());

    mShell = aShell;
    mWeakFrame = aFrame;
    mTargetContent = aTargetContent;
    aShell->mPointerEventTarget = aFrame->GetContent();
  }

  ~AutoPointerEventTargetUpdater() {
    if (!mTargetContent || !mShell || mWeakFrame.IsAlive()) {
      return;
    }
    mShell->mPointerEventTarget.swap(*mTargetContent);
  }

 private:
  RefPtr<PresShell> mShell;
  AutoWeakFrame mWeakFrame;
  nsIContent** mTargetContent;
};

void PresShell::DirtyRootsList::Add(nsIFrame* aFrame) {
  // Is this root already scheduled for reflow?
  // FIXME: This could possibly be changed to a uniqueness assertion, with some
  // work in ResizeReflowIgnoreOverride (and maybe others?)
  if (mList.Contains(aFrame)) {
    // We don't expect frame to change depths.
    MOZ_ASSERT(aFrame->GetDepthInFrameTree() ==
               mList[mList.IndexOf(aFrame)].mDepth);
    return;
  }

  mList.InsertElementSorted(
      FrameAndDepth{aFrame, aFrame->GetDepthInFrameTree()},
      FrameAndDepth::CompareByReverseDepth{});
}

void PresShell::DirtyRootsList::Remove(nsIFrame* aFrame) {
  mList.RemoveElement(aFrame);
}

nsIFrame* PresShell::DirtyRootsList::PopShallowestRoot() {
  // List is sorted in order of decreasing depth, so there are no deeper
  // frames than the last one.
  const FrameAndDepth& lastFAD = mList.PopLastElement();
  nsIFrame* frame = lastFAD.mFrame;
  // We don't expect frame to change depths.
  MOZ_ASSERT(frame->GetDepthInFrameTree() == lastFAD.mDepth);
  return frame;
}

void PresShell::DirtyRootsList::Clear() { mList.Clear(); }

bool PresShell::DirtyRootsList::Contains(nsIFrame* aFrame) const {
  return mList.Contains(aFrame);
}

bool PresShell::DirtyRootsList::IsEmpty() const { return mList.IsEmpty(); }

bool PresShell::DirtyRootsList::FrameIsAncestorOfDirtyRoot(
    nsIFrame* aFrame) const {
  MOZ_ASSERT(aFrame);

  // Look for a path from any dirty roots to aFrame, following GetParent().
  // This check mirrors what FrameNeedsReflow() would have done if the reflow
  // root didn't get in the way.
  for (nsIFrame* dirtyFrame : mList) {
    do {
      if (dirtyFrame == aFrame) {
        return true;
      }
      dirtyFrame = dirtyFrame->GetParent();
    } while (dirtyFrame);
  }

  return false;
}

bool PresShell::sDisableNonTestMouseEvents = false;

LazyLogModule PresShell::gLog("PresShell");

TimeStamp PresShell::EventHandler::sLastInputCreated;
TimeStamp PresShell::EventHandler::sLastInputProcessed;
StaticRefPtr<Element> PresShell::EventHandler::sLastKeyDownEventTargetElement;

bool PresShell::sProcessInteractable = false;

static bool gVerifyReflowEnabled;

bool PresShell::GetVerifyReflowEnable() {
#ifdef DEBUG
  static bool firstTime = true;
  if (firstTime) {
    firstTime = false;
    char* flags = PR_GetEnv("GECKO_VERIFY_REFLOW_FLAGS");
    if (flags) {
      bool error = false;

      for (;;) {
        char* comma = strchr(flags, ',');
        if (comma) *comma = '\0';

        bool found = false;
        const VerifyReflowFlagData* flag = gFlags;
        const VerifyReflowFlagData* limit = gFlags + NUM_VERIFY_REFLOW_FLAGS;
        while (flag < limit) {
          if (nsCRT::strcasecmp(flag->name, flags) == 0) {
            gVerifyReflowFlags |= flag->bit;
            found = true;
            break;
          }
          ++flag;
        }

        if (!found) error = true;

        if (!comma) break;

        *comma = ',';
        flags = comma + 1;
      }

      if (error) ShowVerifyReflowFlags();
    }

    if (VerifyReflowFlags::On & gVerifyReflowFlags) {
      gVerifyReflowEnabled = true;

      printf("Note: verifyreflow is enabled");
      if (VerifyReflowFlags::Noisy & gVerifyReflowFlags) {
        printf(" (noisy)");
      }
      if (VerifyReflowFlags::All & gVerifyReflowFlags) {
        printf(" (all)");
      }
      if (VerifyReflowFlags::DumpCommands & gVerifyReflowFlags) {
        printf(" (show reflow commands)");
      }
      if (VerifyReflowFlags::NoisyCommands & gVerifyReflowFlags) {
        printf(" (noisy reflow commands)");
        if (VerifyReflowFlags::ReallyNoisyCommands & gVerifyReflowFlags) {
          printf(" (REALLY noisy reflow commands)");
        }
      }
      printf("\n");
    }
  }
#endif
  return gVerifyReflowEnabled;
}

void PresShell::SetVerifyReflowEnable(bool aEnabled) {
  gVerifyReflowEnabled = aEnabled;
}

void PresShell::AddAutoWeakFrame(AutoWeakFrame* aWeakFrame) {
  if (aWeakFrame->GetFrame()) {
    aWeakFrame->GetFrame()->AddStateBits(NS_FRAME_EXTERNAL_REFERENCE);
  }
  aWeakFrame->SetPreviousWeakFrame(mAutoWeakFrames);
  mAutoWeakFrames = aWeakFrame;
}

void PresShell::AddWeakFrame(WeakFrame* aWeakFrame) {
  if (aWeakFrame->GetFrame()) {
    aWeakFrame->GetFrame()->AddStateBits(NS_FRAME_EXTERNAL_REFERENCE);
  }
  MOZ_ASSERT(!mWeakFrames.Contains(aWeakFrame));
  mWeakFrames.Insert(aWeakFrame);
}

void PresShell::RemoveAutoWeakFrame(AutoWeakFrame* aWeakFrame) {
  if (mAutoWeakFrames == aWeakFrame) {
    mAutoWeakFrames = aWeakFrame->GetPreviousWeakFrame();
    return;
  }
  AutoWeakFrame* nextWeak = mAutoWeakFrames;
  while (nextWeak && nextWeak->GetPreviousWeakFrame() != aWeakFrame) {
    nextWeak = nextWeak->GetPreviousWeakFrame();
  }
  if (nextWeak) {
    nextWeak->SetPreviousWeakFrame(aWeakFrame->GetPreviousWeakFrame());
  }
}

void PresShell::RemoveWeakFrame(WeakFrame* aWeakFrame) {
  MOZ_ASSERT(mWeakFrames.Contains(aWeakFrame));
  mWeakFrames.Remove(aWeakFrame);
}

already_AddRefed<nsFrameSelection> PresShell::FrameSelection() {
  RefPtr<nsFrameSelection> ret = mSelection;
  return ret.forget();
}

//----------------------------------------------------------------------

static uint32_t sNextPresShellId = 0;

/* static */
bool PresShell::AccessibleCaretEnabled(nsIDocShell* aDocShell) {
  // If the pref forces it on, then enable it.
  if (StaticPrefs::layout_accessiblecaret_enabled()) {
    return true;
  }
  // If the touch pref is on, and touch events are enabled (this depends
  // on the specific device running), then enable it.
  if (StaticPrefs::layout_accessiblecaret_enabled_on_touch() &&
      dom::TouchEvent::PrefEnabled(aDocShell)) {
    return true;
  }
  // Otherwise, disabled.
  return false;
}

PresShell::PresShell(Document* aDocument)
    : mDocument(aDocument),
      mViewManager(nullptr),
      mFrameManager(nullptr),
#ifdef MOZ_DIAGNOSTIC_ASSERT_ENABLED
      mAllocatedPointers(MakeUnique<nsTHashSet<void*>>()),
#endif  // MOZ_DIAGNOSTIC_ASSERT_ENABLED
      mAutoWeakFrames(nullptr),
#ifdef ACCESSIBILITY
      mDocAccessible(nullptr),
#endif  // ACCESSIBILITY
      mCurrentEventFrame(nullptr),
      mMouseLocation(NS_UNCONSTRAINEDSIZE, NS_UNCONSTRAINEDSIZE),
      mLastResolutionChangeOrigin(ResolutionChangeOrigin::Apz),
      mPaintCount(0),
      mAPZFocusSequenceNumber(0),
      mCanvasBackgroundColor(NS_RGBA(0, 0, 0, 0)),
      mActiveSuppressDisplayport(0),
      mPresShellId(++sNextPresShellId),
      mFontSizeInflationEmPerLine(0),
      mFontSizeInflationMinTwips(0),
      mFontSizeInflationLineThreshold(0),
      mSelectionFlags(nsISelectionDisplay::DISPLAY_TEXT |
                      nsISelectionDisplay::DISPLAY_IMAGES),
      mChangeNestCount(0),
      mRenderingStateFlags(RenderingStateFlags::None),
      mInFlush(false),
      mCaretEnabled(false),
      mNeedLayoutFlush(true),
      mNeedStyleFlush(true),
      mNeedThrottledAnimationFlush(true),
      mVisualViewportSizeSet(false),
      mDidInitialize(false),
      mIsDestroying(false),
      mIsReflowing(false),
      mIsObservingDocument(false),
      mForbiddenToFlush(false),
      mIsDocumentGone(false),
      mHaveShutDown(false),
      mPaintingSuppressed(false),
      mLastRootReflowHadUnconstrainedBSize(false),
      mShouldUnsuppressPainting(false),
      mIgnoreFrameDestruction(false),
      mIsActive(true),
      mIsInActiveTab(true),
      mFrozen(false),
      mIsFirstPaint(true),
      mObservesMutationsForPrint(false),
      mWasLastReflowInterrupted(false),
      mObservingStyleFlushes(false),
      mObservingLayoutFlushes(false),
      mResizeEventPending(false),
      mFontSizeInflationForceEnabled(false),
      mFontSizeInflationDisabledInMasterProcess(false),
      mFontSizeInflationEnabled(false),
      mIsNeverPainting(false),
      mResolutionUpdated(false),
      mResolutionUpdatedByApz(false),
      mUnderHiddenEmbedderElement(false),
      mDocumentLoading(false),
      mNoDelayedMouseEvents(false),
      mNoDelayedKeyEvents(false),
      mApproximateFrameVisibilityVisited(false),
      mHasCSSBackgroundColor(true),
      mIsLastChromeOnlyEscapeKeyConsumed(false),
      mHasReceivedPaintMessage(false),
      mIsLastKeyDownCanceled(false),
      mHasHandledUserInput(false),
      mForceDispatchKeyPressEventsForNonPrintableKeys(false),
      mForceUseLegacyKeyCodeAndCharCodeValues(false),
      mInitializedWithKeyPressEventDispatchingBlacklist(false),
      mForceUseLegacyNonPrimaryDispatch(false),
      mInitializedWithClickEventDispatchingBlacklist(false),
      mMouseLocationWasSetBySynthesizedMouseEventForTests(false),
      mHasTriedFastUnsuppress(false) {
  MOZ_LOG(gLog, LogLevel::Debug, ("PresShell::PresShell this=%p", this));
  MOZ_ASSERT(aDocument);

#ifdef MOZ_REFLOW_PERF
  mReflowCountMgr = MakeUnique<ReflowCountMgr>();
  mReflowCountMgr->SetPresContext(mPresContext);
  mReflowCountMgr->SetPresShell(this);
#endif
  mLastOSWake = mLoadBegin = TimeStamp::Now();
}

NS_INTERFACE_TABLE_HEAD(PresShell)
  NS_INTERFACE_TABLE_BEGIN
    // In most cases, PresShell should be treated as concrete class, but need to
    // QI for weak reference.  Therefore, the case needed by do_QueryReferent()
    // should be tested first.
    NS_INTERFACE_TABLE_ENTRY(PresShell, PresShell)
    NS_INTERFACE_TABLE_ENTRY(PresShell, nsIDocumentObserver)
    NS_INTERFACE_TABLE_ENTRY(PresShell, nsISelectionController)
    NS_INTERFACE_TABLE_ENTRY(PresShell, nsISelectionDisplay)
    NS_INTERFACE_TABLE_ENTRY(PresShell, nsIObserver)
    NS_INTERFACE_TABLE_ENTRY(PresShell, nsISupportsWeakReference)
    NS_INTERFACE_TABLE_ENTRY(PresShell, nsIMutationObserver)
    NS_INTERFACE_TABLE_ENTRY_AMBIGUOUS(PresShell, nsISupports, nsIObserver)
  NS_INTERFACE_TABLE_END
  NS_INTERFACE_TABLE_TO_MAP_SEGUE
NS_INTERFACE_MAP_END

NS_IMPL_ADDREF(PresShell)
NS_IMPL_RELEASE(PresShell)

PresShell::~PresShell() {
  MOZ_RELEASE_ASSERT(!mForbiddenToFlush,
                     "Flag should only be set temporarily, while doing things "
                     "that shouldn't cause destruction");
  MOZ_LOG(gLog, LogLevel::Debug, ("PresShell::~PresShell this=%p", this));

  if (!mHaveShutDown) {
    MOZ_ASSERT_UNREACHABLE("Someone did not call PresShell::Destroy()");
    Destroy();
  }

  NS_ASSERTION(mCurrentEventContentStack.Count() == 0,
               "Huh, event content left on the stack in pres shell dtor!");
  NS_ASSERTION(mFirstCallbackEventRequest == nullptr &&
                   mLastCallbackEventRequest == nullptr,
               "post-reflow queues not empty.  This means we're leaking");

  MOZ_ASSERT(!mAllocatedPointers || mAllocatedPointers->IsEmpty(),
             "Some pres arena objects were not freed");

  mFrameManager = nullptr;
  mFrameConstructor = nullptr;

  mCurrentEventContent = nullptr;
}

/**
 * Initialize the presentation shell. Create view manager and style
 * manager.
 * Note this can't be merged into our constructor because caret initialization
 * calls AddRef() on us.
 */
void PresShell::Init(nsPresContext* aPresContext, nsViewManager* aViewManager) {
  MOZ_ASSERT(mDocument);
  MOZ_ASSERT(aPresContext);
  MOZ_ASSERT(aViewManager);
  MOZ_ASSERT(!mViewManager, "already initialized");

  mViewManager = aViewManager;

  // mDocument is now set.  It might have a display document whose "need layout/
  // style" flush flags are not set, but ours will be set.  To keep these
  // consistent, call the flag setting functions to propagate those flags up
  // to the display document.
  SetNeedLayoutFlush();
  SetNeedStyleFlush();

  // Create our frame constructor.
  mFrameConstructor = MakeUnique<nsCSSFrameConstructor>(mDocument, this);

  mFrameManager = mFrameConstructor.get();

  // The document viewer owns both view manager and pres shell.
  mViewManager->SetPresShell(this);

  // Bind the context to the presentation shell.
  // FYI: We cannot initialize mPresContext in the constructor because we
  //      cannot call AttachPresShell() in it and once we initialize
  //      mPresContext, other objects may refer refresh driver or restyle
  //      manager via mPresContext and that causes hitting MOZ_ASSERT in some
  //      places.  Therefore, we should initialize mPresContext here with
  //      const_cast hack since we want to guarantee that mPresContext lives
  //      as long as the PresShell.
  const_cast<RefPtr<nsPresContext>&>(mPresContext) = aPresContext;
  mPresContext->AttachPresShell(this);

  mPresContext->InitFontCache();

  // FIXME(emilio, bug 1544185): Some Android code somehow depends on the shell
  // being eagerly registered as a style flush observer. This shouldn't be
  // needed otherwise.
  EnsureStyleFlush();

  // Add the preference style sheet.
  UpdatePreferenceStyles();

  bool accessibleCaretEnabled =
      AccessibleCaretEnabled(mDocument->GetDocShell());
  if (accessibleCaretEnabled) {
    // Need to happen before nsFrameSelection has been set up.
    mAccessibleCaretEventHub = new AccessibleCaretEventHub(this);
  }

  mSelection = new nsFrameSelection(this, nullptr, accessibleCaretEnabled);

  // Important: this has to happen after the selection has been set up
#ifdef SHOW_CARET
  // make the caret
  mCaret = new nsCaret();
  mCaret->Init(this);
  mOriginalCaret = mCaret;

  // SetCaretEnabled(true);       // make it show in browser windows
#endif
  // set up selection to be displayed in document
  // Don't enable selection for print media
  nsPresContext::nsPresContextType type = mPresContext->Type();
  if (type != nsPresContext::eContext_PrintPreview &&
      type != nsPresContext::eContext_Print) {
    SetDisplaySelection(nsISelectionController::SELECTION_DISABLED);
  }

  if (gMaxRCProcessingTime == -1) {
    gMaxRCProcessingTime =
        Preferences::GetInt("layout.reflow.timeslice", NS_MAX_REFLOW_TIME);
  }

  if (nsStyleSheetService* ss = nsStyleSheetService::GetInstance()) {
    ss->RegisterPresShell(this);
  }

  {
    nsCOMPtr<nsIObserverService> os = mozilla::services::GetObserverService();
    if (os) {
      os->AddObserver(this, "memory-pressure", false);
      os->AddObserver(this, NS_WIDGET_WAKE_OBSERVER_TOPIC, false);
      if (XRE_IsParentProcess() && !sProcessInteractable) {
        os->AddObserver(this, "sessionstore-one-or-no-tab-restored", false);
      }
      os->AddObserver(this, "font-info-updated", false);
      os->AddObserver(this, "internal-look-and-feel-changed", false);
    }
  }

#ifdef MOZ_REFLOW_PERF
  if (mReflowCountMgr) {
    bool paintFrameCounts =
        Preferences::GetBool("layout.reflow.showframecounts");

    bool dumpFrameCounts =
        Preferences::GetBool("layout.reflow.dumpframecounts");

    bool dumpFrameByFrameCounts =
        Preferences::GetBool("layout.reflow.dumpframebyframecounts");

    mReflowCountMgr->SetDumpFrameCounts(dumpFrameCounts);
    mReflowCountMgr->SetDumpFrameByFrameCounts(dumpFrameByFrameCounts);
    mReflowCountMgr->SetPaintFrameCounts(paintFrameCounts);
  }
#endif

  if (mDocument->HasAnimationController()) {
    SMILAnimationController* animCtrl = mDocument->GetAnimationController();
    animCtrl->NotifyRefreshDriverCreated(GetPresContext()->RefreshDriver());
  }

  for (DocumentTimeline* timeline : mDocument->Timelines()) {
    timeline->NotifyRefreshDriverCreated(GetPresContext()->RefreshDriver());
  }

  // Get our activeness from the docShell.
  ActivenessMaybeChanged();

  // Setup our font inflation preferences.
  mFontSizeInflationEmPerLine = StaticPrefs::font_size_inflation_emPerLine();
  mFontSizeInflationMinTwips = StaticPrefs::font_size_inflation_minTwips();
  mFontSizeInflationLineThreshold =
      StaticPrefs::font_size_inflation_lineThreshold();
  mFontSizeInflationForceEnabled =
      StaticPrefs::font_size_inflation_forceEnabled();
  mFontSizeInflationDisabledInMasterProcess =
      StaticPrefs::font_size_inflation_disabledInMasterProcess();
  // We'll compute the font size inflation state in Initialize(), when we know
  // the document type.

  mTouchManager.Init(this, mDocument);

  if (mPresContext->IsRootContentDocumentCrossProcess()) {
    mZoomConstraintsClient = new ZoomConstraintsClient();
    mZoomConstraintsClient->Init(this, mDocument);

    // We call this to create mMobileViewportManager, if it is needed.
    MaybeRecreateMobileViewportManager(false);
  }

  if (nsCOMPtr<nsIDocShell> docShell = mPresContext->GetDocShell()) {
    BrowsingContext* bc = docShell->GetBrowsingContext();
    bool embedderFrameIsHidden = true;
    if (Element* embedderElement = bc->GetEmbedderElement()) {
      if (auto embedderFrame = embedderElement->GetPrimaryFrame()) {
        embedderFrameIsHidden = !embedderFrame->StyleVisibility()->IsVisible();
      }
    }

    if (BrowsingContext* parent = bc->GetParent()) {
      if (nsCOMPtr<nsIDocShell> parentDocShell = parent->GetDocShell()) {
        if (PresShell* parentPresShell = parentDocShell->GetPresShell()) {
          mUnderHiddenEmbedderElement =
              parentPresShell->IsUnderHiddenEmbedderElement() ||
              embedderFrameIsHidden;
        }
      }
    }
  }
}

enum TextPerfLogType { eLog_reflow, eLog_loaddone, eLog_totals };

static void LogTextPerfStats(gfxTextPerfMetrics* aTextPerf,
                             PresShell* aPresShell,
                             const gfxTextPerfMetrics::TextCounts& aCounts,
                             float aTime, TextPerfLogType aLogType,
                             const char* aURL) {
  LogModule* tpLog = gfxPlatform::GetLog(eGfxLog_textperf);

  // ignore XUL contexts unless at debug level
  mozilla::LogLevel logLevel = LogLevel::Warning;
  if (aCounts.numContentTextRuns == 0) {
    logLevel = LogLevel::Debug;
  }

  if (!MOZ_LOG_TEST(tpLog, logLevel)) {
    return;
  }

  char prefix[256];

  switch (aLogType) {
    case eLog_reflow:
      SprintfLiteral(prefix, "(textperf-reflow) %p time-ms: %7.0f", aPresShell,
                     aTime);
      break;
    case eLog_loaddone:
      SprintfLiteral(prefix, "(textperf-loaddone) %p time-ms: %7.0f",
                     aPresShell, aTime);
      break;
    default:
      MOZ_ASSERT(aLogType == eLog_totals, "unknown textperf log type");
      SprintfLiteral(prefix, "(textperf-totals) %p", aPresShell);
  }

  double hitRatio = 0.0;
  uint32_t lookups = aCounts.wordCacheHit + aCounts.wordCacheMiss;
  if (lookups) {
    hitRatio = double(aCounts.wordCacheHit) / double(lookups);
  }

  if (aLogType == eLog_loaddone) {
    MOZ_LOG(
        tpLog, logLevel,
        ("%s reflow: %d chars: %d "
         "[%s] "
         "content-textruns: %d chrome-textruns: %d "
         "max-textrun-len: %d "
         "word-cache-lookups: %d word-cache-hit-ratio: %4.3f "
         "word-cache-space: %d word-cache-long: %d "
         "pref-fallbacks: %d system-fallbacks: %d "
         "textruns-const: %d textruns-destr: %d "
         "generic-lookups: %d "
         "cumulative-textruns-destr: %d\n",
         prefix, aTextPerf->reflowCount, aCounts.numChars, (aURL ? aURL : ""),
         aCounts.numContentTextRuns, aCounts.numChromeTextRuns,
         aCounts.maxTextRunLen, lookups, hitRatio, aCounts.wordCacheSpaceRules,
         aCounts.wordCacheLong, aCounts.fallbackPrefs, aCounts.fallbackSystem,
         aCounts.textrunConst, aCounts.textrunDestr, aCounts.genericLookups,
         aTextPerf->cumulative.textrunDestr));
  } else {
    MOZ_LOG(
        tpLog, logLevel,
        ("%s reflow: %d chars: %d "
         "content-textruns: %d chrome-textruns: %d "
         "max-textrun-len: %d "
         "word-cache-lookups: %d word-cache-hit-ratio: %4.3f "
         "word-cache-space: %d word-cache-long: %d "
         "pref-fallbacks: %d system-fallbacks: %d "
         "textruns-const: %d textruns-destr: %d "
         "generic-lookups: %d "
         "cumulative-textruns-destr: %d\n",
         prefix, aTextPerf->reflowCount, aCounts.numChars,
         aCounts.numContentTextRuns, aCounts.numChromeTextRuns,
         aCounts.maxTextRunLen, lookups, hitRatio, aCounts.wordCacheSpaceRules,
         aCounts.wordCacheLong, aCounts.fallbackPrefs, aCounts.fallbackSystem,
         aCounts.textrunConst, aCounts.textrunDestr, aCounts.genericLookups,
         aTextPerf->cumulative.textrunDestr));
  }
}

bool PresShell::InRDMPane() {
  if (Document* doc = GetDocument()) {
    if (BrowsingContext* bc = doc->GetBrowsingContext()) {
      return bc->InRDMPane();
    }
  }
  return false;
}

#if defined(MOZ_WIDGET_ANDROID)
void PresShell::MaybeNotifyShowDynamicToolbar() {
  const DynamicToolbarState dynToolbarState = GetDynamicToolbarState();
  if ((dynToolbarState == DynamicToolbarState::Collapsed ||
       dynToolbarState == DynamicToolbarState::InTransition)) {
    MOZ_ASSERT(mPresContext &&
               mPresContext->IsRootContentDocumentCrossProcess());
    if (BrowserChild* browserChild = BrowserChild::GetFrom(this)) {
      browserChild->SendShowDynamicToolbar();
    }
  }
}
#endif  // defined(MOZ_WIDGET_ANDROID)

void PresShell::Destroy() {
  // Do not add code before this line please!
  if (mHaveShutDown) {
    return;
  }

  NS_ASSERTION(!nsContentUtils::IsSafeToRunScript(),
               "destroy called on presshell while scripts not blocked");

  AUTO_PROFILER_LABEL("PresShell::Destroy", LAYOUT);

  // Try to determine if the page is the user had a meaningful opportunity to
  // zoom this page. This is not 100% accurate but should be "good enough" for
  // telemetry purposes.
  auto isUserZoomablePage = [&]() -> bool {
    if (mIsFirstPaint) {
      // Page was never painted, so it wasn't zoomable by the user. We get a
      // handful of these "transient" presShells.
      return false;
    }
    if (!mPresContext->IsRootContentDocumentCrossProcess()) {
      // Not a root content document, so APZ doesn't support zooming it.
      return false;
    }
    if (InRDMPane()) {
      // Responsive design mode is a special case that we want to ignore here.
      return false;
    }
    if (mDocument && mDocument->IsInitialDocument()) {
      // Ignore initial about:blank page loads
      return false;
    }
    if (XRE_IsContentProcess() &&
        IsExtensionRemoteType(ContentChild::GetSingleton()->GetRemoteType())) {
      // Also omit presShells from the extension process because they sometimes
      // can't be zoomed by the user.
      return false;
    }
    // Otherwise assume the page is user-zoomable.
    return true;
  };
  if (isUserZoomablePage()) {
    Telemetry::Accumulate(Telemetry::APZ_ZOOM_ACTIVITY,
                          IsResolutionUpdatedByApz());
  }

  // dump out cumulative text perf metrics
  gfxTextPerfMetrics* tp;
  if (mPresContext && (tp = mPresContext->GetTextPerfMetrics())) {
    tp->Accumulate();
    if (tp->cumulative.numChars > 0) {
      LogTextPerfStats(tp, this, tp->cumulative, 0.0, eLog_totals, nullptr);
    }
  }
  if (mPresContext) {
    if (gfxUserFontSet* fs = mPresContext->GetUserFontSet()) {
      uint32_t fontCount;
      uint64_t fontSize;
      fs->GetLoadStatistics(fontCount, fontSize);
      Telemetry::Accumulate(Telemetry::WEBFONT_PER_PAGE, fontCount);
      Telemetry::Accumulate(Telemetry::WEBFONT_SIZE_PER_PAGE,
                            uint32_t(fontSize / 1024));
    } else {
      Telemetry::Accumulate(Telemetry::WEBFONT_PER_PAGE, 0);
      Telemetry::Accumulate(Telemetry::WEBFONT_SIZE_PER_PAGE, 0);
    }
  }

#ifdef MOZ_REFLOW_PERF
  DumpReflows();
  mReflowCountMgr = nullptr;
#endif

  if (mZoomConstraintsClient) {
    mZoomConstraintsClient->Destroy();
    mZoomConstraintsClient = nullptr;
  }
  if (mMobileViewportManager) {
    mMobileViewportManager->Destroy();
    mMobileViewportManager = nullptr;
    mMVMContext = nullptr;
  }

#ifdef ACCESSIBILITY
  if (mDocAccessible) {
#  ifdef DEBUG
    if (a11y::logging::IsEnabled(a11y::logging::eDocDestroy))
      a11y::logging::DocDestroy("presshell destroyed", mDocument);
#  endif

    mDocAccessible->Shutdown();
    mDocAccessible = nullptr;
  }
#endif  // ACCESSIBILITY

  MaybeReleaseCapturingContent();

  EventHandler::OnPresShellDestroy(mDocument);

  if (mContentToScrollTo) {
    mContentToScrollTo->RemoveProperty(nsGkAtoms::scrolling);
    mContentToScrollTo = nullptr;
  }

  if (mPresContext) {
    // We need to notify the destroying the nsPresContext to ESM for
    // suppressing to use from ESM.
    mPresContext->EventStateManager()->NotifyDestroyPresContext(mPresContext);
  }

  if (nsStyleSheetService* ss = nsStyleSheetService::GetInstance()) {
    ss->UnregisterPresShell(this);
  }

  {
    nsCOMPtr<nsIObserverService> os = mozilla::services::GetObserverService();
    if (os) {
      os->RemoveObserver(this, "memory-pressure");
      os->RemoveObserver(this, NS_WIDGET_WAKE_OBSERVER_TOPIC);
      if (XRE_IsParentProcess()) {
        os->RemoveObserver(this, "sessionstore-one-or-no-tab-restored");
      }
      os->RemoveObserver(this, "font-info-updated");
      os->RemoveObserver(this, "internal-look-and-feel-changed");
    }
  }

  // If our paint suppression timer is still active, kill it.
  CancelPaintSuppressionTimer();

  // Same for our reflow continuation timer
  if (mReflowContinueTimer) {
    mReflowContinueTimer->Cancel();
    mReflowContinueTimer = nullptr;
  }

  mSynthMouseMoveEvent.Revoke();

  mUpdateApproximateFrameVisibilityEvent.Revoke();

  ClearApproximatelyVisibleFramesList(Some(OnNonvisible::DiscardImages));

  if (mCaret) {
    mCaret->Terminate();
    mCaret = nullptr;
  }

  mFocusedFrameSelection = nullptr;

  if (mSelection) {
    RefPtr<nsFrameSelection> frameSelection = mSelection;
    frameSelection->DisconnectFromPresShell();
  }

  // release our pref style sheet, if we have one still
  //
  // TODO(emilio): Should we move the preference sheet tracking to the Document?
  RemovePreferenceStyles();

  mIsDestroying = true;

  // We can't release all the event content in
  // mCurrentEventContentStack here since there might be code on the
  // stack that will release the event content too. Double release
  // bad!

  // The frames will be torn down, so remove them from the current
  // event frame stack (since they'd be dangling references if we'd
  // leave them in) and null out the mCurrentEventFrame pointer as
  // well.

  mCurrentEventFrame = nullptr;

  int32_t i, count = mCurrentEventFrameStack.Length();
  for (i = 0; i < count; i++) {
    mCurrentEventFrameStack[i] = nullptr;
  }

  mFramesToDirty.Clear();
  mPendingScrollAnchorSelection.Clear();
  mPendingScrollAnchorAdjustment.Clear();

  if (mViewManager) {
    // Clear the view manager's weak pointer back to |this| in case it
    // was leaked.
    mViewManager->SetPresShell(nullptr);
    mViewManager = nullptr;
  }

  nsRefreshDriver* rd = GetPresContext()->RefreshDriver();

  // This shell must be removed from the document before the frame
  // hierarchy is torn down to avoid finding deleted frames through
  // this presshell while the frames are being torn down
  if (mDocument) {
    NS_ASSERTION(mDocument->GetPresShell() == this, "Wrong shell?");
    mDocument->ClearServoRestyleRoot();
    mDocument->DeletePresShell();

    if (mDocument->HasAnimationController()) {
      mDocument->GetAnimationController()->NotifyRefreshDriverDestroying(rd);
    }
    for (DocumentTimeline* timeline : mDocument->Timelines()) {
      timeline->NotifyRefreshDriverDestroying(rd);
    }
  }

  if (mPresContext) {
    rd->CancelPendingAnimationEvents(mPresContext->AnimationEventDispatcher());
  }

  // Revoke any pending events.  We need to do this and cancel pending reflows
  // before we destroy the frame manager, since apparently frame destruction
  // sometimes spins the event queue when plug-ins are involved(!).
  // XXXmats is this still needed now that plugins are gone?
  StopObservingRefreshDriver();

  if (rd->GetPresContext() == GetPresContext()) {
    rd->RevokeViewManagerFlush();
    rd->ClearHasScheduleFlush();
  }

  CancelAllPendingReflows();
  CancelPostedReflowCallbacks();

  // Destroy the frame manager. This will destroy the frame hierarchy
  mFrameConstructor->WillDestroyFrameTree();

  NS_WARNING_ASSERTION(!mAutoWeakFrames && mWeakFrames.IsEmpty(),
                       "Weak frames alive after destroying FrameManager");
  while (mAutoWeakFrames) {
    mAutoWeakFrames->Clear(this);
  }
  const nsTArray<WeakFrame*> weakFrames = ToArray(mWeakFrames);
  for (WeakFrame* weakFrame : weakFrames) {
    weakFrame->Clear(this);
  }

  // Terminate AccessibleCaretEventHub after tearing down the frame tree so that
  // we don't need to remove caret element's frame in
  // AccessibleCaret::RemoveCaretElement().
  if (mAccessibleCaretEventHub) {
    mAccessibleCaretEventHub->Terminate();
    mAccessibleCaretEventHub = nullptr;
  }

  if (mPresContext) {
    // We hold a reference to the pres context, and it holds a weak link back
    // to us. To avoid the pres context having a dangling reference, set its
    // pres shell to nullptr
    mPresContext->DetachPresShell();
  }

  mHaveShutDown = true;

  mTouchManager.Destroy();
}

void PresShell::StopObservingRefreshDriver() {
  nsRefreshDriver* rd = mPresContext->RefreshDriver();
  if (mResizeEventPending) {
    rd->RemoveResizeEventFlushObserver(this);
  }
  if (mObservingLayoutFlushes) {
    rd->RemoveLayoutFlushObserver(this);
  }
  if (mObservingStyleFlushes) {
    rd->RemoveStyleFlushObserver(this);
  }
}

void PresShell::StartObservingRefreshDriver() {
  nsRefreshDriver* rd = mPresContext->RefreshDriver();
  if (mResizeEventPending) {
    rd->AddResizeEventFlushObserver(this);
  }
  if (mObservingLayoutFlushes) {
    rd->AddLayoutFlushObserver(this);
  }
  if (mObservingStyleFlushes) {
    rd->AddStyleFlushObserver(this);
  }
}

nsRefreshDriver* PresShell::GetRefreshDriver() const {
  return mPresContext ? mPresContext->RefreshDriver() : nullptr;
}

void PresShell::SetAuthorStyleDisabled(bool aStyleDisabled) {
  if (aStyleDisabled != StyleSet()->GetAuthorStyleDisabled()) {
    StyleSet()->SetAuthorStyleDisabled(aStyleDisabled);
    mDocument->ApplicableStylesChanged();

    nsCOMPtr<nsIObserverService> observerService =
        mozilla::services::GetObserverService();
    if (observerService) {
      observerService->NotifyObservers(
          ToSupports(mDocument), "author-style-disabled-changed", nullptr);
    }
  }
}

bool PresShell::GetAuthorStyleDisabled() const {
  return StyleSet()->GetAuthorStyleDisabled();
}

void PresShell::UpdatePreferenceStyles() {
  if (!mDocument) {
    return;
  }

  // If the document doesn't have a window there's no need to notify
  // its presshell about changes to preferences since the document is
  // in a state where it doesn't matter any more (see
  // nsDocumentViewer::Close()).
  if (!mDocument->GetWindow()) {
    return;
  }

  // Documents in chrome shells do not have any preference style rules applied.
  if (mDocument->IsInChromeDocShell()) {
    return;
  }

  PreferenceSheet::EnsureInitialized();
  auto* cache = GlobalStyleSheetCache::Singleton();

  RefPtr<StyleSheet> newPrefSheet =
      PreferenceSheet::ShouldUseChromePrefs(*mDocument)
          ? cache->ChromePreferenceSheet()
          : cache->ContentPreferenceSheet();

  if (mPrefStyleSheet == newPrefSheet) {
    return;
  }

  RemovePreferenceStyles();

  // NOTE(emilio): This sheet is added as an agent sheet, because we don't want
  // it to be modifiable from devtools and similar, see bugs 1239336 and
  // 1436782. I think it conceptually should be a user sheet, and could be
  // without too much trouble I'd think.
  StyleSet()->AppendStyleSheet(*newPrefSheet);
  mPrefStyleSheet = newPrefSheet;
}

void PresShell::RemovePreferenceStyles() {
  if (mPrefStyleSheet) {
    StyleSet()->RemoveStyleSheet(*mPrefStyleSheet);
    mPrefStyleSheet = nullptr;
  }
}

void PresShell::AddUserSheet(StyleSheet* aSheet) {
  // Make sure this does what nsDocumentViewer::CreateStyleSet does wrt
  // ordering. We want this new sheet to come after all the existing stylesheet
  // service sheets (which are at the start), but before other user sheets; see
  // nsIStyleSheetService.idl for the ordering.

  nsStyleSheetService* sheetService = nsStyleSheetService::GetInstance();
  nsTArray<RefPtr<StyleSheet>>& userSheets = *sheetService->UserStyleSheets();

  // Search for the place to insert the new user sheet. Since all of the
  // stylesheet service provided user sheets should be at the start of the style
  // set's list, and aSheet should be at the end of userSheets. Given that, we
  // can find the right place to insert the new sheet based on the length of
  // userSheets.
  MOZ_ASSERT(aSheet);
  MOZ_ASSERT(userSheets.LastElement() == aSheet);

  size_t index = userSheets.Length() - 1;

  // Assert that all of userSheets (except for the last, new element) matches up
  // with what's in the style set.
  for (size_t i = 0; i < index; ++i) {
    MOZ_ASSERT(StyleSet()->SheetAt(StyleOrigin::User, i) == userSheets[i]);
  }

  if (index == static_cast<size_t>(StyleSet()->SheetCount(StyleOrigin::User))) {
    StyleSet()->AppendStyleSheet(*aSheet);
  } else {
    StyleSheet* ref = StyleSet()->SheetAt(StyleOrigin::User, index);
    StyleSet()->InsertStyleSheetBefore(*aSheet, *ref);
  }

  mDocument->ApplicableStylesChanged();
}

void PresShell::AddAgentSheet(StyleSheet* aSheet) {
  // Make sure this does what nsDocumentViewer::CreateStyleSet does
  // wrt ordering.
  StyleSet()->AppendStyleSheet(*aSheet);
  mDocument->ApplicableStylesChanged();
}

void PresShell::AddAuthorSheet(StyleSheet* aSheet) {
  // Document specific "additional" Author sheets should be stronger than the
  // ones added with the StyleSheetService.
  StyleSheet* firstAuthorSheet = mDocument->GetFirstAdditionalAuthorSheet();
  if (firstAuthorSheet) {
    StyleSet()->InsertStyleSheetBefore(*aSheet, *firstAuthorSheet);
  } else {
    StyleSet()->AppendStyleSheet(*aSheet);
  }

  mDocument->ApplicableStylesChanged();
}

void PresShell::SelectionWillTakeFocus() {
  if (mSelection) {
    FrameSelectionWillTakeFocus(*mSelection);
  }
}

void PresShell::SelectionWillLoseFocus() {
  // Do nothing, the main selection is the default focused selection.
}

// Selection repainting code relies on selection offsets being properly
// adjusted (see bug 1626291), so we need to wait until the DOM is finished
// notifying.
static void RepaintNormalSelectionWhenSafe(nsFrameSelection& aFrameSelection) {
  if (nsContentUtils::IsSafeToRunScript()) {
    aFrameSelection.RepaintSelection(SelectionType::eNormal);
    return;
  }

  // Note that importantly we don't defer changing the DisplaySelection. That'd
  // be potentially racy with other code that may change it.
  nsContentUtils::AddScriptRunner(NS_NewRunnableFunction(
      "RepaintNormalSelectionWhenSafe",
      [sel = RefPtr<nsFrameSelection>(&aFrameSelection)] {
        sel->RepaintSelection(SelectionType::eNormal);
      }));
}

void PresShell::FrameSelectionWillLoseFocus(nsFrameSelection& aFrameSelection) {
  if (mFocusedFrameSelection != &aFrameSelection) {
    return;
  }

  // Do nothing, the main selection is the default focused selection.
  if (&aFrameSelection == mSelection) {
    return;
  }

  RefPtr<nsFrameSelection> old = std::move(mFocusedFrameSelection);
  MOZ_ASSERT(!mFocusedFrameSelection);

  if (old->GetDisplaySelection() != nsISelectionController::SELECTION_HIDDEN) {
    old->SetDisplaySelection(nsISelectionController::SELECTION_HIDDEN);
    RepaintNormalSelectionWhenSafe(*old);
  }

  if (mSelection) {
    FrameSelectionWillTakeFocus(*mSelection);
  }
}

void PresShell::FrameSelectionWillTakeFocus(nsFrameSelection& aFrameSelection) {
  if (mFocusedFrameSelection == &aFrameSelection) {
#ifdef XP_MACOSX
    // FIXME: Mac needs to update the global selection cache, even if the
    // document's focused selection doesn't change, and this is currently done
    // from RepaintSelection. Maybe we should move part of the global selection
    // handling here, or something of that sort, unclear.
    RepaintNormalSelectionWhenSafe(aFrameSelection);
#endif
    return;
  }

  RefPtr<nsFrameSelection> old = std::move(mFocusedFrameSelection);
  mFocusedFrameSelection = &aFrameSelection;

  if (old &&
      old->GetDisplaySelection() != nsISelectionController::SELECTION_HIDDEN) {
    old->SetDisplaySelection(nsISelectionController::SELECTION_HIDDEN);
    RepaintNormalSelectionWhenSafe(*old);
  }

  if (aFrameSelection.GetDisplaySelection() !=
      nsISelectionController::SELECTION_ON) {
    aFrameSelection.SetDisplaySelection(nsISelectionController::SELECTION_ON);
    RepaintNormalSelectionWhenSafe(aFrameSelection);
  }
}

NS_IMETHODIMP
PresShell::SetDisplaySelection(int16_t aToggle) {
  RefPtr<nsFrameSelection> frameSelection = mSelection;
  frameSelection->SetDisplaySelection(aToggle);
  return NS_OK;
}

NS_IMETHODIMP
PresShell::GetDisplaySelection(int16_t* aToggle) {
  RefPtr<nsFrameSelection> frameSelection = mSelection;
  *aToggle = frameSelection->GetDisplaySelection();
  return NS_OK;
}

NS_IMETHODIMP
PresShell::GetSelectionFromScript(RawSelectionType aRawSelectionType,
                                  Selection** aSelection) {
  if (!aSelection || !mSelection) return NS_ERROR_NULL_POINTER;

  RefPtr<nsFrameSelection> frameSelection = mSelection;
  RefPtr<Selection> selection =
      frameSelection->GetSelection(ToSelectionType(aRawSelectionType));

  if (!selection) {
    return NS_ERROR_INVALID_ARG;
  }

  selection.forget(aSelection);
  return NS_OK;
}

Selection* PresShell::GetSelection(RawSelectionType aRawSelectionType) {
  if (!mSelection) {
    return nullptr;
  }

  RefPtr<nsFrameSelection> frameSelection = mSelection;
  return frameSelection->GetSelection(ToSelectionType(aRawSelectionType));
}

Selection* PresShell::GetCurrentSelection(SelectionType aSelectionType) {
  if (!mSelection) {
    return nullptr;
  }

  RefPtr<nsFrameSelection> frameSelection = mSelection;
  return frameSelection->GetSelection(aSelectionType);
}

nsFrameSelection* PresShell::GetLastFocusedFrameSelection() {
  return mFocusedFrameSelection ? mFocusedFrameSelection : mSelection;
}

NS_IMETHODIMP
PresShell::ScrollSelectionIntoView(RawSelectionType aRawSelectionType,
                                   SelectionRegion aRegion, int16_t aFlags) {
  if (!mSelection) return NS_ERROR_NULL_POINTER;

  RefPtr<nsFrameSelection> frameSelection = mSelection;
  return frameSelection->ScrollSelectionIntoView(
      ToSelectionType(aRawSelectionType), aRegion, aFlags);
}

NS_IMETHODIMP
PresShell::RepaintSelection(RawSelectionType aRawSelectionType) {
  if (!mSelection) {
    return NS_ERROR_NULL_POINTER;
  }

  if (MOZ_UNLIKELY(mIsDestroying)) {
    return NS_OK;
  }

  RefPtr<nsFrameSelection> frameSelection = mSelection;
  return frameSelection->RepaintSelection(ToSelectionType(aRawSelectionType));
}

// Make shell be a document observer
void PresShell::BeginObservingDocument() {
  if (mDocument && !mIsDestroying) {
    mIsObservingDocument = true;
    if (mIsDocumentGone) {
      NS_WARNING(
          "Adding a presshell that was disconnected from the document "
          "as a document observer?  Sounds wrong...");
      mIsDocumentGone = false;
    }
  }
}

// Make shell stop being a document observer
void PresShell::EndObservingDocument() {
  // XXXbz do we need to tell the frame constructor that the document
  // is gone, perhaps?  Except for printing it's NOT gone, sometimes.
  mIsDocumentGone = true;
  mIsObservingDocument = false;
}

#ifdef DEBUG_kipp
char* nsPresShell_ReflowStackPointerTop;
#endif

void PresShell::InitPaintSuppressionTimer() {
  // Default to PAINTLOCK_EVENT_DELAY if we can't get the pref value.
  Document* doc = mDocument->GetDisplayDocument()
                      ? mDocument->GetDisplayDocument()
                      : mDocument.get();
  const bool inProcess = !doc->GetBrowsingContext() ||
                         doc->GetBrowsingContext()->Top()->IsInProcess();
  int32_t delay = inProcess
                      ? StaticPrefs::nglayout_initialpaint_delay()
                      : StaticPrefs::nglayout_initialpaint_delay_in_oopif();
  mPaintSuppressionTimer->InitWithNamedFuncCallback(
      [](nsITimer* aTimer, void* aPresShell) {
        RefPtr<PresShell> self = static_cast<PresShell*>(aPresShell);
        self->UnsuppressPainting();
      },
      this, delay, nsITimer::TYPE_ONE_SHOT,
      "PresShell::sPaintSuppressionCallback");
}

nsresult PresShell::Initialize() {
  if (mIsDestroying) {
    return NS_OK;
  }

  if (!mDocument) {
    // Nothing to do
    return NS_OK;
  }

  MOZ_LOG(gLog, LogLevel::Debug, ("PresShell::Initialize this=%p", this));

  NS_ASSERTION(!mDidInitialize, "Why are we being called?");

  RefPtr<PresShell> kungFuDeathGrip(this);

  RecomputeFontSizeInflationEnabled();
  MOZ_DIAGNOSTIC_ASSERT(!mIsDestroying);

  // Ensure the pres context doesn't think it has changed, since we haven't even
  // started layout. This avoids spurious restyles / reflows afterwards.
  //
  // Note that this is very intentionally before setting mDidInitialize so it
  // doesn't notify the document, or run media query change events.
  mPresContext->FlushPendingMediaFeatureValuesChanged();
  MOZ_DIAGNOSTIC_ASSERT(!mIsDestroying);

  mDidInitialize = true;

#ifdef DEBUG
  if (VerifyReflowFlags::NoisyCommands & gVerifyReflowFlags) {
    if (mDocument) {
      nsIURI* uri = mDocument->GetDocumentURI();
      if (uri) {
        printf("*** PresShell::Initialize (this=%p, url='%s')\n", (void*)this,
               uri->GetSpecOrDefault().get());
      }
    }
  }
#endif

  // Get the root frame from the frame manager
  // XXXbz it would be nice to move this somewhere else... like frame manager
  // Init(), say.  But we need to make sure our views are all set up by the
  // time we do this!
  nsIFrame* rootFrame = mFrameConstructor->GetRootFrame();
  NS_ASSERTION(!rootFrame, "How did that happen, exactly?");

  if (!rootFrame) {
    nsAutoScriptBlocker scriptBlocker;
    rootFrame = mFrameConstructor->ConstructRootFrame();
    mFrameConstructor->SetRootFrame(rootFrame);
  }

  NS_ENSURE_STATE(!mHaveShutDown);

  if (!rootFrame) {
    return NS_ERROR_OUT_OF_MEMORY;
  }

  if (Element* root = mDocument->GetRootElement()) {
    {
      nsAutoCauseReflowNotifier reflowNotifier(this);
      // Have the style sheet processor construct frame for the root
      // content object down
      mFrameConstructor->ContentInserted(
          root, nsCSSFrameConstructor::InsertionKind::Sync);
    }
    // Something in mFrameConstructor->ContentInserted may have caused
    // Destroy() to get called, bug 337586.  Or, nsAutoCauseReflowNotifier
    // (which sets up a script blocker) going out of scope may have killed us
    // too
    NS_ENSURE_STATE(!mHaveShutDown);
  }

  mDocument->TriggerAutoFocus();

  NS_ASSERTION(rootFrame, "How did that happen?");

  // Note: when the frame was created above it had the NS_FRAME_IS_DIRTY bit
  // set, but XBL processing could have caused a reflow which clears it.
  if (MOZ_LIKELY(rootFrame->HasAnyStateBits(NS_FRAME_IS_DIRTY))) {
    // Unset the DIRTY bits so that FrameNeedsReflow() will work right.
    rootFrame->RemoveStateBits(NS_FRAME_IS_DIRTY | NS_FRAME_HAS_DIRTY_CHILDREN);
    NS_ASSERTION(!mDirtyRoots.Contains(rootFrame),
                 "Why is the root in mDirtyRoots already?");
    FrameNeedsReflow(rootFrame, IntrinsicDirty::Resize, NS_FRAME_IS_DIRTY);
    NS_ASSERTION(mDirtyRoots.Contains(rootFrame),
                 "Should be in mDirtyRoots now");
    NS_ASSERTION(mObservingLayoutFlushes, "Why no reflow scheduled?");
  }

  // Restore our root scroll position now if we're getting here after EndLoad
  // got called, since this is our one chance to do it.  Note that we need not
  // have reflowed for this to work; when the scrollframe is finally reflowed
  // it'll pick up the position we store in it here.
  if (!mDocumentLoading) {
    RestoreRootScrollPosition();
  }

  // For printing, we just immediately unsuppress.
  if (!mPresContext->IsPaginated()) {
    // Kick off a one-shot timer based off our pref value.  When this timer
    // fires, if painting is still locked down, then we will go ahead and
    // trigger a full invalidate and allow painting to proceed normally.
    mPaintingSuppressed = true;
    // Don't suppress painting if the document isn't loading.
    Document::ReadyState readyState = mDocument->GetReadyStateEnum();
    if (readyState != Document::READYSTATE_COMPLETE) {
      mPaintSuppressionTimer = NS_NewTimer();
    }
    if (!mPaintSuppressionTimer) {
      mPaintingSuppressed = false;
    } else {
      // Initialize the timer.
      mPaintSuppressionTimer->SetTarget(
          mDocument->EventTargetFor(TaskCategory::Other));
      InitPaintSuppressionTimer();
      if (mHasTriedFastUnsuppress) {
        // Someone tried to unsuppress painting before Initialize was called so
        // unsuppress painting rather soon.
        mHasTriedFastUnsuppress = false;
        TryUnsuppressPaintingSoon();
        MOZ_ASSERT(mHasTriedFastUnsuppress);
      }
    }
  }

  // If we get here and painting is not suppressed, we still want to run the
  // unsuppression logic, so set mShouldUnsuppressPainting to true.
  if (!mPaintingSuppressed) {
    mShouldUnsuppressPainting = true;
  }

  return NS_OK;  // XXX this needs to be real. MMP
}

void PresShell::TryUnsuppressPaintingSoon() {
  if (mHasTriedFastUnsuppress) {
    return;
  }
  mHasTriedFastUnsuppress = true;

  if (!mDidInitialize || !IsPaintingSuppressed() || !XRE_IsContentProcess()) {
    return;
  }

  if (!mDocument->IsInitialDocument() &&
      mDocument->DidHitCompleteSheetCache() &&
      mPresContext->IsRootContentDocumentCrossProcess()) {
    // Try to unsuppress faster on a top level page if it uses stylesheet
    // cache, since that hints that many resources can be painted sooner than
    // in a cold page load case.
    NS_DispatchToCurrentThreadQueue(
        NS_NewRunnableFunction("PresShell::TryUnsuppressPaintingSoon",
                               [self = RefPtr{this}]() -> void {
                                 if (self->IsPaintingSuppressed()) {
                                   PROFILER_MARKER_UNTYPED(
                                       "Fast paint unsuppression", GRAPHICS);
                                   self->UnsuppressPainting();
                                 }
                               }),
        EventQueuePriority::Control);
  }
}

void PresShell::RefreshZoomConstraintsForScreenSizeChange() {
  if (mZoomConstraintsClient) {
    mZoomConstraintsClient->ScreenSizeChanged();
  }
}

nsresult PresShell::ResizeReflow(nscoord aWidth, nscoord aHeight,
                                 ResizeReflowOptions aOptions) {
  if (mZoomConstraintsClient) {
    // If we have a ZoomConstraintsClient and the available screen area
    // changed, then we might need to disable double-tap-to-zoom, so notify
    // the ZCC to update itself.
    mZoomConstraintsClient->ScreenSizeChanged();
  }
  if (UsesMobileViewportSizing()) {
    // If we are using mobile viewport sizing, request a reflow from the MVM.
    // It can recompute the final CSS viewport and trigger a call to
    // ResizeReflowIgnoreOverride if it changed. We don't force adjusting
    // of resolution, because that is only necessary when we are destroying
    // the MVM.
    MOZ_ASSERT(mMobileViewportManager);
    mMobileViewportManager->RequestReflow(false);
    return NS_OK;
  }

  return ResizeReflowIgnoreOverride(aWidth, aHeight, aOptions);
}

void PresShell::SimpleResizeReflow(nscoord aWidth, nscoord aHeight,
                                   ResizeReflowOptions aOptions) {
  MOZ_ASSERT(aWidth != NS_UNCONSTRAINEDSIZE);
  MOZ_ASSERT(aHeight != NS_UNCONSTRAINEDSIZE);
  nsSize oldSize = mPresContext->GetVisibleArea().Size();
  mPresContext->SetVisibleArea(nsRect(0, 0, aWidth, aHeight));
  nsIFrame* rootFrame = GetRootFrame();
  if (!rootFrame) {
    return;
  }
  WritingMode wm = rootFrame->GetWritingMode();
  bool isBSizeChanging =
      wm.IsVertical() ? oldSize.width != aWidth : oldSize.height != aHeight;
  if (isBSizeChanging) {
    nsLayoutUtils::MarkIntrinsicISizesDirtyIfDependentOnBSize(rootFrame);
  }
  FrameNeedsReflow(rootFrame, IntrinsicDirty::Resize,
                   NS_FRAME_HAS_DIRTY_CHILDREN);

  if (mMobileViewportManager) {
    mMobileViewportManager->UpdateSizesBeforeReflow();
  }

  // For compat with the old code path which always reflowed as long as there
  // was a root frame.
  bool suppressReflow = (aOptions & ResizeReflowOptions::SuppressReflow) ||
                        mPresContext->SuppressingResizeReflow();
  if (!suppressReflow) {
    mDocument->FlushPendingNotifications(FlushType::InterruptibleLayout);
  }
}

void PresShell::AddResizeEventFlushObserverIfNeeded() {
  if (!mIsDestroying && !mResizeEventPending &&
      MOZ_LIKELY(!mDocument->GetBFCacheEntry())) {
    mResizeEventPending = true;
    mPresContext->RefreshDriver()->AddResizeEventFlushObserver(this);
  }
}

nsresult PresShell::ResizeReflowIgnoreOverride(nscoord aWidth, nscoord aHeight,
                                               ResizeReflowOptions aOptions) {
  MOZ_ASSERT(!mIsReflowing, "Shouldn't be in reflow here!");

  // Historically we never fired resize events if there was no root frame by the
  // time this function got called.
  const bool initialized = mDidInitialize;
  RefPtr<PresShell> kungFuDeathGrip(this);

  auto postResizeEventIfNeeded = [this, initialized]() {
    if (initialized) {
      AddResizeEventFlushObserverIfNeeded();
    }
  };

  if (!(aOptions & ResizeReflowOptions::BSizeLimit)) {
    nsSize oldSize = mPresContext->GetVisibleArea().Size();
    if (oldSize == nsSize(aWidth, aHeight)) {
      return NS_OK;
    }

    SimpleResizeReflow(aWidth, aHeight, aOptions);
    postResizeEventIfNeeded();
    return NS_OK;
  }

  MOZ_ASSERT(!mPresContext->SuppressingResizeReflow() &&
                 !(aOptions & ResizeReflowOptions::SuppressReflow),
             "Can't suppress resize reflow and shrink-wrap at the same time");

  // Make sure that style is flushed before setting the pres context
  // VisibleArea.
  //
  // Otherwise we may end up with bogus viewport units resolved against the
  // unconstrained bsize, or restyling the whole document resolving viewport
  // units against targetWidth, which may end up doing wasteful work.
  mDocument->FlushPendingNotifications(FlushType::Frames);

  nsIFrame* rootFrame = GetRootFrame();
  if (mIsDestroying || !rootFrame) {
    // If we don't have a root frame yet, that means we haven't had our initial
    // reflow... If that's the case, and aWidth or aHeight is unconstrained,
    // ignore them altogether.
    if (aHeight == NS_UNCONSTRAINEDSIZE || aWidth == NS_UNCONSTRAINEDSIZE) {
      // We can't do the work needed for SizeToContent without a root
      // frame, and we want to return before setting the visible area.
      return NS_ERROR_NOT_AVAILABLE;
    }

    mPresContext->SetVisibleArea(nsRect(0, 0, aWidth, aHeight));
    // There isn't anything useful we can do if the initial reflow hasn't
    // happened.
    return NS_OK;
  }

  WritingMode wm = rootFrame->GetWritingMode();
  MOZ_ASSERT((wm.IsVertical() ? aHeight : aWidth) != NS_UNCONSTRAINEDSIZE,
             "unconstrained isize not allowed");

  nscoord targetWidth = aWidth;
  nscoord targetHeight = aHeight;
  if (wm.IsVertical()) {
    targetWidth = NS_UNCONSTRAINEDSIZE;
  } else {
    targetHeight = NS_UNCONSTRAINEDSIZE;
  }

  mPresContext->SetVisibleArea(nsRect(0, 0, targetWidth, targetHeight));
  // XXX Do a full invalidate at the beginning so that invalidates along
  // the way don't have region accumulation issues?

  // For height:auto BSizes (i.e. layout-controlled), descendant
  // intrinsic sizes can't depend on them. So the only other case is
  // viewport-controlled BSizes which we handle here.
  nsLayoutUtils::MarkIntrinsicISizesDirtyIfDependentOnBSize(rootFrame);

  {
    nsAutoCauseReflowNotifier crNotifier(this);
    WillDoReflow();

    // Kick off a top-down reflow
    AUTO_LAYOUT_PHASE_ENTRY_POINT(GetPresContext(), Reflow);
    nsViewManager::AutoDisableRefresh refreshBlocker(mViewManager);

    mDirtyRoots.Remove(rootFrame);
    DoReflow(rootFrame, true, nullptr);

    const bool reflowAgain =
        wm.IsVertical() ? mPresContext->GetVisibleArea().width > aWidth
                        : mPresContext->GetVisibleArea().height > aHeight;

    if (reflowAgain) {
      mPresContext->SetVisibleArea(nsRect(0, 0, aWidth, aHeight));
      DoReflow(rootFrame, true, nullptr);
    }
  }

  // Now, we may have been destroyed by the destructor of
  // `nsAutoCauseReflowNotifier`.

  DidDoReflow(true);

  // the reflow above should've set our bsize if it was NS_UNCONSTRAINEDSIZE,
  // and the isize shouldn't be NS_UNCONSTRAINEDSIZE anyway.
  MOZ_DIAGNOSTIC_ASSERT(
      mPresContext->GetVisibleArea().width != NS_UNCONSTRAINEDSIZE,
      "width should not be NS_UNCONSTRAINEDSIZE after reflow");
  MOZ_DIAGNOSTIC_ASSERT(
      mPresContext->GetVisibleArea().height != NS_UNCONSTRAINEDSIZE,
      "height should not be NS_UNCONSTRAINEDSIZE after reflow");

  postResizeEventIfNeeded();
  return NS_OK;  // XXX this needs to be real. MMP
}

void PresShell::FireResizeEvent() {
  if (mIsDocumentGone) {
    return;
  }

  // If event handling is suppressed, repost the resize event to the refresh
  // driver. The event is marked as delayed so that the refresh driver does not
  // continue ticking.
  if (mDocument->EventHandlingSuppressed()) {
    if (MOZ_LIKELY(!mDocument->GetBFCacheEntry())) {
      mDocument->SetHasDelayedRefreshEvent();
      mPresContext->RefreshDriver()->AddResizeEventFlushObserver(
          this, /* aDelayed = */ true);
    }
    return;
  }

  mResizeEventPending = false;

  // Send resize event from here.
  WidgetEvent event(true, mozilla::eResize);
  nsEventStatus status = nsEventStatus_eIgnore;

  if (RefPtr<nsPIDOMWindowOuter> window = mDocument->GetWindow()) {
    EventDispatcher::Dispatch(window, mPresContext, &event, nullptr, &status);
  }
}

static nsIContent* GetNativeAnonymousSubtreeRoot(nsIContent* aContent) {
  if (!aContent) {
    return nullptr;
  }
  return aContent->GetClosestNativeAnonymousSubtreeRoot();
}

void PresShell::NativeAnonymousContentRemoved(nsIContent* aAnonContent) {
  MOZ_ASSERT(aAnonContent->IsRootOfNativeAnonymousSubtree());
  if (nsIContent* root = GetNativeAnonymousSubtreeRoot(mCurrentEventContent)) {
    if (aAnonContent == root) {
      mCurrentEventContent = aAnonContent->GetFlattenedTreeParent();
      mCurrentEventFrame = nullptr;
    }
  }

  for (unsigned int i = 0; i < mCurrentEventContentStack.Length(); i++) {
    nsIContent* anon =
        GetNativeAnonymousSubtreeRoot(mCurrentEventContentStack.ElementAt(i));
    if (aAnonContent == anon) {
      mCurrentEventContentStack.ReplaceObjectAt(
          aAnonContent->GetFlattenedTreeParent(), i);
      mCurrentEventFrameStack[i] = nullptr;
    }
  }
}

void PresShell::SetIgnoreFrameDestruction(bool aIgnore) {
  if (mDocument) {
    // We need to tell the ImageLoader to drop all its references to frames
    // because they're about to go away and it won't get notifications of that.
    mDocument->StyleImageLoader()->ClearFrames(mPresContext);
  }
  mIgnoreFrameDestruction = aIgnore;
}

void PresShell::NotifyDestroyingFrame(nsIFrame* aFrame) {
  // We must remove these from FrameLayerBuilder::DisplayItemData::mFrameList
  // here, otherwise the DisplayItemData destructor will use the destroyed frame
  // when it tries to remove it from the (array) value of this property.
  aFrame->RemoveDisplayItemDataForDeletion();

  if (!mIgnoreFrameDestruction) {
    if (aFrame->HasImageRequest()) {
      mDocument->StyleImageLoader()->DropRequestsForFrame(aFrame);
    }

    mFrameConstructor->NotifyDestroyingFrame(aFrame);

    mDirtyRoots.Remove(aFrame);

    // Remove frame properties
    aFrame->RemoveAllProperties();

    if (aFrame == mCurrentEventFrame) {
      mCurrentEventContent = aFrame->GetContent();
      mCurrentEventFrame = nullptr;
    }

#ifdef DEBUG
    if (aFrame == mDrawEventTargetFrame) {
      mDrawEventTargetFrame = nullptr;
    }
#endif

    for (unsigned int i = 0; i < mCurrentEventFrameStack.Length(); i++) {
      if (aFrame == mCurrentEventFrameStack.ElementAt(i)) {
        // One of our stack frames was deleted.  Get its content so that when we
        // pop it we can still get its new frame from its content
        nsIContent* currentEventContent = aFrame->GetContent();
        mCurrentEventContentStack.ReplaceObjectAt(currentEventContent, i);
        mCurrentEventFrameStack[i] = nullptr;
      }
    }

    mFramesToDirty.Remove(aFrame);

    nsIScrollableFrame* scrollableFrame = do_QueryFrame(aFrame);
    if (scrollableFrame) {
      mPendingScrollAnchorSelection.Remove(scrollableFrame);
      mPendingScrollAnchorAdjustment.Remove(scrollableFrame);
    }
  }
}

already_AddRefed<nsCaret> PresShell::GetCaret() const {
  RefPtr<nsCaret> caret = mCaret;
  return caret.forget();
}

already_AddRefed<AccessibleCaretEventHub>
PresShell::GetAccessibleCaretEventHub() const {
  RefPtr<AccessibleCaretEventHub> eventHub = mAccessibleCaretEventHub;
  return eventHub.forget();
}

void PresShell::SetCaret(nsCaret* aNewCaret) { mCaret = aNewCaret; }

void PresShell::RestoreCaret() { mCaret = mOriginalCaret; }

NS_IMETHODIMP PresShell::SetCaretEnabled(bool aInEnable) {
  bool oldEnabled = mCaretEnabled;

  mCaretEnabled = aInEnable;

  if (mCaretEnabled != oldEnabled) {
    MOZ_ASSERT(mCaret);
    if (mCaret) {
      mCaret->SetVisible(mCaretEnabled);
    }
  }

  return NS_OK;
}

NS_IMETHODIMP PresShell::SetCaretReadOnly(bool aReadOnly) {
  if (mCaret) mCaret->SetCaretReadOnly(aReadOnly);
  return NS_OK;
}

NS_IMETHODIMP PresShell::GetCaretEnabled(bool* aOutEnabled) {
  NS_ENSURE_ARG_POINTER(aOutEnabled);
  *aOutEnabled = mCaretEnabled;
  return NS_OK;
}

NS_IMETHODIMP PresShell::SetCaretVisibilityDuringSelection(bool aVisibility) {
  if (mCaret) mCaret->SetVisibilityDuringSelection(aVisibility);
  return NS_OK;
}

NS_IMETHODIMP PresShell::GetCaretVisible(bool* aOutIsVisible) {
  *aOutIsVisible = false;
  if (mCaret) {
    *aOutIsVisible = mCaret->IsVisible();
  }
  return NS_OK;
}

NS_IMETHODIMP PresShell::SetSelectionFlags(int16_t aFlags) {
  mSelectionFlags = aFlags;
  return NS_OK;
}

NS_IMETHODIMP PresShell::GetSelectionFlags(int16_t* aFlags) {
  if (!aFlags) {
    return NS_ERROR_INVALID_ARG;
  }

  *aFlags = mSelectionFlags;
  return NS_OK;
}

// implementation of nsISelectionController

NS_IMETHODIMP
PresShell::PhysicalMove(int16_t aDirection, int16_t aAmount, bool aExtend) {
  RefPtr<nsFrameSelection> frameSelection = mSelection;
  return frameSelection->PhysicalMove(aDirection, aAmount, aExtend);
}

NS_IMETHODIMP
PresShell::CharacterMove(bool aForward, bool aExtend) {
  RefPtr<nsFrameSelection> frameSelection = mSelection;
  return frameSelection->CharacterMove(aForward, aExtend);
}

NS_IMETHODIMP
PresShell::WordMove(bool aForward, bool aExtend) {
  RefPtr<nsFrameSelection> frameSelection = mSelection;
  nsresult result = frameSelection->WordMove(aForward, aExtend);
  // if we can't go down/up any more we must then move caret completely to
  // end/beginning respectively.
  if (NS_FAILED(result)) result = CompleteMove(aForward, aExtend);
  return result;
}

NS_IMETHODIMP
PresShell::LineMove(bool aForward, bool aExtend) {
  RefPtr<nsFrameSelection> frameSelection = mSelection;
  nsresult result = frameSelection->LineMove(aForward, aExtend);
  // if we can't go down/up any more we must then move caret completely to
  // end/beginning respectively.
  if (NS_FAILED(result)) result = CompleteMove(aForward, aExtend);
  return result;
}

NS_IMETHODIMP
PresShell::IntraLineMove(bool aForward, bool aExtend) {
  RefPtr<nsFrameSelection> frameSelection = mSelection;
  return frameSelection->IntraLineMove(aForward, aExtend);
}

NS_IMETHODIMP
PresShell::PageMove(bool aForward, bool aExtend) {
  nsIFrame* frame = nullptr;
  if (!aExtend) {
    frame = do_QueryFrame(GetScrollableFrameToScroll(VerticalScrollDirection));
    // If there is no scrollable frame, get the frame to move caret instead.
  }
  if (!frame || frame->PresContext() != mPresContext) {
    frame = mSelection->GetFrameToPageSelect();
    if (!frame) {
      return NS_OK;
    }
  }
  // We may scroll parent scrollable element of current selection limiter.
  // In such case, we don't want to scroll selection into view unless
  // selection is changed.
  RefPtr<nsFrameSelection> frameSelection = mSelection;
  return frameSelection->PageMove(
      aForward, aExtend, frame, nsFrameSelection::SelectionIntoView::IfChanged);
}

NS_IMETHODIMP
PresShell::ScrollPage(bool aForward) {
  nsIScrollableFrame* scrollFrame =
      GetScrollableFrameToScroll(VerticalScrollDirection);
  ScrollMode scrollMode = apz::GetScrollModeForOrigin(ScrollOrigin::Pages);
  if (scrollFrame) {
    scrollFrame->ScrollBy(nsIntPoint(0, aForward ? 1 : -1), ScrollUnit::PAGES,
                          scrollMode, nullptr,
                          mozilla::ScrollOrigin::NotSpecified,
                          nsIScrollableFrame::NOT_MOMENTUM,
                          ScrollSnapFlags::IntendedDirection |
                              ScrollSnapFlags::IntendedEndPosition);
  }
  return NS_OK;
}

NS_IMETHODIMP
PresShell::ScrollLine(bool aForward) {
  nsIScrollableFrame* scrollFrame =
      GetScrollableFrameToScroll(VerticalScrollDirection);
  ScrollMode scrollMode = apz::GetScrollModeForOrigin(ScrollOrigin::Lines);
  if (scrollFrame) {
    int32_t lineCount =
        Preferences::GetInt("toolkit.scrollbox.verticalScrollDistance",
                            NS_DEFAULT_VERTICAL_SCROLL_DISTANCE);
    scrollFrame->ScrollBy(
        nsIntPoint(0, aForward ? lineCount : -lineCount), ScrollUnit::LINES,
        scrollMode, nullptr, mozilla::ScrollOrigin::NotSpecified,
        nsIScrollableFrame::NOT_MOMENTUM, ScrollSnapFlags::IntendedDirection);
  }
  return NS_OK;
}

NS_IMETHODIMP
PresShell::ScrollCharacter(bool aRight) {
  nsIScrollableFrame* scrollFrame =
      GetScrollableFrameToScroll(HorizontalScrollDirection);
  ScrollMode scrollMode = apz::GetScrollModeForOrigin(ScrollOrigin::Lines);
  if (scrollFrame) {
    int32_t h =
        Preferences::GetInt("toolkit.scrollbox.horizontalScrollDistance",
                            NS_DEFAULT_HORIZONTAL_SCROLL_DISTANCE);
    scrollFrame->ScrollBy(
        nsIntPoint(aRight ? h : -h, 0), ScrollUnit::LINES, scrollMode, nullptr,
        mozilla::ScrollOrigin::NotSpecified, nsIScrollableFrame::NOT_MOMENTUM,
        ScrollSnapFlags::IntendedDirection);
  }
  return NS_OK;
}

NS_IMETHODIMP
PresShell::CompleteScroll(bool aForward) {
  nsIScrollableFrame* scrollFrame =
      GetScrollableFrameToScroll(VerticalScrollDirection);
  ScrollMode scrollMode = apz::GetScrollModeForOrigin(ScrollOrigin::Other);
  if (scrollFrame) {
    scrollFrame->ScrollBy(
        nsIntPoint(0, aForward ? 1 : -1), ScrollUnit::WHOLE, scrollMode,
        nullptr, mozilla::ScrollOrigin::NotSpecified,
        nsIScrollableFrame::NOT_MOMENTUM, ScrollSnapFlags::IntendedEndPosition);
  }
  return NS_OK;
}

NS_IMETHODIMP
PresShell::CompleteMove(bool aForward, bool aExtend) {
  // Beware! This may flush notifications via synchronous
  // ScrollSelectionIntoView.
  RefPtr<nsFrameSelection> frameSelection = mSelection;
  nsIContent* limiter = frameSelection->GetAncestorLimiter();
  nsIFrame* frame = limiter ? limiter->GetPrimaryFrame()
                            : FrameConstructor()->GetRootElementFrame();
  if (!frame) return NS_ERROR_FAILURE;
  nsIFrame::CaretPosition pos = frame->GetExtremeCaretPosition(!aForward);

  const nsFrameSelection::FocusMode focusMode =
      aExtend ? nsFrameSelection::FocusMode::kExtendSelection
              : nsFrameSelection::FocusMode::kCollapseToNewPoint;
  frameSelection->HandleClick(
      MOZ_KnownLive(pos.mResultContent) /* bug 1636889 */, pos.mContentOffset,
      pos.mContentOffset, focusMode,
      aForward ? CARET_ASSOCIATE_AFTER : CARET_ASSOCIATE_BEFORE);
  if (limiter) {
    // HandleClick resets ancestorLimiter, so set it again.
    frameSelection->SetAncestorLimiter(limiter);
  }

  // After ScrollSelectionIntoView(), the pending notifications might be
  // flushed and PresShell/PresContext/Frames may be dead. See bug 418470.
  return ScrollSelectionIntoView(
      nsISelectionController::SELECTION_NORMAL,
      nsISelectionController::SELECTION_FOCUS_REGION,
      nsISelectionController::SCROLL_SYNCHRONOUS |
          nsISelectionController::SCROLL_FOR_CARET_MOVE);
}

static void DoCheckVisibility(nsPresContext* aPresContext, nsIContent* aNode,
                              int16_t aStartOffset, int16_t aEndOffset,
                              bool* aRetval) {
  nsIFrame* frame = aNode->GetPrimaryFrame();
  if (!frame) {
    // No frame to look at so it must not be visible.
    return;
  }

  // Start process now to go through all frames to find startOffset. Then check
  // chars after that to see if anything until EndOffset is visible.
  bool finished = false;
  frame->CheckVisibility(aPresContext, aStartOffset, aEndOffset, true,
                         &finished, aRetval);
  // Don't worry about other return value.
}

NS_IMETHODIMP
PresShell::CheckVisibility(nsINode* node, int16_t startOffset,
                           int16_t EndOffset, bool* _retval) {
  if (!node || startOffset > EndOffset || !_retval || startOffset < 0 ||
      EndOffset < 0)
    return NS_ERROR_INVALID_ARG;
  *_retval = false;  // initialize return parameter
  nsCOMPtr<nsIContent> content(do_QueryInterface(node));
  if (!content) return NS_ERROR_FAILURE;

  DoCheckVisibility(mPresContext, content, startOffset, EndOffset, _retval);
  return NS_OK;
}

nsresult PresShell::CheckVisibilityContent(nsIContent* aNode,
                                           int16_t aStartOffset,
                                           int16_t aEndOffset, bool* aRetval) {
  if (!aNode || aStartOffset > aEndOffset || !aRetval || aStartOffset < 0 ||
      aEndOffset < 0) {
    return NS_ERROR_INVALID_ARG;
  }

  *aRetval = false;
  DoCheckVisibility(mPresContext, aNode, aStartOffset, aEndOffset, aRetval);
  return NS_OK;
}

// end implementations nsISelectionController

nsIFrame* PresShell::GetRootScrollFrame() const {
  nsIFrame* rootFrame = mFrameConstructor->GetRootFrame();
  // Ensure root frame is a viewport frame
  if (!rootFrame || !rootFrame->IsViewportFrame()) return nullptr;
  nsIFrame* theFrame = rootFrame->PrincipalChildList().FirstChild();
  if (!theFrame || !theFrame->IsScrollFrame()) return nullptr;
  return theFrame;
}

nsIScrollableFrame* PresShell::GetRootScrollFrameAsScrollable() const {
  nsIFrame* frame = GetRootScrollFrame();
  if (!frame) return nullptr;
  nsIScrollableFrame* scrollableFrame = do_QueryFrame(frame);
  NS_ASSERTION(scrollableFrame,
               "All scroll frames must implement nsIScrollableFrame");
  return scrollableFrame;
}

nsPageSequenceFrame* PresShell::GetPageSequenceFrame() const {
  return mFrameConstructor->GetPageSequenceFrame();
}

nsCanvasFrame* PresShell::GetCanvasFrame() const {
  nsIFrame* frame = mFrameConstructor->GetDocElementContainingBlock();
  return do_QueryFrame(frame);
}

void PresShell::RestoreRootScrollPosition() {
  nsIScrollableFrame* scrollableFrame = GetRootScrollFrameAsScrollable();
  if (scrollableFrame) {
    scrollableFrame->ScrollToRestoredPosition();
  }
}

void PresShell::MaybeReleaseCapturingContent() {
  RefPtr<nsFrameSelection> frameSelection = FrameSelection();
  if (frameSelection) {
    frameSelection->SetDragState(false);
  }
  if (sCapturingContentInfo.mContent &&
      sCapturingContentInfo.mContent->OwnerDoc() == mDocument) {
    PresShell::ReleaseCapturingContent();
  }
}

void PresShell::BeginLoad(Document* aDocument) {
  mDocumentLoading = true;

  gfxTextPerfMetrics* tp = nullptr;
  if (mPresContext) {
    tp = mPresContext->GetTextPerfMetrics();
  }

  bool shouldLog = MOZ_LOG_TEST(gLog, LogLevel::Debug);
  if (shouldLog || tp) {
    mLoadBegin = TimeStamp::Now();
  }

  if (shouldLog) {
    nsIURI* uri = mDocument->GetDocumentURI();
    MOZ_LOG(gLog, LogLevel::Debug,
            ("(presshell) %p load begin [%s]\n", this,
             uri ? uri->GetSpecOrDefault().get() : ""));
  }
}

void PresShell::EndLoad(Document* aDocument) {
  MOZ_ASSERT(aDocument == mDocument, "Wrong document");

  RestoreRootScrollPosition();

  mDocumentLoading = false;
}

bool PresShell::IsLayoutFlushObserver() {
  return GetPresContext()->RefreshDriver()->IsLayoutFlushObserver(this);
}

void PresShell::LoadComplete() {
  gfxTextPerfMetrics* tp = nullptr;
  if (mPresContext) {
    tp = mPresContext->GetTextPerfMetrics();
  }

  // log load
  bool shouldLog = MOZ_LOG_TEST(gLog, LogLevel::Debug);
  if (shouldLog || tp) {
    TimeDuration loadTime = TimeStamp::Now() - mLoadBegin;
    nsIURI* uri = mDocument->GetDocumentURI();
    nsAutoCString spec;
    if (uri) {
      spec = uri->GetSpecOrDefault();
    }
    if (shouldLog) {
      MOZ_LOG(gLog, LogLevel::Debug,
              ("(presshell) %p load done time-ms: %9.2f [%s]\n", this,
               loadTime.ToMilliseconds(), spec.get()));
    }
    if (tp) {
      tp->Accumulate();
      if (tp->cumulative.numChars > 0) {
        LogTextPerfStats(tp, this, tp->cumulative, loadTime.ToMilliseconds(),
                         eLog_loaddone, spec.get());
      }
    }
  }
}

#ifdef DEBUG
void PresShell::VerifyHasDirtyRootAncestor(nsIFrame* aFrame) {
  // XXXbz due to bug 372769, can't actually assert anything here...
  // XXX Since bug 372769 is now fixed, the assertion is being enabled in bug
  //     1758104.
#  if 0
  // XXXbz shouldn't need this part; remove it once FrameNeedsReflow
  // handles the root frame correctly.
  if (!aFrame->GetParent()) {
    return;
  }

  // Make sure that there is a reflow root ancestor of |aFrame| that's
  // in mDirtyRoots already.
  while (aFrame && aFrame->HasAnyStateBits(NS_FRAME_HAS_DIRTY_CHILDREN)) {
    if ((aFrame->HasAnyStateBits(NS_FRAME_REFLOW_ROOT |
                                 NS_FRAME_DYNAMIC_REFLOW_ROOT) ||
         !aFrame->GetParent()) &&
        mDirtyRoots.Contains(aFrame)) {
      return;
    }

    aFrame = aFrame->GetParent();
  }

  MOZ_ASSERT_UNREACHABLE(
      "Frame has dirty bits set but isn't scheduled to be "
      "reflowed?");
#  endif
}
#endif

void PresShell::PostPendingScrollAnchorSelection(
    mozilla::layout::ScrollAnchorContainer* aContainer) {
  mPendingScrollAnchorSelection.Insert(aContainer->ScrollableFrame());
}

void PresShell::FlushPendingScrollAnchorSelections() {
  for (nsIScrollableFrame* scroll : mPendingScrollAnchorSelection) {
    scroll->Anchor()->SelectAnchor();
  }
  mPendingScrollAnchorSelection.Clear();
}

void PresShell::PostPendingScrollAnchorAdjustment(
    ScrollAnchorContainer* aContainer) {
  mPendingScrollAnchorAdjustment.Insert(aContainer->ScrollableFrame());
}

void PresShell::FlushPendingScrollAnchorAdjustments() {
  for (nsIScrollableFrame* scroll : mPendingScrollAnchorAdjustment) {
    scroll->Anchor()->ApplyAdjustments();
  }
  mPendingScrollAnchorAdjustment.Clear();
}

void PresShell::FrameNeedsReflow(nsIFrame* aFrame,
                                 IntrinsicDirty aIntrinsicDirty,
                                 nsFrameState aBitToAdd,
                                 ReflowRootHandling aRootHandling) {
  MOZ_ASSERT(aBitToAdd == NS_FRAME_IS_DIRTY ||
                 aBitToAdd == NS_FRAME_HAS_DIRTY_CHILDREN || !aBitToAdd,
             "Unexpected bits being added");

  // FIXME bug 478135
  NS_ASSERTION(!(aIntrinsicDirty == IntrinsicDirty::StyleChange &&
                 aBitToAdd == NS_FRAME_HAS_DIRTY_CHILDREN),
               "bits don't correspond to style change reason");

  // FIXME bug 457400
  NS_ASSERTION(!mIsReflowing, "can't mark frame dirty during reflow");

  // If we've not yet done the initial reflow, then don't bother
  // enqueuing a reflow command yet.
  if (!mDidInitialize) return;

  // If we're already destroying, don't bother with this either.
  if (mIsDestroying) return;

#ifdef DEBUG
  // printf("gShellCounter: %d\n", gShellCounter++);
  if (mInVerifyReflow) return;

  if (VerifyReflowFlags::NoisyCommands & gVerifyReflowFlags) {
    printf("\nPresShell@%p: frame %p needs reflow\n", (void*)this,
           (void*)aFrame);
    if (VerifyReflowFlags::ReallyNoisyCommands & gVerifyReflowFlags) {
      printf("Current content model:\n");
      Element* rootElement = mDocument->GetRootElement();
      if (rootElement) {
        rootElement->List(stdout, 0);
      }
    }
  }
#endif

  AutoTArray<nsIFrame*, 4> subtrees;
  subtrees.AppendElement(aFrame);

  do {
    nsIFrame* subtreeRoot = subtrees.PopLastElement();

    // Grab |wasDirty| now so we can go ahead and update the bits on
    // subtreeRoot.
    bool wasDirty = subtreeRoot->IsSubtreeDirty();
    subtreeRoot->AddStateBits(aBitToAdd);

    // Determine whether we need to keep looking for the next ancestor
    // reflow root if subtreeRoot itself is a reflow root.
    bool targetNeedsReflowFromParent;
    switch (aRootHandling) {
      case ReflowRootHandling::PositionOrSizeChange:
        targetNeedsReflowFromParent = true;
        break;
      case ReflowRootHandling::NoPositionOrSizeChange:
        targetNeedsReflowFromParent = false;
        break;
      case ReflowRootHandling::InferFromBitToAdd:
        targetNeedsReflowFromParent = (aBitToAdd == NS_FRAME_IS_DIRTY);
        break;
    }

    auto FrameIsReflowRoot = [](const nsIFrame* aFrame) {
      return aFrame->HasAnyStateBits(NS_FRAME_REFLOW_ROOT |
                                     NS_FRAME_DYNAMIC_REFLOW_ROOT);
    };

    auto CanStopClearingAncestorIntrinsics = [&](const nsIFrame* aFrame) {
      return FrameIsReflowRoot(aFrame) && aFrame != subtreeRoot;
    };

    auto IsReflowBoundary = [&](const nsIFrame* aFrame) {
      return FrameIsReflowRoot(aFrame) &&
             (aFrame != subtreeRoot || !targetNeedsReflowFromParent);
    };

    // Mark the intrinsic widths as dirty on the frame, all of its ancestors,
    // and all of its descendants, if needed:

    if (aIntrinsicDirty != IntrinsicDirty::Resize) {
      // Mark argument and all ancestors dirty. (Unless we hit a reflow root
      // that should contain the reflow.
      for (nsIFrame* a = subtreeRoot;
           a && !CanStopClearingAncestorIntrinsics(a); a = a->GetParent()) {
        a->MarkIntrinsicISizesDirty();
        if (a->IsAbsolutelyPositioned()) {
          // If we get here, 'a' is abspos, so its subtree's intrinsic sizing
          // has no effect on its ancestors' intrinsic sizing. So, don't loop
          // upwards any further.
          break;
        }
      }
    }

    const bool styleChange = (aIntrinsicDirty == IntrinsicDirty::StyleChange);
    const bool dirty = (aBitToAdd == NS_FRAME_IS_DIRTY);
    if (styleChange || dirty) {
      // Mark all descendants dirty (using an nsTArray stack rather than
      // recursion).
      // Note that ReflowInput::InitResizeFlags has some similar
      // code; see comments there for how and why it differs.
      AutoTArray<nsIFrame*, 32> stack;
      stack.AppendElement(subtreeRoot);

      do {
        nsIFrame* f = stack.PopLastElement();

        if (styleChange && f->IsPlaceholderFrame()) {
          // Call `GetOutOfFlowFrame` directly because we can get here from
          // frame destruction and the placeholder might be already torn down.
          if (nsIFrame* oof =
                  static_cast<nsPlaceholderFrame*>(f)->GetOutOfFlowFrame()) {
            if (!nsLayoutUtils::IsProperAncestorFrame(subtreeRoot, oof)) {
              // We have another distinct subtree we need to mark.
              subtrees.AppendElement(oof);
            }
          }
        }

        for (const auto& childList : f->ChildLists()) {
          for (nsIFrame* kid : childList.mList) {
            if (styleChange) {
              kid->MarkIntrinsicISizesDirty();
            }
            if (dirty) {
              kid->AddStateBits(NS_FRAME_IS_DIRTY);
            }
            stack.AppendElement(kid);
          }
        }
      } while (stack.Length() != 0);
    }

    // Skip setting dirty bits up the tree if we weren't given a bit to add.
    if (!aBitToAdd) {
      continue;
    }

    // Set NS_FRAME_HAS_DIRTY_CHILDREN bits (via nsIFrame::ChildIsDirty)
    // up the tree until we reach either a frame that's already dirty or
    // a reflow root.
    nsIFrame* f = subtreeRoot;
    for (;;) {
      if (IsReflowBoundary(f) || !f->GetParent()) {
        // we've hit a reflow root or the root frame
        if (!wasDirty) {
          mDirtyRoots.Add(f);
          SetNeedLayoutFlush();
        }
#ifdef DEBUG
        else {
          VerifyHasDirtyRootAncestor(f);
        }
#endif

        break;
      }

      nsIFrame* child = f;
      f = f->GetParent();
      wasDirty = f->IsSubtreeDirty();
      f->ChildIsDirty(child);
      NS_ASSERTION(f->HasAnyStateBits(NS_FRAME_HAS_DIRTY_CHILDREN),
                   "ChildIsDirty didn't do its job");
      if (wasDirty) {
        // This frame was already marked dirty.
#ifdef DEBUG
        VerifyHasDirtyRootAncestor(f);
#endif
        break;
      }
    }
  } while (subtrees.Length() != 0);

  MaybeScheduleReflow();
}

void PresShell::FrameNeedsToContinueReflow(nsIFrame* aFrame) {
  NS_ASSERTION(mIsReflowing, "Must be in reflow when marking path dirty.");
  MOZ_ASSERT(mCurrentReflowRoot, "Must have a current reflow root here");
  NS_ASSERTION(
      aFrame == mCurrentReflowRoot ||
          nsLayoutUtils::IsProperAncestorFrame(mCurrentReflowRoot, aFrame),
      "Frame passed in is not the descendant of mCurrentReflowRoot");
  NS_ASSERTION(aFrame->HasAnyStateBits(NS_FRAME_IN_REFLOW),
               "Frame passed in not in reflow?");

  mFramesToDirty.Insert(aFrame);
}

already_AddRefed<nsIContent> PresShell::GetContentForScrolling() const {
  if (nsCOMPtr<nsIContent> focused = GetFocusedContentInOurWindow()) {
    return focused.forget();
  }
  return GetSelectedContentForScrolling();
}

already_AddRefed<nsIContent> PresShell::GetSelectedContentForScrolling() const {
  nsCOMPtr<nsIContent> selectedContent;
  if (mSelection) {
    Selection* domSelection = mSelection->GetSelection(SelectionType::eNormal);
    if (domSelection) {
      selectedContent =
          nsIContent::FromNodeOrNull(domSelection->GetFocusNode());
    }
  }
  return selectedContent.forget();
}

nsIScrollableFrame* PresShell::GetScrollableFrameToScrollForContent(
    nsIContent* aContent, ScrollDirections aDirections) {
  nsIScrollableFrame* scrollFrame = nullptr;
  if (aContent) {
    nsIFrame* startFrame = aContent->GetPrimaryFrame();
    if (startFrame) {
      scrollFrame = startFrame->GetScrollTargetFrame();
      if (scrollFrame) {
        startFrame = scrollFrame->GetScrolledFrame();
      }
      scrollFrame = nsLayoutUtils::GetNearestScrollableFrameForDirection(
          startFrame, aDirections);
    }
  }
  if (!scrollFrame) {
    scrollFrame = GetRootScrollFrameAsScrollable();
    if (!scrollFrame || !scrollFrame->GetScrolledFrame()) {
      return nullptr;
    }
    scrollFrame = nsLayoutUtils::GetNearestScrollableFrameForDirection(
        scrollFrame->GetScrolledFrame(), aDirections);
  }
  return scrollFrame;
}

nsIScrollableFrame* PresShell::GetScrollableFrameToScroll(
    ScrollDirections aDirections) {
  nsCOMPtr<nsIContent> content = GetContentForScrolling();
  return GetScrollableFrameToScrollForContent(content.get(), aDirections);
}

void PresShell::CancelAllPendingReflows() {
  mDirtyRoots.Clear();

  if (mObservingLayoutFlushes) {
    GetPresContext()->RefreshDriver()->RemoveLayoutFlushObserver(this);
    mObservingLayoutFlushes = false;
  }

  ASSERT_REFLOW_SCHEDULED_STATE();
}

static bool DestroyFramesAndStyleDataFor(
    Element* aElement, nsPresContext& aPresContext,
    RestyleManager::IncludeRoot aIncludeRoot) {
  bool didReconstruct =
      aPresContext.FrameConstructor()->DestroyFramesFor(aElement);
  RestyleManager::ClearServoDataFromSubtree(aElement, aIncludeRoot);
  return didReconstruct;
}

void PresShell::SlotAssignmentWillChange(Element& aElement,
                                         HTMLSlotElement* aOldSlot,
                                         HTMLSlotElement* aNewSlot) {
  MOZ_ASSERT(aOldSlot != aNewSlot);

  if (MOZ_UNLIKELY(!mDidInitialize)) {
    return;
  }

  // If the old slot is about to become empty and show fallback, let layout know
  // that it needs to do work.
  if (aOldSlot && aOldSlot->AssignedNodes().Length() == 1 &&
      aOldSlot->HasChildren()) {
    DestroyFramesForAndRestyle(aOldSlot);
  }

  // Ensure the new element starts off clean.
  DestroyFramesAndStyleDataFor(&aElement, *mPresContext,
                               RestyleManager::IncludeRoot::Yes);

  if (aNewSlot) {
    // If the new slot will stop showing fallback content, we need to reframe it
    // altogether.
    if (aNewSlot->AssignedNodes().IsEmpty() && aNewSlot->HasChildren()) {
      DestroyFramesForAndRestyle(aNewSlot);
      // Otherwise we just care about the element, but we need to ensure that
      // something takes care of traversing to the relevant slot, if needed.
    } else if (aNewSlot->HasServoData() &&
               !Servo_Element_IsDisplayNone(aNewSlot)) {
      // Set the reframe bits...
      aNewSlot->NoteDescendantsNeedFramesForServo();
      aElement.SetFlags(NODE_NEEDS_FRAME);
      // Now the style dirty bits. Note that we can't just do
      // aElement.NoteDirtyForServo(), because the new slot is not setup yet.
      aNewSlot->SetHasDirtyDescendantsForServo();
      aNewSlot->NoteDirtySubtreeForServo();
    }
  }
}

#ifdef DEBUG
static void AssertNoFramesOrStyleDataInDescendants(Element& aElement) {
  for (nsINode* node : ShadowIncludingTreeIterator(aElement)) {
    nsIContent* c = nsIContent::FromNode(node);
    if (c == &aElement) {
      continue;
    }
    MOZ_ASSERT(!c->GetPrimaryFrame());
    MOZ_ASSERT(!c->IsElement() || !c->AsElement()->HasServoData());
  }
}
#endif

void PresShell::DestroyFramesForAndRestyle(Element* aElement) {
#ifdef DEBUG
  auto postCondition = MakeScopeExit([&]() {
    MOZ_ASSERT(!aElement->GetPrimaryFrame());
    AssertNoFramesOrStyleDataInDescendants(*aElement);
  });
#endif

  MOZ_ASSERT(aElement);
  if (!aElement->HasServoData()) {
    // Nothing to do here, the element already is out of the flat tree or is not
    // styled.
    return;
  }

  // Mark ourselves as not safe to flush while we're doing frame destruction.
  nsAutoScriptBlocker scriptBlocker;
  ++mChangeNestCount;

  const bool didReconstruct = FrameConstructor()->DestroyFramesFor(aElement);
  // Clear the style data from all the flattened tree descendants, but _not_
  // from us, since otherwise we wouldn't see the reframe.
  RestyleManager::ClearServoDataFromSubtree(aElement,
                                            RestyleManager::IncludeRoot::No);
  auto changeHint =
      didReconstruct ? nsChangeHint(0) : nsChangeHint_ReconstructFrame;
  mPresContext->RestyleManager()->PostRestyleEvent(
      aElement, RestyleHint::RestyleSubtree(), changeHint);

  --mChangeNestCount;
}

void PresShell::ShadowRootWillBeAttached(Element& aElement) {
#ifdef DEBUG
  auto postCondition = MakeScopeExit(
      [&]() { AssertNoFramesOrStyleDataInDescendants(aElement); });
#endif

  if (!aElement.HasServoData()) {
    // Nothing to do here, the element already is out of the flat tree or is not
    // styled.
    return;
  }

  if (!aElement.HasChildren()) {
    // The element has no children, just avoid the work.
    return;
  }

  // Mark ourselves as not safe to flush while we're doing frame destruction.
  nsAutoScriptBlocker scriptBlocker;
  ++mChangeNestCount;

  // NOTE(emilio): We use FlattenedChildIterator intentionally here (rather than
  // StyleChildrenIterator), since we don't want to remove ::before / ::after
  // content.
  FlattenedChildIterator iter(&aElement);
  nsCSSFrameConstructor* fc = FrameConstructor();
  for (nsIContent* c = iter.GetNextChild(); c; c = iter.GetNextChild()) {
    fc->DestroyFramesFor(c);
    if (c->IsElement()) {
      RestyleManager::ClearServoDataFromSubtree(c->AsElement());
    }
  }

  --mChangeNestCount;
}

void PresShell::PostRecreateFramesFor(Element* aElement) {
  if (MOZ_UNLIKELY(!mDidInitialize)) {
    // Nothing to do here. In fact, if we proceed and aElement is the root, we
    // will crash.
    return;
  }

  mPresContext->RestyleManager()->PostRestyleEvent(
      aElement, RestyleHint{0}, nsChangeHint_ReconstructFrame);
}

void PresShell::RestyleForAnimation(Element* aElement, RestyleHint aHint) {
  // Now that we no longer have separate non-animation and animation
  // restyles, this method having a distinct identity is less important,
  // but it still seems useful to offer as a "more public" API and as a
  // chokepoint for these restyles to go through.
  mPresContext->RestyleManager()->PostRestyleEvent(aElement, aHint,
                                                   nsChangeHint(0));
}

void PresShell::SetForwardingContainer(const WeakPtr<nsDocShell>& aContainer) {
  mForwardingContainer = aContainer;
}

void PresShell::ClearFrameRefs(nsIFrame* aFrame) {
  mPresContext->EventStateManager()->ClearFrameRefs(aFrame);

  AutoWeakFrame* weakFrame = mAutoWeakFrames;
  while (weakFrame) {
    AutoWeakFrame* prev = weakFrame->GetPreviousWeakFrame();
    if (weakFrame->GetFrame() == aFrame) {
      // This removes weakFrame from mAutoWeakFrames.
      weakFrame->Clear(this);
    }
    weakFrame = prev;
  }

  AutoTArray<WeakFrame*, 4> toRemove;
  for (WeakFrame* weakFrame : mWeakFrames) {
    if (weakFrame->GetFrame() == aFrame) {
      toRemove.AppendElement(weakFrame);
    }
  }
  for (WeakFrame* weakFrame : toRemove) {
    weakFrame->Clear(this);
  }
}

already_AddRefed<gfxContext> PresShell::CreateReferenceRenderingContext() {
  nsDeviceContext* devCtx = mPresContext->DeviceContext();
  RefPtr<gfxContext> rc;
  if (mPresContext->IsScreen()) {
    rc = gfxContext::CreateOrNull(
        gfxPlatform::GetPlatform()->ScreenReferenceDrawTarget().get());
  } else {
    // We assume the devCtx has positive width and height for this call.
    // However, width and height, may be outside of the reasonable range
    // so rc may still be null.
    rc = devCtx->CreateReferenceRenderingContext();
  }

  return rc ? rc.forget() : nullptr;
}

// https://html.spec.whatwg.org/#scroll-to-the-fragment-identifier
nsresult PresShell::GoToAnchor(const nsAString& aAnchorName, bool aScroll,
                               ScrollFlags aAdditionalScrollFlags) {
  if (!mDocument) {
    return NS_ERROR_FAILURE;
  }

  const Element* root = mDocument->GetRootElement();
  if (root && root->IsSVGElement(nsGkAtoms::svg)) {
    // We need to execute this even if there is an empty anchor name
    // so that any existing SVG fragment identifier effect is removed
    if (SVGFragmentIdentifier::ProcessFragmentIdentifier(mDocument,
                                                         aAnchorName)) {
      return NS_OK;
    }
  }

  // Hold a reference to the ESM in case event dispatch tears us down.
  RefPtr<EventStateManager> esm = mPresContext->EventStateManager();

  // 1. If there is no indicated part of the document, set the Document's target
  //    element to null.
  //
  // FIXME(emilio): Per spec empty fragment string should take the same
  // code-path as "top"!
  if (aAnchorName.IsEmpty()) {
    NS_ASSERTION(!aScroll, "can't scroll to empty anchor name");
    esm->SetContentState(nullptr, NS_EVENT_STATE_URLTARGET);
    return NS_OK;
  }

  // 2. If the indicated part of the document is the top of the document,
  // then:
  // (handled below when `target` is null, and anchor is `top`)

  // 3.1. Let target be element that is the indicated part of the document.
  //
  // https://html.spec.whatwg.org/#target-element
  // https://html.spec.whatwg.org/#find-a-potential-indicated-element
  RefPtr<Element> target = [&]() -> Element* {
    // 1. If there is an element in the document tree that has an ID equal to
    //    fragment, then return the first such element in tree order.
    if (Element* el = mDocument->GetElementById(aAnchorName)) {
      return el;
    }

    // 2. If there is an a element in the document tree that has a name
    // attribute whose value is equal to fragment, then return the first such
    // element in tree order.
    //
    // FIXME(emilio): Why the different code-paths for HTML and non-HTML docs?
    if (mDocument->IsHTMLDocument()) {
      nsCOMPtr<nsINodeList> list = mDocument->GetElementsByName(aAnchorName);
      // Loop through the named nodes looking for the first anchor
      uint32_t length = list->Length();
      for (uint32_t i = 0; i < length; i++) {
        nsIContent* node = list->Item(i);
        if (node->IsHTMLElement(nsGkAtoms::a)) {
          return node->AsElement();
        }
      }
    } else {
      constexpr auto nameSpace = u"http://www.w3.org/1999/xhtml"_ns;
      // Get the list of anchor elements
      nsCOMPtr<nsINodeList> list =
          mDocument->GetElementsByTagNameNS(nameSpace, u"a"_ns);
      // Loop through the anchors looking for the first one with the given name.
      for (uint32_t i = 0; true; i++) {
        nsIContent* node = list->Item(i);
        if (!node) {  // End of list
          break;
        }

        // Compare the name attribute
        if (node->IsElement() &&
            node->AsElement()->AttrValueIs(kNameSpaceID_None, nsGkAtoms::name,
                                           aAnchorName, eCaseMatters)) {
          return node->AsElement();
        }
      }
    }

    // 3. Return null.
    return nullptr;
  }();

  // 1. If there is no indicated part of the document, set the Document's
  //    target element to null.
  // 2.1. Set the Document's target element to null.
  // 3.2. Set the Document's target element to target.
  esm->SetContentState(target, NS_EVENT_STATE_URLTARGET);

  // TODO: Spec probably needs a section to account for this.
  if (nsIScrollableFrame* rootScroll = GetRootScrollFrameAsScrollable()) {
    if (rootScroll->DidHistoryRestore()) {
      // Scroll position restored from history trumps scrolling to anchor.
      aScroll = false;
      rootScroll->ClearDidHistoryRestore();
    }
  }

  if (target) {
    if (aScroll) {
      // 3.3. TODO: Run the ancestor details revealing algorithm on target.
      // 3.4. Scroll target into view, with behavior set to "auto", block set to
      //      "start", and inline set to "nearest".
      // FIXME(emilio): Not all callers pass ScrollSmoothAuto (but we use auto
      // smooth scroll for `top` regardless below, so maybe they should!).
      ScrollingInteractionContext scrollToAnchorContext(true);
      MOZ_TRY(ScrollContentIntoView(
          target, ScrollAxis(kScrollToTop, WhenToScroll::Always), ScrollAxis(),
          ScrollFlags::AnchorScrollFlags | aAdditionalScrollFlags));

      if (nsIScrollableFrame* rootScroll = GetRootScrollFrameAsScrollable()) {
        mLastAnchorScrolledTo = target;
        mLastAnchorScrollPositionY = rootScroll->GetScrollPosition().y;
      }
    }

    {
      // 3.6. Move the sequential focus navigation starting point to target.
      //
      // Move the caret to the anchor. That way tabbing will start from the new
      // location.
      //
      // TODO(emilio): Do we want to do this even if aScroll is false?
      //
      // NOTE: Intentionally out of order for now with the focus steps, see
      // https://github.com/whatwg/html/issues/7759
      RefPtr<nsRange> jumpToRange = nsRange::Create(mDocument);
      nsCOMPtr<nsIContent> nodeToSelect = target.get();
      while (nodeToSelect->GetFirstChild()) {
        nodeToSelect = nodeToSelect->GetFirstChild();
      }
      jumpToRange->SelectNodeContents(*nodeToSelect, IgnoreErrors());
      if (RefPtr sel = mSelection->GetSelection(SelectionType::eNormal)) {
        sel->RemoveAllRanges(IgnoreErrors());
        sel->AddRangeAndSelectFramesAndNotifyListeners(*jumpToRange,
                                                       IgnoreErrors());
        if (!StaticPrefs::layout_selectanchor()) {
          // Use a caret (collapsed selection) at the start of the anchor.
          sel->CollapseToStart(IgnoreErrors());
        }
      }
    }

    // 3.5. Run the focusing steps for target, with the Document's viewport as
    // the fallback target.
    //
    // Note that ScrollContentIntoView flushes, so we don't need to do that
    // again here. We also don't need to scroll again either.
    //
    // We intentionally focus the target only when aScroll is true, we need to
    // sort out if the spec needs to differentiate these cases. When aScroll is
    // false we still clear the focus unconditionally, that's legacy behavior,
    // maybe we shouldn't do it.
    //
    // TODO(emilio): Do we really want to clear the focus even if aScroll is
    // false?
    const bool shouldFocusTarget = [&] {
      if (!aScroll) {
        return false;
      }
      nsIFrame* targetFrame = target->GetPrimaryFrame();
      return targetFrame && targetFrame->IsFocusable();
    }();

    if (shouldFocusTarget) {
      FocusOptions options;
      options.mPreventScroll = true;
      target->Focus(options, CallerType::NonSystem, IgnoreErrors());
    } else if (RefPtr<nsIFocusManager> fm = nsFocusManager::GetFocusManager()) {
      if (nsPIDOMWindowOuter* win = mDocument->GetWindow()) {
        // Now focus the document itself if focus is on an element within it.
        nsCOMPtr<mozIDOMWindowProxy> focusedWindow;
        fm->GetFocusedWindow(getter_AddRefs(focusedWindow));
        if (SameCOMIdentity(win, focusedWindow)) {
          fm->ClearFocus(focusedWindow);
        }
      }
    }

    // If the target is an animation element, activate the animation
    if (nsCOMPtr<SVGAnimationElement> animationElement =
            do_QueryInterface(target)) {
      animationElement->ActivateByHyperlink();
    }

#ifdef ACCESSIBILITY
    if (nsAccessibilityService* accService = GetAccessibilityService()) {
      accService->NotifyOfAnchorJumpTo(target);
    }
#endif
  } else if (nsContentUtils::EqualsIgnoreASCIICase(aAnchorName, u"top"_ns)) {
    // 2.2. Scroll to the beginning of the document for the Document.
    nsIScrollableFrame* sf = GetRootScrollFrameAsScrollable();
    // Check |aScroll| after setting |rv| so we set |rv| to the same
    // thing whether or not |aScroll| is true.
    if (aScroll && sf) {
      ScrollMode scrollMode =
          sf->IsSmoothScroll() ? ScrollMode::SmoothMsd : ScrollMode::Instant;
      // Scroll to the top of the page
      sf->ScrollTo(nsPoint(0, 0), scrollMode);
    }
  } else {
    return NS_ERROR_FAILURE;
  }

  return NS_OK;
}

nsresult PresShell::ScrollToAnchor() {
  nsCOMPtr<nsIContent> lastAnchor = std::move(mLastAnchorScrolledTo);
  if (!lastAnchor) {
    return NS_OK;
  }

  NS_ASSERTION(mDidInitialize, "should have done initial reflow by now");
  nsIScrollableFrame* rootScroll = GetRootScrollFrameAsScrollable();
  if (!rootScroll ||
      mLastAnchorScrollPositionY != rootScroll->GetScrollPosition().y) {
    return NS_OK;
  }
  return ScrollContentIntoView(lastAnchor,
                               ScrollAxis(kScrollToTop, WhenToScroll::Always),
                               ScrollAxis(), ScrollFlags::AnchorScrollFlags);
}

/*
 * Helper (per-continuation) for ScrollContentIntoView.
 *
 * @param aContainerFrame [in] the frame which aRect is relative to
 * @param aFrame [in] Frame whose bounds should be unioned
 * @param aUseWholeLineHeightForInlines [in] if true, then for inline frames
 * we should include the top of the line in the added rectangle
 * @param aRect [inout] rect into which its bounds should be unioned
 * @param aHaveRect [inout] whether aRect contains data yet
 * @param aPrevBlock [inout] the block aLines is a line iterator for
 * @param aLines [inout] the line iterator we're using
 * @param aCurLine [inout] the line to start looking from in this iterator
 */
static void AccumulateFrameBounds(nsIFrame* aContainerFrame, nsIFrame* aFrame,
                                  bool aUseWholeLineHeightForInlines,
                                  nsRect& aRect, bool& aHaveRect,
                                  nsIFrame*& aPrevBlock,
                                  nsAutoLineIterator& aLines,
                                  int32_t& aCurLine) {
  nsIFrame* frame = aFrame;
  nsRect frameBounds = nsRect(nsPoint(0, 0), aFrame->GetSize());

  // If this is an inline frame and either the bounds height is 0 (quirks
  // layout model) or aUseWholeLineHeightForInlines is set, we need to
  // change the top of the bounds to include the whole line.
  if (frameBounds.height == 0 || aUseWholeLineHeightForInlines) {
    nsIFrame* prevFrame = aFrame;
    nsIFrame* f = aFrame;

    while (f && f->IsFrameOfType(nsIFrame::eLineParticipant) &&
           !f->IsTransformed() && !f->IsAbsPosContainingBlock()) {
      prevFrame = f;
      f = prevFrame->GetParent();
    }

    if (f != aFrame && f && f->IsBlockFrame()) {
      // find the line containing aFrame and increase the top of |offset|.
      if (f != aPrevBlock) {
        aLines = f->GetLineIterator();
        aPrevBlock = f;
        aCurLine = 0;
      }
      if (aLines) {
        int32_t index = aLines->FindLineContaining(prevFrame, aCurLine);
        if (index >= 0) {
          auto line = aLines->GetLine(index).unwrap();
          frameBounds += frame->GetOffsetTo(f);
          frame = f;
          if (line.mLineBounds.y < frameBounds.y) {
            frameBounds.height = frameBounds.YMost() - line.mLineBounds.y;
            frameBounds.y = line.mLineBounds.y;
          }
        }
      }
    }
  }

  nsRect transformedBounds = nsLayoutUtils::TransformFrameRectToAncestor(
      frame, frameBounds, aContainerFrame);

  if (aHaveRect) {
    // We can't use nsRect::UnionRect since it drops empty rects on
    // the floor, and we need to include them.  (Thus we need
    // aHaveRect to know when to drop the initial value on the floor.)
    aRect = aRect.UnionEdges(transformedBounds);
  } else {
    aHaveRect = true;
    aRect = transformedBounds;
  }
}

static bool ComputeNeedToScroll(WhenToScroll aWhenToScroll, nscoord aLineSize,
                                nscoord aRectMin, nscoord aRectMax,
                                nscoord aViewMin, nscoord aViewMax) {
  // See how the rect should be positioned in a given axis.
  switch (aWhenToScroll) {
    case WhenToScroll::Always:
      // The caller wants the frame as visible as possible
      return true;
    case WhenToScroll::IfNotVisible:
      // Scroll only if no part of the frame is visible in this view.
      return aRectMax - aLineSize <= aViewMin ||
             aRectMin + aLineSize >= aViewMax;
    case WhenToScroll::IfNotFullyVisible:
      // Scroll only if part of the frame is hidden and more can fit in view
      return !(aRectMin >= aViewMin && aRectMax <= aViewMax) &&
             std::min(aViewMax, aRectMax) - std::max(aRectMin, aViewMin) <
                 aViewMax - aViewMin;
  }
  return false;
}

static nscoord ComputeWhereToScroll(WhereToScroll aWhereToScroll,
                                    nscoord aOriginalCoord, nscoord aRectMin,
                                    nscoord aRectMax, nscoord aViewMin,
                                    nscoord aViewMax, nscoord* aRangeMin,
                                    nscoord* aRangeMax) {
  nscoord resultCoord = aOriginalCoord;
  nscoord scrollPortLength = aViewMax - aViewMin;
  if (kScrollMinimum == aWhereToScroll) {
    // Scroll the minimum amount necessary to show as much as possible of the
    // frame. If the frame is too large, don't hide any initially visible part
    // of it.
    nscoord min = std::min(aRectMin, aRectMax - scrollPortLength);
    nscoord max = std::max(aRectMin, aRectMax - scrollPortLength);
    resultCoord = std::min(std::max(aOriginalCoord, min), max);
  } else {
    nscoord frameAlignCoord = NSToCoordRound(
        aRectMin + (aRectMax - aRectMin) * (aWhereToScroll / 100.0f));
    resultCoord = NSToCoordRound(frameAlignCoord -
                                 scrollPortLength * (aWhereToScroll / 100.0f));
  }
  // Force the scroll range to extend to include resultCoord.
  *aRangeMin = std::min(resultCoord, aRectMax - scrollPortLength);
  *aRangeMax = std::max(resultCoord, aRectMin);
  return resultCoord;
}

/**
 * This function takes a scrollable frame, a rect in the coordinate system
 * of the scrolled frame, and a desired percentage-based scroll
 * position and attempts to scroll the rect to that position in the
 * visual viewport.
 *
 * This needs to work even if aRect has a width or height of zero.
 */
static void ScrollToShowRect(nsIScrollableFrame* aFrameAsScrollable,
                             const nsRect& aRect, const nsMargin& aMargin,
                             ScrollAxis aVertical, ScrollAxis aHorizontal,
                             ScrollFlags aScrollFlags) {
  nsPoint scrollPt = aFrameAsScrollable->GetVisualViewportOffset();
  const nsPoint originalScrollPt = scrollPt;
  const nsRect visibleRect(scrollPt,
                           aFrameAsScrollable->GetVisualViewportSize());

  const nsMargin padding = aFrameAsScrollable->GetScrollPadding() + aMargin;

  const nsRect rectToScrollIntoView = [&] {
    nsRect r(aRect);
    r.Inflate(padding);
    return r.Intersect(aFrameAsScrollable->GetScrolledRect());
  }();

  nsSize lineSize;
  // Don't call GetLineScrollAmount unless we actually need it. Not only
  // does this save time, but it's not safe to call GetLineScrollAmount
  // during reflow (because it depends on font size inflation and doesn't
  // use the in-reflow-safe font-size inflation path). If we did call it,
  // it would assert and possible give the wrong result.
  if (aVertical.mWhenToScroll == WhenToScroll::IfNotVisible ||
      aHorizontal.mWhenToScroll == WhenToScroll::IfNotVisible) {
    lineSize = aFrameAsScrollable->GetLineScrollAmount();
  }
  ScrollStyles ss = aFrameAsScrollable->GetScrollStyles();
  nsRect allowedRange(scrollPt, nsSize(0, 0));
  ScrollDirections directions =
      aFrameAsScrollable->GetAvailableScrollingDirections();

  if (((aScrollFlags & ScrollFlags::ScrollOverflowHidden) ||
       ss.mVertical != StyleOverflow::Hidden) &&
      (!aVertical.mOnlyIfPerceivedScrollableDirection ||
       (directions.contains(ScrollDirection::eVertical)))) {
    if (ComputeNeedToScroll(aVertical.mWhenToScroll, lineSize.height, aRect.y,
                            aRect.YMost(), visibleRect.y + padding.top,
                            visibleRect.YMost() - padding.bottom)) {
      nscoord maxHeight;
      scrollPt.y = ComputeWhereToScroll(
          aVertical.mWhereToScroll, scrollPt.y, rectToScrollIntoView.y,
          rectToScrollIntoView.YMost(), visibleRect.y, visibleRect.YMost(),
          &allowedRange.y, &maxHeight);
      allowedRange.height = maxHeight - allowedRange.y;
    }
  }

  if (((aScrollFlags & ScrollFlags::ScrollOverflowHidden) ||
       ss.mHorizontal != StyleOverflow::Hidden) &&
      (!aHorizontal.mOnlyIfPerceivedScrollableDirection ||
       (directions.contains(ScrollDirection::eHorizontal)))) {
    if (ComputeNeedToScroll(aHorizontal.mWhenToScroll, lineSize.width, aRect.x,
                            aRect.XMost(), visibleRect.x + padding.left,
                            visibleRect.XMost() - padding.right)) {
      nscoord maxWidth;
      scrollPt.x = ComputeWhereToScroll(
          aHorizontal.mWhereToScroll, scrollPt.x, rectToScrollIntoView.x,
          rectToScrollIntoView.XMost(), visibleRect.x, visibleRect.XMost(),
          &allowedRange.x, &maxWidth);
      allowedRange.width = maxWidth - allowedRange.x;
    }
  }

  // If we don't need to scroll, then don't try since it might cancel
  // a current smooth scroll operation.
  if (scrollPt == originalScrollPt) {
    return;
  }

  ScrollMode scrollMode = ScrollMode::Instant;
  bool autoBehaviorIsSmooth = aFrameAsScrollable->IsSmoothScroll();
  bool smoothScroll =
      (aScrollFlags & ScrollFlags::ScrollSmooth) ||
      ((aScrollFlags & ScrollFlags::ScrollSmoothAuto) && autoBehaviorIsSmooth);
  if (smoothScroll) {
    scrollMode = ScrollMode::SmoothMsd;
  }
  nsIFrame* frame = do_QueryFrame(aFrameAsScrollable);
  AutoWeakFrame weakFrame(frame);
  aFrameAsScrollable->ScrollTo(scrollPt, scrollMode, &allowedRange,
                               aScrollFlags & ScrollFlags::ScrollSnap
                                   ? ScrollSnapFlags::IntendedEndPosition
                                   : ScrollSnapFlags::Disabled,
                               aScrollFlags & ScrollFlags::TriggeredByScript
                                   ? ScrollTriggeredByScript::Yes
                                   : ScrollTriggeredByScript::No);
  if (!weakFrame.IsAlive()) {
    return;
  }

  // If this is the RCD-RSF, also call ScrollToVisual() since we want to
  // scroll the rect into view visually, and that may require scrolling
  // the visual viewport in scenarios where there is not enough layout
  // scroll range.
  if (aFrameAsScrollable->IsRootScrollFrameOfDocument() &&
      frame->PresContext()->IsRootContentDocumentCrossProcess()) {
    frame->PresShell()->ScrollToVisual(scrollPt, FrameMetrics::eMainThread,
                                       scrollMode);
  }
}

nsresult PresShell::ScrollContentIntoView(nsIContent* aContent,
                                          ScrollAxis aVertical,
                                          ScrollAxis aHorizontal,
                                          ScrollFlags aScrollFlags) {
  NS_ENSURE_TRUE(aContent, NS_ERROR_NULL_POINTER);
  RefPtr<Document> composedDoc = aContent->GetComposedDoc();
  NS_ENSURE_STATE(composedDoc);

  NS_ASSERTION(mDidInitialize, "should have done initial reflow by now");

  if (mContentToScrollTo) {
    mContentToScrollTo->RemoveProperty(nsGkAtoms::scrolling);
  }
  mContentToScrollTo = aContent;
  ScrollIntoViewData* data = new ScrollIntoViewData();
  data->mContentScrollVAxis = aVertical;
  data->mContentScrollHAxis = aHorizontal;
  data->mContentToScrollToFlags = aScrollFlags;
  if (NS_FAILED(mContentToScrollTo->SetProperty(
          nsGkAtoms::scrolling, data,
          nsINode::DeleteProperty<PresShell::ScrollIntoViewData>))) {
    mContentToScrollTo = nullptr;
  }

  // Flush layout and attempt to scroll in the process.
  if (PresShell* presShell = composedDoc->GetPresShell()) {
    presShell->SetNeedLayoutFlush();
  }
  composedDoc->FlushPendingNotifications(FlushType::InterruptibleLayout);

  // If mContentToScrollTo is non-null, that means we interrupted the reflow
  // (or suppressed it altogether because we're suppressing interruptible
  // flushes right now) and won't necessarily get the position correct, but do
  // a best-effort scroll here.  The other option would be to do this inside
  // FlushPendingNotifications, but I'm not sure the repeated scrolling that
  // could trigger if reflows keep getting interrupted would be more desirable
  // than a single best-effort scroll followed by one final scroll on the first
  // completed reflow.
  if (mContentToScrollTo) {
    DoScrollContentIntoView();
  }
  return NS_OK;
}

static nsMargin GetScrollMargin(const nsIContent* aContentToScrollTo,
                                const nsIFrame* aFrame) {
  MOZ_ASSERT(aContentToScrollTo->GetPrimaryFrame() == aFrame);
  // If we're focusing something that can't be targeted by content, allow
  // content to customize the margin.
  //
  // TODO: This is also a bit of an issue for delegated focus, see
  // https://github.com/whatwg/html/issues/7033.
  if (aContentToScrollTo->ChromeOnlyAccess()) {
    if (const nsIContent* userContent =
            aContentToScrollTo->GetChromeOnlyAccessSubtreeRootParent()) {
      if (const nsIFrame* frame = userContent->GetPrimaryFrame()) {
        return frame->StyleMargin()->GetScrollMargin();
      }
    }
  }
  return aFrame->StyleMargin()->GetScrollMargin();
}

void PresShell::DoScrollContentIntoView() {
  NS_ASSERTION(mDidInitialize, "should have done initial reflow by now");

  nsIFrame* frame = mContentToScrollTo->GetPrimaryFrame();
  if (!frame || frame->AncestorHidesContent()) {
    mContentToScrollTo->RemoveProperty(nsGkAtoms::scrolling);
    mContentToScrollTo = nullptr;
    return;
  }

  if (frame->HasAnyStateBits(NS_FRAME_FIRST_REFLOW)) {
    // The reflow flush before this scroll got interrupted, and this frame's
    // coords and size are all zero, and it has no content showing anyway.
    // Don't bother scrolling to it.  We'll try again when we finish up layout.
    return;
  }

  // We really just need a non-fragmented frame so that we can accumulate the
  // bounds of all our continuations relative to it. We shouldn't jump out of
  // our nearest scrollable frame, and that's an ok reference frame, so try to
  // use that, or the root frame if there's nothing to scroll in this document.
  nsIFrame* container = nsLayoutUtils::GetClosestFrameOfType(
      frame->GetParent(), LayoutFrameType::Scroll);
  if (!container) {
    container = frame->PresShell()->GetRootFrame();
    MOZ_DIAGNOSTIC_ASSERT(container);
    if (!container) {
      return;
    }
  }

  auto* data = static_cast<ScrollIntoViewData*>(
      mContentToScrollTo->GetProperty(nsGkAtoms::scrolling));
  if (MOZ_UNLIKELY(!data)) {
    mContentToScrollTo = nullptr;
    return;
  }

  // Get the scroll-margin here since |frame| is going to be changed to iterate
  // over all continuation frames below.
  const nsMargin scrollMargin = GetScrollMargin(mContentToScrollTo, frame);

  // This is a two-step process.
  // Step 1: Find the bounds of the rect we want to scroll into view.  For
  //         example, for an inline frame we may want to scroll in the whole
  //         line, or we may want to scroll multiple lines into view.
  // Step 2: Walk container frame and its ancestors and scroll them
  //         appropriately.
  // frameBounds is relative to container. We're assuming
  // that scrollframes don't split so every continuation of frame will
  // be a descendant of container. (Things would still mostly work
  // even if that assumption was false.)
  nsRect frameBounds;
  bool haveRect = false;
  bool useWholeLineHeightForInlines = data->mContentScrollVAxis.mWhenToScroll !=
                                      WhenToScroll::IfNotFullyVisible;
  {
    nsIFrame* prevBlock = nullptr;
    // Reuse the same line iterator across calls to AccumulateFrameBounds.
    // We set it every time we detect a new block (stored in prevBlock).
    nsAutoLineIterator lines;
    // The last line we found a continuation on in |lines|.  We assume that
    // later continuations cannot come on earlier lines.
    int32_t curLine = 0;
    do {
      AccumulateFrameBounds(container, frame, useWholeLineHeightForInlines,
                            frameBounds, haveRect, prevBlock, lines, curLine);
    } while ((frame = frame->GetNextContinuation()));
  }

  ScrollFrameRectIntoView(container, frameBounds, scrollMargin,
                          data->mContentScrollVAxis, data->mContentScrollHAxis,
                          data->mContentToScrollToFlags);
}

bool PresShell::ScrollFrameRectIntoView(nsIFrame* aFrame, const nsRect& aRect,
                                        const nsMargin& aMargin,
                                        ScrollAxis aVertical,
                                        ScrollAxis aHorizontal,
                                        ScrollFlags aScrollFlags) {
  if (aFrame->AncestorHidesContent()) {
    return false;
  }

  bool didScroll = false;
  // This function needs to work even if rect has a width or height of 0.
  nsRect rect = aRect;
  nsIFrame* container = aFrame;
  // Walk up the frame hierarchy scrolling the rect into view and
  // keeping rect relative to container
  do {
    nsIScrollableFrame* sf = do_QueryFrame(container);
    if (sf) {
      nsPoint oldPosition = sf->GetScrollPosition();
      nsRect targetRect = rect;
      // Inflate the scrolled rect by the container's padding in each dimension,
      // unless we have 'overflow-clip-box-*: content-box' in that dimension.
      auto* disp = container->StyleDisplay();
      if (disp->mOverflowClipBoxBlock == StyleOverflowClipBox::ContentBox ||
          disp->mOverflowClipBoxInline == StyleOverflowClipBox::ContentBox) {
        WritingMode wm = container->GetWritingMode();
        bool cbH = (wm.IsVertical() ? disp->mOverflowClipBoxBlock
                                    : disp->mOverflowClipBoxInline) ==
                   StyleOverflowClipBox::ContentBox;
        bool cbV = (wm.IsVertical() ? disp->mOverflowClipBoxInline
                                    : disp->mOverflowClipBoxBlock) ==
                   StyleOverflowClipBox::ContentBox;
        nsMargin padding = container->GetUsedPadding();
        if (!cbH) {
          padding.left = padding.right = nscoord(0);
        }
        if (!cbV) {
          padding.top = padding.bottom = nscoord(0);
        }
        targetRect.Inflate(padding);
      }

      targetRect -= sf->GetScrolledFrame()->GetPosition();

      {
        AutoWeakFrame wf(container);
        ScrollToShowRect(sf, targetRect, aMargin, aVertical, aHorizontal,
                         aScrollFlags);
        if (!wf.IsAlive()) {
          return didScroll;
        }
      }

      nsPoint newPosition = sf->LastScrollDestination();
      // If the scroll position increased, that means our content moved up,
      // so our rect's offset should decrease
      rect += oldPosition - newPosition;

      if (oldPosition != newPosition) {
        didScroll = true;
      }

      // only scroll one container when this flag is set
      if (aScrollFlags & ScrollFlags::ScrollFirstAncestorOnly) {
        break;
      }
    }
    nsIFrame* parent;
    if (container->IsTransformed()) {
      container->GetTransformMatrix(ViewportType::Layout, RelativeTo{nullptr},
                                    &parent);
      rect =
          nsLayoutUtils::TransformFrameRectToAncestor(container, rect, parent);
    } else {
      rect += container->GetPosition();
      parent = container->GetParent();
    }
    if (!parent && !(aScrollFlags & ScrollFlags::ScrollNoParentFrames)) {
      nsPoint extraOffset(0, 0);
      int32_t APD = container->PresContext()->AppUnitsPerDevPixel();
      parent = nsLayoutUtils::GetCrossDocParentFrameInProcess(container,
                                                              &extraOffset);
      if (parent) {
        int32_t parentAPD = parent->PresContext()->AppUnitsPerDevPixel();
        rect = rect.ScaleToOtherAppUnitsRoundOut(APD, parentAPD);
        rect += extraOffset;
      } else {
        nsCOMPtr<nsIDocShell> docShell =
            container->PresContext()->GetDocShell();
        if (BrowserChild* browserChild = BrowserChild::GetFrom(docShell)) {
          // Defer to the parent document if this is an out-of-process iframe.
          Unused << browserChild->SendScrollRectIntoView(
              rect, aVertical, aHorizontal, aScrollFlags, APD);
        }
      }
    }
    container = parent;
  } while (container);

  return didScroll;
}

void PresShell::ScheduleViewManagerFlush() {
  if (MOZ_UNLIKELY(mIsDestroying)) {
    return;
  }

  nsPresContext* presContext = GetPresContext();
  if (presContext) {
    presContext->RefreshDriver()->ScheduleViewManagerFlush();
  }
  SetNeedLayoutFlush();
}

void PresShell::DispatchSynthMouseMove(WidgetGUIEvent* aEvent) {
  AUTO_PROFILER_TRACING_MARKER_DOCSHELL("Paint", "DispatchSynthMouseMove",
                                        GRAPHICS, mPresContext->GetDocShell());
  nsEventStatus status = nsEventStatus_eIgnore;
  nsView* targetView = nsView::GetViewFor(aEvent->mWidget);
  if (!targetView) return;
  RefPtr<nsViewManager> viewManager = targetView->GetViewManager();
  viewManager->DispatchEvent(aEvent, targetView, &status);
}

void PresShell::ClearMouseCaptureOnView(nsView* aView) {
  if (nsIContent* capturingContent = GetCapturingContent()) {
    if (aView) {
      // if a view was specified, ensure that the captured content is within
      // this view.
      nsIFrame* frame = capturingContent->GetPrimaryFrame();
      if (frame) {
        nsView* view = frame->GetClosestView();
        // if there is no view, capturing won't be handled any more, so
        // just release the capture.
        if (view) {
          do {
            if (view == aView) {
              ReleaseCapturingContent();
              // the view containing the captured content likely disappeared so
              // disable capture for now.
              AllowMouseCapture(false);
              break;
            }

            view = view->GetParent();
          } while (view);
          // return if the view wasn't found
          return;
        }
      }
    }

    ReleaseCapturingContent();
  }

  // disable mouse capture until the next mousedown as a dialog has opened
  // or a drag has started. Otherwise, someone could start capture during
  // the modal dialog or drag.
  AllowMouseCapture(false);
}

void PresShell::ClearMouseCapture() {
  nsIContent* capturingContent = GetCapturingContent();
  if (!capturingContent) {
    AllowMouseCapture(false);
    return;
  }

  ReleaseCapturingContent();
  AllowMouseCapture(false);
}

void PresShell::ClearMouseCapture(nsIFrame* aFrame) {
  MOZ_ASSERT(
      aFrame && aFrame->GetParent() &&
          aFrame->GetParent()->Type() == LayoutFrameType::Deck,
      "This function should only be called with a child frame of <deck>");

  nsIContent* capturingContent = GetCapturingContent();
  if (!capturingContent) {
    AllowMouseCapture(false);
    return;
  }

  nsIFrame* capturingFrame = capturingContent->GetPrimaryFrame();
  if (!capturingFrame) {
    ReleaseCapturingContent();
    AllowMouseCapture(false);
    return;
  }

  if (nsLayoutUtils::IsAncestorFrameCrossDocInProcess(aFrame, capturingFrame)) {
    ReleaseCapturingContent();
    AllowMouseCapture(false);
  }
}

nsresult PresShell::CaptureHistoryState(nsILayoutHistoryState** aState) {
  MOZ_ASSERT(nullptr != aState, "null state pointer");

  // We actually have to mess with the docshell here, since we want to
  // store the state back in it.
  // XXXbz this isn't really right, since this is being called in the
  // content viewer's Hide() method...  by that point the docshell's
  // state could be wrong.  We should sort out a better ownership
  // model for the layout history state.
  nsCOMPtr<nsIDocShell> docShell(mPresContext->GetDocShell());
  if (!docShell) return NS_ERROR_FAILURE;

  nsCOMPtr<nsILayoutHistoryState> historyState;
  docShell->GetLayoutHistoryState(getter_AddRefs(historyState));
  if (!historyState) {
    // Create the document state object
    historyState = NS_NewLayoutHistoryState();
    docShell->SetLayoutHistoryState(historyState);
  }

  *aState = historyState;
  NS_IF_ADDREF(*aState);

  // Capture frame state for the entire frame hierarchy
  nsIFrame* rootFrame = mFrameConstructor->GetRootFrame();
  if (!rootFrame) return NS_OK;

  mFrameConstructor->CaptureFrameState(rootFrame, historyState);

  return NS_OK;
}

void PresShell::ScheduleBeforeFirstPaint() {
  if (!mDocument->IsResourceDoc()) {
    // Notify observers that a new page is about to be drawn. Execute this
    // as soon as it is safe to run JS, which is guaranteed to be before we
    // go back to the event loop and actually draw the page.
    MOZ_LOG(gLog, LogLevel::Debug,
            ("PresShell::ScheduleBeforeFirstPaint this=%p", this));

    nsContentUtils::AddScriptRunner(
        new nsBeforeFirstPaintDispatcher(mDocument));
  }
}

void PresShell::UnsuppressAndInvalidate() {
  // Note: We ignore the EnsureVisible check for resource documents, because
  // they won't have a docshell, so they'll always fail EnsureVisible.
  if ((!mDocument->IsResourceDoc() && !mPresContext->EnsureVisible()) ||
      mHaveShutDown) {
    // No point; we're about to be torn down anyway.
    return;
  }

  ScheduleBeforeFirstPaint();

  PROFILER_MARKER_UNTYPED("UnsuppressAndInvalidate", GRAPHICS);

  mPaintingSuppressed = false;
  if (nsIFrame* rootFrame = mFrameConstructor->GetRootFrame()) {
    // let's assume that outline on a root frame is not supported
    rootFrame->InvalidateFrame();
  }

  if (mPresContext->IsRootContentDocumentCrossProcess()) {
    if (auto* bc = BrowserChild::GetFrom(mDocument->GetDocShell())) {
      if (mDocument->IsInitialDocument()) {
        bc->SendDidUnsuppressPaintingNormalPriority();
      } else {
        bc->SendDidUnsuppressPainting();
      }
    }
  }

  // now that painting is unsuppressed, focus may be set on the document
  if (nsPIDOMWindowOuter* win = mDocument->GetWindow()) {
    win->SetReadyForFocus();
  }

  if (!mHaveShutDown) {
    SynthesizeMouseMove(false);
    ScheduleApproximateFrameVisibilityUpdateNow();
  }
}

void PresShell::CancelPaintSuppressionTimer() {
  if (mPaintSuppressionTimer) {
    mPaintSuppressionTimer->Cancel();
    mPaintSuppressionTimer = nullptr;
  }
}

void PresShell::UnsuppressPainting() {
  CancelPaintSuppressionTimer();

  if (mIsDocumentGone || !mPaintingSuppressed) {
    return;
  }

  // If we have reflows pending, just wait until we process
  // the reflows and get all the frames where we want them
  // before actually unlocking the painting.  Otherwise
  // go ahead and unlock now.
  if (!mDirtyRoots.IsEmpty())
    mShouldUnsuppressPainting = true;
  else
    UnsuppressAndInvalidate();
}

// Post a request to handle an arbitrary callback after reflow has finished.
nsresult PresShell::PostReflowCallback(nsIReflowCallback* aCallback) {
  void* result = AllocateByObjectID(eArenaObjectID_nsCallbackEventRequest,
                                    sizeof(nsCallbackEventRequest));
  nsCallbackEventRequest* request = (nsCallbackEventRequest*)result;

  request->callback = aCallback;
  request->next = nullptr;

  if (mLastCallbackEventRequest) {
    mLastCallbackEventRequest = mLastCallbackEventRequest->next = request;
  } else {
    mFirstCallbackEventRequest = request;
    mLastCallbackEventRequest = request;
  }

  return NS_OK;
}

void PresShell::CancelReflowCallback(nsIReflowCallback* aCallback) {
  nsCallbackEventRequest* before = nullptr;
  nsCallbackEventRequest* node = mFirstCallbackEventRequest;
  while (node) {
    nsIReflowCallback* callback = node->callback;

    if (callback == aCallback) {
      nsCallbackEventRequest* toFree = node;
      if (node == mFirstCallbackEventRequest) {
        node = node->next;
        mFirstCallbackEventRequest = node;
        NS_ASSERTION(before == nullptr, "impossible");
      } else {
        node = node->next;
        before->next = node;
      }

      if (toFree == mLastCallbackEventRequest) {
        mLastCallbackEventRequest = before;
      }

      FreeByObjectID(eArenaObjectID_nsCallbackEventRequest, toFree);
    } else {
      before = node;
      node = node->next;
    }
  }
}

void PresShell::CancelPostedReflowCallbacks() {
  while (mFirstCallbackEventRequest) {
    nsCallbackEventRequest* node = mFirstCallbackEventRequest;
    mFirstCallbackEventRequest = node->next;
    if (!mFirstCallbackEventRequest) {
      mLastCallbackEventRequest = nullptr;
    }
    nsIReflowCallback* callback = node->callback;
    FreeByObjectID(eArenaObjectID_nsCallbackEventRequest, node);
    if (callback) {
      callback->ReflowCallbackCanceled();
    }
  }
}

void PresShell::HandlePostedReflowCallbacks(bool aInterruptible) {
  bool shouldFlush = false;

  while (mFirstCallbackEventRequest) {
    nsCallbackEventRequest* node = mFirstCallbackEventRequest;
    mFirstCallbackEventRequest = node->next;
    if (!mFirstCallbackEventRequest) {
      mLastCallbackEventRequest = nullptr;
    }
    nsIReflowCallback* callback = node->callback;
    FreeByObjectID(eArenaObjectID_nsCallbackEventRequest, node);
    if (callback) {
      if (callback->ReflowFinished()) {
        shouldFlush = true;
      }
    }
  }

  FlushType flushType =
      aInterruptible ? FlushType::InterruptibleLayout : FlushType::Layout;
  if (shouldFlush && !mIsDestroying) {
    FlushPendingNotifications(flushType);
  }
}

bool PresShell::IsSafeToFlush() const {
  // Not safe if we are getting torn down, reflowing, or in the middle of frame
  // construction.
  if (mIsReflowing || mChangeNestCount || mIsDestroying) {
    return false;
  }

  // Not safe if we are painting
  if (nsViewManager* viewManager = GetViewManager()) {
    bool isPainting = false;
    viewManager->IsPainting(isPainting);
    if (isPainting) {
      return false;
    }
  }

  return true;
}

void PresShell::NotifyFontFaceSetOnRefresh() {
  if (FontFaceSet* set = mDocument->GetFonts()) {
    set->DidRefresh();
  }
}

void PresShell::DoFlushPendingNotifications(FlushType aType) {
  // by default, flush animations if aType >= FlushType::Style
  mozilla::ChangesToFlush flush(aType, aType >= FlushType::Style);
  FlushPendingNotifications(flush);
}

#ifdef DEBUG
static void AssertFrameSubtreeIsSane(const nsIFrame& aRoot) {
  if (const nsIContent* content = aRoot.GetContent()) {
    MOZ_ASSERT(content->GetFlattenedTreeParentNodeForStyle(),
               "Node not in the flattened tree still has a frame?");
  }

  for (const auto& childList : aRoot.ChildLists()) {
    for (const nsIFrame* child : childList.mList) {
      AssertFrameSubtreeIsSane(*child);
    }
  }
}
#endif

static inline void AssertFrameTreeIsSane(const PresShell& aPresShell) {
#ifdef DEBUG
  if (const nsIFrame* root = aPresShell.GetRootFrame()) {
    AssertFrameSubtreeIsSane(*root);
  }
#endif
}

void PresShell::DoFlushPendingNotifications(mozilla::ChangesToFlush aFlush) {
  // FIXME(emilio, bug 1530177): Turn into a release assert when bug 1530188 and
  // bug 1530190 are fixed.
  MOZ_DIAGNOSTIC_ASSERT(!mForbiddenToFlush, "This is bad!");

  // Per our API contract, hold a strong ref to ourselves until we return.
  RefPtr<PresShell> kungFuDeathGrip = this;

  /**
   * VERY IMPORTANT: If you add some sort of new flushing to this
   * method, make sure to add the relevant SetNeedLayoutFlush or
   * SetNeedStyleFlush calls on the shell.
   */
  FlushType flushType = aFlush.mFlushType;

  MOZ_ASSERT(NeedFlush(flushType), "Why did we get called?");

  AUTO_PROFILER_MARKER_TEXT(
      "DoFlushPendingNotifications", LAYOUT,
      MarkerOptions(MarkerStack::Capture(), MarkerInnerWindowIdFromDocShell(
                                                mPresContext->GetDocShell())),
      nsDependentCString(kFlushTypeNames[flushType]));
  AUTO_PROFILER_LABEL_DYNAMIC_CSTR_NONSENSITIVE(
      "PresShell::DoFlushPendingNotifications", LAYOUT,
      kFlushTypeNames[flushType]);

#ifdef ACCESSIBILITY
#  ifdef DEBUG
  if (nsAccessibilityService* accService = GetAccService()) {
    NS_ASSERTION(!accService->IsProcessingRefreshDriverNotification(),
                 "Flush during accessible tree update!");
  }
#  endif
#endif

  NS_ASSERTION(flushType >= FlushType::Style, "Why did we get called?");

  mNeedStyleFlush = false;
  mNeedThrottledAnimationFlush =
      mNeedThrottledAnimationFlush && !aFlush.mFlushAnimations;
  mNeedLayoutFlush =
      mNeedLayoutFlush && (flushType < FlushType::InterruptibleLayout);

  bool isSafeToFlush = IsSafeToFlush();

  // If layout could possibly trigger scripts, then it's only safe to flush if
  // it's safe to run script.
  bool hasHadScriptObject;
  if (mDocument->GetScriptHandlingObject(hasHadScriptObject) ||
      hasHadScriptObject) {
    isSafeToFlush = isSafeToFlush && nsContentUtils::IsSafeToRunScript();
  }

  // Don't flush if the doc is already in the bfcache.
  if (MOZ_UNLIKELY(mDocument->GetPresShell() != this)) {
    MOZ_DIAGNOSTIC_ASSERT(!mDocument->GetPresShell(),
                          "Where did this shell come from?");
    isSafeToFlush = false;
  }

  MOZ_DIAGNOSTIC_ASSERT(!mIsDestroying || !isSafeToFlush);
  MOZ_DIAGNOSTIC_ASSERT(mIsDestroying || mViewManager);
  MOZ_DIAGNOSTIC_ASSERT(mIsDestroying || mDocument->HasShellOrBFCacheEntry());

  // Make sure the view manager stays alive.
  RefPtr<nsViewManager> viewManager = mViewManager;
  bool didStyleFlush = false;
  bool didLayoutFlush = false;
  if (isSafeToFlush) {
    // Record that we are in a flush, so that our optimization in
    // Document::FlushPendingNotifications doesn't skip any re-entrant
    // calls to us.  Otherwise, we might miss some needed flushes, since
    // we clear mNeedStyleFlush / mNeedLayoutFlush here at the top of
    // the function but we might not have done the work yet.
    AutoRestore<bool> guard(mInFlush);
    mInFlush = true;

    // We need to make sure external resource documents are flushed too (for
    // example, svg filters that reference a filter in an external document
    // need the frames in the external document to be constructed for the
    // filter to work). We only need external resources to be flushed when the
    // main document is flushing >= FlushType::Frames, so we flush external
    // resources here instead of Document::FlushPendingNotifications.
    mDocument->FlushExternalResources(flushType);

    // Force flushing of any pending content notifications that might have
    // queued up while our event was pending.  That will ensure that we don't
    // construct frames for content right now that's still waiting to be
    // notified on,
    mDocument->FlushPendingNotifications(FlushType::ContentAndNotify);

    mDocument->UpdateSVGUseElementShadowTrees();

    // Ensure our preference sheets are up-to-date.
    UpdatePreferenceStyles();

    // Process pending restyles, since any flush of the presshell wants
    // up-to-date style data.
    if (MOZ_LIKELY(!mIsDestroying)) {
      viewManager->FlushDelayedResize(false);
      mPresContext->FlushPendingMediaFeatureValuesChanged();
    }

    if (MOZ_LIKELY(!mIsDestroying)) {
      // Now that we have flushed media queries, update the rules before looking
      // up @font-face / @counter-style / @font-feature-values rules.
      StyleSet()->UpdateStylistIfNeeded();

      // Flush any pending update of the user font set, since that could
      // cause style changes (for updating ex/ch units, and to cause a
      // reflow).
      mDocument->FlushUserFontSet();

      mPresContext->FlushCounterStyles();

      mPresContext->FlushFontFeatureValues();

      // Flush any requested SMIL samples.
      if (mDocument->HasAnimationController()) {
        mDocument->GetAnimationController()->FlushResampleRequests();
      }

      if (aFlush.mFlushAnimations && mPresContext->EffectCompositor()) {
        mPresContext->EffectCompositor()->PostRestyleForThrottledAnimations();
      }
    }

    // The FlushResampleRequests() above flushed style changes.
    if (MOZ_LIKELY(!mIsDestroying)) {
      nsAutoScriptBlocker scriptBlocker;
      Maybe<uint64_t> innerWindowID;
      if (auto* window = mDocument->GetInnerWindow()) {
        innerWindowID = Some(window->WindowID());
      }
      AutoProfilerStyleMarker tracingStyleFlush(std::move(mStyleCause),
                                                innerWindowID);
      PerfStats::AutoMetricRecording<PerfStats::Metric::Styling> autoRecording;
      LAYOUT_TELEMETRY_RECORD_BASE(Restyle);

      mPresContext->RestyleManager()->ProcessPendingRestyles();
    }

    // Now those constructors or events might have posted restyle
    // events.  At the same time, we still need up-to-date style data.
    // In particular, reflow depends on style being completely up to
    // date.  If it's not, then style reparenting, which can
    // happen during reflow, might suddenly pick up the new rules and
    // we'll end up with frames whose style doesn't match the frame
    // type.
    if (MOZ_LIKELY(!mIsDestroying)) {
      nsAutoScriptBlocker scriptBlocker;
      Maybe<uint64_t> innerWindowID;
      if (auto* window = mDocument->GetInnerWindow()) {
        innerWindowID = Some(window->WindowID());
      }
      AutoProfilerStyleMarker tracingStyleFlush(std::move(mStyleCause),
                                                innerWindowID);
      PerfStats::AutoMetricRecording<PerfStats::Metric::Styling> autoRecording;
      LAYOUT_TELEMETRY_RECORD_BASE(Restyle);

      mPresContext->RestyleManager()->ProcessPendingRestyles();
      // Clear mNeedStyleFlush here agagin to make this flag work properly for
      // optimization since the flag might have set in ProcessPendingRestyles().
      mNeedStyleFlush = false;
    }

    AssertFrameTreeIsSane(*this);

    didStyleFlush = true;

    // There might be more pending constructors now, but we're not going to
    // worry about them.  They can't be triggered during reflow, so we should
    // be good.

    if (flushType >= (SuppressInterruptibleReflows()
                          ? FlushType::Layout
                          : FlushType::InterruptibleLayout) &&
        !mIsDestroying) {
      didLayoutFlush = true;
      mFrameConstructor->RecalcQuotesAndCounters();
      if (ProcessReflowCommands(flushType < FlushType::Layout)) {
        if (mContentToScrollTo) {
          DoScrollContentIntoView();
          if (mContentToScrollTo) {
            mContentToScrollTo->RemoveProperty(nsGkAtoms::scrolling);
            mContentToScrollTo = nullptr;
          }
        }
      }
    }

    if (flushType >= FlushType::Layout) {
      if (!mIsDestroying) {
        viewManager->UpdateWidgetGeometry();
      }
    }
  }

  if (!didStyleFlush && flushType >= FlushType::Style && !mIsDestroying) {
    SetNeedStyleFlush();
    if (aFlush.mFlushAnimations) {
      SetNeedThrottledAnimationFlush();
    }
  }

  if (!didLayoutFlush && flushType >= FlushType::InterruptibleLayout &&
      !mIsDestroying) {
    // We suppressed this flush either due to it not being safe to flush,
    // or due to SuppressInterruptibleReflows().  Either way, the
    // mNeedLayoutFlush flag needs to be re-set.
    SetNeedLayoutFlush();
  }

  // Update flush counters
  if (didStyleFlush) {
    mLayoutTelemetry.IncReqsPerFlush(FlushType::Style);
  }

  if (didLayoutFlush) {
    mLayoutTelemetry.IncReqsPerFlush(FlushType::Layout);
  }

  // Record telemetry for the number of requests per each flush type.
  //
  // Flushes happen as style or style+layout. This depends upon the `flushType`
  // where flushType >= InterruptibleLayout means flush layout and flushType >=
  // Style means flush style. We only report if didLayoutFlush or didStyleFlush
  // is true because we care if a flush really did take place. (Flush is guarded
  // by `isSafeToFlush == true`.)
  if (flushType >= FlushType::InterruptibleLayout && didLayoutFlush) {
    MOZ_ASSERT(didLayoutFlush == didStyleFlush);
    mLayoutTelemetry.PingReqsPerFlushTelemetry(FlushType::Layout);
  } else if (flushType >= FlushType::Style && didStyleFlush) {
    MOZ_ASSERT(!didLayoutFlush);
    mLayoutTelemetry.PingReqsPerFlushTelemetry(FlushType::Style);
  }
}

MOZ_CAN_RUN_SCRIPT_BOUNDARY void PresShell::CharacterDataChanged(
    nsIContent* aContent, const CharacterDataChangeInfo& aInfo) {
  MOZ_ASSERT(!nsContentUtils::IsSafeToRunScript());
  MOZ_ASSERT(!mIsDocumentGone, "Unexpected CharacterDataChanged");
  MOZ_ASSERT(aContent->OwnerDoc() == mDocument, "Unexpected document");

  nsAutoCauseReflowNotifier crNotifier(this);

  mPresContext->RestyleManager()->CharacterDataChanged(aContent, aInfo);
  mFrameConstructor->CharacterDataChanged(aContent, aInfo);
}

MOZ_CAN_RUN_SCRIPT_BOUNDARY void PresShell::ContentStateChanged(
    Document* aDocument, nsIContent* aContent, EventStates aStateMask) {
  MOZ_ASSERT(!nsContentUtils::IsSafeToRunScript());
  MOZ_ASSERT(!mIsDocumentGone, "Unexpected ContentStateChanged");
  MOZ_ASSERT(aDocument == mDocument, "Unexpected aDocument");

  if (mDidInitialize) {
    nsAutoCauseReflowNotifier crNotifier(this);
    mPresContext->RestyleManager()->ContentStateChanged(aContent, aStateMask);
  }
}

void PresShell::DocumentStatesChanged(EventStates aStateMask) {
  MOZ_ASSERT(!mIsDocumentGone, "Unexpected DocumentStatesChanged");
  MOZ_ASSERT(mDocument);
  MOZ_ASSERT(!aStateMask.IsEmpty());

  if (mDidInitialize) {
    StyleSet()->InvalidateStyleForDocumentStateChanges(aStateMask);
  }

  if (aStateMask.HasState(NS_DOCUMENT_STATE_WINDOW_INACTIVE)) {
    if (nsIFrame* root = mFrameConstructor->GetRootFrame()) {
      root->SchedulePaint();
    }
  }
}

MOZ_CAN_RUN_SCRIPT_BOUNDARY void PresShell::AttributeWillChange(
    Element* aElement, int32_t aNameSpaceID, nsAtom* aAttribute,
    int32_t aModType) {
  MOZ_ASSERT(!nsContentUtils::IsSafeToRunScript());
  MOZ_ASSERT(!mIsDocumentGone, "Unexpected AttributeWillChange");
  MOZ_ASSERT(aElement->OwnerDoc() == mDocument, "Unexpected document");

  // XXXwaterson it might be more elegant to wait until after the
  // initial reflow to begin observing the document. That would
  // squelch any other inappropriate notifications as well.
  if (mDidInitialize) {
    nsAutoCauseReflowNotifier crNotifier(this);
    mPresContext->RestyleManager()->AttributeWillChange(aElement, aNameSpaceID,
                                                        aAttribute, aModType);
  }
}

MOZ_CAN_RUN_SCRIPT_BOUNDARY void PresShell::AttributeChanged(
    Element* aElement, int32_t aNameSpaceID, nsAtom* aAttribute,
    int32_t aModType, const nsAttrValue* aOldValue) {
  MOZ_ASSERT(!nsContentUtils::IsSafeToRunScript());
  MOZ_ASSERT(!mIsDocumentGone, "Unexpected AttributeChanged");
  MOZ_ASSERT(aElement->OwnerDoc() == mDocument, "Unexpected document");

  // XXXwaterson it might be more elegant to wait until after the
  // initial reflow to begin observing the document. That would
  // squelch any other inappropriate notifications as well.
  if (mDidInitialize) {
    nsAutoCauseReflowNotifier crNotifier(this);
    mPresContext->RestyleManager()->AttributeChanged(
        aElement, aNameSpaceID, aAttribute, aModType, aOldValue);
  }
}

MOZ_CAN_RUN_SCRIPT_BOUNDARY void PresShell::ContentAppended(
    nsIContent* aFirstNewContent) {
  MOZ_ASSERT(!nsContentUtils::IsSafeToRunScript());
  MOZ_ASSERT(!mIsDocumentGone, "Unexpected ContentAppended");
  MOZ_ASSERT(aFirstNewContent->OwnerDoc() == mDocument, "Unexpected document");

  // We never call ContentAppended with a document as the container, so we can
  // assert that we have an nsIContent parent.
  MOZ_ASSERT(aFirstNewContent->GetParent());
  MOZ_ASSERT(aFirstNewContent->GetParent()->IsElement() ||
             aFirstNewContent->GetParent()->IsShadowRoot());

  if (!mDidInitialize) {
    return;
  }

  nsAutoCauseReflowNotifier crNotifier(this);

  // Call this here so it only happens for real content mutations and
  // not cases when the frame constructor calls its own methods to force
  // frame reconstruction.
  mPresContext->RestyleManager()->ContentAppended(aFirstNewContent);

  mFrameConstructor->ContentAppended(
      aFirstNewContent, nsCSSFrameConstructor::InsertionKind::Async);
}

MOZ_CAN_RUN_SCRIPT_BOUNDARY void PresShell::ContentInserted(
    nsIContent* aChild) {
  MOZ_ASSERT(!nsContentUtils::IsSafeToRunScript());
  MOZ_ASSERT(!mIsDocumentGone, "Unexpected ContentInserted");
  MOZ_ASSERT(aChild->OwnerDoc() == mDocument, "Unexpected document");

  if (!mDidInitialize) {
    return;
  }

  nsAutoCauseReflowNotifier crNotifier(this);

  // Call this here so it only happens for real content mutations and
  // not cases when the frame constructor calls its own methods to force
  // frame reconstruction.
  mPresContext->RestyleManager()->ContentInserted(aChild);

  mFrameConstructor->ContentInserted(
      aChild, nsCSSFrameConstructor::InsertionKind::Async);
}

MOZ_CAN_RUN_SCRIPT_BOUNDARY void PresShell::ContentRemoved(
    nsIContent* aChild, nsIContent* aPreviousSibling) {
  MOZ_ASSERT(!nsContentUtils::IsSafeToRunScript());
  MOZ_ASSERT(!mIsDocumentGone, "Unexpected ContentRemoved");
  MOZ_ASSERT(aChild->OwnerDoc() == mDocument, "Unexpected document");
  nsINode* container = aChild->GetParentNode();

  // Notify the ESM that the content has been removed, so that
  // it can clean up any state related to the content.

  mPresContext->EventStateManager()->ContentRemoved(mDocument, aChild);

  nsAutoCauseReflowNotifier crNotifier(this);

  // Call this here so it only happens for real content mutations and
  // not cases when the frame constructor calls its own methods to force
  // frame reconstruction.
  nsIContent* oldNextSibling = nullptr;

  // Editor calls into here with NAC via HTMLEditor::DeleteRefToAnonymousNode.
  // This could be asserted if that caller is fixed.
  if (MOZ_LIKELY(!aChild->IsRootOfNativeAnonymousSubtree())) {
    oldNextSibling = aPreviousSibling ? aPreviousSibling->GetNextSibling()
                                      : container->GetFirstChild();
  }

  // After removing aChild from tree we should save information about live
  // ancestor
  if (mPointerEventTarget &&
      mPointerEventTarget->IsInclusiveDescendantOf(aChild)) {
    mPointerEventTarget = aChild->GetParent();
  }

  mFrameConstructor->ContentRemoved(aChild, oldNextSibling,
                                    nsCSSFrameConstructor::REMOVE_CONTENT);

  // NOTE(emilio): It's important that this goes after the frame constructor
  // stuff, otherwise the frame constructor can't see elements which are
  // display: contents / display: none, because we'd have cleared all the style
  // data from there.
  mPresContext->RestyleManager()->ContentRemoved(aChild, oldNextSibling);
}

void PresShell::NotifyCounterStylesAreDirty() {
  // TODO: Looks like that nsFrameConstructor::NotifyCounterStylesAreDirty()
  //       does not run script.  If so, we don't need to block script with
  //       nsAutoCauseReflowNotifier here.  Instead, there should be methods
  //       and stack only class which manages only mChangeNestCount for
  //       avoiding unnecessary `MOZ_CAN_RUN_SCRIPT` marking.
  nsAutoCauseReflowNotifier reflowNotifier(this);
  mFrameConstructor->NotifyCounterStylesAreDirty();
}

bool PresShell::FrameIsAncestorOfDirtyRoot(nsIFrame* aFrame) const {
  return mDirtyRoots.FrameIsAncestorOfDirtyRoot(aFrame);
}

void PresShell::ReconstructFrames() {
  MOZ_ASSERT(!mFrameConstructor->GetRootFrame() || mDidInitialize,
             "Must not have root frame before initial reflow");
  if (!mDidInitialize || mIsDestroying) {
    // Nothing to do here
    return;
  }

  // Have to make sure that the content notifications are flushed before we
  // start messing with the frame model; otherwise we can get content doubling.
  //
  // Also make sure that styles are flushed before calling into the frame
  // constructor, since that's what it expects.
  mDocument->FlushPendingNotifications(FlushType::Style);

  if (mIsDestroying) {
    return;
  }

  nsAutoCauseReflowNotifier crNotifier(this);
  mFrameConstructor->ReconstructDocElementHierarchy(
      nsCSSFrameConstructor::InsertionKind::Sync);
}

nsresult PresShell::RenderDocument(const nsRect& aRect,
                                   RenderDocumentFlags aFlags,
                                   nscolor aBackgroundColor,
                                   gfxContext* aThebesContext) {
  NS_ENSURE_TRUE(!(aFlags & RenderDocumentFlags::IsUntrusted),
                 NS_ERROR_NOT_IMPLEMENTED);

  nsRootPresContext* rootPresContext = mPresContext->GetRootPresContext();
  if (rootPresContext) {
    rootPresContext->FlushWillPaintObservers();
    if (mIsDestroying) return NS_OK;
  }

  nsAutoScriptBlocker blockScripts;

  // Set up the rectangle as the path in aThebesContext
  gfxRect r(0, 0, nsPresContext::AppUnitsToFloatCSSPixels(aRect.width),
            nsPresContext::AppUnitsToFloatCSSPixels(aRect.height));
  aThebesContext->NewPath();
#ifdef MOZ_GFX_OPTIMIZE_MOBILE
  aThebesContext->SnappedRectangle(r);
#else
  aThebesContext->Rectangle(r);
#endif

  nsIFrame* rootFrame = mFrameConstructor->GetRootFrame();
  if (!rootFrame) {
    // Nothing to paint, just fill the rect
    aThebesContext->SetColor(sRGBColor::FromABGR(aBackgroundColor));
    aThebesContext->Fill();
    return NS_OK;
  }

  gfxContextAutoSaveRestore save(aThebesContext);

  MOZ_ASSERT(aThebesContext->CurrentOp() == CompositionOp::OP_OVER);

  aThebesContext->Clip();

  nsDeviceContext* devCtx = mPresContext->DeviceContext();

  gfxPoint offset(-nsPresContext::AppUnitsToFloatCSSPixels(aRect.x),
                  -nsPresContext::AppUnitsToFloatCSSPixels(aRect.y));
  gfxFloat scale =
      gfxFloat(devCtx->AppUnitsPerDevPixel()) / AppUnitsPerCSSPixel();

  // Since canvas APIs use floats to set up their matrices, we may have some
  // slight rounding errors here.  We use NudgeToIntegers() here to adjust
  // matrix components that are integers up to the accuracy of floats to be
  // those integers.
  gfxMatrix newTM = aThebesContext->CurrentMatrixDouble()
                        .PreTranslate(offset)
                        .PreScale(scale, scale)
                        .NudgeToIntegers();
  aThebesContext->SetMatrixDouble(newTM);

  AutoSaveRestoreRenderingState _(this);

  bool wouldFlushRetainedLayers = false;
  PaintFrameFlags flags = PaintFrameFlags::IgnoreSuppression;
  if (aThebesContext->CurrentMatrix().HasNonIntegerTranslation()) {
    flags |= PaintFrameFlags::InTransform;
  }
  if (!(aFlags & RenderDocumentFlags::AsyncDecodeImages)) {
    flags |= PaintFrameFlags::SyncDecodeImages;
  }
  if (aFlags & RenderDocumentFlags::UseHighQualityScaling) {
    flags |= PaintFrameFlags::UseHighQualityScaling;
  }
  if (aFlags & RenderDocumentFlags::UseWidgetLayers) {
    // We only support using widget layers on display root's with widgets.
    nsView* view = rootFrame->GetView();
    if (view && view->GetWidget() &&
        nsLayoutUtils::GetDisplayRootFrame(rootFrame) == rootFrame) {
      WindowRenderer* renderer = view->GetWidget()->GetWindowRenderer();
      // WebRenderLayerManagers in content processes
      // don't support taking snapshots.
      if (renderer &&
          (!renderer->AsKnowsCompositor() || XRE_IsParentProcess())) {
        flags |= PaintFrameFlags::WidgetLayers;
      }
    }
  }
  if (!(aFlags & RenderDocumentFlags::DrawCaret)) {
    wouldFlushRetainedLayers = true;
    flags |= PaintFrameFlags::HideCaret;
  }
  if (aFlags & RenderDocumentFlags::IgnoreViewportScrolling) {
    wouldFlushRetainedLayers = !IgnoringViewportScrolling();
    mRenderingStateFlags |= RenderingStateFlags::IgnoringViewportScrolling;
  }
  if (aFlags & RenderDocumentFlags::ResetViewportScrolling) {
    wouldFlushRetainedLayers = true;
    flags |= PaintFrameFlags::ResetViewportScrolling;
  }
  if (aFlags & RenderDocumentFlags::DrawWindowNotFlushing) {
    mRenderingStateFlags |= RenderingStateFlags::DrawWindowNotFlushing;
  }
  if (aFlags & RenderDocumentFlags::DocumentRelative) {
    // XXX be smarter about this ... drawWindow might want a rect
    // that's "pretty close" to what our retained layer tree covers.
    // In that case, it wouldn't disturb normal rendering too much,
    // and we should allow it.
    wouldFlushRetainedLayers = true;
    flags |= PaintFrameFlags::DocumentRelative;
  }

  // Don't let drawWindow blow away our retained layer tree
  if ((flags & PaintFrameFlags::WidgetLayers) && wouldFlushRetainedLayers) {
    flags &= ~PaintFrameFlags::WidgetLayers;
  }

  nsLayoutUtils::PaintFrame(aThebesContext, rootFrame, nsRegion(aRect),
                            aBackgroundColor,
                            nsDisplayListBuilderMode::Painting, flags);

  return NS_OK;
}

/*
 * Clip the display list aList to a range. Returns the clipped
 * rectangle surrounding the range.
 */
nsRect PresShell::ClipListToRange(nsDisplayListBuilder* aBuilder,
                                  nsDisplayList* aList, nsRange* aRange) {
  // iterate though the display items and add up the bounding boxes of each.
  // This will allow the total area of the frames within the range to be
  // determined. To do this, remove an item from the bottom of the list, check
  // whether it should be part of the range, and if so, append it to the top
  // of the temporary list tmpList. If the item is a text frame at the end of
  // the selection range, clip it to the portion of the text frame that is
  // part of the selection. Then, append the wrapper to the top of the list.
  // Otherwise, just delete the item and don't append it.
  nsRect surfaceRect;

  for (nsDisplayItem* i : aList->TakeItems()) {
    if (i->GetType() == DisplayItemType::TYPE_CONTAINER) {
      aList->AppendToTop(i);
      surfaceRect.UnionRect(
          surfaceRect, ClipListToRange(aBuilder, i->GetChildren(), aRange));
      continue;
    }

    // itemToInsert indiciates the item that should be inserted into the
    // temporary list. If null, no item should be inserted.
    nsDisplayItem* itemToInsert = nullptr;
    nsIFrame* frame = i->Frame();
    nsIContent* content = frame->GetContent();
    if (content) {
      bool atStart = (content == aRange->GetStartContainer());
      bool atEnd = (content == aRange->GetEndContainer());
      if ((atStart || atEnd) && frame->IsTextFrame()) {
        auto [frameStartOffset, frameEndOffset] = frame->GetOffsets();

        int32_t hilightStart =
            atStart ? std::max(static_cast<int32_t>(aRange->StartOffset()),
                               frameStartOffset)
                    : frameStartOffset;
        int32_t hilightEnd =
            atEnd ? std::min(static_cast<int32_t>(aRange->EndOffset()),
                             frameEndOffset)
                  : frameEndOffset;
        if (hilightStart < hilightEnd) {
          // determine the location of the start and end edges of the range.
          nsPoint startPoint, endPoint;
          frame->GetPointFromOffset(hilightStart, &startPoint);
          frame->GetPointFromOffset(hilightEnd, &endPoint);

          // The clip rectangle is determined by taking the the start and
          // end points of the range, offset from the reference frame.
          // Because of rtl, the end point may be to the left of (or above,
          // in vertical mode) the start point, so x (or y) is set to the
          // lower of the values.
          nsRect textRect(aBuilder->ToReferenceFrame(frame), frame->GetSize());
          if (frame->GetWritingMode().IsVertical()) {
            nscoord y = std::min(startPoint.y, endPoint.y);
            textRect.y += y;
            textRect.height = std::max(startPoint.y, endPoint.y) - y;
          } else {
            nscoord x = std::min(startPoint.x, endPoint.x);
            textRect.x += x;
            textRect.width = std::max(startPoint.x, endPoint.x) - x;
          }
          surfaceRect.UnionRect(surfaceRect, textRect);

          const ActiveScrolledRoot* asr = i->GetActiveScrolledRoot();

          DisplayItemClip newClip;
          newClip.SetTo(textRect);

          const DisplayItemClipChain* newClipChain =
              aBuilder->AllocateDisplayItemClipChain(newClip, asr, nullptr);

          i->IntersectClip(aBuilder, newClipChain, true);
          itemToInsert = i;
        }
      }
      // Don't try to descend into subdocuments.
      // If this ever changes we'd need to add handling for subdocuments with
      // different zoom levels.
      else if (content->GetUncomposedDoc() ==
               aRange->GetStartContainer()->GetUncomposedDoc()) {
        // if the node is within the range, append it to the temporary list
        bool before, after;
        nsresult rv =
            RangeUtils::CompareNodeToRange(content, aRange, &before, &after);
        if (NS_SUCCEEDED(rv) && !before && !after) {
          itemToInsert = i;
          bool snap;
          surfaceRect.UnionRect(surfaceRect, i->GetBounds(aBuilder, &snap));
        }
      }
    }

    // insert the item into the list if necessary. If the item has a child
    // list, insert that as well
    nsDisplayList* sublist = i->GetSameCoordinateSystemChildren();
    if (itemToInsert || sublist) {
      aList->AppendToTop(itemToInsert ? itemToInsert : i);
      // if the item is a list, iterate over it as well
      if (sublist)
        surfaceRect.UnionRect(surfaceRect,
                              ClipListToRange(aBuilder, sublist, aRange));
    } else {
      // otherwise, just delete the item and don't readd it to the list
      i->Destroy(aBuilder);
    }
  }

  return surfaceRect;
}

#ifdef DEBUG
#  include <stdio.h>

static bool gDumpRangePaintList = false;
#endif

UniquePtr<RangePaintInfo> PresShell::CreateRangePaintInfo(
    nsRange* aRange, nsRect& aSurfaceRect, bool aForPrimarySelection) {
  nsIFrame* ancestorFrame = nullptr;
  nsIFrame* rootFrame = GetRootFrame();

  // If the start or end of the range is the document, just use the root
  // frame, otherwise get the common ancestor of the two endpoints of the
  // range.
  nsINode* startContainer = aRange->GetStartContainer();
  nsINode* endContainer = aRange->GetEndContainer();
  Document* doc = startContainer->GetComposedDoc();
  if (startContainer == doc || endContainer == doc) {
    ancestorFrame = rootFrame;
  } else {
    nsINode* ancestor = nsContentUtils::GetClosestCommonInclusiveAncestor(
        startContainer, endContainer);
    NS_ASSERTION(!ancestor || ancestor->IsContent(),
                 "common ancestor is not content");

    while (ancestor && ancestor->IsContent()) {
      ancestorFrame = ancestor->AsContent()->GetPrimaryFrame();
      if (ancestorFrame) {
        break;
      }

      ancestor = ancestor->GetParentOrShadowHostNode();
    }

    // use the nearest ancestor frame that includes all continuations as the
    // root for building the display list
    while (ancestorFrame &&
           nsLayoutUtils::GetNextContinuationOrIBSplitSibling(ancestorFrame))
      ancestorFrame = ancestorFrame->GetParent();
  }

  if (!ancestorFrame) {
    return nullptr;
  }

  // get a display list containing the range
  auto info = MakeUnique<RangePaintInfo>(aRange, ancestorFrame);
  info->mBuilder.SetIncludeAllOutOfFlows();
  if (aForPrimarySelection) {
    info->mBuilder.SetSelectedFramesOnly();
  }
  info->mBuilder.EnterPresShell(ancestorFrame);

  ContentSubtreeIterator subtreeIter;
  nsresult rv = subtreeIter.Init(aRange);
  if (NS_FAILED(rv)) {
    return nullptr;
  }

  auto BuildDisplayListForNode = [&](nsINode* aNode) {
    if (MOZ_UNLIKELY(!aNode->IsContent())) {
      return;
    }
    nsIFrame* frame = aNode->AsContent()->GetPrimaryFrame();
    // XXX deal with frame being null due to display:contents
    for (; frame;
         frame = nsLayoutUtils::GetNextContinuationOrIBSplitSibling(frame)) {
      info->mBuilder.SetVisibleRect(frame->InkOverflowRect());
      info->mBuilder.SetDirtyRect(frame->InkOverflowRect());
      frame->BuildDisplayListForStackingContext(&info->mBuilder, &info->mList);
    }
  };
  if (startContainer->NodeType() == nsINode::TEXT_NODE) {
    BuildDisplayListForNode(startContainer);
  }
  for (; !subtreeIter.IsDone(); subtreeIter.Next()) {
    nsCOMPtr<nsINode> node = subtreeIter.GetCurrentNode();
    BuildDisplayListForNode(node);
  }
  if (endContainer != startContainer &&
      endContainer->NodeType() == nsINode::TEXT_NODE) {
    BuildDisplayListForNode(endContainer);
  }

  // If one of the ancestor presShells (including this one) has a resolution
  // set, we may have some APZ zoom applied. That means we may want to rasterize
  // the nodes at that zoom level. Populate `info` with the relevant information
  // so that the caller can decide what to do. Also wrap the display list in
  // appropriate nsDisplayAsyncZoom display items. This code handles the general
  // case with nested async zooms (even though that never actually happens),
  // because it fell out of the implementation for free.
  //
  // TODO: Do we need to do the same for ancestor transforms?
  for (nsPresContext* ctx = GetPresContext(); ctx;
       ctx = ctx->GetParentPresContext()) {
    PresShell* shell = ctx->PresShell();
    float resolution = shell->GetResolution();

    // If we are at the root document in the process, try to see if documents
    // in enclosing processes have a resolution and include that as well.
    if (!ctx->GetParentPresContext()) {
      // xScale is an arbitrary choice. Outside of edge cases involving CSS
      // transforms, xScale == yScale so it doesn't matter.
      resolution *= ViewportUtils::TryInferEnclosingResolution(shell).xScale;
    }

    if (resolution == 1.0) {
      continue;
    }

    info->mResolution *= resolution;
    nsIFrame* rootScrollFrame = shell->GetRootScrollFrame();
    ViewID zoomedId =
        nsLayoutUtils::FindOrCreateIDFor(rootScrollFrame->GetContent());

    nsDisplayList wrapped(&info->mBuilder);
    wrapped.AppendNewToTop<nsDisplayAsyncZoom>(&info->mBuilder, rootScrollFrame,
                                               &info->mList, nullptr, zoomedId);
    info->mList.AppendToTop(&wrapped);
  }

#ifdef DEBUG
  if (gDumpRangePaintList) {
    fprintf(stderr, "CreateRangePaintInfo --- before ClipListToRange:\n");
    nsIFrame::PrintDisplayList(&(info->mBuilder), info->mList);
  }
#endif

  nsRect rangeRect = ClipListToRange(&info->mBuilder, &info->mList, aRange);

  info->mBuilder.LeavePresShell(ancestorFrame, &info->mList);

#ifdef DEBUG
  if (gDumpRangePaintList) {
    fprintf(stderr, "CreateRangePaintInfo --- after ClipListToRange:\n");
    nsIFrame::PrintDisplayList(&(info->mBuilder), info->mList);
  }
#endif

  // determine the offset of the reference frame for the display list
  // to the root frame. This will allow the coordinates used when painting
  // to all be offset from the same point
  info->mRootOffset = ancestorFrame->GetBoundingClientRect().TopLeft();
  rangeRect.MoveBy(info->mRootOffset);
  aSurfaceRect.UnionRect(aSurfaceRect, rangeRect);

  return info;
}

already_AddRefed<SourceSurface> PresShell::PaintRangePaintInfo(
    const nsTArray<UniquePtr<RangePaintInfo>>& aItems, Selection* aSelection,
    const Maybe<CSSIntRegion>& aRegion, nsRect aArea,
    const LayoutDeviceIntPoint aPoint, LayoutDeviceIntRect* aScreenRect,
    RenderImageFlags aFlags) {
  nsPresContext* pc = GetPresContext();
  if (!pc || aArea.width == 0 || aArea.height == 0) return nullptr;

  // use the rectangle to create the surface
  LayoutDeviceIntRect pixelArea = LayoutDeviceIntRect::FromAppUnitsToOutside(
      aArea, pc->AppUnitsPerDevPixel());

  // if the image should not be resized, scale must be 1
  float scale = 1.0;

  nsRect maxSize;
  pc->DeviceContext()->GetClientRect(maxSize);

  // check if the image should be resized
  bool resize = !!(aFlags & RenderImageFlags::AutoScale);

  if (resize) {
    // check if image-resizing-algorithm should be used
    if (aFlags & RenderImageFlags::IsImage) {
      // get max screensize
      int32_t maxWidth = pc->AppUnitsToDevPixels(maxSize.width);
      int32_t maxHeight = pc->AppUnitsToDevPixels(maxSize.height);
      // resize image relative to the screensize
      // get best height/width relative to screensize
      float bestHeight = float(maxHeight) * RELATIVE_SCALEFACTOR;
      float bestWidth = float(maxWidth) * RELATIVE_SCALEFACTOR;
      // calculate scale for bestWidth
      float adjustedScale = bestWidth / float(pixelArea.width);
      // get the worst height (height when width is perfect)
      float worstHeight = float(pixelArea.height) * adjustedScale;
      // get the difference of best and worst height
      float difference = bestHeight - worstHeight;
      // halve the difference and add it to worstHeight to get
      // the best compromise between bestHeight and bestWidth,
      // then calculate the corresponding scale factor
      adjustedScale = (worstHeight + difference / 2) / float(pixelArea.height);
      // prevent upscaling
      scale = std::min(scale, adjustedScale);
    } else {
      // get half of max screensize
      int32_t maxWidth = pc->AppUnitsToDevPixels(maxSize.width >> 1);
      int32_t maxHeight = pc->AppUnitsToDevPixels(maxSize.height >> 1);
      if (pixelArea.width > maxWidth || pixelArea.height > maxHeight) {
        // divide the maximum size by the image size in both directions.
        // Whichever direction produces the smallest result determines how much
        // should be scaled.
        if (pixelArea.width > maxWidth)
          scale = std::min(scale, float(maxWidth) / pixelArea.width);
        if (pixelArea.height > maxHeight)
          scale = std::min(scale, float(maxHeight) / pixelArea.height);
      }
    }

    // Pick a resolution scale factor that is the highest we need for any of
    // the items. This means some items may get rendered at a higher-than-needed
    // resolution but at least nothing will be avoidably blurry.
    float resolutionScale = 1.0;
    for (const UniquePtr<RangePaintInfo>& rangeInfo : aItems) {
      resolutionScale = std::max(resolutionScale, rangeInfo->mResolution);
    }
    float unclampedResolution = resolutionScale;
    // Clamp the resolution scale so that `pixelArea` when scaled by `scale` and
    // `resolutionScale` isn't bigger than `maxSize`. This prevents creating
    // giant/unbounded images.
    resolutionScale =
        std::min(resolutionScale, maxSize.width / (scale * pixelArea.width));
    resolutionScale =
        std::min(resolutionScale, maxSize.height / (scale * pixelArea.height));
    // The following assert should only get hit if pixelArea scaled by `scale`
    // alone would already have been bigger than `maxSize`, which should never
    // be the case. For release builds we handle gracefully by reverting
    // resolutionScale to 1.0 to avoid unexpected consequences.
    MOZ_ASSERT(resolutionScale >= 1.0);
    resolutionScale = std::max(1.0f, resolutionScale);

    scale *= resolutionScale;

    // Now we need adjust the output screen position of the surface based on the
    // scaling factor and any APZ zoom that may be in effect. The goal is here
    // to set `aScreenRect`'s top-left corner (in screen-relative LD pixels)
    // such that the scaling effect on the surface appears anchored  at `aPoint`
    // ("anchor" here is like "transform-origin"). When this code is e.g. used
    // to generate a drag image for dragging operations, `aPoint` refers to the
    // position of the mouse cursor (also in screen-relative LD pixels), and the
    // user-visible effect of doing this is that the point at which the user
    // clicked to start the drag remains under the mouse during the drag.

    // In order to do this we first compute the top-left corner of the
    // pixelArea is screen-relative LD pixels.
    LayoutDevicePoint visualPoint = ViewportUtils::ToScreenRelativeVisual(
        LayoutDevicePoint(pixelArea.TopLeft()), pc);
    // And then adjust the output screen position based on that, which we can do
    // since everything here is screen-relative LD pixels. Note that the scale
    // factor we use here is the effective "transform" scale applied to the
    // content we're painting, relative to the scale at which it would normally
    // get painted at as part of page rendering (`unclampedResolution`).
    float scaleRelativeToNormalContent = scale / unclampedResolution;
    aScreenRect->x = NSToIntFloor(aPoint.x - float(aPoint.x - visualPoint.x) *
                                                 scaleRelativeToNormalContent);
    aScreenRect->y = NSToIntFloor(aPoint.y - float(aPoint.y - visualPoint.y) *
                                                 scaleRelativeToNormalContent);

    pixelArea.width = NSToIntFloor(float(pixelArea.width) * scale);
    pixelArea.height = NSToIntFloor(float(pixelArea.height) * scale);
    if (!pixelArea.width || !pixelArea.height) {
      return nullptr;
    }
  } else {
    // move aScreenRect to the position of the surface in screen coordinates
    LayoutDevicePoint visualPoint = ViewportUtils::ToScreenRelativeVisual(
        LayoutDevicePoint(pixelArea.TopLeft()), pc);
    aScreenRect->MoveTo(RoundedToInt(visualPoint));
  }
  aScreenRect->width = pixelArea.width;
  aScreenRect->height = pixelArea.height;

  RefPtr<DrawTarget> dt =
      gfxPlatform::GetPlatform()->CreateOffscreenContentDrawTarget(
          IntSize(pixelArea.width, pixelArea.height), SurfaceFormat::B8G8R8A8);
  if (!dt || !dt->IsValid()) {
    return nullptr;
  }

  RefPtr<gfxContext> ctx = gfxContext::CreateOrNull(dt);
  MOZ_ASSERT(ctx);  // already checked the draw target above

  if (aRegion) {
    RefPtr<PathBuilder> builder = dt->CreatePathBuilder(FillRule::FILL_WINDING);

    // Convert aRegion from CSS pixels to dev pixels
    nsIntRegion region = aRegion->ToAppUnits(AppUnitsPerCSSPixel())
                             .ToOutsidePixels(pc->AppUnitsPerDevPixel());
    for (auto iter = region.RectIter(); !iter.Done(); iter.Next()) {
      const IntRect& rect = iter.Get();

      builder->MoveTo(rect.TopLeft());
      builder->LineTo(rect.TopRight());
      builder->LineTo(rect.BottomRight());
      builder->LineTo(rect.BottomLeft());
      builder->LineTo(rect.TopLeft());
    }

    RefPtr<Path> path = builder->Finish();
    ctx->Clip(path);
  }

  gfxMatrix initialTM = ctx->CurrentMatrixDouble();

  if (resize) {
    initialTM.PreScale(scale, scale);
  }

  // translate so that points are relative to the surface area
  gfxPoint surfaceOffset = nsLayoutUtils::PointToGfxPoint(
      -aArea.TopLeft(), pc->AppUnitsPerDevPixel());
  initialTM.PreTranslate(surfaceOffset);

  // temporarily hide the selection so that text is drawn normally. If a
  // selection is being rendered, use that, otherwise use the presshell's
  // selection.
  RefPtr<nsFrameSelection> frameSelection;
  if (aSelection) {
    frameSelection = aSelection->GetFrameSelection();
  } else {
    frameSelection = FrameSelection();
  }
  int16_t oldDisplaySelection = frameSelection->GetDisplaySelection();
  frameSelection->SetDisplaySelection(nsISelectionController::SELECTION_HIDDEN);

  // next, paint each range in the selection
  for (const UniquePtr<RangePaintInfo>& rangeInfo : aItems) {
    // the display lists paint relative to the offset from the reference
    // frame, so account for that translation too:
    gfxPoint rootOffset = nsLayoutUtils::PointToGfxPoint(
        rangeInfo->mRootOffset, pc->AppUnitsPerDevPixel());
    ctx->SetMatrixDouble(initialTM.PreTranslate(rootOffset));
    aArea.MoveBy(-rangeInfo->mRootOffset.x, -rangeInfo->mRootOffset.y);
    nsRegion visible(aArea);
    rangeInfo->mList.PaintRoot(&rangeInfo->mBuilder, ctx,
                               nsDisplayList::PAINT_DEFAULT, Nothing());
    aArea.MoveBy(rangeInfo->mRootOffset.x, rangeInfo->mRootOffset.y);
  }

  // restore the old selection display state
  frameSelection->SetDisplaySelection(oldDisplaySelection);

  return dt->Snapshot();
}

already_AddRefed<SourceSurface> PresShell::RenderNode(
    nsINode* aNode, const Maybe<CSSIntRegion>& aRegion,
    const LayoutDeviceIntPoint aPoint, LayoutDeviceIntRect* aScreenRect,
    RenderImageFlags aFlags) {
  // area will hold the size of the surface needed to draw the node, measured
  // from the root frame.
  nsRect area;
  nsTArray<UniquePtr<RangePaintInfo>> rangeItems;

  // nothing to draw if the node isn't in a document
  if (!aNode->IsInComposedDoc()) {
    return nullptr;
  }

  RefPtr<nsRange> range = nsRange::Create(aNode);
  IgnoredErrorResult rv;
  range->SelectNode(*aNode, rv);
  if (rv.Failed()) {
    return nullptr;
  }

  UniquePtr<RangePaintInfo> info = CreateRangePaintInfo(range, area, false);
  if (info) {
    // XXX(Bug 1631371) Check if this should use a fallible operation as it
    // pretended earlier, or change the return type to void.
    rangeItems.AppendElement(std::move(info));
  }

  Maybe<CSSIntRegion> region = aRegion;
  if (region) {
    // combine the area with the supplied region
    CSSIntRect rrectPixels = region->GetBounds();

    nsRect rrect = ToAppUnits(rrectPixels, AppUnitsPerCSSPixel());
    area.IntersectRect(area, rrect);

    nsPresContext* pc = GetPresContext();
    if (!pc) return nullptr;

    // move the region so that it is offset from the topleft corner of the
    // surface
    region->MoveBy(-nsPresContext::AppUnitsToIntCSSPixels(area.x),
                   -nsPresContext::AppUnitsToIntCSSPixels(area.y));
  }

  return PaintRangePaintInfo(rangeItems, nullptr, region, area, aPoint,
                             aScreenRect, aFlags);
}

already_AddRefed<SourceSurface> PresShell::RenderSelection(
    Selection* aSelection, const LayoutDeviceIntPoint aPoint,
    LayoutDeviceIntRect* aScreenRect, RenderImageFlags aFlags) {
  // area will hold the size of the surface needed to draw the selection,
  // measured from the root frame.
  nsRect area;
  nsTArray<UniquePtr<RangePaintInfo>> rangeItems;

  // iterate over each range and collect them into the rangeItems array.
  // This is done so that the size of selection can be determined so as
  // to allocate a surface area
  const uint32_t rangeCount = aSelection->RangeCount();
  NS_ASSERTION(rangeCount > 0, "RenderSelection called with no selection");
  for (const uint32_t r : IntegerRange(rangeCount)) {
    MOZ_ASSERT(aSelection->RangeCount() == rangeCount);
    RefPtr<nsRange> range = aSelection->GetRangeAt(r);

    UniquePtr<RangePaintInfo> info = CreateRangePaintInfo(range, area, true);
    if (info) {
      // XXX(Bug 1631371) Check if this should use a fallible operation as it
      // pretended earlier.
      rangeItems.AppendElement(std::move(info));
    }
  }

  return PaintRangePaintInfo(rangeItems, aSelection, Nothing(), area, aPoint,
                             aScreenRect, aFlags);
}

void AddDisplayItemToBottom(nsDisplayListBuilder* aBuilder,
                            nsDisplayList* aList, nsDisplayItem* aItem) {
  if (!aItem) {
    return;
  }

  nsDisplayList list(aBuilder);
  list.AppendToTop(aItem);
  list.AppendToTop(aList);
  aList->AppendToTop(&list);
}

void PresShell::AddPrintPreviewBackgroundItem(nsDisplayListBuilder* aBuilder,
                                              nsDisplayList* aList,
                                              nsIFrame* aFrame,
                                              const nsRect& aBounds) {
  nsDisplayItem* item = MakeDisplayItem<nsDisplaySolidColor>(
      aBuilder, aFrame, aBounds, NS_RGB(115, 115, 115));
  AddDisplayItemToBottom(aBuilder, aList, item);
}

static bool AddCanvasBackgroundColor(const nsDisplayList* aList,
                                     nsIFrame* aCanvasFrame, nscolor aColor,
                                     bool aCSSBackgroundColor) {
  for (nsDisplayItem* i : *aList) {
    const DisplayItemType type = i->GetType();

    if (i->Frame() == aCanvasFrame &&
        type == DisplayItemType::TYPE_CANVAS_BACKGROUND_COLOR) {
      auto* bg = static_cast<nsDisplayCanvasBackgroundColor*>(i);
      bg->SetExtraBackgroundColor(aColor);
      return true;
    }

    const bool isBlendContainer =
        type == DisplayItemType::TYPE_BLEND_CONTAINER ||
        type == DisplayItemType::TYPE_TABLE_BLEND_CONTAINER;

    nsDisplayList* sublist = i->GetSameCoordinateSystemChildren();
    if (sublist && !(isBlendContainer && !aCSSBackgroundColor) &&
        AddCanvasBackgroundColor(sublist, aCanvasFrame, aColor,
                                 aCSSBackgroundColor))
      return true;
  }
  return false;
}

void PresShell::AddCanvasBackgroundColorItem(
    nsDisplayListBuilder* aBuilder, nsDisplayList* aList, nsIFrame* aFrame,
    const nsRect& aBounds, nscolor aBackstopColor,
    AddCanvasBackgroundColorFlags aFlags) {
  if (aBounds.IsEmpty()) {
    return;
  }
  // We don't want to add an item for the canvas background color if the frame
  // (sub)tree we are painting doesn't include any canvas frames. There isn't
  // an easy way to check this directly, but if we check if the root of the
  // (sub)tree we are painting is a canvas frame that should cover us in all
  // cases (it will usually be a viewport frame when we have a canvas frame in
  // the (sub)tree).
  if (!(aFlags & AddCanvasBackgroundColorFlags::ForceDraw) &&
      !nsCSSRendering::IsCanvasFrame(aFrame)) {
    return;
  }

  nscolor bgcolor = NS_ComposeColors(aBackstopColor, mCanvasBackgroundColor);
  if (NS_GET_A(bgcolor) == 0) return;

  // To make layers work better, we want to avoid having a big non-scrolled
  // color background behind a scrolled transparent background. Instead,
  // we'll try to move the color background into the scrolled content
  // by making nsDisplayCanvasBackground paint it.
  bool addedScrollingBackgroundColor = false;
  if (!aFrame->GetParent()) {
    nsIScrollableFrame* sf =
        aFrame->PresShell()->GetRootScrollFrameAsScrollable();
    if (sf) {
      nsCanvasFrame* canvasFrame = do_QueryFrame(sf->GetScrolledFrame());
      if (canvasFrame && canvasFrame->IsVisibleForPainting()) {
        // TODO: We should be able to set canvas background color during display
        // list building to avoid calling this function.
        addedScrollingBackgroundColor = AddCanvasBackgroundColor(
            aList, canvasFrame, bgcolor, mHasCSSBackgroundColor);
      }
    }
  }

  // With async scrolling, we'd like to have two instances of the background
  // color: one that scrolls with the content (for the reasons stated above),
  // and one underneath which does not scroll with the content, but which can
  // be shown during checkerboarding and overscroll.
  // We can only do that if the color is opaque.
  bool forceUnscrolledItem =
      nsLayoutUtils::UsesAsyncScrolling(aFrame) && NS_GET_A(bgcolor) == 255;

  if (!addedScrollingBackgroundColor || forceUnscrolledItem) {
    nsDisplaySolidColor* item = MakeDisplayItem<nsDisplaySolidColor>(
        aBuilder, aFrame, aBounds, bgcolor);
    if (addedScrollingBackgroundColor) {
      item->SetIsCheckerboardBackground();
    }
    AddDisplayItemToBottom(aBuilder, aList, item);
  }
}

bool PresShell::IsTransparentContainerElement() const {
  nsPresContext* pc = GetPresContext();
  if (!pc->IsRootContentDocumentCrossProcess()) {
    // Frames are transparent except if their embedder color-scheme is
    // mismatched, in which case we use an opaque background to avoid
    // black-on-black or white-on-white text, see
    // https://github.com/w3c/csswg-drafts/issues/4772
    if (BrowsingContext* bc = pc->Document()->GetBrowsingContext()) {
      switch (bc->GetEmbedderColorScheme()) {
        case dom::PrefersColorSchemeOverride::Light:
          return DefaultBackgroundColorScheme() == ColorScheme::Light;
        case dom::PrefersColorSchemeOverride::Dark:
          return DefaultBackgroundColorScheme() == ColorScheme::Dark;
        case dom::PrefersColorSchemeOverride::None:
        case dom::PrefersColorSchemeOverride::EndGuard_:
          break;
      }
    }
    return true;
  }

  nsIDocShell* docShell = pc->GetDocShell();
  if (!docShell) {
    return false;
  }
  nsPIDOMWindowOuter* pwin = docShell->GetWindow();
  if (!pwin) {
    return false;
  }
  if (Element* containerElement = pwin->GetFrameElementInternal()) {
    return containerElement->HasAttr(nsGkAtoms::transparent);
  }
  if (BrowserChild* tab = BrowserChild::GetFrom(docShell)) {
    // Check if presShell is the top PresShell. Only the top can influence the
    // canvas background color.
    return this == tab->GetTopLevelPresShell() && tab->IsTransparent();
  }
  return false;
}

ColorScheme PresShell::DefaultBackgroundColorScheme() const {
  Document* doc = GetDocument();
  // Use a dark background for top-level about:blank that is inaccessible to
  // content JS.
  {
    BrowsingContext* bc = doc->GetBrowsingContext();
    if (bc && bc->IsTop() && !bc->HasOpener() && doc->GetDocumentURI() &&
        NS_IsAboutBlank(doc->GetDocumentURI())) {
      return doc->PreferredColorScheme(Document::IgnoreRFP::Yes);
    }
  }
  // Prefer the root color-scheme (since generally the default canvas
  // background comes from the root element's background-color), and fall back
  // to the default color-scheme if not available.
  if (auto* frame = mFrameConstructor->GetRootElementStyleFrame()) {
    return LookAndFeel::ColorSchemeForFrame(frame);
  }
  return doc->DefaultColorScheme();
}

nscolor PresShell::GetDefaultBackgroundColorToDraw() const {
  if (!mPresContext || !mPresContext->GetBackgroundColorDraw()) {
    return NS_RGB(255, 255, 255);
  }

  return mPresContext->PrefSheetPrefs()
      .ColorsFor(DefaultBackgroundColorScheme())
      .mDefaultBackground;
}

void PresShell::UpdateCanvasBackground() {
  auto canvasBg = ComputeCanvasBackground();
  mCanvasBackgroundColor = canvasBg.mColor;
  mHasCSSBackgroundColor = canvasBg.mCSSSpecified;
}

PresShell::CanvasBackground PresShell::ComputeCanvasBackground() const {
  // If we have a frame tree and it has style information that
  // specifies the background color of the canvas, update our local
  // cache of that color.
  nsIFrame* rootStyleFrame = FrameConstructor()->GetRootElementStyleFrame();
  if (!rootStyleFrame) {
    // If the root element of the document (ie html) has style 'display: none'
    // then the document's background color does not get drawn; return the color
    // we actually draw.
    return {GetDefaultBackgroundColorToDraw(), false};
  }

  ComputedStyle* bgStyle =
      nsCSSRendering::FindRootFrameBackground(rootStyleFrame);
  // XXX We should really be passing the canvasframe, not the root element
  // style frame but we don't have access to the canvasframe here. It isn't
  // a problem because only a few frames can return something other than true
  // and none of them would be a canvas frame or root element style frame.
  nscolor color = NS_RGBA(0, 0, 0, 0);
  bool drawBackgroundImage = false;
  bool drawBackgroundColor = false;
  const nsStyleDisplay* disp = rootStyleFrame->StyleDisplay();
  StyleAppearance appearance = disp->EffectiveAppearance();
  if (rootStyleFrame->IsThemed(disp) &&
      appearance != StyleAppearance::MozWinGlass &&
      appearance != StyleAppearance::MozWinBorderlessGlass) {
    // Ignore the CSS background-color if -moz-appearance is used and it is
    // not one of the glass values. (Windows 7 Glass has traditionally not
    // overridden background colors, so we preserve that behavior for now.)
  } else {
    color = nsCSSRendering::DetermineBackgroundColor(
        mPresContext, bgStyle, rootStyleFrame, drawBackgroundImage,
        drawBackgroundColor);
  }
  if (!IsTransparentContainerElement()) {
    color = NS_ComposeColors(GetDefaultBackgroundColorToDraw(), color);
  }
  return {color, drawBackgroundColor};
}

nscolor PresShell::ComputeBackstopColor(nsView* aDisplayRoot) {
  nsIWidget* widget = aDisplayRoot->GetWidget();
  if (widget && (widget->GetTransparencyMode() != eTransparencyOpaque ||
                 widget->WidgetPaintsBackground())) {
    // Within a transparent widget, so the backstop color must be
    // totally transparent.
    return NS_RGBA(0, 0, 0, 0);
  }
  // Within an opaque widget (or no widget at all), so the backstop
  // color must be totally opaque. The user's default background
  // as reported by the prescontext is guaranteed to be opaque.
  return GetDefaultBackgroundColorToDraw();
}

struct PaintParams {
  nscolor mBackgroundColor;
};

WindowRenderer* PresShell::GetWindowRenderer() {
  NS_ASSERTION(mViewManager, "Should have view manager");

  nsView* rootView = mViewManager->GetRootView();
  if (rootView) {
    if (nsIWidget* widget = rootView->GetWidget()) {
      return widget->GetWindowRenderer();
    }
  }
  return nullptr;
}

bool PresShell::AsyncPanZoomEnabled() {
  NS_ASSERTION(mViewManager, "Should have view manager");
  nsView* rootView = mViewManager->GetRootView();
  if (rootView) {
    if (nsIWidget* widget = rootView->GetWidget()) {
      return widget->AsyncPanZoomEnabled();
    }
  }
  return gfxPlatform::AsyncPanZoomEnabled();
}

nsresult PresShell::SetResolutionAndScaleTo(float aResolution,
                                            ResolutionChangeOrigin aOrigin) {
  if (!(aResolution > 0.0)) {
    return NS_ERROR_ILLEGAL_VALUE;
  }
  if (aResolution == mResolution.valueOr(0.0)) {
    MOZ_ASSERT(mResolution.isSome());
    return NS_OK;
  }

  // GetResolution handles mResolution being nothing by returning 1 so this
  // is checking that the resolution is actually changing.
  bool resolutionUpdated = (aResolution != GetResolution());

  mLastResolutionChangeOrigin = aOrigin;

  RenderingState state(this);
  state.mResolution = Some(aResolution);
  SetRenderingState(state);
  if (mMobileViewportManager) {
    mMobileViewportManager->ResolutionUpdated(aOrigin);
  }
  if (aOrigin == ResolutionChangeOrigin::Apz) {
    mResolutionUpdatedByApz = true;
  } else if (resolutionUpdated) {
    mResolutionUpdated = true;
  }

  if (auto* window = nsGlobalWindowInner::Cast(mDocument->GetInnerWindow())) {
    window->VisualViewport()->PostResizeEvent();
  }

  return NS_OK;
}

float PresShell::GetCumulativeResolution() const {
  float resolution = GetResolution();
  nsPresContext* parentCtx = GetPresContext()->GetParentPresContext();
  if (parentCtx) {
    resolution *= parentCtx->PresShell()->GetCumulativeResolution();
  }
  return resolution;
}

void PresShell::SetRestoreResolution(float aResolution,
                                     LayoutDeviceIntSize aDisplaySize) {
  if (mMobileViewportManager) {
    mMobileViewportManager->SetRestoreResolution(aResolution, aDisplaySize);
  }
}

void PresShell::SetRenderingState(const RenderingState& aState) {
  if (GetResolution() != aState.mResolution.valueOr(1.f)) {
    if (nsIFrame* frame = GetRootFrame()) {
      frame->SchedulePaint();
    }
  }

  mRenderingStateFlags = aState.mRenderingStateFlags;
  mResolution = aState.mResolution;
#ifdef ACCESSIBILITY
  if (nsAccessibilityService* accService =
          PresShell::GetAccessibilityService()) {
    accService->NotifyOfResolutionChange(this, GetResolution());
  }
#endif
}

void PresShell::SynthesizeMouseMove(bool aFromScroll) {
  if (!StaticPrefs::layout_reflow_synthMouseMove()) return;

  if (mPaintingSuppressed || !mIsActive || !mPresContext) {
    return;
  }

  if (!mPresContext->IsRoot()) {
    if (PresShell* rootPresShell = GetRootPresShell()) {
      rootPresShell->SynthesizeMouseMove(aFromScroll);
    }
    return;
  }

  if (mMouseLocation == nsPoint(NS_UNCONSTRAINEDSIZE, NS_UNCONSTRAINEDSIZE))
    return;

  if (!mSynthMouseMoveEvent.IsPending()) {
    RefPtr<nsSynthMouseMoveEvent> ev =
        new nsSynthMouseMoveEvent(this, aFromScroll);

    GetPresContext()->RefreshDriver()->AddRefreshObserver(
        ev, FlushType::Display, "Synthetic mouse move event");
    mSynthMouseMoveEvent = std::move(ev);
  }
}

static nsView* FindFloatingViewContaining(nsPresContext* aRootPresContext,
                                          nsIWidget* aRootWidget,
                                          const LayoutDeviceIntPoint& aPt) {
  nsIFrame* popupFrame =
      nsLayoutUtils::GetPopupFrameForPoint(aRootPresContext, aRootWidget, aPt);
  return popupFrame ? popupFrame->GetView() : nullptr;
}

/*
 * This finds the first view with a frame that contains the given point in a
 * postorder traversal of the view tree, assuming that the point is not in a
 * floating view.  It assumes that only floating views extend outside the bounds
 * of their parents.
 *
 * This methods should only be called if FindFloatingViewContaining returns
 * null.
 *
 * aPt is relative aRelativeToView with the viewport type
 * aRelativeToViewportType. aRelativeToView will always have a frame. If aView
 * has a frame then aRelativeToView will be aView. (The reason aRelativeToView
 * and aView are separate is because we need to traverse into views without
 * frames (ie the inner view of a subdocument frame) but we can only easily
 * transform between views using TransformPoint which takes frames.)
 */
static nsView* FindViewContaining(nsView* aRelativeToView,
                                  ViewportType aRelativeToViewportType,
                                  nsView* aView, nsPoint aPt) {
  MOZ_ASSERT(aRelativeToView->GetFrame());

  if (aView->GetVisibility() == nsViewVisibility_kHide) {
    return nullptr;
  }

  nsIFrame* frame = aView->GetFrame();
  if (frame) {
    if (!frame->PresShell()->IsActive() ||
        !frame->IsVisibleConsideringAncestors(
            nsIFrame::VISIBILITY_CROSS_CHROME_CONTENT_BOUNDARY)) {
      return nullptr;
    }

    // We start out in visual coords and then if we cross the zoom boundary we
    // become in layout coords. The zoom boundary always occurs in a document
    // with IsRootContentDocumentCrossProcess. The root view of such a document
    // is outside the zoom boundary and any child view must be inside the zoom
    // boundary because we only create views for certain kinds of frames and
    // none of them can be between the root frame and the zoom boundary.
    bool crossingZoomBoundary = false;
    if (aRelativeToViewportType == ViewportType::Visual) {
      if (!aRelativeToView->GetParent() ||
          aRelativeToView->GetViewManager() !=
              aRelativeToView->GetParent()->GetViewManager()) {
        if (aRelativeToView->GetFrame()
                ->PresContext()
                ->IsRootContentDocumentCrossProcess()) {
          crossingZoomBoundary = true;
        }
      }
    }

    ViewportType nextRelativeToViewportType = aRelativeToViewportType;
    if (crossingZoomBoundary) {
      nextRelativeToViewportType = ViewportType::Layout;
    }

    nsLayoutUtils::TransformResult result = nsLayoutUtils::TransformPoint(
        RelativeTo{aRelativeToView->GetFrame(), aRelativeToViewportType},
        RelativeTo{frame, nextRelativeToViewportType}, aPt);
    if (result != nsLayoutUtils::TRANSFORM_SUCCEEDED) {
      return nullptr;
    }

    // Even though aPt is in visual coordinates until we cross the zoom boundary
    // it is valid to compare it to view coords (which are in layout coords)
    // because visual coords are the same as layout coords for every view
    // outside of the zoom boundary except for the root view of the root content
    // document.
    // For the root view of the root content document, its bounds don't
    // actually correspond to what is visible when we have a
    // MobileViewportManager. So we skip the hit test. This is okay because the
    // point has already been hit test: 1) if we are the root view in the
    // process then the point comes from a real mouse event so it must have been
    // over our widget, or 2) if we are the root of a subdocument then
    // hittesting against the view of the subdocument frame that contains us
    // already happened and succeeded before getting here.
    if (!crossingZoomBoundary) {
      if (!aView->GetDimensions().Contains(aPt)) {
        return nullptr;
      }
    }

    aRelativeToView = aView;
    aRelativeToViewportType = nextRelativeToViewportType;
  }

  for (nsView* v = aView->GetFirstChild(); v; v = v->GetNextSibling()) {
    nsView* r =
        FindViewContaining(aRelativeToView, aRelativeToViewportType, v, aPt);
    if (r) return r;
  }

  return frame ? aView : nullptr;
}

static BrowserBridgeChild* GetChildBrowser(nsView* aView) {
  if (!aView) {
    return nullptr;
  }
  nsIFrame* frame = aView->GetFrame();
  if (!frame && aView->GetParent()) {
    // If frame is null then view is an anonymous inner view, and we want
    // the frame from the corresponding outer view.
    frame = aView->GetParent()->GetFrame();
  }
  if (!frame || !frame->GetContent()) {
    return nullptr;
  }
  return BrowserBridgeChild::GetFrom(frame->GetContent());
}

void PresShell::ProcessSynthMouseMoveEvent(bool aFromScroll) {
  // If drag session has started, we shouldn't synthesize mousemove event.
  nsCOMPtr<nsIDragSession> dragSession = nsContentUtils::GetDragSession();
  if (dragSession) {
    mSynthMouseMoveEvent.Forget();
    return;
  }

  // allow new event to be posted while handling this one only if the
  // source of the event is a scroll (to prevent infinite reflow loops)
  if (aFromScroll) {
    mSynthMouseMoveEvent.Forget();
  }

  nsView* rootView = mViewManager ? mViewManager->GetRootView() : nullptr;
  if (mMouseLocation == nsPoint(NS_UNCONSTRAINEDSIZE, NS_UNCONSTRAINEDSIZE) ||
      !rootView || !rootView->HasWidget() || !mPresContext) {
    mSynthMouseMoveEvent.Forget();
    return;
  }

  NS_ASSERTION(mPresContext->IsRoot(), "Only a root pres shell should be here");

  // Hold a ref to ourselves so DispatchEvent won't destroy us (since
  // we need to access members after we call DispatchEvent).
  RefPtr<PresShell> kungFuDeathGrip(this);

#ifdef DEBUG_MOUSE_LOCATION
  printf("[ps=%p]synthesizing mouse move to (%d,%d)\n", this, mMouseLocation.x,
         mMouseLocation.y);
#endif

  int32_t APD = mPresContext->AppUnitsPerDevPixel();

  // We need a widget to put in the event we are going to dispatch so we look
  // for a view that has a widget and the mouse location is over. We first look
  // for floating views, if there isn't one we use the root view. |view| holds
  // that view.
  nsView* view = nullptr;

  // The appunits per devpixel ratio of |view|.
  int32_t viewAPD;

  // mRefPoint will be mMouseLocation relative to the widget of |view|, the
  // widget we will put in the event we dispatch, in viewAPD appunits
  nsPoint refpoint(0, 0);

  // We always dispatch the event to the pres shell that contains the view that
  // the mouse is over. pointVM is the VM of that pres shell.
  nsViewManager* pointVM = nullptr;

  if (rootView->GetFrame()) {
    view = FindFloatingViewContaining(
        mPresContext, rootView->GetWidget(),
        LayoutDeviceIntPoint::FromAppUnitsToNearest(
            mMouseLocation + rootView->ViewToWidgetOffset(), APD));
  }

  nsView* pointView = view;
  if (!view) {
    view = rootView;
    if (rootView->GetFrame()) {
      pointView = FindViewContaining(rootView, ViewportType::Visual, rootView,
                                     mMouseLocation);
    } else {
      pointView = rootView;
    }
    // pointView can be null in situations related to mouse capture
    pointVM = (pointView ? pointView : view)->GetViewManager();
    refpoint = mMouseLocation + rootView->ViewToWidgetOffset();
    viewAPD = APD;
  } else {
    pointVM = view->GetViewManager();
    nsIFrame* frame = view->GetFrame();
    NS_ASSERTION(frame, "floating views can't be anonymous");
    viewAPD = frame->PresContext()->AppUnitsPerDevPixel();
    refpoint = mMouseLocation;
    DebugOnly<nsLayoutUtils::TransformResult> result =
        nsLayoutUtils::TransformPoint(
            RelativeTo{rootView->GetFrame(), ViewportType::Visual},
            RelativeTo{frame, ViewportType::Layout}, refpoint);
    MOZ_ASSERT(result == nsLayoutUtils::TRANSFORM_SUCCEEDED);
    refpoint += view->ViewToWidgetOffset();
  }
  NS_ASSERTION(view->GetWidget(), "view should have a widget here");
  WidgetMouseEvent event(true, eMouseMove, view->GetWidget(),
                         WidgetMouseEvent::eSynthesized);
  event.mRefPoint =
      LayoutDeviceIntPoint::FromAppUnitsToNearest(refpoint, viewAPD);
  event.mTime = PR_IntervalNow();
  // XXX set event.mModifiers ?
  // XXX mnakano I think that we should get the latest information from widget.

  if (BrowserBridgeChild* bbc = GetChildBrowser(pointView)) {
    // If we have a BrowserBridgeChild, we're going to be dispatching this
    // mouse event into an OOP iframe of the current document.
    event.mLayersId = bbc->GetLayersId();
    bbc->SendDispatchSynthesizedMouseEvent(event);
  } else if (RefPtr<PresShell> presShell = pointVM->GetPresShell()) {
    // Since this gets run in a refresh tick there isn't an InputAPZContext on
    // the stack from the nsBaseWidget. We need to simulate one with at least
    // the correct target guid, so that the correct callback transform gets
    // applied if this event goes to a child process. The input block id is set
    // to 0 because this is a synthetic event which doesn't really belong to any
    // input block. Same for the APZ response field.
    InputAPZContext apzContext(mMouseEventTargetGuid, 0, nsEventStatus_eIgnore);
    presShell->DispatchSynthMouseMove(&event);
  }

  if (!aFromScroll) {
    mSynthMouseMoveEvent.Forget();
  }
}

/* static */
void PresShell::MarkFramesInListApproximatelyVisible(
    const nsDisplayList& aList) {
  for (nsDisplayItem* item : aList) {
    nsDisplayList* sublist = item->GetChildren();
    if (sublist) {
      MarkFramesInListApproximatelyVisible(*sublist);
      continue;
    }

    nsIFrame* frame = item->Frame();
    MOZ_ASSERT(frame);

    if (!frame->TrackingVisibility()) {
      continue;
    }

    // Use the presshell containing the frame.
    PresShell* presShell = frame->PresShell();
    MOZ_ASSERT(!presShell->AssumeAllFramesVisible());
    if (presShell->mApproximatelyVisibleFrames.EnsureInserted(frame)) {
      // The frame was added to mApproximatelyVisibleFrames, so increment its
      // visible count.
      frame->IncApproximateVisibleCount();
    }
  }
}

/* static */
void PresShell::DecApproximateVisibleCount(
    VisibleFrames& aFrames, const Maybe<OnNonvisible>& aNonvisibleAction
    /* = Nothing() */) {
  for (nsIFrame* frame : aFrames) {
    // Decrement the frame's visible count if we're still tracking its
    // visibility. (We may not be, if the frame disabled visibility tracking
    // after we added it to the visible frames list.)
    if (frame->TrackingVisibility()) {
      frame->DecApproximateVisibleCount(aNonvisibleAction);
    }
  }
}

void PresShell::RebuildApproximateFrameVisibilityDisplayList(
    const nsDisplayList& aList) {
  MOZ_ASSERT(!mApproximateFrameVisibilityVisited, "already visited?");
  mApproximateFrameVisibilityVisited = true;

  // Remove the entries of the mApproximatelyVisibleFrames hashtable and put
  // them in oldApproxVisibleFrames.
  VisibleFrames oldApproximatelyVisibleFrames =
      std::move(mApproximatelyVisibleFrames);

  MarkFramesInListApproximatelyVisible(aList);

  DecApproximateVisibleCount(oldApproximatelyVisibleFrames);
}

/* static */
void PresShell::ClearApproximateFrameVisibilityVisited(nsView* aView,
                                                       bool aClear) {
  nsViewManager* vm = aView->GetViewManager();
  if (aClear) {
    PresShell* presShell = vm->GetPresShell();
    if (!presShell->mApproximateFrameVisibilityVisited) {
      presShell->ClearApproximatelyVisibleFramesList();
    }
    presShell->mApproximateFrameVisibilityVisited = false;
  }
  for (nsView* v = aView->GetFirstChild(); v; v = v->GetNextSibling()) {
    ClearApproximateFrameVisibilityVisited(v, v->GetViewManager() != vm);
  }
}

void PresShell::ClearApproximatelyVisibleFramesList(
    const Maybe<OnNonvisible>& aNonvisibleAction
    /* = Nothing() */) {
  DecApproximateVisibleCount(mApproximatelyVisibleFrames, aNonvisibleAction);
  mApproximatelyVisibleFrames.Clear();
}

void PresShell::MarkFramesInSubtreeApproximatelyVisible(
    nsIFrame* aFrame, const nsRect& aRect, bool aRemoveOnly /* = false */) {
  MOZ_ASSERT(aFrame->PresShell() == this, "wrong presshell");

  if (aFrame->TrackingVisibility() && aFrame->StyleVisibility()->IsVisible() &&
      (!aRemoveOnly ||
       aFrame->GetVisibility() == Visibility::ApproximatelyVisible)) {
    MOZ_ASSERT(!AssumeAllFramesVisible());
    if (mApproximatelyVisibleFrames.EnsureInserted(aFrame)) {
      // The frame was added to mApproximatelyVisibleFrames, so increment its
      // visible count.
      aFrame->IncApproximateVisibleCount();
    }
  }

  nsSubDocumentFrame* subdocFrame = do_QueryFrame(aFrame);
  if (subdocFrame) {
    PresShell* presShell = subdocFrame->GetSubdocumentPresShellForPainting(
        nsSubDocumentFrame::IGNORE_PAINT_SUPPRESSION);
    if (presShell && !presShell->AssumeAllFramesVisible()) {
      nsRect rect = aRect;
      nsIFrame* root = presShell->GetRootFrame();
      if (root) {
        rect.MoveBy(aFrame->GetOffsetToCrossDoc(root));
      } else {
        rect.MoveBy(-aFrame->GetContentRectRelativeToSelf().TopLeft());
      }
      rect = rect.ScaleToOtherAppUnitsRoundOut(
          aFrame->PresContext()->AppUnitsPerDevPixel(),
          presShell->GetPresContext()->AppUnitsPerDevPixel());

      presShell->RebuildApproximateFrameVisibility(&rect);
    }
    return;
  }

  nsRect rect = aRect;

  nsIScrollableFrame* scrollFrame = do_QueryFrame(aFrame);
  if (scrollFrame) {
    bool ignoreDisplayPort = false;
    if (DisplayPortUtils::IsMissingDisplayPortBaseRect(aFrame->GetContent())) {
      // We can properly set the base rect for root scroll frames on top level
      // and root content documents. Otherwise the base rect we compute might
      // be way too big without the limiting that
      // ScrollFrameHelper::DecideScrollableLayer does, so we just ignore the
      // displayport in that case.
      nsPresContext* pc = aFrame->PresContext();
      if (scrollFrame->IsRootScrollFrameOfDocument() &&
          (pc->IsRootContentDocumentCrossProcess() ||
           (pc->IsChrome() && !pc->GetParentPresContext()))) {
        nsRect baseRect(
            nsPoint(), nsLayoutUtils::CalculateCompositionSizeForFrame(aFrame));
        DisplayPortUtils::SetDisplayPortBase(aFrame->GetContent(), baseRect);
      } else {
        ignoreDisplayPort = true;
      }
    }

    nsRect displayPort;
    bool usingDisplayport =
        !ignoreDisplayPort &&
        DisplayPortUtils::GetDisplayPortForVisibilityTesting(
            aFrame->GetContent(), &displayPort);

    scrollFrame->NotifyApproximateFrameVisibilityUpdate(!usingDisplayport);

    if (usingDisplayport) {
      rect = displayPort;
    } else {
      rect = rect.Intersect(scrollFrame->GetScrollPortRect());
    }
    rect = scrollFrame->ExpandRectToNearlyVisible(rect);
  }

  bool preserves3DChildren = aFrame->Extend3DContext();

<<<<<<< HEAD
  // We assume all frames in popups are visible, so we skip them here.
  const nsIFrame::ChildListIDs skip = {nsIFrame::kPopupList,
                                       nsIFrame::kSelectPopupList};
  for (auto& [list, listID] : aFrame->ChildLists()) {
    if (skip.contains(listID)) {
=======
  for (const auto& [list, listID] : aFrame->ChildLists()) {
    if (listID == nsIFrame::kPopupList) {
      // We assume all frames in popups are visible, so we skip them here.
>>>>>>> 64b6a01c
      continue;
    }

    for (nsIFrame* child : list) {
      nsRect r = rect - child->GetPosition();
      if (!r.IntersectRect(r, child->InkOverflowRect())) {
        continue;
      }
      if (child->IsTransformed()) {
        // for children of a preserve3d element we just pass down the same dirty
        // rect
        if (!preserves3DChildren ||
            !child->Combines3DTransformWithAncestors()) {
          const nsRect overflow = child->InkOverflowRectRelativeToSelf();
          nsRect out;
          if (nsDisplayTransform::UntransformRect(r, overflow, child, &out)) {
            r = out;
          } else {
            r.SetEmpty();
          }
        }
      }
      MarkFramesInSubtreeApproximatelyVisible(child, r);
    }
  }
}

void PresShell::RebuildApproximateFrameVisibility(
    nsRect* aRect, bool aRemoveOnly /* = false */) {
  MOZ_ASSERT(!mApproximateFrameVisibilityVisited, "already visited?");
  mApproximateFrameVisibilityVisited = true;

  nsIFrame* rootFrame = GetRootFrame();
  if (!rootFrame) {
    return;
  }

  // Remove the entries of the mApproximatelyVisibleFrames hashtable and put
  // them in oldApproximatelyVisibleFrames.
  VisibleFrames oldApproximatelyVisibleFrames =
      std::move(mApproximatelyVisibleFrames);

  nsRect vis(nsPoint(0, 0), rootFrame->GetSize());
  if (aRect) {
    vis = *aRect;
  }

  // If we are in-process root but not the top level content, we need to take
  // the intersection with the iframe visible rect.
  if (mPresContext->IsRootContentDocumentInProcess() &&
      !mPresContext->IsRootContentDocumentCrossProcess()) {
    // There are two possibilities that we can't get the iframe's visible
    // rect other than the iframe is out side of ancestors' display ports.
    // a) the BrowserChild is being torn down
    // b) the visible rect hasn't been delivered the BrowserChild
    // In both cases we consider the visible rect is empty.
    Maybe<nsRect> visibleRect;
    if (BrowserChild* browserChild = BrowserChild::GetFrom(this)) {
      visibleRect = browserChild->GetVisibleRect();
    }
    vis = vis.Intersect(visibleRect.valueOr(nsRect()));
  }

  MarkFramesInSubtreeApproximatelyVisible(rootFrame, vis, aRemoveOnly);

  DecApproximateVisibleCount(oldApproximatelyVisibleFrames);
}

void PresShell::UpdateApproximateFrameVisibility() {
  DoUpdateApproximateFrameVisibility(/* aRemoveOnly = */ false);
}

void PresShell::DoUpdateApproximateFrameVisibility(bool aRemoveOnly) {
  MOZ_ASSERT(
      !mPresContext || mPresContext->IsRootContentDocumentInProcess(),
      "Updating approximate frame visibility on a non-root content document?");

  mUpdateApproximateFrameVisibilityEvent.Revoke();

  if (mHaveShutDown || mIsDestroying) {
    return;
  }

  // call update on that frame
  nsIFrame* rootFrame = GetRootFrame();
  if (!rootFrame) {
    ClearApproximatelyVisibleFramesList(Some(OnNonvisible::DiscardImages));
    return;
  }

  RebuildApproximateFrameVisibility(/* aRect = */ nullptr, aRemoveOnly);
  ClearApproximateFrameVisibilityVisited(rootFrame->GetView(), true);

#ifdef DEBUG_FRAME_VISIBILITY_DISPLAY_LIST
  // This can be used to debug the frame walker by comparing beforeFrameList
  // and mApproximatelyVisibleFrames in RebuildFrameVisibilityDisplayList to see
  // if they produce the same results (mApproximatelyVisibleFrames holds the
  // frames the display list thinks are visible, beforeFrameList holds the
  // frames the frame walker thinks are visible).
  nsDisplayListBuilder builder(
      rootFrame, nsDisplayListBuilderMode::FRAME_VISIBILITY, false);
  nsRect updateRect(nsPoint(0, 0), rootFrame->GetSize());
  nsIFrame* rootScroll = GetRootScrollFrame();
  if (rootScroll) {
    nsIContent* content = rootScroll->GetContent();
    if (content) {
      Unused << nsLayoutUtils::GetDisplayPortForVisibilityTesting(
          content, &updateRect, RelativeTo::ScrollFrame);
    }

    if (IgnoringViewportScrolling()) {
      builder.SetIgnoreScrollFrame(rootScroll);
    }
  }
  builder.IgnorePaintSuppression();
  builder.EnterPresShell(rootFrame);
  nsDisplayList list;
  rootFrame->BuildDisplayListForStackingContext(&builder, updateRect, &list);
  builder.LeavePresShell(rootFrame, &list);

  RebuildApproximateFrameVisibilityDisplayList(list);

  ClearApproximateFrameVisibilityVisited(rootFrame->GetView(), true);

  list.DeleteAll(&builder);
#endif
}

bool PresShell::AssumeAllFramesVisible() {
  if (!StaticPrefs::layout_framevisibility_enabled() || !mPresContext ||
      !mDocument) {
    return true;
  }

  // We assume all frames are visible in print, print preview, chrome, and
  // resource docs and don't keep track of them.
  if (mPresContext->Type() == nsPresContext::eContext_PrintPreview ||
      mPresContext->Type() == nsPresContext::eContext_Print ||
      mPresContext->IsChrome() || mDocument->IsResourceDoc()) {
    return true;
  }

  // If we're assuming all frames are visible in the top level content
  // document, we need to in subdocuments as well. Otherwise we can get in a
  // situation where things like animations won't work in subdocuments because
  // their frames appear not to be visible, since we won't schedule an image
  // visibility update if the top level content document is assuming all
  // frames are visible.
  //
  // Note that it's not safe to call IsRootContentDocumentInProcess() if we're
  // currently being destroyed, so we have to check that first.
  if (!mHaveShutDown && !mIsDestroying &&
      !mPresContext->IsRootContentDocumentInProcess()) {
    nsPresContext* presContext =
        mPresContext->GetInProcessRootContentDocumentPresContext();
    if (presContext && presContext->PresShell()->AssumeAllFramesVisible()) {
      return true;
    }
  }

  return false;
}

void PresShell::ScheduleApproximateFrameVisibilityUpdateSoon() {
  if (AssumeAllFramesVisible()) {
    return;
  }

  if (!mPresContext) {
    return;
  }

  nsRefreshDriver* refreshDriver = mPresContext->RefreshDriver();
  if (!refreshDriver) {
    return;
  }

  // Ask the refresh driver to update frame visibility soon.
  refreshDriver->ScheduleFrameVisibilityUpdate();
}

void PresShell::ScheduleApproximateFrameVisibilityUpdateNow() {
  if (AssumeAllFramesVisible()) {
    return;
  }

  if (!mPresContext->IsRootContentDocumentInProcess()) {
    nsPresContext* presContext =
        mPresContext->GetInProcessRootContentDocumentPresContext();
    if (!presContext) return;
    MOZ_ASSERT(presContext->IsRootContentDocumentInProcess(),
               "Didn't get a root prescontext from "
               "GetInProcessRootContentDocumentPresContext?");
    presContext->PresShell()->ScheduleApproximateFrameVisibilityUpdateNow();
    return;
  }

  if (mHaveShutDown || mIsDestroying) {
    return;
  }

  if (mUpdateApproximateFrameVisibilityEvent.IsPending()) {
    return;
  }

  RefPtr<nsRunnableMethod<PresShell>> event =
      NewRunnableMethod("PresShell::UpdateApproximateFrameVisibility", this,
                        &PresShell::UpdateApproximateFrameVisibility);
  nsresult rv = mDocument->Dispatch(TaskCategory::Other, do_AddRef(event));

  if (NS_SUCCEEDED(rv)) {
    mUpdateApproximateFrameVisibilityEvent = std::move(event);
  }
}

void PresShell::EnsureFrameInApproximatelyVisibleList(nsIFrame* aFrame) {
  if (!aFrame->TrackingVisibility()) {
    return;
  }

  if (AssumeAllFramesVisible()) {
    aFrame->IncApproximateVisibleCount();
    return;
  }

#ifdef DEBUG
  // Make sure it's in this pres shell.
  nsCOMPtr<nsIContent> content = aFrame->GetContent();
  if (content) {
    PresShell* presShell = content->OwnerDoc()->GetPresShell();
    MOZ_ASSERT(!presShell || presShell == this, "wrong shell");
  }
#endif

  if (mApproximatelyVisibleFrames.EnsureInserted(aFrame)) {
    // We inserted a new entry.
    aFrame->IncApproximateVisibleCount();
  }
}

void PresShell::RemoveFrameFromApproximatelyVisibleList(nsIFrame* aFrame) {
#ifdef DEBUG
  // Make sure it's in this pres shell.
  nsCOMPtr<nsIContent> content = aFrame->GetContent();
  if (content) {
    PresShell* presShell = content->OwnerDoc()->GetPresShell();
    MOZ_ASSERT(!presShell || presShell == this, "wrong shell");
  }
#endif

  if (AssumeAllFramesVisible()) {
    MOZ_ASSERT(mApproximatelyVisibleFrames.Count() == 0,
               "Shouldn't have any frames in the table");
    return;
  }

  if (mApproximatelyVisibleFrames.EnsureRemoved(aFrame) &&
      aFrame->TrackingVisibility()) {
    // aFrame was in the hashtable, and we're still tracking its visibility,
    // so we need to decrement its visible count.
    aFrame->DecApproximateVisibleCount();
  }
}

void PresShell::PaintAndRequestComposite(nsView* aView, PaintFlags aFlags) {
  if (!mIsActive) {
    return;
  }

  WindowRenderer* renderer = aView->GetWidget()->GetWindowRenderer();
  NS_ASSERTION(renderer, "Must be in paint event");
  if (renderer->AsFallback()) {
    // The fallback renderer doesn't do any retaining, so we
    // just need to notify the view and widget that we're invalid, and
    // we'll do a paint+composite from the PaintWindow callback.
    GetViewManager()->InvalidateView(aView);
    return;
  }

  // Otherwise we're a retained WebRenderLayerManager, so we want to call
  // Paint to update with any changes and push those to WR.
  PaintInternalFlags flags = PaintInternalFlags::None;
  if (aFlags & PaintFlags::PaintSyncDecodeImages) {
    flags |= PaintInternalFlags::PaintSyncDecodeImages;
  }
  PaintInternal(aView, flags);
}

void PresShell::SyncPaintFallback(nsView* aView) {
  if (!mIsActive) {
    return;
  }

  WindowRenderer* renderer = aView->GetWidget()->GetWindowRenderer();
  NS_ASSERTION(renderer->AsFallback(),
               "Can't do Sync paint for remote renderers");
  if (!renderer->AsFallback()) {
    return;
  }

  PaintInternal(aView, PaintInternalFlags::PaintComposite);
  GetPresContext()->NotifyDidPaintForSubtree();
}

void PresShell::PaintInternal(nsView* aViewToPaint, PaintInternalFlags aFlags) {
  nsCString url;
  nsIURI* uri = mDocument->GetDocumentURI();
  Document* contentRoot = GetPrimaryContentDocument();
  if (contentRoot) {
    uri = contentRoot->GetDocumentURI();
  }
  url = uri ? uri->GetSpecOrDefault() : "N/A"_ns;
  AUTO_PROFILER_LABEL_DYNAMIC_NSCSTRING_RELEVANT_FOR_JS("Paint", GRAPHICS, url);

  Maybe<js::AutoAssertNoContentJS> nojs;

  // On Android, Flash can call into content JS during painting, so we can't
  // assert there. However, we don't rely on this assertion on Android because
  // we don't paint while JS is running.
#if !defined(MOZ_WIDGET_ANDROID)
  if (!(aFlags & PaintInternalFlags::PaintComposite)) {
    // We need to allow content JS when the flag is set since we may trigger
    // MozAfterPaint events in content in those cases.
    nojs.emplace(dom::danger::GetJSContext());
  }
#endif

  NS_ASSERTION(!mIsDestroying, "painting a destroyed PresShell");
  NS_ASSERTION(aViewToPaint, "null view");

  MOZ_ASSERT(!mApproximateFrameVisibilityVisited, "Should have been cleared");

  if (!mIsActive) {
    return;
  }

  if (StaticPrefs::apz_keyboard_enabled_AtStartup()) {
    // Update the focus target for async keyboard scrolling. This will be
    // forwarded to APZ by nsDisplayList::PaintRoot. We need to to do this
    // before we enter the paint phase because dispatching eVoid events can
    // cause layout to happen.
    mAPZFocusTarget = FocusTarget(this, mAPZFocusSequenceNumber);
  }

  nsPresContext* presContext = GetPresContext();
  AUTO_LAYOUT_PHASE_ENTRY_POINT(presContext, Paint);

  nsIFrame* frame = aViewToPaint->GetFrame();

  WindowRenderer* renderer = aViewToPaint->GetWidget()->GetWindowRenderer();
  NS_ASSERTION(renderer, "Must be in paint event");
  WebRenderLayerManager* layerManager = renderer->AsWebRender();

  // Whether or not we should set first paint when painting is suppressed
  // is debatable. For now we'll do it because B2G relied on first paint
  // to configure the viewport and we only want to do that when we have
  // real content to paint. See Bug 798245
  if (mIsFirstPaint && !mPaintingSuppressed) {
    MOZ_LOG(gLog, LogLevel::Debug,
            ("PresShell::Paint, first paint, this=%p", this));

    if (layerManager) {
      layerManager->SetIsFirstPaint();
    }
    mIsFirstPaint = false;
  }

  if (!renderer->BeginTransaction(url)) {
    return;
  }

  // Send an updated focus target with this transaction. Be sure to do this
  // before we paint in the case this is an empty transaction.
  if (layerManager) {
    layerManager->SetFocusTarget(mAPZFocusTarget);
  }

  if (frame) {
    if (!(aFlags & PaintInternalFlags::PaintSyncDecodeImages) &&
        !frame->HasAnyStateBits(NS_FRAME_UPDATE_LAYER_TREE)) {
      if (layerManager) {
        layerManager->SetTransactionIdAllocator(presContext->RefreshDriver());
      }

      if (renderer->EndEmptyTransaction(
              (aFlags & PaintInternalFlags::PaintComposite)
                  ? WindowRenderer::END_DEFAULT
                  : WindowRenderer::END_NO_COMPOSITE)) {
        return;
      }
    }
    frame->RemoveStateBits(NS_FRAME_UPDATE_LAYER_TREE);
  }

  nscolor bgcolor = ComputeBackstopColor(aViewToPaint);
  PaintFrameFlags flags =
      PaintFrameFlags::WidgetLayers | PaintFrameFlags::ExistingTransaction;

  // We force sync-decode for printing / print-preview (printing already does
  // this from nsPageSequenceFrame::PrintNextSheet).
  if (aFlags & PaintInternalFlags::PaintSyncDecodeImages ||
      mDocument->IsStaticDocument()) {
    flags |= PaintFrameFlags::SyncDecodeImages;
  }
  if (renderer->GetBackendType() == layers::LayersBackend::LAYERS_WR) {
    flags |= PaintFrameFlags::ForWebRender;
  }

  if (frame) {
    // We can paint directly into the widget using its layer manager.
    nsLayoutUtils::PaintFrame(nullptr, frame, nsRegion(), bgcolor,
                              nsDisplayListBuilderMode::Painting, flags);
    return;
  }

  bgcolor = NS_ComposeColors(bgcolor, mCanvasBackgroundColor);

  if (renderer->GetBackendType() == layers::LayersBackend::LAYERS_WR) {
    LayoutDeviceRect bounds = LayoutDeviceRect::FromAppUnits(
        presContext->GetVisibleArea(), presContext->AppUnitsPerDevPixel());
    WebRenderBackgroundData data(wr::ToLayoutRect(bounds),
                                 wr::ToColorF(ToDeviceColor(bgcolor)));
    WrFiltersHolder wrFilters;

    layerManager->SetTransactionIdAllocator(presContext->RefreshDriver());
    layerManager->EndTransactionWithoutLayer(nullptr, nullptr,
                                             std::move(wrFilters), &data, 0);
    return;
  }

  FallbackRenderer* fallback = renderer->AsFallback();
  MOZ_ASSERT(fallback);

  if (aFlags & PaintInternalFlags::PaintComposite) {
    nsIntRect bounds = presContext->GetVisibleArea().ToOutsidePixels(
        presContext->AppUnitsPerDevPixel());
    fallback->EndTransactionWithColor(bounds, ToDeviceColor(bgcolor));
  }
}

// static
void PresShell::SetCapturingContent(nsIContent* aContent, CaptureFlags aFlags,
                                    WidgetEvent* aEvent) {
  // If capture was set for pointer lock, don't unlock unless we are coming
  // out of pointer lock explicitly.
  if (!aContent && sCapturingContentInfo.mPointerLock &&
      !(aFlags & CaptureFlags::PointerLock)) {
    return;
  }

  sCapturingContentInfo.mContent = nullptr;
  sCapturingContentInfo.mRemoteTarget = nullptr;

  // only set capturing content if allowed or the
  // CaptureFlags::IgnoreAllowedState or CaptureFlags::PointerLock are used.
  if ((aFlags & CaptureFlags::IgnoreAllowedState) ||
      sCapturingContentInfo.mAllowed || (aFlags & CaptureFlags::PointerLock)) {
    if (aContent) {
      sCapturingContentInfo.mContent = aContent;
    }
    if (aEvent) {
      MOZ_ASSERT(XRE_IsParentProcess());
      MOZ_ASSERT(aEvent->mMessage == eMouseDown);
      MOZ_ASSERT(aEvent->HasBeenPostedToRemoteProcess());
      sCapturingContentInfo.mRemoteTarget =
          BrowserParent::GetLastMouseRemoteTarget();
      MOZ_ASSERT(sCapturingContentInfo.mRemoteTarget);
    }
    // CaptureFlags::PointerLock is the same as
    // CaptureFlags::RetargetToElement & CaptureFlags::IgnoreAllowedState.
    sCapturingContentInfo.mRetargetToElement =
        !!(aFlags & CaptureFlags::RetargetToElement) ||
        !!(aFlags & CaptureFlags::PointerLock);
    sCapturingContentInfo.mPreventDrag =
        !!(aFlags & CaptureFlags::PreventDragStart);
    sCapturingContentInfo.mPointerLock = !!(aFlags & CaptureFlags::PointerLock);
  }
}

nsIContent* PresShell::GetCurrentEventContent() {
  if (mCurrentEventContent &&
      mCurrentEventContent->GetComposedDoc() != mDocument) {
    mCurrentEventContent = nullptr;
    mCurrentEventFrame = nullptr;
  }
  return mCurrentEventContent;
}

nsIFrame* PresShell::GetCurrentEventFrame() {
  if (MOZ_UNLIKELY(mIsDestroying)) {
    return nullptr;
  }

  // GetCurrentEventContent() makes sure the content is still in the
  // same document that this pres shell belongs to. If not, then the
  // frame shouldn't get an event, nor should we even assume its safe
  // to try and find the frame.
  nsIContent* content = GetCurrentEventContent();
  if (!mCurrentEventFrame && content) {
    mCurrentEventFrame = content->GetPrimaryFrame();
    MOZ_ASSERT(!mCurrentEventFrame ||
               mCurrentEventFrame->PresContext()->GetPresShell() == this);
  }
  return mCurrentEventFrame;
}

already_AddRefed<nsIContent> PresShell::GetEventTargetContent(
    WidgetEvent* aEvent) {
  nsCOMPtr<nsIContent> content = GetCurrentEventContent();
  if (!content) {
    nsIFrame* currentEventFrame = GetCurrentEventFrame();
    if (currentEventFrame) {
      currentEventFrame->GetContentForEvent(aEvent, getter_AddRefs(content));
      NS_ASSERTION(!content || content->GetComposedDoc() == mDocument,
                   "handing out content from a different doc");
    }
  }
  return content.forget();
}

void PresShell::PushCurrentEventInfo(nsIFrame* aFrame, nsIContent* aContent) {
  if (mCurrentEventFrame || mCurrentEventContent) {
    mCurrentEventFrameStack.InsertElementAt(0, mCurrentEventFrame);
    mCurrentEventContentStack.InsertObjectAt(mCurrentEventContent, 0);
  }
  mCurrentEventFrame = aFrame;
  mCurrentEventContent = aContent;
}

void PresShell::PopCurrentEventInfo() {
  mCurrentEventFrame = nullptr;
  mCurrentEventContent = nullptr;

  if (0 != mCurrentEventFrameStack.Length()) {
    mCurrentEventFrame = mCurrentEventFrameStack.ElementAt(0);
    mCurrentEventFrameStack.RemoveElementAt(0);
    mCurrentEventContent = mCurrentEventContentStack.ObjectAt(0);
    mCurrentEventContentStack.RemoveObjectAt(0);

    // Don't use it if it has moved to a different document.
    if (mCurrentEventContent &&
        mCurrentEventContent->GetComposedDoc() != mDocument) {
      mCurrentEventContent = nullptr;
      mCurrentEventFrame = nullptr;
    }
  }
}

// static
bool PresShell::EventHandler::InZombieDocument(nsIContent* aContent) {
  // If a content node points to a null document, or the document is not
  // attached to a window, then it is possibly in a zombie document,
  // about to be replaced by a newly loading document.
  // Such documents cannot handle DOM events.
  // It might actually be in a node not attached to any document,
  // in which case there is not parent presshell to retarget it to.
  Document* doc = aContent->GetComposedDoc();
  return !doc || !doc->GetWindow();
}

already_AddRefed<nsPIDOMWindowOuter> PresShell::GetRootWindow() {
  nsCOMPtr<nsPIDOMWindowOuter> window = mDocument->GetWindow();
  if (window) {
    nsCOMPtr<nsPIDOMWindowOuter> rootWindow = window->GetPrivateRoot();
    NS_ASSERTION(rootWindow, "nsPIDOMWindow::GetPrivateRoot() returns NULL");
    return rootWindow.forget();
  }

  // If we don't have DOM window, we're zombie, we should find the root window
  // with our parent shell.
  RefPtr<PresShell> parentPresShell = GetParentPresShellForEventHandling();
  NS_ENSURE_TRUE(parentPresShell, nullptr);
  return parentPresShell->GetRootWindow();
}

already_AddRefed<nsPIDOMWindowOuter>
PresShell::GetFocusedDOMWindowInOurWindow() {
  nsCOMPtr<nsPIDOMWindowOuter> rootWindow = GetRootWindow();
  NS_ENSURE_TRUE(rootWindow, nullptr);
  nsCOMPtr<nsPIDOMWindowOuter> focusedWindow;
  nsFocusManager::GetFocusedDescendant(rootWindow,
                                       nsFocusManager::eIncludeAllDescendants,
                                       getter_AddRefs(focusedWindow));
  return focusedWindow.forget();
}

already_AddRefed<nsIContent> PresShell::GetFocusedContentInOurWindow() const {
  nsFocusManager* fm = nsFocusManager::GetFocusManager();
  if (fm && mDocument) {
    RefPtr<Element> focusedElement;
    fm->GetFocusedElementForWindow(mDocument->GetWindow(), false, nullptr,
                                   getter_AddRefs(focusedElement));
    return focusedElement.forget();
  }
  return nullptr;
}

already_AddRefed<PresShell> PresShell::GetParentPresShellForEventHandling() {
  if (!mPresContext) {
    return nullptr;
  }

  // Now, find the parent pres shell and send the event there
  RefPtr<nsDocShell> docShell = mPresContext->GetDocShell();
  if (!docShell) {
    docShell = mForwardingContainer.get();
  }

  // Might have gone away, or never been around to start with
  if (!docShell) {
    return nullptr;
  }

  BrowsingContext* bc = docShell->GetBrowsingContext();
  if (!bc) {
    return nullptr;
  }

  RefPtr<BrowsingContext> parentBC;
  if (XRE_IsParentProcess()) {
    parentBC = bc->Canonical()->GetParentCrossChromeBoundary();
  } else {
    parentBC = bc->GetParent();
  }

  RefPtr<nsIDocShell> parentDocShell =
      parentBC ? parentBC->GetDocShell() : nullptr;
  if (!parentDocShell) {
    return nullptr;
  }

  RefPtr<PresShell> parentPresShell = parentDocShell->GetPresShell();
  return parentPresShell.forget();
}

nsresult PresShell::EventHandler::RetargetEventToParent(
    WidgetGUIEvent* aGUIEvent, nsEventStatus* aEventStatus) {
  // Send this events straight up to the parent pres shell.
  // We do this for keystroke events in zombie documents or if either a frame
  // or a root content is not present.
  // That way at least the UI key bindings can work.

  RefPtr<PresShell> parentPresShell = GetParentPresShellForEventHandling();
  NS_ENSURE_TRUE(parentPresShell, NS_ERROR_FAILURE);

  // Fake the event as though it's from the parent pres shell's root frame.
  return parentPresShell->HandleEvent(parentPresShell->GetRootFrame(),
                                      aGUIEvent, true, aEventStatus);
}

void PresShell::DisableNonTestMouseEvents(bool aDisable) {
  sDisableNonTestMouseEvents = aDisable;
}

bool PresShell::MouseLocationWasSetBySynthesizedMouseEventForTests() const {
  if (!mPresContext) {
    return false;
  }
  if (mPresContext->IsRoot()) {
    return mMouseLocationWasSetBySynthesizedMouseEventForTests;
  }
  PresShell* rootPresShell = GetRootPresShell();
  return rootPresShell &&
         rootPresShell->mMouseLocationWasSetBySynthesizedMouseEventForTests;
}

void PresShell::RecordMouseLocation(WidgetGUIEvent* aEvent) {
  if (!mPresContext) return;

  if (!mPresContext->IsRoot()) {
    PresShell* rootPresShell = GetRootPresShell();
    if (rootPresShell) {
      rootPresShell->RecordMouseLocation(aEvent);
    }
    return;
  }

  if ((aEvent->mMessage == eMouseMove &&
       aEvent->AsMouseEvent()->mReason == WidgetMouseEvent::eReal) ||
      aEvent->mMessage == eMouseEnterIntoWidget ||
      aEvent->mMessage == eMouseDown || aEvent->mMessage == eMouseUp) {
    nsIFrame* rootFrame = GetRootFrame();
    if (!rootFrame) {
      nsView* rootView = mViewManager->GetRootView();
      mMouseLocation = nsLayoutUtils::TranslateWidgetToView(
          mPresContext, aEvent->mWidget, aEvent->mRefPoint, rootView);
      mMouseEventTargetGuid = InputAPZContext::GetTargetLayerGuid();
    } else {
      RelativeTo relativeTo{rootFrame};
      if (rootFrame->PresContext()->IsRootContentDocumentCrossProcess()) {
        relativeTo.mViewportType = ViewportType::Visual;
      }
      mMouseLocation =
          nsLayoutUtils::GetEventCoordinatesRelativeTo(aEvent, relativeTo);
      mMouseEventTargetGuid = InputAPZContext::GetTargetLayerGuid();
    }
    mMouseLocationWasSetBySynthesizedMouseEventForTests =
        aEvent->mFlags.mIsSynthesizedForTests;
#ifdef DEBUG_MOUSE_LOCATION
    if (aEvent->mMessage == eMouseEnterIntoWidget) {
      printf("[ps=%p]got mouse enter for %p\n", this, aEvent->mWidget);
    }
    printf("[ps=%p]setting mouse location to (%d,%d)\n", this, mMouseLocation.x,
           mMouseLocation.y);
#endif
    if (aEvent->mMessage == eMouseEnterIntoWidget) {
      SynthesizeMouseMove(false);
    }
  } else if (aEvent->mMessage == eMouseExitFromWidget) {
    // Although we only care about the mouse moving into an area for which this
    // pres shell doesn't receive mouse move events, we don't check which widget
    // the mouse exit was for since this seems to vary by platform.  Hopefully
    // this won't matter at all since we'll get the mouse move or enter after
    // the mouse exit when the mouse moves from one of our widgets into another.
    mMouseLocation = nsPoint(NS_UNCONSTRAINEDSIZE, NS_UNCONSTRAINEDSIZE);
    mMouseEventTargetGuid = InputAPZContext::GetTargetLayerGuid();
    mMouseLocationWasSetBySynthesizedMouseEventForTests =
        aEvent->mFlags.mIsSynthesizedForTests;
#ifdef DEBUG_MOUSE_LOCATION
    printf("[ps=%p]got mouse exit for %p\n", this, aEvent->mWidget);
    printf("[ps=%p]clearing mouse location\n", this);
#endif
  }
}

void PresShell::nsSynthMouseMoveEvent::Revoke() {
  if (mPresShell) {
    mPresShell->GetPresContext()->RefreshDriver()->RemoveRefreshObserver(
        this, FlushType::Display);
    mPresShell = nullptr;
  }
}

// static
nsIFrame* PresShell::EventHandler::GetNearestFrameContainingPresShell(
    PresShell* aPresShell) {
  nsView* view = aPresShell->GetViewManager()->GetRootView();
  while (view && !view->GetFrame()) {
    view = view->GetParent();
  }

  nsIFrame* frame = nullptr;
  if (view) {
    frame = view->GetFrame();
  }

  return frame;
}

static CallState FlushThrottledStyles(Document& aDocument) {
  PresShell* presShell = aDocument.GetPresShell();
  if (presShell && presShell->IsVisible()) {
    if (nsPresContext* presContext = presShell->GetPresContext()) {
      presContext->RestyleManager()->UpdateOnlyAnimationStyles();
    }
  }

  aDocument.EnumerateSubDocuments(FlushThrottledStyles);
  return CallState::Continue;
}

bool PresShell::CanDispatchEvent(const WidgetGUIEvent* aEvent) const {
  bool rv =
      mPresContext && !mHaveShutDown && nsContentUtils::IsSafeToRunScript();
  if (aEvent) {
    rv &= (aEvent && aEvent->mWidget && !aEvent->mWidget->Destroyed());
  }
  return rv;
}

/* static */
PresShell* PresShell::GetShellForEventTarget(nsIFrame* aFrame,
                                             nsIContent* aContent) {
  if (aFrame) {
    return aFrame->PresShell();
  }
  if (aContent) {
    Document* doc = aContent->GetComposedDoc();
    if (!doc) {
      return nullptr;
    }
    return doc->GetPresShell();
  }
  return nullptr;
}

/* static */
PresShell* PresShell::GetShellForTouchEvent(WidgetGUIEvent* aEvent) {
  switch (aEvent->mMessage) {
    case eTouchMove:
    case eTouchCancel:
    case eTouchEnd: {
      // get the correct shell to dispatch to
      WidgetTouchEvent* touchEvent = aEvent->AsTouchEvent();
      for (dom::Touch* touch : touchEvent->mTouches) {
        if (!touch) {
          return nullptr;
        }

        RefPtr<dom::Touch> oldTouch =
            TouchManager::GetCapturedTouch(touch->Identifier());
        if (!oldTouch) {
          return nullptr;
        }

        nsCOMPtr<nsIContent> content = do_QueryInterface(oldTouch->GetTarget());
        if (!content) {
          return nullptr;
        }

        nsIFrame* contentFrame = content->GetPrimaryFrame();
        if (!contentFrame) {
          return nullptr;
        }

        PresShell* presShell = contentFrame->PresContext()->GetPresShell();
        if (presShell) {
          return presShell;
        }
      }
      return nullptr;
    }
    default:
      return nullptr;
  }
}

nsresult PresShell::HandleEvent(nsIFrame* aFrameForPresShell,
                                WidgetGUIEvent* aGUIEvent,
                                bool aDontRetargetEvents,
                                nsEventStatus* aEventStatus) {
  MOZ_ASSERT(aGUIEvent);
  // If it's synthesized in the parent process and our mouse location was set
  // by a mouse event which was synthesized for tests because the test does not
  // want to change `:hover` state with the synthesized mouse event for native
  // mouse cursor position.
  if (aGUIEvent->mMessage == eMouseMove &&
      aGUIEvent->CameFromAnotherProcess() && XRE_IsContentProcess() &&
      !aGUIEvent->mFlags.mIsSynthesizedForTests &&
      MouseLocationWasSetBySynthesizedMouseEventForTests() &&
      aGUIEvent->AsMouseEvent()->mReason == WidgetMouseEvent::eSynthesized) {
    return NS_OK;
  }
  EventHandler eventHandler(*this);
  return eventHandler.HandleEvent(aFrameForPresShell, aGUIEvent,
                                  aDontRetargetEvents, aEventStatus);
}

nsresult PresShell::EventHandler::HandleEvent(nsIFrame* aFrameForPresShell,
                                              WidgetGUIEvent* aGUIEvent,
                                              bool aDontRetargetEvents,
                                              nsEventStatus* aEventStatus) {
  MOZ_ASSERT(aGUIEvent);
  MOZ_DIAGNOSTIC_ASSERT(aGUIEvent->IsTrusted());
  MOZ_ASSERT(aEventStatus);

  NS_ASSERTION(aFrameForPresShell, "aFrameForPresShell should be not null");

  // Update the latest focus sequence number with this new sequence number;
  // the next transasction that gets sent to the compositor will carry this over
  if (mPresShell->mAPZFocusSequenceNumber < aGUIEvent->mFocusSequenceNumber) {
    mPresShell->mAPZFocusSequenceNumber = aGUIEvent->mFocusSequenceNumber;
  }

  if (mPresShell->IsDestroying() ||
      (PresShell::sDisableNonTestMouseEvents &&
       !aGUIEvent->mFlags.mIsSynthesizedForTests &&
       aGUIEvent->HasMouseEventMessage())) {
    return NS_OK;
  }

  mPresShell->RecordMouseLocation(aGUIEvent);

  if (MaybeHandleEventWithAccessibleCaret(aFrameForPresShell, aGUIEvent,
                                          aEventStatus)) {
    // Handled by AccessibleCaretEventHub.
    return NS_OK;
  }

  if (MaybeDiscardEvent(aGUIEvent)) {
    // Cannot handle the event for now.
    return NS_OK;
  }

  if (!aDontRetargetEvents) {
    // If aGUIEvent should be handled in another PresShell, we should call its
    // HandleEvent() and do nothing here.
    nsresult rv = NS_OK;
    if (MaybeHandleEventWithAnotherPresShell(aFrameForPresShell, aGUIEvent,
                                             aEventStatus, &rv)) {
      // Handled by another PresShell or nobody can handle the event.
      return rv;
    }
  }

  if (MaybeDiscardOrDelayKeyboardEvent(aGUIEvent)) {
    // The event is discarded or put into the delayed event queue.
    return NS_OK;
  }

  if (aGUIEvent->IsUsingCoordinates()) {
    return HandleEventUsingCoordinates(aFrameForPresShell, aGUIEvent,
                                       aEventStatus, aDontRetargetEvents);
  }

  // Activation events need to be dispatched even if no frame was found, since
  // we don't want the focus to be out of sync.
  if (!aFrameForPresShell) {
    if (!NS_EVENT_NEEDS_FRAME(aGUIEvent)) {
      // Push nullptr for both current event target content and frame since
      // there is no frame but the event does not require a frame.
      AutoCurrentEventInfoSetter eventInfoSetter(*this);
      return HandleEventWithCurrentEventInfo(aGUIEvent, aEventStatus, true,
                                             nullptr);
    }

    if (aGUIEvent->HasKeyEventMessage()) {
      // Keypress events in new blank tabs should not be completely thrown away.
      // Retarget them -- the parent chrome shell might make use of them.
      return RetargetEventToParent(aGUIEvent, aEventStatus);
    }

    return NS_OK;
  }

  if (aGUIEvent->IsTargetedAtFocusedContent()) {
    return HandleEventAtFocusedContent(aGUIEvent, aEventStatus);
  }

  return HandleEventWithFrameForPresShell(aFrameForPresShell, aGUIEvent,
                                          aEventStatus);
}

nsresult PresShell::EventHandler::HandleEventUsingCoordinates(
    nsIFrame* aFrameForPresShell, WidgetGUIEvent* aGUIEvent,
    nsEventStatus* aEventStatus, bool aDontRetargetEvents) {
  MOZ_ASSERT(aGUIEvent);
  MOZ_ASSERT(aGUIEvent->IsUsingCoordinates());
  MOZ_ASSERT(aEventStatus);

  // Flush pending notifications to handle the event with the latest layout.
  // But if it causes destroying the frame for mPresShell, stop handling the
  // event. (why?)
  AutoWeakFrame weakFrame(aFrameForPresShell);
  MaybeFlushPendingNotifications(aGUIEvent);
  if (!weakFrame.IsAlive()) {
    *aEventStatus = nsEventStatus_eIgnore;
    return NS_OK;
  }

  // XXX Retrieving capturing content here.  However, some of the following
  //     methods allow to run script.  So, isn't it possible the capturing
  //     content outdated?
  nsCOMPtr<nsIContent> capturingContent =
      EventHandler::GetCapturingContentFor(aGUIEvent);

  if (GetDocument() && aGUIEvent->mClass == eTouchEventClass) {
    PointerLockManager::Unlock();
  }

  nsIFrame* frameForPresShell = MaybeFlushThrottledStyles(aFrameForPresShell);
  if (NS_WARN_IF(!frameForPresShell)) {
    return NS_OK;
  }

  bool isCapturingContentIgnored = false;
  bool isCaptureRetargeted = false;
  nsIFrame* rootFrameToHandleEvent = ComputeRootFrameToHandleEvent(
      frameForPresShell, aGUIEvent, capturingContent,
      &isCapturingContentIgnored, &isCaptureRetargeted);
  if (isCapturingContentIgnored) {
    capturingContent = nullptr;
  }

  // The order to generate pointer event is
  // 1. check pending pointer capture.
  // 2. check if there is a capturing content.
  // 3. hit test
  // 4. dispatch pointer events
  // 5. check whether the targets of all Touch instances are in the same
  //    document and suppress invalid instances.
  // 6. dispatch mouse or touch events.

  // Try to keep frame for following check, because frame can be damaged
  // during MaybeProcessPointerCapture.
  {
    AutoWeakFrame frameKeeper(rootFrameToHandleEvent);
    PointerEventHandler::MaybeProcessPointerCapture(aGUIEvent);
    // Prevent application crashes, in case damaged frame.
    if (!frameKeeper.IsAlive()) {
      NS_WARNING("Nothing to handle this event!");
      return NS_OK;
    }
  }

  // Only capture mouse events and pointer events.
  RefPtr<Element> pointerCapturingElement =
      PointerEventHandler::GetPointerCapturingElement(aGUIEvent);

  if (pointerCapturingElement) {
    rootFrameToHandleEvent = pointerCapturingElement->GetPrimaryFrame();
    if (!rootFrameToHandleEvent) {
      return HandleEventWithPointerCapturingContentWithoutItsFrame(
          aFrameForPresShell, aGUIEvent, pointerCapturingElement, aEventStatus);
    }
  }

  WidgetMouseEvent* mouseEvent = aGUIEvent->AsMouseEvent();
  bool isWindowLevelMouseExit =
      (aGUIEvent->mMessage == eMouseExitFromWidget) &&
      (mouseEvent &&
       (mouseEvent->mExitFrom.value() == WidgetMouseEvent::ePlatformTopLevel ||
        mouseEvent->mExitFrom.value() == WidgetMouseEvent::ePuppet));

  // Get the frame at the event point. However, don't do this if we're
  // capturing and retargeting the event because the captured frame will
  // be used instead below. Also keep using the root frame if we're dealing
  // with a window-level mouse exit event since we want to start sending
  // mouse out events at the root EventStateManager.
  EventTargetData eventTargetData(rootFrameToHandleEvent);
  if (!isCaptureRetargeted && !isWindowLevelMouseExit &&
      !pointerCapturingElement) {
    if (!ComputeEventTargetFrameAndPresShellAtEventPoint(
            rootFrameToHandleEvent, aGUIEvent, &eventTargetData)) {
      *aEventStatus = nsEventStatus_eIgnore;
      return NS_OK;
    }
  }

  // if a node is capturing the mouse, check if the event needs to be
  // retargeted at the capturing content instead. This will be the case when
  // capture retargeting is being used, no frame was found or the frame's
  // content is not a descendant of the capturing content.
  if (capturingContent && !pointerCapturingElement &&
      (PresShell::sCapturingContentInfo.mRetargetToElement ||
       !eventTargetData.mFrame->GetContent() ||
       !nsContentUtils::ContentIsCrossDocDescendantOf(
           eventTargetData.mFrame->GetContent(), capturingContent))) {
    // A check was already done above to ensure that capturingContent is
    // in this presshell.
    NS_ASSERTION(capturingContent->OwnerDoc() == GetDocument(),
                 "Unexpected document");
    nsIFrame* capturingFrame = capturingContent->GetPrimaryFrame();
    if (capturingFrame) {
      eventTargetData.SetFrameAndComputePresShell(capturingFrame);
    }
  }

  if (NS_WARN_IF(!eventTargetData.mFrame)) {
    return NS_OK;
  }

  // Suppress mouse event if it's being targeted at an element inside
  // a document which needs events suppressed
  if (MaybeDiscardOrDelayMouseEvent(eventTargetData.mFrame, aGUIEvent)) {
    return NS_OK;
  }

  // Check if we have an active EventStateManager which isn't the
  // EventStateManager of the current PresContext.  If that is the case, and
  // mouse is over some ancestor document, forward event handling to the
  // active document.  This way content can get mouse events even when mouse
  // is over the chrome or outside the window.
  if (eventTargetData.MaybeRetargetToActiveDocument(aGUIEvent) &&
      NS_WARN_IF(!eventTargetData.mFrame)) {
    return NS_OK;
  }

  if (!eventTargetData.ComputeElementFromFrame(aGUIEvent)) {
    return NS_OK;
  }
  // Note that even if ComputeElementFromFrame() returns true,
  // eventTargetData.mContent can be nullptr here.

  // Dispatch a pointer event if Pointer Events is enabled.  Note that if
  // pointer event listeners change the layout, eventTargetData is
  // automatically updated.
  if (!DispatchPrecedingPointerEvent(
          aFrameForPresShell, aGUIEvent, pointerCapturingElement,
          aDontRetargetEvents, &eventTargetData, aEventStatus)) {
    return NS_OK;
  }

  // frame could be null after dispatching pointer events.
  // XXX Despite of this comment, we update the event target data outside
  //     DispatchPrecedingPointerEvent().  Can we make it call
  //     UpdateTouchEventTarget()?
  eventTargetData.UpdateTouchEventTarget(aGUIEvent);

  // Handle the event in the correct shell.
  // We pass the subshell's root frame as the frame to start from. This is
  // the only correct alternative; if the event was captured then it
  // must have been captured by us or some ancestor shell and we
  // now ask the subshell to dispatch it normally.
  EventHandler eventHandler(*eventTargetData.mPresShell);
  AutoCurrentEventInfoSetter eventInfoSetter(eventHandler, eventTargetData);
  // eventTargetData is on the stack and is guaranteed to keep its
  // mOverrideClickTarget alive, so we can just use MOZ_KnownLive here.
  nsresult rv = eventHandler.HandleEventWithCurrentEventInfo(
      aGUIEvent, aEventStatus, true,
      MOZ_KnownLive(eventTargetData.mOverrideClickTarget));
#ifdef DEBUG
  eventTargetData.mPresShell->ShowEventTargetDebug();
#endif
  return rv;
}

bool PresShell::EventHandler::MaybeFlushPendingNotifications(
    WidgetGUIEvent* aGUIEvent) {
  MOZ_ASSERT(aGUIEvent);

  switch (aGUIEvent->mMessage) {
    case eMouseDown:
    case eMouseUp: {
      RefPtr<nsPresContext> presContext = mPresShell->GetPresContext();
      if (NS_WARN_IF(!presContext)) {
        return false;
      }
      uint64_t framesConstructedCount = presContext->FramesConstructedCount();
      uint64_t framesReflowedCount = presContext->FramesReflowedCount();

      MOZ_KnownLive(mPresShell)->FlushPendingNotifications(FlushType::Layout);
      return framesConstructedCount != presContext->FramesConstructedCount() ||
             framesReflowedCount != presContext->FramesReflowedCount();
    }
    default:
      return false;
  }
}

// The type of coordinates to use for hit-testing input events
// that are relative to the RCD's viewport frame.
// On most platforms, use visual coordinates so that scrollbars
// can be targeted.
// On mobile, use layout coordinates because hit-testing in
// visual coordinates clashes with mobile viewport sizing, where
// the ViewportFrame is sized to the initial containing block
// (ICB) size, which is in layout coordinates. This is fine
// because we don't need to be able to target scrollbars on mobile
// (scrollbar dragging isn't supported).
static ViewportType ViewportTypeForInputEventsRelativeToRoot() {
#ifdef MOZ_WIDGET_ANDROID
  return ViewportType::Layout;
#else
  return ViewportType::Visual;
#endif
}

nsIFrame* PresShell::EventHandler::GetFrameToHandleNonTouchEvent(
    nsIFrame* aRootFrameToHandleEvent, WidgetGUIEvent* aGUIEvent) {
  MOZ_ASSERT(aGUIEvent);
  MOZ_ASSERT(aGUIEvent->mClass != eTouchEventClass);

  ViewportType viewportType = ViewportType::Layout;
  if (aRootFrameToHandleEvent->Type() == LayoutFrameType::Viewport) {
    nsPresContext* pc = aRootFrameToHandleEvent->PresContext();
    if (pc->IsChrome()) {
      viewportType = ViewportType::Visual;
    } else if (pc->IsRootContentDocumentCrossProcess()) {
      viewportType = ViewportTypeForInputEventsRelativeToRoot();
    }
  }
  RelativeTo relativeTo{aRootFrameToHandleEvent, viewportType};
  nsPoint eventPoint =
      nsLayoutUtils::GetEventCoordinatesRelativeTo(aGUIEvent, relativeTo);

  uint32_t flags = 0;
  if (aGUIEvent->mClass == eMouseEventClass) {
    WidgetMouseEvent* mouseEvent = aGUIEvent->AsMouseEvent();
    if (mouseEvent && mouseEvent->mIgnoreRootScrollFrame) {
      flags |= INPUT_IGNORE_ROOT_SCROLL_FRAME;
    }
  }

  nsIFrame* targetFrame =
      FindFrameTargetedByInputEvent(aGUIEvent, relativeTo, eventPoint, flags);
  if (!targetFrame) {
    return aRootFrameToHandleEvent;
  }

  if (targetFrame->PresShell() == mPresShell) {
    // If found target is in mPresShell, we've already found it in the latest
    // layout so that we can use it.
    return targetFrame;
  }

  // If target is in a child document, we've not flushed its layout yet.
  PresShell* childPresShell = targetFrame->PresShell();
  EventHandler childEventHandler(*childPresShell);
  AutoWeakFrame weakFrame(aRootFrameToHandleEvent);
  bool layoutChanged =
      childEventHandler.MaybeFlushPendingNotifications(aGUIEvent);
  if (!weakFrame.IsAlive()) {
    // Stop handling the event if the root frame to handle event is destroyed
    // by the reflow. (but why?)
    return nullptr;
  }
  if (!layoutChanged) {
    // If the layout in the child PresShell hasn't been changed, we don't
    // need to recompute the target.
    return targetFrame;
  }

  // Finally, we need to recompute the target with the latest layout.
  targetFrame =
      FindFrameTargetedByInputEvent(aGUIEvent, relativeTo, eventPoint, flags);

  return targetFrame ? targetFrame : aRootFrameToHandleEvent;
}

bool PresShell::EventHandler::ComputeEventTargetFrameAndPresShellAtEventPoint(
    nsIFrame* aRootFrameToHandleEvent, WidgetGUIEvent* aGUIEvent,
    EventTargetData* aEventTargetData) {
  MOZ_ASSERT(aRootFrameToHandleEvent);
  MOZ_ASSERT(aGUIEvent);
  MOZ_ASSERT(aEventTargetData);

  if (aGUIEvent->mClass == eTouchEventClass) {
    nsIFrame* targetFrameAtTouchEvent = TouchManager::SetupTarget(
        aGUIEvent->AsTouchEvent(), aRootFrameToHandleEvent);
    aEventTargetData->SetFrameAndComputePresShell(targetFrameAtTouchEvent);
    return true;
  }

  nsIFrame* targetFrame =
      GetFrameToHandleNonTouchEvent(aRootFrameToHandleEvent, aGUIEvent);
  aEventTargetData->SetFrameAndComputePresShell(targetFrame);
  return !!aEventTargetData->mFrame;
}

bool PresShell::EventHandler::DispatchPrecedingPointerEvent(
    nsIFrame* aFrameForPresShell, WidgetGUIEvent* aGUIEvent,
    nsIContent* aPointerCapturingContent, bool aDontRetargetEvents,
    EventTargetData* aEventTargetData, nsEventStatus* aEventStatus) {
  MOZ_ASSERT(aFrameForPresShell);
  MOZ_ASSERT(aGUIEvent);
  MOZ_ASSERT(aEventTargetData);
  MOZ_ASSERT(aEventStatus);

  // Dispatch pointer events from the mouse or touch events. Regarding
  // pointer events from mouse, we should dispatch those pointer events to
  // the same target as the source mouse events. We pass the frame found
  // in hit test to PointerEventHandler and dispatch pointer events to it.
  //
  // Regarding pointer events from touch, the behavior is different. Touch
  // events are dispatched to the same target as the target of touchstart.
  // Multiple touch points must be dispatched to the same document. Pointer
  // events from touch can be dispatched to different documents. We Pass the
  // original frame to PointerEventHandler, reentry PresShell::HandleEvent,
  // and do hit test for each point.
  nsIFrame* targetFrame = aGUIEvent->mClass == eTouchEventClass
                              ? aFrameForPresShell
                              : aEventTargetData->mFrame;

  if (aPointerCapturingContent) {
    aEventTargetData->mOverrideClickTarget =
        GetOverrideClickTarget(aGUIEvent, aFrameForPresShell);
    aEventTargetData->mPresShell =
        PresShell::GetShellForEventTarget(nullptr, aPointerCapturingContent);
    if (!aEventTargetData->mPresShell) {
      // If we can't process event for the capturing content, release
      // the capture.
      PointerEventHandler::ReleaseIfCaptureByDescendant(
          aPointerCapturingContent);
      return false;
    }

    targetFrame = aPointerCapturingContent->GetPrimaryFrame();
    aEventTargetData->mFrame = targetFrame;
  }

  AutoWeakFrame weakTargetFrame(targetFrame);
  AutoWeakFrame weakFrame(aEventTargetData->mFrame);
  nsCOMPtr<nsIContent> content(aEventTargetData->mContent);
  RefPtr<PresShell> presShell(aEventTargetData->mPresShell);
  nsCOMPtr<nsIContent> targetContent;
  PointerEventHandler::DispatchPointerFromMouseOrTouch(
      presShell, aEventTargetData->mFrame, content, aGUIEvent,
      aDontRetargetEvents, aEventStatus, getter_AddRefs(targetContent));

  // If the target frame is alive, the caller should keep handling the event
  // unless event target frame is destroyed.
  if (weakTargetFrame.IsAlive()) {
    return weakFrame.IsAlive();
  }

  // If the event is not a mouse event, the caller should keep handling the
  // event unless event target frame is destroyed.  Note that this case is
  // not defined by the spec.
  if (aGUIEvent->mClass != eMouseEventClass) {
    return weakFrame.IsAlive();
  }

  // Spec defines that mouse events must be dispatched to the same target as
  // the pointer event. If the target is no longer participating in its
  // ownerDocument's tree, fire the event at the original target's nearest
  // ancestor node
  if (!targetContent) {
    return false;
  }

  // XXX Why don't we reset aEventTargetData->mContent here?
  aEventTargetData->mFrame = targetContent->GetPrimaryFrame();
  aEventTargetData->mPresShell = PresShell::GetShellForEventTarget(
      aEventTargetData->mFrame, targetContent);

  // If new target PresShel is not found, we cannot keep handling the event.
  return !!aEventTargetData->mPresShell;
}

bool PresShell::EventHandler::MaybeHandleEventWithAccessibleCaret(
    nsIFrame* aFrameForPresShell, WidgetGUIEvent* aGUIEvent,
    nsEventStatus* aEventStatus) {
  MOZ_ASSERT(aGUIEvent);
  MOZ_ASSERT(aEventStatus);

  // Don't dispatch event to AccessibleCaretEventHub when the event status
  // is nsEventStatus_eConsumeNoDefault. This might be happened when content
  // preventDefault on the pointer events. In such case, we also call
  // preventDefault on mouse events to stop default behaviors.
  if (*aEventStatus == nsEventStatus_eConsumeNoDefault) {
    return false;
  }

  if (!AccessibleCaretEnabled(GetDocument()->GetDocShell())) {
    return false;
  }

  // AccessibleCaretEventHub handles only mouse, touch, and keyboard events.
  if (aGUIEvent->mClass != eMouseEventClass &&
      aGUIEvent->mClass != eTouchEventClass &&
      aGUIEvent->mClass != eKeyboardEventClass) {
    return false;
  }

  // First, try the event hub at the event point to handle a long press to
  // select a word in an unfocused window.
  do {
    EventTargetData eventTargetData(nullptr);
    if (!ComputeEventTargetFrameAndPresShellAtEventPoint(
            aFrameForPresShell, aGUIEvent, &eventTargetData)) {
      break;
    }

    if (!eventTargetData.mPresShell) {
      break;
    }

    RefPtr<AccessibleCaretEventHub> eventHub =
        eventTargetData.mPresShell->GetAccessibleCaretEventHub();
    if (!eventHub) {
      break;
    }

    *aEventStatus = eventHub->HandleEvent(aGUIEvent);
    if (*aEventStatus != nsEventStatus_eConsumeNoDefault) {
      break;
    }

    // If the event is consumed, cancel APZC panning by setting
    // mMultipleActionsPrevented.
    aGUIEvent->mFlags.mMultipleActionsPrevented = true;
    return true;
  } while (false);

  // Then, we target the event to the event hub at the focused window.
  nsCOMPtr<nsPIDOMWindowOuter> window = GetFocusedDOMWindowInOurWindow();
  if (!window) {
    return false;
  }
  RefPtr<Document> retargetEventDoc = window->GetExtantDoc();
  if (!retargetEventDoc) {
    return false;
  }
  RefPtr<PresShell> presShell = retargetEventDoc->GetPresShell();
  if (!presShell) {
    return false;
  }

  RefPtr<AccessibleCaretEventHub> eventHub =
      presShell->GetAccessibleCaretEventHub();
  if (!eventHub) {
    return false;
  }
  *aEventStatus = eventHub->HandleEvent(aGUIEvent);
  if (*aEventStatus != nsEventStatus_eConsumeNoDefault) {
    return false;
  }
  // If the event is consumed, cancel APZC panning by setting
  // mMultipleActionsPrevented.
  aGUIEvent->mFlags.mMultipleActionsPrevented = true;
  return true;
}

bool PresShell::EventHandler::MaybeDiscardEvent(WidgetGUIEvent* aGUIEvent) {
  MOZ_ASSERT(aGUIEvent);

  // If it is safe to dispatch events now, don't discard the event.
  if (nsContentUtils::IsSafeToRunScript()) {
    return false;
  }

  // If the event does not cause dispatching DOM event (i.e., internal event),
  // we can keep handling it even when it's not safe to run script.
  if (!aGUIEvent->IsAllowedToDispatchDOMEvent()) {
    return false;
  }

  // If the event is a composition event, we need to let IMEStateManager know
  // it's discarded because it needs to listen all composition events to manage
  // TextComposition instance.
  if (aGUIEvent->mClass == eCompositionEventClass) {
    IMEStateManager::OnCompositionEventDiscarded(
        aGUIEvent->AsCompositionEvent());
  }

#ifdef DEBUG
  if (aGUIEvent->IsIMERelatedEvent()) {
    nsPrintfCString warning("%s event is discarded",
                            ToChar(aGUIEvent->mMessage));
    NS_WARNING(warning.get());
  }
#endif  // #ifdef DEBUG

  nsContentUtils::WarnScriptWasIgnored(GetDocument());
  return true;
}

// static
nsIContent* PresShell::EventHandler::GetCapturingContentFor(
    WidgetGUIEvent* aGUIEvent) {
  return (aGUIEvent->mClass == ePointerEventClass ||
          aGUIEvent->mClass == eWheelEventClass ||
          aGUIEvent->HasMouseEventMessage())
             ? PresShell::GetCapturingContent()
             : nullptr;
}

bool PresShell::EventHandler::GetRetargetEventDocument(
    WidgetGUIEvent* aGUIEvent, Document** aRetargetEventDocument) {
  MOZ_ASSERT(aGUIEvent);
  MOZ_ASSERT(aRetargetEventDocument);

  *aRetargetEventDocument = nullptr;

  // key and IME related events should not cross top level window boundary.
  // Basically, such input events should be fired only on focused widget.
  // However, some IMEs might need to clean up composition after focused
  // window is deactivated.  And also some tests on MozMill want to test key
  // handling on deactivated window because MozMill window can be activated
  // during tests.  So, there is no merit the events should be redirected to
  // active window.  So, the events should be handled on the last focused
  // content in the last focused DOM window in same top level window.
  // Note, if no DOM window has been focused yet, we can discard the events.
  if (aGUIEvent->IsTargetedAtFocusedWindow()) {
    nsCOMPtr<nsPIDOMWindowOuter> window = GetFocusedDOMWindowInOurWindow();
    // No DOM window in same top level window has not been focused yet,
    // discard the events.
    if (!window) {
      return false;
    }

    RefPtr<Document> retargetEventDoc = window->GetExtantDoc();
    if (!retargetEventDoc) {
      return false;
    }
    retargetEventDoc.forget(aRetargetEventDocument);
    return true;
  }

  nsIContent* capturingContent =
      EventHandler::GetCapturingContentFor(aGUIEvent);
  if (capturingContent) {
    // if the mouse is being captured then retarget the mouse event at the
    // document that is being captured.
    RefPtr<Document> retargetEventDoc = capturingContent->GetComposedDoc();
    retargetEventDoc.forget(aRetargetEventDocument);
    return true;
  }

#ifdef ANDROID
  if (aGUIEvent->mClass == eTouchEventClass ||
      aGUIEvent->mClass == eMouseEventClass ||
      aGUIEvent->mClass == eWheelEventClass) {
    RefPtr<Document> retargetEventDoc = mPresShell->GetPrimaryContentDocument();
    retargetEventDoc.forget(aRetargetEventDocument);
    return true;
  }
#endif  // #ifdef ANDROID

  // When we don't find another document to handle the event, we need to keep
  // handling the event by ourselves.
  return true;
}

nsIFrame* PresShell::EventHandler::GetFrameForHandlingEventWith(
    WidgetGUIEvent* aGUIEvent, Document* aRetargetDocument,
    nsIFrame* aFrameForPresShell) {
  MOZ_ASSERT(aGUIEvent);
  MOZ_ASSERT(aRetargetDocument);

  RefPtr<PresShell> retargetPresShell = aRetargetDocument->GetPresShell();
  // Even if the document doesn't have PresShell, i.e., it's invisible, we
  // need to dispatch only KeyboardEvent in its nearest visible document
  // because key focus shouldn't be caught by invisible document.
  if (!retargetPresShell) {
    if (!aGUIEvent->HasKeyEventMessage()) {
      return nullptr;
    }
    Document* retargetEventDoc = aRetargetDocument;
    while (!retargetPresShell) {
      retargetEventDoc = retargetEventDoc->GetInProcessParentDocument();
      if (!retargetEventDoc) {
        return nullptr;
      }
      retargetPresShell = retargetEventDoc->GetPresShell();
    }
  }

  // If the found PresShell is this instance, caller needs to keep handling
  // aGUIEvent by itself.  Therefore, return the given frame which was set
  // to aFrame of HandleEvent().
  if (retargetPresShell == mPresShell) {
    return aFrameForPresShell;
  }

  // Use root frame of the new PresShell if there is.
  nsIFrame* rootFrame = retargetPresShell->GetRootFrame();
  if (rootFrame) {
    return rootFrame;
  }

  // Otherwise, and if aGUIEvent requires content of PresShell, caller should
  // stop handling the event.
  if (aGUIEvent->mMessage == eQueryTextContent ||
      aGUIEvent->IsContentCommandEvent()) {
    return nullptr;
  }

  // Otherwise, use nearest ancestor frame which includes the PresShell.
  return GetNearestFrameContainingPresShell(retargetPresShell);
}

bool PresShell::EventHandler::MaybeHandleEventWithAnotherPresShell(
    nsIFrame* aFrameForPresShell, WidgetGUIEvent* aGUIEvent,
    nsEventStatus* aEventStatus, nsresult* aRv) {
  MOZ_ASSERT(aGUIEvent);
  MOZ_ASSERT(aEventStatus);
  MOZ_ASSERT(aRv);

  *aRv = NS_OK;

  RefPtr<Document> retargetEventDoc;
  if (!GetRetargetEventDocument(aGUIEvent, getter_AddRefs(retargetEventDoc))) {
    // Nobody can handle this event.  So, treat as handled by somebody to make
    // caller do nothing anymore.
    return true;
  }

  // If there is no proper retarget document, the caller should handle the
  // event by itself.
  if (!retargetEventDoc) {
    return false;
  }

  nsIFrame* frame = GetFrameForHandlingEventWith(aGUIEvent, retargetEventDoc,
                                                 aFrameForPresShell);
  if (!frame) {
    // Nobody can handle this event.  So, treat as handled by somebody to make
    // caller do nothing anymore.
    return true;
  }

  // If we reached same frame as set to HandleEvent(), the caller should handle
  // the event by itself.
  if (frame == aFrameForPresShell) {
    return false;
  }

  // We need to handle aGUIEvent with another PresShell.
  RefPtr<PresShell> presShell = frame->PresContext()->PresShell();
  *aRv = presShell->HandleEvent(frame, aGUIEvent, true, aEventStatus);
  return true;
}

bool PresShell::EventHandler::MaybeDiscardOrDelayKeyboardEvent(
    WidgetGUIEvent* aGUIEvent) {
  MOZ_ASSERT(aGUIEvent);

  if (aGUIEvent->mClass != eKeyboardEventClass) {
    return false;
  }

  Document* document = GetDocument();
  if (!document || !document->EventHandlingSuppressed()) {
    return false;
  }

  MOZ_ASSERT_IF(InputTaskManager::CanSuspendInputEvent(),
                !InputTaskManager::Get()->IsSuspended());

  if (aGUIEvent->mMessage == eKeyDown) {
    mPresShell->mNoDelayedKeyEvents = true;
  } else if (!mPresShell->mNoDelayedKeyEvents) {
    UniquePtr<DelayedKeyEvent> delayedKeyEvent =
        MakeUnique<DelayedKeyEvent>(aGUIEvent->AsKeyboardEvent());
    mPresShell->mDelayedEvents.AppendElement(std::move(delayedKeyEvent));
  }
  aGUIEvent->mFlags.mIsSuppressedOrDelayed = true;
  return true;
}

bool PresShell::EventHandler::MaybeDiscardOrDelayMouseEvent(
    nsIFrame* aFrameToHandleEvent, WidgetGUIEvent* aGUIEvent) {
  MOZ_ASSERT(aFrameToHandleEvent);
  MOZ_ASSERT(aGUIEvent);

  if (aGUIEvent->mClass != eMouseEventClass) {
    return false;
  }

  if (!aFrameToHandleEvent->PresContext()
           ->Document()
           ->EventHandlingSuppressed()) {
    return false;
  }

  MOZ_ASSERT_IF(InputTaskManager::CanSuspendInputEvent() &&
                    aGUIEvent->mMessage != eMouseMove,
                !InputTaskManager::Get()->IsSuspended());

  RefPtr<PresShell> ps = aFrameToHandleEvent->PresShell();

  if (aGUIEvent->mMessage == eMouseDown) {
    ps->mNoDelayedMouseEvents = true;
  } else if (!ps->mNoDelayedMouseEvents &&
             (aGUIEvent->mMessage == eMouseUp ||
              // contextmenu is triggered after right mouseup on Windows and
              // right mousedown on other platforms.
              aGUIEvent->mMessage == eContextMenu ||
              aGUIEvent->mMessage == eMouseExitFromWidget)) {
    UniquePtr<DelayedMouseEvent> delayedMouseEvent =
        MakeUnique<DelayedMouseEvent>(aGUIEvent->AsMouseEvent());
    ps->mDelayedEvents.AppendElement(std::move(delayedMouseEvent));
  }

  // If there is a suppressed event listener associated with the document,
  // notify it about the suppressed mouse event. This allows devtools
  // features to continue receiving mouse events even when the devtools
  // debugger has paused execution in a page.
  RefPtr<EventListener> suppressedListener = aFrameToHandleEvent->PresContext()
                                                 ->Document()
                                                 ->GetSuppressedEventListener();
  if (!suppressedListener ||
      aGUIEvent->AsMouseEvent()->mReason == WidgetMouseEvent::eSynthesized) {
    return true;
  }

  nsCOMPtr<nsIContent> targetContent;
  aFrameToHandleEvent->GetContentForEvent(aGUIEvent,
                                          getter_AddRefs(targetContent));
  if (targetContent) {
    aGUIEvent->mTarget = targetContent;
  }

  nsCOMPtr<EventTarget> eventTarget = aGUIEvent->mTarget;
  RefPtr<Event> event = EventDispatcher::CreateEvent(
      eventTarget, aFrameToHandleEvent->PresContext(), aGUIEvent, u""_ns);

  suppressedListener->HandleEvent(*event);
  return true;
}

nsIFrame* PresShell::EventHandler::MaybeFlushThrottledStyles(
    nsIFrame* aFrameForPresShell) {
  if (!GetDocument()) {
    // XXX Only when mPresShell has document, we'll try to look for a frame
    //     containing mPresShell even if given frame is nullptr.  Does this
    //     make sense?
    return aFrameForPresShell;
  }

  PresShell* rootPresShell = mPresShell->GetRootPresShell();
  if (NS_WARN_IF(!rootPresShell)) {
    return nullptr;
  }
  Document* rootDocument = rootPresShell->GetDocument();
  if (NS_WARN_IF(!rootDocument)) {
    return nullptr;
  }

  AutoWeakFrame weakFrameForPresShell(aFrameForPresShell);
  {  // scope for scriptBlocker.
    nsAutoScriptBlocker scriptBlocker;
    FlushThrottledStyles(*rootDocument);
  }

  if (weakFrameForPresShell.IsAlive()) {
    return aFrameForPresShell;
  }

  return GetNearestFrameContainingPresShell(mPresShell);
}

nsIFrame* PresShell::EventHandler::ComputeRootFrameToHandleEvent(
    nsIFrame* aFrameForPresShell, WidgetGUIEvent* aGUIEvent,
    nsIContent* aCapturingContent, bool* aIsCapturingContentIgnored,
    bool* aIsCaptureRetargeted) {
  MOZ_ASSERT(aFrameForPresShell);
  MOZ_ASSERT(aGUIEvent);
  MOZ_ASSERT(aIsCapturingContentIgnored);
  MOZ_ASSERT(aIsCaptureRetargeted);

  nsIFrame* rootFrameToHandleEvent = ComputeRootFrameToHandleEventWithPopup(
      aFrameForPresShell, aGUIEvent, aCapturingContent,
      aIsCapturingContentIgnored);
  if (*aIsCapturingContentIgnored) {
    // If the capturing content is ignored, we don't need to respect it.
    return rootFrameToHandleEvent;
  }

  if (!aCapturingContent) {
    return rootFrameToHandleEvent;
  }

  // If we have capturing content, let's compute root frame with it again.
  return ComputeRootFrameToHandleEventWithCapturingContent(
      rootFrameToHandleEvent, aCapturingContent, aIsCapturingContentIgnored,
      aIsCaptureRetargeted);
}

nsIFrame* PresShell::EventHandler::ComputeRootFrameToHandleEventWithPopup(
    nsIFrame* aRootFrameToHandleEvent, WidgetGUIEvent* aGUIEvent,
    nsIContent* aCapturingContent, bool* aIsCapturingContentIgnored) {
  MOZ_ASSERT(aRootFrameToHandleEvent);
  MOZ_ASSERT(aGUIEvent);
  MOZ_ASSERT(aIsCapturingContentIgnored);

  *aIsCapturingContentIgnored = false;

  nsPresContext* framePresContext = aRootFrameToHandleEvent->PresContext();
  nsPresContext* rootPresContext = framePresContext->GetRootPresContext();
  NS_ASSERTION(rootPresContext == GetPresContext()->GetRootPresContext(),
               "How did we end up outside the connected "
               "prescontext/viewmanager hierarchy?");
  nsIFrame* popupFrame = nsLayoutUtils::GetPopupFrameForEventCoordinates(
      rootPresContext, aGUIEvent);
  if (!popupFrame) {
    return aRootFrameToHandleEvent;
  }

  // If a remote browser is currently capturing input break out if we
  // detect a chrome generated popup.
  // XXXedgar, do we need to check fission OOP iframe?
  if (aCapturingContent &&
      EventStateManager::IsTopLevelRemoteTarget(aCapturingContent)) {
    *aIsCapturingContentIgnored = true;
  }

  // If the popupFrame is an ancestor of the 'frame', the frame should
  // handle the event, otherwise, the popup should handle it.
  if (nsContentUtils::ContentIsCrossDocDescendantOf(
          framePresContext->GetPresShell()->GetDocument(),
          popupFrame->GetContent())) {
    return aRootFrameToHandleEvent;
  }

  // If we aren't starting our event dispatch from the root frame of the
  // root prescontext, then someone must be capturing the mouse. In that
  // case we only want to use the popup list if the capture is
  // inside the popup.
  if (framePresContext == rootPresContext &&
      aRootFrameToHandleEvent == FrameConstructor()->GetRootFrame()) {
    return popupFrame;
  }

  if (aCapturingContent && !*aIsCapturingContentIgnored &&
      aCapturingContent->IsInclusiveDescendantOf(popupFrame->GetContent())) {
    return popupFrame;
  }

  return aRootFrameToHandleEvent;
}

nsIFrame*
PresShell::EventHandler::ComputeRootFrameToHandleEventWithCapturingContent(
    nsIFrame* aRootFrameToHandleEvent, nsIContent* aCapturingContent,
    bool* aIsCapturingContentIgnored, bool* aIsCaptureRetargeted) {
  MOZ_ASSERT(aRootFrameToHandleEvent);
  MOZ_ASSERT(aCapturingContent);
  MOZ_ASSERT(aIsCapturingContentIgnored);
  MOZ_ASSERT(aIsCaptureRetargeted);

  *aIsCapturingContentIgnored = false;
  *aIsCaptureRetargeted = false;

  // If a capture is active, determine if the BrowsingContext is active. If
  // not, clear the capture and target the mouse event normally instead. This
  // would occur if the mouse button is held down while a tab change occurs.
  // If the BrowsingContext is active, look for a scrolling container.
  BrowsingContext* bc = GetPresContext()->Document()->GetBrowsingContext();
  if (!bc || !bc->IsActive()) {
    ClearMouseCapture();
    *aIsCapturingContentIgnored = true;
    return aRootFrameToHandleEvent;
  }

  if (PresShell::sCapturingContentInfo.mRetargetToElement) {
    *aIsCaptureRetargeted = true;
    return aRootFrameToHandleEvent;
  }

  // A check was already done above to ensure that aCapturingContent is
  // in this presshell.
  NS_ASSERTION(aCapturingContent->OwnerDoc() == GetDocument(),
               "Unexpected document");
  nsIFrame* captureFrame = aCapturingContent->GetPrimaryFrame();
  if (!captureFrame) {
    return aRootFrameToHandleEvent;
  }

  // scrollable frames should use the scrolling container as the root instead
  // of the document
  nsIScrollableFrame* scrollFrame = do_QueryFrame(captureFrame);
  return scrollFrame ? scrollFrame->GetScrolledFrame()
                     : aRootFrameToHandleEvent;
}

nsresult
PresShell::EventHandler::HandleEventWithPointerCapturingContentWithoutItsFrame(
    nsIFrame* aFrameForPresShell, WidgetGUIEvent* aGUIEvent,
    nsIContent* aPointerCapturingContent, nsEventStatus* aEventStatus) {
  MOZ_ASSERT(aGUIEvent);
  MOZ_ASSERT(aPointerCapturingContent);
  MOZ_ASSERT(!aPointerCapturingContent->GetPrimaryFrame(),
             "Handle the event with frame rather than only with the content");
  MOZ_ASSERT(aEventStatus);

  RefPtr<PresShell> presShellForCapturingContent =
      PresShell::GetShellForEventTarget(nullptr, aPointerCapturingContent);
  if (!presShellForCapturingContent) {
    // If we can't process event for the capturing content, release
    // the capture.
    PointerEventHandler::ReleaseIfCaptureByDescendant(aPointerCapturingContent);
    return NS_OK;
  }

  nsCOMPtr<nsIContent> overrideClickTarget =
      GetOverrideClickTarget(aGUIEvent, aFrameForPresShell);

  // Dispatch events to the capturing content even it's frame is
  // destroyed.
  PointerEventHandler::DispatchPointerFromMouseOrTouch(
      presShellForCapturingContent, nullptr, aPointerCapturingContent,
      aGUIEvent, false, aEventStatus, nullptr);

  if (presShellForCapturingContent == mPresShell) {
    return HandleEventWithTarget(aGUIEvent, nullptr, aPointerCapturingContent,
                                 aEventStatus, true, nullptr,
                                 overrideClickTarget);
  }

  EventHandler eventHandlerForCapturingContent(
      std::move(presShellForCapturingContent));
  return eventHandlerForCapturingContent.HandleEventWithTarget(
      aGUIEvent, nullptr, aPointerCapturingContent, aEventStatus, true, nullptr,
      overrideClickTarget);
}

nsresult PresShell::EventHandler::HandleEventAtFocusedContent(
    WidgetGUIEvent* aGUIEvent, nsEventStatus* aEventStatus) {
  MOZ_ASSERT(aGUIEvent);
  MOZ_ASSERT(aGUIEvent->IsTargetedAtFocusedContent());
  MOZ_ASSERT(aEventStatus);

  AutoCurrentEventInfoSetter eventInfoSetter(*this);

  RefPtr<Element> eventTargetElement =
      ComputeFocusedEventTargetElement(aGUIEvent);

  mPresShell->mCurrentEventFrame = nullptr;
  if (eventTargetElement) {
    nsresult rv = NS_OK;
    if (MaybeHandleEventWithAnotherPresShell(eventTargetElement, aGUIEvent,
                                             aEventStatus, &rv)) {
      return rv;
    }
  }

  // If we cannot handle the event with mPresShell, let's try to handle it
  // with parent PresShell.
  mPresShell->mCurrentEventContent = eventTargetElement;
  if (!mPresShell->GetCurrentEventContent() ||
      !mPresShell->GetCurrentEventFrame() ||
      InZombieDocument(mPresShell->mCurrentEventContent)) {
    return RetargetEventToParent(aGUIEvent, aEventStatus);
  }

  nsresult rv =
      HandleEventWithCurrentEventInfo(aGUIEvent, aEventStatus, true, nullptr);

#ifdef DEBUG
  mPresShell->ShowEventTargetDebug();
#endif

  return rv;
}

Element* PresShell::EventHandler::ComputeFocusedEventTargetElement(
    WidgetGUIEvent* aGUIEvent) {
  MOZ_ASSERT(aGUIEvent);
  MOZ_ASSERT(aGUIEvent->IsTargetedAtFocusedContent());

  // key and IME related events go to the focused frame in this DOM window.
  nsPIDOMWindowOuter* window = GetDocument()->GetWindow();
  nsCOMPtr<nsPIDOMWindowOuter> focusedWindow;
  Element* eventTargetElement = nsFocusManager::GetFocusedDescendant(
      window, nsFocusManager::eOnlyCurrentWindow,
      getter_AddRefs(focusedWindow));

  // otherwise, if there is no focused content or the focused content has
  // no frame, just use the root content. This ensures that key events
  // still get sent to the window properly if nothing is focused or if a
  // frame goes away while it is focused.
  if (!eventTargetElement || !eventTargetElement->GetPrimaryFrame()) {
    eventTargetElement = GetDocument()->GetUnfocusedKeyEventTarget();
  }

  switch (aGUIEvent->mMessage) {
    case eKeyDown:
      sLastKeyDownEventTargetElement = eventTargetElement;
      return eventTargetElement;
    case eKeyPress:
    case eKeyUp:
      if (!sLastKeyDownEventTargetElement) {
        return eventTargetElement;
      }
      // If a different element is now focused for the keypress/keyup event
      // than what was focused during the keydown event, check if the new
      // focused element is not in a chrome document any more, and if so,
      // retarget the event back at the keydown target. This prevents a
      // content area from grabbing the focus from chrome in-between key
      // events.
      if (eventTargetElement) {
        bool keyDownIsChrome = nsContentUtils::IsChromeDoc(
            sLastKeyDownEventTargetElement->GetComposedDoc());
        if (keyDownIsChrome != nsContentUtils::IsChromeDoc(
                                   eventTargetElement->GetComposedDoc()) ||
            (keyDownIsChrome && BrowserParent::GetFrom(eventTargetElement))) {
          eventTargetElement = sLastKeyDownEventTargetElement;
        }
      }

      if (aGUIEvent->mMessage == eKeyUp) {
        sLastKeyDownEventTargetElement = nullptr;
      }
      [[fallthrough]];
    default:
      return eventTargetElement;
  }
}

bool PresShell::EventHandler::MaybeHandleEventWithAnotherPresShell(
    Element* aEventTargetElement, WidgetGUIEvent* aGUIEvent,
    nsEventStatus* aEventStatus, nsresult* aRv) {
  MOZ_ASSERT(aEventTargetElement);
  MOZ_ASSERT(aGUIEvent);
  MOZ_ASSERT(!aGUIEvent->IsUsingCoordinates());
  MOZ_ASSERT(aEventStatus);
  MOZ_ASSERT(aRv);

  Document* eventTargetDocument = aEventTargetElement->OwnerDoc();
  if (!eventTargetDocument || eventTargetDocument == GetDocument()) {
    *aRv = NS_OK;
    return false;
  }

  RefPtr<PresShell> eventTargetPresShell = eventTargetDocument->GetPresShell();
  if (!eventTargetPresShell) {
    *aRv = NS_OK;
    return true;  // No PresShell can handle the event.
  }

  EventHandler eventHandler(std::move(eventTargetPresShell));
  *aRv = eventHandler.HandleRetargetedEvent(aGUIEvent, aEventStatus,
                                            aEventTargetElement);
  return true;
}

nsresult PresShell::EventHandler::HandleEventWithFrameForPresShell(
    nsIFrame* aFrameForPresShell, WidgetGUIEvent* aGUIEvent,
    nsEventStatus* aEventStatus) {
  MOZ_ASSERT(aGUIEvent);
  MOZ_ASSERT(!aGUIEvent->IsUsingCoordinates());
  MOZ_ASSERT(!aGUIEvent->IsTargetedAtFocusedContent());
  MOZ_ASSERT(aEventStatus);

  AutoCurrentEventInfoSetter eventInfoSetter(*this, aFrameForPresShell,
                                             nullptr);

  nsresult rv = NS_OK;
  if (mPresShell->GetCurrentEventFrame()) {
    rv =
        HandleEventWithCurrentEventInfo(aGUIEvent, aEventStatus, true, nullptr);
  }

#ifdef DEBUG
  mPresShell->ShowEventTargetDebug();
#endif

  return rv;
}

Document* PresShell::GetPrimaryContentDocument() {
  nsPresContext* context = GetPresContext();
  if (!context || !context->IsRoot()) {
    return nullptr;
  }

  nsCOMPtr<nsIDocShellTreeItem> shellAsTreeItem = context->GetDocShell();
  if (!shellAsTreeItem) {
    return nullptr;
  }

  nsCOMPtr<nsIDocShellTreeOwner> owner;
  shellAsTreeItem->GetTreeOwner(getter_AddRefs(owner));
  if (!owner) {
    return nullptr;
  }

  // now get the primary content shell (active tab)
  nsCOMPtr<nsIDocShellTreeItem> item;
  owner->GetPrimaryContentShell(getter_AddRefs(item));
  nsCOMPtr<nsIDocShell> childDocShell = do_QueryInterface(item);
  if (!childDocShell) {
    return nullptr;
  }

  return childDocShell->GetExtantDocument();
}

#ifdef DEBUG
void PresShell::ShowEventTargetDebug() {
  if (nsIFrame::GetShowEventTargetFrameBorder() && GetCurrentEventFrame()) {
    if (mDrawEventTargetFrame) {
      mDrawEventTargetFrame->InvalidateFrame();
    }

    mDrawEventTargetFrame = mCurrentEventFrame;
    mDrawEventTargetFrame->InvalidateFrame();
  }
}
#endif

nsresult PresShell::EventHandler::HandleEventWithTarget(
    WidgetEvent* aEvent, nsIFrame* aNewEventFrame, nsIContent* aNewEventContent,
    nsEventStatus* aEventStatus, bool aIsHandlingNativeEvent,
    nsIContent** aTargetContent, nsIContent* aOverrideClickTarget) {
  MOZ_ASSERT(aEvent);
  MOZ_DIAGNOSTIC_ASSERT(aEvent->IsTrusted());

#if DEBUG
  MOZ_ASSERT(!aNewEventFrame ||
                 aNewEventFrame->PresContext()->GetPresShell() == mPresShell,
             "wrong shell");
  if (aNewEventContent) {
    Document* doc = aNewEventContent->GetComposedDoc();
    NS_ASSERTION(doc, "event for content that isn't in a document");
    // NOTE: We don't require that the document still have a PresShell.
    // See bug 1375940.
  }
#endif
  NS_ENSURE_STATE(!aNewEventContent ||
                  aNewEventContent->GetComposedDoc() == GetDocument());
  AutoPointerEventTargetUpdater updater(mPresShell, aEvent, aNewEventFrame,
                                        aTargetContent);
  AutoCurrentEventInfoSetter eventInfoSetter(*this, aNewEventFrame,
                                             aNewEventContent);
  nsresult rv = HandleEventWithCurrentEventInfo(aEvent, aEventStatus, false,
                                                aOverrideClickTarget);
  return rv;
}

namespace {

class MOZ_RAII AutoEventHandler final {
 public:
  AutoEventHandler(WidgetEvent* aEvent, Document* aDocument) : mEvent(aEvent) {
    MOZ_ASSERT(mEvent);
    MOZ_ASSERT(mEvent->IsTrusted());

    if (mEvent->mMessage == eMouseDown) {
      PresShell::ReleaseCapturingContent();
      PresShell::AllowMouseCapture(true);
    }
    if (NeedsToUpdateCurrentMouseBtnState()) {
      WidgetMouseEvent* mouseEvent = mEvent->AsMouseEvent();
      if (mouseEvent) {
        EventStateManager::sCurrentMouseBtn = mouseEvent->mButton;
      }
    }
  }

  ~AutoEventHandler() {
    if (mEvent->mMessage == eMouseDown) {
      PresShell::AllowMouseCapture(false);
    }
    if (NeedsToUpdateCurrentMouseBtnState()) {
      EventStateManager::sCurrentMouseBtn = MouseButton::eNotPressed;
    }
  }

 protected:
  bool NeedsToUpdateCurrentMouseBtnState() const {
    return mEvent->mMessage == eMouseDown || mEvent->mMessage == eMouseUp ||
           mEvent->mMessage == ePointerDown || mEvent->mMessage == ePointerUp;
  }

  WidgetEvent* mEvent;
};

}  // anonymous namespace

nsresult PresShell::EventHandler::HandleEventWithCurrentEventInfo(
    WidgetEvent* aEvent, nsEventStatus* aEventStatus,
    bool aIsHandlingNativeEvent, nsIContent* aOverrideClickTarget) {
  MOZ_ASSERT(aEvent);
  MOZ_ASSERT(aEventStatus);

  RefPtr<EventStateManager> manager = GetPresContext()->EventStateManager();

  // If we cannot handle the event with mPresShell because of no target,
  // just record the response time.
  // XXX Is this intentional?  In such case, the score is really good because
  //     of nothing to do.  So, it may make average and median better.
  if (NS_EVENT_NEEDS_FRAME(aEvent) && !mPresShell->GetCurrentEventFrame() &&
      !mPresShell->GetCurrentEventContent()) {
    RecordEventHandlingResponsePerformance(aEvent);
    return NS_OK;
  }

  if (mPresShell->mCurrentEventContent && aEvent->IsTargetedAtFocusedWindow()) {
    if (RefPtr<nsFocusManager> fm = nsFocusManager::GetFocusManager()) {
      // This may run script now.  So, mPresShell might be destroyed after here.
      nsCOMPtr<nsIContent> currentEventContent =
          mPresShell->mCurrentEventContent;
      fm->FlushBeforeEventHandlingIfNeeded(currentEventContent);
    }
  }

  bool touchIsNew = false;
  if (!PrepareToDispatchEvent(aEvent, aEventStatus, &touchIsNew)) {
    return NS_OK;
  }

  // We finished preparing to dispatch the event.  So, let's record the
  // performance.
  RecordEventPreparationPerformance(aEvent);

  AutoHandlingUserInputStatePusher userInpStatePusher(
      UserActivation::IsUserInteractionEvent(aEvent), aEvent);
  AutoEventHandler eventHandler(aEvent, GetDocument());
  AutoPopupStatePusher popupStatePusher(
      PopupBlocker::GetEventPopupControlState(aEvent));

  // FIXME. If the event was reused, we need to clear the old target,
  // bug 329430
  aEvent->mTarget = nullptr;

  HandlingTimeAccumulator handlingTimeAccumulator(*this, aEvent);

  nsresult rv = DispatchEvent(manager, aEvent, touchIsNew, aEventStatus,
                              aOverrideClickTarget);

  if (!mPresShell->IsDestroying() && aIsHandlingNativeEvent) {
    // Ensure that notifications to IME should be sent before getting next
    // native event from the event queue.
    // XXX Should we check the event message or event class instead of
    //     using aIsHandlingNativeEvent?
    manager->TryToFlushPendingNotificationsToIME();
  }

  FinalizeHandlingEvent(aEvent);

  RecordEventHandlingResponsePerformance(aEvent);

  return rv;  // Result of DispatchEvent()
}

nsresult PresShell::EventHandler::DispatchEvent(
    EventStateManager* aEventStateManager, WidgetEvent* aEvent,
    bool aTouchIsNew, nsEventStatus* aEventStatus,
    nsIContent* aOverrideClickTarget) {
  MOZ_ASSERT(aEventStateManager);
  MOZ_ASSERT(aEvent);
  MOZ_ASSERT(aEventStatus);

  // 1. Give event to event manager for pre event state changes and
  //    generation of synthetic events.
  {  // Scope for presContext
    RefPtr<nsPresContext> presContext = GetPresContext();
    nsCOMPtr<nsIContent> eventContent = mPresShell->mCurrentEventContent;
    nsresult rv = aEventStateManager->PreHandleEvent(
        presContext, aEvent, mPresShell->mCurrentEventFrame, eventContent,
        aEventStatus, aOverrideClickTarget);
    if (NS_FAILED(rv)) {
      return rv;
    }
  }

  // 2. Give event to the DOM for third party and JS use.
  bool wasHandlingKeyBoardEvent = nsContentUtils::IsHandlingKeyBoardEvent();
  if (aEvent->mClass == eKeyboardEventClass) {
    nsContentUtils::SetIsHandlingKeyBoardEvent(true);
  }
  // If EventStateManager or something wants reply from remote process and
  // needs to win any other event listeners in chrome, the event is both
  // stopped its propagation and marked as "waiting reply from remote
  // process".  In this case, PresShell shouldn't dispatch the event into
  // the DOM tree because they don't have a chance to stop propagation in
  // the system event group.  On the other hand, if its propagation is not
  // stopped, that means that the event may be reserved by chrome.  If it's
  // reserved by chrome, the event shouldn't be sent to any remote
  // processes.  In this case, PresShell needs to dispatch the event to
  // the DOM tree for checking if it's reserved.
  if (aEvent->IsAllowedToDispatchDOMEvent() &&
      !(aEvent->PropagationStopped() &&
        aEvent->IsWaitingReplyFromRemoteProcess())) {
    MOZ_ASSERT(nsContentUtils::IsSafeToRunScript(),
               "Somebody changed aEvent to cause a DOM event!");
    nsPresShellEventCB eventCB(mPresShell);
    if (nsIFrame* target = mPresShell->GetCurrentEventFrame()) {
      if (target->OnlySystemGroupDispatch(aEvent->mMessage)) {
        aEvent->StopPropagation();
      }
    }
    if (aEvent->mClass == eTouchEventClass) {
      DispatchTouchEventToDOM(aEvent, aEventStatus, &eventCB, aTouchIsNew);
    } else {
      DispatchEventToDOM(aEvent, aEventStatus, &eventCB);
    }
  }

  nsContentUtils::SetIsHandlingKeyBoardEvent(wasHandlingKeyBoardEvent);

  if (mPresShell->IsDestroying()) {
    return NS_OK;
  }

  // 3. Give event to event manager for post event state changes and
  //    generation of synthetic events.
  // Refetch the prescontext, in case it changed.
  RefPtr<nsPresContext> presContext = GetPresContext();
  return aEventStateManager->PostHandleEvent(
      presContext, aEvent, mPresShell->GetCurrentEventFrame(), aEventStatus,
      aOverrideClickTarget);
}

bool PresShell::EventHandler::PrepareToDispatchEvent(
    WidgetEvent* aEvent, nsEventStatus* aEventStatus, bool* aTouchIsNew) {
  MOZ_ASSERT(aEvent->IsTrusted());
  MOZ_ASSERT(aEventStatus);
  MOZ_ASSERT(aTouchIsNew);

  *aTouchIsNew = false;
  if (aEvent->IsUserAction()) {
    mPresShell->mHasHandledUserInput = true;
  }

  switch (aEvent->mMessage) {
    case eKeyPress:
    case eKeyDown:
    case eKeyUp: {
      WidgetKeyboardEvent* keyboardEvent = aEvent->AsKeyboardEvent();
      MaybeHandleKeyboardEventBeforeDispatch(keyboardEvent);
      return true;
    }
    case eMouseMove: {
      bool allowCapture = EventStateManager::GetActiveEventStateManager() &&
                          GetPresContext() &&
                          GetPresContext()->EventStateManager() ==
                              EventStateManager::GetActiveEventStateManager();
      PresShell::AllowMouseCapture(allowCapture);
      return true;
    }
    case eDrop: {
      nsCOMPtr<nsIDragSession> session = nsContentUtils::GetDragSession();
      if (session) {
        bool onlyChromeDrop = false;
        session->GetOnlyChromeDrop(&onlyChromeDrop);
        if (onlyChromeDrop) {
          aEvent->mFlags.mOnlyChromeDispatch = true;
        }
      }
      return true;
    }
    case eDragExit: {
      if (!StaticPrefs::dom_event_dragexit_enabled()) {
        aEvent->mFlags.mOnlyChromeDispatch = true;
      }
      return true;
    }
    case eContextMenu: {
      // If we cannot open context menu even though eContextMenu is fired, we
      // should stop dispatching it into the DOM.
      WidgetMouseEvent* mouseEvent = aEvent->AsMouseEvent();
      if (mouseEvent->IsContextMenuKeyEvent() &&
          !AdjustContextMenuKeyEvent(mouseEvent)) {
        return false;
      }

      // If "Shift" state is active, context menu should be forcibly opened even
      // if web apps want to prevent it since we respect our users' intention.
      // In this case, we don't fire "contextmenu" event on web content because
      // of not cancelable.
      if (mouseEvent->IsShift()) {
        aEvent->mFlags.mOnlyChromeDispatch = true;
        aEvent->mFlags.mRetargetToNonNativeAnonymous = true;
      }
      return true;
    }
    case eTouchStart:
    case eTouchMove:
    case eTouchEnd:
    case eTouchCancel:
    case eTouchPointerCancel:
      return mPresShell->mTouchManager.PreHandleEvent(
          aEvent, aEventStatus, *aTouchIsNew, mPresShell->mCurrentEventContent);
    default:
      return true;
  }
}

void PresShell::EventHandler::FinalizeHandlingEvent(WidgetEvent* aEvent) {
  switch (aEvent->mMessage) {
    case eKeyPress:
    case eKeyDown:
    case eKeyUp: {
      if (aEvent->AsKeyboardEvent()->mKeyCode == NS_VK_ESCAPE) {
        if (aEvent->mMessage == eKeyUp) {
          // Reset this flag after key up is handled.
          mPresShell->mIsLastChromeOnlyEscapeKeyConsumed = false;
        } else {
          if (aEvent->mFlags.mOnlyChromeDispatch &&
              aEvent->mFlags.mDefaultPreventedByChrome) {
            mPresShell->mIsLastChromeOnlyEscapeKeyConsumed = true;
          }
          if (aEvent->mMessage == eKeyDown &&
              !aEvent->mFlags.mDefaultPrevented) {
            if (Document* doc = GetDocument()) {
              doc->TryCancelDialog();
            }
          }
        }
      }
      if (aEvent->mMessage == eKeyDown) {
        mPresShell->mIsLastKeyDownCanceled = aEvent->mFlags.mDefaultPrevented;
      }
      return;
    }
    case eMouseUp:
      // reset the capturing content now that the mouse button is up
      PresShell::ReleaseCapturingContent();
      return;
    case eMouseMove:
      PresShell::AllowMouseCapture(false);
      return;
    case eDrag:
    case eDragEnd:
    case eDragEnter:
    case eDragExit:
    case eDragLeave:
    case eDragOver:
    case eDrop: {
      // After any drag event other than dragstart (which is handled
      // separately, as we need to collect the data first), the DataTransfer
      // needs to be made protected, and then disconnected.
      DataTransfer* dataTransfer = aEvent->AsDragEvent()->mDataTransfer;
      if (dataTransfer) {
        dataTransfer->Disconnect();
      }
      return;
    }
    default:
      return;
  }
}

void PresShell::EventHandler::MaybeHandleKeyboardEventBeforeDispatch(
    WidgetKeyboardEvent* aKeyboardEvent) {
  MOZ_ASSERT(aKeyboardEvent);

  if (aKeyboardEvent->mKeyCode != NS_VK_ESCAPE) {
    return;
  }

  // If we're in fullscreen mode, exit from it forcibly when Escape key is
  // pressed.
  Document* doc = mPresShell->GetCurrentEventContent()
                      ? mPresShell->mCurrentEventContent->OwnerDoc()
                      : nullptr;
  Document* root = nsContentUtils::GetInProcessSubtreeRootDocument(doc);
  if (root && root->GetFullscreenElement()) {
    // Prevent default action on ESC key press when exiting
    // DOM fullscreen mode. This prevents the browser ESC key
    // handler from stopping all loads in the document, which
    // would cause <video> loads to stop.
    // XXX We need to claim the Escape key event which will be
    //     dispatched only into chrome is already consumed by
    //     content because we need to prevent its default here
    //     for some reasons (not sure) but we need to detect
    //     if a chrome event handler will call PreventDefault()
    //     again and check it later.
    aKeyboardEvent->PreventDefaultBeforeDispatch(CrossProcessForwarding::eStop);
    aKeyboardEvent->mFlags.mOnlyChromeDispatch = true;

    // The event listeners in chrome can prevent this ESC behavior by
    // calling prevent default on the preceding keydown/press events.
    if (!mPresShell->mIsLastChromeOnlyEscapeKeyConsumed &&
        aKeyboardEvent->mMessage == eKeyUp) {
      // ESC key released while in DOM fullscreen mode.
      // Fully exit all browser windows and documents from
      // fullscreen mode.
      Document::AsyncExitFullscreen(nullptr);
    }
  }

  nsCOMPtr<Document> pointerLockedDoc = PointerLockManager::GetLockedDocument();
  if (!mPresShell->mIsLastChromeOnlyEscapeKeyConsumed && pointerLockedDoc) {
    // XXX See above comment to understand the reason why this needs
    //     to claim that the Escape key event is consumed by content
    //     even though it will be dispatched only into chrome.
    aKeyboardEvent->PreventDefaultBeforeDispatch(CrossProcessForwarding::eStop);
    aKeyboardEvent->mFlags.mOnlyChromeDispatch = true;
    if (aKeyboardEvent->mMessage == eKeyUp) {
      PointerLockManager::Unlock();
    }
  }
}

void PresShell::EventHandler::RecordEventPreparationPerformance(
    const WidgetEvent* aEvent) {
  MOZ_ASSERT(aEvent);

  switch (aEvent->mMessage) {
    case eKeyPress:
    case eKeyDown:
    case eKeyUp:
      if (aEvent->AsKeyboardEvent()->ShouldInteractionTimeRecorded()) {
        GetPresContext()->RecordInteractionTime(
            nsPresContext::InteractionType::KeyInteraction, aEvent->mTimeStamp);
      }
      Telemetry::AccumulateTimeDelta(Telemetry::INPUT_EVENT_QUEUED_KEYBOARD_MS,
                                     aEvent->mTimeStamp);
      return;

    case eMouseDown:
    case eMouseUp:
      Telemetry::AccumulateTimeDelta(Telemetry::INPUT_EVENT_QUEUED_CLICK_MS,
                                     aEvent->mTimeStamp);
      [[fallthrough]];
    case ePointerDown:
    case ePointerUp:
      GetPresContext()->RecordInteractionTime(
          nsPresContext::InteractionType::ClickInteraction, aEvent->mTimeStamp);
      return;

    case eMouseMove:
      if (aEvent->mFlags.mHandledByAPZ) {
        Telemetry::AccumulateTimeDelta(
            Telemetry::INPUT_EVENT_QUEUED_APZ_MOUSE_MOVE_MS,
            aEvent->mTimeStamp);
      }
      GetPresContext()->RecordInteractionTime(
          nsPresContext::InteractionType::MouseMoveInteraction,
          aEvent->mTimeStamp);
      return;

    case eWheel:
      if (aEvent->mFlags.mHandledByAPZ) {
        Telemetry::AccumulateTimeDelta(
            Telemetry::INPUT_EVENT_QUEUED_APZ_WHEEL_MS, aEvent->mTimeStamp);
      }
      return;

    case eTouchMove:
      if (aEvent->mFlags.mHandledByAPZ) {
        Telemetry::AccumulateTimeDelta(
            Telemetry::INPUT_EVENT_QUEUED_APZ_TOUCH_MOVE_MS,
            aEvent->mTimeStamp);
      }
      return;

    default:
      return;
  }
}

void PresShell::EventHandler::RecordEventHandlingResponsePerformance(
    const WidgetEvent* aEvent) {
  if (!Telemetry::CanRecordBase() || aEvent->mTimeStamp.IsNull() ||
      aEvent->mTimeStamp <= mPresShell->mLastOSWake ||
      !aEvent->AsInputEvent()) {
    return;
  }

  TimeStamp now = TimeStamp::Now();
  double millis = (now - aEvent->mTimeStamp).ToMilliseconds();
  Telemetry::Accumulate(Telemetry::INPUT_EVENT_RESPONSE_MS, millis);
  if (GetDocument() &&
      GetDocument()->GetReadyStateEnum() != Document::READYSTATE_COMPLETE) {
    Telemetry::Accumulate(Telemetry::LOAD_INPUT_EVENT_RESPONSE_MS, millis);
  }

  if (!sLastInputProcessed || sLastInputProcessed < aEvent->mTimeStamp) {
    if (sLastInputProcessed) {
      // This input event was created after we handled the last one.
      // Accumulate the previous events' coalesced duration.
      double lastMillis =
          (sLastInputProcessed - sLastInputCreated).ToMilliseconds();
      Telemetry::Accumulate(Telemetry::INPUT_EVENT_RESPONSE_COALESCED_MS,
                            lastMillis);

      if (MOZ_UNLIKELY(!PresShell::sProcessInteractable)) {
        // For content process, we use the ready state of
        // top-level-content-document to know if the process has finished the
        // start-up.
        // For parent process, see the topic
        // 'sessionstore-one-or-no-tab-restored' in PresShell::Observe.
        if (XRE_IsContentProcess() && GetDocument() &&
            GetDocument()->IsTopLevelContentDocument()) {
          switch (GetDocument()->GetReadyStateEnum()) {
            case Document::READYSTATE_INTERACTIVE:
            case Document::READYSTATE_COMPLETE:
              PresShell::sProcessInteractable = true;
              break;
            default:
              break;
          }
        }
      }
      if (MOZ_LIKELY(PresShell::sProcessInteractable)) {
        Telemetry::Accumulate(Telemetry::INPUT_EVENT_RESPONSE_POST_STARTUP_MS,
                              lastMillis);
      } else {
        Telemetry::Accumulate(Telemetry::INPUT_EVENT_RESPONSE_STARTUP_MS,
                              lastMillis);
      }
    }
    sLastInputCreated = aEvent->mTimeStamp;
  } else if (aEvent->mTimeStamp < sLastInputCreated) {
    // This event was created before the last input. May be processing out
    // of order, so coalesce backwards, too.
    sLastInputCreated = aEvent->mTimeStamp;
  }
  sLastInputProcessed = now;
}

// static
nsIPrincipal*
PresShell::EventHandler::GetDocumentPrincipalToCompareWithBlacklist(
    PresShell& aPresShell) {
  nsPresContext* presContext = aPresShell.GetPresContext();
  if (NS_WARN_IF(!presContext)) {
    return nullptr;
  }
  return presContext->Document()->GetPrincipalForPrefBasedHacks();
}

nsresult PresShell::EventHandler::DispatchEventToDOM(
    WidgetEvent* aEvent, nsEventStatus* aEventStatus,
    nsPresShellEventCB* aEventCB) {
  nsresult rv = NS_OK;
  nsCOMPtr<nsINode> eventTarget = mPresShell->mCurrentEventContent;
  nsPresShellEventCB* eventCBPtr = aEventCB;
  if (!eventTarget) {
    nsCOMPtr<nsIContent> targetContent;
    if (mPresShell->mCurrentEventFrame) {
      rv = mPresShell->mCurrentEventFrame->GetContentForEvent(
          aEvent, getter_AddRefs(targetContent));
    }
    if (NS_SUCCEEDED(rv) && targetContent) {
      eventTarget = targetContent;
    } else if (GetDocument()) {
      eventTarget = GetDocument();
      // If we don't have any content, the callback wouldn't probably
      // do nothing.
      eventCBPtr = nullptr;
    }
  }
  if (eventTarget) {
    if (aEvent->IsBlockedForFingerprintingResistance()) {
      aEvent->mFlags.mOnlySystemGroupDispatchInContent = true;
    } else if (aEvent->mMessage == eKeyPress) {
      // If eKeyPress event is marked as not dispatched in the default event
      // group in web content, it's caused by non-printable key or key
      // combination.  In this case, UI Events declares that browsers
      // shouldn't dispatch keypress event.  However, some web apps may be
      // broken with this strict behavior due to historical issue.
      // Therefore, we need to keep dispatching keypress event for such keys
      // even with breaking the standard.
      // Similarly, the other browsers sets non-zero value of keyCode or
      // charCode of keypress event to the other.  Therefore, we should
      // behave so, however, some web apps may be broken.  On such web apps,
      // we should keep using legacy our behavior.
      if (!mPresShell->mInitializedWithKeyPressEventDispatchingBlacklist) {
        mPresShell->mInitializedWithKeyPressEventDispatchingBlacklist = true;
        nsCOMPtr<nsIPrincipal> principal =
            GetDocumentPrincipalToCompareWithBlacklist(*mPresShell);
        if (principal) {
          mPresShell->mForceDispatchKeyPressEventsForNonPrintableKeys =
              principal->IsURIInPrefList(
                  "dom.keyboardevent.keypress.hack.dispatch_non_printable_"
                  "keys") ||
              principal->IsURIInPrefList(
                  "dom.keyboardevent.keypress.hack."
                  "dispatch_non_printable_keys.addl");

          mPresShell->mForceUseLegacyKeyCodeAndCharCodeValues |=
              principal->IsURIInPrefList(
                  "dom.keyboardevent.keypress.hack."
                  "use_legacy_keycode_and_charcode") ||
              principal->IsURIInPrefList(
                  "dom.keyboardevent.keypress.hack."
                  "use_legacy_keycode_and_charcode.addl");
        }
      }
      if (mPresShell->mForceDispatchKeyPressEventsForNonPrintableKeys) {
        aEvent->mFlags.mOnlySystemGroupDispatchInContent = false;
      }
      if (mPresShell->mForceUseLegacyKeyCodeAndCharCodeValues) {
        aEvent->AsKeyboardEvent()->mUseLegacyKeyCodeAndCharCodeValues = true;
      }
    } else if (aEvent->mMessage == eMouseUp) {
      // Historically Firefox has dispatched click events for non-primary
      // buttons, but only on window and document (and inside input/textarea),
      // not on elements in general. The UI events spec forbids click (and
      // dblclick) for non-primary mouse buttons, and specifies auxclick
      // instead. In case of some websites that rely on non-primary click to
      // prevent new tab etc. and don't have auxclick code to do the same, we
      // need to revert to the historial non-standard behaviour
      if (!mPresShell->mInitializedWithClickEventDispatchingBlacklist) {
        mPresShell->mInitializedWithClickEventDispatchingBlacklist = true;

        nsCOMPtr<nsIPrincipal> principal =
            GetDocumentPrincipalToCompareWithBlacklist(*mPresShell);

        if (principal) {
          mPresShell->mForceUseLegacyNonPrimaryDispatch =
              principal->IsURIInPrefList(
                  "dom.mouseevent.click.hack.use_legacy_non-primary_dispatch");
        }
      }
      if (mPresShell->mForceUseLegacyNonPrimaryDispatch) {
        aEvent->AsMouseEvent()->mUseLegacyNonPrimaryDispatch = true;
      }
    }

    if (aEvent->mClass == eCompositionEventClass) {
      RefPtr<nsPresContext> presContext = GetPresContext();
      RefPtr<BrowserParent> browserParent =
          IMEStateManager::GetActiveBrowserParent();
      IMEStateManager::DispatchCompositionEvent(
          eventTarget, presContext, browserParent, aEvent->AsCompositionEvent(),
          aEventStatus, eventCBPtr);
    } else {
      RefPtr<nsPresContext> presContext = GetPresContext();
      EventDispatcher::Dispatch(eventTarget, presContext, aEvent, nullptr,
                                aEventStatus, eventCBPtr);
    }
  }
  return rv;
}

void PresShell::EventHandler::DispatchTouchEventToDOM(
    WidgetEvent* aEvent, nsEventStatus* aEventStatus,
    nsPresShellEventCB* aEventCB, bool aTouchIsNew) {
  // calling preventDefault on touchstart or the first touchmove for a
  // point prevents mouse events. calling it on the touchend should
  // prevent click dispatching.
  bool canPrevent = (aEvent->mMessage == eTouchStart) ||
                    (aEvent->mMessage == eTouchMove && aTouchIsNew) ||
                    (aEvent->mMessage == eTouchEnd);
  bool preventDefault = false;
  nsEventStatus tmpStatus = nsEventStatus_eIgnore;
  WidgetTouchEvent* touchEvent = aEvent->AsTouchEvent();

  // loop over all touches and dispatch events on any that have changed
  for (dom::Touch* touch : touchEvent->mTouches) {
    // We should remove all suppressed touch instances in
    // TouchManager::PreHandleEvent.
    MOZ_ASSERT(!touch->mIsTouchEventSuppressed);

    if (!touch || !touch->mChanged) {
      continue;
    }

    nsCOMPtr<EventTarget> targetPtr = touch->mTarget;
    nsCOMPtr<nsIContent> content = do_QueryInterface(targetPtr);
    if (!content) {
      continue;
    }

    Document* doc = content->OwnerDoc();
    nsIContent* capturingContent = PresShell::GetCapturingContent();
    if (capturingContent) {
      if (capturingContent->OwnerDoc() != doc) {
        // Wrong document, don't dispatch anything.
        continue;
      }
      content = capturingContent;
    }
    // copy the event
    MOZ_ASSERT(touchEvent->IsTrusted());
    WidgetTouchEvent newEvent(true, touchEvent->mMessage, touchEvent->mWidget);
    newEvent.AssignTouchEventData(*touchEvent, false);
    newEvent.mTarget = targetPtr;
    newEvent.mFlags.mHandledByAPZ = touchEvent->mFlags.mHandledByAPZ;

    RefPtr<PresShell> contentPresShell;
    if (doc == GetDocument()) {
      contentPresShell = doc->GetPresShell();
      if (contentPresShell) {
        // XXXsmaug huge hack. Pushing possibly capturing content,
        //         even though event target is something else.
        contentPresShell->PushCurrentEventInfo(content->GetPrimaryFrame(),
                                               content);
      }
    }

    RefPtr<nsPresContext> presContext = doc->GetPresContext();
    if (!presContext) {
      if (contentPresShell) {
        contentPresShell->PopCurrentEventInfo();
      }
      continue;
    }

    tmpStatus = nsEventStatus_eIgnore;
    EventDispatcher::Dispatch(targetPtr, presContext, &newEvent, nullptr,
                              &tmpStatus, aEventCB);
    if (nsEventStatus_eConsumeNoDefault == tmpStatus ||
        newEvent.mFlags.mMultipleActionsPrevented) {
      preventDefault = true;
    }

    if (newEvent.mFlags.mMultipleActionsPrevented) {
      touchEvent->mFlags.mMultipleActionsPrevented = true;
    }

    if (contentPresShell) {
      contentPresShell->PopCurrentEventInfo();
    }
  }

  if (preventDefault && canPrevent) {
    *aEventStatus = nsEventStatus_eConsumeNoDefault;
  } else {
    *aEventStatus = nsEventStatus_eIgnore;
  }
}

// Dispatch event to content only (NOT full processing)
// See also HandleEventWithTarget which does full event processing.
nsresult PresShell::HandleDOMEventWithTarget(nsIContent* aTargetContent,
                                             WidgetEvent* aEvent,
                                             nsEventStatus* aStatus) {
  nsresult rv = NS_OK;

  PushCurrentEventInfo(nullptr, aTargetContent);

  // Bug 41013: Check if the event should be dispatched to content.
  // It's possible that we are in the middle of destroying the window
  // and the js context is out of date. This check detects the case
  // that caused a crash in bug 41013, but there may be a better way
  // to handle this situation!
  nsCOMPtr<nsISupports> container = mPresContext->GetContainerWeak();
  if (container) {
    // Dispatch event to content
    rv = EventDispatcher::Dispatch(aTargetContent, mPresContext, aEvent,
                                   nullptr, aStatus);
  }

  PopCurrentEventInfo();
  return rv;
}

// See the method above.
nsresult PresShell::HandleDOMEventWithTarget(nsIContent* aTargetContent,
                                             Event* aEvent,
                                             nsEventStatus* aStatus) {
  nsresult rv = NS_OK;

  PushCurrentEventInfo(nullptr, aTargetContent);
  nsCOMPtr<nsISupports> container = mPresContext->GetContainerWeak();
  if (container) {
    rv = EventDispatcher::DispatchDOMEvent(aTargetContent, nullptr, aEvent,
                                           mPresContext, aStatus);
  }

  PopCurrentEventInfo();
  return rv;
}

bool PresShell::EventHandler::AdjustContextMenuKeyEvent(
    WidgetMouseEvent* aMouseEvent) {
  // if a menu is open, open the context menu relative to the active item on the
  // menu.
  nsXULPopupManager* pm = nsXULPopupManager::GetInstance();
  if (pm) {
    nsIFrame* popupFrame = pm->GetTopPopup(ePopupTypeMenu);
    if (popupFrame) {
      nsIFrame* itemFrame =
          (static_cast<nsMenuPopupFrame*>(popupFrame))->GetCurrentMenuItem();
      if (!itemFrame) itemFrame = popupFrame;

      nsCOMPtr<nsIWidget> widget = popupFrame->GetNearestWidget();
      aMouseEvent->mWidget = widget;
      LayoutDeviceIntPoint widgetPoint = widget->WidgetToScreenOffset();
      aMouseEvent->mRefPoint =
          LayoutDeviceIntPoint::FromAppUnitsToNearest(
              itemFrame->GetScreenRectInAppUnits().BottomLeft(),
              itemFrame->PresContext()->AppUnitsPerDevPixel()) -
          widgetPoint;

      mPresShell->mCurrentEventContent = itemFrame->GetContent();
      mPresShell->mCurrentEventFrame = itemFrame;

      return true;
    }
  }

  // If we're here because of the key-equiv for showing context menus, we
  // have to twiddle with the NS event to make sure the context menu comes
  // up in the upper left of the relevant content area before we create
  // the DOM event. Since we never call InitMouseEvent() on the event,
  // the client X/Y will be 0,0. We can make use of that if the widget is null.
  // Use the root view manager's widget since it's most likely to have one,
  // and the coordinates returned by GetCurrentItemAndPositionForElement
  // are relative to the widget of the root of the root view manager.
  nsRootPresContext* rootPC = GetPresContext()->GetRootPresContext();
  aMouseEvent->mRefPoint = LayoutDeviceIntPoint(0, 0);
  if (rootPC) {
    aMouseEvent->mWidget =
        rootPC->PresShell()->GetViewManager()->GetRootWidget();
    if (aMouseEvent->mWidget) {
      // default the refpoint to the topleft of our document
      nsPoint offset(0, 0);
      nsIFrame* rootFrame = FrameConstructor()->GetRootFrame();
      if (rootFrame) {
        nsView* view = rootFrame->GetClosestView(&offset);
        offset += view->GetOffsetToWidget(aMouseEvent->mWidget);
        aMouseEvent->mRefPoint = LayoutDeviceIntPoint::FromAppUnitsToNearest(
            offset, GetPresContext()->AppUnitsPerDevPixel());
      }
    }
  } else {
    aMouseEvent->mWidget = nullptr;
  }

  // see if we should use the caret position for the popup
  LayoutDeviceIntPoint caretPoint;
  // Beware! This may flush notifications via synchronous
  // ScrollSelectionIntoView.
  if (PrepareToUseCaretPosition(MOZ_KnownLive(aMouseEvent->mWidget),
                                caretPoint)) {
    // caret position is good
    int32_t devPixelRatio = GetPresContext()->AppUnitsPerDevPixel();
    caretPoint = LayoutDeviceIntPoint::FromAppUnitsToNearest(
        ViewportUtils::LayoutToVisual(
            LayoutDeviceIntPoint::ToAppUnits(caretPoint, devPixelRatio),
            GetPresContext()->PresShell()),
        devPixelRatio);
    aMouseEvent->mRefPoint = caretPoint;
    return true;
  }

  // If we're here because of the key-equiv for showing context menus, we
  // have to reset the event target to the currently focused element. Get it
  // from the focus controller.
  RefPtr<Element> currentFocus;
  nsFocusManager* fm = nsFocusManager::GetFocusManager();
  if (fm) {
    currentFocus = fm->GetFocusedElement();
  }

  // Reset event coordinates relative to focused frame in view
  if (currentFocus) {
    nsCOMPtr<nsIContent> currentPointElement;
    GetCurrentItemAndPositionForElement(
        currentFocus, getter_AddRefs(currentPointElement),
        aMouseEvent->mRefPoint, MOZ_KnownLive(aMouseEvent->mWidget));
    if (currentPointElement) {
      mPresShell->mCurrentEventContent = currentPointElement;
      mPresShell->mCurrentEventFrame = nullptr;
      mPresShell->GetCurrentEventFrame();
    }
  }

  return true;
}

// PresShell::EventHandler::PrepareToUseCaretPosition
//
//    This checks to see if we should use the caret position for popup context
//    menus. Returns true if the caret position should be used, and the
//    coordinates of that position is returned in aTargetPt. This function
//    will also scroll the window as needed to make the caret visible.
//
//    The event widget should be the widget that generated the event, and
//    whose coordinate system the resulting event's mRefPoint should be
//    relative to.  The returned point is in device pixels realtive to the
//    widget passed in.
bool PresShell::EventHandler::PrepareToUseCaretPosition(
    nsIWidget* aEventWidget, LayoutDeviceIntPoint& aTargetPt) {
  nsresult rv;

  // check caret visibility
  RefPtr<nsCaret> caret = mPresShell->GetCaret();
  NS_ENSURE_TRUE(caret, false);

  bool caretVisible = caret->IsVisible();
  if (!caretVisible) return false;

  // caret selection, this is a temporary weak reference, so no refcounting is
  // needed
  Selection* domSelection = caret->GetSelection();
  NS_ENSURE_TRUE(domSelection, false);

  // since the match could be an anonymous textnode inside a
  // <textarea> or text <input>, we need to get the outer frame
  // note: frames are not refcounted
  nsIFrame* frame = nullptr;  // may be nullptr
  nsINode* node = domSelection->GetFocusNode();
  NS_ENSURE_TRUE(node, false);
  nsCOMPtr<nsIContent> content = nsIContent::FromNode(node);
  if (content) {
    nsIContent* nonNative = content->FindFirstNonChromeOnlyAccessContent();
    content = nonNative;
  }

  if (content) {
    // It seems like ScrollSelectionIntoView should be enough, but it's
    // not. The problem is that scrolling the selection into view when it is
    // below the current viewport will align the top line of the frame exactly
    // with the bottom of the window. This is fine, BUT, the popup event causes
    // the control to be re-focused which does this exact call to
    // ScrollContentIntoView, which has a one-pixel disagreement of whether the
    // frame is actually in view. The result is that the frame is aligned with
    // the top of the window, but the menu is still at the bottom.
    //
    // Doing this call first forces the frame to be in view, eliminating the
    // problem. The only difference in the result is that if your cursor is in
    // an edit box below the current view, you'll get the edit box aligned with
    // the top of the window. This is arguably better behavior anyway.
    rv =
        MOZ_KnownLive(mPresShell)
            ->ScrollContentIntoView(
                content, ScrollAxis(kScrollMinimum, WhenToScroll::IfNotVisible),
                ScrollAxis(kScrollMinimum, WhenToScroll::IfNotVisible),
                ScrollFlags::ScrollOverflowHidden);
    NS_ENSURE_SUCCESS(rv, false);
    frame = content->GetPrimaryFrame();
    NS_WARNING_ASSERTION(frame, "No frame for focused content?");
  }

  // Actually scroll the selection (ie caret) into view. Note that this must
  // be synchronous since we will be checking the caret position on the screen.
  //
  // Be easy about errors, and just don't scroll in those cases. Better to have
  // the correct menu at a weird place than the wrong menu.
  // After ScrollSelectionIntoView(), the pending notifications might be
  // flushed and PresShell/PresContext/Frames may be dead. See bug 418470.
  nsCOMPtr<nsISelectionController> selCon;
  if (frame)
    frame->GetSelectionController(GetPresContext(), getter_AddRefs(selCon));
  else
    selCon = static_cast<nsISelectionController*>(mPresShell);
  if (selCon) {
    rv = selCon->ScrollSelectionIntoView(
        nsISelectionController::SELECTION_NORMAL,
        nsISelectionController::SELECTION_FOCUS_REGION,
        nsISelectionController::SCROLL_SYNCHRONOUS);
    NS_ENSURE_SUCCESS(rv, false);
  }

  nsPresContext* presContext = GetPresContext();

  // get caret position relative to the closest view
  nsRect caretCoords;
  nsIFrame* caretFrame = caret->GetGeometry(&caretCoords);
  if (!caretFrame) return false;
  nsPoint viewOffset;
  nsView* view = caretFrame->GetClosestView(&viewOffset);
  if (!view) return false;
  // and then get the caret coords relative to the event widget
  if (aEventWidget) {
    viewOffset += view->GetOffsetToWidget(aEventWidget);
  }
  caretCoords.MoveBy(viewOffset);

  // caret coordinates are in app units, convert to pixels
  aTargetPt.x =
      presContext->AppUnitsToDevPixels(caretCoords.x + caretCoords.width);
  aTargetPt.y =
      presContext->AppUnitsToDevPixels(caretCoords.y + caretCoords.height);

  // make sure rounding doesn't return a pixel which is outside the caret
  // (e.g. one line lower)
  aTargetPt.y -= 1;

  return true;
}

void PresShell::EventHandler::GetCurrentItemAndPositionForElement(
    Element* aFocusedElement, nsIContent** aTargetToUse,
    LayoutDeviceIntPoint& aTargetPt, nsIWidget* aRootWidget) {
  nsCOMPtr<nsIContent> focusedContent = aFocusedElement;
  MOZ_KnownLive(mPresShell)
      ->ScrollContentIntoView(focusedContent, ScrollAxis(), ScrollAxis(),
                              ScrollFlags::ScrollOverflowHidden);

  nsPresContext* presContext = GetPresContext();

  bool istree = false, checkLineHeight = true;
  nscoord extraTreeY = 0;

  // Set the position to just underneath the current item for multi-select
  // lists or just underneath the selected item for single-select lists. If
  // the element is not a list, or there is no selection, leave the position
  // as is.
  nsCOMPtr<Element> item;
  nsCOMPtr<nsIDOMXULMultiSelectControlElement> multiSelect =
      aFocusedElement->AsXULMultiSelectControl();
  if (multiSelect) {
    checkLineHeight = false;

    int32_t currentIndex;
    multiSelect->GetCurrentIndex(&currentIndex);
    if (currentIndex >= 0) {
      RefPtr<XULTreeElement> tree = XULTreeElement::FromNode(focusedContent);
      // Tree view special case (tree items have no frames)
      // Get the focused row and add its coordinates, which are already in
      // pixels
      // XXX Boris, should we create a new interface so that this doesn't
      // need to know about trees? Something like nsINodelessChildCreator
      // which could provide the current focus coordinates?
      if (tree) {
        tree->EnsureRowIsVisible(currentIndex);
        int32_t firstVisibleRow = tree->GetFirstVisibleRow();
        int32_t rowHeight = tree->RowHeight();

        extraTreeY += nsPresContext::CSSPixelsToAppUnits(
            (currentIndex - firstVisibleRow + 1) * rowHeight);
        istree = true;

        RefPtr<nsTreeColumns> cols = tree->GetColumns();
        if (cols) {
          nsTreeColumn* col = cols->GetFirstColumn();
          if (col) {
            RefPtr<Element> colElement = col->Element();
            nsIFrame* frame = colElement->GetPrimaryFrame();
            if (frame) {
              extraTreeY += frame->GetSize().height;
            }
          }
        }
      } else {
        multiSelect->GetCurrentItem(getter_AddRefs(item));
      }
    }
  } else {
    // don't check menulists as the selected item will be inside a popup.
    nsCOMPtr<nsIDOMXULMenuListElement> menulist =
        aFocusedElement->AsXULMenuList();
    if (!menulist) {
      nsCOMPtr<nsIDOMXULSelectControlElement> select =
          aFocusedElement->AsXULSelectControl();
      if (select) {
        checkLineHeight = false;
        select->GetSelectedItem(getter_AddRefs(item));
      }
    }
  }

  if (item) {
    focusedContent = item;
  }

  nsIFrame* frame = focusedContent->GetPrimaryFrame();
  if (frame) {
    NS_ASSERTION(
        frame->PresContext() == GetPresContext(),
        "handling event for focused content that is not in our document?");

    nsPoint frameOrigin(0, 0);

    // Get the frame's origin within its view
    nsView* view = frame->GetClosestView(&frameOrigin);
    NS_ASSERTION(view, "No view for frame");

    // View's origin relative the widget
    if (aRootWidget) {
      frameOrigin += view->GetOffsetToWidget(aRootWidget);
    }

    // Start context menu down and to the right from top left of frame
    // use the lineheight. This is a good distance to move the context
    // menu away from the top left corner of the frame. If we always
    // used the frame height, the context menu could end up far away,
    // for example when we're focused on linked images.
    // On the other hand, we want to use the frame height if it's less
    // than the current line height, so that the context menu appears
    // associated with the correct frame.
    nscoord extra = 0;
    if (!istree) {
      extra = frame->GetSize().height;
      if (checkLineHeight) {
        nsIScrollableFrame* scrollFrame =
            nsLayoutUtils::GetNearestScrollableFrame(
                frame, nsLayoutUtils::SCROLLABLE_INCLUDE_HIDDEN |
                           nsLayoutUtils::SCROLLABLE_FIXEDPOS_FINDS_ROOT);
        if (scrollFrame) {
          nsSize scrollAmount = scrollFrame->GetLineScrollAmount();
          nsIFrame* f = do_QueryFrame(scrollFrame);
          int32_t APD = presContext->AppUnitsPerDevPixel();
          int32_t scrollAPD = f->PresContext()->AppUnitsPerDevPixel();
          scrollAmount = scrollAmount.ScaleToOtherAppUnits(scrollAPD, APD);
          if (extra > scrollAmount.height) {
            extra = scrollAmount.height;
          }
        }
      }
    }

    aTargetPt.x = presContext->AppUnitsToDevPixels(frameOrigin.x);
    aTargetPt.y =
        presContext->AppUnitsToDevPixels(frameOrigin.y + extra + extraTreeY);
  }

  NS_IF_ADDREF(*aTargetToUse = focusedContent);
}

bool PresShell::ShouldIgnoreInvalidation() {
  return mPaintingSuppressed || !mIsActive || mIsNeverPainting;
}

void PresShell::WillPaint() {
  // Check the simplest things first.  In particular, it's important to
  // check mIsActive before making any of the more expensive calls such
  // as GetRootPresContext, for the case of a browser with a large
  // number of tabs.
  // Don't bother doing anything if some viewmanager in our tree is painting
  // while we still have painting suppressed or we are not active.
  if (!mIsActive || mPaintingSuppressed || !IsVisible()) {
    return;
  }

  nsRootPresContext* rootPresContext = mPresContext->GetRootPresContext();
  if (!rootPresContext) {
    // In some edge cases, such as when we don't have a root frame yet,
    // we can't find the root prescontext. There's nothing to do in that
    // case.
    return;
  }

  rootPresContext->FlushWillPaintObservers();
  if (mIsDestroying) return;

  // Process reflows, if we have them, to reduce flicker due to invalidates and
  // reflow being interspersed.  Note that we _do_ allow this to be
  // interruptible; if we can't do all the reflows it's better to flicker a bit
  // than to freeze up.
  FlushPendingNotifications(
      ChangesToFlush(FlushType::InterruptibleLayout, false));
}

void PresShell::DidPaintWindow() {
  nsRootPresContext* rootPresContext = mPresContext->GetRootPresContext();
  if (rootPresContext != mPresContext) {
    // This could be a popup's presshell. No point in notifying XPConnect
    // about compositing of popups.
    return;
  }

  if (!mHasReceivedPaintMessage) {
    mHasReceivedPaintMessage = true;

    nsCOMPtr<nsIObserverService> obsvc = services::GetObserverService();
    if (obsvc && mDocument) {
      nsPIDOMWindowOuter* window = mDocument->GetWindow();
      nsCOMPtr<nsIDOMChromeWindow> chromeWin(do_QueryInterface(window));
      if (chromeWin) {
        obsvc->NotifyObservers(chromeWin, "widget-first-paint", nullptr);
      }
    }
  }
}

bool PresShell::IsVisible() const {
  if (!mIsActive || !mViewManager) return false;

  nsView* view = mViewManager->GetRootView();
  if (!view) return true;

  // inner view of subdoc frame
  view = view->GetParent();
  if (!view) return true;

  // subdoc view
  view = view->GetParent();
  if (!view) return true;

  nsIFrame* frame = view->GetFrame();
  if (!frame) return true;

  return frame->IsVisibleConsideringAncestors(
      nsIFrame::VISIBILITY_CROSS_CHROME_CONTENT_BOUNDARY);
}

void PresShell::SuppressDisplayport(bool aEnabled) {
  if (aEnabled) {
    mActiveSuppressDisplayport++;
  } else if (mActiveSuppressDisplayport > 0) {
    bool isSuppressed = IsDisplayportSuppressed();
    mActiveSuppressDisplayport--;
    if (isSuppressed && !IsDisplayportSuppressed()) {
      // We unsuppressed the displayport, trigger a paint
      if (nsIFrame* rootFrame = mFrameConstructor->GetRootFrame()) {
        rootFrame->SchedulePaint();
      }
    }
  }
}

static bool sDisplayPortSuppressionRespected = true;

void PresShell::RespectDisplayportSuppression(bool aEnabled) {
  bool isSuppressed = IsDisplayportSuppressed();
  sDisplayPortSuppressionRespected = aEnabled;
  if (isSuppressed && !IsDisplayportSuppressed()) {
    // We unsuppressed the displayport, trigger a paint
    if (nsIFrame* rootFrame = mFrameConstructor->GetRootFrame()) {
      rootFrame->SchedulePaint();
    }
  }
}

bool PresShell::IsDisplayportSuppressed() {
  return sDisplayPortSuppressionRespected && mActiveSuppressDisplayport > 0;
}

static CallState FreezeSubDocument(Document& aDocument) {
  if (PresShell* presShell = aDocument.GetPresShell()) {
    presShell->Freeze();
  }
  return CallState::Continue;
}

void PresShell::Freeze(bool aIncludeSubDocuments) {
  mUpdateApproximateFrameVisibilityEvent.Revoke();

  MaybeReleaseCapturingContent();

  if (mCaret) {
    SetCaretEnabled(false);
  }

  mPaintingSuppressed = true;

  if (aIncludeSubDocuments && mDocument) {
    mDocument->EnumerateSubDocuments(FreezeSubDocument);
  }

  nsPresContext* presContext = GetPresContext();
  if (presContext) {
    presContext->DisableInteractionTimeRecording();
    if (presContext->RefreshDriver()->GetPresContext() == presContext) {
      presContext->RefreshDriver()->Freeze();
    }
  }

  mFrozen = true;
  if (mDocument) {
    UpdateImageLockingState();
  }
}

void PresShell::FireOrClearDelayedEvents(bool aFireEvents) {
  mNoDelayedMouseEvents = false;
  mNoDelayedKeyEvents = false;
  if (!aFireEvents) {
    mDelayedEvents.Clear();
    return;
  }

  if (mDocument) {
    RefPtr<Document> doc = mDocument;
    while (!mIsDestroying && mDelayedEvents.Length() &&
           !doc->EventHandlingSuppressed()) {
      UniquePtr<DelayedEvent> ev = std::move(mDelayedEvents[0]);
      mDelayedEvents.RemoveElementAt(0);
      if (ev->IsKeyPressEvent() && mIsLastKeyDownCanceled) {
        continue;
      }
      ev->Dispatch();
    }
    if (!doc->EventHandlingSuppressed()) {
      mDelayedEvents.Clear();
    }
  }
}

void PresShell::Thaw(bool aIncludeSubDocuments) {
  nsPresContext* presContext = GetPresContext();
  if (presContext &&
      presContext->RefreshDriver()->GetPresContext() == presContext) {
    presContext->RefreshDriver()->Thaw();
  }

  if (aIncludeSubDocuments && mDocument) {
    mDocument->EnumerateSubDocuments([](Document& aSubDoc) {
      if (PresShell* presShell = aSubDoc.GetPresShell()) {
        presShell->Thaw();
      }
      return CallState::Continue;
    });
  }

  // Get the activeness of our presshell, as this might have changed
  // while we were in the bfcache
  ActivenessMaybeChanged();

  // We're now unfrozen
  mFrozen = false;
  UpdateImageLockingState();

  UnsuppressPainting();
}

//--------------------------------------------------------
// Start of protected and private methods on the PresShell
//--------------------------------------------------------

void PresShell::MaybeScheduleReflow() {
  ASSERT_REFLOW_SCHEDULED_STATE();
  if (mObservingLayoutFlushes || mIsDestroying || mIsReflowing ||
      mDirtyRoots.IsEmpty())
    return;

  if (!mPresContext->HasPendingInterrupt() || !ScheduleReflowOffTimer()) {
    ScheduleReflow();
  }

  ASSERT_REFLOW_SCHEDULED_STATE();
}

void PresShell::ScheduleReflow() {
  ASSERT_REFLOW_SCHEDULED_STATE();
  DoObserveLayoutFlushes();
  ASSERT_REFLOW_SCHEDULED_STATE();
}

void PresShell::WillCauseReflow() {
  nsContentUtils::AddScriptBlocker();
  ++mChangeNestCount;
}

void PresShell::DidCauseReflow() {
  NS_ASSERTION(mChangeNestCount != 0, "Unexpected call to DidCauseReflow()");
  --mChangeNestCount;
  nsContentUtils::RemoveScriptBlocker();
}

void PresShell::WillDoReflow() {
  mDocument->FlushUserFontSet();

  mPresContext->FlushCounterStyles();

  mPresContext->FlushFontFeatureValues();

  mLastReflowStart = GetPerformanceNowUnclamped();
}

void PresShell::DidDoReflow(bool aInterruptible) {
  HandlePostedReflowCallbacks(aInterruptible);
  if (mIsDestroying) {
    return;
  }

  nsAutoScriptBlocker scriptBlocker;
  AutoAssertNoFlush noReentrantFlush(*this);
  if (nsCOMPtr<nsIDocShell> docShell = mPresContext->GetDocShell()) {
    DOMHighResTimeStamp now = GetPerformanceNowUnclamped();
    docShell->NotifyReflowObservers(aInterruptible, mLastReflowStart, now);
  }

  if (!mPresContext->HasPendingInterrupt()) {
    // The ResizeObserver object may exist in the outer documents (e.g. observe
    // an element in the in-process iframe) or any other documents which can
    // access |mDocument|, so we have to schedule the resize observers for all
    // possible documents via browsing context tree.
    if (RefPtr<BrowsingContext> bc = mDocument->GetBrowsingContext()) {
      bc->Top()->PreOrderWalk([](BrowsingContext* aCur) {
        // Use extant document because we only want to schedule the observer to
        // its refresh driver and so don't need to ensure the content viewer.
        if (const Document* doc = aCur->GetExtantDocument()) {
          doc->ScheduleResizeObserversNotification();
        }
      });
    }
  }

  if (StaticPrefs::layout_reflow_synthMouseMove()) {
    SynthesizeMouseMove(false);
  }

  mPresContext->NotifyMissingFonts();
}

DOMHighResTimeStamp PresShell::GetPerformanceNowUnclamped() {
  DOMHighResTimeStamp now = 0;

  if (nsPIDOMWindowInner* window = mDocument->GetInnerWindow()) {
    Performance* perf = window->GetPerformance();

    if (perf) {
      now = perf->NowUnclamped();
    }
  }

  return now;
}

void PresShell::sReflowContinueCallback(nsITimer* aTimer, void* aPresShell) {
  RefPtr<PresShell> self = static_cast<PresShell*>(aPresShell);

  MOZ_ASSERT(aTimer == self->mReflowContinueTimer, "Unexpected timer");
  self->mReflowContinueTimer = nullptr;
  self->ScheduleReflow();
}

bool PresShell::ScheduleReflowOffTimer() {
  MOZ_ASSERT(!mObservingLayoutFlushes, "Shouldn't get here");
  ASSERT_REFLOW_SCHEDULED_STATE();

  if (!mReflowContinueTimer) {
    nsresult rv = NS_NewTimerWithFuncCallback(
        getter_AddRefs(mReflowContinueTimer), sReflowContinueCallback, this, 30,
        nsITimer::TYPE_ONE_SHOT, "sReflowContinueCallback",
        mDocument->EventTargetFor(TaskCategory::Other));
    return NS_SUCCEEDED(rv);
  }
  return true;
}

bool PresShell::DoReflow(nsIFrame* target, bool aInterruptible,
                         OverflowChangedTracker* aOverflowTracker) {
  [[maybe_unused]] nsIURI* uri = mDocument->GetDocumentURI();
  AUTO_PROFILER_LABEL_DYNAMIC_NSCSTRING_RELEVANT_FOR_JS(
      "Reflow", LAYOUT_Reflow, uri ? uri->GetSpecOrDefault() : "N/A"_ns);

  LAYOUT_TELEMETRY_RECORD_BASE(Reflow);

  PerfStats::AutoMetricRecording<PerfStats::Metric::Reflowing> autoRecording;

  gfxTextPerfMetrics* tp = mPresContext->GetTextPerfMetrics();
  TimeStamp timeStart;
  if (tp) {
    tp->Accumulate();
    tp->reflowCount++;
    timeStart = TimeStamp::Now();
  }

  // Schedule a paint, but don't actually mark this frame as changed for
  // retained DL building purposes. If any child frames get moved, then
  // they will schedule paint again. We could probaby skip this, and just
  // schedule a similar paint when a frame is deleted.
  target->SchedulePaint(nsIFrame::PAINT_DEFAULT, false);

  nsDocShell* docShell =
      static_cast<nsDocShell*>(GetPresContext()->GetDocShell());
  RefPtr<TimelineConsumers> timelines = TimelineConsumers::Get();
  bool isTimelineRecording = timelines && timelines->HasConsumer(docShell);

  if (isTimelineRecording) {
    timelines->AddMarkerForDocShell(docShell, "Reflow",
                                    MarkerTracingType::START);
  }

  Maybe<uint64_t> innerWindowID;
  if (auto* window = mDocument->GetInnerWindow()) {
    innerWindowID = Some(window->WindowID());
  }
  AutoProfilerTracing tracingLayoutFlush(
      "Paint", "Reflow", geckoprofiler::category::LAYOUT,
      std::move(mReflowCause), innerWindowID);
  mReflowCause = nullptr;

  FlushPendingScrollAnchorSelections();

  if (mReflowContinueTimer) {
    mReflowContinueTimer->Cancel();
    mReflowContinueTimer = nullptr;
  }

  const bool isRoot = target == mFrameConstructor->GetRootFrame();

  MOZ_ASSERT(isRoot || aOverflowTracker,
             "caller must provide overflow tracker when reflowing "
             "non-root frames");

  // CreateReferenceRenderingContext can return nullptr
  RefPtr<gfxContext> rcx(CreateReferenceRenderingContext());

#ifdef DEBUG
  mCurrentReflowRoot = target;
#endif

  // If the target frame is the root of the frame hierarchy, then
  // use all the available space. If it's simply a `reflow root',
  // then use the target frame's size as the available space.
  WritingMode wm = target->GetWritingMode();
  LogicalSize size(wm);
  if (isRoot) {
    size = LogicalSize(wm, mPresContext->GetVisibleArea().Size());
  } else {
    size = target->GetLogicalSize();
  }

  OverflowAreas oldOverflow;  // initialized and used only when !isRoot
  if (!isRoot) {
    oldOverflow = target->GetOverflowAreas();
  }

  NS_ASSERTION(!target->GetNextInFlow() && !target->GetPrevInFlow(),
               "reflow roots should never split");

  // Don't pass size directly to the reflow input, since a
  // constrained height implies page/column breaking.
  LogicalSize reflowSize(wm, size.ISize(wm), NS_UNCONSTRAINEDSIZE);
  ReflowInput reflowInput(mPresContext, target, rcx, reflowSize,
                          ReflowInput::InitFlag::CallerWillInit);
  reflowInput.mOrthogonalLimit = size.BSize(wm);

  if (isRoot) {
    reflowInput.Init(mPresContext);

    // When the root frame is being reflowed with unconstrained block-size
    // (which happens when we're called from
    // nsDocumentViewer::SizeToContent), we're effectively doing a
    // resize in the block direction, since it changes the meaning of
    // percentage block-sizes even if no block-sizes actually changed.
    // The same applies when we reflow again after that computation. This is
    // an unusual case, and isn't caught by ReflowInput::InitResizeFlags.
    bool hasUnconstrainedBSize = size.BSize(wm) == NS_UNCONSTRAINEDSIZE;

    if (hasUnconstrainedBSize || mLastRootReflowHadUnconstrainedBSize) {
      reflowInput.SetBResize(true);
    }

    mLastRootReflowHadUnconstrainedBSize = hasUnconstrainedBSize;
  } else {
    // Initialize reflow input with current used border and padding,
    // in case this was set specially by the parent frame when the reflow root
    // was reflowed by its parent.
    reflowInput.Init(mPresContext, Nothing(),
                     Some(target->GetLogicalUsedBorder(wm)),
                     Some(target->GetLogicalUsedPadding(wm)));
  }

  // fix the computed height
  NS_ASSERTION(reflowInput.ComputedPhysicalMargin() == nsMargin(0, 0, 0, 0),
               "reflow input should not set margin for reflow roots");
  if (size.BSize(wm) != NS_UNCONSTRAINEDSIZE) {
    nscoord computedBSize =
        size.BSize(wm) -
        reflowInput.ComputedLogicalBorderPadding(wm).BStartEnd(wm);
    computedBSize = std::max(computedBSize, 0);
    reflowInput.SetComputedBSize(computedBSize);
  }
  NS_ASSERTION(
      reflowInput.ComputedISize() ==
          size.ISize(wm) -
              reflowInput.ComputedLogicalBorderPadding(wm).IStartEnd(wm),
      "reflow input computed incorrect inline size");

  mPresContext->ReflowStarted(aInterruptible);
  mIsReflowing = true;

  nsReflowStatus status;
  ReflowOutput desiredSize(reflowInput);
  target->Reflow(mPresContext, desiredSize, reflowInput, status);

  // If an incremental reflow is initiated at a frame other than the
  // root frame, then its desired size had better not change!  If it's
  // initiated at the root, then the size better not change unless its
  // height was unconstrained to start with.
  nsRect boundsRelativeToTarget =
      nsRect(0, 0, desiredSize.Width(), desiredSize.Height());
  NS_ASSERTION((isRoot && size.BSize(wm) == NS_UNCONSTRAINEDSIZE) ||
                   (desiredSize.ISize(wm) == size.ISize(wm) &&
                    desiredSize.BSize(wm) == size.BSize(wm)),
               "non-root frame's desired size changed during an "
               "incremental reflow");
  NS_ASSERTION(status.IsEmpty(), "reflow roots should never split");

  target->SetSize(boundsRelativeToTarget.Size());

  // Always use boundsRelativeToTarget here, not
  // desiredSize.InkOverflowRect(), because for root frames (where they
  // could be different, since root frames are allowed to have overflow) the
  // root view bounds need to match the viewport bounds; the view manager
  // "window dimensions" code depends on it.
  nsContainerFrame::SyncFrameViewAfterReflow(
      mPresContext, target, target->GetView(), boundsRelativeToTarget);
  nsContainerFrame::SyncWindowProperties(mPresContext, target,
                                         target->GetView(), rcx,
                                         nsContainerFrame::SET_ASYNC);

  target->DidReflow(mPresContext, nullptr);
  if (target->IsInScrollAnchorChain()) {
    ScrollAnchorContainer* container = ScrollAnchorContainer::FindFor(target);
    PostPendingScrollAnchorAdjustment(container);
  }
  if (isRoot && size.BSize(wm) == NS_UNCONSTRAINEDSIZE) {
    mPresContext->SetVisibleArea(boundsRelativeToTarget);
  }

#ifdef DEBUG
  mCurrentReflowRoot = nullptr;
#endif

  if (!isRoot && oldOverflow != target->GetOverflowAreas()) {
    // The overflow area changed.  Propagate this change to ancestors.
    aOverflowTracker->AddFrame(target->GetParent(),
                               OverflowChangedTracker::CHILDREN_CHANGED);
  }

  NS_ASSERTION(
      mPresContext->HasPendingInterrupt() || mFramesToDirty.Count() == 0,
      "Why do we need to dirty anything if not interrupted?");

  mIsReflowing = false;
  bool interrupted = mPresContext->HasPendingInterrupt();
  if (interrupted) {
    // Make sure target gets reflowed again.
    for (const auto& key : mFramesToDirty) {
      // Mark frames dirty until target frame.
      for (nsIFrame* f = key; f && !f->IsSubtreeDirty(); f = f->GetParent()) {
        f->AddStateBits(NS_FRAME_HAS_DIRTY_CHILDREN);
        if (f->IsFlexItem()) {
          nsFlexContainerFrame::MarkCachedFlexMeasurementsDirty(f);
        }

        if (f == target) {
          break;
        }
      }
    }

    NS_ASSERTION(target->IsSubtreeDirty(), "Why is the target not dirty?");
    mDirtyRoots.Add(target);
    SetNeedLayoutFlush();

    // Clear mFramesToDirty after we've done the target->IsSubtreeDirty()
    // assertion so that if it fails it's easier to see what's going on.
#ifdef NOISY_INTERRUPTIBLE_REFLOW
    printf("mFramesToDirty.Count() == %u\n", mFramesToDirty.Count());
#endif /* NOISY_INTERRUPTIBLE_REFLOW */
    mFramesToDirty.Clear();

    // Any FlushPendingNotifications with interruptible reflows
    // should be suppressed now. We don't want to do extra reflow work
    // before our reflow event happens.
    mWasLastReflowInterrupted = true;
    MaybeScheduleReflow();
  }

  // dump text perf metrics for reflows with significant text processing
  if (tp) {
    if (tp->current.numChars > 100) {
      TimeDuration reflowTime = TimeStamp::Now() - timeStart;
      LogTextPerfStats(tp, this, tp->current, reflowTime.ToMilliseconds(),
                       eLog_reflow, nullptr);
    }
    tp->Accumulate();
  }

  if (isTimelineRecording) {
    timelines->AddMarkerForDocShell(docShell, "Reflow", MarkerTracingType::END);
  }

  return !interrupted;
}

#ifdef DEBUG
void PresShell::DoVerifyReflow() {
  if (GetVerifyReflowEnable()) {
    // First synchronously render what we have so far so that we can
    // see it.
    nsView* rootView = mViewManager->GetRootView();
    mViewManager->InvalidateView(rootView);

    FlushPendingNotifications(FlushType::Layout);
    mInVerifyReflow = true;
    bool ok = VerifyIncrementalReflow();
    mInVerifyReflow = false;
    if (VerifyReflowFlags::All & gVerifyReflowFlags) {
      printf("ProcessReflowCommands: finished (%s)\n", ok ? "ok" : "failed");
    }

    if (!mDirtyRoots.IsEmpty()) {
      printf("XXX yikes! reflow commands queued during verify-reflow\n");
    }
  }
}
#endif

// used with Telemetry metrics
#define NS_LONG_REFLOW_TIME_MS 5000

bool PresShell::ProcessReflowCommands(bool aInterruptible) {
  if (mDirtyRoots.IsEmpty() && !mShouldUnsuppressPainting) {
    // Nothing to do; bail out
    return true;
  }

  mozilla::TimeStamp timerStart = mozilla::TimeStamp::Now();
  bool interrupted = false;
  if (!mDirtyRoots.IsEmpty()) {
#ifdef DEBUG
    if (VerifyReflowFlags::DumpCommands & gVerifyReflowFlags) {
      printf("ProcessReflowCommands: begin incremental reflow\n");
    }
#endif

    // If reflow is interruptible, then make a note of our deadline.
    const PRIntervalTime deadline =
        aInterruptible
            ? PR_IntervalNow() + PR_MicrosecondsToInterval(gMaxRCProcessingTime)
            : (PRIntervalTime)0;

    // Scope for the reflow entry point
    {
      nsAutoScriptBlocker scriptBlocker;
      WillDoReflow();
      AUTO_LAYOUT_PHASE_ENTRY_POINT(GetPresContext(), Reflow);
      nsViewManager::AutoDisableRefresh refreshBlocker(mViewManager);

      OverflowChangedTracker overflowTracker;

      do {
        // Send an incremental reflow notification to the target frame.
        nsIFrame* target = mDirtyRoots.PopShallowestRoot();

        if (!target->IsSubtreeDirty()) {
          // It's not dirty anymore, which probably means the notification
          // was posted in the middle of a reflow (perhaps with a reflow
          // root in the middle).  Don't do anything.
          continue;
        }

        interrupted = !DoReflow(target, aInterruptible, &overflowTracker);

        // Keep going until we're out of reflow commands, or we've run
        // past our deadline, or we're interrupted.
      } while (!interrupted && !mDirtyRoots.IsEmpty() &&
               (!aInterruptible || PR_IntervalNow() < deadline));

      interrupted = !mDirtyRoots.IsEmpty();

      overflowTracker.Flush();

      if (!interrupted) {
        // We didn't get interrupted. Go ahead and perform scroll anchor
        // adjustments.
        FlushPendingScrollAnchorAdjustments();
      }
    }

    // Exiting the scriptblocker might have killed us
    if (!mIsDestroying) {
      DidDoReflow(aInterruptible);
    }

    // DidDoReflow might have killed us
    if (!mIsDestroying) {
#ifdef DEBUG
      if (VerifyReflowFlags::DumpCommands & gVerifyReflowFlags) {
        printf("\nPresShell::ProcessReflowCommands() finished: this=%p\n",
               (void*)this);
      }
      DoVerifyReflow();
#endif

      // If any new reflow commands were enqueued during the reflow, schedule
      // another reflow event to process them.  Note that we want to do this
      // after DidDoReflow(), since that method can change whether there are
      // dirty roots around by flushing, and there's no point in posting a
      // reflow event just to have the flush revoke it.
      if (!mDirtyRoots.IsEmpty()) {
        MaybeScheduleReflow();
        // And record that we might need flushing
        SetNeedLayoutFlush();
      }
    }
  }

  if (!mIsDestroying && mShouldUnsuppressPainting && mDirtyRoots.IsEmpty()) {
    // We only unlock if we're out of reflows.  It's pointless
    // to unlock if reflows are still pending, since reflows
    // are just going to thrash the frames around some more.  By
    // waiting we avoid an overeager "jitter" effect.
    mShouldUnsuppressPainting = false;
    UnsuppressAndInvalidate();
  }

  if (mDocument->GetRootElement()) {
    TimeDuration elapsed = TimeStamp::Now() - timerStart;
    int32_t intElapsed = int32_t(elapsed.ToMilliseconds());

    if (intElapsed > NS_LONG_REFLOW_TIME_MS) {
      Telemetry::Accumulate(Telemetry::LONG_REFLOW_INTERRUPTIBLE,
                            aInterruptible ? 1 : 0);
    }
  }

  return !interrupted;
}

void PresShell::WindowSizeMoveDone() {
  if (mPresContext) {
    EventStateManager::ClearGlobalActiveContent(nullptr);
    ClearMouseCapture();
  }
}

NS_IMETHODIMP
PresShell::Observe(nsISupports* aSubject, const char* aTopic,
                   const char16_t* aData) {
  if (mIsDestroying) {
    NS_WARNING("our observers should have been unregistered by now");
    return NS_OK;
  }

  if (!nsCRT::strcmp(aTopic, "memory-pressure")) {
    if (!AssumeAllFramesVisible() &&
        mPresContext->IsRootContentDocumentInProcess()) {
      DoUpdateApproximateFrameVisibility(/* aRemoveOnly = */ true);
    }
    return NS_OK;
  }

  if (!nsCRT::strcmp(aTopic, NS_WIDGET_WAKE_OBSERVER_TOPIC)) {
    mLastOSWake = TimeStamp::Now();
    return NS_OK;
  }

  // For parent process, user may expect the UI is interactable after a
  // tab (previously opened page or home page) has restored.
  if (!nsCRT::strcmp(aTopic, "sessionstore-one-or-no-tab-restored")) {
    MOZ_ASSERT(XRE_IsParentProcess());
    sProcessInteractable = true;

    nsCOMPtr<nsIObserverService> os = mozilla::services::GetObserverService();
    if (os) {
      os->RemoveObserver(this, "sessionstore-one-or-no-tab-restored");
    }
    return NS_OK;
  }

  if (!nsCRT::strcmp(aTopic, "font-info-updated")) {
    // See how gfxPlatform::ForceGlobalReflow encodes this.
    bool needsReframe = aData && !!aData[0];
    mPresContext->ForceReflowForFontInfoUpdate(needsReframe);
    return NS_OK;
  }

  // The "look-and-feel-changed" notification for JS observers will be
  // dispatched HandleGlobalThemeChange once LookAndFeel caches are cleared.
  if (!nsCRT::strcmp(aTopic, "internal-look-and-feel-changed")) {
    // See how LookAndFeel::NotifyChangedAllWindows encodes this.
    auto kind = widget::ThemeChangeKind(aData[0]);
    mPresContext->ThemeChanged(kind);
    return NS_OK;
  }

  NS_WARNING("unrecognized topic in PresShell::Observe");
  return NS_ERROR_FAILURE;
}

bool PresShell::AddRefreshObserver(nsARefreshObserver* aObserver,
                                   FlushType aFlushType,
                                   const char* aObserverDescription) {
  nsPresContext* presContext = GetPresContext();
  if (MOZ_UNLIKELY(!presContext)) {
    return false;
  }
  presContext->RefreshDriver()->AddRefreshObserver(aObserver, aFlushType,
                                                   aObserverDescription);
  return true;
}

bool PresShell::RemoveRefreshObserver(nsARefreshObserver* aObserver,
                                      FlushType aFlushType) {
  nsPresContext* presContext = GetPresContext();
  return presContext && presContext->RefreshDriver()->RemoveRefreshObserver(
                            aObserver, aFlushType);
}

bool PresShell::AddPostRefreshObserver(nsAPostRefreshObserver* aObserver) {
  nsPresContext* presContext = GetPresContext();
  if (!presContext) {
    return false;
  }
  presContext->RefreshDriver()->AddPostRefreshObserver(aObserver);
  return true;
}

bool PresShell::RemovePostRefreshObserver(nsAPostRefreshObserver* aObserver) {
  nsPresContext* presContext = GetPresContext();
  if (!presContext) {
    return false;
  }
  presContext->RefreshDriver()->RemovePostRefreshObserver(aObserver);
  return true;
}

void PresShell::DoObserveStyleFlushes() {
  MOZ_ASSERT(!ObservingStyleFlushes());
  mObservingStyleFlushes = true;

  if (MOZ_LIKELY(!mDocument->GetBFCacheEntry())) {
    mPresContext->RefreshDriver()->AddStyleFlushObserver(this);
  }
}

void PresShell::DoObserveLayoutFlushes() {
  MOZ_ASSERT(!ObservingLayoutFlushes());
  mObservingLayoutFlushes = true;

  if (MOZ_LIKELY(!mDocument->GetBFCacheEntry())) {
    mPresContext->RefreshDriver()->AddLayoutFlushObserver(this);
  }
}

//------------------------------------------------------
// End of protected and private methods on the PresShell
//------------------------------------------------------

//------------------------------------------------------------------
//-- Delayed event Classes Impls
//------------------------------------------------------------------

PresShell::DelayedInputEvent::DelayedInputEvent()
    : DelayedEvent(), mEvent(nullptr) {}

PresShell::DelayedInputEvent::~DelayedInputEvent() { delete mEvent; }

void PresShell::DelayedInputEvent::Dispatch() {
  if (!mEvent || !mEvent->mWidget) {
    return;
  }
  nsCOMPtr<nsIWidget> widget = mEvent->mWidget;
  nsEventStatus status;
  widget->DispatchEvent(mEvent, status);
}

PresShell::DelayedMouseEvent::DelayedMouseEvent(WidgetMouseEvent* aEvent)
    : DelayedInputEvent() {
  MOZ_DIAGNOSTIC_ASSERT(aEvent->IsTrusted());
  WidgetMouseEvent* mouseEvent =
      new WidgetMouseEvent(true, aEvent->mMessage, aEvent->mWidget,
                           aEvent->mReason, aEvent->mContextMenuTrigger);
  mouseEvent->AssignMouseEventData(*aEvent, false);
  mEvent = mouseEvent;
}

PresShell::DelayedKeyEvent::DelayedKeyEvent(WidgetKeyboardEvent* aEvent)
    : DelayedInputEvent() {
  MOZ_DIAGNOSTIC_ASSERT(aEvent->IsTrusted());
  WidgetKeyboardEvent* keyEvent =
      new WidgetKeyboardEvent(true, aEvent->mMessage, aEvent->mWidget);
  keyEvent->AssignKeyEventData(*aEvent, false);
  keyEvent->mFlags.mIsSynthesizedForTests =
      aEvent->mFlags.mIsSynthesizedForTests;
  keyEvent->mFlags.mIsSuppressedOrDelayed = true;
  mEvent = keyEvent;
}

bool PresShell::DelayedKeyEvent::IsKeyPressEvent() {
  return mEvent->mMessage == eKeyPress;
}

// Start of DEBUG only code

#ifdef DEBUG

static void LogVerifyMessage(nsIFrame* k1, nsIFrame* k2, const char* aMsg) {
  nsAutoString n1, n2;
  if (k1) {
    k1->GetFrameName(n1);
  } else {
    n1.AssignLiteral(u"(null)");
  }

  if (k2) {
    k2->GetFrameName(n2);
  } else {
    n2.AssignLiteral(u"(null)");
  }

  printf("verifyreflow: %s %p != %s %p  %s\n",
         NS_LossyConvertUTF16toASCII(n1).get(), (void*)k1,
         NS_LossyConvertUTF16toASCII(n2).get(), (void*)k2, aMsg);
}

static void LogVerifyMessage(nsIFrame* k1, nsIFrame* k2, const char* aMsg,
                             const nsRect& r1, const nsRect& r2) {
  printf("VerifyReflow Error:\n");
  nsAutoString name;

  if (k1) {
    k1->GetFrameName(name);
    printf("  %s %p ", NS_LossyConvertUTF16toASCII(name).get(), (void*)k1);
  }
  printf("{%d, %d, %d, %d} != \n", r1.x, r1.y, r1.width, r1.height);

  if (k2) {
    k2->GetFrameName(name);
    printf("  %s %p ", NS_LossyConvertUTF16toASCII(name).get(), (void*)k2);
  }
  printf("{%d, %d, %d, %d}\n  %s\n", r2.x, r2.y, r2.width, r2.height, aMsg);
}

static void LogVerifyMessage(nsIFrame* k1, nsIFrame* k2, const char* aMsg,
                             const nsIntRect& r1, const nsIntRect& r2) {
  printf("VerifyReflow Error:\n");
  nsAutoString name;

  if (k1) {
    k1->GetFrameName(name);
    printf("  %s %p ", NS_LossyConvertUTF16toASCII(name).get(), (void*)k1);
  }
  printf("{%d, %d, %d, %d} != \n", r1.x, r1.y, r1.width, r1.height);

  if (k2) {
    k2->GetFrameName(name);
    printf("  %s %p ", NS_LossyConvertUTF16toASCII(name).get(), (void*)k2);
  }
  printf("{%d, %d, %d, %d}\n  %s\n", r2.x, r2.y, r2.width, r2.height, aMsg);
}

static bool CompareTrees(nsPresContext* aFirstPresContext,
                         nsIFrame* aFirstFrame,
                         nsPresContext* aSecondPresContext,
                         nsIFrame* aSecondFrame) {
  if (!aFirstPresContext || !aFirstFrame || !aSecondPresContext ||
      !aSecondFrame)
    return true;
  // XXX Evil hack to reduce false positives; I can't seem to figure
  // out how to flush scrollbar changes correctly
  // if (aFirstFrame->IsScrollbarFrame())
  //  return true;
  bool ok = true;
  const auto& childLists1 = aFirstFrame->ChildLists();
  const auto& childLists2 = aSecondFrame->ChildLists();
  auto iterLists1 = childLists1.begin();
  auto iterLists2 = childLists2.begin();
  do {
    const nsFrameList& kids1 =
        iterLists1 != childLists1.end() ? iterLists1->mList : nsFrameList();
    const nsFrameList& kids2 =
        iterLists2 != childLists2.end() ? iterLists2->mList : nsFrameList();
    int32_t l1 = kids1.GetLength();
    int32_t l2 = kids2.GetLength();
    if (l1 != l2) {
      ok = false;
      LogVerifyMessage(kids1.FirstChild(), kids2.FirstChild(),
                       "child counts don't match: ");
      printf("%d != %d\n", l1, l2);
      if (!(VerifyReflowFlags::All & gVerifyReflowFlags)) {
        break;
      }
    }

    LayoutDeviceIntRect r1, r2;
    nsView* v1;
    nsView* v2;
    for (nsFrameList::Enumerator e1(kids1), e2(kids2);; e1.Next(), e2.Next()) {
      nsIFrame* k1 = e1.get();
      nsIFrame* k2 = e2.get();
      if (((nullptr == k1) && (nullptr != k2)) ||
          ((nullptr != k1) && (nullptr == k2))) {
        ok = false;
        LogVerifyMessage(k1, k2, "child lists are different\n");
        break;
      } else if (nullptr != k1) {
        // Verify that the frames are the same size
        if (!k1->GetRect().IsEqualInterior(k2->GetRect())) {
          ok = false;
          LogVerifyMessage(k1, k2, "(frame rects)", k1->GetRect(),
                           k2->GetRect());
        }

        // Make sure either both have views or neither have views; if they
        // do have views, make sure the views are the same size. If the
        // views have widgets, make sure they both do or neither does. If
        // they do, make sure the widgets are the same size.
        v1 = k1->GetView();
        v2 = k2->GetView();
        if (((nullptr == v1) && (nullptr != v2)) ||
            ((nullptr != v1) && (nullptr == v2))) {
          ok = false;
          LogVerifyMessage(k1, k2, "child views are not matched\n");
        } else if (nullptr != v1) {
          if (!v1->GetBounds().IsEqualInterior(v2->GetBounds())) {
            LogVerifyMessage(k1, k2, "(view rects)", v1->GetBounds(),
                             v2->GetBounds());
          }

          nsIWidget* w1 = v1->GetWidget();
          nsIWidget* w2 = v2->GetWidget();
          if (((nullptr == w1) && (nullptr != w2)) ||
              ((nullptr != w1) && (nullptr == w2))) {
            ok = false;
            LogVerifyMessage(k1, k2, "child widgets are not matched\n");
          } else if (nullptr != w1) {
            r1 = w1->GetBounds();
            r2 = w2->GetBounds();
            if (!r1.IsEqualEdges(r2)) {
              LogVerifyMessage(k1, k2, "(widget rects)", r1.ToUnknownRect(),
                               r2.ToUnknownRect());
            }
          }
        }
        if (!ok && !(VerifyReflowFlags::All & gVerifyReflowFlags)) {
          break;
        }

        // XXX Should perhaps compare their float managers.

        // Compare the sub-trees too
        if (!CompareTrees(aFirstPresContext, k1, aSecondPresContext, k2)) {
          ok = false;
          if (!(VerifyReflowFlags::All & gVerifyReflowFlags)) {
            break;
          }
        }
      } else {
        break;
      }
    }
    if (!ok && (!(VerifyReflowFlags::All & gVerifyReflowFlags))) {
      break;
    }

    ++iterLists1;
    ++iterLists2;
    const bool lists1Done = iterLists1 == childLists1.end();
    const bool lists2Done = iterLists2 == childLists2.end();
    if (lists1Done != lists2Done ||
        (!lists1Done && iterLists1->mID != iterLists2->mID)) {
      if (!(VerifyReflowFlags::All & gVerifyReflowFlags)) {
        ok = false;
      }
      LogVerifyMessage(kids1.FirstChild(), kids2.FirstChild(),
                       "child list names are not matched: ");
      fprintf(stdout, "%s != %s\n",
              !lists1Done ? ChildListName(iterLists1->mID) : "(null)",
              !lists2Done ? ChildListName(iterLists2->mID) : "(null)");
      break;
    }
  } while (ok && iterLists1 != childLists1.end());

  return ok;
}
#endif

#if 0
static nsIFrame*
FindTopFrame(nsIFrame* aRoot)
{
  if (aRoot) {
    nsIContent* content = aRoot->GetContent();
    if (content) {
      nsAtom* tag;
      content->GetTag(tag);
      if (nullptr != tag) {
        NS_RELEASE(tag);
        return aRoot;
      }
    }

    // Try one of the children
    for (nsIFrame* kid : aRoot->PrincipalChildList()) {
      nsIFrame* result = FindTopFrame(kid);
      if (nullptr != result) {
        return result;
      }
    }
  }
  return nullptr;
}
#endif

#ifdef DEBUG

// After an incremental reflow, we verify the correctness by doing a
// full reflow into a fresh frame tree.
bool PresShell::VerifyIncrementalReflow() {
  if (VerifyReflowFlags::Noisy & gVerifyReflowFlags) {
    printf("Building Verification Tree...\n");
  }

  // Create a presentation context to view the new frame tree
  RefPtr<nsPresContext> cx = new nsRootPresContext(
      mDocument, mPresContext->IsPaginated()
                     ? nsPresContext::eContext_PrintPreview
                     : nsPresContext::eContext_Galley);
  NS_ENSURE_TRUE(cx, false);

  nsDeviceContext* dc = mPresContext->DeviceContext();
  nsresult rv = cx->Init(dc);
  NS_ENSURE_SUCCESS(rv, false);

  // Get our scrolling preference
  nsView* rootView = mViewManager->GetRootView();
  NS_ENSURE_TRUE(rootView->HasWidget(), false);
  nsIWidget* parentWidget = rootView->GetWidget();

  // Create a new view manager.
  RefPtr<nsViewManager> vm = new nsViewManager();
  NS_ENSURE_TRUE(vm, false);
  rv = vm->Init(dc);
  NS_ENSURE_SUCCESS(rv, false);

  // Create a child window of the parent that is our "root view/window"
  // Create a view
  nsRect tbounds = mPresContext->GetVisibleArea();
  nsView* view = vm->CreateView(tbounds, nullptr);
  NS_ENSURE_TRUE(view, false);

  // now create the widget for the view
  rv = view->CreateWidgetForParent(parentWidget, nullptr, true);
  NS_ENSURE_SUCCESS(rv, false);

  // Setup hierarchical relationship in view manager
  vm->SetRootView(view);

  // Make the new presentation context the same size as our
  // presentation context.
  cx->SetVisibleArea(mPresContext->GetVisibleArea());

  RefPtr<PresShell> presShell = mDocument->CreatePresShell(cx, vm);
  NS_ENSURE_TRUE(presShell, false);

  // Note that after we create the shell, we must make sure to destroy it
  presShell->SetVerifyReflowEnable(
      false);  // turn off verify reflow while we're
               // reflowing the test frame tree
  vm->SetPresShell(presShell);
  {
    nsAutoCauseReflowNotifier crNotifier(this);
    presShell->Initialize();
  }
  presShell->FlushPendingNotifications(FlushType::Layout);
  presShell->SetVerifyReflowEnable(
      true);  // turn on verify reflow again now that
              // we're done reflowing the test frame tree
  // Force the non-primary presshell to unsuppress; it doesn't want to normally
  // because it thinks it's hidden
  presShell->mPaintingSuppressed = false;
  if (VerifyReflowFlags::Noisy & gVerifyReflowFlags) {
    printf("Verification Tree built, comparing...\n");
  }

  // Now that the document has been reflowed, use its frame tree to
  // compare against our frame tree.
  nsIFrame* root1 = mFrameConstructor->GetRootFrame();
  nsIFrame* root2 = presShell->GetRootFrame();
  bool ok = CompareTrees(mPresContext, root1, cx, root2);
  if (!ok && (VerifyReflowFlags::Noisy & gVerifyReflowFlags)) {
    printf("Verify reflow failed, primary tree:\n");
    root1->List(stdout);
    printf("Verification tree:\n");
    root2->List(stdout);
  }

#  if 0
  // Sample code for dumping page to png
  // XXX Needs to be made more flexible
  if (!ok) {
    nsString stra;
    static int num = 0;
    stra.AppendLiteral("C:\\mozilla\\mozilla\\debug\\filea");
    stra.AppendInt(num);
    stra.AppendLiteral(".png");
    gfxUtils::WriteAsPNG(presShell, stra);
    nsString strb;
    strb.AppendLiteral("C:\\mozilla\\mozilla\\debug\\fileb");
    strb.AppendInt(num);
    strb.AppendLiteral(".png");
    gfxUtils::WriteAsPNG(presShell, strb);
    ++num;
  }
#  endif

  presShell->EndObservingDocument();
  presShell->Destroy();
  if (VerifyReflowFlags::Noisy & gVerifyReflowFlags) {
    printf("Finished Verifying Reflow...\n");
  }

  return ok;
}

// Layout debugging hooks
void PresShell::ListComputedStyles(FILE* out, int32_t aIndent) {
  nsIFrame* rootFrame = GetRootFrame();
  if (rootFrame) {
    rootFrame->Style()->List(out, aIndent);
  }

  // The root element's frame's ComputedStyle is the root of a separate tree.
  Element* rootElement = mDocument->GetRootElement();
  if (rootElement) {
    nsIFrame* rootElementFrame = rootElement->GetPrimaryFrame();
    if (rootElementFrame) {
      rootElementFrame->Style()->List(out, aIndent);
    }
  }
}
#endif

#if defined(DEBUG) || defined(MOZ_LAYOUT_DEBUGGER)
void PresShell::ListStyleSheets(FILE* out, int32_t aIndent) {
  auto ListStyleSheetsAtOrigin = [this, out, aIndent](StyleOrigin origin) {
    int32_t sheetCount = StyleSet()->SheetCount(origin);
    for (int32_t i = 0; i < sheetCount; ++i) {
      StyleSet()->SheetAt(origin, i)->List(out, aIndent);
    }
  };

  ListStyleSheetsAtOrigin(StyleOrigin::UserAgent);
  ListStyleSheetsAtOrigin(StyleOrigin::User);
  ListStyleSheetsAtOrigin(StyleOrigin::Author);
}
#endif

//=============================================================
//=============================================================
//-- Debug Reflow Counts
//=============================================================
//=============================================================
#ifdef MOZ_REFLOW_PERF
//-------------------------------------------------------------
void PresShell::DumpReflows() {
  if (mReflowCountMgr) {
    nsAutoCString uriStr;
    if (mDocument) {
      nsIURI* uri = mDocument->GetDocumentURI();
      if (uri) {
        uri->GetPathQueryRef(uriStr);
      }
    }
    mReflowCountMgr->DisplayTotals(uriStr.get());
    mReflowCountMgr->DisplayHTMLTotals(uriStr.get());
    mReflowCountMgr->DisplayDiffsInTotals();
  }
}

//-------------------------------------------------------------
void PresShell::CountReflows(const char* aName, nsIFrame* aFrame) {
  if (mReflowCountMgr) {
    mReflowCountMgr->Add(aName, aFrame);
  }
}

//-------------------------------------------------------------
void PresShell::PaintCount(const char* aName, gfxContext* aRenderingContext,
                           nsPresContext* aPresContext, nsIFrame* aFrame,
                           const nsPoint& aOffset, uint32_t aColor) {
  if (mReflowCountMgr) {
    mReflowCountMgr->PaintCount(aName, aRenderingContext, aPresContext, aFrame,
                                aOffset, aColor);
  }
}

//-------------------------------------------------------------
void PresShell::SetPaintFrameCount(bool aPaintFrameCounts) {
  if (mReflowCountMgr) {
    mReflowCountMgr->SetPaintFrameCounts(aPaintFrameCounts);
  }
}

bool PresShell::IsPaintingFrameCounts() {
  if (mReflowCountMgr) return mReflowCountMgr->IsPaintingFrameCounts();
  return false;
}

//------------------------------------------------------------------
//-- Reflow Counter Classes Impls
//------------------------------------------------------------------

//------------------------------------------------------------------
ReflowCounter::ReflowCounter(ReflowCountMgr* aMgr) : mMgr(aMgr) {
  ClearTotals();
  SetTotalsCache();
}

//------------------------------------------------------------------
ReflowCounter::~ReflowCounter() = default;

//------------------------------------------------------------------
void ReflowCounter::ClearTotals() { mTotal = 0; }

//------------------------------------------------------------------
void ReflowCounter::SetTotalsCache() { mCacheTotal = mTotal; }

//------------------------------------------------------------------
void ReflowCounter::CalcDiffInTotals() { mCacheTotal = mTotal - mCacheTotal; }

//------------------------------------------------------------------
void ReflowCounter::DisplayTotals(const char* aStr) {
  DisplayTotals(mTotal, aStr ? aStr : "Totals");
}

//------------------------------------------------------------------
void ReflowCounter::DisplayDiffTotals(const char* aStr) {
  DisplayTotals(mCacheTotal, aStr ? aStr : "Diff Totals");
}

//------------------------------------------------------------------
void ReflowCounter::DisplayHTMLTotals(const char* aStr) {
  DisplayHTMLTotals(mTotal, aStr ? aStr : "Totals");
}

//------------------------------------------------------------------
void ReflowCounter::DisplayTotals(uint32_t aTotal, const char* aTitle) {
  // figure total
  if (aTotal == 0) {
    return;
  }
  ReflowCounter* gTots = (ReflowCounter*)mMgr->LookUp(kGrandTotalsStr);

  printf("%25s\t", aTitle);
  printf("%d\t", aTotal);
  if (gTots != this && aTotal > 0) {
    gTots->Add(aTotal);
  }
}

//------------------------------------------------------------------
void ReflowCounter::DisplayHTMLTotals(uint32_t aTotal, const char* aTitle) {
  if (aTotal == 0) {
    return;
  }

  ReflowCounter* gTots = (ReflowCounter*)mMgr->LookUp(kGrandTotalsStr);
  FILE* fd = mMgr->GetOutFile();
  if (!fd) {
    return;
  }

  fprintf(fd, "<tr><td><center>%s</center></td>", aTitle);
  fprintf(fd, "<td><center>%d</center></td></tr>\n", aTotal);

  if (gTots != this && aTotal > 0) {
    gTots->Add(aTotal);
  }
}

//------------------------------------------------------------------
//-- ReflowCountMgr
//------------------------------------------------------------------

#  define KEY_BUF_SIZE_FOR_PTR \
    24  // adequate char[] buffer to sprintf a pointer

ReflowCountMgr::ReflowCountMgr() : mCounts(10), mIndiFrameCounts(10) {
  mCycledOnce = false;
  mDumpFrameCounts = false;
  mDumpFrameByFrameCounts = false;
  mPaintFrameByFrameCounts = false;
}

//------------------------------------------------------------------
ReflowCountMgr::~ReflowCountMgr() = default;

//------------------------------------------------------------------
ReflowCounter* ReflowCountMgr::LookUp(const char* aName) {
  return mCounts.Get(aName);
}

//------------------------------------------------------------------
void ReflowCountMgr::Add(const char* aName, nsIFrame* aFrame) {
  NS_ASSERTION(aName != nullptr, "Name shouldn't be null!");

  if (mDumpFrameCounts) {
    auto* const counter = mCounts.GetOrInsertNew(aName, this);
    counter->Add();
  }

  if ((mDumpFrameByFrameCounts || mPaintFrameByFrameCounts) &&
      aFrame != nullptr) {
    char key[KEY_BUF_SIZE_FOR_PTR];
    SprintfLiteral(key, "%p", (void*)aFrame);
    auto* const counter =
        mIndiFrameCounts
            .LookupOrInsertWith(key,
                                [&aName, &aFrame, this]() {
                                  auto counter =
                                      MakeUnique<IndiReflowCounter>(this);
                                  counter->mFrame = aFrame;
                                  counter->mName.AssignASCII(aName);
                                  return counter;
                                })
            .get();
    // this eliminates extra counts from super classes
    if (counter && counter->mName.EqualsASCII(aName)) {
      counter->mCount++;
      counter->mCounter.Add(1);
    }
  }
}

//------------------------------------------------------------------
void ReflowCountMgr::PaintCount(const char* aName,
                                gfxContext* aRenderingContext,
                                nsPresContext* aPresContext, nsIFrame* aFrame,
                                const nsPoint& aOffset, uint32_t aColor) {
  if (mPaintFrameByFrameCounts && aFrame != nullptr) {
    char key[KEY_BUF_SIZE_FOR_PTR];
    SprintfLiteral(key, "%p", (void*)aFrame);
    IndiReflowCounter* counter = mIndiFrameCounts.Get(key);
    if (counter != nullptr && counter->mName.EqualsASCII(aName)) {
      DrawTarget* drawTarget = aRenderingContext->GetDrawTarget();
      int32_t appUnitsPerDevPixel = aPresContext->AppUnitsPerDevPixel();

      aRenderingContext->Save();
      gfxPoint devPixelOffset =
          nsLayoutUtils::PointToGfxPoint(aOffset, appUnitsPerDevPixel);
      aRenderingContext->SetMatrixDouble(
          aRenderingContext->CurrentMatrixDouble().PreTranslate(
              devPixelOffset));

      // We don't care about the document language or user fonts here;
      // just get a default Latin font.
      nsFont font(StyleGenericFontFamily::Serif, Length::FromPixels(11));
      nsFontMetrics::Params params;
      params.language = nsGkAtoms::x_western;
      params.textPerf = aPresContext->GetTextPerfMetrics();
      params.featureValueLookup = aPresContext->GetFontFeatureValuesLookup();
      RefPtr<nsFontMetrics> fm = aPresContext->GetMetricsFor(font, params);

      char buf[16];
      int len = SprintfLiteral(buf, "%d", counter->mCount);
      nscoord x = 0, y = fm->MaxAscent();
      nscoord width, height = fm->MaxHeight();
      fm->SetTextRunRTL(false);
      width = fm->GetWidth(buf, len, drawTarget);

      sRGBColor color;
      sRGBColor color2;
      if (aColor != 0) {
        color = sRGBColor::FromABGR(aColor);
        color2 = sRGBColor(0.f, 0.f, 0.f);
      } else {
        gfx::Float rc = 0.f, gc = 0.f, bc = 0.f;
        if (counter->mCount < 5) {
          rc = 1.f;
          gc = 1.f;
        } else if (counter->mCount < 11) {
          gc = 1.f;
        } else {
          rc = 1.f;
        }
        color = sRGBColor(rc, gc, bc);
        color2 = sRGBColor(rc / 2, gc / 2, bc / 2);
      }

      nsRect rect(0, 0, width + 15, height + 15);
      Rect devPxRect =
          NSRectToSnappedRect(rect, appUnitsPerDevPixel, *drawTarget);
      ColorPattern black(ToDeviceColor(sRGBColor::OpaqueBlack()));
      drawTarget->FillRect(devPxRect, black);

      aRenderingContext->SetColor(color2);
      fm->DrawString(buf, len, x + 15, y + 15, aRenderingContext);
      aRenderingContext->SetColor(color);
      fm->DrawString(buf, len, x, y, aRenderingContext);

      aRenderingContext->Restore();
    }
  }
}

//------------------------------------------------------------------
void ReflowCountMgr::DoGrandTotals() {
  mCounts.WithEntryHandle(kGrandTotalsStr, [this](auto&& entry) {
    if (!entry) {
      entry.Insert(MakeUnique<ReflowCounter>(this));
    } else {
      entry.Data()->ClearTotals();
    }
  });

  printf("\t\t\t\tTotal\n");
  for (uint32_t i = 0; i < 78; i++) {
    printf("-");
  }
  printf("\n");
  for (const auto& entry : mCounts) {
    entry.GetData()->DisplayTotals(entry.GetKey());
  }
}

static void RecurseIndiTotals(
    nsPresContext* aPresContext,
    nsClassHashtable<nsCharPtrHashKey, IndiReflowCounter>& aHT,
    nsIFrame* aParentFrame, int32_t aLevel) {
  if (aParentFrame == nullptr) {
    return;
  }

  char key[KEY_BUF_SIZE_FOR_PTR];
  SprintfLiteral(key, "%p", (void*)aParentFrame);
  IndiReflowCounter* counter = aHT.Get(key);
  if (counter) {
    counter->mHasBeenOutput = true;
    char* name = ToNewCString(counter->mName);
    for (int32_t i = 0; i < aLevel; i++) printf(" ");
    printf("%s - %p   [%d][", name, (void*)aParentFrame, counter->mCount);
    printf("%d", counter->mCounter.GetTotal());
    printf("]\n");
    free(name);
  }

  for (nsIFrame* child : aParentFrame->PrincipalChildList()) {
    RecurseIndiTotals(aPresContext, aHT, child, aLevel + 1);
  }
}

//------------------------------------------------------------------
void ReflowCountMgr::DoIndiTotalsTree() {
  printf("\n------------------------------------------------\n");
  printf("-- Individual Frame Counts\n");
  printf("------------------------------------------------\n");

  if (mPresShell) {
    nsIFrame* rootFrame = mPresShell->GetRootFrame();
    RecurseIndiTotals(mPresContext, mIndiFrameCounts, rootFrame, 0);
    printf("------------------------------------------------\n");
    printf("-- Individual Counts of Frames not in Root Tree\n");
    printf("------------------------------------------------\n");
    for (const auto& counter : mIndiFrameCounts.Values()) {
      if (!counter->mHasBeenOutput) {
        char* name = ToNewCString(counter->mName);
        printf("%s - %p   [%d][", name, (void*)counter->mFrame,
               counter->mCount);
        printf("%d", counter->mCounter.GetTotal());
        printf("]\n");
        free(name);
      }
    }
  }
}

//------------------------------------------------------------------
void ReflowCountMgr::DoGrandHTMLTotals() {
  mCounts.WithEntryHandle(kGrandTotalsStr, [this](auto&& entry) {
    if (!entry) {
      entry.Insert(MakeUnique<ReflowCounter>(this));
    } else {
      entry.Data()->ClearTotals();
    }
  });

  static const char* title[] = {"Class", "Reflows"};
  fprintf(mFD, "<tr>");
  for (uint32_t i = 0; i < ArrayLength(title); i++) {
    fprintf(mFD, "<td><center><b>%s<b></center></td>", title[i]);
  }
  fprintf(mFD, "</tr>\n");

  for (const auto& entry : mCounts) {
    entry.GetData()->DisplayHTMLTotals(entry.GetKey());
  }
}

//------------------------------------
void ReflowCountMgr::DisplayTotals(const char* aStr) {
#  ifdef DEBUG_rods
  printf("%s\n", aStr ? aStr : "No name");
#  endif
  if (mDumpFrameCounts) {
    DoGrandTotals();
  }
  if (mDumpFrameByFrameCounts) {
    DoIndiTotalsTree();
  }
}
//------------------------------------
void ReflowCountMgr::DisplayHTMLTotals(const char* aStr) {
#  ifdef WIN32x  // XXX NOT XP!
  char name[1024];

  char* sptr = strrchr(aStr, '/');
  if (sptr) {
    sptr++;
    strcpy(name, sptr);
    char* eptr = strrchr(name, '.');
    if (eptr) {
      *eptr = 0;
    }
    strcat(name, "_stats.html");
  }
  mFD = fopen(name, "w");
  if (mFD) {
    fprintf(mFD, "<html><head><title>Reflow Stats</title></head><body>\n");
    const char* title = aStr ? aStr : "No name";
    fprintf(mFD,
            "<center><b>%s</b><br><table border=1 "
            "style=\"background-color:#e0e0e0\">",
            title);
    DoGrandHTMLTotals();
    fprintf(mFD, "</center></table>\n");
    fprintf(mFD, "</body></html>\n");
    fclose(mFD);
    mFD = nullptr;
  }
#  endif  // not XP!
}

//------------------------------------------------------------------
void ReflowCountMgr::ClearTotals() {
  for (const auto& data : mCounts.Values()) {
    data->ClearTotals();
  }
}

//------------------------------------------------------------------
void ReflowCountMgr::ClearGrandTotals() {
  mCounts.WithEntryHandle(kGrandTotalsStr, [&](auto&& entry) {
    if (!entry) {
      entry.Insert(MakeUnique<ReflowCounter>(this));
    } else {
      entry.Data()->ClearTotals();
      entry.Data()->SetTotalsCache();
    }
  });
}

//------------------------------------------------------------------
void ReflowCountMgr::DisplayDiffsInTotals() {
  if (mCycledOnce) {
    printf("Differences\n");
    for (int32_t i = 0; i < 78; i++) {
      printf("-");
    }
    printf("\n");
    ClearGrandTotals();
  }

  for (const auto& entry : mCounts) {
    if (mCycledOnce) {
      entry.GetData()->CalcDiffInTotals();
      entry.GetData()->DisplayDiffTotals(entry.GetKey());
    }
    entry.GetData()->SetTotalsCache();
  }

  mCycledOnce = true;
}

#endif  // MOZ_REFLOW_PERF

nsIFrame* PresShell::GetAbsoluteContainingBlock(nsIFrame* aFrame) {
  return FrameConstructor()->GetAbsoluteContainingBlock(
      aFrame, nsCSSFrameConstructor::ABS_POS);
}

#ifdef ACCESSIBILITY

// static
bool PresShell::IsAccessibilityActive() { return GetAccService() != nullptr; }

// static
nsAccessibilityService* PresShell::GetAccessibilityService() {
  return GetAccService();
}

#endif  // #ifdef ACCESSIBILITY

void PresShell::ActivenessMaybeChanged() {
  if (!mDocument) {
    return;
  }
  auto activeness = ComputeActiveness();
  SetIsActive(activeness.mShouldBeActive, activeness.mIsInActiveTab);
}

// A PresShell being active means that it is visible (or close to be visible, if
// the front-end is warming it). That means that when it is active we always
// tick its refresh driver at full speed if needed.
//
// However we also want to track whether we're in the active tab (represented by
// the browsing context activeness) for the refresh driver to be able to treat
// invisible-but-in-the-active-tab frames slightly differently in some
// circumstances (give them a throttled or unthrottled refresh driver after a
// while). mIsInActiveTab should ~always be GetBrowsingContext()->IsActive().
//
// Image documents behave specially in the sense that they are always "active"
// and never "in the active tab". However these documents tick manually so
// there's not much to worry about there.
auto PresShell::ComputeActiveness() const -> Activeness {
  MOZ_LOG(gLog, LogLevel::Debug,
          ("PresShell::ShouldBeActive(%s, %d, %d)\n",
           mDocument->GetDocumentURI()
               ? mDocument->GetDocumentURI()->GetSpecOrDefault().get()
               : "(no uri)",
           mIsActive, mIsInActiveTab));

  Document* doc = mDocument;

  if (doc->IsBeingUsedAsImage()) {
    // Documents used as an image can remain active. They do not tick their
    // refresh driver if not painted, and they can't run script or such so they
    // can't really observe much else.
    //
    // Image docs can be displayed in multiple docs at the same time so the "in
    // active tab" bool doesn't make much sense for them.
    return {true, false};
  }

  if (Document* displayDoc = doc->GetDisplayDocument()) {
    // Ok, we're an external resource document -- we need to use our display
    // document's docshell to determine "IsActive" status, since we lack
    // a browsing context of our own.
    MOZ_ASSERT(!doc->GetBrowsingContext(),
               "external resource doc shouldn't have its own BC");
    doc = displayDoc;
  }

  BrowsingContext* bc = doc->GetBrowsingContext();
  const bool inActiveTab = bc && bc->IsActive();

  MOZ_LOG(gLog, LogLevel::Debug,
          (" > BrowsingContext %p  active: %d", bc, inActiveTab));

  Document* root = nsContentUtils::GetInProcessSubtreeRootDocument(doc);
  if (auto* browserChild = BrowserChild::GetFrom(root->GetDocShell())) {
    // We might want to activate a tab even though the browsing-context is not
    // active if the BrowserChild is considered visible. This serves two
    // purposes:
    //
    //  * For top-level tabs, we use this for tab warming. The browsing-context
    //    might still be inactive, but we want to activate the pres shell and
    //    the refresh driver.
    //
    //  * For oop iframes, we do want to throttle them if they're not visible.
    //
    // TODO(emilio): Consider unifying the in-process vs. fission iframe
    // throttling code (in-process throttling for non-visible iframes lives
    // right now in Document::ShouldThrottleFrameRequests(), but that only
    // throttles rAF).
    if (!browserChild->IsVisible()) {
      MOZ_LOG(gLog, LogLevel::Debug,
              (" > BrowserChild %p is not visible", browserChild));
      return {false, inActiveTab};
    }

    // If the browser is visible but just due to be preserving layers
    // artificially, we do want to fall back to the browsing context activeness
    // instead. Otherwise we do want to be active for the use cases above.
    if (!browserChild->IsPreservingLayers()) {
      MOZ_LOG(gLog, LogLevel::Debug,
              (" > BrowserChild %p is visible and not preserving layers",
               browserChild));
      return {true, inActiveTab};
    }
    MOZ_LOG(
        gLog, LogLevel::Debug,
        (" > BrowserChild %p is visible and preserving layers", browserChild));
  }
  return {inActiveTab, inActiveTab};
}

void PresShell::SetIsActive(bool aIsActive, bool aIsInActiveTab) {
  MOZ_ASSERT(mDocument, "should only be called with a document");

  const bool activityChanged = mIsActive != aIsActive;
  const bool inActiveTabChanged = mIsInActiveTab != aIsInActiveTab;

  mIsActive = aIsActive;
  mIsInActiveTab = aIsInActiveTab;

  nsPresContext* presContext = GetPresContext();
  if (presContext &&
      presContext->RefreshDriver()->GetPresContext() == presContext) {
    presContext->RefreshDriver()->SetActivity(aIsActive, aIsInActiveTab);
  }

  if (activityChanged || inActiveTabChanged) {
    // Propagate state-change to my resource documents' PresShells and other
    // subdocuments.
    //
    // Note that it is fine to not propagate to fission iframes. Those will
    // become active / inactive as needed as a result of they getting painted /
    // not painted eventually.
    auto recurse = [aIsActive, aIsInActiveTab](Document& aSubDoc) {
      if (PresShell* presShell = aSubDoc.GetPresShell()) {
        presShell->SetIsActive(aIsActive, aIsInActiveTab);
      }
      return CallState::Continue;
    };
    mDocument->EnumerateExternalResources(recurse);
    mDocument->EnumerateSubDocuments(recurse);
  }

  UpdateImageLockingState();

  if (activityChanged) {
#if defined(MOZ_WIDGET_ANDROID)
    if (!aIsActive && presContext &&
        presContext->IsRootContentDocumentCrossProcess()) {
      if (BrowserChild* browserChild = BrowserChild::GetFrom(this)) {
        // Reset the dynamic toolbar offset state.
        presContext->UpdateDynamicToolbarOffset(0);
      }
    }
#endif
  }

  if (aIsActive) {
#ifdef ACCESSIBILITY
    if (nsAccessibilityService* accService = GetAccessibilityService()) {
      accService->PresShellActivated(this);
    }
#endif
    if (nsIFrame* rootFrame = GetRootFrame()) {
      rootFrame->SchedulePaint();
    }
  }
}

RefPtr<MobileViewportManager> PresShell::GetMobileViewportManager() const {
  return mMobileViewportManager;
}

Maybe<MobileViewportManager::ManagerType> UseMobileViewportManager(
    PresShell* aPresShell, Document* aDocument) {
  // If we're not using APZ, we won't be able to zoom, so there is no
  // point in having an MVM.
  if (nsPresContext* presContext = aPresShell->GetPresContext()) {
    if (nsIWidget* widget = presContext->GetNearestWidget()) {
      if (!widget->AsyncPanZoomEnabled()) {
        return Nothing();
      }
    }
  }
  if (nsLayoutUtils::ShouldHandleMetaViewport(aDocument)) {
    return Some(MobileViewportManager::ManagerType::VisualAndMetaViewport);
  }
  if (StaticPrefs::apz_mvm_force_enabled() ||
      nsLayoutUtils::AllowZoomingForDocument(aDocument)) {
    return Some(MobileViewportManager::ManagerType::VisualViewportOnly);
  }
  return Nothing();
}

void PresShell::MaybeRecreateMobileViewportManager(bool aAfterInitialization) {
  // Determine if we require a MobileViewportManager, and what kind if so. We
  // need one any time we allow resolution zooming for a document, and any time
  // we want to obey <meta name="viewport"> tags for it.
  Maybe<MobileViewportManager::ManagerType> mvmType =
      UseMobileViewportManager(this, mDocument);

  if (mvmType.isNothing() && !mMobileViewportManager) {
    // We don't need one and don't have it. So we're done.
    return;
  }
  if (mvmType && mMobileViewportManager &&
      *mvmType == mMobileViewportManager->GetManagerType()) {
    // We need one and we have one of the correct type, so we're done.
    return;
  }

  if (mMobileViewportManager) {
    // We have one, but we need to either destroy it completely to replace it
    // with another one of the correct type. So either way, let's destroy the
    // one we have.
    mMobileViewportManager->Destroy();
    mMobileViewportManager = nullptr;
    mMVMContext = nullptr;

    ResetVisualViewportSize();

    // After we clear out the MVM and the MVMContext, also reset the
    // resolution to its pre-MVM value.
    SetResolutionAndScaleTo(mDocument->GetSavedResolutionBeforeMVM(),
                            ResolutionChangeOrigin::MainThreadRestore);

    if (aAfterInitialization) {
      // Force a reflow to our correct size by going back to the docShell
      // and asking it to reassert its size. This is necessary because
      // everything underneath the docShell, like the ViewManager, has been
      // altered by the MobileViewportManager in an irreversible way.
      nsDocShell* docShell =
          static_cast<nsDocShell*>(GetPresContext()->GetDocShell());
      int32_t width, height;
      docShell->GetSize(&width, &height);
      docShell->SetSize(width, height, false);
    }
  }

  if (mvmType) {
    // Let's create the MVM of the type that we need. At this point we shouldn't
    // have one.
    MOZ_ASSERT(!mMobileViewportManager);

    if (mPresContext->IsRootContentDocumentCrossProcess()) {
      // Store the resolution so we can restore to this resolution when
      // the MVM is destroyed.
      mDocument->SetSavedResolutionBeforeMVM(mResolution.valueOr(1.0f));

      mMVMContext = new GeckoMVMContext(mDocument, this);
      mMobileViewportManager = new MobileViewportManager(mMVMContext, *mvmType);
      if (MOZ_UNLIKELY(
              MOZ_LOG_TEST(MobileViewportManager::gLog, LogLevel::Debug))) {
        nsIURI* uri = mDocument->GetDocumentURI();
        MOZ_LOG(MobileViewportManager::gLog, LogLevel::Debug,
                ("Created MVM %p (type %d) for URI %s",
                 mMobileViewportManager.get(), (int)*mvmType,
                 uri ? uri->GetSpecOrDefault().get() : "(null)"));
      }

      if (aAfterInitialization) {
        // Setting the initial viewport will trigger a reflow.
        mMobileViewportManager->SetInitialViewport();
      }
    }
  }
}

bool PresShell::UsesMobileViewportSizing() const {
  return mMobileViewportManager != nullptr &&
         nsLayoutUtils::ShouldHandleMetaViewport(mDocument);
}

/*
 * Determines the current image locking state. Called when one of the
 * dependent factors changes.
 */
void PresShell::UpdateImageLockingState() {
  // We're locked if we're both thawed and active.
  const bool locked = !mFrozen && mIsActive;
  auto* tracker = mDocument->ImageTracker();
  if (locked == tracker->GetLockingState()) {
    return;
  }

  tracker->SetLockingState(locked);
  if (locked) {
    // Request decodes for visible image frames; we want to start decoding as
    // quickly as possible when we get foregrounded to minimize flashing.
    for (const auto& key : mApproximatelyVisibleFrames) {
      if (nsImageFrame* imageFrame = do_QueryFrame(key)) {
        imageFrame->MaybeDecodeForPredictedSize();
      }
    }
  }
}

PresShell* PresShell::GetRootPresShell() const {
  if (mPresContext) {
    nsPresContext* rootPresContext = mPresContext->GetRootPresContext();
    if (rootPresContext) {
      return rootPresContext->PresShell();
    }
  }
  return nullptr;
}

void PresShell::AddSizeOfIncludingThis(nsWindowSizes& aSizes) const {
  MallocSizeOf mallocSizeOf = aSizes.mState.mMallocSizeOf;
  mFrameArena.AddSizeOfExcludingThis(aSizes, Arena::ArenaKind::PresShell);
  aSizes.mLayoutPresShellSize += mallocSizeOf(this);
  if (mCaret) {
    aSizes.mLayoutPresShellSize += mCaret->SizeOfIncludingThis(mallocSizeOf);
  }
  aSizes.mLayoutPresShellSize +=
      mApproximatelyVisibleFrames.ShallowSizeOfExcludingThis(mallocSizeOf) +
      mFramesToDirty.ShallowSizeOfExcludingThis(mallocSizeOf) +
      mPendingScrollAnchorSelection.ShallowSizeOfExcludingThis(mallocSizeOf) +
      mPendingScrollAnchorAdjustment.ShallowSizeOfExcludingThis(mallocSizeOf);

  aSizes.mLayoutTextRunsSize += SizeOfTextRuns(mallocSizeOf);

  aSizes.mLayoutPresContextSize +=
      mPresContext->SizeOfIncludingThis(mallocSizeOf);

  mFrameConstructor->AddSizeOfIncludingThis(aSizes);
}

size_t PresShell::SizeOfTextRuns(MallocSizeOf aMallocSizeOf) const {
  nsIFrame* rootFrame = mFrameConstructor->GetRootFrame();
  if (!rootFrame) {
    return 0;
  }

  // clear the TEXT_RUN_MEMORY_ACCOUNTED flags
  nsLayoutUtils::SizeOfTextRunsForFrames(rootFrame, nullptr,
                                         /* clear = */ true);

  // collect the total memory in use for textruns
  return nsLayoutUtils::SizeOfTextRunsForFrames(rootFrame, aMallocSizeOf,
                                                /* clear = */ false);
}

void PresShell::MarkFixedFramesForReflow(IntrinsicDirty aIntrinsicDirty) {
  nsIFrame* rootFrame = mFrameConstructor->GetRootFrame();
  if (rootFrame) {
    const nsFrameList& childList =
        rootFrame->GetChildList(nsIFrame::kFixedList);
    for (nsIFrame* childFrame : childList) {
      FrameNeedsReflow(childFrame, aIntrinsicDirty, NS_FRAME_IS_DIRTY);
    }
  }
}

static void AppendSubtree(nsIDocShell* aDocShell,
                          nsTArray<nsCOMPtr<nsIContentViewer>>& aArray) {
  if (nsCOMPtr<nsIContentViewer> cv = aDocShell->GetContentViewer()) {
    aArray.AppendElement(cv);
  }

  int32_t n = aDocShell->GetInProcessChildCount();
  for (int32_t i = 0; i < n; i++) {
    nsCOMPtr<nsIDocShellTreeItem> childItem;
    aDocShell->GetInProcessChildAt(i, getter_AddRefs(childItem));
    if (childItem) {
      nsCOMPtr<nsIDocShell> child(do_QueryInterface(childItem));
      AppendSubtree(child, aArray);
    }
  }
}

void PresShell::MaybeReflowForInflationScreenSizeChange() {
  nsPresContext* pc = GetPresContext();
  const bool fontInflationWasEnabled = FontSizeInflationEnabled();
  RecomputeFontSizeInflationEnabled();
  bool changed = false;
  if (FontSizeInflationEnabled() && FontSizeInflationMinTwips() != 0) {
    pc->ScreenSizeInchesForFontInflation(&changed);
  }

  changed = changed || fontInflationWasEnabled != FontSizeInflationEnabled();
  if (!changed) {
    return;
  }
  if (nsCOMPtr<nsIDocShell> docShell = pc->GetDocShell()) {
    nsTArray<nsCOMPtr<nsIContentViewer>> array;
    AppendSubtree(docShell, array);
    for (uint32_t i = 0, iEnd = array.Length(); i < iEnd; ++i) {
      nsCOMPtr<nsIContentViewer> cv = array[i];
      if (RefPtr<PresShell> descendantPresShell = cv->GetPresShell()) {
        nsIFrame* rootFrame = descendantPresShell->GetRootFrame();
        if (rootFrame) {
          descendantPresShell->FrameNeedsReflow(
              rootFrame, IntrinsicDirty::StyleChange, NS_FRAME_IS_DIRTY);
        }
      }
    }
  }
}

void PresShell::CompleteChangeToVisualViewportSize() {
  // This can get called during reflow, if the caller wants to get the latest
  // visual viewport size after scrollbars have been added/removed. In such a
  // case, we don't need to mark things as dirty because the things that we
  // would mark dirty either just got updated (the root scrollframe's
  // scrollbars), or will be laid out later during this reflow cycle (fixed-pos
  // items). Callers that update the visual viewport during a reflow are
  // responsible for maintaining these invariants.
  if (!mIsReflowing) {
    if (nsIScrollableFrame* rootScrollFrame =
            GetRootScrollFrameAsScrollable()) {
      rootScrollFrame->MarkScrollbarsDirtyForReflow();
    }
    MarkFixedFramesForReflow(IntrinsicDirty::Resize);
  }

  MaybeReflowForInflationScreenSizeChange();

  if (auto* window = nsGlobalWindowInner::Cast(mDocument->GetInnerWindow())) {
    window->VisualViewport()->PostResizeEvent();
  }
}

void PresShell::SetVisualViewportSize(nscoord aWidth, nscoord aHeight) {
  MOZ_ASSERT(aWidth >= 0.0 && aHeight >= 0.0);

  if (!mVisualViewportSizeSet || mVisualViewportSize.width != aWidth ||
      mVisualViewportSize.height != aHeight) {
    mVisualViewportSizeSet = true;
    mVisualViewportSize.width = aWidth;
    mVisualViewportSize.height = aHeight;

    CompleteChangeToVisualViewportSize();
  }
}

void PresShell::ResetVisualViewportSize() {
  if (mVisualViewportSizeSet) {
    mVisualViewportSizeSet = false;
    mVisualViewportSize.width = 0;
    mVisualViewportSize.height = 0;

    CompleteChangeToVisualViewportSize();
  }
}

bool PresShell::SetVisualViewportOffset(const nsPoint& aScrollOffset,
                                        const nsPoint& aPrevLayoutScrollPos) {
  nsPoint newOffset = aScrollOffset;
  nsIScrollableFrame* rootScrollFrame = GetRootScrollFrameAsScrollable();
  if (rootScrollFrame) {
    // See the comment in nsHTMLScrollFrame::Reflow above the call to
    // SetVisualViewportOffset for why we need to do this.
    nsRect scrollRange = rootScrollFrame->GetScrollRangeForUserInputEvents();
    if (!scrollRange.Contains(newOffset)) {
      newOffset.x = std::min(newOffset.x, scrollRange.XMost());
      newOffset.x = std::max(newOffset.x, scrollRange.x);
      newOffset.y = std::min(newOffset.y, scrollRange.YMost());
      newOffset.y = std::max(newOffset.y, scrollRange.y);
    }
  }

  // Careful here not to call GetVisualViewportOffset to get the previous visual
  // viewport offset because if mVisualViewportOffset is nothing then we'll get
  // the layout scroll position directly from the scroll frame and it has likely
  // already been updated.
  nsPoint prevOffset = aPrevLayoutScrollPos;
  if (mVisualViewportOffset.isSome()) {
    prevOffset = *mVisualViewportOffset;
  }
  if (prevOffset == newOffset) {
    return false;
  }

  mVisualViewportOffset = Some(newOffset);

  if (auto* window = nsGlobalWindowInner::Cast(mDocument->GetInnerWindow())) {
    window->VisualViewport()->PostScrollEvent(prevOffset, aPrevLayoutScrollPos);
  }

  if (IsVisualViewportSizeSet() && rootScrollFrame) {
    rootScrollFrame->Anchor()->UserScrolled();
  }

  if (gfxPlatform::UseDesktopZoomingScrollbars()) {
    if (nsIScrollableFrame* rootScrollFrame =
            GetRootScrollFrameAsScrollable()) {
      rootScrollFrame->UpdateScrollbarPosition();
    }
  }

  return true;
}

void PresShell::ResetVisualViewportOffset() { mVisualViewportOffset.reset(); }

void PresShell::ScrollToVisual(const nsPoint& aVisualViewportOffset,
                               FrameMetrics::ScrollOffsetUpdateType aUpdateType,
                               ScrollMode aMode) {
  MOZ_ASSERT(aMode == ScrollMode::Instant || aMode == ScrollMode::SmoothMsd);

  if (aMode == ScrollMode::SmoothMsd) {
    if (nsIScrollableFrame* sf = GetRootScrollFrameAsScrollable()) {
      if (sf->SmoothScrollVisual(aVisualViewportOffset, aUpdateType)) {
        return;
      }
    }
  }

  // If the caller asked for instant scroll, or if we failed
  // to do a smooth scroll, do an instant scroll.
  SetPendingVisualScrollUpdate(aVisualViewportOffset, aUpdateType);
}

void PresShell::SetPendingVisualScrollUpdate(
    const nsPoint& aVisualViewportOffset,
    FrameMetrics::ScrollOffsetUpdateType aUpdateType) {
  mPendingVisualScrollUpdate =
      Some(VisualScrollUpdate{aVisualViewportOffset, aUpdateType});

  // The pending update is picked up during the next paint.
  // Schedule a paint to make sure one will happen.
  if (nsIFrame* rootFrame = GetRootFrame()) {
    rootFrame->SchedulePaint();
  }
}

void PresShell::ClearPendingVisualScrollUpdate() {
  if (mPendingVisualScrollUpdate && mPendingVisualScrollUpdate->mAcknowledged) {
    mPendingVisualScrollUpdate = mozilla::Nothing();
  }
}

void PresShell::AcknowledgePendingVisualScrollUpdate() {
  MOZ_ASSERT(mPendingVisualScrollUpdate);
  mPendingVisualScrollUpdate->mAcknowledged = true;
}

nsPoint PresShell::GetVisualViewportOffsetRelativeToLayoutViewport() const {
  return GetVisualViewportOffset() - GetLayoutViewportOffset();
}

nsPoint PresShell::GetLayoutViewportOffset() const {
  nsPoint result;
  if (nsIScrollableFrame* sf = GetRootScrollFrameAsScrollable()) {
    result = sf->GetScrollPosition();
  }
  return result;
}

nsSize PresShell::GetLayoutViewportSize() const {
  nsSize result;
  if (nsIScrollableFrame* sf = GetRootScrollFrameAsScrollable()) {
    result = sf->GetScrollPortRect().Size();
  }
  return result;
}

nsSize PresShell::GetVisualViewportSizeUpdatedByDynamicToolbar() const {
  NS_ASSERTION(mVisualViewportSizeSet,
               "asking for visual viewport size when its not set?");
  if (!mMobileViewportManager) {
    return mVisualViewportSize;
  }

  MOZ_ASSERT(GetDynamicToolbarState() == DynamicToolbarState::InTransition ||
             GetDynamicToolbarState() == DynamicToolbarState::Collapsed);

  nsSize sizeUpdatedByDynamicToolbar =
      mMobileViewportManager->GetVisualViewportSizeUpdatedByDynamicToolbar();
  return sizeUpdatedByDynamicToolbar == nsSize() ? mVisualViewportSize
                                                 : sizeUpdatedByDynamicToolbar;
}

void PresShell::RecomputeFontSizeInflationEnabled() {
  mFontSizeInflationEnabled = DetermineFontSizeInflationState();

  // Divide by 100 to convert the pref from a percentage to a fraction.
  float fontScale = StaticPrefs::font_size_systemFontScale() / 100.0f;
  if (fontScale == 0.0f) {
    return;
  }

  MOZ_ASSERT(mDocument);
  MOZ_ASSERT(mPresContext);
  if (mFontSizeInflationEnabled || mDocument->IsSyntheticDocument()) {
    mPresContext->SetSystemFontScale(1.0f);
  } else {
    mPresContext->SetSystemFontScale(fontScale);
  }
}

bool PresShell::DetermineFontSizeInflationState() {
  MOZ_ASSERT(mPresContext, "our pres context should not be null");
  if (mPresContext->IsChrome()) {
    return false;
  }

  if (FontSizeInflationEmPerLine() == 0 && FontSizeInflationMinTwips() == 0) {
    return false;
  }

  // Force-enabling font inflation always trumps the heuristics here.
  if (!FontSizeInflationForceEnabled()) {
    if (BrowserChild* tab = BrowserChild::GetFrom(this)) {
      // We're in a child process.  Cancel inflation if we're not
      // async-pan zoomed.
      if (!tab->AsyncPanZoomEnabled()) {
        return false;
      }
    } else if (XRE_IsParentProcess()) {
      // We're in the master process.  Cancel inflation if it's been
      // explicitly disabled.
      if (FontSizeInflationDisabledInMasterProcess()) {
        return false;
      }
    }
  }

  Maybe<LayoutDeviceIntSize> displaySize;
  // The MVM already caches the top-level content viewer size and is therefore
  // the fastest way of getting that data.
  if (mPresContext->IsRootContentDocumentCrossProcess()) {
    if (mMobileViewportManager) {
      displaySize = Some(mMobileViewportManager->DisplaySize());
    }
  } else if (PresShell* rootPresShell = GetRootPresShell()) {
    // With any luck, we can get at the root content document without any cross-
    // process shenanigans.
    if (auto mvm = rootPresShell->GetMobileViewportManager()) {
      displaySize = Some(mvm->DisplaySize());
    }
  }

  if (!displaySize) {
    // Unfortunately, it looks like the root content document lives in a
    // different process. For consistency's sake it would be best to always use
    // the content viewer size of the root content document, but it's not worth
    // the effort, because this only makes a difference in the case of pages
    // with an explicitly sized viewport (neither "width=device-width" nor a
    // completely missing viewport tag) being loaded within a frame, which is
    // hopefully a relatively exotic case.
    // More to the point, these viewport size and zoom-based calculations don't
    // really make sense for frames anyway, so instead of creating a way to
    // access the content viewer size of the top level document cross-process,
    // we probably rather want frames to simply inherit the font inflation state
    // of their top-level parent and should therefore invest any time spent on
    // getting things to work cross-process into that (bug 1724311).

    // Until we get around to that though, we just use the content viewer size
    // of however high we can get within the same process.

    // (This also serves as a fallback code path if the MVM isn't available,
    // e.g. when debugging in non-e10s mode on Desktop.)
    nsPresContext* topContext =
        mPresContext->GetInProcessRootContentDocumentPresContext();
    LayoutDeviceIntSize result;
    if (!nsLayoutUtils::GetContentViewerSize(topContext, result)) {
      return false;
    }
    displaySize = Some(result);
  }

  ScreenIntSize screenSize = ViewAs<ScreenPixel>(
      displaySize.value(),
      PixelCastJustification::LayoutDeviceIsScreenForBounds);
  nsViewportInfo vInf = GetDocument()->GetViewportInfo(screenSize);

  CSSToScreenScale defaultScale =
      mPresContext->CSSToDevPixelScale() * LayoutDeviceToScreenScale(1.0);

  if (vInf.GetDefaultZoom() >= defaultScale || vInf.IsAutoSizeEnabled()) {
    return false;
  }

  return true;
}

void PresShell::SyncWindowProperties(nsView* aView) {
  nsIFrame* frame = aView->GetFrame();
  if (frame && mPresContext) {
    // CreateReferenceRenderingContext can return nullptr
    RefPtr<gfxContext> rcx(CreateReferenceRenderingContext());
    nsContainerFrame::SyncWindowProperties(mPresContext, frame, aView, rcx, 0);
  }
}

nsresult PresShell::HasRuleProcessorUsedByMultipleStyleSets(uint32_t aSheetType,
                                                            bool* aRetVal) {
  *aRetVal = false;
  return NS_OK;
}

void PresShell::NotifyStyleSheetServiceSheetAdded(StyleSheet* aSheet,
                                                  uint32_t aSheetType) {
  switch (aSheetType) {
    case nsIStyleSheetService::AGENT_SHEET:
      AddAgentSheet(aSheet);
      break;
    case nsIStyleSheetService::USER_SHEET:
      AddUserSheet(aSheet);
      break;
    case nsIStyleSheetService::AUTHOR_SHEET:
      AddAuthorSheet(aSheet);
      break;
    default:
      MOZ_ASSERT_UNREACHABLE("unexpected aSheetType value");
      break;
  }
}

void PresShell::NotifyStyleSheetServiceSheetRemoved(StyleSheet* aSheet,
                                                    uint32_t aSheetType) {
  StyleSet()->RemoveStyleSheet(*aSheet);
  mDocument->ApplicableStylesChanged();
}

void PresShell::SetIsUnderHiddenEmbedderElement(
    bool aUnderHiddenEmbedderElement) {
  if (mUnderHiddenEmbedderElement == aUnderHiddenEmbedderElement) {
    return;
  }

  mUnderHiddenEmbedderElement = aUnderHiddenEmbedderElement;

  if (nsCOMPtr<nsIDocShell> docShell = mPresContext->GetDocShell()) {
    BrowsingContext* bc = docShell->GetBrowsingContext();

    // Propagate to children.
    for (BrowsingContext* child : bc->Children()) {
      Element* embedderElement = child->GetEmbedderElement();
      if (!embedderElement) {
        // TODO: We shouldn't need to null check here since `child` and the
        // element returned by `child->GetEmbedderElement()` are in our
        // process (the actual browsing context represented by `child` may not
        // be, but that doesn't matter).  However, there are currently a very
        // small number of crashes due to `embedderElement` being null, somehow
        // - see bug 1551241.  For now we wallpaper the crash.
        continue;
      }

      bool embedderFrameIsHidden = true;
      if (auto embedderFrame = embedderElement->GetPrimaryFrame()) {
        embedderFrameIsHidden = !embedderFrame->StyleVisibility()->IsVisible();
      }

      if (nsIDocShell* childDocShell = child->GetDocShell()) {
        PresShell* presShell = childDocShell->GetPresShell();
        if (!presShell) {
          continue;
        }
        presShell->SetIsUnderHiddenEmbedderElement(
            aUnderHiddenEmbedderElement || embedderFrameIsHidden);
      } else {
        BrowserBridgeChild* bridgeChild =
            BrowserBridgeChild::GetFrom(embedderElement);
        bridgeChild->SetIsUnderHiddenEmbedderElement(
            aUnderHiddenEmbedderElement || embedderFrameIsHidden);
      }
    }
  }
}

nsIContent* PresShell::EventHandler::GetOverrideClickTarget(
    WidgetGUIEvent* aGUIEvent, nsIFrame* aFrame) {
  if (aGUIEvent->mMessage != eMouseUp) {
    return nullptr;
  }

  MOZ_ASSERT(aGUIEvent->mClass == eMouseEventClass);
  WidgetMouseEvent* mouseEvent = aGUIEvent->AsMouseEvent();

  uint32_t flags = 0;
  RelativeTo relativeTo{aFrame};
  nsPoint eventPoint =
      nsLayoutUtils::GetEventCoordinatesRelativeTo(aGUIEvent, relativeTo);
  if (mouseEvent->mIgnoreRootScrollFrame) {
    flags |= INPUT_IGNORE_ROOT_SCROLL_FRAME;
  }

  nsIFrame* target =
      FindFrameTargetedByInputEvent(aGUIEvent, relativeTo, eventPoint, flags);
  if (!target) {
    return nullptr;
  }

  nsIContent* overrideClickTarget = target->GetContent();
  while (overrideClickTarget && !overrideClickTarget->IsElement()) {
    overrideClickTarget = overrideClickTarget->GetFlattenedTreeParent();
  }
  return overrideClickTarget;
}

/******************************************************************************
 * PresShell::EventHandler::EventTargetData
 ******************************************************************************/

void PresShell::EventHandler::EventTargetData::SetFrameAndComputePresShell(
    nsIFrame* aFrameToHandleEvent) {
  if (aFrameToHandleEvent) {
    mFrame = aFrameToHandleEvent;
    mPresShell = aFrameToHandleEvent->PresShell();
  } else {
    mFrame = nullptr;
    mPresShell = nullptr;
  }
}

void PresShell::EventHandler::EventTargetData::
    SetFrameAndComputePresShellAndContent(nsIFrame* aFrameToHandleEvent,
                                          WidgetGUIEvent* aGUIEvent) {
  MOZ_ASSERT(aFrameToHandleEvent);
  MOZ_ASSERT(aGUIEvent);

  SetFrameAndComputePresShell(aFrameToHandleEvent);
  SetContentForEventFromFrame(aGUIEvent);
}

void PresShell::EventHandler::EventTargetData::SetContentForEventFromFrame(
    WidgetGUIEvent* aGUIEvent) {
  MOZ_ASSERT(mFrame);
  mContent = nullptr;
  mFrame->GetContentForEvent(aGUIEvent, getter_AddRefs(mContent));
}

nsIContent* PresShell::EventHandler::EventTargetData::GetFrameContent() const {
  return mFrame ? mFrame->GetContent() : nullptr;
}

bool PresShell::EventHandler::EventTargetData::MaybeRetargetToActiveDocument(
    WidgetGUIEvent* aGUIEvent) {
  MOZ_ASSERT(aGUIEvent);
  MOZ_ASSERT(mFrame);
  MOZ_ASSERT(mPresShell);
  MOZ_ASSERT(!mContent, "Doesn't support to retarget the content");

  EventStateManager* activeESM =
      EventStateManager::GetActiveEventStateManager();
  if (!activeESM) {
    return false;
  }

  if (aGUIEvent->mClass != ePointerEventClass &&
      !aGUIEvent->HasMouseEventMessage()) {
    return false;
  }

  if (activeESM == GetEventStateManager()) {
    return false;
  }

  nsPresContext* activePresContext = activeESM->GetPresContext();
  if (!activePresContext) {
    return false;
  }

  PresShell* activePresShell = activePresContext->GetPresShell();
  if (!activePresShell) {
    return false;
  }

  // Note, currently for backwards compatibility we don't forward mouse events
  // to the active document when mouse is over some subdocument.
  if (!nsContentUtils::ContentIsCrossDocDescendantOf(
          activePresShell->GetDocument(), GetDocument())) {
    return false;
  }

  SetFrameAndComputePresShell(activePresShell->GetRootFrame());
  return true;
}

bool PresShell::EventHandler::EventTargetData::ComputeElementFromFrame(
    WidgetGUIEvent* aGUIEvent) {
  MOZ_ASSERT(aGUIEvent);
  MOZ_ASSERT(aGUIEvent->IsUsingCoordinates());
  MOZ_ASSERT(mPresShell);
  MOZ_ASSERT(mFrame);

  SetContentForEventFromFrame(aGUIEvent);

  // If there is no content for this frame, target it anyway.  Some frames can
  // be targeted but do not have content, particularly windows with scrolling
  // off.
  if (!mContent) {
    return true;
  }

  // Bug 103055, bug 185889: mouse events apply to *elements*, not all nodes.
  // Thus we get the nearest element parent here.
  // XXX we leave the frame the same even if we find an element parent, so that
  // the text frame will receive the event (selection and friends are the ones
  // who care about that anyway)
  //
  // We use weak pointers because during this tight loop, the node
  // will *not* go away.  And this happens on every mousemove.
  nsIContent* content = mContent;
  while (content && !content->IsElement()) {
    content = content->GetFlattenedTreeParent();
  }
  mContent = content;

  // If we found an element, target it.  Otherwise, target *nothing*.
  return !!mContent;
}

void PresShell::EventHandler::EventTargetData::UpdateTouchEventTarget(
    WidgetGUIEvent* aGUIEvent) {
  MOZ_ASSERT(aGUIEvent);

  if (aGUIEvent->mClass != eTouchEventClass) {
    return;
  }

  if (aGUIEvent->mMessage == eTouchStart) {
    WidgetTouchEvent* touchEvent = aGUIEvent->AsTouchEvent();
    nsIFrame* newFrame =
        TouchManager::SuppressInvalidPointsAndGetTargetedFrame(touchEvent);
    if (!newFrame) {
      return;  // XXX Why don't we stop handling the event in this case?
    }
    SetFrameAndComputePresShellAndContent(newFrame, aGUIEvent);
    return;
  }

  PresShell* newPresShell = PresShell::GetShellForTouchEvent(aGUIEvent);
  if (!newPresShell) {
    return;  // XXX Why don't we stop handling the event in this case?
  }

  // Touch events (except touchstart) are dispatching to the captured
  // element. Get correct shell from it.
  mPresShell = newPresShell;
}

/******************************************************************************
 * PresShell::EventHandler::HandlingTimeAccumulator
 ******************************************************************************/

PresShell::EventHandler::HandlingTimeAccumulator::HandlingTimeAccumulator(
    const PresShell::EventHandler& aEventHandler, const WidgetEvent* aEvent)
    : mEventHandler(aEventHandler),
      mEvent(aEvent),
      mHandlingStartTime(TimeStamp::Now()) {
  MOZ_ASSERT(mEvent);
  MOZ_ASSERT(mEvent->IsTrusted());
}

PresShell::EventHandler::HandlingTimeAccumulator::~HandlingTimeAccumulator() {
  if (mEvent->mTimeStamp <= mEventHandler.mPresShell->mLastOSWake) {
    return;
  }

  switch (mEvent->mMessage) {
    case eKeyPress:
    case eKeyDown:
    case eKeyUp:
      Telemetry::AccumulateTimeDelta(Telemetry::INPUT_EVENT_HANDLED_KEYBOARD_MS,
                                     mHandlingStartTime);
      return;
    case eMouseDown:
      Telemetry::AccumulateTimeDelta(
          Telemetry::INPUT_EVENT_HANDLED_MOUSE_DOWN_MS, mHandlingStartTime);
      return;
    case eMouseUp:
      Telemetry::AccumulateTimeDelta(Telemetry::INPUT_EVENT_HANDLED_MOUSE_UP_MS,
                                     mHandlingStartTime);
      return;
    case eMouseMove:
      if (mEvent->mFlags.mHandledByAPZ) {
        Telemetry::AccumulateTimeDelta(
            Telemetry::INPUT_EVENT_HANDLED_APZ_MOUSE_MOVE_MS,
            mHandlingStartTime);
      }
      return;
    case eWheel:
      if (mEvent->mFlags.mHandledByAPZ) {
        Telemetry::AccumulateTimeDelta(
            Telemetry::INPUT_EVENT_HANDLED_APZ_WHEEL_MS, mHandlingStartTime);
      }
      return;
    case eTouchMove:
      if (mEvent->mFlags.mHandledByAPZ) {
        Telemetry::AccumulateTimeDelta(
            Telemetry::INPUT_EVENT_HANDLED_APZ_TOUCH_MOVE_MS,
            mHandlingStartTime);
      }
      return;
    default:
      return;
  }
}

void PresShell::EndPaint() {
  ClearPendingVisualScrollUpdate();

  if (mDocument) {
    mDocument->EnumerateSubDocuments([](Document& aSubDoc) {
      if (PresShell* presShell = aSubDoc.GetPresShell()) {
        presShell->EndPaint();
      }
      return CallState::Continue;
    });
  }
}

void PresShell::PingPerTickTelemetry(FlushType aFlushType) {
  mLayoutTelemetry.PingPerTickTelemetry(aFlushType);
}

bool PresShell::GetZoomableByAPZ() const {
  return mZoomConstraintsClient && mZoomConstraintsClient->GetAllowZoom();
}<|MERGE_RESOLUTION|>--- conflicted
+++ resolved
@@ -6023,17 +6023,9 @@
 
   bool preserves3DChildren = aFrame->Extend3DContext();
 
-<<<<<<< HEAD
-  // We assume all frames in popups are visible, so we skip them here.
-  const nsIFrame::ChildListIDs skip = {nsIFrame::kPopupList,
-                                       nsIFrame::kSelectPopupList};
-  for (auto& [list, listID] : aFrame->ChildLists()) {
-    if (skip.contains(listID)) {
-=======
   for (const auto& [list, listID] : aFrame->ChildLists()) {
     if (listID == nsIFrame::kPopupList) {
       // We assume all frames in popups are visible, so we skip them here.
->>>>>>> 64b6a01c
       continue;
     }
 
