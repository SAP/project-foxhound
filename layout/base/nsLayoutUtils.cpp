--- conflicted
+++ resolved
@@ -563,17 +563,8 @@
 void nsLayoutUtils::UnionChildOverflow(nsIFrame* aFrame,
                                        OverflowAreas& aOverflowAreas,
                                        FrameChildListIDs aSkipChildLists) {
-<<<<<<< HEAD
-  // Iterate over all children except pop-ups.
-  FrameChildListIDs skip(aSkipChildLists);
-  skip += FrameChildListID::Popup;
-
-  for (auto& [list, listID] : aFrame->ChildLists()) {
-    if (skip.contains(listID)) {
-=======
   for (const auto& [list, listID] : aFrame->ChildLists()) {
     if (aSkipChildLists.contains(listID)) {
->>>>>>> cf0397e3
       continue;
     }
     for (nsIFrame* child : list) {
