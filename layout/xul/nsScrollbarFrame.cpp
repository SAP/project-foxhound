/* -*- Mode: C++; tab-width: 8; indent-tabs-mode: nil; c-basic-offset: 2 -*- */
/* vim: set ts=8 sts=2 et sw=2 tw=80: */
/* This Source Code Form is subject to the terms of the Mozilla Public
 * License, v. 2.0. If a copy of the MPL was not distributed with this
 * file, You can obtain one at http://mozilla.org/MPL/2.0/. */

//
// Eric Vaughan
// Netscape Communications
//
// See documentation in associated header file
//

#include "nsScrollbarFrame.h"
#include "nsSliderFrame.h"
#include "nsScrollbarButtonFrame.h"
#include "nsContentCreatorFunctions.h"
#include "nsGkAtoms.h"
#include "nsIScrollableFrame.h"
#include "nsIScrollbarMediator.h"
#include "nsStyleConsts.h"
#include "nsIContent.h"
#include "mozilla/LookAndFeel.h"
#include "mozilla/PresShell.h"
#include "mozilla/dom/MutationEventBinding.h"

using namespace mozilla;
using mozilla::dom::Element;

//
// NS_NewScrollbarFrame
//
// Creates a new scrollbar frame and returns it
//
nsIFrame* NS_NewScrollbarFrame(PresShell* aPresShell, ComputedStyle* aStyle) {
  return new (aPresShell)
      nsScrollbarFrame(aStyle, aPresShell->GetPresContext());
}

NS_IMPL_FRAMEARENA_HELPERS(nsScrollbarFrame)

NS_QUERYFRAME_HEAD(nsScrollbarFrame)
  NS_QUERYFRAME_ENTRY(nsScrollbarFrame)
  NS_QUERYFRAME_ENTRY(nsIAnonymousContentCreator)
NS_QUERYFRAME_TAIL_INHERITING(nsBoxFrame)

void nsScrollbarFrame::Init(nsIContent* aContent, nsContainerFrame* aParent,
                            nsIFrame* aPrevInFlow) {
  nsBoxFrame::Init(aContent, aParent, aPrevInFlow);

  // We want to be a reflow root since we use reflows to move the
  // slider.  Any reflow inside the scrollbar frame will be a reflow to
  // move the slider and will thus not change anything outside of the
  // scrollbar or change the size of the scrollbar frame.
  AddStateBits(NS_FRAME_REFLOW_ROOT);
}

void nsScrollbarFrame::DestroyFrom(nsIFrame* aDestructRoot,
                                   PostDestroyData& aPostDestroyData) {
  aPostDestroyData.AddAnonymousContent(mUpTopButton.forget());
  aPostDestroyData.AddAnonymousContent(mDownTopButton.forget());
  aPostDestroyData.AddAnonymousContent(mSlider.forget());
  aPostDestroyData.AddAnonymousContent(mUpBottomButton.forget());
  aPostDestroyData.AddAnonymousContent(mDownBottomButton.forget());
  nsBoxFrame::DestroyFrom(aDestructRoot, aPostDestroyData);
}

void nsScrollbarFrame::Reflow(nsPresContext* aPresContext,
                              ReflowOutput& aDesiredSize,
                              const ReflowInput& aReflowInput,
                              nsReflowStatus& aStatus) {
  MOZ_ASSERT(aStatus.IsEmpty(), "Caller should pass a fresh reflow status!");

  nsBoxFrame::Reflow(aPresContext, aDesiredSize, aReflowInput, aStatus);

  // nsGfxScrollFrame may have told us to shrink to nothing. If so, make sure
  // our desired size agrees.
  if (aReflowInput.AvailableWidth() == 0) {
    aDesiredSize.Width() = 0;
  }
  if (aReflowInput.AvailableHeight() == 0) {
    aDesiredSize.Height() = 0;
  }
}

nsresult nsScrollbarFrame::AttributeChanged(int32_t aNameSpaceID,
                                            nsAtom* aAttribute,
                                            int32_t aModType) {
  nsresult rv =
      nsBoxFrame::AttributeChanged(aNameSpaceID, aAttribute, aModType);

  // Update value in our children
  UpdateChildrenAttributeValue(aAttribute, true);

  // if the current position changes, notify any nsGfxScrollFrame
  // parent we may have
  if (aAttribute != nsGkAtoms::curpos) return rv;

  nsIScrollableFrame* scrollable = do_QueryFrame(GetParent());
  if (!scrollable) return rv;

  nsCOMPtr<nsIContent> content(mContent);
  scrollable->CurPosAttributeChanged(content);
  return rv;
}

NS_IMETHODIMP
nsScrollbarFrame::HandlePress(nsPresContext* aPresContext,
                              WidgetGUIEvent* aEvent,
                              nsEventStatus* aEventStatus) {
  return NS_OK;
}

NS_IMETHODIMP
nsScrollbarFrame::HandleMultiplePress(nsPresContext* aPresContext,
                                      WidgetGUIEvent* aEvent,
                                      nsEventStatus* aEventStatus,
                                      bool aControlHeld) {
  return NS_OK;
}

NS_IMETHODIMP
nsScrollbarFrame::HandleDrag(nsPresContext* aPresContext,
                             WidgetGUIEvent* aEvent,
                             nsEventStatus* aEventStatus) {
  return NS_OK;
}

NS_IMETHODIMP
nsScrollbarFrame::HandleRelease(nsPresContext* aPresContext,
                                WidgetGUIEvent* aEvent,
                                nsEventStatus* aEventStatus) {
  return NS_OK;
}

void nsScrollbarFrame::SetScrollbarMediatorContent(nsIContent* aMediator) {
  mScrollbarMediator = aMediator;
}

nsIScrollbarMediator* nsScrollbarFrame::GetScrollbarMediator() {
  if (!mScrollbarMediator) {
    return nullptr;
  }
  nsIFrame* f = mScrollbarMediator->GetPrimaryFrame();
  nsIScrollableFrame* scrollFrame = do_QueryFrame(f);
  nsIScrollbarMediator* sbm;

  if (scrollFrame) {
    nsIFrame* scrolledFrame = scrollFrame->GetScrolledFrame();
    sbm = do_QueryFrame(scrolledFrame);
    if (sbm) {
      return sbm;
    }
  }
  sbm = do_QueryFrame(f);
  if (f && !sbm) {
    f = f->PresShell()->GetRootScrollFrame();
    if (f && f->GetContent() == mScrollbarMediator) {
      return do_QueryFrame(f);
    }
  }
  return sbm;
}

nsresult nsScrollbarFrame::GetXULMargin(nsMargin& aMargin) {
  aMargin.SizeTo(0, 0, 0, 0);

  const bool overlayScrollbars =
      !!LookAndFeel::GetInt(LookAndFeel::IntID::UseOverlayScrollbars);

  const bool horizontal = IsXULHorizontal();
  bool didSetMargin = false;

  if (overlayScrollbars) {
    nsSize minSize;
    bool widthSet = false;
    bool heightSet = false;
    AddXULMinSize(this, minSize, widthSet, heightSet);
    if (horizontal) {
      if (heightSet) {
        aMargin.top = -minSize.height;
        didSetMargin = true;
      }
    } else {
      if (widthSet) {
        aMargin.left = -minSize.width;
        didSetMargin = true;
      }
    }
  }

  if (!didSetMargin) {
    DebugOnly<nsresult> rv = nsIFrame::GetXULMargin(aMargin);
    // TODO(emilio): Should probably not be fallible, it's not like anybody
    // cares about the return value anyway.
    MOZ_ASSERT(NS_SUCCEEDED(rv), "nsIFrame::GetXULMargin can't really fail");
  }

  if (!horizontal) {
    nsIScrollbarMediator* scrollFrame = GetScrollbarMediator();
    if (scrollFrame && !scrollFrame->IsScrollbarOnRight()) {
      std::swap(aMargin.left, aMargin.right);
    }
  }

  return NS_OK;
}

void nsScrollbarFrame::SetIncrementToLine(int32_t aDirection) {
  // get the scrollbar's content node
  nsIContent* content = GetContent();
  mSmoothScroll = true;
  mIncrement = aDirection * nsSliderFrame::GetIncrement(content);
}

void nsScrollbarFrame::SetIncrementToPage(int32_t aDirection) {
  // get the scrollbar's content node
  nsIContent* content = GetContent();
  mSmoothScroll = true;
  mIncrement = aDirection * nsSliderFrame::GetPageIncrement(content);
}

void nsScrollbarFrame::SetIncrementToWhole(int32_t aDirection) {
  // get the scrollbar's content node
  nsIContent* content = GetContent();
  if (aDirection == -1)
    mIncrement = -nsSliderFrame::GetCurrentPosition(content);
  else
    mIncrement = nsSliderFrame::GetMaxPosition(content) -
                 nsSliderFrame::GetCurrentPosition(content);
  // Don't repeat or use smooth scrolling if scrolling to beginning or end
  // of a page.
  mSmoothScroll = false;
}

int32_t nsScrollbarFrame::MoveToNewPosition() {
  // get the scrollbar's content node
  RefPtr<Element> content = GetContent()->AsElement();

  // get the current pos
  int32_t curpos = nsSliderFrame::GetCurrentPosition(content);

  // get the max pos
  int32_t maxpos = nsSliderFrame::GetMaxPosition(content);

  // increment the given amount
  if (mIncrement) {
    curpos += mIncrement;
  }

  // make sure the current position is between the current and max positions
  if (curpos < 0) {
    curpos = 0;
  } else if (curpos > maxpos) {
    curpos = maxpos;
  }

  // set the current position of the slider.
  nsAutoString curposStr;
  curposStr.AppendInt(curpos);

  AutoWeakFrame weakFrame(this);
  if (mSmoothScroll) {
    content->SetAttr(kNameSpaceID_None, nsGkAtoms::smooth, u"true"_ns, false);
  }
  content->SetAttr(kNameSpaceID_None, nsGkAtoms::curpos, curposStr, false);
  // notify the nsScrollbarFrame of the change
  AttributeChanged(kNameSpaceID_None, nsGkAtoms::curpos,
                   dom::MutationEvent_Binding::MODIFICATION);
  if (!weakFrame.IsAlive()) {
    return curpos;
  }
  // notify all nsSliderFrames of the change
  for (const auto& childList : ChildLists()) {
    for (nsIFrame* f : childList.mList) {
      nsSliderFrame* sliderFrame = do_QueryFrame(f);
      if (sliderFrame) {
        sliderFrame->AttributeChanged(kNameSpaceID_None, nsGkAtoms::curpos,
                                      dom::MutationEvent_Binding::MODIFICATION);
        if (!weakFrame.IsAlive()) {
          return curpos;
        }
      }
    }
  }
  content->UnsetAttr(kNameSpaceID_None, nsGkAtoms::smooth, false);
  return curpos;
}

static already_AddRefed<Element> MakeScrollbarButton(
    dom::NodeInfo* aNodeInfo, bool aVertical, bool aBottom, bool aDown,
    AnonymousContentKey& aKey) {
  MOZ_ASSERT(aNodeInfo);
  MOZ_ASSERT(
      aNodeInfo->Equals(nsGkAtoms::scrollbarbutton, nullptr, kNameSpaceID_XUL));

  static const nsLiteralString kSbattrValues[2][2] = {
      {
          u"scrollbar-up-top"_ns,
          u"scrollbar-up-bottom"_ns,
      },
      {
          u"scrollbar-down-top"_ns,
          u"scrollbar-down-bottom"_ns,
      },
  };

<<<<<<< HEAD
  static const nsLiteralString kTypeValues[2] = {
      NS_LITERAL_STRING("decrement"),
      NS_LITERAL_STRING("increment"),
=======
  static constexpr nsLiteralString kTypeValues[2] = {
      u"decrement"_ns,
      u"increment"_ns,
>>>>>>> a068577d
  };

  aKey = AnonymousContentKey::Type_ScrollbarButton;
  if (aVertical) {
    aKey |= AnonymousContentKey::Flag_Vertical;
  }
  if (aBottom) {
    aKey |= AnonymousContentKey::Flag_ScrollbarButton_Bottom;
  }
  if (aDown) {
    aKey |= AnonymousContentKey::Flag_ScrollbarButton_Down;
  }

  RefPtr<Element> e;
  NS_TrustedNewXULElement(getter_AddRefs(e), do_AddRef(aNodeInfo));
  e->SetAttr(kNameSpaceID_None, nsGkAtoms::sbattr,
             kSbattrValues[aDown][aBottom], false);
  e->SetAttr(kNameSpaceID_None, nsGkAtoms::type, kTypeValues[aDown], false);
  return e.forget();
}

nsresult nsScrollbarFrame::CreateAnonymousContent(
    nsTArray<ContentInfo>& aElements) {
  nsNodeInfoManager* nodeInfoManager = mContent->NodeInfo()->NodeInfoManager();

  Element* el(GetContent()->AsElement());

  // If there are children already in the node, don't create any anonymous
  // content (this only apply to crashtests/369038-1.xhtml)
  if (el->HasChildren()) {
    return NS_OK;
  }

  nsAutoString orient;
  el->GetAttr(kNameSpaceID_None, nsGkAtoms::orient, orient);
  bool vertical = orient.EqualsLiteral("vertical");

  RefPtr<dom::NodeInfo> sbbNodeInfo =
      nodeInfoManager->GetNodeInfo(nsGkAtoms::scrollbarbutton, nullptr,
                                   kNameSpaceID_XUL, nsINode::ELEMENT_NODE);

  {
    AnonymousContentKey key;
    mUpTopButton =
        MakeScrollbarButton(sbbNodeInfo, vertical, /* aBottom */ false,
                            /* aDown */ false, key);
    aElements.AppendElement(ContentInfo(mUpTopButton, key));
  }

  {
    AnonymousContentKey key;
    mDownTopButton =
        MakeScrollbarButton(sbbNodeInfo, vertical, /* aBottom */ false,
                            /* aDown */ true, key);
    aElements.AppendElement(ContentInfo(mDownTopButton, key));
  }

  {
    AnonymousContentKey key = AnonymousContentKey::Type_Slider;
    if (vertical) {
      key |= AnonymousContentKey::Flag_Vertical;
    }

    NS_TrustedNewXULElement(
        getter_AddRefs(mSlider),
        nodeInfoManager->GetNodeInfo(nsGkAtoms::slider, nullptr,
                                     kNameSpaceID_XUL, nsINode::ELEMENT_NODE));
    mSlider->SetAttr(kNameSpaceID_None, nsGkAtoms::orient, orient, false);
    mSlider->SetAttr(kNameSpaceID_None, nsGkAtoms::flex, u"1"_ns, false);

    aElements.AppendElement(ContentInfo(mSlider, key));

    NS_TrustedNewXULElement(
        getter_AddRefs(mThumb),
        nodeInfoManager->GetNodeInfo(nsGkAtoms::thumb, nullptr,
                                     kNameSpaceID_XUL, nsINode::ELEMENT_NODE));
    mThumb->SetAttr(kNameSpaceID_None, nsGkAtoms::orient, orient, false);
    mSlider->AppendChildTo(mThumb, false);
  }

  {
    AnonymousContentKey key;
    mUpBottomButton =
        MakeScrollbarButton(sbbNodeInfo, vertical, /* aBottom */ true,
                            /* aDown */ false, key);
    aElements.AppendElement(ContentInfo(mUpBottomButton, key));
  }

  {
    AnonymousContentKey key;
    mDownBottomButton =
        MakeScrollbarButton(sbbNodeInfo, vertical, /* aBottom */ true,
                            /* aDown */ true, key);
    aElements.AppendElement(ContentInfo(mDownBottomButton, key));
  }

  // Don't cache styles if we are inside a <select> element, since we have
  // some UA style sheet rules that depend on the <select>'s attributes.
  if (GetContent()->GetParent() &&
      GetContent()->GetParent()->IsHTMLElement(nsGkAtoms::select)) {
    for (auto& info : aElements) {
      info.mKey = AnonymousContentKey::None;
    }
  }

  UpdateChildrenAttributeValue(nsGkAtoms::curpos, false);
  UpdateChildrenAttributeValue(nsGkAtoms::maxpos, false);
  UpdateChildrenAttributeValue(nsGkAtoms::disabled, false);
  UpdateChildrenAttributeValue(nsGkAtoms::pageincrement, false);
  UpdateChildrenAttributeValue(nsGkAtoms::increment, false);

  return NS_OK;
}

void nsScrollbarFrame::UpdateChildrenAttributeValue(nsAtom* aAttribute,
                                                    bool aNotify) {
  Element* el(GetContent()->AsElement());

  nsAutoString value;
  el->GetAttr(kNameSpaceID_None, aAttribute, value);

  if (!el->HasAttr(kNameSpaceID_None, aAttribute)) {
    if (mUpTopButton) {
      mUpTopButton->UnsetAttr(kNameSpaceID_None, aAttribute, aNotify);
    }
    if (mDownTopButton) {
      mDownTopButton->UnsetAttr(kNameSpaceID_None, aAttribute, aNotify);
    }
    if (mSlider) {
      mSlider->UnsetAttr(kNameSpaceID_None, aAttribute, aNotify);
    }
    if (mThumb && aAttribute == nsGkAtoms::disabled) {
      mThumb->UnsetAttr(kNameSpaceID_None, nsGkAtoms::collapsed, aNotify);
    }
    if (mUpBottomButton) {
      mUpBottomButton->UnsetAttr(kNameSpaceID_None, aAttribute, aNotify);
    }
    if (mDownBottomButton) {
      mDownBottomButton->UnsetAttr(kNameSpaceID_None, aAttribute, aNotify);
    }
    return;
  }

  if (aAttribute == nsGkAtoms::curpos || aAttribute == nsGkAtoms::maxpos) {
    if (mUpTopButton) {
      mUpTopButton->SetAttr(kNameSpaceID_None, aAttribute, value, aNotify);
    }
    if (mDownTopButton) {
      mDownTopButton->SetAttr(kNameSpaceID_None, aAttribute, value, aNotify);
    }
    if (mSlider) {
      mSlider->SetAttr(kNameSpaceID_None, aAttribute, value, aNotify);
    }
    if (mUpBottomButton) {
      mUpBottomButton->SetAttr(kNameSpaceID_None, aAttribute, value, aNotify);
    }
    if (mDownBottomButton) {
      mDownBottomButton->SetAttr(kNameSpaceID_None, aAttribute, value, aNotify);
    }
  } else if (aAttribute == nsGkAtoms::disabled) {
    if (mUpTopButton) {
      mUpTopButton->SetAttr(kNameSpaceID_None, aAttribute, value, aNotify);
    }
    if (mDownTopButton) {
      mDownTopButton->SetAttr(kNameSpaceID_None, aAttribute, value, aNotify);
    }
    if (mSlider) {
      mSlider->SetAttr(kNameSpaceID_None, aAttribute, value, aNotify);
    }
    // Set the value on "collapsed" attribute.
    if (mThumb) {
      mThumb->SetAttr(kNameSpaceID_None, nsGkAtoms::collapsed, value, aNotify);
    }
    if (mUpBottomButton) {
      mUpBottomButton->SetAttr(kNameSpaceID_None, aAttribute, value, aNotify);
    }
    if (mDownBottomButton) {
      mDownBottomButton->SetAttr(kNameSpaceID_None, aAttribute, value, aNotify);
    }
  } else if (aAttribute == nsGkAtoms::pageincrement ||
             aAttribute == nsGkAtoms::increment) {
    if (mSlider) {
      mSlider->SetAttr(kNameSpaceID_None, aAttribute, value, aNotify);
    }
  }
}

void nsScrollbarFrame::AppendAnonymousContentTo(
    nsTArray<nsIContent*>& aElements, uint32_t aFilter) {
  if (mUpTopButton) {
    aElements.AppendElement(mUpTopButton);
  }

  if (mDownTopButton) {
    aElements.AppendElement(mDownTopButton);
  }

  if (mSlider) {
    aElements.AppendElement(mSlider);
  }

  if (mUpBottomButton) {
    aElements.AppendElement(mUpBottomButton);
  }

  if (mDownBottomButton) {
    aElements.AppendElement(mDownBottomButton);
  }
}<|MERGE_RESOLUTION|>--- conflicted
+++ resolved
@@ -305,15 +305,9 @@
       },
   };
 
-<<<<<<< HEAD
-  static const nsLiteralString kTypeValues[2] = {
-      NS_LITERAL_STRING("decrement"),
-      NS_LITERAL_STRING("increment"),
-=======
   static constexpr nsLiteralString kTypeValues[2] = {
       u"decrement"_ns,
       u"increment"_ns,
->>>>>>> a068577d
   };
 
   aKey = AnonymousContentKey::Type_ScrollbarButton;
