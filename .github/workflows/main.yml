# This is a basic workflow to help you get started with Actions

name: CI

# Controls when the workflow will run
on:
  # Triggers the workflow on push or pull request events but only for the main branch
  push:
    branches: [ main ]
  pull_request:
    branches: [ main ]

  # Allows you to run this workflow manually from the Actions tab
  workflow_dispatch:

# A workflow run is made up of one or more jobs that can run sequentially or in parallel
jobs:

  # This workflow contains a single job called "build"
  build:
    # The type of runner that the job will run on
    runs-on: ubuntu-latest

    # Steps represent a sequence of tasks that will be executed as part of the job
    steps:

      - name: Update
        run: |
          sudo apt-get update
          pip install junit-xml

      - name: Checkout release branch
        uses: actions/checkout@v3
        with:
          ref: firefox-release
          path: release

      # Bootstrap
      - name: Bootstrap Build Tools
        run: |
          cd release
          ./mach --no-interactive bootstrap --application-choice=js

      - name: Checkout release branch
        uses: actions/checkout@v3
        with:
            path: build
    
      # Configure
      - name: Copy configuration
        run: |
<<<<<<< HEAD
          cd build
          cp taintfox_mozconfig_spidermonkey .mozconfig
=======
          echo "mk_add_options MOZ_PARALLEL_BUILD=1" > .mozconfig
          echo "ac_add_options --disable-sandbox" >> .mozconfig
          echo "ac_add_options --enable-bootstrap" >> .mozconfig
          echo "ac_add_options --disable-updater" >> .mozconfig
          ./mach configure

      # Build
      - name: Build
        run: ./mach build

      # Test
      - name: Test
        run: ./mach test --headless  --log-xunit test-xunit.xml  taint/

  # This workflow contains a single job called "build"
  build_js:
    # The type of runner that the job will run on
    runs-on: ubuntu-latest

    # Steps represent a sequence of tasks that will be executed as part of the job
    steps:

      - name: Checkout
        uses: actions/checkout@v2
>>>>>>> 340d549a

      # Build
      - name: Build
        run: |
          cd build
          ./mach build

      # Test
      - name: Test
        run:  |
          cd build
          obj-spider-release/dist/bin/js js/src/Y.js

      - name: Taint Tests
<<<<<<< HEAD
        run:  |
          cd build
          python3 js/src/tests/parse_output.py

      - name: Upload Report
        uses: actions/upload-artifact@v2  # upload test results
        if: success() || failure()        # run this step even if previous step failed
        with:
          name: test-results
          path: build/jstest_output.xml
=======
        run: js/src/tests/jstests.py obj-spider-release/dist/bin/js taint/
>>>>>>> 340d549a
<|MERGE_RESOLUTION|>--- conflicted
+++ resolved
@@ -49,35 +49,8 @@
       # Configure
       - name: Copy configuration
         run: |
-<<<<<<< HEAD
           cd build
           cp taintfox_mozconfig_spidermonkey .mozconfig
-=======
-          echo "mk_add_options MOZ_PARALLEL_BUILD=1" > .mozconfig
-          echo "ac_add_options --disable-sandbox" >> .mozconfig
-          echo "ac_add_options --enable-bootstrap" >> .mozconfig
-          echo "ac_add_options --disable-updater" >> .mozconfig
-          ./mach configure
-
-      # Build
-      - name: Build
-        run: ./mach build
-
-      # Test
-      - name: Test
-        run: ./mach test --headless  --log-xunit test-xunit.xml  taint/
-
-  # This workflow contains a single job called "build"
-  build_js:
-    # The type of runner that the job will run on
-    runs-on: ubuntu-latest
-
-    # Steps represent a sequence of tasks that will be executed as part of the job
-    steps:
-
-      - name: Checkout
-        uses: actions/checkout@v2
->>>>>>> 340d549a
 
       # Build
       - name: Build
@@ -92,7 +65,6 @@
           obj-spider-release/dist/bin/js js/src/Y.js
 
       - name: Taint Tests
-<<<<<<< HEAD
         run:  |
           cd build
           python3 js/src/tests/parse_output.py
@@ -102,7 +74,4 @@
         if: success() || failure()        # run this step even if previous step failed
         with:
           name: test-results
-          path: build/jstest_output.xml
-=======
-        run: js/src/tests/jstests.py obj-spider-release/dist/bin/js taint/
->>>>>>> 340d549a
+          path: build/jstest_output.xml