--- conflicted
+++ resolved
@@ -131,7 +131,6 @@
 NS_DEFINE_NAMED_CID(NS_GFXINFO_CID);
 
 static const mozilla::Module::CIDEntry kWidgetCIDs[] = {
-<<<<<<< HEAD
     {&kNS_FILEPICKER_CID, false, NULL, nsFilePickerConstructor, mozilla::Module::MAIN_PROCESS_ONLY},
     {&kNS_COLORPICKER_CID, false, NULL, nsColorPickerConstructor,
      mozilla::Module::MAIN_PROCESS_ONLY},
@@ -158,6 +157,7 @@
     {&kNS_MACWEBAPPUTILS_CID, false, NULL, nsMacWebAppUtilsConstructor},
     {&kNS_STANDALONENATIVEMENU_CID, false, NULL, nsStandaloneNativeMenuConstructor},
     {&kNS_MACSYSTEMSTATUSBAR_CID, false, NULL, nsSystemStatusBarCocoaConstructor},
+    {&kNS_TOUCHBARUPDATER_CID, false, NULL, nsTouchBarUpdaterConstructor},
     {&kNS_GFXINFO_CID, false, NULL, mozilla::widget::GfxInfoConstructor},
     {NULL}};
 
@@ -186,82 +186,11 @@
     {"@mozilla.org/widget/mac-web-app-utils;1", &kNS_MACWEBAPPUTILS_CID},
     {"@mozilla.org/widget/standalonenativemenu;1", &kNS_STANDALONENATIVEMENU_CID},
     {"@mozilla.org/widget/macsystemstatusbar;1", &kNS_MACSYSTEMSTATUSBAR_CID},
+    {"@mozilla.org/widget/touchbarupdater;1", &kNS_TOUCHBARUPDATER_CID},
     {"@mozilla.org/gfx/info;1", &kNS_GFXINFO_CID},
     {NULL}};
 
 static void nsWidgetCocoaModuleDtor() {
-=======
-  { &kNS_FILEPICKER_CID, false, NULL, nsFilePickerConstructor,
-    mozilla::Module::MAIN_PROCESS_ONLY },
-  { &kNS_COLORPICKER_CID, false, NULL, nsColorPickerConstructor,
-    mozilla::Module::MAIN_PROCESS_ONLY },
-  { &kNS_APPSHELL_CID, false, NULL, nsAppShellConstructor, mozilla::Module::ALLOW_IN_GPU_VR_AND_SOCKET_PROCESS },
-  { &kNS_SOUND_CID, false, NULL, nsSoundConstructor,
-    mozilla::Module::MAIN_PROCESS_ONLY },
-  { &kNS_TRANSFERABLE_CID, false, NULL, nsTransferableConstructor },
-  { &kNS_HTMLFORMATCONVERTER_CID, false, NULL, nsHTMLFormatConverterConstructor },
-  { &kNS_CLIPBOARD_CID, false, NULL, nsClipboardConstructor,
-    mozilla::Module::MAIN_PROCESS_ONLY },
-  { &kNS_CLIPBOARDHELPER_CID, false, NULL, nsClipboardHelperConstructor },
-  { &kNS_DRAGSERVICE_CID, false, NULL, nsDragServiceConstructor,
-    mozilla::Module::MAIN_PROCESS_ONLY },
-  { &kNS_SCREENMANAGER_CID, false, NULL, ScreenManagerConstructor,
-    mozilla::Module::MAIN_PROCESS_ONLY },
-  { &kNS_DEVICE_CONTEXT_SPEC_CID, false, NULL, nsDeviceContextSpecXConstructor },
-  { &kNS_PRINTSESSION_CID, false, NULL, nsPrintSessionConstructor },
-  { &kNS_PRINTSETTINGSSERVICE_CID, false, NULL, nsPrintSettingsServiceXConstructor },
-  { &kNS_PRINTDIALOGSERVICE_CID, false, NULL, nsPrintDialogServiceXConstructor },
-  { &kNS_IDLE_SERVICE_CID, false, NULL, nsIdleServiceXConstructor },
-  { &kNS_SYSTEMALERTSSERVICE_CID, false, NULL, OSXNotificationCenterConstructor },
-  { &kNS_NATIVEMENUSERVICE_CID, false, NULL, nsNativeMenuServiceXConstructor },
-  { &kNS_MACDOCKSUPPORT_CID, false, NULL, nsMacDockSupportConstructor },
-  { &kNS_MACSHARINGSERVICE_CID, false, NULL, nsMacSharingServiceConstructor },
-  { &kNS_MACWEBAPPUTILS_CID, false, NULL, nsMacWebAppUtilsConstructor },
-  { &kNS_STANDALONENATIVEMENU_CID, false, NULL, nsStandaloneNativeMenuConstructor },
-  { &kNS_MACSYSTEMSTATUSBAR_CID, false, NULL, nsSystemStatusBarCocoaConstructor },
-  { &kNS_TOUCHBARUPDATER_CID, false, NULL, nsTouchBarUpdaterConstructor },
-  { &kNS_GFXINFO_CID, false, NULL, mozilla::widget::GfxInfoConstructor },
-  { NULL }
-};
-
-static const mozilla::Module::ContractIDEntry kWidgetContracts[] = {
-  { "@mozilla.org/filepicker;1", &kNS_FILEPICKER_CID,
-    mozilla::Module::MAIN_PROCESS_ONLY },
-  { "@mozilla.org/colorpicker;1", &kNS_COLORPICKER_CID,
-    mozilla::Module::MAIN_PROCESS_ONLY },
-  { "@mozilla.org/widget/appshell/mac;1", &kNS_APPSHELL_CID, mozilla::Module::ALLOW_IN_GPU_VR_AND_SOCKET_PROCESS },
-  { "@mozilla.org/sound;1", &kNS_SOUND_CID,
-    mozilla::Module::MAIN_PROCESS_ONLY },
-  { "@mozilla.org/widget/transferable;1", &kNS_TRANSFERABLE_CID },
-  { "@mozilla.org/widget/htmlformatconverter;1", &kNS_HTMLFORMATCONVERTER_CID },
-  { "@mozilla.org/widget/clipboard;1", &kNS_CLIPBOARD_CID,
-    mozilla::Module::MAIN_PROCESS_ONLY },
-  { "@mozilla.org/widget/clipboardhelper;1", &kNS_CLIPBOARDHELPER_CID },
-  { "@mozilla.org/widget/dragservice;1", &kNS_DRAGSERVICE_CID,
-    mozilla::Module::MAIN_PROCESS_ONLY },
-  { "@mozilla.org/gfx/screenmanager;1", &kNS_SCREENMANAGER_CID,
-    mozilla::Module::MAIN_PROCESS_ONLY },
-  { "@mozilla.org/gfx/devicecontextspec;1", &kNS_DEVICE_CONTEXT_SPEC_CID },
-  { "@mozilla.org/gfx/printsession;1", &kNS_PRINTSESSION_CID },
-  { "@mozilla.org/gfx/printsettings-service;1", &kNS_PRINTSETTINGSSERVICE_CID },
-  { NS_PRINTDIALOGSERVICE_CONTRACTID, &kNS_PRINTDIALOGSERVICE_CID },
-  { "@mozilla.org/widget/idleservice;1", &kNS_IDLE_SERVICE_CID },
-  { "@mozilla.org/system-alerts-service;1", &kNS_SYSTEMALERTSSERVICE_CID },
-  { "@mozilla.org/widget/nativemenuservice;1", &kNS_NATIVEMENUSERVICE_CID },
-  { "@mozilla.org/widget/macdocksupport;1", &kNS_MACDOCKSUPPORT_CID },
-  { "@mozilla.org/widget/macsharingservice;1", &kNS_MACSHARINGSERVICE_CID },
-  { "@mozilla.org/widget/mac-web-app-utils;1", &kNS_MACWEBAPPUTILS_CID },
-  { "@mozilla.org/widget/standalonenativemenu;1", &kNS_STANDALONENATIVEMENU_CID },
-  { "@mozilla.org/widget/macsystemstatusbar;1", &kNS_MACSYSTEMSTATUSBAR_CID },
-  { "@mozilla.org/widget/touchbarupdater;1", &kNS_TOUCHBARUPDATER_CID },
-  { "@mozilla.org/gfx/info;1", &kNS_GFXINFO_CID },
-  { NULL }
-};
-
-static void
-nsWidgetCocoaModuleDtor()
-{
->>>>>>> 90f84e83
   // Shutdown all XP level widget classes.
   WidgetUtils::Shutdown();
 
