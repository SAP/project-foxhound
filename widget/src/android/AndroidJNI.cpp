--- conflicted
+++ resolved
@@ -75,11 +75,8 @@
     NS_EXPORT void JNICALL Java_org_mozilla_gecko_GeckoAppShell_onChangeNetworkLinkStatus(JNIEnv *, jclass, jstring status);
     NS_EXPORT void JNICALL Java_org_mozilla_gecko_GeckoAppShell_reportJavaCrash(JNIEnv *, jclass, jstring stack);
     NS_EXPORT void JNICALL Java_org_mozilla_gecko_GeckoAppShell_executeNextRunnable(JNIEnv *, jclass);
-<<<<<<< HEAD
     NS_EXPORT void JNICALL Java_org_mozilla_gecko_GeckoAppShell_notifyUriVisited(JNIEnv *, jclass, jstring uri);
-=======
     NS_EXPORT void JNICALL Java_org_mozilla_gecko_GeckoAppShell_notifyBatteryChange(JNIEnv* jenv, jclass, jfloat, jboolean);
->>>>>>> 904af250
 }
 
 
@@ -195,12 +192,12 @@
 }
 
 NS_EXPORT void JNICALL
-<<<<<<< HEAD
 Java_org_mozilla_gecko_GeckoAppShell_notifyUriVisited(JNIEnv *jenv, jclass, jstring uri)
 {
     nsAndroidHistory::NotifyURIVisited(nsJNIString(uri, jenv));
 }
-=======
+
+NS_EXPORT void JNICALL
 Java_org_mozilla_gecko_GeckoAppShell_notifyBatteryChange(JNIEnv* jenv, jclass,
                                                          jfloat aLevel,
                                                          jboolean aCharging)
@@ -224,5 +221,4 @@
 
     nsCOMPtr<nsIRunnable> runnable = new NotifyBatteryChangeRunnable(aLevel, aCharging);
     NS_DispatchToMainThread(runnable);
-}
->>>>>>> 904af250
+}