--- conflicted
+++ resolved
@@ -277,11 +277,7 @@
     uint16_t tileStartY = tile->mTileOrigin.y % tile->mTileSize;
     nsIntPoint tileOffset(tile->mTileOrigin.x - tileStartX, tile->mTileOrigin.y - tileStartY);
     nsIntSize textureSize(tile->mTileSize, tile->mTileSize);
-<<<<<<< HEAD
-    aLayer->RenderTile(tile->mTexture, transform, aRenderOffset, tile->mTileRegion, tileOffset, textureSize, aMaskLayer);
-=======
     aLayer->RenderTile(tile->mTexture, transform, aRenderOffset, tileRegion, tileOffset, textureSize, aMaskLayer);
->>>>>>> b626f241
   }
 }
 
