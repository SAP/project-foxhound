#filter substitution
<?xml version="1.0"?>
# -*- Mode: HTML -*-
#
# This Source Code Form is subject to the terms of the Mozilla Public
# License, v. 2.0. If a copy of the MPL was not distributed with this
# file, You can obtain one at http://mozilla.org/MPL/2.0/.

<?xml-stylesheet href="chrome://browser/content/browser.css" type="text/css"?>
<?xml-stylesheet href="chrome://browser/content/places/places.css" type="text/css"?>
<?xml-stylesheet href="chrome://browser/content/usercontext/usercontext.css" type="text/css"?>
<?xml-stylesheet href="chrome://devtools/skin/devtools-browser.css" type="text/css"?>
<?xml-stylesheet href="chrome://browser/skin/controlcenter/panel.css" type="text/css"?>
<?xml-stylesheet href="chrome://browser/skin/customizableui/panelUI.css" type="text/css"?>
<?xml-stylesheet href="chrome://browser/skin/" type="text/css"?>
<?xml-stylesheet href="chrome://browser/skin/browser-lightweightTheme.css" type="text/css"?>

<?xul-overlay href="chrome://global/content/editMenuOverlay.xul"?>
<?xul-overlay href="chrome://browser/content/baseMenuOverlay.xul"?>
<?xul-overlay href="chrome://browser/content/places/placesOverlay.xul"?>

# All DTD information is stored in a separate file so that it can be shared by
# hiddenWindow.xul.
#include browser-doctype.inc

<window id="main-window"
        xmlns:rdf="http://www.w3.org/1999/02/22-rdf-syntax-ns#"
        xmlns:svg="http://www.w3.org/2000/svg"
        xmlns:html="http://www.w3.org/1999/xhtml"
        xmlns="http://www.mozilla.org/keymaster/gatekeeper/there.is.only.xul"
        onload="gBrowserInit.onLoad()" onunload="gBrowserInit.onUnload()" onclose="return WindowIsClosing();"
        title="&mainWindow.title;"
        title_normal="&mainWindow.title;"
#ifdef XP_MACOSX
        title_privatebrowsing="&mainWindow.title;&mainWindow.titlemodifiermenuseparator;&mainWindow.titlePrivateBrowsingSuffix;"
        titledefault="&mainWindow.title;"
        titlemodifier=""
        titlemodifier_normal=""
        titlemodifier_privatebrowsing="&mainWindow.titlePrivateBrowsingSuffix;"
#else
        title_privatebrowsing="&mainWindow.titlemodifier; &mainWindow.titlePrivateBrowsingSuffix;"
        titlemodifier="&mainWindow.titlemodifier;"
        titlemodifier_normal="&mainWindow.titlemodifier;"
        titlemodifier_privatebrowsing="&mainWindow.titlemodifier; &mainWindow.titlePrivateBrowsingSuffix;"
#endif
#ifdef CAN_DRAW_IN_TITLEBAR
#ifdef XP_WIN
        chromemargin="0,2,2,2"
#else
        chromemargin="0,-1,-1,-1"
#endif
        tabsintitlebar="true"
#endif
        titlemenuseparator="&mainWindow.titlemodifiermenuseparator;"
        lightweightthemes="true"
        lightweightthemesfooter="browser-bottombox"
        windowtype="navigator:browser"
        macanimationtype="document"
        screenX="4" screenY="4"
        fullscreenbutton="true"
        sizemode="normal"
        retargetdocumentfocus="urlbar"
        persist="screenX screenY width height sizemode">

# All JS files which are not content (only) dependent that browser.xul
# wishes to include *must* go into the global-scripts.inc file
# so that they can be shared by macBrowserOverlay.xul.
#include global-scripts.inc
<script type="application/javascript" src="chrome://browser/content/nsContextMenu.js"/>

<script type="application/javascript" src="chrome://global/content/contentAreaUtils.js"/>

<script type="application/javascript" src="chrome://browser/content/downloads/downloads.js"/>
<script type="application/javascript" src="chrome://browser/content/downloads/indicator.js"/>
<script type="application/javascript" src="chrome://browser/content/places/editBookmarkOverlay.js"/>

# All sets except for popupsets (commands, keys, stringbundles and broadcasters) *must* go into the
# browser-sets.inc file for sharing with hiddenWindow.xul.
#define FULL_BROWSER_WINDOW
#include browser-sets.inc
#undef FULL_BROWSER_WINDOW

  <popupset id="mainPopupSet">
    <menupopup id="tabContextMenu"
               onpopupshowing="if (event.target == this) TabContextMenu.updateContextMenu(this);"
               onpopuphidden="if (event.target == this) TabContextMenu.contextTab = null;">
      <menuitem id="context_reloadTab" label="&reloadTab.label;" accesskey="&reloadTab.accesskey;"
                oncommand="gBrowser.reloadTab(TabContextMenu.contextTab);"/>
      <menuitem id="context_toggleMuteTab" oncommand="TabContextMenu.contextTab.toggleMuteAudio();"/>
      <menuseparator/>
      <menuitem id="context_pinTab" label="&pinTab.label;"
                accesskey="&pinTab.accesskey;"
                oncommand="gBrowser.pinTab(TabContextMenu.contextTab);"/>
      <menuitem id="context_unpinTab" label="&unpinTab.label;" hidden="true"
                accesskey="&unpinTab.accesskey;"
                oncommand="gBrowser.unpinTab(TabContextMenu.contextTab);"/>
      <menuitem id="context_openTabInWindow" label="&moveToNewWindow.label;"
                accesskey="&moveToNewWindow.accesskey;"
                tbattr="tabbrowser-multiple"
                oncommand="gBrowser.replaceTabWithWindow(TabContextMenu.contextTab);"/>
#ifdef E10S_TESTING_ONLY
      <menuitem id="context_openNonRemoteWindow" label="Open in new non-e10s window"
                tbattr="tabbrowser-remote"
                hidden="true"
                oncommand="gBrowser.openNonRemoteWindow(TabContextMenu.contextTab);"/>
#endif
      <menuseparator id="context_sendTabToDevice_separator" hidden="true"/>
      <menu id="context_sendTabToDevice" label="&sendTabToDevice.label;"
            accesskey="&sendTabToDevice.accesskey;" hidden="true">
        <menupopup id="context_sendTabToDevicePopupMenu"
                   onpopupshowing="gFxAccounts.populateSendTabToDevicesMenu(event.target, TabContextMenu.contextTab.linkedBrowser.currentURI.spec, TabContextMenu.contextTab.linkedBrowser.contentTitle);"/>
      </menu>
      <menuseparator/>
      <menuitem id="context_reloadAllTabs" label="&reloadAllTabs.label;" accesskey="&reloadAllTabs.accesskey;"
                tbattr="tabbrowser-multiple-visible"
                oncommand="gBrowser.reloadAllTabs();"/>
      <menuitem id="context_bookmarkAllTabs"
                label="&bookmarkAllTabs.label;"
                accesskey="&bookmarkAllTabs.accesskey;"
                command="Browser:BookmarkAllTabs"/>
      <menuitem id="context_closeTabsToTheEnd" label="&closeTabsToTheEnd.label;" accesskey="&closeTabsToTheEnd.accesskey;"
                oncommand="gBrowser.removeTabsToTheEndFrom(TabContextMenu.contextTab, {animate: true});"/>
      <menuitem id="context_closeOtherTabs" label="&closeOtherTabs.label;" accesskey="&closeOtherTabs.accesskey;"
                oncommand="gBrowser.removeAllTabsBut(TabContextMenu.contextTab);"/>
      <menuseparator/>
      <menuitem id="context_undoCloseTab"
                label="&undoCloseTab.label;"
                accesskey="&undoCloseTab.accesskey;"
                observes="History:UndoCloseTab"/>
      <menuitem id="context_closeTab" label="&closeTab.label;" accesskey="&closeTab.accesskey;"
                oncommand="gBrowser.removeTab(TabContextMenu.contextTab, { animate: true });"/>
    </menupopup>

    <!-- bug 415444/582485: event.stopPropagation is here for the cloned version
         of this menupopup -->
    <menupopup id="backForwardMenu"
               onpopupshowing="return FillHistoryMenu(event.target);"
               oncommand="gotoHistoryIndex(event); event.stopPropagation();"
               onclick="checkForMiddleClick(this, event);"/>
    <tooltip id="aHTMLTooltip" page="true"/>
    <tooltip id="remoteBrowserTooltip"/>

    <!-- for search and content formfill/pw manager -->
    <panel type="autocomplete" id="PopupAutoComplete" noautofocus="true" hidden="true"/>

    <!-- for search with one-off buttons -->
    <panel type="autocomplete" id="PopupSearchAutoComplete" noautofocus="true" hidden="true"/>

    <!-- for url bar autocomplete -->
    <panel type="autocomplete-richlistbox"
           id="PopupAutoCompleteRichResult"
           noautofocus="true"
           hidden="true"
           flip="none"
           level="parent"/>

    <!-- for select dropdowns. The menupopup is what shows the list of options,
         and the popuponly menulist makes things like the menuactive attributes
         work correctly on the menupopup. ContentSelectDropdown expects the
         popuponly menulist to be its immediate parent. -->
    <menulist popuponly="true" id="ContentSelectDropdown" hidden="true">
      <menupopup rolluponmousewheel="true"
                 activateontab="true" position="after_start"
#ifdef XP_WIN
                 consumeoutsideclicks="false" ignorekeys="handled"
#endif
        />
    </menulist>

    <!-- for invalid form error message -->
    <panel id="invalid-form-popup" type="arrow" orient="vertical" noautofocus="true" hidden="true" level="parent">
      <description/>
    </panel>

    <panel id="editBookmarkPanel"
           type="arrow"
           orient="vertical"
           ignorekeys="true"
           hidden="true"
           tabspecific="true"
           onpopupshown="StarUI.panelShown(event);"
           aria-labelledby="editBookmarkPanelTitle">
      <row id="editBookmarkPanelHeader" align="center" hidden="true">
        <vbox align="center">
          <image id="editBookmarkPanelStarIcon"/>
        </vbox>
        <vbox>
          <label id="editBookmarkPanelTitle"/>
          <description id="editBookmarkPanelDescription"/>
        </vbox>
      </row>
      <vbox id="editBookmarkPanelContent" flex="1" hidden="true"/>
      <hbox id="editBookmarkPanelBottomButtons" pack="end">
#ifndef XP_UNIX
        <button id="editBookmarkPanelDoneButton"
                class="editBookmarkPanelBottomButton"
                label="&editBookmark.done.label;"
                default="true"
                oncommand="StarUI.panel.hidePopup();"/>
        <button id="editBookmarkPanelRemoveButton"
                class="editBookmarkPanelBottomButton"
                oncommand="StarUI.removeBookmarkButtonCommand();"
                accesskey="&editBookmark.removeBookmark.accessKey;"/>
#else
        <button id="editBookmarkPanelRemoveButton"
                class="editBookmarkPanelBottomButton"
                oncommand="StarUI.removeBookmarkButtonCommand();"
                accesskey="&editBookmark.removeBookmark.accessKey;"/>
        <button id="editBookmarkPanelDoneButton"
                class="editBookmarkPanelBottomButton"
                label="&editBookmark.done.label;"
                default="true"
                oncommand="StarUI.panel.hidePopup();"/>
#endif
      </hbox>
    </panel>

    <!-- UI tour experience -->
    <panel id="UITourTooltip"
           type="arrow"
           hidden="true"
           noautofocus="true"
           noautohide="true"
           align="start"
           orient="vertical"
           role="alert">
     <vbox>
      <hbox id="UITourTooltipBody">
        <image id="UITourTooltipIcon"/>
        <vbox flex="1">
          <hbox id="UITourTooltipTitleContainer">
            <label id="UITourTooltipTitle" flex="1"/>
            <toolbarbutton id="UITourTooltipClose" class="close-icon"
                           tooltiptext="&uiTour.infoPanel.close;"/>
          </hbox>
          <description id="UITourTooltipDescription" flex="1"/>
        </vbox>
      </hbox>
      <hbox id="UITourTooltipButtons" flex="1" align="center"/>
     </vbox>
    </panel>
    <!-- type="default" forces frames to be created so that the panel's size can be determined -->
    <panel id="UITourHighlightContainer"
           type="default"
           hidden="true"
           noautofocus="true"
           noautohide="true"
           flip="none"
           consumeoutsideclicks="false"
           mousethrough="always">
      <box id="UITourHighlight"></box>
    </panel>

    <panel id="social-share-panel"
           class="social-panel"
           type="arrow"
           orient="vertical"
           onpopupshowing="SocialShare.onShowing()"
           onpopuphidden="SocialShare.onHidden()"
           hidden="true">
      <hbox class="social-share-toolbar">
        <toolbarbutton id="manage-share-providers" class="toolbarbutton share-provider-button"
                       tooltiptext="&social.addons.label;"
                       oncommand="BrowserOpenAddonsMgr('addons://list/service');
                                  this.parentNode.parentNode.hidePopup();"/>
        <arrowscrollbox id="social-share-provider-buttons" orient="horizontal" flex="1" pack="end">
          <toolbarbutton id="add-share-provider" class="toolbarbutton share-provider-button" type="radio"
                         group="share-providers" tooltiptext="&findShareServices.label;"
                         oncommand="SocialShare.showDirectory()"/>
        </arrowscrollbox>
      </hbox>
      <hbox id="share-container" flex="1"/>
    </panel>

    <menupopup id="toolbar-context-menu"
               onpopupshowing="onViewToolbarsPopupShowing(event, document.getElementById('viewToolbarsMenuSeparator'));">
      <menuitem oncommand="gCustomizeMode.addToPanel(document.popupNode)"
                accesskey="&customizeMenu.moveToPanel.accesskey;"
                label="&customizeMenu.moveToPanel.label;"
                contexttype="toolbaritem"
                class="customize-context-moveToPanel"/>
      <menuitem oncommand="gCustomizeMode.removeFromArea(document.popupNode)"
                accesskey="&customizeMenu.removeFromToolbar.accesskey;"
                label="&customizeMenu.removeFromToolbar.label;"
                contexttype="toolbaritem"
                class="customize-context-removeFromToolbar"/>
      <menuitem id="toolbar-context-reloadAllTabs"
                class="toolbaritem-tabsmenu"
                contexttype="tabbar"
                oncommand="gBrowser.reloadAllTabs();"
                label="&toolbarContextMenu.reloadAllTabs.label;"
                accesskey="&toolbarContextMenu.reloadAllTabs.accesskey;"/>
      <menuitem id="toolbar-context-bookmarkAllTabs"
                class="toolbaritem-tabsmenu"
                contexttype="tabbar"
                command="Browser:BookmarkAllTabs"
                label="&toolbarContextMenu.bookmarkAllTabs.label;"
                accesskey="&toolbarContextMenu.bookmarkAllTabs.accesskey;"/>
      <menuitem id="toolbar-context-undoCloseTab"
                class="toolbaritem-tabsmenu"
                contexttype="tabbar"
                label="&toolbarContextMenu.undoCloseTab.label;"
                accesskey="&toolbarContextMenu.undoCloseTab.accesskey;"
                observes="History:UndoCloseTab"/>
      <menuseparator/>
      <menuseparator id="viewToolbarsMenuSeparator"/>
      <!-- XXXgijs: we're using oncommand handler here to avoid the event being
                    redirected to the command element, thus preventing
                    listeners on the menupopup or further up the tree from
                    seeing the command event pass by. The observes attribute is
                    here so that the menuitem is still disabled and re-enabled
                    correctly. -->
      <menuitem oncommand="BrowserCustomizeToolbar()"
                observes="cmd_CustomizeToolbars"
                class="viewCustomizeToolbar"
                label="&viewCustomizeToolbar.label;"
                accesskey="&viewCustomizeToolbar.accesskey;"/>
    </menupopup>

    <menupopup id="blockedPopupOptions"
               onpopupshowing="gPopupBlockerObserver.fillPopupList(event);"
               onpopuphiding="gPopupBlockerObserver.onPopupHiding(event);">
      <menuitem observes="blockedPopupAllowSite"/>
      <menuitem observes="blockedPopupEditSettings"/>
      <menuitem observes="blockedPopupDontShowMessage"/>
      <menuseparator observes="blockedPopupsSeparator"/>
    </menupopup>

    <menupopup id="autohide-context"
           onpopupshowing="FullScreen.getAutohide(this.firstChild);">
      <menuitem type="checkbox" label="&fullScreenAutohide.label;"
                accesskey="&fullScreenAutohide.accesskey;"
                oncommand="FullScreen.setAutohide();"/>
      <menuseparator/>
      <menuitem label="&fullScreenExit.label;"
                accesskey="&fullScreenExit.accesskey;"
                oncommand="BrowserFullScreen();"/>
    </menupopup>

    <menupopup id="contentAreaContextMenu" pagemenu="#page-menu-separator"
               onpopupshowing="if (event.target != this)
                                 return true;
                               gContextMenu = new nsContextMenu(this, event.shiftKey);
                               if (gContextMenu.shouldDisplay)
                                 updateEditUIVisibility();
                               return gContextMenu.shouldDisplay;"
               onpopuphiding="if (event.target != this)
                                return;
                              gContextMenu.hiding();
                              gContextMenu = null;
                              updateEditUIVisibility();">
#include browser-context.inc
    </menupopup>

    <menupopup id="placesContext">
      <menuseparator id="placesContext_recentlyBookmarkedSeparator"
                     ignoreitem="true"
                     hidden="true"/>
      <menuitem id="placesContext_hideRecentlyBookmarked"
                label="&hideRecentlyBookmarked.label;"
                accesskey="&hideRecentlyBookmarked.accesskey;"
                oncommand="BookmarkingUI.hideRecentlyBookmarked();"
                closemenu="single"
                ignoreitem="true"
                hidden="true"/>
      <menuitem id="placesContext_showRecentlyBookmarked"
                label="&showRecentlyBookmarked.label;"
                accesskey="&showRecentlyBookmarked.accesskey;"
                oncommand="BookmarkingUI.showRecentlyBookmarked();"
                closemenu="single"
                ignoreitem="true"
                hidden="true"/>
    </menupopup>

    <panel id="ctrlTab-panel" hidden="true" norestorefocus="true" level="top">
      <hbox>
        <button class="ctrlTab-preview" flex="1"/>
        <button class="ctrlTab-preview" flex="1"/>
        <button class="ctrlTab-preview" flex="1"/>
        <button class="ctrlTab-preview" flex="1"/>
        <button class="ctrlTab-preview" flex="1"/>
        <button class="ctrlTab-preview" flex="1"/>
      </hbox>
      <hbox pack="center">
        <button id="ctrlTab-showAll" class="ctrlTab-preview" noicon="true"/>
      </hbox>
    </panel>

    <!-- Bookmarks and history tooltip -->
    <tooltip id="bhTooltip"/>

    <tooltip id="tabbrowser-tab-tooltip" onpopupshowing="gBrowser.createTooltip(event);"/>

    <tooltip id="back-button-tooltip">
      <label class="tooltip-label" value="&backButton.tooltip;"/>
#ifdef XP_MACOSX
      <label class="tooltip-label" value="&backForwardButtonMenuMac.tooltip;"/>
#else
      <label class="tooltip-label" value="&backForwardButtonMenu.tooltip;"/>
#endif
    </tooltip>

    <tooltip id="forward-button-tooltip">
      <label class="tooltip-label" value="&forwardButton.tooltip;"/>
#ifdef XP_MACOSX
      <label class="tooltip-label" value="&backForwardButtonMenuMac.tooltip;"/>
#else
      <label class="tooltip-label" value="&backForwardButtonMenu.tooltip;"/>
#endif
    </tooltip>

    <tooltip id="share-button-tooltip" onpopupshowing="SocialShare.createTooltip(event);">
      <label class="tooltip-label"/>
      <label class="tooltip-label"/>
    </tooltip>

#include popup-notifications.inc

#include ../../components/customizableui/content/panelUI.inc.xul
#include ../../components/controlcenter/content/panel.inc.xul

    <hbox id="downloads-animation-container" mousethrough="always">
      <vbox id="downloads-notification-anchor">
        <vbox id="downloads-indicator-notification"/>
      </vbox>
    </hbox>

    <hbox id="bookmarked-notification-container" mousethrough="always">
      <vbox id="bookmarked-notification-anchor">
        <vbox id="bookmarked-notification"/>
      </vbox>
      <vbox id="bookmarked-notification-dropmarker-anchor">
        <image id="bookmarked-notification-dropmarker-icon"/>
      </vbox>
    </hbox>

    <tooltip id="dynamic-shortcut-tooltip"
             onpopupshowing="UpdateDynamicShortcutTooltipText(this);"/>

    <menupopup id="SyncedTabsSidebarContext">
      <menuitem label="&syncedTabs.context.open.label;"
                accesskey="&syncedTabs.context.open.accesskey;"
                id="syncedTabsOpenSelected" where="current"/>
      <menuitem label="&syncedTabs.context.openInNewTab.label;"
                accesskey="&syncedTabs.context.openInNewTab.accesskey;"
                id="syncedTabsOpenSelectedInTab" where="tab"/>
      <menuitem label="&syncedTabs.context.openInNewWindow.label;"
                accesskey="&syncedTabs.context.openInNewWindow.accesskey;"
                id="syncedTabsOpenSelectedInWindow" where="window"/>
      <menuitem label="&syncedTabs.context.openInNewPrivateWindow.label;"
                accesskey="&syncedTabs.context.openInNewPrivateWindow.accesskey;"
                id="syncedTabsOpenSelectedInPrivateWindow" where="window" private="true"/>
      <menuseparator/>
      <menuitem label="&syncedTabs.context.bookmarkSingleTab.label;"
                accesskey="&syncedTabs.context.bookmarkSingleTab.accesskey;"
                id="syncedTabsBookmarkSelected"/>
      <menuitem label="&syncedTabs.context.copy.label;"
                accesskey="&syncedTabs.context.copy.accesskey;"
                id="syncedTabsCopySelected"/>
      <menuseparator/>
      <menuitem label="&syncSyncNowItem.label;"
                accesskey="&syncSyncNowItem.accesskey;"
                id="syncedTabsRefresh"/>
    </menupopup>
    <menupopup id="SyncedTabsSidebarTabsFilterContext"
               class="textbox-contextmenu">
      <menuitem label="&undoCmd.label;"
                accesskey="&undoCmd.accesskey;"
                cmd="cmd_undo"/>
      <menuseparator/>
      <menuitem label="&cutCmd.label;"
                accesskey="&cutCmd.accesskey;"
                cmd="cmd_cut"/>
      <menuitem label="&copyCmd.label;"
                accesskey="&copyCmd.accesskey;"
                cmd="cmd_copy"/>
      <menuitem label="&pasteCmd.label;"
                accesskey="&pasteCmd.accesskey;"
                cmd="cmd_paste"/>
      <menuitem label="&deleteCmd.label;"
                accesskey="&deleteCmd.accesskey;"
                cmd="cmd_delete"/>
      <menuseparator/>
      <menuitem label="&selectAllCmd.label;"
                accesskey="&selectAllCmd.accesskey;"
                cmd="cmd_selectAll"/>
      <menuseparator/>
      <menuitem label="&syncSyncNowItem.label;"
                accesskey="&syncSyncNowItem.accesskey;"
                id="syncedTabsRefreshFilter"/>
    </menupopup>
  </popupset>

#ifdef CAN_DRAW_IN_TITLEBAR
<vbox id="titlebar">
  <hbox id="titlebar-content">
    <spacer id="titlebar-spacer" flex="1"/>
    <hbox id="titlebar-buttonbox-container">
#ifdef XP_WIN
      <hbox id="private-browsing-indicator-titlebar">
        <hbox class="private-browsing-indicator"/>
      </hbox>
#endif
      <hbox id="titlebar-buttonbox">
        <toolbarbutton class="titlebar-button" id="titlebar-min" oncommand="window.minimize();"/>
        <toolbarbutton class="titlebar-button" id="titlebar-max" oncommand="onTitlebarMaxClick();"/>
        <toolbarbutton class="titlebar-button" id="titlebar-close" command="cmd_closeWindow"/>
      </hbox>
    </hbox>
#ifdef XP_MACOSX
    <!-- OS X does not natively support RTL for its titlebar items, so we prevent this secondary
         buttonbox from reversing order in RTL by forcing an LTR direction. -->
    <hbox id="titlebar-secondary-buttonbox" dir="ltr">
      <hbox class="private-browsing-indicator"/>
      <hbox id="titlebar-fullscreen-button"/>
    </hbox>
#endif
  </hbox>
</vbox>
#endif

<deck flex="1" id="tab-view-deck">
<vbox flex="1" id="browser-panel">

  <toolbox id="navigator-toolbox" mode="icons">
    <!-- Menu -->
    <toolbar type="menubar" id="toolbar-menubar" class="chromeclass-menubar" customizable="true"
             mode="icons" iconsize="small"
#ifdef MENUBAR_CAN_AUTOHIDE
             toolbarname="&menubarCmd.label;"
             accesskey="&menubarCmd.accesskey;"
#if defined(MOZ_WIDGET_GTK)
             autohide="true"
#endif
#endif
             context="toolbar-context-menu">
      <toolbaritem id="menubar-items" align="center">
# The entire main menubar is placed into browser-menubar.inc, so that it can be shared by
# hiddenWindow.xul.
#include browser-menubar.inc
      </toolbaritem>

#ifdef CAN_DRAW_IN_TITLEBAR
#ifndef XP_MACOSX
      <hbox class="titlebar-placeholder" type="caption-buttons" ordinal="1000"
            id="titlebar-placeholder-on-menubar-for-caption-buttons" persist="width"
            skipintoolbarset="true"/>
#endif
#endif
    </toolbar>

    <toolbar id="TabsToolbar"
             fullscreentoolbar="true"
             customizable="true"
             mode="icons"
             iconsize="small"
             aria-label="&tabsToolbar.label;"
             context="toolbar-context-menu"
             collapsed="true">

#if defined(MOZ_WIDGET_GTK)
      <hbox id="private-browsing-indicator"
            skipintoolbarset="true"/>
#endif

      <tabs id="tabbrowser-tabs"
            class="tabbrowser-tabs"
            tabbrowser="content"
            flex="1"
            setfocus="false"
            tooltip="tabbrowser-tab-tooltip"
            stopwatchid="FX_TAB_CLICK_MS">
        <tab class="tabbrowser-tab" selected="true" visuallyselected="true" fadein="true"/>
      </tabs>

      <toolbarbutton id="new-tab-button"
                     class="toolbarbutton-1 chromeclass-toolbar-additional"
                     label="&tabCmd.label;"
                     command="cmd_newNavigatorTab"
                     onclick="checkForMiddleClick(this, event);"
                     tooltip="dynamic-shortcut-tooltip"
                     ondrop="newTabButtonObserver.onDrop(event)"
                     ondragover="newTabButtonObserver.onDragOver(event)"
                     ondragenter="newTabButtonObserver.onDragOver(event)"
                     ondragexit="newTabButtonObserver.onDragExit(event)"
                     cui-areatype="toolbar"
                     removable="true"/>

      <toolbarbutton id="alltabs-button"
                     class="toolbarbutton-1 chromeclass-toolbar-additional tabs-alltabs-button"
                     type="menu"
                     label="&listAllTabs.label;"
                     tooltiptext="&listAllTabs.label;"
                     removable="false">
        <menupopup id="alltabs-popup"
                   position="after_end">
          <menuitem id="alltabs_undoCloseTab"
                    class="menuitem-iconic"
                    key="key_undoCloseTab"
                    label="&undoCloseTab.label;"
                    observes="History:UndoCloseTab"/>
          <menuseparator id="alltabs-popup-separator-1"/>
          <menu id="alltabs_containersTab"
                label="&newUserContext.label;">
            <menupopup id="alltabs_containersMenuTab" />
          </menu>
          <menuseparator id="alltabs-popup-separator-2"/>
        </menupopup>
      </toolbarbutton>

#if !defined(MOZ_WIDGET_GTK)
      <hbox class="private-browsing-indicator" skipintoolbarset="true"/>
#endif
#ifdef CAN_DRAW_IN_TITLEBAR
      <hbox class="titlebar-placeholder" type="caption-buttons"
            id="titlebar-placeholder-on-TabsToolbar-for-captions-buttons" persist="width"
#ifndef XP_MACOSX
            ordinal="1000"
#endif
            skipintoolbarset="true"/>

#ifdef XP_MACOSX
      <hbox class="titlebar-placeholder" type="fullscreen-button"
            id="titlebar-placeholder-on-TabsToolbar-for-fullscreen-button" persist="width"
            skipintoolbarset="true"/>
#endif
#endif
    </toolbar>

    <toolbar id="nav-bar"
             aria-label="&navbarCmd.label;"
             fullscreentoolbar="true" mode="icons" customizable="true"
             iconsize="small"
             customizationtarget="nav-bar-customization-target"
             overflowable="true"
             overflowbutton="nav-bar-overflow-button"
             overflowtarget="widget-overflow-list"
             overflowpanel="widget-overflow"
             context="toolbar-context-menu">

      <hbox id="nav-bar-customization-target" flex="1">
        <toolbaritem id="urlbar-container" flex="400" persist="width"
                     removable="false"
                     class="chromeclass-location" overflows="false">
          <toolbarbutton id="back-button" class="toolbarbutton-1 chromeclass-toolbar-additional"
                         label="&backCmd.label;"
                         command="Browser:BackOrBackDuplicate"
                         onclick="checkForMiddleClick(this, event);"
                         tooltip="back-button-tooltip"
                         context="backForwardMenu"/>
          <hbox id="urlbar-wrapper" flex="1">
            <toolbarbutton id="forward-button" class="toolbarbutton-1 chromeclass-toolbar-additional"
                           label="&forwardCmd.label;"
                           command="Browser:ForwardOrForwardDuplicate"
                           onclick="checkForMiddleClick(this, event);"
                           tooltip="forward-button-tooltip"
                           context="backForwardMenu"/>
            <textbox id="urlbar" flex="1"
                     placeholder="&urlbar.placeholder2;"
                     type="autocomplete"
                     autocompletesearch="unifiedcomplete"
                     autocompletesearchparam="enable-actions"
                     autocompletepopup="PopupAutoCompleteRichResult"
                     completeselectedindex="true"
                     shrinkdelay="250"
                     tabscrolling="true"
                     showcommentcolumn="true"
                     showimagecolumn="true"
                     enablehistory="true"
                     maxrows="10"
                     newlines="stripsurroundingwhitespace"
                     ontextentered="this.handleCommand(param);"
                     ontextreverted="return this.handleRevert();"
                     pageproxystate="invalid"
                     onfocus="document.getElementById('identity-box').style.MozUserFocus= 'normal'"
                     onblur="setTimeout(() => { document.getElementById('identity-box').style.MozUserFocus = ''; }, 0);">
              <!-- Use onclick instead of normal popup= syntax since the popup
                   code fires onmousedown, and hence eats our favicon drag events.
                   We only add the identity-box button to the tab order when the location bar
                   has focus, otherwise pressing F6 focuses it instead of the location bar -->
              <box id="identity-box" role="button"
                   align="center"
                   aria-label="&urlbar.viewSiteInfo.label;"
                   onclick="gIdentityHandler.handleIdentityButtonEvent(event);"
                   onkeypress="gIdentityHandler.handleIdentityButtonEvent(event);"
                   ondragstart="gIdentityHandler.onDragStart(event);">
                <image id="identity-icon"
                       consumeanchor="identity-box"
                       onclick="PageProxyClickHandler(event);"/>
                <image id="sharing-icon" mousethrough="always"/>
                <box id="blocked-permissions-container" align="center">
                  <image data-permission-id="geo" class="blocked-permission-icon geo-icon" role="button"
                         tooltiptext="&urlbar.geolocationBlocked.tooltip;"/>
                  <image data-permission-id="desktop-notification" class="blocked-permission-icon desktop-notification-icon" role="button"
                         tooltiptext="&urlbar.webNotificationsBlocked.tooltip;"/>
                  <image data-permission-id="camera" class="blocked-permission-icon camera-icon" role="button"
                         tooltiptext="&urlbar.cameraBlocked.tooltip;"/>
                  <image data-permission-id="indexedDB" class="blocked-permission-icon indexedDB-icon" role="button"
                         tooltiptext="&urlbar.indexedDBBlocked.tooltip;"/>
                  <image data-permission-id="microphone" class="blocked-permission-icon microphone-icon" role="button"
                         tooltiptext="&urlbar.microphoneBlocked.tooltip;"/>
                  <image data-permission-id="screen" class="blocked-permission-icon screen-icon" role="button"
                         tooltiptext="&urlbar.screenBlocked.tooltip;"/>
                </box>
                <box id="notification-popup-box"
                     hidden="true"
                     onmouseover="document.getElementById('identity-icon').classList.add('no-hover');"
                     onmouseout="document.getElementById('identity-icon').classList.remove('no-hover');"
                     align="center">
                  <image id="default-notification-icon" class="notification-anchor-icon" role="button"
                         tooltiptext="&urlbar.defaultNotificationAnchor.tooltip;"/>
                  <image id="geo-notification-icon" class="notification-anchor-icon geo-icon" role="button"
                         tooltiptext="&urlbar.geolocationNotificationAnchor.tooltip;"/>
                  <image id="addons-notification-icon" class="notification-anchor-icon install-icon" role="button"
                         tooltiptext="&urlbar.addonsNotificationAnchor.tooltip;"/>
                  <image id="indexedDB-notification-icon" class="notification-anchor-icon indexedDB-icon" role="button"
                         tooltiptext="&urlbar.indexedDBNotificationAnchor.tooltip;"/>
                  <image id="password-notification-icon" class="notification-anchor-icon login-icon" role="button"
                         tooltiptext="&urlbar.passwordNotificationAnchor.tooltip;"/>
                  <image id="plugins-notification-icon" class="notification-anchor-icon plugin-icon" role="button"
                         tooltiptext="&urlbar.pluginsNotificationAnchor.tooltip;"/>
                  <image id="web-notifications-notification-icon" class="notification-anchor-icon desktop-notification-icon" role="button"
                         tooltiptext="&urlbar.webNotificationAnchor.tooltip;"/>
                  <image id="webRTC-shareDevices-notification-icon" class="notification-anchor-icon camera-icon" role="button"
                         tooltiptext="&urlbar.webRTCShareDevicesNotificationAnchor.tooltip;"/>
                  <image id="webRTC-shareMicrophone-notification-icon" class="notification-anchor-icon microphone-icon" role="button"
                         tooltiptext="&urlbar.webRTCShareMicrophoneNotificationAnchor.tooltip;"/>
                  <image id="webRTC-shareScreen-notification-icon" class="notification-anchor-icon screen-icon" role="button"
                         tooltiptext="&urlbar.webRTCShareScreenNotificationAnchor.tooltip;"/>
                  <image id="servicesInstall-notification-icon" class="notification-anchor-icon service-icon" role="button"
                         tooltiptext="&urlbar.servicesNotificationAnchor.tooltip;"/>
                  <image id="translate-notification-icon" class="notification-anchor-icon translation-icon" role="button"
                         tooltiptext="&urlbar.translateNotificationAnchor.tooltip;"/>
                  <image id="translated-notification-icon" class="notification-anchor-icon translation-icon in-use" role="button"
                         tooltiptext="&urlbar.translatedNotificationAnchor.tooltip;"/>
                  <image id="eme-notification-icon" class="notification-anchor-icon drm-icon" role="button"
                         tooltiptext="&urlbar.emeNotificationAnchor.tooltip;"/>
                </box>
                <image id="tracking-protection-icon"/>
                <image id="connection-icon"/>
                <hbox id="identity-icon-labels">
                  <label id="identity-icon-label" class="plain" flex="1"/>
                  <label id="identity-icon-country-label" class="plain"/>
                </hbox>
              </box>
              <box id="urlbar-display-box" align="center">
                <label class="urlbar-display urlbar-display-switchtab" value="&urlbar.switchToTab.label;"/>
              </box>
              <hbox id="urlbar-icons">
                <image id="page-report-button"
                       class="urlbar-icon"
                       hidden="true"
                       tooltiptext="&pageReportIcon.tooltip;"
                       onclick="gPopupBlockerObserver.onReportButtonClick(event);"/>
                <image id="reader-mode-button"
                       class="urlbar-icon"
                       hidden="true"
                       onclick="ReaderParent.buttonClick(event);"/>
                <toolbarbutton id="urlbar-zoom-button"
                       onclick="FullZoom.reset();"
                       tooltiptext="&urlbar.zoomReset.tooltip;"
                       hidden="true"/>
              </hbox>
              <hbox id="userContext-icons" hidden="true">
                <label id="userContext-label"/>
                <image id="userContext-indicator"/>
              </hbox>
              <toolbarbutton id="urlbar-go-button"
                             class="chromeclass-toolbar-additional"
                             onclick="gURLBar.handleCommand(event);"
                             tooltiptext="&goEndCap.tooltip;"/>
              <toolbarbutton id="urlbar-reload-button"
                             class="chromeclass-toolbar-additional"
                             command="Browser:ReloadOrDuplicate"
                             onclick="checkForMiddleClick(this, event);"
                             tooltiptext="&reloadButton.tooltip;"/>
              <toolbarbutton id="urlbar-stop-button"
                             class="chromeclass-toolbar-additional"
                             command="Browser:Stop"
                             tooltiptext="&stopButton.tooltip;"/>
            </textbox>
          </hbox>
        </toolbaritem>

        <toolbaritem id="search-container" title="&searchItem.title;"
                     align="center" class="chromeclass-toolbar-additional panel-wide-item"
                     cui-areatype="toolbar"
                     flex="100" persist="width" removable="true">
          <searchbar id="searchbar" flex="1"/>
        </toolbaritem>

        <toolbarbutton id="bookmarks-menu-button"
                       class="toolbarbutton-1 chromeclass-toolbar-additional"
                       removable="true"
                       type="menu-button"
                       label="&bookmarksMenuButton.label;"
                       tooltip="dynamic-shortcut-tooltip"
                       anchor="dropmarker"
                       ondragenter="PlacesMenuDNDHandler.onDragEnter(event);"
                       ondragover="PlacesMenuDNDHandler.onDragOver(event);"
                       ondragleave="PlacesMenuDNDHandler.onDragLeave(event);"
                       ondrop="PlacesMenuDNDHandler.onDrop(event);"
                       cui-areatype="toolbar"
                       oncommand="BookmarkingUI.onCommand(event);">
          <observes element="bookmarkThisPageBroadcaster" attribute="starred"/>
          <observes element="bookmarkThisPageBroadcaster" attribute="buttontooltiptext"/>
          <menupopup id="BMB_bookmarksPopup"
                     class="cui-widget-panel cui-widget-panelview cui-widget-panelWithFooter PanelUI-subView"
                     placespopup="true"
                     context="placesContext"
                     openInTabs="children"
                     oncommand="BookmarksEventHandler.onCommand(event, this.parentNode._placesView);"
                     onclick="BookmarksEventHandler.onClick(event, this.parentNode._placesView);"
                     onpopupshowing="BookmarkingUI.onPopupShowing(event);
                                     BookmarkingUI.attachPlacesView(event, this);"
                     tooltip="bhTooltip" popupsinherittooltip="true">
            <menuitem id="BMB_viewBookmarksSidebar"
                      class="subviewbutton"
                      label="&viewBookmarksSidebar2.label;"
                      type="checkbox"
                      oncommand="SidebarUI.toggle('viewBookmarksSidebar');">
              <observes element="viewBookmarksSidebar" attribute="checked"/>
            </menuitem>
            <!-- NB: temporary solution for bug 985024, this should go away soon. -->
            <menuitem id="BMB_bookmarksShowAllTop"
                      class="menuitem-iconic subviewbutton"
                      label="&showAllBookmarks2.label;"
                      command="Browser:ShowAllBookmarks"
                      key="manBookmarkKb"/>
            <menuseparator/>
            <menuitem label="&recentBookmarks.label;"
                      id="BMB_recentBookmarks"
                      disabled="true"
                      class="menuitem-iconic subviewbutton"/>
            <menuseparator/>
            <menu id="BMB_bookmarksToolbar"
                  class="menu-iconic bookmark-item subviewbutton"
                  label="&personalbarCmd.label;"
                  container="true">
              <menupopup id="BMB_bookmarksToolbarPopup"
                         placespopup="true"
                         context="placesContext"
                         onpopupshowing="if (!this.parentNode._placesView)
                                           new PlacesMenu(event, 'place:folder=TOOLBAR',
                                                          PlacesUIUtils.getViewForNode(this.parentNode.parentNode).options);">
                <menuitem id="BMB_viewBookmarksToolbar"
                          placesanonid="view-toolbar"
                          toolbarId="PersonalToolbar"
                          type="checkbox"
                          oncommand="onViewToolbarCommand(event)"
                          label="&viewBookmarksToolbar.label;"/>
                <menuseparator/>
                <!-- Bookmarks toolbar items -->
              </menupopup>
            </menu>
            <menu id="BMB_unsortedBookmarks"
                  class="menu-iconic bookmark-item subviewbutton"
                  label="&bookmarksMenuButton.other.label;"
                  container="true">
              <menupopup id="BMB_unsortedBookmarksPopup"
                         placespopup="true"
                         context="placesContext"
                         onpopupshowing="if (!this.parentNode._placesView)
                                           new PlacesMenu(event, 'place:folder=UNFILED_BOOKMARKS',
                                                          PlacesUIUtils.getViewForNode(this.parentNode.parentNode).options);"/>
            </menu>
            <menuseparator/>
            <!-- Bookmarks menu items will go here -->
            <menuitem id="BMB_bookmarksShowAll"
                      class="subviewbutton panel-subview-footer"
                      label="&showAllBookmarks2.label;"
                      command="Browser:ShowAllBookmarks"
                      key="manBookmarkKb"/>
          </menupopup>
        </toolbarbutton>

        <!-- This is a placeholder for the Downloads Indicator.  It is visible
             during the customization of the toolbar, in the palette, and before
             the Downloads Indicator overlay is loaded. -->
        <toolbarbutton id="downloads-button"
                       class="toolbarbutton-1 chromeclass-toolbar-additional badged-button"
                       key="key_openDownloads"
                       oncommand="DownloadsIndicatorView.onCommand(event);"
                       ondrop="DownloadsIndicatorView.onDrop(event);"
                       ondragover="DownloadsIndicatorView.onDragOver(event);"
                       ondragenter="DownloadsIndicatorView.onDragOver(event);"
                       label="&downloads.label;"
                       removable="true"
                       cui-areatype="toolbar"
                       tooltip="dynamic-shortcut-tooltip"/>

        <toolbarbutton id="home-button" class="toolbarbutton-1 chromeclass-toolbar-additional"
                       removable="true"
                       label="&homeButton.label;"
                       ondragover="homeButtonObserver.onDragOver(event)"
                       ondragenter="homeButtonObserver.onDragOver(event)"
                       ondrop="homeButtonObserver.onDrop(event)"
                       ondragexit="homeButtonObserver.onDragExit(event)"
                       key="goHome"
                       onclick="BrowserGoHome(event);"
                       cui-areatype="toolbar"
                       aboutHomeOverrideTooltip="&abouthome.pageTitle;"/>
      </hbox>

      <toolbarbutton id="nav-bar-overflow-button"
                     class="toolbarbutton-1 chromeclass-toolbar-additional overflow-button"
                     skipintoolbarset="true"
                     tooltiptext="&navbarOverflow.label;"/>

      <toolbaritem id="PanelUI-button"
                   class="chromeclass-toolbar-additional"
                   removable="false">
        <toolbarbutton id="PanelUI-menu-button"
                       class="toolbarbutton-1 badged-button"
                       consumeanchor="PanelUI-button"
                       label="&brandShortName;"
                       tooltiptext="&appmenu.tooltip;"/>
      </toolbaritem>

      <hbox id="window-controls" hidden="true" pack="end" skipintoolbarset="true"
            ordinal="1000">
        <toolbarbutton id="minimize-button"
                       tooltiptext="&fullScreenMinimize.tooltip;"
                       oncommand="window.minimize();"/>

        <toolbarbutton id="restore-button"
#ifdef XP_MACOSX
# Prior to 10.7 there wasn't a native fullscreen button so we use #restore-button
# to exit fullscreen and want it to behave like other toolbar buttons.
                       class="toolbarbutton-1"
#endif
                       tooltiptext="&fullScreenRestore.tooltip;"
                       oncommand="BrowserFullScreen();"/>

        <toolbarbutton id="close-button"
                       tooltiptext="&fullScreenClose.tooltip;"
                       oncommand="BrowserTryToCloseWindow();"/>
      </hbox>
    </toolbar>

    <toolbarset id="customToolbars" context="toolbar-context-menu"/>

    <toolbar id="PersonalToolbar"
             mode="icons" iconsize="small"
             class="chromeclass-directories"
             context="toolbar-context-menu"
             toolbarname="&personalbarCmd.label;" accesskey="&personalbarCmd.accesskey;"
             collapsed="true"
             customizable="true">
      <toolbaritem id="personal-bookmarks"
                   title="&bookmarksToolbarItem.label;"
                   cui-areatype="toolbar"
                   removable="true">
        <toolbarbutton id="bookmarks-toolbar-placeholder"
                       class="toolbarbutton-1"
                       mousethrough="never"
                       label="&bookmarksToolbarItem.label;"
                       oncommand="PlacesToolbarHelper.onPlaceholderCommand();"/>
        <hbox flex="1"
              id="PlacesToolbar"
              context="placesContext"
              onclick="BookmarksEventHandler.onClick(event, this._placesView);"
              oncommand="BookmarksEventHandler.onCommand(event, this._placesView);"
              tooltip="bhTooltip"
              popupsinherittooltip="true">
          <hbox flex="1">
            <hbox id="PlacesToolbarDropIndicatorHolder" align="center" collapsed="true">
              <image id="PlacesToolbarDropIndicator"
                     mousethrough="always"
                     collapsed="true"/>
            </hbox>
            <scrollbox orient="horizontal"
                       id="PlacesToolbarItems"
                       flex="1"/>
            <toolbarbutton type="menu"
                           id="PlacesChevron"
                           class="chevron"
                           mousethrough="never"
                           collapsed="true"
                           tooltiptext="&bookmarksToolbarChevron.tooltip;"
                           onpopupshowing="document.getElementById('PlacesToolbar')
                                                   ._placesView._onChevronPopupShowing(event);">
              <menupopup id="PlacesChevronPopup"
                         placespopup="true"
                         tooltip="bhTooltip" popupsinherittooltip="true"
                         context="placesContext"/>
            </toolbarbutton>
          </hbox>
        </hbox>
      </toolbaritem>
    </toolbar>

    <!-- This is a shim which will go away ASAP. See bug 749804 for details -->
    <toolbar id="addon-bar" toolbar-delegate="nav-bar" mode="icons" iconsize="small"
             customizable="true">
      <hbox id="addonbar-closebutton"/>
      <statusbar id="status-bar"/>
    </toolbar>

    <toolbarpalette id="BrowserToolbarPalette">

# Update primaryToolbarButtons in browser/themes/shared/browser.inc when adding
# or removing default items with the toolbarbutton-1 class.

      <toolbarbutton id="print-button" class="toolbarbutton-1 chromeclass-toolbar-additional"
#ifdef XP_MACOSX
                     command="cmd_print"
                     tooltip="dynamic-shortcut-tooltip"
#else
                     command="cmd_printPreview"
                     tooltiptext="&printButton.tooltip;"
#endif
                     label="&printButton.label;"/>


      <toolbarbutton id="new-window-button" class="toolbarbutton-1 chromeclass-toolbar-additional"
                     label="&newNavigatorCmd.label;"
                     command="key_newNavigator"
                     tooltip="dynamic-shortcut-tooltip"
                     ondrop="newWindowButtonObserver.onDrop(event)"
                     ondragover="newWindowButtonObserver.onDragOver(event)"
                     ondragenter="newWindowButtonObserver.onDragOver(event)"
                     ondragexit="newWindowButtonObserver.onDragExit(event)"/>

      <toolbarbutton id="fullscreen-button" class="toolbarbutton-1 chromeclass-toolbar-additional"
                     observes="View:FullScreen"
                     type="checkbox"
                     label="&fullScreenCmd.label;"
                     tooltip="dynamic-shortcut-tooltip"/>
    </toolbarpalette>
  </toolbox>

  <hbox id="fullscr-toggler" hidden="true"/>

  <deck id="content-deck" flex="1">
    <hbox flex="1" id="browser">
      <vbox id="browser-border-start" hidden="true" layer="true"/>
      <vbox id="sidebar-box" hidden="true" class="chromeclass-extrachrome">
        <sidebarheader id="sidebar-header" align="center">
          <label id="sidebar-title" persist="value" flex="1" crop="end" control="sidebar"/>
          <image id="sidebar-throbber"/>
          <toolbarbutton class="close-icon tabbable" tooltiptext="&sidebarCloseButton.tooltip;" oncommand="SidebarUI.hide();"/>
        </sidebarheader>
<<<<<<< HEAD
        <browser id="sidebar" flex="1" autoscroll="false" disablehistory="true"
                  style="min-width: 14em; width: 18em;" tooltip="aHTMLTooltip"/>
=======
        <browser id="sidebar" flex="1" autoscroll="false" disablehistory="true" disablefullscreen="true"
                  style="min-width: 14em; width: 18em; max-width: 36em;" tooltip="aHTMLTooltip"/>
>>>>>>> 9849e384
      </vbox>

      <splitter id="sidebar-splitter" class="chromeclass-extrachrome sidebar-splitter" hidden="true"/>
      <vbox id="appcontent" flex="1">
        <notificationbox id="high-priority-global-notificationbox" notificationside="top"/>
        <tabbrowser id="content"
                    flex="1" contenttooltip="aHTMLTooltip"
                    tabcontainer="tabbrowser-tabs"
                    contentcontextmenu="contentAreaContextMenu"
                    autocompletepopup="PopupAutoComplete"
                    selectmenulist="ContentSelectDropdown"/>
      </vbox>
      <vbox id="browser-border-end" hidden="true" layer="true"/>
    </hbox>
#include ../../components/customizableui/content/customizeMode.inc.xul
  </deck>

  <html:div id="fullscreen-warning" class="pointerlockfswarning" hidden="true">
    <html:div class="pointerlockfswarning-domain-text">
      &fullscreenWarning.beforeDomain.label;
      <html:span class="pointerlockfswarning-domain"/>
      &fullscreenWarning.afterDomain.label;
    </html:div>
    <html:div class="pointerlockfswarning-generic-text">
      &fullscreenWarning.generic.label;
    </html:div>
    <html:button id="fullscreen-exit-button"
                 onclick="FullScreen.exitDomFullScreen();">
#ifdef XP_MACOSX
            &exitDOMFullscreenMac.button;
#else
            &exitDOMFullscreen.button;
#endif
    </html:button>
  </html:div>

  <html:div id="pointerlock-warning" class="pointerlockfswarning" hidden="true">
    <html:div class="pointerlockfswarning-domain-text">
      &pointerlockWarning.beforeDomain.label;
      <html:span class="pointerlockfswarning-domain"/>
      &pointerlockWarning.afterDomain.label;
    </html:div>
    <html:div class="pointerlockfswarning-generic-text">
      &pointerlockWarning.generic.label;
    </html:div>
  </html:div>

  <vbox id="browser-bottombox" layer="true">
    <notificationbox id="global-notificationbox" notificationside="bottom"/>
  </vbox>

  <svg:svg height="0">
#include tab-shape.inc.svg
    <svg:clipPath id="urlbar-back-button-clip-path">
#ifndef XP_MACOSX
      <svg:path d="M -9,-4 l 0,1 a 15 15 0 0,1 0,30 l 0,1 l 10000,0 l 0,-32 l -10000,0 z" />
#else
      <svg:path d="M -11,-5 a 16 16 0 0 1 0,34 l 10000,0 l 0,-34 l -10000,0 z"/>
#endif
    </svg:clipPath>
#ifdef XP_WIN
    <svg:clipPath id="urlbar-back-button-clip-path-win10">
      <svg:path d="M -6,-2 l 0,1 a 15 15 0 0,1 0,30 l 0,1 l 10000,0 l 0,-32 l -10000,0 z" />
    </svg:clipPath>
#endif
  </svg:svg>

</vbox>
# <iframe id="tab-view"> is dynamically appended as the 2nd child of #tab-view-deck.
#     Introducing the iframe dynamically, as needed, was found to be better than
#     starting with an empty iframe here in browser.xul from a Ts standpoint.
</deck>

</window><|MERGE_RESOLUTION|>--- conflicted
+++ resolved
@@ -1041,13 +1041,8 @@
           <image id="sidebar-throbber"/>
           <toolbarbutton class="close-icon tabbable" tooltiptext="&sidebarCloseButton.tooltip;" oncommand="SidebarUI.hide();"/>
         </sidebarheader>
-<<<<<<< HEAD
-        <browser id="sidebar" flex="1" autoscroll="false" disablehistory="true"
-                  style="min-width: 14em; width: 18em;" tooltip="aHTMLTooltip"/>
-=======
         <browser id="sidebar" flex="1" autoscroll="false" disablehistory="true" disablefullscreen="true"
                   style="min-width: 14em; width: 18em; max-width: 36em;" tooltip="aHTMLTooltip"/>
->>>>>>> 9849e384
       </vbox>
 
       <splitter id="sidebar-splitter" class="chromeclass-extrachrome sidebar-splitter" hidden="true"/>
