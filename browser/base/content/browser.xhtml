#filter substitution
<?xml version="1.0"?>
# -*- Mode: HTML -*-
#
# This Source Code Form is subject to the terms of the Mozilla Public
# License, v. 2.0. If a copy of the MPL was not distributed with this
# file, You can obtain one at http://mozilla.org/MPL/2.0/.
#
# Modifications Copyright SAP SE. 2019-2021.  All rights reserved.
#

<!-- The "global.css" stylesheet is imported first to allow other stylesheets to
     override rules using selectors with the same specificity. This applies to
     both "content" and "skin" packages, which bug 1385444 will unify later. -->
<?xml-stylesheet href="chrome://global/skin/global.css" type="text/css"?>

<!-- While these stylesheets are defined in Toolkit, they are only used in the
     main browser window, so we can load them here. Bug 1474241 is on file to
     consider moving these widgets to the "browser" folder. -->
<?xml-stylesheet href="chrome://global/content/tabprompts.css" type="text/css"?>
<?xml-stylesheet href="chrome://global/skin/tabprompts.css" type="text/css"?>

<?xml-stylesheet href="chrome://browser/content/browser.css" type="text/css"?>
<?xml-stylesheet href="chrome://browser/content/tabbrowser.css" type="text/css"?>
<?xml-stylesheet href="chrome://browser/content/downloads/downloads.css" type="text/css"?>
<?xml-stylesheet href="chrome://browser/content/places/places.css" type="text/css"?>
<?xml-stylesheet href="chrome://browser/content/usercontext/usercontext.css" type="text/css"?>
<?xml-stylesheet href="chrome://browser/skin/" type="text/css"?>
<?xml-stylesheet href="chrome://browser/skin/controlcenter/panel.css" type="text/css"?>
<?xml-stylesheet href="chrome://browser/skin/customizableui/panelUI.css" type="text/css"?>
<?xml-stylesheet href="chrome://browser/skin/downloads/downloads.css" type="text/css"?>
<?xml-stylesheet href="chrome://browser/skin/searchbar.css" type="text/css"?>
<?xml-stylesheet href="chrome://browser/skin/places/tree-icons.css" type="text/css"?>
<?xml-stylesheet href="chrome://browser/skin/places/editBookmark.css" type="text/css"?>

<html id="main-window"
        xmlns:html="http://www.w3.org/1999/xhtml"
        xmlns:xul="http://www.mozilla.org/keymaster/gatekeeper/there.is.only.xul"
        xmlns="http://www.w3.org/1999/xhtml"
#ifdef XP_MACOSX
        data-l10n-id="browser-main-window-mac"
#else
        data-l10n-id="browser-main-window"
#endif
        data-l10n-args="{&quot;content-title&quot;:&quot;CONTENTTITLE&quot;}"
        data-l10n-attrs="data-content-title-default, data-content-title-private, data-title-default, data-title-private"
#ifdef XP_WIN
        chromemargin="0,2,2,2"
#else
        chromemargin="0,-1,-1,-1"
#endif
        tabsintitlebar="true"
        windowtype="navigator:browser"
        macanimationtype="document"
        macnativefullscreen="true"
        screenX="4" screenY="4"
        sizemode="normal"
        retargetdocumentfocus="urlbar-input"
        scrolling="false"
        persist="screenX screenY width height sizemode"
        data-l10n-sync="true">
<head>
  <link rel="localization" href="branding/brand.ftl"/>
  <link rel="localization" href="browser/branding/sync-brand.ftl"/>
  <link rel="localization" href="browser/branding/brandings.ftl"/>
  <link rel="localization" href="toolkit/global/textActions.ftl"/>
  <link rel="localization" href="browser/browser.ftl"/>
  <link rel="localization" href="browser/browserContext.ftl"/>
  <link rel="localization" href="browser/browserSets.ftl"/>
  <link rel="localization" href="browser/menubar.ftl"/>
  <link rel="localization" href="browser/protectionsPanel.ftl"/>
  <link rel="localization" href="browser/appmenu.ftl"/>
  <link rel="localization" href="browser/panelUI.ftl"/>
  <link rel="localization" href="preview/interventions.ftl"/>
  <link rel="localization" href="browser/sidebarMenu.ftl"/>
  <link rel="localization" href="browser/allTabsMenu.ftl"/>
  <link rel="localization" href="browser/places.ftl"/>
  <link rel="localization" href="toolkit/printing/printUI.ftl"/>
  <link rel="localization" href="browser/tabbrowser.ftl"/>
  <link rel="localization" href="preview/firefoxSuggest.ftl"/>
  <link rel="localization" href="browser/toolbarContextMenu.ftl"/>
  <link rel="localization" href="browser/screenshots.ftl"/>

  <title data-l10n-id="browser-main-window-title"></title>

# All JS files which are needed by browser.xhtml and other top level windows to
# support MacOS specific features *must* go into the global-scripts.inc file so
# that they can be shared with macWindow.inc.xhtml.
#include global-scripts.inc

<script>
  /* eslint-env mozilla/browser-window */
  Services.scriptloader.loadSubScript("chrome://global/content/contentAreaUtils.js", this);
  Services.scriptloader.loadSubScript("chrome://browser/content/browser-captivePortal.js", this);
  if (AppConstants.MOZ_DATA_REPORTING) {
    Services.scriptloader.loadSubScript("chrome://browser/content/browser-data-submission-info-bar.js", this);
  }
  if (!AppConstants.MOZILLA_OFFICIAL) {
    Services.scriptloader.loadSubScript("chrome://browser/content/browser-development-helpers.js", this);
  }
  Services.scriptloader.loadSubScript("chrome://browser/content/browser-pageActions.js", this);
  Services.scriptloader.loadSubScript("chrome://browser/content/browser-sidebar.js", this);
  Services.scriptloader.loadSubScript("chrome://browser/content/browser-tabsintitlebar.js", this);
  Services.scriptloader.loadSubScript("chrome://browser/content/tabbrowser.js", this);
  Services.scriptloader.loadSubScript("chrome://browser/content/tabbrowser-tab.js", this);
  Services.scriptloader.loadSubScript("chrome://browser/content/tabbrowser-tabs.js", this);
  Services.scriptloader.loadSubScript("chrome://browser/content/places/places-menupopup.js", this);
  Services.scriptloader.loadSubScript("chrome://browser/content/search/autocomplete-popup.js", this);
  Services.scriptloader.loadSubScript("chrome://browser/content/search/searchbar.js", this);

  window.onload = gBrowserInit.onLoad.bind(gBrowserInit);
  window.onunload = gBrowserInit.onUnload.bind(gBrowserInit);
  window.onclose = WindowIsClosing;

  window.addEventListener("MozBeforeInitialXULLayout",
    gBrowserInit.onBeforeInitialXULLayout.bind(gBrowserInit), { once: true });

  // The listener of DOMContentLoaded must be set on window, rather than
  // document, because the window can go away before the event is fired.
  // In that case, we don't want to initialize anything, otherwise we
  // may be leaking things because they will never be destroyed after.
  window.addEventListener("DOMContentLoaded",
    gBrowserInit.onDOMContentLoaded.bind(gBrowserInit), { once: true });
</script>
</head>
<html:body xmlns="http://www.mozilla.org/keymaster/gatekeeper/there.is.only.xul">
# All sets except for popupsets (commands, keys, and stringbundles)
# *must* go into the browser-sets.inc file so that they can be shared with other
# top level windows in macWindow.inc.xhtml.
#include browser-sets.inc

#include main-popupset.inc.xhtml

#include appmenu-viewcache.inc.xhtml

  <html:dialog id="window-modal-dialog" style="visibility: hidden; height: 0; width: 0"/>
  <html:template id="window-modal-dialog-template">
    <vbox class="dialogTemplate dialogOverlay" align="center" topmost="true">
      <hbox class="dialogBox">
        <browser class="dialogFrame"
                 autoscroll="false"
                 disablehistory="true"/>
      </hbox>
    </vbox>
  </html:template>

#include navigator-toolbox.inc.xhtml

<<<<<<< HEAD
  <hbox flex="1" id="browser">
    <vbox id="browser-border-start" hidden="true" layer="true"/>
    <vbox id="sidebar-box" hidden="true" class="chromeclass-extrachrome">
      <box id="sidebar-header" align="center">
        <toolbarbutton id="sidebar-switcher-target" flex="1" class="tabbable">
          <image id="sidebar-icon" consumeanchor="sidebar-switcher-target"/>
          <label id="sidebar-title" crop="end" flex="1" control="sidebar"/>
          <image id="sidebar-switcher-arrow"/>
        </toolbarbutton>
        <image id="sidebar-throbber"/>
# To ensure the button label's intrinsic width doesn't expand the sidebar
# if the label is long, the button needs flex=1.
# To ensure the button doesn't expand unnecessarily for short labels, the
# spacer should significantly out-flex the button.
        <spacer flex="1000"/>
        <toolbarbutton id="sidebar-close" class="close-icon tabbable" tooltiptext="&sidebarCloseButton.tooltip;" oncommand="SidebarUI.hide();"/>
      </box>
      <browser id="sidebar" flex="1" autoscroll="false" disablehistory="true" disablefullscreen="true"
                style="min-width: 0; width: 18em; max-width: none;" tooltip="aHTMLTooltip"/>
    </vbox>

    <splitter id="sidebar-splitter" class="chromeclass-extrachrome sidebar-splitter" hidden="true"/>
    <vbox id="appcontent" flex="1">
      <!-- gHighPriorityNotificationBox will be added here lazily. -->
      <tabbox id="tabbrowser-tabbox"
              flex="1" tabcontainer="tabbrowser-tabs">
        <tabpanels id="tabbrowser-tabpanels"
                    flex="1" class="plain" selectedIndex="0"/>
      </tabbox>
    </vbox>
    <vbox id="browser-border-end" hidden="true" layer="true"/>
  </hbox>
=======
#include browser-box.inc.xhtml
>>>>>>> 713683b4

  <html:template id="customizationPanel">
    <box id="customization-container" flex="1" hidden="true"><![CDATA[
#include ../../components/customizableui/content/customizeMode.inc.xhtml
    ]]></box>
  </html:template>

#include fullscreen-and-pointerlock.inc.xhtml

  <vbox id="browser-bottombox" layer="true">
    <!-- gNotificationBox will be added here lazily. -->
  </vbox>

  <html:div id="a11y-announcement" role="alert"/>

  <!-- Put it at the very end to make sure it's not covered by anything. -->
  <html:div id="fullscr-toggler" hidden="hidden"/>
</html:body>
</html><|MERGE_RESOLUTION|>--- conflicted
+++ resolved
@@ -146,42 +146,7 @@
 
 #include navigator-toolbox.inc.xhtml
 
-<<<<<<< HEAD
-  <hbox flex="1" id="browser">
-    <vbox id="browser-border-start" hidden="true" layer="true"/>
-    <vbox id="sidebar-box" hidden="true" class="chromeclass-extrachrome">
-      <box id="sidebar-header" align="center">
-        <toolbarbutton id="sidebar-switcher-target" flex="1" class="tabbable">
-          <image id="sidebar-icon" consumeanchor="sidebar-switcher-target"/>
-          <label id="sidebar-title" crop="end" flex="1" control="sidebar"/>
-          <image id="sidebar-switcher-arrow"/>
-        </toolbarbutton>
-        <image id="sidebar-throbber"/>
-# To ensure the button label's intrinsic width doesn't expand the sidebar
-# if the label is long, the button needs flex=1.
-# To ensure the button doesn't expand unnecessarily for short labels, the
-# spacer should significantly out-flex the button.
-        <spacer flex="1000"/>
-        <toolbarbutton id="sidebar-close" class="close-icon tabbable" tooltiptext="&sidebarCloseButton.tooltip;" oncommand="SidebarUI.hide();"/>
-      </box>
-      <browser id="sidebar" flex="1" autoscroll="false" disablehistory="true" disablefullscreen="true"
-                style="min-width: 0; width: 18em; max-width: none;" tooltip="aHTMLTooltip"/>
-    </vbox>
-
-    <splitter id="sidebar-splitter" class="chromeclass-extrachrome sidebar-splitter" hidden="true"/>
-    <vbox id="appcontent" flex="1">
-      <!-- gHighPriorityNotificationBox will be added here lazily. -->
-      <tabbox id="tabbrowser-tabbox"
-              flex="1" tabcontainer="tabbrowser-tabs">
-        <tabpanels id="tabbrowser-tabpanels"
-                    flex="1" class="plain" selectedIndex="0"/>
-      </tabbox>
-    </vbox>
-    <vbox id="browser-border-end" hidden="true" layer="true"/>
-  </hbox>
-=======
 #include browser-box.inc.xhtml
->>>>>>> 713683b4
 
   <html:template id="customizationPanel">
     <box id="customization-container" flex="1" hidden="true"><![CDATA[
