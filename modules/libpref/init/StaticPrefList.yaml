--- conflicted
+++ resolved
@@ -9388,21 +9388,17 @@
 
 - name: security.bad_cert_domain_error.url_fix_enabled
   type: bool
-<<<<<<< HEAD
-  value: @IS_EARLY_BETA_OR_EARLIER@
+  value: true
   mirror: always
 
 - name: security.csp.enable
   type: bool
-  value: false
-=======
-  value: true
->>>>>>> 13623f47
-  mirror: always
-
-- name: security.csp.enable
-  type: bool
-  value: false
+  value: true
+  mirror: always
+
+- name: security.csp.enableStrictDynamic
+  type: bool
+  value: true
   mirror: always
 
 - name: security.csp.reporting.script-sample.max-length
