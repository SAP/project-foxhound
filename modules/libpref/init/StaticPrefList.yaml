--- conflicted
+++ resolved
@@ -11045,16 +11045,7 @@
 
 - name: security.bad_cert_domain_error.url_fix_enabled
   type: bool
-<<<<<<< HEAD
-  value: @IS_EARLY_BETA_OR_EARLIER@
-  mirror: always
-
-- name: security.csp.enable
-  type: bool
-  value: false
-=======
-  value: true
->>>>>>> 713683b4
+  value: false
   mirror: always
 
 - name: security.csp.enable
