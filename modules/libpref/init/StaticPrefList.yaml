# This Source Code Form is subject to the terms of the Mozilla Public
# License, v. 2.0. If a copy of the MPL was not distributed with this
# file, You can obtain one at http://mozilla.org/MPL/2.0/. */
#
# Modifications Copyright SAP SE. 2019-2021.  All rights reserved.
#

# This file defines static prefs, i.e. those that are defined at startup and
# used entirely or mostly from C++ and/or Rust code.
#
# The file is separated into sections, where each section contains a group of
# prefs that all share the same first segment of their name -- all the "gfx.*"
# prefs are together, all the "network.*" prefs are together, etc. Sections
# must be kept in alphabetical order, but prefs within sections need not be.
#
# Basics
# ------
# Any pref defined in one of the files included here should *not* be defined
# in a data file such as all.js; that would just be useless duplication.
#
# (Except under unusual circumstances where the value defined here must be
# overridden, e.g. for some Thunderbird prefs. In those cases the default
# value from the data file will override the static default value defined
# here.)
#
# Please follow the existing prefs naming convention when considering adding a
# new pref, and don't create a new pref group unless it's appropriate and there
# are likely to be multiple prefs within that group. (If you do, you'll need to
# update the `pref_groups` variable in modules/libpref/moz.build.)
#
# Definitions
# -----------
# A pref definition looks like this:
#
#   - name: <pref-name>                    # mandatory
#     type: <cpp-type>                     # mandatory
#     value: <default-value>               # mandatory
#     mirror: <never | once | always>      # mandatory
#     do_not_use_directly: <true | false>  # optional
#     include: <header-file>               # optional
#     rust: <true | false>                 # optional
#
# - `name` is the name of the pref, without double-quotes, as it appears
#   in about:config. It is used in most libpref API functions (from both C++
#   and JS code).
#
# - `type` is one of `bool`, `int32_t`, `uint32_t`, `float`, an atomic version
#   of one of those, or `String`. Note that float prefs are stored internally
#   as strings. The C++ preprocessor doesn't like template syntax in a macro
#   argument, so use the typedefs defined in StaticPrefsBase.h; for example,
#   use `RelaxedAtomicBool` instead of `Atomic<bool, Relaxed>`.
#
# - `value` is the default value. Its type should be appropriate for
#   <cpp-type>, otherwise the generated code will fail to compile. A complex
#   C++ numeric expressions like `60 * 60` (which the YAML parser cannot treat
#   as an integer or float) is treated as a string and passed through without
#   change, which is useful.
#
# - `mirror` indicates how the pref value is mirrored into a C++ variable.
#
#   * `never`: There is no C++ mirror variable. The pref value can only be
#     accessed via the standard libpref API functions.
#
#   * `once`: The pref value is mirrored into a variable at startup; the
#     mirror variable is left unchanged after that. (The exact point at which
#     all `once` mirror variables are set is when the first `once` mirror
#     variable is accessed, via its getter function.) This is mostly useful for
#     graphics prefs where we often don't want a new pref value to apply until
#     restart. Otherwise, this update policy is best avoided because its
#     behaviour can cause confusion and bugs.
#
#   * `always`: The mirror variable is always kept in sync with the pref value.
#     This is the most common choice.
#
#   When a mirror variable is present, a getter will be created that can access
#   it. Using the getter function to read the pref's value has the two
#   following advantages over the normal API functions.
#
#   * A direct variable access is faster than a hash table lookup.
#
#   * A mirror variable can be accessed off the main thread. If a pref *is*
#     accessed off the main thread, it should have an atomic type. Assertions
#     enforce this.
#
#   Note that Rust code must access the mirror variable directly, rather than
#   via the getter function.
#
# - `do_not_use_directly` indicates if `_DoNotUseDirectly` should be appended to
#   the name of the getter function. This is simply a naming convention
#   indicating that there is some other wrapper getter function that should be
#   used in preference to the normal static pref getter. Defaults to `false` if
#   not present. Cannot be used with a `never` mirror value, because there is
#   no getter function in that case.
#
# - `include` names a header file that must be included for the pref value to
#   compile correctly, e.g. because it refers to a code constant. System
#   headers should be surrounded with angle brackets, e.g. `<cmath>`.
#
# - `rust` indicates if the mirror variable is used by Rust code. If so, it
#   will be usable via the `static_prefs::pref!` macro, e.g.
#   `static_prefs::pref!("layout.css.font-display.enabled")`.
#
# The getter function's base name is the same as the pref's name, but with
# '.' or '-' chars converted to '_', to make a valid identifier. For example,
# the getter for `foo.bar_baz` is `foo_bar_baz()`. This is ugly but clear,
# and you can search for both the pref name and the getter using the regexp
# /foo.bar.baz/. Suffixes are added as follows:
#
# - If the `mirror` value is `once`, `_AtStartup` is appended, to indicate the
#   value was obtained at startup.
#
# - If the `do_not_use_directly` value is true, `_DoNotUseDirectly` is
#   appended.
#
# Preprocessor
# ------------
# Note finally that this file is preprocessed by preprocessor.py, not the C++
# preprocessor. As a result, the following things may be surprising.
#
# - YAML comments start with a '#', so putting a comment on the same line as a
#   preprocessor directive is dubious. E.g. avoid lines like `#define X 3 #
#   three` because the ` # three` will be part of `X`.
#
# - '@' use is required for substitutions to occur. E.g. with `#define FOO 1`,
#   `FOO` won't be replaced with `1` unless it has '@' chars around it.
#
# - Spaces aren't permitted between the leading '#' and the name of a
#   directive, e.g. `#ifdef XYZ` works but `# ifdef XYZ` does not.
#
# Please indent all prefs defined within #ifdef/#ifndef conditions. This
# improves readability, particular for conditional blocks that exceed a single
# screen. But note that the leading '-' in a definition must remain in the
# first column for it to be valid YAML.

#ifdef RELEASE_OR_BETA
#define IS_NOT_RELEASE_OR_BETA false
#else
#define IS_NOT_RELEASE_OR_BETA true
#endif

#ifdef NIGHTLY_BUILD
#define IS_NIGHTLY_BUILD      true
#define IS_NOT_NIGHTLY_BUILD  false
#else
#define IS_NIGHTLY_BUILD      false
#define IS_NOT_NIGHTLY_BUILD  true
#endif

#if defined(NIGHTLY_BUILD) || defined(MOZ_DEV_EDITION)
#define IS_NIGHTLY_OR_DEV_EDITION true
#else
#define IS_NIGHTLY_OR_DEV_EDITION false
#endif

#ifdef MOZILLA_OFFICIAL
#define IS_NOT_MOZILLA_OFFICIAL false
#else
#define IS_NOT_MOZILLA_OFFICIAL true
#endif

#ifdef EARLY_BETA_OR_EARLIER
#define IS_EARLY_BETA_OR_EARLIER true
#define IS_NOT_EARLY_BETA_OR_EARLIER false
#else
#define IS_EARLY_BETA_OR_EARLIER false
#define IS_NOT_EARLY_BETA_OR_EARLIER true
#endif

#ifdef ANDROID
#define IS_ANDROID true
#define IS_NOT_ANDROID false
#else
#define IS_ANDROID false
#define IS_NOT_ANDROID true
#endif

#---------------------------------------------------------------------------
# Prefs starting with "accessibility."
#---------------------------------------------------------------------------

- name: accessibility.accesskeycausesactivation
  type: bool
  value: true
  mirror: always

- name: accessibility.monoaudio.enable
  type: RelaxedAtomicBool
  value: false
  mirror: always

- name: accessibility.browsewithcaret
  type: RelaxedAtomicBool
  value: false
  mirror: always

- name: accessibility.AOM.enabled
  type: bool
  value: false
  mirror: always

- name: accessibility.ARIAReflection.enabled
  type: bool
  value: false
  mirror: always

# Whether form controls and images should be focusable with mouse, in content
# documents.
#
# This matches historical macOS / Safari behavior.
#
#  * 0: never
#  * 1: always
#  * 2: on content documents
- name: accessibility.mouse_focuses_formcontrol
  type: int32_t
#ifdef XP_MACOSX
  value: 2
#else
  value: 1
#endif
  mirror: always

# Whether to cache the entire accessibility trees of all content processes in
# the parent process.
- name: accessibility.cache.enabled
  type: bool
  value: false
  mirror: once

#---------------------------------------------------------------------------
# Prefs starting with "alerts."
#---------------------------------------------------------------------------

# Whether to use platform-specific backends for showing desktop notifications.
# If no such backend is available, or if the pref is false, then XUL
# notifications are used.
- name: alerts.useSystemBackend
  type: bool
#ifdef XP_WIN
  # Linux and macOS turn on system level notification as default, but Windows is
  # disabled due to instability (dependencies of bug 1497425).
  value: false
#else
  value: true
#endif
  mirror: always


#ifdef ANDROID
  #---------------------------------------------------------------------------
  # Prefs starting with "android."
  #---------------------------------------------------------------------------

  # On Android, we want an opaque background to be visible under the page,
  # so layout should not force a default background.
-   name: android.widget_paints_background
    type: RelaxedAtomicBool
    value: true
    mirror: always

-   name: android.touch_resampling.enabled
    type: RelaxedAtomicBool
    value: true
    mirror: always

#endif

#---------------------------------------------------------------------------
# Prefs starting with "apz."
# The apz prefs are explained in AsyncPanZoomController.cpp
#---------------------------------------------------------------------------

# amount we zoom in for a double tap gesture if we couldn't find any content
# based rect to zoom to
- name: apz.doubletapzoom.defaultzoomin
  type: AtomicFloat
  value: 1.2f
  mirror: always

- name: apz.scrollbarbuttonrepeat.enabled
  type: RelaxedAtomicBool
  value: true
  mirror: always

- name: apz.wr.activate_all_scroll_frames
  type: RelaxedAtomicBool
  value: false
  mirror: always

- name: apz.wr.activate_all_scroll_frames_when_fission
  type: RelaxedAtomicBool
  value: true
  mirror: always

- name: apz.prefer_jank_minimal_displayports
  type: RelaxedAtomicBool
  value: true
  mirror: always

- name: apz.allow_double_tap_zooming
  type: RelaxedAtomicBool
  value: true
  mirror: always

- name: apz.mac.enable_double_tap_zoom_touchpad_gesture
  type: RelaxedAtomicBool
  value: true
  mirror: always

- name: apz.allow_immediate_handoff
  type: RelaxedAtomicBool
  value: false
  mirror: always

- name: apz.allow_zooming
  type: RelaxedAtomicBool
  value: true
  mirror: always

- name: apz.allow_zooming_out
  type: RelaxedAtomicBool
  value: false
  mirror: always

- name: apz.android.chrome_fling_physics.friction
  type: AtomicFloat
  value: 0.015f
  mirror: always

- name: apz.android.chrome_fling_physics.inflexion
  type: AtomicFloat
  value: 0.35f
  mirror: always

- name: apz.android.chrome_fling_physics.stop_threshold
  type: AtomicFloat
  value: 0.1f
  mirror: always

- name: apz.autoscroll.enabled
  type: RelaxedAtomicBool
  value: true
  mirror: always

- name: apz.axis_lock.breakout_angle
  type: AtomicFloat
  value: float(M_PI / 8.0)    # 22.5 degrees
  mirror: always
  include: <cmath>

- name: apz.axis_lock.breakout_threshold
  type: AtomicFloat
  value: 1.0f / 32.0f
  mirror: always

- name: apz.axis_lock.direct_pan_angle
  type: AtomicFloat
  value: float(M_PI / 3.0)    # 60 degrees
  mirror: always
  include: <cmath>

- name: apz.axis_lock.lock_angle
  type: AtomicFloat
  value: float(M_PI / 6.0)    # 30 degrees
  mirror: always
  include: <cmath>

# Whether to lock touch scrolling to one axis at a time.
# 0 = FREE (No locking at all)
# 1 = STANDARD (Once locked, remain locked until scrolling ends)
# 2 = STICKY (Allow lock to be broken, with hysteresis)
- name: apz.axis_lock.mode
  type: RelaxedAtomicInt32
  value: 2
  mirror: always

- name: apz.content_response_timeout
  type: RelaxedAtomicInt32
  value: 400
  mirror: always

- name: apz.danger_zone_x
  type: RelaxedAtomicInt32
  value: 50
  mirror: always

- name: apz.danger_zone_y
  type: RelaxedAtomicInt32
  value: 100
  mirror: always

- name: apz.disable_for_scroll_linked_effects
  type: RelaxedAtomicBool
  value: false
  mirror: always

- name: apz.displayport_expiry_ms
  type: RelaxedAtomicUint32
  value: 15000
  mirror: always

- name: apz.drag.enabled
  type: RelaxedAtomicBool
  value: true
  mirror: always

- name: apz.drag.initial.enabled
  type: RelaxedAtomicBool
  value: true
  mirror: always

- name: apz.drag.touch.enabled
  type: RelaxedAtomicBool
  value: true
  mirror: always

- name: apz.enlarge_displayport_when_clipped
  type: RelaxedAtomicBool
  value: @IS_ANDROID@
  mirror: always

# Test only.
- name: apz.fixed-margin-override.enabled
  type: RelaxedAtomicBool
  value: false
  mirror: always

# Test only.
- name: apz.fixed-margin-override.bottom
  type: RelaxedAtomicInt32
  value: 0
  mirror: always

# Test only.
- name: apz.fixed-margin-override.top
  type: RelaxedAtomicInt32
  value: 0
  mirror: always

- name: apz.fling_accel_base_mult
  type: AtomicFloat
  value: 1.0f
  mirror: always

- name: apz.fling_accel_supplemental_mult
  type: AtomicFloat
  value: 1.0f
  mirror: always

- name: apz.fling_accel_min_fling_velocity
  type: AtomicFloat
  value: 1.5f
  mirror: always

- name: apz.fling_accel_min_pan_velocity
  type: AtomicFloat
  value: 0.8f
  mirror: always

- name: apz.fling_accel_max_pause_interval_ms
  type: RelaxedAtomicInt32
  value: 50
  mirror: always

- name: apz.fling_curve_function_x1
  type: float
  value: 0.0f
  mirror: once

- name: apz.fling_curve_function_x2
  type: float
  value: 1.0f
  mirror: once

- name: apz.fling_curve_function_y1
  type: float
  value: 0.0f
  mirror: once

- name: apz.fling_curve_function_y2
  type: float
  value: 1.0f
  mirror: once

- name: apz.fling_curve_threshold_inches_per_ms
  type: AtomicFloat
  value: -1.0f
  mirror: always

- name: apz.fling_friction
  type: AtomicFloat
  value: 0.002f
  mirror: always

- name: apz.fling_min_velocity_threshold
  type: AtomicFloat
  value: 0.5f
  mirror: always

- name: apz.fling_stop_on_tap_threshold
  type: AtomicFloat
  value: 0.05f
  mirror: always

- name: apz.fling_stopped_threshold
  type: AtomicFloat
  value: 0.01f
  mirror: always

- name: apz.touch_acceleration_factor_x
  type: float
  value: 1.0f
  mirror: always

- name: apz.touch_acceleration_factor_y
  type: float
  value: 1.0f
  mirror: always

# new scrollbar code for desktop zooming
- name: apz.force_disable_desktop_zooming_scrollbars
  type: RelaxedAtomicBool
  value: false
  mirror: always

#ifdef MOZ_WIDGET_GTK
-   name: apz.gtk.kinetic_scroll.enabled
    type: RelaxedAtomicBool
    value: true
    mirror: always

# Mode to use when receiving kinetic scroll input.
#
#  * 0: Auto mode (uses the default behavior, subject to change).
#  * 1: Page mode: Uses gtk deltas as a percentage of the page size to scroll. This mode matches:
#
#    https://gitlab.gnome.org/GNOME/gtk/blob/c734c7e9188b56f56c3a504abee05fa40c5475ac/gtk/gtkrange.c#L3063-3074
#
#  * 2: Pixel mode: Uses gtk deltas as a fixed pixel multiplier. This mode matches e.g. GNOME web.
#
#    https://webkit-search.igalia.com/webkit/rev/215039ef09d6bfd6e088175bfe30788d95b9705d/Source/WebKit/Shared/gtk/WebEventFactory.cpp#265-296
#    (multiplied then by pixelsPerLineStep which in GNOME-web is 40).
-   name: apz.gtk.kinetic_scroll.delta_mode
    type: uint32_t
    value: 0
    mirror: always

-   name: apz.gtk.kinetic_scroll.page_delta_mode_multiplier
    type: float
    value: 1.0f
    mirror: always

-   name: apz.gtk.kinetic_scroll.pixel_delta_mode_multiplier
    type: float
    value: 40.0f
    mirror: always

-   name: apz.gtk.touchpad_pinch.enabled
    type: RelaxedAtomicBool
    value: true
    mirror: always

-   name: apz.gtk.touchpad_pinch.three_fingers.enabled
    type: RelaxedAtomicBool
    value: false
    mirror: always
#endif

- name: apz.keyboard.enabled
  type: bool
  value: @IS_NOT_ANDROID@
  mirror: once

- name: apz.keyboard.passive-listeners
  type: RelaxedAtomicBool
  value: @IS_NOT_ANDROID@
  mirror: always

- name: apz.max_tap_time
  type: RelaxedAtomicInt32
  value: 300
  mirror: always

- name: apz.max_velocity_inches_per_ms
  type: AtomicFloat
  value: -1.0f
  mirror: always

- name: apz.max_velocity_queue_size
  type: uint32_t
  value: 5
  mirror: once

- name: apz.min_skate_speed
  type: AtomicFloat
  value: 1.0f
  mirror: always

- name: apz.minimap.enabled
  type: RelaxedAtomicBool
  value: false
  mirror: always

- name: apz.mvm.force-enabled
  type: RelaxedAtomicBool
  value: true
  mirror: always

- name: apz.one_touch_pinch.enabled
  type: RelaxedAtomicBool
  value: @IS_ANDROID@
  mirror: always

- name: apz.overscroll.enabled
  type: RelaxedAtomicBool
#if defined(XP_MACOSX)
  value: true
#else
  value: false
#endif
  mirror: always

# The "test async scroll offset" (used via reftest-async-scroll
# or nsIDOMWindowUtils.setAsyncScrollOffset()) can be used to
# trigger overscroll. Used for tests only.
- name: apz.overscroll.test_async_scroll_offset.enabled
  type: RelaxedAtomicBool
  value: false
  mirror: always

- name: apz.overscroll.min_pan_distance_ratio
  type: AtomicFloat
  value: 1.0f
  mirror: always

- name: apz.overscroll.stop_distance_threshold
  type: AtomicFloat
  value: 5.0f
  mirror: always

- name: apz.overscroll.spring_stiffness
  type: AtomicFloat
  value: 200
  mirror: always

- name: apz.overscroll.damping
  type: AtomicFloat
  value: 1.1
  mirror: always

- name: apz.overscroll.max_velocity
  type: AtomicFloat
  value: 10
  mirror: always

- name: apz.paint_skipping.enabled
  type: RelaxedAtomicBool
  value: true
  mirror: always

# Fetch displayport updates early from the message queue.
- name: apz.pinch_lock.mode
  type: RelaxedAtomicInt32
  value: 1
  mirror: always

- name: apz.pinch_lock.scroll_lock_threshold
  type: AtomicFloat
  value: 1.0f / 32.0f   # 1/32 inches
  mirror: always

- name: apz.pinch_lock.span_breakout_threshold
  type: AtomicFloat
  value: 1.0f / 32.0f   # 1/32 inches
  mirror: always

- name: apz.pinch_lock.span_lock_threshold
  type: AtomicFloat
  value: 1.0f / 32.0f   # 1/32 inches
  mirror: always

- name: apz.pinch_lock.buffer_max_age
  type: int32_t
  value: 50   # milliseconds
  mirror: once

- name: apz.popups.enabled
  type: RelaxedAtomicBool
  value: true
  mirror: always

# Whether to print the APZC tree for debugging.
- name: apz.printtree
  type: RelaxedAtomicBool
  value: false
  mirror: always

- name: apz.record_checkerboarding
  type: RelaxedAtomicBool
  value: @IS_NIGHTLY_BUILD@
  mirror: always

- name: apz.second_tap_tolerance
  type: AtomicFloat
  value: 0.5f
  mirror: always

- name: apz.test.fails_with_native_injection
  type: RelaxedAtomicBool
  value: false
  mirror: always

- name: apz.test.logging_enabled
  type: RelaxedAtomicBool
  value: false
  mirror: always

- name: apz.touch_move_tolerance
  type: AtomicFloat
  value: 0.1f
  mirror: always

- name: apz.touch_start_tolerance
  type: AtomicFloat
  value: 0.1f
  mirror: always

- name: apz.velocity_bias
  type: AtomicFloat
  value: 0.0f
  mirror: always

- name: apz.velocity_relevance_time_ms
  type: RelaxedAtomicUint32
  value: 100
  mirror: always

- name: apz.windows.force_disable_direct_manipulation
  type: RelaxedAtomicBool
  value: false
  mirror: always

- name: apz.windows.use_direct_manipulation
  type: RelaxedAtomicBool
  value: true
  mirror: always

- name: apz.windows.check_for_pan_gesture_conversion
  type: RelaxedAtomicBool
  value: true
  mirror: always

- name: apz.x_skate_highmem_adjust
  type: AtomicFloat
  value: 0.0f
  mirror: always

- name: apz.x_skate_size_multiplier
  type: AtomicFloat
  value: 1.25f
  mirror: always

- name: apz.x_stationary_size_multiplier
  type: AtomicFloat
  value: 1.5f
  mirror: always

- name: apz.y_skate_highmem_adjust
  type: AtomicFloat
  value: 0.0f
  mirror: always

- name: apz.y_skate_size_multiplier
  type: AtomicFloat
#if defined(MOZ_WIDGET_ANDROID)
  value: 1.5f
#else
  value: 3.5f
#endif
  mirror: always

- name: apz.y_stationary_size_multiplier
  type: AtomicFloat
#if defined(MOZ_WIDGET_ANDROID)
  value: 1.5f
#else
  value: 3.5f
#endif
  mirror: always

- name: apz.zoom_animation_duration_ms
  type: RelaxedAtomicInt32
#if defined(MOZ_WIDGET_ANDROID)
  value: 250
#else
  value: 350
#endif
  mirror: always

- name: apz.scale_repaint_delay_ms
  type: RelaxedAtomicInt32
  value: 500
  mirror: always

#---------------------------------------------------------------------------
# Prefs starting with "beacon."
#---------------------------------------------------------------------------

# Is support for Navigator.sendBeacon enabled?
- name: beacon.enabled
  type: bool
  value: true
  mirror: always

#---------------------------------------------------------------------------
# Prefs starting with "bidi."
#---------------------------------------------------------------------------

# Whether delete and backspace should immediately delete characters not
# visually adjacent to the caret, or adjust the visual position of the caret
# on the first keypress and delete the character on a second keypress
- name: bidi.edit.delete_immediately
  type: bool
  value: true
  mirror: always

# Bidi caret movement style:
# 0 = logical
# 1 = visual
# 2 = visual, but logical during selection
- name: bidi.edit.caret_movement_style
  type: int32_t
#if !defined(XP_LINUX) && defined(NIGHTLY_BUILD)
  value: 1
#else
  value: 2 # See Bug 1638240
#endif
  mirror: always

#---------------------------------------------------------------------------
# Prefs starting with "browser."
#---------------------------------------------------------------------------

- name: browser.active_color
  type: String
  value: "#EE0000"
  mirror: never

- name: browser.active_color.dark
  type: String
  value: "#FF6666"
  mirror: never

- name: browser.anchor_color
  type: String
  value: "#0000EE"
  mirror: never

# If you change this, you probably also want to change
# nsXPLookAndFeel::GenericDarkColor for MozNativehyperlinktext.
- name: browser.anchor_color.dark
  type: String
  value: "#8C8CFF"
  mirror: never

# See http://dev.w3.org/html5/spec/forms.html#attr-fe-autofocus
- name: browser.autofocus
  type: bool
  value: true
  mirror: always

- name: browser.cache.offline.enable
  type: bool
  value: @IS_NOT_EARLY_BETA_OR_EARLIER@
  mirror: always

- name: browser.cache.disk.enable
  type: RelaxedAtomicBool
  value: true
  mirror: always

- name: browser.cache.memory.enable
  type: RelaxedAtomicBool
  value: true
  mirror: always

# Limit of recent metadata we keep in memory for faster access, in KB.
- name: browser.cache.disk.metadata_memory_limit
  type: RelaxedAtomicUint32
  value: 250   # 0.25 MB
  mirror: always

# Does the user want smart-sizing?
- name: browser.cache.disk.smart_size.enabled
  type: RelaxedAtomicBool
  value: true
  mirror: always

# Disk cache capacity in kilobytes. It's used only when
# browser.cache.disk.smart_size.enabled == false
- name: browser.cache.disk.capacity
  type: RelaxedAtomicUint32
  value: 256000
  mirror: always

# -1 = determine dynamically, 0 = none, n = memory capacity in kilobytes.
- name: browser.cache.memory.capacity
  type: RelaxedAtomicInt32
  value: -1
  mirror: always

# When smartsizing is disabled we could potentially fill all disk space by
# cache data when the disk capacity is not set correctly. To avoid that we
# check the free space every time we write some data to the cache. The free
# space is checked against two limits. Once the soft limit is reached we start
# evicting the least useful entries, when we reach the hard limit writing to
# the entry fails.
- name: browser.cache.disk.free_space_soft_limit
  type: RelaxedAtomicUint32
  value: 5 * 1024   # 5MB
  mirror: always

- name: browser.cache.disk.free_space_hard_limit
  type: RelaxedAtomicUint32
  value: 1024    # 1MB
  mirror: always

# The number of chunks we preload ahead of read. One chunk currently has
# 256kB.
- name: browser.cache.disk.preload_chunk_count
  type: RelaxedAtomicUint32
  value: 4    # 1 MB of read ahead
  mirror: always

# Max-size (in KB) for entries in disk cache. Set to -1 for no limit.
# (Note: entries bigger than 1/8 of disk-cache are never cached)
- name: browser.cache.disk.max_entry_size
  type: RelaxedAtomicUint32
  value: 50 * 1024    # 50 MB
  mirror: always

# Max-size (in KB) for entries in memory cache. Set to -1 for no limit.
# (Note: entries bigger than than 90% of the mem-cache are never cached.)
- name: browser.cache.memory.max_entry_size
  type: RelaxedAtomicInt32
  value: 5 * 1024
  mirror: always

# Memory limit (in kB) for new cache data not yet written to disk. Writes to
# the cache are buffered and written to disk on background with low priority.
# With a slow persistent storage these buffers may grow when data is coming
# fast from the network. When the amount of unwritten data is exceeded, new
# writes will simply fail. We have two buckets, one for important data
# (priority) like html, css, fonts and js, and one for other data like images,
# video, etc.
# Note: 0 means no limit.
- name: browser.cache.disk.max_chunks_memory_usage
  type: RelaxedAtomicUint32
  value: 40 * 1024
  mirror: always
- name: browser.cache.disk.max_priority_chunks_memory_usage
  type: RelaxedAtomicUint32
  value: 40 * 1024
  mirror: always

# Number of seconds the cache spends writing pending data and closing files
# after shutdown has been signalled. Past that time data is not written and
# files are left open for the OS to clean up.
- name: browser.cache.max_shutdown_io_lag
  type: RelaxedAtomicUint32
  value: 2
  mirror: always

# A percentage limit for media content type in the disk cache. When some entries
# need to be evicted and media is over the limit, it's evicted first.
- name: browser.cache.disk.content_type_media_limit
  type: RelaxedAtomicInt32
  value: 50
  mirror: always

# How often to validate document in cache
#   0 = once-per-session,
#   1 = each-time,
#   2 = never,
#   3 = when-appropriate/automatically
- name: browser.cache.check_doc_frequency
  type: RelaxedAtomicUint32
  value: 3
  mirror: always

- name: browser.contentblocking.database.enabled
  type: bool
  value: false
  mirror: always

# How many recent block/unblock actions per origins we remember in the
# Content Blocking log for each top-level window.
- name: browser.contentblocking.originlog.length
  type: uint32_t
  value: 32
  mirror: always

- name: browser.display.background_color
  type: String
  value: "#FFFFFF"
  mirror: never

- name: browser.display.background_color.dark
  type: String
  value: "#1C1B22"
  mirror: never

# This preference is a bit confusing because we use the opposite
# string value in the colors dialog to indicate to users how FF HCM
# will behave.
# With resect to document colors, these values mean:
# 0 = "default" = always, except in high contrast mode
# 1 = "always"
# 2 = "never"
#
# On windows, we set this to 0, which means FF HCM will mirror OS HCM.
# Everywhere else, we set this to 1, disabling FF HCM.
- name: browser.display.document_color_use
  type: RelaxedAtomicUint32
#if defined(XP_WIN)
  value: 0
#else
  value: 1
#endif
  mirror: always
  rust: true

# 0 = always native
# 1 = never native
# other = default
- name: browser.display.windows.non_native_menus
  type: RelaxedAtomicUint32
  value: 2
  mirror: always
  rust: true

# This pref dictates whether or not backplates and background images
# are to be drawn, when in high-contrast mode:
#   false: do not draw backplates or render background images
#   true: render background images and draw backplates
# This condition is only considered when high-contrast mode is enabled
# in Firefox, ie. when the user has:
#   (1) mUseAccessibilityMode set to true (Widows high-contrast mode is on)
#       AND browser.display.document_color_use set to 0
#       (only with high-contrast themes) OR
#   (2) browser.display.document_color_use set to 2 (always)
- name: browser.display.permit_backplate
  type: RelaxedAtomicBool
  value: true
  mirror: always
  rust: true

# Whether we should suppress the background-image of the canvas (the root
# frame) if we're in forced colors mode.
#
# This is important because some sites use background-image with a plain color
# and it causes undesirable results in high-contrast mode.
#
# See bug 1614921 for example.
- name: browser.display.suppress_canvas_background_image_on_forced_colors
  type: bool
  value: true
  mirror: always

- name: browser.display.focus_ring_on_anything
  type: bool
  value: false
  mirror: always

- name: browser.display.focus_ring_width
  type: uint32_t
  value: 1
  mirror: always

- name: browser.display.focus_background_color
  type: String
  value: "#117722"
  mirror: never

# Focus ring border style.
# 0 = solid border, 1 = dotted border
- name: browser.display.focus_ring_style
  type: uint32_t
  value: 1
  mirror: always

- name: browser.display.focus_text_color
  type: String
  value: "#ffffff"
  mirror: never

- name: browser.display.foreground_color
  type: String
  value: "#000000"
  mirror: never

- name: browser.display.foreground_color.dark
  type: String
  value: "#FBFBFE"
  mirror: never

# Whether focus rings are always shown by default.
#
# This is the initial value of nsWindowRoot::mShowFocusRings, but it can be
# overridden by system preferences.
- name: browser.display.show_focus_rings
  type: bool
  value: false
  mirror: always

# Whether we should always enable focus rings after focus was moved by keyboard.
#
# This behavior matches both historical and GTK / Windows focus behavior.
#
# :focus-visible is intended to provide better heuristics than this.
- name: browser.display.always_show_rings_after_key_focus
  type: bool
  value: false
  mirror: always

# In theory: 0 = never, 1 = quick, 2 = always, though we always just use it as
# a bool!
- name: browser.display.use_document_fonts
  type: RelaxedAtomicInt32
  value: 1
  mirror: always
  rust: true

- name: browser.display.use_focus_colors
  type: bool
  value: false
  mirror: always

- name: browser.display.use_system_colors
  type: RelaxedAtomicBool
#ifdef XP_WIN
  value: true
#else
  value: false
#endif
  mirror: always

- name: browser.dom.window.dump.enabled
  type: RelaxedAtomicBool
  value: @IS_NOT_MOZILLA_OFFICIAL@
  mirror: always

# See bug 1710926
- name: browser.download.improvements_to_download_panel
  type: bool
  value: true
  mirror: always

# See bug 1731668
- name: browser.download.enable_spam_prevention
  type: bool
  value: false
  mirror: always

- name: browser.download.sanitize_non_media_extensions
  type: bool
  value: true
  mirror: always

# Image document's automatic image sizing.
- name: browser.enable_automatic_image_resizing
  type: bool
  value: true
  mirror: always

# Image document's click-to-resize.
- name: browser.enable_click_image_resizing
  type: bool
  value: @IS_NOT_ANDROID@
  mirror: always

- name: browser.find.ignore_ruby_annotations
  type: bool
  value: true
  mirror: always

#if defined(XP_MACOSX)
# Whether pressing Esc will exit fullscreen.
- name: browser.fullscreen.exit_on_escape
  type: bool
  value: true
  mirror: always
#endif

# The max url length we'll store in history.
#
# The default value is mostly a guess based on various facts:
#
# * IE didn't support urls longer than 2083 chars
# * Sitemaps protocol used to support a maximum of 2048 chars
# * Various SEO guides suggest to not go over 2000 chars
# * Various apps/services are known to have issues over 2000 chars
# * RFC 2616 - HTTP/1.1 suggests being cautious about depending
#   on URI lengths above 255 bytes
#
- name: browser.history.maxUrlLength
  type: uint32_t
  value: 2000
  mirror: always

# Max size of push/replaceState data parameter
- name: browser.history.maxStateObjectSize
  type: int32_t
  value: 16777216
  mirror: always

# True to collect wireframes upon navigations / pushState
- name: browser.history.collectWireframes
  type: bool
  value: false
  mirror: always

# The minimum area for a rect to be included in a wireframe, in CSS pixels.
#
# The current value of 50 is pretty arbitrary, and will be tuned as we refine
# and test the wireframing capability.
- name: browser.history.wireframeAreaThreshold
  type: uint32_t
  value: 50
  mirror: always

#if defined(XP_WIN) || defined(XP_LINUX)
  # Notify TabUnloader or send the memory pressure if the memory resource
  # notification is signaled AND the available commit space is lower than
  # this value.
-   name: browser.low_commit_space_threshold_mb
    type: RelaxedAtomicUint32
    value: 200
    mirror: always
#endif

#ifdef XP_LINUX
  # On Linux we also check available memory in comparison to total memory,
  # and use this percent value (out of 100) to determine if we are in a
  # low memory scenario.
-   name: browser.low_commit_space_threshold_percent
    type: RelaxedAtomicUint32
    value: 5
    mirror: always
#endif

# Render animations and videos as a solid color
- name: browser.measurement.render_anims_and_video_solid
  type: RelaxedAtomicBool
  value: false
  mirror: always

- name: browser.navigation.requireUserInteraction
  type: bool
  value: false
  mirror: always

# Indicates if about:newtab shows content (enabled) or just blank.
- name: browser.newtabpage.enabled
  type: bool
  value: true
  mirror: always

# Open PDFs in Edge with the --app flag if it is the default.
- name: browser.pdf.launchDefaultEdgeAsApp
  type: bool
  value: true
  mirror: always

# Maximium delay between keystrokes that will be considered typing (milliseconds).
- name: browser.places.interactions.typing_timeout_ms
  type: RelaxedAtomicUint32
  value: 3000
  mirror: always

# Maximum delay between scroll input events that will be considered a scrolling interaction (milliseconds).
- name: browser.places.interactions.scrolling_timeout_ms
  type: RelaxedAtomicUint32
  value: 5000
  mirror: always

# Force usage of in-memory (rather than file on disk) media cache for video streaming when private browsing
- name: browser.privatebrowsing.forceMediaMemoryCache
  type: bool
  value: false
  mirror: always

# Communicates the toolbar color to platform (for e.g., prefers-color-scheme).
#
# Returns whether the toolbar is dark (0), light (1), or system (2).
#
# Default to "light" on macOS / Windows, and "system" elsewhere. The theming
# code sets it appropriately.
- name: browser.theme.toolbar-theme
  type: RelaxedAtomicUint32
#if defined(XP_WIN) || defined(XP_MACOSX)
  value: 1
#else
  value: 2
#endif
  mirror: always

# Communicates the preferred content theme color to platform (for e.g.,
# prefers-color-scheme).
#
# dark (0), light (1), system (2), or toolbar (3).
#
# Default to "toolbar", the theming code sets it appropriately.
- name: browser.theme.content-theme
  type: RelaxedAtomicUint32
  value: 2
  mirror: always
  rust: true

- name: browser.proton.places-tooltip.enabled
  type: RelaxedAtomicBool
  value: false
  mirror: always
  rust: true

# Blocked plugin content
- name: browser.safebrowsing.blockedURIs.enabled
  type: bool
  value: true
  mirror: always

# Malware protection
- name: browser.safebrowsing.malware.enabled
  type: bool
  value: true
  mirror: always

# Password protection
- name: browser.safebrowsing.passwords.enabled
  type: bool
  value: false
  mirror: always

# Phishing protection
- name: browser.safebrowsing.phishing.enabled
  type: bool
  value: true
  mirror: always

# Maximum size for an array to store the safebrowsing prefixset.
- name: browser.safebrowsing.prefixset_max_array_size
  type: RelaxedAtomicUint32
  value: 512*1024
  mirror: always

# SessionStore prefs
# Maximum number of bytes of DOMSessionStorage data we collect per origin.
- name: browser.sessionstore.dom_storage_limit
  type: uint32_t
  value: 2048
  mirror: always

# Maximum number of characters of form field data per field we collect.
- name: browser.sessionstore.dom_form_limit
  type: uint32_t
  value: 1024*1024*2
  mirror: always

# Maximum number of characters of form data we collect per origin.
- name: browser.sessionstore.dom_form_max_limit
  type: uint32_t
  value: 1024*1024*50
  mirror: always

# Minimal interval between two save operations in milliseconds (while the user is active).
- name: browser.sessionstore.interval
  type: RelaxedAtomicUint32
  value: 15000
  mirror: always

# Causes SessionStore to ignore non-final update messages from
# browser tabs that were not caused by a flush from the parent.
# This is a testing flag and should not be used by end-users.
- name: browser.sessionstore.debug.no_auto_updates
  type: RelaxedAtomicBool
  value: false
  mirror: always

# Whether we should draw the tabs on top of the titlebar.
#
# no (0), yes (1), or default (2), which is true everywhere except Linux.
- name: browser.tabs.inTitlebar
  type: int32_t
  value: 2
  mirror: always

# If set, use DocumentChannel to directly initiate loads entirely
# from parent-process BrowsingContexts
- name: browser.tabs.documentchannel.parent-controlled
  type: bool
  value: false
  mirror: always

# Testing-only pref which makes data: URIs be loaded in a "web" content process
# instead of within a process based on the URI's loader.
- name: browser.tabs.remote.dataUriInDefaultWebProcess
  type: bool
  value: false
  mirror: always

# Testing-only pref to force system-triggered about:blank loads to not change
# content processes. This is used for performance tests which load an
# about:blank document between navigations for historical reasons to avoid
# unnecessary process switches.
- name: browser.tabs.remote.systemTriggeredAboutBlankAnywhere
  type: bool
  value: false
  mirror: always

# Testing-only pref to cause PBrowser creation for a specific BrowsingContext to
# fail, to test the errored codepath.
- name: browser.tabs.remote.testOnly.failPBrowserCreation.enabled
  type: bool
  value: false
  mirror: always

- name: browser.tabs.remote.desktopbehavior
  type: bool
  value: false
  mirror: always

- name: browser.tabs.remote.force-paint
  type: bool
  value: true
  mirror: always

# When this pref is enabled document loads with a mismatched
# Cross-Origin-Embedder-Policy header will fail to load
- name: browser.tabs.remote.useCrossOriginEmbedderPolicy
  type: RelaxedAtomicBool
  value: true
  mirror: always

# When this pref is enabled top level loads with a mismatched
# Cross-Origin-Opener-Policy header will be loaded in a separate process.
- name: browser.tabs.remote.useCrossOriginOpenerPolicy
  type: RelaxedAtomicBool
  value: true
  mirror: always

# When this pref is enabled then we use a separate content process for
# top-level load of file:// URIs
- name: browser.tabs.remote.separateFileUriProcess
  type: RelaxedAtomicBool
#if !defined(ANDROID)
  value: true
#else
  value: false
#endif
  mirror: always

# Pref to control whether we use a separate privileged content process
# for certain mozilla webpages (which are listed in the pref
# browser.tabs.remote.separatedMozillaDomains).
- name: browser.tabs.remote.separatePrivilegedMozillaWebContentProcess
  type: bool
  value: false
  mirror: always

# Whether or not process selection for subframes will prefer re-using an
# existing content process over creating a new one. Enabling this pref should
# reduce the number of processes allocated for non-first-party domains if
# dom.ipc.processCount.webIsolated > 1.
- name: browser.tabs.remote.subframesPreferUsed
  type: bool
  value: true
  mirror: always

# When this pref is enabled, opaque response is only allowed to enter the
# content process if it's a response for media (audio, image, video), CSS, or
# JavaScript.
- name: browser.opaqueResponseBlocking
  type: RelaxedAtomicBool
  value: @IS_NIGHTLY_BUILD@
  mirror: always

# When true, zooming will be enabled on all sites, even ones that declare
# user-scalable=no.
- name: browser.ui.zoom.force-user-scalable
  type: RelaxedAtomicBool
  value: false
  mirror: always

- name: browser.underline_anchors
  type: bool
  value: true
  mirror: always

- name: browser.viewport.desktopWidth
  type: RelaxedAtomicInt32
  value: 980
  mirror: always

- name: browser.visited_color
  type: String
  value: "#551A8B"
  mirror: never

# If you change this, you probably also want to change
# nsXPLookAndFeel::GenericDarkColor for MozNativevisitedhyperlinktext.
- name: browser.visited_color.dark
  type: String
  value: "#FFADFF"
  mirror: never

# When true, soft reloads (including location.reload())
# will only froce validate the top level document, subresources will
# be loaded normally as-if users normally navigated to the page.
- name: browser.soft_reload.only_force_validate_top_level_document
  type: bool
  value: true
  mirror: always

#---------------------------------------------------------------------------
# Prefs starting with "canvas."
#---------------------------------------------------------------------------

# Limit for the canvas image cache. 0 means unlimited.
- name: canvas.image.cache.limit
  type: int32_t
  value: 0
  mirror: always

# Add support for canvas path objects
- name: canvas.path.enabled
  type: RelaxedAtomicBool
  value: true
  mirror: always

- name: canvas.capturestream.enabled
  type: bool
  value: true
  mirror: always

# Is support for CanvasRenderingContext2D.filter enabled?
- name: canvas.filters.enabled
  type: bool
  value: true
  mirror: always

# Provide ability to turn on support for canvas focus rings.
- name: canvas.focusring.enabled
  type: bool
  value: true
  mirror: always

# Is support for CanvasRenderingContext2D's hitRegion APIs enabled?
- name: canvas.hitregions.enabled
  type: bool
  value: false
  mirror: always

# Is support for CanvasRenderingContext2D's createConicGradient API enabled?
- name: canvas.createConicGradient.enabled
  type: RelaxedAtomicBool
  value: true
  mirror: always

# Provide ability to turn on support for canvas mozGetAsFile API.
- name: canvas.mozgetasfile.enabled
  type: bool
  value: false
  mirror: always

#---------------------------------------------------------------------------
# Prefs starting with "channelclassifier."
#---------------------------------------------------------------------------

- name: channelclassifier.allowlist_example
  type: bool
  value: false
  mirror: always

#---------------------------------------------------------------------------
# Prefs starting with "clipboard."
#---------------------------------------------------------------------------

# Clipboard behavior.
- name: clipboard.autocopy
  type: bool
#if !defined(ANDROID) && !defined(XP_MACOSX) && defined(XP_UNIX)
  value: true
#else
  value: false
#endif
  mirror: always

#ifdef XP_WIN
  # allow to copy clipboard data to Clipboard History/Cloud
  # (used on sensitive data in about:logins and Private Browsing)
-   name: clipboard.copyPrivateDataToClipboardCloudOrHistory
    type: bool
    value: false
    mirror: always
#endif

#---------------------------------------------------------------------------
# Prefs starting with "consoleservice."
#---------------------------------------------------------------------------

#if defined(ANDROID)
  # Disable sending console to logcat on release builds.
-   name: consoleservice.logcat
    type: RelaxedAtomicBool
    value: @IS_NOT_RELEASE_OR_BETA@
    mirror: always
#endif

#---------------------------------------------------------------------------
# Prefs starting with "content."
#---------------------------------------------------------------------------

- name: content.cors.disable
  type: bool
  value: false
  mirror: always

# Back off timer notification after count.
# -1 means never.
- name: content.notify.backoffcount
  type: int32_t
  value: -1
  mirror: always

# Notification interval in microseconds.
# The notification interval has a dramatic effect on how long it takes to
# initially display content for slow connections. The current value
# provides good incremental display of content without causing an increase
# in page load time. If this value is set below 1/10 of a second it starts
# to impact page load performance.
# See bugzilla bug 72138 for more info.
- name: content.notify.interval
  type: int32_t
  value: 120000
  mirror: always

# Do we notify based on time?
- name: content.notify.ontimer
  type: bool
  value: true
  mirror: always

# How many times to deflect in interactive mode.
- name: content.sink.interactive_deflect_count
  type: int32_t
  value: 0
  mirror: always

# How many times to deflect in perf mode.
- name: content.sink.perf_deflect_count
  type: int32_t
  value: 200
  mirror: always

# Parse mode for handling pending events.
# 0 = don't check for pending events
# 1 = don't deflect if there are pending events
# 2 = bail if there are pending events
- name: content.sink.pending_event_mode
  type: int32_t
#ifdef XP_WIN
  value: 1
#else
  value: 0
#endif
  mirror: always

# How often to probe for pending events. 1 = every token.
- name: content.sink.event_probe_rate
  type: int32_t
  value: 1
  mirror: always

# How long to stay off the event loop in interactive mode (microseconds).
- name: content.sink.interactive_parse_time
  type: int32_t
  value: 3000
  mirror: always

# How long to stay off the event loop in perf mode.
- name: content.sink.perf_parse_time
  type: int32_t
  value: 360000
  mirror: always

#  How long to be in interactive mode after an event.
- name: content.sink.interactive_time
  type: uint32_t
  value: 750000
  mirror: always

# How long to stay in perf mode after initial loading.
- name: content.sink.initial_perf_time
  type: uint32_t
  value: 2000000
  mirror: always

# Should we switch between perf-mode and interactive-mode?
# 0 = Switch
# 1 = Interactive mode
# 2 = Perf mode
- name: content.sink.enable_perf_mode
  type: int32_t
  value: 0
  mirror: always

#---------------------------------------------------------------------------
# Prefs starting with "converter."
#---------------------------------------------------------------------------

# Whether we include ruby annotation in the text despite whether it
# is requested. This was true because we didn't explicitly strip out
# annotations. Set false by default to provide a better behavior, but
# we want to be able to pref-off it if user doesn't like it.
- name: converter.html2txt.always_include_ruby
  type: bool
  value: false
  mirror: always

#---------------------------------------------------------------------------
# Prefs starting with "datareporting."
#---------------------------------------------------------------------------

- name: datareporting.healthreport.uploadEnabled
  type: RelaxedAtomicBool
  value: false
  mirror: always
  rust: true

#---------------------------------------------------------------------------
# Prefs starting with "device."
#---------------------------------------------------------------------------

# Is support for the device sensors API enabled?
- name: device.sensors.enabled
  type: bool
  value: true
  mirror: always

# KaiOS-only, see https://bugzilla.mozilla.org/show_bug.cgi?id=1699707#c10
- name: device.sensors.ambientLight.enabled
  type: bool
  value: false
  mirror: always

- name: device.sensors.motion.enabled
  type: bool
  value: true
  mirror: always

- name: device.sensors.orientation.enabled
  type: bool
  value: true
  mirror: always

# KaiOS-only, see https://bugzilla.mozilla.org/show_bug.cgi?id=1699707#c10
- name: device.sensors.proximity.enabled
  type: bool
  value: false
  mirror: always

- name: device.sensors.test.events
  type: bool
  value: false
  mirror: always

#---------------------------------------------------------------------------
# Prefs starting with "devtools."
#---------------------------------------------------------------------------

- name: devtools.console.stdout.chrome
  type: RelaxedAtomicBool
  value: @IS_NOT_MOZILLA_OFFICIAL@
  mirror: always

- name: devtools.console.stdout.content
  type: RelaxedAtomicBool
  value: false
  mirror: always

- name: devtools.toolbox.force-chrome-prefs
  type: RelaxedAtomicBool
  value: true
  mirror: always

#---------------------------------------------------------------------------
# Prefs starting with "docshell."
#---------------------------------------------------------------------------

# Used to indicate whether session history listeners should be notified
# about content viewer eviction. Used only for testing.
- name: docshell.shistory.testing.bfevict
  type: bool
  value: false
  mirror: always

# If true, pages with an opener won't be bfcached.
- name: docshell.shistory.bfcache.require_no_opener
  type: bool
  value: @IS_ANDROID@
  mirror: always

# If true, page with beforeunload or unload event listeners can be bfcached.
- name: docshell.shistory.bfcache.allow_unload_listeners
  type: bool
  value: @IS_ANDROID@
  mirror: always

# If true, page with beforeunload event listeners can be bfcached.
# This only works when sessionHistoryInParent is enabled.
- name: docshell.shistory.bfcache.ship_allow_beforeunload_listeners
  type: bool
  value: @IS_NIGHTLY_BUILD@
  mirror: always

#---------------------------------------------------------------------------
# Prefs starting with "dom."
#---------------------------------------------------------------------------

# Whether window.mozPaintCount is exposed to the web.
- name: dom.mozPaintCount.enabled
  type: bool
  value: false
  mirror: always

# Allow cut/copy
- name: dom.allow_cut_copy
  type: bool
  value: true
  mirror: always

- name: dom.allow_XUL_XBL_for_file
  type: bool
  value: false
  mirror: always

# Checks if offscreen animation throttling is enabled.
- name: dom.animations.offscreen-throttling
  type: bool
  value: true
  mirror: always

# Is support for automatically removing replaced filling animations enabled?
- name: dom.animations-api.autoremove.enabled
  type: bool
  value: true
  mirror: always

# Is support for composite operations from the Web Animations API enabled?
- name: dom.animations-api.compositing.enabled
  type: bool
  value: true
  mirror: always

# Is support for the core interfaces of Web Animations API enabled?
- name: dom.animations-api.core.enabled
  type: bool
  value: true
  mirror: always

# Is support for Document.getAnimations() and Element.getAnimations()
# supported?
- name: dom.animations-api.getAnimations.enabled
  type: bool
  value: true
  mirror: always

# Is support for animations from the Web Animations API without 0%/100%
# keyframes enabled?
- name: dom.animations-api.implicit-keyframes.enabled
  type: bool
  value: true
  mirror: always

# Is support for timelines from the Web Animations API enabled?
- name: dom.animations-api.timelines.enabled
  type: bool
  value: true
  mirror: always

# Synchronize transform animations with geometric animations on the
# main thread.
- name: dom.animations.mainthread-synchronization-with-geometric-animations
  type: bool
  value: @IS_NOT_NIGHTLY_BUILD@
  mirror: always

# Is support for AudioWorklet enabled?
- name: dom.audioworklet.enabled
  type: bool
  value: true
  mirror: always

# Is support for Navigator.getBattery enabled?
- name: dom.battery.enabled
  type: bool
  value: true
  mirror: always

# Block multiple external protocol URLs in iframes per single event.
- name: dom.block_external_protocol_in_iframes
  type: bool
  value: true
  mirror: always

# Block Insecure downloads from Secure Origins
- name: dom.block_download_insecure
  type: bool
  value: true
  mirror: always

# Block all downloads in iframes with the sandboxed attribute
- name: dom.block_download_in_sandboxed_iframes
  type: bool
  value: true
  mirror: always

# Block multiple window.open() per single event.
- name: dom.block_multiple_popups
  type: bool
  value: true
  mirror: always

# The maximum number of popup that is allowed to be opened. Set to -1 for no
# limit.
- name: dom.popup_maximum
  type: int32_t
  value: 20
  mirror: always

# Whether window.location.reload() and window.history.go(0) should be blocked
# if called directly from a window resize event handler.
#
# This used to be necessary long ago to prevent terrible UX when using stuff
# like TypeAheadFind (bug 258917), but it also causes compat issues on mobile
# (bug 1570566).
#
# So for now disable it on Android and Desktop Nightly, to see if we have any
# desktop regression before removing it completely. Note that this means that
# non-nightly RDM behaves different than Android in this case.
- name: dom.block_reload_from_resize_event_handler
  type: bool
#if defined(MOZ_WIDGET_ANDROID) || defined(NIGHTLY_BUILD)
  value: false
#else
  value: true
#endif
  mirror: always

# SW Cache API
- name: dom.caches.enabled
  type: RelaxedAtomicBool
  value: true
  mirror: always

- name: dom.caches.testing.enabled
  type: RelaxedAtomicBool
  value: false
  mirror: always

# Disable capture attribute for input elements; only supported on GeckoView.
- name: dom.capture.enabled
  type: bool
  value: false
  mirror: always

# Allow control characters appear in composition string.
# When this is false, control characters except
# CHARACTER TABULATION (horizontal tab) are removed from
# both composition string and data attribute of compositionupdate
# and compositionend events.
- name: dom.compositionevent.allow_control_characters
  type: bool
  value: false
  mirror: always

- name: dom.crypto.randomUUID.enabled
  type: RelaxedAtomicBool
  value: true
  mirror: always

# Is support for CSSPseudoElement enabled?
- name: dom.css_pseudo_element.enabled
  type: bool
  value: false
  mirror: always

# After how many seconds we allow external protocol URLs in iframe when not in
# single events
- name: dom.delay.block_external_protocol_in_iframes
  type: uint32_t
  value: 10   # in seconds
  mirror: always

# Whether the above pref has any effect at all.
- name: dom.delay.block_external_protocol_in_iframes.enabled
  type: bool
  value: @IS_NOT_NIGHTLY_BUILD@
  mirror: always

# HTML <dialog> element
- name: dom.dialog_element.enabled
  type: bool
  value: true
  mirror: always

# Only propagate the open window click permission if the setTimeout() is equal
# to or less than this value.
- name: dom.disable_open_click_delay
  type: int32_t
  value: 1000
  mirror: always

- name: dom.disable_open_during_load
  type: bool
  value: false
  mirror: always

- name: dom.disable_beforeunload
  type: bool
  value: false
  mirror: always

- name: dom.require_user_interaction_for_beforeunload
  type: bool
  value: true
  mirror: always

# Enable/disable Gecko specific edit commands
- name: dom.document.edit_command.contentReadOnly.enabled
  type: bool
  value: @IS_NOT_NIGHTLY_BUILD@
  mirror: always

- name: dom.document.edit_command.decreasefontsize.enabled
  type: bool
  value: false
  mirror: always

- name: dom.document.edit_command.gethtml.enabled
  type: bool
  value: false
  mirror: always

- name: dom.document.edit_command.heading.enabled
  type: bool
  value: false
  mirror: always

- name: dom.document.edit_command.increasefontsize.enabled
  type: bool
  value: false
  mirror: always

- name: dom.document.edit_command.insertBrOnReturn.enabled
  type: bool
  value: @IS_NOT_NIGHTLY_BUILD@
  mirror: always

- name: dom.document.edit_command.readonly.enabled
  type: bool
  value: false
  mirror: always

# If set this to true, `Document.execCommand` may be performed nestedly.
# Otherwise, nested calls just return false.
- name: dom.document.exec_command.nested_calls_allowed
  type: bool
  value: false
  mirror: always

- name: dom.enable_window_print
  type: bool
  value: @IS_NOT_ANDROID@
  mirror: always

# Only intended for fuzzing purposes, this will break mozPrintCallback, etc.
- name: dom.window_print.fuzzing.block_while_printing
  type: bool
  value: false
  mirror: always

- name: dom.element.transform-getters.enabled
  type: bool
  value: false
  mirror: always

- name: dom.mouse_capture.enabled
  type: bool
  value: true
  mirror: always

# Is support for Performance.mozMemory enabled?
- name: dom.enable_memory_stats
  type: bool
  value: false
  mirror: always

# Enable Performance API
# Whether nonzero values can be returned from performance.timing.*
- name: dom.enable_performance
  type: RelaxedAtomicBool
  value: true
  mirror: always

# Enable Performance Observer API
- name: dom.enable_performance_observer
  type: RelaxedAtomicBool
  value: true
  mirror: always

# Whether resource timing will be gathered and returned by performance.GetEntries*
- name: dom.enable_resource_timing
  type: bool
  value: true
  mirror: always

# Whether event timing will be gathered and returned by performance observer*
- name: dom.enable_event_timing
  type: RelaxedAtomicBool
  value: true
  mirror: always

# Whether performance.GetEntries* will contain an entry for the active document
- name: dom.enable_performance_navigation_timing
  type: bool
  value: true
  mirror: always

# If this is true, it's allowed to fire "cut", "copy" and "paste" events.
# Additionally, "input" events may expose clipboard content when inputType
# is "insertFromPaste" or something.
- name: dom.event.clipboardevents.enabled
  type: bool
  value: true
  mirror: always

# Whether touch event listeners are passive by default.
- name: dom.event.default_to_passive_touch_listeners
  type: bool
  value: true
  mirror: always

# Whether wheel listeners are passive by default.
- name: dom.event.default_to_passive_wheel_listeners
  type: bool
  value: true
  mirror: always

- name: dom.event.dragexit.enabled
  type: bool
  value: @IS_NOT_NIGHTLY_BUILD@
  mirror: always

# Whether WheelEvent should return pixels instead of lines for
# WheelEvent.deltaX/Y/Z, when deltaMode hasn't been checked.
#
# Other browsers don't use line deltas and websites forget to check for it, see
# bug 1392460.
- name: dom.event.wheel-deltaMode-lines.disabled
  type: bool
  value: true
  mirror: always

# Mostly for debugging. Whether we should do the same as
# dom.event.wheel-deltaMode-lines.disabled, but unconditionally rather than
# only when deltaMode hasn't been checked.
- name: dom.event.wheel-deltaMode-lines.always-disabled
  type: bool
  value: false
  mirror: always

# A blocklist (list of domains) for the
# dom.event.wheel-deltaMode-lines.disabled behavior, in case potential
# unforeseen problems with it arrive.
- name: dom.event.wheel-deltaMode-lines.always-enabled
  type: String
  value: ""
  mirror: never

#if defined(XP_MACOSX)
# Whether to disable treating ctrl click as right click
- name: dom.event.treat_ctrl_click_as_right_click.disabled
  type: bool
  value: @IS_NIGHTLY_BUILD@
  mirror: always
#endif

# Whether .offset{X,Y} for events targeted at SVG nodes returns bounds relative
# to the outer SVG.
- name: dom.events.offset-in-svg-relative-to-svg-root
  type: bool
  value: true
  mirror: always

# Disable clipboard.read() by default
- name: dom.events.asyncClipboard.read
  type: bool
  value: false
  mirror: always

# Disable ClipboardItem and clipboard.write by default
- name: dom.events.asyncClipboard.clipboardItem
  type: bool
  value: false
  mirror: always

# Should only be enabled in tests.
# Access with Clipboard::IsTestingPrefEnabled().
- name: dom.events.testing.asyncClipboard
  type: bool
  value: false
  mirror: always
  do_not_use_directly: true

# This pref controls whether or not the `protected` dataTransfer state is
# enabled. If the `protected` dataTransfer stae is disabled, then the
# DataTransfer will be read-only whenever it should be protected, and will not
# be disconnected after a drag event is completed.
- name: dom.events.dataTransfer.protected.enabled
  type: bool
  value: false
  mirror: always

# User interaction timer interval, in ms
- name: dom.events.user_interaction_interval
  type: uint32_t
  value: 5000
  mirror: always

# Whether to try to compress touchmove events on IPC layer.
- name: dom.events.compress.touchmove
  type: bool
  value: true
  mirror: always

# In addition to the above IPC layer compresison, allow touchmove
# events to be further coalesced in the child side after they
# are sent.
- name: dom.events.coalesce.touchmove
  type: bool
  value: true
  mirror: always

# Allow mousemove events to be coalesced in the child side after they are sent.
- name: dom.events.coalesce.mousemove
  type: bool
  value: true
  mirror: always

# Whether to expose test interfaces of various sorts
- name: dom.expose_test_interfaces
  type: bool
  value: false
  mirror: always

- name: dom.fetchObserver.enabled
  type: RelaxedAtomicBool
  value: false
  mirror: always

# Allow the content process to create a File from a path. This is allowed just
# on parent process, on 'file' Content process, or for testing.
- name: dom.file.createInChild
  type: RelaxedAtomicBool
  value: false
  mirror: always

# Support @autocomplete values for form autofill feature.
- name: dom.forms.autocomplete.formautofill
  type: bool
  value: false
  mirror: always

# Only trusted submit event could trigger form submission.
- name: dom.forms.submit.trusted_event_only
  type: bool
  value: false
  mirror: always

# This pref just controls whether we format the number with grouping separator
# characters when the internal value is set or updated. It does not stop the
# user from typing in a number and using grouping separators.
- name: dom.forms.number.grouping
  type: bool
  value: false
  mirror: always

# Whether the Gamepad API is enabled
- name: dom.gamepad.enabled
  type: bool
  value: true
  mirror: always

# Is Gamepad Extension API enabled?
- name: dom.gamepad.extensions.enabled
  type: bool
  value: true
  mirror: always

# Is LightIndicator API enabled in Gamepad Extension API?
- name: dom.gamepad.extensions.lightindicator
  type: bool
  value: false
  mirror: always

# Is MultiTouch API enabled in Gamepad Extension API?
- name: dom.gamepad.extensions.multitouch
  type: bool
  value: false
  mirror: always

# Is Gamepad vibrate haptic feedback function enabled?
- name: dom.gamepad.haptic_feedback.enabled
  type: bool
  value: true
  mirror: always

- name: dom.gamepad.non_standard_events.enabled
  type: bool
  value: @IS_NOT_RELEASE_OR_BETA@
  mirror: always

- name: dom.gamepad.test.enabled
  type: bool
  value: false
  mirror: always

# W3C draft ImageCapture API
- name: dom.imagecapture.enabled
  type: bool
  value: false
  mirror: always

# <img loading="lazy">
#
# See https://github.com/whatwg/html/pull/3752
- name: dom.image-lazy-loading.enabled
  type: RelaxedAtomicBool
  value: true
  mirror: always

# The root margin for image lazy loading, defined as four (value, percentage)
# pairs.
- name: dom.image-lazy-loading.root-margin.top
  type: float
#if defined(EARLY_BETA_OR_EARLIER)
  value: 100 # 100%
#else
  value: 300
#endif
  mirror: always

- name: dom.image-lazy-loading.root-margin.top.percentage
  type: bool
#if defined(EARLY_BETA_OR_EARLIER)
  value: true
#else
  value: false
#endif
  mirror: always

- name: dom.image-lazy-loading.root-margin.bottom
  type: float
#if defined(EARLY_BETA_OR_EARLIER)
  value: 100 # 100%
#else
  value: 300
#endif
  mirror: always

- name: dom.image-lazy-loading.root-margin.bottom.percentage
  type: bool
#if defined(EARLY_BETA_OR_EARLIER)
  value: true
#else
  value: false
#endif
  mirror: always

- name: dom.image-lazy-loading.root-margin.left
  type: float
#if defined(EARLY_BETA_OR_EARLIER)
  value: 100 # 100%
#else
  value: 300
#endif
  mirror: always

- name: dom.image-lazy-loading.root-margin.left.percentage
  type: bool
#if defined(EARLY_BETA_OR_EARLIER)
  value: true
#else
  value: false
#endif
  mirror: always

- name: dom.image-lazy-loading.root-margin.right
  type: float
#if defined(EARLY_BETA_OR_EARLIER)
  value: 100 # 100%
#else
  value: 300
#endif
  mirror: always

- name: dom.image-lazy-loading.root-margin.right.percentage
  type: bool
#if defined(EARLY_BETA_OR_EARLIER)
  value: true
#else
  value: false
#endif
  mirror: always

# Enable passing the "storage" option to indexedDB.open.
- name: dom.indexedDB.storageOption.enabled
  type: RelaxedAtomicBool
  value: false
  mirror: always

# Enable indexedDB in private browsing mode.
- name: dom.indexedDB.privateBrowsing.enabled
  type: RelaxedAtomicBool
  value: false
  mirror: always

- name: dom.input_events.beforeinput.enabled
  type: bool
  value: true
  mirror: always

# Whether innerWidth / innerHeight return rounded or fractional sizes.
#
# NOTE(emilio): Fractional sizes are not web-compatible, see the regressions
# from bug 1676843, but we want to expose the fractional sizes (probably in
# another API) one way or another, see [1], so we're keeping the code for the
# time being.
#
# [1]: https://github.com/w3c/csswg-drafts/issues/5260
- name: dom.innerSize.rounded
  type: bool
  value: true
  mirror: always

# Whether we conform to Input Events Level 1 or Input Events Level 2.
# true:  conforming to Level 1
# false: conforming to Level 2
- name: dom.input_events.conform_to_level_1
  type: bool
  value: true
  mirror: always

# Whether we allow BrowsingContextGroup to suspend input events
- name: dom.input_events.canSuspendInBCG.enabled
  type: bool
  value: false
  mirror: always

# Whether we perform a more strict alignment with vsync for input events
- name: dom.input_events.strict_input_vsync_alignment
  type: bool
  value: true
  mirror: always

# Enable not moving the cursor to end when a text input or textarea has .value
# set to the value it already has.  By default, enabled.
- name: dom.input.skip_cursor_move_for_same_value_set
  type: bool
  value: true
  mirror: always

- name: dom.ipc.cancel_content_js_when_navigating
  type: bool
  value: true
  mirror: always

# How often to check for CPOW timeouts (ms). CPOWs are only timed
# out by the hang monitor.
- name: dom.ipc.cpow.timeout
  type: uint32_t
  value: 500
  mirror: always

#ifdef MOZ_ENABLE_FORKSERVER
- name: dom.ipc.forkserver.enable
  type: bool
  value: false
  mirror: once
#endif

#ifdef MOZ_WIDGET_GTK
#
# Avoid the use of GTK in content processes if possible, by running
# them in headless mode, to conserve resources (e.g., connections to
# the X server).  See the usage in `ContentParent.cpp` for the full
# definition of "if possible".
#
# This does not affect sandbox policies; content processes may still
# dynamically connect to the display server for, e.g., WebGL.
- name: dom.ipc.avoid-gtk
  type: bool
  value: true
  mirror: always
#endif

# Whether or not to collect a paired minidump when force-killing a
# content process.
- name: dom.ipc.tabs.createKillHardCrashReports
  type: bool
  value: @IS_NOT_RELEASE_OR_BETA@
  mirror: once

# Allow Flash async drawing mode in 64-bit release builds.
- name: dom.ipc.plugins.asyncdrawing.enabled
  type: RelaxedAtomicBool
  value: true
  mirror: always

# How long we wait before unloading an idle plugin process.
- name: dom.ipc.plugins.unloadTimeoutSecs
  type: RelaxedAtomicUint32
  value: 30
  mirror: always

- name: dom.ipc.plugins.allow_dxgi_surface
  type: bool
  value: true
  mirror: always

# Enable e10s hang monitoring (slow script checking and plugin hang detection).
- name: dom.ipc.processHangMonitor
  type: bool
  value: true
  mirror: once

# Whether we report such process hangs
- name: dom.ipc.reportProcessHangs
  type: RelaxedAtomicBool
# Don't report hangs in DEBUG builds. They're too slow and often a
# debugger is attached.
#ifdef DEBUG
  value: false
#else
  value: true
#endif
  mirror: always

- name: dom.ipc.tabs.disabled
  type: bool
  value: false
  mirror: always

# Process launch delay (in milliseconds).
- name: dom.ipc.processPrelaunch.delayMs
  type: uint32_t
# This number is fairly arbitrary ... the intention is to put off
# launching another app process until the last one has finished
# loading its content, to reduce CPU/memory/IO contention.
  value: 1000
  mirror: always

- name: dom.ipc.processPrelaunch.startupDelayMs
  type: uint32_t
# delay starting content processes for a short time after browser start
# to provide time for the UI to come up
  value: 1000
  mirror: always

# Process preallocation cache
# Only used in fission; in e10s we use 1 always
- name: dom.ipc.processPrelaunch.fission.number
  type: uint32_t
  value: 3
  mirror: always

# Limit preallocated processes below this memory size (in MB)
- name: dom.ipc.processPrelaunch.lowmem_mb
  type: uint32_t
  value: 4096
  mirror: always

- name: dom.ipc.processPriorityManager.enabled
  type: bool
  value: false
  mirror: always

- name: dom.ipc.processPriorityManager.testMode
  type: bool
  value: false
  mirror: always

- name: dom.ipc.processPriorityManager.backgroundPerceivableGracePeriodMS
  type: uint32_t
#if defined(MOZ_WIDGET_ANDROID) && defined(NIGHTLY_BUILD)
  value: 3000
#else
  value: 0
#endif
  mirror: always

- name: dom.ipc.processPriorityManager.backgroundGracePeriodMS
  type: uint32_t
#if defined(MOZ_WIDGET_ANDROID) && defined(NIGHTLY_BUILD)
  value: 3000
#else
  value: 0
#endif
  mirror: always

# Is support for HTMLElement.autocapitalize enabled?
- name: dom.forms.autocapitalize
  type: bool
  value: @IS_NIGHTLY_BUILD@
  mirror: always

# Support for input type=datetime-local.
- name: dom.forms.datetime-local
  type: bool
  value: true
  mirror: always

# Support for input type=datetime-local widget. Disabled for now.
- name: dom.forms.datetime-local.widget
  type: bool
  value: true
  mirror: always

# Support for input type=month, type=week. By default, disabled.
- name: dom.forms.datetime.others
  type: bool
  value: @IS_ANDROID@
  mirror: always

# Is support for HTMLElement.enterKeyHint enabled?
- name: dom.forms.enterkeyhint
  type: bool
  value: true
  mirror: always

# Is support for HTMLElement.inputMode enabled?
- name: dom.forms.inputmode
  type: bool
  value: true
  mirror: always

# Enable Directory API. By default, disabled.
- name: dom.input.dirpicker
  type: bool
  value: false
  mirror: always

# Whether to allow or disallow web apps to cancel `beforeinput` events caused
# by MozEditableElement#setUserInput() which is used by autocomplete, autofill
# and password manager.
- name: dom.input_event.allow_to_cancel_set_user_input
  type: bool
  value: false
  mirror: always

# How long a content process can take before closing its IPC channel
# after shutdown is initiated.  If the process exceeds the timeout,
# we fear the worst and kill it.
- name: dom.ipc.tabs.shutdownTimeoutSecs
  type: RelaxedAtomicUint32
#if !defined(DEBUG) && !defined(MOZ_ASAN) && !defined(MOZ_VALGRIND) && !defined(MOZ_TSAN)
  value: 20
#else
  value: 0
#endif
  mirror: always

# Whether a native event loop should be used in the content process.
- name: dom.ipc.useNativeEventProcessing.content
  type: RelaxedAtomicBool
#if defined(XP_WIN) || defined(XP_MACOSX)
  value: false
#else
  value: true
#endif
  mirror: always

# If this is true, TextEventDispatcher dispatches keydown and keyup events
# even during composition (keypress events are never fired during composition
# even if this is true).
- name: dom.keyboardevent.dispatch_during_composition
  type: bool
  value: true
  mirror: always

# Enable/disable KeyboardEvent.initKeyEvent function
- name: dom.keyboardevent.init_key_event.enabled
  type: bool
  value: false
  mirror: always

# Enable/disable KeyboardEvent.initKeyEvent function in addons even if it's
# disabled.
- name: dom.keyboardevent.init_key_event.enabled_in_addons
  type: bool
  value: true
  mirror: always

# If this is true, keypress events for non-printable keys are dispatched only
# for event listeners of the system event group in web content.
- name: dom.keyboardevent.keypress.dispatch_non_printable_keys_only_system_group_in_content
  type: bool
  value: true
  mirror: always

# If this is true, "keypress" event's keyCode value and charCode value always
# become same if the event is not created/initialized by JS.
- name: dom.keyboardevent.keypress.set_keycode_and_charcode_to_same_value
  type: bool
  value: true
  mirror: always

# Whether "W3C Web Manifest" processing is enabled
- name: dom.manifest.enabled
  type: bool
  value: true
  mirror: always

# Enable mapped array buffer by default.
- name: dom.mapped_arraybuffer.enabled
  type: bool
  value: true
  mirror: always

# This pref is used to enable/disable the `document.autoplayPolicy` API which
# returns a enum string which presents current autoplay policy and can change
# overtime based on user session activity.
- name: dom.media.autoplay.autoplay-policy-api
  type: bool
  value: false
  mirror: always

# Media Session API
- name: dom.media.mediasession.enabled
  type: bool
  value: true
  mirror: always

# Number of seconds of very quiet or silent audio before considering the audio
# inaudible.
- name: dom.media.silence_duration_for_audibility
  type: AtomicFloat
  value: 2.0f
  mirror: always

- name: dom.menuitem.enabled
  type: bool
  value: false
  mirror: always

# Enable meta-viewport support in remote APZ-enabled frames.
- name: dom.meta-viewport.enabled
  type: RelaxedAtomicBool
  value: false
  mirror: always

# Timeout clamp in ms for timeouts we clamp.
- name: dom.min_timeout_value
  type: RelaxedAtomicInt32
  value: 4
  mirror: always

# Timeout clamp in ms for background windows.
- name: dom.min_background_timeout_value
  type: int32_t
  value: 1000
  mirror: always

# Timeout clamp in ms for background windows when throttling isn't enabled.
- name: dom.min_background_timeout_value_without_budget_throttling
  type: int32_t
  value: 1000
  mirror: always

# Are missing-property use counters for certain DOM attributes enabled?
- name: dom.missing_prop_counters.enabled
  type: bool
  value: true
  mirror: always

# Is support for module scripts (<script type="module">) enabled for content?
- name: dom.moduleScripts.enabled
  type: bool
  value: true
  mirror: always

# Whether we disable triggering mutation events for changes to style
# attribute via CSSOM.
# NOTE: This preference is used in unit tests. If it is removed or its default
# value changes, please update test_sharedMap_static_prefs.js accordingly.
- name: dom.mutation-events.cssom.disabled
  type: bool
  value: true
  mirror: always

# Limit of location change caused by content scripts in a time span per
# BrowsingContext. This includes calls to History and Location APIs.
- name: dom.navigation.locationChangeRateLimit.count
  type: uint32_t
  value: 200
  mirror: always

# Time span in seconds for location change rate limit.
- name: dom.navigation.locationChangeRateLimit.timespan
  type: uint32_t
  value: 10
  mirror: always

# Network Information API
# This feature is not available on Firefox desktop. It exposes too much
# user information. Let's be consistent and disable it on Android.
# But let's keep it around in case it becomes necessary for webcompat
# reasons
# https://bugzilla.mozilla.org/show_bug.cgi?id=1637922
- name: dom.netinfo.enabled
  type: RelaxedAtomicBool
  value: false
  mirror: always

# Whether we should open noopener links in a new process.
- name: dom.noopener.newprocess.enabled
  type: bool
  value: true
  mirror: always

# Whether we shouldn't show an error page for unknown protocols (and should
# show a console warning instead).
- name: dom.no_unknown_protocol_error.enabled
  type: bool
  value: true
  mirror: always

# Whether origin trials are enabled.
- name: dom.origin-trials.enabled
  type: bool
  value: false
  mirror: always

# Whether we use the test key to verify tokens.
- name: dom.origin-trials.test-key.enabled
  type: bool
  value: false
  mirror: always

# Is support for Window.paintWorklet enabled?
- name: dom.paintWorklet.enabled
  type: bool
  value: false
  mirror: always

# Enable/disable the PaymentRequest API
- name: dom.payments.request.enabled
  type: bool
  value: false
  mirror: always

# Whether a user gesture is required to call PaymentRequest.prototype.show().
- name: dom.payments.request.user_interaction_required
  type: bool
  value: true
  mirror: always

# Time in milliseconds for PaymentResponse to wait for
# the Web page to call complete().
- name: dom.payments.response.timeout
  type: uint32_t
  value: 5000
  mirror: always

# Enable printing performance marks/measures to log
- name: dom.performance.enable_user_timing_logging
  type: RelaxedAtomicBool
  value: false
  mirror: always

- name: dom.performance.children_results_ipc_timeout
  type: uint32_t
  value: 1000
  mirror: always

# Enable notification of performance timing
- name: dom.performance.enable_notify_performance_timing
  type: bool
  value: false
  mirror: always

# Is support for PerformanceTiming.timeToContentfulPaint enabled?
- name: dom.performance.time_to_contentful_paint.enabled
  type: bool
  value: false
  mirror: always

# Is support for PerformanceTiming.timeToDOMContentFlushed enabled?
- name: dom.performance.time_to_dom_content_flushed.enabled
  type: bool
  value: false
  mirror: always

# Is support for PerformanceTiming.timeToFirstInteractive enabled?
- name: dom.performance.time_to_first_interactive.enabled
  type: bool
  value: false
  mirror: always

# Is support for PerformanceTiming.timeToNonBlankPaint enabled?
- name: dom.performance.time_to_non_blank_paint.enabled
  type: bool
  value: false
  mirror: always

# Is support for Permissions.revoke enabled?
- name: dom.permissions.revoke.enable
  type: bool
  value: false
  mirror: always

# Is support for Element.requestPointerLock enabled?
# This is added for accessibility purpose. When user has no way to exit
# pointer lock (e.g. no keyboard available), they can use this pref to
# disable the Pointer Lock API altogether.
- name: dom.pointer-lock.enabled
  type: bool
  value: true
  mirror: always

# re-SAB: Whether to allow postMessage of a SharedArrayBuffer if various
# preconditions related to COOP and COEP are met
- name: dom.postMessage.sharedArrayBuffer.withCOOP_COEP
  type: bool
  value: true
  mirror: once

# Overridden in all.js on RELEASE_OR_BETA in order to add the locked attribute.
- name: dom.postMessage.sharedArrayBuffer.bypassCOOP_COEP.insecure.enabled
  type: RelaxedAtomicBool
  value: false
  mirror: always

# This currently only affects XHTML. For XUL the cache is always allowed.
- name: dom.prototype_document_cache.enabled
  type: bool
  value: true
  mirror: always

# Push
- name: dom.push.enabled
  type: RelaxedAtomicBool
  value: false
  mirror: always

# This enables the SVGPathSeg APIs
- name: dom.svg.pathSeg.enabled
  type: bool
  value: false
  mirror: always

# Preference that is primarily used for testing of problematic file paths.
# It can also be used for switching between different storage directories, but
# such feature is not officially supported.
- name: dom.quotaManager.storageName
  type: String
  value: "storage"
  mirror: never

# An upper limit for the "age" of an origin. Any origin which is older than the
# threshold is considered as unaccessed. That doesn't necessarily mean that
# such origins will be immediatelly archived. They will be archived only when
# dom.quotaManager.checkQuotaInfoLoadTime is true and loading of quota info
# takes a long time (dom.quotaManager.longQuotaInfoLoadTimeThresholdMs is used
# to decide what is a long quota info load time).
- name: dom.quotaManager.unaccessedForLongTimeThresholdSec
  type: RelaxedAtomicUint32
  value: 33696000 # 13 months
  mirror: always

# Should we try to load origin information from the cache?
# See bug 1563023 for more details.
- name: dom.quotaManager.loadQuotaFromCache
  type: RelaxedAtomicBool
  value: true
  mirror: always

# Should we check build ID as part of the cache validation?
# When enabled, the cache is invalidated on any upgrade (or downgrade),
# ensuring that changes in how quota usage is calculated can't cause
# inconsistencies at the cost of a slower initialization. Currently, this
# should only be set to false in tests using a packaged profile that inherently
# includes a build id different from the building running the tests. In the
# future this may be set to false if we are confident that we have sufficiently
# thorough schema versioning.
- name: dom.quotaManager.caching.checkBuildId
  type: RelaxedAtomicBool
  value: true
  mirror: always

# Should we check quota info load time and eventually archive some unaccessed
# origins if loading of quota info takes a long time ?
- name: dom.quotaManager.checkQuotaInfoLoadTime
  type: RelaxedAtomicBool
  value: true
  mirror: always

# An upper limit for quota info load time, anything which takes longer than the
# threshold is considered as long quota info load time.
- name: dom.quotaManager.longQuotaInfoLoadTimeThresholdMs
  type: RelaxedAtomicUint32
  value: 21000 # 21 seconds
  mirror: always

# Preference that users can set to override temporary storage smart limit
# calculation.
- name: dom.quotaManager.temporaryStorage.fixedLimit
  type: RelaxedAtomicInt32
  value: -1
  mirror: always

# A pref that is used to enable testing features.
- name: dom.quotaManager.testing
  type: SequentiallyConsistentAtomicBool
  value: false
  mirror: always

#ifdef XP_WIN
  # Preference that is used to set nsILocalFileWin::useDOSDevicePathSyntax
  # attribute for all local file instances created by QuotaManager and its
  # clients. The value of this preference is cached so changing the preference
  # during runtime has no effect.
  # See bug 1626846 for setting this to false by default.
-   name: dom.quotaManager.useDOSDevicePathSyntax
    type: RelaxedAtomicBool
    value: true
    mirror: always
    do_not_use_directly: true

  # Preference that is used to enable the hack for overrriding xFullPathname in
  # TelemetryVFS.
-   name: dom.quotaManager.overrideXFullPathname
    type: RelaxedAtomicBool
    value: true
    mirror: always
#endif

# How many times we should retry directory removal or renaming if access was
# denied?
- name: dom.quotaManager.directoryRemovalOrRenaming.maxRetries
  type: RelaxedAtomicUint32
#ifdef XP_WIN
  value: 10
#else
  value: 0
#endif
  mirror: always

# How long we should wait between retries (in milliseconds)?
- name: dom.quotaManager.directoryRemovalOrRenaming.delayMs
  type: RelaxedAtomicUint32
  value: 200
  mirror: always

# Reporting API.
- name: dom.reporting.enabled
  type: RelaxedAtomicBool
  value: @IS_NIGHTLY_BUILD@
  mirror: always

- name: dom.reporting.testing.enabled
  type: RelaxedAtomicBool
  value: false
  mirror: always

- name: dom.reporting.featurePolicy.enabled
  type: RelaxedAtomicBool
  value: @IS_NIGHTLY_BUILD@
  mirror: always

- name: dom.reporting.crash.enabled
  type: RelaxedAtomicBool
  value: false
  mirror: always

- name: dom.reporting.header.enabled
  type: RelaxedAtomicBool
  value: false
  mirror: always

# In seconds. The timeout to remove not-active report-to endpoints.
- name: dom.reporting.cleanup.timeout
  type: uint32_t
  value: 3600
  mirror: always

# Any X seconds the reports are dispatched to endpoints.
- name: dom.reporting.delivering.timeout
  type: uint32_t
  value: 5
  mirror: always

# How many times the delivering of a report should be tried.
- name: dom.reporting.delivering.maxFailures
  type: uint32_t
  value: 3
  mirror: always

# How many reports should be stored in the report queue before being delivered.
- name: dom.reporting.delivering.maxReports
  type: uint32_t
  value: 100
  mirror: always

# Enable requestIdleCallback API
- name: dom.requestIdleCallback.enabled
  type: bool
  value: true
  mirror: always

# Enable Screen Orientation lock
- name: dom.screenorientation.allow-lock
  type: bool
  value: false
  mirror: always

# Whether to enable the JavaScript start-up cache. This causes one of the first
# execution to record the bytecode of the JavaScript function used, and save it
# in the existing cache entry. On the following loads of the same script, the
# bytecode would be loaded from the cache instead of being generated once more.
- name: dom.script_loader.bytecode_cache.enabled
  type: bool
  value: true
  mirror: always

# Ignore the heuristics of the bytecode cache, and always record on the first
# visit. (used for testing purposes).

# Choose one strategy to use to decide when the bytecode should be encoded and
# saved. The following strategies are available right now:
#   * -2 : (reader mode) The bytecode cache would be read, but it would never
#          be saved.
#   * -1 : (eager mode) The bytecode would be saved as soon as the script is
#          seen for the first time, independently of the size or last access
#          time.
#   *  0 : (default) The bytecode would be saved in order to minimize the
#          page-load time.
#
# Other values might lead to experimental strategies. For more details, have a
# look at: ScriptLoader::ShouldCacheBytecode function.
- name: dom.script_loader.bytecode_cache.strategy
  type: int32_t
  value: 0
  mirror: always

# Select which parse/delazification strategy should be used while parsing
# scripts off-main-thread. (see CompileOptions.h, DelazificationOption enum)
#
#   0: On-demand only. Delazification will be triggered only on the main thread
#      before the execution of the function.
#
#   1: Depth-first. Delazify all functions off-thread in the order of appearance
#      in the source.
#
# 255: Parse everything eagerly, from the first parse. All functions are parsed
#      at the same time as the top-level of a file.
- name: dom.script_loader.delazification.strategy
  type: uint32_t
  value: 255
  mirror: always

# Maximum total size after which the delazification strategy, specified by
# `dom.script_loader.delazification.strategy`, is no longer applied, and the
# on-demand strategy is used by default.
#
# -1 disable the threshold, and delazification strategy is applied to all
# scripts.
#
# Default value is 10MB for utf8 scripts.
- name: dom.script_loader.delazification.max_size
  type: int32_t
  value: 10485760
  mirror: always

# Minimum memory, in GB, required to enable delazification strategy, specified
# by `dom.script_loader.delazification.strategy`. Otherwise, the on-demand
# delazification strategy is used.
- name: dom.script_loader.delazification.min_mem
  type: int32_t
  value: 2
  mirror: always

# Is support for decoding external (non-inline) classic or module DOM scripts
# (i.e. anything but workers) as UTF-8, then directly compiling without
# inflating to UTF-16, enabled?
- name: dom.script_loader.external_scripts.utf8_parsing.enabled
  type: bool
  value: true
  mirror: always

# Enable  speculative off main thread parsing of external scripts as
# soon as they are fetched.
- name: dom.script_loader.external_scripts.speculative_omt_parse.enabled
  type: bool
  value: true
  mirror: always

# Speculatively compile non parser inserted scripts
- name: dom.script_loader.external_scripts.speculate_non_parser_inserted.enabled
  type: bool
  value: false
  mirror: always

# Speculatively compile async scripts
- name: dom.script_loader.external_scripts.speculate_async.enabled
  type: bool
  value: false
  mirror: always

# Speculatively compile link preload scripts
- name: dom.script_loader.external_scripts.speculate_link_preload.enabled
  type: bool
  value: false
  mirror: always

- name: dom.securecontext.allowlist_onions
  type: bool
  value: false
  mirror: always

# This pref enables Sec-Fetch-* logic and causes corresponding
# request headers to be set.
- name: dom.security.secFetch.enabled
  type: RelaxedAtomicBool
  value: true
  mirror: always

# This pref enables the featurePolicy header support.
- name: dom.security.featurePolicy.header.enabled
  type: bool
  value: false
  mirror: always

- name: dom.security.featurePolicy.experimental.enabled
  type: bool
  value: false
  mirror: always

# Expose the 'featurePolicy' attribute in document and HTMLIFrameElement
- name: dom.security.featurePolicy.webidl.enabled
  type: bool
  value: false
  mirror: always

# Perform IPC based Principal vetting in ContentParent
- name: dom.security.enforceIPCBasedPrincipalVetting
  type: RelaxedAtomicBool
  value: true
  mirror: always

# For testing purposes only: Flipping this pref to true allows
# to skip the allowlist for about: pages and do not ship with a
# CSP and NS_ASSERT right away.
- name: dom.security.skip_about_page_csp_allowlist_and_assert
  type: RelaxedAtomicBool
  value: false
  mirror: always

# For testing purposes only: Flipping this pref to true allows
# to skip the assertion that every about page ships with a CSP.
- name: dom.security.skip_about_page_has_csp_assert
  type: RelaxedAtomicBool
  value: false
  mirror: always

# For testing purposes only: Flipping this pref to true allows
# to skip the assertion that HTML fragments (e.g. innerHTML) can
# not be used within chrome code or about: pages.
- name: dom.security.skip_html_fragment_assertion
  type: RelaxedAtomicBool
  value: false
  mirror: always

# For testing purposes only; Flipping this pref to true allows
# to skip the assertion that remote scripts can not be loaded
# in system privileged contexts.
- name: dom.security.skip_remote_script_assertion_in_system_priv_context
  type: RelaxedAtomicBool
  value: false
  mirror: always

# If true, all content requests will get upgraded to HTTPS://
# (some Firefox functionality requests, like OCSP will not be affected)
- name: dom.security.https_only_mode
  type: RelaxedAtomicBool
  value: false
  mirror: always

# If true, all content requests in Private Browsing Mode will get
# upgraded to HTTPS://. (If dom.security.https_only_mode is set
# to true then this pref has no effect)
- name: dom.security.https_only_mode_pbm
  type: RelaxedAtomicBool
  value: false
  mirror: always

# If true, sends http background request for top-level sites to
# counter long timeouts.
- name: dom.security.https_only_mode_send_http_background_request
  type: RelaxedAtomicBool
  value: true
  mirror: always

# Time limit, in milliseconds, before sending the http background
# request for HTTPS-Only and HTTPS-First
- name: dom.security.https_only_fire_http_request_background_timer_ms
  type: RelaxedAtomicUint32
  value: 3000
  mirror: always

# If true, tries to break upgrade downgrade cycles where https-only tries
# to upgrad ethe connection, but the website tries to downgrade again.
- name: dom.security.https_only_mode_break_upgrade_downgrade_endless_loop
  type: RelaxedAtomicBool
  value: true
  mirror: always

# If true, when checking if it's upgrade downgrade cycles, the URI path will be
# also checked.
- name: dom.security.https_only_check_path_upgrade_downgrade_endless_loop
  type: RelaxedAtomicBool
  value: true
  mirror: always

# If true and HTTPS-only mode is enabled, requests
# to local IP addresses are also upgraded
- name: dom.security.https_only_mode.upgrade_local
  type: RelaxedAtomicBool
  value: false
  mirror: always

# If true and HTTPS-only mode is enabled, requests
# to .onion hosts are also upgraded
- name: dom.security.https_only_mode.upgrade_onion
  type: RelaxedAtomicBool
  value: false
  mirror: always

# WARNING: Don't ever update that pref manually! It is only used
# for telemetry purposes and allows to reason about retention of
# the pref dom.security.https_only_mode from above.
- name: dom.security.https_only_mode_ever_enabled
  type: RelaxedAtomicBool
  value: false
  mirror: always

# WARNING: Don't ever update that pref manually! It is only used
# for telemetry purposes and allows to reason about retention of
# the pref dom.security.https_only_mode_pbm from above.
- name: dom.security.https_only_mode_ever_enabled_pbm
  type: RelaxedAtomicBool
  value: false
  mirror: always

# If true checks for secure www connections when https fails
# and gives the user suggestions on the error page
- name: dom.security.https_only_mode_error_page_user_suggestions
  type: RelaxedAtomicBool
  value: false
  mirror: always

# If true, top-level request will get upgraded to HTTPS and
# downgraded again if the request failed.
- name: dom.security.https_first
  type: RelaxedAtomicBool
  value: false
  mirror: always

# If true, top-level requests in Private Browsing Mode will get
# upgraded to HTTPS. (If dom.security.https_first
# is set to true then this pref has no effect)
- name: dom.security.https_first_pbm
  type: RelaxedAtomicBool
  value: true
  mirror: always

- name: dom.security.unexpected_system_load_telemetry_enabled
  type: bool
  value: true
  mirror: always

# pref controls `Sanitizer` API being exposed
- name: dom.security.sanitizer.enabled
  type: bool
  value: false
  mirror: always

# Whether or not selection events on text controls are enabled.
- name: dom.select_events.textcontrols.selectionchange.enabled
  type: bool
  value: true
  mirror: always

- name: dom.select_events.textcontrols.selectstart.enabled
  type: bool
  value: @IS_NIGHTLY_BUILD@
  mirror: always

- name: dom.separate_event_queue_for_post_message.enabled
  type: bool
  value: true
  mirror: always

- name: dom.arena_allocator.enabled
  type: bool
  value: true
  mirror: once

- name: dom.serviceWorkers.enabled
  type: RelaxedAtomicBool
  value: false
  mirror: always

- name: dom.serviceWorkers.navigationPreload.enabled
  type: RelaxedAtomicBool
  value: true
  mirror: always

# Mitigates ServiceWorker navigation faults by bypassing the ServiceWorker on
# navigation faults.  This is more extensive than just resetting interception
# because we also mark the page as uncontrolled so that subresources will not
# go to the ServiceWorker either.
- name: dom.serviceWorkers.mitigations.bypass_on_fault
  type: bool
  value: true
  mirror: always

# Additional ServiceWorker navigation mitigation control to unregister the
# ServiceWorker after multiple faults are encountered. The mitigation is
# disabled when this is set to zero, otherwise this is the number of faults that
# need to occur for a specific ServiceWorker before it will be unregistered.
- name: dom.serviceWorkers.mitigations.navigation_fault_threshold
  type: uint32_t
  value: 3
  mirror: always

# This is the group usage head room for service workers.
# The quota usage mitigation algorithm uses this preference to determine if the
# origin or also group data should be cleared or not.
# The default value is 400 MiB.
- name: dom.serviceWorkers.mitigations.group_usage_headroom_kb
  type: uint32_t
  value: 400 * 1024
  mirror: always

- name: dom.serviceWorkers.testing.enabled
  type: RelaxedAtomicBool
  value: false
  mirror: always

# Whether ServiceWorkerManager should persist the service worker
# registered by temporary installed extension (only meant to be used
# for testing purpose, to make it easier to test some particular scenario
# with a temporary installed addon, which doesn't need to be signed to be
# installed on release channel builds).
- name: dom.serviceWorkers.testing.persistTemporarilyInstalledAddons
  type: RelaxedAtomicBool
  value: false
  mirror: always

- name: dom.workers.requestAnimationFrame
  type: RelaxedAtomicBool
  value: true
  mirror: always

- name: dom.workers.serialized-sab-access
  type: RelaxedAtomicBool
  value: false
  mirror: always

# Whether automatic storage access granting heuristics should be turned on.
- name: dom.storage_access.auto_grants
  type: bool
  value: true
  mirror: always

- name: dom.storage_access.auto_grants.delayed
  type: bool
  value: true
  mirror: always

# Storage-access API.
- name: dom.storage_access.enabled
  type: bool
  value: false
  mirror: always

# The maximum number of origins that a given third-party tracker is allowed
# to have concurrent access to before the user is presented with a storage
# access prompt.  Only effective when the auto_grants pref is turned on.
- name: dom.storage_access.max_concurrent_auto_grants
  type: int32_t
  value: 5
  mirror: always

# Enable Storage API for all platforms except Android.
- name: dom.storageManager.enabled
  type: RelaxedAtomicBool
  value: @IS_NOT_ANDROID@
  mirror: always

# Whether the File System API is enabled
- name: dom.fs.enabled
  type: RelaxedAtomicBool
  value: false
  mirror: always

# Should we abort LocalStorage requests when a sync message from parent is
# detected?
#
# LocalStorage is a synchronous API involving sync IPC from the child to the
# parent. Accessibility interfaces currently also involve different forms of
# synchronous parent-to-child communication. (See bug 1516136 comment 11 and
# comment 15.) Although LocalStorage NextGen no longer needs to consult the
# main thread, thereby eliminating the possibility of deadlock, the browser is
# very complex and so we have retained a fail-safe mechanism that will cause
# blocking LocalStorage operations to abort on synchronous IPC from the parent
# to the child.
#
# We are disabling this fail-safe mechanism because it is fundamentally visible
# to content when activated. When we abort the synchronous LocalStorage
# operation we throw an error which has the potential to break web content.
# This is not a hypothetical. In bug 1574569 content broke due to accessibility
# path aborting the LS call, but the LS call didn't need to abort because it
# was not at risk of deadlock.
#
# But we are retaining the preference in the event that regressions occur
# anywhere in the code-base that could cause a cascade that would result in
# deadlock. (There have been logic bugs in components that resulted in
# PBackground synchronously blocking in a way that could result in deadlock.)
# This allows us to re-enable the fail-safe with only a pref flip.
- name: dom.storage.abort_on_sync_parent_to_child_messages
  type: bool
  value: false
  mirror: always

# LocalStorage data limit as determined by summing up the lengths of all string
# keys and values. This is consistent with the legacy implementation and other
# browser engines. This value should really only ever change in unit testing
# where being able to lower it makes it easier for us to test certain edge
# cases. Measured in KiBs.
- name: dom.storage.default_quota
  type: RelaxedAtomicUint32
  # Only allow relatively small amounts of data since performance of the
  # synchronous IO is very bad. We are enforcing simple per-origin quota only.
  value: 5 * 1024
  mirror: always

# Per-site quota for legacy LocalStorage implementation.
- name: dom.storage.default_site_quota
  type: RelaxedAtomicUint32
  value: 25 * 1024
  mirror: always

# Whether or not LSNG (Next Generation Local Storage) is enabled.
# See bug 1599979 for enabling this unconditionally (second attempt).
- name: dom.storage.next_gen
  type: RelaxedAtomicBool
  value: true
  mirror: always
  do_not_use_directly: true

# The amount of snapshot peak usage which is attempted to be pre-incremented
# during snapshot creation.
- name: dom.storage.snapshot_peak_usage.initial_preincrement
  type: RelaxedAtomicUint32
  value: 16384
  mirror: always

# The amount of snapshot peak usage which is attempted to be pre-incremented
# during snapshot creation if the LocalStorage usage was already close to the
# limit (a fallback for dom.storage.snapshot_peak_usage.initial_preincrement).
- name: dom.storage.snapshot_peak_usage.reduced_initial_preincrement
  type: RelaxedAtomicUint32
  value: 4096
  mirror: always

# The amount of snapshot peak usage which is attempted to be pre-incremented
# beyond the specific values which are subsequently requested after snapshot
# creation.
- name: dom.storage.snapshot_peak_usage.gradual_preincrement
  type: RelaxedAtomicUint32
  value: 4096
  mirror: always

# The amount of snapshot peak usage which is attempted to be pre-incremented
# beyond the specific values which are subsequently requested after snapshot
# creation if the LocalStorage total usage was already close to the limit
# (a fallback for dom.storage.snapshot_peak_usage.gradual_preincrement).
- name: dom.storage.snapshot_peak_usage.reduced_gradual_preincrement
  type: RelaxedAtomicUint32
  value: 1024
  mirror: always

# How long between a snapshot becomes idle and when we actually finish the
# snapshot. This preference is only used when "dom.storage.snapshot_reusing"
# is true.
- name: dom.storage.snapshot_idle_timeout_ms
  type: uint32_t
  value: 5000
  mirror: always

# Is support for Storage test APIs enabled?
- name: dom.storage.testing
  type: bool
  value: false
  mirror: always

# DOM Streams Prefs

## Exposure Prefs: To ensure the DOM Streams don't expose more
# than existing JS Streams implementation, we want to hide some
# interfaces from the global until later.
- name: dom.streams.readable_stream_default_controller.enabled
  type: RelaxedAtomicBool
  value: true
  mirror: always

- name: dom.streams.readable_stream_default_reader.enabled
  type: RelaxedAtomicBool
  value: true
  mirror: always

- name: dom.streams.byte_streams.enabled
  type: RelaxedAtomicBool
  value: false
  mirror: always

- name: dom.streams.writable_streams.enabled
  type: RelaxedAtomicBool
  value: true
  mirror: always

- name: dom.streams.transform_streams.enabled
  type: RelaxedAtomicBool
  value: false
  mirror: always

- name: dom.streams.pipeTo.enabled
  type: RelaxedAtomicBool
  value: true
  mirror: always

# For area and anchor elements with target=_blank and no rel set to
# opener/noopener.
- name: dom.targetBlankNoOpener.enabled
  type: bool
  value: true
  mirror: always

# Is support for Selection.GetRangesForInterval enabled?
- name: dom.testing.selection.GetRangesForInterval
  type: bool
  value: false
  mirror: always

- name: dom.testing.structuredclonetester.enabled
  type: RelaxedAtomicBool
  value: false
  mirror: always

- name: dom.testing.sync-content-blocking-notifications
  type: bool
  value: false
  mirror: always

# To enable TestUtils interface on WPT
- name: dom.testing.testutils.enabled
  type: RelaxedAtomicBool
  value: false
  mirror: always

- name: dom.textMetrics.actualBoundingBox.enabled
  type: bool
  value: true
  mirror: always

- name: dom.textMetrics.baselines.enabled
  type: bool
  value: false
  mirror: always

- name: dom.textMetrics.emHeight.enabled
  type: bool
  value: false
  mirror: always

- name: dom.textMetrics.fontBoundingBox.enabled
  type: bool
  value: false
  mirror: always

# Time (in ms) that it takes to regenerate 1ms.
- name: dom.timeout.background_budget_regeneration_rate
  type: int32_t
  value: 100
  mirror: always

# Time (in ms) that it takes to regenerate 1ms.
- name: dom.timeout.foreground_budget_regeneration_rate
  type: int32_t
  value: 1
  mirror: always

# Maximum value (in ms) for the background budget. Only valid for
# values greater than 0.
- name: dom.timeout.background_throttling_max_budget
  type: int32_t
  value: 50
  mirror: always

# Maximum value (in ms) for the foreground budget. Only valid for
# values greater than 0.
- name: dom.timeout.foreground_throttling_max_budget
  type: int32_t
  value: -1
  mirror: always

# The maximum amount a timeout can be delayed by budget throttling.
- name: dom.timeout.budget_throttling_max_delay
  type: int32_t
  value: 15000
  mirror: always

# Turn on budget throttling by default.
- name: dom.timeout.enable_budget_timer_throttling
  type: bool
  value: true
  mirror: always

# Should we defer timeouts and intervals while loading a page.  Released
# on Idle or when the page is loaded.
- name: dom.timeout.defer_during_load
  type: bool
  value: true
  mirror: always

# Maximum amount of time in milliseconds consecutive setTimeout()/setInterval()
# callback are allowed to run before yielding the event loop.
- name: dom.timeout.max_consecutive_callbacks_ms
  type: uint32_t
  value: 4
  mirror: always

# Maximum deferral time for setTimeout/Interval in milliseconds
- name: dom.timeout.max_idle_defer_ms
  type: uint32_t
  value: 10*1000
  mirror: always

# Delay in ms from document load until we start throttling background timeouts.
- name: dom.timeout.throttling_delay
  type: int32_t
  value: 30000
  mirror: always

# UDPSocket API
- name: dom.udpsocket.enabled
  type: bool
  value: false
  mirror: always

# Time limit, in milliseconds, for user gesture transient activation.
- name: dom.user_activation.transient.timeout
  type: uint32_t
  value: 5000
  mirror: always

# Whether to shim a Components object on untrusted windows.
- name: dom.use_components_shim
  type: bool
  value: @IS_NOT_NIGHTLY_BUILD@
  mirror: always

- name: dom.vibrator.enabled
  type: bool
  value: true
  mirror: always

- name: dom.vibrator.max_vibrate_ms
  type: RelaxedAtomicUint32
  value: 10000
  mirror: always

- name: dom.vibrator.max_vibrate_list_len
  type: RelaxedAtomicUint32
  value: 128
  mirror: always

# Is support for Window.visualViewport enabled?
- name: dom.visualviewport.enabled
  type: bool
  value: true
  mirror: always

# Is support for WebVR APIs enabled?
# Disabled everywhere, but not removed.
- name: dom.vr.enabled
  type: RelaxedAtomicBool
  value: false
  mirror: always

# Should VR sessions always be reported as supported, without first
# checking for VR runtimes?  This will prevent permission prompts
# from being suppressed on machines without VR runtimes and cause
# navigator.xr.isSessionSupported to always report that immersive-vr
# is supported.
- name: dom.vr.always_support_vr
  type: RelaxedAtomicBool
  value: false
  mirror: always

# Should AR sessions always be reported as supported, without first
# checking for AR runtimes?  This will prevent permission prompts
# from being suppressed on machines without AR runtimes and cause
# navigator.xr.isSessionSupported to always report that immersive-ar
# is supported.
- name: dom.vr.always_support_ar
  type: RelaxedAtomicBool
  value: false
  mirror: always

# It is often desirable to automatically start vr presentation when
# a user puts on the VR headset.  This is done by emitting the
# Window.vrdisplayactivate event when the headset's sensors detect it
# being worn.  This can result in WebVR content taking over the headset
# when the user is using it outside the browser or inadvertent start of
# presentation due to the high sensitivity of the proximity sensor in some
# headsets, so it is off by default.
- name: dom.vr.autoactivate.enabled
  type: RelaxedAtomicBool
  value: false
  mirror: always

# Minimum number of milliseconds that the browser will wait before
# attempting to poll again for connected VR controllers.  The browser
# will not attempt to poll for VR controllers until it needs to use them.
- name: dom.vr.controller.enumerate.interval
  type: RelaxedAtomicInt32
  value: 1000
  mirror: always

# The threshold value of trigger inputs for VR controllers.
- name: dom.vr.controller_trigger_threshold
  type: AtomicFloat
  value: 0.1f
  mirror: always

# Minimum number of milliseconds that the browser will wait before
# attempting to poll again for connected VR displays.  The browser
# will not attempt to poll for VR displays until it needs to use
# them, such as when detecting a WebVR site.
- name: dom.vr.display.enumerate.interval
  type: RelaxedAtomicInt32
  value: 5000
  mirror: always

# The number of milliseconds since last frame start before triggering a new
# frame. When content is failing to submit frames on time or the lower level
# VR platform APIs are rejecting frames, it determines the rate at which RAF
# callbacks will be called.
- name: dom.vr.display.rafMaxDuration
  type: RelaxedAtomicUint32
  value: 50
  mirror: always

# Minimum number of milliseconds the browser will wait before attempting
# to re-start the VR service after an enumeration returned no devices.
- name: dom.vr.external.notdetected.timeout
  type: RelaxedAtomicInt32
  value: 60000
  mirror: always

# Minimum number of milliseconds the browser will wait before attempting
# to re-start the VR service after a VR API (eg, OpenVR or Oculus)
# requests that we shutdown and unload its libraries.
# To ensure that we don't interfere with VR runtime software auto-updates,
# we will not attempt to re-load the service until this timeout has elapsed.
- name: dom.vr.external.quit.timeout
  type: RelaxedAtomicInt32
  value: 10000
  mirror: always

# Minimum number of milliseconds that the VR session will be kept
# alive after the browser and content no longer are using the
# hardware.  If a VR multitasking environment, this should be set
# very low or set to 0.
- name: dom.vr.inactive.timeout
  type: RelaxedAtomicInt32
  value: 5000
  mirror: always

# Maximum number of milliseconds the browser will wait for content to call
# VRDisplay.requestPresent after emitting vrdisplayactivate during VR
# link traversal.  This prevents a long running event handler for
# vrdisplayactivate from later calling VRDisplay.requestPresent, which would
# result in a non-responsive browser in the VR headset.
- name: dom.vr.navigation.timeout
  type: RelaxedAtomicInt32
  value: 5000
  mirror: always

# Oculus device
- name: dom.vr.oculus.enabled
  type: RelaxedAtomicBool
#if defined(HAVE_64BIT_BUILD) && !defined(ANDROID)
  # We are only enabling WebVR by default on 64-bit builds (Bug 1384459).
  value: true
#else
  # On Android, this pref is irrelevant.
  value: false
#endif
  mirror: always

# When enabled, Oculus sessions may be created with the ovrInit_Invisible
# flag if a page is using tracking but not presenting.  When a page
# begins presenting VR frames, the session will be re-initialized without
# the flag.  This eliminates the "Firefox not responding" warnings in
# the headset, but might not be compatible with all versions of the Oculus
# runtime.
- name: dom.vr.oculus.invisible.enabled
  type: RelaxedAtomicBool
  value: true
  mirror: always

# Minimum number of milliseconds after content has stopped VR presentation
# before the Oculus session is re-initialized to an invisible / tracking
# only mode.  If this value is too high, users will need to wait longer
# after stopping WebVR presentation before automatically returning to the
# Oculus home interface.  (They can immediately return to the Oculus Home
# interface through the Oculus HUD without waiting this duration)
# If this value is too low, the Oculus Home interface may be visible
# momentarily during VR link navigation.
- name: dom.vr.oculus.present.timeout
  type: RelaxedAtomicInt32
  value: 500
  mirror: always

# OpenVR device
- name: dom.vr.openvr.enabled
  type: RelaxedAtomicBool
#if !defined(HAVE_64BIT_BUILD) && !defined(ANDROID)
  # We are only enabling WebVR by default on 64-bit builds (Bug 1384459).
  value: false
#elif defined(XP_WIN) || defined(XP_MACOSX)
  # We enable OpenVR by default for Windows and macOS.
  value: true
#else
  # See Bug 1310663 (Linux).  On Android, this pref is irrelevant.
  value: false
#endif
  mirror: always

# OSVR device
- name: dom.vr.osvr.enabled
  type: RelaxedAtomicBool
  value: false
  mirror: always

# Pose prediction reduces latency effects by returning future predicted HMD
# poses to callers of the WebVR API.  This currently only has an effect for
# Oculus Rift on SDK 0.8 or greater.
- name: dom.vr.poseprediction.enabled
  type: RelaxedAtomicBool
  value: true
  mirror: always

# Enable a separate process for VR module.
- name: dom.vr.process.enabled
  type: bool
#if defined(XP_WIN)
  value: true
#else
  value: false
#endif
  mirror: once

- name: dom.vr.process.startup_timeout_ms
  type: int32_t
  value: 5000
  mirror: once

# Puppet device, used for simulating VR hardware within tests and dev tools.
- name: dom.vr.puppet.enabled
  type: RelaxedAtomicBool
  value: false
  mirror: always

# Starting VR presentation is only allowed within a user gesture or event such
# as VRDisplayActivate triggered by the system. dom.vr.require-gesture allows
# this requirement to be disabled for special cases such as during automated
# tests or in a headless kiosk system.
- name: dom.vr.require-gesture
  type: RelaxedAtomicBool
  value: true
  mirror: always

# Is support for WebXR APIs enabled?
- name: dom.vr.webxr.enabled
  type: RelaxedAtomicBool
  value: false
  mirror: always

# Points in the native bounds geometry are required to be quantized
# sufficiently to prevent fingerprinting. The WebXR spec suggests
# quantizing to the nearest 5 centimeters.
- name: dom.vr.webxr.quantization
  type: AtomicFloat
  value: 0.05f
  mirror: always

#ifdef XP_WIN
  # Control firing WidgetMouseEvent by handling Windows pointer messages or
  # mouse messages.
-   name: dom.w3c_pointer_events.dispatch_by_pointer_messages
    type: bool
    value: true
    mirror: always

-   name: dom.w3c_pointer_events.scroll_by_pen.enabled
    type: bool
    value: true
    mirror: always
#endif

# If the value is >= 0, it will be used for max touch points in child processes.
- name: dom.maxtouchpoints.testing.value
  type: int32_t
  value: -1
  mirror: always

# Maximum value of navigator.hardwareConcurrency.
- name: dom.maxHardwareConcurrency
  type: RelaxedAtomicUint32
#ifdef NIGHTLY_BUILD
  value: 128
#else
  value: 16
#endif
  mirror: always

# W3C pointer events draft.
- name: dom.w3c_pointer_events.implicit_capture
  type: bool
  value: true
  mirror: always

# In case Touch API is enabled, this pref controls whether to support
# ontouch* event handlers, document.createTouch, document.createTouchList and
# document.createEvent("TouchEvent").
- name: dom.w3c_touch_events.legacy_apis.enabled
  type: bool
  value: @IS_ANDROID@
  mirror: always

# W3C touch events
# 0 - disabled, 1 - enabled, 2 - autodetect
# Autodetection is currently only supported on Windows and GTK3 (and assumed on
# Android).
- name: dom.w3c_touch_events.enabled
  type: int32_t
#if defined(XP_MACOSX)
  value: 0
#else
  value: 2
#endif
  mirror: always

# Is support for the Web Audio API enabled?
- name: dom.webaudio.enabled
  type: bool
  value: true
  mirror: always

- name: dom.webkitBlink.dirPicker.enabled
  type: RelaxedAtomicBool
  value: @IS_NOT_ANDROID@
  mirror: always

# Is the 'delegatesFocus' attribute for shadow dom
- name: dom.shadowdom.delegatesFocus.enabled
  type: bool
  value: true
  mirror: always

# Is the 'assign' API for slot element enabled?
- name: dom.shadowdom.slot.assign.enabled
  type: bool
  value: true
  mirror: always

# NOTE: This preference is used in unit tests. If it is removed or its default
# value changes, please update test_sharedMap_static_prefs.js accordingly.
- name: dom.webcomponents.shadowdom.report_usage
  type: bool
  value: false
  mirror: always

# Is support for custom element disabledFeatures enabled?
- name: dom.webcomponents.disabledFeatures.enabled
  type: bool
  value: true
  mirror: always

# Is support for custom element elementInternals enabled?
- name: dom.webcomponents.elementInternals.enabled
  type: bool
  value: true
  mirror: always

# Is support for form-associated custom element enabled?
- name: dom.webcomponents.formAssociatedCustomElement.enabled
  type: bool
  value: true
  mirror: always

# Is support for the Web GPU API enabled?
- name: dom.webgpu.enabled
  type: RelaxedAtomicBool
  value: false
  mirror: always

# Is support for HTMLInputElement.webkitEntries enabled?
- name: dom.webkitBlink.filesystem.enabled
  type: bool
  value: @IS_NOT_ANDROID@
  mirror: always

# Whether the Web Locks API is enabled
- name: dom.weblocks.enabled
  type: RelaxedAtomicBool
  value: true
  mirror: always

# Whether the WebMIDI API is enabled
- name: dom.webmidi.enabled
  type: bool
  value: false
  mirror: always

# midi permission is addon-gated
- name: dom.webmidi.gated
  type: bool
  value: true
  mirror: always

- name: dom.webnotifications.allowinsecure
  type: RelaxedAtomicBool
  value: false
  mirror: always

- name: dom.webnotifications.allowcrossoriginiframe
  type: RelaxedAtomicBool
  value: false
  mirror: always

- name: dom.webnotifications.enabled
  type: RelaxedAtomicBool
  value: true
  mirror: always

- name: dom.webnotifications.requireuserinteraction
  type: RelaxedAtomicBool
  value: true
  mirror: always

- name: dom.webnotifications.requireinteraction.enabled
  type: RelaxedAtomicBool
  value: @IS_NIGHTLY_BUILD@
  mirror: always

- name: dom.webnotifications.silent.enabled
  type: RelaxedAtomicBool
#if defined(MOZ_WIDGET_ANDROID)
  value: @IS_NIGHTLY_BUILD@
#else
  value: false
#endif
  mirror: always

- name: dom.webnotifications.vibrate.enabled
  type: RelaxedAtomicBool
#if defined(MOZ_WIDGET_ANDROID)
  value: @IS_NIGHTLY_BUILD@
#else
  value: false
#endif
  mirror: always

- name: dom.webnotifications.serviceworker.enabled
  type: RelaxedAtomicBool
  value: true
  mirror: always

# Is support for Window.event enabled?
- name: dom.window.event.enabled
  type: bool
  value: true
  mirror: always

- name: dom.window.history.async
  type: bool
  value: true
  mirror: always

# Enable the "noreferrer" feature argument for window.open()
- name: dom.window.open.noreferrer.enabled
  type: bool
  value: true
  mirror: always

- name: dom.window.content.untrusted.enabled
  type: bool
  value: @IS_NOT_EARLY_BETA_OR_EARLIER@
  mirror: always

- name: dom.window.clientinformation.enabled
  type: bool
  value: true
  mirror: always

- name: dom.window.sidebar.enabled
  type: bool
  value: @IS_NOT_EARLY_BETA_OR_EARLIER@
  mirror: always

- name: dom.worker.canceling.timeoutMilliseconds
  type: RelaxedAtomicUint32
  value: 30000    # 30 seconds
  mirror: always

# Is support for compiling DOM worker scripts directly from UTF-8 (without ever
# inflating to UTF-16) enabled?
- name: dom.worker.script_loader.utf8_parsing.enabled
  type: RelaxedAtomicBool
  value: true
  mirror: always

- name: dom.worker.use_medium_high_event_queue
  type: RelaxedAtomicBool
  value: true
  mirror: always

# Enables the dispatching of console log events from worker threads to the
# main-thread.
- name: dom.worker.console.dispatch_events_to_main_thread
  type: RelaxedAtomicBool
  value: true
  mirror: always

- name: dom.workers.testing.enabled
  type: RelaxedAtomicBool
  value: false
  mirror: always

- name: dom.worklet.enabled
  type: bool
  value: true
  mirror: always

# Enable content type normalization of XHR uploads via MIME Sniffing standard
- name: dom.xhr.standard_content_type_normalization
  type: RelaxedAtomicBool
  value: true
  mirror: always

# When this pref is set, parent documents may consider child iframes have
# loaded while they are still loading.
- name: dom.cross_origin_iframes_loaded_in_background
  type: bool
  value: false
  mirror: always

# WebIDL test prefs.
- name: dom.webidl.test1
  type: bool
  value: true
  mirror: always
- name: dom.webidl.test2
  type: bool
  value: true
  mirror: always

- name: dom.webidl.crosscontext_hasinstance.enabled
  type: RelaxedAtomicBool
  value: @IS_NOT_NIGHTLY_BUILD@
  mirror: always

# WebShare API - exposes navigator.share()
- name: dom.webshare.enabled
  type: bool
#ifdef XP_WIN
  value: @IS_EARLY_BETA_OR_EARLIER@
#else
  value: false
#endif
  mirror: always

# WebShare API - allows WebShare without user interaction (for tests only).
- name: dom.webshare.requireinteraction
  type: bool
  value: true
  mirror: always

# about:home and about:newtab include remote snippets that contain arbitrarily
# placed anchor tags in their content; we want sanitization to be turned off
# in order to render them correctly
- name: dom.about_newtab_sanitization.enabled
  type: bool
  value: false
  mirror: always

# Hide the confirm dialog when a POST request is reloaded.
- name: dom.confirm_repost.testing.always_accept
  type: bool
  value: false
  mirror: always

# Whether we should suspend inactive tabs or not
- name: dom.suspend_inactive.enabled
  type: bool
  value: @IS_ANDROID@
  mirror: always

# The following three prefs control the maximum script run time before slow
# script warning.

# Controls the time that a content script can run before showing a
# notification.
- name: dom.max_script_run_time
  type: int32_t
  value: 10
  mirror: always

# Controls whether we want to wait for user input before surfacing notifying
# the parent process about a long-running script.
- name: dom.max_script_run_time.require_critical_input
  type: bool
# On desktop, we don't want to annoy the user with a notification if they're
# not interacting with the browser. On Android however, we automatically
# terminate long-running scripts, so we want to make sure we don't get in the
# way of that by waiting for input.
#if defined(MOZ_WIDGET_ANDROID)
  value: false
#else
  value: true
#endif
  mirror: always

- name: dom.max_chrome_script_run_time
  type: int32_t
  value: 0
  mirror: always

- name: dom.max_ext_content_script_run_time
  type: int32_t
  value: 5
  mirror: always

#---------------------------------------------------------------------------
# Prefs starting with "editor"
#---------------------------------------------------------------------------

# Default background color of HTML editor.  This is referred only when
# "editor.use_custom_colors" is set to `true`.
- name: editor.background_color
  type: String
  value: "#FFFFFF"
  mirror: never

# Default length unit of indent blocks with CSS.
# TODO: Delete this pref after checking the compatibility with the other
#       browsers.
- name: editor.css.default_length_unit
  type: String
  value: "px"
  mirror: never

# Allow or disallow to delete `<hr>` element when caret is at start of
# following line of the element.  If false, Backspace from start of following
# line of an `<hr>` element causes moving caret to immediatly after the `<hr>`
# element, and then, another Backspace can delete it.
- name: editor.hr_element.allow_to_delete_from_following_line
  type: bool
  value: true
  mirror: always

# Whether editor initializes attributes and/or child nodes of newly inserting
# element before or after connecting to the DOM tree.
- name: editor.initialize_element_before_connect
  type: bool
  value: true
  mirror: always

# Delay to mask last input character in password fields.
# If negative value, to use platform's default behavior.
# If 0, no delay to mask password.
# Otherwise, password fields unmask last input character(s) during specified
# time (in milliseconds).
- name: editor.password.mask_delay
  type: int32_t
  value: -1
  mirror: always

# Set to true when you test mask_delay of password editor.  If this is set
# to true, "MozLastInputMasked" is fired when last input characters are
# masked by timeout.
- name: editor.password.testing.mask_delay
  type: bool
  value: false
  mirror: always

# When an element becomes absolutely positioned, this offset is applied to
# both `left` and `top`.
# TODO: Delete this pref after verifying that nobody uses this pref.
- name: editor.positioning.offset
  type: int32_t
  value: 0
  mirror: always

# Whether resizer keeps aspect ratio of `<img>` or can change its width/height
# independently.
# TODO: Delete this pref after verifying that nobody uses this pref.
- name: editor.resizing.preserve_ratio
  type: bool
  value: true
  mirror: always

# How line breakers are treated in single line editor:
# * 0: Only remove the leading and trailing newlines.
# * 1: Remove the first newline and all characters following it.
# * 2: Replace newlines with spaces (default of Firefox).
# * 3: Remove newlines from the string.
# * 4: Replace newlines with commas (default of Thunderbird).
# * 5: Collapse newlines and surrounding white space characters and
#      remove them from the string.
# Other values are treated as 1.
- name: editor.singleLine.pasteNewlines
  type: int32_t
  value: 2
  mirror: always

# Whether user pastes should be truncated.
- name: editor.truncate_user_pastes
  type: bool
  value: true
  mirror: always

# When this is set to `true`, "editor.background_color" must be set, then,
# the value is treated as default background color of the HTML editor.
# If `false` and "browser.display.use_system_colors" is set to `true`,
# "browser.display.background_color" is used instead.
# Otherwise, no color is used as default background color.
# This pref is for Thunderbird and SeaMonkey.
- name: editor.use_custom_colors
  type: bool
  value: false
  mirror: always

# If this is set to `true`, CSS mode of style editor is enabled by default
# unless it's a mail editor.
# This pref is for Thunderbird and SeaMonkey.
- name: editor.use_css
  type: bool
  value: false
  mirror: always

# Whether inserting <div> when typing Enter in a block element which can
# contain <div>.  If false, inserts <br> instead.
# TODO: Delete this pref after verifying nobody uses this pref.
- name: editor.use_div_for_default_newlines
  type: bool
  value: true
  mirror: always

# Whether enabling blink compatible white-space normalizer or keep using
# Gecko's traditional white-space normalizer.
- name: editor.white_space_normalization.blink_compatible
  type: bool
  value: false
  mirror: always

# General prefs for editor, indicating whether Gecko-specific editing UI is
# enabled by default. Those UIs are not implemented by any other browsers.  So,
# only Firefox users can change some styles with them. This means that Firefox
# users may get unexpected result of some web apps if they assume that users
# cannot change such styles.
- name: editor.resizing.enabled_by_default
  type: bool
  value: false
  mirror: always
- name: editor.inline_table_editing.enabled_by_default
  type: bool
  value: false
  mirror: always
- name: editor.positioning.enabled_by_default
  type: bool
  value: false
  mirror: always

#---------------------------------------------------------------------------
# Prefs starting with "extensions."
#---------------------------------------------------------------------------

# Whether the InstallTrigger implementation should be enabled (or hidden and
# none of its methods available).
- name: extensions.InstallTriggerImpl.enabled
  type: bool
  value: true
  mirror: always

# Whether the InstallTrigger implementation should be enabled (or completely
# hidden), separate from InstallTriggerImpl because InstallTrigger is improperly
# used also for UA detection.
- name: extensions.InstallTrigger.enabled
  type: bool
  value: true
  mirror: always


# Whether the background.service_worker in the extension manifest.json file
# is enabled.
- name: extensions.backgroundServiceWorker.enabled
  type: bool
  value: false
  mirror: once

# Maximum number of misspelled words in a text.
- name: extensions.spellcheck.inline.max-misspellings
  type: int32_t
  value: 500
  mirror: always

# Whether the extensions can register a service worker on its own.
# NOTE: WebExtensions Framework ability to register a background service worker
# is not controlled by this pref, only the extension code ability to use
# navigator.serviceWorker.register is locked behind this pref.
- name: extensions.serviceWorkerRegister.allowed
  type: bool
  value: false
  mirror: always

# Legacy behavior on filterResponse calls on intercepted sw script requests.
- name: extensions.filterResponseServiceWorkerScript.disabled
  type: bool
  value: false
  mirror: always

# This pref governs whether we run webextensions in a separate process (true)
# or the parent/main process (false)
- name: extensions.webextensions.remote
  type: RelaxedAtomicBool
  value: false
  mirror: always

# Whether to expose the MockExtensionAPI test interface in tests.
# The interface MockExtensionAPI doesn't represent a real extension API,
# it is only available in test and does include a series of cases useful
# to test the API request handling without tying the unit test to a
# specific WebExtensions API.
- name: extensions.webidl-api.expose_mock_interface
  type: RelaxedAtomicBool
  value: false
  mirror: always

#---------------------------------------------------------------------------
# Prefs starting with "fission."
#---------------------------------------------------------------------------

# Whether to enable Fission in new windows by default.
# IMPORTANT: This preference should *never* be checked directly, since any
# session can contain a mix of Fission and non-Fission windows. Instead,
# callers should check whether the relevant nsILoadContext has the
# `useRemoteSubframes` flag set.
# Callers which cannot use `useRemoteSubframes` must use
# `Services.appinfo.fissionAutostart` or `mozilla::FissionAutostart()` to check
# if fission is enabled by default.
- name: fission.autostart
  type: bool
  value: @IS_NOT_ANDROID@
  mirror: never

# Prefs used by normandy to orchestrate the fission experiment. For more
# details, see the comments in nsAppRunner.cpp.
- name: fission.experiment.enrollmentStatus
  type: uint32_t
  value: 0
  mirror: never

- name: fission.experiment.startupEnrollmentStatus
  type: uint32_t
  value: 0
  mirror: never

# This pref has no effect within fission windows, it only controls the
# behaviour within non-fission windows. If true, preserve browsing contexts
# between process swaps.
- name: fission.preserve_browsing_contexts
  type: bool
  value: true
  mirror: always

# Store the session history in the parent process, and access it over IPC
# from the child processes.
- name: fission.sessionHistoryInParent
  type: bool
  value: false
  mirror: once
  do_not_use_directly: true

# If session history is stored in the parent process, enable bfcache for it.
- name: fission.bfcacheInParent
  type: bool
  value: true
  mirror: always
  do_not_use_directly: true

# Allow renaming of processes from Private Windows to the eTLD+1 on nightly
# Setting this pref creates a privacy leak, but helps greatly with
# debugging.
- name: fission.processPrivateWindowSiteNames
  type: bool
  value: false
  mirror: always

# Allow renaming of process names to the eTLD+1 on all versions, NOT
# including processes from Private Windows
# Setting this pref creates a privacy leak, but helps greatly with
# debugging
- name: fission.processSiteNames
  type: bool
  value: false
  mirror: always

# If true, allow process-switching documents loaded by <object> and <embed>
# elements into a remote process.
# NOTE: This pref has no impact outside of windows with the
# `useRemoteSubframes` flag set.
- name: fission.remoteObjectEmbed
  type: bool
  value: true
  mirror: always

# The strategy used to control how sites are isolated into separate processes
# when Fisison is enabled. This pref has no effect if Fission is disabled.
# See the `WebContentIsolationStrategy` enum in `ProcessIsolation.cpp`.
- name: fission.webContentIsolationStrategy
  type: uint32_t
  value: 1
  mirror: always

# Time in seconds before a site loaded with the Cross-Origin-Opener-Policy
# header is no longer considered high-value and isolated in the "highValueCOOP"
# configuration.
- name: fission.highValue.coop.expiration
  type: uint32_t
  value: 2592000   # 30 days (in seconds)
  mirror: always

# Time in seconds before a site are considered high-value by the login detection
# service is no longer considered high-value and isolated in the "highValueHasSavedLogin"
# or "highValueIsLoggedIn" configuration.
- name: fission.highValue.login.expiration
  type: uint32_t
  value: 2592000   # 30 days (in seconds)
  mirror: always

# If true, capture login attemp, and add "highValueIsLoggedIn" permission to
# the permission manager no matter whether fission is enabled and
# WebContentIsolationStrateg is set to IsolateHighvalue.
- name: fission.highValue.login.monitor
  type: bool
  value: @IS_ANDROID@
  mirror: always

#---------------------------------------------------------------------------
# Prefs starting with "font."
#---------------------------------------------------------------------------

# A value greater than zero enables font size inflation for
# pan-and-zoom UIs, so that the fonts in a block are at least the size
# that, if a block's width is scaled to match the device's width, the
# fonts in the block are big enough that at most the pref value ems of
# text fit in *the width of the device*.
#
# When both this pref and the next are set, the larger inflation is used.
- name: font.size.inflation.emPerLine
  type: uint32_t
  value: 0
  mirror: always

# A value greater than zero enables font size inflation for
# pan-and-zoom UIs, so that if a block's width is scaled to match the
# device's width, the fonts in a block are at least the given font size.
# The value given is in twips, i.e., 1/20 of a point, or 1/1440 of an inch.
#
# When both this pref and the previous are set, the larger inflation is used.
- name: font.size.inflation.minTwips
  type: uint32_t
  value: 0
  mirror: always

# In products with multi-mode pan-and-zoom and non-pan-and-zoom UIs,
# this pref forces font inflation to always be enabled in all modes.
# That is, any heuristics used to detect pan-and-zoom
# vs. non-pan-and-zoom modes are disabled and all content is treated
# as pan-and-zoom mode wrt font inflation.
#
# This pref has no effect if font inflation is not enabled through
# either of the prefs above.  It has no meaning in single-mode UIs.
- name: font.size.inflation.forceEnabled
  type: bool
  value: false
  mirror: always

# In products with multi-mode pan-and-zoom and non-pan-and-zoom UIs,
# this pref disables font inflation in master-process contexts where
# existing heuristics can't be used determine enabled-ness.
#
# This pref has no effect if font inflation is not enabled through
# either of the prefs above.  The "forceEnabled" pref above overrides
# this pref.
- name: font.size.inflation.disabledInMasterProcess
  type: bool
  value: false
  mirror: always

# Defines the font size inflation mapping intercept parameter.
#
# Font size inflation computes a minimum font size, m, based on
# other preferences (see font.size.inflation.minTwips and
# font.size.inflation.emPerLine, above) and the width of the
# frame in which the text resides. Using this minimum, a specified
# font size, s, is mapped to an inflated font size, i, using an
# equation that varies depending on the value of the font size
# inflation mapping intercept parameter, P.
#
# If the intercept parameter is negative, then the following mapping
# function is used:
#
# i = m + s
#
# If the intercept parameter is non-negative, then the mapping function
# is a function such that its graph meets the graph of i = s at the
# point where both i and s are (1 + P/2) * m for values of s that are
# large enough. This means that when s=0, i is always equal to m.
- name: font.size.inflation.mappingIntercept
  type: int32_t
  value: 1
  mirror: always

# Since the goal of font size inflation is to avoid having to
# repeatedly scroll side to side to read a block of text, and there are
# a number of page layouts where a relatively small chunk of text is
# better off not being inflated according to the same algorithm we use
# for larger chunks of text, we want a threshold for an amount of text
# that triggers font size inflation.  This preference controls that
# threshold.
#
# It controls the threshold used within an *approximation* of the
# number of lines of text we use.  In particular, if we assume that
# each character (collapsing collapsible whitespace) has a width the
# same as the em-size of the font (when, normally, it's actually quite
# a bit smaller on average), this preference gives the percentage of a
# number of lines of text we'd need to trigger inflation.  This means
# that a percentage of 100 means that we'd need a number of characters
# (we know the font size and the width) equivalent to one line of
# square text (which is actually a lot less than a real line of text).
#
# A value of 0 means there's no character length threshold.
- name: font.size.inflation.lineThreshold
  type: uint32_t
  value: 400
  mirror: always

# This controls the percentage that fonts will be inflated, if font
# size inflation is enabled. Essentially, if we have a specified font
# size, s, and an inflated font size, i, this specifies that the ratio
# i/s * 100 should never exceed the value of this preference. In order
# for this preference to have any effect, its value must be greater
# than 100, since font inflation can never decrease the ratio i/s.
- name: font.size.inflation.maxRatio
  type: uint32_t
  value: 0
  mirror: always

# This setting corresponds to a global text zoom setting affecting
# all content that is not already subject to font size inflation.
# It is interpreted as a percentage value that is applied on top
# of the document's current text zoom setting.
#
# The resulting total zoom factor (text zoom * system font scale)
# will be limited by zoom.minPercent and maxPercent.
- name: font.size.systemFontScale
  type: uint32_t
  value: 100
  mirror: always

#---------------------------------------------------------------------------
# Prefs starting with "full-screen-api."
#---------------------------------------------------------------------------

- name: full-screen-api.enabled
  type: bool
  value: false
  mirror: always

- name: full-screen-api.allow-trusted-requests-only
  type: bool
  value: true
  mirror: always

- name: full-screen-api.mouse-event-allow-left-button-only
  type: bool
  value: true
  mirror: always

- name: full-screen-api.exit-on.windowOpen
  type: bool
  value: true
  mirror: always

- name: full-screen-api.exit-on.windowRaise
  type: bool
  value: true
  mirror: always

- name: full-screen-api.pointer-lock.enabled
  type: bool
  value: true
  mirror: always

#---------------------------------------------------------------------------
# Prefs starting with "fuzzing.". It's important that these can only be
# checked in fuzzing builds (when FUZZING is defined), otherwise you could
# enable the fuzzing stuff on your regular build which would be bad :)
#---------------------------------------------------------------------------

#ifdef FUZZING
-   name: fuzzing.enabled
    type: bool
    value: false
    mirror: always

-   name: fuzzing.necko.enabled
    type: RelaxedAtomicBool
    value: false
    mirror: always

-   name: fuzzing.necko.http3
    type: RelaxedAtomicBool
    value: false
    mirror: always
    rust: true
#endif

#---------------------------------------------------------------------------
# Prefs starting with "general."
#---------------------------------------------------------------------------

- name: general.aboutConfig.enable
  type: bool
  value: true
  mirror: always

# Limits the depth of recursive conversion of data when opening
# a content to view.  This is mostly intended to prevent infinite
# loops with faulty converters involved.
- name: general.document_open_conversion_depth_limit
  type: uint32_t
  value: 20
  mirror: always

- name: general.smoothScroll
  type: RelaxedAtomicBool
  value: true
  mirror: always

# This pref and general.smoothScroll.stopDecelerationWeighting determine
# the timing function.
- name: general.smoothScroll.currentVelocityWeighting
  type: AtomicFloat
  value: 0.25
  mirror: always

# To connect consecutive scroll events into a continuous flow, the animation's
# duration should be longer than scroll events intervals (or else the scroll
# will stop before the next event arrives - we're guessing the next interval
# by averaging recent intervals).
# This defines how much longer the duration is compared to the events
# interval (percentage).
- name: general.smoothScroll.durationToIntervalRatio
  type: RelaxedAtomicInt32
  value: 200
  mirror: always

- name: general.smoothScroll.lines
  type: RelaxedAtomicBool
  value: true
  mirror: always

- name: general.smoothScroll.lines.durationMaxMS
  type: RelaxedAtomicInt32
  value: 150
  mirror: always

- name: general.smoothScroll.lines.durationMinMS
  type: RelaxedAtomicInt32
  value: 150
  mirror: always

- name: general.smoothScroll.mouseWheel
  type: RelaxedAtomicBool
  value: true
  mirror: always

- name: general.smoothScroll.mouseWheel.durationMaxMS
  type: RelaxedAtomicInt32
  value: 200
  mirror: always

- name: general.smoothScroll.mouseWheel.durationMinMS
  type: RelaxedAtomicInt32
  value: 50
  mirror: always

- name: general.smoothScroll.other
  type: RelaxedAtomicBool
  value: true
  mirror: always

- name: general.smoothScroll.other.durationMaxMS
  type: RelaxedAtomicInt32
  value: 150
  mirror: always

- name: general.smoothScroll.other.durationMinMS
  type: RelaxedAtomicInt32
  value: 150
  mirror: always

- name: general.smoothScroll.pages
  type: RelaxedAtomicBool
  value: true
  mirror: always

- name: general.smoothScroll.pages.durationMaxMS
  type: RelaxedAtomicInt32
  value: 150
  mirror: always

- name: general.smoothScroll.pages.durationMinMS
  type: RelaxedAtomicInt32
  value: 150
  mirror: always

- name: general.smoothScroll.scrollbars
  type: RelaxedAtomicBool
  value: true
  mirror: always

- name: general.smoothScroll.scrollbars.durationMaxMS
  type: RelaxedAtomicInt32
  value: 150
  mirror: always

- name: general.smoothScroll.scrollbars.durationMinMS
  type: RelaxedAtomicInt32
  value: 150
  mirror: always

- name: general.smoothScroll.pixels
  type: RelaxedAtomicBool
  value: true
  mirror: always

- name: general.smoothScroll.pixels.durationMaxMS
  type: RelaxedAtomicInt32
  value: 150
  mirror: always

- name: general.smoothScroll.pixels.durationMinMS
  type: RelaxedAtomicInt32
  value: 150
  mirror: always

# This pref and general.smoothScroll.currentVelocityWeighting determine
# the timing function.
- name: general.smoothScroll.stopDecelerationWeighting
  type: AtomicFloat
  value: 0.4f
  mirror: always

# Alternative smooth scroll physics. ("MSD" = Mass-Spring-Damper)
- name: general.smoothScroll.msdPhysics.enabled
  type: RelaxedAtomicBool
  value: false
  mirror: always

- name: general.smoothScroll.msdPhysics.continuousMotionMaxDeltaMS
  type: RelaxedAtomicInt32
  value: 120
  mirror: always

- name: general.smoothScroll.msdPhysics.motionBeginSpringConstant
  type: RelaxedAtomicInt32
  value: 1250
  mirror: always

- name: general.smoothScroll.msdPhysics.slowdownMinDeltaMS
  type: RelaxedAtomicInt32
  value: 12
  mirror: always

- name: general.smoothScroll.msdPhysics.slowdownMinDeltaRatio
  type: AtomicFloat
  value: 1.3f
  mirror: always

- name: general.smoothScroll.msdPhysics.slowdownSpringConstant
  type: RelaxedAtomicInt32
  value: 2000
  mirror: always

- name: general.smoothScroll.msdPhysics.regularSpringConstant
  type: RelaxedAtomicInt32
  value: 1000
  mirror: always

- name: general.utility-process.startup_timeout_ms
  type: RelaxedAtomicInt32
  value: 5000
  mirror: always

#---------------------------------------------------------------------------
# Prefs starting with "geo."
#---------------------------------------------------------------------------

# Is support for Navigator.geolocation enabled?
- name: geo.enabled
  type: bool
  value: true
  mirror: always

# Time, in milliseconds, to wait for the location provider to spin up.
- name: geo.timeout
  type: int32_t
  value: 6000
  mirror: always

#---------------------------------------------------------------------------
# Prefs starting with "gfx."
#---------------------------------------------------------------------------

- name: gfx.allow-texture-direct-mapping
  type: bool
  value: true
  mirror: once

# Allow 24-bit colour when the hardware supports it.
- name: gfx.android.rgb16.force
  type: bool
  value: false
  mirror: once

- name: gfx.apitrace.enabled
  type: bool
  value: false
  mirror: once

# Nb: we ignore this pref on release and beta.
- name: gfx.blocklist.all
  type: int32_t
  value: 0
  mirror: once

- name: gfx.canvas.accelerated
  type: RelaxedAtomicBool
  value: false
  mirror: always

- name: gfx.canvas.accelerated.cache-items
  type: RelaxedAtomicUint32
  value: 2048
  mirror: always

- name: gfx.canvas.accelerated.cache-size
  type: RelaxedAtomicUint32
  value: 256
  mirror: always

- name: gfx.canvas.accelerated.max-size
  type: RelaxedAtomicInt32
  value: 0
  mirror: always

- name: gfx.canvas.accelerated.min-size
  type: RelaxedAtomicInt32
  value: 128
  mirror: always

- name: gfx.canvas.accelerated.max-surface-size
  type: RelaxedAtomicUint32
  value: 5280
  mirror: always

- name: gfx.canvas.accelerated.shared-page-size
  type: RelaxedAtomicUint32
  value: 1024
  mirror: always

# 0x7fff is the maximum supported xlib surface size and is more than enough for canvases.
- name: gfx.canvas.max-size
  type: RelaxedAtomicInt32
  value: 0x7fff
  mirror: always

- name: gfx.canvas.remote
  type: RelaxedAtomicBool
#if defined(XP_WIN)
  value: true
#else
  value: false
#endif
  mirror: always

- name: gfx.color_management.force_srgb
  type: RelaxedAtomicBool
  value: false
  mirror: always

- name: gfx.color_management.native_srgb
  type: RelaxedAtomicBool
#if defined(XP_MACOSX)
  value: true
#else
  value: false
#endif
  mirror: always

- name: gfx.color_management.enablev4
  type: RelaxedAtomicBool
#if defined(XP_MACOSX) || defined(NIGHTLY_BUILD)
  value: true
#else
  value: false
#endif
  mirror: always

# 0 = Off, 1 = Full, 2 = Tagged Images Only.
# See CMSMode in gfx/thebes/gfxPlatform.h.
- name: gfx.color_management.mode
  type: RelaxedAtomicInt32
  value: 2
  mirror: always

# The zero default here should match QCMS_INTENT_DEFAULT from qcms.h
- name: gfx.color_management.rendering_intent
  type: RelaxedAtomicInt32
  value: 0
  mirror: always

- name: gfx.compositor.clearstate
  type: RelaxedAtomicBool
  value: false
  mirror: always

# Whether GL contexts can be migrated to a different GPU (to match the one the
# OS is using for composition).
#
# 0 = force disable migration
# 1 = use migration where in safe configurations (the default)
# 2 = force enable migration (for testing)
- name: gfx.compositor.gpu-migration
  type: RelaxedAtomicInt32
  value: 1
  mirror: always

- name: gfx.core-animation.tint-opaque
  type: RelaxedAtomicBool
  value: false
  mirror: always

#ifdef XP_MACOSX
  # Create specialized video-only layers for video content, and
  # attempt to isolate video layers in fullscreen windows.
-   name: gfx.core-animation.specialize-video
    type: RelaxedAtomicBool
    value: @IS_EARLY_BETA_OR_EARLIER@
    mirror: always
#endif

#if defined(XP_MACOSX) && defined(NIGHTLY_BUILD)
  # Spoof the timing of the video sample instead of marking the untimed
  # sample to be displayed immediately.
-   name: gfx.core-animation.specialize-video.spoof-timing
    type: RelaxedAtomicBool
    value: false
    mirror: always

  # Check that the sample has a color space and if it doesn't, log that
  # and supply the default color space from the main display.
-   name: gfx.core-animation.specialize-video.check-color-space
    type: RelaxedAtomicBool
    value: false
    mirror: always

  # Log properties of the video surface, buffer, and format.
-   name: gfx.core-animation.specialize-video.log
    type: RelaxedAtomicBool
    value: false
    mirror: always
#endif

#if defined(MOZ_WIDGET_ANDROID)
  # Overrides the glClear color used when the surface origin is not (0, 0)
  # Used for drawing a border around the content.
-   name: gfx.compositor.override.clear-color.r
    type: AtomicFloat
    value: 0.0f
    mirror: always

-   name: gfx.compositor.override.clear-color.g
    type: AtomicFloat
    value: 0.0f
    mirror: always

-   name: gfx.compositor.override.clear-color.b
    type: AtomicFloat
    value: 0.0f
    mirror: always

-   name: gfx.compositor.override.clear-color.a
    type: AtomicFloat
    value: 0.0f
    mirror: always
#endif  # defined(MOZ_WIDGET_ANDROID)

- name: gfx.content.always-paint
  type: RelaxedAtomicBool
  value: false
  mirror: always

# Size in megabytes
- name: gfx.content.skia-font-cache-size
  type: int32_t
  value: 5
  mirror: once

- name: gfx.device-reset.limit
  type: int32_t
  value: 10
  mirror: once

- name: gfx.device-reset.threshold-ms
  type: int32_t
  value: -1
  mirror: once


# Whether to disable the automatic detection and use of direct2d.
- name: gfx.direct2d.disabled
  type: bool
  value: false
  mirror: once

# Whether to attempt to enable Direct2D regardless of automatic detection or
# blacklisting.
- name: gfx.direct2d.force-enabled
  type: bool
  value: false
  mirror: once

# Whether to defer destruction of Direct2D DrawTargets to the paint thread
# when using OMTP.
- name: gfx.direct2d.destroy-dt-on-paintthread
  type: RelaxedAtomicBool
  value: true
  mirror: always

- name: gfx.direct3d11.reuse-decoder-device
  type: RelaxedAtomicInt32
#ifdef NIGHTLY_BUILD
  value: 1
#else
  value: -1
#endif
  mirror: always

- name: gfx.direct3d11.allow-keyed-mutex
  type: RelaxedAtomicBool
  value: true
  mirror: always

- name: gfx.direct3d11.use-double-buffering
  type: RelaxedAtomicBool
  value: false
  mirror: always

- name: gfx.direct3d11.enable-debug-layer
  type: bool
  value: false
  mirror: once

- name: gfx.direct3d11.break-on-error
  type: bool
  value: false
  mirror: once

- name: gfx.direct3d11.sleep-on-create-device
  type: int32_t
  value: 0
  mirror: once

# Whether to preserve color bitmap tables in fonts (bypassing OTS).
# Currently these are supported only on platforms where we use Freetype
# to render fonts (Linux/Gtk and Android).
- name: gfx.downloadable_fonts.keep_color_bitmaps
  type: RelaxedAtomicBool
  value: false
  mirror: always

# Whether font sanitization is performed on the main thread or not.
- name: gfx.downloadable_fonts.sanitize_omt
  type: RelaxedAtomicBool
  value: true
  mirror: always

# Whether to validate OpenType variation tables in fonts.
- name: gfx.downloadable_fonts.validate_variation_tables
  type: RelaxedAtomicBool
  value: true
  mirror: always

# Whether OTS validation should be applied to OpenType Layout (OTL) tables.
- name: gfx.downloadable_fonts.otl_validation
  type: RelaxedAtomicBool
  value: @IS_NOT_RELEASE_OR_BETA@
  mirror: always

- name: gfx.draw-color-bars
  type: RelaxedAtomicBool
  value: false
  mirror: always

- name: gfx.e10s.hide-plugins-for-scroll
  type: bool
  value: true
  mirror: once

- name: gfx.e10s.font-list.shared
  type: bool
  value: true
  mirror: once

#if !defined(MOZ_WIDGET_ANDROID)
- name: gfx.egl.prefer-gles.enabled
  type: bool
  value: false
  mirror: once
#endif

# [Windows] Whether registry FontSubstitutes entries are used unconditionally,
# or only if the original font is not available.
#if defined(XP_WIN)
- name: gfx.windows-font-substitutes.always
  type: bool
  value: false
  mirror: once
#endif

- name: gfx.font-list-omt.enabled
  type: bool
#if defined(XP_MACOSX)
  value: true
#else
  value: false
#endif
  mirror: once

# Whether to load fonts (e.g. Twemoji Mozilla) bundled with the application:
#  -1 - Auto behavior based on OS version (currently, disables loading on
#       "low-memory" Android devices)
#   0 - Skip loading any bundled fonts
#   1 - Always load bundled fonts
- name: gfx.bundled-fonts.activate
  type: int32_t
  value: -1
  mirror: once

- name: gfx.font_loader.delay
  type: uint32_t
#if defined(XP_WIN)
  value: 60000
#else
  value: 8000
#endif
  mirror: once

# Disable antialiasing of Ahem, for use in tests.
- name: gfx.font_rendering.ahem_antialias_none
  type: RelaxedAtomicBool
  value: false
  mirror: always

#if defined(XP_MACOSX)
  # Set to true to revert from HarfBuzz AAT shaping to the old Core Text
  # backend.
-   name: gfx.font_rendering.coretext.enabled
    type: RelaxedAtomicBool
    value: false
    mirror: always
#endif

- name: gfx.font_rendering.opentype_svg.enabled
  type: RelaxedAtomicBool
  value: true
  mirror: always
  rust: true

- name: gfx.font_rendering.fallback.async
  type: RelaxedAtomicBool
  value: true
  mirror: always

#if defined(XP_WIN)
# Whether the DirectWrite bold simulation should be used when a bold font-weight
# is requested but no bold face available in the family. This renders poorly with
# some third-party fonts, so by default we disable it for webfonts and allow it
# only with locally-installed fonts.
# Values:
#   0 - never use DWrite bold simulation; always multi-strike instead
#   1 - use DWrite bold for installed fonts, multi-strike for webfont resources
#   2 - use DWrite bold for all fonts
- name: gfx.font_rendering.directwrite.bold_simulation
  type: RelaxedAtomicUint32
  value: 1
  mirror: always
#endif

# The level of logging:
# - 0: no logging;
# - 1: adds errors;
# - 2: adds warnings;
# - 3 or 4: adds debug logging.
# If you set the value to 4, you will also need to set the environment
# variable MOZ_LOG to gfx:4. See mozilla/Logging.h for details.
- name: gfx.logging.level
  type: RelaxedAtomicInt32
  value: mozilla::gfx::LOG_DEFAULT
  mirror: always
  include: mozilla/gfx/LoggingConstants.h

- name: gfx.logging.crash.length
  type: uint32_t
  value: 16
  mirror: once

# The maximums here are quite conservative, we can tighten them if problems show up.
- name: gfx.logging.texture-usage.enabled
  type: bool
  value: false
  mirror: once

- name: gfx.logging.peak-texture-usage.enabled
  type: bool
  value: false
  mirror: once

- name: gfx.logging.slow-frames.enabled
  type: bool
  value: false
  mirror: once

# Use gfxPlatform::MaxAllocSize instead of the pref directly.
- name: gfx.max-alloc-size
  type: int32_t
  value: (int32_t)500000000
  mirror: once
  do_not_use_directly: true

# Use gfxPlatform::MaxTextureSize instead of the pref directly.
- name: gfx.max-texture-size
  type: int32_t
  value: (int32_t)32767
  mirror: once
  do_not_use_directly: true

# Enable OffscreenCanvas everywhere.
- name: gfx.offscreencanvas.enabled
  type: RelaxedAtomicBool
  value: false
  mirror: always

# Enable OffscreenCanvas based on the domain allowlist.
- name: gfx.offscreencanvas.domain-enabled
  type: RelaxedAtomicBool
  value: true
  mirror: always

# Domains included in the allowlist.
- name: gfx.offscreencanvas.domain-allowlist
  type: String
  value: "*.zoom.us,zoom.us"
  mirror: never

- name: gfx.omta.background-color
  type: bool
  value: true
  mirror: always

- name: gfx.partialpresent.force
  type: RelaxedAtomicInt32
  value: 0
  mirror: always

# SwapInterval
- name: gfx.swap-interval.glx
  type: RelaxedAtomicBool
  value: true
  mirror: always

- name: gfx.swap-interval.egl
  type: RelaxedAtomicBool
  mirror: always
#ifdef MOZ_WIDGET_ANDROID
  value: true
#else
  value: false
#endif


# Log severe performance warnings to the error console and profiles.
# This should be use to quickly find which slow paths are used by test cases.
- name: gfx.perf-warnings.enabled
  type: RelaxedAtomicBool
  value: false
  mirror: always

#ifdef MOZ_X11
# Whether to force using GLX over EGL.
- name: gfx.x11-egl.force-disabled
  type: bool
  value: false
  mirror: once

# Whether to force using EGL over GLX.
- name: gfx.x11-egl.force-enabled
  type: bool
  value: false
  mirror: once
#endif

- name: gfx.testing.device-fail
  type: RelaxedAtomicBool
  value: false
  mirror: always

- name: gfx.testing.device-reset
  type: RelaxedAtomicInt32
  value: 0
  mirror: always

- name: gfx.text.disable-aa
  type: bool
  value: false
  mirror: once

- name: gfx.text.subpixel-position.force-enabled
  type: bool
  value: false
  mirror: once

- name: gfx.text.subpixel-position.force-disabled
  type: bool
  value: false
  mirror: once

- name: gfx.use-iosurface-textures
  type: bool
  value: false
  mirror: once

- name: gfx.use-mutex-on-present
  type: bool
  value: false
  mirror: once

- name: gfx.use-ahardwarebuffer-content
  type: bool
  value: false
  mirror: once

# Use SurfaceTextures as preferred backend for TextureClient/Host.
- name: gfx.use-surfacetexture-textures
  type: bool
  value: false
  mirror: once

- name: gfx.vsync.collect-scroll-transforms
  type: RelaxedAtomicBool
  value: false
  mirror: always

- name: gfx.vsync.compositor.unobserve-count
  type: int32_t
  value: 10
  mirror: once

- name: gfx.vsync.force-disable-waitforvblank
  type: RelaxedAtomicBool
  value: false
  mirror: always

- name: gfx.will-change.ignore-opacity
  type: RelaxedAtomicBool
  value: true
  mirror: always

# Should we override the blocklist to enable WebGPU?
- name: gfx.webgpu.force-enabled
  type: bool
  value: false
  mirror: once

# We expose two prefs: gfx.webrender.all and gfx.webrender.enabled.
# The first enables WR+additional features, and the second just enables WR.
# For developer convenience, building with --enable-webrender=true or just
# --enable-webrender will set gfx.webrender.enabled to true by default.
#
# We also have a pref gfx.webrender.all.qualified which is not exposed via
# about:config. That pref enables WR but only on qualified hardware. This is
# the pref we'll eventually flip to deploy WebRender to the target population.
- name: gfx.webrender.all
  type: bool
  value: false
  mirror: once

- name: gfx.webrender.enabled
  type: bool
  value: false
  mirror: once
  do_not_use_directly: true

#ifdef XP_WIN
- name: gfx.webrender.force-angle
  type: bool
  value: true
  mirror: once
#endif

# WebRender is not enabled when there is no GPU process on window when
# WebRender uses ANGLE. It is for avoiding that WebGL and WebRender use ANGLE
# at once. But there is a case that we want to enable WebRender for testing.
#ifdef XP_WIN
- name: gfx.webrender.enabled-no-gpu-process-with-angle-win
  type: bool
  value: true
  mirror: once
#endif

- name: gfx.webrender.blob-images
  type: RelaxedAtomicBool
  value: true
  mirror: always

- name: gfx.webrender.svg-images
  type: RelaxedAtomicBool
  value: false
  mirror: always

- name: gfx.webrender.debug.blob.paint-flashing
  type: RelaxedAtomicBool
  value: false
  mirror: always

- name: gfx.webrender.debug.enable-capture
  type: bool
  value: false
  mirror: once

- name: gfx.webrender.debug.dl.dump-parent
  type: RelaxedAtomicBool
  value: false
  mirror: always

- name: gfx.webrender.debug.dl.dump-content
  type: RelaxedAtomicBool
  value: false
  mirror: always

- name: gfx.webrender.debug.dl.dump-content-serialized
  type: RelaxedAtomicBool
  value: false
  mirror: always

#ifdef MOZ_WIDGET_GTK
- name: gfx.webrender.reject-software-driver
  type: bool
  value: true
  mirror: once
#endif

- name: gfx.webrender.debug.highlight-painted-layers
  type: RelaxedAtomicBool
  value: false
  mirror: always

- name: gfx.webrender.late-scenebuild-threshold
  type: RelaxedAtomicInt32
  value: 4
  mirror: always

- name: gfx.webrender.max-filter-ops-per-chain
  type: RelaxedAtomicUint32
  value: 64
  mirror: always

- name: gfx.webrender.batching.lookback
  type: uint32_t
  value: 10
  mirror: always

- name: gfx.webrender.blob-tile-size
  type: uint32_t
  value: 256
  mirror: always

- name: gfx.webrender.batched-upload-threshold
  type: int32_t
#if defined(MOZ_WIDGET_ANDROID)
  value: 262144
#else
  value: 65536
#endif
  mirror: always

- name: gfx.webrender.compositor
  type: bool
#if defined(XP_WIN) || defined(XP_MACOSX)
  value: true
#else
  value: false
#endif
  mirror: once

- name: gfx.webrender.compositor.force-enabled
  type: bool
  value: false
  mirror: once

- name: gfx.webrender.compositor.max_update_rects
  type: uint32_t
  value: 1
  mirror: once

- name: gfx.webrender.compositor.surface-pool-size
  type: uint32_t
  value: 25
  mirror: once

# Number of damage rects we can give to the compositor for a new frame with
# partial present. This controls whether partial present is used or not.
- name: gfx.webrender.max-partial-present-rects
  type: uint32_t
#if defined(XP_WIN) || defined(MOZ_WIDGET_ANDROID) || defined(MOZ_WIDGET_GTK)
  value: 1
#else
  value: 0
#endif
  mirror: once

# Whether or not we can reuse the buffer contents using the GL buffer age
# extension, if supported by the platform. This requires partial present
# to be used.
- name: gfx.webrender.allow-partial-present-buffer-age
  type: bool
  value: true
  mirror: once

# Whether or not we should force partial present on.
- name: gfx.webrender.force-partial-present
  type: bool
  value: false
  mirror: once

- name: gfx.webrender.enable-gpu-markers
  type: bool
#ifdef DEBUG
  value: true
#else
  value: false
#endif
  mirror: once

- name: gfx.webrender.enable-item-cache
  type: bool
  value: true
  mirror: once

# Whether or not to fallback from WebRender to Software WebRender.
- name: gfx.webrender.fallback.software
  type: bool
  value: true
  mirror: once

#ifdef XP_WIN
  # Whether or not to fallback from WebRender to Software WebRender + D3D11.
-   name: gfx.webrender.fallback.software-d3d11
    type: bool
    value: true
    mirror: once
  # Whether to use a video overlay layers with DirectComposition
-   name: gfx.webrender.dcomp-video-overlay-win
    type: bool
    value: true
    mirror: once
  # Enable video overlay even when it is blocked.
-   name: gfx.webrender.dcomp-video-overlay-win-force-enabled
    type: bool
    value: false
    mirror: once
  # Whether to use a yuv video overlay layers with DirectComposition
-   name: gfx.webrender.dcomp-video-yuv-overlay-win
    type: bool
    value: true
    mirror: once
-   name: gfx.webrender.dcomp-video-vp-scaling-win
    type: bool
    value: true
    mirror: once
#endif

# Whether or not fallback to Software WebRender requires the GPU process.
- name: gfx.webrender.fallback.software.requires-gpu-process
  type: bool
  value: false
  mirror: once

- name: gfx.webrender.program-binary-disk
  type: bool
#if defined(XP_WIN) || defined(ANDROID)
  value: true
#else
  value: false
#endif
  mirror: once

- name: gfx.webrender.use-optimized-shaders
  type: bool
  value: true
  mirror: once

- name: gfx.webrender.precache-shaders
  type: bool
  value: false
  mirror: once

# When gl debug message is a high severity message, forwward it to gfx critical
# note.
- name: gfx.webrender.gl-debug-message-critical-note
  type: bool
#if defined(XP_WIN) && defined(NIGHTLY_BUILD)
  value: true
#else
  value: false
#endif
  mirror: once

# Enable printing gl debug messages
- name: gfx.webrender.gl-debug-message-print
  type: bool
  value: false
  mirror: once

#ifdef NIGHTLY_BUILD
  # Keep this pref hidden on non-nightly builds to avoid people accidentally
  # turning it on.
- name: gfx.webrender.panic-on-gl-error
  type: bool
  value: false
  mirror: once
#endif

#ifdef XP_WIN
  # Enables display of performance debugging counters when DirectComposition
  # is used.
  # Performance counters are displayed on the top-right corner of the screen.
-   name: gfx.webrender.debug.dcomp-counter
    type: RelaxedAtomicBool
    value: false
    mirror: always
  # Enables highlighting redraw regions of DCompositionVisual
-   name: gfx.webrender.debug.dcomp-redraw-regions
    type: RelaxedAtomicBool
    value: false
    mirror: always
#endif

#ifdef XP_MACOSX
  # Files show up in $HOME/Desktop/nativelayerdumps-PID/frame-123.html
-   name: gfx.webrender.debug.dump-native-layer-tree-to-file
    type: RelaxedAtomicBool
    value: false
    mirror: always
#endif

- name: gfx.webrender.enable-low-priority-pool
  type: RelaxedAtomicBool
#if defined(ANDROID)
  value: false
#else
  value: true
#endif
  mirror: always

  # Force subpixel anti-aliasing as much as possible, despite performance cost.
- name: gfx.webrender.quality.force-subpixel-aa-where-possible
  type: bool
  value: false
  mirror: always

#ifdef XP_MACOSX
- name: gfx.webrender.enable-client-storage
  type: bool
  value: true
  mirror: once
#endif

 # Width of WebRender tile size
- name: gfx.webrender.picture-tile-width
  type: RelaxedAtomicInt32
  value: 1024
  mirror: always

 # Width of WebRender tile size
- name: gfx.webrender.picture-tile-height
  type: RelaxedAtomicInt32
  value: 512
  mirror: always

# Whether to use EGL robustness or not.
- name: gfx.webrender.prefer-robustness
  type: bool
#if defined(XP_WIN) || defined(MOZ_WIDGET_GTK)
  value: true
#else
  value: false
#endif
  mirror: once

# Whether to use the WebRender software backend
- name: gfx.webrender.software
  type: bool
  value: false
  mirror: once

# Whether to use the D3D11 RenderCompositor when using WebRender software backend
- name: gfx.webrender.software.d3d11
  type: bool
  value: true
  mirror: once

- name: gfx.webrender.software.opengl
  type: bool
#if defined(MOZ_WIDGET_ANDROID)
  value: true
#else
  value: false
#endif
  mirror: once

- name: gfx.webrender.software.d3d11.upload-mode
  type: RelaxedAtomicInt32
  value: 4
  mirror: always

# Whether to force widgets to don't support acceleration to use WebRender
# despite that
- name: gfx.webrender.unaccelerated-widget.force
  type: RelaxedAtomicBool
  value: false
  mirror: always

# Enable a lower quality, but higher performance pinch-zoom mode. Primarily
# for devices with weak GPUs, or when running SWGL.
- name: gfx.webrender.low-quality-pinch-zoom
  type: bool
#if defined(MOZ_WIDGET_ANDROID) && defined(NIGHTLY_BUILD)
  value: true
#else
  value: false
#endif
  mirror: once

# Use vsync events generated by hardware
- name: gfx.work-around-driver-bugs
  type: bool
  value: true
  mirror: once

- name: gfx.ycbcr.accurate-conversion
  type: RelaxedAtomicBool
  value: false
  mirror: always

#---------------------------------------------------------------------------
# Prefs starting with "gl." (OpenGL)
#---------------------------------------------------------------------------

- name: gl.allow-high-power
  type: RelaxedAtomicBool
  value: true
  mirror: always

- name: gl.ignore-dx-interop2-blacklist
  type: RelaxedAtomicBool
  value: false
  mirror: always

- name: gl.use-tls-is-current
  type: RelaxedAtomicInt32
  value: 0
  mirror: always

#---------------------------------------------------------------------------
# Prefs starting with "html5."
#---------------------------------------------------------------------------

# Turn HTML:inert on or off.
- name: html5.inert.enabled
  type: bool
  value: false
  mirror: always

# Toggle which thread the HTML5 parser uses for stream parsing.
- name: html5.offmainthread
  type: bool
  value: true
  mirror: always

# Time in milliseconds between the time a network buffer is seen and the timer
# firing when the timer hasn't fired previously in this parse in the
# off-the-main-thread HTML5 parser.
- name: html5.flushtimer.initialdelay
  type: RelaxedAtomicInt32
  value: 16
  mirror: always

# Time in milliseconds between the time a network buffer is seen and the timer
# firing when the timer has already fired previously in this parse.
- name: html5.flushtimer.subsequentdelay
  type: RelaxedAtomicInt32
  value: 16
  mirror: always

#---------------------------------------------------------------------------
# Prefs starting with "idle_period."
#---------------------------------------------------------------------------

- name: idle_period.min
  type: uint32_t
  value: 3
  mirror: always

- name: idle_period.during_page_load.min
  type: uint32_t
  value: 12
  mirror: always

- name: idle_period.cross_process_scheduling
  type: RelaxedAtomicBool
  value: true
  mirror: always

#---------------------------------------------------------------------------
# Prefs starting with "image."
#---------------------------------------------------------------------------

# The maximum size (in kB) that the aggregate frames of an animation can use
# before it starts to discard already displayed frames and redecode them as
# necessary.
- name: image.animated.decode-on-demand.threshold-kb
  type: RelaxedAtomicUint32
  value: 20*1024
  mirror: always

# The minimum number of frames we want to have buffered ahead of an
# animation's currently displayed frame.
- name: image.animated.decode-on-demand.batch-size
  type: RelaxedAtomicUint32
  value: 6
  mirror: always

# Whether we should recycle already displayed frames instead of discarding
# them. This saves on the allocation itself, and may be able to reuse the
# contents as well. Only applies if generating full frames.
- name: image.animated.decode-on-demand.recycle
  type: bool
  value: true
  mirror: once

# Resume an animated image from the last displayed frame rather than
# advancing when out of view.
- name: image.animated.resume-from-last-displayed
  type: RelaxedAtomicBool
  value: true
  mirror: always

# Maximum number of surfaces for an image before entering "factor of 2" mode.
# This in addition to the number of "native" sizes of an image. A native size
# is a size for which we can decode a frame without up or downscaling. Most
# images only have 1, but some (i.e. ICOs) may have multiple frames for the
# same data at different sizes.
- name: image.cache.factor2.threshold-surfaces
  type: RelaxedAtomicInt32
  value: 4
  mirror: always

# Maximum size of a surface in KB we are willing to produce when rasterizing
# an SVG.
- name: image.cache.max-rasterized-svg-threshold-kb
  type: RelaxedAtomicInt32
  value: 200*1024
  mirror: always

# The maximum size, in bytes, of the decoded images we cache.
- name: image.cache.size
  type: int32_t
  value: 5*1024*1024
  mirror: once

# A weight, from 0-1000, to place on time when comparing to size.
# Size is given a weight of 1000 - timeweight.
- name: image.cache.timeweight
  type: int32_t
  value: 500
  mirror: once

# Decode all images automatically on load, ignoring our normal heuristics.
- name: image.decode-immediately.enabled
  type: RelaxedAtomicBool
  value: false
  mirror: always

# Whether we attempt to downscale images during decoding.
- name: image.downscale-during-decode.enabled
  type: RelaxedAtomicBool
  value: true
  mirror: always

# Whether we use EXIF metadata for image density.
- name: image.exif-density-correction.enabled
  type: RelaxedAtomicBool
  value: true
  mirror: always

# Whether EXIF density metadata is sanity checked against PixelXDimension and PixelYDimension
- name: image.exif-density-correction.sanity-check.enabled
  type: RelaxedAtomicBool
  value: true
  mirror: always

# The threshold for inferring that changes to an <img> element's |src|
# attribute by JavaScript represent an animation, in milliseconds. If the |src|
# attribute is changing more frequently than this value, then we enter a
# special "animation mode" which is designed to eliminate flicker. Set to 0 to
# disable.
- name: image.infer-src-animation.threshold-ms
  type: RelaxedAtomicUint32
  value: 2000
  mirror: always

# Whether the network request priority should be adjusted according
# the layout and view frame position of each particular image.
- name: image.layout_network_priority
  type: RelaxedAtomicBool
  value: true
  mirror: always

# Chunk size for calls to the image decoders.
- name: image.mem.decode_bytes_at_a_time
  type: uint32_t
  value: 16384
  mirror: once

# Discards inactive image frames and re-decodes them on demand from
# compressed data.
- name: image.mem.discardable
  type: RelaxedAtomicBool
  value: true
  mirror: always

# Discards inactive image frames of _animated_ images and re-decodes them on
# demand from compressed data. Has no effect if image.mem.discardable is false.
- name: image.mem.animated.discardable
  type: bool
  value: true
  mirror: once

# Whether the heap should be used for frames from animated images. On Android,
# volatile memory keeps file handles open for each buffer.
- name: image.mem.animated.use_heap
  type: RelaxedAtomicBool
  value: @IS_ANDROID@
  mirror: always

# Enable extra information for debugging in the image memory reports.
- name: image.mem.debug-reporting
  type: RelaxedAtomicBool
  value: false
  mirror: always

# Decodes images into shared memory to allow direct use in separate
# rendering processes. Only applicable with WebRender.
- name: image.mem.shared
  type: RelaxedAtomicBool
  value: true
  mirror: always

# Force unmapping of unused shared surfaces after a timeout period or when we
# encounter virtual memory pressure. By default this is only enabled on 32-bit
# Firefox.
- name: image.mem.shared.unmap.force-enabled
  type: bool
  value: false
  mirror: once

# Minimum timeout to unmap shared surfaces since they have been last used,
# in milliseconds.
- name: image.mem.shared.unmap.min_expiration_ms
  type: uint32_t
  value: 60*1000
  mirror: once

# Mininum size for shared surfaces to consider unmapping, in kilobytes.
- name: image.mem.shared.unmap.min_threshold_kb
  type: uint32_t
  value: 100
  mirror: once

# How much of the data in the surface cache is discarded when we get a memory
# pressure notification, as a fraction. The discard factor is interpreted as a
# reciprocal, so a discard factor of 1 means to discard everything in the
# surface cache on memory pressure, a discard factor of 2 means to discard half
# of the data, and so forth. The default should be a good balance for desktop
# and laptop systems, where we never discard visible images.
- name: image.mem.surfacecache.discard_factor
  type: uint32_t
  value: 1
  mirror: once

# Maximum size for the surface cache, in kilobytes.
- name: image.mem.surfacecache.max_size_kb
  type: uint32_t
  value: 2024 * 1024
  mirror: once

# Minimum timeout for expiring unused images from the surface cache, in
# milliseconds. This controls how long we store cached temporary surfaces.
- name: image.mem.surfacecache.min_expiration_ms
  type: uint32_t
  value: 60*1000
  mirror: once

# The surface cache's size, within the constraints of the maximum size set
# above, is determined as a fraction of main memory size. The size factor is
# interpreted as a reciprocal, so a size factor of 4 means to use no more than
# 1/4 of main memory.  The default should be a good balance for most systems.
- name: image.mem.surfacecache.size_factor
  type: uint32_t
  value: 4
  mirror: once

# Minimum buffer size in KB before using volatile memory over the heap.
- name: image.mem.volatile.min_threshold_kb
  type: RelaxedAtomicInt32
#if defined(ANDROID)
  # On Android, volatile memory keeps file handles open for each buffer.
  value: 100
#else
  value: -1
#endif
  mirror: always

# How long in ms before we should start shutting down idle decoder threads.
- name: image.multithreaded_decoding.idle_timeout
  type: int32_t
  value: 600000
  mirror: once

# How many threads we'll use for multithreaded decoding. If < 0, will be
# automatically determined based on the system's number of cores.
- name: image.multithreaded_decoding.limit
  type: int32_t
  value: -1
  mirror: once

# Whether we record SVG images as blobs or not.
- name: image.svg.blob-image
  type: RelaxedAtomicBool
  value: false
  mirror: always

# Whether we attempt to decode WebP images or not.
- name: image.webp.enabled
  type: RelaxedAtomicBool
  value: true
  mirror: always

# Whether we attempt to decode AVIF images or not.
- name: image.avif.enabled
  type: RelaxedAtomicBool
#if defined(MOZ_AV1)
  value: true
#else
  value: false
#endif
  mirror: always

# How strict we are in accepting/rejecting AVIF inputs according to whether they
# conform to the specification
# 0 = Permissive: accept whatever we can simply, unambiguously interpret
# 1 = Normal: reject violations of "shall" specification directives
# 2 = Strict: reject violations of "should" specification directives
- name: image.avif.compliance_strictness
  type: RelaxedAtomicInt32
  value: 1
  mirror: always

# Whether we apply container-level transforms like mirroring and rotation
- name: image.avif.apply_transforms
  type: RelaxedAtomicBool
  value: true
  mirror: always

# Whether we use dav1d (true) or libaom (false) to decode AVIF image
- name: image.avif.use-dav1d
  type: RelaxedAtomicBool
  value: true
  mirror: always

# Whether we attempt to decode JXL images or not.
- name: image.jxl.enabled
  type: RelaxedAtomicBool
  value: false
  mirror: always

#---------------------------------------------------------------------------
# Prefs starting with "intl."
#---------------------------------------------------------------------------

# If true, dispatch the keydown and keyup events on any web apps even during
# composition.
- name: intl.ime.hack.on_any_apps.fire_key_events_for_composition
  type: bool
  value: @IS_ANDROID@
  mirror: always

# Android-specific pref to control if keydown and keyup events are fired even
# during composition.  Note that those prefs are ignored if
# dom.keyboardevent.dispatch_during_composition is false.
- name: intl.ime.hack.on_ime_unaware_apps.fire_key_events_for_composition
  type: bool
# If true and intl.ime.hack.on_any_apps.fire_key_events_for_composition is
# false, dispatch the keydown and keyup events only on IME-unaware web apps.
# So, this supports web apps which listen to only keydown or keyup events
# to get a change to do something at every text input.
  value: @IS_ANDROID@
  mirror: always

#ifdef XP_WIN
  # If true, automatically extend selection to cluster boundaries when
  # TSF/TIP requests to select from/by middle of a cluster.
-   name: intl.tsf.hack.extend_setting_selection_range_to_cluster_boundaries
    type: bool
    value: @IS_NOT_EARLY_BETA_OR_EARLIER@
    mirror: always

#if defined(ENABLE_TESTS)
  # If true, NS_GetComplexLineBreaks compares the line breaks produced in the
  # content process using the Uniscribe line breaker, with those from a
  # brokered call to the parent.
-   name: intl.compare_against_brokered_complex_line_breaks
    type: bool
    value: false
    mirror: always
#endif
#endif

# If you use legacy Chinese IME which puts an ideographic space to composition
# string as placeholder, this pref might be useful.  If this is true and when
# web contents forcibly commits composition (e.g., moving focus), the
# ideographic space will be ignored (i.e., commits with empty string).
- name: intl.ime.remove_placeholder_character_at_commit
  type: bool
  value: false
  mirror: always

#if defined(XP_MACOSX) || defined(MOZ_WIDGET_GTK)
# Whether text input without keyboard press nor IME composition should cause a
# set of composition events or not.  E.g., when you use Emoji picker on macOS,
# it inserts an Emoji character directly.  If set to true, `compositionstart`,
# `compositionupdate` and `compositionend` events will be fired, and the
# correspnding `beforeinput` events are not cancelable.  Otherwise, if set to
# false, any user input events are not exposed to web apps but only
# `beforeinput` event is fired as "insert text" as a cancelable event.
- name: intl.ime.use_composition_events_for_insert_text
  type: bool
  value: false
  mirror: always
#endif

#---------------------------------------------------------------------------
# Prefs starting with "javascript."
#
# NOTE: SpiderMonkey starts up before `mirror: once` preferences are sealed and
#       we cannot use them (Bug 1698311). Instead, we use `mirror: always`
#       prefs but mark as `do_not_use_directly` and `LoadStartupJSPrefs` will
#       mirror them into SpiderMonkey.
#---------------------------------------------------------------------------

# The JavaScript JIT compilers. These are read once on startup so a browser may
# need to be restarted if toggling them. In general each subsequent JIT depends
# on the ones before it being enabled.
- name: javascript.options.blinterp
  type: bool
  value: true
  mirror: always  # LoadStartupJSPrefs
  do_not_use_directly: true

- name: javascript.options.baselinejit
  type: bool
  value: true
  mirror: always  # LoadStartupJSPrefs
  do_not_use_directly: true

- name: javascript.options.ion
  type: bool
  value: true
  mirror: always  # LoadStartupJSPrefs
  do_not_use_directly: true

# The irregexp JIT for regex evaluation.
- name: javascript.options.native_regexp
  type: bool
  value: true
  mirror: always  # LoadStartupJSPrefs
  do_not_use_directly: true

# "Warm-up" thresholds at which we attempt to compile a script/function with
# the next JIT tier.
#
# NOTE: These must match JitOptions defaults.
- name: javascript.options.blinterp.threshold
  type: int32_t
  value: 10
  mirror: always  # LoadStartupJSPrefs
  do_not_use_directly: true

- name: javascript.options.baselinejit.threshold
  type: int32_t
  value: 100
  mirror: always  # LoadStartupJSPrefs
  do_not_use_directly: true

- name: javascript.options.ion.threshold
  type: int32_t
  value: 1500
  mirror: always  # LoadStartupJSPrefs
  do_not_use_directly: true

# Enable off-main-thread Warp compilation.
- name: javascript.options.ion.offthread_compilation
  type: bool
  value: true
  mirror: always  # LoadStartupJSPrefs
  do_not_use_directly: true

#ifdef DEBUG
  # Enable extra correctness checks in the JITs that are slow and only available
  # in debug builds.
-   name: javascript.options.jit.full_debug_checks
    type: bool
    value: false
    mirror: always  # LoadStartupJSPrefs
    do_not_use_directly: true
#endif

# Heuristic threshold for Warp/Ion to decide that too many bailouts are
# happening and an IonScript should be discarded.
#
# NOTE: This must match JitOptions defaults.
- name: javascript.options.ion.frequent_bailout_threshold
  type: int32_t
  value: 10
  mirror: always  # LoadStartupJSPrefs
  do_not_use_directly: true

# A threshold for Warp to decide whether a function can be inlined.
# If the size of a function is smaller than this threshold, then it
# may be inlined.
#
# NOTE: These must match JitOptions defaults.
- name: javascript.options.inlining_bytecode_max_length
  type: uint32_t
  value: 130
  mirror: always
  do_not_use_directly: true

# Whether the megamorphic property lookup cache is enabled.
#
# NOTE: This must match JitOptions defaults.
- name: javascript.options.watchtower.megamorphic
  type: bool
  value: true
  mirror: always  # LoadStartupJSPrefs
  do_not_use_directly: true

- name: javascript.options.compact_on_user_inactive
  type: bool
  value: true
  mirror: always

# The default amount of time to wait from the user being idle to starting a
# shrinking GC. Measured in milliseconds.
- name: javascript.options.compact_on_user_inactive_delay
  type: uint32_t
#ifdef NIGHTLY_BUILD
  value: 15000
#else
  value: 300000
#endif
  mirror: always

# Use better error message when accessing property of null or undefined.
- name: javascript.options.property_error_message_fix
  type: bool
  value: @IS_NIGHTLY_OR_DEV_EDITION@
  mirror: always

# Support for weak references in JavaScript (WeakRef and FinalizationRegistry).
- name: javascript.options.weakrefs
  type: bool
  value: true
  mirror: always

# Whether to expose the FinalizationRegistry.prototype.cleanupSome method.
- name: javascript.options.experimental.weakrefs.expose_cleanupSome
  type: bool
  value: false
  mirror: always

#ifdef NIGHTLY_BUILD
  # Experimental support for Iterator Helpers in JavaScript.
-   name: javascript.options.experimental.iterator_helpers
    type: bool
    value: false
    mirror: always

  # Experimental support for Array Grouping in JavaScript.
-   name: javascript.options.experimental.array_grouping
    type: bool
    value: true
    mirror: always
#endif  // NIGHTLY_BUILD

# Experimental support for class static blocks in JavaScript.
-   name: javascript.options.experimental.class_static_blocks
    type: bool
    value: true
    mirror: always

#ifdef NIGHTLY_BUILD
  # Experimental support for Import Assertions in JavaScript.
-   name: javascript.options.experimental.import_assertions
    type: bool
    value: false
    mirror: always
#endif  // NIGHTLY_BUILD

  # Support for Private Fields in JavaScript.
- name: javascript.options.experimental.private_fields
  type: bool
  value: true
  mirror: always

  # Experimental support for Private Methods in JavaScript.
- name: javascript.options.experimental.private_methods
  type: bool
  value: true
  mirror: always

  # Experimental support for the ergonomic brand check proposal.
- name: javascript.options.experimental.ergonomic_brand_checks
  type: bool
  value: true
  mirror: always

  # Experimental support for change-array-by-copy methods
- name: javascript.options.experimental.enable_change_array_by_copy
  type: bool
  value: false
  mirror: always

#if defined(ENABLE_NEW_SET_METHODS)
  # Experimental support for New Set methods
- name: javascript.options.experimental.enable_new_set_methods
  type: bool
  value: false
  mirror: always
#endif

  # Experimental support for Top-level Await in JavaScript.
-   name: javascript.options.experimental.top_level_await
    type: bool
    value: true
    mirror: always

- name: javascript.options.wasm_caching
  type: bool
  value: false
  mirror: always

# The amount of time we wait between a request to GC (due to leaving a page) and doing the actual GC, in ms.
- name: javascript.options.gc_delay
  type: uint32_t
  value: 4000
  mirror: always

# The amount of time we wait from the first request to GC to actually doing the first GC, in ms.
- name: javascript.options.gc_delay.first
  type: uint32_t
  value: 10000
  mirror: always

# After doing a zonal GC, wait this much time (in ms) and then do a full GC,
# unless one is already pending.
- name: javascript.options.gc_delay.full
  type: uint32_t
  value: 60000
  mirror: always

# Maximum amount of time that should elapse between incremental GC slices, in ms.
- name: javascript.options.gc_delay.interslice
  type: uint32_t
  value: 100
  mirror: always

# nsJSEnvironmentObserver observes the memory-pressure notifications and
# forces a garbage collection and cycle collection when it happens, if the
# appropriate pref is set.
- name: javascript.options.gc_on_memory_pressure
  type: bool
  # Disable the JS engine's GC on memory pressure, since we do one in the
  # mobile browser (bug 669346).
  # XXX: this value possibly should be changed, or the pref removed entirely.
  #      See bug 1450787.
  value: @IS_NOT_ANDROID@
  mirror: always

# We allow at most MIN(max, MAX(NUM_CPUS / cpu_divisor, 1)) concurrent GCs
# between processes
- name: javascript.options.concurrent_multiprocess_gcs.cpu_divisor
  type: RelaxedAtomicUint32
  value: 4
  mirror: always

# See 'cpu_divisor' above, 0 means UINT_32_MAX.
- name: javascript.options.concurrent_multiprocess_gcs.max
  type: RelaxedAtomicUint32
  value: 0
  mirror: always

- name: javascript.options.mem.log
  type: bool
  value: false
  mirror: always

- name: javascript.options.mem.notify
  type: bool
  value: false
  mirror: always

# Whether the Parent process allocates and shares memory with all content
# processes. This is mirrored once, as the parent process will do this
# allocation early on.
- name: javascript.options.self_hosted.use_shared_memory
  type: bool
  value: true
  mirror: always  # LoadStartupJSPrefs
  do_not_use_directly: true

# Streams API. This only applies to JS Streams
- name: javascript.options.streams
  type: RelaxedAtomicBool
  value: true
  mirror: always

# Writable Streams API.  (The pref above must also be set to expose this.)
#
# Writable streams are still EXTRAORDINARILY BETA and it is well-known that
# things are likely pretty broken if you poke much at all, so if you flip this
# preference, don't report bugs against it just yet.
- name: javascript.options.writable_streams
  type: RelaxedAtomicBool
  value: false
  mirror: always

- name: javascript.options.main_thread_stack_quota_cap
  type: uint32_t
#if defined(MOZ_ASAN)
  value: 6 * 1024 * 1024
#else
  value: 2 * 1024 * 1024
#endif
  mirror: always

- name: javascript.options.wasm_optimizingjit
  type: bool
  value: true
  mirror: always

#if defined(ENABLE_WASM_SIMD)
-   name: javascript.options.wasm_simd
    type: bool
    value: true
    mirror: always
#endif  // defined(ENABLE_WASM_SIMD)

#if defined(ENABLE_WASM_RELAXED_SIMD)
-   name: javascript.options.wasm_relaxed_simd
    type: bool
    value: @IS_NIGHTLY_BUILD@
    mirror: always
#endif  // defined(ENABLE_WASM_RELAXED_SIMD)

#if defined(ENABLE_WASM_MOZ_INTGEMM)
-   name: javascript.options.wasm_moz_intgemm
    type: bool
    value: @IS_NIGHTLY_BUILD@
    mirror: always
#endif  // defined(ENABLE_WASM_MOZ_INTGEMM)

#if defined(ENABLE_WASM_EXTENDED_CONST)
-   name: javascript.options.wasm_extended_const
    type: bool
    value: @IS_NIGHTLY_BUILD@
    mirror: always
#endif  // defined(ENABLE_WASM_EXTENDED_CONST)

#if defined(ENABLE_WASM_EXCEPTIONS)
-   name: javascript.options.wasm_exceptions
    type: bool
    value: true
    mirror: always
#endif // defined(ENABLE_WASM_EXCEPTIONS)

#if defined(ENABLE_WASM_FUNCTION_REFERENCES)
-   name: javascript.options.wasm_function_references
    type: bool
    value: false
    mirror: always
#endif // defined(ENABLE_WASM_FUNCTION_REFERENCES)

#if defined(ENABLE_WASM_GC)
-   name: javascript.options.wasm_gc
    type: bool
    value: false
    mirror: always
#endif // defined(ENABLE_WASM_GC)

#if defined(ENABLE_WASM_SIMD_WORMHOLE) && defined(EARLY_BETA_OR_EARLIER)
  # This is x64-only and it would break unified macOS builds if
  # it were in all.js.  The feature rides the trains but not the
  # pref to control it; in late beta and release, it is only
  # available to privileged content.
-   name: javascript.options.wasm_simd_wormhole
    type: bool
    value: false
    mirror: always
#endif

#if defined(ENABLE_WASM_SIMD)
#if defined(JS_CODEGEN_X64) || defined(JS_CODEGEN_X86)
  # Enables AVX instructions support on X86/X64 platforms.
  # Changing these prefs requires a restart.
-   name: javascript.options.wasm_simd_avx
    type: bool
    value: @IS_NIGHTLY_BUILD@
    mirror: always
#endif
#endif

#if defined(ENABLE_WASM_MEMORY64)
-   name: javascript.options.wasm_memory64
    type: bool
    value: @IS_NIGHTLY_BUILD@
    mirror: always
#endif  // defined(ENABLE_WASM_MEMORY64)

# Support for ArrayBuffers larger than 2 GB on 64-bit systems
- name: javascript.options.large_arraybuffers
  type: bool
  value: true
  mirror: always  # LoadStartupJSPrefs
  do_not_use_directly: true

# Support for pretenuring allocations based on their allocation site.
- name: javascript.options.site_based_pretenuring
  type: bool
  value: true
  mirror: always  # LoadStartupJSPrefs
  do_not_use_directly: true

#if !defined(JS_CODEGEN_MIPS32) && !defined(JS_CODEGEN_MIPS64)
  # Spectre security vulnerability mitigations for the JS JITs.
  #
  # NOTE: The MIPS backends do not support these mitigations (and generally
  #       do not need them). In that case, leave the pref unlisted with its
  #       default value of false.
-   name: javascript.options.spectre.index_masking
    type: bool
    value: true
    mirror: always  # LoadStartupJSPrefs
    do_not_use_directly: true

-   name: javascript.options.spectre.object_mitigations
    type: bool
    value: true
    mirror: always  # LoadStartupJSPrefs
    do_not_use_directly: true

-   name: javascript.options.spectre.string_mitigations
    type: bool
    value: true
    mirror: always  # LoadStartupJSPrefs
    do_not_use_directly: true

-   name: javascript.options.spectre.value_masking
    type: bool
    value: true
    mirror: always  # LoadStartupJSPrefs
    do_not_use_directly: true

-   name: javascript.options.spectre.jit_to_cxx_calls
    type: bool
    value: true
    mirror: always  # LoadStartupJSPrefs
    do_not_use_directly: true
#endif  // !defined(JS_CODEGEN_MIPSXX)

# Whether to use the XPCOM thread pool for JS helper tasks.
- name: javascript.options.external_thread_pool
  type: bool
  value: true
  mirror: always
  do_not_use_directly: true

# Whether to use fdlibm for Math.sin, Math.cos, and Math.tan. When
# privacy.resistFingerprinting is true, this pref is ignored and fdlibm is used
# anyway.
- name: javascript.options.use_fdlibm_for_sin_cos_tan
  type: bool
  value: false
  mirror: always

#---------------------------------------------------------------------------
# Prefs starting with "layers."
#---------------------------------------------------------------------------

# Whether to disable acceleration for all widgets.
- name: layers.acceleration.disabled
  type: bool
  value: false
  mirror: once
  do_not_use_directly: true
# Instead, use gfxConfig::IsEnabled(Feature::HW_COMPOSITING).

# Whether to force acceleration on, ignoring blacklists.

# bug 838603 -- on Android, accidentally blacklisting OpenGL layers
# means a startup crash for everyone.
# Temporarily force-enable GL compositing.  This is default-disabled
# deep within the bowels of the widgetry system.  Remove me when GL
# compositing isn't default disabled in widget/android.
- name: layers.acceleration.force-enabled
  type: bool
  value: @IS_ANDROID@
  mirror: once
  do_not_use_directly: true

# Whether we allow AMD switchable graphics.
- name: layers.amd-switchable-gfx.enabled
  type: bool
  value: true
  mirror: once

# Whether to use async panning and zooming.
- name: layers.async-pan-zoom.enabled
  type: bool
  value: true
  mirror: once
  do_not_use_directly: true

- name: layers.child-process-shutdown
  type: RelaxedAtomicBool
  value: true
  mirror: always

- name: layers.d3d11.force-warp
  type: bool
  value: false
  mirror: once

- name: layers.d3d11.enable-blacklist
  type: bool
  value: true
  mirror: once

# Enable DEAA antialiasing for transformed layers in the compositor.
- name: layers.deaa.enabled
  type: RelaxedAtomicBool
#if defined(MOZ_WIDGET_ANDROID)
  value: false
#else
  value: true
#endif
  mirror: always

# Force all possible layers to be always active layers.
- name: layers.force-active
  type: bool
  value: false
  mirror: always

- name: layers.force-shmem-tiles
  type: bool
  value: false
  mirror: once

- name: layers.draw-mask-debug
  type: RelaxedAtomicBool
  value: false
  mirror: always

- name: layers.force-synchronous-resize
  type: RelaxedAtomicBool
#ifdef MOZ_WAYLAND
  # We want to control it by nsWindow::SynchronouslyRepaintOnResize() on Linux/Wayland.
  value: false
#else
  value: true
#endif
  mirror: always

- name: layers.gpu-process.allow-software
  type: bool
#if defined(XP_WIN)
  value: true
#else
  value: false
#endif
  mirror: once

- name: layers.gpu-process.enabled
  type: bool
#if defined(XP_WIN)
  value: true
#else
  value: false
#endif
  mirror: once

- name: layers.gpu-process.force-enabled
  type: bool
  value: false
  mirror: once

- name: layers.gpu-process.ipc_reply_timeout_ms
  type: int32_t
  value: 10000
  mirror: once

# How many unstable GPU process restarts we allow for a given configuration.
- name: layers.gpu-process.max_restarts
  type: RelaxedAtomicInt32
#if defined(XP_WIN) || defined(MOZ_WIDGET_GTK) || defined(MOZ_WIDGET_ANDROID)
  #if defined(NIGHTLY_BUILD)
  value: 6
  #else
  value: 3
  #endif
#else
  value: 1
#endif
  mirror: always

# How many frames we must render before declaring the GPU process stable, and
# allow restarts without it counting against our maximum restarts.
- name: layers.gpu-process.stable.frame-threshold
  type: RelaxedAtomicUint32
  value: 10
  mirror: always

# How many milliseconds the GPU process must have lived before we accept that
# it is stable, and allow restarts without it counting against our maximum
# restarts.
- name: layers.gpu-process.stable.min-uptime-ms
  type: RelaxedAtomicInt32
  value: 4 * 60000
  mirror: always

# Note: This pref will only be used if it is less than layers.gpu-process.max_restarts.
- name: layers.gpu-process.max_restarts_with_decoder
  type: RelaxedAtomicInt32
  value: 0
  mirror: always

- name: layers.gpu-process.startup_timeout_ms
  type: int32_t
  value: 5000
  mirror: once

- name: layers.gpu-process.crash-also-crashes-browser
  type: bool
  value: false
  mirror: always

- name: layers.low-precision-buffer
  type: RelaxedAtomicBool
  value: false
  mirror: always

- name: layers.low-precision-resolution
  type: AtomicFloat
  value: 0.25f
  mirror: always

# Whether to animate simple opacity and transforms on the compositor.
- name: layers.offmainthreadcomposition.async-animations
  type: bool
  value: true
  mirror: always

# Whether to log information about off main thread animations to stderr.
- name: layers.offmainthreadcomposition.log-animations
  type: bool
  value: false
  mirror: always

- name: layers.offmainthreadcomposition.force-disabled
  type: bool
  value: false
  mirror: once

# Compositor target frame rate. NOTE: If vsync is enabled the compositor
# frame rate will still be capped.
# -1 -> default (match layout.frame_rate or 60 FPS)
# 0  -> full-tilt mode: Recomposite even if not transaction occured.
- name: layers.offmainthreadcomposition.frame-rate
  type: RelaxedAtomicInt32
  value: -1
  mirror: always

#ifdef XP_WIN
-   name: layers.prefer-opengl
    type: bool
    value: false
    mirror: once
#endif

# Copy-on-write canvas.
- name: layers.shared-buffer-provider.enabled
  type: RelaxedAtomicBool
  value: true
  mirror: always

- name: layers.recycle-allocator-rdd
  type: bool
  value: true
  mirror: once

- name: layers.iosurfaceimage.recycle-limit
  type: RelaxedAtomicUint32
  value: 15
  mirror: always

- name: layers.iosurfaceimage.use-nv12
  type: bool
  value: true
  mirror: once

#---------------------------------------------------------------------------
# Prefs starting with "layout."
#---------------------------------------------------------------------------

# Debug-only pref to force enable the AccessibleCaret. If you want to
# control AccessibleCaret by mouse, you'll need to set
# "layout.accessiblecaret.hide_carets_for_mouse_input" to false.
- name: layout.accessiblecaret.enabled
  type: bool
  value: false
  mirror: always

# Enable the accessible caret on platforms/devices
# that we detect have touch support. Note that this pref is an
# additional way to enable the accessible carets, rather than
# overriding the layout.accessiblecaret.enabled pref.
- name: layout.accessiblecaret.enabled_on_touch
  type: bool
  value: true
  mirror: always

# By default, carets become tilt only when they are overlapping.
- name: layout.accessiblecaret.always_tilt
  type: bool
  value: false
  mirror: always

# Show caret in cursor mode when long tapping on an empty content. This
# also changes the default update behavior in cursor mode, which is based
# on the emptiness of the content, into something more heuristic. See
# AccessibleCaretManager::UpdateCaretsForCursorMode() for the details.
- name: layout.accessiblecaret.caret_shown_when_long_tapping_on_empty_content
  type: bool
  value: false
  mirror: always

# 0 = by default, always hide carets for selection changes due to JS calls.
# 1 = update any visible carets for selection changes due to JS calls,
#     but don't show carets if carets are hidden.
# 2 = always show carets for selection changes due to JS calls.
- name: layout.accessiblecaret.script_change_update_mode
  type: int32_t
  value: 0
  mirror: always

# Allow one caret to be dragged across the other caret without any limitation.
# This matches the built-in convention for all desktop platforms.
- name: layout.accessiblecaret.allow_dragging_across_other_caret
  type: bool
  value: true
  mirror: always

# Optionally provide haptic feedback on long-press selection events.
- name: layout.accessiblecaret.hapticfeedback
  type: bool
  value: false
  mirror: always

# Smart phone-number selection on long-press is not enabled by default.
- name: layout.accessiblecaret.extend_selection_for_phone_number
  type: bool
  value: false
  mirror: always

# Keep the accessible carets hidden when the user is using mouse input (as
# opposed to touch/pen/etc.).
- name: layout.accessiblecaret.hide_carets_for_mouse_input
  type: bool
  value: true
  mirror: always

# CSS attributes (width, height, margin-left) of the AccessibleCaret in CSS
# pixels.
- name: layout.accessiblecaret.width
  type: float
  value: 34.0f
  mirror: always

- name: layout.accessiblecaret.height
  type: float
  value: 36.0f
  mirror: always

- name: layout.accessiblecaret.margin-left
  type: float
  value: -18.5f
  mirror: always

- name: layout.accessiblecaret.transition-duration
  type: float
  value: 250.0f
  mirror: always

# Simulate long tap events to select words. Mainly used in manual testing
# with mouse.
- name: layout.accessiblecaret.use_long_tap_injector
  type: bool
  value: false
  mirror: always

# One of several prefs affecting the maximum area to pre-render when animating
# a large element on the compositor.
# This pref enables transform (and transform like properties) animations on a
# large element run on the compositor with rendering partial area of the
# element on the main thread instead of rendering the whole area.  Once the
# animation tried to composite out of the partial rendered area, the animation
# is rendered again with the latest visible partial area.
- name: layout.animation.prerender.partial
  type: RelaxedAtomicBool
  value: false
  mirror: always

# One of several prefs affecting the maximum area to pre-render when animating
# a large element on the compositor.
# This value is applied to both x and y axes and a perfect square contructed
# by the greater axis value which will be capped by the absolute limits is used
# for the partial pre-render area.
- name: layout.animation.prerender.viewport-ratio-limit
  type: AtomicFloat
  value: 1.125f
  mirror: always

# One of several prefs affecting the maximum area to pre-render when animating
# a large element on the compositor.
- name: layout.animation.prerender.absolute-limit-x
  type: RelaxedAtomicUint32
  value: 4096
  mirror: always

# One of several prefs affecting the maximum area to pre-render when animating
# a large element on the compositor.
- name: layout.animation.prerender.absolute-limit-y
  type: RelaxedAtomicUint32
  value: 4096
  mirror: always

# Test-only pref, if this is true, partial pre-rendered transform animations
# get stuck when it reaches to the pre-rendered boundaries and the pre-render
# region is never updated.
- name: layout.animation.prerender.partial.jank
  type: RelaxedAtomicBool
  value: false
  mirror: always

# Override DPI. A value of -1 means use the maximum of 96 and the system DPI.
# A value of 0 means use the system DPI. A positive value is used as the DPI.
# This sets the physical size of a device pixel and thus controls the
# interpretation of physical units such as "pt".
- name: layout.css.dpi
  type: int32_t
  value: -1
  mirror: always

# Whether non-standard caption-side values are enabled
- name: layout.css.caption-side-non-standard.enabled
  type: RelaxedAtomicBool
  value: false
  mirror: always
  rust: true

# Whether @layer is enabled
- name: layout.css.cascade-layers.enabled
  type: RelaxedAtomicBool
  value: true
  mirror: always
  rust: true

# Whether Container Queries are enabled
- name: layout.css.container-queries.enabled
  type: RelaxedAtomicBool
  value: false
  mirror: always
  rust: true

# Whether Constructable Stylesheets are enabled in script.
- name: layout.css.constructable-stylesheets.enabled
  type: bool
  value: false
  mirror: always

# Whether trigonometric constants and functions are enabled in calc().
- name: layout.css.trig.enabled
  type: RelaxedAtomicBool
  value: false
  mirror: always
  rust: true

# Should we look for counter ancestor scopes first?
- name: layout.css.counter-ancestor-scope.enabled
  type: bool
  value: true
  mirror: always

# Whether we get notified of history queries for visited even if unvisited.
- name: layout.css.notify-of-unvisited
  type: RelaxedAtomicBool
  value: true
  mirror: always

# Whether we always restyle / repaint as a result of a visited query
- name: layout.css.always-repaint-on-unvisited
  type: RelaxedAtomicBool
  value: true
  mirror: always

# Make `zoom` a `transform` + `transform-origin` alias.
- name: layout.css.zoom-transform-hack.enabled
  type: RelaxedAtomicBool
  value: false
  mirror: always
  rust: true

# Whether the `-moz-control-character-visibility` property is exposed to
# content.
#
# Only for testing purposes.
- name: layout.css.moz-control-character-visibility.enabled
  type: RelaxedAtomicBool
  value: false
  mirror: always
  rust: true

# Whether the `accent-color` css property is enabled.
- name: layout.css.accent-color.enabled
  type: RelaxedAtomicBool
  value: true
  mirror: always
  rust: true

# Whether the `color-scheme` css property and meta tags are enabled.
- name: layout.css.color-scheme.enabled
  type: RelaxedAtomicBool
  value: true
  mirror: always
  rust: true

# The minimum contrast ratio between the accent color foreground and background
# colors.
#
# We don't use this for text, so we need a contrast of at least AA (for user
# interface components and graphical objects), which per WCAG is 3:1
- name: layout.css.accent-color.min-contrast-ratio
  type: AtomicFloat
  value: 3.0
  mirror: always

# The target contrast ratio between the accent color foreground and background
# colors when darkening.
#
# We aim a bit further than the minimum contrast ratio, which seems to provide
# nice results in practice.
- name: layout.css.accent-color.darkening-target-contrast-ratio
  type: AtomicFloat
  value: 6.0
  mirror: always


# Whether the `aspect-ratio` in css-sizing-4 is enabled.
- name: layout.css.aspect-ratio.enabled
  type: bool
  value: true
  mirror: always
  rust: true

# Is the codepath for using cached scrollbar styles enabled?
- name: layout.css.cached-scrollbar-styles.enabled
  type: bool
  value: true
  mirror: always

# Whether we should return an empty style on invalid pseudo-elements starting
# with a colon.
#
# Old behavior is returning an empty style if the string starts with a double
# colon, and return the regular style otherwise.
- name: layout.css.computed-style.new-invalid-pseudo-element-behavior
  type: bool
  value: true
  mirror: always

# Whether computed local-fragment-only image urls serialize using the same
# rules as filter/mask/etc (not resolving the URL for local refs).
#
# See https://github.com/w3c/csswg-drafts/issues/3195
- name: layout.css.computed-style.dont-resolve-image-local-refs
  type: RelaxedAtomicBool
  value: true
  mirror: always
  rust: true

# Whether we should expose all shorthands in getComputedStyle().
- name: layout.css.computed-style.shorthands
  type: bool
  value: true
  mirror: always

# Whether we should avoid exposing styles of elements outside the flat tree in getComputedStyle().
- name: layout.css.computed-style.styles-outside-flat-tree
  type: bool
  value: @IS_NOT_NIGHTLY_BUILD@
  mirror: always

# Are implicit tracks in computed grid templates serialized?
- name: layout.css.serialize-grid-implicit-tracks
  type: RelaxedAtomicBool
  value: true
  mirror: always

# Whether the system-ui generic family is enabled.
- name: layout.css.system-ui.enabled
  type: RelaxedAtomicBool
  value: true
  mirror: always
  rust: true

# Whether the rule hash is applied to attribute names too, not
# only classes / id / namespaces / etc.
- name: layout.css.bucket-attribute-names.enabled
  type: RelaxedAtomicBool
  value: true
  mirror: always
  rust: true

# Set the number of device pixels per CSS pixel. A value <= 0 means choose
# automatically based on user settings for the platform (e.g., "UI scale factor"
# on Mac). A positive value is used as-is. This effectively controls the size
# of a CSS "px". This is only used for windows on the screen, not for printing.
- name: layout.css.devPixelsPerPx
  type: AtomicFloat
  value: -1.0f
  mirror: always

# Is support for CSS backdrop-filter enabled?
- name: layout.css.backdrop-filter.enabled
  type: bool
  value: false
  mirror: always

# Should stray control characters be rendered visibly?
- name: layout.css.control-characters.visible
  type: RelaxedAtomicBool
  value: @IS_NOT_RELEASE_OR_BETA@
  mirror: always
  rust: true

# Whether the `content-visibility` CSS property is enabled
- name: layout.css.content-visibility.enabled
  type: RelaxedAtomicBool
  value: false
  mirror: always
  rust: true

# Is support for GeometryUtils.convert*FromNode enabled?
- name: layout.css.convertFromNode.enabled
  type: bool
  value: @IS_NOT_RELEASE_OR_BETA@
  mirror: always

- name: layout.css.cross-fade.enabled
  type: RelaxedAtomicBool
  value: false
  mirror: always
  rust: true

# Is support for color-mix on content enabled?
- name: layout.css.color-mix.enabled
  type: RelaxedAtomicBool
  value: @IS_NIGHTLY_BUILD@
  mirror: always
  rust: true

# Is support for color-mix with non-SRGB color spaces on content enabled?
- name: layout.css.color-mix.color-spaces.enabled
  type: RelaxedAtomicBool
  value: @IS_NIGHTLY_BUILD@
  mirror: always
  rust: true

# Is support for d property for SVG path element?
- name: layout.css.d-property.enabled
  type: bool
  value: true
  mirror: always

# Are we emulating -moz-{inline}-box layout using CSS flexbox?
- name: layout.css.emulate-moz-box-with-flex
  type: bool
  value: false
  mirror: always

# Is support for fit-content() enabled?
- name: layout.css.fit-content-function.enabled
  type: RelaxedAtomicBool
  value: false
  mirror: always
  rust: true

# Is support for the font-display @font-face descriptor enabled?
- name: layout.css.font-display.enabled
  type: RelaxedAtomicBool
  value: true
  mirror: always
  rust: true

# Is support for document.fonts enabled?
- name: layout.css.font-loading-api.enabled
  type: bool
  value: true
  mirror: always

# Is support for the @font-face metrics override descriptors enabled?
- name: layout.css.font-metrics-overrides.enabled
  type: RelaxedAtomicBool
  value: true
  mirror: always
  rust: true

# Is support for variation fonts enabled?
- name: layout.css.font-variations.enabled
  type: RelaxedAtomicBool
  value: true
  mirror: always
  rust: true

# Is support for the size-adjust @font-face descriptor enabled?
- name: layout.css.size-adjust.enabled
  type: RelaxedAtomicBool
  value: true
  mirror: always
  rust: true

# Is the optional adjustment-basis value for font-size-adjust enabled?
- name: layout.css.font-size-adjust.basis.enabled
  type: RelaxedAtomicBool
  value: true
  mirror: always
  rust: true

# Visibility level of font families available to CSS font-matching:
#   1 - only base system fonts
#   2 - also fonts from optional language packs
#   3 - also user-installed fonts
- name: layout.css.font-visibility.standard
  type: int32_t
  value: 3
  mirror: always

# font-visibility setting when Tracking Protection is enabled
- name: layout.css.font-visibility.trackingprotection
  type: int32_t
  value: 3
  mirror: always

# font-visibility setting when Resist Fingerprinting is enabled
- name: layout.css.font-visibility.resistFingerprinting
  type: int32_t
  value: 1
  mirror: always

# Max font-visibility setting for Private Browsing contexts
# (The actual value used in a private-browsing context will be the lesser of
# the appropriate standard/trackingprotection/RFP value from above, and the
# private-browsing level specified by this pref.)
- name: layout.css.font-visibility.private
  type: int32_t
  value: 3
  mirror: always

# Is support for GeometryUtils.getBoxQuads enabled?
- name: layout.css.getBoxQuads.enabled
  type: bool
  value: @IS_NOT_RELEASE_OR_BETA@
  mirror: always

# Is support for CSS "grid-template-{columns,rows}: subgrid X" enabled?
- name: layout.css.grid-template-subgrid-value.enabled
  type: RelaxedAtomicBool
  value: true
  mirror: always
  rust: true

# Is support for caching an grid item's block axis measurement enabled?
- name: layout.css.grid-item-baxis-measurement.enabled
  type: bool
  value: true
  mirror: always

# Is support for CSS masonry layout enabled?
- name: layout.css.grid-template-masonry-value.enabled
  type: RelaxedAtomicBool
  value: @IS_NIGHTLY_BUILD@
  mirror: always
  rust: true

# Is support for CSS hyphenate-character enabled?
- name: layout.css.hyphenate-character.enabled
  type: RelaxedAtomicBool
  value: true
  mirror: always

# Is support for CSS individual transform enabled?
- name: layout.css.individual-transform.enabled
  type: bool
  value: true
  mirror: always

# Is support for CSS initial-letter property enabled?
- name: layout.css.initial-letter.enabled
  type: bool
  value: false
  mirror: always

# Pref to control whether line-height: -moz-block-height is exposed to content.
- name: layout.css.line-height-moz-block-height.content.enabled
  type: RelaxedAtomicBool
  value: false
  mirror: always
  rust: true

# Is support for motion-path enabled?
- name: layout.css.motion-path.enabled
  type: bool
  value: true
  mirror: always

# Is support for motion-path ray() enabled?
- name: layout.css.motion-path-ray.enabled
  type: RelaxedAtomicBool
  value: @IS_NIGHTLY_BUILD@
  mirror: always
  rust: true

# Pref to control whether the ::marker property restrictions defined in [1]
# apply.
#
# [1]: https://drafts.csswg.org/css-pseudo-4/#selectordef-marker
- name: layout.css.marker.restricted
  type: RelaxedAtomicBool
  value: true
  mirror: always
  rust: true

# Is support for math-style enabled?
- name: layout.css.math-style.enabled
  type: RelaxedAtomicBool
  value: @IS_NIGHTLY_BUILD@
  mirror: always
  rust: true

# Is support for math-depth enabled?
# This must not be enabled until implementation is complete (see bug 1667090).
- name: layout.css.math-depth.enabled
  type: RelaxedAtomicBool
  value: false
  mirror: always
  rust: true

# Pref to control whether @-moz-document rules are enabled in content pages.
- name: layout.css.moz-document.content.enabled
  type: RelaxedAtomicBool
  value: false
  mirror: always
  rust: true

# Is -moz-osx-font-smoothing enabled? (Only supported in OSX builds)
- name: layout.css.osx-font-smoothing.enabled
  type: bool
#if defined(XP_MACOSX)
  value: true
#else
  value: false
#endif
  mirror: always

# Is support for CSS overflow-clip-box enabled for non-UA sheets?
- name: layout.css.overflow-clip-box.enabled
  type: bool
  value: false
  mirror: always

# Is support for CSS overflow: -moz-hidden-unscrollable enabled
- name: layout.css.overflow-moz-hidden-unscrollable.enabled
  type: RelaxedAtomicBool
  value: @IS_NOT_NIGHTLY_BUILD@
  mirror: always
  rust: true

# Is support for overscroll-behavior enabled?
- name: layout.css.overscroll-behavior.enabled
  type: bool
  value: true
  mirror: always

- name: layout.css.overflow-logical.enabled
  type: bool
  value: true
  mirror: always

# Enables support for the size property inside of CSS @page rules.
- name: layout.css.page-size.enabled
  type: RelaxedAtomicBool
  value: true
  mirror: always
  rust: true

# Enables support for the named pages
- name: layout.css.named-pages.enabled
  type: RelaxedAtomicBool
  value: false
  mirror: always
  rust: true

# Dictates whether or not the prefers contrast media query will be
# usable.
#   true: prefers-contrast will toggle based on OS and browser settings.
#   false: prefers-contrast will only parse and toggle in the browser
#   chrome and ua.
- name: layout.css.prefers-contrast.enabled
  type: RelaxedAtomicBool
  value: false
  mirror: always
  rust: true

# An override for prefers-color-scheme for content documents.
#
# Dark (0), light (1), system (2) or browser (3).
- name: layout.css.prefers-color-scheme.content-override
  type: RelaxedAtomicInt32
  value: 3
  mirror: always

# Dictates whether or not the forced-colors media query is enabled.
- name: layout.css.forced-colors.enabled
  type: RelaxedAtomicBool
  value: true
  mirror: always
  rust: true

# Is support for -moz-prefixed animation properties enabled?
- name: layout.css.prefixes.animations
  type: bool
  value: true
  mirror: always

# Is support for -moz-border-image enabled?
- name: layout.css.prefixes.border-image
  type: bool
  value: true
  mirror: always

# Is support for -moz-box-sizing enabled?
- name: layout.css.prefixes.box-sizing
  type: bool
  value: true
  mirror: always

# Is support for -moz-prefixed font feature properties enabled?
- name: layout.css.prefixes.font-features
  type: bool
  value: true
  mirror: always

# Is support for -moz-prefixed transform properties enabled?
- name: layout.css.prefixes.transforms
  type: bool
  value: true
  mirror: always

# Is support for -moz-prefixed transition properties enabled?
- name: layout.css.prefixes.transitions
  type: bool
  value: true
  mirror: always

# Is CSS error reporting enabled?
- name: layout.css.report_errors
  type: bool
  value: true
  mirror: always

# Are inter-character ruby annotations enabled?
- name: layout.css.ruby.intercharacter.enabled
  type: bool
  value: false
  mirror: always

- name: layout.css.scroll-behavior.damping-ratio
  type: AtomicFloat
  value: 1.0f
  mirror: always

- name: layout.css.supports-selector.enabled
  type: RelaxedAtomicBool
  value: true
  mirror: always
  rust: true

# Tuning of the smooth scroll motion used by CSSOM-View scroll-behavior.
# Spring-constant controls the strength of the simulated MSD
# (Mass-Spring-Damper).
- name: layout.css.scroll-behavior.spring-constant
  type: AtomicFloat
  value: 250.0f
  mirror: always

# Whether the scroll-linked animations generated by CSS is enabled. This
# includes @scroll-timeline css rule and animation-timelime property.
- name: layout.css.scroll-linked-animations.enabled
  type: RelaxedAtomicBool
  value: false
  mirror: always
  rust: true

# When selecting the snap point for CSS scroll snapping, the velocity of the
# scroll frame is clamped to this speed, in CSS pixels / s.
- name: layout.css.scroll-snap.prediction-max-velocity
  type: RelaxedAtomicInt32
  value: 2000
  mirror: always

#  When selecting the snap point for CSS scroll snapping, the velocity of the
# scroll frame is integrated over this duration, in seconds.  The snap point
# best suited for this position is selected, enabling the user to perform fling
# gestures.
- name: layout.css.scroll-snap.prediction-sensitivity
  type: AtomicFloat
  value: 0.750f
  mirror: always

# Set the threshold distance in CSS pixels below which scrolling will snap to
# an edge, when scroll snapping is set to "proximity".
- name: layout.css.scroll-snap.proximity-threshold
  type: RelaxedAtomicInt32
  value: 200
  mirror: always

# Is steps(jump-*) supported in easing functions?
- name: layout.css.step-position-jump.enabled
  type: RelaxedAtomicBool
  value: true
  mirror: always
  rust: true

# Are counters for implemented CSS properties enabled?
- name: layout.css.use-counters.enabled
  type: bool
  value: true
  mirror: always

# Are counters for unimplemented CSS properties enabled?
- name: layout.css.use-counters-unimplemented.enabled
  type: RelaxedAtomicBool
  value: true
  mirror: always
  rust: true

# Should the :visited selector ever match (otherwise :link matches instead)?
- name: layout.css.visited_links_enabled
  type: bool
  value: true
  mirror: always

- name: layout.css.xul-display-values.content.enabled
  type: RelaxedAtomicBool
  value: false
  mirror: always
  rust: true

# Pref to control whether display: -moz-box and display: -moz-inline-box are
# parsed in content pages.
- name: layout.css.xul-box-display-values.content.enabled
  type: RelaxedAtomicBool
  value: false
  mirror: always
  rust: true

# Whether to block large cursors intersecting UI.
- name: layout.cursor.block.enabled
  type: bool
  value: true
  mirror: always

# The maximum width or height of the cursor we should allow when intersecting
# the UI, in CSS pixels.
- name: layout.cursor.block.max-size
  type: uint32_t
  value: 32
  mirror: always

- name: layout.display-list.build-twice
  type: RelaxedAtomicBool
  value: false
  mirror: always

# Toggle retaining display lists between paints.
- name: layout.display-list.retain
  type: RelaxedAtomicBool
  value: true
  mirror: always

# Toggle retaining display lists between paints.
- name: layout.display-list.retain.chrome
  type: RelaxedAtomicBool
  value: true
  mirror: always

- name: layout.display-list.retain.sc
  type: RelaxedAtomicBool
  value: false
  mirror: always

# Set the maximum number of modified frames allowed before doing a full
# display list rebuild.
- name: layout.display-list.rebuild-frame-limit
  type: RelaxedAtomicUint32
  value: 500
  mirror: always

# Pref to dump the display list to the log. Useful for debugging drawing.
- name: layout.display-list.dump
  type: RelaxedAtomicBool
  value: false
  mirror: always

# Pref to dump the display list to the log. Useful for debugging drawing.
- name: layout.display-list.dump-content
  type: RelaxedAtomicBool
  value: false
  mirror: always

# Pref to dump the display list to the log. Useful for debugging drawing.
- name: layout.display-list.dump-parent
  type: RelaxedAtomicBool
  value: false
  mirror: always

- name: layout.display-list.show-rebuild-area
  type: RelaxedAtomicBool
  value: false
  mirror: always

- name: layout.display-list.flatten-transform
  type: RelaxedAtomicBool
  value: true
  mirror: always

- name: layout.display-list.improve-fragmentation
  type: RelaxedAtomicBool
  value: true
  mirror: always

# Are dynamic reflow roots enabled?
- name: layout.dynamic-reflow-roots.enabled
  type: bool
  value: @IS_EARLY_BETA_OR_EARLIER@
  mirror: always

# Enables the mechanism to optimize away flex item's final reflow.
# Warning: Disabling the pref will impact the performance. This is useful only for
# debugging flexbox issues.
- name: layout.flexbox.item-final-reflow-optimization.enabled
  type: bool
  value: true
  mirror: always

# Enables the <input type=search> custom layout frame with a clear icon.
# Still needs tests and a web-exposed way to remove that icon, see bug 1654288.
- name: layout.forms.input-type-search.enabled
  type: bool
  value: false
  mirror: always

# Enables the Reveal Password button inside a <input type=password>.
- name: layout.forms.reveal-password-button.enabled
  type: bool
  value: false
  mirror: always

# Enables the Reveal Password context-menu entry.
- name: layout.forms.reveal-password-context-menu.enabled
  type: bool
  value: false
  mirror: always

# Pref to control browser frame rate, in Hz. A value <= 0 means choose
# automatically based on knowledge of the platform (or 60Hz if no platform-
# specific information is available).
- name: layout.frame_rate
  type: RelaxedAtomicInt32
  value: -1
  mirror: always

# If it has been this many frame periods since a refresh, assume that painting
# is quiescent (will not happen again soon).
- name: layout.idle_period.required_quiescent_frames
  type: uint32_t
  value: 2
  mirror: always

# The amount of time (milliseconds) needed between an idle period's
# end and the start of the next tick to avoid jank.
- name: layout.idle_period.time_limit
  type: uint32_t
  value: 1
  mirror: always

# The minimum amount of time (milliseconds) required to be remaining
# in the current vsync interval for us to attempt an extra tick, or
# <0 to disable extra ticks entirely.
- name: layout.extra-tick.minimum-ms
  type: int32_t
  value: 4
  mirror: always

# Enable/disable interruptible reflow, which allows reflows to stop
# before completion (and display the partial results) when user events
# are pending.
- name: layout.interruptible-reflow.enabled
  type: bool
  value: true
  mirror: always

- name: layout.min-active-layer-size
  type: int32_t
  value: 64
  mirror: always

# On Android, don't synth mouse move events after scrolling, as they cause
# unexpected user-visible behaviour. Can remove this after bug 1633450 is
# satisfactorily resolved.
- name: layout.reflow.synthMouseMove
  type: bool
  value: @IS_NOT_ANDROID@
  mirror: always

# This pref is to be set by test code only.
- name: layout.scrollbars.always-layerize-track
  type: RelaxedAtomicBool
  value: false
  mirror: always

# Whether anchor is kept selected.
- name: layout.selectanchor
  type: bool
  value: false
  mirror: always

# Controls caret style and word-delete during text selection.
# 0: Use platform default
# 1: Caret moves and blinks as when there is no selection; word
#    delete deselects the selection and then deletes word.
# 2: Caret moves to selection edge and is not visible during selection;
#    word delete deletes the selection (Mac and Linux default).
# 3: Caret moves and blinks as when there is no selection; word delete
#    deletes the selection.
# Windows default is 1 for word delete behavior, the rest as for 2.
- name: layout.selection.caret_style
  type: int32_t
  value: 0
  mirror: always

# If layout.show_previous_page is true then during loading of a new page we
# will draw the previous page if the new page has painting suppressed.
- name: layout.show_previous_page
  type: bool
  value: true
  mirror: always

# Pref to stop overlay scrollbars from fading out, for testing purposes.
- name: layout.testing.overlay-scrollbars.always-visible
  type: bool
  value: false
  mirror: always

# Throttled frame rate, in frames per second.
- name: layout.throttled_frame_rate
  type: uint32_t
  value: 1
  mirror: always

# Activity granted to out-of-process iframes in the foreground tab, in milliseconds.
- name: layout.oopif_activity_grace_period_ms
  type: uint32_t
  value: 1000
  mirror: always

- name: layout.lower_priority_refresh_driver_during_load
  type: bool
  value: true
  mirror: always

# If > 0, nsRefreshDriver will keep ticking this amount of milliseconds after
# top level page load.
- name: layout.keep_ticking_after_load_ms
  type: uint32_t
  value: 1000
  mirror: always

# Is layout of CSS outline-style:auto enabled?
- name: layout.css.outline-style-auto.enabled
  type: bool
  value: true
  mirror: always

# Pref to control enabling scroll anchoring.
- name: layout.css.scroll-anchoring.enabled
  type: bool
  value: true
  mirror: always

# Pref to control how many consecutive scroll-anchoring adjustments (since the
# most recent user scroll) we'll average, before we consider whether to
# automatically turn off scroll anchoring. When we hit this threshold, the
# actual decision to disable also depends on the
# min-average-adjustment-threshold pref, see below for more details.
#
# Zero disables the heuristic.
- name: layout.css.scroll-anchoring.max-consecutive-adjustments
  type: uint32_t
  value: 10
  mirror: always

# Pref to control whether we should disable scroll anchoring on a scroller
# where at least max-consecutive-adjustments have happened, and which the
# average adjustment ends up being less than this number, in CSS pixels.
#
# So, for example, given max-consecutive-adjustments=10 and
# min-average-adjustment-treshold=3, we'll block scroll anchoring if there have
# been 10 consecutive adjustments without a user scroll or more, and the
# average offset difference between them amount to less than 3 CSS pixels.
- name: layout.css.scroll-anchoring.min-average-adjustment-threshold
  type: uint32_t
  value: 3
  mirror: always

# Pref to control disabling scroll anchoring suppression triggers, see
#
# https://drafts.csswg.org/css-scroll-anchoring/#suppression-triggers
#
# Those triggers should be unnecessary after bug 1561450.
- name: layout.css.scroll-anchoring.suppressions.enabled
  type: bool
  value: true
  mirror: always

- name: layout.css.scroll-anchoring.highlight
  type: bool
  value: false
  mirror: always

# Pref to control whether we reselect scroll anchors if sub-optimal
#
# See https://github.com/w3c/csswg-drafts/issues/6787
- name: layout.css.scroll-anchoring.reselect-if-suboptimal
  type: bool
  value: true
  mirror: always

# Are shared memory User Agent style sheets enabled?
- name: layout.css.shared-memory-ua-sheets.enabled
  type: bool
  value: true
  mirror: always

# Is support for -webkit-line-clamp enabled?
- name: layout.css.webkit-line-clamp.enabled
  type: bool
  value: true
  mirror: always

# Whether the computed value of line-height: normal returns the `normal`
# keyword rather than a pixel value based on the first available font.
#
# Only enabled on Nightly and early beta, at least for now.
#
# It'd be nice to make numbers compute also to themselves, but it looks like
# everybody agrees on turning them into pixels, see the discussion starting
# from [1].
#
# [1]: https://github.com/w3c/csswg-drafts/issues/3749#issuecomment-477287453
- name: layout.css.line-height.normal-as-resolved-value.enabled
  type: bool
  value: true
  mirror: always

# Is 'content:none' supported on (non-pseudo) elements?
- name: layout.css.element-content-none.enabled
  type: RelaxedAtomicBool
  value: false
  mirror: always
  rust: true

# Is 'font-synthesis: small-caps' supported?
- name: layout.css.font-synthesis-small-caps.enabled
  type: RelaxedAtomicBool
  value: true
  mirror: always
  rust: true

# Whether we want scrollbar-width: thin to behave as scrollbar-width: auto.
- name: layout.css.scrollbar-width-thin.disabled
  type: RelaxedAtomicBool
  value: false
  mirror: always

# Whether the `scrollbar-gutter` CSS property is enabled.
- name: layout.css.scrollbar-gutter.enabled
  type: RelaxedAtomicBool
  value: true
  mirror: always
  rust: true

# Whether frame visibility tracking is enabled globally.
- name: layout.framevisibility.enabled
  type: bool
  value: true
  mirror: always

# The fraction of the scrollport we allow to horizontally scroll by before we
# schedule an update of frame visibility.
- name: layout.framevisibility.amountscrollbeforeupdatehorizontal
  type: int32_t
  value: 2
  mirror: always

# The fraction of the scrollport we allow to vertically scroll by before we
# schedule an update of frame visibility.
- name: layout.framevisibility.amountscrollbeforeupdatevertical
  type: int32_t
  value: 2
  mirror: always

# The number of scrollports wide to expand when tracking frame visibility.
- name: layout.framevisibility.numscrollportwidths
  type: uint32_t
#ifdef ANDROID
  value: 1
#else
  value: 0
#endif
  mirror: always

# The number of scrollports high to expand when tracking frame visibility.
- name: layout.framevisibility.numscrollportheights
  type: uint32_t
  value: 1
  mirror: always

# Test only.
- name: layout.dynamic-toolbar-max-height
  type: RelaxedAtomicInt32
  value: 0
  mirror: always

# Whether outlines should include all overflowing descendants, or just the
# border-box of a given element.
#
# Historically we have included descendants but other browsers have not.
- name: layout.outline.include-overflow
  type: bool
  value: false
  mirror: always

- name: layout.visibility.min-recompute-interval-ms
  type: uint32_t
  value: 1000
  mirror: always

# Controls double click and Alt+Arrow word selection behavior.
- name: layout.word_select.eat_space_to_next_word
  type: bool
#ifdef XP_WIN
  value: true
#else
  value: false
#endif
  mirror: always

- name: layout.word_select.stop_at_punctuation
  type: bool
  value: true
  mirror: always

# Whether underscore should be treated as a word-breaking character for
# word selection/arrow-key movement purposes.
- name: layout.word_select.stop_at_underscore
  type: bool
  value: false
  mirror: always

# Should deprecated plugin behavior fallback to normal behavior or use
# the experimental design.
- name: layout.use-plugin-fallback
  type: bool
  value: false
  mirror: always

#---------------------------------------------------------------------------
# Prefs starting with "mathml."
#---------------------------------------------------------------------------

# Whether to disable deprecated style attributes background, color, fontfamily,
# fontsize, fontstyle and fontweight.
- name: mathml.deprecated_style_attributes.disabled
  type: bool
  value: true
  mirror: always

# Whether to disable deprecated "radical" notation for the menclose element.
- name: mathml.deprecated_menclose_notation_radical.disabled
  type: bool
  value: true
  mirror: always

# Whether to disable legacy names "small", "normal" and "big" for the
# mathsize attribute.
- name: mathml.mathsize_names.disabled
  type: bool
  value: true
  mirror: always

# Whether to disable legacy names "thickmathspace", "mediummathspace",
# "thickmathspace" etc for length attributes.
- name: mathml.mathspace_names.disabled
  type: bool
  value: @IS_NIGHTLY_BUILD@
  mirror: always

# Whether to disable the mfrac bevelled  attribute.
- name: mathml.mfrac_bevelled_attribute.disabled
  type: bool
  value: true
  mirror: always

# Whether to disable legacy names "thin", "thick" and "medium" for the
# linethickness attribute of the mfrac element.
- name: mathml.mfrac_linethickness_names.disabled
  type: bool
  value: true
  mirror: always

# Whether to disable deprecated numalign/denomalign/align attributes
- name: mathml.deprecated_alignment_attributes.disabled
  type: bool
  value: true
  mirror: always

# Whether to disable subscriptshift and superscriptshift attributes.
- name: mathml.script_shift_attributes.disabled
  type: bool
  value: true
  mirror: always

# Whether to disable the scriptminsize attribute.
# Note that this only disables parsing, not the default effect when no attribute
# is unspecified.
- name: mathml.scriptminsize_attribute.disabled
  type: bool
  value: @IS_NIGHTLY_BUILD@
  mirror: always

# Whether to disable the scriptsizemultiplier attribute.
- name: mathml.scriptsizemultiplier_attribute.disabled
  type: bool
  value: @IS_NIGHTLY_BUILD@
  mirror: always

# Whether to disable support for stretching operators with STIXGeneral fonts.
# macos still has the deprecated STIXGeneral font pre-installed.
- name: mathml.stixgeneral_operator_stretching.disabled
  type: bool
#if defined(XP_MACOSX)
  value: @IS_NIGHTLY_BUILD@
#else
  value: true
#endif
  mirror: always

#---------------------------------------------------------------------------
# Prefs starting with "media."
#---------------------------------------------------------------------------


# This pref defines what the blocking policy would be used in blocking autoplay.
# 0 : use sticky activation (default)
# https://html.spec.whatwg.org/multipage/interaction.html#sticky-activation
# 1 : use transient activation (the transient activation duration can be
#     adjusted by the pref `dom.user_activation.transient.timeout`)
# https://html.spec.whatwg.org/multipage/interaction.html#transient-activation
# 2 : user input depth (allow autoplay when the play is trigged by user input
#     which is determined by the user input depth)
- name: media.autoplay.blocking_policy
  type: uint32_t
  value: 0
  mirror: always

# File-backed MediaCache size.
- name: media.cache_size
  type: RelaxedAtomicUint32
  value: 512000   # Measured in KiB
  mirror: always

# Size of file backed MediaCache while on a connection which is cellular (3G,
# etc), and thus assumed to be "expensive".
- name: media.cache_size.cellular
  type: RelaxedAtomicUint32
  value: 32768   # Measured in KiB
  mirror: always

# Whether cubeb is sandboxed (AudioIPC)
- name: media.cubeb.sandbox
  type: bool
  mirror: always
#if defined(XP_LINUX) && !defined(MOZ_WIDGET_ANDROID)
  value: true
#elif defined(XP_WIN) && !defined(_ARM64_)
  value: true
#elif defined(XP_MACOSX)
  value: false
#else
  value: false
#endif

# Whether cubeb sandbox (AudioIPC) is v2
- name: media.cubeb.sandbox_v2
  type: bool
  mirror: always
#if defined(XP_LINUX) && !defined(MOZ_WIDGET_ANDROID)
  value: false
#elif defined(XP_WIN) && !defined(_ARM64_)
  value: true
#elif defined(XP_MACOSX)
  value: false
#else
  value: false
#endif

# Whether or not to pass AUDCLNT_STREAMOPTIONS_RAW when initializing audio
# streams when using WASAPI.
# 0 - don't use RAW streams
# 1 - use RAW streams for input streams only
# 2 - use RAW streams for output streams only
# 3 - use RAW streams for input and output streams
#if defined (XP_WIN)
- name: media.cubeb.wasapi-raw
  type: RelaxedAtomicUint32
  mirror: always
  value: 0
#endif // XP_WIN

# ClockDrift desired buffering in milliseconds
- name: media.clockdrift.buffering
  type: uint32_t
  mirror: always
  value: 50

# If a resource is known to be smaller than this size (in kilobytes), a
# memory-backed MediaCache may be used; otherwise the (single shared global)
# file-backed MediaCache is used.
- name: media.memory_cache_max_size
  type: uint32_t
  value: 8192        # Measured in KiB
  mirror: always

# Don't create more memory-backed MediaCaches if their combined size would go
# above this absolute size limit.
- name: media.memory_caches_combined_limit_kb
  type: uint32_t
  value: 524288
  mirror: always

# Don't create more memory-backed MediaCaches if their combined size would go
# above this relative size limit (a percentage of physical memory).
- name: media.memory_caches_combined_limit_pc_sysmem
  type: uint32_t
  value: 5           # A percentage
  mirror: always

# When a network connection is suspended, don't resume it until the amount of
# buffered data falls below this threshold (in seconds).
- name: media.cache_resume_threshold
  type: RelaxedAtomicUint32
  value: 30
  mirror: always
- name: media.cache_resume_threshold.cellular
  type: RelaxedAtomicUint32
  value: 10
  mirror: always

# Stop reading ahead when our buffered data is this many seconds ahead of the
# current playback position. This limit can stop us from using arbitrary
# amounts of network bandwidth prefetching huge videos.
- name: media.cache_readahead_limit
  type: RelaxedAtomicUint32
  value: 60
  mirror: always
- name: media.cache_readahead_limit.cellular
  type: RelaxedAtomicUint32
  value: 30
  mirror: always

# MediaCapabilities
- name: media.mediacapabilities.drop-threshold
  type: RelaxedAtomicInt32
  value: 95
  mirror: always

- name: media.mediacapabilities.from-database
  type: RelaxedAtomicBool
  value: @IS_NIGHTLY_BUILD@
  mirror: always

# AudioSink
- name: media.resampling.enabled
  type: RelaxedAtomicBool
  value: false
  mirror: always

# libcubeb backend implements .get_preferred_channel_layout
- name: media.forcestereo.enabled
  type: RelaxedAtomicBool
#if defined(XP_WIN) || defined(XP_DARWIN) || defined(MOZ_PULSEAUDIO)
  value: false
#else
  value: true
#endif
  mirror: always

# MediaSource

# Whether to enable MediaSource support.
- name: media.mediasource.enabled
  type: RelaxedAtomicBool
  value: true
  mirror: always

- name: media.mediasource.mp4.enabled
  type: RelaxedAtomicBool
  value: true
  mirror: always

- name: media.mediasource.webm.enabled
  type: RelaxedAtomicBool
  value: true
  mirror: always

# Check if vp9 is enabled by default in mediasource. False on Android.
# If disabled, vp9 will only be enabled under some conditions:
# - h264 HW decoding is not supported
# - mp4 is not enabled
# - Device was deemed fast enough to decode VP9 via the VP9Benchmark utility
# - A VP9 HW decoder is present.
- name: media.mediasource.vp9.enabled
  type: RelaxedAtomicBool
  value: @IS_NOT_ANDROID@
  mirror: always

- name: media.mediasource.webm.audio.enabled
  type: RelaxedAtomicBool
  value: true
  mirror: always

# Whether to enable MediaSource v2 support.
- name: media.mediasource.experimental.enabled
  type: RelaxedAtomicBool
  value: false
  mirror: always

# VideoSink
- name: media.ruin-av-sync.enabled
  type: RelaxedAtomicBool
  value: false
  mirror: always

# Encrypted Media Extensions
- name: media.eme.enabled
  type: bool
#if defined(XP_LINUX) && !defined(MOZ_WIDGET_ANDROID)
  # On Linux EME is visible but disabled by default. This is so that the "Play
  # DRM content" checkbox in the Firefox UI is unchecked by default. DRM
  # requires downloading and installing proprietary binaries, which users on an
  # open source operating systems didn't opt into. The first time a site using
  # EME is encountered, the user will be prompted to enable DRM, whereupon the
  # EME plugin binaries will be downloaded if permission is granted.
  value: false
#else
  value: true
#endif
  mirror: always

# Whether we expose the functionality proposed in
# https://github.com/WICG/encrypted-media-encryption-scheme/blob/master/explainer.md
# I.e. if true, apps calling navigator.requestMediaKeySystemAccess() can pass
# an optional encryption scheme as part of MediaKeySystemMediaCapability
# objects. If a scheme is present when we check for support, we must ensure we
# support that scheme in order to provide key system access.
- name: media.eme.encrypted-media-encryption-scheme.enabled
  type: bool
  value: false
  mirror: always

# Do we need explicit approval from the application to allow access to EME?
# If true, Gecko will ask for permission before allowing MediaKeySystemAccess.
# At time of writing this is aimed at GeckoView, and setting this to true
# outside of GeckoView or test environments will likely break EME.
- name: media.eme.require-app-approval
  type: bool
  value: false
  mirror: always

- name: media.eme.audio.blank
  type: RelaxedAtomicBool
  value: false
  mirror: always

- name: media.eme.video.blank
  type: RelaxedAtomicBool
  value: false
  mirror: always

- name: media.eme.chromium-api.video-shmems
  type: RelaxedAtomicUint32
  value: 6
  mirror: always

# Is support for MediaKeys.getStatusForPolicy enabled?
- name: media.eme.hdcp-policy-check.enabled
  type: bool
  value: false
  mirror: always

- name: media.eme.max-throughput-ms
  type: RelaxedAtomicUint32
  value: 500
  mirror: always

- name: media.clearkey.persistent-license.enabled
  type: bool
  value: false
  mirror: always

# Are test specific clearkey key systems enabled and exposed?
- name: media.clearkey.test-key-systems.enabled
  type: bool
  value: false
  mirror: always

- name: media.cloneElementVisually.testing
  type: bool
  value: false
  mirror: always

#if defined(XP_LINUX) && defined(MOZ_SANDBOX)
  # Whether to allow, on a Linux system that doesn't support the necessary
  # sandboxing features, loading Gecko Media Plugins unsandboxed.  However, EME
  # CDMs will not be loaded without sandboxing even if this pref is changed.
-   name: media.gmp.insecure.allow
    type: RelaxedAtomicBool
    value: false
    mirror: always
#endif

#ifdef XP_MACOSX
  # These prefs control whether or not a universal build running on
  # an Apple Silicon machine will attempt to use an x64 Widevine or
  # OpenH264 plugin. This requires launching the GMP child process
  # executable in x64 mode. We expect to allow this for Widevine until
  # an arm64 version of Widevine is made available. We don't expect
  # to need to allow this for OpenH264.
  #
  # Allow a Widevine GMP x64 process to be executed on ARM builds.
- name: media.gmp-widevinecdm.allow-x64-plugin-on-arm64
  type: RelaxedAtomicBool
  value: true
  mirror: always

  # Don't allow an OpenH264 GMP x64 process to be executed on ARM builds.
- name: media.gmp-gmpopenh264.allow-x64-plugin-on-arm64
  type: RelaxedAtomicBool
  value: false
  mirror: always
#endif

# Specifies whether the PDMFactory can create a test decoder that just outputs
# blank frames/audio instead of actually decoding. The blank decoder works on
# all platforms.
- name: media.use-blank-decoder
  type: RelaxedAtomicBool
  value: false
  mirror: always

- name: media.gpu-process-decoder
  type: RelaxedAtomicBool
#if defined(XP_WIN)
  value: true
#else
  value: false
#endif
  mirror: always

- name: media.rdd-process.enabled
  type: RelaxedAtomicBool
#if defined(XP_WIN)
  value: true
#elif defined(XP_MACOSX)
  value: true
#elif defined(XP_LINUX) && !defined(ANDROID)
  value: true
#elif defined(XP_OPENBSD)
  value: true
#else
  value: false
#endif
  mirror: always

- name: media.rdd-retryonfailure.enabled
  type: RelaxedAtomicBool
  value: true
  mirror: always

- name: media.rdd-process.startup_timeout_ms
  type: RelaxedAtomicInt32
  value: 5000
  mirror: always

# Specifies how many times we restart RDD process after crash till we give up.
# After first RDD restart we disable HW acceleration on Linux.
- name: media.rdd-process.max-crashes
  type: RelaxedAtomicInt32
  value: 2
  mirror: always

#ifdef MOZ_FFMPEG
- name: media.rdd-ffmpeg.enabled
  type: RelaxedAtomicBool
  value: true
  mirror: always
#endif

#ifdef MOZ_FFVPX
- name: media.rdd-ffvpx.enabled
  type: RelaxedAtomicBool
#if defined(XP_WIN)
  value: true
#elif defined(XP_MACOSX)
  value: true
#elif defined(XP_LINUX) && !defined(ANDROID)
  value: true
#elif defined(XP_OPENBSD)
  value: true
#else
  value: false
#endif
  mirror: always
#endif

#ifdef MOZ_WMF
- name: media.rdd-wmf.enabled
  type: RelaxedAtomicBool
  value: true
  mirror: always
#endif

#ifdef MOZ_APPLEMEDIA
- name: media.rdd-applemedia.enabled
  type: RelaxedAtomicBool
  value: true
  mirror: always
#endif

- name: media.rdd-theora.enabled
  type: RelaxedAtomicBool
#if defined(XP_WIN)
  value: true
#elif defined(XP_MACOSX)
  value: true
#elif defined(XP_LINUX) && !defined(ANDROID)
  value: true
#elif defined(XP_OPENBSD)
  value: true
#else
  value: false
#endif
  mirror: always

- name: media.rdd-vorbis.enabled
  type: RelaxedAtomicBool
#if defined(XP_WIN)
  value: true
#elif defined(XP_MACOSX)
  value: true
#elif defined(XP_LINUX) && !defined(ANDROID)
  value: true
#elif defined(XP_OPENBSD)
  value: true
#else
  value: false
#endif
  mirror: always

- name: media.rdd-vpx.enabled
  type: RelaxedAtomicBool
#if defined(XP_WIN)
  value: true
#elif defined(XP_MACOSX)
  value: true
#elif defined(XP_LINUX) && !defined(ANDROID)
  value: true
#elif defined(XP_OPENBSD)
  value: true
#else
  value: false
#endif
  mirror: always

- name: media.rdd-wav.enabled
  type: RelaxedAtomicBool
#if defined(XP_WIN)
  value: true
#elif defined(XP_MACOSX)
  value: true
#elif defined(XP_LINUX) && !defined(ANDROID)
  value: true
#elif defined(XP_OPENBSD)
  value: true
#else
  value: false
#endif
  mirror: always

- name: media.rdd-opus.enabled
  type: RelaxedAtomicBool
#if defined(XP_WIN)
  value: true
#elif defined(XP_MACOSX)
  value: true
#elif defined(XP_LINUX) && !defined(ANDROID)
  value: true
#elif defined(XP_OPENBSD)
  value: true
#else
  value: false
#endif
  mirror: always

- name: media.rdd-webaudio.batch.size
  type: RelaxedAtomicInt32
  value: 100
  mirror: always

#ifdef ANDROID
  # Enable the MediaCodec PlatformDecoderModule by default.
-   name: media.android-media-codec.enabled
    type: RelaxedAtomicBool
    value: true
    mirror: always

-   name: media.android-media-codec.preferred
    type: RelaxedAtomicBool
    value: true
    mirror: always
#endif  # ANDROID

#ifdef MOZ_OMX
-   name: media.omx.enabled
    type: bool
    value: false
    mirror: always
#endif

# Allow ffmpeg decoder to decode directly onto shmem buffer
- name: media.ffmpeg.customized-buffer-allocation
  type: RelaxedAtomicBool
  value: true
  mirror: always

#ifdef MOZ_FFMPEG
-   name: media.ffmpeg.enabled
    type: RelaxedAtomicBool
  #if defined(XP_MACOSX)
    value: false
  #else
    value: true
  #endif
    mirror: always

-   name: media.libavcodec.allow-obsolete
    type: bool
    value: false
    mirror: always

#ifdef MOZ_WAYLAND
# Use VA-API for ffmpeg video playback on Linux
- name: media.ffmpeg.vaapi.enabled
  type: RelaxedAtomicBool
  value: false
  mirror: always
#endif # MOZ_WAYLAND
#endif  # MOZ_FFMPEG

-   name: media.ffvpx.enabled
    type: RelaxedAtomicBool
#ifdef MOZ_FFVPX
    value: true
#else
    value: false
#endif
    mirror: always

-   name: media.ffvpx.mp3.enabled
    type: RelaxedAtomicBool
#ifdef MOZ_FFVPX
    value: true
#else
    value: false
#endif
    mirror: always

# Set to true in marionette tests to disable the sanity test
# which would lead to unnecessary start of the RDD process.
-   name: media.sanity-test.disabled
    type: RelaxedAtomicBool
    value: false
    mirror: always

#ifdef MOZ_WMF

-   name: media.wmf.enabled
    type: RelaxedAtomicBool
    value: true
    mirror: always

  # Whether DD should consider WMF-disabled a WMF failure, useful for testing.
-   name: media.decoder-doctor.wmf-disabled-is-failure
    type: RelaxedAtomicBool
    value: false
    mirror: always

-   name: media.wmf.dxva.d3d11.enabled
    type: RelaxedAtomicBool
    value: true
    mirror: always

-   name: media.wmf.dxva.max-videos
    type: RelaxedAtomicUint32
    value: 8
    mirror: always

-   name: media.wmf.use-nv12-format
    type: RelaxedAtomicBool
    value: true
    mirror: always

-   name: media.wmf.no-copy-nv12-textures
    type: RelaxedAtomicBool
    value: false
    mirror: always

-   name: media.wmf.force.allow-p010-format
    type: RelaxedAtomicBool
    value: false
    mirror: always

-   name: media.wmf.use-sync-texture
    type: bool
    value: true
    mirror: once

-   name: media.wmf.low-latency.enabled
    type: RelaxedAtomicBool
    value: false
    mirror: always

-   name: media.wmf.low-latency.force-disabled
    type: RelaxedAtomicBool
    value: false
    mirror: always

-   name: media.wmf.skip-blacklist
    type: RelaxedAtomicBool
    value: false
    mirror: always

-   name: media.wmf.amd.highres.enabled
    type: RelaxedAtomicBool
    value: true
    mirror: always

-   name: media.wmf.allow-unsupported-resolutions
    type: RelaxedAtomicBool
    value: false
    mirror: always

-   name: media.wmf.vp9.enabled
    type: RelaxedAtomicBool
    value: true
    mirror: always

-   name: media.wmf.av1.enabled
    type: RelaxedAtomicBool
    value: true
    mirror: always

#endif  # MOZ_WMF

- name: media.decoder-doctor.testing
  type: bool
  value: false
  mirror: always

- name: media.hardware-video-decoding.force-enabled
  type: bool
  value: false
  mirror: once

# Whether to check the decoder supports recycling.
- name: media.decoder.recycle.enabled
  type: RelaxedAtomicBool
  value: @IS_ANDROID@
  mirror: always

# Should MFR try to skip to the next key frame?
- name: media.decoder.skip-to-next-key-frame.enabled
  type: RelaxedAtomicBool
  value: true
  mirror: always

# When video continues later than the current media time for this period of
# time, then it will trigger skip-to-next-keyframe mechanism. As this aims to
# solve the drop frames issue where video decoding too slow for high
# resolution videos. eg. 4k+. Therefore, the value is is determined by the
# telemetry probe `video_inter_keyframe_max_ms` in the key of `AV,h>2160` which
# shows that 95% video's key frame interval are less than ~5000. We use its
# half value as a threashold to decide whether we should keep decoding in the
# current video position or jump to the next keyframe in order to decode future
# frames in advance.
- name: media.decoder.skip_when_video_too_slow_ms
  type: RelaxedAtomicInt32
  value: 2500
  mirror: always

- name: media.gmp.decoder.enabled
  type: RelaxedAtomicBool
  value: false
  mirror: always

# Whether to suspend decoding of videos in background tabs.
- name: media.suspend-bkgnd-video.enabled
  type: RelaxedAtomicBool
  value: true
  mirror: always

# Delay, in ms, from time window goes to background to suspending
# video decoders. Defaults to 10 seconds.
- name: media.suspend-bkgnd-video.delay-ms
  type: RelaxedAtomicUint32
  value: 10000
  mirror: always

- name: media.dormant-on-pause-timeout-ms
  type: RelaxedAtomicInt32
  value: 5000
  mirror: always

# AudioTrack and VideoTrack support
- name: media.track.enabled
  type: bool
  value: false
  mirror: always

# This pref disables the reception of RTCP. It is used for testing.
- name: media.webrtc.net.force_disable_rtcp_reception
  type: ReleaseAcquireAtomicBool
  value: false
  mirror: always

# TextTrack WebVTT Region extension support.
- name: media.webvtt.regions.enabled
  type: bool
  value: true
  mirror: always

# This pref controls whether dispatch testing-only events.
- name: media.webvtt.testing.events
  type: bool
  value: true
  mirror: always

- name: media.webspeech.synth.force_global_queue
  type: bool
  value: false
  mirror: always

- name: media.webspeech.test.enable
  type: bool
  value: false
  mirror: always

- name: media.webspeech.test.fake_fsm_events
  type: bool
  value: false
  mirror: always

- name: media.webspeech.test.fake_recognition_service
  type: bool
  value: false
  mirror: always

#ifdef MOZ_WEBSPEECH
-   name: media.webspeech.recognition.enable
    type: bool
    value: false
    mirror: always
#endif

- name: media.webspeech.recognition.force_enable
  type: bool
  value: false
  mirror: always

#ifdef MOZ_WEBSPEECH
-   name: media.webspeech.synth.enabled
    type: bool
    value: false
    mirror: always
#endif  # MOZ_WEBSPEECH

- name: media.encoder.webm.enabled
  type: RelaxedAtomicBool
  value: true
  mirror: always

- name: media.audio-max-decode-error
  type: uint32_t
#if defined(RELEASE_OR_BETA)
  value: 3
#else
  # Zero tolerance in pre-release builds to detect any decoder regression.
  value: 0
#endif
  mirror: always

- name: media.video-max-decode-error
  type: uint32_t
#if defined(RELEASE_OR_BETA)
  value: 2
#else
  # Zero tolerance in pre-release builds to detect any decoder regression.
  value: 0
#endif
  mirror: always

# Are video stats enabled? (Disabling can help prevent fingerprinting.)
- name: media.video_stats.enabled
  type: bool
  value: true
  mirror: always

# Opus
- name: media.opus.enabled
  type: RelaxedAtomicBool
  value: true
  mirror: always

# Wave
- name: media.wave.enabled
  type: RelaxedAtomicBool
  value: true
  mirror: always

# Ogg
- name: media.ogg.enabled
  type: RelaxedAtomicBool
  value: true
  mirror: always

# WebM
- name: media.webm.enabled
  type: RelaxedAtomicBool
  value: true
  mirror: always

# AV1
- name: media.av1.enabled
  type: RelaxedAtomicBool
#if defined(XP_WIN) && !defined(_ARM64_)
  value: true
#elif defined(XP_MACOSX)
  value: true
#elif defined(MOZ_WIDGET_ANDROID)
  value: @IS_EARLY_BETA_OR_EARLIER@
#elif defined(XP_UNIX)
  value: true
#else
  value: false
#endif
  mirror: always

- name: media.av1.use-dav1d
  type: RelaxedAtomicBool
#if defined(XP_WIN) && !defined(_ARM64_)
  value: true
#elif defined(XP_MACOSX)
  value: true
#elif defined(XP_UNIX)
  value: true
#else
  value: false
#endif
  mirror: always

- name: media.flac.enabled
  type: RelaxedAtomicBool
  value: true
  mirror: always

# Hls
- name: media.hls.enabled
  type: RelaxedAtomicBool
  value: @IS_ANDROID@
  mirror: always

# Max number of HLS players that can be created concurrently. Used only on
# Android and when "media.hls.enabled" is true.
#ifdef ANDROID
-   name: media.hls.max-allocations
    type: uint32_t
    value: 20
    mirror: always
#endif

- name: media.mp4.enabled
  type: RelaxedAtomicBool
#ifdef MOZ_FMP4
  value: true
#else
  value: false
#endif
  mirror: always

- name: media.mp4.sniff_iso_brand
  type: RelaxedAtomicBool
  value: true
  mirror: always

# Error/warning handling, Decoder Doctor.
#
# Set to true to force demux/decode warnings to be treated as errors.
- name: media.playback.warnings-as-errors
  type: RelaxedAtomicBool
  value: false
  mirror: always

# Resume video decoding when the cursor is hovering on a background tab to
# reduce the resume latency and improve the user experience.
- name: media.resume-bkgnd-video-on-tabhover
  type: bool
  value: true
  mirror: always

- name: media.videocontrols.lock-video-orientation
  type: bool
  value: @IS_ANDROID@
  mirror: always

# Media Seamless Looping
- name: media.seamless-looping
  type: RelaxedAtomicBool
  value: true
  mirror: always

- name: media.autoplay.block-event.enabled
  type: bool
  value: false
  mirror: always

- name: media.media-capabilities.enabled
  type: RelaxedAtomicBool
  value: true
  mirror: always

- name: media.media-capabilities.screen.enabled
  type: RelaxedAtomicBool
  value: false
  mirror: always

- name: media.benchmark.vp9.fps
  type: RelaxedAtomicUint32
  value: 0
  mirror: always

- name: media.benchmark.vp9.threshold
  type: RelaxedAtomicUint32
  value: 150
  mirror: always

- name: media.benchmark.vp9.versioncheck
  type: RelaxedAtomicUint32
  value: 0
  mirror: always

- name: media.benchmark.frames
  type: RelaxedAtomicUint32
  value: 300
  mirror: always

- name: media.benchmark.timeout
  type: RelaxedAtomicUint32
  value: 1000
  mirror: always

- name: media.test.video-suspend
  type: RelaxedAtomicBool
  value: false
  mirror: always

# MediaCapture prefs follow

# Enables navigator.mediaDevices and getUserMedia() support. See also
# media.peerconnection.enabled
- name: media.navigator.enabled
  type: bool
  value: true
  mirror: always

# This pref turns off window-focus checks on the navigator.mediaDevices methods,
# for partner testing frameworks.
# Prefer "focusmanager.testmode", which is already set by default for
# web-platform tests.
- name: media.devices.unfocused.enabled
  type: bool
  value: false
  mirror: always

# This pref turns off [SecureContext] on the navigator.mediaDevices object, for
# more compatible legacy behavior.
- name: media.devices.insecure.enabled
  type: bool
  value: false
  mirror: always

# If the above pref is also enabled, this pref enabled getUserMedia() support
# in http, bypassing the instant NotAllowedError you get otherwise.
- name: media.getusermedia.insecure.enabled
  type: bool
  value: false
  mirror: always

# Enable tab sharing
- name: media.getusermedia.browser.enabled
  type: RelaxedAtomicBool
  value: false
  mirror: always

# The getDisplayMedia method is always SecureContext regardless of the above two
# prefs. But it is not implemented on android, and can be turned off elsewhere.
- name: media.getdisplaymedia.enabled
  type: bool
  value: @IS_NOT_ANDROID@
  mirror: always

# Turn off any cameras (but not mics) while in the background. This is desirable
# on mobile.
- name: media.getusermedia.camera.background.mute.enabled
  type: bool
  value: @IS_ANDROID@
  mirror: always

# WebRTC prefs follow

# Enables RTCPeerConnection support. Note that, when true, this pref enables
# navigator.mediaDevices and getUserMedia() support as well.
# See also media.navigator.enabled
- name: media.peerconnection.enabled
  type: bool
  value: true
  mirror: always

- name: media.peerconnection.dtmf.enabled
  type: bool
  value: true
  mirror: always

- name: media.peerconnection.identity.enabled
  type: bool
  value: true
  mirror: always

#ifdef MOZ_WEBRTC
  # Use MediaDataDecoder API for VP8/VP9 in WebRTC. This includes hardware
  # acceleration for decoding.
-   name: media.navigator.mediadatadecoder_vpx_enabled
    type: RelaxedAtomicBool
#if defined(NIGHTLY_BUILD)
    value: true
#else
    value: false
#endif
    mirror: always

  # Use MediaDataDecoder API for H264 in WebRTC. This includes hardware
  # acceleration for decoding.
-   name: media.navigator.mediadatadecoder_h264_enabled
    type: RelaxedAtomicBool
  #if defined(_ARM64_) && defined(XP_WIN)
    value: false
  #else
    value: true
  #endif
    mirror: always

#endif  # MOZ_WEBRTC

# HTMLMediaElement.allowedToPlay should be exposed to web content when
# block autoplay rides the trains to release. Until then, Nightly only.
- name: media.allowed-to-play.enabled
  type: bool
  value: @IS_NIGHTLY_BUILD@
  mirror: always

# Is support for MediaDevices.ondevicechange enabled?
- name: media.ondevicechange.enabled
  type: bool
  value: true
  mirror: always

# Is support for HTMLMediaElement.seekToNextFrame enabled?
- name: media.seekToNextFrame.enabled
  type: bool
  value: true
  mirror: always

# setSinkId will be enabled in bug 1498512. Till then the
# implementation will remain hidden behind this pref (Bug 1152401, Bug 934425).
- name: media.setsinkid.enabled
  type: bool
  value: false
  mirror: always

# Turn on this pref can enable test-only events for media element.
- name: media.testing-only-events
  type: bool
  value: false
  mirror: always

- name: media.useAudioChannelService.testing
  type: bool
  value: false
  mirror: always

- name: media.audioFocus.management
  type: bool
#if defined(MOZ_WIDGET_ANDROID)
  value: true
#else
  value: false
#endif
  mirror: always

- name: media.hardwaremediakeys.enabled
  type: bool
  value: true
  mirror: always

# If this pref is on, then `media.mediacontrol.stopcontrol.timer.ms` would take
# effect and determine the timing to stop controlling media.
- name: media.mediacontrol.stopcontrol.timer
  type: bool
  value: true
  mirror: always

# If media is being paused after a certain period, then we would think that
# media doesn't need to be controlled anymore. Therefore, that media would stop
# listening to the media control key events. The value of this pref is how long
# media would stop listening to the event after it's paused. The default value
# is set to 24 hrs (24*60*60*1000)
- name: media.mediacontrol.stopcontrol.timer.ms
  type: RelaxedAtomicUint32
  value: 86400000
  mirror: always

# If this pref is on, we would stop controlling media after it reaches to the
# end.
- name: media.mediacontrol.stopcontrol.aftermediaends
  type: bool
  value: true
  mirror: always

# We would only use media control to control media which duration is longer
# than this value.
- name: media.mediacontrol.eligible.media.duration.s
  type: AtomicFloat
  value: 3.0f
  mirror: always

- name: media.webrtc.platformencoder
  type: RelaxedAtomicBool
#if !defined(MOZ_WIDGET_GTK)
  value: true
#else
  value: false
#endif
  mirror: always

- name: media.webrtc.software_encoder.fallback
  type: RelaxedAtomicBool
#if !defined(MOZ_WIDGET_GTK)
  value: true
#else
  value: false
#endif
  mirror: always

- name: media.webrtc.platformencoder.sw_mft
  type: RelaxedAtomicBool
  value: @IS_EARLY_BETA_OR_EARLIER@
  mirror: always

- name: media.block-autoplay-until-in-foreground
  type: bool
#if !defined(MOZ_WIDGET_ANDROID)
  value: true
#else
  value: false
#endif
  mirror: always

- name: media.webrtc.hw.h264.enabled
  type: bool
#if defined(MOZ_WIDGET_ANDROID)
  value: true
#else
  value: false
#endif
  mirror: always

 # If true, then we require explicit approval from the embedding app (ex. Fenix)
 # on GeckoView to know if we can allow audible, inaudible media or both kinds
 # of media to autoplay.
- name: media.geckoview.autoplay.request
  type: bool
  value: false
  mirror: always

 # This is used in testing only, in order to skip the prompting process. This
 # pref works only when enabling the pref `media.geckoview.autoplay.request`.
 # 0=prompt as normal, 1=allow all, 2=deny all, 3=allow audible request,
 # 4=deny audible request, 5=allow inaudible request, 6=deny inaudible request.
 # 7=leave all requests pending.
- name: media.geckoview.autoplay.request.testing
  type: uint32_t
  value: 0
  mirror: always

- name: media.mediacontrol.testingevents.enabled
  type: bool
  value: false
  mirror: always

#if defined(XP_MACOSX)
- name: media.macos.screenrecording.oscheck.enabled
  type: bool
  value: true
  mirror: always
#endif

# When the playback rate of an HTMLMediaElement is greater than this value, or
# lower than the inverse of this value, the audio is muted.
- name: media.audio.playbackrate.muting_threshold
  type: uint32_t
  value: 8
  mirror: always

# Time-stretch algorithm single processing sequence length in milliseconds.
# This determines to how long sequences the original sound is chopped in the
# time-stretch algorithm.
- name: media.audio.playbackrate.soundtouch_sequence_ms
  type: RelaxedAtomicInt32
  value: 10
  mirror: always

# Time-stretch algorithm seeking window length in milliseconds for algorithm
# that finds the best possible overlapping location. This determines from how
# wide window the algorithm may look for an optimal joining location when mixing
# the sound sequences back together.
- name: media.audio.playbackrate.soundtouch_seekwindow_ms
  type: RelaxedAtomicInt32
  value: 15
  mirror: always

# Time-stretch algorithm overlap length in milliseconds. When the chopped sound
# sequences are mixed back together, to form a continuous sound stream, this
# parameter defines over how long period the two consecutive sequences are let
# to overlap each other.
- name: media.audio.playbackrate.soundtouch_overlap_ms
  type: RelaxedAtomicInt32
  value: 8
  mirror: always

# The duration, in milliseconds, of decoded audio to keep around in the
# AudioSink ring-buffer. New decoding operations are started when this limit is
# reached. The total size of the ring-buffer is slightly bigger than this.
- name: media.audio.audiosink.threshold_ms
  type: AtomicFloat
#if defined(XP_MACOSX) && defined(MOZ_AARCH64)
  value: 1000.0
#else
  value: 200.0
#endif
  mirror: always


#---------------------------------------------------------------------------
# Prefs starting with "midi."
#---------------------------------------------------------------------------

- name: midi.testing
  type: RelaxedAtomicBool
  value: false
  mirror: always

#---------------------------------------------------------------------------
# Prefs starting with "mousewheel."
#---------------------------------------------------------------------------

# This affects how line scrolls from wheel events will be accelerated.
# Factor to be multiplied for constant acceleration.
- name: mousewheel.acceleration.factor
  type: RelaxedAtomicInt32
  value: 10
  mirror: always

# This affects how line scrolls from wheel events will be accelerated.
# Number of mousewheel clicks when acceleration starts.
# Acceleration can be turned off if pref is set to -1.
- name: mousewheel.acceleration.start
  type: RelaxedAtomicInt32
  value: -1
  mirror: always

# Auto-dir is a feature which treats any single-wheel scroll as a scroll in the
# only one scrollable direction if the target has only one scrollable
# direction. For example, if the user scrolls a vertical wheel inside a target
# which is horizontally scrollable but vertical unscrollable, then the vertical
# scroll is converted to a horizontal scroll for that target.
# Note that auto-dir only takes effect for |mousewheel.*.action|s and
# |mousewheel.*.action.override_x|s whose values are 1.
- name: mousewheel.autodir.enabled
  type: bool
  value: false
  mirror: always

# When a wheel scroll is converted due to auto-dir, which side the converted
# scroll goes towards is decided by one thing called "honoured target". If the
# content of the honoured target horizontally starts from right to left, then
# an upward scroll maps to a rightward scroll and a downward scroll maps to a
# leftward scroll; otherwise, an upward scroll maps to a leftward scroll and a
# downward scroll maps to a rightward scroll.
# If this pref is set to false, then consider the scrolling target as the
# honoured target.
# If set to true, then consider the root element in the document where the
# scrolling target is as the honoured target. But note that there's one
# exception: for targets in an HTML document, the real root element(I.e. the
# <html> element) is typically not considered as a root element, but the <body>
# element is typically considered as a root element. If there is no <body>
# element, then consider the <html> element instead.
- name: mousewheel.autodir.honourroot
  type: bool
  value: false
  mirror: always

- name: mousewheel.system_scroll_override.enabled
  type: RelaxedAtomicBool
#if defined(XP_WIN) || defined(MOZ_WIDGET_GTK)
  value: true
#else
  value: false
#endif
  mirror: always

# Prefs for overriding the system mouse wheel scrolling speed on
# content of the web pages.  When
# "mousewheel.system_scroll_override.enabled" is true and the
# system scrolling speed isn't customized by the user, the content scrolling
# speed is multiplied by the following factors.  The value will be used as
# 1/100.  E.g., 200 means 2.00.
# NOTE: Even if "mousewheel.system_scroll_override.enabled" is
# true, when Gecko detects the user customized the system scrolling speed
# settings, the override isn't executed.
- name: mousewheel.system_scroll_override.horizontal.factor
  type: RelaxedAtomicInt32
  value: 200
  mirror: always
- name: mousewheel.system_scroll_override.vertical.factor
  type: RelaxedAtomicInt32
  value: 200
  mirror: always

# Mouse wheel scroll transaction is held even if the mouse cursor is moved.
- name: mousewheel.transaction.ignoremovedelay
  type: RelaxedAtomicInt32
  value: 100
  mirror: always

# Mouse wheel scroll transaction period of time (in milliseconds).
- name: mousewheel.transaction.timeout
  type: RelaxedAtomicInt32
  value: 1500
  mirror: always

# Mouse wheel scroll position is determined by GetMessagePos rather than
# LPARAM msg value
- name: mousewheel.ignore_cursor_position_in_lparam
  type: RelaxedAtomicBool
  value: false
  mirror: always

# If line-height is lower than this value (in device pixels), 1 line scroll
# scrolls this height.
- name: mousewheel.min_line_scroll_amount
  type: int32_t
  value: 5
  mirror: always

#---------------------------------------------------------------------------
# Prefs starting with "network."
#---------------------------------------------------------------------------

# Force less-secure NTLMv1 when needed (NTLMv2 is the default).
- name: network.auth.force-generic-ntlm-v1
  type: RelaxedAtomicBool
  value: false
  mirror: always

# Sub-resources HTTP-authentication:
#   0 - don't allow sub-resources to open HTTP authentication credentials
#       dialogs
#   1 - allow sub-resources to open HTTP authentication credentials dialogs,
#       but don't allow it for cross-origin sub-resources
#   2 - allow the cross-origin authentication as well.
- name: network.auth.subresource-http-auth-allow
  type: uint32_t
  value: 2
  mirror: always

# Sub-resources HTTP-authentication for cross-origin images:
# - true: It is allowed to present http auth. dialog for cross-origin images.
# - false: It is not allowed.
# If network.auth.subresource-http-auth-allow has values 0 or 1 this pref does
# not have any effect.
- name: network.auth.subresource-img-cross-origin-http-auth-allow
  type: bool
  value: false
  mirror: always

# Resources that are triggered by some non-web-content:
# - true: They are allow to present http auth. dialog
# - false: They are not allow to present http auth. dialog.
- name: network.auth.non-web-content-triggered-resources-http-auth-allow
  type: bool
  value: false
  mirror: always

# Whether to show anti-spoof confirmation prompts when navigating to a url
# with userinfo
- name: network.auth.confirmAuth.enabled
  type: bool
  value: true
  mirror: always

# Whether to use new implementation of ParseReasm
- name: network.auth.use_new_parse_realm
  type: RelaxedAtomicBool
  value: true
  mirror: always

# Whether to use new implementation of ParseReasm
- name: network.auth.allow_multiple_challenges_same_line
  type: RelaxedAtomicBool
  value: true
  mirror: always

# Whether to use challenges in the most secure order. See bug 650091.
- name: network.auth.choose_most_secure_challenge
  type: RelaxedAtomicBool
  value: true
  mirror: always

# See the full list of values in nsICookieService.idl.
- name: network.cookie.cookieBehavior
  type: RelaxedAtomicInt32
  value: 0 # accept all cookies
  mirror: always

# See the full list of values in nsICookieService.idl.
- name: network.cookie.rejectForeignWithExceptions.enabled
  type: bool
  value: false
  mirror: always

# The cookieBehavior to be used in Private Browsing mode.
- name: network.cookie.cookieBehavior.pbmode
  type: RelaxedAtomicInt32
  value: 0 # accept all cookies
  mirror: always

# Stale threshold for cookies in seconds.
- name: network.cookie.staleThreshold
  type: uint32_t
  value: 60
  mirror: always

# Cookie lifetime policy. Possible values:
# 0 - accept all cookies
# 1 - deprecated. don't use it.
# 2 - accept as session cookies
# 3 - deprecated. don't use it.
- name: network.cookie.lifetimePolicy
  type: RelaxedAtomicInt32
  value: 0
  mirror: always

- name: network.cookie.sameSite.laxByDefault
  type: bool
  value: @IS_EARLY_BETA_OR_EARLIER@
  mirror: always

# lax-by-default 2 minutes tollerance for unsafe methods. The value is in seconds.
- name: network.cookie.sameSite.laxPlusPOST.timeout
  type: uint32_t
  value: 120
  mirror: always

- name: network.cookie.sameSite.noneRequiresSecure
  type: bool
  value: @IS_EARLY_BETA_OR_EARLIER@
  mirror: always

- name: network.cookie.sameSite.schemeful
  type: bool
  value: @IS_EARLY_BETA_OR_EARLIER@
  mirror: always

- name: network.cookie.thirdparty.sessionOnly
  type: bool
  value: false
  mirror: always

- name: network.cookie.thirdparty.nonsecureSessionOnly
  type: bool
  value: false
  mirror: always

# If we should not store "persistent" cookies at all, i.e., make the
# "persistent" storage be like "private" storage.  This value is only read when
# instantiating persistent storage for the cookie service, which usually only
# happens when the cookie service singleton is created.
- name: network.cookie.noPersistentStorage
  type: bool
  value: false
  mirror: always

# If we should attempt to race the cache and network.
- name: network.http.rcwn.enabled
  type: bool
  value: true
  mirror: always

- name: network.http.rcwn.cache_queue_normal_threshold
  type: uint32_t
  value: 8
  mirror: always

- name: network.http.rcwn.cache_queue_priority_threshold
  type: uint32_t
  value: 2
  mirror: always

# We might attempt to race the cache with the network only if a resource
# is smaller than this size.
- name: network.http.rcwn.small_resource_size_kb
  type: uint32_t
  value: 256
  mirror: always

- name: network.http.rcwn.min_wait_before_racing_ms
  type: uint32_t
  value: 0
  mirror: always

- name: network.http.rcwn.max_wait_before_racing_ms
  type: uint32_t
  value: 500
  mirror: always

# false=real referer, true=spoof referer (use target URI as referer).
- name: network.http.referer.spoofSource
  type: bool
  value: false
  mirror: always

# Check whether we need to hide referrer when leaving a .onion domain.
# false=allow onion referer, true=hide onion referer (use empty referer).
- name: network.http.referer.hideOnionSource
  type: bool
  value: false
  mirror: always

# Include an origin header on non-GET and non-HEAD requests regardless of CORS.
# 0=never send, 1=send when same-origin only, 2=always send.
- name: network.http.sendOriginHeader
  type: uint32_t
  value: 2
  mirror: always

# Prefs allowing granular control of referers.
# 0=don't send any, 1=send only on clicks, 2=send on image requests as well
- name: network.http.sendRefererHeader
  type: uint32_t
  value: 2
  mirror: always
  do_not_use_directly: true

# The maximum allowed length for a referrer header - 4096 default.
# 0 means no limit.
- name: network.http.referer.referrerLengthLimit
  type: uint32_t
  value: 4096
  mirror: always

#  0=always send, 1=send iff base domains match, 2=send iff hosts match.
- name: network.http.referer.XOriginPolicy
  type: uint32_t
  value: 0
  mirror: always
  do_not_use_directly: true

# 0=full URI, 1=scheme+host+port+path, 2=scheme+host+port.
- name: network.http.referer.trimmingPolicy
  type: uint32_t
  value: 0
  mirror: always
  do_not_use_directly: true

# 0=full URI, 1=scheme+host+port+path, 2=scheme+host+port.
- name: network.http.referer.XOriginTrimmingPolicy
  type: uint32_t
  value: 0
  mirror: always
  do_not_use_directly: true

# Set the default Referrer Policy; to be used unless overriden by the site.
# 0=no-referrer, 1=same-origin, 2=strict-origin-when-cross-origin,
# 3=no-referrer-when-downgrade.
- name: network.http.referer.defaultPolicy
  type: uint32_t
  value: 2
  mirror: always

# Set the default Referrer Policy applied to third-party trackers when the
# default cookie policy is set to reject third-party trackers, to be used
# unless overriden by the site.
# 0=no-referrer, 1=same-origin, 2=strict-origin-when-cross-origin,
# 3=no-referrer-when-downgrade.
# Trim referrers from trackers to origins by default.
- name: network.http.referer.defaultPolicy.trackers
  type: uint32_t
  value: 2
  mirror: always

# Set the Private Browsing Default Referrer Policy, to be used
# unless overriden by the site.
# 0=no-referrer, 1=same-origin, 2=strict-origin-when-cross-origin,
# 3=no-referrer-when-downgrade.
- name: network.http.referer.defaultPolicy.pbmode
  type: uint32_t
  value: 2
  mirror: always

# Set to ignore referrer policies which is less restricted than the default for
# cross-site requests, including 'unsafe-url', 'no-referrer-when-downgrade' and
# 'origin-when-cross-origin'.
- name: network.http.referer.disallowCrossSiteRelaxingDefault
  type: bool
  value: true
  mirror: always

# Whether we ignore less restricted referrer policies for top navigations.
- name: network.http.referer.disallowCrossSiteRelaxingDefault.top_navigation
  type: bool
  value: false
  mirror: always


# Set to ignore referrer policies which is less restricted than the default for
# cross-site requests in the private browsing mode, including 'unsafe-url',
# 'no-referrer-when-downgrade' and 'origin-when-cross-origin'.
- name: network.http.referer.disallowCrossSiteRelaxingDefault.pbmode
  type: bool
  value: true
  mirror: always

# Whether we ignore less restricted referrer policies for top navigations in the
# private browsing mode.
- name: network.http.referer.disallowCrossSiteRelaxingDefault.pbmode.top_navigation
  type: bool
  value: true
  mirror: always

# Set the Private Browsing Default Referrer Policy applied to third-party
# trackers when the default cookie policy is set to reject third-party
# trackers, to be used unless overriden by the site.
# 0=no-referrer, 1=same-origin, 2=strict-origin-when-cross-origin,
# 3=no-referrer-when-downgrade.
# No need to change this pref for trimming referrers from trackers since in
# private windows we already trim all referrers to origin only.
- name: network.http.referer.defaultPolicy.trackers.pbmode
  type: uint32_t
  value: 2
  mirror: always

# Whether certain http header values should be censored out in logs.
# Specifically filters out "authorization" and "proxy-authorization".
- name: network.http.sanitize-headers-in-logs
  type: RelaxedAtomicBool
  value: true
  mirror: always

# Set this pref to an integer like 99 to override the User-Agent string's
# Firefox version. The value 0 means use the default Firefox version. If
# enterprise users rely on sites that aren't compatible with Firefox version
# 100's three-digit version number, enterprise admins can set this pref to a
# known-good version (like 99) in an enterprise policy file.
- name: network.http.useragent.forceVersion
  type: uint32_t
  value: 0
  mirror: always

# Whether or not we use Windows for SSO to Microsoft sites.
- name: network.http.windows-sso.enabled
  type: RelaxedAtomicBool
  value: false
  mirror: always

# The factor by which to increase the keepalive timeout when the
# NS_HTTP_LARGE_KEEPALIVE flag is used for a connection
- name: network.http.largeKeepaliveFactor
  type: RelaxedAtomicUint32
  value: 10
  mirror: always

# If set to true, IOService.offline depends on IOService.connectivity.
- name: network.offline-mirrors-connectivity
  type: RelaxedAtomicBool
  value: false
  mirror: always

# If set to true, disallow localhost connections when offline.
- name: network.disable-localhost-when-offline
  type: RelaxedAtomicBool
  value: false
  mirror: always

# Enables the predictive service.
- name: network.predictor.enabled
  type: bool
  value: true
  mirror: always

# Set true to allow resolving proxy for localhost
- name: network.proxy.allow_hijacking_localhost
  type: RelaxedAtomicBool
  value: false
  mirror: always

# This pref will still treat localhost URLs as secure even when hijacked
# during testing. This is necessary for automated testing to check that we
# actually treat localhost as a secure origin.
- name: network.proxy.testing_localhost_is_secure_when_hijacked
  type: RelaxedAtomicBool
  value: false
  mirror: always

# Allow CookieJarSettings to be unblocked for channels without a document.
# This is for testing only.
- name: network.cookieJarSettings.unblocked_for_testing
  type: bool
  value: false
  mirror: always

- name: network.predictor.enable-hover-on-ssl
  type: bool
  value: false
  mirror: always

- name: network.predictor.enable-prefetch
  type: bool
  value: @IS_EARLY_BETA_OR_EARLIER@
  mirror: always

- name: network.predictor.page-degradation.day
  type: int32_t
  value: 0
  mirror: always
- name: network.predictor.page-degradation.week
  type: int32_t
  value: 5
  mirror: always
- name: network.predictor.page-degradation.month
  type: int32_t
  value: 10
  mirror: always
- name: network.predictor.page-degradation.year
  type: int32_t
  value: 25
  mirror: always
- name: network.predictor.page-degradation.max
  type: int32_t
  value: 50
  mirror: always

- name: network.predictor.subresource-degradation.day
  type: int32_t
  value: 1
  mirror: always
- name: network.predictor.subresource-degradation.week
  type: int32_t
  value: 10
  mirror: always
- name: network.predictor.subresource-degradation.month
  type: int32_t
  value: 25
  mirror: always
- name: network.predictor.subresource-degradation.year
  type: int32_t
  value: 50
  mirror: always
- name: network.predictor.subresource-degradation.max
  type: int32_t
  value: 100
  mirror: always

- name: network.predictor.prefetch-rolling-load-count
  type: int32_t
  value: 10
  mirror: always

- name: network.predictor.prefetch-min-confidence
  type: int32_t
  value: 100
  mirror: always
- name: network.predictor.preconnect-min-confidence
  type: int32_t
  value: 90
  mirror: always
- name: network.predictor.preresolve-min-confidence
  type: int32_t
  value: 60
  mirror: always

- name: network.predictor.prefetch-force-valid-for
  type: int32_t
  value: 10
  mirror: always

- name: network.predictor.max-resources-per-entry
  type: int32_t
  value: 100
  mirror: always

# This is selected in concert with max-resources-per-entry to keep memory
# usage low-ish. The default of the combo of the two is ~50k.
- name: network.predictor.max-uri-length
  type: uint32_t
  value: 500
  mirror: always

# A testing flag.
- name: network.predictor.doing-tests
  type: bool
  value: false
  mirror: always

# Enables `<link rel="preload">` tag and `Link: rel=preload` response header handling.
- name: network.preload
  type: RelaxedAtomicBool
  value: true
  mirror: always

# Whether to use the network process or not
# Start a separate socket process. Performing networking on the socket process
# is control by a sepparate pref
# ("network.http.network_access_on_socket_process.enabled").
# Changing these prefs requires a restart.
- name: network.process.enabled
  type: RelaxedAtomicBool
  mirror: always
#if defined(ANDROID) || defined(MOZ_THUNDERBIRD)
  value: false # see bug 1641427
#else
  value: true
#endif

# Whether we can send OnDataAvailable to content process directly.
- name: network.send_ODA_to_content_directly
  type: RelaxedAtomicBool
  value: true
  mirror: always

# Perform all network access on the socket process.
# The pref requires "network.process.enabled" to be true.
# Changing these prefs requires a restart.
- name: network.http.network_access_on_socket_process.enabled
  type: RelaxedAtomicBool
  mirror: always
  value: false

# Telemetry of traffic categories. Whether or not to enable HttpTrafficAnalyzer.
- name: network.traffic_analyzer.enabled
  type: RelaxedAtomicBool
  value: true
  mirror: always

# Whether DNS resolution is limited to literals and cached entries.
- name: network.dns.disabled
  type: RelaxedAtomicBool
  value: false
  mirror: always

# Whether DNS resolution is limited to literals and cached entries.
- name: network.dns.skipTRR-when-parental-control-enabled
  type: RelaxedAtomicBool
  value: true
  mirror: always

- name: network.dns.disablePrefetchFromHTTPS
  type: bool
  value: true
  mirror: always

# Max time to shutdown the resolver threads
- name: network.dns.resolver_shutdown_timeout_ms
  type: uint32_t
  value: 2000
  mirror: always

# When true on Windows DNS resolutions for single label domains
# (domains that don't contain a dot) will be resolved using the DnsQuery
# API instead of PR_GetAddrInfoByName
- name: network.dns.dns_query_single_label
  type: RelaxedAtomicBool
  value: false
  mirror: always

# When this pref is true we enforce a 253 character limit on domains we try to
# resolve. See bug 1264117. If it doesn't cause any web-compat issues we can
# remove it in a few releases
- name: network.dns.limit_253_chars
  type: RelaxedAtomicBool
  value: true
  mirror: always

# When this pref is true, we copy the host name to a fresh string before
# calling into getaddrinfo.
- name: network.dns.copy_string_before_call
  type: RelaxedAtomicBool
  value: true
  mirror: always

# The proxy type. See nsIProtocolProxyService.idl
#     PROXYCONFIG_DIRECT   = 0
#     PROXYCONFIG_MANUAL   = 1
#     PROXYCONFIG_PAC      = 2
#     PROXYCONFIG_WPAD     = 4
#     PROXYCONFIG_SYSTEM   = 5
- name: network.proxy.type
  type: RelaxedAtomicUint32
  value: 5
  mirror: always

# Whether the SOCKS proxy should be in charge of DNS resolution.
- name: network.proxy.socks_remote_dns
  type: RelaxedAtomicBool
  value: false
  mirror: always

# When receiving a network change event, the time (in ms) we wait to reload the
# PAC url.
- name: network.proxy.reload_pac_delay
  type: RelaxedAtomicUint32
  value: 2000
  mirror: always

# When parsing "SOCKS" in PAC string, the default version of SOCKS that will be
# used.
- name: network.proxy.default_pac_script_socks_version
  type: RelaxedAtomicUint32
  value: 4
  mirror: always

# Whether to force failover to direct for system requests.
#ifdef MOZ_PROXY_DIRECT_FAILOVER
- name: network.proxy.failover_direct
  type: bool
  value: true
  mirror: always
#endif

# Whether to allow a bypass flag to be set on httpChannel that will
# prevent proxies from being used for that specific request.
- name: network.proxy.allow_bypass
  type: bool
  value: true
  mirror: always

- name: network.proxy.parse_pac_on_socket_process
  type: RelaxedAtomicBool
  value: false
  mirror: always

- name: network.proxy.detect_system_proxy_changes
  type: RelaxedAtomicBool
  value: false
  mirror: always

# Some requests during a page load are marked as "tail", mainly trackers, but not only.
# This pref controls whether such requests are put to the tail, behind other requests
# emerging during page loading process.
- name: network.http.tailing.enabled
  type: bool
  value: true
  mirror: always

# Whether to run proxy checks when processing Alt-Svc headers.
- name: network.http.altsvc.proxy_checks
  type: bool
  value: true
  mirror: always

- name: network.http.stale_while_revalidate.enabled
  type: RelaxedAtomicBool
  value: true
  mirror: always

# Whether to cache SSL resumption tokens in necko.
- name: network.ssl_tokens_cache_enabled
  type: RelaxedAtomicBool
  value: true
  mirror: always

# Capacity of the above cache, in kilobytes.
- name: network.ssl_tokens_cache_capacity
  type: RelaxedAtomicUint32
  value: 2048
  mirror: always

# The maximum allowed length for a URL - 1MB default.
- name: network.standard-url.max-length
  type: RelaxedAtomicUint32
  value: 1048576
  mirror: always

# Default global TRR provider
- name: network.trr.default_provider_uri
  type: String
  value: "https://mozilla.cloudflare-dns.com/dns-query"
  mirror: never

# If true, don't fallback to native DNS upon network errors.
- name: network.trr.strict_native_fallback
  type: RelaxedAtomicBool
  value: @IS_NIGHTLY_BUILD@
  mirror: always

# If true, we'll fallback to native if the retry also times out.
- name: network.trr.strict_native_fallback_allow_timeouts
  type: RelaxedAtomicBool
  value: true
  mirror: always

# Single TRR request timeout (ms) when strict native fallback is enabled.
- name: network.trr.strict_fallback_request_timeout_ms
  type: RelaxedAtomicUint32
  value: 6000
  mirror: always

# If false, the temporary blocklisting feature is disabled.
# This is useful for tests to prevent bleeding extra reqs
# between tasks, since we may attempt to look up the
# parent domain in the background when blocklisting a host.
- name: network.trr.temp_blocklist
  type: RelaxedAtomicBool
  value: true
  mirror: always

# TRR blocklist entry expire time (in seconds). Default is one minute.
# Meant to survive basically a page load.
- name: network.trr.temp_blocklist_duration_sec
  type: RelaxedAtomicUint32
  value: 60
  mirror: always

# Single TRR request timeout, in milliseconds
- name: network.trr.request_timeout_ms
  type: RelaxedAtomicUint32
  value: 1500
  mirror: always

# Single TRR request timeout, in milliseconds for mode 3
- name: network.trr.request_timeout_mode_trronly_ms
  type: RelaxedAtomicUint32
  value: 30000
  mirror: always

# The timeout of the TRR confirmation request
- name: network.trr.confirmation_timeout_ms
  type: RelaxedAtomicUint32
  value: 6000
  mirror: always

# The timeout of the TRR confirmation request
- name: network.trr.confirmation_telemetry_enabled
  type: RelaxedAtomicBool
  value: true
  mirror: always

# Whether to send the Accept-Language header for TRR requests
- name: network.trr.send_accept-language_headers
  type: RelaxedAtomicBool
  value: false
  mirror: always

# Whether to send an empty Accept-Encoding header for TRR requests
- name: network.trr.send_empty_accept-encoding_headers
  type: RelaxedAtomicBool
  value: true
  mirror: always

# Whether to send the User-Agent header for TRR requests
- name: network.trr.send_user-agent_headers
  type: RelaxedAtomicBool
  value: false
  mirror: always

# This pref controls whether to use TRRServiceChannel off main thread.
- name: network.trr.fetch_off_main_thread
  type: RelaxedAtomicBool
  value: true
  mirror: always

# If we should wait for captive portal confirmation before enabling TRR
- name: network.trr.wait-for-portal
  type: RelaxedAtomicBool
  value: false
  mirror: always

# If we should wait for TRR service confirmation to complete before enabling
# TRR for lookups when fallback is enabled. Confirmation is always skipped when
# global mode is TRR-only (no fallback).
- name: network.trr.wait-for-confirmation
  type: RelaxedAtomicBool
  value: false
  mirror: always

# Normally when confirmation fails we wait for the confirmation to succeed
# before attempting to do TRR. When this pref is true, we optimistically
# assume the confirmation will succeed and might attempt TRR anyway.
# If network.trr.wait-for-confirmation is true, this pref is ignored.
- name: network.trr.attempt-when-retrying-confirmation
  type: RelaxedAtomicBool
  value: false
  mirror: always

# Use GET (rather than POST)
- name: network.trr.useGET
  type: RelaxedAtomicBool
  value: false
  mirror: always

# Allow RFC1918 address in responses?
- name: network.trr.allow-rfc1918
  type: RelaxedAtomicBool
  value: false
  mirror: always

# When true, it only sends AAAA when the system has IPv6 connectivity
- name: network.trr.skip-AAAA-when-not-supported
  type: RelaxedAtomicBool
  value: true
  mirror: always

# Whether to apply split horizon mitigations when using TRR.
# These include adding the DNS suffix to the excluded domains
- name: network.trr.split_horizon_mitigations
  type: RelaxedAtomicBool
  value: true
  mirror: always

# Explicitly disable ECS (EDNS Client Subnet, RFC 7871)
- name: network.trr.disable-ECS
  type: RelaxedAtomicBool
  value: true
  mirror: always

# When true, the DNS+TRR cache will be cleared when a relevant TRR pref
# changes. (uri, bootstrapAddress, excluded-domains)
- name: network.trr.clear-cache-on-pref-change
  type: RelaxedAtomicBool
  value: true
  mirror: always

# After this many failed TRR requests in a row, consider TRR borked
- name: network.trr.max-fails
  type: RelaxedAtomicUint32
  value: 15
  mirror: always

# When the TRR confirmation is set to CONFIRM_FAILED due to many failures in
# a row, we set a timer to retry. This has an exponential backoff up to
# 64 seconds.
- name: network.trr.retry-timeout-ms
  type: RelaxedAtomicUint32
  value: 125
  mirror: always

# Retry with no TRR when the response contained only 0.0.0.0 or ::
- name: network.trr.fallback-on-zero-response
  type: RelaxedAtomicBool
  value: false
  mirror: always

# If true we parse the /etc/hosts file and exclude any host names from TRR.
# Reading the file is only done once, when TRR is first enabled - this could be
# soon after startup or when the pref is flipped.
- name: network.trr.exclude-etc-hosts
  type: RelaxedAtomicBool
  value: true
  mirror: always

# Whether to enable odoh.
- name: network.trr.odoh.enabled
  type: RelaxedAtomicBool
  value: false
  mirror: always

# The uri of Oblivious Proxy.
- name: network.trr.odoh.proxy_uri
  type: String
  value: ""
  mirror: never

# The host name of Oblivious Target.
- name: network.trr.odoh.target_host
  type: String
  value: ""
  mirror: never

# The uri path of the odoh uri.
- name: network.trr.odoh.target_path
  type: String
  value: ""
  mirror: never

# The minimum ttl of the DNS record that contains ODoHConfigs.
- name: network.trr.odoh.min_ttl
  type: RelaxedAtomicUint32
  value: 60
  mirror: always

# The uri indicates where to get ODoHConfigs.
- name: network.trr.odoh.configs_uri
  type: String
  value: ""
  mirror: never

# Whether to add padding in the doh dns queries (rfc 7830)
- name: network.trr.padding
  type: RelaxedAtomicBool
  value: true
  mirror: always

# The block size to pad to. Capped at 1024 bytes.
# Setting it to 0 doesn't add additional padding, but allows the server to
# respond with padding (RFC7930 Sec 4)
- name: network.trr.padding.length
  type: RelaxedAtomicUint32
  value: 128
  mirror: always

# Whether to skip the NS check for the blocked host.
# Note this is used for test only.
- name: network.trr.skip-check-for-blocked-host
  type: RelaxedAtomicBool
  value: false
  mirror: always

# Whether to use the connection info that is generated asynchronously.
- name: network.trr.async_connInfo
  type: RelaxedAtomicBool
  value: false
  mirror: always

# Allow the network changed event to get sent when a network topology or setup
# change is noticed while running.
- name: network.notify.changed
  type: RelaxedAtomicBool
  value: true
  mirror: always

# Allow network detection of IPv6 related changes (bug 1245059)
- name: network.notify.IPv6
  type: RelaxedAtomicBool
#ifdef XP_WIN
  value: false
#else
  value: true
#endif
  mirror: always

# Whether to check the dnsSuffix on network changes
- name: network.notify.dnsSuffixList
  type: RelaxedAtomicBool
  value: true
  mirror: always

# Whether to check the registry for proxies on network changes that indicate
# that TRR should not be used.
- name: network.notify.checkForProxies
  type: RelaxedAtomicBool
  value: true
  mirror: always

# Whether to check the registry for NRPT rules on network changes that
# indicate that TRR should not be used.
- name: network.notify.checkForNRPT
  type: RelaxedAtomicBool
  value: true
  mirror: always

# Whether NotifyIpInterfaceChange should be called immediately after
# registration in order to record the initial state of the network adapters.
- name: network.notify.initial_call
  type: RelaxedAtomicBool
  value: true
  mirror: always

# Whether to check for DNS resolvers
- name: network.notify.resolvers
  type: RelaxedAtomicBool
  value: true
  mirror: always

# Whether to use the rust implemented DefaultURI for unknown scheme types
- name: network.url.useDefaultURI
  type: RelaxedAtomicBool
  value: false
  mirror: always

# The maximum allowed length for a URL - 32MB default.
# If 0 that means no limit.
- name: network.url.max-length
  type: RelaxedAtomicUint32
  value: 32 * 1024 * 1024
  mirror: always

# Force remapping of remote port numbers to allow reaching local testing
# servers or port forwarders listening on non-standard ports.  Note that
# this is not changing the origin URL in the addressbar, only internally
# the port number used.  This is intended to be used along with the
# `network.dns.forceResolve` preference.
#
# The form is:
#   "80,443,808-888=8080; 563=8081"
# this will remap ports for HTTP, HTTPS and the range of 808-888 included
# to use port 8080, and port 563 to go to 8081.
- name: network.socket.forcePort
  type: String
  value: ""
  mirror: never

# Try and use HTTP2 when using SSL
- name: network.http.http2.enabled
  type: RelaxedAtomicBool
  value: true
  mirror: always

- name: network.http.http2.enabled.deps
  type: RelaxedAtomicBool
  value: true
  mirror: always

- name: network.http.http2.enforce-tls-profile
  type: RelaxedAtomicBool
  value: true
  mirror: always

- name: network.http.http2.chunk-size
  type: RelaxedAtomicInt32
  value: 16000
  mirror: always

- name: network.http.http2.timeout
  type: RelaxedAtomicInt32
  value: 170
  mirror: always

- name: network.http.http2.coalesce-hostnames
  type: RelaxedAtomicBool
  value: true
  mirror: always

- name: network.http.http2.persistent-settings
  type: RelaxedAtomicBool
  value: false
  mirror: always

- name: network.http.http2.ping-threshold
  type: RelaxedAtomicInt32
  value: 58
  mirror: always

- name: network.http.http2.ping-timeout
  type: RelaxedAtomicInt32
  value: 8
  mirror: always

- name: network.http.http2.send-buffer-size
  type: RelaxedAtomicInt32
  value: 131072
  mirror: always

- name: network.http.http2.allow-push
  type: RelaxedAtomicBool
  value: true
  mirror: always

- name: network.http.http2.push-allowance
  type: RelaxedAtomicInt32
  value: 131072  # 128KB
  mirror: always

- name: network.http.http2.pull-allowance
  type: RelaxedAtomicInt32
  value: 12582912  # 12MB
  mirror: always

- name: network.http.http2.default-concurrent
  type: RelaxedAtomicInt32
  value: 100
  mirror: always

- name: network.http.http2.default-hpack-buffer
  type: RelaxedAtomicInt32
  value: 65536 # 64K
  mirror: always

- name: network.http.http2.websockets
  type: RelaxedAtomicBool
  value: false
  mirror: always

- name: network.http.http2.enable-hpack-dump
  type: RelaxedAtomicBool
  value: false
  mirror: always

# Enable HTTP/3
- name: network.http.http3.enable
  type: RelaxedAtomicBool
  value: true
  mirror: always

# Receive buffer size of QUIC socket
- name: network.http.http3.recvBufferSize
  type: RelaxedAtomicInt32
  value: 1048576
  mirror: always

- name: network.http.http3.enable_qlog
  type: RelaxedAtomicBool
  value: false
  mirror: always

- name: network.http.http3.enable_0rtt
  type: RelaxedAtomicBool
  value: true
  mirror: always

# When a h3 transaction is inserted in the pending queue, the time (ms) we wait
# to create a TCP backup connection.
- name: network.http.http3.backup_timer_delay
  type: RelaxedAtomicUint32
  value: 100
  mirror: always

# The global half open sockets allowed for creating a backup connection.
- name: network.http.http3.parallel_fallback_conn_limit
  type: RelaxedAtomicUint32
  value: 32
  mirror: always

# Receive buffer size of QUIC socket
- name: network.http.http3.max_data
  type: RelaxedAtomicUint32
  value: 25165824
  mirror: always

# Receive buffer size of QUIC socket
- name: network.http.http3.max_stream_data
  type: RelaxedAtomicUint32
  value: 12582912
  mirror: always

# Enable http3 network priority as described in
# https://httpwg.org/http-extensions/draft-ietf-httpbis-priority.html
- name: network.http.http3.priority
  type: RelaxedAtomicBool
  value: true
  mirror: always

# Depriorizing background tabs notifies websites when switching to or from the
# tab while still loading resources for the website. On one hand it might
# improve performance when switching to an tab with a website using the same
# QUIC connection. On the other hand it sends more data to the website and
# might be a privacy concern.
- name: network.http.http3.send_background_tabs_deprioritization
  type: RelaxedAtomicBool
  value: false
  mirror: always

# When true, a http request will be upgraded to https when HTTPS RR is
# available.
- name: network.dns.upgrade_with_https_rr
  type: RelaxedAtomicBool
  value: true
  mirror: always

# Whether to use HTTPS RR as AltSvc
- name: network.dns.use_https_rr_as_altsvc
  type: RelaxedAtomicBool
  value: true
  mirror: always

# Whether to check for NAT64 using the system resolver
- name: network.connectivity-service.nat64-check
  type: bool
  value: true
  mirror: always

# Manually enter the NAT64 prefix that will be used if IPv4 is unavailable.
# The value is formatted as IPv6 with the least significant bits to be dropped.
# For example, 64:ff9b:: is a common prefix. This will not disable
# the NAT64 check, although the value of this pref will be prioritized.
- name: network.connectivity-service.nat64-prefix
  type: String
  value: ""
  mirror: never

# Whether to enable echconfig.
- name: network.dns.echconfig.enabled
  type: RelaxedAtomicBool
  value: false
  mirror: always

# Whether to enable echconfig for http3.
- name: network.dns.http3_echconfig.enabled
  type: RelaxedAtomicBool
  value: false
  mirror: always

# This pref needs to be worked together with network.dns.echconfig.enabled
# being true and there is no record without ECHConfig.
# When we try all records with ECHConfig in HTTPS RRs and still can't connect,
# this pref indicate whether we can fallback to the origin server.
- name: network.dns.echconfig.fallback_to_origin_when_all_failed
  type: RelaxedAtomicBool
  value: true
  mirror: always

# When true, reset the exclusion list when all records are excluded.
- name: network.dns.httpssvc.reset_exclustion_list
  type: RelaxedAtomicBool
  value: true
  mirror: always

# If the http3 connection cannot be ready after the timeout value here, the
# transaction will start another non-http3 conneciton.
# Setting this value to 0 indicates this feature is disabled.
- name: network.dns.httpssvc.http3_fast_fallback_timeout
  type: RelaxedAtomicUint32
  value: 50
  mirror: always

# Whether to force a transaction to wait https rr.
- name: network.dns.force_waiting_https_rr
  type: RelaxedAtomicBool
  value: @IS_NIGHTLY_BUILD@
  mirror: always

# The TTL for negative responses of TXT and HTTPS records.
- name: network.dns.negative_ttl_for_type_record
  type: RelaxedAtomicUint32
  value: 300   # 5 minutes (in seconds)
  mirror: always

# Whether to use port prefixed QNAME for HTTPS RR
- name: network.dns.port_prefixed_qname_https_rr
  type: RelaxedAtomicBool
  value: false
  mirror: always

- name: network.cache.frecency_array_check_enabled
  type: RelaxedAtomicBool
  value: @IS_EARLY_BETA_OR_EARLIER@
  mirror: always

# When this pref is true, AddStorageEntry will return an error if the
# OPEN_READONLY & OPEN_SECRETLY flags are passed and no entry exists.
# If no regressions occur this pref should be removed.
- name: network.cache.bug1708673
  type: RelaxedAtomicBool
  value: false
  mirror: always

#  This is used for a temporary workaround for a web-compat issue. If pref is
# true CORS preflight requests are allowed to send client certificates.
- name: network.cors_preflight.allow_client_cert
  type: RelaxedAtomicBool
  value: false
  mirror: always

# Whether to record the telemetry event when a JAR channel is failed to load.
- name: network.jar.record_failure_reason
  type: RelaxedAtomicBool
  value: @IS_EARLY_BETA_OR_EARLIER@
  mirror: always

# When this pref is true we clear the Content-Encoding header for
# application/x-gzip Content-Type responses, see bug 1030660.
#
# Assuming there are no regressions, this pref and related code should be
# removed.
- name: network.http.clear_bogus_content_encoding
  type: RelaxedAtomicBool
  value: false
  mirror: always

# When this pref is true, we will use the HTTPS acceptable content encoding
# list for trustworthy domains such as http://localhost
- name: network.http.encoding.trustworthy_is_https
  type: RelaxedAtomicBool
  value: true
  mirror: always

# Support http3 version1
- name: network.http.http3.support_version1
  type: RelaxedAtomicBool
  value: true
  mirror: always

# Disable early data on an origin if SSL_ERROR_PROTOCOL_VERSION_ALERT is received
- name: network.http.early_data_disable_on_error
  type: RelaxedAtomicBool
  value: true
  mirror: always

# Disable early data if it fails for more than this number of origins
- name: network.http.early_data_max_error
  type: RelaxedAtomicUint32
  value: 5
  mirror: always

# The maximum count that we allow socket prrocess to crash. If this count is
# reached, we won't use networking over socket process.
- name: network.max_socket_process_failed_count
  type: RelaxedAtomicUint32
  value: 1
  mirror: always

#---------------------------------------------------------------------------
# Prefs starting with "nglayout."
#---------------------------------------------------------------------------

# Enable/disable display list invalidation logging --- useful for debugging.
- name: nglayout.debug.invalidation
  type: bool
  value: false
  mirror: always

# Enable/disable widget update area flashing --- only supported with
# BasicLayers (other layer managers always update the entire widget area).
- name: nglayout.debug.widget_update_flashing
  type: RelaxedAtomicBool
  value: false
  mirror: always

- name: nglayout.debug.disable_xul_cache
  type: bool
  value: false
  mirror: always

- name: nglayout.initialpaint.delay
  type: int32_t
  value: 5
  mirror: always

- name: nglayout.initialpaint.delay_in_oopif
  type: int32_t
  value: 5
  mirror: always

#---------------------------------------------------------------------------
# Prefs starting with "page_load."
#---------------------------------------------------------------------------

# Time in milliseconds during which certain tasks are deprioritized during
# page load.
- name: page_load.deprioritization_period
  type: RelaxedAtomicUint32
  value: 5000
  mirror: always

#---------------------------------------------------------------------------
# Prefs starting with "pdfjs."
#---------------------------------------------------------------------------

- name: pdfjs.disabled
  type: bool
  value: false
  mirror: always

#---------------------------------------------------------------------------
# Prefs starting with "permissions."
#---------------------------------------------------------------------------

# 1-Accept, 2-Deny, Any other value: Accept
- name: permissions.default.image
  type: RelaxedAtomicUint32
  value: 1
  mirror: always

- name: permissions.delegation.enabled
  type: bool
  value: true
  mirror: always

- name: permissions.isolateBy.userContext
  type: RelaxedAtomicBool
  value: false
  mirror: always

- name: permissions.isolateBy.privateBrowsing
  type: RelaxedAtomicBool
  value: true
  mirror: always

#---------------------------------------------------------------------------
# Prefs starting with "plain_text."
#---------------------------------------------------------------------------

# When false, text in plaintext documents does not wrap long lines.
- name: plain_text.wrap_long_lines
  type: bool
  value: true
  mirror: always

#---------------------------------------------------------------------------
# Prefs starting with "plugin."
#---------------------------------------------------------------------------

- name: plugin.state.flash
  type: uint32_t
  # Flash is Click-to-Activate by default on all channels. Disabled for ARM builds.
#if defined(_ARM64_) && defined(XP_WIN)
  value: 0
#else
  value: 1
#endif
  mirror: always

#---------------------------------------------------------------------------
# Prefs starting with "plugins."
#---------------------------------------------------------------------------

- name: plugins.flashBlock.enabled
  type: bool
  value: false
  mirror: always

- name: plugins.http_https_only
  type: bool
  value: true
  mirror: always

#---------------------------------------------------------------------------
# Prefs starting with "preferences."
#---------------------------------------------------------------------------

- name: preferences.allow.omt-write
  type: bool
  value: true
  mirror: never

#ifdef DEBUG
  # If set to true, setting a Preference matched to a `Once` StaticPref will
  # assert that the value matches. Such assertion being broken is a clear flag
  # that the Once policy shouldn't be used.
-   name: preferences.check.once.policy
    type: bool
    value: false
    mirror: always

  # If set to true, StaticPrefs Once policy check will be skipped during
  # automation regression test. Use with care. This pref must be set back to
  # false as soon as specific test has completed.
-   name: preferences.force-disable.check.once.policy
    type: bool
    value: false
    mirror: always
#endif

#---------------------------------------------------------------------------
# Prefs starting with "print."
#---------------------------------------------------------------------------

# Variation fonts can't always be embedded in certain output formats
# such as PDF. To work around this, draw the variation fonts using
# paths instead of using font embedding.
- name: print.font-variations-as-paths
  type: RelaxedAtomicBool
  value: true
  mirror: always

# Whether we always print silently (without a print dialog).
- name: print.always_print_silent
  type: RelaxedAtomicBool
  value: false
  mirror: always

# Whether the pages per sheet print setting is enabled.
- name: print.pages_per_sheet.enabled
  type: RelaxedAtomicBool
  value: true
  mirror: always

# Print via the parent process. This is only used when e10s is enabled.
- name: print.print_via_parent
  type: RelaxedAtomicBool
  value: true
  mirror: always

# Whether we allow the print progress dialog to show up.
- name: print.show_print_progress
  type: RelaxedAtomicBool
  value: true
  mirror: always

# Whether we attempt to generate links in Save As PDF output.
- name: print.save_as_pdf.links.enabled
  type: RelaxedAtomicBool
  value: true
  mirror: always

# Whether we attempt to generate and use document-internal PDF destinations.
# This currently sometimes results in an internal cairo error, see bug 1725743;
# disabled by default until that is resolved.
- name: print.save_as_pdf.internal_destinations.enabled
  type: RelaxedAtomicBool
  value: false
  mirror: always

# The default DPI for printing.
#
# For PDF-based output, DPI should ideally be irrelevant, but in fact it is not
# for multiple reasons:
#
#  * Layout code that tries to respect device pixels (e.g. for snapping glyph
#    positions and baselines, and especially for the "GDI Classic"
#    rendering-mode threshold for certain fonts).
#
#  * The limitations of the PDF format mean that we can't natively represent
#    certain effects, such as filters, in PDF output, so we need to rasterize
#    the parts of the document with these applied.
#
#  * Other rasterized things like images and such are also affected by DPI
#    (both in the output, and the images we select via srcset, for example).
#
# Therefore, using a high DPI is preferable. For now, we use 144dpi to match
# physical printer output on Windows, but higher (e.g. 300dpi) might be better
# if it does not lead to issues such as excessive memory use.
- name: print.default_dpi
  type: float
  value: 144.0f
  mirror: always

# Whether support for monochrome printing is enabled for CUPS.
- name: print.cups.monochrome.enabled
  type: RelaxedAtomicBool
  value: true
  mirror: always

# The maximum amount of time CUPS should spend enumerating print destinations
# (in milliseconds).
# The default value chosen here is completely arbitrary.
- name: print.cups.enum_dests_timeout_ms
  type: RelaxedAtomicUint32
  value: 150
  mirror: always

#---------------------------------------------------------------------------
# Prefs starting with "privacy."
#---------------------------------------------------------------------------

- name: privacy.fuzzyfox.clockgrainus
  type: RelaxedAtomicUint32
  value: 100
  mirror: always

# Annotate trackers using the strict list. If set to false, the basic list will
# be used instead.
- name: privacy.annotate_channels.strict_list.enabled
  type: bool
  value: @IS_EARLY_BETA_OR_EARLIER@
  mirror: always

# Enable the clearing of cache data using the clear-site-data header. If enabled,
# header values of "cache" and "*" will clear cached data from the site
- name: privacy.clearsitedata.cache.enabled
  type: bool
  value: false
  mirror: always

# First Party Isolation (double keying), disabled by default.
- name: privacy.firstparty.isolate
  type: RelaxedAtomicBool
  value: false
  mirror: always

# If false, two windows in the same domain with different first party domains
# (top level URLs) can access resources through window.opener. This pref is
# effective only when "privacy.firstparty.isolate" is true.
- name: privacy.firstparty.isolate.restrict_opener_access
  type: RelaxedAtomicBool
  value: true
  mirror: always

- name: privacy.firstparty.isolate.block_post_message
  type: RelaxedAtomicBool
  value: false
  mirror: always

- name: privacy.firstparty.isolate.use_site
  type: RelaxedAtomicBool
  value: false
  mirror: always

# Enforce tracking protection in all modes.
- name: privacy.trackingprotection.enabled
  type: bool
  value: false
  mirror: always

# Enforce tracking protection in Private Browsing mode.
- name: privacy.trackingprotection.pbmode.enabled
  type: bool
  value: true
  mirror: always

# Annotate channels based on the tracking protection list in all modes
- name: privacy.trackingprotection.annotate_channels
  type: bool
  value: true
  mirror: always

# Block 3rd party fingerprinting resources.
- name: privacy.trackingprotection.fingerprinting.enabled
  type: bool
  value: false
  mirror: always

# Block 3rd party cryptomining resources.
- name: privacy.trackingprotection.cryptomining.enabled
  type: bool
  value: false
  mirror: always

# Block 3rd party socialtracking resources.
- name: privacy.trackingprotection.socialtracking.enabled
  type: bool
  value: false
  mirror: always

# Consider socialtracking annotation as trackers (see ETP).
- name: privacy.socialtracking.block_cookies.enabled
  type: bool
  value: true
  mirror: always

# Whether Origin Telemetry should be enabled.
# NOTE: if telemetry.origin_telemetry_test_mode.enabled is enabled, this pref
#       won't have any effect.
- name: privacy.trackingprotection.origin_telemetry.enabled
  type: RelaxedAtomicBool
  value: @IS_NIGHTLY_BUILD@
  mirror: always

- name: privacy.trackingprotection.testing.report_blocked_node
  type: RelaxedAtomicBool
  value: false
  mirror: always

# Whether to spoof user locale to English (used as part of Resist
# Fingerprinting).
# 0 - will prompt
# 1 - don't spoof
# 2 - spoof
- name: privacy.spoof_english
  type: RelaxedAtomicUint32
  value: 0
  mirror: always

# Send "do not track" HTTP header, disabled by default.
- name: privacy.donottrackheader.enabled
  type: bool
  value: false
  mirror: always

# Potentially send "global privacy control" HTTP header and set navigator
# property accordingly. Communicates user's desire to opt-out/in of
# websites or services selling or sharing the user's information, false by
# default.
# true - Send the header with a value of 1 to indicate opting-out
# false - Do not send header to indicate opting-in
- name: privacy.globalprivacycontrol.enabled
  type: bool
  value: false
  mirror: always

# Controls whether or not GPC signals are sent. Meant to act as a third option
# of 'undecided' by leaving the navigator property undefined and not attaching
# the Sec-GPC HTTP header.
- name: privacy.globalprivacycontrol.functionality.enabled
  type: bool
  value: false
  mirror: always

# Lower the priority of network loads for resources on the tracking protection
# list.  Note that this requires the
# privacy.trackingprotection.annotate_channels pref to be on in order to have
# any effect.
- name: privacy.trackingprotection.lower_network_priority
  type: bool
  value: @IS_NIGHTLY_BUILD@
  mirror: always

# A subset of Resist Fingerprinting protections focused specifically on timers.
# This affects the Animation API, the performance APIs, Date.getTime,
# Event.timestamp, File.lastModified, audioContext.currentTime,
# canvas.captureStream.currentTime.
- name: privacy.reduceTimerPrecision
  type: RelaxedAtomicBool
  value: true
  mirror: always

# If privacy.reduceTimerPrecision is false, this pref controls whether or not
# to clamp all timers at a fixed 20 microsconds. It should always be enabled,
# and is only specified as a pref to enable an emergency disabling in the event
# of catastrophic failure.
- name: privacy.reduceTimerPrecision.unconditional
  type: RelaxedAtomicBool
  value: true
  mirror: always

# The resistFingerprinting variables are marked with 'Relaxed' memory ordering.
# We don't particurally care that threads have a percently consistent view of
# the values of these prefs. They are not expected to change often, and having
# an outdated view is not particurally harmful. They will eventually become
# consistent.
#
# The variables will, however, be read often (specifically .microseconds on
# each timer rounding) so performance is important.

- name: privacy.resistFingerprinting
  type: RelaxedAtomicBool
  value: false
  mirror: always

# We automatically decline canvas permission requests if they are not initiated
# from user input. Just in case that breaks something, we allow the user to
# revert this behavior with this obscure pref. We do not intend to support this
# long term. If you do set it, to work around some broken website, please file
# a bug with information so we can understand why it is needed.
- name: privacy.resistFingerprinting.autoDeclineNoUserInputCanvasPrompts
  type: bool
  value: true
  mirror: always

# Whether canvas extraction should result in random data. If false, canvas
# extraction results in all-white, opaque pixel data.
- name: privacy.resistFingerprinting.randomDataOnCanvasExtract
  type: RelaxedAtomicBool
  value: true
  mirror: always

# The log level for browser console messages logged in RFPHelper.jsm. Change to
# 'All' and restart to see the messages.
- name: privacy.resistFingerprinting.jsmloglevel
  type: String
  value: "Warn"
  mirror: never

# Enable jittering the clock one precision value forward.
- name: privacy.resistFingerprinting.reduceTimerPrecision.jitter
  type: RelaxedAtomicBool
  value: true
  mirror: always

# Dynamically tune the resolution of the timer reduction for
# `privacy.reduceTimerPrecision` and `privacy.resistFingerprinting`.
- name: privacy.resistFingerprinting.reduceTimerPrecision.microseconds
  type: RelaxedAtomicUint32
  value: 1000
  mirror: always

- name: privacy.resistFingerprinting.target_video_res
  type: uint32_t
  value: 480
  mirror: always

# Bitfield for selectively disabling RFP
#   0 for no new behavior
#   1 for disabling RFP if it's a WebExtension
#   2 for disabling RFP if we are not in PBM
#   4 for disabling RFP on specific domains (see privacy.resistFingerprinting.exemptedDomains)
- name: privacy.resistFingerprinting.testGranularityMask
  type: RelaxedAtomicUint32
  value: 0
  mirror: always

# Anti-tracking permission expiration.
- name: privacy.restrict3rdpartystorage.expiration
  type: uint32_t
  value: 2592000   # 30 days (in seconds)
  mirror: always

# Report Anti-tracking warnings to console lazily
- name: privacy.restrict3rdpartystorage.console.lazy
  type: bool
  value: true
  mirror: always

# Enable the heuristic to allow storage access for windows opened using window.open() after user interaction
- name: privacy.restrict3rdpartystorage.heuristic.opened_window_after_interaction
  type: bool
  value: true
  mirror: always

# Enable the heuristic to allow storage access for windows opened using window.open()
- name: privacy.restrict3rdpartystorage.heuristic.window_open
  type: bool
  value: true
  mirror: always

# Enable the heuristic to allow storage access for windows opened using window.open()
- name: privacy.restrict3rdpartystorage.heuristic.redirect
  type: bool
  value: true
  mirror: always

# Anti-tracking permission expiration.
- name: privacy.restrict3rdpartystorage.expiration_redirect
  type: uint32_t
  value: 900    # 15 minutes
  mirror: always

# Anti-tracking user-interaction expiration.
- name: privacy.userInteraction.expiration
  type: uint32_t
  value: 3888000   # 45 days (in seconds)
  mirror: always

# Anti-tracking user-interaction document interval.
- name: privacy.userInteraction.document.interval
  type: uint32_t
  value: 1800   # 30 minutes (in seconds)
  mirror: always

# Enable Anti-tracking testing. When it enables, it will notify the observers
# when user-interaction permission or storage access permission is added. This
# is for testing only.
- name: privacy.antitracking.testing
  type: bool
  value: false
  mirror: always

# Controls the anti-tracking webcompat features. This includes:
# - All URL-Classifier and state partitioning skip lists (prefs and remote
#   settings)
# - Storage access heuristics (opener, redirect, etc.)
# - StorageAccessAPI automatic grants (skips the prompt)
# - Allowing specific tracking channels on user opt-in (e.g. facebook login
#   shim).
- name: privacy.antitracking.enableWebcompat
  type: RelaxedAtomicBool
  value: true
  mirror: always

# Enable the heuristic to allow storage access for recent visited pages
- name: privacy.restrict3rdpartystorage.heuristic.recently_visited
  type: bool
  value: true
  mirror: always

# Valid time gap since last visit
- name: privacy.restrict3rdpartystorage.heuristic.recently_visited_time
  type: uint32_t
  value: 600    # 10 minutes
  mirror: always

# Recent visited pages redirection permission expiration.
- name: privacy.restrict3rdpartystorage.expiration_visited
  type: uint32_t
  value: 2592000   # 30 days (in seconds)
  mirror: always

# Maximum client-side cookie life-time cap. Measured in seconds, set to 0 to
# disable.
- name: privacy.documentCookies.maxage
  type: uint32_t
  value: 0
  mirror: always

- name: privacy.window.maxInnerWidth
  type: int32_t
  value: 1000
  mirror: always

- name: privacy.window.maxInnerHeight
  type: int32_t
  value: 1000
  mirror: always

- name: privacy.sanitize.sanitizeOnShutdown
  type: RelaxedAtomicBool
  value: false
  mirror: always

- name: privacy.clearOnShutdown.cache
  type: RelaxedAtomicBool
  value: false
  mirror: always

- name: privacy.dynamic_firstparty.limitForeign
  type: RelaxedAtomicBool
  value: false
  mirror: always

- name: privacy.dynamic_firstparty.use_site
  type: RelaxedAtomicBool
  value: true
  mirror: always

- name: privacy.partition.network_state
  type: RelaxedAtomicBool
  value: true
  mirror: always

# Partition the OCSP cache by the partitionKey.
- name: privacy.partition.network_state.ocsp_cache
  type: RelaxedAtomicBool
  value: @IS_NIGHTLY_BUILD@
  mirror: always

# Partition the OCSP cache by the partitionKey for private browsing mode.
- name: privacy.partition.network_state.ocsp_cache.pbmode
  type: RelaxedAtomicBool
  value: true
  mirror: always

- name: privacy.partition.bloburl_per_agent_cluster
  type: RelaxedAtomicBool
  value: false
  mirror: always

- name: privacy.window.name.update.enabled
  type: bool
  value: true
  mirror: always

# By default, the network state isolation is not active when there is a proxy
# setting. This pref forces the network isolation even in these scenarios.
- name: privacy.partition.network_state.connection_with_proxy
  type: bool
  value: false
  mirror: always

#  Partition the websocket pending connection queue by OriginAttributes.
- name: privacy.partition.network_state.ws_connection_queue
  type: RelaxedAtomicBool
  value: true
  mirror: always

# Partition the service workers unconditionally when dFPI is enabled.
- name: privacy.partition.serviceWorkers
  type: RelaxedAtomicBool
  value: @IS_NIGHTLY_BUILD@
  mirror: always

# The global switch to control the URL query sting stripping which strips query
# parameters from loading URIs to prevent bounce (redirect) tracking.
- name: privacy.query_stripping.enabled
  type: RelaxedAtomicBool
  value: false
  mirror: always

# The list which contains query parameters that are needed to be stripped from
# URIs. The query parameters are separated by a space.
- name: privacy.query_stripping.strip_list
  type: String
  value: ""
  mirror: never

# This controls if we will do the query string stripping for redirects.
- name: privacy.query_stripping.redirect
  type: bool
  value: true
  mirror: always

# the list which contains sites where should exempt from query stripping
- name: privacy.query_stripping.allow_list
  type: String
  value: ""
  mirror: never

#---------------------------------------------------------------------------
# Prefs starting with "prompts."
#---------------------------------------------------------------------------

# Prompt modal type prefs
# See nsIPromptService::MODAL_TYPE fields for possible values.

# Insecure form submit warning.
- name: prompts.modalType.insecureFormSubmit
  type: int32_t
  value: 2
  mirror: always

# nsHttpChannelAuthProvider#ConfirmAuth anti-phishing prompts.
- name: prompts.modalType.confirmAuth
  type: int32_t
  value: 2
  mirror: always

#---------------------------------------------------------------------------
# Prefs starting with "security."
#---------------------------------------------------------------------------

# Mochitests that need to load resource:// URIs not declared content-accessible
# in manifests should set this pref.
- name: security.all_resource_uri_content_accessible
  type: bool
  value: false
  mirror: always

- name: security.bad_cert_domain_error.url_fix_enabled
  type: bool
  value: false
  mirror: always

<<<<<<< HEAD
- name: security.csp.enable
  type: bool
  value: false
  mirror: always

=======
>>>>>>> 641c5897
- name: security.csp.reporting.script-sample.max-length
  type: int32_t
  value: 40
  mirror: always

- name: security.csp.truncate_blocked_uri_for_frame_navigations
  type: bool
  value: true
  mirror: always

# If true, all toplevel data: URI navigations will be blocked.
# Please note that manually entering a data: URI in the
# URL-Bar will not be blocked when flipping this pref.
- name: security.data_uri.block_toplevel_data_uri_navigations
  type: bool
  value: true
  mirror: always

# Whether window A is allowed to navigate cross-origin window B (that is not
# a descendant frame of A) to a URI that loads externally.
- name: security.allow_disjointed_external_uri_loads
  type: bool
  value: false
  mirror: always

# Allowed by default so it doesn't affect Thunderbird/SeaMonkey, but
# not allowed for Firefox Desktop in firefox.js
- name: security.allow_parent_unrestricted_js_loads
  type: RelaxedAtomicBool
  value: true
  mirror: always

# Allowed by default so it doesn't affect Thunderbird/SeaMonkey, but
# not allowed for Firefox Desktop in firefox.js
- name: security.allow_eval_with_system_principal
  type: RelaxedAtomicBool
  value: true
  mirror: always

# Allowed by default so it doesn't affect Thunderbird/SeaMonkey, but
# not allowed for Firefox Desktop in firefox.js
- name: security.allow_eval_in_parent_process
  type: RelaxedAtomicBool
  value: true
  mirror: always

# Disallowed by default, ensure not disallowed content is loaded in the parent
# process.
- name: security.allow_unsafe_parent_loads
  type: bool
  value: false
  mirror: always

# Pref to block mixed scripts (fonts, plugin content, scripts, stylesheets,
# iframes, websockets, XHR).
- name: security.mixed_content.block_active_content
  type: bool
  value: @IS_ANDROID@
  mirror: always

# Pref to block sub requests that happen within an object.
- name: security.mixed_content.block_object_subrequest
  type: bool
  value: false
  mirror: always

# Pref for mixed display content blocking (images, audio, video).
- name: security.mixed_content.block_display_content
  type: bool
  value: false
  mirror: always

# Pref for mixed display content upgrading (images, audio, video).
- name: security.mixed_content.upgrade_display_content
  type: bool
  value: false
  mirror: always

# Whether strict file origin policy is in effect. "False" is traditional.
- name: security.fileuri.strict_origin_policy
  type: RelaxedAtomicBool
  value: true
  mirror: always


# The level to which we sandbox the content process. firefox.js sets the
# default to different values on a per-OS basis, and has documentation
# on what the defaults are and what the numbers mean.
- name: security.sandbox.content.level
  type: int32_t
  value: 0
  mirror: always
  do_not_use_directly: true # Consumers should use SandboxSettings to ask.

- name: security.sandbox.socket.process.level
  type: int32_t
  value: 0
  mirror: always
  do_not_use_directly: true # Consumers should use SandboxSettings to ask.

# Enrollment preferences for the win32k experiment, set and managed by Normandy
- name: security.sandbox.content.win32k-experiment.enrollmentStatus
  type: uint32_t
  value: 0
  mirror: never

- name: security.sandbox.content.win32k-experiment.startupEnrollmentStatus
  type: uint32_t
  value: 0
  mirror: never

#if defined(XP_WIN) && defined(MOZ_SANDBOX)

  # Whether win32k is disabled for content processes.
  # true means win32k system calls are not permitted.
-   name: security.sandbox.content.win32k-disable
    type: RelaxedAtomicBool
    value: true
    mirror: always

  # Note: win32k is currently _not_ disabled for GMP due to intermittent test
  # failures, where the GMP process fails very early. See bug 1449348.
-   name: security.sandbox.gmp.win32k-disable
    type: RelaxedAtomicBool
    value: false
    mirror: always

  # Whether win32k is disabled for socket processes.
  # true means win32k system calls are not permitted.
-   name: security.sandbox.socket.win32k-disable
    type: RelaxedAtomicBool
    value: true
    mirror: always

  # Whether CET User Shadow Stack compatible modules only is enabled for the
  # relevant process type.
-   name: security.sandbox.content.shadow-stack.enabled
    type: RelaxedAtomicBool
    value: false
    mirror: always

-   name: security.sandbox.rdd.shadow-stack.enabled
    type: RelaxedAtomicBool
    value: true
    mirror: always

-   name: security.sandbox.socket.shadow-stack.enabled
    type: RelaxedAtomicBool
    value: true
    mirror: always

-   name: security.sandbox.gpu.shadow-stack.enabled
    type: RelaxedAtomicBool
    value: false
    mirror: always

-   name: security.sandbox.gmp.shadow-stack.enabled
    type: RelaxedAtomicBool
    value: false
    mirror: always

  # This controls the depth of stack trace that is logged when Windows sandbox
  # logging is turned on. This is only currently available for the content
  # process because the only other sandbox (for GMP) has too strict a policy to
  # allow stack tracing. This does not require a restart to take effect.
-   name: security.sandbox.windows.log.stackTraceDepth
    type: RelaxedAtomicUint32
    value: 0
    mirror: always
#endif

#if defined(XP_LINUX) && defined(MOZ_SANDBOX)
  # Run content processes in headless mode and disallow
  # connections to the X server.  Requires:
  # * `webgl.out-of-process` (or else WebGL breaks)
  # * `widget.non-native-theme.enabled` (scrollbars & form controls)
  # Changing it requires a restart because sandbox policy information
  # dependent on it is cached.  See bug 1640345 for details.
- name: security.sandbox.content.headless
  type: bool
  value: true
  mirror: once
#endif

# Pref to show warning when submitting from secure to insecure.
- name: security.warn_submit_secure_to_insecure
  type: bool
  value: true
  mirror: always

# Hardware Origin-bound Second Factor Support
- name: security.webauth.webauthn
  type: bool
  value: true
  mirror: always

# Navigate-to CSP 3 directive
- name: security.csp.enableNavigateTo
  type: bool
  value: false
  mirror: always

# No way to enable on Android, Bug 1552602
- name: security.webauth.u2f
  type: bool
  value: @IS_NOT_ANDROID@
  mirror: always

# Block Worker/SharedWorker scripts with wrong MIME type.
- name: security.block_Worker_with_wrong_mime
  type: bool
  value: true
  mirror: always

# Cancel outgoing requests from SystemPrincipal
- name: security.cancel_non_local_loads_triggered_by_systemprincipal
  type: bool
  value: false
  mirror: always

# Cancel outgoing requests from SystemPrincipal:
# but only with scheme http(s) and contentpolicytype subdocument
- name: security.disallow_privileged_https_subdocuments_loads
  type: bool
  value: true
  mirror: always

# Cancel outgoing requests from SystemPrincipal:
# but only with scheme data and contentpolicytype subdocument
- name: security.disallow_privileged_data_subdocuments_loads
  type: bool
  value: true
  mirror: always

# Cancel outgoing requests from SystemPrincipal:
# but only with scheme http(s) and contentpolicytype stylesheet
- name: security.disallow_privileged_https_stylesheet_loads
  type: bool
  value: true
  mirror: always

# Disable preloaded static key pins by default.
- name: security.cert_pinning.enforcement_level
  type: ReleaseAcquireAtomicUint32
  value: 0
  mirror: always
  do_not_use_directly: true

#---------------------------------------------------------------------------
# Prefs starting with "signon."
#---------------------------------------------------------------------------
- name: signon.usernameOnlyForm.enabled
  type: bool
  value: true
  mirror: always

#---------------------------------------------------------------------------
# Prefs starting with "slider."
#---------------------------------------------------------------------------

# Scrollbar snapping region.
# - 0: off
# - 1 and higher: slider thickness multiple
- name: slider.snapMultiplier
  type: int32_t
#ifdef XP_WIN
  value: 6
#else
  value: 0
#endif
  mirror: once

#---------------------------------------------------------------------------
# Prefs starting with "storage."
#---------------------------------------------------------------------------

# Whether to use a non-exclusive VFS.
# By default we use the unix-excl VFS, for the following reasons:
# 1. It improves compatibility with NFS shares, whose implementation
#    is incompatible with SQLite's locking requirements (reliable fcntl), and
#    in particular with WAL journaling.
#    Bug 433129 attempted to automatically identify such file-systems,
#    but a reliable way was not found and the fallback locking is slower than
#    POSIX locking, so we do not want to do it by default.
# 2. It allows wal mode to avoid the memory mapped -shm file, reducing the
#    likelihood of SIGBUS failures when disk space is exhausted.
# 3. It provides some protection from third party database tampering while a
#    connection is open.
# Note there's no win32-excl VFS, so this has no effect on Windows.
- name: storage.sqlite.exclusiveLock.enabled
  type: RelaxedAtomicBool
  value: @IS_NOT_ANDROID@
  mirror: always

#---------------------------------------------------------------------------
# Prefs starting with "svg."
#---------------------------------------------------------------------------

# This pref controls whether the 'context-fill' and 'context-stroke' keywords
# can be used in SVG-as-an-image in the content processes to use the fill/
# stroke specified on the element that embeds the image. (These keywords are
# always enabled in the chrome process, regardless of this pref.) Also, these
# keywords are currently not part of any spec, which is partly why we disable
# them for web content.
- name: svg.context-properties.content.enabled
  type: RelaxedAtomicBool
  value: false
  mirror: always

# Enables the 'context-fill' and 'context-stroke' keywords for particular
# domains. We expect this list to be Mozilla-controlled properties, since the
# 'context-*' keywords are not part of any spec. We expect to remove this
# preference and the 'context-` keyword support entirely in the
# not-too-distant future when a standardized alternative ships. This preference
# is _not_ for allowing web content to use these keywords. For performance
# reasons, the list of domains in this preference should remain short in
# length.
- name: svg.context-properties.content.allowed-domains
  type: String
  value: ""
  mirror: never

# Enable the use of display-lists for SVG hit-testing.
- name: svg.display-lists.hit-testing.enabled
  type: bool
  value: true
  mirror: always

# Enable the use of display-lists for SVG painting.
- name: svg.display-lists.painting.enabled
  type: bool
  value: true
  mirror: always

# Is support for the new getBBox method from SVG 2 enabled?
# See https://svgwg.org/svg2-draft/single-page.html#types-SVGBoundingBoxOptions
- name: svg.new-getBBox.enabled
  type: bool
  value: false
  mirror: always

# Tweak which elements are allowed in <svg:use> subtrees, and in which
# circumstances. See RemoveForbiddenNodes in SVGUseElement.cpp for the spec
# text.
#
# - 0: Don't restrict ever.
# - 1: Restrict only cross-document.
# - 2/other: restrict always.
#
# We allow the behavior to be configurable via this pref. Our chosen default
# value forbids non-graphical content in <svg:use> clones of cross-document
# elements. This is a compromise between our more-permissive pre-existing
# behavior (which SVG 2 seems to call for, and maps to pref value 0) and the
# behavior of other UAs (which SVG 1.1 seems to call for, and maps to pref
# value 2).
- name: svg.use-element.graphics-element-restrictions
  type: int32_t
  value: 1
  mirror: always

#---------------------------------------------------------------------------
# Prefs starting with "telemetry."
#---------------------------------------------------------------------------

# Enable origin telemetry test mode or not
# NOTE: turning this on will override the
#       privacy.trackingprotection.origin_telemetry.enabled pref.
- name: telemetry.origin_telemetry_test_mode.enabled
  type: RelaxedAtomicBool
  value: false
  mirror: always

- name: telemetry.number_of_site_origin.min_interval
  type: uint32_t
  value: 300000
  mirror: always

- name: telemetry.fog.test.localhost_port
  type: RelaxedAtomicInt32
  value: 0
  mirror: always
  rust: true

- name: telemetry.fog.test.activity_limit
  type: RelaxedAtomicUint32
  value: 120
  mirror: always
  rust: true

- name: telemetry.fog.test.inactivity_limit
  type: RelaxedAtomicUint32
  value: 1200
  mirror: always
  rust: true

#---------------------------------------------------------------------------
# Prefs starting with "test."
#---------------------------------------------------------------------------

- name: test.events.async.enabled
  type: RelaxedAtomicBool
  value: false
  mirror: always

- name: test.mousescroll
  type: RelaxedAtomicBool
  value: false
  mirror: always

#---------------------------------------------------------------------------
# Prefs starting with "thread."
#---------------------------------------------------------------------------

- name: threads.medium_high_event_queue.enabled
  type: RelaxedAtomicBool
  value: true
  mirror: always

# If control tasks aren't enabled, they get medium high priority.
- name: threads.control_event_queue.enabled
  type: RelaxedAtomicBool
  value: true
  mirror: always

#---------------------------------------------------------------------------
# Prefs starting with "timer."
#---------------------------------------------------------------------------

# Since our timestamp on macOS does not increment while the system is asleep, we
# should ignore sleep/wake notifications to make timer thread process timers.
- name: timer.ignore_sleep_wake_notifications
  type: RelaxedAtomicBool
#ifdef XP_MACOSX
  value: true
#else
  value: false
#endif
  mirror: always

#---------------------------------------------------------------------------
# Prefs starting with "toolkit."
#---------------------------------------------------------------------------

# Returns true if BHR is disabled.
- name: toolkit.content-background-hang-monitor.disabled
  type: bool
  value: false
  mirror: always

- name: toolkit.scrollbox.horizontalScrollDistance
  type: RelaxedAtomicInt32
  value: 5
  mirror: always

- name: toolkit.scrollbox.verticalScrollDistance
  type: RelaxedAtomicInt32
  value: 3
  mirror: always

# The lateWriteChecksStage and fastShutdownStage below represent the stage
# of shutdown after which we (for lateWriteChecksStage) crash / gather
# telemetry data on file writes, or (for fastShutdownStage) we call _exit(0).
# Higher values are earlier during shutdown, and the full enumeration can
# be found in AppShutdown.h in the AppShutdownPhase enum.
- name: toolkit.shutdown.lateWriteChecksStage
  type: int32_t
#ifdef MOZ_CODE_COVERAGE
  value: 0
#else
  value: 3
#endif
  mirror: always

# See the comment above toolkit.shutdown.lateWriteChecksStage. A higher value
# for this pref means we call _exit(0) earlier during shutdown.
- name: toolkit.shutdown.fastShutdownStage
  type: int32_t
#if !defined(DEBUG) && !defined(MOZ_ASAN) && !defined(MOZ_TSAN) && !defined(MOZ_CODE_COVERAGE) && !defined(MOZ_VALGRIND) && !defined(MOZ_PROFILE_GENERATE) && !defined(JS_STRUCTURED_SPEW)
  value: 1
#else
  value: 0
#endif
  mirror: always

# Sending each remote accumulation immediately places undue strain on the IPC
# subsystem. Batch the remote accumulations for a period of time before sending
# them all at once. This value was chosen as a balance between data timeliness
# and performance (see bug 1218576).
- name: toolkit.telemetry.ipcBatchTimeout
  type: uint32_t
  value: 2000
  mirror: always

- name: toolkit.telemetry.geckoview.batchDurationMS
  type: RelaxedAtomicUint32
  value: 5000
  mirror: always

- name: toolkit.telemetry.geckoview.maxBatchStalenessMS
  type: RelaxedAtomicUint32
  value: 60000
  mirror: always

- name: toolkit.telemetry.geckoview.streaming
  type: RelaxedAtomicBool
  value: false
  mirror: always

- name: toolkit.telemetry.testing.overrideProductsCheck
  type: RelaxedAtomicBool
  value: false
  mirror: always

#---------------------------------------------------------------------------
# Prefs starting with "ui."
#---------------------------------------------------------------------------

- name: ui.key.generalAccessKey
  type: int32_t
  value: -1
  mirror: always

# Only used if generalAccessKey is -1.
- name: ui.key.chromeAccess
  type: int32_t
#ifdef XP_MACOSX
  # 0 = disabled, 1 = Shift, 2 = Ctrl, 4 = Alt, 3 =  ctrl+shift, 8 = Meta
  value: 2
#else
  # 0 = disabled, 1 = Shift, 2 = Ctrl, 4 = Alt, 5 =  Alt+Shift,
  # 8 = Meta, 16 = Win
  value: 4
#endif
  mirror: always

# Only used if generalAccessKey is -1.
- name: ui.key.contentAccess
  type: int32_t
#ifdef XP_MACOSX
  # 0 = disabled, 1 = Shift, 2 = Ctrl, 4 = Alt, 3 = ctrl+shift, 8 = Meta
  value: 6
#else
  # 0 = disabled, 1 = Shift, 2 = Ctrl, 4 = Alt, 5 =  Alt+Shift,
  # 8 = Meta, 16 = Win
  value: 5
#endif
  mirror: always

# Does the access key by itself focus the menu bar?
- name: ui.key.menuAccessKeyFocuses
  type: bool
#if defined(XP_WIN) || defined(MOZ_WIDGET_GTK)
  # On Windows and Linux, we now default to showing the menu bar only when alt
  # is pressed.
  value: true
#else
  value: false
#endif
  mirror: always

# Whether native key bindings in the environment or builtin shortcut key
# definitions in Gecko are used first in <input> and <textarea>
- name: ui.key.textcontrol.prefer_native_key_bindings_over_builtin_shortcut_key_definitions
  type: bool
  value: true
  mirror: always

#ifdef MOZ_WIDGET_GTK
# Only GtkTextView (native multiline text viewer/editor) supports "select-all"
# signal so that we cannot know "select-all" key bindings only with GtkEntry.
# When this pref is set to true, if a key combination does not cause any
# signals in GtkEntry, try to check the key combination is mapped to
# "select-all" in GtkTextView or not.  If it's mapped to other commands, they
# are just ignored.
- name: ui.key.use_select_all_in_single_line_editor
  type: bool
  value: true
  mirror: always
#endif

# Duration of timeout of incremental search in menus (ms).  0 means infinite.
- name: ui.menu.incremental_search.timeout
  type: uint32_t
  value: 1000
  mirror: always

# If true, all popups won't hide automatically on blur
- name: ui.popup.disable_autohide
  type: RelaxedAtomicBool
  value: false
  mirror: always

# Negate scroll, true will make the mouse scroll wheel move the screen the
# same direction as with most desktops or laptops.
- name: ui.scrolling.negate_wheel_scroll
  type: RelaxedAtomicBool
  value: @IS_ANDROID@
  mirror: always

# If the user puts a finger down on an element and we think the user might be
# executing a pan gesture, how long do we wait before tentatively deciding the
# gesture is actually a tap and activating the target element?
- name: ui.touch_activation.delay_ms
  type: int32_t
  value: 100
  mirror: always

# If the user has clicked an element, how long do we keep the :active state
# before it is cleared by the mouse sequences fired after a
# touchstart/touchend.
- name: ui.touch_activation.duration_ms
  type: int32_t
  value: 10
  mirror: always

# Prevent system colors from being exposed to CSS or canvas.
- name: ui.use_standins_for_native_colors
  type: RelaxedAtomicBool
  value: false
  mirror: always

# Disable page loading activity cursor by default.
- name: ui.use_activity_cursor
  type: bool
  value: false
  mirror: always

# Whether context menus should only appear on mouseup instead of mousedown,
# on OSes where they normally appear on mousedown (macOS, *nix).
# Note: ignored on Windows (context menus always use mouseup).
- name: ui.context_menus.after_mouseup
  type: bool
  value: false
  mirror: always

# Whether click-hold context menus are enabled.
- name: ui.click_hold_context_menus
  type: RelaxedAtomicBool
  value: false
  mirror: always

# How long to wait for a drag gesture before displaying click-hold context menu,
# in milliseconds.
- name: ui.click_hold_context_menus.delay
  type: RelaxedAtomicInt32
  value: 500
  mirror: always

# When enabled, the touch.radius and mouse.radius prefs allow events to be
# dispatched to nearby elements that are sensitive to the event. See
# PositionedEventTargeting.cpp. The 'mm' prefs define a rectangle around the
# nominal event target point within which we will search for suitable elements.
# 'visitedWeight' is a percentage weight; a value > 100 makes a visited link be
# treated as further away from the event target than it really is, while a
# value < 100 makes a visited link be treated as closer to the event target
# than it really is.

- name: ui.touch.radius.enabled
  type: bool
  value: @IS_ANDROID@
  mirror: always

- name: ui.touch.radius.topmm
  type: uint32_t
#ifdef ANDROID
  value: 2
#else
  value: 12
#endif
  mirror: always

- name: ui.touch.radius.rightmm
  type: uint32_t
#ifdef ANDROID
  value: 3
#else
  value: 8
#endif
  mirror: always

- name: ui.touch.radius.bottommm
  type: uint32_t
#ifdef ANDROID
  value: 2
#else
  value: 4
#endif
  mirror: always

- name: ui.touch.radius.leftmm
  type: uint32_t
#ifdef ANDROID
  value: 3
#else
  value: 8
#endif
  mirror: always

- name: ui.touch.radius.visitedWeight
  type: uint32_t
  value: 120
  mirror: always

- name: ui.mouse.radius.enabled
  type: bool
  value: @IS_ANDROID@
  mirror: always

- name: ui.mouse.radius.topmm
  type: uint32_t
#ifdef ANDROID
  value: 2
#else
  value: 12
#endif
  mirror: always

- name: ui.mouse.radius.rightmm
  type: uint32_t
#ifdef ANDROID
  value: 3
#else
  value: 8
#endif
  mirror: always

- name: ui.mouse.radius.bottommm
  type: uint32_t
#ifdef ANDROID
  value: 2
#else
  value: 4
#endif
  mirror: always

- name: ui.mouse.radius.leftmm
  type: uint32_t
#ifdef ANDROID
  value: 3
#else
  value: 8
#endif
  mirror: always

- name: ui.mouse.radius.visitedWeight
  type: uint32_t
  value: 120
  mirror: always

- name: ui.mouse.radius.reposition
  type: bool
  value: @IS_ANDROID@
  mirror: always

# When true, the ui.mouse.radius.* prefs will only affect simulated mouse
# events generated by touch input. When false, the prefs will be used for all
# mouse events.
- name: ui.mouse.radius.inputSource.touchOnly
  type: bool
  value: true
  mirror: always

#---------------------------------------------------------------------------
# Prefs starting with "urlclassifier."
#---------------------------------------------------------------------------

# Update server response timeout for Safe Browsing.
- name: urlclassifier.update.response_timeout_ms
  type: uint32_t
  value: 30000
  mirror: always

# Download update timeout for Safe Browsing.
- name: urlclassifier.update.timeout_ms
  type: uint32_t
  value: 90000
  mirror: always

#---------------------------------------------------------------------------
# Prefs starting with "view_source."
#---------------------------------------------------------------------------

- name: view_source.editor.external
  type: bool
  value: false
  mirror: always

- name: view_source.wrap_long_lines
  type: bool
  value: @IS_ANDROID@
  mirror: always

- name: view_source.syntax_highlight
  type: bool
  value: true
  mirror: always

- name: view_source.tab_size
  type: int32_t
  value: 4
  mirror: always

#---------------------------------------------------------------------------
# Prefs starting with "webgl." (for pref access from Worker threads)
#---------------------------------------------------------------------------

- name: webgl.1.allow-core-profiles
  type: RelaxedAtomicBool
#ifdef XP_MACOSX
  value: true
#else
  value: false
#endif
  mirror: always

- name: webgl.all-angle-options
  type: RelaxedAtomicBool
  value: false
  mirror: always

- name: webgl.angle.force-d3d11
  type: RelaxedAtomicBool
  value: false
  mirror: always

- name: webgl.angle.try-d3d11
  type: RelaxedAtomicBool
#ifdef XP_WIN
  value: true
#else
  value: false
#endif
  mirror: always

- name: webgl.angle.force-warp
  type: RelaxedAtomicBool
  value: false
  mirror: always

- name: webgl.auto-flush
  type: RelaxedAtomicBool
  value: true
  mirror: always

- name: webgl.auto-flush.gl
  type: RelaxedAtomicBool
  value: false
  mirror: always

- name: webgl.can-lose-context-in-foreground
  type: RelaxedAtomicBool
  value: true
  mirror: always

- name: webgl.cgl.multithreaded
  type: RelaxedAtomicBool
  value: true
  mirror: always

- name: webgl.debug.incomplete-tex-color
  type: RelaxedAtomicUint32
  value: 0
  mirror: always

- name: webgl.default-antialias
  type: RelaxedAtomicBool
  value: @IS_NOT_ANDROID@
  mirror: always

- name: webgl.default-no-alpha
  type: RelaxedAtomicBool
  value: false
  mirror: always

- name: webgl.disable-angle
  type: RelaxedAtomicBool
  value: false
  mirror: always

- name: webgl.disable-wgl
  type: RelaxedAtomicBool
  value: false
  mirror: always

- name: webgl.dxgl.enabled
  type: RelaxedAtomicBool
#ifdef XP_WIN
  value: true
#else
  value: false
#endif
  mirror: always

- name: webgl.dxgl.needs-finish
  type: RelaxedAtomicBool
  value: false
  mirror: always

- name: webgl.disable-fail-if-major-performance-caveat
  type: RelaxedAtomicBool
  value: true
  mirror: always

- name: webgl.disable-DOM-blit-uploads
  type: RelaxedAtomicBool
  value: false
  mirror: always

- name: webgl.disabled
  type: RelaxedAtomicBool
  value: false
  mirror: always

- name: webgl.enable-debug-renderer-info
  type: RelaxedAtomicBool
  value: true
  mirror: always

- name: webgl.enable-draft-extensions
  type: RelaxedAtomicBool
  value: false
  mirror: always

- name: webgl.enable-privileged-extensions
  type: RelaxedAtomicBool
  value: false
  mirror: always

- name: webgl.enable-renderer-query
  type: RelaxedAtomicBool
  value: true
  mirror: always

- name: webgl.enable-surface-texture
  type: RelaxedAtomicBool
  value: true
  mirror: always

- name: webgl.enable-ahardwarebuffer
  type: RelaxedAtomicBool
  value: false
  mirror: always

- name: webgl.enable-webgl2
  type: RelaxedAtomicBool
  value: true
  mirror: always

- name: webgl.force-enabled
  type: RelaxedAtomicBool
  value: false
  mirror: always

- name: webgl.force-layers-readback
  type: RelaxedAtomicBool
  value: false
  mirror: always

- name: webgl.force-index-validation
  type: RelaxedAtomicInt32
  value: 0
  mirror: always

- name: webgl.lose-context-on-memory-pressure
  type: RelaxedAtomicBool
  value: false
  mirror: always

- name: webgl.max-contexts
  type: RelaxedAtomicUint32
  value: 1000
  mirror: always

- name: webgl.max-contexts-per-principal
  type: RelaxedAtomicUint32
  value: 300
  mirror: always

- name: webgl.max-warnings-per-context
  type: RelaxedAtomicUint32
  value: 32
  mirror: always

- name: webgl.min_capability_mode
  type: RelaxedAtomicBool
  value: false
  mirror: always

- name: webgl.msaa-force
  type: RelaxedAtomicBool
  value: false
  mirror: always

- name: webgl.msaa-samples
  type: RelaxedAtomicUint32
  value: 4
  mirror: always

- name: webgl.out-of-process
  type: RelaxedAtomicBool
# (When reading the next line, know that preprocessor.py doesn't
# understand parentheses, but && is higher precedence than ||.)
#if defined(XP_MACOSX) || defined(XP_WIN) || defined(XP_LINUX) && !defined(MOZ_WIDGET_ANDROID)
  value: true
#else
  value: false
#endif
  mirror: always

- name: webgl.out-of-process.worker
  type: RelaxedAtomicBool
# (When reading the next line, know that preprocessor.py doesn't
# understand parentheses, but && is higher precedence than ||.)
#if defined(XP_MACOSX) || defined(XP_WIN) || defined(XP_LINUX) && !defined(MOZ_WIDGET_ANDROID)
  value: true
#else
  value: false
#endif
  mirror: always

- name: webgl.out-of-process.force
  type: RelaxedAtomicBool
  value: false
  mirror: always

- name: webgl.out-of-process.shmem-size
  type: RelaxedAtomicUint32
  value: 100000 # 100KB
  mirror: always

# Override the blocklist to assume that GL is threadsafe.
- name: webgl.threadsafe-gl.force-enabled
  type: bool
  value: false
  mirror: once

# Override the blocklist to assume that GL is not threadsafe.
- name: webgl.threadsafe-gl.force-disabled
  type: bool
  value: false
  mirror: once

- name: webgl.override-unmasked-renderer
  type: String
  value: ""
  mirror: never

- name: webgl.override-unmasked-vendor
  type: String
  value: ""
  mirror: never

- name: webgl.power-preference-override
  type: RelaxedAtomicInt32
  value: 0
  mirror: always

- name: webgl.prefer-16bpp
  type: RelaxedAtomicBool
  value: false
  mirror: always

- name: webgl.sanitize-unmasked-renderer
  type: RelaxedAtomicBool
  value: true
  mirror: always

- name: webgl.allow-immediate-queries
  type: RelaxedAtomicBool
  value: false
  mirror: always

- name: webgl.allow-fb-invalidation
  type: RelaxedAtomicBool
  value: false
  mirror: always


- name: webgl.perf.max-warnings
  type: RelaxedAtomicInt32
  value: 0
  mirror: always

- name: webgl.perf.max-acceptable-fb-status-invals
  type: RelaxedAtomicInt32
  value: 0
  mirror: always

- name: webgl.perf.spew-frame-allocs
  type: RelaxedAtomicBool
  value: true
  mirror: always

#---------------------------------------------------------------------------
# Prefs starting with "widget."
#---------------------------------------------------------------------------

# Global user preference for disabling native theme in content processes.
#
# NOTE(emilio): When changing this make sure to update the non_native_theme
# entry in python/mozbuild/mozbuild/mozinfo.py and test_fission_autostart.py
- name: widget.non-native-theme.enabled
  type: RelaxedAtomicBool
  value: true
  mirror: always

# Whether the non-native theme should always use system colors. Useful mostly
# for testing forced colors mode.
- name: widget.non-native-theme.always-high-contrast
  type: RelaxedAtomicBool
  value: false
  mirror: always

# The style of scrollbars to use. Here are the current options:
#
#   0: Default platform scrollbar style.
#   1: macOS scrollbars
#   2: GTK scrollbars
#   3: Android scrollbars
#   4: Windows 10 scrollbars
#   5: Windows 11 scrollbars
#
# Note that switching to non-default scrollbars is experimental and other
# scrollbar-related prefs may interfere with the experience. For example,
# setting the GTK thumb size may have no effect when using non-GTK scrollbars
# on GTK.
- name: widget.non-native-theme.scrollbar.style
  type: uint32_t
  value: 0
  mirror: always

# An override that allows to override the default platform size. The size in CSS
# pixels at full zoom of the minimum scrollbar width.
- name: widget.non-native-theme.scrollbar.size.override
  type: uint32_t
  value: 0
  mirror: always

# Whether we should use themed values for dark scrollbars.
- name: widget.non-native-theme.scrollbar.dark-themed
  type: RelaxedAtomicBool
  value: true
  mirror: always

# Whether the active thumb color should always use the themed colors, even if
# dark scrollbars are in use.
- name: widget.non-native-theme.scrollbar.active-always-themed
  type: RelaxedAtomicBool
  value: true
  mirror: always

# Whether we use the Windows CSS scrollbar sizes, or the scrollbar sizes
# defined above.
- name: widget.non-native-theme.win.scrollbar.use-system-size
  type: bool
  value: true
  mirror: always

# Whether Windows 11 scrollbars are always drawn with the thinner "overlay"
# scrollbar style.
- name: widget.non-native-theme.win11.scrollbar.force-overlay-style
  type: bool
  value: false
  mirror: always

# The amount of space that the thumb should fill the scrollbar, from zero to
# one.
- name: widget.non-native-theme.gtk.scrollbar.thumb-size
  type: float
  value: 0.75
  mirror: always

# The minimum size of the scroll thumb, in the scrollbar direction.
- name: widget.non-native-theme.gtk.scrollbar.thumb-cross-size
  type: uint32_t
  value: 40
  mirror: always

# Whether the thumb should be rounded for the non-native scrollbars.
- name: widget.non-native-theme.gtk.scrollbar.round-thumb
  type: bool
  value: true
  mirror: always

# Whether buttons shouldn't be suppressed for non-native scrollbars.
- name: widget.non-native-theme.gtk.scrollbar.allow-buttons
  type: bool
  value: false
  mirror: always

# Whether we should use the default accent color or the theme-provided one.
#
# TODO(emilio): This should probably do the right thing in most other
# platforms, but stick to the standard colors on those.
- name: widget.non-native-theme.use-theme-accent
  type: RelaxedAtomicBool
#if defined(MOZ_WIDGET_GTK) || defined(XP_MACOSX) || defined(ANDROID)
  value: true
#else
  value: false
#endif
  mirror: always

# Whether we should try to use WebRender to render widgets.
- name: widget.non-native-theme.webrender
  type: bool
#if defined(XP_MACOSX)
  # Disabled on macOS release / beta because of a suspected AMD driver bug (see
  # bug 1715452).
  value: @IS_NIGHTLY_BUILD@
#else
  value: true
#endif
  mirror: always

# Preference to disable dark scrollbar implementation.
# This is mainly for testing because dark scrollbars have to be semi-
# transparent, but many reftests expect scrollbars to look identical
# among different backgrounds.
# However, some users may want to disable this as well.
- name: widget.disable-dark-scrollbar
  type: bool
  value: false
  mirror: always

- name: widget.window-transforms.disabled
  type: RelaxedAtomicBool
  value: false
  mirror: always

#ifdef XP_MACOSX

# Whether to shift by the menubar height on fullscreen mode.
# 0: never
# 1: always
# 2: auto (tries to detect when it is needed)
- name: widget.macos.shift-by-menubar-on-fullscreen
  type: RelaxedAtomicUint32
  value: 2
  mirror: always

- name: widget.macos.native-context-menus
  type: RelaxedAtomicBool
  value: true
  mirror: always
#endif

# Whether to allow gtk dark themes in content.
- name: widget.content.allow-gtk-dark-theme
  type: RelaxedAtomicBool
  value: false
  mirror: always

# Whether native GTK context menus are enabled.
# Disabled because at the very least there's missing custom icon support.
- name: widget.gtk.native-context-menus
  type: RelaxedAtomicBool
  value: false
  mirror: always

# Whether we use overlay scrollbars on GTK.
- name: widget.gtk.overlay-scrollbars.enabled
  type: RelaxedAtomicBool
  value: true
  mirror: always

# Whether we honor the scrollbar colors from the gtk theme.
- name: widget.gtk.theme-scrollbar-colors.enabled
  type: bool
  value: true
  mirror: always

# Whether selection colors for the non-system theme get passed from the system
# GTK theme.
- name: widget.gtk.alt-theme.selection
  type: bool
  value: true
  mirror: always

# Whether form control accent colors for the non-system theme get passed from
# the system GTK theme.
- name: widget.gtk.alt-theme.accent
  type: bool
  value: true
  mirror: always

# Whether the scrollbar thumb active color from the non-system theme gets
# passed from the system GTK theme.
- name: widget.gtk.alt-theme.scrollbar_active
  type: bool
  value: true
  mirror: always

# Whether to use gtk high contrast themes to disable content styling like on
# windows high contrast mode.
- name: widget.content.gtk-high-contrast.enabled
  type: bool
  value: true
  mirror: always

# Whether to pause the compositor when a native window is minimized.
- name: widget.pause-compositor-when-minimized
  type: bool
  value: true
  mirror: always

#ifdef MOZ_WAYLAND
# Whether to override the DMABuf blocklist.
- name: widget.dmabuf.force-enabled
  type: bool
  value: false
  mirror: once

#ifdef NIGHTLY_BUILD
# Keep those pref hidden on non-nightly builds to avoid people accidentally
# turning it on.

# Use DMABuf for content textures.
# For testing purposes only.
- name: widget.dmabuf-textures.enabled
  type: RelaxedAtomicBool
  value: false
  mirror: always
#endif

# Use DMABuf backend for WebGL.
- name: widget.dmabuf-webgl.enabled
  type: RelaxedAtomicBool
  value: true
  mirror: always

# Force fractional scaling using wp_viewporter. Valid values: 0.5 - 8
- name: widget.wayland.fractional_buffer_scale
  type: float
  value: 0.0f
  mirror: once

# Use opaque region for MozContainer wl_surface
- name: widget.wayland.opaque-region.enabled
  type: bool
  value: true
  mirror: once

# Use frame callback based vsync
- name: widget.wayland.vsync.enabled
  type: bool
  value: true
  mirror: once
#endif

#ifdef MOZ_WIDGET_GTK

# The time we should spend on a DBUS call to the FileManager1 interface before
# giving up and trying an alternative method.
#
# -1 for the default system timeout, INT_MAX for "infinite time".
#
# This happens right now on the main thread so 1 second should be enough, we
# should consider moving it to a background task and just use the default
# timeout.
- name: widget.gtk.file-manager-show-items-timeout-ms
  type: int32_t
  value: 1000
  mirror: always

# The timeout we should spend on a DBUS call to the Settings proxy before
# giving up.
#
# -1 for the default system timeout, INT_MAX for "infinite time".
#
# This runs just once, but during startup, so make sure it doesn't take too
# long. Three seconds should be way more than enough, and if we don't get the
# reply on time then the only potential issue is that we use a light instead of
# dark interface or vice versa.
- name: widget.gtk.settings-portal-timeout-ms
  type: int32_t
  value: 3000
  mirror: always

# Whether to use gtk portal for the file picker.
#  - 0: never
#  - 1: always
#  - 2: auto (true for flatpak or GTK_USE_PORTAL=1, false otherwise)
- name: widget.use-xdg-desktop-portal.file-picker
  type: int32_t
  value: 2
  mirror: always

# Whether to use gtk portal for the mime handler.
#  - 0: never
#  - 1: always
#  - 2: auto (for now only true for flatpak, see bug 1516290)
- name: widget.use-xdg-desktop-portal.mime-handler
  type: int32_t
  value: 2
  mirror: always

# Whether to try to use XDG portal for settings / look-and-feel information.
# https://flatpak.github.io/xdg-desktop-portal/#gdbus-org.freedesktop.portal.Settings
#  - 0: never
#  - 1: always
#  - 2: auto
- name: widget.use-xdg-desktop-portal.settings
  type: int32_t
  value: 2
  mirror: always
#endif

#ifdef XP_WIN
# WindowsUIUtils::Share to wait for user action on Windows share dialog
# `true` means the promise resolves when user completes or cancels the share
# action. This can be unsafe since selecting copy action fires no DataPackage
# event as of 21H1.
# `false` means the promise resolves when the share data is passed to
# DataPackage.
# This affects the behavior of `navigator.share()`.
- name: widget.windows.share.wait_action.enabled
  type: bool
  value: false
  mirror: always

- name: widget.windows.window_occlusion_tracking.enabled
  type: bool
  value: true
  mirror: always

# Whether overlay scrollbars respect the system settings.
# Note that these can be overridden by the ui.useOverlayScrollbars pref.
- name: widget.windows.overlay-scrollbars.enabled
  type: bool
  value: true
  mirror: always

- name: widget.windows.window_occlusion_tracking_display_state.enabled
  type: bool
  value: false
  mirror: always

- name: widget.windows.window_occlusion_tracking_session_lock.enabled
  type: bool
  value: @IS_EARLY_BETA_OR_EARLIER@
  mirror: always

- name: widget.windows.hide_cursor_when_typing
  type: bool
  value: false
  mirror: always
#endif

# Whether to disable SwipeTracker (e.g. swipe-to-nav).
- name: widget.disable-swipe-tracker
  type: bool
#ifdef XP_WIN
  value: @IS_NOT_NIGHTLY_BUILD@
#else
  value: false
#endif
  mirror: always

# Various metrics to control SwipeTracker.
- name: widget.swipe.velocity-twitch-tolerance
  type: float
  value: 0.0000001f
  mirror: always

- name: widget.swipe.success-threshold
  type: float
#if defined(XP_WIN)
  value: 0.5f
#else
  value: 0.25f
#endif
  mirror: always

- name: widget.swipe.success-velocity-contribution
  type: float
  value: 0.05f
  mirror: always

#---------------------------------------------------------------------------
# Prefs starting with "xul."
#---------------------------------------------------------------------------

# Pref to control whether arrow-panel animations are enabled or not.
# Transitions are currently disabled on Linux due to rendering issues on
# certain configurations.
- name: xul.panel-animations.enabled
  type: bool
#ifdef MOZ_WIDGET_GTK
  value: false
#else
  value: true
#endif
  mirror: always

#---------------------------------------------------------------------------
# Prefs starting with "zoom."
#---------------------------------------------------------------------------

- name: zoom.maxPercent
  type: uint32_t
#ifdef ANDROID
  value: 400
#else
  value: 500
#endif
  mirror: always

- name: zoom.minPercent
  type: uint32_t
#ifdef ANDROID
  value: 20
#else
  value: 30
#endif
  mirror: always

#---------------------------------------------------------------------------
# End of prefs
#---------------------------------------------------------------------------<|MERGE_RESOLUTION|>--- conflicted
+++ resolved
@@ -11681,14 +11681,11 @@
   value: false
   mirror: always
 
-<<<<<<< HEAD
 - name: security.csp.enable
   type: bool
   value: false
   mirror: always
 
-=======
->>>>>>> 641c5897
 - name: security.csp.reporting.script-sample.max-length
   type: int32_t
   value: 40
