/* -*- indent-tabs-mode: nil; js-indent-level: 2 -*- */
/* This Source Code Form is subject to the terms of the Mozilla Public
 * License, v. 2.0. If a copy of the MPL was not distributed with this
 * file, You can obtain one at http://mozilla.org/MPL/2.0/. */

/* The prefs in this file are shipped with the GRE and should apply to all
 * embedding situations. Application-specific preferences belong somewhere else,
 * such as browser/app/profile/firefox.js or mobile/android/app/mobile.js.
 *
 * For the syntax used by this file, consult the comments at the top of
 * modules/libpref/parser/src/lib.rs.
 *
 * Some prefs, especially VarCache prefs, are defined in StaticPrefList.h
 * rather than this (or any other) data file.
 */

pref("keyword.enabled", false);
pref("general.useragent.compatMode.firefox", false);

// This pref exists only for testing purposes. In order to disable all
// overrides by default, don't initialize UserAgentOverrides.jsm.
pref("general.useragent.site_specific_overrides", true);

pref("general.config.obscure_value", 13); // for MCD .cfg files

pref("general.warnOnAboutConfig", true);

// maximum number of dated backups to keep at any time
pref("browser.bookmarks.max_backups",       5);

pref("browser.cache.disk.enable",           true);
// Is this the first-time smartsizing has been introduced?
pref("browser.cache.disk.smart_size.first_run", true);
// Does the user want smart-sizing?
pref("browser.cache.disk.smart_size.enabled", true);
// Which max value should we use for smart-sizing?
pref("browser.cache.disk.smart_size.use_old_max", true);
// Size (in KB) explicitly set by the user. Used when smart_size.enabled == false
pref("browser.cache.disk.capacity",         256000);
// When smartsizing is disabled we could potentially fill all disk space by
// cache data when the disk capacity is not set correctly. To avoid that we
// check the free space every time we write some data to the cache. The free
// space is checked against two limits. Once the soft limit is reached we start
// evicting the least useful entries, when we reach the hard limit writing to
// the entry fails.
pref("browser.cache.disk.free_space_soft_limit", 5120); // 5MB
pref("browser.cache.disk.free_space_hard_limit", 1024); // 1MB
// Max-size (in KB) for entries in disk cache. Set to -1 for no limit.
// (Note: entries bigger than 1/8 of disk-cache are never cached)
pref("browser.cache.disk.max_entry_size",    51200);  // 50 MB
pref("browser.cache.memory.enable",         true);
// -1 = determine dynamically, 0 = none, n = memory capacity in kilobytes
//pref("browser.cache.memory.capacity",     -1);
// Max-size (in KB) for entries in memory cache. Set to -1 for no limit.
// (Note: entries bigger than than 90% of the mem-cache are never cached)
pref("browser.cache.memory.max_entry_size",  5120);
// Memory limit (in kB) for new cache data not yet written to disk. Writes to
// the cache are buffered and written to disk on background with low priority.
// With a slow persistent storage these buffers may grow when data is coming
// fast from the network. When the amount of unwritten data is exceeded, new
// writes will simply fail. We have two buckets, one for important data
// (priority) like html, css, fonts and js, and one for other data like images,
// video, etc.
// Note: 0 means no limit.
pref("browser.cache.disk.max_chunks_memory_usage", 40960);
pref("browser.cache.disk.max_priority_chunks_memory_usage", 40960);

pref("browser.cache.disk_cache_ssl",        true);
// 0 = once-per-session, 1 = each-time, 2 = never, 3 = when-appropriate/automatically
pref("browser.cache.check_doc_frequency",   3);
// Limit of recent metadata we keep in memory for faster access, in Kb
pref("browser.cache.disk.metadata_memory_limit", 250); // 0.25 MB
// The number of chunks we preload ahead of read.  One chunk has currently 256kB.
pref("browser.cache.disk.preload_chunk_count", 4); // 1 MB of read ahead
// The half life used to re-compute cache entries frecency in hours.
pref("browser.cache.frecency_half_life_hours", 6);

// Number of seconds the cache spends writting pending data and closing files
// after the shutdown has been signalled.  Past that time data are never written
// and files are left open given up to the OS to do the cleanup.
pref("browser.cache.max_shutdown_io_lag", 2);

pref("browser.cache.offline.enable",           true);

// AppCache over insecure connection is disabled by default
pref("browser.cache.offline.insecure.enable",  false);

// enable offline apps by default, disable prompt
pref("offline-apps.allow_by_default",          true);

// offline cache capacity in kilobytes
pref("browser.cache.offline.capacity",         512000);

// the user should be warned if offline app disk usage exceeds this amount
// (in kilobytes)
pref("offline-apps.quota.warn",        51200);

// zlib compression level used for cache compression:
// 0 => disable compression
// 1 => best speed
// 9 => best compression
// cache compression turned off for now - see bug #715198
pref("browser.cache.compression_level", 0);

// Don't show "Open with" option on download dialog if true.
pref("browser.download.forbid_open_with", false);

// Remove navigator.registerContentHandler
pref("dom.registerContentHandler.enabled", false);

// Insecure registerProtocolHandler is disabled by default
pref("dom.registerProtocolHandler.insecure.enabled", false);

// Whether or not testing features are enabled.
pref("dom.quotaManager.testing", false);

// Whether or not indexedDB is enabled.
pref("dom.indexedDB.enabled", true);
// Whether or not indexedDB experimental features are enabled.
pref("dom.indexedDB.experimental", false);
// Enable indexedDB logging.
pref("dom.indexedDB.logging.enabled", true);
// Detailed output in log messages.
pref("dom.indexedDB.logging.details", true);
// Enable profiler marks for indexedDB events.
pref("dom.indexedDB.logging.profiler-marks", false);

// Whether or not File Handle is enabled.
pref("dom.fileHandle.enabled", true);

// Whether window.onappinstalled from "W3C Web Manifest" is enabled
pref("dom.manifest.onappinstalled", false);

// Whether or not selection events are enabled
pref("dom.select_events.enabled", true);

// Whether or not selection events on text controls are enabled
#ifdef NIGHTLY_BUILD
pref("dom.select_events.textcontrols.enabled", true);
#else
pref("dom.select_events.textcontrols.enabled", false);
#endif

// The number of workers per domain allowed to run concurrently.
// We're going for effectively infinite, while preventing abuse.
pref("dom.workers.maxPerDomain", 512);

// The amount of time (milliseconds) service workers keep running after each event.
pref("dom.serviceWorkers.idle_timeout", 30000);

// The amount of time (milliseconds) service workers can be kept running using waitUntil promises.
pref("dom.serviceWorkers.idle_extended_timeout", 300000);

// The amount of time (milliseconds) an update request is delayed when triggered
// by a service worker that doesn't control any clients.
pref("dom.serviceWorkers.update_delay", 1000);

// Enable test for 24 hours update, service workers will always treat last update check time is over 24 hours
pref("dom.serviceWorkers.testUpdateOverOneDay", false);

// Whether nonzero values can be returned from performance.timing.*
pref("dom.enable_performance", true);

// Whether resource timing will be gathered and returned by performance.GetEntries*
pref("dom.enable_resource_timing", true);

// Whether performance.GetEntries* will contain an entry for the active document
pref("dom.enable_performance_navigation_timing", true);

// Enable notification of performance timing
pref("dom.performance.enable_notify_performance_timing", false);

// Enable collecting of docgroup activity in the scheduler
pref("dom.performance.enable_scheduler_timing", true);

// Enable Permission API's .revoke() method
pref("dom.permissions.revoke.enable", false);

// Enable exposing timeToNonBlankPaint
pref("dom.performance.time_to_non_blank_paint.enabled", false);

// Enable exposing timeToContentfulPaint
pref("dom.performance.time_to_contentful_paint.enabled", false);

// Enable exposing timeToDOMContentFlushed
pref("dom.performance.time_to_dom_content_flushed.enabled", false);

// Enable exposing timeToFirstInteractive
pref("dom.performance.time_to_first_interactive.enabled", false);

// Enable requestIdleCallback API
pref("dom.requestIdleCallback.enabled", true);

// Enable Pointer Lock API
// This is added for accessibility purpose. When user has no way to exit
// pointer lock (e.g. no keyboard available), they can use this pref to
// disable the Pointer Lock API altogether.
pref("dom.pointer-lock.enabled", true);

// Whether the Gamepad API is enabled
pref("dom.gamepad.enabled", true);
pref("dom.gamepad.test.enabled", false);
#ifdef RELEASE_OR_BETA
pref("dom.gamepad.non_standard_events.enabled", false);
#else
pref("dom.gamepad.non_standard_events.enabled", true);
#endif
pref("dom.gamepad.extensions.enabled", true);
pref("dom.gamepad.haptic_feedback.enabled", true);

// If this is true, TextEventDispatcher dispatches keydown and keyup events
// even during composition (keypress events are never fired during composition
// even if this is true).
pref("dom.keyboardevent.dispatch_during_composition", true);

// If this is true, TextEventDispatcher dispatches keypress event with setting
// WidgetEvent::mFlags::mOnlySystemGroupDispatchInContent to true if it won't
// cause inputting printable character.
pref("dom.keyboardevent.keypress.dispatch_non_printable_keys_only_system_group_in_content", true);

// Blacklist of domains of web apps which are not aware of strict keypress
// dispatching behavior.  This is comma separated list.  If you need to match
// all sub-domains, you can specify it as "*.example.com".  Additionally, you
// can limit the path.  E.g., "example.com/foo" means "example.com/foo*".  So,
// if you need to limit under a directory, the path should end with "/" like
// "example.com/foo/".  Note that this cannot limit port number for now.
pref("dom.keyboardevent.keypress.hack.dispatch_non_printable_keys", "");

// Blacklist of domains of web apps which handle keyCode and charCode of
// keypress events with a path only for Firefox (i.e., broken if we set
// non-zero keyCode or charCode value to the other).  The format is exactly
// same as "dom.keyboardevent.keypress.hack.dispatch_non_printable_keys". So,
// check its explanation for the detail.
pref("dom.keyboardevent.keypress.hack.use_legacy_keycode_and_charcode", "");

// Whether InputEvent.inputType is enabled.
pref("dom.inputevent.inputtype.enabled", true);

// Whether the WebMIDI API is enabled
pref("dom.webmidi.enabled", false);

// Whether to enable the JavaScript start-up cache. This causes one of the first
// execution to record the bytecode of the JavaScript function used, and save it
// in the existing cache entry. On the following loads of the same script, the
// bytecode would be loaded from the cache instead of being generated once more.
pref("dom.script_loader.bytecode_cache.enabled", true);

// Ignore the heuristics of the bytecode cache, and always record on the first
// visit. (used for testing purposes).

// Choose one strategy to use to decide when the bytecode should be encoded and
// saved. The following strategies are available right now:
//   * -2 : (reader mode) The bytecode cache would be read, but it would never
//          be saved.
//   * -1 : (eager mode) The bytecode would be saved as soon as the script is
//          seen for the first time, independently of the size or last access
//          time.
//   *  0 : (default) The bytecode would be saved in order to minimize the
//          page-load time.
//
// Other values might lead to experimental strategies. For more details, have a
// look at: ScriptLoader::ShouldCacheBytecode function.
pref("dom.script_loader.bytecode_cache.strategy", 0);

<<<<<<< HEAD
// Whether URL,Location,Link::GetHash should be percent encoded
// in setter and percent decoded in getter (old behaviour = true)
pref("dom.url.encode_decode_hash", true);
// Whether ::GetHash should do percent decoding (old behaviour = true)
// TaintFox: changed to true, see nsContentUtils.cpp for more information.
pref("dom.url.getters_decode_hash", true);
=======
#ifdef JS_BUILD_BINAST
pref("dom.script_loader.binast_encoding.enabled", false);
pref("dom.script_loader.binast_encoding.domain.restrict.list", "*.facebook.com,static.xx.fbcdn.net");
#endif
>>>>>>> 030f2d6b

// Whether window.event is enabled
pref("dom.window.event.enabled", true);

// Fastback caching - if this pref is negative, then we calculate the number
// of content viewers to cache based on the amount of available memory.
pref("browser.sessionhistory.max_total_viewers", -1);

pref("ui.use_native_colors", true);
pref("ui.click_hold_context_menus", false);

// Pop up context menu on mouseup instead of mousedown, if that's the OS default.
// Note: ignored on Windows (context menus always use mouseup)
pref("ui.context_menus.after_mouseup", false);
// Duration of timeout of incremental search in menus (ms).  0 means infinite.
pref("ui.menu.incremental_search.timeout", 1000);
// If true, all popups won't hide automatically on blur
pref("ui.popup.disable_autohide", false);

#ifdef XP_MACOSX
pref("ui.touchbar.layout", "Back,Forward,Reload,OpenLocation,NewTab,Share");
#endif

pref("browser.display.use_document_fonts",  1);  // 0 = never, 1 = quick, 2 = always
// 0 = default: always, except in high contrast mode
// 1 = always
// 2 = never
pref("browser.display.document_color_use", 0);
pref("browser.display.use_system_colors",   false);
pref("browser.display.foreground_color",    "#000000");
pref("browser.display.background_color",    "#FFFFFF");
pref("browser.display.force_inline_alttext", false); // true = force ALT text for missing images to be layed out inline
// 0 = no external leading,
// 1 = use external leading only when font provides,
// 2 = add extra leading both internal leading and external leading are zero
pref("browser.display.normal_lineheight_calc_control", 2);
// enable showing image placeholders while image is loading or when image is broken
pref("browser.display.show_image_placeholders", true);
// if browser.display.show_image_placeholders is true then this controls whether the loading image placeholder and border is shown or not
pref("browser.display.show_loading_image_placeholder", false);
// min font device pixel size at which to turn on high quality
pref("browser.display.auto_quality_min_font_size", 20);
pref("browser.anchor_color",                "#0000EE");
pref("browser.active_color",                "#EE0000");
pref("browser.visited_color",               "#551A8B");
pref("browser.underline_anchors",           true);
pref("browser.enable_automatic_image_resizing", false);
pref("browser.enable_click_image_resizing", true);

// See http://dev.w3.org/html5/spec/forms.html#attr-fe-autofocus
pref("browser.autofocus", true);

// See http://whatwg.org/specs/web-apps/current-work/#ping
pref("browser.send_pings", false);
pref("browser.send_pings.max_per_link", 1);           // limit the number of pings that are sent per link click
pref("browser.send_pings.require_same_host", false);  // only send pings to the same host if this is true

pref("browser.display.use_focus_colors",    false);
pref("browser.display.focus_background_color", "#117722");
pref("browser.display.focus_text_color",     "#ffffff");
pref("browser.display.focus_ring_width",     1);
pref("browser.display.focus_ring_on_anything", false);
// focus ring border style.
// 0 = solid border, 1 = dotted border
pref("browser.display.focus_ring_style", 1);

pref("browser.helperApps.neverAsk.saveToDisk", "");
pref("browser.helperApps.neverAsk.openFile", "");
pref("browser.helperApps.deleteTempFileOnExit", false);

// xxxbsmedberg: where should prefs for the toolkit go?
pref("browser.chrome.toolbar_tips",         true);
// max image size for which it is placed in the tab icon for tabbrowser.
// if 0, no images are used for tab icons for image documents.
pref("browser.chrome.image_icons.max_size", 1024);

pref("browser.triple_click_selects_paragraph", true);

// Print/Preview Shrink-To-Fit won't shrink below 20% for text-ish documents.
pref("print.shrink-to-fit.scale-limit-percent", 20);

// Whether we should display simplify page checkbox on print preview UI
pref("print.use_simplify_page", false);

// Disable support for MathML
pref("mathml.disabled",    false);

// Enable scale transform for stretchy MathML operators. See bug 414277.
pref("mathml.scale_stretchy_operators.enabled", true);

// Used by ChannelMediaResource to run data callbacks from HTTP channel
// off the main thread.
pref("media.omt_data_delivery.enabled", true);

// We'll throttle the download if the download rate is throttle-factor times
// the estimated playback rate, AND we satisfy the cache readahead_limit
// above. The estimated playback rate is time_duration/length_in_bytes.
// This means we'll only throttle the download if there's no concern that
// throttling would cause us to stop and buffer.
pref("media.throttle-factor", 2);
// By default, we'll throttle media download once we've reached the the
// readahead_limit if the download is fast. This pref toggles the "and the
// download is fast" check off, so that we can always throttle the download
// once the readaheadd limit is reached even on a slow network.
pref("media.throttle-regardless-of-download-rate", false);

// Master HTML5 media volume scale.
pref("media.volume_scale", "1.0");

// Whether we should play videos opened in a "video document", i.e. videos
// opened as top-level documents, as opposed to inside a media element.
pref("media.play-stand-alone", true);

pref("media.hardware-video-decoding.enabled", true);
pref("media.hardware-video-decoding.force-enabled", false);

#ifdef MOZ_WMF
pref("media.wmf.dxva.enabled", true);
pref("media.wmf.dxva.d3d11.enabled", true);
pref("media.wmf.dxva.max-videos", 8);
pref("media.wmf.low-latency.enabled", false);
pref("media.wmf.amd.highres.enabled", true);
pref("media.wmf.allow-unsupported-resolutions", false);
pref("media.wmf.use-nv12-format", true);
pref("media.wmf.force.allow-p010-format", false);
pref("media.wmf.disable-d3d11-for-dlls", "igd11dxva64.dll: 20.19.15.4463, 20.19.15.4454, 20.19.15.4444, 20.19.15.4416, 20.19.15.4404, 20.19.15.4390, 20.19.15.4380, 20.19.15.4377, 20.19.15.4364, 20.19.15.4360, 20.19.15.4352, 20.19.15.4331, 20.19.15.4326, 20.19.15.4300; igd10iumd32.dll: 20.19.15.4444, 20.19.15.4424, 20.19.15.4409, 20.19.15.4390, 20.19.15.4380, 20.19.15.4360, 10.18.10.4358, 20.19.15.4331, 20.19.15.4312, 20.19.15.4300, 10.18.15.4281, 10.18.15.4279, 10.18.10.4276, 10.18.15.4268, 10.18.15.4256, 10.18.10.4252, 10.18.15.4248, 10.18.14.4112, 10.18.10.3958, 10.18.10.3496, 10.18.10.3431, 10.18.10.3412, 10.18.10.3355, 9.18.10.3234, 9.18.10.3071, 9.18.10.3055, 9.18.10.3006; igd10umd32.dll: 9.17.10.4229, 9.17.10.3040, 9.17.10.2884, 9.17.10.2857, 8.15.10.2274, 8.15.10.2272, 8.15.10.2246, 8.15.10.1840, 8.15.10.1808; igd10umd64.dll: 9.17.10.4229, 9.17.10.2884, 9.17.10.2857, 10.18.10.3496; isonyvideoprocessor.dll: 4.1.2247.8090, 4.1.2153.6200; tosqep.dll: 1.2.15.526, 1.1.12.201, 1.0.11.318, 1.0.11.215, 1.0.10.1224; tosqep64.dll: 1.1.12.201, 1.0.11.215; nvwgf2um.dll: 22.21.13.8253, 22.21.13.8233, 22.21.13.8205, 22.21.13.8189, 22.21.13.8178, 22.21.13.8165, 21.21.13.7892, 21.21.13.7878, 21.21.13.7866, 21.21.13.7849, 21.21.13.7654, 21.21.13.7653, 21.21.13.7633, 21.21.13.7619, 21.21.13.7563, 21.21.13.7306, 21.21.13.7290, 21.21.13.7270, 21.21.13.7254, 21.21.13.6939, 21.21.13.6926, 21.21.13.6909, 21.21.13.4201, 21.21.13.4200, 10.18.13.6881, 10.18.13.6839, 10.18.13.6510, 10.18.13.6472, 10.18.13.6143, 10.18.13.5946, 10.18.13.5923, 10.18.13.5921, 10.18.13.5891, 10.18.13.5887, 10.18.13.5582, 10.18.13.5445, 10.18.13.5382, 10.18.13.5362, 9.18.13.4788, 9.18.13.4752, 9.18.13.4725, 9.18.13.4709, 9.18.13.4195, 9.18.13.4192, 9.18.13.4144, 9.18.13.4052, 9.18.13.3788, 9.18.13.3523, 9.18.13.3235, 9.18.13.3165, 9.18.13.2723, 9.18.13.2702, 9.18.13.1422, 9.18.13.1407, 9.18.13.1106, 9.18.13.546; atidxx32.dll: 21.19.151.3, 21.19.142.257, 21.19.137.514, 21.19.137.1, 21.19.134.1, 21.19.128.7, 21.19.128.4, 20.19.0.32837, 20.19.0.32832, 8.17.10.682, 8.17.10.671, 8.17.10.661, 8.17.10.648, 8.17.10.644, 8.17.10.625, 8.17.10.605, 8.17.10.581, 8.17.10.569, 8.17.10.560, 8.17.10.545, 8.17.10.539, 8.17.10.531, 8.17.10.525, 8.17.10.520, 8.17.10.519, 8.17.10.514, 8.17.10.511, 8.17.10.494, 8.17.10.489, 8.17.10.483, 8.17.10.453, 8.17.10.451, 8.17.10.441, 8.17.10.436, 8.17.10.432, 8.17.10.425, 8.17.10.418, 8.17.10.414, 8.17.10.401, 8.17.10.395, 8.17.10.385, 8.17.10.378, 8.17.10.362, 8.17.10.355, 8.17.10.342, 8.17.10.331, 8.17.10.318, 8.17.10.310, 8.17.10.286, 8.17.10.269, 8.17.10.261, 8.17.10.247, 8.17.10.240, 8.15.10.212; atidxx64.dll: 21.19.151.3, 21.19.142.257, 21.19.137.514, 21.19.137.1, 21.19.134.1, 21.19.128.7, 21.19.128.4, 20.19.0.32832, 8.17.10.682, 8.17.10.661, 8.17.10.644, 8.17.10.625; nvumdshim.dll: 10.18.13.6822");
pref("media.wmf.disable-d3d9-for-dlls", "igdumd64.dll: 8.15.10.2189, 8.15.10.2119, 8.15.10.2104, 8.15.10.2102, 8.771.1.0; atiumd64.dll: 7.14.10.833, 7.14.10.867, 7.14.10.885, 7.14.10.903, 7.14.10.911, 8.14.10.768, 9.14.10.1001, 9.14.10.1017, 9.14.10.1080, 9.14.10.1128, 9.14.10.1162, 9.14.10.1171, 9.14.10.1183, 9.14.10.1197, 9.14.10.945, 9.14.10.972, 9.14.10.984, 9.14.10.996");
pref("media.wmf.deblacklisting-for-telemetry-in-gpu-process", true);
pref("media.wmf.play-stand-alone", true);
pref("media.wmf.use-sync-texture", true);
#endif
pref("media.gmp.decoder.aac", 0);
pref("media.gmp.decoder.h264", 0);
pref("media.opus.enabled", true);
pref("media.wave.enabled", true);
pref("media.webm.enabled", true);

// GMP storage version number. At startup we check the version against
// media.gmp.storage.version.observed, and if the versions don't match,
// we clear storage and set media.gmp.storage.version.observed=expected.
// This provides a mechanism to clear GMP storage when non-compatible
// changes are made.
pref("media.gmp.storage.version.expected", 1);

// Filter what triggers user notifications.
// See DecoderDoctorDocumentWatcher::ReportAnalysis for details.
#ifdef NIGHTLY_BUILD
pref("media.decoder-doctor.notifications-allowed", "MediaWMFNeeded,MediaWidevineNoWMF,MediaCannotInitializePulseAudio,MediaCannotPlayNoDecoders,MediaUnsupportedLibavcodec,MediaDecodeError");
#else
pref("media.decoder-doctor.notifications-allowed", "MediaWMFNeeded,MediaWidevineNoWMF,MediaCannotInitializePulseAudio,MediaCannotPlayNoDecoders,MediaUnsupportedLibavcodec");
#endif
pref("media.decoder-doctor.decode-errors-allowed", "");
pref("media.decoder-doctor.decode-warnings-allowed", "");
// Whether we report partial failures.
pref("media.decoder-doctor.verbose", false);
// URL to report decode issues
pref("media.decoder-doctor.new-issue-endpoint", "https://webcompat.com/issues/new");

#ifdef MOZ_WEBRTC
pref("media.navigator.enabled", true);
pref("media.navigator.video.enabled", true);
pref("media.navigator.video.default_fps",30);
pref("media.navigator.video.use_remb", true);
pref("media.navigator.video.use_tmmbr", false);
pref("media.navigator.audio.use_fec", true);
pref("media.navigator.video.red_ulpfec_enabled", false);

pref("media.peerconnection.dtmf.enabled", true);

#ifdef NIGHTLY_BUILD
pref("media.peerconnection.sdp.rust.enabled", true);
pref("media.peerconnection.sdp.rust.compare", true);
#else
pref("media.peerconnection.sdp.rust.enabled", false);
pref("media.peerconnection.sdp.rust.compare", false);
#endif

pref("media.webrtc.debug.trace_mask", 0);
pref("media.webrtc.debug.multi_log", false);
pref("media.webrtc.debug.log_file", "");
pref("media.webrtc.debug.aec_dump_max_size", 4194304); // 4MB

pref("media.navigator.video.default_width",0);  // adaptive default
pref("media.navigator.video.default_height",0); // adaptive default
pref("media.peerconnection.enabled", true);
pref("media.peerconnection.video.enabled", true);
pref("media.navigator.video.max_fs", 12288); // Enough for 2048x1536
pref("media.navigator.video.max_fr", 60);
pref("media.navigator.video.h264.level", 31); // 0x42E01f - level 3.1
pref("media.navigator.video.h264.max_br", 0);
pref("media.navigator.video.h264.max_mbps", 0);
#if defined(NIGHTLY_BUILD) && !defined(ANDROID)
pref("media.navigator.mediadatadecoder_vpx_enabled", true);
#else
pref("media.navigator.mediadatadecoder_vpx_enabled", false);
#endif
#if defined(ANDROID)
pref("media.navigator.mediadatadecoder_h264_enabled", false); // bug 1509316
#else
pref("media.navigator.mediadatadecoder_h264_enabled", true);
#endif
pref("media.peerconnection.video.vp9_enabled", true);
pref("media.peerconnection.video.vp9_preferred", false);
pref("media.getusermedia.browser.enabled", false);
pref("media.getusermedia.channels", 0);
#if defined(ANDROID)
pref("media.getusermedia.camera.off_while_disabled.enabled", false);
pref("media.getusermedia.microphone.off_while_disabled.enabled", false);
#else
pref("media.getusermedia.camera.off_while_disabled.enabled", true);
pref("media.getusermedia.microphone.off_while_disabled.enabled", true);
#endif
pref("media.getusermedia.camera.off_while_disabled.delay_ms", 3000);
pref("media.getusermedia.microphone.off_while_disabled.delay_ms", 3000);
// Desktop is typically VGA capture or more; and qm_select will not drop resolution
// below 1/2 in each dimension (or so), so QVGA (320x200) is the lowest here usually.
pref("media.peerconnection.video.min_bitrate", 0);
pref("media.peerconnection.video.start_bitrate", 0);
pref("media.peerconnection.video.max_bitrate", 0);
pref("media.peerconnection.video.min_bitrate_estimate", 0);
pref("media.peerconnection.video.denoising", false);
pref("media.navigator.audio.fake_frequency", 1000);
pref("media.navigator.permission.disabled", false);
pref("media.navigator.streams.fake", false);
pref("media.peerconnection.simulcast", true);
pref("media.peerconnection.default_iceservers", "[]");
pref("media.peerconnection.ice.loopback", false); // Set only for testing in offline environments.
pref("media.peerconnection.ice.tcp", true);
pref("media.peerconnection.ice.tcp_so_sock_count", 0); // Disable SO gathering
pref("media.peerconnection.ice.link_local", false); // Set only for testing IPV6 in networks that don't assign IPV6 addresses
pref("media.peerconnection.ice.force_interface", ""); // Limit to only a single interface
pref("media.peerconnection.ice.relay_only", false); // Limit candidates to TURN
pref("media.peerconnection.use_document_iceservers", true);
pref("media.peerconnection.identity.enabled", true);
pref("media.peerconnection.identity.timeout", 10000);
pref("media.peerconnection.ice.stun_client_maximum_transmits", 7);
pref("media.peerconnection.ice.trickle_grace_period", 5000);
pref("media.peerconnection.ice.no_host", false);
pref("media.peerconnection.ice.default_address_only", false);
pref("media.peerconnection.ice.proxy_only", false);
pref("media.peerconnection.rtpsourcesapi.enabled", true);
pref("media.peerconnection.turn.disable", false);

// These values (aec, agc, and noise) are from:
// media/webrtc/trunk/webrtc/modules/audio_processing/include/audio_processing.h
#if defined(MOZ_WEBRTC_HARDWARE_AEC_NS)
pref("media.getusermedia.aec_enabled", false);
pref("media.getusermedia.noise_enabled", false);
#else
pref("media.getusermedia.aec_enabled", true);
pref("media.getusermedia.noise_enabled", true);
#endif
pref("media.getusermedia.use_aec_mobile", false);
pref("media.getusermedia.aec", 1); // kModerateSuppression
pref("media.getusermedia.aec_extended_filter", true);
pref("media.getusermedia.noise", 1); // kModerate
pref("media.getusermedia.agc_enabled", true);
pref("media.getusermedia.agc", 1); // kAdaptiveDigital
// capture_delay: Adjustments for OS-specific input delay (lower bound)
// playout_delay: Adjustments for OS-specific AudioStream+cubeb+output delay (lower bound)
// full_duplex: enable cubeb full-duplex capture/playback
pref("media.navigator.audio.full_duplex", true);
#if defined(XP_MACOSX)
pref("media.peerconnection.capture_delay", 50);
#elif defined(XP_WIN)
pref("media.peerconnection.capture_delay", 50);
#elif defined(ANDROID)
pref("media.peerconnection.capture_delay", 100);
#else
pref("media.peerconnection.capture_delay", 70);
#endif
#endif

pref("dom.webaudio.enabled", true);

// Exposes the navigator.webdriver attribute.
pref("dom.webdriver.enabled", true);

#if !defined(ANDROID)
pref("media.getusermedia.screensharing.enabled", true);
#endif

pref("media.getusermedia.audiocapture.enabled", false);

// TextTrack WebVTT Region extension support.
pref("media.webvtt.regions.enabled", true);

// WebVTT pseudo element and class support.
pref("media.webvtt.pseudo.enabled", true);

// AudioTrack and VideoTrack support
pref("media.track.enabled", false);

// Whether to enable MediaSource support.
pref("media.mediasource.enabled", true);

pref("media.mediasource.mp4.enabled", true);

#if defined(XP_WIN) || defined(XP_MACOSX) || defined(MOZ_WIDGET_ANDROID)
pref("media.mediasource.webm.enabled", false);
#else
pref("media.mediasource.webm.enabled", true);
#endif
pref("media.mediasource.webm.audio.enabled", true);

// Whether to enable MediaSource v2 support.
pref("media.mediasource.experimental.enabled", false);

pref("media.benchmark.vp9.threshold", 150);
pref("media.benchmark.frames", 300);
pref("media.benchmark.timeout", 1000);

pref("media.media-capabilities.enabled", true);
pref("media.media-capabilities.screen.enabled", false);

#ifdef MOZ_WEBSPEECH
pref("media.webspeech.synth.enabled", false);
#endif
#ifdef MOZ_WEBM_ENCODER
pref("media.encoder.webm.enabled", true);
#endif

// Whether to allow recording of AudioNodes with MediaRecorder
pref("media.recorder.audio_node.enabled", false);

// Whether MediaRecorder's video encoder should allow dropping frames in order
// to keep up under load. Useful for tests but beware of memory consumption!
pref("media.recorder.video.frame_drops", true);

// Whether to autostart a media element with an |autoplay| attribute.
// ALLOWED=0, BLOCKED=1, defined in dom/media/Autoplay.idl
pref("media.autoplay.default", 0);

// By default, don't block WebAudio from playing automatically.
pref("media.autoplay.block-webaudio", false);

// By default, don't block muted media from playing automatically.
pref("media.autoplay.allow-muted", true);

// By default, don't block the media from extension background script.
pref("media.autoplay.allow-extension-background-pages", true);

// If "media.autoplay.default" is not ALLOWED, and this pref is true,
// then audible media would only be allowed to autoplay after website has
// been activated by specific user gestures, but non-audible
// media won't be restricted.
#ifdef NIGHTLY_BUILD
pref("media.autoplay.enabled.user-gestures-needed", false);
#endif

// HTMLMediaElement.allowedToPlay should be exposed to web content when
// block autoplay rides the trains to release. Until then, Nightly only.
#ifdef NIGHTLY_BUILD
pref("media.allowed-to-play.enabled", true);
#else
pref("media.allowed-to-play.enabled", false);
#endif

// This pref is used to enable/disable the `document.autoplayPolicy` API which
// returns a enum string which presents current autoplay policy and can change
// overtime based on user session activity.
pref("dom.media.autoplay.autoplay-policy-api", false);

// The default number of decoded video frames that are enqueued in
// MediaDecoderReader's mVideoQueue.
pref("media.video-queue.default-size", 10);

// The maximum number of queued frames to send to the compositor.
// By default, send all of them.
pref("media.video-queue.send-to-compositor-size", 9999);

// Whether to disable the video stats to prevent fingerprinting
pref("media.video_stats.enabled", true);

// Log level for cubeb, the audio input/output system. Valid values are
// "verbose", "normal" and "" (log disabled).
pref("media.cubeb.logging_level", "");

// Cubeb sandbox (remoting) control
#ifdef XP_LINUX
pref("media.cubeb.sandbox", true);
pref("media.audioipc.pool_size", 2);
// 64 * 4 kB stack per pool thread.
pref("media.audioipc.stack_size", 262144);
#else
pref("media.cubeb.sandbox", false);
#endif

#ifdef MOZ_AV1
#if defined(XP_WIN) && !defined(_ARM64_)
pref("media.av1.enabled", true);
#elif defined(XP_MACOSX)
pref("media.av1.enabled", true);
#else
pref("media.av1.enabled", false);
#endif
// Use libdav1d instead of libaom
pref("media.av1.use-dav1d", false);
#endif

pref("media.webaudio.audiocontextoptions-samplerate.enabled", true);

// setSinkId expected to be unconditionally enabled in 63. Till then the
// implementation will remain hidden behind this pref (Bug 1152401, Bug 934425).
pref("media.setsinkid.enabled", false);

// Weather we allow AMD switchable graphics
pref("layers.amd-switchable-gfx.enabled", true);

// Whether to use async panning and zooming
pref("layers.async-pan-zoom.enabled", true);

// Whether to enable arbitrary layer geometry for OpenGL compositor
pref("layers.geometry.opengl.enabled", true);

// Whether to enable arbitrary layer geometry for Basic compositor
pref("layers.geometry.basic.enabled", true);

// Whether to enable arbitrary layer geometry for DirectX compositor
pref("layers.geometry.d3d11.enabled", true);

// APZ preferences. For documentation/details on what these prefs do, check
// gfx/layers/apz/src/AsyncPanZoomController.cpp.
pref("apz.allow_double_tap_zooming", true);
pref("apz.allow_immediate_handoff", true);
pref("apz.allow_zooming", false);
pref("apz.android.chrome_fling_physics.enabled", true);
pref("apz.android.chrome_fling_physics.friction", "0.015");
pref("apz.android.chrome_fling_physics.inflexion", "0.35");
pref("apz.android.chrome_fling_physics.stop_threshold", "0.1");
pref("apz.autoscroll.enabled", true);

// Whether to lock touch scrolling to one axis at a time
// 0 = FREE (No locking at all)
// 1 = STANDARD (Once locked, remain locked until scrolling ends)
// 2 = STICKY (Allow lock to be broken, with hysteresis)
pref("apz.axis_lock.mode", 0);
pref("apz.axis_lock.lock_angle", "0.5235987");        // PI / 6 (30 degrees)
pref("apz.axis_lock.breakout_threshold", "0.03125");  // 1/32 inches
pref("apz.axis_lock.breakout_angle", "0.3926991");    // PI / 8 (22.5 degrees)
pref("apz.axis_lock.direct_pan_angle", "1.047197");   // PI / 3 (60 degrees)
pref("apz.content_response_timeout", 400);
pref("apz.drag.enabled", true);
pref("apz.drag.initial.enabled", true);
pref("apz.drag.touch.enabled", true);
pref("apz.danger_zone_x", 50);
pref("apz.danger_zone_y", 100);
pref("apz.disable_for_scroll_linked_effects", false);
pref("apz.displayport_expiry_ms", 15000);
pref("apz.enlarge_displayport_when_clipped", false);
pref("apz.fling_accel_base_mult", "1.0");
pref("apz.fling_accel_interval_ms", 500);
pref("apz.fling_accel_min_velocity", "1.5");
pref("apz.fling_accel_supplemental_mult", "1.0");
pref("apz.fling_curve_function_x1", "0.0");
pref("apz.fling_curve_function_y1", "0.0");
pref("apz.fling_curve_function_x2", "1.0");
pref("apz.fling_curve_function_y2", "1.0");
pref("apz.fling_curve_threshold_inches_per_ms", "-1.0");
pref("apz.fling_friction", "0.002");
pref("apz.fling_min_velocity_threshold", "0.5");
pref("apz.fling_stop_on_tap_threshold", "0.05");
pref("apz.fling_stopped_threshold", "0.01");
pref("apz.frame_delay.enabled", true);
#if !defined(MOZ_WIDGET_ANDROID)
pref("apz.keyboard.enabled", true);
pref("apz.keyboard.passive-listeners", true);
#else
pref("apz.keyboard.enabled", false);
pref("apz.keyboard.passive-listeners", false);
#endif
pref("apz.max_tap_time", 300);
pref("apz.max_velocity_inches_per_ms", "-1.0");
pref("apz.max_velocity_queue_size", 5);
pref("apz.min_skate_speed", "1.0");
pref("apz.minimap.enabled", false);
pref("apz.one_touch_pinch.enabled", true);
pref("apz.overscroll.enabled", false);
pref("apz.overscroll.min_pan_distance_ratio", "1.0");
pref("apz.overscroll.spring_friction", "0.015");
pref("apz.overscroll.spring_stiffness", "0.0018");
pref("apz.overscroll.stop_distance_threshold", "5.0");
pref("apz.overscroll.stop_velocity_threshold", "0.01");
pref("apz.overscroll.stretch_factor", "0.35");
pref("apz.paint_skipping.enabled", true);
// Fetch displayport updates early from the message queue
pref("apz.peek_messages.enabled", true);
pref("apz.pinch_lock.mode", 1);
pref("apz.pinch_lock.scoll_lock_threshold", "0.03125");  // 1/32 inches
pref("apz.pinch_lock.span_breakout_threshold", "0.03125");  // 1/32 inches
pref("apz.pinch_lock.span_lock_threshold", "0.03125");  // 1/32 inches
pref("apz.popups.enabled", false);
pref("apz.relative-update.enabled", true);

// Whether to print the APZC tree for debugging
pref("apz.printtree", false);

#ifdef NIGHTLY_BUILD
pref("apz.record_checkerboarding", true);
#else
pref("apz.record_checkerboarding", false);
#endif
pref("apz.second_tap_tolerance", "0.5");
pref("apz.test.logging_enabled", false);
pref("apz.touch_start_tolerance", "0.1");
pref("apz.touch_move_tolerance", "0.1");
pref("apz.velocity_bias", "0.0");
pref("apz.velocity_relevance_time_ms", 150);
pref("apz.x_skate_highmem_adjust", "0.0");
pref("apz.y_skate_highmem_adjust", "0.0");
pref("apz.x_skate_size_multiplier", "1.25");
pref("apz.y_skate_size_multiplier", "3.5");
pref("apz.x_stationary_size_multiplier", "1.5");
pref("apz.y_stationary_size_multiplier", "3.5");
pref("apz.zoom_animation_duration_ms", 250);
pref("apz.scale_repaint_delay_ms", 500);

#if defined(MOZ_WIDGET_ANDROID)
// Mobile prefs
pref("apz.allow_zooming", true);
pref("apz.enlarge_displayport_when_clipped", true);
pref("apz.y_skate_size_multiplier", "1.5");
pref("apz.y_stationary_size_multiplier", "1.5");
#endif

#ifdef XP_MACOSX
// Whether to run in native HiDPI mode on machines with "Retina"/HiDPI display;
//   <= 0 : hidpi mode disabled, display will just use pixel-based upscaling
//   == 1 : hidpi supported if all screens share the same backingScaleFactor
//   >= 2 : hidpi supported even with mixed backingScaleFactors (somewhat broken)
pref("gfx.hidpi.enabled", 2);
#endif

// Default to containerless scrolling
pref("layout.scroll.root-frame-containers", 0);

pref("layout.scrollbars.always-layerize-track", false);

// Whether to enable LayerScope tool and default listening port
pref("gfx.layerscope.enabled", false);
pref("gfx.layerscope.port", 23456);

// Log severe performance warnings to the error console and profiles.
// This should be use to quickly find which slow paths are used by test cases.
pref("gfx.perf-warnings.enabled", false);

// 0 = Off, 1 = Full, 2 = Tagged Images Only.
// See eCMSMode in gfx/thebes/gfxPlatform.h
pref("gfx.color_management.mode", 2);
pref("gfx.color_management.display_profile", "");
pref("gfx.color_management.rendering_intent", 0);
pref("gfx.color_management.enablev4", false);

pref("gfx.downloadable_fonts.enabled", true);
pref("gfx.downloadable_fonts.fallback_delay", 3000);
pref("gfx.downloadable_fonts.fallback_delay_short", 100);

// disable downloadable font cache so that behavior is consistently
// the uncached load behavior across pages (useful for testing reflow problems)
pref("gfx.downloadable_fonts.disable_cache", false);

pref("gfx.downloadable_fonts.woff2.enabled", true);

// Whether OTS validation should be applied to OpenType Layout (OTL) tables
#ifdef RELEASE_OR_BETA
pref("gfx.downloadable_fonts.otl_validation", false);
#else
pref("gfx.downloadable_fonts.otl_validation", true);
#endif

// Whether to preserve color bitmap tables in fonts (bypassing OTS).
// Currently these are supported only on platforms where we use Freetype
// to render fonts (Linux/Gtk and Android).
pref("gfx.downloadable_fonts.keep_color_bitmaps", false);

// Whether to validate OpenType variation tables in fonts
pref("gfx.downloadable_fonts.validate_variation_tables", true);

#ifdef ANDROID
pref("gfx.bundled_fonts.enabled", true);
pref("gfx.bundled_fonts.force-enabled", false);
#endif

// Do we fire a notification about missing fonts, so the front-end can decide
// whether to try and do something about it (e.g. download additional fonts)?
pref("gfx.missing_fonts.notify", false);

// prefs controlling the font (name/cmap) loader that runs shortly after startup
#ifdef XP_WIN
pref("gfx.font_loader.delay", 120000);         // 2 minutes after startup
pref("gfx.font_loader.interval", 1000);        // every 1 second until complete
#else
pref("gfx.font_loader.delay", 8000);           // 8 secs after startup
pref("gfx.font_loader.interval", 50);          // run every 50 ms
#endif

// whether to always search all font cmaps during system font fallback
pref("gfx.font_rendering.fallback.always_use_cmaps", false);

// cache shaped word results
pref("gfx.font_rendering.wordcache.charlimit", 32);

// cache shaped word results
pref("gfx.font_rendering.wordcache.maxentries", 10000);

pref("gfx.font_rendering.graphite.enabled", true);

#ifdef XP_WIN
pref("gfx.font_rendering.directwrite.use_gdi_table_loading", true);
#endif

// Disable antialiasing of Ahem, for use in tests
pref("gfx.font_ahem_antialias_none", false);

#ifdef XP_WIN
// comma separated list of backends to use in order of preference
// e.g., pref("gfx.canvas.azure.backends", "direct2d,skia,cairo");
pref("gfx.canvas.azure.backends", "direct2d1.1,skia,cairo");
pref("gfx.content.azure.backends", "direct2d1.1,skia,cairo");
#else
#ifdef XP_MACOSX
pref("gfx.content.azure.backends", "skia");
pref("gfx.canvas.azure.backends", "skia");
#else
pref("gfx.canvas.azure.backends", "skia");
pref("gfx.content.azure.backends", "skia");
#endif
#endif

pref("gfx.canvas.skiagl.dynamic-cache", true);

pref("gfx.text.disable-aa", false);

pref("gfx.work-around-driver-bugs", true);

pref("gfx.draw-color-bars", false);

pref("gfx.logging.painted-pixel-count.enabled", false);
pref("gfx.logging.texture-usage.enabled", false);
pref("gfx.logging.peak-texture-usage.enabled", false);

pref("gfx.ycbcr.accurate-conversion", false);

// We expose two prefs: gfx.webrender.all and gfx.webrender.enabled.
// The first enables WR+additional features, and the second just enables WR.
// For developer convenience, building with --enable-webrender=true or just
// --enable-webrender will set gfx.webrender.enabled to true by default.
//
// We also have a pref gfx.webrender.all.qualified which is not exposed via
// about:config. That pref enables WR but only on qualified hardware. This is
// the pref we'll eventually flip to deploy WebRender to the target population.
pref("gfx.webrender.all", false);
#ifdef MOZ_ENABLE_WEBRENDER
pref("gfx.webrender.enabled", true);
#else
pref("gfx.webrender.enabled", false);
#endif

// Also expose a pref to allow users to force-disable WR. This is exposed
// on all channels because WR can be enabled on qualified hardware on all
// channels.
pref("gfx.webrender.force-disabled", false);

#ifdef XP_WIN
pref("gfx.webrender.force-angle", true);
pref("gfx.webrender.dcomp-win.enabled", true);
pref("gfx.webrender.dcomp-win-triple-buffering.enabled", true);
pref("gfx.webrender.program-binary", true);
pref("gfx.webrender.program-binary-disk", true);
#endif

#ifdef XP_MACOSX
pref("gfx.compositor.glcontext.opaque", false);
#endif

pref("gfx.webrender.highlight-painted-layers", false);
pref("gfx.webrender.blob-images", true);
pref("gfx.webrender.blob.invalidation", true);
pref("gfx.webrender.blob.paint-flashing", false);

// WebRender debugging utilities.
pref("gfx.webrender.debug.texture-cache", false);
pref("gfx.webrender.debug.texture-cache.clear-evicted", true);
pref("gfx.webrender.debug.texture-cache.disable-shrink", false);
pref("gfx.webrender.debug.render-targets", false);
pref("gfx.webrender.debug.gpu-cache", false);
pref("gfx.webrender.debug.alpha-primitives", false);
pref("gfx.webrender.debug.profiler", false);
pref("gfx.webrender.debug.gpu-time-queries", false);
pref("gfx.webrender.debug.gpu-sample-queries", false);
pref("gfx.webrender.debug.disable-batching", false);
pref("gfx.webrender.debug.epochs", false);
pref("gfx.webrender.debug.compact-profiler", false);
pref("gfx.webrender.debug.echo-driver-messages", false);
pref("gfx.webrender.debug.new-frame-indicator", false);
pref("gfx.webrender.debug.new-scene-indicator", false);
pref("gfx.webrender.debug.show-overdraw", false);
pref("gfx.webrender.debug.slow-frame-indicator", false);
pref("gfx.webrender.debug.picture-caching", false);
pref("gfx.webrender.debug.primitives", false);
pref("gfx.webrender.dl.dump-parent", false);
pref("gfx.webrender.dl.dump-content", false);
pref("gfx.webrender.picture-caching", true);

#ifdef EARLY_BETA_OR_EARLIER
pref("performance.adjust_to_machine", true);
#else
pref("performance.adjust_to_machine", false);
#endif

pref("performance.low_end_machine", false);

pref("accessibility.browsewithcaret", false);
pref("accessibility.warn_on_browsewithcaret", true);

pref("accessibility.browsewithcaret_shortcut.enabled", true);

#ifndef XP_MACOSX
// Tab focus model bit field:
// 1 focuses text controls, 2 focuses other form elements, 4 adds links.
// Most users will want 1, 3, or 7.
// On OS X, we use Full Keyboard Access system preference,
// unless accessibility.tabfocus is set by the user.
pref("accessibility.tabfocus", 7);
pref("accessibility.tabfocus_applies_to_xul", false);
#else
// Only on mac tabfocus is expected to handle UI widgets as well as web content
pref("accessibility.tabfocus_applies_to_xul", true);
#endif

// We follow the "Click in the scrollbar to:" system preference on OS X and
// "gtk-primary-button-warps-slider" property with GTK (since 2.24 / 3.6),
// unless this preference is explicitly set.
#if !defined(XP_MACOSX) && !defined(MOZ_WIDGET_GTK)
pref("ui.scrollToClick", 0);
#endif

// provide ability to turn on support for canvas focus rings
pref("canvas.focusring.enabled", true);
pref("canvas.hitregions.enabled", false);
pref("canvas.filters.enabled", true);
// Add support for canvas path objects
pref("canvas.path.enabled", true);
pref("canvas.capturestream.enabled", true);

// We want the ability to forcibly disable platform a11y, because
// some non-a11y-related components attempt to bring it up.  See bug
// 538530 for details about Windows; we have a pref here that allows it
// to be disabled for performance and testing resons.
// See bug 761589 for the crossplatform aspect.
//
// This pref is checked only once, and the browser needs a restart to
// pick up any changes.
//
// Values are -1 always on. 1 always off, 0 is auto as some platform perform
// further checks.
pref("accessibility.force_disabled", 0);

pref("accessibility.AOM.enabled", false);

#ifdef XP_WIN
// Some accessibility tools poke at windows in the plugin process during setup
// which can cause hangs.  To hack around this set accessibility.delay_plugins
// to true, you can also try increasing accessibility.delay_plugin_time if your
// machine is slow and you still experience hangs.
// See bug 781791.
pref("accessibility.delay_plugins", false);
pref("accessibility.delay_plugin_time", 10000);

// The COM handler used for Windows e10s performance and live regions
pref("accessibility.handler.enabled", true);
#endif

pref("focusmanager.testmode", false);

pref("accessibility.usetexttospeech", "");
pref("accessibility.accesskeycausesactivation", true);
pref("accessibility.mouse_focuses_formcontrol", false);

// Type Ahead Find
pref("accessibility.typeaheadfind", true);
// Enable FAYT by pressing / or "
pref("accessibility.typeaheadfind.manual", true);
pref("accessibility.typeaheadfind.autostart", true);
// casesensitive: controls the find bar's case-sensitivity
//     0 - "never"  (case-insensitive)
//     1 - "always" (case-sensitive)
// other - "auto"   (case-sensitive for mixed-case input, insensitive otherwise)
pref("accessibility.typeaheadfind.casesensitive", 0);
pref("accessibility.typeaheadfind.linksonly", true);
pref("accessibility.typeaheadfind.startlinksonly", false);
// timeout: controls the delay in milliseconds after which the quick-find dialog will close
//          if no further keystrokes are pressed
//              set to a zero or negative value to keep dialog open until it's manually closed
pref("accessibility.typeaheadfind.timeout", 4000);
pref("accessibility.typeaheadfind.soundURL", "beep");
pref("accessibility.typeaheadfind.enablesound", true);
#ifdef XP_MACOSX
pref("accessibility.typeaheadfind.prefillwithselection", false);
#else
pref("accessibility.typeaheadfind.prefillwithselection", true);
#endif
pref("accessibility.typeaheadfind.matchesCountLimit", 1000);
pref("findbar.highlightAll", false);
pref("findbar.modalHighlight", false);
pref("findbar.entireword", false);
pref("findbar.iteratorTimeout", 100);

// use Mac OS X Appearance panel text smoothing setting when rendering text, disabled by default
pref("gfx.use_text_smoothing_setting", false);

// Number of characters to consider emphasizing for rich autocomplete results
pref("toolkit.autocomplete.richBoundaryCutoff", 200);

// Variable controlling logging for osfile.
pref("toolkit.osfile.log", false);

pref("toolkit.cosmeticAnimations.enabled", true);

pref("toolkit.scrollbox.smoothScroll", true);
pref("toolkit.scrollbox.scrollIncrement", 20);
pref("toolkit.scrollbox.verticalScrollDistance", 3);
pref("toolkit.scrollbox.horizontalScrollDistance", 5);
pref("toolkit.scrollbox.clickToScroll.scrollDelay", 150);

pref("toolkit.tabbox.switchByScrolling", false);

// Telemetry settings.
// Server to submit telemetry pings to.
pref("toolkit.telemetry.server", "https://incoming.telemetry.mozilla.org");
// Telemetry server owner. Please change if you set toolkit.telemetry.server to a different server
pref("toolkit.telemetry.server_owner", "Mozilla");
// Determines whether full SQL strings are returned when they might contain sensitive info
// i.e. dynamically constructed SQL strings or SQL executed by addons against addon DBs
pref("toolkit.telemetry.debugSlowSql", false);
// Whether to use the unified telemetry behavior, requires a restart.
pref("toolkit.telemetry.unified", true);
// AsyncShutdown delay before crashing in case of shutdown freeze
#ifndef MOZ_ASAN
pref("toolkit.asyncshutdown.crash_timeout", 60000); // 1 minute
#else
// MOZ_ASAN builds can be considerably slower. Extending the grace period
// of both asyncshutdown and the terminator.
pref("toolkit.asyncshutdown.crash_timeout", 180000); // 3 minutes
#endif // MOZ_ASAN
// Extra logging for AsyncShutdown barriers and phases
pref("toolkit.asyncshutdown.log", false);

// Enable JS dump() function.
// IMPORTANT: Keep this in condition in sync with StaticPrefList.h. The value
// of MOZILLA_OFFICIAL is different between full and artifact builds, so without
// it being specified, dump is disabled in artifact builds (see Bug 1490412).
#ifdef MOZILLA_OFFICIAL
pref("browser.dom.window.dump.enabled", false, sticky);
pref("devtools.console.stdout.chrome", false, sticky);
#else
pref("browser.dom.window.dump.enabled", true, sticky);
pref("devtools.console.stdout.chrome", true, sticky);
#endif

pref("devtools.console.stdout.content", false, sticky);

// Controls whether EventEmitter module throws dump message on each emit
pref("toolkit.dump.emit", false);

// Enable recording/replaying executions.
#if defined(XP_MACOSX) && defined(NIGHTLY_BUILD)
pref("devtools.recordreplay.enabled", true);
pref("devtools.recordreplay.enableRewinding", true);
#endif

pref("devtools.recordreplay.mvp.enabled", false);
pref("devtools.recordreplay.timeline.enabled", false);
pref("devtools.recordreplay.allowRepaintFailures", true);
pref("devtools.recordreplay.includeSystemScripts", false);

// view source
pref("view_source.syntax_highlight", true);
pref("view_source.wrap_long_lines", false);
pref("view_source.editor.path", "");
// allows to add further arguments to the editor; use the %LINE% placeholder
// for jumping to a specific line (e.g. "/line:%LINE%" or "--goto %LINE%")
pref("view_source.editor.args", "");

// When true this will word-wrap plain text documents.
pref("plain_text.wrap_long_lines", false);

// whether or not to draw images while dragging
pref("nglayout.enable_drag_images", true);

// enable/disable paint flashing --- useful for debugging
// the first one applies to everything, the second one only to chrome
pref("nglayout.debug.paint_flashing", false);
pref("nglayout.debug.paint_flashing_chrome", false);

// enable/disable widget update area flashing --- only supported with
// BasicLayers (other layer managers always update the entire widget area)
pref("nglayout.debug.widget_update_flashing", false);

// Enable/disable display list invalidation logging --- useful for debugging.
pref("nglayout.debug.invalidation", false);

// Whether frame visibility tracking is enabled globally.
pref("layout.framevisibility.enabled", true);

pref("layout.framevisibility.numscrollportwidths", 0);
pref("layout.framevisibility.numscrollportheights", 1);

// scrollbar snapping region
// 0 - off
// 1 and higher - slider thickness multiple
pref("slider.snapMultiplier", 0);

// URI fixup prefs
pref("browser.fixup.alternate.enabled", true);
pref("browser.fixup.alternate.prefix", "www.");
pref("browser.fixup.alternate.suffix", ".com");
pref("browser.fixup.dns_first_for_single_words", false);

// Print header customization
// Use the following codes:
// &T - Title
// &U - Document URL
// &D - Date/Time
// &P - Page Number
// &PT - Page Number "of" Page total
// Set each header to a string containing zero or one of these codes
// and the code will be replaced in that string by the corresponding data
pref("print.print_headerleft", "&T");
pref("print.print_headercenter", "");
pref("print.print_headerright", "&U");
pref("print.print_footerleft", "&PT");
pref("print.print_footercenter", "");
pref("print.print_footerright", "&D");
pref("print.show_print_progress", true);

// xxxbsmedberg: more toolkit prefs

// When this is set to false each window has its own PrintSettings
// and a change in one window does not affect the others
pref("print.use_global_printsettings", true);

// Save the Printings after each print job
pref("print.save_print_settings", true);

// Enables you to specify the amount of the paper that is to be treated
// as unwriteable.  The print_edge_XXX and print_margin_XXX preferences
// are treated as offsets that are added to this pref.
// Default is "-1", which means "use the system default".  (If there is
// no system default, then the -1 is treated as if it were 0.)
// This is used by both Printing and Print Preview.
// Units are in 1/100ths of an inch.
pref("print.print_unwriteable_margin_top",    -1);
pref("print.print_unwriteable_margin_left",   -1);
pref("print.print_unwriteable_margin_right",  -1);
pref("print.print_unwriteable_margin_bottom", -1);

// Enables you to specify the gap from the edge of the paper's
// unwriteable area to the margin.
// This is used by both Printing and Print Preview
// Units are in 1/100ths of an inch.
pref("print.print_edge_top", 0);
pref("print.print_edge_left", 0);
pref("print.print_edge_right", 0);
pref("print.print_edge_bottom", 0);

// Print via the parent process. This is only used when e10s is enabled.
#if !defined(MOZ_WIDGET_ANDROID)
pref("print.print_via_parent", true);
#else
pref("print.print_via_parent", false);
#endif

// Variation fonts can't always be embedded in certain output formats
// such as PDF. To work around this, draw the variation fonts using
// paths instead of using font embedding.
pref("print.font-variations-as-paths", true);

// Pref used by the spellchecker extension to control the
// maximum number of misspelled words that will be underlined
// in a document.
pref("extensions.spellcheck.inline.max-misspellings", 500);

// General prefs for editor.
// Whether Gecko specific editing UI is enabled by default.
// Those UIs are not impelemnted by any other browsers.  So, only Firefox users
// can change some styles with them.  This means that only Firefox users may
// get unexpected result of some web apps if they assume that users cannot
// change such styles.
pref("editor.resizing.enabled_by_default", false);
pref("editor.inline_table_editing.enabled_by_default", false);
pref("editor.positioning.enabled_by_default", false);

// Whether inserting <div> when typing Enter in a block element which can
// contain <div>.  If false, inserts <br> instead.
pref("editor.use_div_for_default_newlines",  true);

// Prefs specific to seamonkey composer belong in
// comm-central/editor/ui/composer.js
pref("editor.use_custom_colors", false);
pref("editor.singleLine.pasteNewlines",      2);
pref("editor.use_css",                       false);
pref("editor.css.default_length_unit",       "px");
pref("editor.resizing.preserve_ratio",       true);
pref("editor.positioning.offset",            0);

// Scripts & Windows prefs
pref("dom.disable_beforeunload",            false);
pref("dom.disable_window_flip",             false);
pref("dom.disable_window_move_resize",      false);

pref("dom.disable_window_open_feature.titlebar",    false);
pref("dom.disable_window_open_feature.close",       false);
pref("dom.disable_window_open_feature.toolbar",     false);
pref("dom.disable_window_open_feature.location",    false);
pref("dom.disable_window_open_feature.personalbar", false);
pref("dom.disable_window_open_feature.menubar",     false);
pref("dom.disable_window_open_feature.resizable",   true);
pref("dom.disable_window_open_feature.minimizable", false);
pref("dom.disable_window_open_feature.status",      true);
pref("dom.disable_window_showModalDialog",          true);

pref("dom.allow_scripts_to_close_windows",          false);

pref("dom.require_user_interaction_for_beforeunload", true);

pref("dom.popup_maximum",                           20);
pref("dom.popup_allowed_events", "change click dblclick mouseup pointerup notificationclick reset submit touchend");

pref("dom.disable_open_click_delay", 1000);
pref("dom.serviceWorkers.disable_open_click_delay", 1000);

pref("dom.storage.enabled", true);
// Whether or not LSNG (Next Generation Local Storage) is enabled.
// See bug 1510410 for enabling this on Nightly.
#ifdef NIGHTLY_BUILD
pref("dom.storage.next_gen", false);
#else
pref("dom.storage.next_gen", false);
#endif
pref("dom.storage.default_quota",      5120);
pref("dom.storage.shadow_writes", true);
pref("dom.storage.snapshot_prefill", 16384);
pref("dom.storage.snapshot_reusing", true);
pref("dom.storage.testing", false);

pref("dom.send_after_paint_to_content", false);

// Timeout clamp in ms for timeouts we clamp
pref("dom.min_timeout_value", 4);
// And for background windows
pref("dom.min_background_timeout_value", 1000);
// Timeout clamp in ms for tracking timeouts we clamp
// Note that this requires the privacy.trackingprotection.annotate_channels pref to be on in order to have any effect.
pref("dom.min_tracking_timeout_value", 4);
// And for background windows
// Note that this requires the privacy.trackingprotection.annotate_channels pref to be on in order to have any effect.
pref("dom.min_tracking_background_timeout_value", 4);
// Delay in ms from document load until we start throttling background timeouts.
pref("dom.timeout.throttling_delay", 30000);

// Time (in ms) that it takes to regenerate 1ms.
pref("dom.timeout.background_budget_regeneration_rate", 100);
// Maximum value (in ms) for the background budget. Only valid for
// values greater than 0.
pref("dom.timeout.background_throttling_max_budget", 50);
// Time (in ms) that it takes to regenerate 1ms.
pref("dom.timeout.foreground_budget_regeneration_rate", 1);
// Maximum value (in ms) for the background budget. Only valid for
// values greater than 0.
pref("dom.timeout.foreground_throttling_max_budget", -1);
// The maximum amount a timeout can be delayed by budget throttling
pref("dom.timeout.budget_throttling_max_delay", 15000);
// Turn on budget throttling by default
pref("dom.timeout.enable_budget_timer_throttling", true);

// Don't use new input types
pref("dom.experimental_forms", false);

// Enable <input type=color> by default. It will be turned off for remaining
// platforms which don't have a color picker implemented yet.
pref("dom.forms.color", true);

// Support for input type=date and type=time.
pref("dom.forms.datetime", true);

// Support for input type=month, type=week and type=datetime-local. By default,
// disabled.
pref("dom.forms.datetime.others", false);

// Enable time picker UI. By default, disabled.
pref("dom.forms.datetime.timepicker", false);

// Support @autocomplete values for form autofill feature.
pref("dom.forms.autocomplete.formautofill", false);

// Enable search in <select> dropdowns (more than 40 options)
pref("dom.forms.selectSearch", false);
// Allow for webpages to provide custom styling for <select>
// popups. Disabled on GTK due to bug 1338283.
#ifdef MOZ_WIDGET_GTK
pref("dom.forms.select.customstyling", false);
#else
pref("dom.forms.select.customstyling", true);
#endif
pref("dom.select_popup_in_parent.enabled", false);
// Bug 1421229 - content-select
pref("dom.select_popup_in_content.enabled", false);

// Enable Directory API. By default, disabled.
pref("dom.input.dirpicker", false);

// Enable not moving the cursor to end when a text input or textarea has .value
// set to the value it already has.  By default, enabled.
pref("dom.input.skip_cursor_move_for_same_value_set", true);

pref("dom.cycle_collector.incremental", true);

// Whether to shim a Components object on untrusted windows.
#ifdef NIGHTLY_BUILD
pref("dom.use_components_shim", false);
#else // NIGHTLY_BUILD
pref("dom.use_components_shim", true);
#endif // NIGHTLY_BUILD

// Parsing perf prefs. For now just mimic what the old code did.
#ifndef XP_WIN
pref("content.sink.pending_event_mode", 0);
#endif

// Disable popups from plugins by default
//   0 = openAllowed
//   1 = openControlled
//   2 = openBlocked
//   3 = openAbused
pref("privacy.popups.disable_from_plugins", 3);

// Enable Paritioned LocalStorage for a list of hosts when detected as trackers
// (See nsICookieService::BEHAVIOR_REJECT_TRACKER cookie behavior)
pref("privacy.restrict3rdpartystorage.partitionedHosts", "accounts.google.com/o/oauth2/");

// If a host is contained in this pref list, user-interaction is required
// before granting the storage access permission.
pref("privacy.restrict3rdpartystorage.userInteractionRequiredForHosts", "");

// Excessive reporting of blocked popups can be a DOS vector,
// by overloading the main process as popups get blocked and when
// users try to restore all popups, which is the most visible
// option in our UI at the time of writing.
// We will invisibly drop any popups from a page that has already
// opened more than this number of popups.
pref("privacy.popups.maxReported", 100);

// send "do not track" HTTP header, disabled by default
pref("privacy.donottrackheader.enabled",    false);
// If true, close button will be shown on permission prompts
// and for all PopupNotifications, the secondary action of
// the popup will be called when the popup is dismissed.
pref("privacy.permissionPrompts.showCloseButton", false);
// Enforce tracking protection in all modes
pref("privacy.trackingprotection.enabled",  false);
// Enforce tracking protection in Private Browsing mode
pref("privacy.trackingprotection.pbmode.enabled",  true);
// First Party Isolation (double keying), disabled by default
pref("privacy.firstparty.isolate",                        false);
// If false, two windows in the same domain with different first party domains
// (top level URLs) can access resources through window.opener.
// This pref is effective only when "privacy.firstparty.isolate" is true.
pref("privacy.firstparty.isolate.restrict_opener_access", true);
// We automatically decline canvas permission requests if they are not initiated
// from user input. Just in case that breaks something, we allow the user to revert
// this behavior with this obscure pref. We do not intend to support this long term.
// If you do set it, to work around some broken website, please file a bug with
// information so we can understand why it is needed.
pref("privacy.resistFingerprinting.autoDeclineNoUserInputCanvasPrompts", true);
// A subset of Resist Fingerprinting protections focused specifically on timers for testing
// This affects the Animation API, the performance APIs, Date.getTime, Event.timestamp,
//   File.lastModified, audioContext.currentTime, canvas.captureStream.currentTime
pref("privacy.reduceTimerPrecision", true);
// Dynamically tune the resolution of the timer reduction for both of the two above prefs
pref("privacy.resistFingerprinting.reduceTimerPrecision.microseconds", 1000);
// Enable jittering the clock one precision value forward
pref("privacy.resistFingerprinting.reduceTimerPrecision.jitter", true);

pref("dom.event.contextmenu.enabled",       true);
pref("dom.event.clipboardevents.enabled",   true);
pref("dom.event.highrestimestamp.enabled",  true);
pref("dom.event.coalesce_mouse_move",       true);

pref("dom.ua_widget.enabled", true);

pref("javascript.enabled",                  true);
pref("javascript.options.strict",           false);
#ifdef DEBUG
pref("javascript.options.strict.debug",     false);
#endif
pref("javascript.options.unboxed_objects",  false);
pref("javascript.options.baselinejit",      true);
//Duplicated in JitOptions - ensure both match.
pref("javascript.options.baselinejit.threshold", 10);
pref("javascript.options.ion",              true);
//Duplicated in JitOptions - ensure both match.
pref("javascript.options.ion.threshold",    1000);
//Duplicated in JitOptions - ensure both match.
pref("javascript.options.ion.frequent_bailout_threshold", 10);
pref("javascript.options.asmjs",            true);
pref("javascript.options.wasm",             true);
pref("javascript.options.wasm_verbose",     false);
pref("javascript.options.wasm_ionjit",      true);
pref("javascript.options.wasm_baselinejit", true);
#ifdef ENABLE_WASM_CRANELIFT
pref("javascript.options.wasm_cranelift",   false);
#endif
#ifdef ENABLE_WASM_REFTYPES
pref("javascript.options.wasm_gc",          false);
#endif
pref("javascript.options.native_regexp",    true);
pref("javascript.options.parallel_parsing", true);
#if !defined(RELEASE_OR_BETA) && !defined(ANDROID) && !defined(XP_IOS)
pref("javascript.options.asyncstack",       true);
#else
pref("javascript.options.asyncstack",       false);
#endif
pref("javascript.options.throw_on_asmjs_validation_failure", false);
pref("javascript.options.ion.offthread_compilation", true);
#ifdef DEBUG
pref("javascript.options.jit.full_debug_checks", false);
#endif
// This preference instructs the JS engine to discard the
// source of any privileged JS after compilation. This saves
// memory, but makes things like Function.prototype.toSource()
// fail.
pref("javascript.options.discardSystemSource", false);

// Many of the the following preferences tune the SpiderMonkey GC, if you
// change the defaults here please also consider changing them in
// js/src/jsgc.cpp.  They're documented in js/src/jsapi.h.

// JSGC_MAX_MALLOC_BYTES
// How much malloc memory can be allocated before triggering a GC, in MB.
pref("javascript.options.mem.high_water_mark", 128);

// JSGC_MAX_BYTES
// SpiderMonkey defaults to 2^32-1 bytes, but this is measured in MB so that
// cannot be represented directly in order to show it in about:config.
pref("javascript.options.mem.max", -1);

// JSGC_MAX_NURSERY_BYTES
#if defined(ANDROID) || defined(XP_IOS)
pref("javascript.options.mem.nursery.max_kb", 4096);
#else
pref("javascript.options.mem.nursery.max_kb", 16384);
#endif

// JSGC_MODE
pref("javascript.options.mem.gc_per_zone", true);
pref("javascript.options.mem.gc_incremental", true);

// JSGC_SLICE_TIME_BUDGET
// Override the shell's default of unlimited slice time.
pref("javascript.options.mem.gc_incremental_slice_ms", 5);

// JSGC_COMPACTING_ENABLED
pref("javascript.options.mem.gc_compacting", true);

// JSGC_HIGH_FREQUENCY_TIME_LIMIT
pref("javascript.options.mem.gc_high_frequency_time_limit_ms", 1000);

// JSGC_HIGH_FREQUENCY_LOW_LIMIT
pref("javascript.options.mem.gc_high_frequency_low_limit_mb", 100);

// JSGC_HIGH_FREQUENCY_HIGH_LIMIT
pref("javascript.options.mem.gc_high_frequency_high_limit_mb", 500);

// JSGC_HIGH_FREQUENCY_HEAP_GROWTH_MAX
pref("javascript.options.mem.gc_high_frequency_heap_growth_max", 300);

// JSGC_HIGH_FREQUENCY_HEAP_GROWTH_MIN
pref("javascript.options.mem.gc_high_frequency_heap_growth_min", 150);

// JSGC_LOW_FREQUENCY_HEAP_GROWTH
pref("javascript.options.mem.gc_low_frequency_heap_growth", 150);

// JSGC_DYNAMIC_HEAP_GROWTH
// Override SpiderMonkey default (false).
pref("javascript.options.mem.gc_dynamic_heap_growth", true);

// JSGC_DYNAMIC_MARK_SLICE
// Override SpiderMonkey default (false).
pref("javascript.options.mem.gc_dynamic_mark_slice", true);

// JSGC_ALLOCATION_THRESHOLD
pref("javascript.options.mem.gc_allocation_threshold_mb", 30);

// JSGC_ALLOCATION_THRESHOLD_FACTOR
pref("javascript.options.mem.gc_allocation_threshold_factor", 90);

// JSGC_ALLOCATION_THRESHOLD_FACTOR_AVOID_INTERRUPT
pref("javascript.options.mem.gc_allocation_threshold_factor_avoid_interrupt", 90);

// JSGC_MIN_EMPTY_CHUNK_COUNT
pref("javascript.options.mem.gc_min_empty_chunk_count", 1);

// JSGC_MAX_EMPTY_CHUNK_COUNT
pref("javascript.options.mem.gc_max_empty_chunk_count", 30);

pref("javascript.options.showInConsole", false);

pref("javascript.options.shared_memory", false);

pref("javascript.options.throw_on_debuggee_would_run", false);
pref("javascript.options.dump_stack_on_debuggee_would_run", false);

// Spectre security vulnerability mitigations.
#if defined(JS_CODEGEN_MIPS32) || defined(JS_CODEGEN_MIPS64)
pref("javascript.options.spectre.index_masking", false);
pref("javascript.options.spectre.object_mitigations.barriers", false);
pref("javascript.options.spectre.object_mitigations.misc", false);
pref("javascript.options.spectre.string_mitigations", false);
pref("javascript.options.spectre.value_masking", false);
pref("javascript.options.spectre.jit_to_C++_calls", false);
#else
pref("javascript.options.spectre.index_masking", true);
pref("javascript.options.spectre.object_mitigations.barriers", true);
pref("javascript.options.spectre.object_mitigations.misc", true);
pref("javascript.options.spectre.string_mitigations", true);
pref("javascript.options.spectre.value_masking", true);
pref("javascript.options.spectre.jit_to_C++_calls", true);
#endif

// Streams API
pref("javascript.options.streams", true);

// BigInt API
pref("javascript.options.bigint", false);

// Dynamic module import.
pref("javascript.options.dynamicImport", false);

// advanced prefs
pref("advanced.mailftp",                    false);
pref("image.animation_mode",                "normal");

// Same-origin policy for file URIs, "false" is traditional
pref("security.fileuri.strict_origin_policy", true);

// If this pref is true, prefs in the logging.config branch will be cleared on
// startup. This is done so that setting a log-file and log-modules at runtime
// doesn't persist across restarts leading to huge logfile and low disk space.
pref("logging.config.clear_on_startup", true);

// If there is ever a security firedrill that requires
// us to block certian ports global, this is the pref
// to use.  Is is a comma delimited list of port numbers
// for example:
//   pref("network.security.ports.banned", "1,2,3,4,5");
// prevents necko connecting to ports 1-5 unless the protocol
// overrides.

// Allow the network changed event to get sent when a network topology or
// setup change is noticed while running.
pref("network.notify.changed", true);

// Allow network detection of IPv6 related changes (bug 1245059)
#if defined(XP_WIN)
pref("network.notify.IPv6", false);
#else
pref("network.notify.IPv6", true);
#endif

// Transmit UDP busy-work to the LAN when anticipating low latency
// network reads and on wifi to mitigate 802.11 Power Save Polling delays
pref("network.tickle-wifi.enabled", false);
pref("network.tickle-wifi.duration", 400);
pref("network.tickle-wifi.delay", 16);

// Turn off interprocess security checks. Needed to run xpcshell tests.
pref("network.disable.ipc.security", true);

// Default action for unlisted external protocol handlers
pref("network.protocol-handler.external-default", true);      // OK to load
pref("network.protocol-handler.warn-external-default", true); // warn before load

// Prevent using external protocol handlers for these schemes
pref("network.protocol-handler.external.hcp", false);
pref("network.protocol-handler.external.vbscript", false);
pref("network.protocol-handler.external.javascript", false);
pref("network.protocol-handler.external.data", false);
pref("network.protocol-handler.external.ms-help", false);
pref("network.protocol-handler.external.shell", false);
pref("network.protocol-handler.external.vnd.ms.radio", false);
#ifdef XP_MACOSX
pref("network.protocol-handler.external.help", false);
#endif
pref("network.protocol-handler.external.disk", false);
pref("network.protocol-handler.external.disks", false);
pref("network.protocol-handler.external.afp", false);
pref("network.protocol-handler.external.moz-icon", false);

// Don't allow  external protocol handlers for common typos
pref("network.protocol-handler.external.ttp", false);  // http
pref("network.protocol-handler.external.htp", false);  // http
pref("network.protocol-handler.external.ttps", false); // https
pref("network.protocol-handler.external.tps", false);  // https
pref("network.protocol-handler.external.ps", false);   // https
pref("network.protocol-handler.external.htps", false); // https
pref("network.protocol-handler.external.ile", false);  // file
pref("network.protocol-handler.external.le", false);   // file

// An exposed protocol handler is one that can be used in all contexts.  A
// non-exposed protocol handler is one that can only be used internally by the
// application.  For example, a non-exposed protocol would not be loaded by the
// application in response to a link click or a X-remote openURL command.
// Instead, it would be deferred to the system's external protocol handler.
// Only internal/built-in protocol handlers can be marked as exposed.

// This pref controls the default settings.  Per protocol settings can be used
// to override this value.
pref("network.protocol-handler.expose-all", true);

// Warning for about:networking page
pref("network.warnOnAboutNetworking", true);

// Example: make IMAP an exposed protocol
// pref("network.protocol-handler.expose.imap", true);

// Whether IOService.connectivity and NS_IsOffline depends on connectivity status
pref("network.manage-offline-status", true);
// If set to true, IOService.offline depends on IOService.connectivity
pref("network.offline-mirrors-connectivity", false);

// <http>
pref("network.http.version", "1.1");      // default
// pref("network.http.version", "1.0");   // uncomment this out in case of problems
// pref("network.http.version", "0.9");   // it'll work too if you're crazy
// keep-alive option is effectively obsolete. Nevertheless it'll work with
// some older 1.0 servers:

pref("network.http.proxy.version", "1.1");    // default
// pref("network.http.proxy.version", "1.0"); // uncomment this out in case of problems
                                              // (required if using junkbuster proxy)

// this preference can be set to override the socket type used for normal
// HTTP traffic.  an empty value indicates the normal TCP/IP socket type.
pref("network.http.default-socket-type", "");

// There is a problem with some IIS7 servers that don't close the connection
// properly after it times out (bug #491541). Default timeout on IIS7 is
// 120 seconds. We need to reuse or drop the connection within this time.
// We set the timeout a little shorter to keep a reserve for cases when
// the packet is lost or delayed on the route.
pref("network.http.keep-alive.timeout", 115);

// Timeout connections if an initial response is not received after 5 mins.
pref("network.http.response.timeout", 300);

// Limit the absolute number of http connections.
// Note: the socket transport service will clamp the number below this if the OS
// cannot allocate that many FDs
#ifdef ANDROID
pref("network.http.max-connections", 256);
#else
pref("network.http.max-connections", 900);
#endif

// If NOT connecting via a proxy, then
// a new connection will only be attempted if the number of active persistent
// connections to the server is less then max-persistent-connections-per-server.
pref("network.http.max-persistent-connections-per-server", 6);

// Number of connections that we can open beyond the standard parallelism limit defined
// by max-persistent-connections-per-server/-proxy to handle urgent-start marked requests
pref("network.http.max-urgent-start-excessive-connections-per-host", 3);

// If connecting via a proxy, then a
// new connection will only be attempted if the number of active persistent
// connections to the proxy is less then max-persistent-connections-per-proxy.
pref("network.http.max-persistent-connections-per-proxy", 32);

// amount of time (in seconds) to suspend pending requests, before spawning a
// new connection, once the limit on the number of persistent connections per
// host has been reached.  however, a new connection will not be created if
// max-connections or max-connections-per-server has also been reached.
pref("network.http.request.max-start-delay", 10);

// If a connection is reset, we will retry it max-attempts times.
pref("network.http.request.max-attempts", 10);

// Prefs allowing granular control of referers
// 0=don't send any, 1=send only on clicks, 2=send on image requests as well
pref("network.http.sendRefererHeader",      2);
// Set the default Referrer Policy; to be used unless overriden by the site
// 0=no-referrer, 1=same-origin, 2=strict-origin-when-cross-origin,
// 3=no-referrer-when-downgrade
pref("network.http.referer.defaultPolicy", 3);
// Set the Private Browsing Default Referrer Policy;
// to be used unless overriden by the site;
// values are identical to defaultPolicy above
pref("network.http.referer.defaultPolicy.pbmode", 2);
// false=real referer, true=spoof referer (use target URI as referer)
pref("network.http.referer.spoofSource", false);
// false=allow onion referer, true=hide onion referer (use empty referer)
pref("network.http.referer.hideOnionSource", false);
// 0=full URI, 1=scheme+host+port+path, 2=scheme+host+port
pref("network.http.referer.trimmingPolicy", 0);
// 0=full URI, 1=scheme+host+port+path, 2=scheme+host+port
pref("network.http.referer.XOriginTrimmingPolicy", 0);
// 0=always send, 1=send iff base domains match, 2=send iff hosts match
pref("network.http.referer.XOriginPolicy", 0);

// Include an origin header on non-GET and non-HEAD requests regardless of CORS
// 0=never send, 1=send when same-origin only, 2=always send
pref("network.http.sendOriginHeader", 0);

// Maximum number of consecutive redirects before aborting.
pref("network.http.redirection-limit", 20);

// Enable http compression: comment this out in case of problems with 1.1
// NOTE: support for "compress" has been disabled per bug 196406.
// NOTE: separate values with comma+space (", "): see bug 576033
pref("network.http.accept-encoding", "gzip, deflate");
pref("network.http.accept-encoding.secure", "gzip, deflate, br");

// Prompt for redirects resulting in unsafe HTTP requests
pref("network.http.prompt-temp-redirect", false);

// If true generate CORRUPTED_CONTENT errors for entities that
// contain an invalid Assoc-Req response header
pref("network.http.assoc-req.enforce", false);

// On networks deploying QoS, it is recommended that these be lockpref()'d,
// since inappropriate marking can easily overwhelm bandwidth reservations
// for certain services (i.e. EF for VoIP, AF4x for interactive video,
// AF3x for broadcast/streaming video, etc)

// default value for HTTP
// in a DSCP environment this should be 40 (0x28, or AF11), per RFC-4594,
// Section 4.8 "High-Throughput Data Service Class"
pref("network.http.qos", 0);

// The number of milliseconds after sending a SYN for an HTTP connection,
// to wait before trying a different connection. 0 means do not use a second
// connection.
pref("network.http.connection-retry-timeout", 250);

// The number of seconds after sending initial SYN for an HTTP connection
// to give up if the OS does not give up first
pref("network.http.connection-timeout", 90);

// Close a connection if tls handshake does not finish in given number of
// seconds.
pref("network.http.tls-handshake-timeout", 30);

// The number of seconds after which we time out a connection of a retry (fallback)
// socket when a certain IP family is already preferred.  This shorter connection
// timeout allows us to find out more quickly that e.g. an IPv6 host is no longer
// available and let us try an IPv4 address, if provided for the host name.
// Set to '0' to use the default connection timeout.
pref("network.http.fallback-connection-timeout", 5);

// The number of seconds to allow active connections to prove that they have
// traffic before considered stalled, after a network change has been detected
// and signalled.
pref("network.http.network-changed.timeout", 5);

// The maximum number of current global half open sockets allowable
// when starting a new speculative connection.
pref("network.http.speculative-parallel-limit", 6);

// Whether or not to block requests for non head js/css items (e.g. media)
// while those elements load.
pref("network.http.rendering-critical-requests-prioritization", true);

// Disable IPv6 for backup connections to workaround problems about broken
// IPv6 connectivity.
pref("network.http.fast-fallback-to-IPv4", true);

// Try and use SPDY when using SSL
pref("network.http.spdy.enabled", true);
pref("network.http.spdy.enabled.http2", true);
pref("network.http.spdy.enabled.deps", true);
pref("network.http.spdy.enforce-tls-profile", true);
pref("network.http.spdy.chunk-size", 16000);
pref("network.http.spdy.timeout", 170);
pref("network.http.spdy.coalesce-hostnames", true);
pref("network.http.spdy.persistent-settings", false);
pref("network.http.spdy.ping-threshold", 58);
pref("network.http.spdy.ping-timeout", 8);
pref("network.http.spdy.send-buffer-size", 131072);
pref("network.http.spdy.allow-push", true);
pref("network.http.spdy.push-allowance", 131072);   // 128KB
pref("network.http.spdy.pull-allowance", 12582912); // 12MB
pref("network.http.spdy.default-concurrent", 100);
pref("network.http.spdy.default-hpack-buffer", 65536); // 64k
pref("network.http.spdy.websockets", true);
pref("network.http.spdy.enable-hpack-dump", false);

// alt-svc allows separation of transport routing from
// the origin host without using a proxy.
pref("network.http.altsvc.enabled", true);
pref("network.http.altsvc.oe", true);

// Turn on 0RTT data for TLS 1.3
pref("security.tls.enable_0rtt_data", true);

// the origin extension impacts h2 coalescing
pref("network.http.originextension", true);

pref("network.http.diagnostics", false);

pref("network.http.pacing.requests.enabled", true);
pref("network.http.pacing.requests.min-parallelism", 6);
pref("network.http.pacing.requests.hz", 80);
pref("network.http.pacing.requests.burst", 10);

// TCP Keepalive config for HTTP connections.
pref("network.http.tcp_keepalive.short_lived_connections", true);
// Max time from initial request during which conns are considered short-lived.
pref("network.http.tcp_keepalive.short_lived_time", 60);
// Idle time of TCP connection until first keepalive probe sent.
pref("network.http.tcp_keepalive.short_lived_idle_time", 10);

pref("network.http.tcp_keepalive.long_lived_connections", true);
pref("network.http.tcp_keepalive.long_lived_idle_time", 600);

pref("network.http.enforce-framing.http1", false); // should be named "strict"
pref("network.http.enforce-framing.soft", true);

// Max size, in bytes, for received HTTP response header.
pref("network.http.max_response_header_size", 393216);

// If we should attempt to race the cache and network
pref("network.http.rcwn.enabled", true);
pref("network.http.rcwn.cache_queue_normal_threshold", 8);
pref("network.http.rcwn.cache_queue_priority_threshold", 2);
// We might attempt to race the cache with the network only if a resource
// is smaller than this size.
pref("network.http.rcwn.small_resource_size_kb", 256);

pref("network.http.rcwn.min_wait_before_racing_ms", 0);
pref("network.http.rcwn.max_wait_before_racing_ms", 500);

// The ratio of the transaction count for the focused window and the count of
// all available active connections.
pref("network.http.focused_window_transaction_ratio", "0.9");

// This is the size of the flow control window (KB) (i.e., the amount of data
// that the parent can send to the child before getting an ack). 0 for disable
// the flow control.
pref("network.http.send_window_size", 1024);

// Whether or not we give more priority to active tab.
// Note that this requires restart for changes to take effect.
#ifdef ANDROID
// disabled because of bug 1382274
pref("network.http.active_tab_priority", false);
#else
pref("network.http.active_tab_priority", true);
#endif

// default values for FTP
// in a DSCP environment this should be 40 (0x28, or AF11), per RFC-4594,
// Section 4.8 "High-Throughput Data Service Class", and 80 (0x50, or AF22)
// per Section 4.7 "Low-Latency Data Service Class".
pref("network.ftp.data.qos", 0);
pref("network.ftp.control.qos", 0);
pref("network.ftp.enabled", true);

// The max time to spend on xpcom events between two polls in ms.
pref("network.sts.max_time_for_events_between_two_polls", 100);

// The number of seconds we don't let poll() handing indefinitely after network
// link change has been detected so we can detect breakout of the pollable event.
// Expected in seconds, 0 to disable.
pref("network.sts.poll_busy_wait_period", 50);

// The number of seconds we cap poll() timeout to during the network link change
// detection period.
// Expected in seconds, 0 to disable.
pref("network.sts.poll_busy_wait_period_timeout", 7);

// During shutdown we limit PR_Close calls. If time exceeds this pref (in ms)
// let sockets just leak.
pref("network.sts.max_time_for_pr_close_during_shutdown", 5000);

// When the polling socket pair we use to wake poll() up on demand doesn't
// get signalled (is not readable) within this timeout, we try to repair it.
// This timeout can be disabled by setting this pref to 0.
// The value is expected in seconds.
pref("network.sts.pollable_event_timeout", 6);

// Start a separate socket process. Performing networking on the socket process
// is control by a sepparate pref
// ("network.http.network_access_on_socket_process.enabled").
// Changing these prefs requires a restart.
pref("network.process.enabled", false);

// Enable/disable sni encryption.
pref("network.security.esni.enabled", false);

// 2147483647 == PR_INT32_MAX == ~2 GB
pref("network.websocket.max-message-size", 2147483647);

// Should we automatically follow http 3xx redirects during handshake
pref("network.websocket.auto-follow-http-redirects", false);

// the number of seconds to wait for websocket connection to be opened
pref("network.websocket.timeout.open", 20);

// the number of seconds to wait for a clean close after sending the client
// close message
pref("network.websocket.timeout.close", 20);

// the number of seconds of idle read activity to sustain before sending a
// ping probe. 0 to disable.
pref("network.websocket.timeout.ping.request", 0);

// the deadline, expressed in seconds, for some read activity to occur after
// generating a ping. If no activity happens then an error and unclean close
// event is sent to the javascript websockets application
pref("network.websocket.timeout.ping.response", 10);

// Defines whether or not to try to negotiate the permessage compression
// extension with the websocket server.
pref("network.websocket.extensions.permessage-deflate", true);

// the maximum number of concurrent websocket sessions. By specification there
// is never more than one handshake oustanding to an individual host at
// one time.
pref("network.websocket.max-connections", 200);

// by default scripts loaded from a https:// origin can only open secure
// (i.e. wss://) websockets.
pref("network.websocket.allowInsecureFromHTTPS", false);

// by default we delay websocket reconnects to same host/port if previous
// connection failed, per RFC 6455 section 7.2.3
pref("network.websocket.delay-failed-reconnects", true);

// </ws>

// Server-Sent Events
// Equal to the DEFAULT_RECONNECTION_TIME_VALUE value in nsEventSource.cpp
pref("dom.server-events.default-reconnection-time", 5000); // in milliseconds

// This preference, if true, causes all UTF-8 domain names to be normalized to
// punycode.  The intention is to allow UTF-8 domain names as input, but never
// generate them from punycode.
pref("network.IDN_show_punycode", false);

// If "network.IDN.use_whitelist" is set to true, TLDs with
// "network.IDN.whitelist.tld" explicitly set to true are treated as
// IDN-safe. Otherwise, they're treated as unsafe and punycode will be used
// for displaying them in the UI (e.g. URL bar), unless they conform to one of
// the profiles specified in
// https://www.unicode.org/reports/tr39/#Restriction_Level_Detection
// If "network.IDN.restriction_profile" is "high", the Highly Restrictive
// profile is used.
// If "network.IDN.restriction_profile" is "moderate", the Moderately
// Restrictive profile is used.
// In all other cases, the ASCII-Only profile is used.
// Note that these preferences are referred to ONLY when
// "network.IDN_show_punycode" is false. In other words, all IDNs will be shown
// in punycode if "network.IDN_show_punycode" is true.
pref("network.IDN.restriction_profile", "high");
pref("network.IDN.use_whitelist", false);

// ccTLDs
pref("network.IDN.whitelist.ac", true);
pref("network.IDN.whitelist.ar", true);
pref("network.IDN.whitelist.at", true);
pref("network.IDN.whitelist.br", true);
pref("network.IDN.whitelist.ca", true);
pref("network.IDN.whitelist.ch", true);
pref("network.IDN.whitelist.cl", true);
pref("network.IDN.whitelist.cn", true);
pref("network.IDN.whitelist.de", true);
pref("network.IDN.whitelist.dk", true);
pref("network.IDN.whitelist.ee", true);
pref("network.IDN.whitelist.es", true);
pref("network.IDN.whitelist.fi", true);
pref("network.IDN.whitelist.fr", true);
pref("network.IDN.whitelist.gr", true);
pref("network.IDN.whitelist.gt", true);
pref("network.IDN.whitelist.hu", true);
pref("network.IDN.whitelist.il", true);
pref("network.IDN.whitelist.io", true);
pref("network.IDN.whitelist.ir", true);
pref("network.IDN.whitelist.is", true);
pref("network.IDN.whitelist.jp", true);
pref("network.IDN.whitelist.kr", true);
pref("network.IDN.whitelist.li", true);
pref("network.IDN.whitelist.lt", true);
pref("network.IDN.whitelist.lu", true);
pref("network.IDN.whitelist.lv", true);
pref("network.IDN.whitelist.no", true);
pref("network.IDN.whitelist.nu", true);
pref("network.IDN.whitelist.nz", true);
pref("network.IDN.whitelist.pl", true);
pref("network.IDN.whitelist.pm", true);
pref("network.IDN.whitelist.pr", true);
pref("network.IDN.whitelist.re", true);
pref("network.IDN.whitelist.se", true);
pref("network.IDN.whitelist.sh", true);
pref("network.IDN.whitelist.si", true);
pref("network.IDN.whitelist.tf", true);
pref("network.IDN.whitelist.th", true);
pref("network.IDN.whitelist.tm", true);
pref("network.IDN.whitelist.tw", true);
pref("network.IDN.whitelist.ua", true);
pref("network.IDN.whitelist.vn", true);
pref("network.IDN.whitelist.wf", true);
pref("network.IDN.whitelist.yt", true);

// IDN ccTLDs
// ae, UAE, .<Emarat>
pref("network.IDN.whitelist.xn--mgbaam7a8h", true);
// cn, China, .<China> with variants
pref("network.IDN.whitelist.xn--fiqz9s", true); // Traditional
pref("network.IDN.whitelist.xn--fiqs8s", true); // Simplified
// eg, Egypt, .<Masr>
pref("network.IDN.whitelist.xn--wgbh1c", true);
// hk, Hong Kong, .<Hong Kong>
pref("network.IDN.whitelist.xn--j6w193g", true);
// ir, Iran, <.Iran> with variants
pref("network.IDN.whitelist.xn--mgba3a4f16a", true);
pref("network.IDN.whitelist.xn--mgba3a4fra", true);
// jo, Jordan, .<Al-Ordon>
pref("network.IDN.whitelist.xn--mgbayh7gpa", true);
// lk, Sri Lanka, .<Lanka> and .<Ilangai>
pref("network.IDN.whitelist.xn--fzc2c9e2c", true);
pref("network.IDN.whitelist.xn--xkc2al3hye2a", true);
// qa, Qatar, .<Qatar>
pref("network.IDN.whitelist.xn--wgbl6a", true);
// rs, Serbia, .<Srb>
pref("network.IDN.whitelist.xn--90a3ac", true);
// ru, Russian Federation, .<RF>
pref("network.IDN.whitelist.xn--p1ai", true);
// sa, Saudi Arabia, .<al-Saudiah> with variants
pref("network.IDN.whitelist.xn--mgberp4a5d4ar", true);
pref("network.IDN.whitelist.xn--mgberp4a5d4a87g", true);
pref("network.IDN.whitelist.xn--mgbqly7c0a67fbc", true);
pref("network.IDN.whitelist.xn--mgbqly7cvafr", true);
// sy, Syria, .<Souria>
pref("network.IDN.whitelist.xn--ogbpf8fl", true);
// th, Thailand, .<Thai>
pref("network.IDN.whitelist.xn--o3cw4h", true);
// tw, Taiwan, <.Taiwan> with variants
pref("network.IDN.whitelist.xn--kpry57d", true);  // Traditional
pref("network.IDN.whitelist.xn--kprw13d", true);  // Simplified

// gTLDs
pref("network.IDN.whitelist.asia", true);
pref("network.IDN.whitelist.biz", true);
pref("network.IDN.whitelist.cat", true);
pref("network.IDN.whitelist.info", true);
pref("network.IDN.whitelist.museum", true);
pref("network.IDN.whitelist.org", true);
pref("network.IDN.whitelist.tel", true);

// NOTE: Before these can be removed, one of bug 414812's tests must be updated
//       or it will likely fail!  Please CC jwalden+bmo on the bug associated
//       with removing these so he can provide a patch to make the necessary
//       changes to avoid bustage.
// ".test" localised TLDs for ICANN's top-level IDN trial
pref("network.IDN.whitelist.xn--0zwm56d", true);
pref("network.IDN.whitelist.xn--11b5bs3a9aj6g", true);
pref("network.IDN.whitelist.xn--80akhbyknj4f", true);
pref("network.IDN.whitelist.xn--9t4b11yi5a", true);
pref("network.IDN.whitelist.xn--deba0ad", true);
pref("network.IDN.whitelist.xn--g6w251d", true);
pref("network.IDN.whitelist.xn--hgbk6aj7f53bba", true);
pref("network.IDN.whitelist.xn--hlcj6aya9esc7a", true);
pref("network.IDN.whitelist.xn--jxalpdlp", true);
pref("network.IDN.whitelist.xn--kgbechtv", true);
pref("network.IDN.whitelist.xn--zckzah", true);

// If a domain includes any of the blocklist characters, it may be a spoof
// attempt and so we always display the domain name as punycode. This would
// override the settings "network.IDN_show_punycode" and
// "network.IDN.whitelist.*".
// For a complete list of the blocked IDN characters see:
//   netwerk/dns/IDNCharacterBlocklist.inc

// This pref may contain characters that will override the hardcoded blocklist,
// so their presence in a domain name will not cause it to be displayed as
// punycode.
// Note that this only removes the characters from the blocklist, but there may
// be other rules in place that cause it to be displayed as punycode.
pref("network.IDN.extra_allowed_chars", "");
// This pref may contain additional blocklist characters
pref("network.IDN.extra_blocked_chars", "");

// This preference specifies a list of domains for which DNS lookups will be
// IPv4 only. Works around broken DNS servers which can't handle IPv6 lookups
// and/or allows the user to disable IPv6 on a per-domain basis. See bug 68796.
pref("network.dns.ipv4OnlyDomains", "");

// This preference can be used to turn off IPv6 name lookups. See bug 68796.
pref("network.dns.disableIPv6", false);

// This is the number of dns cache entries allowed
pref("network.dnsCacheEntries", 400);

// In the absence of OS TTLs, the DNS cache TTL value
pref("network.dnsCacheExpiration", 60);

// Get TTL; not supported on all platforms; nop on the unsupported ones.
pref("network.dns.get-ttl", true);

// For testing purposes! Makes the native resolver resolve IPv4 "localhost"
// instead of the actual given name.
pref("network.dns.native-is-localhost", false);

// The grace period allows the DNS cache to use expired entries, while kicking off
// a revalidation in the background.
pref("network.dnsCacheExpirationGracePeriod", 60);

// This preference can be used to turn off DNS prefetch.
pref("network.dns.disablePrefetch", false);

// This preference controls whether .onion hostnames are
// rejected before being given to DNS. RFC 7686
pref("network.dns.blockDotOnion", true);

// These domains are treated as localhost equivalent
pref("network.dns.localDomains", "");

// When non empty all non-localhost DNS queries (including IP addresses)
// resolve to this value. The value can be a name or an IP address.
// domains mapped to localhost with localDomains stay localhost.
pref("network.dns.forceResolve", "");

// Contols whether or not "localhost" should resolve when offline
pref("network.dns.offline-localhost", true);

// Defines how much longer resolver threads should stay idle before are shut down.
// A negative value will keep the thread alive forever.
pref("network.dns.resolver-thread-extra-idle-time-seconds", 60);

// The maximum allowed length for a URL - 1MB default
pref("network.standard-url.max-length", 1048576);

// Whether nsIURI.host/.hostname/.spec should return a punycode string
// If set to false we will revert to previous behaviour and return a unicode string.
pref("network.standard-url.punycode-host", true);

// Idle timeout for ftp control connections - 5 minute default
pref("network.ftp.idleConnectionTimeout", 300);

// enables the prefetch service (i.e., prefetching of <link rel="next"> and
// <link rel="prefetch"> URLs).
pref("network.prefetch-next", true);
// enables the preloading (i.e., preloading of <link rel="preload"> URLs).
pref("network.preload", false);

// The following prefs pertain to the negotiate-auth extension (see bug 17578),
// which provides transparent Kerberos or NTLM authentication using the SPNEGO
// protocol.  Each pref is a comma-separated list of keys, where each key has
// the format:
//   [scheme "://"] [host [":" port]]
// For example, "foo.com" would match "http://www.foo.com/bar", etc.

// Force less-secure NTLMv1 when needed (NTLMv2 is the default).
pref("network.auth.force-generic-ntlm-v1", false);

// This list controls which URIs can use the negotiate-auth protocol.  This
// list should be limited to the servers you know you'll need to login to.
pref("network.negotiate-auth.trusted-uris", "");
// This list controls which URIs can support delegation.
pref("network.negotiate-auth.delegation-uris", "");

// Do not allow SPNEGO by default when challenged by a local server.
pref("network.negotiate-auth.allow-non-fqdn", false);

// Allow SPNEGO by default when challenged by a proxy server.
pref("network.negotiate-auth.allow-proxies", true);

// Path to a specific gssapi library
pref("network.negotiate-auth.gsslib", "");

// Specify if the gss lib comes standard with the OS
pref("network.negotiate-auth.using-native-gsslib", true);

#ifdef XP_WIN

// Default to using the SSPI intead of GSSAPI on windows
pref("network.auth.use-sspi", true);

#endif

// Controls which NTLM authentication implementation we default to. True forces
// the use of our generic (internal) NTLM authentication implementation vs. any
// native implementation provided by the os. This pref is for diagnosing issues
// with native NTLM. (See bug 520607 for details.) Using generic NTLM authentication
// can expose the user to reflection attack vulnerabilities. Do not change this
// unless you know what you're doing!
// This pref should be removed 6 months after the release of firefox 3.6.
pref("network.auth.force-generic-ntlm", false);

// The following prefs are used to enable automatic use of the operating
// system's NTLM implementation to silently authenticate the user with their
// Window's domain logon.  The trusted-uris pref follows the format of the
// trusted-uris pref for negotiate authentication.
pref("network.automatic-ntlm-auth.allow-proxies", true);
pref("network.automatic-ntlm-auth.allow-non-fqdn", false);
pref("network.automatic-ntlm-auth.trusted-uris", "");

// The string to return to the server as the 'workstation' that the
// user is using.  Bug 1046421 notes that the previous default, of the
// system hostname, could be used for user fingerprinting.
//
// However, in some network environments where allowedWorkstations is in use
// to provide a level of host-based access control, it must be set to a string
// that is listed in allowedWorkstations for the user's account in their
// AD Domain.
pref("network.generic-ntlm-auth.workstation", "WORKSTATION");

// This preference controls whether to allow sending default credentials (SSO) to
// NTLM/Negotiate servers allowed in the "trusted uri" list when navigating them
// in a Private Browsing window.
// If set to false, Private Browsing windows will not use default credentials and ask
// for credentials from the user explicitly.
// If set to true, and a server URL conforms other conditions for sending default
// credentials, those will be sent automatically in Private Browsing windows.
//
// This preference has no effect when the browser is set to "Never Remember History",
// in that case default credentials will always be used.
pref("network.auth.private-browsing-sso", false);

// Control how throttling of http responses works - number of ms that each
// suspend and resume period lasts (prefs named appropriately)
// This feature is occasionally causing visible regressions (download too slow for
// too long time, jitter in video/audio in background tabs...)
pref("network.http.throttle.enable", false);

// Make HTTP throttling v2 algorithm Nightly-only due to bug 1462906
#ifdef NIGHTLY_BUILD
pref("network.http.throttle.version", 2);
#else
pref("network.http.throttle.version", 1);
#endif

// V1 prefs
pref("network.http.throttle.suspend-for", 900);
pref("network.http.throttle.resume-for", 100);

// V2 prefs
pref("network.http.throttle.read-limit-bytes", 8000);
pref("network.http.throttle.read-interval-ms", 500);

// Common prefs
// Delay we resume throttled background responses after the last unthrottled
// response has finished.  Prevents resuming too soon during an active page load
// at which sub-resource reqeusts quickly come and go.
pref("network.http.throttle.hold-time-ms", 800);
// After the last transaction activation or last data chunk response we only
// throttle for this period of time.  This prevents comet and unresponsive
// http requests to engage long-standing throttling.
pref("network.http.throttle.max-time-ms", 500);

// Give higher priority to requests resulting from a user interaction event
// like click-to-play, image fancy-box zoom, navigation.
pref("network.http.on_click_priority", true);

// Some requests during a page load are marked as "tail", mainly trackers, but not only.
// This pref controls whether such requests are put to the tail, behind other requests
// emerging during page loading process.
pref("network.http.tailing.enabled", true);
// When the page load has not yet reached DOMContentLoaded point, tail requestes are delayed
// by (non-tailed requests count + 1) * delay-quantum milliseconds.
pref("network.http.tailing.delay-quantum", 600);
// The same as above, but applied after the document load reached DOMContentLoaded event.
pref("network.http.tailing.delay-quantum-after-domcontentloaded", 100);
// Upper limit for the calculated delay, prevents long standing and comet-like requests
// tail forever.  This is in milliseconds as well.
pref("network.http.tailing.delay-max", 6000);
// Total limit we delay tailed requests since a page load beginning.
pref("network.http.tailing.total-max", 45000);

pref("permissions.default.image",           1); // 1-Accept, 2-Deny, 3-dontAcceptForeign

pref("network.proxy.type",                  5);
pref("network.proxy.ftp",                   "");
pref("network.proxy.ftp_port",              0);
pref("network.proxy.http",                  "");
pref("network.proxy.http_port",             0);
pref("network.proxy.ssl",                   "");
pref("network.proxy.ssl_port",              0);
pref("network.proxy.socks",                 "");
pref("network.proxy.socks_port",            0);
pref("network.proxy.socks_version",         5);
pref("network.proxy.socks_remote_dns",      false);
pref("network.proxy.proxy_over_tls",        true);
pref("network.proxy.no_proxies_on",         "localhost, 127.0.0.1");
pref("network.proxy.failover_timeout",      1800); // 30 minutes
pref("network.online",                      true); //online/offline
pref("network.cookie.thirdparty.sessionOnly", false);
pref("network.cookie.thirdparty.nonsecureSessionOnly", false);
pref("network.cookie.leave-secure-alone",   true);
pref("network.cookie.same-site.enabled",    true); // Honor the SameSite cookie attribute

// Cookie lifetime policy. Possible values:
// 0 - accept all cookies
// 1 - deprecated. don't use it.
// 2 - accept as session cookies
// 3 - deprecated. don't use it.
pref("network.cookie.lifetimePolicy",       0);

// The interval in seconds to move the cookies in the child process.
// Set to 0 to disable moving the cookies.
pref("network.cookie.move.interval_sec",    10);

pref("network.cookie.maxNumber", 3000);
pref("network.cookie.maxPerHost", 180);
// Cookies quota for each host. If cookies exceed the limit maxPerHost,
// (maxPerHost - quotaPerHost) cookies will be evicted.
pref("network.cookie.quotaPerHost", 150);

// The PAC file to load.  Ignored unless network.proxy.type is 2.
pref("network.proxy.autoconfig_url", "");
// Strip off paths when sending URLs to PAC scripts
pref("network.proxy.autoconfig_url.include_path", false);

// If we cannot load the PAC file, then try again (doubling from interval_min
// until we reach interval_max or the PAC file is successfully loaded).
pref("network.proxy.autoconfig_retry_interval_min", 5);    // 5 seconds
pref("network.proxy.autoconfig_retry_interval_max", 300);  // 5 minutes
pref("network.proxy.enable_wpad_over_dhcp", true);

// Use the HSTS preload list by default
pref("network.stricttransportsecurity.preloadlist", true);

// Use JS mDNS as a fallback
pref("network.mdns.use_js_fallback", false);

pref("converter.html2txt.structs",          true); // Output structured phrases (strong, em, code, sub, sup, b, i, u)
pref("converter.html2txt.header_strategy",  1); // 0 = no indention; 1 = indention, increased with header level; 2 = numbering and slight indention
// Whether we include ruby annotation in the text despite whether it
// is requested. This was true because we didn't explicitly strip out
// annotations. Set false by default to provide a better behavior, but
// we want to be able to pref-off it if user doesn't like it.
pref("converter.html2txt.always_include_ruby", false);

pref("intl.accept_languages",               "chrome://global/locale/intl.properties");
pref("intl.menuitems.alwaysappendaccesskeys","chrome://global/locale/intl.properties");
pref("intl.menuitems.insertseparatorbeforeaccesskeys","chrome://global/locale/intl.properties");
pref("intl.charset.detector",               "chrome://global/locale/intl.properties");
pref("intl.charset.fallback.override",      "");
pref("intl.charset.fallback.tld",           true);
pref("intl.ellipsis",                       "chrome://global-platform/locale/intl.properties");
// this pref allows user to request that all internationalization formatters
// like date/time formatting, unit formatting, calendars etc. should use
// OS locale set instead of the app locale set.
pref("intl.regional_prefs.use_os_locales",  false);
// fallback charset list for Unicode conversion (converting from Unicode)
// currently used for mail send only to handle symbol characters (e.g Euro, trademark, smartquotes)
// for ISO-8859-1
pref("intl.fallbackCharsetList.ISO-8859-1", "windows-1252");
pref("font.language.group",                 "chrome://global/locale/intl.properties");

// Android-specific pref to control if keydown and keyup events are fired even
// in during composition.  Note that those prefs are ignored if
// "dom.keyboardevent.dispatch_during_composition" is false.
#ifdef MOZ_WIDGET_ANDROID
// If true, dispatch the keydown and keyup events on any web apps even during
// composition.
#ifdef EARLY_BETA_OR_EARLIER
pref("intl.ime.hack.on_any_apps.fire_key_events_for_composition", true);
#else // #ifdef EARLY_BETA_OR_EARLIER
pref("intl.ime.hack.on_any_apps.fire_key_events_for_composition", false);
#endif // #ifdef EARLY_BETA_OR_EARLIER #else
// If true and the above pref is false, dispatch the keydown and keyup events
// only on IME-unaware web apps.  So, this supports web apps which listen to
// only keydown or keyup event to get a change to do something at every text
// input.
pref("intl.ime.hack.on_ime_unaware_apps.fire_key_events_for_composition", true);
#else // #ifdef MOZ_WIDGET_ANDROID
pref("intl.ime.hack.on_any_apps.fire_key_events_for_composition", false);
pref("intl.ime.hack.on_ime_unaware_apps.fire_key_events_for_composition", false);
#endif // #ifdef MOZ_WIDGET_ANDROID #else

// If you use legacy Chinese IME which puts an ideographic space to composition
// string as placeholder, this pref might be useful.  If this is true and when
// web contents forcibly commits composition (e.g., moving focus), the
// ideographic space will be ignored (i.e., commits with empty string).
pref("intl.ime.remove_placeholder_character_at_commit", false);

pref("intl.uidirection", -1); // -1 to set from locale; 0 for LTR; 1 for RTL

// use en-US hyphenation by default for content tagged with plain lang="en"
pref("intl.hyphenation-alias.en", "en-us");
// and for other subtags of en-*, if no specific patterns are available
pref("intl.hyphenation-alias.en-*", "en-us");

pref("intl.hyphenation-alias.af-*", "af");
pref("intl.hyphenation-alias.bg-*", "bg");
pref("intl.hyphenation-alias.ca-*", "ca");
pref("intl.hyphenation-alias.cy-*", "cy");
pref("intl.hyphenation-alias.da-*", "da");
pref("intl.hyphenation-alias.eo-*", "eo");
pref("intl.hyphenation-alias.es-*", "es");
pref("intl.hyphenation-alias.et-*", "et");
pref("intl.hyphenation-alias.fi-*", "fi");
pref("intl.hyphenation-alias.fr-*", "fr");
pref("intl.hyphenation-alias.gl-*", "gl");
pref("intl.hyphenation-alias.hr-*", "hr");
pref("intl.hyphenation-alias.hsb-*", "hsb");
pref("intl.hyphenation-alias.hu-*", "hu");
pref("intl.hyphenation-alias.ia-*", "ia");
pref("intl.hyphenation-alias.is-*", "is");
pref("intl.hyphenation-alias.it-*", "it");
pref("intl.hyphenation-alias.kmr-*", "kmr");
pref("intl.hyphenation-alias.la-*", "la");
pref("intl.hyphenation-alias.lt-*", "lt");
pref("intl.hyphenation-alias.mn-*", "mn");
pref("intl.hyphenation-alias.nl-*", "nl");
pref("intl.hyphenation-alias.pl-*", "pl");
pref("intl.hyphenation-alias.pt-*", "pt");
pref("intl.hyphenation-alias.ru-*", "ru");
pref("intl.hyphenation-alias.sl-*", "sl");
pref("intl.hyphenation-alias.sv-*", "sv");
pref("intl.hyphenation-alias.tr-*", "tr");
pref("intl.hyphenation-alias.uk-*", "uk");

// use reformed (1996) German patterns by default unless specifically tagged as de-1901
// (these prefs may soon be obsoleted by better BCP47-based tag matching, but for now...)
pref("intl.hyphenation-alias.de", "de-1996");
pref("intl.hyphenation-alias.de-*", "de-1996");
pref("intl.hyphenation-alias.de-AT-1901", "de-1901");
pref("intl.hyphenation-alias.de-DE-1901", "de-1901");
pref("intl.hyphenation-alias.de-CH-*", "de-CH");

// patterns from TeX are tagged as "sh" (Serbo-Croatian) macrolanguage;
// alias "sr" (Serbian) and "bs" (Bosnian) to those patterns
// (Croatian has its own separate patterns).
pref("intl.hyphenation-alias.sr", "sh");
pref("intl.hyphenation-alias.bs", "sh");
pref("intl.hyphenation-alias.sh-*", "sh");
pref("intl.hyphenation-alias.sr-*", "sh");
pref("intl.hyphenation-alias.bs-*", "sh");

// Norwegian has two forms, Bokmål and Nynorsk, with "no" as a macrolanguage encompassing both.
// For "no", we'll alias to "nb" (Bokmål) as that is the more widely used written form.
pref("intl.hyphenation-alias.no", "nb");
pref("intl.hyphenation-alias.no-*", "nb");
pref("intl.hyphenation-alias.nb-*", "nb");
pref("intl.hyphenation-alias.nn-*", "nn");

// All prefs of default font should be "auto".
pref("font.name.serif.ar", "");
pref("font.name.sans-serif.ar", "");
pref("font.name.monospace.ar", "");
pref("font.name.cursive.ar", "");

pref("font.name.serif.el", "");
pref("font.name.sans-serif.el", "");
pref("font.name.monospace.el", "");
pref("font.name.cursive.el", "");

pref("font.name.serif.he", "");
pref("font.name.sans-serif.he", "");
pref("font.name.monospace.he", "");
pref("font.name.cursive.he", "");

pref("font.name.serif.ja", "");
pref("font.name.sans-serif.ja", "");
pref("font.name.monospace.ja", "");
pref("font.name.cursive.ja", "");

pref("font.name.serif.ko", "");
pref("font.name.sans-serif.ko", "");
pref("font.name.monospace.ko", "");
pref("font.name.cursive.ko", "");

pref("font.name.serif.th", "");
pref("font.name.sans-serif.th", "");
pref("font.name.monospace.th", "");
pref("font.name.cursive.th", "");

pref("font.name.serif.x-cyrillic", "");
pref("font.name.sans-serif.x-cyrillic", "");
pref("font.name.monospace.x-cyrillic", "");
pref("font.name.cursive.x-cyrillic", "");

pref("font.name.serif.x-unicode", "");
pref("font.name.sans-serif.x-unicode", "");
pref("font.name.monospace.x-unicode", "");
pref("font.name.cursive.x-unicode", "");

pref("font.name.serif.x-western", "");
pref("font.name.sans-serif.x-western", "");
pref("font.name.monospace.x-western", "");
pref("font.name.cursive.x-western", "");

pref("font.name.serif.zh-CN", "");
pref("font.name.sans-serif.zh-CN", "");
pref("font.name.monospace.zh-CN", "");
pref("font.name.cursive.zh-CN", "");

pref("font.name.serif.zh-TW", "");
pref("font.name.sans-serif.zh-TW", "");
pref("font.name.monospace.zh-TW", "");
pref("font.name.cursive.zh-TW", "");

pref("font.name.serif.zh-HK", "");
pref("font.name.sans-serif.zh-HK", "");
pref("font.name.monospace.zh-HK", "");
pref("font.name.cursive.zh-HK", "");

pref("font.name.serif.x-devanagari", "");
pref("font.name.sans-serif.x-devanagari", "");
pref("font.name.monospace.x-devanagari", "");
pref("font.name.cursive.x-devanagari", "");

pref("font.name.serif.x-tamil", "");
pref("font.name.sans-serif.x-tamil", "");
pref("font.name.monospace.x-tamil", "");
pref("font.name.cursive.x-tamil", "");

pref("font.name.serif.x-armn", "");
pref("font.name.sans-serif.x-armn", "");
pref("font.name.monospace.x-armn", "");
pref("font.name.cursive.x-armn", "");

pref("font.name.serif.x-beng", "");
pref("font.name.sans-serif.x-beng", "");
pref("font.name.monospace.x-beng", "");
pref("font.name.cursive.x-beng", "");

pref("font.name.serif.x-cans", "");
pref("font.name.sans-serif.x-cans", "");
pref("font.name.monospace.x-cans", "");
pref("font.name.cursive.x-cans", "");

pref("font.name.serif.x-ethi", "");
pref("font.name.sans-serif.x-ethi", "");
pref("font.name.monospace.x-ethi", "");
pref("font.name.cursive.x-ethi", "");

pref("font.name.serif.x-geor", "");
pref("font.name.sans-serif.x-geor", "");
pref("font.name.monospace.x-geor", "");
pref("font.name.cursive.x-geor", "");

pref("font.name.serif.x-gujr", "");
pref("font.name.sans-serif.x-gujr", "");
pref("font.name.monospace.x-gujr", "");
pref("font.name.cursive.x-gujr", "");

pref("font.name.serif.x-guru", "");
pref("font.name.sans-serif.x-guru", "");
pref("font.name.monospace.x-guru", "");
pref("font.name.cursive.x-guru", "");

pref("font.name.serif.x-khmr", "");
pref("font.name.sans-serif.x-khmr", "");
pref("font.name.monospace.x-khmr", "");
pref("font.name.cursive.x-khmr", "");

pref("font.name.serif.x-mlym", "");
pref("font.name.sans-serif.x-mlym", "");
pref("font.name.monospace.x-mlym", "");
pref("font.name.cursive.x-mlym", "");

pref("font.name.serif.x-orya", "");
pref("font.name.sans-serif.x-orya", "");
pref("font.name.monospace.x-orya", "");
pref("font.name.cursive.x-orya", "");

pref("font.name.serif.x-telu", "");
pref("font.name.sans-serif.x-telu", "");
pref("font.name.monospace.x-telu", "");
pref("font.name.cursive.x-telu", "");

pref("font.name.serif.x-knda", "");
pref("font.name.sans-serif.x-knda", "");
pref("font.name.monospace.x-knda", "");
pref("font.name.cursive.x-knda", "");

pref("font.name.serif.x-sinh", "");
pref("font.name.sans-serif.x-sinh", "");
pref("font.name.monospace.x-sinh", "");
pref("font.name.cursive.x-sinh", "");

pref("font.name.serif.x-tibt", "");
pref("font.name.sans-serif.x-tibt", "");
pref("font.name.monospace.x-tibt", "");
pref("font.name.cursive.x-tibt", "");

pref("font.name.serif.x-math", "");
pref("font.name.sans-serif.x-math", "");
pref("font.name.monospace.x-math", "");
pref("font.name.cursive.x-math", "");

pref("font.name-list.serif.x-math", "Latin Modern Math, STIX Two Math, XITS Math, Cambria Math, Libertinus Math, DejaVu Math TeX Gyre, TeX Gyre Bonum Math, TeX Gyre Pagella Math, TeX Gyre Schola, TeX Gyre Termes Math, STIX Math, Asana Math, STIXGeneral, DejaVu Serif, DejaVu Sans, serif");
pref("font.name-list.sans-serif.x-math", "sans-serif");
pref("font.name-list.monospace.x-math", "monospace");

// Some CJK fonts have bad underline offset, their CJK character glyphs are overlapped (or adjoined)  to its underline.
// These fonts are ignored the underline offset, instead of it, the underline is lowered to bottom of its em descent.
pref("font.blacklist.underline_offset", "FangSong,Gulim,GulimChe,MingLiU,MingLiU-ExtB,MingLiU_HKSCS,MingLiU-HKSCS-ExtB,MS Gothic,MS Mincho,MS PGothic,MS PMincho,MS UI Gothic,PMingLiU,PMingLiU-ExtB,SimHei,SimSun,SimSun-ExtB,Hei,Kai,Apple LiGothic,Apple LiSung,Osaka");

pref("security.directory",              "");

// security-sensitive dialogs should delay button enabling. In milliseconds.
pref("security.dialog_enable_delay", 1000);
pref("security.notification_enable_delay", 500);

#if defined(DEBUG) && !defined(ANDROID)
pref("csp.about_uris_without_csp", "blank,printpreview,srcdoc,about,addons,cache-entry,config,crashes,debugging,devtools,downloads,home,memory,networking,newtab,performance,plugins,policies,profiles,restartrequired,searchreset,serviceworkers,sessionrestore,support,sync-log,telemetry,url-classifier,webrtc,welcomeback");
// the following prefs are for testing purposes only.
pref("csp.overrule_about_uris_without_csp_whitelist", false);
pref("csp.skip_about_page_has_csp_assert", false);
// assertion flag will be set to false after fixing Bug 1473549
pref("security.allow_eval_with_system_principal", false);
pref("security.uris_using_eval_with_system_principal", "autocomplete.xml,redux.js,react-redux.js,content-task.js,content-task.js,tree.xml,dialog.xml,preferencesbindings.js,wizard.xml,lodash.js,jszip.js,ajv-4.1.1.js,updates.js,setup,jsol.js,parent_utils.js");
#endif

// Default Content Security Policy to apply to signed contents.
pref("security.signed_content.CSP.default", "script-src 'self'; style-src 'self'");

// Mixed content blocking
pref("security.mixed_content.block_active_content", false);
pref("security.mixed_content.block_display_content", false);

// Upgrade mixed display content before it's blocked
pref("security.mixed_content.upgrade_display_content", false);

// Block sub requests that happen within an object
pref("security.mixed_content.block_object_subrequest", false);

// Sub-resource integrity
pref("security.sri.enable", true);

// Block scripts with wrong MIME type such as image/ or video/.
pref("security.block_script_with_wrong_mime", true);

// OCSP must-staple
pref("security.ssl.enable_ocsp_must_staple", true);

// Insecure Form Field Warning
pref("security.insecure_field_warning.contextual.enabled", false);
pref("security.insecure_field_warning.ignore_local_ip_address", true);

// Disable pinning checks by default.
pref("security.cert_pinning.enforcement_level", 0);
// Do not process hpkp headers rooted by not built in roots by default.
// This is to prevent accidental pinning from MITM devices and is used
// for tests.
pref("security.cert_pinning.process_headers_from_non_builtin_roots", false);

// If set to true, allow view-source URIs to be opened from URIs that share
// their protocol with the inner URI of the view-source URI
pref("security.view-source.reachable-from-inner-protocol", false);

// If set to true strict checks will happen on the triggering principal for loads.
// Android is disabled at the moment pending Bug 1504968
#if !defined(RELEASE_OR_BETA) && !defined(ANDROID)
pref("security.strict_security_checks.enabled", true);
#else
pref("security.strict_security_checks.enabled", false);
#endif

// Remote settings preferences
pref("services.settings.poll_interval", 86400); // 24H
pref("services.settings.server", "https://firefox.settings.services.mozilla.com/v1");
pref("services.settings.changes.path", "/buckets/monitor/collections/changes/records");
pref("services.settings.default_bucket", "main");
pref("services.settings.default_signer", "remote-settings.content-signature.mozilla.org");

// Blocklist preferences
pref("extensions.blocklist.enabled", true);
// OneCRL freshness checking depends on this value, so if you change it,
// please also update security.onecrl.maximum_staleness_in_seconds.
pref("extensions.blocklist.interval", 86400);
// Required blocklist freshness for OneCRL OCSP bypass
// (default is 1.25x extensions.blocklist.interval, or 30 hours)
pref("security.onecrl.maximum_staleness_in_seconds", 108000);
pref("extensions.blocklist.url", "https://blocklists.settings.services.mozilla.com/v1/blocklist/3/%APP_ID%/%APP_VERSION%/%PRODUCT%/%BUILD_ID%/%BUILD_TARGET%/%LOCALE%/%CHANNEL%/%OS_VERSION%/%DISTRIBUTION%/%DISTRIBUTION_VERSION%/%PING_COUNT%/%TOTAL_PING_COUNT%/%DAYS_SINCE_LAST_PING%/");
pref("extensions.blocklist.detailsURL", "https://blocked.cdn.mozilla.net/");
pref("extensions.blocklist.itemURL", "https://blocked.cdn.mozilla.net/%blockID%.html");
// Controls what level the blocklist switches from warning about items to forcibly
// blocking them.
pref("extensions.blocklist.level", 2);
// Blocklist via settings server (Kinto)
pref("services.blocklist.bucket", "blocklists");
pref("services.blocklist.onecrl.collection", "certificates");
pref("services.blocklist.onecrl.checked", 0);
pref("services.blocklist.onecrl.signer", "onecrl.content-signature.mozilla.org");
pref("services.blocklist.addons.collection", "addons");
pref("services.blocklist.addons.checked", 0);
pref("services.blocklist.addons.signer", "remote-settings.content-signature.mozilla.org");
pref("services.blocklist.plugins.collection", "plugins");
pref("services.blocklist.plugins.checked", 0);
pref("services.blocklist.plugins.signer", "remote-settings.content-signature.mozilla.org");
pref("services.blocklist.pinning.enabled", true);
pref("services.blocklist.pinning.bucket", "pinning");
pref("services.blocklist.pinning.collection", "pins");
pref("services.blocklist.pinning.checked", 0);
pref("services.blocklist.pinning.signer", "pinning-preload.content-signature.mozilla.org");
pref("services.blocklist.gfx.collection", "gfx");
pref("services.blocklist.gfx.checked", 0);
pref("services.blocklist.gfx.signer", "remote-settings.content-signature.mozilla.org");

// Modifier key prefs: default to Windows settings,
// menu access key = alt, accelerator key = control.
// Use 17 for Ctrl, 18 for Alt, 224 for Meta, 91 for Win, 0 for none. Mac settings in macprefs.js
pref("ui.key.accelKey", 17);
pref("ui.key.menuAccessKey", 18);
pref("ui.key.generalAccessKey", -1);

// If generalAccessKey is -1, use the following two prefs instead.
// Use 0 for disabled, 1 for Shift, 2 for Ctrl, 4 for Alt, 8 for Meta, 16 for Win
// (values can be combined, e.g. 5 for Alt+Shift)
pref("ui.key.chromeAccess", 4);
pref("ui.key.contentAccess", 5);

pref("ui.key.menuAccessKeyFocuses", false); // overridden below

// Disable page loading activity cursor by default.
pref("ui.use_activity_cursor", false);

// Middle-mouse handling
pref("middlemouse.paste", false);
pref("middlemouse.contentLoadURL", false);
pref("middlemouse.scrollbarPosition", false);

// Clipboard behavior
pref("clipboard.autocopy", false);

// Clipboard only supports text/plain
pref("clipboard.plainTextOnly", false);

#ifdef XP_WIN
// Setting false you can disable 4th button and/or 5th button of your mouse.
// 4th button is typically mapped to "Back" and 5th button is typically mapped
// to "Forward" button.
pref("mousebutton.4th.enabled", true);
pref("mousebutton.5th.enabled", true);
#endif

// mouse wheel scroll transaction period of time (in milliseconds)
pref("mousewheel.transaction.timeout", 1500);
// mouse wheel scroll transaction is held even if the mouse cursor is moved.
pref("mousewheel.transaction.ignoremovedelay", 100);

// prefs for app level mouse wheel scrolling acceleration.
// number of mousewheel clicks when acceleration starts
// acceleration can be turned off if pref is set to -1
pref("mousewheel.acceleration.start", -1);
// factor to be multiplied for constant acceleration
pref("mousewheel.acceleration.factor", 10);

// Prefs for override the system mouse wheel scrolling speed on
// content of the web pages.  When
// "mousewheel.system_scroll_override_on_root_content.enabled" is true and the system
// scrolling speed isn't customized by the user, the content scrolling
// speed is multiplied by the following factors.  The value will be used as
// 1/100.  E.g., 200 means 2.00.
// NOTE: Even if "mousewheel.system_scroll_override_on_root_content.enabled" is
// true, when Gecko detects the user customized the system scrolling speed
// settings, the override isn't executed.
pref("mousewheel.system_scroll_override_on_root_content.vertical.factor", 200);
pref("mousewheel.system_scroll_override_on_root_content.horizontal.factor", 200);

// mousewheel.*.action can specify the action when you use mosue wheel.
// When no modifier keys are pressed or two or more modifires are pressed,
// .default is used.
// 0: Nothing happens
// 1: Scrolling contents
// 2: Go back or go forward, in your history
// 3: Zoom in or out (reflowing zoom).
// 4: Treat vertical wheel as horizontal scroll
//      This treats vertical wheel operation (i.e., deltaY) as horizontal
//      scroll.  deltaX and deltaZ are always ignored.  So, only
//      "delta_multiplier_y" pref affects the scroll speed.
// 5: Zoom in or out (pinch zoom).
pref("mousewheel.default.action", 1);
pref("mousewheel.with_alt.action", 2);
pref("mousewheel.with_control.action", 3);
pref("mousewheel.with_meta.action", 1);  // command key on Mac
pref("mousewheel.with_shift.action", 4);
pref("mousewheel.with_win.action", 1);

// mousewheel.*.action.override_x will override the action
// when the mouse wheel is rotated along the x direction.
// -1: Don't override the action.
// 0 to 3: Override the action with the specified value.
// Note that 4 isn't available because it doesn't make sense to apply the
// default action only for y direction to this pref.
pref("mousewheel.default.action.override_x", -1);
pref("mousewheel.with_alt.action.override_x", -1);
pref("mousewheel.with_control.action.override_x", -1);
pref("mousewheel.with_meta.action.override_x", -1);  // command key on Mac
pref("mousewheel.with_shift.action.override_x", -1);
pref("mousewheel.with_win.action.override_x", -1);

// mousewheel.*.delta_multiplier_* can specify the value muliplied by the delta
// value.  The values will be used after divided by 100.  I.e., 100 means 1.0,
// -100 means -1.0.  If the values were negative, the direction would be
// reverted.  The absolue value must be 100 or larger.
pref("mousewheel.default.delta_multiplier_x", 100);
pref("mousewheel.default.delta_multiplier_y", 100);
pref("mousewheel.default.delta_multiplier_z", 100);
pref("mousewheel.with_alt.delta_multiplier_x", 100);
pref("mousewheel.with_alt.delta_multiplier_y", 100);
pref("mousewheel.with_alt.delta_multiplier_z", 100);
pref("mousewheel.with_control.delta_multiplier_x", 100);
pref("mousewheel.with_control.delta_multiplier_y", 100);
pref("mousewheel.with_control.delta_multiplier_z", 100);
pref("mousewheel.with_meta.delta_multiplier_x", 100);  // command key on Mac
pref("mousewheel.with_meta.delta_multiplier_y", 100);  // command key on Mac
pref("mousewheel.with_meta.delta_multiplier_z", 100);  // command key on Mac
pref("mousewheel.with_shift.delta_multiplier_x", 100);
pref("mousewheel.with_shift.delta_multiplier_y", 100);
pref("mousewheel.with_shift.delta_multiplier_z", 100);
pref("mousewheel.with_win.delta_multiplier_x", 100);
pref("mousewheel.with_win.delta_multiplier_y", 100);
pref("mousewheel.with_win.delta_multiplier_z", 100);

// If line-height is lower than this value (in device pixels), 1 line scroll
// scrolls this height.
pref("mousewheel.min_line_scroll_amount", 5);

// Auto-dir is a feature which treats any single-wheel scroll as a scroll in the
// only one scrollable direction if the target has only one scrollable
// direction. For example, if the user scrolls a vertical wheel inside a target
// which is horizontally scrollable but vertical unscrollable, then the vertical
// scroll is converted to a horizontal scroll for that target.
// Note that auto-dir only takes effect for |mousewheel.*.action|s and
// |mousewheel.*.action.override_x|s whose values are 1.
pref("mousewheel.autodir.enabled", false);
// When a wheel scroll is converted due to auto-dir, which side the converted
// scroll goes towards is decided by one thing called "honoured target". If the
// content of the honoured target horizontally starts from right to left, then
// an upward scroll maps to a rightward scroll and a downward scroll maps to a
// leftward scroll; otherwise, an upward scroll maps to a leftward scroll and a
// downward scroll maps to a rightward scroll.
// If this pref is set to false, then consider the scrolling target as the
// honoured target.
// If set to true, then consider the root element in the document where the
// scrolling target is as the honoured target. But note that there's one
// exception: for targets in an HTML document, the real root element(I.e. the
// <html> element) is typically not considered as a root element, but the <body>
// element is typically considered as a root element. If there is no <body>
// element, then consider the <html> element instead.
pref("mousewheel.autodir.honourroot", false);

// These define the smooth scroll behavior (min ms, max ms) for different triggers
// Some triggers:
// mouseWheel: Discrete mouse wheel events, Synaptics touchpads on windows (generate wheel events)
// Lines:  Up/Down/Left/Right KB arrows
// Pages:  Page up/down, Space
// Scrollbars: Clicking scrollbars arrows, clicking scrollbars tracks
// Note: Currently OS X trackpad and magic mouse don't use our smooth scrolling
// Note: These are relevant only when "general.smoothScroll" is enabled
pref("general.smoothScroll.mouseWheel.durationMinMS", 200);
pref("general.smoothScroll.mouseWheel.durationMaxMS", 400);
pref("general.smoothScroll.pixels.durationMinMS", 150);
pref("general.smoothScroll.pixels.durationMaxMS", 150);
pref("general.smoothScroll.lines.durationMinMS", 150);
pref("general.smoothScroll.lines.durationMaxMS", 150);
pref("general.smoothScroll.pages.durationMinMS", 150);
pref("general.smoothScroll.pages.durationMaxMS", 150);
pref("general.smoothScroll.scrollbars.durationMinMS", 150);
pref("general.smoothScroll.scrollbars.durationMaxMS", 150);
pref("general.smoothScroll.other.durationMinMS", 150);
pref("general.smoothScroll.other.durationMaxMS", 150);
// Enable disable smooth scrolling for different triggers (when "general.smoothScroll" is enabled)
pref("general.smoothScroll.mouseWheel", true);
pref("general.smoothScroll.pixels", true);
pref("general.smoothScroll.lines", true);
pref("general.smoothScroll.pages", true);
pref("general.smoothScroll.scrollbars", true);
pref("general.smoothScroll.other", true);
// To connect consecutive scroll events into a continuous flow, the animation's duration
// should be longer than scroll events intervals (or else the scroll will stop
// before the next event arrives - we're guessing next interval by averaging recent
// intervals).
// This defines how longer is the duration compared to events interval (percentage)
pref("general.smoothScroll.durationToIntervalRatio", 200);
// These two prefs determine the timing function.
pref("general.smoothScroll.currentVelocityWeighting", "0.25");
pref("general.smoothScroll.stopDecelerationWeighting", "0.4");
// Alternative smooth scroll physics ("MSD" = Mass-Spring-Damper)
pref("general.smoothScroll.msdPhysics.enabled", false);
pref("general.smoothScroll.msdPhysics.continuousMotionMaxDeltaMS", 120);
pref("general.smoothScroll.msdPhysics.motionBeginSpringConstant", 1250);
pref("general.smoothScroll.msdPhysics.slowdownMinDeltaMS", 12);
pref("general.smoothScroll.msdPhysics.slowdownMinDeltaRatio", "1.3");
pref("general.smoothScroll.msdPhysics.slowdownSpringConstant", 2000);
pref("general.smoothScroll.msdPhysics.regularSpringConstant", 1000);

// We can show it anytime from menus
pref("profile.manage_only_at_launch", false);

// ------------------
//  Text Direction
// ------------------
// 1 = directionLTRBidi *
// 2 = directionRTLBidi
pref("bidi.direction", 1);
// ------------------
//  Text Type
// ------------------
// 1 = charsettexttypeBidi *
// 2 = logicaltexttypeBidi
// 3 = visualtexttypeBidi
pref("bidi.texttype", 1);
// ------------------
//  Numeral Style
// ------------------
// 0 = nominalnumeralBidi *
// 1 = regularcontextnumeralBidi
// 2 = hindicontextnumeralBidi
// 3 = arabicnumeralBidi
// 4 = hindinumeralBidi
// 5 = persiancontextnumeralBidi
// 6 = persiannumeralBidi
pref("bidi.numeral", 0);
// Whether delete and backspace should immediately delete characters not
// visually adjacent to the caret, or adjust the visual position of the caret
// on the first keypress and delete the character on a second keypress
pref("bidi.edit.delete_immediately", true);

// Bidi caret movement style:
// 0 = logical
// 1 = visual
// 2 = visual, but logical during selection
pref("bidi.edit.caret_movement_style", 2);

// Setting this pref to |true| forces Bidi UI menu items and keyboard shortcuts
// to be exposed, and enables the directional caret hook. By default, only
// expose it for bidi-associated system locales.
pref("bidi.browser.ui", false);

// used for double-click word selection behavior. Win will override.
pref("layout.word_select.eat_space_to_next_word", false);
pref("layout.word_select.stop_at_punctuation", true);

// Whether underscore should be treated as a word-breaking character for
// word selection/arrow-key movement purposes.
pref("layout.word_select.stop_at_underscore", false);

// controls caret style and word-delete during text selection
// 0 = use platform default
// 1 = caret moves and blinks as when there is no selection; word
//     delete deselects the selection and then deletes word
// 2 = caret moves to selection edge and is not visible during selection;
//     word delete deletes the selection (Mac and Linux default)
// 3 = caret moves and blinks as when there is no selection; word delete
//     deletes the selection
// Windows default is 1 for word delete behavior, the rest as for 2.
pref("layout.selection.caret_style", 0);

// pref to report CSS errors to the error console
pref("layout.css.report_errors", true);

// Override DPI. A value of -1 means use the maximum of 96 and the system DPI.
// A value of 0 means use the system DPI. A positive value is used as the DPI.
// This sets the physical size of a device pixel and thus controls the
// interpretation of physical units such as "pt".
pref("layout.css.dpi", -1);

// Set the number of device pixels per CSS pixel. A value <= 0 means choose
// automatically based on user settings for the platform (e.g., "UI scale factor"
// on Mac). A positive value is used as-is. This effectively controls the size
// of a CSS "px". This is only used for windows on the screen, not for printing.
pref("layout.css.devPixelsPerPx", "-1.0");

// Is support for CSS individual transform enabled?
pref("layout.css.individual-transform.enabled", false);

// Is support for CSS initial-letter property enabled?
pref("layout.css.initial-letter.enabled", false);

// Is support for scrollbar-color property enabled?
pref("layout.css.scrollbar-color.enabled", true);

// Is support for scrollbar-width property enabled?
pref("layout.css.scrollbar-width.enabled", true);

// Set the threshold distance in CSS pixels below which scrolling will snap to
// an edge, when scroll snapping is set to "proximity".
pref("layout.css.scroll-snap.proximity-threshold", 200);

// When selecting the snap point for CSS scroll snapping, the velocity of the
// scroll frame is clamped to this speed, in CSS pixels / s.
pref("layout.css.scroll-snap.prediction-max-velocity", 2000);

// When selecting the snap point for CSS scroll snapping, the velocity of the
// scroll frame is integrated over this duration, in seconds.  The snap point
// best suited for this position is selected, enabling the user to perform fling
// gestures.
pref("layout.css.scroll-snap.prediction-sensitivity", "0.750");

// Is support for DOMPoint enabled?
pref("layout.css.DOMPoint.enabled", true);

// Is support for DOMQuad enabled?
pref("layout.css.DOMQuad.enabled", true);

// Is support for DOMMatrix enabled?
pref("layout.css.DOMMatrix.enabled", true);

// Is support for GeometryUtils.getBoxQuads enabled?
#ifdef RELEASE_OR_BETA
pref("layout.css.getBoxQuads.enabled", false);
#else
pref("layout.css.getBoxQuads.enabled", true);
#endif

// Is support for GeometryUtils.convert*FromNode enabled?
#ifdef RELEASE_OR_BETA
pref("layout.css.convertFromNode.enabled", false);
#else
pref("layout.css.convertFromNode.enabled", true);
#endif

// Is support for CSS text-justify property enabled?
pref("layout.css.text-justify.enabled", true);

// Is the paint-order property supported for HTML text?
// (It is always supported for SVG.)
pref("layout.css.paint-order.enabled", true);

// Are sets of prefixed properties supported?
pref("layout.css.prefixes.border-image", true);
pref("layout.css.prefixes.transforms", true);
pref("layout.css.prefixes.transitions", true);
pref("layout.css.prefixes.animations", true);
pref("layout.css.prefixes.box-sizing", true);
pref("layout.css.prefixes.font-features", true);

// Is -moz-osx-font-smoothing enabled?
// Only supported in OSX builds
#ifdef XP_MACOSX
pref("layout.css.osx-font-smoothing.enabled", true);
#else
pref("layout.css.osx-font-smoothing.enabled", false);
#endif

// Is support for CSS overflow-clip-box enabled for non-UA sheets?
pref("layout.css.overflow-clip-box.enabled", false);

// Is support for CSS contain enabled?
pref("layout.css.contain.enabled", false);

// Is layout of CSS outline-style:auto enabled?
pref("layout.css.outline-style-auto.enabled", false);

// Is CSSOM-View scroll-behavior and its MSD smooth scrolling enabled?
pref("layout.css.scroll-behavior.enabled", true);

// Tuning of the smooth scroll motion used by CSSOM-View scroll-behavior.
// Spring-constant controls the strength of the simulated MSD
// (Mass-Spring-Damper)
pref("layout.css.scroll-behavior.spring-constant", "250.0");

// Tuning of the smooth scroll motion used by CSSOM-View scroll-behavior.
// Damping-ratio controls the dampening force of the simulated MSD
// (Mass-Spring-Damper).
// When below 1.0, the system is under-damped; it may overshoot the target and
// oscillate.
// When greater than 1.0, the system is over-damped; it will reach the target at
// reduced speed without overshooting.
// When equal to 1.0, the system is critically-damped; it will reach the target
// at the greatest speed without overshooting.
pref("layout.css.scroll-behavior.damping-ratio", "1.0");

// Is support for scroll-snap enabled?
pref("layout.css.scroll-snap.enabled", true);

// Is support for document.fonts enabled?
pref("layout.css.font-loading-api.enabled", true);

// Are inter-character ruby annotations enabled?
pref("layout.css.ruby.intercharacter.enabled", false);

// Is support for overscroll-behavior enabled?
pref("layout.css.overscroll-behavior.enabled", true);

// Is support for motion-path enabled?
#ifdef RELEASE_OR_BETA
pref("layout.css.motion-path.enabled", false);
#else
pref("layout.css.motion-path.enabled", true);
#endif

// pref for which side vertical scrollbars should be on
// 0 = end-side in UI direction
// 1 = end-side in document/content direction
// 2 = right
// 3 = left
pref("layout.scrollbar.side", 0);

// pref to stop overlay scrollbars from fading out, for testing purposes
pref("layout.testing.overlay-scrollbars.always-visible", false);

// Enable/disable interruptible reflow, which allows reflows to stop
// before completion (and display the partial results) when user events
// are pending.
pref("layout.interruptible-reflow.enabled", true);

// pref to control browser frame rate, in Hz. A value <= 0 means choose
// automatically based on knowledge of the platform (or 60Hz if no platform-
// specific information is available).
pref("layout.frame_rate", -1);

// pref to dump the display list to the log. Useful for debugging drawing.
pref("layout.display-list.dump", false);
pref("layout.display-list.dump-content", false);
pref("layout.display-list.dump-parent", false);

// Toggle retaining display lists between paints
#if !defined(ANDROID)
pref("layout.display-list.retain", true);
pref("layout.display-list.retain.chrome", false);
#else
pref("layout.display-list.retain", false);
#endif

// Set the maximum amount of modified frames allowed before doing a full
// display list rebuild.
pref("layout.display-list.rebuild-frame-limit", 500);

// pref to control whether layout warnings that are hit quite often are enabled
pref("layout.spammy_warnings.enabled", false);

// Should we fragment floats inside CSS column layout?
pref("layout.float-fragments-inside-column.enabled", true);

// The number of frames times the frame rate is the time required to
// pass without painting used to guess that we'll not paint again soon
pref("layout.idle_period.required_quiescent_frames", 2);

// The amount of time (milliseconds) needed between an idle period's
// end and the start of the next tick to avoid jank.
pref("layout.idle_period.time_limit", 1);

// Is support for the core interfaces of Web Animations API enabled?
pref("dom.animations-api.core.enabled", true);

// Pref to throttle offsreen animations
pref("dom.animations.offscreen-throttling", true);

// Prefs to control the maximum area to pre-render when animating a large
// element on the compositor.
pref("layout.animation.prerender.partial", false);
pref("layout.animation.prerender.viewport-ratio-limit-x", "1.125");
pref("layout.animation.prerender.viewport-ratio-limit-y", "1.125");
pref("layout.animation.prerender.absolute-limit-x", 4096);
pref("layout.animation.prerender.absolute-limit-y", 4096);

// if true, allow plug-ins to override internal imglib decoder mime types in full-page mode
pref("plugin.override_internal_types", false);

// enable single finger gesture input (win7+ tablets)
pref("gestures.enable_single_finger_input", true);

pref("editor.resizing.preserve_ratio",       true);
pref("editor.positioning.offset",            0);

pref("dom.use_watchdog", true);
pref("dom.max_chrome_script_run_time", 20);
pref("dom.max_script_run_time", 10);
pref("dom.max_ext_content_script_run_time", 5);

// Stop all scripts in a compartment when the "stop script" dialog is used.
pref("dom.global_stop_script", true);

// Support the input event queue on the main thread of content process
pref("input_event_queue.supported", true);

// The maximum and minimum time (milliseconds) we reserve for handling input
// events in each frame.
pref("input_event_queue.duration.max", 8);
pref("input_event_queue.duration.min", 1);

// The default amount of time (milliseconds) required for handling a input
// event.
pref("input_event_queue.default_duration_per_event", 1);

// The number of processed input events we use to predict the amount of time
// required to process the following input events.
pref("input_event_queue.count_for_prediction", 9);

pref("plugins.load_appdir_plugins", false);
// If true, plugins will be click to play
pref("plugins.click_to_play", false);

// This only supports one hidden ctp plugin, edit nsPluginArray.cpp if adding a second
pref("plugins.navigator.hidden_ctp_plugin", "");

// The default value for nsIPluginTag.enabledState (STATE_ENABLED = 2)
pref("plugin.default.state", 2);

// How long in minutes we will allow a plugin to work after the user has chosen
// to allow it "now"
pref("plugin.sessionPermissionNow.intervalInMinutes", 60);
// How long in days we will allow a plugin to work after the user has chosen
// to allow it persistently.
pref("plugin.persistentPermissionAlways.intervalInDays", 90);

// This pref can take 3 possible string values:
// "always"     - always use favor fallback mode
// "follow-ctp" - activate if ctp is active for the given
//                plugin object (could be due to a plugin-wide
//                setting or a site-specific setting)
// "never"      - never use favor fallback mode
pref("plugins.favorfallback.mode", "never");

// A comma-separated list of rules to follow when deciding
// whether an object has been provided with good fallback content.
// The valid values can be found at nsObjectLoadingContent::HasGoodFallback.
pref("plugins.favorfallback.rules", "");


// Set IPC timeouts for plugins and tabs, except in leak-checking and
// dynamic analysis builds.  (NS_FREE_PERMANENT_DATA is C++ only, so
// approximate its definition here.)
#if !defined(DEBUG) && !defined(MOZ_ASAN) && !defined(MOZ_VALGRIND) && !defined(MOZ_TSAN)
// How long a plugin is allowed to process a synchronous IPC message
// before we consider it "hung".
pref("dom.ipc.plugins.timeoutSecs", 45);
// How long a plugin process will wait for a response from the parent
// to a synchronous request before terminating itself. After this
// point the child assumes the parent is hung. Currently disabled.
pref("dom.ipc.plugins.parentTimeoutSecs", 0);
// How long a plugin in e10s is allowed to process a synchronous IPC
// message before we notify the chrome process of a hang.
pref("dom.ipc.plugins.contentTimeoutSecs", 10);
// How long a plugin launch is allowed to take before
// we consider it failed.
pref("dom.ipc.plugins.processLaunchTimeoutSecs", 45);
#ifdef XP_WIN
// How long a plugin is allowed to process a synchronous IPC message
// before we display the plugin hang UI
pref("dom.ipc.plugins.hangUITimeoutSecs", 11);
// Minimum time that the plugin hang UI will be displayed
pref("dom.ipc.plugins.hangUIMinDisplaySecs", 10);
#endif
#else
// No timeout in leak-checking builds
pref("dom.ipc.plugins.timeoutSecs", 0);
pref("dom.ipc.plugins.contentTimeoutSecs", 0);
pref("dom.ipc.plugins.processLaunchTimeoutSecs", 0);
pref("dom.ipc.plugins.parentTimeoutSecs", 0);
#ifdef XP_WIN
pref("dom.ipc.plugins.hangUITimeoutSecs", 0);
pref("dom.ipc.plugins.hangUIMinDisplaySecs", 0);
#endif
#endif

// Whether or not to collect a paired minidump when force-killing a
// content process.
#ifdef RELEASE_OR_BETA
pref("dom.ipc.tabs.createKillHardCrashReports", false);
#else
pref("dom.ipc.tabs.createKillHardCrashReports", true);
#endif

pref("dom.ipc.plugins.flash.disable-protected-mode", false);

pref("dom.ipc.plugins.flash.subprocess.crashreporter.enabled", true);
pref("dom.ipc.plugins.reportCrashURL", true);

// How long we wait before unloading an idle plugin process.
// Defaults to 30 seconds.
pref("dom.ipc.plugins.unloadTimeoutSecs", 30);

// Allow Flash async drawing mode in 64-bit release builds
pref("dom.ipc.plugins.asyncdrawing.enabled", true);
// Force the accelerated direct path for a subset of Flash wmode values
pref("dom.ipc.plugins.forcedirect.enabled", true);

// Enable multi by default.
#if !defined(MOZ_ASAN)
pref("dom.ipc.processCount", 8);
#else
pref("dom.ipc.processCount", 4);
#endif

// Default to allow only one file:// URL content process.
pref("dom.ipc.processCount.file", 1);

// WebExtensions only support a single extension process.
pref("dom.ipc.processCount.extension", 1);

// Privileged content only supports a single content process.
pref("dom.ipc.processCount.privileged", 1);

// Keep a single privileged content process alive for performance reasons.
// e.g. we do not want to throw content processes out every time we navigate
// away from about:newtab.
pref("dom.ipc.keepProcessesAlive.privileged", 1);

// Whether a native event loop should be used in the content process.
#if defined(XP_WIN) || defined(XP_MACOSX)
pref("dom.ipc.useNativeEventProcessing.content", false);
#else
pref("dom.ipc.useNativeEventProcessing.content", true);
#endif

// Disable support for SVG
pref("svg.disabled", false);

// Override default dom.ipc.processCount for some remote content process types.
pref("dom.ipc.processCount.webLargeAllocation", 10);

// Enable the Large-Allocation header
pref("dom.largeAllocationHeader.enabled", true);

// Disable e10s for Gecko by default. This is overridden in firefox.js.
pref("browser.tabs.remote.autostart", false);

// Pref to control whether we use separate content processes for top-level load
// of file:// URIs.
pref("browser.tabs.remote.separateFileUriProcess", true);

// Pref that enables top level web content pages that are opened from file://
// URI pages to run in the file content process.
// This has been added in case breaking any window references between these
// sorts of pages, which we have to do when we run them in the normal web
// content process, causes compatibility issues.
pref("browser.tabs.remote.allowLinkedWebInFileUriProcess", true);

// Pref to control whether we use separate privileged content processes.
pref("browser.tabs.remote.separatePrivilegedContentProcess", false);

// Enable the use of display-lists for SVG hit-testing and painting.
pref("svg.display-lists.hit-testing.enabled", true);
pref("svg.display-lists.painting.enabled", true);

// Is support for the new getBBox method from SVG 2 enabled?
// See https://svgwg.org/svg2-draft/single-page.html#types-SVGBoundingBoxOptions
pref("svg.new-getBBox.enabled", false);

pref("svg.transform-box.enabled", true);

# This pref controls whether the 'context-fill' and 'context-stroke' keywords
# can be used in SVG-as-an-image in the content processes to use the fill/
# stroke specified on the element that embeds the image.  (These keywords are
# always enabled in the chrome process, regardless of this pref.)
# Also, these keywords are currently not part of any spec, which is partly why
# we disable them for web content.
pref("svg.context-properties.content.enabled", false);

// Default font types and sizes by locale
pref("font.default.ar", "sans-serif");
pref("font.minimum-size.ar", 0);
pref("font.size.variable.ar", 16);
pref("font.size.fixed.ar", 13);

pref("font.default.el", "serif");
pref("font.minimum-size.el", 0);
pref("font.size.variable.el", 16);
pref("font.size.fixed.el", 13);

pref("font.default.he", "sans-serif");
pref("font.minimum-size.he", 0);
pref("font.size.variable.he", 16);
pref("font.size.fixed.he", 13);

pref("font.default.ja", "sans-serif");
pref("font.minimum-size.ja", 0);
pref("font.size.variable.ja", 16);
pref("font.size.fixed.ja", 16);

pref("font.default.ko", "sans-serif");
pref("font.minimum-size.ko", 0);
pref("font.size.variable.ko", 16);
pref("font.size.fixed.ko", 16);

pref("font.default.th", "sans-serif");
pref("font.minimum-size.th", 0);
pref("font.size.variable.th", 16);
pref("font.size.fixed.th", 13);

pref("font.default.x-cyrillic", "serif");
pref("font.minimum-size.x-cyrillic", 0);
pref("font.size.variable.x-cyrillic", 16);
pref("font.size.fixed.x-cyrillic", 13);

pref("font.default.x-devanagari", "serif");
pref("font.minimum-size.x-devanagari", 0);
pref("font.size.variable.x-devanagari", 16);
pref("font.size.fixed.x-devanagari", 13);

pref("font.default.x-tamil", "serif");
pref("font.minimum-size.x-tamil", 0);
pref("font.size.variable.x-tamil", 16);
pref("font.size.fixed.x-tamil", 13);

pref("font.default.x-armn", "serif");
pref("font.minimum-size.x-armn", 0);
pref("font.size.variable.x-armn", 16);
pref("font.size.fixed.x-armn", 13);

pref("font.default.x-beng", "serif");
pref("font.minimum-size.x-beng", 0);
pref("font.size.variable.x-beng", 16);
pref("font.size.fixed.x-beng", 13);

pref("font.default.x-cans", "serif");
pref("font.minimum-size.x-cans", 0);
pref("font.size.variable.x-cans", 16);
pref("font.size.fixed.x-cans", 13);

pref("font.default.x-ethi", "serif");
pref("font.minimum-size.x-ethi", 0);
pref("font.size.variable.x-ethi", 16);
pref("font.size.fixed.x-ethi", 13);

pref("font.default.x-geor", "serif");
pref("font.minimum-size.x-geor", 0);
pref("font.size.variable.x-geor", 16);
pref("font.size.fixed.x-geor", 13);

pref("font.default.x-gujr", "serif");
pref("font.minimum-size.x-gujr", 0);
pref("font.size.variable.x-gujr", 16);
pref("font.size.fixed.x-gujr", 13);

pref("font.default.x-guru", "serif");
pref("font.minimum-size.x-guru", 0);
pref("font.size.variable.x-guru", 16);
pref("font.size.fixed.x-guru", 13);

pref("font.default.x-khmr", "serif");
pref("font.minimum-size.x-khmr", 0);
pref("font.size.variable.x-khmr", 16);
pref("font.size.fixed.x-khmr", 13);

pref("font.default.x-mlym", "serif");
pref("font.minimum-size.x-mlym", 0);
pref("font.size.variable.x-mlym", 16);
pref("font.size.fixed.x-mlym", 13);

pref("font.default.x-orya", "serif");
pref("font.minimum-size.x-orya", 0);
pref("font.size.variable.x-orya", 16);
pref("font.size.fixed.x-orya", 13);

pref("font.default.x-telu", "serif");
pref("font.minimum-size.x-telu", 0);
pref("font.size.variable.x-telu", 16);
pref("font.size.fixed.x-telu", 13);

pref("font.default.x-knda", "serif");
pref("font.minimum-size.x-knda", 0);
pref("font.size.variable.x-knda", 16);
pref("font.size.fixed.x-knda", 13);

pref("font.default.x-sinh", "serif");
pref("font.minimum-size.x-sinh", 0);
pref("font.size.variable.x-sinh", 16);
pref("font.size.fixed.x-sinh", 13);

pref("font.default.x-tibt", "serif");
pref("font.minimum-size.x-tibt", 0);
pref("font.size.variable.x-tibt", 16);
pref("font.size.fixed.x-tibt", 13);

pref("font.default.x-unicode", "serif");
pref("font.minimum-size.x-unicode", 0);
pref("font.size.variable.x-unicode", 16);
pref("font.size.fixed.x-unicode", 13);

pref("font.default.x-western", "serif");
pref("font.minimum-size.x-western", 0);
pref("font.size.variable.x-western", 16);
pref("font.size.fixed.x-western", 13);

pref("font.default.zh-CN", "sans-serif");
pref("font.minimum-size.zh-CN", 0);
pref("font.size.variable.zh-CN", 16);
pref("font.size.fixed.zh-CN", 16);

pref("font.default.zh-HK", "sans-serif");
pref("font.minimum-size.zh-HK", 0);
pref("font.size.variable.zh-HK", 16);
pref("font.size.fixed.zh-HK", 16);

pref("font.default.zh-TW", "sans-serif");
pref("font.minimum-size.zh-TW", 0);
pref("font.size.variable.zh-TW", 16);
pref("font.size.fixed.zh-TW", 16);

// mathml.css sets font-size to "inherit" and font-family to "serif" so only
// font.name.*.x-math and font.minimum-size.x-math are really relevant.
pref("font.default.x-math", "serif");
pref("font.minimum-size.x-math", 0);
pref("font.size.variable.x-math", 16);
pref("font.size.fixed.x-math", 13);

/*
 * A value greater than zero enables font size inflation for
 * pan-and-zoom UIs, so that the fonts in a block are at least the size
 * that, if a block's width is scaled to match the device's width, the
 * fonts in the block are big enough that at most the pref value ems of
 * text fit in *the width of the device*.
 *
 * When both this pref and the next are set, the larger inflation is
 * used.
 */
pref("font.size.inflation.emPerLine", 0);
/*
 * A value greater than zero enables font size inflation for
 * pan-and-zoom UIs, so that if a block's width is scaled to match the
 * device's width, the fonts in a block are at least the font size
 * given.  The value given is in twips, i.e., 1/20 of a point, or 1/1440
 * of an inch.
 *
 * When both this pref and the previous are set, the larger inflation is
 * used.
 */
pref("font.size.inflation.minTwips", 0);
/*
 * In products with multi-mode pan-and-zoom and non-pan-and-zoom UIs,
 * this pref forces font inflation to always be enabled in all modes.
 * That is, any heuristics used to detect pan-and-zoom
 * vs. non-pan-and-zoom modes are disabled and all content is treated
 * as pan-and-zoom mode wrt font inflation.
 *
 * This pref has no effect if font inflation is not enabled through
 * either of the prefs above.  It has no meaning in single-mode UIs.
 */
pref("font.size.inflation.forceEnabled", false);
/*
 * In products with multi-mode pan-and-zoom and non-pan-and-zoom UIs,
 * this pref disables font inflation in master-process contexts where
 * existing heuristics can't be used determine enabled-ness.
 *
 * This pref has no effect if font inflation is not enabled through
 * either of the prefs above.  The "forceEnabled" pref above overrides
 * this pref.
 */
pref("font.size.inflation.disabledInMasterProcess", false);
/*
 * Since the goal of font size inflation is to avoid having to
 * repeatedly scroll side to side to read a block of text, and there are
 * a number of page layouts where a relatively small chunk of text is
 * better of not being inflated according to the same algorithm we use
 * for larger chunks of text, we want a threshold for an amount of text
 * that triggers font size inflation.  This preference controls that
 * threshold.
 *
 * It controls the threshold used within an *approximation* of the
 * number of lines of text we use.  In particular, if we assume that
 * each character (collapsing collapsible whitespace) has a width the
 * same as the em-size of the font (when, normally, it's actually quite
 * a bit smaller on average), this preference gives the percentage of a
 * number of lines of text we'd need to trigger inflation.  This means
 * that a percentage of 100 means that we'd need a number of characters
 * (we know the font size and the width) equivalent to one line of
 * square text (which is actually a lot less than a real line of text).
 *
 * A value of 0 means there's no character length threshold.
 */
pref("font.size.inflation.lineThreshold", 400);

/*
 * Defines the font size inflation mapping intercept parameter.
 *
 * Font size inflation computes a minimum font size, m, based on
 * other preferences (see font.size.inflation.minTwips and
 * font.size.inflation.emPerLine, above) and the width of the
 * frame in which the text resides. Using this minimum, a specified
 * font size, s, is mapped to an inflated font size, i, using an
 * equation that varies depending on the value of the font size
 * inflation mapping intercept parameter, P:
 *
 * If the intercept parameter is negative, then the following mapping
 * function is used:
 *
 * i = m + s
 *
 * If the intercept parameter is non-negative, then the mapping function
 * is a function such that its graph meets the graph of i = s at the
 * point where both i and s are (1 + P/2) * m for values of s that are
 * large enough. This means that when s=0, i is always equal to m.
 */
pref("font.size.inflation.mappingIntercept", 1);

/*
 * This controls the percentage that fonts will be inflated, if font
 * size inflation is enabled. Essentially, if we have a specified font
 * size, s, and an inflated font size, i, this specifies that the ratio
 * i/s * 100 should never exceed the value of this preference.
 *
 * In order for this preference to have any effect, its value must be
 * greater than 100, since font inflation can never decrease the ratio
 * i/s.
 */
pref("font.size.inflation.maxRatio", 0);

/**
 * This setting corresponds to a global text zoom setting affecting
 * all content that is not already subject to font size inflation.
 * It is interpreted as a percentage value that is applied on top
 * of the document's current text zoom setting.
 *
 * The resulting total zoom factor (text zoom * system font scale)
 * will be limited by zoom.minPercent and maxPercent.
 */
pref("font.size.systemFontScale", 100);

/*
 * When enabled, the touch.radius and mouse.radius prefs allow events to be dispatched
 * to nearby elements that are sensitive to the event. See PositionedEventTargeting.cpp.
 * The 'mm' prefs define a rectangle around the nominal event target point within which
 * we will search for suitable elements. 'visitedWeight' is a percentage weight;
 * a value > 100 makes a visited link be treated as further away from the event target
 * than it really is, while a value < 100 makes a visited link be treated as closer
 * to the event target than it really is.
 */
pref("ui.touch.radius.enabled", false);
pref("ui.touch.radius.leftmm", 8);
pref("ui.touch.radius.topmm", 12);
pref("ui.touch.radius.rightmm", 8);
pref("ui.touch.radius.bottommm", 4);
pref("ui.touch.radius.visitedWeight", 120);

pref("ui.mouse.radius.enabled", false);
pref("ui.mouse.radius.leftmm", 8);
pref("ui.mouse.radius.topmm", 12);
pref("ui.mouse.radius.rightmm", 8);
pref("ui.mouse.radius.bottommm", 4);
pref("ui.mouse.radius.visitedWeight", 120);

// When true, the ui.mouse.radius.* prefs will only affect simulated mouse events generated by touch input.
// When false, the prefs will be used for all mouse events.
pref("ui.mouse.radius.inputSource.touchOnly", true);

#ifdef XP_WIN

pref("font.name-list.emoji", "Segoe UI Emoji, Twemoji Mozilla");

pref("font.name-list.serif.ar", "Times New Roman");
pref("font.name-list.sans-serif.ar", "Segoe UI, Tahoma, Arial");
pref("font.name-list.monospace.ar", "Courier New");
pref("font.name-list.cursive.ar", "Comic Sans MS");

pref("font.name-list.serif.el", "Times New Roman");
pref("font.name-list.sans-serif.el", "Arial");
pref("font.name-list.monospace.el", "Courier New");
pref("font.name-list.cursive.el", "Comic Sans MS");

pref("font.name-list.serif.he", "Narkisim, David");
pref("font.name-list.sans-serif.he", "Arial");
pref("font.name-list.monospace.he", "Fixed Miriam Transparent, Miriam Fixed, Rod, Courier New");
pref("font.name-list.cursive.he", "Guttman Yad, Ktav, Arial");

pref("font.name-list.serif.ja", "Yu Mincho, MS PMincho, MS Mincho, Meiryo, Yu Gothic, MS PGothic, MS Gothic");
pref("font.name-list.sans-serif.ja", "Meiryo, Yu Gothic, MS PGothic, MS Gothic, Yu Mincho, MS PMincho, MS Mincho");
pref("font.name-list.monospace.ja", "MS Gothic, MS Mincho, Meiryo, Yu Gothic, Yu Mincho, MS PGothic, MS PMincho");

pref("font.name-list.serif.ko", "Batang, Gulim");
pref("font.name-list.sans-serif.ko", "Malgun Gothic, Gulim");
pref("font.name-list.monospace.ko", "GulimChe");
pref("font.name-list.cursive.ko", "Gungsuh");

pref("font.name-list.serif.th", "Tahoma");
pref("font.name-list.sans-serif.th", "Tahoma");
pref("font.name-list.monospace.th", "Tahoma");
pref("font.name-list.cursive.th", "Tahoma");

pref("font.name-list.serif.x-cyrillic", "Times New Roman");
pref("font.name-list.sans-serif.x-cyrillic", "Arial");
pref("font.name-list.monospace.x-cyrillic", "Courier New");
pref("font.name-list.cursive.x-cyrillic", "Comic Sans MS");

pref("font.name-list.serif.x-unicode", "Times New Roman");
pref("font.name-list.sans-serif.x-unicode", "Arial");
pref("font.name-list.monospace.x-unicode", "Courier New");
pref("font.name-list.cursive.x-unicode", "Comic Sans MS");

pref("font.name-list.serif.x-western", "Times New Roman");
pref("font.name-list.sans-serif.x-western", "Arial");
pref("font.name-list.monospace.x-western", "Courier New");
pref("font.name-list.cursive.x-western", "Comic Sans MS");

pref("font.name-list.serif.zh-CN", "SimSun, MS Song, SimSun-ExtB");
pref("font.name-list.sans-serif.zh-CN", "Microsoft YaHei, SimHei");
pref("font.name-list.monospace.zh-CN", "SimSun, MS Song, SimSun-ExtB");
pref("font.name-list.cursive.zh-CN", "KaiTi, KaiTi_GB2312");

// Per Taiwanese users' demand. They don't want to use TC fonts for
// rendering Latin letters. (bug 88579)
pref("font.name-list.serif.zh-TW", "Times New Roman, PMingLiu, MingLiU, MingLiU-ExtB");
#ifdef EARLY_BETA_OR_EARLIER
pref("font.name-list.sans-serif.zh-TW", "Arial, Microsoft JhengHei, PMingLiU, MingLiU, MingLiU-ExtB");
#else
pref("font.name-list.sans-serif.zh-TW", "Arial, PMingLiU, MingLiU, MingLiU-ExtB, Microsoft JhengHei");
#endif
pref("font.name-list.monospace.zh-TW", "MingLiU, MingLiU-ExtB");
pref("font.name-list.cursive.zh-TW", "DFKai-SB");

// hkscsm3u.ttf (HKSCS-2001) :  http://www.microsoft.com/hk/hkscs
// Hong Kong users have the same demand about glyphs for Latin letters (bug 88579)
pref("font.name-list.serif.zh-HK", "Times New Roman, MingLiu_HKSCS, Ming(for ISO10646), MingLiU, MingLiU_HKSCS-ExtB");
pref("font.name-list.sans-serif.zh-HK", "Arial, MingLiU_HKSCS, Ming(for ISO10646), MingLiU, MingLiU_HKSCS-ExtB");
pref("font.name-list.monospace.zh-HK", "MingLiU_HKSCS, Ming(for ISO10646), MingLiU, MingLiU_HKSCS-ExtB");
pref("font.name-list.cursive.zh-HK", "DFKai-SB");

pref("font.name-list.serif.x-devanagari", "Kokila, Raghindi");
pref("font.name-list.sans-serif.x-devanagari", "Nirmala UI, Mangal");
pref("font.name-list.monospace.x-devanagari", "Mangal, Nirmala UI");

pref("font.name-list.serif.x-tamil", "Latha");
pref("font.name-list.monospace.x-tamil", "Latha");

# http://www.alanwood.net/unicode/fonts.html

pref("font.name-list.serif.x-armn", "Sylfaen");
pref("font.name-list.sans-serif.x-armn", "Arial AMU");
pref("font.name-list.monospace.x-armn", "Arial AMU");

pref("font.name-list.serif.x-beng", "Vrinda, Akaash, Likhan, Ekushey Punarbhaba");
pref("font.name-list.sans-serif.x-beng", "Vrinda, Akaash, Likhan, Ekushey Punarbhaba");
pref("font.name-list.monospace.x-beng", "Mitra Mono, Likhan, Mukti Narrow");

pref("font.name-list.serif.x-cans", "Aboriginal Serif, BJCree Uni");
pref("font.name-list.sans-serif.x-cans", "Aboriginal Sans");
pref("font.name-list.monospace.x-cans", "Aboriginal Sans, OskiDakelh, Pigiarniq, Uqammaq");

pref("font.name-list.serif.x-ethi", "Visual Geez Unicode, Visual Geez Unicode Agazian");
pref("font.name-list.sans-serif.x-ethi", "GF Zemen Unicode");
pref("font.name-list.monospace.x-ethi", "Ethiopia Jiret");
pref("font.name-list.cursive.x-ethi", "Visual Geez Unicode Title");

pref("font.name-list.serif.x-geor", "Sylfaen, BPG Paata Khutsuri U, TITUS Cyberbit Basic");
pref("font.name-list.sans-serif.x-geor", "BPG Classic 99U");
pref("font.name-list.monospace.x-geor", "BPG Classic 99U");

pref("font.name-list.serif.x-gujr", "Shruti");
pref("font.name-list.sans-serif.x-gujr", "Shruti");
pref("font.name-list.monospace.x-gujr", "Shruti");

pref("font.name-list.serif.x-guru", "Raavi, Saab");
pref("font.name-list.sans-serif.x-guru", "");
pref("font.name-list.monospace.x-guru", "Raavi, Saab");

pref("font.name-list.serif.x-khmr", "PhnomPenh OT,.Mondulkiri U GR 1.5, Khmer OS");
pref("font.name-list.sans-serif.x-khmr", "Khmer OS");
pref("font.name-list.monospace.x-khmr", "Khmer OS, Khmer OS System");

pref("font.name-list.serif.x-mlym", "Rachana_w01, AnjaliOldLipi, Kartika, ThoolikaUnicode");
pref("font.name-list.sans-serif.x-mlym", "Rachana_w01, AnjaliOldLipi, Kartika, ThoolikaUnicode");
pref("font.name-list.monospace.x-mlym", "Rachana_w01, AnjaliOldLipi, Kartika, ThoolikaUnicode");

pref("font.name-list.serif.x-orya", "ori1Uni, Kalinga");
pref("font.name-list.sans-serif.x-orya", "ori1Uni, Kalinga");
pref("font.name-list.monospace.x-orya", "ori1Uni, Kalinga");

pref("font.name-list.serif.x-telu", "Gautami, Akshar Unicode");
pref("font.name-list.sans-serif.x-telu", "Gautami, Akshar Unicode");
pref("font.name-list.monospace.x-telu", "Gautami, Akshar Unicode");

pref("font.name-list.serif.x-knda", "Tunga, AksharUnicode");
pref("font.name-list.sans-serif.x-knda", "Tunga, AksharUnicode");
pref("font.name-list.monospace.x-knda", "Tunga, AksharUnicode");

pref("font.name-list.serif.x-sinh", "Iskoola Pota, AksharUnicode");
pref("font.name-list.sans-serif.x-sinh", "Iskoola Pota, AksharUnicode");
pref("font.name-list.monospace.x-sinh", "Iskoola Pota, AksharUnicode");

pref("font.name-list.serif.x-tibt", "Tibetan Machine Uni, Jomolhari, Microsoft Himalaya");
pref("font.name-list.sans-serif.x-tibt", "Tibetan Machine Uni, Jomolhari, Microsoft Himalaya");
pref("font.name-list.monospace.x-tibt", "Tibetan Machine Uni, Jomolhari, Microsoft Himalaya");

pref("font.minimum-size.th", 10);

pref("font.default.x-devanagari", "sans-serif");

pref("font.name-list.serif.x-math", "Latin Modern Math, STIX Two Math, XITS Math, Cambria Math, Libertinus Math, DejaVu Math TeX Gyre, TeX Gyre Bonum Math, TeX Gyre Pagella Math, TeX Gyre Schola, TeX Gyre Termes Math, STIX Math, Asana Math, STIXGeneral, DejaVu Serif, DejaVu Sans, Times New Roman");
pref("font.name-list.sans-serif.x-math", "Arial");
pref("font.name-list.monospace.x-math", "Courier New");
pref("font.name-list.cursive.x-math", "Comic Sans MS");

// ClearType tuning parameters for directwrite/d2d.
//
// Allows overriding of underlying registry values in:
//   HKCU/Software/Microsoft/Avalon.Graphics/<display> (contrast and level)
//   HKLM/Software/Microsoft/Avalon.Graphics/<display> (gamma, pixel structure)
// and selection of the ClearType/antialiasing mode.
//
// A value of -1 implies use the default value, otherwise value ranges
// follow registry settings:
//   gamma [1000, 2200]  default: based on screen, typically 2200 (== 2.2)
//   enhanced contrast [0, 1000] default: 50
//   cleartype level [0, 100] default: 100
//   pixel structure [0, 2] default: 0 (flat/RGB/BGR)
//   rendering mode [0, 5] default: 0
//     0 = use default for font & size;
//     1 = aliased;
//     2 = GDI Classic;
//     3 = GDI Natural Widths;
//     4 = Natural;
//     5 = Natural Symmetric
//
// See:
//   http://msdn.microsoft.com/en-us/library/aa970267.aspx
//   http://msdn.microsoft.com/en-us/library/dd368190%28v=VS.85%29.aspx
// Note: DirectWrite uses the "Enhanced Contrast Level" value rather than the
// "Text Contrast Level" value

pref("gfx.font_rendering.cleartype_params.gamma", -1);
pref("gfx.font_rendering.cleartype_params.enhanced_contrast", -1);
pref("gfx.font_rendering.cleartype_params.cleartype_level", -1);
pref("gfx.font_rendering.cleartype_params.pixel_structure", -1);
pref("gfx.font_rendering.cleartype_params.rendering_mode", -1);

// A comma-separated list of font family names. Fonts in these families will
// be forced to use "GDI Classic" ClearType mode, provided the value
// of gfx.font_rendering.cleartype_params.rendering_mode is -1
// (i.e. a specific rendering_mode has not been explicitly set).
// Currently we apply this setting to the sans-serif Microsoft "core Web fonts".
pref("gfx.font_rendering.cleartype_params.force_gdi_classic_for_families",
     "Arial,Consolas,Courier New,Microsoft Sans Serif,Segoe UI,Tahoma,Trebuchet MS,Verdana");
// The maximum size at which we will force GDI classic mode using
// force_gdi_classic_for_families.
pref("gfx.font_rendering.cleartype_params.force_gdi_classic_max_size", 15);

pref("ui.key.menuAccessKeyFocuses", true);

// override double-click word selection behavior.
pref("layout.word_select.eat_space_to_next_word", true);

// scrollbar snapping region
pref("slider.snapMultiplier", 6);

// Whether to extend the native dialog with information on printing frames.
pref("print.extend_native_print_dialog", true);

// Locate plugins by the directories specified in the Windows registry for PLIDs
// Which is currently HKLM\Software\MozillaPlugins\xxxPLIDxxx\Path
pref("plugin.scan.plid.all", true);

// Whether sending WM_MOUSEWHEEL and WM_MOUSEHWHEEL to plugins on Windows.
pref("plugin.mousewheel.enabled", true);

// Switch the keyboard layout per window
pref("intl.keyboard.per_window_layout", false);

// Whether Gecko sets input scope of the URL bar to IS_DEFAULT when black
// listed IMEs are active.  If you use tablet mode mainly and you want to
// use touch keyboard for URL when you set focus to the URL bar, you can
// set this to false.  Then, you'll see, e.g., ".com" key on the keyboard.
// However, if you set this to false, such IMEs set its open state to "closed"
// when you set focus to the URL bar.  I.e., input mode is automatically
// changed to English input mode.
// Black listed IMEs:
//   - Microsoft IME for Japanese
//   - Google Japanese Input
//   - Microsoft Bopomofo
//   - Microsoft ChangJie
//   - Microsoft Phonetic
//   - Microsoft Quick
//   - Microsoft New ChangJie
//   - Microsoft New Phonetic
//   - Microsoft New Quick
//   - Microsoft Pinyin
//   - Microsoft Pinyin New Experience Input Style
//   - Microsoft Wubi
//   - Microsoft IME for Korean (except on Win7)
//   - Microsoft Old Hangul
pref("intl.ime.hack.set_input_scope_of_url_bar_to_default", true);

#ifdef NS_ENABLE_TSF
// Enable/Disable TSF support.
pref("intl.tsf.enable", true);

// Support IMEs implemented with IMM in TSF mode.
pref("intl.tsf.support_imm", true);

// This is referred only when both "intl.tsf.enable" and "intl.tsf.support_imm"
// are true.  When this is true, default IMC is associated with focused window
// only when active keyboard layout is a legacy IMM-IME.
pref("intl.tsf.associate_imc_only_when_imm_ime_is_active", false);

// Enables/Disables hack for specific TIP.

// On Windows 10 Build 17643 (an Insider Preview build of RS5), Microsoft have
// fixed the caller of ITextACPStore::GetTextExt() to return TS_E_NOLAYOUT to
// TIP as-is, rather than converting to E_FAIL.  Therefore, if TIP supports
// asynchronous layout computation perfectly, we can return TS_E_NOLAYOUT
// and TIP waits next OnLayoutChange() notification.  However, some TIPs still
// have some bugs of asynchronous layout support.  We keep hacking the result
// of GetTextExt() like running on Windows 10, however, there could be unknown
// TIP bugs if we stop hacking the result.  So, user can stop checking build ID
// to make Gecko hack the result forcibly.
#ifdef EARLY_BETA_OR_EARLIER
pref("intl.tsf.hack.allow_to_stop_hacking_on_build_17643_or_later", true);
#else
pref("intl.tsf.hack.allow_to_stop_hacking_on_build_17643_or_later", false);
#endif

// Whether creates native caret for ATOK or not.
pref("intl.tsf.hack.atok.create_native_caret", true);
// Whether use available composition string rect for result of
// ITextStoreACP::GetTextExt() even if the specified range is same as the
// range of composition string but some character rects of them are not
// available.  Note that this is ignored if active ATOK is or older than 2016
// and create_native_caret is true.
pref("intl.tsf.hack.atok.do_not_return_no_layout_error_of_composition_string", true);
// Whether use available composition string rect for result of
// ITextStoreACP::GetTextExt() even if the specified range is same as or is in
// the range of composition string but some character rects of them are not
// available.
pref("intl.tsf.hack.japanist10.do_not_return_no_layout_error_of_composition_string", true);
// Whether use composition start position for the result of
// ITfContextView::GetTextExt() if the specified range is larger than
// composition start offset.
// For Free ChangJie 2010
pref("intl.tsf.hack.free_chang_jie.do_not_return_no_layout_error", true);
// For Microsoft Pinyin and Microsoft Wubi
pref("intl.tsf.hack.ms_simplified_chinese.do_not_return_no_layout_error", true);
// For Microsoft ChangJie and Microsoft Quick
pref("intl.tsf.hack.ms_traditional_chinese.do_not_return_no_layout_error", true);
// Whether use previous character rect for the result of
// ITfContextView::GetTextExt() if the specified range is the first character
// of selected clause of composition string.
pref("intl.tsf.hack.ms_japanese_ime.do_not_return_no_layout_error_at_first_char", true);
// Whether use previous character rect for the result of
// ITfContextView::GetTextExt() if the specified range is the caret of
// composition string.
pref("intl.tsf.hack.ms_japanese_ime.do_not_return_no_layout_error_at_caret", true);
// Whether hack ITextStoreACP::QueryInsert() or not.  The method should return
// new selection after specified length text is inserted at specified range.
// However, Microsoft's some Chinese TIPs expect that the result is same as
// specified range.  If following prefs are true, ITextStoreACP::QueryInsert()
// returns specified range only when one of the TIPs is active.
// For Microsoft Pinyin and Microsoft Wubi
pref("intl.tsf.hack.ms_simplified_chinese.query_insert_result", true);
// For Microsoft ChangJie and Microsoft Quick
pref("intl.tsf.hack.ms_traditional_chinese.query_insert_result", true);
#endif

// If composition_font is set, Gecko sets the font to IME.  IME may use
// the fonts on their window like candidate window.  If they are empty,
// Gecko uses the system default font which is set to the IM context.
// The font name must not start with '@'.  When the writing mode is vertical,
// Gecko inserts '@' to the start of the font name automatically.
// FYI: Changing these prefs requires to restart.
pref("intl.imm.composition_font", "");

// Japanist 2003's candidate window is broken if the font is "@System" which
// is default composition font for vertical writing mode.
// You can specify font to use on candidate window of Japanist 2003.
// This value must not start with '@'.
// FYI: Changing this pref requires to restart.
pref("intl.imm.composition_font.japanist_2003", "MS PGothic");

// Even if IME claims that they support vertical writing mode but it may not
// support vertical writing mode for its candidate window.  This pref allows
// to ignore the claim.
// FYI: Changing this pref requires to restart.
pref("intl.imm.vertical_writing.always_assume_not_supported", false);

// We cannot retrieve active IME name with IMM32 API if a TIP of TSF is active.
// This pref can specify active IME name when Japanese TIP is active.
// For example:
//   Google Japanese Input: "Google 日本語入力 IMM32 モジュール"
//   ATOK 2011: "ATOK 2011" (similarly, e.g., ATOK 2013 is "ATOK 2013")
pref("intl.imm.japanese.assume_active_tip_name_as", "");

// See bug 448927, on topmost panel, some IMEs are not usable on Windows.
pref("ui.panel.default_level_parent", false);

pref("mousewheel.system_scroll_override_on_root_content.enabled", true);

// Enable system settings cache for mouse wheel message handling.
// Note that even if this pref is set to true, Gecko may not cache the system
// settings if Gecko detects that the cache won't be refreshed properly when
// the settings are changed.
pref("mousewheel.system_settings_cache.enabled", true);

// This is a pref to test system settings cache for mouse wheel message
// handling.  If this is set to true, Gecko forcibly use the cache.
pref("mousewheel.system_settings_cache.force_enabled", false);

// High resolution scrolling with supported mouse drivers on Vista or later.
pref("mousewheel.enable_pixel_scrolling", true);

// If your mouse drive sends WM_*SCROLL messages when you turn your mouse wheel,
// set this to true.  Then, gecko processes them as mouse wheel messages.
pref("mousewheel.emulate_at_wm_scroll", false);

// Some odd touchpad utils give focus to window under cursor when user tries
// to scroll.  If this is true, Gecko tries to emulate such odd behavior.
// Don't make this true unless you want to debug.  Enabling this pref causes
// making damage to the performance.
pref("mousewheel.debug.make_window_under_cursor_foreground", false);

// Enables or disabled the TrackPoint hack, -1 is autodetect, 0 is off,
// and 1 is on.  Set this to 1 if TrackPoint scrolling is not working.
pref("ui.trackpoint_hack.enabled", -1);

// Setting this to a non-empty string overrides the Win32 "window class" used
// for "normal" windows. Setting this to MozillaUIWindowClass might make
// some trackpad drivers behave better.
pref("ui.window_class_override", "");

// Enables or disables the Elantech gesture hacks.  -1 is autodetect, 0 is off,
// and 1 is on.  Set this to 1 if three-finger swipe gestures do not cause
// page back/forward actions, or if pinch-to-zoom does not work.
pref("ui.elantech_gesture_hacks.enabled", -1);

// Show the Windows on-screen keyboard (osk.exe) when a text field is focused.
pref("ui.osk.enabled", true);
// Only show the on-screen keyboard if there are no physical keyboards attached
// to the device.
pref("ui.osk.detect_physical_keyboard", true);
// Path to TabTip.exe on local machine. Cached for performance reasons.
pref("ui.osk.on_screen_keyboard_path", "");
// Only try to show the on-screen keyboard on Windows 10 and later. Setting
// this pref to false will allow the OSK to show on Windows 8 and 8.1.
pref("ui.osk.require_win10", false);
// This pref stores the "reason" that the on-screen keyboard was either
// shown or not shown when focus is moved to an editable text field. It is
// used to help debug why the keyboard is either not appearing when expected
// or appearing when it is not expected.
pref("ui.osk.debug.keyboardDisplayReason", "");

# XP_WIN
#endif

#ifdef XP_MACOSX
// Mac specific preference defaults
pref("browser.drag_out_of_frame_style", 1);
pref("ui.key.saveLink.shift", false); // true = shift, false = meta

// default fonts (in UTF8 and using canonical names)
// to determine canonical font names, use a debug build and
// enable NSPR logging for module fontInfoLog:5
// canonical names immediately follow '(fontinit) family:' in the log

pref("font.name-list.emoji", "Apple Color Emoji");

pref("font.name-list.serif.ar", "Al Bayan");
pref("font.name-list.sans-serif.ar", "Geeza Pro");
pref("font.name-list.monospace.ar", "Geeza Pro");
pref("font.name-list.cursive.ar", "DecoType Naskh");
pref("font.name-list.fantasy.ar", "KufiStandardGK");

pref("font.name-list.serif.el", "Times, Times New Roman");
pref("font.name-list.sans-serif.el", "Helvetica, Lucida Grande");
pref("font.name-list.monospace.el", "Courier New, Lucida Grande");
pref("font.name-list.cursive.el", "Lucida Grande, Times");
pref("font.name-list.fantasy.el", "Lucida Grande, Times");

pref("font.name-list.serif.he", "Times New Roman");
pref("font.name-list.sans-serif.he", "Arial");
pref("font.name-list.monospace.he", "Courier New");
pref("font.name-list.cursive.he", "Times New Roman");
pref("font.name-list.fantasy.he", "Times New Roman");

pref("font.name-list.serif.ja", "Hiragino Mincho ProN, Hiragino Mincho Pro");
pref("font.name-list.sans-serif.ja", "Hiragino Kaku Gothic ProN, Hiragino Kaku Gothic Pro");
pref("font.name-list.monospace.ja", "Osaka-Mono");

pref("font.name-list.serif.ko", "AppleMyungjo");
pref("font.name-list.sans-serif.ko", "Apple SD Gothic Neo, AppleGothic");
pref("font.name-list.monospace.ko", "Apple SD Gothic Neo, AppleGothic");

pref("font.name-list.serif.th", "Thonburi");
pref("font.name-list.sans-serif.th", "Thonburi");
pref("font.name-list.monospace.th", "Ayuthaya");

pref("font.name-list.serif.x-armn", "Mshtakan");
pref("font.name-list.sans-serif.x-armn", "Mshtakan");
pref("font.name-list.monospace.x-armn", "Mshtakan");

// SolaimanLipi, Rupali http://ekushey.org/?page/mac_download
pref("font.name-list.serif.x-beng", "Bangla MN");
pref("font.name-list.sans-serif.x-beng", "Bangla Sangam MN");
pref("font.name-list.monospace.x-beng", "Bangla Sangam MN");

pref("font.name-list.serif.x-cans", "Euphemia UCAS");
pref("font.name-list.sans-serif.x-cans", "Euphemia UCAS");
pref("font.name-list.monospace.x-cans", "Euphemia UCAS");

pref("font.name-list.serif.x-cyrillic", "Times, Times New Roman");
pref("font.name-list.sans-serif.x-cyrillic", "Helvetica, Arial");
pref("font.name-list.monospace.x-cyrillic", "Monaco, Courier New");
pref("font.name-list.cursive.x-cyrillic", "Geneva");
pref("font.name-list.fantasy.x-cyrillic", "Charcoal CY");

pref("font.name-list.serif.x-devanagari", "Devanagari MT");
pref("font.name-list.sans-serif.x-devanagari", "Devanagari Sangam MN, Devanagari MT");
pref("font.name-list.monospace.x-devanagari", "Devanagari Sangam MN, Devanagari MT");

// Abyssinica SIL http://scripts.sil.org/AbyssinicaSIL_Download
pref("font.name-list.serif.x-ethi", "Kefa, Abyssinica SIL");
pref("font.name-list.sans-serif.x-ethi", "Kefa, Abyssinica SIL");
pref("font.name-list.monospace.x-ethi", "Kefa, Abyssinica SIL");

// no suitable fonts for georgian ship with mac os x
// however some can be freely downloaded
// TITUS Cyberbit Basic http://titus.fkidg1.uni-frankfurt.de/unicode/tituut.asp
// Zuzumbo http://homepage.mac.com/rsiradze/FileSharing91.html
pref("font.name-list.serif.x-geor", "TITUS Cyberbit Basic");
pref("font.name-list.sans-serif.x-geor", "Zuzumbo");
pref("font.name-list.monospace.x-geor", "Zuzumbo");

pref("font.name-list.serif.x-gujr", "Gujarati MT");
pref("font.name-list.sans-serif.x-gujr", "Gujarati Sangam MN, Gujarati MT");
pref("font.name-list.monospace.x-gujr", "Gujarati Sangam MN, Gujarati MT");

pref("font.name-list.serif.x-guru", "Gurmukhi MT");
pref("font.name-list.sans-serif.x-guru", "Gurmukhi MT");
pref("font.name-list.monospace.x-guru", "Gurmukhi MT");

pref("font.name-list.serif.x-khmr", "Khmer MN");
pref("font.name-list.sans-serif.x-khmr", "Khmer Sangam MN");
pref("font.name-list.monospace.x-khmr", "Khmer Sangam MN");

pref("font.name-list.serif.x-mlym", "Malayalam MN");
pref("font.name-list.sans-serif.x-mlym", "Malayalam Sangam MN");
pref("font.name-list.monospace.x-mlym", "Malayalam Sangam MN");

pref("font.name-list.serif.x-orya", "Oriya MN");
pref("font.name-list.sans-serif.x-orya", "Oriya Sangam MN");
pref("font.name-list.monospace.x-orya", "Oriya Sangam MN");

// Pothana http://web.nickshanks.com/typography/telugu/
pref("font.name-list.serif.x-telu", "Telugu MN, Pothana");
pref("font.name-list.sans-serif.x-telu", "Telugu Sangam MN, Pothana");
pref("font.name-list.monospace.x-telu", "Telugu Sangam MN, Pothana");

// Kedage http://web.nickshanks.com/typography/kannada/
pref("font.name-list.serif.x-knda", "Kannada MN, Kedage");
pref("font.name-list.sans-serif.x-knda", "Kannada Sangam MN, Kedage");
pref("font.name-list.monospace.x-knda", "Kannada Sangam MN, Kedage");

pref("font.name-list.serif.x-sinh", "Sinhala MN");
pref("font.name-list.sans-serif.x-sinh", "Sinhala Sangam MN");
pref("font.name-list.monospace.x-sinh", "Sinhala Sangam MN");

pref("font.name-list.serif.x-tamil", "InaiMathi");
pref("font.name-list.sans-serif.x-tamil", "InaiMathi");
pref("font.name-list.monospace.x-tamil", "InaiMathi");

// Kailasa ships with mac os x >= 10.5
pref("font.name-list.serif.x-tibt", "Kailasa");
pref("font.name-list.sans-serif.x-tibt", "Kailasa");
pref("font.name-list.monospace.x-tibt", "Kailasa");

pref("font.name-list.serif.x-unicode", "Times");
pref("font.name-list.sans-serif.x-unicode", "Helvetica");
pref("font.name-list.monospace.x-unicode", "Courier");
pref("font.name-list.cursive.x-unicode", "Apple Chancery");
pref("font.name-list.fantasy.x-unicode", "Papyrus");

pref("font.name-list.serif.x-western", "Times, Times New Roman");
pref("font.name-list.sans-serif.x-western", "Helvetica, Arial");
pref("font.name-list.monospace.x-western", "Courier, Courier New");
pref("font.name-list.cursive.x-western", "Apple Chancery");
pref("font.name-list.fantasy.x-western", "Papyrus");

pref("font.name-list.serif.zh-CN", "Times, Songti SC, STSong, Heiti SC");
pref("font.name-list.sans-serif.zh-CN", "Helvetica, PingFang SC, STHeiti, Heiti SC");
pref("font.name-list.monospace.zh-CN", "Courier, PingFang SC, STHeiti, Heiti SC");
pref("font.name-list.cursive.zh-CN", "Kaiti SC");

pref("font.name-list.serif.zh-TW", "Times, Songti TC, LiSong Pro, Heiti TC");
pref("font.name-list.sans-serif.zh-TW", "Helvetica, PingFang TC, Heiti TC, LiHei Pro");
pref("font.name-list.monospace.zh-TW", "Courier, PingFang TC, Heiti TC, LiHei Pro");
pref("font.name-list.cursive.zh-TW", "Kaiti TC");

pref("font.name-list.serif.zh-HK", "Times, Songti TC, LiSong Pro, Heiti TC");
pref("font.name-list.sans-serif.zh-HK", "Helvetica, PingFang TC, Heiti TC, LiHei Pro");
pref("font.name-list.monospace.zh-HK", "Courier, PingFang TC, Heiti TC, LiHei Pro");
pref("font.name-list.cursive.zh-HK", "Kaiti TC");

// XP_MACOSX changes to default font sizes
pref("font.minimum-size.th", 10);

// Apple's Symbol is Unicode so use it
pref("font.name-list.serif.x-math", "Latin Modern Math, STIX Two Math, XITS Math, Cambria Math, Libertinus Math, DejaVu Math TeX Gyre, TeX Gyre Bonum Math, TeX Gyre Pagella Math, TeX Gyre Schola, TeX Gyre Termes Math, STIX Math, Asana Math, STIXGeneral, DejaVu Serif, DejaVu Sans, Symbol, Times");
pref("font.name-list.sans-serif.x-math", "Helvetica");
pref("font.name-list.monospace.x-math", "Courier");
pref("font.name-list.cursive.x-math", "Apple Chancery");
pref("font.name-list.fantasy.x-math", "Papyrus");

// Individual font faces to be treated as independent families,
// listed as <Postscript name of face:Owning family name>
pref("font.single-face-list", "Osaka-Mono:Osaka");

// optimization hint for fonts with localized names to be read in at startup, otherwise read in at lookup miss
// names are canonical family names (typically English names)
pref("font.preload-names-list", "Hiragino Kaku Gothic ProN,Hiragino Mincho ProN,STSong");

// Override font-weight values for some problematic families Apple ships
// (see bug 931426).
// The name here is the font's PostScript name, which can be checked in
// the Font Book utility or other tools.
pref("font.weight-override.AppleSDGothicNeo-Thin", 100); // Ensure Thin < UltraLight < Light
pref("font.weight-override.AppleSDGothicNeo-UltraLight", 200);
pref("font.weight-override.AppleSDGothicNeo-Light", 300);
pref("font.weight-override.AppleSDGothicNeo-Heavy", 900); // Ensure Heavy > ExtraBold (800)

pref("font.weight-override.Avenir-Book", 300); // Ensure Book < Roman (400)
pref("font.weight-override.Avenir-BookOblique", 300);
pref("font.weight-override.Avenir-MediumOblique", 500); // Harmonize MediumOblique with Medium
pref("font.weight-override.Avenir-Black", 900); // Ensure Black > Heavy (800)
pref("font.weight-override.Avenir-BlackOblique", 900);

pref("font.weight-override.AvenirNext-MediumItalic", 500); // Harmonize MediumItalic with Medium
pref("font.weight-override.AvenirNextCondensed-MediumItalic", 500);

pref("font.weight-override.HelveticaNeue-Light", 300); // Ensure Light > Thin (200)
pref("font.weight-override.HelveticaNeue-LightItalic", 300);
pref("font.weight-override.HelveticaNeue-MediumItalic", 500); // Harmonize MediumItalic with Medium

// Override the Windows settings: no menu key, meta accelerator key. ctrl for general access key in HTML/XUL
// Use 17 for Ctrl, 18 for Option, 224 for Cmd, 0 for none
pref("ui.key.menuAccessKey", 0);
pref("ui.key.accelKey", 224);
// (pinkerton, joki, saari) IE5 for mac uses Control for access keys. The HTML4 spec
// suggests to use command on mac, but this really sucks (imagine someone having a "q"
// as an access key and not letting you quit the app!). As a result, we've made a
// command decision 1 day before tree lockdown to change it to the control key.
pref("ui.key.generalAccessKey", -1);

// If generalAccessKey is -1, use the following two prefs instead.
// Use 0 for disabled, 1 for Shift, 2 for Ctrl, 4 for Alt, 8 for Meta (Cmd)
// (values can be combined, e.g. 3 for Ctrl+Shift)
pref("ui.key.chromeAccess", 2);
pref("ui.key.contentAccess", 6);

// See bug 404131, topmost <panel> element wins to Dashboard on MacOSX.
pref("ui.panel.default_level_parent", false);

pref("ui.plugin.cancel_composition_at_input_source_changed", false);

pref("mousewheel.system_scroll_override_on_root_content.enabled", false);

// Macbook touchpad two finger pixel scrolling
pref("mousewheel.enable_pixel_scrolling", true);

# XP_MACOSX
#endif

#ifdef ANDROID
// Handled differently under Mac/Windows
pref("network.protocol-handler.warn-external.file", false);
pref("browser.drag_out_of_frame_style", 1);

// Middle-mouse handling
pref("middlemouse.paste", true);
pref("middlemouse.openNewWindow", true);
pref("middlemouse.scrollbarPosition", true);

pref("browser.urlbar.clickSelectsAll", false);

// Tab focus model bit field:
// 1 focuses text controls, 2 focuses other form elements, 4 adds links.
// Leave this at the default, 7, to match mozilla1.0-era user expectations.
// pref("accessibility.tabfocus", 1);

pref("helpers.global_mime_types_file", "/etc/mime.types");
pref("helpers.global_mailcap_file", "/etc/mailcap");
pref("helpers.private_mime_types_file", "~/.mime.types");
pref("helpers.private_mailcap_file", "~/.mailcap");
pref("print.printer_list", ""); // list of printers, separated by spaces
pref("print.print_reversed", false);
pref("print.print_in_color", true);

/* PostScript print module prefs */
// pref("print.postscript.enabled",      true);

// Setting default_level_parent to true makes the default level for popup
// windows "top" instead of "parent".  On GTK2 platform, this is implemented
// with override-redirect windows which is the normal way to implement
// temporary popup windows.  Setting this to false would make the default
// level "parent" which is implemented with managed windows.
// A problem with using managed windows is that metacity sometimes deactivates
// the parent window when the managed popup is shown.
pref("ui.panel.default_level_parent", true);

pref("mousewheel.system_scroll_override_on_root_content.enabled", false);

// Forward downloads with known OMA MIME types to Android's download manager
// instead of downloading them in the browser.
pref("browser.download.forward_oma_android_download_manager", false);

# ANDROID
#endif

#ifndef ANDROID
#ifndef XP_MACOSX
#ifdef XP_UNIX
// Handled differently under Mac/Windows
pref("network.protocol-handler.warn-external.file", false);
pref("browser.drag_out_of_frame_style", 1);

// Middle-mouse handling
pref("middlemouse.paste", true);
pref("middlemouse.openNewWindow", true);
pref("middlemouse.scrollbarPosition", true);

// Clipboard behavior
pref("clipboard.autocopy", true);

pref("browser.urlbar.clickSelectsAll", false);

// Tab focus model bit field:
// 1 focuses text controls, 2 focuses other form elements, 4 adds links.
// Leave this at the default, 7, to match mozilla1.0-era user expectations.
// pref("accessibility.tabfocus", 1);

pref("helpers.global_mime_types_file", "/etc/mime.types");
pref("helpers.global_mailcap_file", "/etc/mailcap");
pref("helpers.private_mime_types_file", "~/.mime.types");
pref("helpers.private_mailcap_file", "~/.mailcap");
pref("print.printer_list", ""); // list of printers, separated by spaces
pref("print.print_reversed", false);
pref("print.print_in_color", true);

// font names

// fontconfig doesn't support emoji yet
// https://lists.freedesktop.org/archives/fontconfig/2016-October/005842.html
pref("font.name-list.emoji", "Twemoji Mozilla");

pref("font.name-list.serif.ar", "serif");
pref("font.name-list.sans-serif.ar", "sans-serif");
pref("font.name-list.monospace.ar", "monospace");
pref("font.size.fixed.ar", 12);

pref("font.name-list.serif.el", "serif");
pref("font.name-list.sans-serif.el", "sans-serif");
pref("font.name-list.monospace.el", "monospace");
pref("font.size.fixed.el", 12);

pref("font.name-list.serif.he", "serif");
pref("font.name-list.sans-serif.he", "sans-serif");
pref("font.name-list.monospace.he", "monospace");
pref("font.size.fixed.he", 12);

pref("font.name-list.serif.ja", "serif");
pref("font.name-list.sans-serif.ja", "sans-serif");
pref("font.name-list.monospace.ja", "monospace");

pref("font.name-list.serif.ko", "serif");
pref("font.name-list.sans-serif.ko", "sans-serif");
pref("font.name-list.monospace.ko", "monospace");

pref("font.name-list.serif.th", "serif");
pref("font.name-list.sans-serif.th", "sans-serif");
pref("font.name-list.monospace.th", "monospace");
pref("font.minimum-size.th", 13);

pref("font.name-list.serif.x-armn", "serif");
pref("font.name-list.sans-serif.x-armn", "sans-serif");
pref("font.name-list.monospace.x-armn", "monospace");

pref("font.name-list.serif.x-beng", "serif");
pref("font.name-list.sans-serif.x-beng", "sans-serif");
pref("font.name-list.monospace.x-beng", "monospace");

pref("font.name-list.serif.x-cans", "serif");
pref("font.name-list.sans-serif.x-cans", "sans-serif");
pref("font.name-list.monospace.x-cans", "monospace");

pref("font.name-list.serif.x-cyrillic", "serif");
pref("font.name-list.sans-serif.x-cyrillic", "sans-serif");
pref("font.name-list.monospace.x-cyrillic", "monospace");
pref("font.size.fixed.x-cyrillic", 12);

pref("font.name-list.serif.x-devanagari", "serif");
pref("font.name-list.sans-serif.x-devanagari", "sans-serif");
pref("font.name-list.monospace.x-devanagari", "monospace");

pref("font.name-list.serif.x-ethi", "serif");
pref("font.name-list.sans-serif.x-ethi", "sans-serif");
pref("font.name-list.monospace.x-ethi", "monospace");

pref("font.name-list.serif.x-geor", "serif");
pref("font.name-list.sans-serif.x-geor", "sans-serif");
pref("font.name-list.monospace.x-geor", "monospace");

pref("font.name-list.serif.x-gujr", "serif");
pref("font.name-list.sans-serif.x-gujr", "sans-serif");
pref("font.name-list.monospace.x-gujr", "monospace");

pref("font.name-list.serif.x-guru", "serif");
pref("font.name-list.sans-serif.x-guru", "sans-serif");
pref("font.name-list.monospace.x-guru", "monospace");

pref("font.name-list.serif.x-khmr", "serif");
pref("font.name-list.sans-serif.x-khmr", "sans-serif");
pref("font.name-list.monospace.x-khmr", "monospace");

pref("font.name-list.serif.x-knda", "serif");
pref("font.name-list.sans-serif.x-knda", "sans-serif");
pref("font.name-list.monospace.x-knda", "monospace");

pref("font.name-list.serif.x-mlym", "serif");
pref("font.name-list.sans-serif.x-mlym", "sans-serif");
pref("font.name-list.monospace.x-mlym", "monospace");

pref("font.name-list.serif.x-orya", "serif");
pref("font.name-list.sans-serif.x-orya", "sans-serif");
pref("font.name-list.monospace.x-orya", "monospace");

pref("font.name-list.serif.x-sinh", "serif");
pref("font.name-list.sans-serif.x-sinh", "sans-serif");
pref("font.name-list.monospace.x-sinh", "monospace");

pref("font.name-list.serif.x-tamil", "serif");
pref("font.name-list.sans-serif.x-tamil", "sans-serif");
pref("font.name-list.monospace.x-tamil", "monospace");

pref("font.name-list.serif.x-telu", "serif");
pref("font.name-list.sans-serif.x-telu", "sans-serif");
pref("font.name-list.monospace.x-telu", "monospace");

pref("font.name-list.serif.x-tibt", "serif");
pref("font.name-list.sans-serif.x-tibt", "sans-serif");
pref("font.name-list.monospace.x-tibt", "monospace");

pref("font.name-list.serif.x-unicode", "serif");
pref("font.name-list.sans-serif.x-unicode", "sans-serif");
pref("font.name-list.monospace.x-unicode", "monospace");
pref("font.size.fixed.x-unicode", 12);

pref("font.name-list.serif.x-western", "serif");
pref("font.name-list.sans-serif.x-western", "sans-serif");
pref("font.name-list.monospace.x-western", "monospace");
pref("font.size.fixed.x-western", 12);

pref("font.name-list.serif.zh-CN", "serif");
pref("font.name-list.sans-serif.zh-CN", "sans-serif");
pref("font.name-list.monospace.zh-CN", "monospace");

pref("font.name-list.serif.zh-HK", "serif");
pref("font.name-list.sans-serif.zh-HK", "sans-serif");
pref("font.name-list.monospace.zh-HK", "monospace");

pref("font.name-list.serif.zh-TW", "serif");
pref("font.name-list.sans-serif.zh-TW", "sans-serif");
pref("font.name-list.monospace.zh-TW", "monospace");

/* PostScript print module prefs */
// pref("print.postscript.enabled",      true);

// On GTK2 platform, we should use topmost window level for the default window
// level of <panel> element of XUL. GTK2 has only two window types. One is
// normal top level window, other is popup window. The popup window is always
// topmost window level, therefore, we are using normal top level window for
// non-topmost panel, but it is pretty hacky. On some Window Managers, we have
// 2 problems:
// 1. The non-topmost panel steals focus from its parent window at showing.
// 2. The parent of non-topmost panel is not activated when the panel is hidden.
// So, we have no reasons we should use non-toplevel window for popup.
pref("ui.panel.default_level_parent", true);

pref("mousewheel.system_scroll_override_on_root_content.enabled", false);

pref("intl.ime.use_simple_context_on_password_field", false);

// uim may use key snooper to listen to key events.  Unfortunately, we cannot
// know whether it uses or not since it's a build option.  So, we need to make
// distribution switchable whether we think uim uses key snooper or not with
// this pref.  Debian 9.x still uses uim as their default IM and it uses key
// snooper.  So, let's use true for its default value.
pref("intl.ime.hack.uim.using_key_snooper", true);

#ifdef MOZ_WIDGET_GTK
// maximum number of fonts to substitute for a generic
pref("gfx.font_rendering.fontconfig.max_generic_substitutions", 3);
#endif

# XP_UNIX
#endif
#endif
#endif

#if defined(ANDROID)

pref("font.size.fixed.ar", 12);

pref("font.default.el", "sans-serif");
pref("font.size.fixed.el", 12);

pref("font.size.fixed.he", 12);

pref("font.default.x-cyrillic", "sans-serif");
pref("font.size.fixed.x-cyrillic", 12);

pref("font.default.x-unicode", "sans-serif");
pref("font.size.fixed.x-unicode", 12);

pref("font.default.x-western", "sans-serif");
pref("font.size.fixed.x-western", 12);

# ANDROID
#endif

#if defined(ANDROID)
// We use the bundled Charis SIL Compact as serif font for Firefox for Android

pref("font.name-list.emoji", "Noto Color Emoji");

pref("font.name-list.serif.ar", "Noto Naskh Arabic, Noto Serif, Droid Serif");
pref("font.name-list.sans-serif.ar", "Noto Naskh Arabic, Roboto, Google Sans, Droid Sans");
pref("font.name-list.monospace.ar", "Noto Naskh Arabic");

pref("font.name-list.serif.el", "Droid Serif, Noto Serif"); // not Charis SIL Compact, only has a few Greek chars
pref("font.name-list.sans-serif.el", "Roboto, Google Sans, Droid Sans");
pref("font.name-list.monospace.el", "Droid Sans Mono");

pref("font.name-list.serif.he", "Droid Serif, Noto Serif");
pref("font.name-list.sans-serif.he", "Roboto, Google Sans, Droid Sans Hebrew, Droid Sans, Arial");
pref("font.name-list.monospace.he", "Droid Sans Mono");

pref("font.name-list.serif.ja", "Charis SIL Compact, Noto Serif CJK JP, Noto Serif, Droid Serif");
pref("font.name-list.sans-serif.ja", "Roboto, Google Sans, Droid Sans, MotoyaLMaru, MotoyaLCedar, Noto Sans JP, Noto Sans CJK JP, Droid Sans Japanese");
pref("font.name-list.monospace.ja", "MotoyaLMaru, MotoyaLCedar, Noto Sans Mono CJK JP, Droid Sans Mono");

pref("font.name-list.serif.ko", "Charis SIL Compact, Noto Serif CJK KR, Noto Serif, Droid Serif, HYSerif");
pref("font.name-list.sans-serif.ko", "Roboto, Google Sans, SmartGothic, NanumGothic, Noto Sans KR, Noto Sans CJK KR, DroidSansFallback, Droid Sans Fallback");
pref("font.name-list.monospace.ko", "Droid Sans Mono, Noto Sans Mono CJK KR");

pref("font.name-list.serif.th", "Charis SIL Compact, Noto Serif, Droid Serif");
pref("font.name-list.sans-serif.th", "Roboto, Google Sans, Droid Sans Thai, Droid Sans");
pref("font.name-list.monospace.th", "Droid Sans Mono");

pref("font.name-list.serif.x-cyrillic", "Charis SIL Compact, Noto Serif, Droid Serif");
pref("font.name-list.sans-serif.x-cyrillic", "Roboto, Google Sans, Droid Sans");
pref("font.name-list.monospace.x-cyrillic", "Droid Sans Mono");

pref("font.name-list.serif.x-unicode", "Charis SIL Compact, Noto Serif, Droid Serif");
pref("font.name-list.sans-serif.x-unicode", "Roboto, Google Sans, Droid Sans");
pref("font.name-list.monospace.x-unicode", "Droid Sans Mono");

pref("font.name-list.serif.x-western", "Charis SIL Compact, Noto Serif, Droid Serif");
pref("font.name-list.sans-serif.x-western", "Roboto, Google Sans, Droid Sans");
pref("font.name-list.monospace.x-western", "Droid Sans Mono");

pref("font.name-list.serif.zh-CN", "Charis SIL Compact, Noto Serif CJK SC, Noto Serif, Droid Serif, Droid Sans Fallback");
pref("font.name-list.sans-serif.zh-CN", "Roboto, Google Sans, Droid Sans, Noto Sans SC, Noto Sans CJK SC, Droid Sans Fallback");
pref("font.name-list.monospace.zh-CN", "Droid Sans Mono, Noto Sans Mono CJK SC, Droid Sans Fallback");

pref("font.name-list.serif.zh-HK", "Charis SIL Compact, Noto Serif CJK TC, Noto Serif, Droid Serif, Droid Sans Fallback");
pref("font.name-list.sans-serif.zh-HK", "Roboto, Google Sans, Droid Sans, Noto Sans TC, Noto Sans SC, Noto Sans CJK TC, Droid Sans Fallback");
pref("font.name-list.monospace.zh-HK", "Droid Sans Mono, Noto Sans Mono CJK TC, Droid Sans Fallback");

pref("font.name-list.serif.zh-TW", "Charis SIL Compact, Noto Serif CJK TC, Noto Serif, Droid Serif, Droid Sans Fallback");
pref("font.name-list.sans-serif.zh-TW", "Roboto, Google Sans, Droid Sans, Noto Sans TC, Noto Sans SC, Noto Sans CJK TC, Droid Sans Fallback");
pref("font.name-list.monospace.zh-TW", "Droid Sans Mono, Noto Sans Mono CJK TC, Droid Sans Fallback");

pref("font.name-list.serif.x-math", "Latin Modern Math, STIX Two Math, XITS Math, Cambria Math, Libertinus Math, DejaVu Math TeX Gyre, TeX Gyre Bonum Math, TeX Gyre Pagella Math, TeX Gyre Schola, TeX Gyre Termes Math, STIX Math, Asana Math, STIXGeneral, DejaVu Serif, DejaVu Sans, Charis SIL Compact");
pref("font.name-list.sans-serif.x-math", "Roboto, Google Sans");
pref("font.name-list.monospace.x-math", "Droid Sans Mono");

#endif

#if OS_ARCH==AIX

// Override default Japanese fonts
pref("font.name-list.serif.ja", "dt-interface system-jisx0208.1983-0");
pref("font.name-list.sans-serif.ja", "dt-interface system-jisx0208.1983-0");
pref("font.name-list.monospace.ja", "dt-interface user-jisx0208.1983-0");

// Override default Cyrillic fonts
pref("font.name-list.serif.x-cyrillic", "dt-interface system-iso8859-5");
pref("font.name-list.sans-serif.x-cyrillic", "dt-interface system-iso8859-5");
pref("font.name-list.monospace.x-cyrillic", "dt-interface user-iso8859-5");

// Override default Unicode fonts
pref("font.name-list.serif.x-unicode", "dt-interface system-ucs2.cjk_japan-0");
pref("font.name-list.sans-serif.x-unicode", "dt-interface system-ucs2.cjk_japan-0");
pref("font.name-list.monospace.x-unicode", "dt-interface user-ucs2.cjk_japan-0");

# AIX
#endif

// Login Manager prefs
pref("signon.rememberSignons",              true);
pref("signon.rememberSignons.visibilityToggle", true);
pref("signon.autofillForms",                true);
pref("signon.autofillForms.http",           false);
pref("signon.autologin.proxy",              false);
pref("signon.formlessCapture.enabled",      true);
pref("signon.storeWhenAutocompleteOff",     true);
pref("signon.debug",                        false);
pref("signon.recipes.path",                 "chrome://passwordmgr/content/recipes.json");
pref("signon.schemeUpgrades",               false);
// This temporarily prevents the master password to reprompt for autocomplete.
pref("signon.masterPasswordReprompt.timeout_ms", 900000); // 15 Minutes

// Satchel (Form Manager) prefs
pref("browser.formfill.debug",            false);
pref("browser.formfill.enable",           true);
pref("browser.formfill.expire_days",      180);
pref("browser.formfill.agedWeight",       2);
pref("browser.formfill.bucketSize",       1);
pref("browser.formfill.maxTimeGroupings", 25);
pref("browser.formfill.timeGroupingSize", 604800);
pref("browser.formfill.boundaryWeight",   25);
pref("browser.formfill.prefixWeight",     5);

// Zoom prefs
pref("browser.zoom.full", false);
pref("zoom.minPercent", 30);
pref("zoom.maxPercent", 300);
pref("toolkit.zoomManager.zoomValues", ".3,.5,.67,.8,.9,1,1.1,1.2,1.33,1.5,1.7,2,2.4,3");

//
// Image-related prefs
//

// The maximum size (in kB) that the aggregate frames of an animation can use
// before it starts to discard already displayed frames and redecode them as
// necessary.
pref("image.animated.decode-on-demand.threshold-kb", 20480);

// The minimum number of frames we want to have buffered ahead of an
// animation's currently displayed frame.
pref("image.animated.decode-on-demand.batch-size", 6);

// Whether we should recycle already displayed frames instead of discarding
// them. This saves on the allocation itself, and may be able to reuse the
// contents as well. Only applies if generating full frames.
pref("image.animated.decode-on-demand.recycle", true);

// Whether we should generate full frames at decode time or partial frames which
// are combined at display time (historical behavior and default).
pref("image.animated.generate-full-frames", true);

// Resume an animated image from the last displayed frame rather than
// advancing when out of view.
pref("image.animated.resume-from-last-displayed", true);

// Maximum number of surfaces for an image before entering "factor of 2" mode.
// This in addition to the number of "native" sizes of an image. A native size
// is a size for which we can decode a frame without up or downscaling. Most
// images only have 1, but some (i.e. ICOs) may have multiple frames for the
// same data at different sizes.
pref("image.cache.factor2.threshold-surfaces", 4);

// Maximum number of pixels in either dimension that we are willing to upscale
// an SVG to when we are in "factor of 2" mode.
pref("image.cache.max-rasterized-svg-threshold-kb", 92160);

// The maximum size, in bytes, of the decoded images we cache
pref("image.cache.size", 5242880);

// A weight, from 0-1000, to place on time when comparing to size.
// Size is given a weight of 1000 - timeweight.
pref("image.cache.timeweight", 500);

// Decode all images automatically on load, ignoring our normal heuristics.
pref("image.decode-immediately.enabled", false);

// Whether we attempt to downscale images during decoding.
pref("image.downscale-during-decode.enabled", true);

// The default Accept header sent for images loaded over HTTP(S)
pref("image.http.accept", "image/webp,*/*");

// The threshold for inferring that changes to an <img> element's |src|
// attribute by JavaScript represent an animation, in milliseconds. If the |src|
// attribute is changing more frequently than this value, then we enter a
// special "animation mode" which is designed to eliminate flicker. Set to 0 to
// disable.
pref("image.infer-src-animation.threshold-ms", 2000);

// Whether the network request priority should be adjusted according
// the layout and view frame position of each particular image.
pref("image.layout_network_priority", true);

//
// Image memory management prefs
//

// Discards inactive image frames and re-decodes them on demand from
// compressed data.
pref("image.mem.discardable", true);

// Discards inactive image frames of _animated_ images and re-decodes them on
// demand from compressed data. Has no effect if image.mem.discardable is false.
pref("image.mem.animated.discardable", true);

// Whether the heap should be used for frames from animated images. On Android,
// volatile memory keeps file handles open for each buffer.
#if defined(ANDROID)
pref("image.mem.animated.use_heap", true);
#else
pref("image.mem.animated.use_heap", false);
#endif

// Enable extra information for debugging in the image memory reports.
pref("image.mem.debug-reporting", false);

// Decodes images into shared memory to allow direct use in separate
// rendering processes. Only applicable with WebRender.
pref("image.mem.shared", true);

// Allows image locking of decoded image data in content processes.
pref("image.mem.allow_locking_in_content_processes", true);

// Chunk size for calls to the image decoders
pref("image.mem.decode_bytes_at_a_time", 16384);

// Minimum timeout for expiring unused images from the surface cache, in
// milliseconds. This controls how long we store cached temporary surfaces.
pref("image.mem.surfacecache.min_expiration_ms", 60000); // 60s

// Maximum size for the surface cache, in kilobytes.
pref("image.mem.surfacecache.max_size_kb", 1048576); // 1GB

// The surface cache's size, within the constraints of the maximum size set
// above, is determined as a fraction of main memory size. The size factor is
// interpreted as a reciprocal, so a size factor of 4 means to use no more than
// 1/4 of main memory.  The default should be a good balance for most systems.
pref("image.mem.surfacecache.size_factor", 4);

// How much of the data in the surface cache is discarded when we get a memory
// pressure notification, as a fraction. The discard factor is interpreted as a
// reciprocal, so a discard factor of 1 means to discard everything in the
// surface cache on memory pressure, a discard factor of 2 means to discard half
// of the data, and so forth. The default should be a good balance for desktop
// and laptop systems, where we never discard visible images.
pref("image.mem.surfacecache.discard_factor", 1);

// What is the minimum buffer size in KB before using volatile memory over the
// heap. On Android, volatile memory keeps file handles open for each buffer.
#if defined(ANDROID)
pref("image.mem.volatile.min_threshold_kb", 100);
#else
pref("image.mem.volatile.min_threshold_kb", -1);
#endif

// How many threads we'll use for multithreaded decoding. If < 0, will be
// automatically determined based on the system's number of cores.
pref("image.multithreaded_decoding.limit", -1);

// How long in ms before we should start shutting down idle decoder threads.
pref("image.multithreaded_decoding.idle_timeout", 600000);

// Whether we attempt to decode WebP images or not.
pref("image.webp.enabled", true);

// Limit for the canvas image cache. 0 means we don't limit the size of the
// cache.
pref("canvas.image.cache.limit", 0);

// WebGL prefs
#ifdef ANDROID
// Disable MSAA on mobile.
pref("gl.msaa-level", 0);
#else
pref("gl.msaa-level", 2);
#endif
pref("gl.require-hardware", false);
#ifdef XP_MACOSX
pref("gl.multithreaded", true);
#endif
pref("gl.ignore-dx-interop2-blacklist", false);
pref("gl.use-tls-is-current", 0);

#ifdef XP_MACOSX
pref("webgl.1.allow-core-profiles", true);
#else
pref("webgl.1.allow-core-profiles", false);
#endif
pref("webgl.force-enabled", false);
pref("webgl.disabled", false);
pref("webgl.disable-angle", false);
pref("webgl.disable-wgl", false);
pref("webgl.min_capability_mode", false);
pref("webgl.disable-extensions", false);
pref("webgl.msaa-force", false);
pref("webgl.prefer-16bpp", false);
pref("webgl.default-no-alpha", false);
pref("webgl.force-layers-readback", false);
pref("webgl.force-index-validation", 0);
pref("webgl.lose-context-on-memory-pressure", false);
pref("webgl.can-lose-context-in-foreground", true);
#ifdef ANDROID
pref("webgl.max-contexts", 16);
pref("webgl.max-contexts-per-principal", 8);
#else
pref("webgl.max-contexts", 32);
pref("webgl.max-contexts-per-principal", 16);
#endif
pref("webgl.max-warnings-per-context", 32);
pref("webgl.enable-draft-extensions", false);
pref("webgl.enable-privileged-extensions", false);
pref("webgl.bypass-shader-validation", false);
pref("webgl.disable-fail-if-major-performance-caveat", false);
pref("webgl.disable-DOM-blit-uploads", false);
pref("webgl.allow-fb-invalidation", false);

pref("webgl.perf.max-warnings", 0);
pref("webgl.perf.max-acceptable-fb-status-invals", 0);
pref("webgl.perf.spew-frame-allocs", true);

pref("webgl.enable-webgl2", true);

pref("webgl.enable-debug-renderer-info", true);
pref("webgl.renderer-string-override", "");
pref("webgl.vendor-string-override", "");

#ifdef XP_WIN
pref("webgl.angle.try-d3d11", true);
pref("webgl.angle.force-d3d11", false);
pref("webgl.angle.force-warp", false);
pref("webgl.dxgl.enabled", true);
pref("webgl.dxgl.needs-finish", false);
#endif

pref("dom.webgpu.enable", false);

// sendbuffer of 0 means use OS default, sendbuffer unset means use
// gecko default which varies depending on windows version and is OS
// default on non windows
// pref("network.tcp.sendbuffer", 0);

// TCP Keepalive
pref("network.tcp.keepalive.enabled", true);
// Default idle time before first TCP keepalive probe; same time for interval
// between successful probes. Can be overridden in socket transport API.
// Win, Linux and Mac.
pref("network.tcp.keepalive.idle_time", 600); // seconds; 10 mins
// Default timeout for retransmission of unack'd keepalive probes.
// Win and Linux only; not configurable on Mac.
#if defined(XP_UNIX) && !defined(XP_MACOSX) || defined(XP_WIN)
pref("network.tcp.keepalive.retry_interval", 1); // seconds
#endif
// Default maximum probe retransmissions.
// Linux only; not configurable on Win and Mac; fixed at 10 and 8 respectively.
#if defined(XP_UNIX) && !defined(XP_MACOSX)
pref("network.tcp.keepalive.probe_count", 4);
#endif

pref("network.tcp.tcp_fastopen_enable", false);

pref("network.tcp.tcp_fastopen_consecutive_failure_limit", 5);
// We are trying to detect stalled tcp connections that use TFO and TLS
// (bug 1395494).
// This is only happening if a connection is idle for more than 10s, but we
// will make this a pref. If tcp_fastopen_http_stalls_limit of stalls are
// detected the TCP fast open will be disabled.
// If tcp_fastopen_http_check_for_stalls_only_if_idle_for is set to 0 the
// check will not be performed.
pref("network.tcp.tcp_fastopen_http_check_for_stalls_only_if_idle_for", 10);
pref("network.tcp.tcp_fastopen_http_stalls_limit", 3);
pref("network.tcp.tcp_fastopen_http_stalls_timeout", 20);

// Whether to disable acceleration for all widgets.
pref("layers.acceleration.disabled", false);
// Preference that when switched at runtime will run a series of benchmarks
// and output the result to stderr.
pref("layers.bench.enabled", false);

#if defined(XP_WIN)
pref("layers.gpu-process.enabled", true);
pref("layers.gpu-process.allow-software", true);
#ifdef NIGHTLY_BUILD
pref("layers.gpu-process.max_restarts", 3);
#endif
#endif

// Whether to force acceleration on, ignoring blacklists.
#ifdef ANDROID
// bug 838603 -- on Android, accidentally blacklisting OpenGL layers
// means a startup crash for everyone.
// Temporarily force-enable GL compositing.  This is default-disabled
// deep within the bowels of the widgetry system.  Remove me when GL
// compositing isn't default disabled in widget/android.
pref("layers.acceleration.force-enabled", true);
#else
pref("layers.acceleration.force-enabled", false);
#endif

pref("layers.acceleration.draw-fps", false);

// Enable DEAA antialiasing for transformed layers in the compositor
#if !defined(MOZ_WIDGET_ANDROID)
// Desktop prefs
pref("layers.deaa.enabled", true);
#else
// Mobile prefs
pref("layers.deaa.enabled", false);
#endif

pref("layers.dump", false);
#ifdef MOZ_DUMP_PAINTING
// If we're dumping layers, also dump the texture data
pref("layers.dump-texture", false);
pref("layers.dump-decision", false);
pref("layers.dump-client-layers", false);
pref("layers.dump-host-layers", false);
#endif
pref("layers.draw-borders", false);
pref("layers.draw-tile-borders", false);
pref("layers.draw-bigimage-borders", false);
pref("layers.child-process-shutdown", true);
// Max number of layers per container. See Overwrite in mobile prefs.
pref("layers.max-active", -1);

// Compositor target frame rate. NOTE: If vsync is enabled the compositor
// frame rate will still be capped.
// -1 -> default (match layout.frame_rate or 60 FPS)
// 0  -> full-tilt mode: Recomposite even if not transaction occured.
pref("layers.offmainthreadcomposition.frame-rate", -1);

#if defined(XP_MACOSX) || defined (OS_OPENBSD)
pref("layers.enable-tiles", true);
#else
pref("layers.enable-tiles", false);
#endif
#if defined(XP_WIN)
pref("layers.enable-tiles-if-skia-pomtp", true);
#else
pref("layers.enable-tiles-if-skia-pomtp", false);
#endif
pref("layers.single-tile.enabled", true);
pref("layers.low-precision-buffer", false);
pref("layers.progressive-paint", false);
pref("layers.tiles.retain-back-buffer", true);
// If this is set the tile size will only be treated as a suggestion.
// On B2G we will round this to the stride of the underlying allocation.
// On any platform we may later use the screen size and ignore
// tile-width/tile-height entirely. Its recommended to turn this off
// if you change the tile size.
pref("layers.tiles.adjust", true);
pref("layers.tile-width", 512);
pref("layers.tile-height", 512);
#ifdef MOZ_WIDGET_ANDROID
pref("layers.tiles.edge-padding", true);
#else
pref("layers.tiles.edge-padding", false);
#endif

// Whether to animate simple opacity and transforms on the compositor
pref("layers.offmainthreadcomposition.async-animations", true);

// Whether to log information about off main thread animations to stderr
pref("layers.offmainthreadcomposition.log-animations", false);

pref("layers.bufferrotation.enabled", true);

pref("layers.componentalpha.enabled", true);
pref("layers.draw-mask-debug", false);

pref("gfx.content.always-paint", false);

#ifdef ANDROID
pref("gfx.apitrace.enabled",false);
#endif

#ifdef MOZ_X11
#ifdef MOZ_WIDGET_GTK
pref("gfx.xrender.enabled",false);
pref("widget.chrome.allow-gtk-dark-theme", false);
pref("widget.content.allow-gtk-dark-theme", false);
#endif
#endif

pref("widget.window-transforms.disabled", false);

#ifdef XP_WIN
// Whether to disable the automatic detection and use of direct2d.
pref("gfx.direct2d.disabled", false);

// Whether to attempt to enable Direct2D regardless of automatic detection or
// blacklisting
pref("gfx.direct2d.force-enabled", false);

// Whether to defer destruction of Direct2D DrawTargets to the paint thread
// when using OMTP.
pref("gfx.direct2d.destroy-dt-on-paintthread", true);

pref("gfx.direct3d11.enable-debug-layer", false);
pref("gfx.direct3d11.break-on-error", false);

pref("layers.prefer-opengl", false);
#endif

// Copy-on-write canvas
pref("layers.shared-buffer-provider.enabled", true);

#ifdef XP_WIN
pref("layers.shared-buffer-provider.enabled", false);
#endif

#ifdef XP_MACOSX
// cf. Bug 1324908
pref("layers.shared-buffer-provider.enabled", false);
#endif

// Force all possible layers to be always active layers
pref("layers.force-active", false);

// Enable/Disable the geolocation API for content
pref("geo.enabled", true);

// Timeout for outbound network geolocation provider XHR
pref("geo.wifi.xhr.timeout", 60000);

// Enable/Disable the various sensor APIs for content
pref("device.sensors.enabled", true);
pref("device.sensors.orientation.enabled", true);
pref("device.sensors.motion.enabled", true);
pref("device.sensors.proximity.enabled", false);
pref("device.sensors.ambientLight.enabled", false);

// Enable/Disable the device storage API for content
pref("device.storage.enabled", false);

// Push/Pop/Replace State prefs
pref("browser.history.maxStateObjectSize", 655360);

pref("browser.meta_refresh_when_inactive.disabled", false);

// XPInstall prefs
pref("xpinstall.whitelist.required", true);
// Only Firefox requires add-on signatures
pref("xpinstall.signatures.required", false);
pref("extensions.langpacks.signatures.required", false);
pref("extensions.webExtensionsMinPlatformVersion", "42.0a1");
pref("extensions.legacy.enabled", true);

// Other webextensions prefs
pref("extensions.webextensions.keepStorageOnUninstall", false);
pref("extensions.webextensions.keepUuidOnUninstall", false);
// Redirect basedomain used by identity api
pref("extensions.webextensions.identity.redirectDomain", "extensions.allizom.org");
pref("extensions.webextensions.restrictedDomains", "accounts-static.cdn.mozilla.net,accounts.firefox.com,addons.cdn.mozilla.net,addons.mozilla.org,api.accounts.firefox.com,content.cdn.mozilla.net,discovery.addons.mozilla.org,input.mozilla.org,install.mozilla.org,oauth.accounts.firefox.com,profile.accounts.firefox.com,support.mozilla.org,sync.services.mozilla.com,testpilot.firefox.com");
// Whether or not webextension icon theming is supported.
pref("extensions.webextensions.themes.icons.enabled", false);
pref("extensions.webextensions.remote", false);
// Whether or not the moz-extension resource loads are remoted. For debugging
// purposes only. Setting this to false will break moz-extension URI loading
// unless other process sandboxing and extension remoting prefs are changed.
pref("extensions.webextensions.protocol.remote", true);

// Enable tab hiding API by default.
pref("extensions.webextensions.tabhide.enabled", true);

#ifdef NIGHTLY_BUILD
// Enable userScripts API by default on Nightly.
pref("extensions.webextensions.userScripts.enabled", true);
#else
// Disable userScripts API by default on all other channels.
pref("extensions.webextensions.userScripts.enabled", false);
#endif

pref("extensions.webextensions.background-delayed-startup", false);

// Whether or not the installed extensions should be migrated to the storage.local IndexedDB backend.
pref("extensions.webextensions.ExtensionStorageIDB.enabled", true);

// if enabled, store execution times for API calls
pref("extensions.webextensions.enablePerformanceCounters", true);

// Maximum age in milliseconds of performance counters in children
// When reached, the counters are sent to the main process and
// reset, so we reduce memory footprint.
pref("extensions.webextensions.performanceCountersMaxAge", 1000);

// Report Site Issue button
// Note that on enabling the button in other release channels, make sure to
// disable it in problematic tests, see disableNonReleaseActions() inside
// browser/modules/test/browser/head.js
pref("extensions.webcompat-reporter.newIssueEndpoint", "https://webcompat.com/issues/new");
#if MOZ_UPDATE_CHANNEL != release && MOZ_UPDATE_CHANNEL != esr
pref("extensions.webcompat-reporter.enabled", true);
#else
pref("extensions.webcompat-reporter.enabled", false);
#endif

pref("network.buffer.cache.count", 24);
pref("network.buffer.cache.size",  32768);

// Web Notification
pref("dom.webnotifications.requireinteraction.count", 3);

// Show favicons in web notifications.
pref("alerts.showFavicons", false);

// Whether to use platform-specific backends for showing desktop notifications.
// If no such backend is available, or if the pref is false, then XUL
// notifications are used.

// Linux and macOS turn on system level notification as default, but Windows is
// Nightly only due to unstable yet.
#if defined(XP_WIN)
#if defined(NIGHTLY_BUILD)
pref("alerts.useSystemBackend", true);
#else
pref("alerts.useSystemBackend", false);
#endif
#else
pref("alerts.useSystemBackend", true);
#endif

// DOM full-screen API.
pref("full-screen-api.enabled", false);
pref("full-screen-api.allow-trusted-requests-only", true);
// whether to prevent the top level widget from going fullscreen
pref("full-screen-api.ignore-widgets", false);
pref("full-screen-api.pointer-lock.enabled", true);
// transition duration of fade-to-black and fade-from-black, unit: ms
#ifndef MOZ_WIDGET_GTK
pref("full-screen-api.transition-duration.enter", "200 200");
pref("full-screen-api.transition-duration.leave", "200 200");
#else
pref("full-screen-api.transition-duration.enter", "0 0");
pref("full-screen-api.transition-duration.leave", "0 0");
#endif
// timeout for black screen in fullscreen transition, unit: ms
pref("full-screen-api.transition.timeout", 1000);
// time for the warning box stays on the screen before sliding out, unit: ms
pref("full-screen-api.warning.timeout", 3000);
// delay for the warning box to show when pointer stays on the top, unit: ms
pref("full-screen-api.warning.delay", 500);

// DOM pointerlock API
// time for the warning box stays on the screen before sliding out, unit: ms
pref("pointer-lock-api.warning.timeout", 3000);

// Time limit, in milliseconds, for EventStateManager::IsHandlingUserInput().
// Used to detect long running handlers of user-generated events.
pref("dom.event.handling-user-input-time-limit", 1000);

// Whether we should layerize all animated images (if otherwise possible).
pref("layout.animated-image-layers.enabled", false);

pref("dom.vibrator.enabled", true);
pref("dom.vibrator.max_vibrate_ms", 10000);
pref("dom.vibrator.max_vibrate_list_len", 128);

// Battery API
pref("dom.battery.enabled", true);

// Push

pref("dom.push.alwaysConnect", false);

pref("dom.push.loglevel", "Error");

pref("dom.push.serverURL", "wss://push.services.mozilla.com/");
pref("dom.push.userAgentID", "");

// The maximum number of push messages that a service worker can receive
// without user interaction.
pref("dom.push.maxQuotaPerSubscription", 16);

// The maximum number of recent message IDs to store for each push
// subscription, to avoid duplicates for unacknowledged messages.
pref("dom.push.maxRecentMessageIDsPerSubscription", 10);

// The delay between receiving a push message and updating the quota for a
// subscription.
pref("dom.push.quotaUpdateDelay", 3000); // 3 seconds

// Is the network connection allowed to be up?
// This preference should be used in UX to enable/disable push.
pref("dom.push.connection.enabled", true);

// Exponential back-off start is 5 seconds like in HTTP/1.1.
// Maximum back-off is pingInterval.
pref("dom.push.retryBaseInterval", 5000);

// Interval at which to ping PushServer to check connection status. In
// milliseconds. If no reply is received within requestTimeout, the connection
// is considered closed.
pref("dom.push.pingInterval", 1800000); // 30 minutes

// How long before we timeout
pref("dom.push.requestTimeout", 10000);

// WebPush prefs:
pref("dom.push.http2.reset_retry_count_after_ms", 60000);
pref("dom.push.http2.maxRetries", 2);
pref("dom.push.http2.retryInterval", 5000);

// W3C touch events
// 0 - disabled, 1 - enabled, 2 - autodetect
// Autodetection is currently only supported on Windows and GTK3
#if defined(XP_MACOSX)
pref("dom.w3c_touch_events.enabled", 0);
#else
pref("dom.w3c_touch_events.enabled", 2);
#endif

// W3C draft pointer events
#if !defined(ANDROID)
pref("dom.w3c_pointer_events.enabled", true);
#else
pref("dom.w3c_pointer_events.enabled", false);
#endif

// Control firing WidgetMouseEvent by handling Windows pointer messages or mouse
// messages.
#if defined(XP_WIN)
pref("dom.w3c_pointer_events.dispatch_by_pointer_messages", false);
#endif

// W3C pointer events draft
pref("dom.w3c_pointer_events.implicit_capture", false);

// W3C draft ImageCapture API
pref("dom.imagecapture.enabled", false);

// W3C MediaDevices devicechange event
pref("media.ondevicechange.enabled", true);

// W3C MediaDevices devicechange fake event
pref("media.ondevicechange.fakeDeviceChangeEvent.enabled", false);

// W3C touch-action css property (related to touch and pointer events)
// Note that we turn this on even on platforms/configurations where touch
// events are not supported (e.g. OS X, or Windows with e10s disabled). For
// those platforms we don't handle touch events anyway so it's conceptually
// a no-op.
pref("layout.css.touch_action.enabled", true);

// How long must we wait before declaring that a window is a "ghost" (i.e., a
// likely leak)?  This should be longer than it usually takes for an eligible
// window to be collected via the GC/CC.
pref("memory.ghost_window_timeout_seconds", 60);

// Don't dump memory reports on OOM, by default.
pref("memory.dump_reports_on_oom", false);

// Number of stack frames to capture in createObjectURL for about:memory.
pref("memory.blob_report.stack_frames", 0);

// Disable idle observer fuzz, because only privileged content can access idle
// observers (bug 780507).
pref("dom.idle-observers-api.fuzz_time.disabled", true);

// Activates the activity monitor
pref("io.activity.enabled", false);

// If true, reuse the same global for (almost) everything loaded by the component
// loader (JS components, JSMs, etc). This saves memory, but makes it possible
// for the scripts to interfere with each other.  A restart is required for this
// to take effect.
pref("jsloader.shareGlobal", true);

// Whether we should show the placeholder when the element is focused but empty.
pref("dom.placeholder.show_on_focus", true);

// WebVR is enabled by default in beta and release for Windows and for all
// platforms in nightly and aurora.
#if defined(XP_WIN) || defined(XP_MACOSX) || !defined(RELEASE_OR_BETA)
pref("dom.vr.enabled", true);
#else
pref("dom.vr.enabled", false);
#endif
// It is often desirable to automatically start vr presentation when
// a user puts on the VR headset.  This is done by emitting the
// Window.vrdisplayactivate event when the headset's sensors detect it
// being worn.  This can result in WebVR content taking over the headset
// when the user is using it outside the browser or inadvertent start of
// presentation due to the high sensitivity of the proximity sensor in some
// headsets, so it is off by default.
pref("dom.vr.autoactivate.enabled", false);
// The threshold value of trigger inputs for VR controllers
pref("dom.vr.controller_trigger_threshold", "0.1");
// Enable external XR API integrations
#if defined(XP_WIN) && defined(NIGHTLY_BUILD)
pref("dom.vr.external.enabled", true);
#else
pref("dom.vr.external.enabled", false);
#endif
// Minimum number of milliseconds the browser will wait before attempting
// to re-start the VR service after an enumeration returned no devices.
pref("dom.vr.external.notdetected.timeout", 60000);
// Minimum number of milliseconds the browser will wait before attempting
// to re-start the VR service after a VR API (eg, OpenVR or Oculus)
// requests that we shutdown and unload its libraries.
// To ensure that we don't interfere with VR runtime software auto-updates,
// we will not attempt to re-load the service until this timeout has elapsed.
pref("dom.vr.external.quit.timeout", 10000);
// Maximum number of milliseconds the browser will wait for content to call
// VRDisplay.requestPresent after emitting vrdisplayactivate during VR
// link traversal.  This prevents a long running event handler for
// vrdisplayactivate from later calling VRDisplay.requestPresent, which would
// result in a non-responsive browser in the VR headset.
pref("dom.vr.navigation.timeout", 5000);
// Oculus device
#if defined(HAVE_64BIT_BUILD) && !defined(ANDROID)
// We are only enabling WebVR by default on 64-bit builds (Bug 1384459)
pref("dom.vr.oculus.enabled", true);
#else
// On Android, this pref is irrelevant.
pref("dom.vr.oculus.enabled", false);
#endif
// Minimum number of milliseconds after content has stopped VR presentation
// before the Oculus session is re-initialized to an invisible / tracking
// only mode.  If this value is too high, users will need to wait longer
// after stopping WebVR presentation before automatically returning to the
// Oculus home interface.  (They can immediately return to the Oculus Home
// interface through the Oculus HUD without waiting this duration)
// If this value is too low, the Oculus Home interface may be visible
// momentarily during VR link navigation.
pref("dom.vr.oculus.present.timeout", 500);
// Minimum number of milliseconds that the browser will wait before
// reloading the Oculus OVR library after seeing a "ShouldQuit" flag set.
// Oculus requests that we shut down and unload the OVR library, by setting
// a "ShouldQuit" flag.  To ensure that we don't interfere with
// Oculus software auto-updates, we will not attempt to re-load the
// OVR library until this timeout has elapsed.
pref("dom.vr.oculus.quit.timeout", 10000);
// When enabled, Oculus sessions may be created with the ovrInit_Invisible
// flag if a page is using tracking but not presenting.  When a page
// begins presenting VR frames, the session will be re-initialized without
// the flag.  This eliminates the "Firefox not responding" warnings in
// the headset, but might not be compatible with all versions of the Oculus
// runtime.
pref("dom.vr.oculus.invisible.enabled", true);
// OSVR device
pref("dom.vr.osvr.enabled", false);
// OpenVR device
#if !defined(HAVE_64BIT_BUILD) && !defined(ANDROID)
// We are only enabling WebVR by default on 64-bit builds (Bug 1384459).
pref("dom.vr.openvr.enabled", false);
#elif defined(XP_WIN) || defined(XP_MACOSX)
// We enable OpenVR by default for Windows and macOS
pref("dom.vr.openvr.enabled", true);
#else
// See Bug 1310663 (Linux).  On Android, this pref is irrelevant.
pref("dom.vr.openvr.enabled", false);
#endif
#ifdef RELEASE_OR_BETA
pref("dom.vr.openvr.action_input", false);
#else
pref("dom.vr.openvr.action_input", true);
#endif
// Minimum number of milliseconds that the browser will wait before
// attempting to poll again for connected VR controllers.  The browser
// will not attempt to poll for VR controllers until it needs to use them.
pref("dom.vr.controller.enumerate.interval", 1000);
// Minimum number of milliseconds that the browser will wait before
// attempting to poll again for connected VR displays.  The browser
// will not attempt to poll for VR displays until it needs to use
// them, such as when detecting a WebVR site.
pref("dom.vr.display.enumerate.interval", 5000);
// Minimum number of milliseconds that the VR session will be kept
// alive after the browser and content no longer are using the
// hardware.  If a VR multitasking environment, this should be set
// very low or set to 0.
pref("dom.vr.inactive.timeout", 5000);
// Pose prediction reduces latency effects by returning future predicted HMD
// poses to callers of the WebVR API.  This currently only has an effect for
// Oculus Rift on SDK 0.8 or greater.
pref("dom.vr.poseprediction.enabled", true);
// Starting VR presentation is only allowed within a user gesture or event such
// as VRDisplayActivate triggered by the system.  dom.vr.require-gesture allows
// this requirement to be disabled for special cases such as during automated
// tests or in a headless kiosk system.
pref("dom.vr.require-gesture", true);
// Enable a separate process for VR module.
#if defined(XP_WIN) && defined(NIGHTLY_BUILD)
pref("dom.vr.process.enabled", true);
#endif
// Puppet device, used for simulating VR hardware within tests and dev tools
pref("dom.vr.puppet.enabled", false);
// Allow displaying the result of vr submitframe (0: disable, 1: store the
// result as a base64 image, 2: show it on the screen).
pref("dom.vr.puppet.submitframe", 0);
// path to OSVR DLLs
pref("gfx.vr.osvr.utilLibPath", "");
pref("gfx.vr.osvr.commonLibPath", "");
pref("gfx.vr.osvr.clientLibPath", "");
pref("gfx.vr.osvr.clientKitLibPath", "");
// The number of milliseconds since last frame start before triggering a new frame.
// When content is failing to submit frames on time or the lower level VR platform API's
// are rejecting frames, it determines the rate at which RAF callbacks will be called.
pref("dom.vr.display.rafMaxDuration", 50);
// VR test system.
pref("dom.vr.test.enabled", false);
// Enable the VR Service, which interfaces with VR hardware in a separate thread
pref("dom.vr.service.enabled", true);

// If the user puts a finger down on an element and we think the user
// might be executing a pan gesture, how long do we wait before
// tentatively deciding the gesture is actually a tap and activating
// the target element?
pref("ui.touch_activation.delay_ms", 100);

// If the user has clicked an element, how long do we keep the
// :active state before it is cleared by the mouse sequences
// fired after a touchstart/touchend.
pref("ui.touch_activation.duration_ms", 10);

// nsMemoryInfoDumper can watch a fifo in the temp directory and take various
// actions when the fifo is written to.  Disable this in general.
pref("memory_info_dumper.watch_fifo.enabled", false);

// If minInterval is 0, the check will only happen
// when the service has a strong suspicion we are in a captive portal
pref("network.captive-portal-service.minInterval", 60000); // 60 seconds
pref("network.captive-portal-service.maxInterval", 1500000); // 25 minutes
// Every 10 checks, the delay is increased by a factor of 5
pref("network.captive-portal-service.backoffFactor", "5.0");
pref("network.captive-portal-service.enabled", false);

pref("network.connectivity-service.enabled", true);
pref("network.connectivity-service.DNSv4.domain", "mozilla.org");
pref("network.connectivity-service.DNSv6.domain", "mozilla.org");
pref("network.connectivity-service.IPv4.url", "http://detectportal.firefox.com/success.txt?ipv4");
pref("network.connectivity-service.IPv6.url", "http://detectportal.firefox.com/success.txt?ipv6");

// DNS Trusted Recursive Resolver
// 0 - default off, 1 - race, 2 TRR first, 3 TRR only, 4 shadow, 5 off by choice
pref("network.trr.mode", 0);
// DNS-over-HTTP service to use, must be HTTPS://
pref("network.trr.uri", "https://mozilla.cloudflare-dns.com/dns-query");
// credentials to pass to DOH end-point
pref("network.trr.credentials", "");
pref("network.trr.custom_uri", "");
// Wait for captive portal confirmation before enabling TRR
#if defined(ANDROID)
// On Android, the captive portal is handled by the OS itself
pref("network.trr.wait-for-portal", false);
#else
pref("network.trr.wait-for-portal", true);
#endif
// Allow RFC1918 address in responses?
pref("network.trr.allow-rfc1918", false);
// Use GET (rather than POST)
pref("network.trr.useGET", false);
// Before TRR is widely used the NS record for this host is fetched
// from the DOH end point to ensure proper configuration
pref("network.trr.confirmationNS", "example.com");
// hardcode the resolution of the hostname in network.trr.uri instead of
// relying on the system resolver to do it for you
pref("network.trr.bootstrapAddress", "");
// TRR blacklist entry expire time (in seconds). Default is one minute.
// Meant to survive basically a page load.
pref("network.trr.blacklist-duration", 60);
// Single TRR request timeout, in milliseconds
pref("network.trr.request-timeout", 1500);
// Allow AAAA entries to be used "early", before the A results are in
pref("network.trr.early-AAAA", false);
// Explicitly disable ECS (EDNS Client Subnet, RFC 7871)
pref("network.trr.disable-ECS", true);
// After this many failed TRR requests in a row, consider TRR borked
pref("network.trr.max-fails", 5);

pref("captivedetect.canonicalURL", "http://detectportal.firefox.com/success.txt");
pref("captivedetect.canonicalContent", "success\n");
pref("captivedetect.maxWaitingTime", 5000);
pref("captivedetect.pollingTime", 3000);
pref("captivedetect.maxRetryCount", 5);

#ifdef RELEASE_OR_BETA
pref("dom.forms.inputmode", false);
#else
pref("dom.forms.inputmode", true);
#endif

// Enable mapped array buffer by default.
pref("dom.mapped_arraybuffer.enabled", true);

// The tables used for Safebrowsing phishing and malware checks
pref("urlclassifier.malwareTable", "goog-malware-proto,goog-unwanted-proto,test-harmful-simple,test-malware-simple,test-unwanted-simple");
#ifdef MOZILLA_OFFICIAL
// In official builds, we are allowed to use Google's private phishing
// list (see bug 1288840).
pref("urlclassifier.phishTable", "goog-phish-proto,test-phish-simple");
#else
pref("urlclassifier.phishTable", "googpub-phish-proto,test-phish-simple");
#endif

// Tables for application reputation
pref("urlclassifier.downloadAllowTable", "goog-downloadwhite-proto");
pref("urlclassifier.downloadBlockTable", "goog-badbinurl-proto");

// Tables for login reputation
pref("urlclassifier.passwordAllowTable", "goog-passwordwhite-proto");

// Tables for anti-tracking features
#ifdef EARLY_BETA_OR_EARLIER
// Use the strict list for the default cookie restrictions in Nightly and early betas
pref("urlclassifier.trackingAnnotationTable", "test-track-simple,base-track-digest256,content-track-digest256");
#else
pref("urlclassifier.trackingAnnotationTable", "test-track-simple,base-track-digest256");
#endif
pref("urlclassifier.trackingAnnotationWhitelistTable", "test-trackwhite-simple,mozstd-trackwhite-digest256");
pref("urlclassifier.trackingTable", "test-track-simple,base-track-digest256");
pref("urlclassifier.trackingWhitelistTable", "test-trackwhite-simple,mozstd-trackwhite-digest256");

pref("urlclassifier.features.fingerprinting.blacklistTables", "base-fingerprinting-track-digest256");
pref("urlclassifier.features.fingerprinting.whitelistTables", "mozstd-trackwhite-digest256");
pref("urlclassifier.features.cryptomining.blacklistTables", "base-cryptomining-track-digest256");
pref("urlclassifier.features.cryptomining.whitelistTables", "mozstd-trackwhite-digest256");

// These tables will never trigger a gethash call.
pref("urlclassifier.disallow_completions", "test-malware-simple,test-harmful-simple,test-phish-simple,test-unwanted-simple,test-track-simple,test-trackwhite-simple,test-block-simple,goog-downloadwhite-digest256,base-track-digest256,mozstd-trackwhite-digest256,content-track-digest256,mozplugin-block-digest256,mozplugin2-block-digest256,block-flash-digest256,except-flash-digest256,allow-flashallow-digest256,except-flashallow-digest256,block-flashsubdoc-digest256,except-flashsubdoc-digest256,goog-passwordwhite-proto,ads-track-digest256,social-track-digest256,analytics-track-digest256,base-fingerprinting-track-digest256,content-fingerprinting-track-digest256,base-cryptomining-track-digest256,content-cryptomining-track-digest256,fanboyannoyance-ads-digest256,fanboysocial-ads-digest256,easylist-ads-digest256,easyprivacy-ads-digest256,adguard-ads-digest256");

// Number of random entries to send with a gethash request
pref("urlclassifier.gethashnoise", 4);

// Gethash timeout for Safe Browsing
pref("urlclassifier.gethash.timeout_ms", 5000);
// Update server response timeout for Safe Browsing
pref("urlclassifier.update.response_timeout_ms", 30000);
// Download update timeout for Safe Browsing
pref("urlclassifier.update.timeout_ms", 90000);

// Name of the about: page to display Safe Browsing warnings (bug 399233)
pref("urlclassifier.alternate_error_page", "blocked");

// Enable phishing & malware protection.
pref("browser.safebrowsing.phishing.enabled", true);
pref("browser.safebrowsing.malware.enabled", true);
pref("browser.safebrowsing.debug", false);

// Allow users to ignore Safe Browsing warnings.
pref("browser.safebrowsing.allowOverride", true);

// These names are approved by the Google Safe Browsing team.
// Any changes must be coordinated with them.
#ifdef MOZILLA_OFFICIAL
pref("browser.safebrowsing.id", "navclient-auto-ffox");
#else
pref("browser.safebrowsing.id", "Firefox");
#endif

// Download protection
pref("browser.safebrowsing.downloads.enabled", true);
pref("browser.safebrowsing.downloads.remote.enabled", true);
pref("browser.safebrowsing.downloads.remote.timeout_ms", 15000);
pref("browser.safebrowsing.downloads.remote.url", "https://sb-ssl.google.com/safebrowsing/clientreport/download?key=%GOOGLE_SAFEBROWSING_API_KEY%");
pref("browser.safebrowsing.downloads.remote.block_dangerous",            true);
pref("browser.safebrowsing.downloads.remote.block_dangerous_host",       true);
pref("browser.safebrowsing.downloads.remote.block_potentially_unwanted", true);
pref("browser.safebrowsing.downloads.remote.block_uncommon",             true);

// Google Safe Browsing provider (legacy)
pref("browser.safebrowsing.provider.google.pver", "2.2");
pref("browser.safebrowsing.provider.google.lists", "goog-badbinurl-shavar,goog-downloadwhite-digest256,goog-phish-shavar,googpub-phish-shavar,goog-malware-shavar,goog-unwanted-shavar");
pref("browser.safebrowsing.provider.google.updateURL", "https://safebrowsing.google.com/safebrowsing/downloads?client=SAFEBROWSING_ID&appver=%MAJOR_VERSION%&pver=2.2&key=%GOOGLE_SAFEBROWSING_API_KEY%");
pref("browser.safebrowsing.provider.google.gethashURL", "https://safebrowsing.google.com/safebrowsing/gethash?client=SAFEBROWSING_ID&appver=%MAJOR_VERSION%&pver=2.2");
pref("browser.safebrowsing.provider.google.reportURL", "https://safebrowsing.google.com/safebrowsing/diagnostic?client=%NAME%&hl=%LOCALE%&site=");
pref("browser.safebrowsing.provider.google.reportPhishMistakeURL", "https://%LOCALE%.phish-error.mozilla.com/?hl=%LOCALE%&url=");
pref("browser.safebrowsing.provider.google.reportMalwareMistakeURL", "https://%LOCALE%.malware-error.mozilla.com/?hl=%LOCALE%&url=");
pref("browser.safebrowsing.provider.google.advisoryURL", "https://developers.google.com/safe-browsing/v4/advisory");
pref("browser.safebrowsing.provider.google.advisoryName", "Google Safe Browsing");

// Google Safe Browsing provider
pref("browser.safebrowsing.provider.google4.pver", "4");
pref("browser.safebrowsing.provider.google4.lists", "goog-badbinurl-proto,goog-downloadwhite-proto,goog-phish-proto,googpub-phish-proto,goog-malware-proto,goog-unwanted-proto,goog-harmful-proto,goog-passwordwhite-proto");
pref("browser.safebrowsing.provider.google4.updateURL", "https://safebrowsing.googleapis.com/v4/threatListUpdates:fetch?$ct=application/x-protobuf&key=%GOOGLE_SAFEBROWSING_API_KEY%&$httpMethod=POST");
pref("browser.safebrowsing.provider.google4.gethashURL", "https://safebrowsing.googleapis.com/v4/fullHashes:find?$ct=application/x-protobuf&key=%GOOGLE_SAFEBROWSING_API_KEY%&$httpMethod=POST");
pref("browser.safebrowsing.provider.google4.reportURL", "https://safebrowsing.google.com/safebrowsing/diagnostic?client=%NAME%&hl=%LOCALE%&site=");
pref("browser.safebrowsing.provider.google4.reportPhishMistakeURL", "https://%LOCALE%.phish-error.mozilla.com/?hl=%LOCALE%&url=");
pref("browser.safebrowsing.provider.google4.reportMalwareMistakeURL", "https://%LOCALE%.malware-error.mozilla.com/?hl=%LOCALE%&url=");
pref("browser.safebrowsing.provider.google4.advisoryURL", "https://developers.google.com/safe-browsing/v4/advisory");
pref("browser.safebrowsing.provider.google4.advisoryName", "Google Safe Browsing");
pref("browser.safebrowsing.provider.google4.dataSharingURL", "https://safebrowsing.googleapis.com/v4/threatHits?$ct=application/x-protobuf&key=%GOOGLE_SAFEBROWSING_API_KEY%&$httpMethod=POST");
pref("browser.safebrowsing.provider.google4.dataSharing.enabled", false);

pref("browser.safebrowsing.reportPhishURL", "https://%LOCALE%.phish-report.mozilla.com/?hl=%LOCALE%&url=");

// Mozilla Safe Browsing provider (for tracking protection and plugin blocking)
pref("browser.safebrowsing.provider.mozilla.pver", "2.2");
pref("browser.safebrowsing.provider.mozilla.lists", "base-track-digest256,mozstd-trackwhite-digest256,content-track-digest256,mozplugin-block-digest256,mozplugin2-block-digest256,block-flash-digest256,except-flash-digest256,allow-flashallow-digest256,except-flashallow-digest256,block-flashsubdoc-digest256,except-flashsubdoc-digest256,ads-track-digest256,social-track-digest256,analytics-track-digest256,base-fingerprinting-track-digest256,content-fingerprinting-track-digest256,base-cryptomining-track-digest256,content-cryptomining-track-digest256,fanboyannoyance-ads-digest256,fanboysocial-ads-digest256,easylist-ads-digest256,easyprivacy-ads-digest256,adguard-ads-digest256");
pref("browser.safebrowsing.provider.mozilla.updateURL", "https://shavar.services.mozilla.com/downloads?client=SAFEBROWSING_ID&appver=%MAJOR_VERSION%&pver=2.2");
pref("browser.safebrowsing.provider.mozilla.gethashURL", "https://shavar.services.mozilla.com/gethash?client=SAFEBROWSING_ID&appver=%MAJOR_VERSION%&pver=2.2");
// Set to a date in the past to force immediate download in new profiles.
pref("browser.safebrowsing.provider.mozilla.nextupdatetime", "1");
// Block lists for tracking protection. The name values will be used as the keys
// to lookup the localized name in preferences.properties.
pref("browser.safebrowsing.provider.mozilla.lists.base", "moz-std");
pref("browser.safebrowsing.provider.mozilla.lists.content", "moz-full");

// The table and global pref for blocking plugin content
pref("browser.safebrowsing.blockedURIs.enabled", true);
pref("urlclassifier.blockedTable", "test-block-simple,mozplugin-block-digest256");

// Flash blocking tables
pref("urlclassifier.flashAllowTable", "allow-flashallow-digest256");
pref("urlclassifier.flashAllowExceptTable", "except-flashallow-digest256");
pref("urlclassifier.flashTable", "block-flash-digest256");
pref("urlclassifier.flashExceptTable", "except-flash-digest256");
pref("urlclassifier.flashSubDocTable", "block-flashsubdoc-digest256");
pref("urlclassifier.flashSubDocExceptTable", "except-flashsubdoc-digest256");

// Turn off Spatial navigation by default.
pref("snav.enabled", false);

// Wakelock is disabled by default.
pref("dom.wakelock.enabled", false);

// The URL of the Firefox Accounts auth server backend
pref("identity.fxaccounts.auth.uri", "https://api.accounts.firefox.com/v1");

pref("beacon.enabled", true);

// UDPSocket API
pref("dom.udpsocket.enabled", false);

// Presentation API
pref("dom.presentation.enabled", false);
pref("dom.presentation.controller.enabled", false);
pref("dom.presentation.receiver.enabled", false);

// Presentation Device
pref("dom.presentation.tcp_server.debug", false);
pref("dom.presentation.discovery.enabled", false);
pref("dom.presentation.discovery.timeout_ms", 10000);
pref("dom.presentation.discoverable", false);
pref("dom.presentation.discoverable.encrypted", true);
pref("dom.presentation.discoverable.retry_ms", 5000);
pref("dom.presentation.session_transport.data_channel.enable", false);

#ifdef XP_MACOSX
#if !defined(RELEASE_OR_BETA) || defined(DEBUG)
// In non-release builds we crash by default on insecure text input (when a
// password editor has focus but secure event input isn't enabled).  The
// following pref, when turned on, disables this behavior.  See bug 1188425.
pref("intl.allow-insecure-text-input", false);
#endif
#endif // XP_MACOSX

// Enable meta-viewport support in remote APZ-enabled frames.
pref("dom.meta-viewport.enabled", false);

// Disable Visual Viewport API
pref("dom.visualviewport.enabled", false);

// Search service settings
pref("browser.search.log", false);
pref("browser.search.update", true);
pref("browser.search.update.log", false);
pref("browser.search.update.interval", 21600);
pref("browser.search.suggest.enabled", true);
pref("browser.search.reset.enabled", false);
pref("browser.search.reset.whitelist", "");
pref("browser.search.geoSpecificDefaults", false);
pref("browser.search.geoip.url", "https://location.services.mozilla.com/v1/country?key=%MOZILLA_API_KEY%");
pref("browser.search.geoip.timeout", 3000);

#ifdef MOZ_OFFICIAL_BRANDING
// {moz:official} expands to "official"
pref("browser.search.official", true);
#endif

// GMPInstallManager prefs

// User-settable override to media.gmp-manager.url for testing purposes.
//pref("media.gmp-manager.url.override", "");

// Update service URL for GMP install/updates:
pref("media.gmp-manager.url", "https://aus5.mozilla.org/update/3/GMP/%VERSION%/%BUILD_ID%/%BUILD_TARGET%/%LOCALE%/%CHANNEL%/%OS_VERSION%/%DISTRIBUTION%/%DISTRIBUTION_VERSION%/update.xml");

// When |media.gmp-manager.cert.requireBuiltIn| is true or not specified the
// final certificate and all certificates the connection is redirected to before
// the final certificate for the url specified in the |media.gmp-manager.url|
// preference must be built-in.
pref("media.gmp-manager.cert.requireBuiltIn", true);

// The |media.gmp-manager.certs.| preference branch contains branches that are
// sequentially numbered starting at 1 that contain attribute name / value
// pairs for the certificate used by the server that hosts the update xml file
// as specified in the |media.gmp-manager.url| preference. When these preferences are
// present the following conditions apply for a successful update check:
// 1. the uri scheme must be https
// 2. the preference name must exist as an attribute name on the certificate and
//    the value for the name must be the same as the value for the attribute name
//    on the certificate.
// If these conditions aren't met it will be treated the same as when there is
// no update available. This validation will not be performed when the
// |media.gmp-manager.url.override| user preference has been set for testing updates or
// when the |media.gmp-manager.cert.checkAttributes| preference is set to false. Also,
// the |media.gmp-manager.url.override| preference should ONLY be used for testing.
// IMPORTANT! app.update.certs.* prefs should also be updated if these
// are updated.
pref("media.gmp-manager.cert.checkAttributes", true);
pref("media.gmp-manager.certs.1.issuerName", "CN=DigiCert SHA2 Secure Server CA,O=DigiCert Inc,C=US");
pref("media.gmp-manager.certs.1.commonName", "aus5.mozilla.org");
pref("media.gmp-manager.certs.2.issuerName", "CN=thawte SSL CA - G2,O=\"thawte, Inc.\",C=US");
pref("media.gmp-manager.certs.2.commonName", "aus5.mozilla.org");

// Whether or not to perform reader mode article parsing on page load.
// If this pref is disabled, we will never show a reader mode icon in the toolbar.
pref("reader.parse-on-load.enabled", true);

// After what size document we don't bother running Readability on it
// because it'd slow things down too much
pref("reader.parse-node-limit", 3000);

// Force-enables reader mode parsing, even on low-memory platforms, where it
// is disabled by default.
pref("reader.parse-on-load.force-enabled", false);

// Whether we include full URLs in browser console errors. This is disabled
// by default because some platforms will persist these, leading to privacy issues.
pref("reader.errors.includeURLs", false);

// The default relative font size in reader mode (1-9)
pref("reader.font_size", 5);

// The default relative content width in reader mode (1-9)
pref("reader.content_width", 3);

// The default relative line height in reader mode (1-9)
pref("reader.line_height", 4);

// The default color scheme in reader mode (light, dark, sepia, auto)
// auto = color automatically adjusts according to ambient light level
// (auto only works on platforms where the 'devicelight' event is enabled)
pref("reader.color_scheme", "light");

// Color scheme values available in reader mode UI.
pref("reader.color_scheme.values", "[\"light\",\"dark\",\"sepia\"]");

// The font type in reader (sans-serif, serif)
pref("reader.font_type", "sans-serif");

// Whether or not the user has interacted with the reader mode toolbar.
// This is used to show a first-launch tip in reader mode.
pref("reader.has_used_toolbar", false);

// Whether to use a vertical or horizontal toolbar.
pref("reader.toolbar.vertical", true);

#if !defined(ANDROID)
pref("narrate.enabled", true);
#else
pref("narrate.enabled", false);
#endif

pref("narrate.test", false);
pref("narrate.rate", 0);
pref("narrate.voice", " { \"default\": \"automatic\" }");
// Only make voices that match content language available.
pref("narrate.filter-voices", true);

// HTML <dialog> element
pref("dom.dialog_element.enabled", false);

// Allow control characters appear in composition string.
// When this is false, control characters except
// CHARACTER TABULATION (horizontal tab) are removed from
// both composition string and data attribute of compositionupdate
// and compositionend events.
pref("dom.compositionevent.allow_control_characters", false);

pref("memory.report_concurrency", 10);

// Add Mozilla AudioChannel APIs.
pref("media.useAudioChannelAPI", false);

pref("toolkit.pageThumbs.screenSizeDivisor", 7);
pref("toolkit.pageThumbs.minWidth", 0);
pref("toolkit.pageThumbs.minHeight", 0);

pref("webextensions.tests", false);

// 16MB default non-parseable upload limit for requestBody.raw.bytes
pref("webextensions.webRequest.requestBodyMaxRawBytes", 16777216);

pref("webextensions.storage.sync.enabled", true);
pref("webextensions.storage.sync.serverURL", "https://webextensions.settings.services.mozilla.com/v1");

// Allow customization of the fallback directory for file uploads
pref("dom.input.fallbackUploadDir", "");

// Turn rewriting of youtube embeds on/off
pref("plugins.rewrite_youtube_embeds", true);

// Disable browser frames by default
pref("dom.mozBrowserFramesEnabled", false);

pref("dom.audiochannel.audioCompeting", false);
pref("dom.audiochannel.audioCompeting.allAgents", false);

// Default media volume
pref("media.default_volume", "1.0");

pref("media.seekToNextFrame.enabled", true);

// return the maximum number of cores that navigator.hardwareCurrency returns
pref("dom.maxHardwareConcurrency", 16);

// Shutdown the osfile worker if its no longer needed.
#if !defined(RELEASE_OR_BETA)
pref("osfile.reset_worker_delay", 30000);
#endif

#if !defined(MOZ_WIDGET_ANDROID)
pref("dom.webkitBlink.filesystem.enabled", true);
#endif

pref("media.block-autoplay-until-in-foreground", true);

// TODO: Bug 1324406: Treat 'data:' documents as unique, opaque origins
// If true, data: URIs will be treated as unique opaque origins, hence will use
// a NullPrincipal as the security context.
// Otherwise it will inherit the origin from parent node, this is the legacy
// behavior of Firefox.
pref("security.data_uri.unique_opaque_origin", true);

// If true, all toplevel data: URI navigations will be blocked.
// Please note that manually entering a data: URI in the
// URL-Bar will not be blocked when flipping this pref.
pref("security.data_uri.block_toplevel_data_uri_navigations", true);

// If true, all FTP subresource loads will be blocked.
pref("security.block_ftp_subresources", true);

pref("dom.storageManager.prompt.testing", false);
pref("dom.storageManager.prompt.testing.allow", false);


pref("browser.storageManager.pressureNotification.minIntervalMS", 1200000);
pref("browser.storageManager.pressureNotification.usageThresholdGB", 5);

pref("browser.sanitizer.loglevel", "Warn");

// When a user cancels this number of authentication dialogs coming from
// a single web page in a row, all following authentication dialogs will
// be blocked (automatically canceled) for that page. The counter resets
// when the page is reloaded. To turn this feature off, just set the limit to 0.
pref("prompts.authentication_dialog_abuse_limit", 3);

pref("dom.IntersectionObserver.enabled", true);

// Whether module scripts (<script type="module">) are enabled for content.
pref("dom.moduleScripts.enabled", true);

// Maximum amount of time in milliseconds consecutive setTimeout()/setInterval()
// callback are allowed to run before yielding the event loop.
pref("dom.timeout.max_consecutive_callbacks_ms", 4);

// Payment Request API preferences
pref("dom.payments.loglevel", "Warn");
pref("dom.payments.defaults.saveCreditCard", false);
pref("dom.payments.defaults.saveAddress", true);
pref("dom.payments.request.supportedRegions", "US,CA");

#ifdef MOZ_ASAN_REPORTER
pref("asanreporter.apiurl", "https://anf1.fuzzing.mozilla.org/crashproxy/submit/");
pref("asanreporter.clientid", "unknown");
pref("toolkit.telemetry.overrideUpdateChannel", "nightly-asan");
#endif

#if defined(XP_WIN)
pref("layers.mlgpu.enabled", true);

// Both this and the master "enabled" pref must be on to use Advanced Layers
// on Windows 7.
pref("layers.mlgpu.enable-on-windows7", true);
#endif

// Enable lowercased response header name
pref("dom.xhr.lowercase_header.enabled", true);

// Control whether clients.openWindow() opens windows in the same process
// that called the API vs following our normal multi-process selection
// algorithm.  Restricting openWindow to same process improves service worker
// web compat in the short term.  Once the SW multi-e10s refactor is complete
// this can be removed.
pref("dom.clients.openwindow_favors_same_process", true);

#ifdef RELEASE_OR_BETA
pref("toolkit.aboutPerformance.showInternals", false);
#else
pref("toolkit.aboutPerformance.showInternals", true);
#endif

// When a crash happens, whether to include heap regions of the crash context
// in the minidump. Enabled by default on nightly and aurora.
#ifdef RELEASE_OR_BETA
pref("toolkit.crashreporter.include_context_heap", false);
#else
pref("toolkit.crashreporter.include_context_heap", true);
#endif

// Open noopener links in a new process
pref("dom.noopener.newprocess.enabled", true);

#if defined(XP_WIN) || defined(XP_MACOSX) || defined(MOZ_WIDGET_GTK)
pref("layers.omtp.enabled", true);
#else
pref("layers.omtp.enabled", false);
#endif
pref("layers.omtp.paint-workers", -1);
pref("layers.omtp.release-capture-on-main-thread", false);
pref("layers.omtp.dump-capture", false);

// Limits the depth of recursive conversion of data when opening
// a content to view.  This is mostly intended to prevent infinite
// loops with faulty converters involved.
pref("general.document_open_conversion_depth_limit", 20);

// If true, touchstart and touchmove listeners on window, document,
// documentElement and document.body are passive by default.
pref("dom.event.default_to_passive_touch_listeners", true);

// Enable clipboard readText() and writeText() by default
pref("dom.events.asyncClipboard", true);
// Disable clipboard read() and write() by default
pref("dom.events.asyncClipboard.dataTransfer", false);
// Should only be enabled in tests
pref("dom.events.testing.asyncClipboard", false);

#ifdef NIGHTLY_BUILD
// Disable moz* APIs in DataTransfer
pref("dom.datatransfer.mozAtAPIs", false);
#else
pref("dom.datatransfer.mozAtAPIs", true);
#endif

// Whether or not Prio is supported on this platform.
#ifdef MOZ_LIBPRIO
pref("prio.enabled", false);
#endif

// External.AddSearchProvider is deprecated and it will be removed in the next
// cycles.
pref("dom.sidebar.enabled", true);<|MERGE_RESOLUTION|>--- conflicted
+++ resolved
@@ -213,10 +213,12 @@
 // even if this is true).
 pref("dom.keyboardevent.dispatch_during_composition", true);
 
-// If this is true, TextEventDispatcher dispatches keypress event with setting
-// WidgetEvent::mFlags::mOnlySystemGroupDispatchInContent to true if it won't
-// cause inputting printable character.
-pref("dom.keyboardevent.keypress.dispatch_non_printable_keys_only_system_group_in_content", true);
+// Whether URL,Location,Link::GetHash should be percent encoded
+// in setter and percent decoded in getter (old behaviour = true)
+pref("dom.url.encode_decode_hash", true);
+// Whether ::GetHash should do percent decoding (old behaviour = true)
+// TaintFox: changed to true, see nsContentUtils.cpp for more information.
+pref("dom.url.getters_decode_hash", true);
 
 // Blacklist of domains of web apps which are not aware of strict keypress
 // dispatching behavior.  This is comma separated list.  If you need to match
@@ -262,19 +264,10 @@
 // look at: ScriptLoader::ShouldCacheBytecode function.
 pref("dom.script_loader.bytecode_cache.strategy", 0);
 
-<<<<<<< HEAD
-// Whether URL,Location,Link::GetHash should be percent encoded
-// in setter and percent decoded in getter (old behaviour = true)
-pref("dom.url.encode_decode_hash", true);
-// Whether ::GetHash should do percent decoding (old behaviour = true)
-// TaintFox: changed to true, see nsContentUtils.cpp for more information.
-pref("dom.url.getters_decode_hash", true);
-=======
 #ifdef JS_BUILD_BINAST
 pref("dom.script_loader.binast_encoding.enabled", false);
 pref("dom.script_loader.binast_encoding.domain.restrict.list", "*.facebook.com,static.xx.fbcdn.net");
 #endif
->>>>>>> 030f2d6b
 
 // Whether window.event is enabled
 pref("dom.window.event.enabled", true);
