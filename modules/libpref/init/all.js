/* -*- indent-tabs-mode: nil; js-indent-level: 2 -*- */
/* This Source Code Form is subject to the terms of the Mozilla Public
 * License, v. 2.0. If a copy of the MPL was not distributed with this
 * file, You can obtain one at http://mozilla.org/MPL/2.0/. */
/*
 * Modifications Copyright SAP SE. 2019-2021.  All rights reserved.
 */

// The prefs in this file are shipped with the GRE and should apply to all
// embedding situations. Application-specific preferences belong somewhere
// else, such as browser/app/profile/firefox.js or
// mobile/android/app/mobile.js.
//
// NOTE: Not all prefs should be defined in this (or any other) data file.
// Static prefs are defined in StaticPrefList.yaml. Those prefs should *not*
// appear in this file.
//
// For the syntax used by this file, consult the comments at the top of
// modules/libpref/parser/src/lib.rs.
//
// Please indent all prefs defined within #ifdef/#ifndef conditions. This
// improves readability, particular for conditional blocks that exceed a single
// screen.

pref("security.tls.insecure_fallback_hosts", "");

pref("security.default_personal_cert",   "Ask Every Time");
pref("security.remember_cert_checkbox_default_setting", true);

// This preference controls what signature algorithms are accepted for signed
// apps (i.e. add-ons). The number is interpreted as a bit mask with the
// following semantic:
// The lowest order bit determines which PKCS#7 algorithms are accepted.
// xxx_0_: SHA-1 and/or SHA-256 PKCS#7 allowed
// xxx_1_: SHA-256 PKCS#7 allowed
// The next two bits determine whether COSE is required and PKCS#7 is allowed
// x_00_x: COSE disabled, ignore files, PKCS#7 must verify
// x_01_x: COSE is verified if present, PKCS#7 must verify
// x_10_x: COSE is required, PKCS#7 must verify if present
// x_11_x: COSE is required, PKCS#7 disabled (fail when present)
pref("security.signed_app_signatures.policy", 2);

// Only one of ["enable_softtoken", "enable_usbtoken",
// "webauthn_enable_android_fido2"] should be true at a time, as the
// softtoken will override the other two. Note android's pref is set in
// mobile.js / geckoview-prefs.js
pref("security.webauth.webauthn_enable_softtoken", false);

#ifdef MOZ_WIDGET_ANDROID
  // the Rust usbtoken support does not function on Android
  pref("security.webauth.webauthn_enable_usbtoken", false);
#else
  pref("security.webauth.webauthn_enable_usbtoken", true);
#endif

pref("security.xfocsp.errorReporting.enabled", true);
pref("security.xfocsp.errorReporting.automatic", false);

// Issuer we use to detect MitM proxies. Set to the issuer of the cert of the
// Firefox update service. The string format is whatever NSS uses to print a DN.
// This value is set and cleared automatically.
pref("security.pki.mitm_canary_issuer", "");
// Pref to disable the MitM proxy checks.
pref("security.pki.mitm_canary_issuer.enabled", true);

// It is set to true when a non-built-in root certificate is detected on a
// Firefox update service's connection.
// This value is set automatically.
// The difference between security.pki.mitm_canary_issuer and this pref is that
// here the root is trusted but not a built-in, whereas for
// security.pki.mitm_canary_issuer.enabled, the root is not trusted.
pref("security.pki.mitm_detected", false);

// Intermediate CA Preloading settings
#if !defined(MOZ_WIDGET_ANDROID)
  pref("security.remote_settings.intermediates.enabled", true);
#else
  pref("security.remote_settings.intermediates.enabled", false);
#endif
pref("security.remote_settings.intermediates.downloads_per_poll", 5000);
pref("security.remote_settings.intermediates.parallel_downloads", 8);

#if defined(EARLY_BETA_OR_EARLIER) && !defined(MOZ_WIDGET_ANDROID)
  pref("security.remote_settings.crlite_filters.enabled", true);
#else
  pref("security.remote_settings.crlite_filters.enabled", false);
#endif

pref("security.osreauthenticator.blank_password", false);
pref("security.osreauthenticator.password_last_changed_lo", 0);
pref("security.osreauthenticator.password_last_changed_hi", 0);

pref("security.crash_tracking.js_load_1.prevCrashes", 0);
pref("security.crash_tracking.js_load_1.maxCrashes", 0);

pref("general.useragent.compatMode.firefox", false);

pref("general.config.obscure_value", 13); // for MCD .cfg files

#ifndef MOZ_BUILD_APP_IS_BROWSER
pref("general.warnOnAboutConfig", true);
#endif

// Whether middle button click with a modifier key starts to autoscroll or
// does nothing.
pref("general.autoscroll.prevent_to_start.shiftKey", true); // Shift
pref("general.autoscroll.prevent_to_start.ctrlKey", false); // Control
pref("general.autoscroll.prevent_to_start.altKey", false);  // Alt
pref("general.autoscroll.prevent_to_start.metaKey", false); // Command on macOS
pref("general.autoscroll.prevent_to_start.osKey", false);   // Windows key on Windows or Super key on Linux

// When this pref is set to true, middle click on non-editable content keeps
// selected range rather than collapsing selection at the clicked position.
// This behavior is incompatible with Chrome, so enabling this could cause
// breaking some web apps.
// Note that this pref is ignored when "general.autoScroll" is set to false
// or "middlemouse.paste" is set to true.  For the former case, there is no
// reason do be incompatible with Chrome.  For the latter case, the selection
// change is important for "paste" event listeners even if it's non-editable
// content.
pref("general.autoscroll.prevent_to_collapse_selection_by_middle_mouse_down", false);

// maximum number of dated backups to keep at any time
pref("browser.bookmarks.max_backups",       5);

pref("browser.cache.disk_cache_ssl",        true);
// The half life used to re-compute cache entries frecency in hours.
pref("browser.cache.frecency_half_life_hours", 6);

// offline cache capacity in kilobytes
pref("browser.cache.offline.capacity",         512000);

// Don't show "Open with" option on download dialog if true.
pref("browser.download.forbid_open_with", false);

// Whether or not indexedDB experimental features are enabled.
pref("dom.indexedDB.experimental", false);
// Enable indexedDB logging.
pref("dom.indexedDB.logging.enabled", true);
// Detailed output in log messages.
pref("dom.indexedDB.logging.details", true);
// Enable profiler marks for indexedDB events.
pref("dom.indexedDB.logging.profiler-marks", false);

// Whether or not File Handle is enabled.
pref("dom.fileHandle.enabled", true);

// The number of workers per domain allowed to run concurrently.
// We're going for effectively infinite, while preventing abuse.
pref("dom.workers.maxPerDomain", 512);

// The amount of time (milliseconds) service workers keep running after each event.
pref("dom.serviceWorkers.idle_timeout", 30000);

// The amount of time (milliseconds) service workers can be kept running using waitUntil promises
// or executing "long-running" JS after the "idle_timeout" period has expired.
pref("dom.serviceWorkers.idle_extended_timeout", 30000);

// The amount of time (milliseconds) an update request is delayed when triggered
// by a service worker that doesn't control any clients.
pref("dom.serviceWorkers.update_delay", 1000);

// Enable test for 24 hours update, service workers will always treat last update check time is over 24 hours
pref("dom.serviceWorkers.testUpdateOverOneDay", false);

// If this is true, TextEventDispatcher dispatches keydown and keyup events
// even during composition (keypress events are never fired during composition
// even if this is true).
pref("dom.keyboardevent.dispatch_during_composition", true);

// Whether URL,Location,Link::GetHash should be percent encoded
// in setter and percent decoded in getter (old behaviour = true)
pref("dom.url.encode_decode_hash", true);
// Whether ::GetHash should do percent decoding (old behaviour = true)
// TaintFox: changed to true, see nsContentUtils.cpp for more information.
pref("dom.url.getters_decode_hash", true);

// If this is true, TextEventDispatcher dispatches keypress event with setting
// WidgetEvent::mFlags::mOnlySystemGroupDispatchInContent to true if it won't
// cause inputting printable character.
pref("dom.keyboardevent.keypress.dispatch_non_printable_keys_only_system_group_in_content", true);

// Blacklist of domains of web apps which are not aware of strict keypress
// dispatching behavior.  This is comma separated list.  If you need to match
// all sub-domains, you can specify it as "*.example.com".  Additionally, you
// can limit the path.  E.g., "example.com/foo" means "example.com/foo*".  So,
// if you need to limit under a directory, the path should end with "/" like
// "example.com/foo/".  Note that this cannot limit port number for now.
pref("dom.keyboardevent.keypress.hack.dispatch_non_printable_keys", "www.icloud.com");
// Pref for end-users and policy to add additional values.
pref("dom.keyboardevent.keypress.hack.dispatch_non_printable_keys.addl", "");

// Blacklist of domains of web apps which handle keyCode and charCode of
// keypress events with a path only for Firefox (i.e., broken if we set
// non-zero keyCode or charCode value to the other).  The format is exactly
// same as "dom.keyboardevent.keypress.hack.dispatch_non_printable_keys". So,
// check its explanation for the detail.
pref("dom.keyboardevent.keypress.hack.use_legacy_keycode_and_charcode", "*.collabserv.com,*.gov.online.office365.us,*.officeapps-df.live.com,*.officeapps.live.com,*.online.office.de,*.partner.officewebapps.cn,*.scniris.com");
// Pref for end-users and policy to add additional values.
pref("dom.keyboardevent.keypress.hack.use_legacy_keycode_and_charcode.addl", "");

// Blacklist of domains of web apps which listen for non-primary click events
// on window global or document. The format is exactly same as
// "dom.keyboardevent.keypress.hack.dispatch_non_printable_keys". So, check its
// explanation for the detail.
pref("dom.mouseevent.click.hack.use_legacy_non-primary_dispatch", "");

// Fastback caching - if this pref is negative, then we calculate the number
// of content viewers to cache based on the amount of available memory.
pref("browser.sessionhistory.max_total_viewers", -1);

pref("browser.display.force_inline_alttext", false); // true = force ALT text for missing images to be layed out inline
// 0 = no external leading,
// 1 = use external leading only when font provides,
// 2 = add extra leading both internal leading and external leading are zero
pref("browser.display.normal_lineheight_calc_control", 2);
// enable showing image placeholders while image is loading or when image is broken
pref("browser.display.show_image_placeholders", true);
// if browser.display.show_image_placeholders is true then this controls whether the loading image placeholder and border is shown or not
pref("browser.display.show_loading_image_placeholder", false);
// min font device pixel size at which to turn on high quality
pref("browser.display.auto_quality_min_font_size", 20);

// See http://whatwg.org/specs/web-apps/current-work/#ping
pref("browser.send_pings", false);
pref("browser.send_pings.max_per_link", 1);           // limit the number of pings that are sent per link click
pref("browser.send_pings.require_same_host", false);  // only send pings to the same host if this is true

pref("browser.helperApps.neverAsk.saveToDisk", "");
pref("browser.helperApps.neverAsk.openFile", "");
pref("browser.helperApps.deleteTempFileOnExit", false);

// xxxbsmedberg: where should prefs for the toolkit go?
pref("browser.chrome.toolbar_tips",         true);
// max image size for which it is placed in the tab icon for tabbrowser.
// if 0, no images are used for tab icons for image documents.
pref("browser.chrome.image_icons.max_size", 1024);

pref("browser.triple_click_selects_paragraph", true);

// Enable fillable forms in the PDF viewer.
pref("pdfjs.annotationMode", 2);

// Enable JavaScript support in the PDF viewer.
pref("pdfjs.enableScripting", true);

// Enable XFA form support in the PDF viewer.
pref("pdfjs.enableXfa", true);

// Disable support for MathML
pref("mathml.disabled",    false);

// Enable scale transform for stretchy MathML operators. See bug 414277.
pref("mathml.scale_stretchy_operators.enabled", true);

// Used by ChannelMediaResource to run data callbacks from HTTP channel
// off the main thread.
pref("media.omt_data_delivery.enabled", true);

// We'll throttle the download if the download rate is throttle-factor times
// the estimated playback rate, AND we satisfy the cache readahead_limit
// above. The estimated playback rate is time_duration/length_in_bytes.
// This means we'll only throttle the download if there's no concern that
// throttling would cause us to stop and buffer.
pref("media.throttle-factor", 2);
// By default, we'll throttle media download once we've reached the the
// readahead_limit if the download is fast. This pref toggles the "and the
// download is fast" check off, so that we can always throttle the download
// once the readaheadd limit is reached even on a slow network.
pref("media.throttle-regardless-of-download-rate", false);

// Master HTML5 media volume scale.
pref("media.volume_scale", "1.0");

// Whether we should play videos opened in a "video document", i.e. videos
// opened as top-level documents, as opposed to inside a media element.
pref("media.play-stand-alone", true);

pref("media.hardware-video-decoding.enabled", true);

#ifdef MOZ_WMF
  pref("media.wmf.dxva.enabled", true);
  pref("media.wmf.play-stand-alone", true);
#endif
pref("media.gmp.decoder.aac", 0);
pref("media.gmp.decoder.h264", 0);

// GMP storage version number. At startup we check the version against
// media.gmp.storage.version.observed, and if the versions don't match,
// we clear storage and set media.gmp.storage.version.observed=expected.
// This provides a mechanism to clear GMP storage when non-compatible
// changes are made.
pref("media.gmp.storage.version.expected", 1);

// Filter what triggers user notifications.
// See DecoderDoctorDocumentWatcher::ReportAnalysis for details.
#ifdef NIGHTLY_BUILD
  pref("media.decoder-doctor.notifications-allowed", "MediaWMFNeeded,MediaWidevineNoWMF,MediaCannotInitializePulseAudio,MediaCannotPlayNoDecoders,MediaUnsupportedLibavcodec,MediaPlatformDecoderNotFound,MediaDecodeError");
#else
  pref("media.decoder-doctor.notifications-allowed", "MediaWMFNeeded,MediaWidevineNoWMF,MediaCannotInitializePulseAudio,MediaCannotPlayNoDecoders,MediaUnsupportedLibavcodec,MediaPlatformDecoderNotFound");
#endif
pref("media.decoder-doctor.decode-errors-allowed", "");
pref("media.decoder-doctor.decode-warnings-allowed", "");
// Whether we report partial failures.
pref("media.decoder-doctor.verbose", false);
// URL to report decode issues
pref("media.decoder-doctor.new-issue-endpoint", "https://webcompat.com/issues/new");

pref("media.videocontrols.picture-in-picture.enabled", false);
pref("media.videocontrols.picture-in-picture.display-text-tracks.enabled", true);
pref("media.videocontrols.picture-in-picture.video-toggle.enabled", false);
pref("media.videocontrols.picture-in-picture.video-toggle.always-show", false);
pref("media.videocontrols.picture-in-picture.video-toggle.min-video-secs", 45);
pref("media.videocontrols.picture-in-picture.video-toggle.position", "right");
pref("media.videocontrols.picture-in-picture.video-toggle.has-used", false);
pref("media.videocontrols.picture-in-picture.display-text-tracks.size", "medium");
pref("media.videocontrols.keyboard-tab-to-all-controls", true);

#ifdef MOZ_WEBRTC
  pref("media.navigator.video.enabled", true);
  pref("media.navigator.video.default_fps",30);
  pref("media.navigator.video.use_remb", true);
  pref("media.navigator.video.use_transport_cc", true);
  pref("media.peerconnection.video.use_rtx", true);
  pref("media.peerconnection.video.use_rtx.blocklist", "doxy.me,*.doxy.me");
  pref("media.navigator.video.use_tmmbr", false);
  pref("media.navigator.audio.use_fec", true);
  pref("media.navigator.video.red_ulpfec_enabled", false);
  pref("media.navigator.video.offer_rtcp_rsize", true);

  #ifdef NIGHTLY_BUILD
    pref("media.peerconnection.sdp.parser", "sipcc");
    pref("media.peerconnection.sdp.alternate_parse_mode", "parallel");
    pref("media.peerconnection.sdp.strict_success", false);
  #else
    pref("media.peerconnection.sdp.parser", "sipcc");
    pref("media.peerconnection.sdp.alternate_parse_mode", "never");
    pref("media.peerconnection.sdp.strict_success", false);
  #endif

  pref("media.webrtc.debug.trace_mask", 0);
  pref("media.webrtc.debug.multi_log", false);
  pref("media.webrtc.debug.log_file", "");
  pref("media.webrtc.debug.aec_dump_max_size", 4194304); // 4MB

  pref("media.navigator.video.default_width",0);  // adaptive default
  pref("media.navigator.video.default_height",0); // adaptive default
  pref("media.peerconnection.video.enabled", true);
  pref("media.navigator.video.max_fs", 12288); // Enough for 2048x1536
  pref("media.navigator.video.max_fr", 60);
  pref("media.navigator.video.h264.level", 31); // 0x42E01f - level 3.1
  pref("media.navigator.video.h264.max_br", 0);
  pref("media.navigator.video.h264.max_mbps", 0);
  pref("media.peerconnection.video.vp9_enabled", true);
  pref("media.peerconnection.video.vp9_preferred", false);
  pref("media.getusermedia.channels", 0);
  #if defined(ANDROID)
    pref("media.getusermedia.camera.off_while_disabled.enabled", false);
    pref("media.getusermedia.microphone.off_while_disabled.enabled", false);
  #else
    pref("media.getusermedia.camera.off_while_disabled.enabled", true);
    pref("media.getusermedia.microphone.off_while_disabled.enabled", false);
  #endif
  pref("media.getusermedia.camera.off_while_disabled.delay_ms", 3000);
  pref("media.getusermedia.microphone.off_while_disabled.delay_ms", 3000);
  // Desktop is typically VGA capture or more; and qm_select will not drop resolution
  // below 1/2 in each dimension (or so), so QVGA (320x200) is the lowest here usually.
  pref("media.peerconnection.video.min_bitrate", 0);
  pref("media.peerconnection.video.start_bitrate", 0);
  pref("media.peerconnection.video.max_bitrate", 0);
  pref("media.peerconnection.video.min_bitrate_estimate", 0);
  pref("media.peerconnection.video.denoising", false);
  pref("media.navigator.audio.fake_frequency", 1000);
  pref("media.navigator.permission.disabled", false);
  pref("media.navigator.streams.fake", false);
  pref("media.peerconnection.simulcast", true);
  pref("media.peerconnection.default_iceservers", "[]");
  pref("media.peerconnection.ice.loopback", false); // Set only for testing in offline environments.
  pref("media.peerconnection.ice.tcp", true);
  pref("media.peerconnection.ice.tcp_so_sock_count", 0); // Disable SO gathering
  pref("media.peerconnection.ice.link_local", false); // Set only for testing IPV6 in networks that don't assign IPV6 addresses
  pref("media.peerconnection.ice.force_interface", ""); // Limit to only a single interface
  pref("media.peerconnection.ice.relay_only", false); // Limit candidates to TURN
  pref("media.peerconnection.use_document_iceservers", true);

  pref("media.peerconnection.identity.timeout", 10000);
  pref("media.peerconnection.ice.stun_client_maximum_transmits", 7);
  pref("media.peerconnection.ice.trickle_grace_period", 5000);
  pref("media.peerconnection.ice.no_host", false);
  pref("media.peerconnection.ice.default_address_only", false);
  // See Bug 1581947 for Android hostname obfuscation
  #if defined(MOZ_WIDGET_ANDROID)
    pref("media.peerconnection.ice.obfuscate_host_addresses", false);
  #else
    pref("media.peerconnection.ice.obfuscate_host_addresses", true);
  #endif
  pref("media.peerconnection.ice.obfuscate_host_addresses.blocklist", "");
  pref("media.peerconnection.ice.proxy_only_if_behind_proxy", false);
  pref("media.peerconnection.ice.proxy_only", false);
  pref("media.peerconnection.turn.disable", false);

  // 770 = DTLS 1.0, 771 = DTLS 1.2, 772 = DTLS 1.3
pref("media.peerconnection.dtls.version.min", 771);
#ifdef NIGHTLY_BUILD
  pref("media.peerconnection.dtls.version.max", 772);
#else
  pref("media.peerconnection.dtls.version.max", 771);
#endif

  // These values (aec, agc, and noise) are from:
  // third_party/libwebrtc/modules/audio_processing/include/audio_processing.h
  pref("media.getusermedia.aec_enabled", true);
  pref("media.getusermedia.aec", 1); // kModerateSuppression
  pref("media.getusermedia.use_aec_mobile", false);
  pref("media.getusermedia.residual_echo_enabled", false);
  pref("media.getusermedia.noise_enabled", true);
  pref("media.getusermedia.noise", 2); // kHigh
  pref("media.getusermedia.agc_enabled", true);
  pref("media.getusermedia.agc", 1); // kAdaptiveDigital
  pref("media.getusermedia.agc2_forced", true);
  pref("media.getusermedia.hpf_enabled", true);
  pref("media.getusermedia.transient_enabled", true);
#endif // MOZ_WEBRTC

#if !defined(ANDROID)
  pref("media.getusermedia.screensharing.enabled", true);
#endif

pref("media.getusermedia.audiocapture.enabled", false);

// WebVTT pseudo element and class support.
pref("media.webvtt.pseudo.enabled", true);

// WebVTT debug logging.
pref("media.webvtt.debug.logging", false);

// Whether to allow recording of AudioNodes with MediaRecorder
pref("media.recorder.audio_node.enabled", false);

// Whether MediaRecorder's video encoder should allow dropping frames in order
// to keep up under load. Useful for tests but beware of memory consumption!
pref("media.recorder.video.frame_drops", true);

// Whether to autostart a media element with an |autoplay| attribute.
// ALLOWED=0, BLOCKED=1, defined in dom/media/Autoplay.idl
pref("media.autoplay.default", 0);

// By default, don't block WebAudio from playing automatically.
pref("media.autoplay.block-webaudio", false);

// By default, don't block the media from extension background script.
pref("media.autoplay.allow-extension-background-pages", true);

// The default number of decoded video frames that are enqueued in
// MediaDecoderReader's mVideoQueue.
pref("media.video-queue.default-size", 10);

// The maximum number of queued frames to send to the compositor.
// By default, send all of them.
pref("media.video-queue.send-to-compositor-size", 9999);

// Log level for cubeb, the audio input/output system. Valid values are
// "verbose", "normal" and "" (log disabled).
pref("media.cubeb.logging_level", "");

pref("media.cubeb.output_voice_routing", true);

// GraphRunner (fixed MediaTrackGraph thread) control
pref("media.audiograph.single_thread.enabled", true);

// APZ preferences. For documentation/details on what these prefs do, check
// gfx/layers/apz/src/AsyncPanZoomController.cpp.
pref("apz.overscroll.stop_velocity_threshold", "0.01");
pref("apz.overscroll.stretch_factor", "0.35");

pref("apz.zoom-to-focused-input.enabled", true);

pref("formhelper.autozoom.force-disable.test-only", false);

#ifdef XP_MACOSX
  // Whether to run in native HiDPI mode on machines with "Retina"/HiDPI
  // display.
  //   <= 0 : hidpi mode disabled, display will just use pixel-based upscaling.
  //   == 1 : hidpi supported if all screens share the same backingScaleFactor.
  //   >= 2 : hidpi supported even with mixed backingScaleFactors (somewhat
  //          broken).
  pref("gfx.hidpi.enabled", 2);
#endif

pref("gfx.color_management.display_profile", "");

pref("gfx.downloadable_fonts.enabled", true);
pref("gfx.downloadable_fonts.fallback_delay", 3000);
pref("gfx.downloadable_fonts.fallback_delay_short", 100);

// disable downloadable font cache so that behavior is consistently
// the uncached load behavior across pages (useful for testing reflow problems)
pref("gfx.downloadable_fonts.disable_cache", false);

// whether to always search all font cmaps during system font fallback
pref("gfx.font_rendering.fallback.always_use_cmaps", false);

// cache shaped word results
pref("gfx.font_rendering.wordcache.charlimit", 32);

// cache shaped word results
pref("gfx.font_rendering.wordcache.maxentries", 10000);

pref("gfx.font_rendering.graphite.enabled", true);

#ifdef XP_WIN
  pref("gfx.font_rendering.directwrite.use_gdi_table_loading", true);
#endif

#if defined(XP_WIN)
  // comma separated list of backends to use in order of preference
  // e.g., pref("gfx.canvas.azure.backends", "direct2d,skia");
  pref("gfx.canvas.azure.backends", "direct2d1.1,skia");
#elif defined(XP_MACOSX)
  pref("gfx.canvas.azure.backends", "skia");
#else
  pref("gfx.canvas.azure.backends", "skia");
#endif
pref("gfx.content.azure.backends", "skia");

#ifdef XP_WIN
  pref("gfx.webrender.flip-sequential", false);
  pref("gfx.webrender.dcomp-win.enabled", true);
  pref("gfx.webrender.triple-buffering.enabled", true);
#endif

// WebRender debugging utilities.
pref("gfx.webrender.debug.texture-cache", false);
pref("gfx.webrender.debug.texture-cache.clear-evicted", true);
pref("gfx.webrender.debug.render-targets", false);
pref("gfx.webrender.debug.gpu-cache", false);
pref("gfx.webrender.debug.alpha-primitives", false);
pref("gfx.webrender.debug.profiler", false);
pref("gfx.webrender.debug.gpu-time-queries", false);
pref("gfx.webrender.debug.gpu-sample-queries", false);
pref("gfx.webrender.debug.disable-batching", false);
pref("gfx.webrender.debug.epochs", false);
pref("gfx.webrender.debug.echo-driver-messages", false);
pref("gfx.webrender.debug.show-overdraw", false);
pref("gfx.webrender.debug.slow-frame-indicator", false);
pref("gfx.webrender.debug.picture-caching", false);
pref("gfx.webrender.debug.force-picture-invalidation", false);
pref("gfx.webrender.debug.primitives", false);
pref("gfx.webrender.debug.small-screen", false);
pref("gfx.webrender.debug.obscure-images", false);
pref("gfx.webrender.debug.glyph-flashing", false);
pref("gfx.webrender.debug.capture-profiler", false);
pref("gfx.webrender.debug.profiler-ui", "Default");
pref("gfx.webrender.debug.window-visibility", false);

pref("gfx.webrender.multithreading", true);
#ifdef XP_WIN
pref("gfx.webrender.pbo-uploads", false);
pref("gfx.webrender.batched-texture-uploads", true);
pref("gfx.webrender.draw-calls-for-texture-copy", true);
#else
pref("gfx.webrender.pbo-uploads", true);
pref("gfx.webrender.batched-texture-uploads", false);
pref("gfx.webrender.draw-calls-for-texture-copy", false);
#endif


pref("accessibility.warn_on_browsewithcaret", true);

pref("accessibility.browsewithcaret_shortcut.enabled", true);

#ifndef XP_MACOSX
  // Tab focus model bit field:
  // 1 focuses text controls, 2 focuses other form elements, 4 adds links.
  // Most users will want 1, 3, or 7.
  // On OS X, we use Full Keyboard Access system preference,
  // unless accessibility.tabfocus is set by the user.
  pref("accessibility.tabfocus", 7);
  pref("accessibility.tabfocus_applies_to_xul", false);
#else
  // Only on mac tabfocus is expected to handle UI widgets as well as web
  // content.
  pref("accessibility.tabfocus_applies_to_xul", true);
#endif

// We follow the "Click in the scrollbar to:" system preference on OS X and
// "gtk-primary-button-warps-slider" property with GTK (since 2.24 / 3.6),
// unless this preference is explicitly set.
#if !defined(XP_MACOSX) && !defined(MOZ_WIDGET_GTK)
  pref("ui.scrollToClick", 0);
#endif

// These are some selection-related colors which have no per platform
// implementation.
#if !defined(XP_MACOSX)
pref("ui.textSelectDisabledBackground", "#b0b0b0");
#endif

// This makes the selection stand out when typeaheadfind is on.
// Used with nsISelectionController::SELECTION_ATTENTION
pref("ui.textSelectAttentionBackground", "#38d878");
pref("ui.textSelectAttentionForeground", "#ffffff");

// This makes the matched text stand out when findbar highlighting is on.
// Used with nsISelectionController::SELECTION_FIND
pref("ui.textHighlightBackground", "#ef0fff");
// The foreground color for the matched text in findbar highlighting
// Used with nsISelectionController::SELECTION_FIND
pref("ui.textHighlightForeground", "#ffffff");
// The background color for :autofill-ed inputs.
//
// In the past, we used the following `filter` to paint autofill backgrounds:
//
//   grayscale(21%) brightness(88%) contrast(161%) invert(10%) sepia(40%) saturate(206%);
//
// but there are some pages where using `filter` caused issues because it
// changes the z-order (see bug 1687682, bug 1727950).
//
// The color is chosen so that you get the same final color on a white
// background as the filter above (#fffcc8), but with some alpha so as to
// prevent fully illegible text.
pref("ui.-moz-autofill-background", "rgba(255, 249, 145, .5)");

// We want the ability to forcibly disable platform a11y, because
// some non-a11y-related components attempt to bring it up.  See bug
// 538530 for details about Windows; we have a pref here that allows it
// to be disabled for performance and testing resons.
// See bug 761589 for the crossplatform aspect.
//
// This pref is checked only once, and the browser needs a restart to
// pick up any changes.
//
// Values are -1 always on. 1 always off, 0 is auto as some platform perform
// further checks.
pref("accessibility.force_disabled", 0);

#ifdef XP_WIN
  // Some accessibility tools poke at windows in the plugin process during
  // setup which can cause hangs.  To hack around this set
  // accessibility.delay_plugins to true, you can also try increasing
  // accessibility.delay_plugin_time if your machine is slow and you still
  // experience hangs. See bug 781791.
  pref("accessibility.delay_plugins", false);
  pref("accessibility.delay_plugin_time", 10000);

  // The COM handler used for Windows e10s performance and live regions.
  pref("accessibility.handler.enabled", true);
#endif

pref("focusmanager.testmode", false);

pref("accessibility.usetexttospeech", "");

// Type Ahead Find
pref("accessibility.typeaheadfind", true);
// Enable FAYT by pressing / or "
pref("accessibility.typeaheadfind.manual", true);
pref("accessibility.typeaheadfind.autostart", true);
// casesensitive: controls the find bar's case-sensitivity
//     0 - "never"  (case-insensitive)
//     1 - "always" (case-sensitive)
// other - "auto"   (case-sensitive for mixed-case input, insensitive otherwise)
pref("accessibility.typeaheadfind.casesensitive", 0);
pref("accessibility.typeaheadfind.linksonly", true);
pref("accessibility.typeaheadfind.startlinksonly", false);
// timeout: controls the delay in milliseconds after which the quick-find dialog will close
//          if no further keystrokes are pressed
//              set to a zero or negative value to keep dialog open until it's manually closed
pref("accessibility.typeaheadfind.timeout", 4000);
pref("accessibility.typeaheadfind.soundURL", "beep");
pref("accessibility.typeaheadfind.enablesound", true);
#ifdef XP_MACOSX
  pref("accessibility.typeaheadfind.prefillwithselection", false);
#else
  pref("accessibility.typeaheadfind.prefillwithselection", true);
#endif
pref("accessibility.typeaheadfind.matchesCountLimit", 1000);
pref("findbar.highlightAll", false);
pref("findbar.entireword", false);
pref("findbar.iteratorTimeout", 100);
// matchdiacritics: controls the find bar's diacritic matching
//     0 - "never"  (ignore diacritics)
//     1 - "always" (match diacritics)
// other - "auto"   (match diacritics if input has diacritics, ignore otherwise)
pref("findbar.matchdiacritics", 0);
pref("findbar.modalHighlight", false);

// use Mac OS X Appearance panel text smoothing setting when rendering text, disabled by default
pref("gfx.use_text_smoothing_setting", false);

// Number of characters to consider emphasizing for rich autocomplete results
pref("toolkit.autocomplete.richBoundaryCutoff", 200);

// Variable controlling logging for osfile.
pref("toolkit.osfile.log", false);

pref("toolkit.scrollbox.smoothScroll", true);
pref("toolkit.scrollbox.scrollIncrement", 20);
pref("toolkit.scrollbox.clickToScroll.scrollDelay", 150);

// Controls logging for Sqlite.jsm.
pref("toolkit.sqlitejsm.loglevel", "Error");

pref("toolkit.tabbox.switchByScrolling", false);

// Telemetry settings.
// Server to submit telemetry pings to.
pref("toolkit.telemetry.server", "https://incoming.telemetry.mozilla.org");
// Telemetry server owner. Please change if you set toolkit.telemetry.server to a different server
pref("toolkit.telemetry.server_owner", "Mozilla");
// Determines whether full SQL strings are returned when they might contain sensitive info
// i.e. dynamically constructed SQL strings or SQL executed by addons against addon DBs
pref("toolkit.telemetry.debugSlowSql", false);
// Whether to use the unified telemetry behavior, requires a restart.
pref("toolkit.telemetry.unified", true);
// AsyncShutdown delay before crashing in case of shutdown freeze
#if !defined(MOZ_ASAN) && !defined(MOZ_TSAN)
  pref("toolkit.asyncshutdown.crash_timeout", 60000); // 1 minute
#else
  // ASan and TSan builds can be considerably slower. Extend the grace period
  // of both asyncshutdown and the terminator.
  #if defined(MOZ_TSAN)
    pref("toolkit.asyncshutdown.crash_timeout", 360000); // 6 minutes
  #else
    pref("toolkit.asyncshutdown.crash_timeout", 300000); // 5 minutes
  #endif
#endif // !defined(MOZ_ASAN) && !defined(MOZ_TSAN)
// Extra logging for AsyncShutdown barriers and phases
pref("toolkit.asyncshutdown.log", false);

// Enable JS dump() function.
// IMPORTANT: These prefs must be here even though they're also defined in
// StaticPrefList.yaml. They are required because MOZILLA_OFFICIAL is false in
// local full builds but true in artifact builds. Without these definitions
// here, dumping is disabled in artifact builds (see Bug 1490412).
#ifdef MOZILLA_OFFICIAL
  pref("browser.dom.window.dump.enabled", false, sticky);
  pref("devtools.console.stdout.chrome", false, sticky);
#else
  pref("browser.dom.window.dump.enabled", true, sticky);
  pref("devtools.console.stdout.chrome", true, sticky);
#endif

pref("devtools.console.stdout.content", false, sticky);

// Controls whether EventEmitter module throws dump message on each emit
pref("toolkit.dump.emit", false);

// Preferences for the new performance panel. Note that some preferences are duplicated
// with a ".remote" postfix. This is because we have one set of preference for local
// profiling, and a second set for remote profiling.

// This pref configures the base URL for the profiler.firefox.com instance to
// use. This is useful so that a developer can change it while working on
// profiler.firefox.com, or in tests. This isn't exposed directly to the user.
pref("devtools.performance.recording.ui-base-url", "https://profiler.firefox.com");
// When gathering profiles from child processes, this is the longest time (in
// seconds) allowed between two responses. 0 = Use internal default.
pref("devtools.performance.recording.child.timeout_s", 0);
// The popup is only enabled by default on Nightly, Dev Edition, and debug buildsd since
// it's a developer focused item. It can still be enabled by going to profiler.firefox.com,
// but by default it is off on Release and Beta. Note that this only adds it to the
// the customization palette, not to the navbar.
#if defined(NIGHTLY_BUILD) || defined(MOZ_DEV_EDITION) || defined(DEBUG)
  pref("devtools.performance.popup.feature-flag", true);
#else
  pref("devtools.performance.popup.feature-flag", false);
#endif
// The preset to use for the recording settings. If set to "custom" then the pref
// values below will be used.
#if defined(NIGHTLY_BUILD) || !defined(MOZILLA_OFFICIAL)
  // Use a more advanced preset on Nightly and local builds.
  pref("devtools.performance.recording.preset", "firefox-platform");
  pref("devtools.performance.recording.preset.remote", "firefox-platform");
#else
  pref("devtools.performance.recording.preset", "web-developer");
  pref("devtools.performance.recording.preset.remote", "web-developer");
#endif
// The profiler's active tab view has a few issues. Disable it in most
// environments until the issues are ironed out.
#if defined(NIGHTLY_BUILD)
  pref("devtools.performance.recording.active-tab-view.enabled", true);
#else
  pref("devtools.performance.recording.active-tab-view.enabled", false);
#endif
// Profiler buffer size. It is the maximum number of 8-bytes entries in the
// profiler's buffer. 10000000 is ~80mb.
pref("devtools.performance.recording.entries", 10000000);
pref("devtools.performance.recording.entries.remote", 10000000);
// Profiler interval in microseconds. 1000µs is 1ms
pref("devtools.performance.recording.interval", 1000);
pref("devtools.performance.recording.interval.remote", 1000);
// Profiler duration of entries in the profiler's buffer in seconds.
// `0` means no time limit for the markers, they roll off naturally from the
// circular buffer.
pref("devtools.performance.recording.duration", 0);
pref("devtools.performance.recording.duration.remote", 0);
// Profiler feature set. See tools/profiler/core/platform.cpp for features and
// explanations. Remote profiling also includes the java feature by default.
// If the remote debuggee isn't an Android phone, then this feature will
// be ignored.
pref("devtools.performance.recording.features", "[\"js\",\"leaf\",\"stackwalk\",\"cpu\",\"screenshots\"]");
pref("devtools.performance.recording.features.remote", "[\"js\",\"leaf\",\"stackwalk\",\"cpu\",\"screenshots\",\"java\"]");
// Threads to be captured by the profiler.
pref("devtools.performance.recording.threads", "[\"GeckoMain\",\"Compositor\",\"Renderer\"]");
pref("devtools.performance.recording.threads.remote", "[\"GeckoMain\",\"Compositor\",\"Renderer\"]");
// A JSON array of strings, where each string is a file path to an objdir on
// the host machine. This is used in order to look up symbol information from
// build artifacts of local builds.
pref("devtools.performance.recording.objdirs", "[]");
// The popup will display some introductory text the first time it is displayed.
pref("devtools.performance.popup.intro-displayed", false);

// Compatibility preferences
// Stringified array of target browsers that users investigate.
pref("devtools.inspector.compatibility.target-browsers", "");

// Storage preferencex
// Force instancing legacy storage actors
pref("devtools.storage.test.forceLegacyActors", false);

// view source
pref("view_source.editor.path", "");
// allows to add further arguments to the editor; use the %LINE% placeholder
// for jumping to a specific line (e.g. "/line:%LINE%" or "--goto %LINE%")
pref("view_source.editor.args", "");

// whether or not to draw images while dragging
pref("nglayout.enable_drag_images", true);

// URI fixup prefs
pref("browser.fixup.alternate.enabled", true);
pref("browser.fixup.alternate.prefix", "www.");
pref("browser.fixup.alternate.protocol", "https");
pref("browser.fixup.alternate.suffix", ".com");
pref("browser.fixup.fallback-to-https", true);

// NOTE: On most platforms we save print settins to prefs with the name of the
// printer in the pref name (Android being the notable exception, where prefs
// are saved "globally" without a printer name in the pref name).  For those
// platforms, the prefs below simply act as default values for when we
// encounter a printer for the first time, but only a subset of prefs will be
// used in this case.  See nsPrintSettingsService::InitPrintSettingsFromPrefs
// for the restrictions on which prefs can act as defaults.

// Whether we directly use the system print dialog to collect the user's print
// settings rather than using the tab-modal print preview dialog.
// Note: `print.always_print_silent` overrides this.
pref("print.prefer_system_dialog", false);

// Print/Preview Shrink-To-Fit won't shrink below 20% for text-ish documents.
pref("print.shrink-to-fit.scale-limit-percent", 20);

// Whether we should display simplify page checkbox on print preview UI
pref("print.use_simplify_page", false);

// Whether or not to force the Page Setup submenu of the File menu to shown
pref("print.show_page_setup_menu", false);

// Print header customization
// Use the following codes:
// &T - Title
// &U - Document URL
// &D - Date/Time
// &P - Page Number
// &PT - Page Number "of" Page total
// Set each header to a string containing zero or one of these codes
// and the code will be replaced in that string by the corresponding data
pref("print.print_headerleft", "&T");
pref("print.print_headercenter", "");
pref("print.print_headerright", "&U");
pref("print.print_footerleft", "&PT");
pref("print.print_footercenter", "");
pref("print.print_footerright", "&D");

// A list of comma separated key:value pairs, so:
//
//   key1:value1,key2:value2
//
// Which allows testing extra CUPS-related printer settings for monochrome
// printing.
pref("print.cups.monochrome.extra_settings", "");

// xxxbsmedberg: more toolkit prefs

// Save the Printings after each print job
pref("print.save_print_settings", true);

// Enables the "more settings" in Print Preview to match previous
// configuration.
pref("print.more-settings.open", false);

// Enables you to specify a user unwriteable margin, if a printer's actual
// unwriteable margin is greater than this the printer one will be used.
// This is used by both Printing and Print Preview
// Units are in 1/100ths of an inch.
pref("print.print_edge_top", 0);
pref("print.print_edge_left", 0);
pref("print.print_edge_right", 0);
pref("print.print_edge_bottom", 0);

// Should this just be checking for MOZ_WIDGET_GTK?
#if defined(ANDROID) || defined(XP_UNIX) && !defined(XP_MACOSX)
  pref("print.print_reversed", false);
  // This is the default. Probably just remove this.
  pref("print.print_in_color", true);
#endif

// Scripts & Windows prefs
pref("dom.beforeunload_timeout_ms",         1000);
pref("dom.disable_window_flip",             false);
pref("dom.disable_window_move_resize",      false);

pref("dom.allow_scripts_to_close_windows",          false);

pref("dom.popup_allowed_events", "change click dblclick auxclick mousedown mouseup pointerdown pointerup notificationclick reset submit touchend contextmenu");

pref("dom.serviceWorkers.disable_open_click_delay", 1000);

pref("dom.storage.enabled", true);
pref("dom.storage.shadow_writes", false);
pref("dom.storage.snapshot_prefill", 16384);
pref("dom.storage.snapshot_gradual_prefill", 4096);
pref("dom.storage.snapshot_reusing", true);
pref("dom.storage.client_validation", true);

pref("dom.send_after_paint_to_content", false);

// Enable time picker UI. By default, disabled.
pref("dom.forms.datetime.timepicker", false);

// Enable search in <select> dropdowns (more than 40 options)
pref("dom.forms.selectSearch", false);
// Allow for webpages to provide custom styling for <select>
// popups.
//
// Disabled on GTK (originally due to bug 1338283, but not enabled since, and
// native appearance might be preferred).
// Disabled on macOS because native appearance is preferred, see bug 1703866.
#if defined(MOZ_WIDGET_GTK) || defined(XP_MACOSX)
  pref("dom.forms.select.customstyling", false);
#else
  pref("dom.forms.select.customstyling", true);
#endif

pref("dom.cycle_collector.incremental", true);

// Disable popups from plugins by default
//   0 = openAllowed
//   1 = openControlled
//   2 = openBlocked
//   3 = openAbused
pref("privacy.popups.disable_from_plugins", 3);

// If enabled by privacy.resistFingerprinting.testGranularityMask, list of
// domains exempted from RFP.
pref("privacy.resistFingerprinting.exemptedDomains", "*.example.invalid");

// Fix cookie blocking breakage by providing ephemeral Paritioned LocalStorage
// for a list of hosts when detected as trackers.
// (See nsICookieService::BEHAVIOR_REJECT_TRACKER cookie behavior)
// See: Bug 1505212, Bug 1659394, Bug 1631811, Bug 1665035.
pref("privacy.restrict3rdpartystorage.partitionedHosts", "accounts.google.com/o/oauth2/,d35nw2lg0ahg0v.cloudfront.net/,datastudio.google.com/embed/reporting/,d3qlaywcwingl6.cloudfront.net/");

// If a host is contained in this pref list, user-interaction is required
// before granting the storage access permission.
pref("privacy.restrict3rdpartystorage.userInteractionRequiredForHosts", "");

// The url decoration tokens used to for stripping document referrers based on.
// A list separated by spaces.  This pref isn't meant to be changed by users.
pref("privacy.restrict3rdpartystorage.url_decorations", "");

// Excessive reporting of blocked popups can be a DOS vector,
// by overloading the main process as popups get blocked and when
// users try to restore all popups, which is the most visible
// option in our UI at the time of writing.
// We will invisibly drop any popups from a page that has already
// opened more than this number of popups.
pref("privacy.popups.maxReported", 100);

// Purging first-party tracking cookies.
pref("privacy.purge_trackers.enabled", true);
#ifdef NIGHTLY_BUILD
  pref("privacy.purge_trackers.logging.level", "Warn");
#else
  pref("privacy.purge_trackers.logging.level", "Error");
#endif

// Allowable amount of cookies to purge in a batch.
pref("privacy.purge_trackers.max_purge_count", 100);

// Whether purging should not clear data from domains
// that are associated with other domains which have
// user interaction (even if they don't have user
// interaction directly).
pref("privacy.purge_trackers.consider_entity_list", false);

pref("dom.event.contextmenu.enabled",       true);

pref("javascript.enabled",                  true);
pref("javascript.options.asmjs",                  true);
pref("javascript.options.wasm",                   true);
pref("javascript.options.wasm_trustedprincipals", true);
pref("javascript.options.wasm_verbose",           false);
pref("javascript.options.wasm_baselinejit",       true);

pref("javascript.options.parallel_parsing", true);
pref("javascript.options.source_pragmas",    true);

pref("javascript.options.asyncstack", true);
// Broadly capturing async stack data adds overhead that is only advisable for
// developers, so we only enable it when the devtools are open, by default.
pref("javascript.options.asyncstack_capture_debuggee_only", true);

pref("javascript.options.throw_on_asmjs_validation_failure", false);
// This preference instructs the JS engine to discard the
// source of any privileged JS after compilation. This saves
// memory, but makes things like Function.prototype.toSource()
// fail.
pref("javascript.options.discardSystemSource", false);

// Many of the the following preferences tune the SpiderMonkey GC, if you
// change the defaults here please also consider changing them in
// js/src/jsgc.cpp.  They're documented in js/src/jsapi.h.

// JSGC_MAX_BYTES
// SpiderMonkey defaults to 2^32-1 bytes, but this is measured in MB so that
// cannot be represented directly in order to show it in about:config.
pref("javascript.options.mem.max", -1);

// JSGC_MIN_NURSERY_BYTES / JSGC_MAX_NURSERY_BYTES
#if defined(ANDROID) || defined(XP_IOS)
  pref("javascript.options.mem.nursery.min_kb", 256);
  pref("javascript.options.mem.nursery.max_kb", 4096);
#else
  pref("javascript.options.mem.nursery.min_kb", 256);
  pref("javascript.options.mem.nursery.max_kb", 16384);
#endif

// JSGC_MODE
pref("javascript.options.mem.gc_per_zone", true);
pref("javascript.options.mem.gc_incremental", true);

// JSGC_INCREMENTAL_WEAKMAP_ENABLED
pref("javascript.options.mem.incremental_weakmap", true);

// JSGC_SLICE_TIME_BUDGET_MS
// Override the shell's default of unlimited slice time.
pref("javascript.options.mem.gc_incremental_slice_ms", 5);

// JSGC_COMPACTING_ENABLED
pref("javascript.options.mem.gc_compacting", true);

// JSGC_HIGH_FREQUENCY_TIME_LIMIT
pref("javascript.options.mem.gc_high_frequency_time_limit_ms", 1000);

// JSGC_SMALL_HEAP_SIZE_MAX
pref("javascript.options.mem.gc_small_heap_size_max_mb", 100);

// JSGC_LARGE_HEAP_SIZE_MIN
pref("javascript.options.mem.gc_large_heap_size_min_mb", 500);

// JSGC_HIGH_FREQUENCY_SMALL_HEAP_GROWTH
pref("javascript.options.mem.gc_high_frequency_small_heap_growth", 300);

// JSGC_HIGH_FREQUENCY_LARGE_HEAP_GROWTH
pref("javascript.options.mem.gc_high_frequency_large_heap_growth", 150);

// JSGC_LOW_FREQUENCY_HEAP_GROWTH
pref("javascript.options.mem.gc_low_frequency_heap_growth", 150);

// JSGC_ALLOCATION_THRESHOLD
pref("javascript.options.mem.gc_allocation_threshold_mb", 27);

// JSGC_MALLOC_THRESHOLD_BASE
pref("javascript.options.mem.gc_malloc_threshold_base_mb", 38);

// JSGC_SMALL_HEAP_INCREMENTAL_LIMIT
pref("javascript.options.mem.gc_small_heap_incremental_limit", 140);

// JSGC_LARGE_HEAP_INCREMENTAL_LIMIT
pref("javascript.options.mem.gc_large_heap_incremental_limit", 110);

// JSGC_URGENT_THRESHOLD_MB
pref("javascript.options.mem.gc_urgent_threshold_mb", 16);

// JSGC_MIN_EMPTY_CHUNK_COUNT
pref("javascript.options.mem.gc_min_empty_chunk_count", 1);

// JSGC_MAX_EMPTY_CHUNK_COUNT
pref("javascript.options.mem.gc_max_empty_chunk_count", 30);

// JSGC_HELPER_THREAD_RATIO
pref("javascript.options.mem.gc_helper_thread_ratio", 50);

// JSGC_MAX_HELPER_THREADS
pref("javascript.options.mem.gc_max_helper_threads", 8);

pref("javascript.options.shared_memory", true);

pref("javascript.options.throw_on_debuggee_would_run", false);
pref("javascript.options.dump_stack_on_debuggee_would_run", false);

// Dynamic module import.
pref("javascript.options.dynamicImport", true);

// advanced prefs
pref("image.animation_mode",                "normal");

// If this pref is true, prefs in the logging.config branch will be cleared on
// startup. This is done so that setting a log-file and log-modules at runtime
// doesn't persist across restarts leading to huge logfile and low disk space.
pref("logging.config.clear_on_startup", true);

// If there is ever a security firedrill that requires
// us to block certian ports global, this is the pref
// to use.  Is is a comma delimited list of port numbers
// for example:
//   pref("network.security.ports.banned", "1,2,3,4,5");
// prevents necko connecting to ports 1-5 unless the protocol
// overrides.

// Transmit UDP busy-work to the LAN when anticipating low latency
// network reads and on wifi to mitigate 802.11 Power Save Polling delays
pref("network.tickle-wifi.enabled", false);
pref("network.tickle-wifi.duration", 400);
pref("network.tickle-wifi.delay", 16);

// Default action for unlisted external protocol handlers
pref("network.protocol-handler.external-default", true);      // OK to load
pref("network.protocol-handler.warn-external-default", true); // warn before load

// Prevent using external protocol handlers for these schemes
pref("network.protocol-handler.external.hcp", false);
pref("network.protocol-handler.external.vbscript", false);
pref("network.protocol-handler.external.javascript", false);
pref("network.protocol-handler.external.data", false);
pref("network.protocol-handler.external.ie.http", false);
pref("network.protocol-handler.external.iehistory", false);
pref("network.protocol-handler.external.ierss", false);
pref("network.protocol-handler.external.mk", false);
pref("network.protocol-handler.external.ms-help", false);
pref("network.protocol-handler.external.ms-msdt", false);
pref("network.protocol-handler.external.res", false);
pref("network.protocol-handler.external.search", false);
pref("network.protocol-handler.external.search-ms", false);
pref("network.protocol-handler.external.shell", false);
pref("network.protocol-handler.external.vnd.ms.radio", false);
#ifdef XP_MACOSX
  pref("network.protocol-handler.external.help", false);
#endif
pref("network.protocol-handler.external.disk", false);
pref("network.protocol-handler.external.disks", false);
pref("network.protocol-handler.external.afp", false);
pref("network.protocol-handler.external.moz-icon", false);

// Don't allow  external protocol handlers for common typos
pref("network.protocol-handler.external.ttp", false);  // http
pref("network.protocol-handler.external.htp", false);  // http
pref("network.protocol-handler.external.ttps", false); // https
pref("network.protocol-handler.external.tps", false);  // https
pref("network.protocol-handler.external.ps", false);   // https
pref("network.protocol-handler.external.htps", false); // https
pref("network.protocol-handler.external.ile", false);  // file
pref("network.protocol-handler.external.le", false);   // file

// An exposed protocol handler is one that can be used in all contexts.  A
// non-exposed protocol handler is one that can only be used internally by the
// application.  For example, a non-exposed protocol would not be loaded by the
// application in response to a link click or a X-remote openURL command.
// Instead, it would be deferred to the system's external protocol handler.
// Only internal/built-in protocol handlers can be marked as exposed.

// This pref controls the default settings.  Per protocol settings can be used
// to override this value.
pref("network.protocol-handler.expose-all", true);

// Example: make IMAP an exposed protocol
// pref("network.protocol-handler.expose.imap", true);

// Whether IOService.connectivity and NS_IsOffline depends on connectivity status
pref("network.manage-offline-status", true);

// <http>
pref("network.http.version", "1.1");      // default
// pref("network.http.version", "1.0");   // uncomment this out in case of problems
// pref("network.http.version", "0.9");   // it'll work too if you're crazy
// keep-alive option is effectively obsolete. Nevertheless it'll work with
// some older 1.0 servers:

pref("network.http.proxy.version", "1.1");    // default
// pref("network.http.proxy.version", "1.0"); // uncomment this out in case of problems
                                              // (required if using junkbuster proxy)

// Whether we should respect the BE_CONSERVATIVE (aka nsIHttpChannelInternal.beConservative)
// flag when connecting to a proxy.  If the configured proxy accepts only TLS 1.3, system
// requests like updates will not pass through.  Setting this pref to false will fix that
// problem.
// Default at true to preserve the behavior we had before for backward compat.
pref("network.http.proxy.respect-be-conservative", true);

// this preference can be set to override the socket type used for normal
// HTTP traffic.  an empty value indicates the normal TCP/IP socket type.
pref("network.http.default-socket-type", "");

// There is a problem with some IIS7 servers that don't close the connection
// properly after it times out (bug #491541). Default timeout on IIS7 is
// 120 seconds. We need to reuse or drop the connection within this time.
// We set the timeout a little shorter to keep a reserve for cases when
// the packet is lost or delayed on the route.
pref("network.http.keep-alive.timeout", 115);

// Timeout connections if an initial response is not received after 5 mins.
pref("network.http.response.timeout", 300);

// Limit the absolute number of http connections.
// Note: the socket transport service will clamp the number below this if the OS
// cannot allocate that many FDs
#ifdef ANDROID
  pref("network.http.max-connections", 40);
#else
  pref("network.http.max-connections", 900);
#endif

// If NOT connecting via a proxy, then
// a new connection will only be attempted if the number of active persistent
// connections to the server is less then max-persistent-connections-per-server.
pref("network.http.max-persistent-connections-per-server", 6);

// Number of connections that we can open beyond the standard parallelism limit defined
// by max-persistent-connections-per-server/-proxy to handle urgent-start marked requests
pref("network.http.max-urgent-start-excessive-connections-per-host", 3);

// If connecting via a proxy, then a
// new connection will only be attempted if the number of active persistent
// connections to the proxy is less then max-persistent-connections-per-proxy.
pref("network.http.max-persistent-connections-per-proxy", 32);

// amount of time (in seconds) to suspend pending requests, before spawning a
// new connection, once the limit on the number of persistent connections per
// host has been reached.  however, a new connection will not be created if
// max-connections or max-connections-per-server has also been reached.
pref("network.http.request.max-start-delay", 10);

// If a connection is reset, we will retry it max-attempts times.
pref("network.http.request.max-attempts", 10);

// Maximum number of consecutive redirects before aborting.
pref("network.http.redirection-limit", 20);

// Enable http compression: comment this out in case of problems with 1.1
// NOTE: support for "compress" has been disabled per bug 196406.
// NOTE: separate values with comma+space (", "): see bug 576033
pref("network.http.accept-encoding", "gzip, deflate");
pref("network.http.accept-encoding.secure", "gzip, deflate, br");

// Prompt for redirects resulting in unsafe HTTP requests
pref("network.http.prompt-temp-redirect", false);

// If true generate CORRUPTED_CONTENT errors for entities that
// contain an invalid Assoc-Req response header
pref("network.http.assoc-req.enforce", false);

// On networks deploying QoS, it is recommended that these be lockpref()'d,
// since inappropriate marking can easily overwhelm bandwidth reservations
// for certain services (i.e. EF for VoIP, AF4x for interactive video,
// AF3x for broadcast/streaming video, etc)

// default value for HTTP
// in a DSCP environment this should be 40 (0x28, or AF11), per RFC-4594,
// Section 4.8 "High-Throughput Data Service Class"
pref("network.http.qos", 0);

// The number of milliseconds after sending a SYN for an HTTP connection,
// to wait before trying a different connection. 0 means do not use a second
// connection.
pref("network.http.connection-retry-timeout", 250);

// The number of seconds after sending initial SYN for an HTTP connection
// to give up if the OS does not give up first
pref("network.http.connection-timeout", 90);

// Close a connection if tls handshake does not finish in given number of
// seconds.
pref("network.http.tls-handshake-timeout", 30);

// The number of seconds after which we time out a connection of a retry (fallback)
// socket when a certain IP family is already preferred.  This shorter connection
// timeout allows us to find out more quickly that e.g. an IPv6 host is no longer
// available and let us try an IPv4 address, if provided for the host name.
// Set to '0' to use the default connection timeout.
pref("network.http.fallback-connection-timeout", 5);

// The number of seconds to allow active connections to prove that they have
// traffic before considered stalled, after a network change has been detected
// and signalled.
pref("network.http.network-changed.timeout", 5);

// The maximum number of current global half open sockets allowable
// when starting a new speculative connection.
pref("network.http.speculative-parallel-limit", 6);

// Whether or not to block requests for non head js/css items (e.g. media)
// while those elements load.
pref("network.http.rendering-critical-requests-prioritization", true);

// Disable IPv6 for backup connections to workaround problems about broken
// IPv6 connectivity.
pref("network.http.fast-fallback-to-IPv4", true);

// Http3 qpack table size.
pref("network.http.http3.default-qpack-table-size", 65536); // 64k
// Maximal number of streams that can be blocked on waiting for qpack
// instructions.
pref("network.http.http3.default-max-stream-blocked", 20);


// This is only for testing!
// This adds alt-svc mapping and it has a form of <host-name>;<alt-svc-header>
// Example: example1.com;h3-29=":443",example2.com;h3-29=":443"
pref("network.http.http3.alt-svc-mapping-for-testing", "");

// alt-svc allows separation of transport routing from
// the origin host without using a proxy.
pref("network.http.altsvc.enabled", true);
pref("network.http.altsvc.oe", false);

// the origin extension impacts h2 coalescing
pref("network.http.originextension", true);

pref("network.http.diagnostics", false);

pref("network.http.pacing.requests.enabled", true);
pref("network.http.pacing.requests.min-parallelism", 6);
pref("network.http.pacing.requests.hz", 80);
pref("network.http.pacing.requests.burst", 10);

// TCP Keepalive config for HTTP connections.
pref("network.http.tcp_keepalive.short_lived_connections", true);
// Max time from initial request during which conns are considered short-lived.
pref("network.http.tcp_keepalive.short_lived_time", 60);
// Idle time of TCP connection until first keepalive probe sent.
pref("network.http.tcp_keepalive.short_lived_idle_time", 10);

pref("network.http.tcp_keepalive.long_lived_connections", true);
pref("network.http.tcp_keepalive.long_lived_idle_time", 600);

pref("network.http.enforce-framing.http1", false); // should be named "strict"
pref("network.http.enforce-framing.soft", true);
pref("network.http.enforce-framing.strict_chunked_encoding", true);

// Max size, in bytes, for received HTTP response header.
pref("network.http.max_response_header_size", 393216);

// The ratio of the transaction count for the focused window and the count of
// all available active connections.
pref("network.http.focused_window_transaction_ratio", "0.9");

// This is the size of the flow control window (KB) (i.e., the amount of data
// that the parent can send to the child before getting an ack). 0 for disable
// the flow control.
pref("network.http.send_window_size", 1024);

// Whether or not we give more priority to active tab.
// Note that this requires restart for changes to take effect.
#ifdef ANDROID
  // disabled because of bug 1382274
  pref("network.http.active_tab_priority", false);
#else
  pref("network.http.active_tab_priority", true);
#endif

// By default the Accept header sent for documents loaded over HTTP(S) is derived
// by DocumentAcceptHeader() in nsHttpHandler.cpp. If set, this pref overrides it.
// There is also image.http.accept which works in scope of image.
pref("network.http.accept", "");

// The max time to spend on xpcom events between two polls in ms.
pref("network.sts.max_time_for_events_between_two_polls", 100);

// The number of seconds we don't let poll() handing indefinitely after network
// link change has been detected so we can detect breakout of the pollable event.
// Expected in seconds, 0 to disable.
pref("network.sts.poll_busy_wait_period", 50);

// The number of seconds we cap poll() timeout to during the network link change
// detection period.
// Expected in seconds, 0 to disable.
pref("network.sts.poll_busy_wait_period_timeout", 7);

// During shutdown we limit PR_Close calls. If time exceeds this pref (in ms)
// let sockets just leak.
pref("network.sts.max_time_for_pr_close_during_shutdown", 5000);

// When the polling socket pair we use to wake poll() up on demand doesn't
// get signalled (is not readable) within this timeout, we try to repair it.
// This timeout can be disabled by setting this pref to 0.
// The value is expected in seconds.
pref("network.sts.pollable_event_timeout", 6);

// 2147483647 == PR_INT32_MAX == ~2 GB
pref("network.websocket.max-message-size", 2147483647);

// Should we automatically follow http 3xx redirects during handshake
pref("network.websocket.auto-follow-http-redirects", false);

// the number of seconds to wait for websocket connection to be opened
pref("network.websocket.timeout.open", 20);

// the number of seconds to wait for a clean close after sending the client
// close message
pref("network.websocket.timeout.close", 20);

// the number of seconds of idle read activity to sustain before sending a
// ping probe. 0 to disable.
pref("network.websocket.timeout.ping.request", 0);

// the deadline, expressed in seconds, for some read activity to occur after
// generating a ping. If no activity happens then an error and unclean close
// event is sent to the javascript websockets application
pref("network.websocket.timeout.ping.response", 10);

// Defines whether or not to try to negotiate the permessage compression
// extension with the websocket server.
pref("network.websocket.extensions.permessage-deflate", true);

// the maximum number of concurrent websocket sessions. By specification there
// is never more than one handshake oustanding to an individual host at
// one time.
pref("network.websocket.max-connections", 200);

// by default scripts loaded from a https:// origin can only open secure
// (i.e. wss://) websockets.
pref("network.websocket.allowInsecureFromHTTPS", false);

// by default we delay websocket reconnects to same host/port if previous
// connection failed, per RFC 6455 section 7.2.3
pref("network.websocket.delay-failed-reconnects", true);

// </ws>

// Server-Sent Events
// Equal to the DEFAULT_RECONNECTION_TIME_VALUE value in nsEventSource.cpp
pref("dom.server-events.default-reconnection-time", 5000); // in milliseconds

// This preference, if true, causes all UTF-8 domain names to be normalized to
// punycode.  The intention is to allow UTF-8 domain names as input, but never
// generate them from punycode.
pref("network.IDN_show_punycode", false);

// If "network.IDN.use_whitelist" is set to true, TLDs with
// "network.IDN.whitelist.tld" explicitly set to true are treated as
// IDN-safe. Otherwise, they're treated as unsafe and punycode will be used
// for displaying them in the UI (e.g. URL bar), unless they conform to one of
// the profiles specified in
// https://www.unicode.org/reports/tr39/#Restriction_Level_Detection
// If "network.IDN.restriction_profile" is "high", the Highly Restrictive
// profile is used.
// If "network.IDN.restriction_profile" is "moderate", the Moderately
// Restrictive profile is used.
// In all other cases, the ASCII-Only profile is used.
// Note that these preferences are referred to ONLY when
// "network.IDN_show_punycode" is false. In other words, all IDNs will be shown
// in punycode if "network.IDN_show_punycode" is true.
pref("network.IDN.restriction_profile", "high");
pref("network.IDN.use_whitelist", false);

// ccTLDs
pref("network.IDN.whitelist.ac", true);
pref("network.IDN.whitelist.ar", true);
pref("network.IDN.whitelist.at", true);
pref("network.IDN.whitelist.br", true);
pref("network.IDN.whitelist.ca", true);
pref("network.IDN.whitelist.ch", true);
pref("network.IDN.whitelist.cl", true);
pref("network.IDN.whitelist.cn", true);
pref("network.IDN.whitelist.de", true);
pref("network.IDN.whitelist.dk", true);
pref("network.IDN.whitelist.ee", true);
pref("network.IDN.whitelist.es", true);
pref("network.IDN.whitelist.fi", true);
pref("network.IDN.whitelist.fr", true);
pref("network.IDN.whitelist.gr", true);
pref("network.IDN.whitelist.gt", true);
pref("network.IDN.whitelist.hu", true);
pref("network.IDN.whitelist.il", true);
pref("network.IDN.whitelist.io", true);
pref("network.IDN.whitelist.ir", true);
pref("network.IDN.whitelist.is", true);
pref("network.IDN.whitelist.jp", true);
pref("network.IDN.whitelist.kr", true);
pref("network.IDN.whitelist.li", true);
pref("network.IDN.whitelist.lt", true);
pref("network.IDN.whitelist.lu", true);
pref("network.IDN.whitelist.lv", true);
pref("network.IDN.whitelist.no", true);
pref("network.IDN.whitelist.nu", true);
pref("network.IDN.whitelist.nz", true);
pref("network.IDN.whitelist.pl", true);
pref("network.IDN.whitelist.pm", true);
pref("network.IDN.whitelist.pr", true);
pref("network.IDN.whitelist.re", true);
pref("network.IDN.whitelist.se", true);
pref("network.IDN.whitelist.sh", true);
pref("network.IDN.whitelist.si", true);
pref("network.IDN.whitelist.tf", true);
pref("network.IDN.whitelist.th", true);
pref("network.IDN.whitelist.tm", true);
pref("network.IDN.whitelist.tw", true);
pref("network.IDN.whitelist.ua", true);
pref("network.IDN.whitelist.vn", true);
pref("network.IDN.whitelist.wf", true);
pref("network.IDN.whitelist.yt", true);

// IDN ccTLDs
// ae, UAE, .<Emarat>
pref("network.IDN.whitelist.xn--mgbaam7a8h", true);
// cn, China, .<China> with variants
pref("network.IDN.whitelist.xn--fiqz9s", true); // Traditional
pref("network.IDN.whitelist.xn--fiqs8s", true); // Simplified
// eg, Egypt, .<Masr>
pref("network.IDN.whitelist.xn--wgbh1c", true);
// hk, Hong Kong, .<Hong Kong>
pref("network.IDN.whitelist.xn--j6w193g", true);
// ir, Iran, <.Iran> with variants
pref("network.IDN.whitelist.xn--mgba3a4f16a", true);
pref("network.IDN.whitelist.xn--mgba3a4fra", true);
// jo, Jordan, .<Al-Ordon>
pref("network.IDN.whitelist.xn--mgbayh7gpa", true);
// lk, Sri Lanka, .<Lanka> and .<Ilangai>
pref("network.IDN.whitelist.xn--fzc2c9e2c", true);
pref("network.IDN.whitelist.xn--xkc2al3hye2a", true);
// qa, Qatar, .<Qatar>
pref("network.IDN.whitelist.xn--wgbl6a", true);
// rs, Serbia, .<Srb>
pref("network.IDN.whitelist.xn--90a3ac", true);
// ru, Russian Federation, .<RF>
pref("network.IDN.whitelist.xn--p1ai", true);
// sa, Saudi Arabia, .<al-Saudiah> with variants
pref("network.IDN.whitelist.xn--mgberp4a5d4ar", true);
pref("network.IDN.whitelist.xn--mgberp4a5d4a87g", true);
pref("network.IDN.whitelist.xn--mgbqly7c0a67fbc", true);
pref("network.IDN.whitelist.xn--mgbqly7cvafr", true);
// sy, Syria, .<Souria>
pref("network.IDN.whitelist.xn--ogbpf8fl", true);
// th, Thailand, .<Thai>
pref("network.IDN.whitelist.xn--o3cw4h", true);
// tw, Taiwan, <.Taiwan> with variants
pref("network.IDN.whitelist.xn--kpry57d", true);  // Traditional
pref("network.IDN.whitelist.xn--kprw13d", true);  // Simplified

// gTLDs
pref("network.IDN.whitelist.asia", true);
pref("network.IDN.whitelist.biz", true);
pref("network.IDN.whitelist.cat", true);
pref("network.IDN.whitelist.info", true);
pref("network.IDN.whitelist.museum", true);
pref("network.IDN.whitelist.org", true);
pref("network.IDN.whitelist.tel", true);

// NOTE: Before these can be removed, one of bug 414812's tests must be updated
//       or it will likely fail!  Please CC jwalden+bmo on the bug associated
//       with removing these so he can provide a patch to make the necessary
//       changes to avoid bustage.
// ".test" localised TLDs for ICANN's top-level IDN trial
pref("network.IDN.whitelist.xn--0zwm56d", true);
pref("network.IDN.whitelist.xn--11b5bs3a9aj6g", true);
pref("network.IDN.whitelist.xn--80akhbyknj4f", true);
pref("network.IDN.whitelist.xn--9t4b11yi5a", true);
pref("network.IDN.whitelist.xn--deba0ad", true);
pref("network.IDN.whitelist.xn--g6w251d", true);
pref("network.IDN.whitelist.xn--hgbk6aj7f53bba", true);
pref("network.IDN.whitelist.xn--hlcj6aya9esc7a", true);
pref("network.IDN.whitelist.xn--jxalpdlp", true);
pref("network.IDN.whitelist.xn--kgbechtv", true);
pref("network.IDN.whitelist.xn--zckzah", true);

// If a domain includes any of the blocklist characters, it may be a spoof
// attempt and so we always display the domain name as punycode. This would
// override the settings "network.IDN_show_punycode" and
// "network.IDN.whitelist.*".
// For a complete list of the blocked IDN characters see:
//   netwerk/dns/IDNCharacterBlocklist.inc

// This pref may contain characters that will override the hardcoded blocklist,
// so their presence in a domain name will not cause it to be displayed as
// punycode.
// Note that this only removes the characters from the blocklist, but there may
// be other rules in place that cause it to be displayed as punycode.
pref("network.IDN.extra_allowed_chars", "");
// This pref may contain additional blocklist characters
pref("network.IDN.extra_blocked_chars", "");

// This preference specifies a list of domains for which DNS lookups will be
// IPv4 only. Works around broken DNS servers which can't handle IPv6 lookups
// and/or allows the user to disable IPv6 on a per-domain basis. See bug 68796.
pref("network.dns.ipv4OnlyDomains", "");

// This preference can be used to turn off IPv6 name lookups. See bug 68796.
pref("network.dns.disableIPv6", false);

// This is the number of dns cache entries allowed
pref("network.dnsCacheEntries", 400);

// In the absence of OS TTLs, the DNS cache TTL value
pref("network.dnsCacheExpiration", 60);

// Get TTL; not supported on all platforms; nop on the unsupported ones.
pref("network.dns.get-ttl", true);

// For testing purposes! Makes the native resolver resolve IPv4 "localhost"
// instead of the actual given name.
pref("network.dns.native-is-localhost", false);

// The grace period allows the DNS cache to use expired entries, while kicking off
// a revalidation in the background.
pref("network.dnsCacheExpirationGracePeriod", 60);

// This preference can be used to turn off DNS prefetch.
pref("network.dns.disablePrefetch", false);

// This preference controls whether .onion hostnames are
// rejected before being given to DNS. RFC 7686
pref("network.dns.blockDotOnion", true);

// These domains are treated as localhost equivalent
pref("network.dns.localDomains", "");

// When non empty all non-localhost DNS queries (including IP addresses)
// resolve to this value. The value can be a name or an IP address.
// domains mapped to localhost with localDomains stay localhost.
pref("network.dns.forceResolve", "");

// Contols whether or not "localhost" should resolve when offline
pref("network.dns.offline-localhost", true);

// Defines how much longer resolver threads should stay idle before are shut down.
// A negative value will keep the thread alive forever.
pref("network.dns.resolver-thread-extra-idle-time-seconds", 60);

// enables the prefetch service (i.e., prefetching of <link rel="next"> and
// <link rel="prefetch"> URLs).
pref("network.prefetch-next", true);

// The following prefs pertain to the negotiate-auth extension (see bug 17578),
// which provides transparent Kerberos or NTLM authentication using the SPNEGO
// protocol.  Each pref is a comma-separated list of keys, where each key has
// the format:
//   [scheme "://"] [host [":" port]]
// For example, "foo.com" would match "http://www.foo.com/bar", etc.

// This list controls which URIs can use the negotiate-auth protocol.  This
// list should be limited to the servers you know you'll need to login to.
pref("network.negotiate-auth.trusted-uris", "");
// This list controls which URIs can support delegation.
pref("network.negotiate-auth.delegation-uris", "");

// Do not allow SPNEGO by default when challenged by a local server.
pref("network.negotiate-auth.allow-non-fqdn", false);

// Allow SPNEGO by default when challenged by a proxy server.
pref("network.negotiate-auth.allow-proxies", true);

// Path to a specific gssapi library
pref("network.negotiate-auth.gsslib", "");

// Specify if the gss lib comes standard with the OS
pref("network.negotiate-auth.using-native-gsslib", true);

#ifdef XP_WIN
  // Default to using the SSPI intead of GSSAPI on windows
  pref("network.auth.use-sspi", true);
#endif

// Controls which NTLM authentication implementation we default to. True forces
// the use of our generic (internal) NTLM authentication implementation vs. any
// native implementation provided by the os. This pref is for diagnosing issues
// with native NTLM. (See bug 520607 for details.) Using generic NTLM authentication
// can expose the user to reflection attack vulnerabilities. Do not change this
// unless you know what you're doing!
// This pref should be removed 6 months after the release of firefox 3.6.
pref("network.auth.force-generic-ntlm", false);

// The following prefs are used to enable automatic use of the operating
// system's NTLM implementation to silently authenticate the user with their
// Window's domain logon.  The trusted-uris pref follows the format of the
// trusted-uris pref for negotiate authentication.
pref("network.automatic-ntlm-auth.allow-proxies", true);
pref("network.automatic-ntlm-auth.allow-non-fqdn", false);
pref("network.automatic-ntlm-auth.trusted-uris", "");

// The string to return to the server as the 'workstation' that the
// user is using.  Bug 1046421 notes that the previous default, of the
// system hostname, could be used for user fingerprinting.
//
// However, in some network environments where allowedWorkstations is in use
// to provide a level of host-based access control, it must be set to a string
// that is listed in allowedWorkstations for the user's account in their
// AD Domain.
pref("network.generic-ntlm-auth.workstation", "WORKSTATION");

// This preference controls whether to allow sending default credentials (SSO) to
// NTLM/Negotiate servers allowed in the "trusted uri" list when navigating them
// in a Private Browsing window.
// If set to false, Private Browsing windows will not use default credentials and ask
// for credentials from the user explicitly.
// If set to true, and a server URL conforms other conditions for sending default
// credentials, those will be sent automatically in Private Browsing windows.
//
// This preference has no effect when the browser is set to "Never Remember History",
// in that case default credentials will always be used.
pref("network.auth.private-browsing-sso", false);

// Control how throttling of http responses works - number of ms that each
// suspend and resume period lasts (prefs named appropriately)
// This feature is occasionally causing visible regressions (download too slow for
// too long time, jitter in video/audio in background tabs...)
pref("network.http.throttle.enable", false);

// Make HTTP throttling v2 algorithm Nightly-only due to bug 1462906
#ifdef NIGHTLY_BUILD
  pref("network.http.throttle.version", 2);
#else
  pref("network.http.throttle.version", 1);
#endif

// V1 prefs
pref("network.http.throttle.suspend-for", 900);
pref("network.http.throttle.resume-for", 100);

// V2 prefs
pref("network.http.throttle.read-limit-bytes", 8000);
pref("network.http.throttle.read-interval-ms", 500);

// Common prefs
// Delay we resume throttled background responses after the last unthrottled
// response has finished.  Prevents resuming too soon during an active page load
// at which sub-resource reqeusts quickly come and go.
pref("network.http.throttle.hold-time-ms", 800);
// After the last transaction activation or last data chunk response we only
// throttle for this period of time.  This prevents comet and unresponsive
// http requests to engage long-standing throttling.
pref("network.http.throttle.max-time-ms", 500);

// Give higher priority to requests resulting from a user interaction event
// like click-to-play, image fancy-box zoom, navigation.
pref("network.http.on_click_priority", true);

// When the page load has not yet reached DOMContentLoaded point, tail requestes are delayed
// by (non-tailed requests count + 1) * delay-quantum milliseconds.
pref("network.http.tailing.delay-quantum", 600);
// The same as above, but applied after the document load reached DOMContentLoaded event.
pref("network.http.tailing.delay-quantum-after-domcontentloaded", 100);
// Upper limit for the calculated delay, prevents long standing and comet-like requests
// tail forever.  This is in milliseconds as well.
pref("network.http.tailing.delay-max", 6000);
// Total limit we delay tailed requests since a page load beginning.
pref("network.http.tailing.total-max", 45000);

pref("network.proxy.http",                  "");
pref("network.proxy.http_port",             0);
pref("network.proxy.ssl",                   "");
pref("network.proxy.ssl_port",              0);
pref("network.proxy.socks",                 "");
pref("network.proxy.socks_port",            0);
pref("network.proxy.socks_version",         5);
pref("network.proxy.proxy_over_tls",        true);
pref("network.proxy.no_proxies_on",         "");
pref("network.proxy.failover_timeout",      1800); // 30 minutes
pref("network.online",                      true); //online/offline

// The interval in seconds to move the cookies in the child process.
// Set to 0 to disable moving the cookies.
pref("network.cookie.move.interval_sec",    0);

// This pref contains the list of hostnames (such as
// "mozilla.org,example.net"). For these hosts, firefox will treat
// SameSite=None if nothing else is specified, even if
// network.cookie.sameSite.laxByDefault if set to true.
// To know the correct syntax, see nsContentUtils::IsURIInList()
pref("network.cookie.sameSite.laxByDefault.disabledHosts", "");

pref("network.cookie.maxNumber", 3000);
pref("network.cookie.maxPerHost", 180);
// Cookies quota for each host. If cookies exceed the limit maxPerHost,
// (maxPerHost - quotaPerHost) cookies will be evicted.
pref("network.cookie.quotaPerHost", 150);

// The PAC file to load.  Ignored unless network.proxy.type is 2.
pref("network.proxy.autoconfig_url", "");
// Strip off paths when sending URLs to PAC scripts
pref("network.proxy.autoconfig_url.include_path", false);

// If we cannot load the PAC file, then try again (doubling from interval_min
// until we reach interval_max or the PAC file is successfully loaded).
pref("network.proxy.autoconfig_retry_interval_min", 5);    // 5 seconds
pref("network.proxy.autoconfig_retry_interval_max", 300);  // 5 minutes
pref("network.proxy.enable_wpad_over_dhcp", true);

// Use the HSTS preload list by default
pref("network.stricttransportsecurity.preloadlist", true);

// Use JS mDNS as a fallback
pref("network.mdns.use_js_fallback", false);

pref("converter.html2txt.structs",          true); // Output structured phrases (strong, em, code, sub, sup, b, i, u)
pref("converter.html2txt.header_strategy",  1); // 0 = no indention; 1 = indention, increased with header level; 2 = numbering and slight indention

pref("intl.accept_languages",               "chrome://global/locale/intl.properties");
pref("intl.menuitems.alwaysappendaccesskeys","chrome://global/locale/intl.properties");
pref("intl.menuitems.insertseparatorbeforeaccesskeys","chrome://global/locale/intl.properties");
pref("intl.ellipsis",                       "chrome://global-platform/locale/intl.properties");
// this pref allows user to request that all internationalization formatters
// like date/time formatting, unit formatting, calendars etc. should use
// OS locale set instead of the app locale set.
pref("intl.regional_prefs.use_os_locales",  false);
// fallback charset list for Unicode conversion (converting from Unicode)
// currently used for mail send only to handle symbol characters (e.g Euro, trademark, smartquotes)
// for ISO-8859-1
pref("intl.fallbackCharsetList.ISO-8859-1", "windows-1252");
pref("font.language.group",                 "chrome://global/locale/intl.properties");
pref("font.cjk_pref_fallback_order",        "zh-cn,zh-hk,zh-tw,ja,ko");

pref("intl.uidirection", -1); // -1 to set from locale; 0 for LTR; 1 for RTL

// This pref controls pseudolocales for testing localization.
// See https://firefox-source-docs.mozilla.org/l10n/fluent/tutorial.html#manually-testing-ui-with-pseudolocalization
pref("intl.l10n.pseudo", "");

// use en-US hyphenation by default for content tagged with plain lang="en"
pref("intl.hyphenation-alias.en", "en-us");
// and for other subtags of en-*, if no specific patterns are available
pref("intl.hyphenation-alias.en-*", "en-us");

pref("intl.hyphenation-alias.af-*", "af");
pref("intl.hyphenation-alias.bg-*", "bg");
pref("intl.hyphenation-alias.bn-*", "bn");
pref("intl.hyphenation-alias.ca-*", "ca");
pref("intl.hyphenation-alias.cy-*", "cy");
pref("intl.hyphenation-alias.da-*", "da");
pref("intl.hyphenation-alias.eo-*", "eo");
pref("intl.hyphenation-alias.es-*", "es");
pref("intl.hyphenation-alias.et-*", "et");
pref("intl.hyphenation-alias.fi-*", "fi");
pref("intl.hyphenation-alias.fr-*", "fr");
pref("intl.hyphenation-alias.gl-*", "gl");
pref("intl.hyphenation-alias.gu-*", "gu");
pref("intl.hyphenation-alias.hi-*", "hi");
pref("intl.hyphenation-alias.hr-*", "hr");
pref("intl.hyphenation-alias.hsb-*", "hsb");
pref("intl.hyphenation-alias.hu-*", "hu");
pref("intl.hyphenation-alias.ia-*", "ia");
pref("intl.hyphenation-alias.is-*", "is");
pref("intl.hyphenation-alias.it-*", "it");
pref("intl.hyphenation-alias.kmr-*", "kmr");
pref("intl.hyphenation-alias.kn-*", "kn");
pref("intl.hyphenation-alias.la-*", "la");
pref("intl.hyphenation-alias.lt-*", "lt");
pref("intl.hyphenation-alias.ml-*", "ml");
pref("intl.hyphenation-alias.mn-*", "mn");
pref("intl.hyphenation-alias.nl-*", "nl");
pref("intl.hyphenation-alias.or-*", "or");
pref("intl.hyphenation-alias.pa-*", "pa");
pref("intl.hyphenation-alias.pl-*", "pl");
pref("intl.hyphenation-alias.pt-*", "pt");
pref("intl.hyphenation-alias.ru-*", "ru");
pref("intl.hyphenation-alias.sl-*", "sl");
pref("intl.hyphenation-alias.sv-*", "sv");
pref("intl.hyphenation-alias.ta-*", "ta");
pref("intl.hyphenation-alias.te-*", "te");
pref("intl.hyphenation-alias.tr-*", "tr");
pref("intl.hyphenation-alias.uk-*", "uk");

// Assamese and Marathi use the same patterns as Bengali and Hindi respectively
pref("intl.hyphenation-alias.as", "bn");
pref("intl.hyphenation-alias.as-*", "bn");
pref("intl.hyphenation-alias.mr", "hi");
pref("intl.hyphenation-alias.mr-*", "hi");

// use reformed (1996) German patterns by default unless specifically tagged as de-1901
// (these prefs may soon be obsoleted by better BCP47-based tag matching, but for now...)
pref("intl.hyphenation-alias.de", "de-1996");
pref("intl.hyphenation-alias.de-*", "de-1996");
pref("intl.hyphenation-alias.de-AT-1901", "de-1901");
pref("intl.hyphenation-alias.de-DE-1901", "de-1901");
pref("intl.hyphenation-alias.de-CH-*", "de-CH");

// patterns from TeX are tagged as "sh" (Serbo-Croatian) macrolanguage;
// alias "sr" (Serbian) and "bs" (Bosnian) to those patterns
// (Croatian has its own separate patterns).
pref("intl.hyphenation-alias.sr", "sh");
pref("intl.hyphenation-alias.bs", "sh");
pref("intl.hyphenation-alias.sh-*", "sh");
pref("intl.hyphenation-alias.sr-*", "sh");
pref("intl.hyphenation-alias.bs-*", "sh");

// Norwegian has two forms, Bokmål and Nynorsk, with "no" as a macrolanguage encompassing both.
// For "no", we'll alias to "nb" (Bokmål) as that is the more widely used written form.
pref("intl.hyphenation-alias.no", "nb");
pref("intl.hyphenation-alias.no-*", "nb");
pref("intl.hyphenation-alias.nb-*", "nb");
pref("intl.hyphenation-alias.nn-*", "nn");

// In German, we allow hyphenation of capitalized words; otherwise not.
pref("intl.hyphenate-capitalized.de-1996", true);
pref("intl.hyphenate-capitalized.de-1901", true);
pref("intl.hyphenate-capitalized.de-CH", true);

// All prefs of default font should be "auto".
pref("font.name.serif.ar", "");
pref("font.name.sans-serif.ar", "");
pref("font.name.monospace.ar", "");
pref("font.name.cursive.ar", "");

pref("font.name.serif.el", "");
pref("font.name.sans-serif.el", "");
pref("font.name.monospace.el", "");
pref("font.name.cursive.el", "");

pref("font.name.serif.he", "");
pref("font.name.sans-serif.he", "");
pref("font.name.monospace.he", "");
pref("font.name.cursive.he", "");

pref("font.name.serif.ja", "");
pref("font.name.sans-serif.ja", "");
pref("font.name.monospace.ja", "");
pref("font.name.cursive.ja", "");

pref("font.name.serif.ko", "");
pref("font.name.sans-serif.ko", "");
pref("font.name.monospace.ko", "");
pref("font.name.cursive.ko", "");

pref("font.name.serif.th", "");
pref("font.name.sans-serif.th", "");
pref("font.name.monospace.th", "");
pref("font.name.cursive.th", "");

pref("font.name.serif.x-cyrillic", "");
pref("font.name.sans-serif.x-cyrillic", "");
pref("font.name.monospace.x-cyrillic", "");
pref("font.name.cursive.x-cyrillic", "");

pref("font.name.serif.x-unicode", "");
pref("font.name.sans-serif.x-unicode", "");
pref("font.name.monospace.x-unicode", "");
pref("font.name.cursive.x-unicode", "");

pref("font.name.serif.x-western", "");
pref("font.name.sans-serif.x-western", "");
pref("font.name.monospace.x-western", "");
pref("font.name.cursive.x-western", "");

pref("font.name.serif.zh-CN", "");
pref("font.name.sans-serif.zh-CN", "");
pref("font.name.monospace.zh-CN", "");
pref("font.name.cursive.zh-CN", "");

pref("font.name.serif.zh-TW", "");
pref("font.name.sans-serif.zh-TW", "");
pref("font.name.monospace.zh-TW", "");
pref("font.name.cursive.zh-TW", "");

pref("font.name.serif.zh-HK", "");
pref("font.name.sans-serif.zh-HK", "");
pref("font.name.monospace.zh-HK", "");
pref("font.name.cursive.zh-HK", "");

pref("font.name.serif.x-devanagari", "");
pref("font.name.sans-serif.x-devanagari", "");
pref("font.name.monospace.x-devanagari", "");
pref("font.name.cursive.x-devanagari", "");

pref("font.name.serif.x-tamil", "");
pref("font.name.sans-serif.x-tamil", "");
pref("font.name.monospace.x-tamil", "");
pref("font.name.cursive.x-tamil", "");

pref("font.name.serif.x-armn", "");
pref("font.name.sans-serif.x-armn", "");
pref("font.name.monospace.x-armn", "");
pref("font.name.cursive.x-armn", "");

pref("font.name.serif.x-beng", "");
pref("font.name.sans-serif.x-beng", "");
pref("font.name.monospace.x-beng", "");
pref("font.name.cursive.x-beng", "");

pref("font.name.serif.x-cans", "");
pref("font.name.sans-serif.x-cans", "");
pref("font.name.monospace.x-cans", "");
pref("font.name.cursive.x-cans", "");

pref("font.name.serif.x-ethi", "");
pref("font.name.sans-serif.x-ethi", "");
pref("font.name.monospace.x-ethi", "");
pref("font.name.cursive.x-ethi", "");

pref("font.name.serif.x-geor", "");
pref("font.name.sans-serif.x-geor", "");
pref("font.name.monospace.x-geor", "");
pref("font.name.cursive.x-geor", "");

pref("font.name.serif.x-gujr", "");
pref("font.name.sans-serif.x-gujr", "");
pref("font.name.monospace.x-gujr", "");
pref("font.name.cursive.x-gujr", "");

pref("font.name.serif.x-guru", "");
pref("font.name.sans-serif.x-guru", "");
pref("font.name.monospace.x-guru", "");
pref("font.name.cursive.x-guru", "");

pref("font.name.serif.x-khmr", "");
pref("font.name.sans-serif.x-khmr", "");
pref("font.name.monospace.x-khmr", "");
pref("font.name.cursive.x-khmr", "");

pref("font.name.serif.x-mlym", "");
pref("font.name.sans-serif.x-mlym", "");
pref("font.name.monospace.x-mlym", "");
pref("font.name.cursive.x-mlym", "");

pref("font.name.serif.x-orya", "");
pref("font.name.sans-serif.x-orya", "");
pref("font.name.monospace.x-orya", "");
pref("font.name.cursive.x-orya", "");

pref("font.name.serif.x-telu", "");
pref("font.name.sans-serif.x-telu", "");
pref("font.name.monospace.x-telu", "");
pref("font.name.cursive.x-telu", "");

pref("font.name.serif.x-knda", "");
pref("font.name.sans-serif.x-knda", "");
pref("font.name.monospace.x-knda", "");
pref("font.name.cursive.x-knda", "");

pref("font.name.serif.x-sinh", "");
pref("font.name.sans-serif.x-sinh", "");
pref("font.name.monospace.x-sinh", "");
pref("font.name.cursive.x-sinh", "");

pref("font.name.serif.x-tibt", "");
pref("font.name.sans-serif.x-tibt", "");
pref("font.name.monospace.x-tibt", "");
pref("font.name.cursive.x-tibt", "");

pref("font.name.serif.x-math", "");
pref("font.name.sans-serif.x-math", "");
pref("font.name.monospace.x-math", "");
pref("font.name.cursive.x-math", "");

pref("font.name-list.serif.x-math", "Latin Modern Math, STIX Two Math, XITS Math, Cambria Math, Libertinus Math, DejaVu Math TeX Gyre, TeX Gyre Bonum Math, TeX Gyre Pagella Math, TeX Gyre Schola, TeX Gyre Termes Math, STIX Math, Asana Math, STIXGeneral, DejaVu Serif, DejaVu Sans, serif");
pref("font.name-list.sans-serif.x-math", "sans-serif");
pref("font.name-list.monospace.x-math", "monospace");

// Some CJK fonts have bad underline offset, their CJK character glyphs are overlapped (or adjoined)  to its underline.
// These fonts are ignored the underline offset, instead of it, the underline is lowered to bottom of its em descent.
pref("font.blacklist.underline_offset", "FangSong,Gulim,GulimChe,MingLiU,MingLiU-ExtB,MingLiU_HKSCS,MingLiU-HKSCS-ExtB,MS Gothic,MS Mincho,MS PGothic,MS PMincho,MS UI Gothic,PMingLiU,PMingLiU-ExtB,SimHei,SimSun,SimSun-ExtB,Hei,Kai,Apple LiGothic,Apple LiSung,Osaka");

// security-sensitive dialogs should delay button enabling. In milliseconds.
pref("security.dialog_enable_delay", 1000);
pref("security.notification_enable_delay", 500);

#ifdef EARLY_BETA_OR_EARLIER
  // Disallow web documents loaded with the SystemPrincipal
  pref("security.disallow_non_local_systemprincipal_in_tests", false);
#endif

// Insecure Form Field Warning
pref("security.insecure_field_warning.contextual.enabled", false);
pref("security.insecure_field_warning.ignore_local_ip_address", true);

// Remote settings preferences
pref("services.settings.poll_interval", 86400); // 24H

// The percentage of clients who will report uptake telemetry as
// events instead of just a histogram. This only applies on Release;
// other channels always report events.
pref("services.common.uptake.sampleRate", 1);   // 1%

pref("extensions.abuseReport.enabled", true);
// Allow AMO to handoff reports to the Firefox integrated dialog.
pref("extensions.abuseReport.amWebAPI.enabled", true);
pref("extensions.abuseReport.url", "https://services.addons.mozilla.org/api/v4/abuse/report/addon/");
pref("extensions.abuseReport.amoDetailsURL", "https://services.addons.mozilla.org/api/v4/addons/addon/");

// Blocklist preferences
pref("extensions.blocklist.enabled", true);
pref("extensions.blocklist.detailsURL", "https://blocked.cdn.mozilla.net/");
pref("extensions.blocklist.itemURL", "https://blocked.cdn.mozilla.net/%blockID%.html");
pref("extensions.blocklist.addonItemURL", "https://addons.mozilla.org/%LOCALE%/%APP%/blocked-addon/%addonID%/%addonVersion%/");
// Controls what level the blocklist switches from warning about items to forcibly
// blocking them.
pref("extensions.blocklist.level", 2);
// Whether event pages should be enabled for "manifest_version: 2" extensions.
pref("extensions.eventPages.enabled", false);
// Whether "manifest_version: 3" extensions should be allowed to install successfully.
pref("extensions.manifestV3.enabled", false);

// Modifier key prefs: default to Windows settings,
// menu access key = alt, accelerator key = control.
// Use 17 for Ctrl, 18 for Alt, 224 for Meta, 91 for Win, 0 for none. Mac settings in macprefs.js
pref("ui.key.accelKey", 17);
pref("ui.key.menuAccessKey", 18);

// Middle-mouse handling
pref("middlemouse.paste", false);
pref("middlemouse.contentLoadURL", false);
pref("middlemouse.scrollbarPosition", false);

// Clipboard only supports text/plain
pref("clipboard.plainTextOnly", false);

#if defined(XP_WIN) || defined(XP_MACOSX) || defined(MOZ_WIDGET_GTK)
  // Setting false you can disable 4th button and/or 5th button of your mouse.
  // 4th button is typically mapped to "Back" and 5th button is typically mapped
  // to "Forward" button.
  pref("mousebutton.4th.enabled", true);
  pref("mousebutton.5th.enabled", true);
#endif

// mousewheel.*.action can specify the action when you use mosue wheel.
// When no modifier keys are pressed or two or more modifires are pressed,
// .default is used.
// 0: Nothing happens
// 1: Scrolling contents
// 2: Go back or go forward, in your history
// 3: Zoom in or out (reflowing zoom).
// 4: Treat vertical wheel as horizontal scroll
//      This treats vertical wheel operation (i.e., deltaY) as horizontal
//      scroll.  deltaX and deltaZ are always ignored.  So, only
//      "delta_multiplier_y" pref affects the scroll speed.
// 5: Zoom in or out (pinch zoom).
pref("mousewheel.default.action", 1);
pref("mousewheel.with_alt.action", 2);
pref("mousewheel.with_control.action", 3);
pref("mousewheel.with_meta.action", 1);  // command key on Mac
pref("mousewheel.with_shift.action", 4);
pref("mousewheel.with_win.action", 1);

// mousewheel.*.action.override_x will override the action
// when the mouse wheel is rotated along the x direction.
// -1: Don't override the action.
// 0 to 3: Override the action with the specified value.
// Note that 4 isn't available because it doesn't make sense to apply the
// default action only for y direction to this pref.
pref("mousewheel.default.action.override_x", -1);
pref("mousewheel.with_alt.action.override_x", -1);
pref("mousewheel.with_control.action.override_x", -1);
pref("mousewheel.with_meta.action.override_x", -1);  // command key on Mac
pref("mousewheel.with_shift.action.override_x", -1);
pref("mousewheel.with_win.action.override_x", -1);

// mousewheel.*.delta_multiplier_* can specify the value muliplied by the delta
// value.  The values will be used after divided by 100.  I.e., 100 means 1.0,
// -100 means -1.0.  If the values were negative, the direction would be
// reverted.  The absolue value must be 100 or larger.
pref("mousewheel.default.delta_multiplier_x", 100);
pref("mousewheel.default.delta_multiplier_y", 100);
pref("mousewheel.default.delta_multiplier_z", 100);
pref("mousewheel.with_alt.delta_multiplier_x", 100);
pref("mousewheel.with_alt.delta_multiplier_y", 100);
pref("mousewheel.with_alt.delta_multiplier_z", 100);
pref("mousewheel.with_control.delta_multiplier_x", 100);
pref("mousewheel.with_control.delta_multiplier_y", 100);
pref("mousewheel.with_control.delta_multiplier_z", 100);
pref("mousewheel.with_meta.delta_multiplier_x", 100);  // command key on Mac
pref("mousewheel.with_meta.delta_multiplier_y", 100);  // command key on Mac
pref("mousewheel.with_meta.delta_multiplier_z", 100);  // command key on Mac
pref("mousewheel.with_shift.delta_multiplier_x", 100);
pref("mousewheel.with_shift.delta_multiplier_y", 100);
pref("mousewheel.with_shift.delta_multiplier_z", 100);
pref("mousewheel.with_win.delta_multiplier_x", 100);
pref("mousewheel.with_win.delta_multiplier_y", 100);
pref("mousewheel.with_win.delta_multiplier_z", 100);

// We can show it anytime from menus
pref("profile.manage_only_at_launch", false);

// ------------------
//  Text Direction
// ------------------
// 1 = directionLTRBidi *
// 2 = directionRTLBidi
pref("bidi.direction", 1);
// ------------------
//  Text Type
// ------------------
// 1 = charsettexttypeBidi *
// 2 = logicaltexttypeBidi
// 3 = visualtexttypeBidi
pref("bidi.texttype", 1);
// ------------------
//  Numeral Style
// ------------------
// 0 = nominalnumeralBidi *
// 1 = regularcontextnumeralBidi
// 2 = hindicontextnumeralBidi
// 3 = arabicnumeralBidi
// 4 = hindinumeralBidi
// 5 = persiancontextnumeralBidi
// 6 = persiannumeralBidi
pref("bidi.numeral", 0);

// Setting this pref to |true| forces Bidi UI menu items and keyboard shortcuts
// to be exposed, and enables the directional caret hook. By default, only
// expose it for bidi-associated system locales.
pref("bidi.browser.ui", false);

// pref for which side vertical scrollbars should be on
// 0 = end-side in UI direction
// 1 = end-side in document/content direction
// 2 = right
// 3 = left
pref("layout.scrollbar.side", 0);

// pref to control whether layout warnings that are hit quite often are enabled
pref("layout.spammy_warnings.enabled", false);

// if true, allow plug-ins to override internal imglib decoder mime types in full-page mode
pref("plugin.override_internal_types", false);

// enable single finger gesture input (win7+ tablets)
pref("gestures.enable_single_finger_input", true);

pref("dom.use_watchdog", true);

// Stop all scripts in a compartment when the "stop script" dialog is used.
pref("dom.global_stop_script", true);

// Support the input event queue on the main thread of content process
pref("input_event_queue.supported", true);

// The maximum and minimum time (milliseconds) we reserve for handling input
// events in each frame.
pref("input_event_queue.duration.max", 8);
pref("input_event_queue.duration.min", 1);

// The default amount of time (milliseconds) required for handling a input
// event.
pref("input_event_queue.default_duration_per_event", 1);

// The number of processed input events we use to predict the amount of time
// required to process the following input events.
pref("input_event_queue.count_for_prediction", 9);

// This only supports one hidden ctp plugin, edit nsPluginArray.cpp if adding a second
pref("plugins.navigator.hidden_ctp_plugin", "");

// The default value for nsIPluginTag.enabledState (STATE_ENABLED = 2)
pref("plugin.default.state", 2);

// This pref can take 3 possible string values:
// "always"     - always use favor fallback mode
// "follow-ctp" - activate if ctp is active for the given
//                plugin object (could be due to a plugin-wide
//                setting or a site-specific setting)
// "never"      - never use favor fallback mode
pref("plugins.favorfallback.mode", "never");

// A comma-separated list of rules to follow when deciding
// whether an object has been provided with good fallback content.
// The valid values can be found at nsObjectLoadingContent::HasGoodFallback.
pref("plugins.favorfallback.rules", "");


// Set IPC timeouts for plugins and tabs, except in leak-checking and
// dynamic analysis builds.  (NS_FREE_PERMANENT_DATA is C++ only, so
// approximate its definition here.)
#if !defined(DEBUG) && !defined(MOZ_ASAN) && !defined(MOZ_VALGRIND) && !defined(MOZ_TSAN)
  // How long a plugin is allowed to process a synchronous IPC message
  // before we consider it "hung".
  pref("dom.ipc.plugins.timeoutSecs", 45);
  // How long a plugin process will wait for a response from the parent
  // to a synchronous request before terminating itself. After this
  // point the child assumes the parent is hung. Currently disabled.
  pref("dom.ipc.plugins.parentTimeoutSecs", 0);
  // How long a plugin in e10s is allowed to process a synchronous IPC
  // message before we notify the chrome process of a hang.
  pref("dom.ipc.plugins.contentTimeoutSecs", 10);
  // How long a plugin launch is allowed to take before
  // we consider it failed.
  pref("dom.ipc.plugins.processLaunchTimeoutSecs", 45);
  #ifdef XP_WIN
    // How long a plugin is allowed to process a synchronous IPC message
    // before we display the plugin hang UI
    pref("dom.ipc.plugins.hangUITimeoutSecs", 11);
    // Minimum time that the plugin hang UI will be displayed
    pref("dom.ipc.plugins.hangUIMinDisplaySecs", 10);
  #endif
#else
  // No timeout in leak-checking builds
  pref("dom.ipc.plugins.timeoutSecs", 0);
  pref("dom.ipc.plugins.contentTimeoutSecs", 0);
  pref("dom.ipc.plugins.processLaunchTimeoutSecs", 0);
  pref("dom.ipc.plugins.parentTimeoutSecs", 0);
  #ifdef XP_WIN
    pref("dom.ipc.plugins.hangUITimeoutSecs", 0);
    pref("dom.ipc.plugins.hangUIMinDisplaySecs", 0);
  #endif
#endif

pref("dom.ipc.plugins.reportCrashURL", true);

// Force the accelerated direct path for a subset of Flash wmode values
pref("dom.ipc.plugins.forcedirect.enabled", true);

// Enable multi by default.
#if !defined(MOZ_ASAN) && !defined(MOZ_TSAN)
  pref("dom.ipc.processCount", 8);
#elif defined(FUZZING_SNAPSHOT)
  pref("dom.ipc.processCount", 1);
#else
  pref("dom.ipc.processCount", 4);
#endif

// Default to allow only one file:// URL content process.
pref("dom.ipc.processCount.file", 1);

// WebExtensions only support a single extension process.
pref("dom.ipc.processCount.extension", 1);

// The privileged about process only supports a single content process.
pref("dom.ipc.processCount.privilegedabout", 1);

// Limit the privileged mozilla process to a single instance only
// to avoid multiple of these content processes
pref("dom.ipc.processCount.privilegedmozilla", 1);

// Maximum number of isolated content processes per-origin.
#ifdef ANDROID
pref("dom.ipc.processCount.webIsolated", 1);
#else
pref("dom.ipc.processCount.webIsolated", 4);
#endif

// Keep a single privileged about process alive for performance reasons.
// e.g. we do not want to throw content processes out every time we navigate
// away from about:newtab.
pref("dom.ipc.keepProcessesAlive.privilegedabout", 1);

// Disable support for SVG
pref("svg.disabled", false);

// Disable e10s for Gecko by default. This is overridden in firefox.js.
pref("browser.tabs.remote.autostart", false);

// This pref will cause assertions when a remoteType triggers a process switch
// to a new remoteType it should not be able to trigger.
pref("browser.tabs.remote.enforceRemoteTypeRestrictions", false);

// Pref to control whether we use a separate privileged content process
// for about: pages. This pref name did not age well: we will have multiple
// types of privileged content processes, each with different privileges.
pref("browser.tabs.remote.separatePrivilegedContentProcess", false);

// The domains we will isolate into the Mozilla Content Process. Comma-separated
// full domains: any subdomains of the domains listed will also be allowed.
pref("browser.tabs.remote.separatedMozillaDomains", "addons.mozilla.org,accounts.firefox.com");

// Default font types and sizes by locale
pref("font.default.ar", "sans-serif");
pref("font.minimum-size.ar", 0);
pref("font.size.variable.ar", 16);
pref("font.size.monospace.ar", 13);

pref("font.default.el", "serif");
pref("font.minimum-size.el", 0);
pref("font.size.variable.el", 16);
pref("font.size.monospace.el", 13);

pref("font.default.he", "sans-serif");
pref("font.minimum-size.he", 0);
pref("font.size.variable.he", 16);
pref("font.size.monospace.he", 13);

pref("font.default.ja", "sans-serif");
pref("font.minimum-size.ja", 0);
pref("font.size.variable.ja", 16);
pref("font.size.monospace.ja", 16);

pref("font.default.ko", "sans-serif");
pref("font.minimum-size.ko", 0);
pref("font.size.variable.ko", 16);
pref("font.size.monospace.ko", 16);

pref("font.default.th", "sans-serif");
pref("font.minimum-size.th", 0);
pref("font.size.variable.th", 16);
pref("font.size.monospace.th", 13);

pref("font.default.x-cyrillic", "serif");
pref("font.minimum-size.x-cyrillic", 0);
pref("font.size.variable.x-cyrillic", 16);
pref("font.size.monospace.x-cyrillic", 13);

pref("font.default.x-devanagari", "serif");
pref("font.minimum-size.x-devanagari", 0);
pref("font.size.variable.x-devanagari", 16);
pref("font.size.monospace.x-devanagari", 13);

pref("font.default.x-tamil", "serif");
pref("font.minimum-size.x-tamil", 0);
pref("font.size.variable.x-tamil", 16);
pref("font.size.monospace.x-tamil", 13);

pref("font.default.x-armn", "serif");
pref("font.minimum-size.x-armn", 0);
pref("font.size.variable.x-armn", 16);
pref("font.size.monospace.x-armn", 13);

pref("font.default.x-beng", "serif");
pref("font.minimum-size.x-beng", 0);
pref("font.size.variable.x-beng", 16);
pref("font.size.monospace.x-beng", 13);

pref("font.default.x-cans", "serif");
pref("font.minimum-size.x-cans", 0);
pref("font.size.variable.x-cans", 16);
pref("font.size.monospace.x-cans", 13);

pref("font.default.x-ethi", "serif");
pref("font.minimum-size.x-ethi", 0);
pref("font.size.variable.x-ethi", 16);
pref("font.size.monospace.x-ethi", 13);

pref("font.default.x-geor", "serif");
pref("font.minimum-size.x-geor", 0);
pref("font.size.variable.x-geor", 16);
pref("font.size.monospace.x-geor", 13);

pref("font.default.x-gujr", "serif");
pref("font.minimum-size.x-gujr", 0);
pref("font.size.variable.x-gujr", 16);
pref("font.size.monospace.x-gujr", 13);

pref("font.default.x-guru", "serif");
pref("font.minimum-size.x-guru", 0);
pref("font.size.variable.x-guru", 16);
pref("font.size.monospace.x-guru", 13);

pref("font.default.x-khmr", "serif");
pref("font.minimum-size.x-khmr", 0);
pref("font.size.variable.x-khmr", 16);
pref("font.size.monospace.x-khmr", 13);

pref("font.default.x-mlym", "serif");
pref("font.minimum-size.x-mlym", 0);
pref("font.size.variable.x-mlym", 16);
pref("font.size.monospace.x-mlym", 13);

pref("font.default.x-orya", "serif");
pref("font.minimum-size.x-orya", 0);
pref("font.size.variable.x-orya", 16);
pref("font.size.monospace.x-orya", 13);

pref("font.default.x-telu", "serif");
pref("font.minimum-size.x-telu", 0);
pref("font.size.variable.x-telu", 16);
pref("font.size.monospace.x-telu", 13);

pref("font.default.x-knda", "serif");
pref("font.minimum-size.x-knda", 0);
pref("font.size.variable.x-knda", 16);
pref("font.size.monospace.x-knda", 13);

pref("font.default.x-sinh", "serif");
pref("font.minimum-size.x-sinh", 0);
pref("font.size.variable.x-sinh", 16);
pref("font.size.monospace.x-sinh", 13);

pref("font.default.x-tibt", "serif");
pref("font.minimum-size.x-tibt", 0);
pref("font.size.variable.x-tibt", 16);
pref("font.size.monospace.x-tibt", 13);

pref("font.default.x-unicode", "serif");
pref("font.minimum-size.x-unicode", 0);
pref("font.size.variable.x-unicode", 16);
pref("font.size.monospace.x-unicode", 13);

pref("font.default.x-western", "serif");
pref("font.minimum-size.x-western", 0);
pref("font.size.variable.x-western", 16);
pref("font.size.monospace.x-western", 13);

pref("font.default.zh-CN", "sans-serif");
pref("font.minimum-size.zh-CN", 0);
pref("font.size.variable.zh-CN", 16);
pref("font.size.monospace.zh-CN", 16);

pref("font.default.zh-HK", "sans-serif");
pref("font.minimum-size.zh-HK", 0);
pref("font.size.variable.zh-HK", 16);
pref("font.size.monospace.zh-HK", 16);

pref("font.default.zh-TW", "sans-serif");
pref("font.minimum-size.zh-TW", 0);
pref("font.size.variable.zh-TW", 16);
pref("font.size.monospace.zh-TW", 16);

// mathml.css sets font-size to "inherit" and font-family to "serif" so only
// font.name.*.x-math and font.minimum-size.x-math are really relevant.
pref("font.default.x-math", "serif");
pref("font.minimum-size.x-math", 0);
pref("font.size.variable.x-math", 16);
pref("font.size.monospace.x-math", 13);

#ifdef XP_WIN

  pref("font.name-list.emoji", "Segoe UI Emoji, Twemoji Mozilla");

  pref("font.name-list.serif.ar", "Times New Roman");
  pref("font.name-list.sans-serif.ar", "Segoe UI, Tahoma, Arial");
  pref("font.name-list.monospace.ar", "Consolas");
  pref("font.name-list.cursive.ar", "Comic Sans MS");

  pref("font.name-list.serif.el", "Times New Roman");
  pref("font.name-list.sans-serif.el", "Arial");
  pref("font.name-list.monospace.el", "Consolas");
  pref("font.name-list.cursive.el", "Comic Sans MS");

  pref("font.name-list.serif.he", "Narkisim, David");
  pref("font.name-list.sans-serif.he", "Arial");
  pref("font.name-list.monospace.he", "Fixed Miriam Transparent, Miriam Fixed, Rod, Consolas, Courier New");
  pref("font.name-list.cursive.he", "Guttman Yad, Ktav, Arial");

  pref("font.name-list.serif.ja", "Yu Mincho, MS PMincho, MS Mincho, Meiryo, Yu Gothic, MS PGothic, MS Gothic");
  pref("font.name-list.sans-serif.ja", "Meiryo, Yu Gothic, MS PGothic, MS Gothic, Yu Mincho, MS PMincho, MS Mincho");
  pref("font.name-list.monospace.ja", "MS Gothic, MS Mincho, Meiryo, Yu Gothic, Yu Mincho, MS PGothic, MS PMincho");

  pref("font.name-list.serif.ko", "Batang, Gulim");
  pref("font.name-list.sans-serif.ko", "Malgun Gothic, Gulim");
  pref("font.name-list.monospace.ko", "GulimChe");
  pref("font.name-list.cursive.ko", "Gungsuh");

  pref("font.name-list.serif.th", "Tahoma");
  pref("font.name-list.sans-serif.th", "Tahoma");
  pref("font.name-list.monospace.th", "Tahoma");
  pref("font.name-list.cursive.th", "Tahoma");

  pref("font.name-list.serif.x-cyrillic", "Times New Roman");
  pref("font.name-list.sans-serif.x-cyrillic", "Arial");
  pref("font.name-list.monospace.x-cyrillic", "Consolas");
  pref("font.name-list.cursive.x-cyrillic", "Comic Sans MS");

  pref("font.name-list.serif.x-unicode", "Times New Roman");
  pref("font.name-list.sans-serif.x-unicode", "Arial");
  pref("font.name-list.monospace.x-unicode", "Consolas");
  pref("font.name-list.cursive.x-unicode", "Comic Sans MS");

  pref("font.name-list.serif.x-western", "Times New Roman");
  pref("font.name-list.sans-serif.x-western", "Arial");
  pref("font.name-list.monospace.x-western", "Consolas");
  pref("font.name-list.cursive.x-western", "Comic Sans MS");

  pref("font.name-list.serif.zh-CN", "SimSun, MS Song, SimSun-ExtB");
  pref("font.name-list.sans-serif.zh-CN", "Microsoft YaHei, SimHei");
  pref("font.name-list.monospace.zh-CN", "SimSun, MS Song, SimSun-ExtB");
  pref("font.name-list.cursive.zh-CN", "KaiTi, KaiTi_GB2312");

  // Per Taiwanese users' demand. They don't want to use TC fonts for
  // rendering Latin letters. (bug 88579)
  pref("font.name-list.serif.zh-TW", "Times New Roman, PMingLiu, MingLiU, MingLiU-ExtB");
  #ifdef EARLY_BETA_OR_EARLIER
    pref("font.name-list.sans-serif.zh-TW", "Arial, Microsoft JhengHei, PMingLiU, MingLiU, MingLiU-ExtB");
  #else
    pref("font.name-list.sans-serif.zh-TW", "Arial, PMingLiU, MingLiU, MingLiU-ExtB, Microsoft JhengHei");
  #endif
  pref("font.name-list.monospace.zh-TW", "MingLiU, MingLiU-ExtB");
  pref("font.name-list.cursive.zh-TW", "DFKai-SB");

  // hkscsm3u.ttf (HKSCS-2001) :  http://www.microsoft.com/hk/hkscs
  // Hong Kong users have the same demand about glyphs for Latin letters (bug 88579)
  pref("font.name-list.serif.zh-HK", "Times New Roman, MingLiu_HKSCS, Ming(for ISO10646), MingLiU, MingLiU_HKSCS-ExtB, Microsoft JhengHei");
  pref("font.name-list.sans-serif.zh-HK", "Arial, MingLiU_HKSCS, Ming(for ISO10646), MingLiU, MingLiU_HKSCS-ExtB, Microsoft JhengHei");
  pref("font.name-list.monospace.zh-HK", "MingLiU_HKSCS, Ming(for ISO10646), MingLiU, MingLiU_HKSCS-ExtB, Microsoft JhengHei");
  pref("font.name-list.cursive.zh-HK", "DFKai-SB");

  pref("font.name-list.serif.x-devanagari", "Kokila, Raghindi");
  pref("font.name-list.sans-serif.x-devanagari", "Nirmala UI, Mangal");
  pref("font.name-list.monospace.x-devanagari", "Mangal, Nirmala UI");

  pref("font.name-list.serif.x-tamil", "Latha");
  pref("font.name-list.monospace.x-tamil", "Latha");

  // http://www.alanwood.net/unicode/fonts.html

  pref("font.name-list.serif.x-armn", "Sylfaen");
  pref("font.name-list.sans-serif.x-armn", "Arial AMU");
  pref("font.name-list.monospace.x-armn", "Arial AMU");

  pref("font.name-list.serif.x-beng", "Vrinda, Akaash, Likhan, Ekushey Punarbhaba");
  pref("font.name-list.sans-serif.x-beng", "Vrinda, Akaash, Likhan, Ekushey Punarbhaba");
  pref("font.name-list.monospace.x-beng", "Mitra Mono, Likhan, Mukti Narrow");

  pref("font.name-list.serif.x-cans", "Aboriginal Serif, BJCree Uni");
  pref("font.name-list.sans-serif.x-cans", "Aboriginal Sans");
  pref("font.name-list.monospace.x-cans", "Aboriginal Sans, OskiDakelh, Pigiarniq, Uqammaq");

  pref("font.name-list.serif.x-ethi", "Visual Geez Unicode, Visual Geez Unicode Agazian");
  pref("font.name-list.sans-serif.x-ethi", "GF Zemen Unicode");
  pref("font.name-list.monospace.x-ethi", "Ethiopia Jiret");
  pref("font.name-list.cursive.x-ethi", "Visual Geez Unicode Title");

  pref("font.name-list.serif.x-geor", "Sylfaen, BPG Paata Khutsuri U, TITUS Cyberbit Basic");
  pref("font.name-list.sans-serif.x-geor", "BPG Classic 99U");
  pref("font.name-list.monospace.x-geor", "BPG Classic 99U");

  pref("font.name-list.serif.x-gujr", "Shruti");
  pref("font.name-list.sans-serif.x-gujr", "Shruti");
  pref("font.name-list.monospace.x-gujr", "Shruti");

  pref("font.name-list.serif.x-guru", "Raavi, Saab");
  pref("font.name-list.sans-serif.x-guru", "");
  pref("font.name-list.monospace.x-guru", "Raavi, Saab");

  pref("font.name-list.serif.x-khmr", "PhnomPenh OT,.Mondulkiri U GR 1.5, Khmer OS");
  pref("font.name-list.sans-serif.x-khmr", "Khmer OS");
  pref("font.name-list.monospace.x-khmr", "Khmer OS, Khmer OS System");

  pref("font.name-list.serif.x-mlym", "Rachana_w01, AnjaliOldLipi, Kartika, ThoolikaUnicode");
  pref("font.name-list.sans-serif.x-mlym", "Rachana_w01, AnjaliOldLipi, Kartika, ThoolikaUnicode");
  pref("font.name-list.monospace.x-mlym", "Rachana_w01, AnjaliOldLipi, Kartika, ThoolikaUnicode");

  pref("font.name-list.serif.x-orya", "ori1Uni, Kalinga");
  pref("font.name-list.sans-serif.x-orya", "ori1Uni, Kalinga");
  pref("font.name-list.monospace.x-orya", "ori1Uni, Kalinga");

  pref("font.name-list.serif.x-telu", "Gautami, Akshar Unicode");
  pref("font.name-list.sans-serif.x-telu", "Gautami, Akshar Unicode");
  pref("font.name-list.monospace.x-telu", "Gautami, Akshar Unicode");

  pref("font.name-list.serif.x-knda", "Tunga, AksharUnicode");
  pref("font.name-list.sans-serif.x-knda", "Tunga, AksharUnicode");
  pref("font.name-list.monospace.x-knda", "Tunga, AksharUnicode");

  pref("font.name-list.serif.x-sinh", "Iskoola Pota, AksharUnicode");
  pref("font.name-list.sans-serif.x-sinh", "Iskoola Pota, AksharUnicode");
  pref("font.name-list.monospace.x-sinh", "Iskoola Pota, AksharUnicode");

  pref("font.name-list.serif.x-tibt", "Tibetan Machine Uni, Jomolhari, Microsoft Himalaya");
  pref("font.name-list.sans-serif.x-tibt", "Tibetan Machine Uni, Jomolhari, Microsoft Himalaya");
  pref("font.name-list.monospace.x-tibt", "Tibetan Machine Uni, Jomolhari, Microsoft Himalaya");

  pref("font.minimum-size.th", 10);

  pref("font.default.x-devanagari", "sans-serif");

  pref("font.name-list.serif.x-math", "Latin Modern Math, STIX Two Math, XITS Math, Cambria Math, Libertinus Math, DejaVu Math TeX Gyre, TeX Gyre Bonum Math, TeX Gyre Pagella Math, TeX Gyre Schola, TeX Gyre Termes Math, STIX Math, Asana Math, STIXGeneral, DejaVu Serif, DejaVu Sans, Times New Roman");
  pref("font.name-list.sans-serif.x-math", "Arial");
  pref("font.name-list.monospace.x-math", "Consolas");
  pref("font.name-list.cursive.x-math", "Comic Sans MS");

  // ClearType tuning parameters for directwrite/d2d.
  //
  // Allows overriding of underlying registry values in:
  //   HKCU/Software/Microsoft/Avalon.Graphics/<display> (contrast and level)
  //   HKLM/Software/Microsoft/Avalon.Graphics/<display> (gamma, pixel structure)
  // and selection of the ClearType/antialiasing mode.
  //
  // A value of -1 implies use the default value, otherwise value ranges
  // follow registry settings:
  //   gamma [1000, 2200]  default: based on screen, typically 2200 (== 2.2)
  //   enhanced contrast [0, 1000] default: 50
  //   cleartype level [0, 100] default: 100
  //   pixel structure [0, 2] default: 0 (flat/RGB/BGR)
  //   rendering mode [0, 5] default: 0
  //     0 = use default for font & size;
  //     1 = aliased;
  //     2 = GDI Classic;
  //     3 = GDI Natural Widths;
  //     4 = Natural;
  //     5 = Natural Symmetric
  //
  // See:
  //   http://msdn.microsoft.com/en-us/library/aa970267.aspx
  //   http://msdn.microsoft.com/en-us/library/dd368190%28v=VS.85%29.aspx
  // Note: DirectWrite uses the "Enhanced Contrast Level" value rather than the
  // "Text Contrast Level" value

  pref("gfx.font_rendering.cleartype_params.gamma", -1);
  pref("gfx.font_rendering.cleartype_params.enhanced_contrast", -1);
  pref("gfx.font_rendering.cleartype_params.cleartype_level", -1);
  pref("gfx.font_rendering.cleartype_params.pixel_structure", -1);
  pref("gfx.font_rendering.cleartype_params.rendering_mode", -1);

  // A comma-separated list of font family names. Fonts in these families will
  // be forced to use "GDI Classic" ClearType mode, provided the value
  // of gfx.font_rendering.cleartype_params.rendering_mode is -1
  // (i.e. a specific rendering_mode has not been explicitly set).
  // Currently we apply this setting to the sans-serif Microsoft "core Web fonts".
  pref("gfx.font_rendering.cleartype_params.force_gdi_classic_for_families",
       "Arial,Consolas,Courier New,Microsoft Sans Serif,Segoe UI,Tahoma,Trebuchet MS,Verdana");
  // The maximum size at which we will force GDI classic mode using
  // force_gdi_classic_for_families.
  pref("gfx.font_rendering.cleartype_params.force_gdi_classic_max_size", 15);

  // Locate plugins by the directories specified in the Windows registry for PLIDs
  // Which is currently HKLM\Software\MozillaPlugins\xxxPLIDxxx\Path
  pref("plugin.scan.plid.all", true);

  // Switch the keyboard layout per window
  pref("intl.keyboard.per_window_layout", false);

  // Whether Gecko sets input scope of the URL bar to IS_DEFAULT when black
  // listed IMEs are active.  If you use tablet mode mainly and you want to
  // use touch keyboard for URL when you set focus to the URL bar, you can
  // set this to false.  Then, you'll see, e.g., ".com" key on the keyboard.
  // However, if you set this to false, such IMEs set its open state to "closed"
  // when you set focus to the URL bar.  I.e., input mode is automatically
  // changed to English input mode.
  // Black listed IMEs:
  //   - Microsoft IME for Japanese
  //   - Google Japanese Input
  //   - Microsoft Bopomofo
  //   - Microsoft ChangJie
  //   - Microsoft Phonetic
  //   - Microsoft Quick
  //   - Microsoft New ChangJie
  //   - Microsoft New Phonetic
  //   - Microsoft New Quick
  //   - Microsoft Pinyin
  //   - Microsoft Pinyin New Experience Input Style
  //   - Microsoft Wubi
  //   - Microsoft IME for Korean (except on Win7)
  //   - Microsoft Old Hangul
  pref("intl.ime.hack.set_input_scope_of_url_bar_to_default", true);

  // Enable/Disable TSF support.
  pref("intl.tsf.enable", true);

  // Support IMEs implemented with IMM in TSF mode.
  pref("intl.tsf.support_imm", true);

  // This is referred only when both "intl.tsf.enable" and
  // "intl.tsf.support_imm" are true.  When this is true, default IMC is
  // associated with focused window only when active keyboard layout is a
  // legacy IMM-IME.
  pref("intl.tsf.associate_imc_only_when_imm_ime_is_active", false);

  // Enables/Disables hack for specific TIP.

  // On Windows 10 Build 17643 (an Insider Preview build of RS5), Microsoft
  // have fixed the caller of ITextACPStore::GetTextExt() to return
  // TS_E_NOLAYOUT to TIP as-is, rather than converting to E_FAIL.
  // Therefore, if TIP supports asynchronous layout computation perfectly, we
  // can return TS_E_NOLAYOUT and TIP waits next OnLayoutChange()
  // notification.  However, some TIPs still have some bugs of asynchronous
  // layout support.  We keep hacking the result of GetTextExt() like running
  // on Windows 10, however, there could be unknown TIP bugs if we stop
  // hacking the result.  So, user can stop checking build ID to make Gecko
  // hack the result forcibly.
  #ifdef EARLY_BETA_OR_EARLIER
    pref("intl.tsf.hack.allow_to_stop_hacking_on_build_17643_or_later", true);
  #else
    pref("intl.tsf.hack.allow_to_stop_hacking_on_build_17643_or_later", false);
  #endif

  // Whether creates native caret for ATOK or not.
  pref("intl.tsf.hack.atok.create_native_caret", true);
  // Whether use available composition string rect for result of
  // ITextStoreACP::GetTextExt() even if the specified range is same as the
  // range of composition string but some character rects of them are not
  // available.  Note that this is ignored if active ATOK is or older than
  // 2016 and create_native_caret is true.
  pref("intl.tsf.hack.atok.do_not_return_no_layout_error_of_composition_string", true);
  // Whether disable "search" input scope when the ATOK is active on windows.
  // When "search" is set to the input scope, ATOK may stop their suggestions.
  // To avoid it, turn this pref on, or changing the settings in ATOK.
  // Note that if you enable this pref and you use the touch keyboard for touch
  // screens, you cannot access some specific features for a "search" input
  // field.
  pref("intl.tsf.hack.atok.search_input_scope_disabled", false);
  // Whether use available composition string rect for result of
  // ITextStoreACP::GetTextExt() even if the specified range is same as or is
  // in the range of composition string but some character rects of them are
  // not available.
  pref("intl.tsf.hack.japanist10.do_not_return_no_layout_error_of_composition_string", true);
  // Whether use composition start position for the result of
  // ITfContextView::GetTextExt() if the specified range is larger than
  // composition start offset.
  // For Free ChangJie 2010
  pref("intl.tsf.hack.free_chang_jie.do_not_return_no_layout_error", true);
  // For Microsoft Pinyin and Microsoft Wubi
  pref("intl.tsf.hack.ms_simplified_chinese.do_not_return_no_layout_error", true);
  // For Microsoft ChangJie and Microsoft Quick
  pref("intl.tsf.hack.ms_traditional_chinese.do_not_return_no_layout_error", true);
  // Whether use previous character rect for the result of
  // ITfContextView::GetTextExt() if the specified range is the first
  // character of selected clause of composition string.
  pref("intl.tsf.hack.ms_japanese_ime.do_not_return_no_layout_error_at_first_char", true);
  // Whether use previous character rect for the result of
  // ITfContextView::GetTextExt() if the specified range is the caret of
  // composition string.
  pref("intl.tsf.hack.ms_japanese_ime.do_not_return_no_layout_error_at_caret", true);
  // Whether hack ITextStoreACP::QueryInsert() or not.  The method should
  // return new selection after specified length text is inserted at
  // specified range. However, Microsoft's some Chinese TIPs expect that the
  // result is same as specified range.  If following prefs are true,
  // ITextStoreACP::QueryInsert() returns specified range only when one of
  // the TIPs is active. For Microsoft Pinyin and Microsoft Wubi.
  pref("intl.tsf.hack.ms_simplified_chinese.query_insert_result", true);
  // For Microsoft ChangJie and Microsoft Quick
  pref("intl.tsf.hack.ms_traditional_chinese.query_insert_result", true);

  // If composition_font is set, Gecko sets the font to IME.  IME may use
  // the fonts on their window like candidate window.  If they are empty,
  // Gecko uses the system default font which is set to the IM context.
  // The font name must not start with '@'.  When the writing mode is vertical,
  // Gecko inserts '@' to the start of the font name automatically.
  // FYI: Changing these prefs requires to restart.
  pref("intl.imm.composition_font", "");

  // Japanist 2003's candidate window is broken if the font is "@System" which
  // is default composition font for vertical writing mode.
  // You can specify font to use on candidate window of Japanist 2003.
  // This value must not start with '@'.
  // FYI: Changing this pref requires to restart.
  pref("intl.imm.composition_font.japanist_2003", "MS PGothic");

  // Even if IME claims that they support vertical writing mode but it may not
  // support vertical writing mode for its candidate window.  This pref allows
  // to ignore the claim.
  // FYI: Changing this pref requires to restart.
  pref("intl.imm.vertical_writing.always_assume_not_supported", false);

  // We cannot retrieve active IME name with IMM32 API if a TIP of TSF is
  // active. This pref can specify active IME name when Japanese TIP is active.
  // For example:
  //   Google Japanese Input: "Google 日本語入力 IMM32 モジュール"
  //   ATOK 2011: "ATOK 2011" (similarly, e.g., ATOK 2013 is "ATOK 2013")
  pref("intl.imm.japanese.assume_active_tip_name_as", "");

  // See bug 448927, on topmost panel, some IMEs are not usable on Windows.
  pref("ui.panel.default_level_parent", false);

  // Enable system settings cache for mouse wheel message handling.
  // Note that even if this pref is set to true, Gecko may not cache the system
  // settings if Gecko detects that the cache won't be refreshed properly when
  // the settings are changed.
  pref("mousewheel.system_settings_cache.enabled", true);

  // This is a pref to test system settings cache for mouse wheel message
  // handling.  If this is set to true, Gecko forcibly use the cache.
  pref("mousewheel.system_settings_cache.force_enabled", false);

  // High resolution scrolling with supported mouse drivers on Vista or later.
  pref("mousewheel.enable_pixel_scrolling", true);

  // If your mouse drive sends WM_*SCROLL messages when you turn your mouse
  // wheel, set this to true.  Then, gecko processes them as mouse wheel
  // messages.
  pref("mousewheel.emulate_at_wm_scroll", false);

  // Some odd touchpad utils give focus to window under cursor when user tries
  // to scroll.  If this is true, Gecko tries to emulate such odd behavior.
  // Don't make this true unless you want to debug.  Enabling this pref causes
  // making damage to the performance.
  pref("mousewheel.debug.make_window_under_cursor_foreground", false);

  // Enables or disabled the TrackPoint hack, -1 is autodetect, 0 is off,
  // and 1 is on.  Set this to 1 if TrackPoint scrolling is not working.
  pref("ui.trackpoint_hack.enabled", -1);

  // Setting this to a non-empty string overrides the Win32 "window class" used
  // for "normal" windows. Setting this to MozillaUIWindowClass might make
  // some trackpad drivers behave better.
  pref("ui.window_class_override", "");

  // Enables or disables the Elantech gesture hacks.  -1 is autodetect, 0 is
  // off, and 1 is on.  Set this to 1 if three-finger swipe gestures do not
  // cause page back/forward actions, or if pinch-to-zoom does not work.
  pref("ui.elantech_gesture_hacks.enabled", -1);

  // Show the Windows on-screen keyboard (osk.exe) when a text field is focused.
  pref("ui.osk.enabled", true);
  // Only show the on-screen keyboard if there are no physical keyboards
  // attached to the device.
  pref("ui.osk.detect_physical_keyboard", true);
  // Path to TabTip.exe on local machine. Cached for performance reasons.
  pref("ui.osk.on_screen_keyboard_path", "");
  // Only try to show the on-screen keyboard on Windows 10 and later. Setting
  // this pref to false will allow the OSK to show on Windows 8 and 8.1.
  pref("ui.osk.require_win10", false);
  // This pref stores the "reason" that the on-screen keyboard was either
  // shown or not shown when focus is moved to an editable text field. It is
  // used to help debug why the keyboard is either not appearing when expected
  // or appearing when it is not expected.
  pref("ui.osk.debug.keyboardDisplayReason", "");

#endif // XP_WIN

#ifdef XP_MACOSX
  // Mac specific preference defaults
  pref("browser.drag_out_of_frame_style", 1);
  pref("ui.key.saveLink.shift", false); // true = shift, false = meta

  // default fonts (in UTF8 and using canonical names)
  // to determine canonical font names, use a debug build and
  // enable NSPR logging for module fontInfoLog:5
  // canonical names immediately follow '(fontinit) family:' in the log

  // For some scripts there is no commonly-installed monospace font, so we just use
  // the same as serif/sans-serif, but we prefix the list with Menlo so that at least
  // Latin text will be monospaced if it occurs when that lang code is in effect.

  pref("font.name-list.emoji", "Apple Color Emoji");

  pref("font.name-list.serif.ar", "Al Bayan");
  pref("font.name-list.sans-serif.ar", "Geeza Pro");
  pref("font.name-list.monospace.ar", "Menlo, Geeza Pro");
  pref("font.name-list.cursive.ar", "DecoType Naskh");
  pref("font.name-list.fantasy.ar", "KufiStandardGK");

  pref("font.name-list.serif.el", "Times, Times New Roman");
  pref("font.name-list.sans-serif.el", "Helvetica, Lucida Grande");
  pref("font.name-list.monospace.el", "Menlo");
  pref("font.name-list.cursive.el", "Lucida Grande, Times");
  pref("font.name-list.fantasy.el", "Lucida Grande, Times");

  pref("font.name-list.serif.he", "Times New Roman");
  pref("font.name-list.sans-serif.he", "Arial");
  pref("font.name-list.monospace.he", "Menlo, Courier New");
  pref("font.name-list.cursive.he", "Times New Roman");
  pref("font.name-list.fantasy.he", "Times New Roman");

  pref("font.name-list.serif.ja", "Hiragino Mincho ProN, Hiragino Mincho Pro");
  pref("font.name-list.sans-serif.ja", "Hiragino Kaku Gothic ProN, Hiragino Kaku Gothic Pro, Hiragino Sans");
  pref("font.name-list.monospace.ja", "Osaka-Mono, Hiragino Kaku Gothic ProN, Hiragino Sans");

  pref("font.name-list.serif.ko", "AppleMyungjo");
  pref("font.name-list.sans-serif.ko", "Apple SD Gothic Neo, AppleGothic");
  pref("font.name-list.monospace.ko", "Menlo, Apple SD Gothic Neo, AppleGothic");

  pref("font.name-list.serif.th", "Thonburi");
  pref("font.name-list.sans-serif.th", "Thonburi");
  pref("font.name-list.monospace.th", "Menlo, Ayuthaya");

  pref("font.name-list.serif.x-armn", "Mshtakan");
  pref("font.name-list.sans-serif.x-armn", "Mshtakan");
  pref("font.name-list.monospace.x-armn", "Menlo, Mshtakan");

  // SolaimanLipi, Rupali http://ekushey.org/?page/mac_download
  pref("font.name-list.serif.x-beng", "Bangla MN");
  pref("font.name-list.sans-serif.x-beng", "Bangla Sangam MN");
  pref("font.name-list.monospace.x-beng", "Menlo, Bangla Sangam MN");

  pref("font.name-list.serif.x-cans", "Euphemia UCAS");
  pref("font.name-list.sans-serif.x-cans", "Euphemia UCAS");
  pref("font.name-list.monospace.x-cans", "Menlo, Euphemia UCAS");

  pref("font.name-list.serif.x-cyrillic", "Times, Times New Roman");
  pref("font.name-list.sans-serif.x-cyrillic", "Helvetica, Arial");
  pref("font.name-list.monospace.x-cyrillic", "Menlo");
  pref("font.name-list.cursive.x-cyrillic", "Geneva");
  pref("font.name-list.fantasy.x-cyrillic", "Charcoal CY");

  pref("font.name-list.serif.x-devanagari", "Devanagari MT");
  pref("font.name-list.sans-serif.x-devanagari", "Devanagari Sangam MN, Devanagari MT");
  pref("font.name-list.monospace.x-devanagari", "Menlo, Devanagari Sangam MN, Devanagari MT");

  // Abyssinica SIL http://scripts.sil.org/AbyssinicaSIL_Download
  pref("font.name-list.serif.x-ethi", "Kefa, Abyssinica SIL");
  pref("font.name-list.sans-serif.x-ethi", "Kefa, Abyssinica SIL");
  pref("font.name-list.monospace.x-ethi", "Menlo, Kefa, Abyssinica SIL");

  // no suitable fonts for georgian ship with mac os x
  // however some can be freely downloaded
  // TITUS Cyberbit Basic http://titus.fkidg1.uni-frankfurt.de/unicode/tituut.asp
  // Zuzumbo http://homepage.mac.com/rsiradze/FileSharing91.html
  pref("font.name-list.serif.x-geor", "TITUS Cyberbit Basic");
  pref("font.name-list.sans-serif.x-geor", "Zuzumbo");
  pref("font.name-list.monospace.x-geor", "Menlo, Zuzumbo");

  pref("font.name-list.serif.x-gujr", "Gujarati MT");
  pref("font.name-list.sans-serif.x-gujr", "Gujarati Sangam MN, Gujarati MT");
  pref("font.name-list.monospace.x-gujr", "Menlo, Gujarati Sangam MN, Gujarati MT");

  pref("font.name-list.serif.x-guru", "Gurmukhi MT");
  pref("font.name-list.sans-serif.x-guru", "Gurmukhi MT");
  pref("font.name-list.monospace.x-guru", "Menlo, Gurmukhi MT");

  pref("font.name-list.serif.x-khmr", "Khmer MN");
  pref("font.name-list.sans-serif.x-khmr", "Khmer Sangam MN");
  pref("font.name-list.monospace.x-khmr", "Menlo, Khmer Sangam MN");

  pref("font.name-list.serif.x-mlym", "Malayalam MN");
  pref("font.name-list.sans-serif.x-mlym", "Malayalam Sangam MN");
  pref("font.name-list.monospace.x-mlym", "Menlo, Malayalam Sangam MN");

  pref("font.name-list.serif.x-orya", "Oriya MN");
  pref("font.name-list.sans-serif.x-orya", "Oriya Sangam MN");
  pref("font.name-list.monospace.x-orya", "Menlo, Oriya Sangam MN");

  // Pothana http://web.nickshanks.com/typography/telugu/
  pref("font.name-list.serif.x-telu", "Telugu MN, Pothana");
  pref("font.name-list.sans-serif.x-telu", "Telugu Sangam MN, Pothana");
  pref("font.name-list.monospace.x-telu", "Menlo, Telugu Sangam MN, Pothana");

  // Kedage http://web.nickshanks.com/typography/kannada/
  pref("font.name-list.serif.x-knda", "Kannada MN, Kedage");
  pref("font.name-list.sans-serif.x-knda", "Kannada Sangam MN, Kedage");
  pref("font.name-list.monospace.x-knda", "Menlo, Kannada Sangam MN, Kedage");

  pref("font.name-list.serif.x-sinh", "Sinhala MN");
  pref("font.name-list.sans-serif.x-sinh", "Sinhala Sangam MN");
  pref("font.name-list.monospace.x-sinh", "Menlo, Sinhala Sangam MN");

  pref("font.name-list.serif.x-tamil", "InaiMathi");
  pref("font.name-list.sans-serif.x-tamil", "InaiMathi");
  pref("font.name-list.monospace.x-tamil", "Menlo, InaiMathi");

  // Kailasa ships with mac os x >= 10.5
  pref("font.name-list.serif.x-tibt", "Kailasa");
  pref("font.name-list.sans-serif.x-tibt", "Kailasa");
  pref("font.name-list.monospace.x-tibt", "Menlo, Kailasa");

  pref("font.name-list.serif.x-unicode", "Times");
  pref("font.name-list.sans-serif.x-unicode", "Helvetica");
  pref("font.name-list.monospace.x-unicode", "Menlo");
  pref("font.name-list.cursive.x-unicode", "Apple Chancery");
  pref("font.name-list.fantasy.x-unicode", "Papyrus");

  pref("font.name-list.serif.x-western", "Times, Times New Roman");
  pref("font.name-list.sans-serif.x-western", "Helvetica, Arial");
  pref("font.name-list.monospace.x-western", "Menlo");
  pref("font.name-list.cursive.x-western", "Apple Chancery");
  pref("font.name-list.fantasy.x-western", "Papyrus");

  pref("font.name-list.serif.zh-CN", "Times New Roman, Songti SC, STSong, Heiti SC");
  pref("font.name-list.sans-serif.zh-CN", "Arial, PingFang SC, STHeiti, Heiti SC");
  pref("font.name-list.monospace.zh-CN", "Menlo, PingFang SC, STHeiti, Heiti SC");
  pref("font.name-list.cursive.zh-CN", "Kaiti SC");

  pref("font.name-list.serif.zh-TW", "Times New Roman, Songti TC, LiSong Pro, Heiti TC");
  pref("font.name-list.sans-serif.zh-TW", "Arial, PingFang TC, Heiti TC, LiHei Pro");
  pref("font.name-list.monospace.zh-TW", "Menlo, PingFang TC, Heiti TC, LiHei Pro");
  pref("font.name-list.cursive.zh-TW", "Kaiti TC");

  pref("font.name-list.serif.zh-HK", "Times New Roman, Songti TC, LiSong Pro, Heiti TC");
  pref("font.name-list.sans-serif.zh-HK", "Arial, PingFang TC, Heiti TC, LiHei Pro");
  pref("font.name-list.monospace.zh-HK", "Menlo, PingFang TC, Heiti TC, LiHei Pro");
  pref("font.name-list.cursive.zh-HK", "Kaiti TC");

  // XP_MACOSX changes to default font sizes
  pref("font.minimum-size.th", 10);

  // Apple's Symbol is Unicode so use it
  pref("font.name-list.serif.x-math", "Latin Modern Math, STIX Two Math, XITS Math, Cambria Math, Libertinus Math, DejaVu Math TeX Gyre, TeX Gyre Bonum Math, TeX Gyre Pagella Math, TeX Gyre Schola, TeX Gyre Termes Math, STIX Math, Asana Math, STIXGeneral, DejaVu Serif, DejaVu Sans, Symbol, Times");
  pref("font.name-list.sans-serif.x-math", "Helvetica");
  pref("font.name-list.monospace.x-math", "Menlo");
  pref("font.name-list.cursive.x-math", "Apple Chancery");
  pref("font.name-list.fantasy.x-math", "Papyrus");

  // Individual font faces to be treated as independent families,
  // listed as <Postscript name of face:Owning family name>
  pref("font.single-face-list", "Osaka-Mono:Osaka");

  // optimization hint for fonts with localized names to be read in at startup, otherwise read in at lookup miss
  // names are canonical family names (typically English names)
  pref("font.preload-names-list", "Hiragino Kaku Gothic ProN,Hiragino Mincho ProN,STSong");

  // Override font-weight values for some problematic families Apple ships
  // (see bug 931426).
  // The name here is the font's PostScript name, which can be checked in
  // the Font Book utility or other tools.
  pref("font.weight-override.AppleSDGothicNeo-Thin", 100); // Ensure Thin < UltraLight < Light
  pref("font.weight-override.AppleSDGothicNeo-UltraLight", 200);
  pref("font.weight-override.AppleSDGothicNeo-Light", 300);
  pref("font.weight-override.AppleSDGothicNeo-Heavy", 900); // Ensure Heavy > ExtraBold (800)

  pref("font.weight-override.Avenir-Book", 300); // Ensure Book < Roman (400)
  pref("font.weight-override.Avenir-BookOblique", 300);
  pref("font.weight-override.Avenir-MediumOblique", 500); // Harmonize MediumOblique with Medium
  pref("font.weight-override.Avenir-Black", 900); // Ensure Black > Heavy (800)
  pref("font.weight-override.Avenir-BlackOblique", 900);

  pref("font.weight-override.AvenirNext-MediumItalic", 500); // Harmonize MediumItalic with Medium
  pref("font.weight-override.AvenirNextCondensed-MediumItalic", 500);

  pref("font.weight-override.HelveticaNeue-Light", 300); // Ensure Light > Thin (200)
  pref("font.weight-override.HelveticaNeue-LightItalic", 300);
  pref("font.weight-override.HelveticaNeue-MediumItalic", 500); // Harmonize MediumItalic with Medium

  // Override the Windows settings: no menu key, meta accelerator key. ctrl for general access key in HTML/XUL
  // Use 17 for Ctrl, 18 for Option, 224 for Cmd, 0 for none
  pref("ui.key.menuAccessKey", 0);
  pref("ui.key.accelKey", 224);

  // See bug 404131, topmost <panel> element wins to Dashboard on MacOSX.
  pref("ui.panel.default_level_parent", false);

  // Macbook touchpad two finger pixel scrolling
  pref("mousewheel.enable_pixel_scrolling", true);

#endif // XP_MACOSX

#ifdef ANDROID
  // Handled differently under Mac/Windows
  pref("network.protocol-handler.warn-external.file", false);
  pref("browser.drag_out_of_frame_style", 1);

  // Middle-mouse handling
  pref("middlemouse.paste", true);
  pref("middlemouse.openNewWindow", true);
  pref("middlemouse.scrollbarPosition", true);

  // Tab focus model bit field:
  // 1 focuses text controls, 2 focuses other form elements, 4 adds links.
  // Leave this at the default, 7, to match mozilla1.0-era user expectations.
  // pref("accessibility.tabfocus", 1);

  pref("helpers.global_mime_types_file", "/etc/mime.types");
  pref("helpers.global_mailcap_file", "/etc/mailcap");
  pref("helpers.private_mime_types_file", "~/.mime.types");
  pref("helpers.private_mailcap_file", "~/.mailcap");

  // Setting default_level_parent to true makes the default level for popup
  // windows "top" instead of "parent".  On GTK2 platform, this is implemented
  // with override-redirect windows which is the normal way to implement
  // temporary popup windows.  Setting this to false would make the default
  // level "parent" which is implemented with managed windows.
  // A problem with using managed windows is that metacity sometimes deactivates
  // the parent window when the managed popup is shown.
  pref("ui.panel.default_level_parent", true);

  // Forward downloads with known OMA MIME types to Android's download manager
  // instead of downloading them in the browser.
  pref("browser.download.forward_oma_android_download_manager", false);

#endif // ANDROID

#if !defined(ANDROID) && !defined(XP_MACOSX) && defined(XP_UNIX)
  // Handled differently under Mac/Windows
  pref("network.protocol-handler.warn-external.file", false);
  pref("browser.drag_out_of_frame_style", 1);

  // Middle-mouse handling
  pref("middlemouse.paste", true);
  pref("middlemouse.openNewWindow", true);
  pref("middlemouse.scrollbarPosition", true);

  // Tab focus model bit field:
  // 1 focuses text controls, 2 focuses other form elements, 4 adds links.
  // Leave this at the default, 7, to match mozilla1.0-era user expectations.
  // pref("accessibility.tabfocus", 1);

  pref("helpers.global_mime_types_file", "/etc/mime.types");
  pref("helpers.global_mailcap_file", "/etc/mailcap");
  pref("helpers.private_mime_types_file", "~/.mime.types");
  pref("helpers.private_mailcap_file", "~/.mailcap");

  // font names

  // fontconfig doesn't support emoji yet
  // https://lists.freedesktop.org/archives/fontconfig/2016-October/005842.html
  pref("font.name-list.emoji", "Twemoji Mozilla");

  pref("font.name-list.serif.ar", "serif");
  pref("font.name-list.sans-serif.ar", "sans-serif");
  pref("font.name-list.monospace.ar", "monospace");
  pref("font.name-list.cursive.ar", "cursive");
  pref("font.size.monospace.ar", 12);

  pref("font.name-list.serif.el", "serif");
  pref("font.name-list.sans-serif.el", "sans-serif");
  pref("font.name-list.monospace.el", "monospace");
  pref("font.name-list.cursive.el", "cursive");
  pref("font.size.monospace.el", 12);

  pref("font.name-list.serif.he", "serif");
  pref("font.name-list.sans-serif.he", "sans-serif");
  pref("font.name-list.monospace.he", "monospace");
  pref("font.name-list.cursive.he", "cursive");
  pref("font.size.monospace.he", 12);

  pref("font.name-list.serif.ja", "serif");
  pref("font.name-list.sans-serif.ja", "sans-serif");
  pref("font.name-list.monospace.ja", "monospace");
  pref("font.name-list.cursive.ja", "cursive");

  pref("font.name-list.serif.ko", "serif");
  pref("font.name-list.sans-serif.ko", "sans-serif");
  pref("font.name-list.monospace.ko", "monospace");
  pref("font.name-list.cursive.ko", "cursive");

  pref("font.name-list.serif.th", "serif");
  pref("font.name-list.sans-serif.th", "sans-serif");
  pref("font.name-list.monospace.th", "monospace");
  pref("font.name-list.cursive.th", "cursive");
  pref("font.minimum-size.th", 13);

  pref("font.name-list.serif.x-armn", "serif");
  pref("font.name-list.sans-serif.x-armn", "sans-serif");
  pref("font.name-list.monospace.x-armn", "monospace");
  pref("font.name-list.cursive.x-armn", "cursive");

  pref("font.name-list.serif.x-beng", "serif");
  pref("font.name-list.sans-serif.x-beng", "sans-serif");
  pref("font.name-list.monospace.x-beng", "monospace");
  pref("font.name-list.cursive.x-beng", "cursive");

  pref("font.name-list.serif.x-cans", "serif");
  pref("font.name-list.sans-serif.x-cans", "sans-serif");
  pref("font.name-list.monospace.x-cans", "monospace");
  pref("font.name-list.cursive.x-cans", "cursive");

  pref("font.name-list.serif.x-cyrillic", "serif");
  pref("font.name-list.sans-serif.x-cyrillic", "sans-serif");
  pref("font.name-list.monospace.x-cyrillic", "monospace");
  pref("font.name-list.cursive.x-cyrillic", "cursive");
  pref("font.size.monospace.x-cyrillic", 12);

  pref("font.name-list.serif.x-devanagari", "serif");
  pref("font.name-list.sans-serif.x-devanagari", "sans-serif");
  pref("font.name-list.monospace.x-devanagari", "monospace");
  pref("font.name-list.cursive.x-devanagari", "cursive");

  pref("font.name-list.serif.x-ethi", "serif");
  pref("font.name-list.sans-serif.x-ethi", "sans-serif");
  pref("font.name-list.monospace.x-ethi", "monospace");
  pref("font.name-list.cursive.x-ethi", "cursive");

  pref("font.name-list.serif.x-geor", "serif");
  pref("font.name-list.sans-serif.x-geor", "sans-serif");
  pref("font.name-list.monospace.x-geor", "monospace");
  pref("font.name-list.cursive.x-geor", "cursive");

  pref("font.name-list.serif.x-gujr", "serif");
  pref("font.name-list.sans-serif.x-gujr", "sans-serif");
  pref("font.name-list.monospace.x-gujr", "monospace");
  pref("font.name-list.cursive.x-gujr", "cursive");

  pref("font.name-list.serif.x-guru", "serif");
  pref("font.name-list.sans-serif.x-guru", "sans-serif");
  pref("font.name-list.monospace.x-guru", "monospace");
  pref("font.name-list.cursive.x-guru", "cursive");

  pref("font.name-list.serif.x-khmr", "serif");
  pref("font.name-list.sans-serif.x-khmr", "sans-serif");
  pref("font.name-list.monospace.x-khmr", "monospace");
  pref("font.name-list.cursive.x-khmr", "cursive");

  pref("font.name-list.serif.x-knda", "serif");
  pref("font.name-list.sans-serif.x-knda", "sans-serif");
  pref("font.name-list.monospace.x-knda", "monospace");
  pref("font.name-list.cursive.x-knda", "cursive");

  pref("font.name-list.serif.x-mlym", "serif");
  pref("font.name-list.sans-serif.x-mlym", "sans-serif");
  pref("font.name-list.monospace.x-mlym", "monospace");
  pref("font.name-list.cursive.x-mlym", "cursive");

  pref("font.name-list.serif.x-orya", "serif");
  pref("font.name-list.sans-serif.x-orya", "sans-serif");
  pref("font.name-list.monospace.x-orya", "monospace");
  pref("font.name-list.cursive.x-orya", "cursive");

  pref("font.name-list.serif.x-sinh", "serif");
  pref("font.name-list.sans-serif.x-sinh", "sans-serif");
  pref("font.name-list.monospace.x-sinh", "monospace");
  pref("font.name-list.cursive.x-sinh", "cursive");

  pref("font.name-list.serif.x-tamil", "serif");
  pref("font.name-list.sans-serif.x-tamil", "sans-serif");
  pref("font.name-list.monospace.x-tamil", "monospace");
  pref("font.name-list.cursive.x-tamil", "cursive");

  pref("font.name-list.serif.x-telu", "serif");
  pref("font.name-list.sans-serif.x-telu", "sans-serif");
  pref("font.name-list.monospace.x-telu", "monospace");
  pref("font.name-list.cursive.x-telu", "cursive");

  pref("font.name-list.serif.x-tibt", "serif");
  pref("font.name-list.sans-serif.x-tibt", "sans-serif");
  pref("font.name-list.monospace.x-tibt", "monospace");
  pref("font.name-list.cursive.x-tibt", "cursive");

  pref("font.name-list.serif.x-unicode", "serif");
  pref("font.name-list.sans-serif.x-unicode", "sans-serif");
  pref("font.name-list.monospace.x-unicode", "monospace");
  pref("font.name-list.cursive.x-unicode", "cursive");
  pref("font.size.monospace.x-unicode", 12);

  pref("font.name-list.serif.x-western", "serif");
  pref("font.name-list.sans-serif.x-western", "sans-serif");
  pref("font.name-list.monospace.x-western", "monospace");
  pref("font.name-list.cursive.x-western", "cursive");
  pref("font.size.monospace.x-western", 12);

  pref("font.name-list.serif.zh-CN", "serif");
  pref("font.name-list.sans-serif.zh-CN", "sans-serif");
  pref("font.name-list.monospace.zh-CN", "monospace");
  pref("font.name-list.cursive.zh-CN", "cursive");

  pref("font.name-list.serif.zh-HK", "serif");
  pref("font.name-list.sans-serif.zh-HK", "sans-serif");
  pref("font.name-list.monospace.zh-HK", "monospace");
  pref("font.name-list.cursive.zh-HK", "cursive");

  pref("font.name-list.serif.zh-TW", "serif");
  pref("font.name-list.sans-serif.zh-TW", "sans-serif");
  pref("font.name-list.monospace.zh-TW", "monospace");
  pref("font.name-list.cursive.zh-TW", "cursive");

  // On GTK2 platform, we should use topmost window level for the default window
  // level of <panel> element of XUL. GTK2 has only two window types. One is
  // normal top level window, other is popup window. The popup window is always
  // topmost window level, therefore, we are using normal top level window for
  // non-topmost panel, but it is pretty hacky. On some Window Managers, we have
  // 2 problems:
  // 1. The non-topmost panel steals focus from its parent window at showing.
  // 2. The parent of non-topmost panel is not activated when the panel is hidden.
  // So, we have no reasons we should use non-toplevel window for popup.
  pref("ui.panel.default_level_parent", true);

  pref("intl.ime.use_simple_context_on_password_field", false);

  // uim may use key snooper to listen to key events.  Unfortunately, we cannot
  // know whether it uses or not since it's a build option.  So, we need to make
  // distribution switchable whether we think uim uses key snooper or not with
  // this pref.  Debian 9.x still uses uim as their default IM and it uses key
  // snooper.  So, let's use true for its default value.
  pref("intl.ime.hack.uim.using_key_snooper", true);

  #ifdef MOZ_WIDGET_GTK
    // maximum number of fonts to substitute for a generic
    pref("gfx.font_rendering.fontconfig.max_generic_substitutions", 3);
  #endif

#endif // !ANDROID && !XP_MACOSX && XP_UNIX

#if defined(ANDROID)

  pref("font.size.monospace.ar", 12);

  pref("font.default.el", "sans-serif");
  pref("font.size.monospace.el", 12);

  pref("font.size.monospace.he", 12);

  pref("font.default.x-cyrillic", "sans-serif");
  pref("font.size.monospace.x-cyrillic", 12);

  pref("font.default.x-unicode", "sans-serif");
  pref("font.size.monospace.x-unicode", 12);

  pref("font.default.x-western", "sans-serif");
  pref("font.size.monospace.x-western", 12);

#endif // ANDROID

#if defined(ANDROID)
  // We use the bundled Charis SIL Compact as serif font for Firefox for Android

  pref("font.name-list.emoji", "Noto Color Emoji");

  pref("font.name-list.serif.ar", "Noto Naskh Arabic, Noto Serif, Droid Serif");
  pref("font.name-list.sans-serif.ar", "Noto Naskh Arabic, Roboto, Google Sans, Droid Sans");
  pref("font.name-list.monospace.ar", "Noto Naskh Arabic");

  pref("font.name-list.serif.el", "Droid Serif, Noto Serif"); // not Charis SIL Compact, only has a few Greek chars
  pref("font.name-list.sans-serif.el", "Roboto, Google Sans, Droid Sans");
  pref("font.name-list.monospace.el", "Droid Sans Mono");

  pref("font.name-list.serif.he", "Droid Serif, Noto Serif, Noto Serif Hebrew");
  pref("font.name-list.sans-serif.he", "Roboto, Google Sans, Noto Sans Hebrew, Droid Sans Hebrew, Droid Sans, Arial");
  pref("font.name-list.monospace.he", "Droid Sans Mono");

  pref("font.name-list.serif.ja", "Charis SIL Compact, Noto Serif CJK JP, Noto Serif, Droid Serif");
  pref("font.name-list.sans-serif.ja", "Roboto, Google Sans, Droid Sans, MotoyaLMaru, MotoyaLCedar, Noto Sans JP, Noto Sans CJK JP, SEC CJK JP, Droid Sans Japanese");
  pref("font.name-list.monospace.ja", "MotoyaLMaru, MotoyaLCedar, Noto Sans Mono CJK JP, SEC Mono CJK JP, Droid Sans Mono");

  pref("font.name-list.serif.ko", "Charis SIL Compact, Noto Serif CJK KR, Noto Serif, Droid Serif, HYSerif");
  pref("font.name-list.sans-serif.ko", "Roboto, Google Sans, SmartGothic, NanumGothic, Noto Sans KR, Noto Sans CJK KR, SamsungKorean_v2.0, SEC CJK KR, DroidSansFallback, Droid Sans Fallback");
  pref("font.name-list.monospace.ko", "Droid Sans Mono, Noto Sans Mono CJK KR, SEC Mono CJK KR");

  pref("font.name-list.serif.th", "Charis SIL Compact, Noto Serif, Noto Serif Thai, Droid Serif");
  pref("font.name-list.sans-serif.th", "Roboto, Google Sans, Noto Sans Thai, Droid Sans Thai, Droid Sans");
  pref("font.name-list.monospace.th", "Droid Sans Mono");

  pref("font.name-list.serif.x-armn", "Noto Serif Armenian");
  pref("font.name-list.sans-serif.x-armn", "Noto Sans Armenian");

  pref("font.name-list.serif.x-beng", "Noto Serif Bengali");
  pref("font.name-list.sans-serif.x-beng", "Noto Sans Bengali");

  pref("font.name-list.serif.x-cyrillic", "Charis SIL Compact, Noto Serif, Droid Serif");
  pref("font.name-list.sans-serif.x-cyrillic", "Roboto, Google Sans, Droid Sans");
  pref("font.name-list.monospace.x-cyrillic", "Droid Sans Mono");

  pref("font.name-list.serif.x-devanagari", "Noto Serif Devanagari");
  pref("font.name-list.sans-serif.x-devanagari", "Noto Sans Devanagari");

  pref("font.name-list.serif.x-ethi", "Noto Serif Ethiopic");
  pref("font.name-list.sans-serif.x-ethi", "Noto Sans Ethiopic");

  pref("font.name-list.serif.x-geor", "Noto Serif Georgian");
  pref("font.name-list.sans-serif.x-geor", "Noto Sans Georgian");

  pref("font.name-list.serif.x-gujr", "Noto Serif Gujarati");
  pref("font.name-list.sans-serif.x-gujr", "Noto Sans Gujarati");

  pref("font.name-list.serif.x-guru", "Noto Serif Gurmukhi");
  pref("font.name-list.sans-serif.x-guru", "Noto Sans Gurmukhi");

  pref("font.name-list.serif.x-khmr", "Noto Serif Khmer");
  pref("font.name-list.sans-serif.x-khmr", "Noto Sans Khmer");

  pref("font.name-list.serif.x-knda", "Noto Serif Kannada");
  pref("font.name-list.sans-serif.x-knda", "Noto Sans Kannada");

  pref("font.name-list.serif.x-mlym", "Noto Serif Malayalam");
  pref("font.name-list.sans-serif.x-mlym", "Noto Sans Malayalam");

  pref("font.name-list.sans-serif.x-orya", "Noto Sans Oriya");

  pref("font.name-list.serif.x-sinh", "Noto Serif Sinhala");
  pref("font.name-list.sans-serif.x-sinh", "Noto Sans Sinhala");

  pref("font.name-list.serif.x-tamil", "Noto Serif Tamil");
  pref("font.name-list.sans-serif.x-tamil", "Noto Sans Tamil");

  pref("font.name-list.serif.x-telu", "Noto Serif Telugu");
  pref("font.name-list.sans-serif.x-telu", "Noto Sans Telugu");

  pref("font.name-list.serif.x-tibt", "Noto Serif Tibetan");
  pref("font.name-list.sans-serif.x-tibt", "Noto Sans Tibetan");

  pref("font.name-list.serif.x-unicode", "Charis SIL Compact, Noto Serif, Droid Serif");
  pref("font.name-list.sans-serif.x-unicode", "Roboto, Google Sans, Droid Sans");
  pref("font.name-list.monospace.x-unicode", "Droid Sans Mono");

  pref("font.name-list.serif.x-western", "Charis SIL Compact, Noto Serif, Droid Serif");
  pref("font.name-list.sans-serif.x-western", "Roboto, Google Sans, Droid Sans");
  pref("font.name-list.monospace.x-western", "Droid Sans Mono");

  pref("font.name-list.serif.zh-CN", "Charis SIL Compact, Noto Serif CJK SC, Noto Serif, Droid Serif, Droid Sans Fallback");
  pref("font.name-list.sans-serif.zh-CN", "Roboto, Google Sans, Droid Sans, Noto Sans SC, Noto Sans CJK SC, SEC CJK SC, Droid Sans Fallback");
  pref("font.name-list.monospace.zh-CN", "Droid Sans Mono, Noto Sans Mono CJK SC, SEC Mono CJK SC, Droid Sans Fallback");

  pref("font.name-list.serif.zh-HK", "Charis SIL Compact, Noto Serif CJK TC, Noto Serif, Droid Serif, Droid Sans Fallback");
  pref("font.name-list.sans-serif.zh-HK", "Roboto, Google Sans, Droid Sans, Noto Sans TC, Noto Sans SC, Noto Sans CJK TC, SEC CJK TC, Droid Sans Fallback");
  pref("font.name-list.monospace.zh-HK", "Droid Sans Mono, Noto Sans Mono CJK TC, SEC Mono CJK TC, Droid Sans Fallback");

  pref("font.name-list.serif.zh-TW", "Charis SIL Compact, Noto Serif CJK TC, Noto Serif, Droid Serif, Droid Sans Fallback");
  pref("font.name-list.sans-serif.zh-TW", "Roboto, Google Sans, Droid Sans, Noto Sans TC, Noto Sans SC, Noto Sans CJK TC, SEC CJK TC, Droid Sans Fallback");
  pref("font.name-list.monospace.zh-TW", "Droid Sans Mono, Noto Sans Mono CJK TC, SEC Mono CJK TC, Droid Sans Fallback");

  pref("font.name-list.serif.x-math", "Latin Modern Math, STIX Two Math, XITS Math, Cambria Math, Libertinus Math, DejaVu Math TeX Gyre, TeX Gyre Bonum Math, TeX Gyre Pagella Math, TeX Gyre Schola, TeX Gyre Termes Math, STIX Math, Asana Math, STIXGeneral, DejaVu Serif, DejaVu Sans, Charis SIL Compact");
  pref("font.name-list.sans-serif.x-math", "Roboto, Google Sans");
  pref("font.name-list.monospace.x-math", "Droid Sans Mono");

#endif

#if OS_ARCH==AIX

  // Override default Japanese fonts
  pref("font.name-list.serif.ja", "dt-interface system-jisx0208.1983-0");
  pref("font.name-list.sans-serif.ja", "dt-interface system-jisx0208.1983-0");
  pref("font.name-list.monospace.ja", "dt-interface user-jisx0208.1983-0");

  // Override default Cyrillic fonts
  pref("font.name-list.serif.x-cyrillic", "dt-interface system-iso8859-5");
  pref("font.name-list.sans-serif.x-cyrillic", "dt-interface system-iso8859-5");
  pref("font.name-list.monospace.x-cyrillic", "dt-interface user-iso8859-5");

  // Override default Unicode fonts
  pref("font.name-list.serif.x-unicode", "dt-interface system-ucs2.cjk_japan-0");
  pref("font.name-list.sans-serif.x-unicode", "dt-interface system-ucs2.cjk_japan-0");
  pref("font.name-list.monospace.x-unicode", "dt-interface user-ucs2.cjk_japan-0");

#endif // AIX

// Login Manager prefs
pref("signon.rememberSignons",              true);
pref("signon.rememberSignons.visibilityToggle", true);
pref("signon.autofillForms",                true);
pref("signon.autofillForms.autocompleteOff", true);
pref("signon.autofillForms.http",           false);
pref("signon.autologin.proxy",              false);
pref("signon.capture.inputChanges.enabled", true);
pref("signon.formlessCapture.enabled",      true);
pref("signon.formRemovalCapture.enabled",   true);
pref("signon.generation.available",               true);
pref("signon.improvedPasswordRules.enabled", true);
pref("signon.backup.enabled",               true);
pref("signon.generation.confidenceThreshold",     "0.75");
pref("signon.generation.enabled",                 true);
pref("signon.passwordEditCapture.enabled",        false);
pref("signon.privateBrowsingCapture.enabled",     true);
pref("signon.storeWhenAutocompleteOff",     true);
pref("signon.userInputRequiredToCapture.enabled", true);
pref("signon.usernameOnlyForm.lookupThreshold",  5);
pref("signon.debug",                        false);
pref("signon.recipes.path", "resource://app/defaults/settings/main/password-recipes.json");
pref("signon.recipes.remoteRecipes.enabled", true);
pref("signon.relatedRealms.enabled", false);

pref("signon.schemeUpgrades",                     true);
pref("signon.includeOtherSubdomainsInLookup",     true);
// This temporarily prevents the primary password to reprompt for autocomplete.
pref("signon.masterPasswordReprompt.timeout_ms", 900000); // 15 Minutes
pref("signon.showAutoCompleteFooter",             false);
pref("signon.showAutoCompleteOrigins",            true);

// Satchel (Form Manager) prefs
pref("browser.formfill.debug",            false);
pref("browser.formfill.enable",           true);
pref("browser.formfill.expire_days",      180);
pref("browser.formfill.agedWeight",       2);
pref("browser.formfill.bucketSize",       1);
pref("browser.formfill.maxTimeGroupings", 25);
pref("browser.formfill.timeGroupingSize", 604800);
pref("browser.formfill.boundaryWeight",   25);
pref("browser.formfill.prefixWeight",     5);

// Zoom prefs
pref("browser.zoom.full", false);
pref("toolkit.zoomManager.zoomValues", ".3,.5,.67,.8,.9,1,1.1,1.2,1.33,1.5,1.7,2,2.4,3,4,5");

//
// Image-related prefs
//

// By default the Accept header sent for images loaded over HTTP(S) is derived
// by ImageAcceptHeader() in nsHttpHandler.cpp. If set, this pref overrides it.
// There is also network.http.accept which works in scope of document.
pref("image.http.accept", "");

//
// Image memory management prefs
//

pref("webgl.renderer-string-override", "");
pref("webgl.vendor-string-override", "");

// sendbuffer of 0 means use OS default, sendbuffer unset means use
// gecko default which varies depending on windows version and is OS
// default on non windows
// pref("network.tcp.sendbuffer", 0);

// TCP Keepalive
pref("network.tcp.keepalive.enabled", true);
// Default idle time before first TCP keepalive probe; same time for interval
// between successful probes. Can be overridden in socket transport API.
// Win, Linux and Mac.
pref("network.tcp.keepalive.idle_time", 600); // seconds; 10 mins
// Default timeout for retransmission of unack'd keepalive probes.
// Win and Linux only; not configurable on Mac.
#if defined(XP_UNIX) && !defined(XP_MACOSX) || defined(XP_WIN)
  pref("network.tcp.keepalive.retry_interval", 1); // seconds
#endif
// Default maximum probe retransmissions.
// Linux only; not configurable on Win and Mac; fixed at 10 and 8 respectively.
#if defined(XP_UNIX) && !defined(XP_MACOSX)
  pref("network.tcp.keepalive.probe_count", 4);
#endif

// This pref controls if we send the "public-suffix-list-updated" notification
// from PublicSuffixList.onUpdate() - Doing so would cause the PSL graph to
// be updated while Firefox is running which may cause principals to have an
// inconsistent state. See bug 1582647 comment 30
pref("network.psl.onUpdate_notify", false);

#ifdef MOZ_WIDGET_GTK
  pref("widget.content.gtk-theme-override", "");
  pref("widget.disable-workspace-management", false);
  pref("widget.titlebar-x11-use-shape-mask", false);
#endif

// All the Geolocation preferences are here.
//
#ifndef EARLY_BETA_OR_EARLIER
  pref("geo.provider.network.url", "https://www.googleapis.com/geolocation/v1/geolocate?key=%GOOGLE_LOCATION_SERVICE_API_KEY%");
#else
  // Use MLS on Nightly and early Beta.
  pref("geo.provider.network.url", "https://location.services.mozilla.com/v1/geolocate?key=%MOZILLA_API_KEY%");
#endif

// Timeout to wait before sending the location request.
pref("geo.provider.network.timeToWaitBeforeSending", 5000);
// Timeout for outbound network geolocation provider.
pref("geo.provider.network.timeout", 60000);

#ifdef XP_MACOSX
  pref("geo.provider.use_corelocation", true);
#endif

// Set to false if things are really broken.
#ifdef XP_WIN
  pref("geo.provider.ms-windows-location", true);
#endif

#if defined(MOZ_WIDGET_GTK) && defined(MOZ_GPSD)
  pref("geo.provider.use_gpsd", true);
#endif

// Region
pref("browser.region.log", false);
pref("browser.region.network.url", "https://location.services.mozilla.com/v1/country?key=%MOZILLA_API_KEY%");
// Include wifi data in region request.
pref("browser.region.network.scan", false);
// Timeout for whole region request.
pref("browser.region.timeout", 5000);
pref("browser.region.update.enabled", true);

// Enable/Disable the device storage API for content
pref("device.storage.enabled", false);

pref("browser.meta_refresh_when_inactive.disabled", false);

// XPInstall prefs
pref("xpinstall.whitelist.required", true);
// Only Firefox requires add-on signatures
pref("xpinstall.signatures.required", false);
pref("extensions.langpacks.signatures.required", false);
pref("extensions.webExtensionsMinPlatformVersion", "42.0a1");
pref("extensions.experiments.enabled", true);

// Other webextensions prefs
pref("extensions.webextensions.keepStorageOnUninstall", false);
pref("extensions.webextensions.keepUuidOnUninstall", false);
// Redirect basedomain used by identity api
pref("extensions.webextensions.identity.redirectDomain", "extensions.allizom.org");
pref("extensions.webextensions.restrictedDomains", "accounts-static.cdn.mozilla.net,accounts.firefox.com,addons.cdn.mozilla.net,addons.mozilla.org,api.accounts.firefox.com,content.cdn.mozilla.net,discovery.addons.mozilla.org,install.mozilla.org,oauth.accounts.firefox.com,profile.accounts.firefox.com,support.mozilla.org,sync.services.mozilla.com");

// Whether or not the moz-extension resource loads are remoted. For debugging
// purposes only. Setting this to false will break moz-extension URI loading
// unless other process sandboxing and extension remoting prefs are changed.
pref("extensions.webextensions.protocol.remote", true);

// Enable userScripts API by default.
pref("extensions.webextensions.userScripts.enabled", true);

// Whether or not the installed extensions should be migrated to the storage.local IndexedDB backend.
pref("extensions.webextensions.ExtensionStorageIDB.enabled", true);

// if enabled, store execution times for API calls
pref("extensions.webextensions.enablePerformanceCounters", true);

// Maximum age in milliseconds of performance counters in children
// When reached, the counters are sent to the main process and
// reset, so we reduce memory footprint.
pref("extensions.webextensions.performanceCountersMaxAge", 5000);

// Whether to allow the inline options browser in HTML about:addons page.
pref("extensions.htmlaboutaddons.inline-options.enabled", true);
// Show recommendations on the extension and theme list views.
pref("extensions.htmlaboutaddons.recommendations.enabled", true);

// The URL for the privacy policy related to recommended add-ons.
pref("extensions.recommendations.privacyPolicyUrl", "");
// The URL for a recommended theme, shown on the theme page in about:addons.
pref("extensions.recommendations.themeRecommendationUrl", "");

// Report Site Issue button
// Note that on enabling the button in other release channels, make sure to
// disable it in problematic tests, see disableNonReleaseActions() inside
// browser/modules/test/browser/head.js
pref("extensions.webcompat-reporter.newIssueEndpoint", "https://webcompat.com/issues/new");
#if MOZ_UPDATE_CHANNEL != release && MOZ_UPDATE_CHANNEL != esr
  pref("extensions.webcompat-reporter.enabled", true);
#else
  pref("extensions.webcompat-reporter.enabled", false);
#endif

// Add-on content security policies.
pref("extensions.webextensions.base-content-security-policy", "script-src 'self' https://* http://localhost:* http://127.0.0.1:* moz-extension: blob: filesystem: 'unsafe-eval' 'wasm-unsafe-eval' 'unsafe-inline'; object-src 'self' moz-extension: blob: filesystem:;");
pref("extensions.webextensions.base-content-security-policy.v3", "script-src 'self' 'wasm-unsafe-eval' http://localhost:* http://127.0.0.1:*; object-src 'self';");
pref("extensions.webextensions.default-content-security-policy", "script-src 'self' 'wasm-unsafe-eval'; object-src 'self';");
pref("extensions.webextensions.default-content-security-policy.v3", "script-src 'self'; object-src 'self';");


pref("network.buffer.cache.count", 24);
pref("network.buffer.cache.size",  32768);

// Web Notification
pref("dom.webnotifications.requireinteraction.count", 3);

// Show favicons in web notifications.
pref("alerts.showFavicons", false);

// DOM full-screen API.
#ifdef XP_MACOSX
  // Whether to use macOS native full screen for Fullscreen API
  pref("full-screen-api.macos-native-full-screen", false);
#endif
// whether to prevent the top level widget from going fullscreen
pref("full-screen-api.ignore-widgets", false);
// transition duration of fade-to-black and fade-from-black, unit: ms
#ifndef MOZ_WIDGET_GTK
  pref("full-screen-api.transition-duration.enter", "200 200");
  pref("full-screen-api.transition-duration.leave", "200 200");
#else
  pref("full-screen-api.transition-duration.enter", "0 0");
  pref("full-screen-api.transition-duration.leave", "0 0");
#endif
// timeout for black screen in fullscreen transition, unit: ms
pref("full-screen-api.transition.timeout", 1000);
// time for the warning box stays on the screen before sliding out, unit: ms
pref("full-screen-api.warning.timeout", 3000);
// delay for the warning box to show when pointer stays on the top, unit: ms
pref("full-screen-api.warning.delay", 500);

// DOM pointerlock API
// time for the warning box stays on the screen before sliding out, unit: ms
pref("pointer-lock-api.warning.timeout", 3000);

// Push

pref("dom.push.loglevel", "Error");

pref("dom.push.serverURL", "wss://push.services.mozilla.com/");
pref("dom.push.userAgentID", "");

// The maximum number of push messages that a service worker can receive
// without user interaction.
pref("dom.push.maxQuotaPerSubscription", 16);

// The maximum number of recent message IDs to store for each push
// subscription, to avoid duplicates for unacknowledged messages.
pref("dom.push.maxRecentMessageIDsPerSubscription", 10);

// The delay between receiving a push message and updating the quota for a
// subscription.
pref("dom.push.quotaUpdateDelay", 3000); // 3 seconds

// Is the network connection allowed to be up?
// This preference should be used in UX to enable/disable push.
pref("dom.push.connection.enabled", true);

// Exponential back-off start is 5 seconds like in HTTP/1.1.
// Maximum back-off is pingInterval.
pref("dom.push.retryBaseInterval", 5000);

// Interval at which to ping PushServer to check connection status. In
// milliseconds. If no reply is received within requestTimeout, the connection
// is considered closed.
pref("dom.push.pingInterval", 1800000); // 30 minutes

// How long before we timeout
pref("dom.push.requestTimeout", 10000);

// WebPush prefs:
pref("dom.push.http2.reset_retry_count_after_ms", 60000);
pref("dom.push.http2.maxRetries", 2);
pref("dom.push.http2.retryInterval", 5000);

// How long must we wait before declaring that a window is a "ghost" (i.e., a
// likely leak)?  This should be longer than it usually takes for an eligible
// window to be collected via the GC/CC.
pref("memory.ghost_window_timeout_seconds", 60);

// Don't dump memory reports on OOM, by default.
pref("memory.dump_reports_on_oom", false);

// Number of stack frames to capture in createObjectURL for about:memory.
pref("memory.blob_report.stack_frames", 0);

// Activates the activity monitor
pref("io.activity.enabled", false);

// path to OSVR DLLs
pref("gfx.vr.osvr.utilLibPath", "");
pref("gfx.vr.osvr.commonLibPath", "");
pref("gfx.vr.osvr.clientLibPath", "");
pref("gfx.vr.osvr.clientKitLibPath", "");

// nsMemoryInfoDumper can watch a fifo in the temp directory and take various
// actions when the fifo is written to.  Disable this in general.
pref("memory_info_dumper.watch_fifo.enabled", false);

// If minInterval is 0, the check will only happen
// when the service has a strong suspicion we are in a captive portal
pref("network.captive-portal-service.minInterval", 60000); // 60 seconds
pref("network.captive-portal-service.maxInterval", 1500000); // 25 minutes
// Every 10 checks, the delay is increased by a factor of 5
pref("network.captive-portal-service.backoffFactor", "5.0");
pref("network.captive-portal-service.enabled", false);

pref("network.connectivity-service.enabled", true);
pref("network.connectivity-service.DNSv4.domain", "example.org");
pref("network.connectivity-service.DNSv6.domain", "example.org");
pref("network.connectivity-service.IPv4.url", "http://detectportal.firefox.com/success.txt?ipv4");
pref("network.connectivity-service.IPv6.url", "http://detectportal.firefox.com/success.txt?ipv6");

// DNS Trusted Recursive Resolver
// 0 - default off, 1 - reserved/off, 2 - TRR first, 3 - TRR only, 4 - reserved/off, 5 off by choice
pref("network.trr.mode", 0);
pref("network.trr.uri", "");
// credentials to pass to DOH end-point
pref("network.trr.credentials", "");
pref("network.trr.custom_uri", "");
// Before TRR is widely used the NS record for this host is fetched
// from the DOH end point to ensure proper configuration
pref("network.trr.confirmationNS", "example.com");
// Comma separated list of domains that we should not use TRR for
pref("network.trr.excluded-domains", "");
pref("network.trr.builtin-excluded-domains", "localhost,local");

pref("captivedetect.canonicalURL", "http://detectportal.firefox.com/canonical.html");
pref("captivedetect.canonicalContent", "<meta http-equiv=\"refresh\" content=\"0;url=https://support.mozilla.org/kb/captive-portal\"/>");
pref("captivedetect.maxWaitingTime", 5000);
pref("captivedetect.pollingTime", 3000);
pref("captivedetect.maxRetryCount", 5);

// The tables used for Safebrowsing phishing and malware checks
pref("urlclassifier.malwareTable", "goog-malware-proto,goog-unwanted-proto,moztest-harmful-simple,moztest-malware-simple,moztest-unwanted-simple");
#ifdef MOZILLA_OFFICIAL
  // In official builds, we are allowed to use Google's private phishing
  // list (see bug 1288840).
  pref("urlclassifier.phishTable", "goog-phish-proto,moztest-phish-simple");
#else
  pref("urlclassifier.phishTable", "googpub-phish-proto,moztest-phish-simple");
#endif

// Tables for application reputation
pref("urlclassifier.downloadAllowTable", "goog-downloadwhite-proto");
pref("urlclassifier.downloadBlockTable", "goog-badbinurl-proto");

// Tables for login reputation
pref("urlclassifier.passwordAllowTable", "goog-passwordwhite-proto");

// Tables for anti-tracking features
pref("urlclassifier.trackingAnnotationTable", "moztest-track-simple,ads-track-digest256,social-track-digest256,analytics-track-digest256,content-track-digest256");
pref("urlclassifier.trackingAnnotationWhitelistTable", "moztest-trackwhite-simple,mozstd-trackwhite-digest256,google-trackwhite-digest256");
pref("urlclassifier.trackingTable", "moztest-track-simple,ads-track-digest256,social-track-digest256,analytics-track-digest256");
pref("urlclassifier.trackingWhitelistTable", "moztest-trackwhite-simple,mozstd-trackwhite-digest256,google-trackwhite-digest256");

pref("urlclassifier.features.fingerprinting.blacklistTables", "base-fingerprinting-track-digest256");
pref("urlclassifier.features.fingerprinting.whitelistTables", "mozstd-trackwhite-digest256,google-trackwhite-digest256");
pref("urlclassifier.features.fingerprinting.annotate.blacklistTables", "base-fingerprinting-track-digest256");
pref("urlclassifier.features.fingerprinting.annotate.whitelistTables", "mozstd-trackwhite-digest256,google-trackwhite-digest256");
pref("urlclassifier.features.cryptomining.blacklistTables", "base-cryptomining-track-digest256");
pref("urlclassifier.features.cryptomining.whitelistTables", "mozstd-trackwhite-digest256");
pref("urlclassifier.features.cryptomining.annotate.blacklistTables", "base-cryptomining-track-digest256");
pref("urlclassifier.features.cryptomining.annotate.whitelistTables", "mozstd-trackwhite-digest256");
pref("urlclassifier.features.socialtracking.blacklistTables", "social-tracking-protection-facebook-digest256,social-tracking-protection-linkedin-digest256,social-tracking-protection-twitter-digest256");
pref("urlclassifier.features.socialtracking.whitelistTables", "mozstd-trackwhite-digest256,google-trackwhite-digest256");
pref("urlclassifier.features.socialtracking.annotate.blacklistTables", "social-tracking-protection-facebook-digest256,social-tracking-protection-linkedin-digest256,social-tracking-protection-twitter-digest256");
pref("urlclassifier.features.socialtracking.annotate.whitelistTables", "mozstd-trackwhite-digest256,google-trackwhite-digest256");

// These tables will never trigger a gethash call.
pref("urlclassifier.disallow_completions", "goog-downloadwhite-digest256,base-track-digest256,mozstd-trackwhite-digest256,content-track-digest256,mozplugin-block-digest256,mozplugin2-block-digest256,block-flash-digest256,except-flash-digest256,allow-flashallow-digest256,except-flashallow-digest256,block-flashsubdoc-digest256,except-flashsubdoc-digest256,goog-passwordwhite-proto,ads-track-digest256,social-track-digest256,analytics-track-digest256,base-fingerprinting-track-digest256,content-fingerprinting-track-digest256,base-cryptomining-track-digest256,content-cryptomining-track-digest256,fanboyannoyance-ads-digest256,fanboysocial-ads-digest256,easylist-ads-digest256,easyprivacy-ads-digest256,adguard-ads-digest256,social-tracking-protection-digest256,social-tracking-protection-facebook-digest256,social-tracking-protection-linkedin-digest256,social-tracking-protection-twitter-digest256");

// Workaround for Google Recaptcha
pref("urlclassifier.trackingAnnotationSkipURLs", "google.com/recaptcha/,*.google.com/recaptcha/");
pref("privacy.rejectForeign.allowList", "");

// Number of random entries to send with a gethash request
pref("urlclassifier.gethashnoise", 4);

// Gethash timeout for Safe Browsing
pref("urlclassifier.gethash.timeout_ms", 5000);

// Name of the about: page to display Safe Browsing warnings (bug 399233)
pref("urlclassifier.alternate_error_page", "blocked");

// Enable safe-browsing debugging
pref("browser.safebrowsing.debug", false);

// Allow users to ignore Safe Browsing warnings.
pref("browser.safebrowsing.allowOverride", true);

// These names are approved by the Google Safe Browsing team.
// Any changes must be coordinated with them.
#ifdef MOZILLA_OFFICIAL
  pref("browser.safebrowsing.id", "navclient-auto-ffox");
#else
  pref("browser.safebrowsing.id", "Firefox");
#endif

// Download protection
pref("browser.safebrowsing.downloads.enabled", true);
pref("browser.safebrowsing.downloads.remote.enabled", true);
pref("browser.safebrowsing.downloads.remote.timeout_ms", 15000);
pref("browser.safebrowsing.downloads.remote.url", "https://sb-ssl.google.com/safebrowsing/clientreport/download?key=%GOOGLE_SAFEBROWSING_API_KEY%");
pref("browser.safebrowsing.downloads.remote.block_dangerous",            true);
pref("browser.safebrowsing.downloads.remote.block_dangerous_host",       true);
pref("browser.safebrowsing.downloads.remote.block_potentially_unwanted", true);
pref("browser.safebrowsing.downloads.remote.block_uncommon",             true);

// Android SafeBrowsing's configuration is in ContentBlocking.java, keep in sync.
#ifndef MOZ_WIDGET_ANDROID

// Google Safe Browsing provider (legacy)
pref("browser.safebrowsing.provider.google.pver", "2.2");
pref("browser.safebrowsing.provider.google.lists", "goog-badbinurl-shavar,goog-downloadwhite-digest256,goog-phish-shavar,googpub-phish-shavar,goog-malware-shavar,goog-unwanted-shavar");
pref("browser.safebrowsing.provider.google.updateURL", "https://safebrowsing.google.com/safebrowsing/downloads?client=SAFEBROWSING_ID&appver=%MAJOR_VERSION%&pver=2.2&key=%GOOGLE_SAFEBROWSING_API_KEY%");
pref("browser.safebrowsing.provider.google.gethashURL", "https://safebrowsing.google.com/safebrowsing/gethash?client=SAFEBROWSING_ID&appver=%MAJOR_VERSION%&pver=2.2");
pref("browser.safebrowsing.provider.google.reportURL", "https://safebrowsing.google.com/safebrowsing/diagnostic?site=");
pref("browser.safebrowsing.provider.google.reportPhishMistakeURL", "https://%LOCALE%.phish-error.mozilla.com/?url=");
pref("browser.safebrowsing.provider.google.reportMalwareMistakeURL", "https://%LOCALE%.malware-error.mozilla.com/?url=");
pref("browser.safebrowsing.provider.google.advisoryURL", "https://developers.google.com/safe-browsing/v4/advisory");
pref("browser.safebrowsing.provider.google.advisoryName", "Google Safe Browsing");

// Google Safe Browsing provider
pref("browser.safebrowsing.provider.google4.pver", "4");
pref("browser.safebrowsing.provider.google4.lists", "goog-badbinurl-proto,goog-downloadwhite-proto,goog-phish-proto,googpub-phish-proto,goog-malware-proto,goog-unwanted-proto,goog-harmful-proto,goog-passwordwhite-proto");
pref("browser.safebrowsing.provider.google4.updateURL", "https://safebrowsing.googleapis.com/v4/threatListUpdates:fetch?$ct=application/x-protobuf&key=%GOOGLE_SAFEBROWSING_API_KEY%&$httpMethod=POST");
pref("browser.safebrowsing.provider.google4.gethashURL", "https://safebrowsing.googleapis.com/v4/fullHashes:find?$ct=application/x-protobuf&key=%GOOGLE_SAFEBROWSING_API_KEY%&$httpMethod=POST");
pref("browser.safebrowsing.provider.google4.reportURL", "https://safebrowsing.google.com/safebrowsing/diagnostic?site=");
pref("browser.safebrowsing.provider.google4.reportPhishMistakeURL", "https://%LOCALE%.phish-error.mozilla.com/?url=");
pref("browser.safebrowsing.provider.google4.reportMalwareMistakeURL", "https://%LOCALE%.malware-error.mozilla.com/?url=");
pref("browser.safebrowsing.provider.google4.advisoryURL", "https://developers.google.com/safe-browsing/v4/advisory");
pref("browser.safebrowsing.provider.google4.advisoryName", "Google Safe Browsing");
pref("browser.safebrowsing.provider.google4.dataSharingURL", "https://safebrowsing.googleapis.com/v4/threatHits?$ct=application/x-protobuf&key=%GOOGLE_SAFEBROWSING_API_KEY%&$httpMethod=POST");
pref("browser.safebrowsing.provider.google4.dataSharing.enabled", false);

#endif // ifndef MOZ_WIDGET_ANDROID

pref("browser.safebrowsing.reportPhishURL", "https://%LOCALE%.phish-report.mozilla.com/?url=");

// Mozilla Safe Browsing provider (for tracking protection and plugin blocking)
pref("browser.safebrowsing.provider.mozilla.pver", "2.2");
pref("browser.safebrowsing.provider.mozilla.lists", "base-track-digest256,mozstd-trackwhite-digest256,google-trackwhite-digest256,content-track-digest256,mozplugin-block-digest256,mozplugin2-block-digest256,block-flash-digest256,except-flash-digest256,allow-flashallow-digest256,except-flashallow-digest256,block-flashsubdoc-digest256,except-flashsubdoc-digest256,ads-track-digest256,social-track-digest256,analytics-track-digest256,base-fingerprinting-track-digest256,content-fingerprinting-track-digest256,base-cryptomining-track-digest256,content-cryptomining-track-digest256,fanboyannoyance-ads-digest256,fanboysocial-ads-digest256,easylist-ads-digest256,easyprivacy-ads-digest256,adguard-ads-digest256,social-tracking-protection-digest256,social-tracking-protection-facebook-digest256,social-tracking-protection-linkedin-digest256,social-tracking-protection-twitter-digest256");
pref("browser.safebrowsing.provider.mozilla.updateURL", "https://shavar.services.mozilla.com/downloads?client=SAFEBROWSING_ID&appver=%MAJOR_VERSION%&pver=2.2");
pref("browser.safebrowsing.provider.mozilla.gethashURL", "https://shavar.services.mozilla.com/gethash?client=SAFEBROWSING_ID&appver=%MAJOR_VERSION%&pver=2.2");
// Set to a date in the past to force immediate download in new profiles.
pref("browser.safebrowsing.provider.mozilla.nextupdatetime", "1");
// Block lists for tracking protection. The name values will be used as the keys
// to lookup the localized name in preferences.properties.
pref("browser.safebrowsing.provider.mozilla.lists.base", "moz-std");
pref("browser.safebrowsing.provider.mozilla.lists.content", "moz-full");

// The table and global pref for blocking plugin content
pref("urlclassifier.blockedTable", "moztest-block-simple,mozplugin-block-digest256");

// Flash blocking tables
pref("urlclassifier.flashAllowTable", "allow-flashallow-digest256");
pref("urlclassifier.flashAllowExceptTable", "except-flashallow-digest256");
pref("urlclassifier.flashTable", "block-flash-digest256");
pref("urlclassifier.flashExceptTable", "except-flash-digest256");
pref("urlclassifier.flashSubDocTable", "block-flashsubdoc-digest256");
pref("urlclassifier.flashSubDocExceptTable", "except-flashsubdoc-digest256");

// Turn off Spatial navigation by default.
pref("snav.enabled", false);

// Wakelock is disabled by default.
pref("dom.wakelock.enabled", false);

#ifdef XP_MACOSX
  #if !defined(RELEASE_OR_BETA) || defined(DEBUG)
    // In non-release builds we crash by default on insecure text input (when a
    // password editor has focus but secure event input isn't enabled).  The
    // following pref, when turned on, disables this behavior.  See bug 1188425.
    pref("intl.allow-insecure-text-input", false);
  #endif
#endif // XP_MACOSX

// Search service settings
pref("browser.search.log", false);
pref("browser.search.update", true);
pref("browser.search.suggest.enabled", true);
pref("browser.search.suggest.enabled.private", false);
pref("browser.search.separatePrivateDefault", false);
pref("browser.search.separatePrivateDefault.ui.enabled", false);
pref("browser.search.removeEngineInfobar.enabled", true);

// GMPInstallManager prefs

// User-settable override to media.gmp-manager.url for testing purposes.
//pref("media.gmp-manager.url.override", "");

// Update service URL for GMP install/updates:
pref("media.gmp-manager.url", "https://aus5.mozilla.org/update/3/GMP/%VERSION%/%BUILD_ID%/%BUILD_TARGET%/%LOCALE%/%CHANNEL%/%OS_VERSION%/%DISTRIBUTION%/%DISTRIBUTION_VERSION%/update.xml");

// When |media.gmp-manager.checkContentSignature| is true, then the reply
// containing the update xml file is expected to provide a content signature
// header. Information from this header will be used to validate the response.
// If this header is not present, is malformed, or cannot be determined as
// valid then the update will fail.
// We should eventually remove this pref and any cert pinning code and make
// the content signature path the sole path. We retain this for now in case
// we need to debug content sig vs cert pin.
pref("media.gmp-manager.checkContentSignature", true);

// When |media.gmp-manager.cert.requireBuiltIn| is true or not specified the
// final certificate and all certificates the connection is redirected to before
// the final certificate for the url specified in the |media.gmp-manager.url|
// preference must be built-in. The check related to this pref is not done if
// |media.gmp-manager.checkContentSignature| is set to true (the content
// signature check provides protection that supersedes the built in
// requirement).
pref("media.gmp-manager.cert.requireBuiltIn", true);

// The |media.gmp-manager.certs.| preference branch contains branches that are
// sequentially numbered starting at 1 that contain attribute name / value
// pairs for the certificate used by the server that hosts the update xml file
// as specified in the |media.gmp-manager.url| preference. When these preferences are
// present the following conditions apply for a successful update check:
// 1. the uri scheme must be https
// 2. the preference name must exist as an attribute name on the certificate and
//    the value for the name must be the same as the value for the attribute name
//    on the certificate.
// If these conditions aren't met it will be treated the same as when there is
// no update available. This validation will not be performed when the
// |media.gmp-manager.url.override| user preference has been set for testing updates or
// when the |media.gmp-manager.cert.checkAttributes| preference is set to false.
// This check will also not be done if the |media.gmp-manager.checkContentSignature|
// pref is set to true. Also, the |media.gmp-manager.url.override| preference should
// ONLY be used for testing.
// IMPORTANT! app.update.certs.* prefs should also be updated if these
// are updated.
pref("media.gmp-manager.cert.checkAttributes", true);
pref("media.gmp-manager.certs.1.issuerName", "CN=DigiCert SHA2 Secure Server CA,O=DigiCert Inc,C=US");
pref("media.gmp-manager.certs.1.commonName", "aus5.mozilla.org");
pref("media.gmp-manager.certs.2.issuerName", "CN=thawte SSL CA - G2,O=\"thawte, Inc.\",C=US");
pref("media.gmp-manager.certs.2.commonName", "aus5.mozilla.org");

// Whether or not to perform reader mode article parsing on page load.
// If this pref is disabled, we will never show a reader mode icon in the toolbar.
pref("reader.parse-on-load.enabled", true);

// After what size document we don't bother running Readability on it
// because it'd slow things down too much
pref("reader.parse-node-limit", 3000);

// Whether we include full URLs in browser console errors. This is disabled
// by default because some platforms will persist these, leading to privacy issues.
pref("reader.errors.includeURLs", false);

// The default relative font size in reader mode (1-9)
pref("reader.font_size", 5);

// The default relative content width in reader mode (1-9)
pref("reader.content_width", 3);

// The default relative line height in reader mode (1-9)
pref("reader.line_height", 4);

// The default color scheme in reader mode (light, dark, sepia, auto)
// auto = color automatically adjusts according to ambient light level
// (auto only works on platforms where the 'devicelight' event is enabled)
pref("reader.color_scheme", "auto");

// Color scheme values available in reader mode UI.
pref("reader.color_scheme.values", "[\"light\",\"dark\",\"sepia\",\"auto\"]");

// The font type in reader (sans-serif, serif)
pref("reader.font_type", "sans-serif");

// Whether or not the user has interacted with the reader mode toolbar.
// This is used to show a first-launch tip in reader mode.
pref("reader.has_used_toolbar", false);

// Whether to use a vertical or horizontal toolbar.
pref("reader.toolbar.vertical", true);

// Whether or not we display additional UI (such as the full screen, reset to default, and browser theme buttons).
pref("reader.improvements_H12022.enabled", false);

#if !defined(ANDROID)
  pref("narrate.enabled", true);
#else
  pref("narrate.enabled", false);
#endif

pref("narrate.test", false);
pref("narrate.rate", 0);
pref("narrate.voice", " { \"default\": \"automatic\" }");
// Only make voices that match content language available.
pref("narrate.filter-voices", true);

pref("memory.report_concurrency", 10);

pref("toolkit.pageThumbs.screenSizeDivisor", 7);
pref("toolkit.pageThumbs.minWidth", 0);
pref("toolkit.pageThumbs.minHeight", 0);

pref("webextensions.tests", false);

// 16MB default non-parseable upload limit for requestBody.raw.bytes
pref("webextensions.webRequest.requestBodyMaxRawBytes", 16777216);

pref("webextensions.storage.sync.enabled", true);
// Should we use the old kinto-based implementation of storage.sync? To be removed in bug 1637465.
pref("webextensions.storage.sync.kinto", false);
// Server used by the old kinto-based implementation of storage.sync.
pref("webextensions.storage.sync.serverURL", "https://webextensions.settings.services.mozilla.com/v1");

// Allow customization of the fallback directory for file uploads
pref("dom.input.fallbackUploadDir", "");

// Turn rewriting of youtube embeds on/off
pref("plugins.rewrite_youtube_embeds", true);

// Default media volume
pref("media.default_volume", "1.0");

pref("dom.storageManager.prompt.testing", false);
pref("dom.storageManager.prompt.testing.allow", false);


pref("browser.storageManager.pressureNotification.minIntervalMS", 1200000);
pref("browser.storageManager.pressureNotification.usageThresholdGB", 5);

pref("browser.sanitizer.loglevel", "Warn");

// When a user cancels this number of authentication dialogs coming from
// a single web page in a row, all following authentication dialogs will
// be blocked (automatically canceled) for that page. The counter resets
// when the page is reloaded.
// To disable all auth prompting, set the limit to 0.
// To disable blocking of auth prompts, set the limit to -1.
pref("prompts.authentication_dialog_abuse_limit", 2);

// The prompt type to use for http auth prompts
// content: 1, tab: 2, window: 3
pref("prompts.modalType.httpAuth", 2);

// Payment Request API preferences
pref("dom.payments.loglevel", "Warn");
pref("dom.payments.defaults.saveCreditCard", false);
pref("dom.payments.defaults.saveAddress", true);
pref("dom.payments.request.supportedRegions", "US,CA");

#ifdef MOZ_ASAN_REPORTER
  pref("asanreporter.apiurl", "https://anf1.fuzzing.mozilla.org/crashproxy/submit/");
  pref("asanreporter.clientid", "unknown");
  pref("toolkit.telemetry.overrideUpdateChannel", "nightly-asan");
#endif

// Control whether clients.openWindow() opens windows in the same process
// that called the API vs following our normal multi-process selection
// algorithm.  Restricting openWindow to same process improves service worker
// web compat in the short term.  Once the SW multi-e10s refactor is complete
// this can be removed.
pref("dom.clients.openwindow_favors_same_process", true);

#ifdef RELEASE_OR_BETA
  pref("toolkit.aboutPerformance.showInternals", false);
#else
  pref("toolkit.aboutPerformance.showInternals", true);
#endif

// If `true`, about:processes shows in-process subframes.
pref("toolkit.aboutProcesses.showAllSubframes", false);
// If `true`, about:processes shows thread information.
#ifdef NIGHTLY_BUILD
  pref("toolkit.aboutProcesses.showThreads", true);
#else
  pref("toolkit.aboutProcesses.showThreads", false);
#endif
// If `true`, about:processes will offer to profile processes.
#ifdef NIGHTLY_BUILD
  pref("toolkit.aboutProcesses.showProfilerIcons", true);
#else
  pref("toolkit.aboutProcesses.showProfilerIcons", false);
#endif
// Time in seconds between when the profiler is started and when the
// profile is captured.
pref("toolkit.aboutProcesses.profileDuration", 5);

// When a crash happens, whether to include heap regions of the crash context
// in the minidump. Enabled by default on nightly and aurora.
#ifdef RELEASE_OR_BETA
  pref("toolkit.crashreporter.include_context_heap", false);
#else
  pref("toolkit.crashreporter.include_context_heap", true);
#endif

// Support for legacy customizations that rely on checking the
// user profile directory for these stylesheets:
//  * userContent.css
//  * userChrome.css
pref("toolkit.legacyUserProfileCustomizations.stylesheets", false);

#ifdef MOZ_DATA_REPORTING
  pref("datareporting.policy.dataSubmissionEnabled", true);
  pref("datareporting.policy.dataSubmissionPolicyNotifiedTime", "0");
  pref("datareporting.policy.dataSubmissionPolicyAcceptedVersion", 0);
  pref("datareporting.policy.dataSubmissionPolicyBypassNotification", false);
  pref("datareporting.policy.currentPolicyVersion", 2);
  pref("datareporting.policy.minimumPolicyVersion", 1);
  pref("datareporting.policy.minimumPolicyVersion.channel-beta", 2);
  pref("datareporting.policy.firstRunURL", "https://www.mozilla.org/privacy/firefox/");
#endif

#ifdef MOZ_SERVICES_HEALTHREPORT
  #if !defined(ANDROID)
    pref("datareporting.healthreport.infoURL", "https://www.mozilla.org/legal/privacy/firefox.html#health-report");

    // Health Report is enabled by default on all channels.
    pref("datareporting.healthreport.uploadEnabled", true);
  #endif
#endif

pref("services.common.log.logger.rest.request", "Debug");
pref("services.common.log.logger.rest.response", "Debug");
pref("services.common.log.logger.tokenserverclient", "Debug");

#ifdef MOZ_SERVICES_SYNC
  pref("services.sync.lastversion", "firstrun");
  pref("services.sync.sendVersionInfo", true);

  pref("services.sync.scheduler.idleInterval", 3600);  // 1 hour
  pref("services.sync.scheduler.activeInterval", 600);   // 10 minutes
  pref("services.sync.scheduler.immediateInterval", 90);    // 1.5 minutes
  pref("services.sync.scheduler.idleTime", 300);   // 5 minutes

  pref("services.sync.scheduler.fxa.singleDeviceInterval", 3600); // 1 hour

  // Note that new engines are typically added with a default of disabled, so
  // when an existing sync user gets the Firefox upgrade that supports the engine
  // it starts as disabled until the user has explicitly opted in.
  // The sync "create account" process typically *will* offer these engines, so
  // they may be flipped to enabled at that time.
  pref("services.sync.engine.addons", true);
  pref("services.sync.engine.addresses", false);
  pref("services.sync.engine.bookmarks", true);
  pref("services.sync.engine.creditcards", false);
  pref("services.sync.engine.history", true);
  pref("services.sync.engine.passwords", true);
  pref("services.sync.engine.prefs", true);
  pref("services.sync.engine.tabs", true);
  pref("services.sync.engine.tabs.filteredSchemes", "about|resource|chrome|file|blob|moz-extension");

  // The addresses and CC engines might not actually be available at all.
  pref("services.sync.engine.addresses.available", false);
  pref("services.sync.engine.creditcards.available", false);

  // If true, add-on sync ignores changes to the user-enabled flag. This
  // allows people to have the same set of add-ons installed across all
  // profiles while maintaining different enabled states.
  pref("services.sync.addons.ignoreUserEnabledChanges", false);

  // Comma-delimited list of hostnames to trust for add-on install.
  pref("services.sync.addons.trustedSourceHostnames", "addons.mozilla.org");

  pref("services.sync.log.appender.console", "Fatal");
  pref("services.sync.log.appender.dump", "Error");
  pref("services.sync.log.appender.file.level", "Trace");
  pref("services.sync.log.appender.file.logOnError", true);
  #if defined(NIGHTLY_BUILD)
    pref("services.sync.log.appender.file.logOnSuccess", true);
  #else
    pref("services.sync.log.appender.file.logOnSuccess", false);
  #endif
  pref("services.sync.log.appender.file.maxErrorAge", 864000); // 10 days

  // The default log level for all "Sync.*" logs. Adjusting this pref will
  // adjust the level for *all* Sync logs (except engines, and that's only
  // because we supply a default for the engines below.)
  pref("services.sync.log.logger", "Debug");

  // Prefs for Sync engines can be controlled globally or per-engine.
  // We only define the global level here, but manually creating prefs
  // like "services.sync.log.logger.engine.bookmarks" will control just
  // that engine.
  pref("services.sync.log.logger.engine", "Debug");
  pref("services.sync.log.cryptoDebug", false);

  pref("services.sync.telemetry.submissionInterval", 43200); // 12 hours in seconds
  pref("services.sync.telemetry.maxPayloadCount", 500);

  #ifdef EARLY_BETA_OR_EARLIER
    // Enable the (fairly costly) client/server validation through early Beta, but
    // not release candidates or Release.
    pref("services.sync.engine.bookmarks.validation.enabled", true);
    pref("services.sync.engine.passwords.validation.enabled", true);
  #endif

  // We consider validation this frequently. After considering validation, even
  // if we don't end up validating, we won't try again unless this much time has passed.
  pref("services.sync.engine.bookmarks.validation.interval", 86400); // 24 hours in seconds
  pref("services.sync.engine.passwords.validation.interval", 86400); // 24 hours in seconds

  // We only run validation `services.sync.validation.percentageChance` percent of
  // the time, even if it's been the right amount of time since the last validation,
  // and you meet the maxRecord checks.
  pref("services.sync.engine.bookmarks.validation.percentageChance", 10);
  pref("services.sync.engine.passwords.validation.percentageChance", 10);

  // We won't validate an engine if it has more than this many records on the server.
  pref("services.sync.engine.bookmarks.validation.maxRecords", 1000);
  pref("services.sync.engine.passwords.validation.maxRecords", 1000);

  // The maximum number of immediate resyncs to trigger for changes made during
  // a sync.
  pref("services.sync.maxResyncs", 1);

  // The URL of the Firefox Accounts auth server backend
  pref("identity.fxaccounts.auth.uri", "https://api.accounts.firefox.com/v1");

  // Percentage chance we skip an extension storage sync (kinto life support).
  pref("services.sync.extension-storage.skipPercentageChance", 50);
#endif // MOZ_SERVICES_SYNC

#if defined(ENABLE_WEBDRIVER)
  // WebDriver is a remote control interface that enables introspection and
  // control of user agents. It provides a platform- and language-neutral wire
  // protocol as a way for out-of-process programs to remotely instruct the
  // behavior of web browsers.
  //
  // Gecko's implementation is backed by Marionette (WebDriver HTTP) and the
  // Remote Agent (WebDriver BiDi).

  // Delay server startup until a modal dialogue has been clicked to allow time
  // for user to set breakpoints in the Browser Toolbox.
  pref("marionette.debugging.clicktostart", false);

  // Port to start Marionette server on.
  pref("marionette.port", 2828);

  // Defines the protocols that will be active for the Remote Agent.
  // 1: WebDriver BiDi
  // 2: CDP (Chrome DevTools Protocol)
  // 3: WebDriver BiDi + CDP
<<<<<<< HEAD
  // Taintfox: enable both by default
  pref("remote.active-protocols", 3);
  //#if defined(NIGHTLY_BUILD)
  //  pref("remote.active-protocols", 3);
  //#else
  //  pref("remote.active-protocols", 2);
  //#endif

  // Limits remote agent to listen on loopback devices,
  // e.g. 127.0.0.1, localhost, and ::1.
  pref("remote.force-local", true);
=======
  pref("remote.active-protocols", 3);
>>>>>>> 64b6a01c

  // Defines the verbosity of the internal logger.
  //
  // Available levels are, in descending order of severity, "Trace", "Debug",
  // "Config", "Info", "Warn", "Error", and "Fatal". The value is treated
  // case-sensitively.
  pref("remote.log.level", "Info");

  // Certain log messages that are known to be long are truncated. This
  // preference causes them to not be truncated.
  pref("remote.log.truncate", true);

  // Sets recommended automation preferences when Remote Agent or Marionette is
  // started.
  pref("remote.prefs.recommended", true);
#endif

// Enable the JSON View tool (an inspector for application/json documents).
pref("devtools.jsonview.enabled", true);

// Default theme ("auto", "dark" or "light").
pref("devtools.theme", "auto", sticky);

// Completely disable DevTools entry points, as well as all DevTools command
// line arguments.
pref("devtools.policy.disabled", false);

// Enable deprecation warnings.
pref("devtools.errorconsole.deprecation_warnings", true);

#ifdef NIGHTLY_BUILD
  // Don't show the Browser Toolbox prompt on local builds / nightly.
  pref("devtools.debugger.prompt-connection", false, sticky);
#else
  pref("devtools.debugger.prompt-connection", true, sticky);
#endif

#ifdef MOZILLA_OFFICIAL
  // Disable debugging chrome.
  pref("devtools.chrome.enabled", false, sticky);
  // Disable remote debugging connections.
  pref("devtools.debugger.remote-enabled", false, sticky);
#else
  // In local builds, enable the browser toolbox by default.
  pref("devtools.chrome.enabled", true, sticky);
  pref("devtools.debugger.remote-enabled", true, sticky);
#endif

// Disable service worker debugging on all channels (see Bug 1651605).
pref("devtools.debugger.features.windowless-service-workers", false);

// Disable remote debugging protocol logging.
pref("devtools.debugger.log", false);
pref("devtools.debugger.log.verbose", false);

pref("devtools.debugger.remote-port", 6000);
pref("devtools.debugger.remote-websocket", false);
// Force debugger server binding on the loopback interface.
pref("devtools.debugger.force-local", true);

// Limit for intercepted request and response bodies (1 MB).
// Possible values:
// 0 => the response body has no limit
// n => represents max number of bytes stored
pref("devtools.netmonitor.responseBodyLimit", 1048576);
pref("devtools.netmonitor.requestBodyLimit", 1048576);

// Limit for WebSocket/EventSource messages (100 KB).
pref("devtools.netmonitor.msg.messageDataLimit", 100000);

// DevTools default color unit.
pref("devtools.defaultColorUnit", "authored");

// Used for devtools debugging.
pref("devtools.dump.emit", false);

// Disable device discovery logging.
pref("devtools.discovery.log", false);
// Whether to scan for DevTools devices via WiFi.
pref("devtools.remote.wifi.scan", true);
// Client must complete TLS handshake within this window (ms).
pref("devtools.remote.tls-handshake-timeout", 10000);

// The extension ID for devtools-adb-extension.
pref("devtools.remote.adb.extensionID", "adb@mozilla.org");
// The URL for for devtools-adb-extension (overridden in tests to a local
// path).
pref("devtools.remote.adb.extensionURL", "https://ftp.mozilla.org/pub/mozilla.org/labs/devtools/adb-extension/#OS#/adb-extension-latest-#OS#.xpi");

// URL of the remote JSON catalog used for device simulation.
pref("devtools.devices.url", "https://code.cdn.mozilla.net/devices/devices.json");

// Enable Inactive CSS detection; used both by the client and the server.
pref("devtools.inspector.inactive.css.enabled", true);

// The F12 experiment aims at disabling f12 on selected profiles.
pref("devtools.experiment.f12.shortcut_disabled", false);

#if defined(NIGHTLY_BUILD) || defined(MOZ_DEV_EDITION)
// Define in StaticPrefList.yaml and override here since StaticPrefList.yaml
// doesn't provide a way to lock the pref
pref("dom.postMessage.sharedArrayBuffer.bypassCOOP_COEP.insecure.enabled", false);
#else
pref("dom.postMessage.sharedArrayBuffer.bypassCOOP_COEP.insecure.enabled", false, locked);
#endif

// Whether to start the private browsing mode at application startup
pref("browser.privatebrowsing.autostart", false);

// Whether sites require the open-protocol-handler permission to open a
//preferred external application for a protocol. If a site doesn't have
// permission we will show a prompt.
pref("security.external_protocol_requires_permission", true);

// Preferences for the form autofill toolkit component.
// The truthy values of "extensions.formautofill.addresses.available"
// and "extensions.formautofill.creditCards.available" are "on" and "detect",
// any other value means autofill isn't available.
// "detect" means it's enabled if conditions defined in the extension are met.
// Note: "extensions.formautofill.available" and "extensions.formautofill.creditCards.available"
// are not being used in form autofill, but need to exist for migration purposes.
pref("extensions.formautofill.available", "detect");
pref("extensions.formautofill.addresses.supported", "detect");
pref("extensions.formautofill.addresses.enabled", true);
pref("extensions.formautofill.addresses.capture.enabled", false);
pref("extensions.formautofill.addresses.ignoreAutocompleteOff", true);
// Supported countries need to follow ISO 3166-1 to align with "browser.search.region"
pref("extensions.formautofill.addresses.supportedCountries", "US,CA");
// Note: this ".available" pref is only used for migration purposes and will be removed/replaced later.
pref("extensions.formautofill.creditCards.available", true);
pref("extensions.formautofill.creditCards.supported", "detect");
pref("extensions.formautofill.creditCards.enabled", true);
pref("extensions.formautofill.creditCards.ignoreAutocompleteOff", true);
// Supported countries need to follow ISO 3166-1 to align with "browser.search.region"
pref("extensions.formautofill.creditCards.supportedCountries", "US,CA,GB,FR,DE");
// Temporary preference to control displaying the UI elements for
// credit card autofill used for the duration of the A/B test.
pref("extensions.formautofill.creditCards.hideui", false);
// Algorithm used by formautofill while determine whether a field is a credit card field
// 0:Heurstics based on regular expression string matching
// 1:Fathom in js implementation
// 2:Fathom in c++ implementation
pref("extensions.formautofill.creditCards.heuristics.mode", 2);
pref("extensions.formautofill.creditCards.heuristics.confidenceThreshold", "0.5");
// Pref for shield/heartbeat to recognize users who have used Credit Card
// Autofill. The valid values can be:
// 0: none
// 1: submitted a manually-filled credit card form (but didn't see the doorhanger
//    because of a duplicate profile in the storage)
// 2: saw the doorhanger
// 3: submitted an autofill'ed credit card form
pref("extensions.formautofill.creditCards.used", 0);
pref("extensions.formautofill.firstTimeUse", true);
pref("extensions.formautofill.heuristics.enabled", true);
pref("extensions.formautofill.section.enabled", true);
pref("extensions.formautofill.loglevel", "Warn");

pref("toolkit.osKeyStore.loglevel", "Warn");

pref("extensions.formautofill.supportRTL", false);<|MERGE_RESOLUTION|>--- conflicted
+++ resolved
@@ -4313,21 +4313,7 @@
   // 1: WebDriver BiDi
   // 2: CDP (Chrome DevTools Protocol)
   // 3: WebDriver BiDi + CDP
-<<<<<<< HEAD
-  // Taintfox: enable both by default
   pref("remote.active-protocols", 3);
-  //#if defined(NIGHTLY_BUILD)
-  //  pref("remote.active-protocols", 3);
-  //#else
-  //  pref("remote.active-protocols", 2);
-  //#endif
-
-  // Limits remote agent to listen on loopback devices,
-  // e.g. 127.0.0.1, localhost, and ::1.
-  pref("remote.force-local", true);
-=======
-  pref("remote.active-protocols", 3);
->>>>>>> 64b6a01c
 
   // Defines the verbosity of the internal logger.
   //
