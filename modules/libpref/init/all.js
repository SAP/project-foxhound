/* -*- indent-tabs-mode: nil; js-indent-level: 2 -*- */
/* This Source Code Form is subject to the terms of the Mozilla Public
 * License, v. 2.0. If a copy of the MPL was not distributed with this
 * file, You can obtain one at http://mozilla.org/MPL/2.0/. */
/*
 * Modifications Copyright SAP SE. 2019-2021.  All rights reserved.
 */

// The prefs in this file are shipped with the GRE and should apply to all
// embedding situations. Application-specific preferences belong somewhere
// else, such as browser/app/profile/firefox.js or
// mobile/android/app/geckoview-prefs.js.
//
// NOTE: Not all prefs should be defined in this (or any other) data file.
// Static prefs are defined in StaticPrefList.yaml. Those prefs should *not*
// appear in this file.
//
// For the syntax used by this file, consult the comments at the top of
// modules/libpref/parser/src/lib.rs.
//
// Please indent all prefs defined within #ifdef/#ifndef conditions. This
// improves readability, particular for conditional blocks that exceed a single
// screen.

pref("security.tls.insecure_fallback_hosts", "");

pref("security.default_personal_cert",   "Ask Every Time");
pref("security.remember_cert_checkbox_default_setting", true);

// This preference controls what signature algorithms are accepted for signed
// apps (i.e. add-ons). The number is interpreted as a bit mask with the
// following semantic:
// The lowest order bit determines which PKCS#7 algorithms are accepted.
// xxx_0_: SHA-1 and/or SHA-256 PKCS#7 allowed
// xxx_1_: SHA-256 PKCS#7 allowed
// The next two bits determine whether COSE is required and PKCS#7 is allowed
// x_00_x: COSE disabled, ignore files, PKCS#7 must verify
// x_01_x: COSE is verified if present, PKCS#7 must verify
// x_10_x: COSE is required, PKCS#7 must verify if present
// x_11_x: COSE is required, PKCS#7 disabled (fail when present)
pref("security.signed_app_signatures.policy", 2);

pref("security.xfocsp.errorReporting.enabled", true);
pref("security.xfocsp.errorReporting.automatic", false);
pref("security.xfocsp.hideOpenInNewWindow", true);

// Issuer we use to detect MitM proxies. Set to the issuer of the cert of the
// Firefox update service. The string format is whatever NSS uses to print a DN.
// This value is set and cleared automatically.
pref("security.pki.mitm_canary_issuer", "");
// Pref to disable the MitM proxy checks.
pref("security.pki.mitm_canary_issuer.enabled", true);

// It is set to true when a non-built-in root certificate is detected on a
// Firefox update service's connection.
// This value is set automatically.
// The difference between security.pki.mitm_canary_issuer and this pref is that
// here the root is trusted but not a built-in, whereas for
// security.pki.mitm_canary_issuer.enabled, the root is not trusted.
pref("security.pki.mitm_detected", false);

// Intermediate CA Preloading settings
pref("security.remote_settings.intermediates.enabled", true);
pref("security.remote_settings.intermediates.downloads_per_poll", 5000);
pref("security.remote_settings.intermediates.parallel_downloads", 8);

#if defined(EARLY_BETA_OR_EARLIER) && !defined(MOZ_WIDGET_ANDROID)
  pref("security.remote_settings.crlite_filters.enabled", true);
#else
  pref("security.remote_settings.crlite_filters.enabled", false);
#endif

pref("security.osreauthenticator.blank_password", false);
pref("security.osreauthenticator.password_last_changed_lo", 0);
pref("security.osreauthenticator.password_last_changed_hi", 0);

pref("security.crash_tracking.js_load_1.prevCrashes", 0);
pref("security.crash_tracking.js_load_1.maxCrashes", 1);

pref("general.useragent.compatMode.firefox", false);

pref("general.config.obscure_value", 13); // for MCD .cfg files

#ifndef MOZ_BUILD_APP_IS_BROWSER
pref("general.warnOnAboutConfig", true);
#endif

// Whether middle button click with a modifier key starts to autoscroll or
// does nothing.
pref("general.autoscroll.prevent_to_start.shiftKey", true); // Shift
pref("general.autoscroll.prevent_to_start.ctrlKey", false); // Control
pref("general.autoscroll.prevent_to_start.altKey", false);  // Alt
// Command on macOS, Windows key on Windows or Super key on Linux
pref("general.autoscroll.prevent_to_start.metaKey", false);

// When this pref is set to true, middle click on non-editable content keeps
// selected range rather than collapsing selection at the clicked position.
// This behavior is incompatible with Chrome, so enabling this could cause
// breaking some web apps.
// Note that this pref is ignored when "general.autoScroll" is set to false
// or "middlemouse.paste" is set to true.  For the former case, there is no
// reason do be incompatible with Chrome.  For the latter case, the selection
// change is important for "paste" event listeners even if it's non-editable
// content.
pref("general.autoscroll.prevent_to_collapse_selection_by_middle_mouse_down", false);

// maximum number of dated backups to keep at any time
pref("browser.bookmarks.max_backups",       5);

pref("browser.cache.disk_cache_ssl",        true);
// The half life used to re-compute cache entries frecency in hours.
pref("browser.cache.frecency_half_life_hours", 6);

// Don't show "Open with" option on download dialog if true.
pref("browser.download.forbid_open_with", false);

// Enable indexedDB logging.
pref("dom.indexedDB.logging.enabled", true);
// Detailed output in log messages.
pref("dom.indexedDB.logging.details", true);
// Enable profiler marks for indexedDB events.
pref("dom.indexedDB.logging.profiler-marks", false);

// The number of workers per domain allowed to run concurrently.
// We're going for effectively infinite, while preventing abuse.
pref("dom.workers.maxPerDomain", 512);

// The amount of time (milliseconds) service workers keep running after each event.
pref("dom.serviceWorkers.idle_timeout", 30000);

// The amount of time (milliseconds) service workers can be kept running using waitUntil promises
// or executing "long-running" JS after the "idle_timeout" period has expired.
pref("dom.serviceWorkers.idle_extended_timeout", 30000);

// The amount of time (milliseconds) an update request is delayed when triggered
// by a service worker that doesn't control any clients.
pref("dom.serviceWorkers.update_delay", 1000);

// Enable test for 24 hours update, service workers will always treat last update check time is over 24 hours
pref("dom.serviceWorkers.testUpdateOverOneDay", false);

// If this is true, TextEventDispatcher dispatches keydown and keyup events
// even during composition (keypress events are never fired during composition
// even if this is true).
pref("dom.keyboardevent.dispatch_during_composition", true);

// Whether URL,Location,Link::GetHash should be percent encoded
// in setter and percent decoded in getter (old behaviour = true)
pref("dom.url.encode_decode_hash", true);
// Whether ::GetHash should do percent decoding (old behaviour = true)
// Foxhound: changed to true, see nsContentUtils.cpp for more information.
pref("dom.url.getters_decode_hash", true);

// If this is true, TextEventDispatcher dispatches keypress event with setting
// WidgetEvent::mFlags::mOnlySystemGroupDispatchInContent to true if it won't
// cause inputting printable character.
pref("dom.keyboardevent.keypress.dispatch_non_printable_keys_only_system_group_in_content", true);

// Blacklist of domains of web apps which are not aware of strict keypress
// dispatching behavior.  This is comma separated list.  If you need to match
// all sub-domains, you can specify it as "*.example.com".  Additionally, you
// can limit the path.  E.g., "example.com/foo" means "example.com/foo*".  So,
// if you need to limit under a directory, the path should end with "/" like
// "example.com/foo/".  Note that this cannot limit port number for now.
pref("dom.keyboardevent.keypress.hack.dispatch_non_printable_keys", "www.icloud.com");
// Pref for end-users and policy to add additional values.
pref("dom.keyboardevent.keypress.hack.dispatch_non_printable_keys.addl", "");

// Blacklist of domains of web apps which handle keyCode and charCode of
// keypress events with a path only for Firefox (i.e., broken if we set
// non-zero keyCode or charCode value to the other).  The format is exactly
// same as "dom.keyboardevent.keypress.hack.dispatch_non_printable_keys". So,
// check its explanation for the detail.
pref("dom.keyboardevent.keypress.hack.use_legacy_keycode_and_charcode", "*.collabserv.com,*.gov.online.office365.us,*.officeapps-df.live.com,*.officeapps.live.com,*.online.office.de,*.partner.officewebapps.cn,*.scniris.com");
// Pref for end-users and policy to add additional values.
pref("dom.keyboardevent.keypress.hack.use_legacy_keycode_and_charcode.addl", "");

// Text recognition is a platform dependent feature, so even if this preference is
// enabled here, the feature may not be visible in all browsers.
pref("dom.text-recognition.enabled", true);

// Fastback caching - if this pref is negative, then we calculate the number
// of content viewers to cache based on the amount of available memory.
pref("browser.sessionhistory.max_total_viewers", -1);

// See http://whatwg.org/specs/web-apps/current-work/#ping
pref("browser.send_pings", false);
pref("browser.send_pings.max_per_link", 1);           // limit the number of pings that are sent per link click
pref("browser.send_pings.require_same_host", false);  // only send pings to the same host if this is true

pref("browser.helperApps.neverAsk.saveToDisk", "");
pref("browser.helperApps.neverAsk.openFile", "");
pref("browser.helperApps.deleteTempFileOnExit", false);

pref("browser.triple_click_selects_paragraph", true);

// Disable support for MathML
pref("mathml.disabled",    false);

// Enable scale transform for stretchy MathML operators. See bug 414277.
pref("mathml.scale_stretchy_operators.enabled", true);

// We'll throttle the download if the download rate is throttle-factor times
// the estimated playback rate, AND we satisfy the cache readahead_limit
// above. The estimated playback rate is time_duration/length_in_bytes.
// This means we'll only throttle the download if there's no concern that
// throttling would cause us to stop and buffer.
pref("media.throttle-factor", 2);

// Master HTML5 media volume scale.
pref("media.volume_scale", "1.0");

// Whether we should play videos opened in a "video document", i.e. videos
// opened as top-level documents, as opposed to inside a media element.
pref("media.play-stand-alone", true);

#ifdef MOZ_WMF
  pref("media.wmf.dxva.enabled", true);
  pref("media.wmf.play-stand-alone", true);
#endif

// GMP storage version number. At startup we check the version against
// media.gmp.storage.version.observed, and if the versions don't match,
// we clear storage and set media.gmp.storage.version.observed=expected.
// This provides a mechanism to clear GMP storage when non-compatible
// changes are made.
pref("media.gmp.storage.version.expected", 1);

// Filter what triggers user notifications.
// See DecoderDoctorDocumentWatcher::ReportAnalysis for details.
#ifdef NIGHTLY_BUILD
  pref("media.decoder-doctor.notifications-allowed", "MediaWMFNeeded,MediaWidevineNoWMF,MediaCannotInitializePulseAudio,MediaCannotPlayNoDecoders,MediaUnsupportedLibavcodec,MediaPlatformDecoderNotFound,MediaDecodeError");
#else
  pref("media.decoder-doctor.notifications-allowed", "MediaWMFNeeded,MediaWidevineNoWMF,MediaCannotInitializePulseAudio,MediaCannotPlayNoDecoders,MediaUnsupportedLibavcodec,MediaPlatformDecoderNotFound");
#endif
pref("media.decoder-doctor.decode-errors-allowed", "");
pref("media.decoder-doctor.decode-warnings-allowed", "");
// Whether we report partial failures.
pref("media.decoder-doctor.verbose", false);
// URL to report decode issues
pref("media.decoder-doctor.new-issue-endpoint", "https://webcompat.com/issues/new");

pref("media.videocontrols.picture-in-picture.enabled", false);
pref("media.videocontrols.picture-in-picture.display-text-tracks.enabled", true);
pref("media.videocontrols.picture-in-picture.video-toggle.enabled", false);
pref("media.videocontrols.picture-in-picture.video-toggle.always-show", false);
pref("media.videocontrols.picture-in-picture.video-toggle.min-video-secs", 45);
pref("media.videocontrols.picture-in-picture.video-toggle.position", "right");
pref("media.videocontrols.picture-in-picture.video-toggle.has-used", false);
pref("media.videocontrols.picture-in-picture.display-text-tracks.toggle.enabled", true);
pref("media.videocontrols.picture-in-picture.display-text-tracks.size", "medium");
pref("media.videocontrols.picture-in-picture.improved-video-controls.enabled", true);
pref("media.videocontrols.picture-in-picture.respect-disablePictureInPicture", true);
pref("media.videocontrols.keyboard-tab-to-all-controls", true);

#ifdef MOZ_WEBRTC
  pref("media.navigator.video.enabled", true);
  pref("media.navigator.video.default_fps",30);
  pref("media.navigator.video.use_remb", true);
  pref("media.navigator.video.use_transport_cc", true);
  pref("media.peerconnection.video.use_rtx", true);
  pref("media.peerconnection.video.use_rtx.blocklist", "doxy.me,*.doxy.me");
  pref("media.peerconnection.sdp.quirk.duplicate_fingerprint.allowlist", "");
  pref("media.navigator.video.use_tmmbr", false);
  pref("media.navigator.audio.use_fec", true);
  pref("media.navigator.video.offer_rtcp_rsize", true);

  #ifdef NIGHTLY_BUILD
    pref("media.peerconnection.sdp.parser", "sipcc");
    pref("media.peerconnection.sdp.alternate_parse_mode", "parallel");
    pref("media.peerconnection.sdp.strict_success", false);
    pref("media.navigator.video.red_ulpfec_enabled", true);
  #else
    pref("media.peerconnection.sdp.parser", "sipcc");
    pref("media.peerconnection.sdp.alternate_parse_mode", "never");
    pref("media.peerconnection.sdp.strict_success", false);
    pref("media.navigator.video.red_ulpfec_enabled", true);
  #endif

  pref("media.peerconnection.sdp.disable_stereo_fmtp", false);
  pref("media.webrtc.debug.log_file", "");

  pref("media.navigator.video.default_width",0);  // adaptive default
  pref("media.navigator.video.default_height",0); // adaptive default
  pref("media.navigator.video.max_fs", 12288); // Enough for 2048x1536
  pref("media.navigator.video.max_fr", 60);
  #ifdef NIGHTLY_BUILD
    pref("media.navigator.video.disable_h264_baseline", false);
  #else
    pref("media.navigator.video.disable_h264_baseline", true);
  #endif
  pref("media.navigator.video.h264.level", 31); // 0x42E01f - level 3.1
  pref("media.navigator.video.h264.max_br", 0);
  pref("media.navigator.video.h264.max_mbps", 0);
  pref("media.peerconnection.video.vp9_enabled", true);
  pref("media.peerconnection.video.vp9_preferred", false);
  pref("media.getusermedia.audio.max_channels", 0);
  #if defined(ANDROID)
    pref("media.getusermedia.camera.off_while_disabled.enabled", false);
    pref("media.getusermedia.microphone.off_while_disabled.enabled", false);
  #else
    pref("media.getusermedia.camera.off_while_disabled.enabled", true);
    pref("media.getusermedia.microphone.off_while_disabled.enabled", false);
  #endif
  pref("media.getusermedia.camera.off_while_disabled.delay_ms", 3000);
  pref("media.getusermedia.microphone.off_while_disabled.delay_ms", 3000);
  // Desktop is typically VGA capture or more; and qm_select will not drop resolution
  // below 1/2 in each dimension (or so), so QVGA (320x200) is the lowest here usually.
  pref("media.peerconnection.video.min_bitrate", 0);
  pref("media.peerconnection.video.start_bitrate", 0);
  pref("media.peerconnection.video.max_bitrate", 0);
  pref("media.peerconnection.video.min_bitrate_estimate", 0);
  pref("media.peerconnection.video.denoising", false);
  pref("media.navigator.audio.fake_frequency", 1000);
  pref("media.navigator.permission.disabled", false);
  pref("media.navigator.streams.fake", false);
  pref("media.peerconnection.default_iceservers", "[]");
  pref("media.peerconnection.allow_old_setParameters", true);
  pref("media.peerconnection.ice.loopback", false); // Set only for testing in offline environments.
  pref("media.peerconnection.ice.tcp", true);
  pref("media.peerconnection.ice.tcp_so_sock_count", 0); // Disable SO gathering
  pref("media.peerconnection.ice.link_local", false); // Set only for testing IPV6 in networks that don't assign IPV6 addresses
  pref("media.peerconnection.ice.force_interface", ""); // Limit to only a single interface
  pref("media.peerconnection.ice.relay_only", false); // Limit candidates to TURN
  pref("media.peerconnection.use_document_iceservers", true);

  pref("media.peerconnection.identity.timeout", 10000);
  pref("media.peerconnection.ice.stun_client_maximum_transmits", 7);
  pref("media.peerconnection.ice.trickle_grace_period", 5000);
  pref("media.peerconnection.ice.no_host", false);
  pref("media.peerconnection.ice.default_address_only", false);
  // See Bug 1581947 for Android hostname obfuscation
  #if defined(MOZ_WIDGET_ANDROID)
    pref("media.peerconnection.ice.obfuscate_host_addresses", false);
  #else
    pref("media.peerconnection.ice.obfuscate_host_addresses", true);
  #endif
  pref("media.peerconnection.ice.obfuscate_host_addresses.blocklist", "");
  pref("media.peerconnection.ice.proxy_only_if_behind_proxy", false);
  pref("media.peerconnection.ice.proxy_only", false);
  pref("media.peerconnection.ice.proxy_only_if_pbmode", false);
  pref("media.peerconnection.turn.disable", false);
  pref("media.peerconnection.treat_warnings_as_errors", false);
  #ifdef NIGHTLY_BUILD
    pref("media.peerconnection.description.legacy.enabled", false);
  #else
    pref("media.peerconnection.description.legacy.enabled", true);
  #endif

  // 770 = DTLS 1.0, 771 = DTLS 1.2, 772 = DTLS 1.3
  pref("media.peerconnection.dtls.version.min", 771);
  pref("media.peerconnection.dtls.version.max", 772);

#if defined(XP_MACOSX)
  pref("media.getusermedia.audio.processing.platform.enabled", true);
#else
  pref("media.getusermedia.audio.processing.platform.enabled", false);
#endif
  // These values (aec, agc, and noise) are from:
  // third_party/libwebrtc/modules/audio_processing/include/audio_processing.h
  pref("media.getusermedia.audio.processing.aec.enabled", true);
  pref("media.getusermedia.audio.processing.aec", 1); // kModerateSuppression
  pref("media.getusermedia.audio.processing.aec.mobile", false);
  pref("media.getusermedia.audio.processing.noise.enabled", true);
  pref("media.getusermedia.audio.processing.noise", 2); // kHigh
  pref("media.getusermedia.audio.processing.agc.enabled", true);
  pref("media.getusermedia.audio.processing.agc", 1); // kAdaptiveDigital
  pref("media.getusermedia.audio.processing.agc2.forced", true);
  pref("media.getusermedia.audio.processing.hpf.enabled", true);
  pref("media.getusermedia.audio.processing.transient.enabled", true);
#endif // MOZ_WEBRTC

#if !defined(ANDROID)
  pref("media.getusermedia.screensharing.enabled", true);
#endif

pref("media.getusermedia.audio.capture.enabled", false);

// WebVTT debug logging.
pref("media.webvtt.debug.logging", false);

// Whether to allow recording of AudioNodes with MediaRecorder
pref("media.recorder.audio_node.enabled", false);

// Whether MediaRecorder's video encoder should allow dropping frames in order
// to keep up under load. Useful for tests but beware of memory consumption!
pref("media.recorder.video.frame_drops", true);

// The default number of decoded video frames that are enqueued in
// MediaDecoderReader's mVideoQueue.
pref("media.video-queue.default-size", 10);

// The maximum number of queued frames to send to the compositor.
// By default, send all of them.
pref("media.video-queue.send-to-compositor-size", 9999);

pref("media.cubeb.output_voice_routing", true);

// APZ preferences. For documentation/details on what these prefs do, check
// gfx/layers/apz/src/AsyncPanZoomController.cpp.
pref("apz.overscroll.stop_velocity_threshold", "0.01");
pref("apz.overscroll.stretch_factor", "0.35");

pref("apz.zoom-to-focused-input.enabled", true);

pref("formhelper.autozoom.force-disable.test-only", false);

#ifdef XP_MACOSX
  // Whether to run in native HiDPI mode on machines with "Retina"/HiDPI
  // display.
  //   <= 0 : hidpi mode disabled, display will just use pixel-based upscaling.
  //   == 1 : hidpi supported if all screens share the same backingScaleFactor.
  //   >= 2 : hidpi supported even with mixed backingScaleFactors (somewhat
  //          broken).
  pref("gfx.hidpi.enabled", 2);
#endif

pref("gfx.downloadable_fonts.enabled", true);
pref("gfx.downloadable_fonts.fallback_delay", 3000);
pref("gfx.downloadable_fonts.fallback_delay_short", 100);

#ifdef XP_WIN
  pref("gfx.font_rendering.directwrite.use_gdi_table_loading", true);
#endif

#if defined(XP_WIN)
  // comma separated list of backends to use in order of preference
  // e.g., pref("gfx.canvas.azure.backends", "direct2d,skia");
  pref("gfx.canvas.azure.backends", "direct2d1.1,skia");
#elif defined(XP_MACOSX)
  pref("gfx.canvas.azure.backends", "skia");
#else
  pref("gfx.canvas.azure.backends", "skia");
#endif
pref("gfx.content.azure.backends", "skia");

#ifdef XP_WIN
  pref("gfx.webrender.flip-sequential", false);
  pref("gfx.webrender.dcomp-win.enabled", true);
  pref("gfx.webrender.triple-buffering.enabled", true);
#endif

// WebRender debugging utilities.
pref("gfx.webrender.debug.texture-cache", false);
pref("gfx.webrender.debug.texture-cache.clear-evicted", true);
pref("gfx.webrender.debug.render-targets", false);
pref("gfx.webrender.debug.gpu-cache", false);
pref("gfx.webrender.debug.alpha-primitives", false);
pref("gfx.webrender.debug.profiler", false);
pref("gfx.webrender.debug.gpu-time-queries", false);
pref("gfx.webrender.debug.gpu-sample-queries", false);
pref("gfx.webrender.debug.disable-batching", false);
pref("gfx.webrender.debug.epochs", false);
pref("gfx.webrender.debug.echo-driver-messages", false);
pref("gfx.webrender.debug.show-overdraw", false);
pref("gfx.webrender.debug.slow-frame-indicator", false);
pref("gfx.webrender.debug.picture-caching", false);
pref("gfx.webrender.debug.picture-borders", false);
pref("gfx.webrender.debug.force-picture-invalidation", false);
pref("gfx.webrender.debug.primitives", false);
pref("gfx.webrender.debug.small-screen", false);
pref("gfx.webrender.debug.obscure-images", false);
pref("gfx.webrender.debug.glyph-flashing", false);
pref("gfx.webrender.debug.capture-profiler", false);
pref("gfx.webrender.debug.profiler-ui", "Default");
pref("gfx.webrender.debug.window-visibility", false);

pref("gfx.webrender.multithreading", true);
#ifdef XP_WIN
pref("gfx.webrender.pbo-uploads", false);
pref("gfx.webrender.batched-texture-uploads", true);
pref("gfx.webrender.draw-calls-for-texture-copy", true);
#else
pref("gfx.webrender.pbo-uploads", true);
pref("gfx.webrender.batched-texture-uploads", false);
pref("gfx.webrender.draw-calls-for-texture-copy", false);
#endif


pref("accessibility.warn_on_browsewithcaret", true);

pref("accessibility.browsewithcaret_shortcut.enabled", true);

// We follow the "Click in the scrollbar to:" system preference on OS X and
// "gtk-primary-button-warps-slider" property with GTK (since 2.24 / 3.6),
// unless this preference is explicitly set.
#if !defined(XP_MACOSX) && !defined(MOZ_WIDGET_GTK)
  pref("ui.scrollToClick", 0);
#endif

// These are some selection-related colors which have no per platform
// implementation.
#if !defined(XP_MACOSX)
pref("ui.textSelectDisabledBackground", "#b0b0b0");
#endif

// This makes the selection stand out when typeaheadfind is on.
// Used with nsISelectionController::SELECTION_ATTENTION
pref("ui.textSelectAttentionBackground", "#38d878");
pref("ui.textSelectAttentionForeground", "#ffffff");

// This makes the matched text stand out when findbar highlighting is on.
// Used with nsISelectionController::SELECTION_FIND
pref("ui.textHighlightBackground", "#ef0fff");
// The foreground color for the matched text in findbar highlighting
// Used with nsISelectionController::SELECTION_FIND
pref("ui.textHighlightForeground", "#ffffff");

// We want the ability to forcibly disable platform a11y, because
// some non-a11y-related components attempt to bring it up.  See bug
// 538530 for details about Windows; we have a pref here that allows it
// to be disabled for performance and testing resons.
// See bug 761589 for the crossplatform aspect.
//
// This pref is checked only once, and the browser needs a restart to
// pick up any changes.
//
// Values are -1 always on. 1 always off, 0 is auto as some platform perform
// further checks.
pref("accessibility.force_disabled", 0);

pref("focusmanager.testmode", false);

// Type Ahead Find
pref("accessibility.typeaheadfind", true);
// Enable FAYT by pressing / or "
pref("accessibility.typeaheadfind.manual", true);
pref("accessibility.typeaheadfind.autostart", true);
// casesensitive: controls the find bar's case-sensitivity
//     0 - "never"  (case-insensitive)
//     1 - "always" (case-sensitive)
// other - "auto"   (case-sensitive for mixed-case input, insensitive otherwise)
pref("accessibility.typeaheadfind.casesensitive", 0);
pref("accessibility.typeaheadfind.linksonly", true);
pref("accessibility.typeaheadfind.startlinksonly", false);
// timeout: controls the delay in milliseconds after which the quick-find dialog will close
//          if no further keystrokes are pressed
//              set to a zero or negative value to keep dialog open until it's manually closed
pref("accessibility.typeaheadfind.timeout", 4000);
pref("accessibility.typeaheadfind.soundURL", "beep");
pref("accessibility.typeaheadfind.enablesound", true);
#ifdef XP_MACOSX
  pref("accessibility.typeaheadfind.prefillwithselection", false);
#else
  pref("accessibility.typeaheadfind.prefillwithselection", true);
#endif
pref("accessibility.typeaheadfind.matchesCountLimit", 1000);
pref("findbar.highlightAll", false);
pref("findbar.entireword", false);
pref("findbar.iteratorTimeout", 100);
// matchdiacritics: controls the find bar's diacritic matching
//     0 - "never"  (ignore diacritics)
//     1 - "always" (match diacritics)
// other - "auto"   (match diacritics if input has diacritics, ignore otherwise)
pref("findbar.matchdiacritics", 0);
pref("findbar.modalHighlight", false);

// use Mac OS X Appearance panel text smoothing setting when rendering text, disabled by default
pref("gfx.use_text_smoothing_setting", false);

// Number of characters to consider emphasizing for rich autocomplete results
pref("toolkit.autocomplete.richBoundaryCutoff", 200);

pref("toolkit.scrollbox.scrollIncrement", 20);
pref("toolkit.scrollbox.clickToScroll.scrollDelay", 150);

pref("toolkit.shopping.ohttpConfigURL", "https://prod.ohttp-gateway.prod.webservices.mozgcp.net/ohttp-configs");
pref("toolkit.shopping.ohttpRelayURL", "https://mozilla-ohttp.fastly-edge.com/");
pref("toolkit.shopping.environment", "prod");

// Controls logging for Sqlite.sys.mjs.
pref("toolkit.sqlitejsm.loglevel", "Error");

pref("toolkit.tabbox.switchByScrolling", false);

// Telemetry settings.
// Server to submit telemetry pings to.
pref("toolkit.telemetry.server", "https://incoming.telemetry.mozilla.org");
// Telemetry server owner. Please change if you set toolkit.telemetry.server to a different server
pref("toolkit.telemetry.server_owner", "Mozilla");
// Determines whether full SQL strings are returned when they might contain sensitive info
// i.e. dynamically constructed SQL strings or SQL executed by addons against addon DBs
pref("toolkit.telemetry.debugSlowSql", false);
// Whether to use the unified telemetry behavior, requires a restart.
pref("toolkit.telemetry.unified", true);

// DAP related preferences
pref("toolkit.telemetry.dap_enabled", false);
pref("toolkit.telemetry.dap.logLevel", "Warn");
// Verification tasks
pref("toolkit.telemetry.dap_task1_enabled", false);
pref("toolkit.telemetry.dap_task1_taskid", "");
// URL visit counting
pref("toolkit.telemetry.dap_visit_counting_enabled", false);
// Note: format of patterns is "<proto>://<host>/<path>"
// See https://developer.mozilla.org/en-US/docs/Mozilla/Add-ons/WebExtensions/Match_patterns
pref("toolkit.telemetry.dap_visit_counting_experiment_list", "[]");
// DAP protocol Leader endpoint. Operated by DivviUp/ISRG.
// - HPKE key is base64url-encoded response of the /hpke_config path on server.
pref("toolkit.telemetry.dap.leader.url", "https://dap-09-3.api.divviup.org");
pref("toolkit.telemetry.dap.leader.hpke", "ACkAACAAAQABACDk8wgwe2-TqHyaL74uqjVWMcF1zi9pxiwQhu4aPwncYw");
// DAP protocol Helper endpoint. Operated by Mozilla.
// - HPKE key is base64url-encoded response of the /hpke_config path on server.
pref("toolkit.telemetry.dap.helper.url", "https://dap.services.mozilla.com");
pref("toolkit.telemetry.dap.helper.hpke", "ACkAACAAAQABACAucqWdIQRN6BxumPBRXIlg2JsxcznwWX7vyqzM3cjuQA");

// Controls telemetry logs for the Translations feature throughout Firefox.
pref("toolkit.telemetry.translations.logLevel", "Error");

// pref for mozilla to induce a new ping from users. This value should only ever be increased
// and doing so will induce a new data ping from all users, so be careful. Mozilla may edit
// this pref via our remote update/experimentation system
pref("toolkit.telemetry.user_characteristics_ping.current_version", 0);
// pref containing the value for the user of the last version of the ping we sent
pref("toolkit.telemetry.user_characteristics_ping.last_version_sent", 0);
// if a user wants to disable this type of ping explicitly, set this to true
// firefox/mozilla will not modify this value.
pref("toolkit.telemetry.user_characteristics_ping.opt-out", false);
// if a user wants to send a single ping of this type, they can set it
// to true. It will be set to false again after a successfull ping.
pref("toolkit.telemetry.user_characteristics_ping.send-once", false);
// A unique identifier for the user characteristics ping. This is not the same as
// the telemetry client id (which is not sent in this ping), it is cleared when a
// user opts-out of telemetry, it is set upon first telemetry submission
pref("toolkit.telemetry.user_characteristics_ping.uuid", "");
pref("toolkit.telemetry.user_characteristics_ping.logLevel", "Warn");

// AsyncShutdown delay before crashing in case of shutdown freeze
// ASan, TSan and code coverage builds can be considerably slower. Extend the
// grace period for both the asyncshutdown and the terminator.
#if defined(MOZ_ASAN)
  pref("toolkit.asyncshutdown.crash_timeout", 300000); // 5 minutes
#elif defined(MOZ_TSAN)
  pref("toolkit.asyncshutdown.crash_timeout", 360000); // 6 minutes
#elif defined(MOZ_CODE_COVERAGE)
  pref("toolkit.asyncshutdown.crash_timeout", 180000); // 3 minutes
#else
  pref("toolkit.asyncshutdown.crash_timeout", 60000); // 1 minute
#endif // !defined(MOZ_ASAN) && !defined(MOZ_TSAN)
// Extra logging for AsyncShutdown barriers and phases
pref("toolkit.asyncshutdown.log", false);

// Enable JS dump() function.
// IMPORTANT: These prefs must be here even though they're also defined in
// StaticPrefList.yaml. They are required because MOZILLA_OFFICIAL is false in
// local full builds but true in artifact builds. Without these definitions
// here, dumping is disabled in artifact builds (see Bug 1490412).
#ifdef MOZILLA_OFFICIAL
  pref("browser.dom.window.dump.enabled", false, sticky);
  pref("devtools.console.stdout.chrome", false, sticky);
#else
  pref("browser.dom.window.dump.enabled", true, sticky);
  pref("devtools.console.stdout.chrome", true, sticky);
#endif

pref("devtools.console.stdout.content", false, sticky);

// Controls whether EventEmitter module throws dump message on each emit
pref("toolkit.dump.emit", false);

// Preferences for the new performance panel. Note that some preferences are duplicated
// with a ".remote" postfix. This is because we have one set of preference for local
// profiling, and a second set for remote profiling.

// This pref configures the base URL for the profiler.firefox.com instance to
// use. This is useful so that a developer can change it while working on
// profiler.firefox.com, or in tests. This isn't exposed directly to the user.
pref("devtools.performance.recording.ui-base-url", "https://profiler.firefox.com");
// When gathering profiles from child processes, this is the longest time (in
// seconds) allowed between two responses. 0 = Use internal default.
pref("devtools.performance.recording.child.timeout_s", 0);
// The popup is only enabled by default on Nightly, Dev Edition, and debug buildsd since
// it's a developer focused item. It can still be enabled by going to profiler.firefox.com,
// but by default it is off on Release and Beta. Note that this only adds it to the
// the customization palette, not to the navbar.
#if defined(NIGHTLY_BUILD) || defined(MOZ_DEV_EDITION) || defined(DEBUG)
  pref("devtools.performance.popup.feature-flag", true);
#else
  pref("devtools.performance.popup.feature-flag", false);
#endif
// The preset to use for the recording settings. If set to "custom" then the pref
// values below will be used.
#if defined(NIGHTLY_BUILD) || !defined(MOZILLA_OFFICIAL)
  // Use a more advanced preset on Nightly and local builds.
  pref("devtools.performance.recording.preset", "firefox-platform");
  pref("devtools.performance.recording.preset.remote", "firefox-platform");
#else
  pref("devtools.performance.recording.preset", "web-developer");
  pref("devtools.performance.recording.preset.remote", "web-developer");
#endif
// The profiler's active tab view has a few issues. Disable it until the issues
// are ironed out.
pref("devtools.performance.recording.active-tab-view.enabled", false);
// Profiler buffer size. It is the maximum number of 8-bytes entries in the
// profiler's buffer. 10000000 is ~80mb.
pref("devtools.performance.recording.entries", 10000000);
pref("devtools.performance.recording.entries.remote", 10000000);
// Profiler interval in microseconds. 1000µs is 1ms
pref("devtools.performance.recording.interval", 1000);
pref("devtools.performance.recording.interval.remote", 1000);
// Profiler duration of entries in the profiler's buffer in seconds.
// `0` means no time limit for the markers, they roll off naturally from the
// circular buffer.
pref("devtools.performance.recording.duration", 0);
pref("devtools.performance.recording.duration.remote", 0);
// Profiler feature set. See tools/profiler/core/platform.cpp for features and
// explanations. Remote profiling also includes the java feature by default.
// If the remote debuggee isn't an Android phone, then this feature will
// be ignored.
pref("devtools.performance.recording.features", "[\"js\",\"stackwalk\",\"cpu\",\"screenshots\",\"memory\"]");
pref("devtools.performance.recording.features.remote", "[\"js\",\"stackwalk\",\"cpu\",\"screenshots\",\"memory\",\"java\"]");
// Threads to be captured by the profiler.
pref("devtools.performance.recording.threads", "[\"GeckoMain\",\"Compositor\",\"Renderer\"]");
pref("devtools.performance.recording.threads.remote", "[\"GeckoMain\",\"Compositor\",\"Renderer\"]");
// A JSON array of strings, where each string is a file path to an objdir on
// the host machine. This is used in order to look up symbol information from
// build artifacts of local builds.
pref("devtools.performance.recording.objdirs", "[]");
pref("devtools.performance.recording.power.external-url", "");
pref("devtools.performance.recording.markers.external-url", "");
// The popup will display some introductory text the first time it is displayed.
pref("devtools.performance.popup.intro-displayed", false);

// Compatibility preferences
// Stringified array of target browsers that users investigate.
pref("devtools.inspector.compatibility.target-browsers", "");

// view source
pref("view_source.editor.path", "");
// allows to add further arguments to the editor; use the %LINE% placeholder
// for jumping to a specific line (e.g. "/line:%LINE%" or "--goto %LINE%")
pref("view_source.editor.args", "");

// whether or not to draw images while dragging
pref("nglayout.enable_drag_images", true);

// URI fixup prefs
pref("browser.fixup.alternate.prefix", "www.");
pref("browser.fixup.alternate.protocol", "https");
pref("browser.fixup.alternate.suffix", ".com");
pref("browser.fixup.fallback-to-https", true);

// NOTE: On most platforms we save print settins to prefs with the name of the
// printer in the pref name (Android being the notable exception, where prefs
// are saved "globally" without a printer name in the pref name).  For those
// platforms, the prefs below simply act as default values for when we
// encounter a printer for the first time, but only a subset of prefs will be
// used in this case.  See nsPrintSettingsService::InitPrintSettingsFromPrefs
// for the restrictions on which prefs can act as defaults.

// Whether we directly use the system print dialog to collect the user's print
// settings rather than using the tab-modal print preview dialog.
// Note: `print.always_print_silent` overrides this.
pref("print.prefer_system_dialog", false);

// Print/Preview Shrink-To-Fit won't shrink below 20% for text-ish documents.
pref("print.shrink-to-fit.scale-limit-percent", 20);

// Whether or not to force the Page Setup submenu of the File menu to shown
pref("print.show_page_setup_menu", false);

// Print header customization
// Use the following codes:
// &T - Title
// &U - Document URL
// &D - Date/Time
// &P - Page Number
// &PT - Page Number "of" Page total
// Set each header to a string containing zero or one of these codes
// and the code will be replaced in that string by the corresponding data
pref("print.print_headerleft", "&T");
pref("print.print_headercenter", "");
pref("print.print_headerright", "&U");
pref("print.print_footerleft", "&PT");
pref("print.print_footercenter", "");
pref("print.print_footerright", "&D");

// A list of comma separated key:value pairs, so:
//
//   key1:value1,key2:value2
//
// Which allows testing extra CUPS-related printer settings for monochrome
// printing.
pref("print.cups.monochrome.extra_settings", "");

// xxxbsmedberg: more toolkit prefs

// Save the Printings after each print job
pref("print.save_print_settings", true);

// Enables the "more settings" in Print Preview to match previous
// configuration.
pref("print.more-settings.open", false);

// Enables you to specify a user unwriteable margin, if a printer's actual
// unwriteable margin is greater than this the printer one will be used.
// This is used by both Printing and Print Preview
// Units are in 1/100ths of an inch.
pref("print.print_edge_top", 0);
pref("print.print_edge_left", 0);
pref("print.print_edge_right", 0);
pref("print.print_edge_bottom", 0);

// Should this just be checking for MOZ_WIDGET_GTK?
#if defined(ANDROID) || defined(XP_UNIX) && !defined(XP_MACOSX)
  pref("print.print_reversed", false);
  // This is the default. Probably just remove this.
  pref("print.print_in_color", true);
#endif

// Scripts & Windows prefs
pref("dom.beforeunload_timeout_ms",         1000);
pref("dom.disable_window_flip",             false);
pref("dom.disable_window_move_resize",      false);

pref("dom.allow_scripts_to_close_windows",          false);

// List of urls for which mutation events are enabled even if mutation events
// in general are disabled. See nsContentUtils::IsURIInPrefList.
pref("dom.mutation_events.forceEnable", "");

pref("dom.popup_allowed_events", "change click dblclick auxclick mousedown mouseup pointerdown pointerup notificationclick reset submit touchend contextmenu");

pref("dom.serviceWorkers.disable_open_click_delay", 1000);

pref("dom.storage.shadow_writes", false);
pref("dom.storage.snapshot_prefill", 16384);
pref("dom.storage.snapshot_gradual_prefill", 4096);
pref("dom.storage.snapshot_reusing", true);
pref("dom.storage.client_validation", true);

// Enable time picker UI. By default, disabled.
pref("dom.forms.datetime.timepicker", false);

// Enable search in <select> dropdowns (more than 40 options)
pref("dom.forms.selectSearch", false);
// Allow for webpages to provide custom styling for <select>
// popups.
//
// Disabled on GTK (originally due to bug 1338283, but not enabled since, and
// native appearance might be preferred).
// Disabled on macOS because native appearance is preferred, see bug 1703866.
#if defined(MOZ_WIDGET_GTK) || defined(XP_MACOSX)
  pref("dom.forms.select.customstyling", false);
#else
  pref("dom.forms.select.customstyling", true);
#endif

pref("dom.cycle_collector.incremental", true);

// List of domains exempted from RFP. The list is comma separated domain list.
pref("privacy.resistFingerprinting.exemptedDomains", "*.example.invalid");

// If privacy.fingerprintingProtection is enabled, this pref can be used to add
// or remove features from its effects
pref("privacy.fingerprintingProtection.overrides", "");

// If privacy.fingerprintingProtection is enabled, this pref can be used to add
// or remove features on a domain granular level.
pref("privacy.fingerprintingProtection.granularOverrides", "");

// Fix cookie blocking breakage by providing ephemeral Paritioned LocalStorage
// for a list of hosts when detected as trackers.
// (See nsICookieService::BEHAVIOR_REJECT_TRACKER cookie behavior)
// See: Bug 1505212, Bug 1659394, Bug 1631811, Bug 1665035.
pref("privacy.restrict3rdpartystorage.partitionedHosts", "accounts.google.com/o/oauth2/,d35nw2lg0ahg0v.cloudfront.net/,datastudio.google.com/embed/reporting/,d3qlaywcwingl6.cloudfront.net/");

// If a host is contained in this pref list, user-interaction is required
// before granting the storage access permission.
pref("privacy.restrict3rdpartystorage.userInteractionRequiredForHosts", "");

// The url decoration tokens used to for stripping document referrers based on.
// A list separated by spaces.  This pref isn't meant to be changed by users.
pref("privacy.restrict3rdpartystorage.url_decorations", "");

// Excessive reporting of blocked popups can be a DOS vector,
// by overloading the main process as popups get blocked and when
// users try to restore all popups, which is the most visible
// option in our UI at the time of writing.
// We will invisibly drop any popups from a page that has already
// opened more than this number of popups.
pref("privacy.popups.maxReported", 100);

// Purging first-party tracking cookies.
pref("privacy.purge_trackers.enabled", true);
#ifdef NIGHTLY_BUILD
  pref("privacy.purge_trackers.logging.level", "Warn");
#else
  pref("privacy.purge_trackers.logging.level", "Error");
#endif

// Allowable amount of cookies to purge in a batch.
pref("privacy.purge_trackers.max_purge_count", 100);

// Whether purging should not clear data from domains
// that are associated with other domains which have
// user interaction (even if they don't have user
// interaction directly).
pref("privacy.purge_trackers.consider_entity_list", false);

pref("dom.event.contextmenu.enabled",       true);

pref("javascript.enabled",                  true);
pref("javascript.options.wasm",                   true);
pref("javascript.options.wasm_trustedprincipals", true);
pref("javascript.options.wasm_verbose",           false);
pref("javascript.options.wasm_baselinejit",       true);

pref("javascript.options.asyncstack", true);
// Broadly capturing async stack data adds overhead that is only advisable for
// developers, so we only enable it when the devtools are open, by default.
pref("javascript.options.asyncstack_capture_debuggee_only", true);

// This preference instructs the JS engine to discard the
// source of any privileged JS after compilation. This saves
// memory, but makes things like Function.prototype.toSource()
// fail.
pref("javascript.options.discardSystemSource", false);

// Many of the the following preferences tune the SpiderMonkey GC, if you
// change the defaults here please also consider changing them in
// js/src/jsgc.cpp.  They're documented in js/src/jsapi.h.

// JSGC_MAX_BYTES
// SpiderMonkey defaults to 2^32-1 bytes, but this is measured in MB so that
// cannot be represented directly in order to show it in about:config.
pref("javascript.options.mem.max", -1);

// JSGC_MIN_NURSERY_BYTES / JSGC_MAX_NURSERY_BYTES
pref("javascript.options.mem.nursery.min_kb", 256);
pref("javascript.options.mem.nursery.max_kb", 65536);

// JSGC_MODE
pref("javascript.options.mem.gc_per_zone", true);
pref("javascript.options.mem.gc_incremental", true);

// JSGC_INCREMENTAL_WEAKMAP_ENABLED
pref("javascript.options.mem.incremental_weakmap", true);

// JSGC_SLICE_TIME_BUDGET_MS
// Override the shell's default of unlimited slice time.
pref("javascript.options.mem.gc_incremental_slice_ms", 5);

// JSGC_COMPACTING_ENABLED
pref("javascript.options.mem.gc_compacting", true);

// JSGC_NURSERY_ENABLED
pref("javascript.options.mem.gc_generational", true);

#ifdef NIGHTLY_BUILD
// JSGC_SEMISPACE_NURSERY_ENABLED
pref("javascript.options.mem.gc_experimental_semispace_nursery", false);
#endif

// JSGC_PARALLEL_MARKING_ENABLED
// This only applies to the main runtime and does not affect workers.
#ifndef ANDROID
pref("javascript.options.mem.gc_parallel_marking", true);
#else
pref("javascript.options.mem.gc_parallel_marking", false);
#endif

// JSGC_PARALLEL_MARKING_THRESHOLD_MB
// Minimum heap size at which to use parallel marking, if enabled.
#if defined(XP_WIN)
pref("javascript.options.mem.gc_parallel_marking_threshold_mb", 8);
#elif defined(XP_MACOSX)
pref("javascript.options.mem.gc_parallel_marking_threshold_mb", 4);
#elif defined(ANDROID)
pref("javascript.options.mem.gc_parallel_marking_threshold_mb", 16);
#elif defined(XP_UNIX)
pref("javascript.options.mem.gc_parallel_marking_threshold_mb", 16);
#endif

// JSGC_MAX_MARKING_THREADS
pref("javascript.options.mem.gc_max_parallel_marking_threads", 2);

// JSGC_HIGH_FREQUENCY_TIME_LIMIT
pref("javascript.options.mem.gc_high_frequency_time_limit_ms", 1000);

// JSGC_SMALL_HEAP_SIZE_MAX
pref("javascript.options.mem.gc_small_heap_size_max_mb", 100);

// JSGC_LARGE_HEAP_SIZE_MIN
pref("javascript.options.mem.gc_large_heap_size_min_mb", 500);

// JSGC_HIGH_FREQUENCY_SMALL_HEAP_GROWTH
pref("javascript.options.mem.gc_high_frequency_small_heap_growth", 300);

// JSGC_HIGH_FREQUENCY_LARGE_HEAP_GROWTH
pref("javascript.options.mem.gc_high_frequency_large_heap_growth", 150);

// JSGC_LOW_FREQUENCY_HEAP_GROWTH
pref("javascript.options.mem.gc_low_frequency_heap_growth", 150);

// JSGC_BALANCED_HEAP_LIMITS_ENABLED
pref("javascript.options.mem.gc_balanced_heap_limits", false);

// JSGC_HEAP_GROWTH_FACTOR
pref("javascript.options.mem.gc_heap_growth_factor", 50);

// JSGC_ALLOCATION_THRESHOLD
pref("javascript.options.mem.gc_allocation_threshold_mb", 27);

// JSGC_MALLOC_THRESHOLD_BASE
pref("javascript.options.mem.gc_malloc_threshold_base_mb", 38);

// JSGC_SMALL_HEAP_INCREMENTAL_LIMIT
pref("javascript.options.mem.gc_small_heap_incremental_limit", 150);

// JSGC_LARGE_HEAP_INCREMENTAL_LIMIT
pref("javascript.options.mem.gc_large_heap_incremental_limit", 110);

// JSGC_URGENT_THRESHOLD_MB
pref("javascript.options.mem.gc_urgent_threshold_mb", 16);

// JSGC_MIN_EMPTY_CHUNK_COUNT
pref("javascript.options.mem.gc_min_empty_chunk_count", 1);

// JSGC_HELPER_THREAD_RATIO
pref("javascript.options.mem.gc_helper_thread_ratio", 50);

// JSGC_MAX_HELPER_THREADS
pref("javascript.options.mem.gc_max_helper_threads", 8);

// Eager nursery collection parameters:
// JSGC_NURSERY_EAGER_COLLECTION_THRESHOLD_KB
pref("javascript.options.mem.nursery_eager_collection_threshold_kb", 256);
// JSGC_NURSERY_EAGER_COLLECTION_THRESHOLD_PERCENT
pref("javascript.options.mem.nursery_eager_collection_threshold_percent", 25);
// JSGC_NURSERY_EAGER_COLLECTION_TIMEOUT_MS
pref("javascript.options.mem.nursery_eager_collection_timeout_ms", 5000);

#ifdef JS_GC_ZEAL
pref("javascript.options.mem.gc_zeal.mode", 0);
pref("javascript.options.mem.gc_zeal.frequency", 5000);
#endif

pref("javascript.options.shared_memory", true);

pref("javascript.options.throw_on_debuggee_would_run", false);
pref("javascript.options.dump_stack_on_debuggee_would_run", false);

// advanced prefs
pref("image.animation_mode",                "normal");

// If there is ever a security firedrill that requires
// us to block certian ports global, this is the pref
// to use.  Is is a comma delimited list of port numbers
// for example:
//   pref("network.security.ports.banned", "1,2,3,4,5");
// prevents necko connecting to ports 1-5 unless the protocol
// overrides.

// Transmit UDP busy-work to the LAN when anticipating low latency
// network reads and on wifi to mitigate 802.11 Power Save Polling delays
pref("network.tickle-wifi.enabled", false);
pref("network.tickle-wifi.duration", 400);
pref("network.tickle-wifi.delay", 16);

// Default action for unlisted external protocol handlers
pref("network.protocol-handler.external-default", true);      // OK to load
pref("network.protocol-handler.warn-external-default", true); // warn before load

// Prevent using external protocol handlers for these schemes
pref("network.protocol-handler.external.hcp", false);
pref("network.protocol-handler.external.vbscript", false);
pref("network.protocol-handler.external.javascript", false);
pref("network.protocol-handler.external.data", false);
pref("network.protocol-handler.external.ie.http", false);
pref("network.protocol-handler.external.iehistory", false);
pref("network.protocol-handler.external.ierss", false);
pref("network.protocol-handler.external.mk", false);
pref("network.protocol-handler.external.ms-cxh", false);
pref("network.protocol-handler.external.ms-cxh-full", false);
pref("network.protocol-handler.external.ms-help", false);
pref("network.protocol-handler.external.ms-msdt", false);
pref("network.protocol-handler.external.res", false);
pref("network.protocol-handler.external.search", false);
pref("network.protocol-handler.external.search-ms", false);
pref("network.protocol-handler.external.shell", false);
pref("network.protocol-handler.external.vnd.ms.radio", false);
#ifdef XP_MACOSX
  pref("network.protocol-handler.external.help", false);
#endif
pref("network.protocol-handler.external.disk", false);
pref("network.protocol-handler.external.disks", false);
pref("network.protocol-handler.external.afp", false);
pref("network.protocol-handler.external.moz-icon", false);

// Don't allow  external protocol handlers for common typos
pref("network.protocol-handler.external.ttp", false);  // http
pref("network.protocol-handler.external.htp", false);  // http
pref("network.protocol-handler.external.ttps", false); // https
pref("network.protocol-handler.external.tps", false);  // https
pref("network.protocol-handler.external.ps", false);   // https
pref("network.protocol-handler.external.htps", false); // https
pref("network.protocol-handler.external.ile", false);  // file
pref("network.protocol-handler.external.le", false);   // file

// An exposed protocol handler is one that can be used in all contexts.  A
// non-exposed protocol handler is one that can only be used internally by the
// application.  For example, a non-exposed protocol would not be loaded by the
// application in response to a link click or a X-remote openURL command.
// Instead, it would be deferred to the system's external protocol handler.
// Only internal/built-in protocol handlers can be marked as exposed.

// This pref controls the default settings.  Per protocol settings can be used
// to override this value.
pref("network.protocol-handler.expose-all", true);

// Example: make IMAP an exposed protocol
// pref("network.protocol-handler.expose.imap", true);

// Whether IOService.connectivity and NS_IsOffline depends on connectivity status
pref("network.manage-offline-status", true);

// <http>
pref("network.http.version", "1.1");      // default
// pref("network.http.version", "1.0");   // uncomment this out in case of problems
// pref("network.http.version", "0.9");   // it'll work too if you're crazy
// keep-alive option is effectively obsolete. Nevertheless it'll work with
// some older 1.0 servers:

pref("network.http.proxy.version", "1.1");    // default
// pref("network.http.proxy.version", "1.0"); // uncomment this out in case of problems
                                              // (required if using junkbuster proxy)

// Whether we should respect the BE_CONSERVATIVE (aka nsIHttpChannelInternal.beConservative)
// flag when connecting to a proxy.  If the configured proxy accepts only TLS 1.3, system
// requests like updates will not pass through.  Setting this pref to false will fix that
// problem.
// Default at true to preserve the behavior we had before for backward compat.
pref("network.http.proxy.respect-be-conservative", true);

// this preference can be set to override the socket type used for normal
// HTTP traffic.  an empty value indicates the normal TCP/IP socket type.
pref("network.http.default-socket-type", "");

// There is a problem with some IIS7 servers that don't close the connection
// properly after it times out (bug #491541). Default timeout on IIS7 is
// 120 seconds. We need to reuse or drop the connection within this time.
// We set the timeout a little shorter to keep a reserve for cases when
// the packet is lost or delayed on the route.
pref("network.http.keep-alive.timeout", 115);

// Timeout connections if an initial response is not received after 5 mins.
pref("network.http.response.timeout", 300);

// Limit the absolute number of http connections.
// Note: the socket transport service will clamp the number below this if the OS
// cannot allocate that many FDs
#ifdef ANDROID
  pref("network.http.max-connections", 128);
#else
  pref("network.http.max-connections", 900);
#endif

// If NOT connecting via a proxy, then
// a new connection will only be attempted if the number of active persistent
// connections to the server is less then max-persistent-connections-per-server.
pref("network.http.max-persistent-connections-per-server", 6);

// Number of connections that we can open beyond the standard parallelism limit defined
// by max-persistent-connections-per-server/-proxy to handle urgent-start marked requests
pref("network.http.max-urgent-start-excessive-connections-per-host", 3);

// If connecting via a proxy, then a
// new connection will only be attempted if the number of active persistent
// connections to the proxy is less then max-persistent-connections-per-proxy.
pref("network.http.max-persistent-connections-per-proxy", 32);

// amount of time (in seconds) to suspend pending requests, before spawning a
// new connection, once the limit on the number of persistent connections per
// host has been reached.  however, a new connection will not be created if
// max-connections or max-connections-per-server has also been reached.
pref("network.http.request.max-start-delay", 10);

// If a connection is reset, we will retry it max-attempts times.
pref("network.http.request.max-attempts", 10);

// Maximum number of consecutive redirects before aborting.
pref("network.http.redirection-limit", 20);

// Enable http compression: comment this out in case of problems with 1.1
// NOTE: support for "compress" has been disabled per bug 196406.
// NOTE: separate values with comma+space (", "): see bug 576033
pref("network.http.accept-encoding", "gzip, deflate");
pref("network.http.accept-encoding.secure", "gzip, deflate, br, zstd");

// Prompt for redirects resulting in unsafe HTTP requests
pref("network.http.prompt-temp-redirect", false);

// If true generate CORRUPTED_CONTENT errors for entities that
// contain an invalid Assoc-Req response header
pref("network.http.assoc-req.enforce", false);

// On networks deploying QoS, it is recommended that these be lockpref()'d,
// since inappropriate marking can easily overwhelm bandwidth reservations
// for certain services (i.e. EF for VoIP, AF4x for interactive video,
// AF3x for broadcast/streaming video, etc)

// default value for HTTP
// in a DSCP environment this should be 40 (0x28, or AF11), per RFC-4594,
// Section 4.8 "High-Throughput Data Service Class"
pref("network.http.qos", 0);

// The number of milliseconds after sending a SYN for an HTTP connection,
// to wait before trying a different connection. 0 means do not use a second
// connection.
pref("network.http.connection-retry-timeout", 250);

// The number of seconds after sending initial SYN for an HTTP connection
// to give up if the OS does not give up first
pref("network.http.connection-timeout", 90);

// Close a connection if tls handshake does not finish in given number of
// seconds.
pref("network.http.tls-handshake-timeout", 30);

// The number of seconds after which we time out a connection of a retry (fallback)
// socket when a certain IP family is already preferred.  This shorter connection
// timeout allows us to find out more quickly that e.g. an IPv6 host is no longer
// available and let us try an IPv4 address, if provided for the host name.
// Set to '0' to use the default connection timeout.
pref("network.http.fallback-connection-timeout", 5);

// The number of seconds to allow active connections to prove that they have
// traffic before considered stalled, after a network change has been detected
// and signalled.
pref("network.http.network-changed.timeout", 5);

// The maximum number of current global half open sockets allowable
// when starting a new speculative connection.
#ifdef ANDROID
  pref("network.http.speculative-parallel-limit", 6);
#else
  pref("network.http.speculative-parallel-limit", 20);
#endif

// Whether or not to block requests for non head js/css items (e.g. media)
// while those elements load.
pref("network.http.rendering-critical-requests-prioritization", true);

// Disable IPv6 for backup connections to workaround problems about broken
// IPv6 connectivity.
pref("network.http.fast-fallback-to-IPv4", true);

// Http3 qpack table size.
pref("network.http.http3.default-qpack-table-size", 65536); // 64k
// Maximal number of streams that can be blocked on waiting for qpack
// instructions.
pref("network.http.http3.default-max-stream-blocked", 20);


// This is only for testing!
// This adds alt-svc mapping and it has a form of <host-name>;<alt-svc-header>
// Example: example1.com;h3-29=":443",example2.com;h3-29=":443"
pref("network.http.http3.alt-svc-mapping-for-testing", "");

// alt-svc allows separation of transport routing from
// the origin host without using a proxy.
pref("network.http.altsvc.enabled", true);
pref("network.http.altsvc.oe", false);

pref("network.http.diagnostics", false);

pref("network.http.pacing.requests.enabled", true);
pref("network.http.pacing.requests.min-parallelism", 6);
pref("network.http.pacing.requests.hz", 80);
pref("network.http.pacing.requests.burst", 10);

// TCP Keepalive config for HTTP connections.
pref("network.http.tcp_keepalive.short_lived_connections", true);
// Max time from initial request during which conns are considered short-lived.
pref("network.http.tcp_keepalive.short_lived_time", 60);
// Idle time of TCP connection until first keepalive probe sent.
pref("network.http.tcp_keepalive.short_lived_idle_time", 10);

pref("network.http.tcp_keepalive.long_lived_connections", true);
pref("network.http.tcp_keepalive.long_lived_idle_time", 600);

pref("network.http.enforce-framing.http1", false); // should be named "strict"
pref("network.http.enforce-framing.soft", true);
pref("network.http.enforce-framing.strict_chunked_encoding", true);

// The ratio of the transaction count for the focused window and the count of
// all available active connections.
pref("network.http.focused_window_transaction_ratio", "0.9");

// This is the size of the flow control window (KB) (i.e., the amount of data
// that the parent can send to the child before getting an ack). 0 for disable
// the flow control.
pref("network.http.send_window_size", 1024);

// Whether or not we give more priority to active tab.
// Note that this requires restart for changes to take effect.
#ifdef ANDROID
  // disabled because of bug 1382274
  pref("network.http.active_tab_priority", false);
#else
  pref("network.http.active_tab_priority", true);
#endif

// By default the Accept header sent for documents loaded over HTTP(S) is derived
// by DocumentAcceptHeader() in nsHttpHandler.cpp. If set, this pref overrides it.
// There is also image.http.accept which works in scope of image.
pref("network.http.accept", "");

// The max time to spend on xpcom events between two polls in ms.
pref("network.sts.max_time_for_events_between_two_polls", 100);

// The number of seconds we don't let poll() handing indefinitely after network
// link change has been detected so we can detect breakout of the pollable event.
// Expected in seconds, 0 to disable.
pref("network.sts.poll_busy_wait_period", 50);

// The number of seconds we cap poll() timeout to during the network link change
// detection period.
// Expected in seconds, 0 to disable.
pref("network.sts.poll_busy_wait_period_timeout", 7);

// During shutdown we limit PR_Close calls. If time exceeds this pref (in ms)
// let sockets just leak.
pref("network.sts.max_time_for_pr_close_during_shutdown", 5000);

// When the polling socket pair we use to wake poll() up on demand doesn't
// get signalled (is not readable) within this timeout, we try to repair it.
// This timeout can be disabled by setting this pref to 0.
// The value is expected in seconds.
pref("network.sts.pollable_event_timeout", 6);

// 2147483647 == PR_INT32_MAX == ~2 GB
pref("network.websocket.max-message-size", 2147483647);

// the number of seconds to wait for websocket connection to be opened
pref("network.websocket.timeout.open", 20);

// the number of seconds to wait for a clean close after sending the client
// close message
pref("network.websocket.timeout.close", 20);

// the number of seconds of idle read activity to sustain before sending a
// ping probe. 0 to disable.
pref("network.websocket.timeout.ping.request", 0);

// the deadline, expressed in seconds, for some read activity to occur after
// generating a ping. If no activity happens then an error and unclean close
// event is sent to the javascript websockets application
pref("network.websocket.timeout.ping.response", 10);

// the maximum number of concurrent websocket sessions. By specification there
// is never more than one handshake oustanding to an individual host at
// one time.
pref("network.websocket.max-connections", 200);

// by default scripts loaded from a https:// origin can only open secure
// (i.e. wss://) websockets.
pref("network.websocket.allowInsecureFromHTTPS", false);

// by default we delay websocket reconnects to same host/port if previous
// connection failed, per RFC 6455 section 7.2.3
pref("network.websocket.delay-failed-reconnects", true);

// </ws>

// This preference specifies a list of domains for which DNS lookups will be
// IPv4 only. Works around broken DNS servers which can't handle IPv6 lookups
// and/or allows the user to disable IPv6 on a per-domain basis. See bug 68796.
pref("network.dns.ipv4OnlyDomains", "");

// This is the number of dns cache entries allowed
pref("network.dnsCacheEntries", 400);

// In the absence of OS TTLs, the DNS cache TTL value
pref("network.dnsCacheExpiration", 60);

// Get TTL; not supported on all platforms; nop on the unsupported ones.
pref("network.dns.get-ttl", true);

// For testing purposes! Makes the native resolver resolve IPv4 "localhost"
// instead of the actual given name.
pref("network.dns.native-is-localhost", false);

// The grace period allows the DNS cache to use expired entries, while kicking off
// a revalidation in the background.
pref("network.dnsCacheExpirationGracePeriod", 60);

// This preference can be used to turn off DNS prefetch.
pref("network.dns.disablePrefetch", false);

// This preference controls whether .onion hostnames are
// rejected before being given to DNS. RFC 7686
pref("network.dns.blockDotOnion", true);

// These domains are treated as localhost equivalent
pref("network.dns.localDomains", "");

// When non empty all non-localhost DNS queries (including IP addresses)
// resolve to this value. The value can be a name or an IP address.
// domains mapped to localhost with localDomains stay localhost.
pref("network.dns.forceResolve", "");

// Contols whether or not "localhost" should resolve when offline
pref("network.dns.offline-localhost", true);

// Defines how much longer resolver threads should stay idle before are shut down.
// A negative value will keep the thread alive forever.
pref("network.dns.resolver-thread-extra-idle-time-seconds", 60);

// enables the prefetch service (i.e., prefetching of <link rel="next"> and
// <link rel="prefetch"> URLs).
pref("network.prefetch-next", true);

// The following prefs pertain to the negotiate-auth extension (see bug 17578),
// which provides transparent Kerberos or NTLM authentication using the SPNEGO
// protocol.  Each pref is a comma-separated list of keys, where each key has
// the format:
//   [scheme "://"] [host [":" port]]
// For example, "foo.com" would match "http://www.foo.com/bar", etc.

// This list controls which URIs can use the negotiate-auth protocol.  This
// list should be limited to the servers you know you'll need to login to.
pref("network.negotiate-auth.trusted-uris", "");
// This list controls which URIs can support delegation.
pref("network.negotiate-auth.delegation-uris", "");

// Do not allow SPNEGO by default when challenged by a local server.
pref("network.negotiate-auth.allow-non-fqdn", false);

// Allow SPNEGO by default when challenged by a proxy server.
pref("network.negotiate-auth.allow-proxies", true);

// Path to a specific gssapi library
pref("network.negotiate-auth.gsslib", "");

// Specify if the gss lib comes standard with the OS
pref("network.negotiate-auth.using-native-gsslib", true);

#ifdef XP_WIN
  // Default to using the SSPI intead of GSSAPI on windows
  pref("network.auth.use-sspi", true);
#endif

// Controls which NTLM authentication implementation we default to. True forces
// the use of our generic (internal) NTLM authentication implementation vs. any
// native implementation provided by the os. This pref is for diagnosing issues
// with native NTLM. (See bug 520607 for details.) Using generic NTLM authentication
// can expose the user to reflection attack vulnerabilities. Do not change this
// unless you know what you're doing!
// This pref should be removed 6 months after the release of firefox 3.6.
pref("network.auth.force-generic-ntlm", false);

// The following prefs are used to enable automatic use of the operating
// system's NTLM implementation to silently authenticate the user with their
// Window's domain logon.  The trusted-uris pref follows the format of the
// trusted-uris pref for negotiate authentication.
pref("network.automatic-ntlm-auth.allow-proxies", true);
pref("network.automatic-ntlm-auth.allow-non-fqdn", false);
pref("network.automatic-ntlm-auth.trusted-uris", "");

// The string to return to the server as the 'workstation' that the
// user is using.  Bug 1046421 notes that the previous default, of the
// system hostname, could be used for user fingerprinting.
//
// However, in some network environments where allowedWorkstations is in use
// to provide a level of host-based access control, it must be set to a string
// that is listed in allowedWorkstations for the user's account in their
// AD Domain.
pref("network.generic-ntlm-auth.workstation", "WORKSTATION");

// This preference controls whether to allow sending default credentials (SSO) to
// NTLM/Negotiate servers allowed in the "trusted uri" list when navigating them
// in a Private Browsing window.
// If set to false, Private Browsing windows will not use default credentials and ask
// for credentials from the user explicitly.
// If set to true, and a server URL conforms other conditions for sending default
// credentials, those will be sent automatically in Private Browsing windows.
//
// This preference has no effect when the browser is set to "Never Remember History",
// in that case default credentials will always be used.
pref("network.auth.private-browsing-sso", false);

// Control how throttling of http responses works - number of ms that each
// suspend and resume period lasts (prefs named appropriately)
// This feature is occasionally causing visible regressions (download too slow for
// too long time, jitter in video/audio in background tabs...)
pref("network.http.throttle.enable", false);
pref("network.http.throttle.version", 1);

// V1 prefs
pref("network.http.throttle.suspend-for", 900);
pref("network.http.throttle.resume-for", 100);

// V2 prefs
pref("network.http.throttle.read-limit-bytes", 8000);
pref("network.http.throttle.read-interval-ms", 500);

// Common prefs
// Delay we resume throttled background responses after the last unthrottled
// response has finished.  Prevents resuming too soon during an active page load
// at which sub-resource reqeusts quickly come and go.
pref("network.http.throttle.hold-time-ms", 800);
// After the last transaction activation or last data chunk response we only
// throttle for this period of time.  This prevents comet and unresponsive
// http requests to engage long-standing throttling.
pref("network.http.throttle.max-time-ms", 500);

// Give higher priority to requests resulting from a user interaction event
// like click-to-play, image fancy-box zoom, navigation.
pref("network.http.on_click_priority", true);

pref("network.proxy.http",                  "");
pref("network.proxy.http_port",             0);
pref("network.proxy.ssl",                   "");
pref("network.proxy.ssl_port",              0);
pref("network.proxy.socks",                 "");
pref("network.proxy.socks_port",            0);
pref("network.proxy.socks_version",         5);
pref("network.proxy.proxy_over_tls",        true);
pref("network.proxy.no_proxies_on",         "");
pref("network.proxy.failover_timeout",      1800); // 30 minutes
pref("network.online",                      true); //online/offline

// This pref contains the list of hostnames (such as
// "mozilla.org,example.net"). For these hosts, firefox will treat
// SameSite=None if nothing else is specified, even if
// network.cookie.sameSite.laxByDefault if set to true.
// To know the correct syntax, see nsContentUtils::IsURIInList()
pref("network.cookie.sameSite.laxByDefault.disabledHosts", "");

pref("network.cookie.maxNumber", 3000);
pref("network.cookie.maxPerHost", 180);
// Cookies quota for each host. If cookies exceed the limit maxPerHost,
// (maxPerHost - quotaPerHost) cookies will be evicted.
pref("network.cookie.quotaPerHost", 150);

// The PAC file to load.  Ignored unless network.proxy.type is 2.
pref("network.proxy.autoconfig_url", "");
// Strip off paths when sending URLs to PAC scripts
pref("network.proxy.autoconfig_url.include_path", false);

// If we cannot load the PAC file, then try again (doubling from interval_min
// until we reach interval_max or the PAC file is successfully loaded).
pref("network.proxy.autoconfig_retry_interval_min", 5);    // 5 seconds
pref("network.proxy.autoconfig_retry_interval_max", 300);  // 5 minutes
pref("network.proxy.enable_wpad_over_dhcp", true);

// Use the HSTS preload list by default
pref("network.stricttransportsecurity.preloadlist", true);

pref("converter.html2txt.structs",          true); // Output structured phrases (strong, em, code, sub, sup, b, i, u)
pref("converter.html2txt.header_strategy",  1); // 0 = no indention; 1 = indention, increased with header level; 2 = numbering and slight indention

pref("intl.accept_languages",               "chrome://global/locale/intl.properties");
pref("intl.menuitems.alwaysappendaccesskeys","chrome://global/locale/intl.properties");
pref("intl.menuitems.insertseparatorbeforeaccesskeys","chrome://global/locale/intl.properties");
pref("intl.ellipsis",                       "chrome://global-platform/locale/intl.properties");
// this pref allows user to request that all internationalization formatters
// like date/time formatting, unit formatting, calendars etc. should use
// OS locale set instead of the app locale set.
pref("intl.regional_prefs.use_os_locales",  false);
pref("font.language.group",                 "chrome://global/locale/intl.properties");
pref("font.cjk_pref_fallback_order",        "zh-cn,zh-hk,zh-tw,ja,ko");

// This pref controls pseudolocales for testing localization.
// See https://firefox-source-docs.mozilla.org/l10n/fluent/tutorial.html#manually-testing-ui-with-pseudolocalization
pref("intl.l10n.pseudo", "");

// use en-US hyphenation by default for content tagged with plain lang="en"
pref("intl.hyphenation-alias.en", "en-us");
// and for other subtags of en-*, if no specific patterns are available
pref("intl.hyphenation-alias.en-*", "en-us");

pref("intl.hyphenation-alias.af-*", "af");
pref("intl.hyphenation-alias.bg-*", "bg");
pref("intl.hyphenation-alias.bn-*", "bn");
pref("intl.hyphenation-alias.ca-*", "ca");
pref("intl.hyphenation-alias.cs-*", "cs");
pref("intl.hyphenation-alias.cy-*", "cy");
pref("intl.hyphenation-alias.da-*", "da");
pref("intl.hyphenation-alias.eo-*", "eo");
pref("intl.hyphenation-alias.es-*", "es");
pref("intl.hyphenation-alias.et-*", "et");
pref("intl.hyphenation-alias.fi-*", "fi");
pref("intl.hyphenation-alias.fr-*", "fr");
pref("intl.hyphenation-alias.gl-*", "gl");
pref("intl.hyphenation-alias.gu-*", "gu");
pref("intl.hyphenation-alias.hi-*", "hi");
pref("intl.hyphenation-alias.hr-*", "hr");
pref("intl.hyphenation-alias.hsb-*", "hsb");
pref("intl.hyphenation-alias.hu-*", "hu");
pref("intl.hyphenation-alias.ia-*", "ia");
pref("intl.hyphenation-alias.is-*", "is");
pref("intl.hyphenation-alias.it-*", "it");
pref("intl.hyphenation-alias.kmr-*", "kmr");
pref("intl.hyphenation-alias.kn-*", "kn");
pref("intl.hyphenation-alias.la-*", "la");
pref("intl.hyphenation-alias.lt-*", "lt");
pref("intl.hyphenation-alias.ml-*", "ml");
pref("intl.hyphenation-alias.mn-*", "mn");
pref("intl.hyphenation-alias.nl-*", "nl");
pref("intl.hyphenation-alias.or-*", "or");
pref("intl.hyphenation-alias.pa-*", "pa");
pref("intl.hyphenation-alias.pl-*", "pl");
pref("intl.hyphenation-alias.pt-*", "pt");
pref("intl.hyphenation-alias.ru-*", "ru");
pref("intl.hyphenation-alias.sl-*", "sl");
pref("intl.hyphenation-alias.sv-*", "sv");
pref("intl.hyphenation-alias.ta-*", "ta");
pref("intl.hyphenation-alias.te-*", "te");
pref("intl.hyphenation-alias.tr-*", "tr");
pref("intl.hyphenation-alias.uk-*", "uk");

// Assamese and Marathi use the same patterns as Bengali and Hindi respectively
pref("intl.hyphenation-alias.as", "bn");
pref("intl.hyphenation-alias.as-*", "bn");
pref("intl.hyphenation-alias.mr", "hi");
pref("intl.hyphenation-alias.mr-*", "hi");

// Czech patterns are also used for Slovak
pref("intl.hyphenation-alias.sk", "cs");
pref("intl.hyphenation-alias.sk-*", "cs");

// use reformed (1996) German patterns by default unless specifically tagged as de-1901
// (these prefs may soon be obsoleted by better BCP47-based tag matching, but for now...)
pref("intl.hyphenation-alias.de", "de-1996");
pref("intl.hyphenation-alias.de-*", "de-1996");
pref("intl.hyphenation-alias.de-AT-1901", "de-1901");
pref("intl.hyphenation-alias.de-DE-1901", "de-1901");
pref("intl.hyphenation-alias.de-CH-*", "de-CH");

// patterns from TeX are tagged as "sh" (Serbo-Croatian) macrolanguage;
// alias "sr" (Serbian) and "bs" (Bosnian) to those patterns
// (Croatian has its own separate patterns).
pref("intl.hyphenation-alias.sr", "sh");
pref("intl.hyphenation-alias.bs", "sh");
pref("intl.hyphenation-alias.sh-*", "sh");
pref("intl.hyphenation-alias.sr-*", "sh");
pref("intl.hyphenation-alias.bs-*", "sh");

// Norwegian has two forms, Bokmål and Nynorsk, with "no" as a macrolanguage encompassing both.
// For "no", we'll alias to "nb" (Bokmål) as that is the more widely used written form.
pref("intl.hyphenation-alias.no", "nb");
pref("intl.hyphenation-alias.no-*", "nb");
pref("intl.hyphenation-alias.nb-*", "nb");
pref("intl.hyphenation-alias.nn-*", "nn");

// In German, where all proper nouns are capitalized, we allow hyphenation of
// capitalized words.
pref("intl.hyphenate-capitalized.de-1996", true);
pref("intl.hyphenate-capitalized.de-1901", true);
pref("intl.hyphenate-capitalized.de-CH", true);

// Also allow hyphenation of capitalized words in some languages that tend to
// have a a lot of long compound words.
// (Should this be extended to other languages? Should the default be changed?)
pref("intl.hyphenate-capitalized.af", true);
pref("intl.hyphenate-capitalized.fi", true);
pref("intl.hyphenate-capitalized.nl", true);

// All prefs of default font should be "auto".
pref("font.name.serif.ar", "");
pref("font.name.sans-serif.ar", "");
pref("font.name.monospace.ar", "");
pref("font.name.cursive.ar", "");

pref("font.name.serif.el", "");
pref("font.name.sans-serif.el", "");
pref("font.name.monospace.el", "");
pref("font.name.cursive.el", "");

pref("font.name.serif.he", "");
pref("font.name.sans-serif.he", "");
pref("font.name.monospace.he", "");
pref("font.name.cursive.he", "");

pref("font.name.serif.ja", "");
pref("font.name.sans-serif.ja", "");
pref("font.name.monospace.ja", "");
pref("font.name.cursive.ja", "");

pref("font.name.serif.ko", "");
pref("font.name.sans-serif.ko", "");
pref("font.name.monospace.ko", "");
pref("font.name.cursive.ko", "");

pref("font.name.serif.th", "");
pref("font.name.sans-serif.th", "");
pref("font.name.monospace.th", "");
pref("font.name.cursive.th", "");

pref("font.name.serif.x-cyrillic", "");
pref("font.name.sans-serif.x-cyrillic", "");
pref("font.name.monospace.x-cyrillic", "");
pref("font.name.cursive.x-cyrillic", "");

pref("font.name.serif.x-unicode", "");
pref("font.name.sans-serif.x-unicode", "");
pref("font.name.monospace.x-unicode", "");
pref("font.name.cursive.x-unicode", "");

pref("font.name.serif.x-western", "");
pref("font.name.sans-serif.x-western", "");
pref("font.name.monospace.x-western", "");
pref("font.name.cursive.x-western", "");

pref("font.name.serif.zh-CN", "");
pref("font.name.sans-serif.zh-CN", "");
pref("font.name.monospace.zh-CN", "");
pref("font.name.cursive.zh-CN", "");

pref("font.name.serif.zh-TW", "");
pref("font.name.sans-serif.zh-TW", "");
pref("font.name.monospace.zh-TW", "");
pref("font.name.cursive.zh-TW", "");

pref("font.name.serif.zh-HK", "");
pref("font.name.sans-serif.zh-HK", "");
pref("font.name.monospace.zh-HK", "");
pref("font.name.cursive.zh-HK", "");

pref("font.name.serif.x-devanagari", "");
pref("font.name.sans-serif.x-devanagari", "");
pref("font.name.monospace.x-devanagari", "");
pref("font.name.cursive.x-devanagari", "");

pref("font.name.serif.x-tamil", "");
pref("font.name.sans-serif.x-tamil", "");
pref("font.name.monospace.x-tamil", "");
pref("font.name.cursive.x-tamil", "");

pref("font.name.serif.x-armn", "");
pref("font.name.sans-serif.x-armn", "");
pref("font.name.monospace.x-armn", "");
pref("font.name.cursive.x-armn", "");

pref("font.name.serif.x-beng", "");
pref("font.name.sans-serif.x-beng", "");
pref("font.name.monospace.x-beng", "");
pref("font.name.cursive.x-beng", "");

pref("font.name.serif.x-cans", "");
pref("font.name.sans-serif.x-cans", "");
pref("font.name.monospace.x-cans", "");
pref("font.name.cursive.x-cans", "");

pref("font.name.serif.x-ethi", "");
pref("font.name.sans-serif.x-ethi", "");
pref("font.name.monospace.x-ethi", "");
pref("font.name.cursive.x-ethi", "");

pref("font.name.serif.x-geor", "");
pref("font.name.sans-serif.x-geor", "");
pref("font.name.monospace.x-geor", "");
pref("font.name.cursive.x-geor", "");

pref("font.name.serif.x-gujr", "");
pref("font.name.sans-serif.x-gujr", "");
pref("font.name.monospace.x-gujr", "");
pref("font.name.cursive.x-gujr", "");

pref("font.name.serif.x-guru", "");
pref("font.name.sans-serif.x-guru", "");
pref("font.name.monospace.x-guru", "");
pref("font.name.cursive.x-guru", "");

pref("font.name.serif.x-khmr", "");
pref("font.name.sans-serif.x-khmr", "");
pref("font.name.monospace.x-khmr", "");
pref("font.name.cursive.x-khmr", "");

pref("font.name.serif.x-mlym", "");
pref("font.name.sans-serif.x-mlym", "");
pref("font.name.monospace.x-mlym", "");
pref("font.name.cursive.x-mlym", "");

pref("font.name.serif.x-orya", "");
pref("font.name.sans-serif.x-orya", "");
pref("font.name.monospace.x-orya", "");
pref("font.name.cursive.x-orya", "");

pref("font.name.serif.x-telu", "");
pref("font.name.sans-serif.x-telu", "");
pref("font.name.monospace.x-telu", "");
pref("font.name.cursive.x-telu", "");

pref("font.name.serif.x-knda", "");
pref("font.name.sans-serif.x-knda", "");
pref("font.name.monospace.x-knda", "");
pref("font.name.cursive.x-knda", "");

pref("font.name.serif.x-sinh", "");
pref("font.name.sans-serif.x-sinh", "");
pref("font.name.monospace.x-sinh", "");
pref("font.name.cursive.x-sinh", "");

pref("font.name.serif.x-tibt", "");
pref("font.name.sans-serif.x-tibt", "");
pref("font.name.monospace.x-tibt", "");
pref("font.name.cursive.x-tibt", "");

pref("font.name.serif.x-math", "");
pref("font.name.sans-serif.x-math", "");
pref("font.name.monospace.x-math", "");
pref("font.name.cursive.x-math", "");

pref("font.name-list.serif.x-math", "Latin Modern Math, STIX Two Math, XITS Math, Cambria Math, Libertinus Math, DejaVu Math TeX Gyre, TeX Gyre Bonum Math, TeX Gyre Pagella Math, TeX Gyre Schola, TeX Gyre Termes Math, STIX Math, Asana Math, STIXGeneral, DejaVu Serif, DejaVu Sans, serif");
pref("font.name-list.sans-serif.x-math", "sans-serif");
pref("font.name-list.monospace.x-math", "monospace");

// Some CJK fonts have bad underline offset, their CJK character glyphs are overlapped (or adjoined)  to its underline.
// These fonts are ignored the underline offset, instead of it, the underline is lowered to bottom of its em descent.
pref("font.blacklist.underline_offset", "FangSong,Gulim,GulimChe,MingLiU,MingLiU-ExtB,MingLiU_HKSCS,MingLiU-HKSCS-ExtB,MS Gothic,MS Mincho,MS PGothic,MS PMincho,MS UI Gothic,PMingLiU,PMingLiU-ExtB,SimHei,SimSun,SimSun-ExtB,Hei,Kai,Apple LiGothic,Apple LiSung,Osaka");

// security-sensitive dialogs should delay button enabling. In milliseconds.
pref("security.dialog_enable_delay", 1000);
pref("security.notification_enable_delay", 500);

#ifdef EARLY_BETA_OR_EARLIER
  // Disallow web documents loaded with the SystemPrincipal
  pref("security.disallow_non_local_systemprincipal_in_tests", false);
#endif

// Insecure Form Field Warning
pref("security.insecure_field_warning.ignore_local_ip_address", true);

// Remote settings preferences
pref("services.settings.poll_interval", 86400); // 24H

// The percentage of clients who will report uptake telemetry as
// events instead of just a histogram. This only applies on Release;
// other channels always report events.
pref("services.common.uptake.sampleRate", 1);   // 1%

pref("extensions.abuseReport.enabled", false);
// Whether Firefox integrated abuse reporting feature should be opening the new abuse report form hosted on AMO.
pref("extensions.abuseReport.amoFormURL", "https://addons.mozilla.org/%LOCALE%/firefox/feedback/addon/%addonID%/");
pref("extensions.addonAbuseReport.url", "https://services.addons.mozilla.org/api/v5/abuse/report/addon/");

// Blocklist preferences
pref("extensions.blocklist.enabled", true);
pref("extensions.blocklist.detailsURL", "https://blocked.cdn.mozilla.net/");
pref("extensions.blocklist.itemURL", "https://blocked.cdn.mozilla.net/%blockID%.html");
pref("extensions.blocklist.addonItemURL", "https://addons.mozilla.org/%LOCALE%/firefox/blocked-addon/%addonID%/%addonVersion%/");
// Controls what level the blocklist switches from warning about items to forcibly
// blocking them.
pref("extensions.blocklist.level", 2);
// Whether event pages should be enabled for "manifest_version: 2" extensions.
pref("extensions.eventPages.enabled", true);
// Whether MV3 restrictions for actions popup urls should be extended to MV2 extensions
// (only allowing same extension urls to be used as action popup urls).
pref("extensions.manifestV2.actionsPopupURLRestricted", false);
// Whether "manifest_version: 3" extensions should be allowed to install successfully.
pref("extensions.manifestV3.enabled", true);
#ifndef MOZ_WEBEXT_WEBIDL_ENABLED
  // Defined in StaticPrefList.yaml but overridden here to lock it.
  pref("extensions.backgroundServiceWorker.enabled", false, locked);
#endif
// Whether to enable the updated openPopup API.
#ifdef NIGHTLY_BUILD
  pref("extensions.openPopupWithoutUserGesture.enabled", true);
#else
  pref("extensions.openPopupWithoutUserGesture.enabled", false);
#endif
// Install origins restriction.
pref("extensions.install_origins.enabled", false);

// TODO: bug 1830712: remove prefs related to browser_style deprecation.
pref("extensions.browser_style_mv3.supported", false);
pref("extensions.browser_style_mv3.same_as_mv2", false);

// Experimental Inference API
#ifdef NIGHTLY_BUILD
  pref("extensions.ml.enabled", true);
#else
  pref("extensions.ml.enabled", false);
#endif

// Middle-mouse handling
pref("middlemouse.paste", false);
pref("middlemouse.contentLoadURL", false);
pref("middlemouse.scrollbarPosition", false);

#if defined(XP_WIN) || defined(XP_MACOSX) || defined(MOZ_WIDGET_GTK)
  // Setting false you can disable 4th button and/or 5th button of your mouse.
  // 4th button is typically mapped to "Back" and 5th button is typically mapped
  // to "Forward" button.
  pref("mousebutton.4th.enabled", true);
  pref("mousebutton.5th.enabled", true);
#endif

// mousewheel.*.action can specify the action when you use mosue wheel.
// When no modifier keys are pressed or two or more modifires are pressed,
// .default is used.
// 0: Nothing happens
// 1: Scrolling contents
// 2: Go back or go forward, in your history
// 3: Zoom in or out (reflowing zoom).
// 4: Treat vertical wheel as horizontal scroll
//      This treats vertical wheel operation (i.e., deltaY) as horizontal
//      scroll.  deltaX and deltaZ are always ignored.  So, only
//      "delta_multiplier_y" pref affects the scroll speed.
// 5: Zoom in or out (pinch zoom).
pref("mousewheel.default.action", 1);
pref("mousewheel.with_alt.action", 2);
pref("mousewheel.with_control.action", 3);
// Command key on Mac, Windows log key on Windows and Linux
pref("mousewheel.with_meta.action", 1);
pref("mousewheel.with_shift.action", 4);

// mousewheel.*.action.override_x will override the action
// when the mouse wheel is rotated along the x direction.
// -1: Don't override the action.
// 0 to 3: Override the action with the specified value.
// Note that 4 isn't available because it doesn't make sense to apply the
// default action only for y direction to this pref.
pref("mousewheel.default.action.override_x", -1);
pref("mousewheel.with_alt.action.override_x", -1);
pref("mousewheel.with_control.action.override_x", -1);
// Command key on Mac, Windows log key on Windows and Linux
pref("mousewheel.with_meta.action.override_x", -1);
pref("mousewheel.with_shift.action.override_x", -1);

// mousewheel.*.delta_multiplier_* can specify the value muliplied by the delta
// value.  The values will be used after divided by 100.  I.e., 100 means 1.0,
// -100 means -1.0.  If the values were negative, the direction would be
// reverted.  The absolue value must be 100 or larger.
pref("mousewheel.default.delta_multiplier_x", 100);
pref("mousewheel.default.delta_multiplier_y", 100);
pref("mousewheel.default.delta_multiplier_z", 100);
pref("mousewheel.with_alt.delta_multiplier_x", 100);
pref("mousewheel.with_alt.delta_multiplier_y", 100);
pref("mousewheel.with_alt.delta_multiplier_z", 100);
pref("mousewheel.with_control.delta_multiplier_x", 100);
pref("mousewheel.with_control.delta_multiplier_y", 100);
pref("mousewheel.with_control.delta_multiplier_z", 100);
// Command key on Mac, Windows log key on Windows and Linux
pref("mousewheel.with_meta.delta_multiplier_x", 100);
pref("mousewheel.with_meta.delta_multiplier_y", 100);
pref("mousewheel.with_meta.delta_multiplier_z", 100);
pref("mousewheel.with_shift.delta_multiplier_x", 100);
pref("mousewheel.with_shift.delta_multiplier_y", 100);
pref("mousewheel.with_shift.delta_multiplier_z", 100);

// enable single finger gesture input (win7+ tablets)
pref("gestures.enable_single_finger_input", true);

pref("dom.use_watchdog", true);

// Stop all scripts in a compartment when the "stop script" dialog is used.
pref("dom.global_stop_script", true);

// Enable multi by default.
#if !defined(MOZ_ASAN) && !defined(MOZ_TSAN)
  pref("dom.ipc.processCount", 8);
#elif defined(FUZZING_SNAPSHOT)
  pref("dom.ipc.processCount", 1);
#else
  pref("dom.ipc.processCount", 4);
#endif

// Default to allow only one file:// URL content process.
pref("dom.ipc.processCount.file", 1);

// WebExtensions only support a single extension process.
pref("dom.ipc.processCount.extension", 1);

// The privileged about process only supports a single content process.
pref("dom.ipc.processCount.privilegedabout", 1);

// Limit the privileged mozilla process to a single instance only
// to avoid multiple of these content processes
pref("dom.ipc.processCount.privilegedmozilla", 1);

// Maximum number of isolated content processes per-origin.
#ifdef ANDROID
pref("dom.ipc.processCount.webIsolated", 1);
#else
pref("dom.ipc.processCount.webIsolated", 4);
#endif

// For now we allow a single inference process
pref("dom.ipc.processCount.inference", 1);

// Keep a single privileged about process alive for performance reasons.
// e.g. we do not want to throw content processes out every time we navigate
// away from about:newtab.
pref("dom.ipc.keepProcessesAlive.privilegedabout", 1);

// Disable support for SVG
pref("svg.disabled", false);

// This pref will cause assertions when a remoteType triggers a process switch
// to a new remoteType it should not be able to trigger.
pref("browser.tabs.remote.enforceRemoteTypeRestrictions", false);

// Pref to control whether we use a separate privileged content process
// for about: pages. This pref name did not age well: we will have multiple
// types of privileged content processes, each with different privileges.
pref("browser.tabs.remote.separatePrivilegedContentProcess", false);

// The domains we will isolate into the Mozilla Content Process. Comma-separated
// full domains: any subdomains of the domains listed will also be allowed.
pref("browser.tabs.remote.separatedMozillaDomains", "addons.mozilla.org,accounts.firefox.com");

// Default font types and sizes by locale
pref("font.default.ar", "sans-serif");
pref("font.minimum-size.ar", 0);
pref("font.size.variable.ar", 16);
pref("font.size.monospace.ar", 13);

pref("font.default.el", "serif");
pref("font.minimum-size.el", 0);
pref("font.size.variable.el", 16);
pref("font.size.monospace.el", 13);

pref("font.default.he", "sans-serif");
pref("font.minimum-size.he", 0);
pref("font.size.variable.he", 16);
pref("font.size.monospace.he", 13);

pref("font.default.ja", "sans-serif");
pref("font.minimum-size.ja", 0);
pref("font.size.variable.ja", 16);
pref("font.size.monospace.ja", 16);

pref("font.default.ko", "sans-serif");
pref("font.minimum-size.ko", 0);
pref("font.size.variable.ko", 16);
pref("font.size.monospace.ko", 16);

pref("font.default.th", "sans-serif");
pref("font.minimum-size.th", 0);
pref("font.size.variable.th", 16);
pref("font.size.monospace.th", 13);

pref("font.default.x-cyrillic", "serif");
pref("font.minimum-size.x-cyrillic", 0);
pref("font.size.variable.x-cyrillic", 16);
pref("font.size.monospace.x-cyrillic", 13);

pref("font.default.x-devanagari", "serif");
pref("font.minimum-size.x-devanagari", 0);
pref("font.size.variable.x-devanagari", 16);
pref("font.size.monospace.x-devanagari", 13);

pref("font.default.x-tamil", "serif");
pref("font.minimum-size.x-tamil", 0);
pref("font.size.variable.x-tamil", 16);
pref("font.size.monospace.x-tamil", 13);

pref("font.default.x-armn", "serif");
pref("font.minimum-size.x-armn", 0);
pref("font.size.variable.x-armn", 16);
pref("font.size.monospace.x-armn", 13);

pref("font.default.x-beng", "serif");
pref("font.minimum-size.x-beng", 0);
pref("font.size.variable.x-beng", 16);
pref("font.size.monospace.x-beng", 13);

pref("font.default.x-cans", "serif");
pref("font.minimum-size.x-cans", 0);
pref("font.size.variable.x-cans", 16);
pref("font.size.monospace.x-cans", 13);

pref("font.default.x-ethi", "serif");
pref("font.minimum-size.x-ethi", 0);
pref("font.size.variable.x-ethi", 16);
pref("font.size.monospace.x-ethi", 13);

pref("font.default.x-geor", "serif");
pref("font.minimum-size.x-geor", 0);
pref("font.size.variable.x-geor", 16);
pref("font.size.monospace.x-geor", 13);

pref("font.default.x-gujr", "serif");
pref("font.minimum-size.x-gujr", 0);
pref("font.size.variable.x-gujr", 16);
pref("font.size.monospace.x-gujr", 13);

pref("font.default.x-guru", "serif");
pref("font.minimum-size.x-guru", 0);
pref("font.size.variable.x-guru", 16);
pref("font.size.monospace.x-guru", 13);

pref("font.default.x-khmr", "serif");
pref("font.minimum-size.x-khmr", 0);
pref("font.size.variable.x-khmr", 16);
pref("font.size.monospace.x-khmr", 13);

pref("font.default.x-mlym", "serif");
pref("font.minimum-size.x-mlym", 0);
pref("font.size.variable.x-mlym", 16);
pref("font.size.monospace.x-mlym", 13);

pref("font.default.x-orya", "serif");
pref("font.minimum-size.x-orya", 0);
pref("font.size.variable.x-orya", 16);
pref("font.size.monospace.x-orya", 13);

pref("font.default.x-telu", "serif");
pref("font.minimum-size.x-telu", 0);
pref("font.size.variable.x-telu", 16);
pref("font.size.monospace.x-telu", 13);

pref("font.default.x-knda", "serif");
pref("font.minimum-size.x-knda", 0);
pref("font.size.variable.x-knda", 16);
pref("font.size.monospace.x-knda", 13);

pref("font.default.x-sinh", "serif");
pref("font.minimum-size.x-sinh", 0);
pref("font.size.variable.x-sinh", 16);
pref("font.size.monospace.x-sinh", 13);

pref("font.default.x-tibt", "serif");
pref("font.minimum-size.x-tibt", 0);
pref("font.size.variable.x-tibt", 16);
pref("font.size.monospace.x-tibt", 13);

pref("font.default.x-unicode", "serif");
pref("font.minimum-size.x-unicode", 0);
pref("font.size.variable.x-unicode", 16);
pref("font.size.monospace.x-unicode", 13);

pref("font.default.x-western", "serif");
pref("font.minimum-size.x-western", 0);
pref("font.size.variable.x-western", 16);
pref("font.size.monospace.x-western", 13);

pref("font.default.zh-CN", "sans-serif");
pref("font.minimum-size.zh-CN", 0);
pref("font.size.variable.zh-CN", 16);
pref("font.size.monospace.zh-CN", 16);

pref("font.default.zh-HK", "sans-serif");
pref("font.minimum-size.zh-HK", 0);
pref("font.size.variable.zh-HK", 16);
pref("font.size.monospace.zh-HK", 16);

pref("font.default.zh-TW", "sans-serif");
pref("font.minimum-size.zh-TW", 0);
pref("font.size.variable.zh-TW", 16);
pref("font.size.monospace.zh-TW", 16);

// mathml.css sets font-size to "inherit" and font-family to "serif" so only
// font.name.*.x-math and font.minimum-size.x-math are really relevant.
pref("font.default.x-math", "serif");
pref("font.minimum-size.x-math", 0);
pref("font.size.variable.x-math", 16);
pref("font.size.monospace.x-math", 13);

#ifdef XP_WIN

  pref("font.name-list.emoji", "Segoe UI Emoji, Twemoji Mozilla");

  pref("font.name-list.serif.ar", "Times New Roman");
  pref("font.name-list.sans-serif.ar", "Segoe UI, Tahoma, Arial");
  pref("font.name-list.monospace.ar", "Consolas");
  pref("font.name-list.cursive.ar", "Comic Sans MS");

  pref("font.name-list.serif.el", "Times New Roman");
  pref("font.name-list.sans-serif.el", "Arial");
  pref("font.name-list.monospace.el", "Consolas");
  pref("font.name-list.cursive.el", "Comic Sans MS");

  pref("font.name-list.serif.he", "Narkisim, David");
  pref("font.name-list.sans-serif.he", "Arial");
  pref("font.name-list.monospace.he", "Fixed Miriam Transparent, Miriam Fixed, Rod, Consolas, Courier New");
  pref("font.name-list.cursive.he", "Guttman Yad, Ktav, Arial");

  pref("font.name-list.serif.ja", "Yu Mincho, MS PMincho, MS Mincho, Meiryo, Yu Gothic, MS PGothic, MS Gothic");
  pref("font.name-list.sans-serif.ja", "Meiryo, Yu Gothic, MS PGothic, MS Gothic, Yu Mincho, MS PMincho, MS Mincho");
  pref("font.name-list.monospace.ja", "MS Gothic, MS Mincho, Meiryo, Yu Gothic, Yu Mincho, MS PGothic, MS PMincho");

  pref("font.name-list.serif.ko", "Batang, Gulim");
  pref("font.name-list.sans-serif.ko", "Malgun Gothic, Gulim");
  pref("font.name-list.monospace.ko", "GulimChe");
  pref("font.name-list.cursive.ko", "Gungsuh");

  pref("font.name-list.serif.th", "Tahoma");
  pref("font.name-list.sans-serif.th", "Tahoma");
  pref("font.name-list.monospace.th", "Tahoma");
  pref("font.name-list.cursive.th", "Tahoma");

  pref("font.name-list.serif.x-cyrillic", "Times New Roman");
  pref("font.name-list.sans-serif.x-cyrillic", "Arial");
  pref("font.name-list.monospace.x-cyrillic", "Consolas");
  pref("font.name-list.cursive.x-cyrillic", "Comic Sans MS");

  pref("font.name-list.serif.x-unicode", "Times New Roman");
  pref("font.name-list.sans-serif.x-unicode", "Arial");
  pref("font.name-list.monospace.x-unicode", "Consolas");
  pref("font.name-list.cursive.x-unicode", "Comic Sans MS");

  pref("font.name-list.serif.x-western", "Times New Roman");
  pref("font.name-list.sans-serif.x-western", "Arial");
  pref("font.name-list.monospace.x-western", "Consolas");
  pref("font.name-list.cursive.x-western", "Comic Sans MS");

  pref("font.name-list.serif.zh-CN", "SimSun, MS Song, SimSun-ExtB");
  pref("font.name-list.sans-serif.zh-CN", "Microsoft YaHei, SimHei");
  pref("font.name-list.monospace.zh-CN", "SimSun, MS Song, SimSun-ExtB");
  pref("font.name-list.cursive.zh-CN", "KaiTi, KaiTi_GB2312");

  // Per Taiwanese users' demand. They don't want to use TC fonts for
  // rendering Latin letters. (bug 88579)
  pref("font.name-list.serif.zh-TW", "Times New Roman, PMingLiu, MingLiU, MingLiU-ExtB");
  #ifdef EARLY_BETA_OR_EARLIER
    pref("font.name-list.sans-serif.zh-TW", "Arial, Microsoft JhengHei, PMingLiU, MingLiU, MingLiU-ExtB");
  #else
    pref("font.name-list.sans-serif.zh-TW", "Arial, PMingLiU, MingLiU, MingLiU-ExtB, Microsoft JhengHei");
  #endif
  pref("font.name-list.monospace.zh-TW", "MingLiU, MingLiU-ExtB");
  pref("font.name-list.cursive.zh-TW", "DFKai-SB");

  // hkscsm3u.ttf (HKSCS-2001) :  http://www.microsoft.com/hk/hkscs
  // Hong Kong users have the same demand about glyphs for Latin letters (bug 88579)
  pref("font.name-list.serif.zh-HK", "Times New Roman, MingLiu_HKSCS, Ming(for ISO10646), MingLiU, MingLiU_HKSCS-ExtB, Microsoft JhengHei");
  pref("font.name-list.sans-serif.zh-HK", "Arial, MingLiU_HKSCS, Ming(for ISO10646), MingLiU, MingLiU_HKSCS-ExtB, Microsoft JhengHei");
  pref("font.name-list.monospace.zh-HK", "MingLiU_HKSCS, Ming(for ISO10646), MingLiU, MingLiU_HKSCS-ExtB, Microsoft JhengHei");
  pref("font.name-list.cursive.zh-HK", "DFKai-SB");

  pref("font.name-list.serif.x-devanagari", "Kokila, Raghindi");
  pref("font.name-list.sans-serif.x-devanagari", "Nirmala UI, Mangal");
  pref("font.name-list.monospace.x-devanagari", "Mangal, Nirmala UI");

  pref("font.name-list.serif.x-tamil", "Latha");
  pref("font.name-list.monospace.x-tamil", "Latha");

  // http://www.alanwood.net/unicode/fonts.html

  pref("font.name-list.serif.x-armn", "Sylfaen");
  pref("font.name-list.sans-serif.x-armn", "Arial AMU");
  pref("font.name-list.monospace.x-armn", "Arial AMU");

  pref("font.name-list.serif.x-beng", "Vrinda, Akaash, Likhan, Ekushey Punarbhaba");
  pref("font.name-list.sans-serif.x-beng", "Vrinda, Akaash, Likhan, Ekushey Punarbhaba");
  pref("font.name-list.monospace.x-beng", "Mitra Mono, Likhan, Mukti Narrow");

  pref("font.name-list.serif.x-cans", "Aboriginal Serif, BJCree Uni");
  pref("font.name-list.sans-serif.x-cans", "Aboriginal Sans");
  pref("font.name-list.monospace.x-cans", "Aboriginal Sans, OskiDakelh, Pigiarniq, Uqammaq");

  pref("font.name-list.serif.x-ethi", "Visual Geez Unicode, Visual Geez Unicode Agazian");
  pref("font.name-list.sans-serif.x-ethi", "GF Zemen Unicode");
  pref("font.name-list.monospace.x-ethi", "Ethiopia Jiret");
  pref("font.name-list.cursive.x-ethi", "Visual Geez Unicode Title");

  pref("font.name-list.serif.x-geor", "Sylfaen, BPG Paata Khutsuri U, TITUS Cyberbit Basic");
  pref("font.name-list.sans-serif.x-geor", "BPG Classic 99U");
  pref("font.name-list.monospace.x-geor", "BPG Classic 99U");

  pref("font.name-list.serif.x-gujr", "Shruti");
  pref("font.name-list.sans-serif.x-gujr", "Shruti");
  pref("font.name-list.monospace.x-gujr", "Shruti");

  pref("font.name-list.serif.x-guru", "Raavi, Saab");
  pref("font.name-list.sans-serif.x-guru", "");
  pref("font.name-list.monospace.x-guru", "Raavi, Saab");

  pref("font.name-list.serif.x-khmr", "PhnomPenh OT,.Mondulkiri U GR 1.5, Khmer OS");
  pref("font.name-list.sans-serif.x-khmr", "Khmer OS");
  pref("font.name-list.monospace.x-khmr", "Khmer OS, Khmer OS System");

  pref("font.name-list.serif.x-mlym", "Rachana_w01, AnjaliOldLipi, Kartika, ThoolikaUnicode");
  pref("font.name-list.sans-serif.x-mlym", "Rachana_w01, AnjaliOldLipi, Kartika, ThoolikaUnicode");
  pref("font.name-list.monospace.x-mlym", "Rachana_w01, AnjaliOldLipi, Kartika, ThoolikaUnicode");

  pref("font.name-list.serif.x-orya", "ori1Uni, Kalinga");
  pref("font.name-list.sans-serif.x-orya", "ori1Uni, Kalinga");
  pref("font.name-list.monospace.x-orya", "ori1Uni, Kalinga");

  pref("font.name-list.serif.x-telu", "Gautami, Akshar Unicode");
  pref("font.name-list.sans-serif.x-telu", "Gautami, Akshar Unicode");
  pref("font.name-list.monospace.x-telu", "Gautami, Akshar Unicode");

  pref("font.name-list.serif.x-knda", "Tunga, AksharUnicode");
  pref("font.name-list.sans-serif.x-knda", "Tunga, AksharUnicode");
  pref("font.name-list.monospace.x-knda", "Tunga, AksharUnicode");

  pref("font.name-list.serif.x-sinh", "Iskoola Pota, AksharUnicode");
  pref("font.name-list.sans-serif.x-sinh", "Iskoola Pota, AksharUnicode");
  pref("font.name-list.monospace.x-sinh", "Iskoola Pota, AksharUnicode");

  pref("font.name-list.serif.x-tibt", "Tibetan Machine Uni, Jomolhari, Microsoft Himalaya");
  pref("font.name-list.sans-serif.x-tibt", "Tibetan Machine Uni, Jomolhari, Microsoft Himalaya");
  pref("font.name-list.monospace.x-tibt", "Tibetan Machine Uni, Jomolhari, Microsoft Himalaya");

  pref("font.minimum-size.th", 10);

  pref("font.default.x-devanagari", "sans-serif");

  pref("font.name-list.serif.x-math", "Latin Modern Math, STIX Two Math, XITS Math, Cambria Math, Libertinus Math, DejaVu Math TeX Gyre, TeX Gyre Bonum Math, TeX Gyre Pagella Math, TeX Gyre Schola, TeX Gyre Termes Math, STIX Math, Asana Math, STIXGeneral, DejaVu Serif, DejaVu Sans, Times New Roman");
  pref("font.name-list.sans-serif.x-math", "Arial");
  pref("font.name-list.monospace.x-math", "Consolas");
  pref("font.name-list.cursive.x-math", "Comic Sans MS");

  // ClearType tuning parameters for directwrite/d2d.
  //
  // Allows overriding of underlying registry values in:
  //   HKCU/Software/Microsoft/Avalon.Graphics/<display> (contrast and level)
  //   HKLM/Software/Microsoft/Avalon.Graphics/<display> (gamma, pixel structure)
  // and selection of the ClearType/antialiasing mode.
  //
  // A value of -1 implies use the default value, otherwise value ranges
  // follow registry settings:
  //   gamma [1000, 2200]  default: based on screen, typically 2200 (== 2.2)
  //   enhanced contrast [0, 1000] default: 50
  //   cleartype level [0, 100] default: 100
  //   pixel structure [0, 2] default: 0 (flat/RGB/BGR)
  //   rendering mode [0, 5] default: 0
  //     0 = use default for font & size;
  //     1 = aliased;
  //     2 = GDI Classic;
  //     3 = GDI Natural Widths;
  //     4 = Natural;
  //     5 = Natural Symmetric
  //
  // See:
  //   http://msdn.microsoft.com/en-us/library/aa970267.aspx
  //   http://msdn.microsoft.com/en-us/library/dd368190%28v=VS.85%29.aspx
  // Note: DirectWrite uses the "Enhanced Contrast Level" value rather than the
  // "Text Contrast Level" value

  pref("gfx.font_rendering.cleartype_params.gamma", -1);
  pref("gfx.font_rendering.cleartype_params.enhanced_contrast", -1);
  pref("gfx.font_rendering.cleartype_params.cleartype_level", -1);
  pref("gfx.font_rendering.cleartype_params.pixel_structure", -1);
  pref("gfx.font_rendering.cleartype_params.rendering_mode", -1);

#if defined(EARLY_BETA_OR_EARLIER)
  // We no longer force "GDI Classic" mode on any fonts by default.
  pref("gfx.font_rendering.cleartype_params.force_gdi_classic_for_families", "");
  pref("gfx.font_rendering.cleartype_params.force_gdi_classic_max_size", 0);
#else
  // A comma-separated list of font family names. Fonts in these families will
  // be forced to use "GDI Classic" ClearType mode, provided the value
  // of gfx.font_rendering.cleartype_params.rendering_mode is -1
  // (i.e. a specific rendering_mode has not been explicitly set).
  // Currently we apply this setting to the sans-serif Microsoft "core Web fonts".
  pref("gfx.font_rendering.cleartype_params.force_gdi_classic_for_families",
       "Arial,Consolas,Courier New,Microsoft Sans Serif,Segoe UI,Tahoma,Trebuchet MS,Verdana");
  // The maximum size at which we will force GDI classic mode using
  // force_gdi_classic_for_families.
  pref("gfx.font_rendering.cleartype_params.force_gdi_classic_max_size", 15);
#endif

  // Switch the keyboard layout per window
  pref("intl.keyboard.per_window_layout", false);

  // If composition_font is set, Gecko sets the font to IME.  IME may use
  // the fonts on their window like candidate window.  If they are empty,
  // Gecko uses the system default font which is set to the IM context.
  // The font name must not start with '@'.  When the writing mode is vertical,
  // Gecko inserts '@' to the start of the font name automatically.
  // FYI: Changing these prefs requires to restart.
  pref("intl.imm.composition_font", "");

  // Japanist 2003's candidate window is broken if the font is "@System" which
  // is default composition font for vertical writing mode.
  // You can specify font to use on candidate window of Japanist 2003.
  // This value must not start with '@'.
  // FYI: Changing this pref requires to restart.
  pref("intl.imm.composition_font.japanist_2003", "MS PGothic");

  // Even if IME claims that they support vertical writing mode but it may not
  // support vertical writing mode for its candidate window.  This pref allows
  // to ignore the claim.
  // FYI: Changing this pref requires to restart.
  pref("intl.imm.vertical_writing.always_assume_not_supported", false);

  // We cannot retrieve active IME name with IMM32 API if a TIP of TSF is
  // active. This pref can specify active IME name when Japanese TIP is active.
  // For example:
  //   Google Japanese Input: "Google 日本語入力 IMM32 モジュール"
  //   ATOK 2011: "ATOK 2011" (similarly, e.g., ATOK 2013 is "ATOK 2013")
  pref("intl.imm.japanese.assume_active_tip_name_as", "");

  // See bug 448927, on topmost panel, some IMEs are not usable on Windows.
  pref("ui.panel.default_level_parent", false);

  // Enable system settings cache for mouse wheel message handling.
  // Note that even if this pref is set to true, Gecko may not cache the system
  // settings if Gecko detects that the cache won't be refreshed properly when
  // the settings are changed.
  pref("mousewheel.system_settings_cache.enabled", true);

  // This is a pref to test system settings cache for mouse wheel message
  // handling.  If this is set to true, Gecko forcibly use the cache.
  pref("mousewheel.system_settings_cache.force_enabled", false);

  // If your mouse drive sends WM_*SCROLL messages when you turn your mouse
  // wheel, set this to true.  Then, gecko processes them as mouse wheel
  // messages.
  pref("mousewheel.emulate_at_wm_scroll", false);

  // Some odd touchpad utils give focus to window under cursor when user tries
  // to scroll.  If this is true, Gecko tries to emulate such odd behavior.
  // Don't make this true unless you want to debug.  Enabling this pref causes
  // making damage to the performance.
  pref("mousewheel.debug.make_window_under_cursor_foreground", false);

  // Enables or disabled the TrackPoint hack, -1 is autodetect, 0 is off,
  // and 1 is on.  Set this to 1 if TrackPoint scrolling is not working.
  pref("ui.trackpoint_hack.enabled", -1);

  // Setting this to a non-empty string overrides the Win32 "window class" used
  // for "normal" windows. Setting this to MozillaUIWindowClass might make
  // some trackpad drivers behave better.
  pref("ui.window_class_override", "");

  // Enables or disables the Elantech gesture hacks.  -1 is autodetect, 0 is
  // off, and 1 is on.  Set this to 1 if three-finger swipe gestures do not
  // cause page back/forward actions, or if pinch-to-zoom does not work.
  pref("ui.elantech_gesture_hacks.enabled", -1);

  // Show the Windows on-screen keyboard (osk.exe) when a text field is focused.
  pref("ui.osk.enabled", true);
  // Only show the on-screen keyboard if there are no physical keyboards
  // attached to the device.
  pref("ui.osk.detect_physical_keyboard", true);
  // Path to TabTip.exe on local machine. Cached for performance reasons.
  pref("ui.osk.on_screen_keyboard_path", "");
  // This pref stores the "reason" that the on-screen keyboard was either
  // shown or not shown when focus is moved to an editable text field. It is
  // used to help debug why the keyboard is either not appearing when expected
  // or appearing when it is not expected.
  pref("ui.osk.debug.keyboardDisplayReason", "");

#endif // XP_WIN

#ifdef XP_MACOSX
  // Mac specific preference defaults
  pref("browser.drag_out_of_frame_style", 1);

  // default fonts (in UTF8 and using canonical names)
  // to determine canonical font names, use a debug build and
  // enable NSPR logging for module fontInfoLog:5
  // canonical names immediately follow '(fontinit) family:' in the log

  // For some scripts there is no commonly-installed monospace font, so we just use
  // the same as serif/sans-serif, but we prefix the list with Menlo so that at least
  // Latin text will be monospaced if it occurs when that lang code is in effect.

  pref("font.name-list.emoji", "Apple Color Emoji");

  pref("font.name-list.serif.ar", "Al Bayan");
  pref("font.name-list.sans-serif.ar", "Geeza Pro");
  pref("font.name-list.monospace.ar", "Menlo, Geeza Pro");
  pref("font.name-list.cursive.ar", "DecoType Naskh");
  pref("font.name-list.fantasy.ar", "KufiStandardGK");

  pref("font.name-list.serif.el", "Times, Times New Roman");
  pref("font.name-list.sans-serif.el", "Helvetica, Lucida Grande");
  pref("font.name-list.monospace.el", "Menlo");
  pref("font.name-list.cursive.el", "Lucida Grande, Times");
  pref("font.name-list.fantasy.el", "Lucida Grande, Times");

  pref("font.name-list.serif.he", "Times New Roman");
  pref("font.name-list.sans-serif.he", "Arial");
  pref("font.name-list.monospace.he", "Menlo, Courier New");
  pref("font.name-list.cursive.he", "Times New Roman");
  pref("font.name-list.fantasy.he", "Times New Roman");

  pref("font.name-list.serif.ja", "Hiragino Mincho ProN, Hiragino Mincho Pro");
  pref("font.name-list.sans-serif.ja", "Hiragino Kaku Gothic ProN, Hiragino Kaku Gothic Pro, Hiragino Sans");
  pref("font.name-list.monospace.ja", "Osaka-Mono, Menlo, Hiragino Kaku Gothic ProN, Hiragino Sans");

  pref("font.name-list.serif.ko", "AppleMyungjo");
  pref("font.name-list.sans-serif.ko", "Apple SD Gothic Neo, AppleGothic");
  pref("font.name-list.monospace.ko", "Menlo, Apple SD Gothic Neo, AppleGothic");

  pref("font.name-list.serif.th", "Thonburi");
  pref("font.name-list.sans-serif.th", "Thonburi");
  pref("font.name-list.monospace.th", "Menlo, Ayuthaya");

  pref("font.name-list.serif.x-armn", "Noto Sans Armenian");
  pref("font.name-list.sans-serif.x-armn", "Noto Sans Armenian");
  pref("font.name-list.monospace.x-armn", "Menlo, Noto Sans Armenian");

  // SolaimanLipi, Rupali http://ekushey.org/?page/mac_download
  pref("font.name-list.serif.x-beng", "Bangla MN");
  pref("font.name-list.sans-serif.x-beng", "Bangla Sangam MN");
  pref("font.name-list.monospace.x-beng", "Menlo, Bangla Sangam MN");

  pref("font.name-list.serif.x-cans", "Euphemia UCAS");
  pref("font.name-list.sans-serif.x-cans", "Euphemia UCAS");
  pref("font.name-list.monospace.x-cans", "Menlo, Euphemia UCAS");

  pref("font.name-list.serif.x-cyrillic", "Times, Times New Roman");
  pref("font.name-list.sans-serif.x-cyrillic", "Helvetica, Arial");
  pref("font.name-list.monospace.x-cyrillic", "Menlo");
  pref("font.name-list.cursive.x-cyrillic", "Geneva");
  pref("font.name-list.fantasy.x-cyrillic", "Charcoal CY");

  pref("font.name-list.serif.x-devanagari", "ITF Devanagari, Devanagari MT");
  pref("font.name-list.sans-serif.x-devanagari", "Kohinoor Devanagari, Devanagari Sangam MN, Devanagari MT");
  pref("font.name-list.monospace.x-devanagari", "Menlo, Kohinoor Devanagari, Devanagari Sangam MN, Devanagari MT");

  // Abyssinica SIL http://scripts.sil.org/AbyssinicaSIL_Download
  pref("font.name-list.serif.x-ethi", "Kefa, Abyssinica SIL");
  pref("font.name-list.sans-serif.x-ethi", "Kefa, Abyssinica SIL");
  pref("font.name-list.monospace.x-ethi", "Menlo, Kefa, Abyssinica SIL");

  // no suitable fonts for georgian ship with mac os x
  // however some can be freely downloaded
  // TITUS Cyberbit Basic http://titus.fkidg1.uni-frankfurt.de/unicode/tituut.asp
  // Zuzumbo http://homepage.mac.com/rsiradze/FileSharing91.html
  pref("font.name-list.serif.x-geor", "TITUS Cyberbit Basic");
  pref("font.name-list.sans-serif.x-geor", "Zuzumbo");
  pref("font.name-list.monospace.x-geor", "Menlo, Zuzumbo");

  pref("font.name-list.serif.x-gujr", "Gujarati MT");
  pref("font.name-list.sans-serif.x-gujr", "Gujarati Sangam MN, Gujarati MT");
  pref("font.name-list.monospace.x-gujr", "Menlo, Gujarati Sangam MN, Gujarati MT");

  pref("font.name-list.serif.x-guru", "Gurmukhi MT");
  pref("font.name-list.sans-serif.x-guru", "Gurmukhi MT");
  pref("font.name-list.monospace.x-guru", "Menlo, Gurmukhi MT");

  pref("font.name-list.serif.x-khmr", "Khmer MN");
  pref("font.name-list.sans-serif.x-khmr", "Khmer Sangam MN");
  pref("font.name-list.monospace.x-khmr", "Menlo, Khmer Sangam MN");

  pref("font.name-list.serif.x-mlym", "Malayalam MN");
  pref("font.name-list.sans-serif.x-mlym", "Malayalam Sangam MN");
  pref("font.name-list.monospace.x-mlym", "Menlo, Malayalam Sangam MN");

  pref("font.name-list.serif.x-orya", "Oriya MN");
  pref("font.name-list.sans-serif.x-orya", "Oriya Sangam MN");
  pref("font.name-list.monospace.x-orya", "Menlo, Oriya Sangam MN");

  // Pothana http://web.nickshanks.com/typography/telugu/
  pref("font.name-list.serif.x-telu", "Telugu MN, Pothana");
  pref("font.name-list.sans-serif.x-telu", "Telugu Sangam MN, Pothana");
  pref("font.name-list.monospace.x-telu", "Menlo, Telugu Sangam MN, Pothana");

  // Kedage http://web.nickshanks.com/typography/kannada/
  pref("font.name-list.serif.x-knda", "Kannada MN, Kedage");
  pref("font.name-list.sans-serif.x-knda", "Kannada Sangam MN, Kedage");
  pref("font.name-list.monospace.x-knda", "Menlo, Kannada Sangam MN, Kedage");

  pref("font.name-list.serif.x-sinh", "Sinhala MN");
  pref("font.name-list.sans-serif.x-sinh", "Sinhala Sangam MN");
  pref("font.name-list.monospace.x-sinh", "Menlo, Sinhala Sangam MN");

  pref("font.name-list.serif.x-tamil", "InaiMathi");
  pref("font.name-list.sans-serif.x-tamil", "InaiMathi");
  pref("font.name-list.monospace.x-tamil", "Menlo, InaiMathi");

  // Kailasa ships with mac os x >= 10.5
  pref("font.name-list.serif.x-tibt", "Kailasa");
  pref("font.name-list.sans-serif.x-tibt", "Kailasa");
  pref("font.name-list.monospace.x-tibt", "Menlo, Kailasa");

  pref("font.name-list.serif.x-unicode", "Times");
  pref("font.name-list.sans-serif.x-unicode", "Helvetica");
  pref("font.name-list.monospace.x-unicode", "Menlo");
  pref("font.name-list.cursive.x-unicode", "Apple Chancery");
  pref("font.name-list.fantasy.x-unicode", "Papyrus");

  pref("font.name-list.serif.x-western", "Times, Times New Roman");
  pref("font.name-list.sans-serif.x-western", "Helvetica, Arial");
  pref("font.name-list.monospace.x-western", "Menlo");
  pref("font.name-list.cursive.x-western", "Apple Chancery");
  pref("font.name-list.fantasy.x-western", "Papyrus");

  pref("font.name-list.serif.zh-CN", "Times New Roman, Songti SC, STSong, Heiti SC");
  pref("font.name-list.sans-serif.zh-CN", "Arial, PingFang SC, STHeiti, Heiti SC");
  pref("font.name-list.monospace.zh-CN", "Menlo, PingFang SC, STHeiti, Heiti SC");
  pref("font.name-list.cursive.zh-CN", "Kaiti SC");

  pref("font.name-list.serif.zh-TW", "Times New Roman, Songti TC, LiSong Pro, Heiti TC");
  pref("font.name-list.sans-serif.zh-TW", "Arial, PingFang TC, Heiti TC, LiHei Pro");
  pref("font.name-list.monospace.zh-TW", "Menlo, PingFang TC, Heiti TC, LiHei Pro");
  pref("font.name-list.cursive.zh-TW", "Kaiti TC");

  pref("font.name-list.serif.zh-HK", "Times New Roman, Songti TC, LiSong Pro, Heiti TC");
  pref("font.name-list.sans-serif.zh-HK", "Arial, PingFang TC, Heiti TC, LiHei Pro");
  pref("font.name-list.monospace.zh-HK", "Menlo, PingFang TC, Heiti TC, LiHei Pro");
  pref("font.name-list.cursive.zh-HK", "Kaiti TC");

  // XP_MACOSX changes to default font sizes
  pref("font.minimum-size.th", 10);

  // Apple's Symbol is Unicode so use it
  pref("font.name-list.serif.x-math", "Latin Modern Math, STIX Two Math, XITS Math, Cambria Math, Libertinus Math, DejaVu Math TeX Gyre, TeX Gyre Bonum Math, TeX Gyre Pagella Math, TeX Gyre Schola, TeX Gyre Termes Math, STIX Math, Asana Math, STIXGeneral, DejaVu Serif, DejaVu Sans, Symbol, Times");
  pref("font.name-list.sans-serif.x-math", "Helvetica");
  pref("font.name-list.monospace.x-math", "Menlo");
  pref("font.name-list.cursive.x-math", "Apple Chancery");
  pref("font.name-list.fantasy.x-math", "Papyrus");

  // Individual font faces to be treated as independent families,
  // listed as <Postscript name of face:Owning family name>
  pref("font.single-face-list", "Osaka-Mono:Osaka");

  // optimization hint for fonts with localized names to be read in at startup, otherwise read in at lookup miss
  // names are canonical family names (typically English names)
  pref("font.preload-names-list", "Hiragino Kaku Gothic ProN,Hiragino Mincho ProN,STSong");

  // Override font-weight values for some problematic families Apple ships
  // (see bug 931426).
  // The name here is the font's PostScript name, which can be checked in
  // the Font Book utility or other tools.
  pref("font.weight-override.AppleSDGothicNeo-Thin", 100); // Ensure Thin < UltraLight < Light
  pref("font.weight-override.AppleSDGothicNeo-UltraLight", 200);
  pref("font.weight-override.AppleSDGothicNeo-Light", 300);
  pref("font.weight-override.AppleSDGothicNeo-Heavy", 900); // Ensure Heavy > ExtraBold (800)

  pref("font.weight-override.Avenir-Book", 300); // Ensure Book < Roman (400)
  pref("font.weight-override.Avenir-BookOblique", 300);
  pref("font.weight-override.Avenir-MediumOblique", 500); // Harmonize MediumOblique with Medium
  pref("font.weight-override.Avenir-Black", 900); // Ensure Black > Heavy (800)
  pref("font.weight-override.Avenir-BlackOblique", 900);

  pref("font.weight-override.AvenirNext-MediumItalic", 500); // Harmonize MediumItalic with Medium
  pref("font.weight-override.AvenirNextCondensed-MediumItalic", 500);

  pref("font.weight-override.HelveticaNeue-Light", 300); // Ensure Light > Thin (200)
  pref("font.weight-override.HelveticaNeue-LightItalic", 300);

  // See bug 404131, topmost <panel> element wins to Dashboard on MacOSX.
  pref("ui.panel.default_level_parent", false);

  // Macbook touchpad two finger pixel scrolling
  pref("mousewheel.enable_pixel_scrolling", true);

#endif // XP_MACOSX

#ifdef XP_IOS
  // For many scripts there is no standard "monospaced" font, so we just use
  // the same as serif/sans-serif, but we prefix the list with Menlo so that at
  // least any runs of Latin text found when that lang code is in effect will be
  // monospaced, even if the "native" script can't be.

  // For non-Latin/Greek/Cyrillic scripts, there may not be any serif/sans-serif
  // distinction available, so both generics resolve to the same font.

  pref("font.name-list.emoji", "Apple Color Emoji");

  pref("font.name-list.serif.ar", "Al Nile");
  pref("font.name-list.sans-serif.ar", "Geeza Pro");
  pref("font.name-list.monospace.ar", "Menlo, Geeza Pro");

  pref("font.name-list.serif.el", "Times New Roman");
  pref("font.name-list.sans-serif.el", "Arial");
  pref("font.name-list.monospace.el", "Menlo");

  pref("font.name-list.serif.he", "Times New Roman");
  pref("font.name-list.sans-serif.he", "Arial");
  pref("font.name-list.monospace.he", "Menlo");

  pref("font.name-list.serif.ja", "Hiragino Mincho ProN");
  pref("font.name-list.sans-serif.ja", "Hiragino Sans");
  pref("font.name-list.monospace.ja", "Menlo, Hiragino Sans");

  pref("font.name-list.serif.ko", "Apple SD Gothic Neo");
  pref("font.name-list.sans-serif.ko", "Apple SD Gothic Neo");
  pref("font.name-list.monospace.ko", "Menlo, Apple SD Gothic Neo");

  pref("font.name-list.serif.th", "Thonburi");
  pref("font.name-list.sans-serif.th", "Thonburi");
  pref("font.name-list.monospace.th", "Menlo, Thonburi");

  // XXX Unsure if the "SF Armenian" font is present/visible as standard?
  pref("font.name-list.serif.x-armn", "SF Armenian");
  pref("font.name-list.sans-serif.x-armn", "SF Armenian");
  pref("font.name-list.monospace.x-armn", "Menlo, SF Armenian");

  pref("font.name-list.serif.x-beng", "Kohinoor Bangla");
  pref("font.name-list.sans-serif.x-beng", "Kohinoor Bangla");
  pref("font.name-list.monospace.x-beng", "Menlo, Kohinoor Bangla");

  pref("font.name-list.serif.x-cans", "Euphemia UCAS");
  pref("font.name-list.sans-serif.x-cans", "Euphemia UCAS");
  pref("font.name-list.monospace.x-cans", "Menlo, Euphemia UCAS");

  pref("font.name-list.serif.x-cyrillic", "Times New Roman");
  pref("font.name-list.sans-serif.x-cyrillic", "Arial");
  pref("font.name-list.monospace.x-cyrillic", "Menlo");

  pref("font.name-list.serif.x-devanagari", "Kohinoor Devanagari, Devanagari Sangam MN");
  pref("font.name-list.sans-serif.x-devanagari", "Kohinoor Devanagari, Devanagari Sangam MN");
  pref("font.name-list.monospace.x-devanagari", "Menlo, Kohinoor Devanagari, Devanagari Sangam MN");

  pref("font.name-list.serif.x-ethi", "Kefa");
  pref("font.name-list.sans-serif.x-ethi", "Kefa");
  pref("font.name-list.monospace.x-ethi", "Menlo, Kefa");

  // XXX Is "SF Georgian" present/visible as standard?
  pref("font.name-list.serif.x-geor", "SF Georgian");
  pref("font.name-list.sans-serif.x-geor", "SF Georgian");
  pref("font.name-list.monospace.x-geor", "Menlo, SF Georgian");

  pref("font.name-list.serif.x-gujr", "Kohinoor Gujarati");
  pref("font.name-list.sans-serif.x-gujr", "Kohinoor Gujarati");
  pref("font.name-list.monospace.x-gujr", "Menlo, Kohinoor Gujarati");

  // XXX Check spelling: "Mukta Mahee" or "MuktaMahee"?
  pref("font.name-list.serif.x-guru", "Mukta Mahee");
  pref("font.name-list.sans-serif.x-guru", "Mukta Mahee");
  pref("font.name-list.monospace.x-guru", "Menlo, Mukta Mahee");

  pref("font.name-list.serif.x-khmr", "Khmer Sangam MN");
  pref("font.name-list.sans-serif.x-khmr", "Khmer Sangam MN");
  pref("font.name-list.monospace.x-khmr", "Menlo, Khmer Sangam MN");

  pref("font.name-list.serif.x-mlym", "Malayalam Sangam MN");
  pref("font.name-list.sans-serif.x-mlym", "Malayalam Sangam MN");
  pref("font.name-list.monospace.x-mlym", "Menlo, Malayalam Sangam MN");

  pref("font.name-list.serif.x-orya", "Noto Sans Oriya");
  pref("font.name-list.sans-serif.x-orya", "Noto Sans Oriya");
  pref("font.name-list.monospace.x-orya", "Menlo, Noto Sans Oriya");

  pref("font.name-list.serif.x-telu", "Kohinoor Telugu");
  pref("font.name-list.sans-serif.x-telu", "Kohinoor Telugu");
  pref("font.name-list.monospace.x-telu", "Menlo, Kohinoor Telugu");

  pref("font.name-list.serif.x-knda", "Noto Sans Kannada");
  pref("font.name-list.sans-serif.x-knda", "Noto Sans Kannada");
  pref("font.name-list.monospace.x-knda", "Menlo, Noto Sans Kannada");

  pref("font.name-list.serif.x-sinh", "Sinhala Sangam MN");
  pref("font.name-list.sans-serif.x-sinh", "Sinhala Sangam MN");
  pref("font.name-list.monospace.x-sinh", "Menlo, Sinhala Sangam MN");

  pref("font.name-list.serif.x-tamil", "Tamil Sangam MN");
  pref("font.name-list.sans-serif.x-tamil", "Tamil Sangam MN");
  pref("font.name-list.monospace.x-tamil", "Menlo, Tamil Sangam MN");

  pref("font.name-list.serif.x-tibt", "Kailasa");
  pref("font.name-list.sans-serif.x-tibt", "Kailasa");
  pref("font.name-list.monospace.x-tibt", "Menlo, Kailasa");

  pref("font.name-list.serif.x-unicode", "Times New Roman");
  pref("font.name-list.sans-serif.x-unicode", "Arial");
  pref("font.name-list.monospace.x-unicode", "Menlo");

  pref("font.name-list.serif.x-western", "Times New Roman");
  pref("font.name-list.sans-serif.x-western", "Arial");
  pref("font.name-list.monospace.x-western", "Menlo");

  // XXX Is there an alternative that would be better for 'serif'?
  pref("font.name-list.serif.zh-CN", "Times New Roman, PingFang SC");
  pref("font.name-list.sans-serif.zh-CN", "Arial, PingFang SC");
  pref("font.name-list.monospace.zh-CN", "Menlo, PingFang SC");

  pref("font.name-list.serif.zh-TW", "Times New Roman, PingFang TC");
  pref("font.name-list.sans-serif.zh-TW", "Arial, PingFang TC");
  pref("font.name-list.monospace.zh-TW", "Menlo, PingFang TC");

  pref("font.name-list.serif.zh-HK", "Times New Roman, PingFang HK");
  pref("font.name-list.sans-serif.zh-HK", "Arial, PingFang HK");
  pref("font.name-list.monospace.zh-HK", "Menlo, PingFang HK");

  pref("font.name-list.serif.x-math", "STIX Two Math, Symbol, Apple Symbols");
  pref("font.name-list.sans-serif.x-math", "Arial");
  pref("font.name-list.monospace.x-math", "Menlo");

#endif // XP_IOS

#ifdef ANDROID
  // Handled differently under Mac/Windows
  pref("network.protocol-handler.warn-external.file", false);
  pref("browser.drag_out_of_frame_style", 1);

  // Middle-mouse handling
  pref("middlemouse.paste", true);
  pref("middlemouse.scrollbarPosition", true);

  // Tab focus model bit field:
  // 1 focuses text controls, 2 focuses other form elements, 4 adds links.
  // Leave this at the default, 7, to match mozilla1.0-era user expectations.
  // pref("accessibility.tabfocus", 1);

  pref("helpers.global_mime_types_file", "/etc/mime.types");
  pref("helpers.global_mailcap_file", "/etc/mailcap");
  pref("helpers.private_mime_types_file", "~/.mime.types");
  pref("helpers.private_mailcap_file", "~/.mailcap");

  // Setting default_level_parent to true makes the default level for popup
  // windows "top" instead of "parent".  On GTK2 platform, this is implemented
  // with override-redirect windows which is the normal way to implement
  // temporary popup windows.  Setting this to false would make the default
  // level "parent" which is implemented with managed windows.
  // A problem with using managed windows is that metacity sometimes deactivates
  // the parent window when the managed popup is shown.
  pref("ui.panel.default_level_parent", true);

#endif // ANDROID

#if !defined(ANDROID) && !defined(XP_MACOSX) && defined(XP_UNIX)
  // Handled differently under Mac/Windows
  pref("network.protocol-handler.warn-external.file", false);
  pref("browser.drag_out_of_frame_style", 1);

  // Middle-mouse handling
  pref("middlemouse.paste", true);
  pref("middlemouse.scrollbarPosition", true);

  // Tab focus model bit field:
  // 1 focuses text controls, 2 focuses other form elements, 4 adds links.
  // Leave this at the default, 7, to match mozilla1.0-era user expectations.
  // pref("accessibility.tabfocus", 1);

  pref("helpers.global_mime_types_file", "/etc/mime.types");
  pref("helpers.global_mailcap_file", "/etc/mailcap");
  pref("helpers.private_mime_types_file", "~/.mime.types");
  pref("helpers.private_mailcap_file", "~/.mailcap");

  // font names

  // fontconfig doesn't support emoji yet
  // https://lists.freedesktop.org/archives/fontconfig/2016-October/005842.html
  pref("font.name-list.emoji", "Twemoji Mozilla");

  pref("font.name-list.serif.ar", "serif");
  pref("font.name-list.sans-serif.ar", "sans-serif");
  pref("font.name-list.monospace.ar", "monospace");
  pref("font.name-list.cursive.ar", "cursive");
  pref("font.size.monospace.ar", 12);

  pref("font.name-list.serif.el", "serif");
  pref("font.name-list.sans-serif.el", "sans-serif");
  pref("font.name-list.monospace.el", "monospace");
  pref("font.name-list.cursive.el", "cursive");
  pref("font.size.monospace.el", 12);

  pref("font.name-list.serif.he", "serif");
  pref("font.name-list.sans-serif.he", "sans-serif");
  pref("font.name-list.monospace.he", "monospace");
  pref("font.name-list.cursive.he", "cursive");
  pref("font.size.monospace.he", 12);

  pref("font.name-list.serif.ja", "serif");
  pref("font.name-list.sans-serif.ja", "sans-serif");
  pref("font.name-list.monospace.ja", "monospace");
  pref("font.name-list.cursive.ja", "cursive");

  pref("font.name-list.serif.ko", "serif");
  pref("font.name-list.sans-serif.ko", "sans-serif");
  pref("font.name-list.monospace.ko", "monospace");
  pref("font.name-list.cursive.ko", "cursive");

  pref("font.name-list.serif.th", "serif");
  pref("font.name-list.sans-serif.th", "sans-serif");
  pref("font.name-list.monospace.th", "monospace");
  pref("font.name-list.cursive.th", "cursive");
  pref("font.minimum-size.th", 13);

  pref("font.name-list.serif.x-armn", "serif");
  pref("font.name-list.sans-serif.x-armn", "sans-serif");
  pref("font.name-list.monospace.x-armn", "monospace");
  pref("font.name-list.cursive.x-armn", "cursive");

  pref("font.name-list.serif.x-beng", "serif");
  pref("font.name-list.sans-serif.x-beng", "sans-serif");
  pref("font.name-list.monospace.x-beng", "monospace");
  pref("font.name-list.cursive.x-beng", "cursive");

  pref("font.name-list.serif.x-cans", "serif");
  pref("font.name-list.sans-serif.x-cans", "sans-serif");
  pref("font.name-list.monospace.x-cans", "monospace");
  pref("font.name-list.cursive.x-cans", "cursive");

  pref("font.name-list.serif.x-cyrillic", "serif");
  pref("font.name-list.sans-serif.x-cyrillic", "sans-serif");
  pref("font.name-list.monospace.x-cyrillic", "monospace");
  pref("font.name-list.cursive.x-cyrillic", "cursive");
  pref("font.size.monospace.x-cyrillic", 12);

  pref("font.name-list.serif.x-devanagari", "serif");
  pref("font.name-list.sans-serif.x-devanagari", "sans-serif");
  pref("font.name-list.monospace.x-devanagari", "monospace");
  pref("font.name-list.cursive.x-devanagari", "cursive");

  pref("font.name-list.serif.x-ethi", "serif");
  pref("font.name-list.sans-serif.x-ethi", "sans-serif");
  pref("font.name-list.monospace.x-ethi", "monospace");
  pref("font.name-list.cursive.x-ethi", "cursive");

  pref("font.name-list.serif.x-geor", "serif");
  pref("font.name-list.sans-serif.x-geor", "sans-serif");
  pref("font.name-list.monospace.x-geor", "monospace");
  pref("font.name-list.cursive.x-geor", "cursive");

  pref("font.name-list.serif.x-gujr", "serif");
  pref("font.name-list.sans-serif.x-gujr", "sans-serif");
  pref("font.name-list.monospace.x-gujr", "monospace");
  pref("font.name-list.cursive.x-gujr", "cursive");

  pref("font.name-list.serif.x-guru", "serif");
  pref("font.name-list.sans-serif.x-guru", "sans-serif");
  pref("font.name-list.monospace.x-guru", "monospace");
  pref("font.name-list.cursive.x-guru", "cursive");

  pref("font.name-list.serif.x-khmr", "serif");
  pref("font.name-list.sans-serif.x-khmr", "sans-serif");
  pref("font.name-list.monospace.x-khmr", "monospace");
  pref("font.name-list.cursive.x-khmr", "cursive");

  pref("font.name-list.serif.x-knda", "serif");
  pref("font.name-list.sans-serif.x-knda", "sans-serif");
  pref("font.name-list.monospace.x-knda", "monospace");
  pref("font.name-list.cursive.x-knda", "cursive");

  pref("font.name-list.serif.x-mlym", "serif");
  pref("font.name-list.sans-serif.x-mlym", "sans-serif");
  pref("font.name-list.monospace.x-mlym", "monospace");
  pref("font.name-list.cursive.x-mlym", "cursive");

  pref("font.name-list.serif.x-orya", "serif");
  pref("font.name-list.sans-serif.x-orya", "sans-serif");
  pref("font.name-list.monospace.x-orya", "monospace");
  pref("font.name-list.cursive.x-orya", "cursive");

  pref("font.name-list.serif.x-sinh", "serif");
  pref("font.name-list.sans-serif.x-sinh", "sans-serif");
  pref("font.name-list.monospace.x-sinh", "monospace");
  pref("font.name-list.cursive.x-sinh", "cursive");

  pref("font.name-list.serif.x-tamil", "serif");
  pref("font.name-list.sans-serif.x-tamil", "sans-serif");
  pref("font.name-list.monospace.x-tamil", "monospace");
  pref("font.name-list.cursive.x-tamil", "cursive");

  pref("font.name-list.serif.x-telu", "serif");
  pref("font.name-list.sans-serif.x-telu", "sans-serif");
  pref("font.name-list.monospace.x-telu", "monospace");
  pref("font.name-list.cursive.x-telu", "cursive");

  pref("font.name-list.serif.x-tibt", "serif");
  pref("font.name-list.sans-serif.x-tibt", "sans-serif");
  pref("font.name-list.monospace.x-tibt", "monospace");
  pref("font.name-list.cursive.x-tibt", "cursive");

  pref("font.name-list.serif.x-unicode", "serif");
  pref("font.name-list.sans-serif.x-unicode", "sans-serif");
  pref("font.name-list.monospace.x-unicode", "monospace");
  pref("font.name-list.cursive.x-unicode", "cursive");
  pref("font.size.monospace.x-unicode", 12);

  pref("font.name-list.serif.x-western", "serif");
  pref("font.name-list.sans-serif.x-western", "sans-serif");
  pref("font.name-list.monospace.x-western", "monospace");
  pref("font.name-list.cursive.x-western", "cursive");
  pref("font.size.monospace.x-western", 12);

  pref("font.name-list.serif.zh-CN", "serif");
  pref("font.name-list.sans-serif.zh-CN", "sans-serif");
  pref("font.name-list.monospace.zh-CN", "monospace");
  pref("font.name-list.cursive.zh-CN", "cursive");

  pref("font.name-list.serif.zh-HK", "serif");
  pref("font.name-list.sans-serif.zh-HK", "sans-serif");
  pref("font.name-list.monospace.zh-HK", "monospace");
  pref("font.name-list.cursive.zh-HK", "cursive");

  pref("font.name-list.serif.zh-TW", "serif");
  pref("font.name-list.sans-serif.zh-TW", "sans-serif");
  pref("font.name-list.monospace.zh-TW", "monospace");
  pref("font.name-list.cursive.zh-TW", "cursive");

  // On GTK2 platform, we should use topmost window level for the default window
  // level of <panel> element of XUL. GTK2 has only two window types. One is
  // normal top level window, other is popup window. The popup window is always
  // topmost window level, therefore, we are using normal top level window for
  // non-topmost panel, but it is pretty hacky. On some Window Managers, we have
  // 2 problems:
  // 1. The non-topmost panel steals focus from its parent window at showing.
  // 2. The parent of non-topmost panel is not activated when the panel is hidden.
  // So, we have no reasons we should use non-toplevel window for popup.
  pref("ui.panel.default_level_parent", true);

  pref("intl.ime.use_simple_context_on_password_field", false);

  // uim may use key snooper to listen to key events.  Unfortunately, we cannot
  // know whether it uses or not since it's a build option.  So, we need to make
  // distribution switchable whether we think uim uses key snooper or not with
  // this pref.  Debian 9.x still uses uim as their default IM and it uses key
  // snooper.  So, let's use true for its default value.
  pref("intl.ime.hack.uim.using_key_snooper", true);

#endif // !ANDROID && !XP_MACOSX && XP_UNIX

#if defined(ANDROID)

  pref("font.size.monospace.ar", 12);

  pref("font.default.el", "sans-serif");
  pref("font.size.monospace.el", 12);

  pref("font.size.monospace.he", 12);

  pref("font.default.x-cyrillic", "sans-serif");
  pref("font.size.monospace.x-cyrillic", 12);

  pref("font.default.x-unicode", "sans-serif");
  pref("font.size.monospace.x-unicode", 12);

  pref("font.default.x-western", "sans-serif");
  pref("font.size.monospace.x-western", 12);

#endif // ANDROID

#if defined(ANDROID)
  // We use the bundled Charis SIL Compact as serif font for Firefox for Android

  pref("font.name-list.emoji", "SamsungColorEmoji, Noto Color Emoji");

  pref("font.name-list.serif.ar", "Noto Naskh Arabic, Noto Serif, Droid Serif");
  pref("font.name-list.sans-serif.ar", "Noto Naskh Arabic, Roboto, Google Sans, Droid Sans");
  pref("font.name-list.monospace.ar", "Noto Naskh Arabic");

  pref("font.name-list.serif.el", "Droid Serif, Noto Serif"); // not Charis SIL Compact, only has a few Greek chars
  pref("font.name-list.sans-serif.el", "Roboto, Google Sans, Droid Sans");
  pref("font.name-list.monospace.el", "Droid Sans Mono");

  pref("font.name-list.serif.he", "Droid Serif, Noto Serif, Noto Serif Hebrew");
  pref("font.name-list.sans-serif.he", "Roboto, Google Sans, Noto Sans Hebrew, Droid Sans Hebrew, Droid Sans, Arial");
  pref("font.name-list.monospace.he", "Droid Sans Mono");

  pref("font.name-list.serif.ja", "Charis SIL Compact, Noto Serif CJK JP, Noto Serif, Droid Serif");
  pref("font.name-list.sans-serif.ja", "Roboto, Google Sans, Droid Sans, MotoyaLMaru, MotoyaLCedar, Noto Sans JP, Noto Sans CJK JP, SEC CJK JP, Droid Sans Japanese");
  pref("font.name-list.monospace.ja", "MotoyaLMaru, MotoyaLCedar, Noto Sans Mono CJK JP, SEC Mono CJK JP, Droid Sans Mono");

  pref("font.name-list.serif.ko", "Charis SIL Compact, Noto Serif CJK KR, Noto Serif, Droid Serif, HYSerif");
  pref("font.name-list.sans-serif.ko", "Roboto, Google Sans, SmartGothic, NanumGothic, Noto Sans KR, Noto Sans CJK KR, One UI Sans KR VF, SamsungKorean_v2.0, SEC CJK KR, DroidSansFallback, Droid Sans Fallback");
  pref("font.name-list.monospace.ko", "Droid Sans Mono, Noto Sans Mono CJK KR, SEC Mono CJK KR");

  pref("font.name-list.serif.th", "Charis SIL Compact, Noto Serif, Noto Serif Thai, Droid Serif");
  pref("font.name-list.sans-serif.th", "Roboto, Google Sans, Noto Sans Thai, Droid Sans Thai, Droid Sans");
  pref("font.name-list.monospace.th", "Droid Sans Mono");

  pref("font.name-list.serif.x-armn", "Noto Serif Armenian");
  pref("font.name-list.sans-serif.x-armn", "Noto Sans Armenian");

  pref("font.name-list.serif.x-beng", "Noto Serif Bengali");
  pref("font.name-list.sans-serif.x-beng", "Noto Sans Bengali");

  pref("font.name-list.serif.x-cyrillic", "Charis SIL Compact, Noto Serif, Droid Serif");
  pref("font.name-list.sans-serif.x-cyrillic", "Roboto, Google Sans, Droid Sans");
  pref("font.name-list.monospace.x-cyrillic", "Droid Sans Mono");

  pref("font.name-list.serif.x-devanagari", "Noto Serif Devanagari");
  pref("font.name-list.sans-serif.x-devanagari", "Noto Sans Devanagari");

  pref("font.name-list.serif.x-ethi", "Noto Serif Ethiopic");
  pref("font.name-list.sans-serif.x-ethi", "Noto Sans Ethiopic");

  pref("font.name-list.serif.x-geor", "Noto Serif Georgian");
  pref("font.name-list.sans-serif.x-geor", "Noto Sans Georgian");

  pref("font.name-list.serif.x-gujr", "Noto Serif Gujarati");
  pref("font.name-list.sans-serif.x-gujr", "Noto Sans Gujarati");

  pref("font.name-list.serif.x-guru", "Noto Serif Gurmukhi");
  pref("font.name-list.sans-serif.x-guru", "Noto Sans Gurmukhi");

  pref("font.name-list.serif.x-khmr", "Noto Serif Khmer");
  pref("font.name-list.sans-serif.x-khmr", "Noto Sans Khmer");

  pref("font.name-list.serif.x-knda", "Noto Serif Kannada");
  pref("font.name-list.sans-serif.x-knda", "Noto Sans Kannada");

  pref("font.name-list.serif.x-mlym", "Noto Serif Malayalam");
  pref("font.name-list.sans-serif.x-mlym", "Noto Sans Malayalam");

  pref("font.name-list.sans-serif.x-orya", "Noto Sans Oriya");

  pref("font.name-list.serif.x-sinh", "Noto Serif Sinhala");
  pref("font.name-list.sans-serif.x-sinh", "Noto Sans Sinhala");

  pref("font.name-list.serif.x-tamil", "Noto Serif Tamil");
  pref("font.name-list.sans-serif.x-tamil", "Noto Sans Tamil");

  pref("font.name-list.serif.x-telu", "Noto Serif Telugu");
  pref("font.name-list.sans-serif.x-telu", "Noto Sans Telugu");

  pref("font.name-list.serif.x-tibt", "Noto Serif Tibetan");
  pref("font.name-list.sans-serif.x-tibt", "Noto Sans Tibetan");

  pref("font.name-list.serif.x-unicode", "Charis SIL Compact, Noto Serif, Droid Serif");
  pref("font.name-list.sans-serif.x-unicode", "Roboto, Google Sans, Droid Sans");
  pref("font.name-list.monospace.x-unicode", "Droid Sans Mono");

  pref("font.name-list.serif.x-western", "Charis SIL Compact, Noto Serif, Droid Serif");
  pref("font.name-list.sans-serif.x-western", "Roboto, Google Sans, Droid Sans");
  pref("font.name-list.monospace.x-western", "Droid Sans Mono");

  pref("font.name-list.serif.zh-CN", "Charis SIL Compact, Noto Serif CJK SC, Noto Serif, Droid Serif, Droid Sans Fallback");
  pref("font.name-list.sans-serif.zh-CN", "Roboto, Google Sans, Droid Sans, Noto Sans SC, Noto Sans CJK SC, SEC CJK SC, Droid Sans Fallback");
  pref("font.name-list.monospace.zh-CN", "Droid Sans Mono, Noto Sans Mono CJK SC, SEC Mono CJK SC, Droid Sans Fallback");

  pref("font.name-list.serif.zh-HK", "Charis SIL Compact, Noto Serif CJK TC, Noto Serif, Droid Serif, Droid Sans Fallback");
  pref("font.name-list.sans-serif.zh-HK", "Roboto, Google Sans, Droid Sans, Noto Sans TC, Noto Sans SC, Noto Sans CJK TC, SEC CJK TC, Droid Sans Fallback");
  pref("font.name-list.monospace.zh-HK", "Droid Sans Mono, Noto Sans Mono CJK TC, SEC Mono CJK TC, Droid Sans Fallback");

  pref("font.name-list.serif.zh-TW", "Charis SIL Compact, Noto Serif CJK TC, Noto Serif, Droid Serif, Droid Sans Fallback");
  pref("font.name-list.sans-serif.zh-TW", "Roboto, Google Sans, Droid Sans, Noto Sans TC, Noto Sans SC, Noto Sans CJK TC, SEC CJK TC, Droid Sans Fallback");
  pref("font.name-list.monospace.zh-TW", "Droid Sans Mono, Noto Sans Mono CJK TC, SEC Mono CJK TC, Droid Sans Fallback");

  pref("font.name-list.serif.x-math", "Latin Modern Math, STIX Two Math, XITS Math, Cambria Math, Libertinus Math, DejaVu Math TeX Gyre, TeX Gyre Bonum Math, TeX Gyre Pagella Math, TeX Gyre Schola, TeX Gyre Termes Math, STIX Math, Asana Math, STIXGeneral, DejaVu Serif, DejaVu Sans, Charis SIL Compact");
  pref("font.name-list.sans-serif.x-math", "Roboto, Google Sans");
  pref("font.name-list.monospace.x-math", "Droid Sans Mono");

#endif

// Login Manager prefs
pref("signon.rememberSignons",              true);
pref("signon.rememberSignons.visibilityToggle", true);
pref("signon.autofillForms",                true);
pref("signon.autofillForms.autocompleteOff", true);
pref("signon.autofillForms.http",           false);
pref("signon.autologin.proxy",              false);
pref("signon.capture.inputChanges.enabled", true);
pref("signon.formlessCapture.enabled",      true);
pref("signon.formRemovalCapture.enabled",   true);
pref("signon.generation.available",               true);
pref("signon.improvedPasswordRules.enabled", true);
pref("signon.backup.enabled",               true);
pref("signon.generation.confidenceThreshold",     "0.75");
pref("signon.generation.enabled",                 true);
pref("signon.passwordEditCapture.enabled",        false);
pref("signon.privateBrowsingCapture.enabled",     true);
pref("signon.storeWhenAutocompleteOff",     true);
pref("signon.userInputRequiredToCapture.enabled", true);
pref("signon.usernameOnlyForm.lookupThreshold",  5);
pref("signon.debug",                        false);
pref("signon.recipes.path", "resource://app/defaults/settings/main/password-recipes.json");
pref("signon.recipes.remoteRecipes.enabled", true);
pref("signon.relatedRealms.enabled", false);
pref("signon.schemeUpgrades",                     true);
pref("signon.includeOtherSubdomainsInLookup",     true);
// This temporarily prevents the primary password to reprompt for autocomplete.
pref("signon.masterPasswordReprompt.timeout_ms", 900000); // 15 Minutes
pref("signon.showAutoCompleteFooter",             false);
pref("signon.firefoxRelay.base_url", "https://relay.firefox.com/api/v1/");
pref("signon.firefoxRelay.learn_more_url", "https://support.mozilla.org/1/firefox/%VERSION%/%OS%/%LOCALE%/firefox-relay-integration");
pref("signon.firefoxRelay.manage_url", "https://relay.firefox.com/accounts/profile/?utm_medium=firefox-desktop&utm_source=modal&utm_campaign=limit&utm_content=manage-masks-global");
pref("signon.firefoxRelay.terms_of_service_url", "https://www.mozilla.org/%LOCALE%/about/legal/terms/subscription-services/");
pref("signon.firefoxRelay.privacy_policy_url", "https://www.mozilla.org/%LOCALE%/privacy/subscription-services/");
pref("signon.signupDetection.confidenceThreshold",     "0.75");

// Satchel (Form Manager) prefs
pref("browser.formfill.debug",            false);
pref("browser.formfill.enable",           true);
pref("browser.formfill.expire_days",      180);
pref("browser.formfill.agedWeight",       2);
pref("browser.formfill.bucketSize",       1);
pref("browser.formfill.maxTimeGroupings", 25);
pref("browser.formfill.timeGroupingSize", 604800);
pref("browser.formfill.boundaryWeight",   25);
pref("browser.formfill.prefixWeight",     5);

// Zoom prefs
pref("browser.zoom.full", false);
pref("toolkit.zoomManager.zoomValues", ".3,.5,.67,.8,.9,1,1.1,1.2,1.33,1.5,1.7,2,2.4,3,4,5");

//
// Image-related prefs
//

// By default the Accept header sent for images loaded over HTTP(S) is derived
// by ImageAcceptHeader() in nsHttpHandler.cpp. If set, this pref overrides it.
// There is also network.http.accept which works in scope of document.
pref("image.http.accept", "");

// sendbuffer of 0 means use OS default, sendbuffer unset means use
// gecko default which varies depending on windows version and is OS
// default on non windows
// pref("network.tcp.sendbuffer", 0);

// TCP Keepalive
pref("network.tcp.keepalive.enabled", true);
// Default idle time before first TCP keepalive probe; same time for interval
// between successful probes. Can be overridden in socket transport API.
// Win, Linux and Mac.
pref("network.tcp.keepalive.idle_time", 600); // seconds; 10 mins
// Default timeout for retransmission of unack'd keepalive probes.
// Win and Linux only; not configurable on Mac.
#if defined(XP_UNIX) && !defined(XP_MACOSX) || defined(XP_WIN)
  pref("network.tcp.keepalive.retry_interval", 1); // seconds
#endif
// Default maximum probe retransmissions.
// Linux only; not configurable on Win and Mac; fixed at 10 and 8 respectively.
#if defined(XP_UNIX) && !defined(XP_MACOSX)
  pref("network.tcp.keepalive.probe_count", 4);
#endif

// This pref controls if we send the "public-suffix-list-updated" notification
// from PublicSuffixList.onUpdate() - Doing so would cause the PSL graph to
// be updated while Firefox is running which may cause principals to have an
// inconsistent state. See bug 1582647 comment 30
pref("network.psl.onUpdate_notify", false);

#ifdef MOZ_WIDGET_GTK
  pref("widget.disable-workspace-management", false);
#endif

// All the Geolocation preferences are here.
//
pref("geo.provider.network.url", "https://www.googleapis.com/geolocation/v1/geolocate?key=%GOOGLE_LOCATION_SERVICE_API_KEY%");

// Timeout to wait before sending the location request.
pref("geo.provider.network.timeToWaitBeforeSending", 5000);
// Timeout for outbound network geolocation provider.
pref("geo.provider.network.timeout", 60000);

#ifdef XP_MACOSX
  pref("geo.provider.use_corelocation", true);
#endif

// Set to false if things are really broken.
#ifdef XP_WIN
  pref("geo.provider.ms-windows-location", true);
#endif

// Region
pref("browser.region.log", false);
pref("browser.region.network.url", "https://location.services.mozilla.com/v1/country?key=%MOZILLA_API_KEY%");
// Include wifi data in region request.
pref("browser.region.network.scan", false);
// Timeout for whole region request.
pref("browser.region.timeout", 5000);
pref("browser.region.update.enabled", true);

pref("browser.meta_refresh_when_inactive.disabled", false);

// XPInstall prefs
pref("xpinstall.whitelist.required", true);
// Only Firefox requires add-on signatures
pref("xpinstall.signatures.required", false);
pref("extensions.langpacks.signatures.required", false);
pref("extensions.webExtensionsMinPlatformVersion", "42.0a1");
pref("extensions.experiments.enabled", true);

// Other webextensions prefs
pref("extensions.webextensions.keepStorageOnUninstall", false);
pref("extensions.webextensions.keepUuidOnUninstall", false);
// Redirect basedomain used by identity api
pref("extensions.webextensions.identity.redirectDomain", "extensions.allizom.org");
pref("extensions.webextensions.restrictedDomains", "accounts-static.cdn.mozilla.net,accounts.firefox.com,addons.cdn.mozilla.net,addons.mozilla.org,api.accounts.firefox.com,content.cdn.mozilla.net,discovery.addons.mozilla.org,install.mozilla.org,oauth.accounts.firefox.com,profile.accounts.firefox.com,support.mozilla.org,sync.services.mozilla.com");

// Extensions are prevented from accessing Quarantined Domains by default.
pref("extensions.quarantinedDomains.enabled", true);
pref("extensions.quarantinedDomains.list", "");

// Include origin permissions in the install prompt for MV3 extensions.
pref("extensions.originControls.grantByDefault", true);

// Whether or not the moz-extension resource loads are remoted. For debugging
// purposes only. Setting this to false will break moz-extension URI loading
// unless other process sandboxing and extension remoting prefs are changed.
pref("extensions.webextensions.protocol.remote", true);

// Enable userScripts API by default.
pref("extensions.webextensions.userScripts.enabled", true);

// Whether or not the installed extensions should be migrated to the storage.local IndexedDB backend.
pref("extensions.webextensions.ExtensionStorageIDB.enabled", true);

// Whether to allow the inline options browser in HTML about:addons page.
pref("extensions.htmlaboutaddons.inline-options.enabled", true);
// Show recommendations on the extension and theme list views.
pref("extensions.htmlaboutaddons.recommendations.enabled", true);

// The URL for the privacy policy related to recommended add-ons.
pref("extensions.recommendations.privacyPolicyUrl", "");
// The URL for a recommended theme, shown on the theme page in about:addons.
pref("extensions.recommendations.themeRecommendationUrl", "");

// Report Site Issue button
// Note that on enabling the button in other release channels, make sure to
// disable it in problematic tests, see disableNonReleaseActions() inside
// browser/modules/test/browser/head.js
pref("extensions.webcompat-reporter.newIssueEndpoint", "https://webcompat.com/issues/new");
#if MOZ_UPDATE_CHANNEL != release && MOZ_UPDATE_CHANNEL != esr
  pref("extensions.webcompat-reporter.enabled", true);
#else
  pref("extensions.webcompat-reporter.enabled", false);
#endif

// Add-on content security policies.
pref("extensions.webextensions.base-content-security-policy", "script-src 'self' https://* http://localhost:* http://127.0.0.1:* moz-extension: blob: filesystem: 'unsafe-eval' 'wasm-unsafe-eval' 'unsafe-inline';");
pref("extensions.webextensions.base-content-security-policy.v3", "script-src 'self' 'wasm-unsafe-eval';");
pref("extensions.webextensions.default-content-security-policy", "script-src 'self' 'wasm-unsafe-eval';");
pref("extensions.webextensions.default-content-security-policy.v3", "script-src 'self'; upgrade-insecure-requests;");


pref("network.buffer.cache.count", 24);
pref("network.buffer.cache.size",  32768);

// Web Notification
pref("dom.webnotifications.requireinteraction.count", 3);

// Show favicons in web notifications.
pref("alerts.showFavicons", false);

// DOM full-screen API.
#ifdef XP_MACOSX
  // Whether to use macOS native full screen for Fullscreen API
  pref("full-screen-api.macos-native-full-screen", true);
#endif
// transition duration of fade-to-black and fade-from-black, unit: ms
#ifndef MOZ_WIDGET_GTK
  pref("full-screen-api.transition-duration.enter", "200 200");
  pref("full-screen-api.transition-duration.leave", "200 200");
#else
  pref("full-screen-api.transition-duration.enter", "0 0");
  pref("full-screen-api.transition-duration.leave", "0 0");
#endif
// timeout for black screen in fullscreen transition, unit: ms
pref("full-screen-api.transition.timeout", 1000);
// time for the warning box stays on the screen before sliding out, unit: ms
pref("full-screen-api.warning.timeout", 3000);
// delay for the warning box to show when pointer stays on the top, unit: ms
pref("full-screen-api.warning.delay", 500);

// DOM pointerlock API
// time for the warning box stays on the screen before sliding out, unit: ms
pref("pointer-lock-api.warning.timeout", 3000);

// Push

pref("dom.push.loglevel", "Error");

pref("dom.push.serverURL", "wss://push.services.mozilla.com/");
pref("dom.push.userAgentID", "");

// The maximum number of push messages that a service worker can receive
// without user interaction.
pref("dom.push.maxQuotaPerSubscription", 16);

// The maximum number of recent message IDs to store for each push
// subscription, to avoid duplicates for unacknowledged messages.
pref("dom.push.maxRecentMessageIDsPerSubscription", 100);

// The delay between receiving a push message and updating the quota for a
// subscription.
pref("dom.push.quotaUpdateDelay", 3000); // 3 seconds

// Is the network connection allowed to be up?
// This preference should be used in UX to enable/disable push.
pref("dom.push.connection.enabled", true);

// Exponential back-off start is 5 seconds like in HTTP/1.1.
// Maximum back-off is pingInterval.
pref("dom.push.retryBaseInterval", 5000);

// Interval at which to ping PushServer to check connection status. In
// milliseconds. If no reply is received within requestTimeout, the connection
// is considered closed.
pref("dom.push.pingInterval", 1800000); // 30 minutes

// How long before we timeout
pref("dom.push.requestTimeout", 10000);

// How long must we wait before declaring that a window is a "ghost" (i.e., a
// likely leak)?  This should be longer than it usually takes for an eligible
// window to be collected via the GC/CC.
pref("memory.ghost_window_timeout_seconds", 60);

// Don't dump memory reports on OOM, by default.
pref("memory.dump_reports_on_oom", false);

// Number of stack frames to capture in createObjectURL for about:memory.
pref("memory.blob_report.stack_frames", 0);

// path to OSVR DLLs
pref("gfx.vr.osvr.utilLibPath", "");
pref("gfx.vr.osvr.commonLibPath", "");
pref("gfx.vr.osvr.clientLibPath", "");
pref("gfx.vr.osvr.clientKitLibPath", "");

// nsMemoryInfoDumper can watch a fifo in the temp directory and take various
// actions when the fifo is written to.  Disable this in general.
pref("memory_info_dumper.watch_fifo.enabled", false);

// If minInterval is 0, the check will only happen
// when the service has a strong suspicion we are in a captive portal
pref("network.captive-portal-service.minInterval", 60000); // 60 seconds
pref("network.captive-portal-service.maxInterval", 1500000); // 25 minutes
// Every 10 checks, the delay is increased by a factor of 5
pref("network.captive-portal-service.backoffFactor", "5.0");
pref("network.captive-portal-service.enabled", false);

pref("network.connectivity-service.enabled", true);
pref("network.connectivity-service.DNSv4.domain", "example.org");
pref("network.connectivity-service.DNSv6.domain", "example.org");
pref("network.connectivity-service.DNS_HTTPS.domain", "cloudflare-dns.com");
pref("network.connectivity-service.IPv4.url", "http://detectportal.firefox.com/success.txt?ipv4");
pref("network.connectivity-service.IPv6.url", "http://detectportal.firefox.com/success.txt?ipv6");

pref("network.trr.uri", "");
// credentials to pass to DOH end-point
pref("network.trr.credentials", "");
pref("network.trr.custom_uri", "");
// Before TRR is widely used the NS record for this host is fetched
// from the DOH end point to ensure proper configuration
pref("network.trr.confirmationNS", "example.com");
// Comma separated list of domains that we should not use TRR for
pref("network.trr.excluded-domains", "");
pref("network.trr.builtin-excluded-domains", "localhost,local");
// Whether the checkbox to display a fallback warning error page is visible in about:preferences#privacy
pref("network.trr_ui.show_fallback_warning_option", false);

pref("captivedetect.canonicalURL", "http://detectportal.firefox.com/canonical.html");
pref("captivedetect.canonicalContent", "<meta http-equiv=\"refresh\" content=\"0;url=https://support.mozilla.org/kb/captive-portal\"/>");
pref("captivedetect.maxWaitingTime", 5000);
pref("captivedetect.pollingTime", 3000);
pref("captivedetect.maxRetryCount", 5);

// The tables used for Safebrowsing phishing and malware checks
pref("urlclassifier.malwareTable", "goog-malware-proto,goog-unwanted-proto,moztest-harmful-simple,moztest-malware-simple,moztest-unwanted-simple");
#ifdef MOZILLA_OFFICIAL
  // In official builds, we are allowed to use Google's private phishing
  // list (see bug 1288840).
  pref("urlclassifier.phishTable", "goog-phish-proto,moztest-phish-simple");
#else
  pref("urlclassifier.phishTable", "googpub-phish-proto,moztest-phish-simple");
#endif

// Tables for application reputation
pref("urlclassifier.downloadAllowTable", "goog-downloadwhite-proto");
pref("urlclassifier.downloadBlockTable", "goog-badbinurl-proto");

// Tables for anti-tracking features
pref("urlclassifier.trackingAnnotationTable", "moztest-track-simple,ads-track-digest256,social-track-digest256,analytics-track-digest256,content-track-digest256");
pref("urlclassifier.trackingAnnotationWhitelistTable", "moztest-trackwhite-simple,mozstd-trackwhite-digest256,google-trackwhite-digest256");
pref("urlclassifier.trackingTable", "moztest-track-simple,ads-track-digest256,social-track-digest256,analytics-track-digest256");
pref("urlclassifier.trackingWhitelistTable", "moztest-trackwhite-simple,mozstd-trackwhite-digest256,google-trackwhite-digest256");

pref("urlclassifier.features.fingerprinting.blacklistTables", "base-fingerprinting-track-digest256");
pref("urlclassifier.features.fingerprinting.whitelistTables", "mozstd-trackwhite-digest256,google-trackwhite-digest256");
pref("urlclassifier.features.fingerprinting.annotate.blacklistTables", "base-fingerprinting-track-digest256");
pref("urlclassifier.features.fingerprinting.annotate.whitelistTables", "mozstd-trackwhite-digest256,google-trackwhite-digest256");
pref("urlclassifier.features.cryptomining.blacklistTables", "base-cryptomining-track-digest256");
pref("urlclassifier.features.cryptomining.whitelistTables", "mozstd-trackwhite-digest256");
pref("urlclassifier.features.cryptomining.annotate.blacklistTables", "base-cryptomining-track-digest256");
pref("urlclassifier.features.cryptomining.annotate.whitelistTables", "mozstd-trackwhite-digest256");
pref("urlclassifier.features.socialtracking.blacklistTables", "social-tracking-protection-facebook-digest256,social-tracking-protection-linkedin-digest256,social-tracking-protection-twitter-digest256");
pref("urlclassifier.features.socialtracking.whitelistTables", "mozstd-trackwhite-digest256,google-trackwhite-digest256");
pref("urlclassifier.features.socialtracking.annotate.blacklistTables", "social-tracking-protection-facebook-digest256,social-tracking-protection-linkedin-digest256,social-tracking-protection-twitter-digest256");
pref("urlclassifier.features.socialtracking.annotate.whitelistTables", "mozstd-trackwhite-digest256,google-trackwhite-digest256");
pref("urlclassifier.features.emailtracking.blocklistTables", "base-email-track-digest256");
pref("urlclassifier.features.emailtracking.allowlistTables", "mozstd-trackwhite-digest256");
pref("urlclassifier.features.emailtracking.datacollection.blocklistTables", "base-email-track-digest256,content-email-track-digest256");
pref("urlclassifier.features.emailtracking.datacollection.allowlistTables", "mozstd-trackwhite-digest256");

// These tables will never trigger a gethash call.
pref("urlclassifier.disallow_completions", "goog-downloadwhite-digest256,base-track-digest256,mozstd-trackwhite-digest256,content-track-digest256,mozplugin-block-digest256,mozplugin2-block-digest256,ads-track-digest256,social-track-digest256,analytics-track-digest256,base-fingerprinting-track-digest256,content-fingerprinting-track-digest256,base-cryptomining-track-digest256,content-cryptomining-track-digest256,fanboyannoyance-ads-digest256,fanboysocial-ads-digest256,easylist-ads-digest256,easyprivacy-ads-digest256,adguard-ads-digest256,social-tracking-protection-digest256,social-tracking-protection-facebook-digest256,social-tracking-protection-linkedin-digest256,social-tracking-protection-twitter-digest256,base-email-track-digest256,content-email-track-digest256");

// Workaround for Google Recaptcha
pref("urlclassifier.trackingAnnotationSkipURLs", "google.com/recaptcha/,*.google.com/recaptcha/,d3vox9szr7t2nm.cloudfront.net");
pref("privacy.rejectForeign.allowList", "");

// The list of email webapp sites
pref("privacy.trackingprotection.emailtracking.webapp.domains", "mail.163.com,mail.aol.com,fastmail.com,webmail.gandi.net,mail.google.com,navigator-bs.gmx.com,app.hey.com,horde.org/apps/webmail,hushmail.com,icloud.com/mail,kolabnow.com,laposte.net/accueil,mail.lycos.com,mail.com/mail/,mail.ru,mailfence.com,outlook.live.com,email-postaci.com/,posteo.de,mail.protonmail.com,app.rackspace.com,mail.rediff.com,emailmg.ipage.com,runbox.com,mail.sina.com.cn,tutanota.com,mail.yahoo.com,mail.yandex.com,mail.zimbra.com,zoho.com/mail/");

// Number of random entries to send with a gethash request
pref("urlclassifier.gethashnoise", 4);

// Gethash timeout for Safe Browsing
pref("urlclassifier.gethash.timeout_ms", 5000);

// Name of the about: page to display Safe Browsing warnings (bug 399233)
pref("urlclassifier.alternate_error_page", "blocked");

// Enable safe-browsing debugging
pref("browser.safebrowsing.debug", false);

// Allow users to ignore Safe Browsing warnings.
pref("browser.safebrowsing.allowOverride", true);

// These names are approved by the Google Safe Browsing team.
// Any changes must be coordinated with them.
#ifdef MOZILLA_OFFICIAL
  pref("browser.safebrowsing.id", "navclient-auto-ffox");
#else
  pref("browser.safebrowsing.id", "Firefox");
#endif

// Download protection
pref("browser.safebrowsing.downloads.enabled", true);
pref("browser.safebrowsing.downloads.remote.enabled", true);
pref("browser.safebrowsing.downloads.remote.timeout_ms", 15000);
pref("browser.safebrowsing.downloads.remote.url", "https://sb-ssl.google.com/safebrowsing/clientreport/download?key=%GOOGLE_SAFEBROWSING_API_KEY%");
pref("browser.safebrowsing.downloads.remote.block_dangerous",            true);
pref("browser.safebrowsing.downloads.remote.block_dangerous_host",       true);
pref("browser.safebrowsing.downloads.remote.block_potentially_unwanted", true);
pref("browser.safebrowsing.downloads.remote.block_uncommon",             true);

// Android SafeBrowsing's configuration is in ContentBlocking.java, keep in sync.
#ifndef MOZ_WIDGET_ANDROID

// Google Safe Browsing provider (legacy)
pref("browser.safebrowsing.provider.google.pver", "2.2");
pref("browser.safebrowsing.provider.google.lists", "goog-badbinurl-shavar,goog-downloadwhite-digest256,goog-phish-shavar,googpub-phish-shavar,goog-malware-shavar,goog-unwanted-shavar");
pref("browser.safebrowsing.provider.google.updateURL", "https://safebrowsing.google.com/safebrowsing/downloads?client=SAFEBROWSING_ID&appver=%MAJOR_VERSION%&pver=2.2&key=%GOOGLE_SAFEBROWSING_API_KEY%");
pref("browser.safebrowsing.provider.google.gethashURL", "https://safebrowsing.google.com/safebrowsing/gethash?client=SAFEBROWSING_ID&appver=%MAJOR_VERSION%&pver=2.2");
pref("browser.safebrowsing.provider.google.reportURL", "https://safebrowsing.google.com/safebrowsing/diagnostic?site=");
pref("browser.safebrowsing.provider.google.reportPhishMistakeURL", "https://%LOCALE%.phish-error.mozilla.com/?url=");
pref("browser.safebrowsing.provider.google.reportMalwareMistakeURL", "https://%LOCALE%.malware-error.mozilla.com/?url=");
pref("browser.safebrowsing.provider.google.advisoryURL", "https://developers.google.com/safe-browsing/v4/advisory");
pref("browser.safebrowsing.provider.google.advisoryName", "Google Safe Browsing");

// Google Safe Browsing provider
pref("browser.safebrowsing.provider.google4.pver", "4");
pref("browser.safebrowsing.provider.google4.lists", "goog-badbinurl-proto,goog-downloadwhite-proto,goog-phish-proto,googpub-phish-proto,goog-malware-proto,goog-unwanted-proto,goog-harmful-proto");
pref("browser.safebrowsing.provider.google4.updateURL", "https://safebrowsing.googleapis.com/v4/threatListUpdates:fetch?$ct=application/x-protobuf&key=%GOOGLE_SAFEBROWSING_API_KEY%&$httpMethod=POST");
pref("browser.safebrowsing.provider.google4.gethashURL", "https://safebrowsing.googleapis.com/v4/fullHashes:find?$ct=application/x-protobuf&key=%GOOGLE_SAFEBROWSING_API_KEY%&$httpMethod=POST");
pref("browser.safebrowsing.provider.google4.reportURL", "https://safebrowsing.google.com/safebrowsing/diagnostic?site=");
pref("browser.safebrowsing.provider.google4.reportPhishMistakeURL", "https://%LOCALE%.phish-error.mozilla.com/?url=");
pref("browser.safebrowsing.provider.google4.reportMalwareMistakeURL", "https://%LOCALE%.malware-error.mozilla.com/?url=");
pref("browser.safebrowsing.provider.google4.advisoryURL", "https://developers.google.com/safe-browsing/v4/advisory");
pref("browser.safebrowsing.provider.google4.advisoryName", "Google Safe Browsing");
pref("browser.safebrowsing.provider.google4.dataSharingURL", "https://safebrowsing.googleapis.com/v4/threatHits?$ct=application/x-protobuf&key=%GOOGLE_SAFEBROWSING_API_KEY%&$httpMethod=POST");
pref("browser.safebrowsing.provider.google4.dataSharing.enabled", false);

#endif // ifndef MOZ_WIDGET_ANDROID

pref("browser.safebrowsing.reportPhishURL", "https://%LOCALE%.phish-report.mozilla.com/?url=");

// Mozilla Safe Browsing provider (for tracking protection and plugin blocking)
pref("browser.safebrowsing.provider.mozilla.pver", "2.2");
pref("browser.safebrowsing.provider.mozilla.lists", "base-track-digest256,mozstd-trackwhite-digest256,google-trackwhite-digest256,content-track-digest256,mozplugin-block-digest256,mozplugin2-block-digest256,ads-track-digest256,social-track-digest256,analytics-track-digest256,base-fingerprinting-track-digest256,content-fingerprinting-track-digest256,base-cryptomining-track-digest256,content-cryptomining-track-digest256,fanboyannoyance-ads-digest256,fanboysocial-ads-digest256,easylist-ads-digest256,easyprivacy-ads-digest256,adguard-ads-digest256,social-tracking-protection-digest256,social-tracking-protection-facebook-digest256,social-tracking-protection-linkedin-digest256,social-tracking-protection-twitter-digest256,base-email-track-digest256,content-email-track-digest256");
pref("browser.safebrowsing.provider.mozilla.updateURL", "moz-sbrs:://antitracking");
pref("browser.safebrowsing.provider.mozilla.gethashURL", "https://shavar.services.mozilla.com/gethash?client=SAFEBROWSING_ID&appver=%MAJOR_VERSION%&pver=2.2");
// Set to a date in the past to force immediate download in new profiles.
pref("browser.safebrowsing.provider.mozilla.nextupdatetime", "1");
// Block lists for tracking protection. The name values will be used as the keys
// to lookup the localized name in preferences.properties.
pref("browser.safebrowsing.provider.mozilla.lists.base", "moz-std");
pref("browser.safebrowsing.provider.mozilla.lists.content", "moz-full");

// The table and global pref for blocking plugin content
#ifdef NIGHTLY_BUILD
  pref("urlclassifier.blockedTable", "moztest-block-simple,mozplugin-block-digest256");
#else
  pref("urlclassifier.blockedTable", "moztest-block-simple");
#endif

#ifdef XP_MACOSX
  #if !defined(RELEASE_OR_BETA) || defined(DEBUG)
    // In non-release builds we crash by default on insecure text input (when a
    // password editor has focus but secure event input isn't enabled).  The
    // following pref, when turned on, disables this behavior.  See bug 1188425.
    pref("intl.allow-insecure-text-input", false);
  #endif
#endif // XP_MACOSX

// Search service settings
pref("browser.search.log", false);
pref("browser.search.update", true);
pref("browser.search.suggest.enabled", true);
pref("browser.search.suggest.enabled.private", false);
pref("browser.search.separatePrivateDefault", true);
pref("browser.search.separatePrivateDefault.ui.enabled", false);
pref("browser.search.removeEngineInfobar.enabled", true);

// GMPInstallManager prefs

// User-settable override to media.gmp-manager.url for testing purposes.
//pref("media.gmp-manager.url.override", "");

// When |media.gmp-manager.allowLocalSources| is true, we will allow falling
// back to using the plugin configurations distributed with Firefox to update
// or install plugins. This fallback is only used when we fail to get an
// acceptable configuration via |media.gmp-manager.url|.
pref("media.gmp-manager.allowLocalSources", true);

// Update service URL for GMP install/updates:
pref("media.gmp-manager.url", "https://aus5.mozilla.org/update/3/GMP/%VERSION%/%BUILD_ID%/%BUILD_TARGET%/%LOCALE%/%CHANNEL%/%OS_VERSION%/%DISTRIBUTION%/%DISTRIBUTION_VERSION%/update.xml");

// When |media.gmp-manager.checkContentSignature| is true, then the reply
// containing the update xml file is expected to provide a content signature
// header. Information from this header will be used to validate the response.
// If this header is not present, is malformed, or cannot be determined as
// valid then the update will fail.
// We should eventually remove this pref and any cert pinning code and make
// the content signature path the sole path. We retain this for now in case
// we need to debug content sig vs cert pin.
pref("media.gmp-manager.checkContentSignature", true);

// When |media.gmp-manager.cert.requireBuiltIn| is true or not specified the
// final certificate and all certificates the connection is redirected to before
// the final certificate for the url specified in the |media.gmp-manager.url|
// preference must be built-in. The check related to this pref is not done if
// |media.gmp-manager.checkContentSignature| is set to true (the content
// signature check provides protection that supersedes the built in
// requirement).
pref("media.gmp-manager.cert.requireBuiltIn", true);

// The |media.gmp-manager.certs.| preference branch contains branches that are
// sequentially numbered starting at 1 that contain attribute name / value
// pairs for the certificate used by the server that hosts the update xml file
// as specified in the |media.gmp-manager.url| preference. When these preferences are
// present the following conditions apply for a successful update check:
// 1. the uri scheme must be https
// 2. the preference name must exist as an attribute name on the certificate and
//    the value for the name must be the same as the value for the attribute name
//    on the certificate.
// If these conditions aren't met it will be treated the same as when there is
// no update available. This validation will not be performed when the
// |media.gmp-manager.url.override| user preference has been set for testing updates or
// when the |media.gmp-manager.cert.checkAttributes| preference is set to false.
// This check will also not be done if the |media.gmp-manager.checkContentSignature|
// pref is set to true. Also, the |media.gmp-manager.url.override| preference should
// ONLY be used for testing.
// IMPORTANT! app.update.certs.* prefs should also be updated if these
// are updated.
pref("media.gmp-manager.cert.checkAttributes", true);
pref("media.gmp-manager.certs.1.issuerName", "CN=DigiCert SHA2 Secure Server CA,O=DigiCert Inc,C=US");
pref("media.gmp-manager.certs.1.commonName", "aus5.mozilla.org");
pref("media.gmp-manager.certs.2.issuerName", "CN=thawte SSL CA - G2,O=\"thawte, Inc.\",C=US");
pref("media.gmp-manager.certs.2.commonName", "aus5.mozilla.org");

// Whether or not to perform reader mode article parsing on page load.
// If this pref is disabled, we will never show a reader mode icon in the toolbar.
pref("reader.parse-on-load.enabled", true);

// After what size document we don't bother running Readability on it
// because it'd slow things down too much
pref("reader.parse-node-limit", 3000);

// Whether or not debug mode is enabled in reader mode. If enabled, reader mode
// will log what it's doing.
pref("reader.debug", false);

// Whether we include full URLs in browser console errors. This is disabled
// by default because some platforms will persist these, leading to privacy issues.
pref("reader.errors.includeURLs", false);

// The default relative font size in reader mode (1-9)
pref("reader.font_size", 5);

// The font type in reader (sans-serif, serif, monospace)
pref("reader.font_type", "sans-serif");

// Default font types available in reader mode.
pref("reader.font_type.values", "[\"sans-serif\",\"serif\",\"monospace\"]");

// The default font weight in reader mode (regular, light, bold)
pref("reader.font_weight", "regular");

// Font weight values available in reader mode.
pref("reader.font_weight.values", "[\"regular\",\"light\",\"bold\"]");

// The default relative content width in reader mode (1-9)
pref("reader.content_width", 3);

// The default relative line height in reader mode (1-9)
pref("reader.line_height", 4);

// Determines if improved text and layout menu is enabled in reader mode.
pref("reader.improved_text_menu.enabled", true);

// The default character spacing in reader mode (1-9)
pref("reader.character_spacing", 0);

// The default word spacing in reader mode (1-9)
pref("reader.word_spacing", 0);

// The default text alignment direction in reader mode
pref("reader.text_alignment", "start");

// The default color scheme in reader mode (light, dark, sepia, auto, contrast, gray)
// auto = color automatically adjusts according to ambient light level
// (auto only works on platforms where the 'devicelight' event is enabled)
pref("reader.color_scheme", "auto");

// Color scheme values available in reader mode UI.
pref("reader.color_scheme.values", "[\"auto\",\"light\",\"dark\",\"sepia\",\"contrast\",\"gray\"]");

// Determines if updated color theme menu is enabled in reader mode.
pref("reader.colors_menu.enabled", true);

// The custom color scheme options in reader colors menu.
pref("reader.custom_colors.foreground", "");
pref("reader.custom_colors.background", "");

pref("reader.custom_colors.unvisited-links", "");
pref("reader.custom_colors.visited-links", "");

pref("reader.custom_colors.selection-highlight", "");

// Whether to use a vertical or horizontal toolbar.
pref("reader.toolbar.vertical", true);

#if !defined(ANDROID)
  pref("narrate.enabled", true);
#else
  pref("narrate.enabled", false);
#endif

pref("narrate.test", false);
pref("narrate.rate", 0);
pref("narrate.voice", " { \"default\": \"automatic\" }");
// Only make voices that match content language available.
pref("narrate.filter-voices", true);

pref("memory.report_concurrency", 10);

pref("toolkit.pageThumbs.screenSizeDivisor", 7);
pref("toolkit.pageThumbs.minWidth", 0);
pref("toolkit.pageThumbs.minHeight", 0);

pref("webextensions.tests", false);

// 16MB default non-parseable upload limit for requestBody.raw.bytes
pref("webextensions.webRequest.requestBodyMaxRawBytes", 16777216);

#ifdef NIGHTLY_BUILD
  pref("webextensions.storage.session.enforceQuota", true);
#else
  pref("webextensions.storage.session.enforceQuota", false);
#endif

pref("webextensions.storage.sync.enabled", true);
// Should we use the old kinto-based implementation of storage.sync? To be removed in bug 1637465.
pref("webextensions.storage.sync.kinto", false);
// Server used by the old kinto-based implementation of storage.sync.
pref("webextensions.storage.sync.serverURL", "https://webextensions.settings.services.mozilla.com/v1");

// Allow customization of the fallback directory for file uploads
pref("dom.input.fallbackUploadDir", "");

// Turn rewriting of youtube embeds on/off
pref("plugins.rewrite_youtube_embeds", true);

// Default media volume
pref("media.default_volume", "1.0");

pref("dom.storageManager.prompt.testing", false);
pref("dom.storageManager.prompt.testing.allow", false);


pref("browser.storageManager.pressureNotification.minIntervalMS", 1200000);
pref("browser.storageManager.pressureNotification.usageThresholdGB", 5);

pref("browser.sanitizer.loglevel", "Warn");

// Enable Firefox translations powered by the Bergamot translations
// engine https://browser.mt/. See Bug 971044. Note that this pref can be turned
// on in different apps like Firefox Desktop, even if it's disabled by default here.
pref("browser.translations.enable", false);
// Enable Firefox Select translations powered by the Bergamot translations
// engine https://browser.mt/. Note that this pref can be turned on in different apps
// like Firefox Desktop, even if it's disabled by default here.
pref("browser.translations.select.enable", false);
// Set to "All" to see all logs, which are useful for debugging. Set to "Info" to see
// the application logic logs, and not all of the translated messages, which can be
// slow and overwhelming.
pref("browser.translations.logLevel", "Error");
// The BCP-47 language tags of the most recently translated-into target language.
// This preference is considered when offering a specific language to translate into,
// but is not considered as a "known" language when deciding whether to offer Translations at all.
pref("browser.translations.mostRecentTargetLanguages", "");
// A comma-separated list of BCP-47 language tags that affect the behavior of translations.
// Languages listed in the alwaysTranslateLanguages list will trigger auto-translate on page load.
pref("browser.translations.alwaysTranslateLanguages", "");
// A comma-separated list of BCP-47 language tags that affect the behavior of translations.
// Languages listed in the neverTranslateLanguages list will signal that the translations button
// and menus should not be displayed automatically when visiting pages in those languages.
pref("browser.translations.neverTranslateLanguages", "");
// By default the translations engine on about:translations uses text for translation,
// and the full page translations uses HTML. Set this pref to true to use the HTML
// translation behavior on about:translations. Requires a page refresh.
pref("browser.translations.useHTML", false);
// Automatically popup an offer to translate on sites.
pref("browser.translations.automaticallyPopup", true);
// Simulate the behavior of using a device that does not support the translations engine.
// Requires restart.
pref("browser.translations.simulateUnsupportedEngine", false);
// The translations code relies on asynchronous network request. Chaos mode simulates
// flaky and slow network connections, so that the UI may be manually tested. The
// "chaos.errors" makes network requests fail, while "timeoutMS" randomly times out
// between 0ms and the timeoutMS provided.
pref("browser.translations.chaos.errors", false);
pref("browser.translations.chaos.timeoutMS", 0);

// Enable the experimental machine learning inference engine.
#ifdef NIGHTLY_BUILD
  pref("browser.ml.enable", true);
#else
  pref("browser.ml.enable", false);
#endif
// Set to "All" to see all logs, which are useful for debugging.
pref("browser.ml.logLevel", "Error");
// Model hub root URL used to download models.
pref("browser.ml.modelHubRootUrl", "https://model-hub.mozilla.org/");
// Model URL template
pref("browser.ml.modelHubUrlTemplate", "{model}/{revision}");
// Maximum disk size for ML model cache (in GiB)
pref("browser.ml.modelCacheMaxSize", 4);
// Model cache timeout in ms
pref("browser.ml.modelCacheTimeout", 120000);
// Minimal Physical RAM required in GiB
pref("browser.ml.minimumPhysicalMemory", 4);
// Default memory usage for a model in GiB
pref("browser.ml.defaultModelMemoryUsage", 2);
// Check for memory before running
pref("browser.ml.checkForMemory", false);
// Maximum memory pressure (%)
pref("browser.ml.maximumMemoryPressure", 80);
// Queue wait timeout in seconds
pref("browser.ml.queueWaitTimeout", 60);
// Queue wait checks interval in seconds
pref("browser.ml.queueWaitInterval", 1);


// When a user cancels this number of authentication dialogs coming from
// a single web page in a row, all following authentication dialogs will
// be blocked (automatically canceled) for that page. The counter resets
// when the page is reloaded.
// To disable all auth prompting, set the limit to 0.
// To disable blocking of auth prompts, set the limit to -1.
pref("prompts.authentication_dialog_abuse_limit", 2);

pref("dom.payments.request.supportedRegions", "US,CA");

#ifdef MOZ_ASAN_REPORTER
  pref("asanreporter.apiurl", "https://anf1.fuzzing.mozilla.org/crashproxy/submit/");
  pref("asanreporter.clientid", "unknown");
  pref("toolkit.telemetry.overrideUpdateChannel", "nightly-asan");
#endif

// If `true`, about:processes shows in-process subframes.
pref("toolkit.aboutProcesses.showAllSubframes", false);
// If `true`, about:processes shows thread information.
#ifdef NIGHTLY_BUILD
  pref("toolkit.aboutProcesses.showThreads", true);
#else
  pref("toolkit.aboutProcesses.showThreads", false);
#endif
// If `true`, about:processes will offer to profile processes.
pref("toolkit.aboutProcesses.showProfilerIcons", true);
// Time in seconds between when the profiler is started and when the
// profile is captured.
pref("toolkit.aboutProcesses.profileDuration", 5);

// When a crash happens, whether to include heap regions of the crash context
// in the minidump. Enabled by default on nightly and aurora.
#ifdef RELEASE_OR_BETA
  pref("toolkit.crashreporter.include_context_heap", false);
#else
  pref("toolkit.crashreporter.include_context_heap", true);
#endif

// Support for legacy customizations that rely on checking the
// user profile directory for these stylesheets:
//  * userContent.css
//  * userChrome.css
pref("toolkit.legacyUserProfileCustomizations.stylesheets", false);

#ifdef MOZ_DATA_REPORTING
  pref("datareporting.policy.dataSubmissionEnabled", true);
  pref("datareporting.policy.dataSubmissionPolicyNotifiedTime", "0");
  pref("datareporting.policy.dataSubmissionPolicyAcceptedVersion", 0);
  pref("datareporting.policy.dataSubmissionPolicyBypassNotification", false);
  pref("datareporting.policy.currentPolicyVersion", 2);
  pref("datareporting.policy.minimumPolicyVersion", 1);
  pref("datareporting.policy.minimumPolicyVersion.channel-beta", 2);
  pref("datareporting.policy.firstRunURL", "https://www.mozilla.org/privacy/firefox/");
#endif

#ifdef MOZ_SERVICES_HEALTHREPORT
  #if !defined(ANDROID)
    pref("datareporting.healthreport.infoURL", "https://www.mozilla.org/legal/privacy/firefox.html#health-report");

    // Health Report is enabled by default on all channels.
    pref("datareporting.healthreport.uploadEnabled", true);
  #endif
#endif

pref("services.common.log.logger.rest.request", "Debug");
pref("services.common.log.logger.rest.response", "Debug");
pref("services.common.log.logger.tokenserverclient", "Debug");

#ifdef MOZ_SERVICES_SYNC
  pref("services.sync.lastversion", "firstrun");
  pref("services.sync.sendVersionInfo", true);

  pref("services.sync.scheduler.idleInterval", 3600);  // 1 hour
  pref("services.sync.scheduler.activeInterval", 600);   // 10 minutes
  pref("services.sync.scheduler.immediateInterval", 90);    // 1.5 minutes
  pref("services.sync.scheduler.idleTime", 300);   // 5 minutes

  pref("services.sync.scheduler.fxa.singleDeviceInterval", 3600); // 1 hour

  // Note that new engines are typically added with a default of disabled, so
  // when an existing sync user gets the Firefox upgrade that supports the engine
  // it starts as disabled until the user has explicitly opted in.
  // The sync "create account" process typically *will* offer these engines, so
  // they may be flipped to enabled at that time.
  pref("services.sync.engine.addons", true);
  pref("services.sync.engine.addresses", false);
  pref("services.sync.engine.bookmarks", true);
  pref("services.sync.engine.creditcards", false);
  pref("services.sync.engine.history", true);
  pref("services.sync.engine.passwords", true);
  pref("services.sync.engine.prefs", true);
  pref("services.sync.engine.tabs", true);
  pref("services.sync.engine.tabs.filteredSchemes", "about|resource|chrome|file|blob|moz-extension|data");

  // The addresses and CC engines might not actually be available at all.
  pref("services.sync.engine.addresses.available", false);
  pref("services.sync.engine.creditcards.available", false);

  // If true, add-on sync ignores changes to the user-enabled flag. This
  // allows people to have the same set of add-ons installed across all
  // profiles while maintaining different enabled states.
  pref("services.sync.addons.ignoreUserEnabledChanges", false);

  // Comma-delimited list of hostnames to trust for add-on install.
  pref("services.sync.addons.trustedSourceHostnames", "addons.mozilla.org");

  pref("services.sync.log.appender.console", "Fatal");
  pref("services.sync.log.appender.dump", "Error");
  pref("services.sync.log.appender.file.level", "Trace");
  pref("services.sync.log.appender.file.logOnError", true);
  #if defined(NIGHTLY_BUILD)
    pref("services.sync.log.appender.file.logOnSuccess", true);
  #else
    pref("services.sync.log.appender.file.logOnSuccess", false);
  #endif
  pref("services.sync.log.appender.file.maxErrorAge", 864000); // 10 days

  // The default log level for all "Sync.*" logs. Adjusting this pref will
  // adjust the level for *all* Sync logs (except engines, and that's only
  // because we supply a default for the engines below.)
  pref("services.sync.log.logger", "Debug");

  // Prefs for Sync engines can be controlled globally or per-engine.
  // We only define the global level here, but manually creating prefs
  // like "services.sync.log.logger.engine.bookmarks" will control just
  // that engine.
  pref("services.sync.log.logger.engine", "Debug");
  pref("services.sync.log.cryptoDebug", false);

  pref("services.sync.telemetry.submissionInterval", 43200); // 12 hours in seconds
  pref("services.sync.telemetry.maxPayloadCount", 500);

  #ifdef EARLY_BETA_OR_EARLIER
    // Enable the (fairly costly) client/server validation through early Beta, but
    // not release candidates or Release.
    pref("services.sync.engine.bookmarks.validation.enabled", true);
    pref("services.sync.engine.passwords.validation.enabled", true);
  #endif

  // We consider validation this frequently. After considering validation, even
  // if we don't end up validating, we won't try again unless this much time has passed.
  pref("services.sync.engine.bookmarks.validation.interval", 86400); // 24 hours in seconds
  pref("services.sync.engine.passwords.validation.interval", 86400); // 24 hours in seconds

  // We only run validation `services.sync.validation.percentageChance` percent of
  // the time, even if it's been the right amount of time since the last validation,
  // and you meet the maxRecord checks.
  pref("services.sync.engine.bookmarks.validation.percentageChance", 10);
  pref("services.sync.engine.passwords.validation.percentageChance", 10);

  // We won't validate an engine if it has more than this many records on the server.
  pref("services.sync.engine.bookmarks.validation.maxRecords", 1000);
  pref("services.sync.engine.passwords.validation.maxRecords", 1000);

  // The maximum number of immediate resyncs to trigger for changes made during
  // a sync.
  pref("services.sync.maxResyncs", 1);

  // The URL of the Firefox Accounts auth server backend
  pref("identity.fxaccounts.auth.uri", "https://api.accounts.firefox.com/v1");

  // Percentage chance we skip an extension storage sync (kinto life support).
  pref("services.sync.extension-storage.skipPercentageChance", 50);
#endif // MOZ_SERVICES_SYNC

#if defined(ENABLE_WEBDRIVER)
  // WebDriver is a remote control interface that enables introspection and
  // control of user agents. It provides a platform- and language-neutral wire
  // protocol as a way for out-of-process programs to remotely instruct the
  // behavior of web browsers.
  //
  // Gecko's implementation is backed by Marionette (WebDriver HTTP) and the
  // Remote Agent (WebDriver BiDi).

  // Delay server startup until a modal dialogue has been clicked to allow time
  // for user to set breakpoints in the Browser Toolbox.
  pref("marionette.debugging.clicktostart", false);

  // Port to start Marionette server on.
  pref("marionette.port", 2828);

  // Defines the protocols that will be active for the Remote Agent.
  // 1: WebDriver BiDi
  // 2: CDP (Chrome DevTools Protocol)
  // 3: WebDriver BiDi + CDP
  pref("remote.active-protocols", 1);

  // Opt-in for async event processing (bug 1773393).
  pref("remote.events.async.enabled", false);

  // Enable WebDriver BiDi experimental commands and events.
  #if defined(NIGHTLY_BUILD)
    pref("remote.experimental.enabled", true);
  #else
    pref("remote.experimental.enabled", false);
  #endif

  // Defines the verbosity of the internal logger.
  //
  // Available levels are, in descending order of severity, "Trace", "Debug",
  // "Config", "Info", "Warn", "Error", and "Fatal". The value is treated
  // case-sensitively.
  pref("remote.log.level", "Info");

  // Certain log messages that are known to be long are truncated. This
  // preference causes them to not be truncated.
  pref("remote.log.truncate", true);

  // Sets recommended automation preferences when Remote Agent or Marionette is
  // started.
  pref("remote.prefs.recommended", true);

  // Enable retrying to execute commands in the child process in case the
  // JSWindowActor gets destroyed.
  pref("remote.retry-on-abort", true);
#endif

// Enable the JSON View tool (an inspector for application/json documents).
pref("devtools.jsonview.enabled", true);

// Default theme ("auto", "dark" or "light").
pref("devtools.theme", "auto", sticky);

// Completely disable DevTools entry points, as well as all DevTools command
// line arguments.
pref("devtools.policy.disabled", false);

// Enable deprecation warnings.
pref("devtools.errorconsole.deprecation_warnings", true);

#ifdef NIGHTLY_BUILD
  // Don't show the Browser Toolbox prompt on local builds / nightly.
  pref("devtools.debugger.prompt-connection", false, sticky);
#else
  pref("devtools.debugger.prompt-connection", true, sticky);
#endif

#ifdef MOZILLA_OFFICIAL
  // Disable debugging chrome.
  pref("devtools.chrome.enabled", false, sticky);
  // Disable remote debugging connections.
  pref("devtools.debugger.remote-enabled", false, sticky);
#else
  // In local builds, enable the browser toolbox by default.
  pref("devtools.chrome.enabled", true, sticky);
  pref("devtools.debugger.remote-enabled", true, sticky);
#endif

// Disable service worker debugging on all channels (see Bug 1651605).
pref("devtools.debugger.features.windowless-service-workers", false);

// Disable remote debugging protocol logging.
pref("devtools.debugger.log", false);
pref("devtools.debugger.log.verbose", false);

pref("devtools.debugger.remote-port", 6000);
pref("devtools.debugger.remote-websocket", false);
// Force debugger server binding on the loopback interface.
pref("devtools.debugger.force-local", true);

// Limit for intercepted request and response bodies (1 MB).
// Possible values:
// 0 => the response body has no limit
// n => represents max number of bytes stored
pref("devtools.netmonitor.responseBodyLimit", 1048576);
pref("devtools.netmonitor.requestBodyLimit", 1048576);

// Limit for WebSocket/EventSource messages (100 KB).
pref("devtools.netmonitor.msg.messageDataLimit", 100000);

// DevTools default color unit.
pref("devtools.defaultColorUnit", "authored");

// Used for devtools debugging.
pref("devtools.dump.emit", false);

// Disable device discovery logging.
pref("devtools.discovery.log", false);

// The extension ID for devtools-adb-extension.
pref("devtools.remote.adb.extensionID", "adb@mozilla.org");
// The URL for for devtools-adb-extension (overridden in tests to a local
// path).
pref("devtools.remote.adb.extensionURL", "https://ftp.mozilla.org/pub/labs/devtools/adb-extension/#OS#/adb-extension-latest-#OS#.xpi");

// Enable Inactive CSS detection; used both by the client and the server.
pref("devtools.inspector.inactive.css.enabled", true);

// Should F12 open the Developer Tools toolbox.
pref("devtools.f12_enabled", true);

#if defined(NIGHTLY_BUILD) || defined(MOZ_DEV_EDITION)
// Define in StaticPrefList.yaml and override here since StaticPrefList.yaml
// doesn't provide a way to lock the pref
pref("dom.postMessage.sharedArrayBuffer.bypassCOOP_COEP.insecure.enabled", false);
#else
pref("dom.postMessage.sharedArrayBuffer.bypassCOOP_COEP.insecure.enabled", false, locked);
#endif

// Preferences for the form autofill toolkit component.
// The truthy values of "extensions.formautofill.addresses.available"
// is "on" and "detect",
// any other value means autofill isn't available.
// "detect" means it's enabled if conditions defined in the extension are met.
// Note: "extensions.formautofill.available"
// is not being used in form autofill, but need to exist for migration purposes.
pref("extensions.formautofill.available", "detect");
pref("extensions.formautofill.addresses.supported", "detect");
pref("extensions.formautofill.addresses.enabled", true);
pref("extensions.formautofill.addresses.capture.enabled", true);
#if defined(ANDROID)
  // On android we have custom logic to control this. Ideally we should use nimbus there as well.
  // https://github.com/mozilla-mobile/firefox-android/blob/d566743ea0f041ce27c1204da903de380f96b46e/fenix/app/src/main/java/org/mozilla/fenix/utils/Settings.kt#L1502-L1510
  pref("extensions.formautofill.addresses.experiments.enabled", true);
#else
  // Whether address autofill is enabled or not ( this is set via Nimbus )
  pref("extensions.formautofill.addresses.experiments.enabled", false);
#endif
pref("extensions.formautofill.addresses.ignoreAutocompleteOff", true);
// Supported countries need to follow ISO 3166-1 to align with "browser.search.region"
pref("extensions.formautofill.addresses.supportedCountries", "US,CA,FR,DE");
pref("extensions.formautofill.creditCards.supported", "detect");
pref("extensions.formautofill.creditCards.enabled", true);
pref("extensions.formautofill.creditCards.ignoreAutocompleteOff", true);

// Supported countries need to follow ISO 3166-1 to align with "browser.search.region"
pref("extensions.formautofill.creditCards.supportedCountries", "US,CA,GB,FR,DE,IT,ES,AT,BE,PL");

// Algorithm used by formautofill while determine whether a field is a credit card field
// 0:Heurstics based on regular expression string matching
// 1:Fathom in js implementation
// 2:Fathom in c++ implementation
pref("extensions.formautofill.creditCards.heuristics.mode", 2);
pref("extensions.formautofill.creditCards.heuristics.fathom.types", "cc-number,cc-name");
// Defines the threshold to identify whether a field is a cc field
pref("extensions.formautofill.creditCards.heuristics.fathom.confidenceThreshold", "0.5");
// Defineis the threshold to mark fields that are "high-confidence", see `isValidSection` for details
pref("extensions.formautofill.creditCards.heuristics.fathom.highConfidenceThreshold", "0.95");
// This is Only for testing! Set the confidence value (> 0 && <= 1) after a field is identified by fathom
pref("extensions.formautofill.creditCards.heuristics.fathom.testConfidence", "0");

pref("extensions.formautofill.loglevel", "Warn");

// Temporary prefs that we will be removed if the telemetry data (added in Fx123) does not show any problems with the new heuristics.
pref("extensions.formautofill.heuristics.captureOnFormRemoval", true);
pref("extensions.formautofill.heuristics.captureOnPageNavigation", true);

pref("extensions.formautofill.heuristics.autofillSameOriginWithTop", true);

#ifdef NIGHTLY_BUILD
  pref("extensions.formautofill.ml.experiment.enabled", true);
#endif

pref("toolkit.osKeyStore.loglevel", "Warn");

pref("extensions.formautofill.supportRTL", false);

// Controls the log level for CookieBannerListService.sys.mjs.
pref("cookiebanners.listService.logLevel", "Error");

// Controls the log level for Cookie Banner Auto Clicking.
pref("cookiebanners.bannerClicking.logLevel", "Error");

// Enables the cookie banner auto clicking. The cookie banner auto clicking
// depends on the `cookiebanners.service.mode` pref.
pref("cookiebanners.bannerClicking.enabled", true);

// Whether or not banner auto clicking test mode is enabled.
pref("cookiebanners.bannerClicking.testing", false);

// The maximum time (ms) after load for detecting banner and button elements for
// cookie banner auto clicking.
pref("cookiebanners.bannerClicking.timeoutAfterLoad", 5000);

// Maximum time (ms) after DOMContentLoaded for detecting banners. This is a
// catchall for cases where a load even never occurs.
pref("cookiebanners.bannerClicking.timeoutAfterDOMContentLoaded", 20000);

// How often (milliseconds) to run the banner detection query selectors to detect
// the banner element and/or buttons.
pref("cookiebanners.bannerClicking.pollingInterval", 500);

// Array of test rules for cookie banner handling as a JSON string. They will be
// inserted in addition to regular rules and may override them when setting the
// same domain. Every array item should be a valid CookieBannerRule. See
// CookieBannerRule.schema.json.
pref("cookiebanners.listService.testRules", "[]");

// Still fetches rules from RemoteSettings, but discards them. Used in tests.
pref("cookiebanners.listService.testSkipRemoteSettings", false);

// The domains we will block from installing SitePermsAddons. Comma-separated
// full domains: any subdomains of the domains listed will also be allowed.
pref("dom.sitepermsaddon-provider.separatedBlocklistedDomains", "shopee.co.th,shopee.tw,shopee.co.id,shopee.com.my,shopee.vn,shopee.ph,shopee.sg,shopee.com.br,shopee.com,shopee.cn,shopee.io,shopee.pl,shopee.com.mx,shopee.com.co,shopee.cl,shopee.kr,shopee.es,shopee.in,alipay.com,miravia.es");

// Log level for logger in URLQueryStrippingListService
pref("privacy.query_stripping.listService.logLevel", "Error");

// Signal to the webcompat site intervention add-on to use the MV3
// scripting.registerContentScripts API instead of the older MV2
// contentScripts.register API.
pref("extensions.webcompat.useScriptingAPI", true);

// Controls the log level for Fingerprinting Remote Overrides.
pref("privacy.fingerprintingProtection.WebCompatService.logLevel", "Error");
// To test strip on share site specific parameters by enabling a different list to be used
pref("privacy.query_stripping.strip_on_share.enableTestMode", false);

<<<<<<< HEAD

// Tainting Preferences
// All preferences related to taint-tracking

// Sources and sinks are all active by default, the idea here is to provide a complete
// list for users to disable to suit their needs.

// Add a single switch to disable tainting completely
pref("tainting.active", true);


// Sources

// Location Sources
pref("tainting.source.location.hash", true);
pref("tainting.source.location.host", true);
pref("tainting.source.location.hostname", true);
pref("tainting.source.location.href", true);
pref("tainting.source.location.origin", true);
pref("tainting.source.location.pathname", true);
pref("tainting.source.location.port", true);
pref("tainting.source.location.protocol", true);
pref("tainting.source.location.search", true);
pref("tainting.source.window.name", true);
pref("tainting.source.document.referrer", true);
pref("tainting.source.document.baseURI", true);
pref("tainting.source.document.documentURI", true);

// Storage
pref("tainting.source.document.cookie", true);
pref("tainting.source.localStorage.getItem", true);
pref("tainting.source.sessionStorage.getItem", true);

// Message Based Sources
pref("tainting.source.MessageEvent", true);
pref("tainting.source.PushMessageData", true);
pref("tainting.source.PushSubscription.endpoint", true);
pref("tainting.source.WebSocket.MessageEvent.data", true);
pref("tainting.source.XMLHttpRequest.response", true);

// Specific Element Inputs
pref("tainting.source.input.value", true);
pref("tainting.source.textarea.value", true);
pref("tainting.source.script.innerHTML", true);

// DOM elements and attributes
pref("tainting.source.document.getElementById", true);
pref("tainting.source.document.getElementsByTagName", true);
pref("tainting.source.document.getElementsByTagNameNS", true);
pref("tainting.source.document.getElementsByClassName", true);
pref("tainting.source.document.querySelector", true);
pref("tainting.source.document.querySelectorAll", true);
pref("tainting.source.document.elementFromPoint", true);
pref("tainting.source.document.elementsFromPoint", true);
pref("tainting.source.element.attribute", true);
pref("tainting.source.element.closest", true);

// Sinks
pref("tainting.sink.element.after", true);
pref("tainting.sink.element.before", true);

pref("tainting.sink.EventSource", true);
pref("tainting.sink.Function.ctor", true);
pref("tainting.sink.Range.createContextualFragment(fragment)", true);
pref("tainting.sink.WebSocket", true);
pref("tainting.sink.WebSocket.send", true);
pref("tainting.sink.XMLHttpRequest.open(password)", true);
pref("tainting.sink.XMLHttpRequest.open(url)", true);
pref("tainting.sink.XMLHttpRequest.open(username)", true);
pref("tainting.sink.XMLHttpRequest.send", true);
pref("tainting.sink.XMLHttpRequest.setRequestHeader(name)", true);
pref("tainting.sink.XMLHttpRequest.setRequestHeader(value)", true);
pref("tainting.sink.a.href", true);
pref("tainting.sink.area.href", true);
pref("tainting.sink.document.cookie", true);
pref("tainting.sink.document.writeln", true);
pref("tainting.sink.document.write", true);
pref("tainting.sink.element.style", true);
pref("tainting.sink.embed.src", true);
pref("tainting.sink.eval", true);
pref("tainting.sink.eventHandler", true);
pref("tainting.sink.fetch.body", true);
pref("tainting.sink.fetch.url", true);
pref("tainting.sink.form.action", true);
pref("tainting.sink.iframe.src", true);
pref("tainting.sink.iframe.srcdoc", true);
pref("tainting.sink.img.src", true);
pref("tainting.sink.img.srcset", true);
pref("tainting.sink.innerHTML", true);
pref("tainting.sink.insertAdjacentHTML", true);
pref("tainting.sink.insertAdjacentText", true);
pref("tainting.sink.localStorage.setItem", true);
pref("tainting.sink.localStorage.setItem(key)", true);
pref("tainting.sink.location.assign", true);
pref("tainting.sink.location.hash", true);
pref("tainting.sink.location.host", true);
pref("tainting.sink.location.href", true);
pref("tainting.sink.location.pathname", true);
pref("tainting.sink.location.port", true);
pref("tainting.sink.location.protocol", true);
pref("tainting.sink.location.replace", true);
pref("tainting.sink.location.search", true);
pref("tainting.sink.media.src", true);
pref("tainting.sink.navigator.sendBeacon(body)", true);
pref("tainting.sink.navigator.sendBeacon(url)", true);
pref("tainting.sink.object.data", true);
pref("tainting.sink.outerHTML", true);
pref("tainting.sink.script.innerHTML", true);
pref("tainting.sink.script.src", true);
pref("tainting.sink.script.text", true);
pref("tainting.sink.script.textContent", true);
pref("tainting.sink.sessionStorage.setItem", true);
pref("tainting.sink.sessionStorage.setItem(key)", true);
pref("tainting.sink.setInterval", true);
pref("tainting.sink.setTimeout", true);
pref("tainting.sink.source", true);
pref("tainting.sink.srcset", true);
pref("tainting.sink.track.src", true);
pref("tainting.sink.window.open", true);
pref("tainting.sink.window.postMessage", true);
=======
#if defined(MOZ_BACKGROUNDTASKS) && defined(ENABLE_TESTS)
  // Test prefs to verify background tasks inheret and override gecko prefs
  // correctly.
  pref("toolkit.backgroundtasks.tests.geckoPrefsInherited", 17);
  pref("toolkit.backgroundtasks.tests.geckoPrefsOverriden", 18);
#endif

// To disable the Strip on Share context menu option if nothing can be stripped
pref("privacy.query_stripping.strip_on_share.canDisable", true);
>>>>>>> 4764531b
<|MERGE_RESOLUTION|>--- conflicted
+++ resolved
@@ -4222,7 +4222,15 @@
 // To test strip on share site specific parameters by enabling a different list to be used
 pref("privacy.query_stripping.strip_on_share.enableTestMode", false);
 
-<<<<<<< HEAD
+#if defined(MOZ_BACKGROUNDTASKS) && defined(ENABLE_TESTS)
+  // Test prefs to verify background tasks inheret and override gecko prefs
+  // correctly.
+  pref("toolkit.backgroundtasks.tests.geckoPrefsInherited", 17);
+  pref("toolkit.backgroundtasks.tests.geckoPrefsOverriden", 18);
+#endif
+
+// To disable the Strip on Share context menu option if nothing can be stripped
+pref("privacy.query_stripping.strip_on_share.canDisable", true);
 
 // Tainting Preferences
 // All preferences related to taint-tracking
@@ -4342,15 +4350,4 @@
 pref("tainting.sink.srcset", true);
 pref("tainting.sink.track.src", true);
 pref("tainting.sink.window.open", true);
-pref("tainting.sink.window.postMessage", true);
-=======
-#if defined(MOZ_BACKGROUNDTASKS) && defined(ENABLE_TESTS)
-  // Test prefs to verify background tasks inheret and override gecko prefs
-  // correctly.
-  pref("toolkit.backgroundtasks.tests.geckoPrefsInherited", 17);
-  pref("toolkit.backgroundtasks.tests.geckoPrefsOverriden", 18);
-#endif
-
-// To disable the Strip on Share context menu option if nothing can be stripped
-pref("privacy.query_stripping.strip_on_share.canDisable", true);
->>>>>>> 4764531b
+pref("tainting.sink.window.postMessage", true);