--- conflicted
+++ resolved
@@ -285,7 +285,6 @@
 // Enable test for 24 hours update, service workers will always treat last update check time is over 24 hours
 pref("dom.serviceWorkers.testUpdateOverOneDay", false);
 
-<<<<<<< HEAD
 // If this is true, TextEventDispatcher dispatches keydown and keyup events
 // even during composition (keypress events are never fired during composition
 // even if this is true).
@@ -298,8 +297,11 @@
 // TaintFox: changed to true, see nsContentUtils.cpp for more information.
 pref("dom.url.getters_decode_hash", true);
 
-=======
->>>>>>> 53b1dfdc
+// If this is true, TextEventDispatcher dispatches keypress event with setting
+// WidgetEvent::mFlags::mOnlySystemGroupDispatchInContent to true if it won't
+// cause inputting printable character.
+pref("dom.keyboardevent.keypress.dispatch_non_printable_keys_only_system_group_in_content", true);
+
 // Blacklist of domains of web apps which are not aware of strict keypress
 // dispatching behavior.  This is comma separated list.  If you need to match
 // all sub-domains, you can specify it as "*.example.com".  Additionally, you
