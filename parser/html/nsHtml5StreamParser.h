/* -*- Mode: C++; tab-width: 2; indent-tabs-mode: nil; c-basic-offset: 2 -*- */
/* This Source Code Form is subject to the terms of the Mozilla Public
 * License, v. 2.0. If a copy of the MPL was not distributed with this
 * file, You can obtain one at http://mozilla.org/MPL/2.0/. */

#ifndef nsHtml5StreamParser_h
#define nsHtml5StreamParser_h

#include "nsAutoPtr.h"
#include "nsCOMPtr.h"
#include "nsICharsetDetectionObserver.h"
#include "nsHtml5MetaScanner.h"
#include "mozilla/Encoding.h"
#include "mozilla/JapaneseDetector.h"
#include "nsHtml5TreeOpExecutor.h"
#include "nsHtml5OwningUTF16Buffer.h"
#include "nsIInputStream.h"
#include "nsITaintawareInputStream.h"
#include "mozilla/Mutex.h"
#include "mozilla/UniquePtr.h"
#include "nsHtml5AtomTable.h"
#include "nsHtml5Speculation.h"
#include "nsISerialEventTarget.h"
#include "nsITimer.h"
#include "nsICharsetDetector.h"
#include "mozilla/dom/DocGroup.h"
#include "mozilla/Buffer.h"

// TaintFox: parser modified to support taint propagation.

class nsHtml5Parser;

enum eParserMode {
  /**
   * Parse a document normally as HTML.
   */
  NORMAL,

  /**
   * View document as HTML source.
   */
  VIEW_SOURCE_HTML,

  /**
   * View document as XML source
   */
  VIEW_SOURCE_XML,

  /**
   * View document as plain text source
   */
  VIEW_SOURCE_PLAIN,

  /**
   * View document as plain text
   */
  PLAIN_TEXT,

  /**
   * Load as data (XHR)
   */
  LOAD_AS_DATA
};

enum eBomState {
  /**
   * BOM sniffing hasn't started.
   */
  BOM_SNIFFING_NOT_STARTED = 0,

  /**
   * BOM sniffing is ongoing, and the first byte of an UTF-16LE BOM has been
   * seen.
   */
  SEEN_UTF_16_LE_FIRST_BYTE = 1,

  /**
   * BOM sniffing is ongoing, and the first byte of an UTF-16BE BOM has been
   * seen.
   */
  SEEN_UTF_16_BE_FIRST_BYTE = 2,

  /**
   * BOM sniffing is ongoing, and the first byte of an UTF-8 BOM has been
   * seen.
   */
  SEEN_UTF_8_FIRST_BYTE = 3,

  /**
   * BOM sniffing is ongoing, and the first and second bytes of an UTF-8 BOM
   * have been seen.
   */
  SEEN_UTF_8_SECOND_BYTE = 4,

  /**
   * BOM sniffing was started but is now over for whatever reason.
   */
  BOM_SNIFFING_OVER = 5
};

enum eHtml5StreamState {
  STREAM_NOT_STARTED = 0,
  STREAM_BEING_READ = 1,
  STREAM_ENDED = 2
};

class nsHtml5StreamParser final : public nsICharsetDetectionObserver {
  template <typename T>
  using NotNull = mozilla::NotNull<T>;
  using Encoding = mozilla::Encoding;

  const uint32_t SNIFFING_BUFFER_SIZE = 1024;
  const uint32_t READ_BUFFER_SIZE = 1024;
  const uint32_t LOCAL_FILE_UTF_8_BUFFER_SIZE = 1024 * 1024 * 4;  // 4 MB

  friend class nsHtml5RequestStopper;
  friend class nsHtml5DataAvailable;
  friend class nsHtml5StreamParserContinuation;
  friend class nsHtml5TimerKungFu;
  friend class nsHtml5StreamParserPtr;

 public:
  NS_DECL_CYCLE_COLLECTING_ISUPPORTS
  NS_DECL_CYCLE_COLLECTION_CLASS_AMBIGUOUS(nsHtml5StreamParser,
                                           nsICharsetDetectionObserver)

  nsHtml5StreamParser(nsHtml5TreeOpExecutor* aExecutor, nsHtml5Parser* aOwner,
                      eParserMode aMode);

  // Methods that nsHtml5StreamListener calls
  nsresult CheckListenerChain();

  nsresult OnStartRequest(nsIRequest* aRequest);

  nsresult OnDataAvailable(nsIRequest* aRequest, nsIInputStream* aInStream,
                           uint64_t aSourceOffset, uint32_t aLength);

  nsresult OnStopRequest(nsIRequest* aRequest, nsresult status);

  // nsICharsetDetectionObserver
  /**
   * Chardet calls this to report the detection result
   */
  NS_IMETHOD Notify(const char* aCharset, nsDetectionConfident aConf) override;

  // EncodingDeclarationHandler
  // https://hg.mozilla.org/projects/htmlparser/file/tip/src/nu/validator/htmlparser/common/EncodingDeclarationHandler.java
  /**
   * Tree builder uses this to report a late <meta charset>
   */
  bool internalEncodingDeclaration(nsHtml5String aEncoding);

  // Not from an external interface

  /**
   * Pass a buffer to the JapaneseDetector.
   */
  void FeedJapaneseDetector(mozilla::Span<const uint8_t> aBuffer, bool aLast);

  /**
   * Pass a buffer to the Japanese or Cyrillic detector as appropriate.
   */
  void FeedDetector(mozilla::Span<const uint8_t> aBuffer, bool aLast);

  /**
   *  Call this method once you've created a parser, and want to instruct it
   *  about what charset to load
   *
   *  @param   aEncoding the charset of a document
   *  @param   aCharsetSource the source of the charset
   */
  inline void SetDocumentCharset(NotNull<const Encoding*> aEncoding,
                                 int32_t aSource) {
    MOZ_ASSERT(mStreamState == STREAM_NOT_STARTED,
               "SetDocumentCharset called too late.");
    NS_ASSERTION(NS_IsMainThread(), "Wrong thread!");
    mEncoding = aEncoding;
    mCharsetSource = aSource;
  }

  inline void SetObserver(nsIRequestObserver* aObserver) {
    NS_ASSERTION(NS_IsMainThread(), "Wrong thread!");
    mObserver = aObserver;
  }

  nsresult GetChannel(nsIChannel** aChannel);

  /**
   * The owner parser must call this after script execution
   * when no scripts are executing and the document.written
   * buffer has been exhausted.
   */
  void ContinueAfterScripts(nsHtml5Tokenizer* aTokenizer,
                            nsHtml5TreeBuilder* aTreeBuilder, bool aLastWasCR);

  /**
   * Continues the stream parser if the charset switch failed.
   */
  void ContinueAfterFailedCharsetSwitch();

  void Terminate() {
    mozilla::MutexAutoLock autoLock(mTerminatedMutex);
    mTerminated = true;
  }

  void DropTimer();

  /**
   * Sets mEncoding and mCharsetSource appropriately for the XML View Source
   * case if aEncoding names a supported rough ASCII superset and sets
   * the mEncoding and mCharsetSource to the UTF-8 default otherwise.
   */
  void SetEncodingFromExpat(const char16_t* aEncoding);

<<<<<<< HEAD
  public:
    NS_DECL_AND_IMPL_ZEROING_OPERATOR_NEW
    NS_DECL_CYCLE_COLLECTING_ISUPPORTS
    NS_DECL_CYCLE_COLLECTION_CLASS_AMBIGUOUS(nsHtml5StreamParser,
                                             nsICharsetDetectionObserver)

    static void InitializeStatics();

    nsHtml5StreamParser(nsHtml5TreeOpExecutor* aExecutor,
                        nsHtml5Parser* aOwner,
                        eParserMode aMode);

    // Methods that nsHtml5StreamListener calls
    nsresult CheckListenerChain();

    nsresult OnStartRequest(nsIRequest* aRequest, nsISupports* aContext);

    nsresult OnDataAvailable(nsIRequest* aRequest,
                             nsISupports* aContext,
                             nsIInputStream* aInStream,
                             uint64_t aSourceOffset,
                             uint32_t aLength);

    nsresult OnStopRequest(nsIRequest* aRequest,
                           nsISupports* aContext,
                           nsresult status);

    // nsICharsetDetectionObserver
    /**
     * Chardet calls this to report the detection result
     */
    NS_IMETHOD Notify(const char* aCharset, nsDetectionConfident aConf) override;

    // EncodingDeclarationHandler
    // http://hg.mozilla.org/projects/htmlparser/file/tip/src/nu/validator/htmlparser/common/EncodingDeclarationHandler.java
    /**
     * Tree builder uses this to report a late <meta charset>
     */
    bool internalEncodingDeclaration(nsString* aEncoding);

    // Not from an external interface

    /**
     *  Call this method once you've created a parser, and want to instruct it
     *  about what charset to load
     *
     *  @param   aCharset the charset of a document
     *  @param   aCharsetSource the source of the charset
     */
    inline void SetDocumentCharset(const nsACString& aCharset, int32_t aSource) {
      NS_PRECONDITION(mStreamState == STREAM_NOT_STARTED,
                      "SetDocumentCharset called too late.");
      NS_ASSERTION(NS_IsMainThread(), "Wrong thread!");
      mCharset = aCharset;
      mCharsetSource = aSource;
    }

    inline void SetObserver(nsIRequestObserver* aObserver) {
      NS_ASSERTION(NS_IsMainThread(), "Wrong thread!");
      mObserver = aObserver;
    }

    nsresult GetChannel(nsIChannel** aChannel);

    /**
     * The owner parser must call this after script execution
     * when no scripts are executing and the document.written
     * buffer has been exhausted.
     */
    void ContinueAfterScripts(nsHtml5Tokenizer* aTokenizer,
                              nsHtml5TreeBuilder* aTreeBuilder,
                              bool aLastWasCR);

    /**
     * Continues the stream parser if the charset switch failed.
     */
    void ContinueAfterFailedCharsetSwitch();

    void Terminate()
    {
      mozilla::MutexAutoLock autoLock(mTerminatedMutex);
      mTerminated = true;
    }

    void DropTimer();

    /**
     * Sets mCharset and mCharsetSource appropriately for the XML View Source
     * case if aEncoding names a supported rough ASCII superset and sets
     * the mCharset and mCharsetSource to the UTF-8 default otherwise.
     */
    void SetEncodingFromExpat(const char16_t* aEncoding);

    /**
     * Sets the URL for View Source title in case this parser ends up being
     * used for View Source. If aURL is a view-source: URL, takes the inner
     * URL. data: URLs are shown with an ellipsis instead of the actual data.
     */
    void SetViewSourceTitle(nsIURI* aURL);

  private:
    virtual ~nsHtml5StreamParser();
=======
  /**
   * Sets the URL for View Source title in case this parser ends up being
   * used for View Source. If aURL is a view-source: URL, takes the inner
   * URL. data: URLs are shown with an ellipsis instead of the actual data.
   */
  void SetViewSourceTitle(nsIURI* aURL);

 private:
  virtual ~nsHtml5StreamParser();
>>>>>>> d377b6d7

#ifdef DEBUG
  bool IsParserThread() { return mEventTarget->IsOnCurrentThread(); }
#endif

<<<<<<< HEAD
    void MarkAsBroken(nsresult aRv);

    /**
     * Marks the stream parser as interrupted. If you ever add calls to this
     * method, be sure to review Uninterrupt usage very, very carefully to
     * avoid having a previous in-flight runnable cancel your Interrupt()
     * call on the other thread too soon.
     */
    void Interrupt()
    {
      mozilla::MutexAutoLock autoLock(mTerminatedMutex);
      mInterrupted = true;
    }

    void Uninterrupt()
    {
      NS_ASSERTION(IsParserThread(), "Wrong thread!");
      mTokenizerMutex.AssertCurrentThreadOwns();
      // Not acquiring mTerminatedMutex because mTokenizerMutex is already
      // held at this point and is already stronger.
      mInterrupted = false;
    }

    /**
     * Flushes the tree ops from the tree builder and disarms the flush
     * timer.
     */
    void FlushTreeOpsAndDisarmTimer();

    void ParseAvailableData();

    void DoStopRequest();

    void DoDataAvailable(const uint8_t* aBuffer, uint32_t aLength, const StringTaint& aTaint);

    static nsresult CopySegmentsToParserNoTaint(nsIInputStream *aInStream,
                                                void *aClosure,
                                                const char *aFromSegment,
                                                uint32_t aToOffset,
                                                uint32_t aCount,
                                                uint32_t *aWriteCount);

    static nsresult CopySegmentsToParser(nsITaintawareInputStream *aInStream,
                                         void *aClosure,
                                         const char *aFromSegment,
                                         uint32_t aToOffset,
                                         uint32_t aCount,
                                         const StringTaint& aTaint,
                                         uint32_t *aWriteCount);

    bool IsTerminatedOrInterrupted()
    {
      mozilla::MutexAutoLock autoLock(mTerminatedMutex);
      return mTerminated || mInterrupted;
    }

    bool IsTerminated()
    {
      mozilla::MutexAutoLock autoLock(mTerminatedMutex);
      return mTerminated;
    }

    /**
     * True when there is a Unicode decoder already
     */
    inline bool HasDecoder()
    {
      return !!mUnicodeDecoder;
    }

    /**
     * Push bytes from network when there is no Unicode decoder yet
     */
    nsresult SniffStreamBytes(const uint8_t* aFromSegment,
                              uint32_t aCount,
                              uint32_t* aWriteCount,
                              const StringTaint& aTaint);

    /**
     * Push bytes from network when there is a Unicode decoder already
     */
    nsresult WriteStreamBytes(const uint8_t* aFromSegment,
                              uint32_t aCount,
                              uint32_t* aWriteCount,
                              const StringTaint& aTaint);

    /**
     * Check whether every other byte in the sniffing buffer is zero.
     */
    void SniffBOMlessUTF16BasicLatin(const uint8_t* aFromSegment,
                                     uint32_t aCountToSniffingLimit);

    /**
     * <meta charset> scan failed. Try chardet if applicable. After this, the
     * the parser will have some encoding even if a last resolt fallback.
     *
     * @param aFromSegment The current network buffer or null if the sniffing
     *                     buffer is being flushed due to network stream ending.
     * @param aCount       The number of bytes in aFromSegment (ignored if
     *                     aFromSegment is null)
     * @param aWriteCount  Return value for how many bytes got read from the
     *                     buffer.
     * @param aCountToSniffingLimit The number of unfilled slots in
     *                              mSniffingBuffer
     */
    nsresult FinalizeSniffing(const uint8_t* aFromSegment,
                              uint32_t aCount,
                              uint32_t* aWriteCount,
                              uint32_t aCountToSniffingLimit,
                              const StringTaint& aTaint);

    /**
     * Set up the Unicode decoder and write the sniffing buffer into it
     * followed by the current network buffer.
     *
     * @param aFromSegment The current network buffer or null if the sniffing
     *                     buffer is being flushed due to network stream ending.
     * @param aCount       The number of bytes in aFromSegment (ignored if
     *                     aFromSegment is null)
     * @param aWriteCount  Return value for how many bytes got read from the
     *                     buffer.
     */
    nsresult SetupDecodingAndWriteSniffingBufferAndCurrentSegment(const uint8_t* aFromSegment,
                                                                  uint32_t aCount,
                                                                  uint32_t* aWriteCount,
                                                                  const StringTaint& aTaint);

    /**
     * Initialize the Unicode decoder, mark the BOM as the source and
     * drop the sniffer.
     *
     * @param aDecoderCharsetName The name for the decoder's charset
     *                            (UTF-16BE, UTF-16LE or UTF-8; the BOM has
     *                            been swallowed)
     */
    nsresult SetupDecodingFromBom(const char* aDecoderCharsetName);

    /**
     * Become confident or resolve and encoding name to its preferred form.
     * @param aEncoding the value of an internal encoding decl. Acts as an
     *                  out param, too, when the method returns true.
     * @return true if the parser needs to start using the new value of
     *         aEncoding and false if the parser became confident or if
     *         the encoding name did not specify a usable encoding
     */
    bool PreferredForInternalEncodingDecl(nsACString& aEncoding);

    /**
     * Callback for mFlushTimer.
     */
    static void TimerCallback(nsITimer* aTimer, void* aClosure);

    /**
     * Parser thread entry point for (maybe) flushing the ops and posting
     * a flush runnable back on the main thread.
     */
    void TimerFlush();

    /**
     * Called when speculation fails.
     */
    void MaybeDisableFutureSpeculation()
    {
        mSpeculationFailureCount++;
    }

    /**
     * Used to check whether we're getting too many speculation failures and
     * should just stop trying.  The 100 is picked pretty randomly to be not too
     * small (so most pages are not affected) but small enough that we don't end
     * up with failed speculations over and over in pathological cases.
     */
    bool IsSpeculationEnabled()
    {
        return mSpeculationFailureCount < 100;
    }

    nsCOMPtr<nsIRequest>          mRequest;
    nsCOMPtr<nsIRequestObserver>  mObserver;

    /**
     * The document title to use if this turns out to be a View Source parser.
     */
    nsCString                     mViewSourceTitle;

    /**
     * The Unicode decoder
     */
    nsCOMPtr<nsIUnicodeDecoder>   mUnicodeDecoder;

    /**
     * The buffer for sniffing the character encoding
     */
    mozilla::UniquePtr<uint8_t[]> mSniffingBuffer;

    /**
     * The number of meaningful bytes in mSniffingBuffer
     */
    uint32_t                      mSniffingLength;

    /**
     * BOM sniffing state
     */
    eBomState                     mBomState;

    /**
     * <meta> prescan implementation
     */
    nsAutoPtr<nsHtml5MetaScanner> mMetaScanner;

    // encoding-related stuff
    /**
     * The source (confidence) of the character encoding in use
     */
    int32_t                       mCharsetSource;

    /**
     * The character encoding in use
     */
    nsCString                     mCharset;

    /**
     * Whether reparse is forbidden
     */
    bool                          mReparseForbidden;

    // Portable parser objects
    /**
     * The first buffer in the pending UTF-16 buffer queue
     */
    RefPtr<nsHtml5OwningUTF16Buffer> mFirstBuffer;

    /**
     * The last buffer in the pending UTF-16 buffer queue
     */
    nsHtml5OwningUTF16Buffer*     mLastBuffer; // weak ref; always points to
                      // a buffer of the size NS_HTML5_STREAM_PARSER_READ_BUFFER_SIZE

    /**
     * The tree operation executor
     */
    nsHtml5TreeOpExecutor*        mExecutor;

    /**
     * The HTML5 tree builder
     */
    nsAutoPtr<nsHtml5TreeBuilder> mTreeBuilder;

    /**
     * The HTML5 tokenizer
     */
    nsAutoPtr<nsHtml5Tokenizer>   mTokenizer;

    /**
     * Makes sure the main thread can't mess the tokenizer state while it's
     * tokenizing. This mutex also protects the current speculation.
     */
    mozilla::Mutex                mTokenizerMutex;

    /**
     * The scoped atom table
     */
    nsHtml5AtomTable              mAtomTable;

    /**
     * The owner parser.
     */
    RefPtr<nsHtml5Parser>       mOwner;

    /**
     * Whether the last character tokenized was a carriage return (for CRLF)
     */
    bool                          mLastWasCR;

    /**
     * For tracking stream life cycle
     */
    eHtml5StreamState             mStreamState;

    /**
     * Whether we are speculating.
     */
    bool                          mSpeculating;

    /**
     * Whether the tokenizer has reached EOF. (Reset when stream rewinded.)
     */
    bool                          mAtEOF;

    /**
     * The speculations. The mutex protects the nsTArray itself.
     * To access the queue of current speculation, mTokenizerMutex must be
     * obtained.
     * The current speculation is the last element
     */
    nsTArray<nsAutoPtr<nsHtml5Speculation> >  mSpeculations;
    mozilla::Mutex                            mSpeculationMutex;

    /**
     * Number of times speculation has failed for this parser.
     */
    uint32_t                      mSpeculationFailureCount;

    /**
     * True to terminate early; protected by mTerminatedMutex
     */
    bool                          mTerminated;
    bool                          mInterrupted;
    mozilla::Mutex                mTerminatedMutex;

    /**
     * The thread this stream parser runs on.
     */
    nsCOMPtr<nsIThread>           mThread;

    nsCOMPtr<nsIRunnable>         mExecutorFlusher;

    nsCOMPtr<nsIRunnable>         mLoadFlusher;

    /**
     * The chardet instance if chardet is enabled.
     */
    nsCOMPtr<nsICharsetDetector>  mChardet;

    /**
     * If false, don't push data to chardet.
     */
    bool                          mFeedChardet;

    /**
     * Whether the initial charset source was kCharsetFromParentFrame
     */
    bool                          mInitialEncodingWasFromParentFrame;

    /**
     * Timer for flushing tree ops once in a while when not speculating.
     */
    nsCOMPtr<nsITimer>            mFlushTimer;

    /**
     * Keeps track whether mFlushTimer has been armed. Unfortunately,
     * nsITimer doesn't enable querying this from the timer itself.
     */
    bool                          mFlushTimerArmed;

    /**
     * False initially and true after the timer has fired at least once.
     */
    bool                          mFlushTimerEverFired;

    /**
     * Whether the parser is doing a normal parse, view source or plain text.
     */
    eParserMode                   mMode;

    /**
     * The pref html5.flushtimer.initialdelay: Time in milliseconds between
     * the time a network buffer is seen and the timer firing when the
     * timer hasn't fired previously in this parse.
     */
    static int32_t                sTimerInitialDelay;

    /**
     * The pref html5.flushtimer.subsequentdelay: Time in milliseconds between
     * the time a network buffer is seen and the timer firing when the
     * timer has already fired previously in this parse.
     */
    static int32_t                sTimerSubsequentDelay;
=======
  void MarkAsBroken(nsresult aRv);

  /**
   * Marks the stream parser as interrupted. If you ever add calls to this
   * method, be sure to review Uninterrupt usage very, very carefully to
   * avoid having a previous in-flight runnable cancel your Interrupt()
   * call on the other thread too soon.
   */
  void Interrupt() {
    mozilla::MutexAutoLock autoLock(mTerminatedMutex);
    mInterrupted = true;
  }

  void Uninterrupt() {
    NS_ASSERTION(IsParserThread(), "Wrong thread!");
    mTokenizerMutex.AssertCurrentThreadOwns();
    // Not acquiring mTerminatedMutex because mTokenizerMutex is already
    // held at this point and is already stronger.
    mInterrupted = false;
  }

  /**
   * Flushes the tree ops from the tree builder and disarms the flush
   * timer.
   */
  void FlushTreeOpsAndDisarmTimer();

  void ParseAvailableData();

  void DoStopRequest();

  void DoDataAvailableBuffer(mozilla::Buffer<uint8_t>&& aBuffer);

  void DoDataAvailable(mozilla::Span<const uint8_t> aBuffer);

  static nsresult CopySegmentsToParser(nsIInputStream* aInStream,
                                       void* aClosure, const char* aFromSegment,
                                       uint32_t aToOffset, uint32_t aCount,
                                       uint32_t* aWriteCount);

  bool IsTerminatedOrInterrupted() {
    mozilla::MutexAutoLock autoLock(mTerminatedMutex);
    return mTerminated || mInterrupted;
  }

  bool IsTerminated() {
    mozilla::MutexAutoLock autoLock(mTerminatedMutex);
    return mTerminated;
  }

  /**
   * True when there is a Unicode decoder already
   */
  inline bool HasDecoder() { return !!mUnicodeDecoder; }

  /**
   * Push bytes from network when there is no Unicode decoder yet
   */
  nsresult SniffStreamBytes(mozilla::Span<const uint8_t> aFromSegment);

  /**
   * Push bytes from network when there is a Unicode decoder already
   */
  nsresult WriteStreamBytes(mozilla::Span<const uint8_t> aFromSegment);

  /**
   * Check whether every other byte in the sniffing buffer is zero.
   */
  void SniffBOMlessUTF16BasicLatin(mozilla::Span<const uint8_t> aFromSegment);

  /**
   * Write the start of the stream to detector.
   */
  void FinalizeSniffingWithDetector(mozilla::Span<const uint8_t> aFromSegment,
                                    uint32_t aCountToSniffingLimit, bool aEof);

  /**
   * <meta charset> scan failed. Try chardet if applicable. After this, the
   * the parser will have some encoding even if a last resolt fallback.
   *
   * @param aFromSegment The current network buffer
   * @param aCountToSniffingLimit The number of unfilled slots in
   *                              mSniffingBuffer
   * @param aEof true iff called upon end of stream
   */
  nsresult FinalizeSniffing(mozilla::Span<const uint8_t> aFromSegment,
                            uint32_t aCountToSniffingLimit, bool aEof);

  /**
   * Set up the Unicode decoder and write the sniffing buffer into it
   * followed by the current network buffer.
   *
   * @param aFromSegment The current network buffer
   */
  nsresult SetupDecodingAndWriteSniffingBufferAndCurrentSegment(
      mozilla::Span<const uint8_t> aFromSegment);

  /**
   * Initialize the Unicode decoder, mark the BOM as the source and
   * drop the sniffer.
   *
   * @param aDecoderCharsetName The name for the decoder's charset
   *                            (UTF-16BE, UTF-16LE or UTF-8; the BOM has
   *                            been swallowed)
   */
  nsresult SetupDecodingFromBom(NotNull<const Encoding*> aEncoding);

  /**
   * When speculatively decoding from file: URL as UTF-8, commit
   * to UTF-8 as the non-speculative encoding and start processing
   * the decoded data.
   */
  void CommitLocalFileToUTF8();

  /**
   * When speculatively decoding from file: URL as UTF-8, redecode
   * using fallback and then continue normally with the fallback.
   */
  void ReDecodeLocalFile();

  /**
   * Become confident or resolve and encoding name to its preferred form.
   * @param aEncoding the value of an internal encoding decl. Acts as an
   *                  out param, too, when the method returns true.
   * @return true if the parser needs to start using the new value of
   *         aEncoding and false if the parser became confident or if
   *         the encoding name did not specify a usable encoding
   */
  const Encoding* PreferredForInternalEncodingDecl(const nsACString& aEncoding);

  /**
   * Callback for mFlushTimer.
   */
  static void TimerCallback(nsITimer* aTimer, void* aClosure);

  /**
   * Parser thread entry point for (maybe) flushing the ops and posting
   * a flush runnable back on the main thread.
   */
  void TimerFlush();

  /**
   * Called when speculation fails.
   */
  void MaybeDisableFutureSpeculation() { mSpeculationFailureCount++; }

  /**
   * Used to check whether we're getting too many speculation failures and
   * should just stop trying.  The 100 is picked pretty randomly to be not too
   * small (so most pages are not affected) but small enough that we don't end
   * up with failed speculations over and over in pathological cases.
   */
  bool IsSpeculationEnabled() { return mSpeculationFailureCount < 100; }

  /**
   * Dispatch an event to a Quantum DOM main thread-ish thread.
   * (Not the parser thread.)
   */
  nsresult DispatchToMain(already_AddRefed<nsIRunnable>&& aRunnable);

  /**
   * Notify any devtools listeners about content newly received for parsing.
   */
  inline void OnNewContent(mozilla::Span<const char16_t> aData);

  /**
   * Notify any devtools listeners after all parse content has been received.
   */
  inline void OnContentComplete();

  nsCOMPtr<nsIRequest> mRequest;
  nsCOMPtr<nsIRequestObserver> mObserver;

  /**
   * The document title to use if this turns out to be a View Source parser.
   */
  nsCString mViewSourceTitle;

  /**
   * The Unicode decoder
   */
  mozilla::UniquePtr<mozilla::Decoder> mUnicodeDecoder;

  /**
   * The buffer for sniffing the character encoding
   */
  mozilla::UniquePtr<uint8_t[]> mSniffingBuffer;

  /**
   * The number of meaningful bytes in mSniffingBuffer
   */
  uint32_t mSniffingLength;

  /**
   * BOM sniffing state
   */
  eBomState mBomState;

  /**
   * <meta> prescan implementation
   */
  nsAutoPtr<nsHtml5MetaScanner> mMetaScanner;

  // encoding-related stuff
  /**
   * The source (confidence) of the character encoding in use
   */
  int32_t mCharsetSource;

  /**
   * The character encoding in use
   */
  NotNull<const Encoding*> mEncoding;

  /**
   * Whether the Cyrillic or Japanese detector should still be fed.
   */
  bool mFeedChardet;

  /**
   * Whether reparse is forbidden
   */
  bool mReparseForbidden;

  // Portable parser objects
  /**
   * The first buffer in the pending UTF-16 buffer queue
   */
  RefPtr<nsHtml5OwningUTF16Buffer> mFirstBuffer;

  /**
   * The last buffer in the pending UTF-16 buffer queue
   */
  nsHtml5OwningUTF16Buffer*
      mLastBuffer;  // weak ref; always points to
                    // a buffer of the size
                    // NS_HTML5_STREAM_PARSER_READ_BUFFER_SIZE

  /**
   * The tree operation executor
   */
  nsHtml5TreeOpExecutor* mExecutor;

  /**
   * The same as mExecutor->mDocument->mDocGroup.
   */
  RefPtr<mozilla::dom::DocGroup> mDocGroup;

  /**
   * The HTML5 tree builder
   */
  nsAutoPtr<nsHtml5TreeBuilder> mTreeBuilder;

  /**
   * The HTML5 tokenizer
   */
  nsAutoPtr<nsHtml5Tokenizer> mTokenizer;

  /**
   * Makes sure the main thread can't mess the tokenizer state while it's
   * tokenizing. This mutex also protects the current speculation.
   */
  mozilla::Mutex mTokenizerMutex;

  /**
   * The scoped atom table
   */
  nsHtml5AtomTable mAtomTable;

  /**
   * The owner parser.
   */
  RefPtr<nsHtml5Parser> mOwner;

  /**
   * Whether the last character tokenized was a carriage return (for CRLF)
   */
  bool mLastWasCR;

  /**
   * For tracking stream life cycle
   */
  eHtml5StreamState mStreamState;

  /**
   * Whether we are speculating.
   */
  bool mSpeculating;

  /**
   * Whether the tokenizer has reached EOF. (Reset when stream rewinded.)
   */
  bool mAtEOF;

  /**
   * The speculations. The mutex protects the nsTArray itself.
   * To access the queue of current speculation, mTokenizerMutex must be
   * obtained.
   * The current speculation is the last element
   */
  nsTArray<nsAutoPtr<nsHtml5Speculation>> mSpeculations;
  mozilla::Mutex mSpeculationMutex;

  /**
   * Number of times speculation has failed for this parser.
   */
  uint32_t mSpeculationFailureCount;

  /**
   * Number of bytes already buffered into mBufferedLocalFileData.
   * Never counts above LOCAL_FILE_UTF_8_BUFFER_SIZE.
   */
  uint32_t mLocalFileBytesBuffered;

  nsTArray<mozilla::Buffer<uint8_t>> mBufferedLocalFileData;

  /**
   * True to terminate early; protected by mTerminatedMutex
   */
  bool mTerminated;
  bool mInterrupted;
  mozilla::Mutex mTerminatedMutex;

  /**
   * The thread this stream parser runs on.
   */
  nsCOMPtr<nsISerialEventTarget> mEventTarget;

  nsCOMPtr<nsIRunnable> mExecutorFlusher;

  nsCOMPtr<nsIRunnable> mLoadFlusher;

  /**
   * The Cyrillic detector if enabled.
   */
  nsCOMPtr<nsICharsetDetector> mChardet;

  /**
   * The Japanese detector.
   */
  mozilla::UniquePtr<mozilla::JapaneseDetector> mJapaneseDetector;

  /**
   * Whether the initial charset source was kCharsetFromParentFrame
   */
  bool mInitialEncodingWasFromParentFrame;

  bool mHasHadErrors;

  /**
   * If true, we are decoding a local file that lacks an encoding
   * declaration as UTF-8 and we are not tokenizing yet.
   */
  bool mDecodingLocalFileAsUTF8;

  /**
   * Timer for flushing tree ops once in a while when not speculating.
   */
  nsCOMPtr<nsITimer> mFlushTimer;

  /**
   * Mutex for protecting access to mFlushTimer (but not for the two
   * mFlushTimerFoo booleans below).
   */
  mozilla::Mutex mFlushTimerMutex;

  /**
   * Keeps track whether mFlushTimer has been armed. Unfortunately,
   * nsITimer doesn't enable querying this from the timer itself.
   */
  bool mFlushTimerArmed;

  /**
   * False initially and true after the timer has fired at least once.
   */
  bool mFlushTimerEverFired;

  /**
   * Whether the parser is doing a normal parse, view source or plain text.
   */
  eParserMode mMode;

  /**
   * Whether the parser should not sniff the content type.
   */
  bool mSkipContentSniffing;

  /**
   * If the associated docshell is being watched by the devtools, this is
   * set to the URI associated with the parse. All parse data is sent to the
   * devtools, along with this URI. This URI is cleared out after the parse has
   * been marked as completed.
   */
  nsCOMPtr<nsIURI> mURIToSendToDevtools;

  /**
   * If content is being sent to the devtools, an encoded UUID for the parser.
   */
  nsString mUUIDForDevtools;
>>>>>>> d377b6d7
};

#endif  // nsHtml5StreamParser_h<|MERGE_RESOLUTION|>--- conflicted
+++ resolved
@@ -212,110 +212,6 @@
    */
   void SetEncodingFromExpat(const char16_t* aEncoding);
 
-<<<<<<< HEAD
-  public:
-    NS_DECL_AND_IMPL_ZEROING_OPERATOR_NEW
-    NS_DECL_CYCLE_COLLECTING_ISUPPORTS
-    NS_DECL_CYCLE_COLLECTION_CLASS_AMBIGUOUS(nsHtml5StreamParser,
-                                             nsICharsetDetectionObserver)
-
-    static void InitializeStatics();
-
-    nsHtml5StreamParser(nsHtml5TreeOpExecutor* aExecutor,
-                        nsHtml5Parser* aOwner,
-                        eParserMode aMode);
-
-    // Methods that nsHtml5StreamListener calls
-    nsresult CheckListenerChain();
-
-    nsresult OnStartRequest(nsIRequest* aRequest, nsISupports* aContext);
-
-    nsresult OnDataAvailable(nsIRequest* aRequest,
-                             nsISupports* aContext,
-                             nsIInputStream* aInStream,
-                             uint64_t aSourceOffset,
-                             uint32_t aLength);
-
-    nsresult OnStopRequest(nsIRequest* aRequest,
-                           nsISupports* aContext,
-                           nsresult status);
-
-    // nsICharsetDetectionObserver
-    /**
-     * Chardet calls this to report the detection result
-     */
-    NS_IMETHOD Notify(const char* aCharset, nsDetectionConfident aConf) override;
-
-    // EncodingDeclarationHandler
-    // http://hg.mozilla.org/projects/htmlparser/file/tip/src/nu/validator/htmlparser/common/EncodingDeclarationHandler.java
-    /**
-     * Tree builder uses this to report a late <meta charset>
-     */
-    bool internalEncodingDeclaration(nsString* aEncoding);
-
-    // Not from an external interface
-
-    /**
-     *  Call this method once you've created a parser, and want to instruct it
-     *  about what charset to load
-     *
-     *  @param   aCharset the charset of a document
-     *  @param   aCharsetSource the source of the charset
-     */
-    inline void SetDocumentCharset(const nsACString& aCharset, int32_t aSource) {
-      NS_PRECONDITION(mStreamState == STREAM_NOT_STARTED,
-                      "SetDocumentCharset called too late.");
-      NS_ASSERTION(NS_IsMainThread(), "Wrong thread!");
-      mCharset = aCharset;
-      mCharsetSource = aSource;
-    }
-
-    inline void SetObserver(nsIRequestObserver* aObserver) {
-      NS_ASSERTION(NS_IsMainThread(), "Wrong thread!");
-      mObserver = aObserver;
-    }
-
-    nsresult GetChannel(nsIChannel** aChannel);
-
-    /**
-     * The owner parser must call this after script execution
-     * when no scripts are executing and the document.written
-     * buffer has been exhausted.
-     */
-    void ContinueAfterScripts(nsHtml5Tokenizer* aTokenizer,
-                              nsHtml5TreeBuilder* aTreeBuilder,
-                              bool aLastWasCR);
-
-    /**
-     * Continues the stream parser if the charset switch failed.
-     */
-    void ContinueAfterFailedCharsetSwitch();
-
-    void Terminate()
-    {
-      mozilla::MutexAutoLock autoLock(mTerminatedMutex);
-      mTerminated = true;
-    }
-
-    void DropTimer();
-
-    /**
-     * Sets mCharset and mCharsetSource appropriately for the XML View Source
-     * case if aEncoding names a supported rough ASCII superset and sets
-     * the mCharset and mCharsetSource to the UTF-8 default otherwise.
-     */
-    void SetEncodingFromExpat(const char16_t* aEncoding);
-
-    /**
-     * Sets the URL for View Source title in case this parser ends up being
-     * used for View Source. If aURL is a view-source: URL, takes the inner
-     * URL. data: URLs are shown with an ellipsis instead of the actual data.
-     */
-    void SetViewSourceTitle(nsIURI* aURL);
-
-  private:
-    virtual ~nsHtml5StreamParser();
-=======
   /**
    * Sets the URL for View Source title in case this parser ends up being
    * used for View Source. If aURL is a view-source: URL, takes the inner
@@ -325,54 +221,50 @@
 
  private:
   virtual ~nsHtml5StreamParser();
->>>>>>> d377b6d7
 
 #ifdef DEBUG
   bool IsParserThread() { return mEventTarget->IsOnCurrentThread(); }
 #endif
 
-<<<<<<< HEAD
-    void MarkAsBroken(nsresult aRv);
-
-    /**
-     * Marks the stream parser as interrupted. If you ever add calls to this
-     * method, be sure to review Uninterrupt usage very, very carefully to
-     * avoid having a previous in-flight runnable cancel your Interrupt()
-     * call on the other thread too soon.
-     */
-    void Interrupt()
-    {
-      mozilla::MutexAutoLock autoLock(mTerminatedMutex);
-      mInterrupted = true;
-    }
-
-    void Uninterrupt()
-    {
-      NS_ASSERTION(IsParserThread(), "Wrong thread!");
-      mTokenizerMutex.AssertCurrentThreadOwns();
-      // Not acquiring mTerminatedMutex because mTokenizerMutex is already
-      // held at this point and is already stronger.
-      mInterrupted = false;
-    }
-
-    /**
-     * Flushes the tree ops from the tree builder and disarms the flush
-     * timer.
-     */
-    void FlushTreeOpsAndDisarmTimer();
-
-    void ParseAvailableData();
-
-    void DoStopRequest();
-
-    void DoDataAvailable(const uint8_t* aBuffer, uint32_t aLength, const StringTaint& aTaint);
-
-    static nsresult CopySegmentsToParserNoTaint(nsIInputStream *aInStream,
-                                                void *aClosure,
-                                                const char *aFromSegment,
-                                                uint32_t aToOffset,
-                                                uint32_t aCount,
-                                                uint32_t *aWriteCount);
+  void MarkAsBroken(nsresult aRv);
+
+  /**
+   * Marks the stream parser as interrupted. If you ever add calls to this
+   * method, be sure to review Uninterrupt usage very, very carefully to
+   * avoid having a previous in-flight runnable cancel your Interrupt()
+   * call on the other thread too soon.
+   */
+  void Interrupt() {
+    mozilla::MutexAutoLock autoLock(mTerminatedMutex);
+    mInterrupted = true;
+  }
+
+  void Uninterrupt() {
+    NS_ASSERTION(IsParserThread(), "Wrong thread!");
+    mTokenizerMutex.AssertCurrentThreadOwns();
+    // Not acquiring mTerminatedMutex because mTokenizerMutex is already
+    // held at this point and is already stronger.
+    mInterrupted = false;
+  }
+
+  /**
+   * Flushes the tree ops from the tree builder and disarms the flush
+   * timer.
+   */
+  void FlushTreeOpsAndDisarmTimer();
+
+  void ParseAvailableData();
+
+  void DoStopRequest();
+
+  void DoDataAvailableBuffer(mozilla::Buffer<uint8_t>&& aBuffer, const StringTaint& aTaint);
+
+  void DoDataAvailable(mozilla::Span<const uint8_t> aBuffer);
+
+  static nsresult CopySegmentsToParserNoTaint(nsIInputStream* aInStream,
+                                       void* aClosure, const char* aFromSegment,
+                                       uint32_t aToOffset, uint32_t aCount,
+                                       uint32_t* aWriteCount);
 
     static nsresult CopySegmentsToParser(nsITaintawareInputStream *aInStream,
                                          void *aClosure,
@@ -382,365 +274,6 @@
                                          const StringTaint& aTaint,
                                          uint32_t *aWriteCount);
 
-    bool IsTerminatedOrInterrupted()
-    {
-      mozilla::MutexAutoLock autoLock(mTerminatedMutex);
-      return mTerminated || mInterrupted;
-    }
-
-    bool IsTerminated()
-    {
-      mozilla::MutexAutoLock autoLock(mTerminatedMutex);
-      return mTerminated;
-    }
-
-    /**
-     * True when there is a Unicode decoder already
-     */
-    inline bool HasDecoder()
-    {
-      return !!mUnicodeDecoder;
-    }
-
-    /**
-     * Push bytes from network when there is no Unicode decoder yet
-     */
-    nsresult SniffStreamBytes(const uint8_t* aFromSegment,
-                              uint32_t aCount,
-                              uint32_t* aWriteCount,
-                              const StringTaint& aTaint);
-
-    /**
-     * Push bytes from network when there is a Unicode decoder already
-     */
-    nsresult WriteStreamBytes(const uint8_t* aFromSegment,
-                              uint32_t aCount,
-                              uint32_t* aWriteCount,
-                              const StringTaint& aTaint);
-
-    /**
-     * Check whether every other byte in the sniffing buffer is zero.
-     */
-    void SniffBOMlessUTF16BasicLatin(const uint8_t* aFromSegment,
-                                     uint32_t aCountToSniffingLimit);
-
-    /**
-     * <meta charset> scan failed. Try chardet if applicable. After this, the
-     * the parser will have some encoding even if a last resolt fallback.
-     *
-     * @param aFromSegment The current network buffer or null if the sniffing
-     *                     buffer is being flushed due to network stream ending.
-     * @param aCount       The number of bytes in aFromSegment (ignored if
-     *                     aFromSegment is null)
-     * @param aWriteCount  Return value for how many bytes got read from the
-     *                     buffer.
-     * @param aCountToSniffingLimit The number of unfilled slots in
-     *                              mSniffingBuffer
-     */
-    nsresult FinalizeSniffing(const uint8_t* aFromSegment,
-                              uint32_t aCount,
-                              uint32_t* aWriteCount,
-                              uint32_t aCountToSniffingLimit,
-                              const StringTaint& aTaint);
-
-    /**
-     * Set up the Unicode decoder and write the sniffing buffer into it
-     * followed by the current network buffer.
-     *
-     * @param aFromSegment The current network buffer or null if the sniffing
-     *                     buffer is being flushed due to network stream ending.
-     * @param aCount       The number of bytes in aFromSegment (ignored if
-     *                     aFromSegment is null)
-     * @param aWriteCount  Return value for how many bytes got read from the
-     *                     buffer.
-     */
-    nsresult SetupDecodingAndWriteSniffingBufferAndCurrentSegment(const uint8_t* aFromSegment,
-                                                                  uint32_t aCount,
-                                                                  uint32_t* aWriteCount,
-                                                                  const StringTaint& aTaint);
-
-    /**
-     * Initialize the Unicode decoder, mark the BOM as the source and
-     * drop the sniffer.
-     *
-     * @param aDecoderCharsetName The name for the decoder's charset
-     *                            (UTF-16BE, UTF-16LE or UTF-8; the BOM has
-     *                            been swallowed)
-     */
-    nsresult SetupDecodingFromBom(const char* aDecoderCharsetName);
-
-    /**
-     * Become confident or resolve and encoding name to its preferred form.
-     * @param aEncoding the value of an internal encoding decl. Acts as an
-     *                  out param, too, when the method returns true.
-     * @return true if the parser needs to start using the new value of
-     *         aEncoding and false if the parser became confident or if
-     *         the encoding name did not specify a usable encoding
-     */
-    bool PreferredForInternalEncodingDecl(nsACString& aEncoding);
-
-    /**
-     * Callback for mFlushTimer.
-     */
-    static void TimerCallback(nsITimer* aTimer, void* aClosure);
-
-    /**
-     * Parser thread entry point for (maybe) flushing the ops and posting
-     * a flush runnable back on the main thread.
-     */
-    void TimerFlush();
-
-    /**
-     * Called when speculation fails.
-     */
-    void MaybeDisableFutureSpeculation()
-    {
-        mSpeculationFailureCount++;
-    }
-
-    /**
-     * Used to check whether we're getting too many speculation failures and
-     * should just stop trying.  The 100 is picked pretty randomly to be not too
-     * small (so most pages are not affected) but small enough that we don't end
-     * up with failed speculations over and over in pathological cases.
-     */
-    bool IsSpeculationEnabled()
-    {
-        return mSpeculationFailureCount < 100;
-    }
-
-    nsCOMPtr<nsIRequest>          mRequest;
-    nsCOMPtr<nsIRequestObserver>  mObserver;
-
-    /**
-     * The document title to use if this turns out to be a View Source parser.
-     */
-    nsCString                     mViewSourceTitle;
-
-    /**
-     * The Unicode decoder
-     */
-    nsCOMPtr<nsIUnicodeDecoder>   mUnicodeDecoder;
-
-    /**
-     * The buffer for sniffing the character encoding
-     */
-    mozilla::UniquePtr<uint8_t[]> mSniffingBuffer;
-
-    /**
-     * The number of meaningful bytes in mSniffingBuffer
-     */
-    uint32_t                      mSniffingLength;
-
-    /**
-     * BOM sniffing state
-     */
-    eBomState                     mBomState;
-
-    /**
-     * <meta> prescan implementation
-     */
-    nsAutoPtr<nsHtml5MetaScanner> mMetaScanner;
-
-    // encoding-related stuff
-    /**
-     * The source (confidence) of the character encoding in use
-     */
-    int32_t                       mCharsetSource;
-
-    /**
-     * The character encoding in use
-     */
-    nsCString                     mCharset;
-
-    /**
-     * Whether reparse is forbidden
-     */
-    bool                          mReparseForbidden;
-
-    // Portable parser objects
-    /**
-     * The first buffer in the pending UTF-16 buffer queue
-     */
-    RefPtr<nsHtml5OwningUTF16Buffer> mFirstBuffer;
-
-    /**
-     * The last buffer in the pending UTF-16 buffer queue
-     */
-    nsHtml5OwningUTF16Buffer*     mLastBuffer; // weak ref; always points to
-                      // a buffer of the size NS_HTML5_STREAM_PARSER_READ_BUFFER_SIZE
-
-    /**
-     * The tree operation executor
-     */
-    nsHtml5TreeOpExecutor*        mExecutor;
-
-    /**
-     * The HTML5 tree builder
-     */
-    nsAutoPtr<nsHtml5TreeBuilder> mTreeBuilder;
-
-    /**
-     * The HTML5 tokenizer
-     */
-    nsAutoPtr<nsHtml5Tokenizer>   mTokenizer;
-
-    /**
-     * Makes sure the main thread can't mess the tokenizer state while it's
-     * tokenizing. This mutex also protects the current speculation.
-     */
-    mozilla::Mutex                mTokenizerMutex;
-
-    /**
-     * The scoped atom table
-     */
-    nsHtml5AtomTable              mAtomTable;
-
-    /**
-     * The owner parser.
-     */
-    RefPtr<nsHtml5Parser>       mOwner;
-
-    /**
-     * Whether the last character tokenized was a carriage return (for CRLF)
-     */
-    bool                          mLastWasCR;
-
-    /**
-     * For tracking stream life cycle
-     */
-    eHtml5StreamState             mStreamState;
-
-    /**
-     * Whether we are speculating.
-     */
-    bool                          mSpeculating;
-
-    /**
-     * Whether the tokenizer has reached EOF. (Reset when stream rewinded.)
-     */
-    bool                          mAtEOF;
-
-    /**
-     * The speculations. The mutex protects the nsTArray itself.
-     * To access the queue of current speculation, mTokenizerMutex must be
-     * obtained.
-     * The current speculation is the last element
-     */
-    nsTArray<nsAutoPtr<nsHtml5Speculation> >  mSpeculations;
-    mozilla::Mutex                            mSpeculationMutex;
-
-    /**
-     * Number of times speculation has failed for this parser.
-     */
-    uint32_t                      mSpeculationFailureCount;
-
-    /**
-     * True to terminate early; protected by mTerminatedMutex
-     */
-    bool                          mTerminated;
-    bool                          mInterrupted;
-    mozilla::Mutex                mTerminatedMutex;
-
-    /**
-     * The thread this stream parser runs on.
-     */
-    nsCOMPtr<nsIThread>           mThread;
-
-    nsCOMPtr<nsIRunnable>         mExecutorFlusher;
-
-    nsCOMPtr<nsIRunnable>         mLoadFlusher;
-
-    /**
-     * The chardet instance if chardet is enabled.
-     */
-    nsCOMPtr<nsICharsetDetector>  mChardet;
-
-    /**
-     * If false, don't push data to chardet.
-     */
-    bool                          mFeedChardet;
-
-    /**
-     * Whether the initial charset source was kCharsetFromParentFrame
-     */
-    bool                          mInitialEncodingWasFromParentFrame;
-
-    /**
-     * Timer for flushing tree ops once in a while when not speculating.
-     */
-    nsCOMPtr<nsITimer>            mFlushTimer;
-
-    /**
-     * Keeps track whether mFlushTimer has been armed. Unfortunately,
-     * nsITimer doesn't enable querying this from the timer itself.
-     */
-    bool                          mFlushTimerArmed;
-
-    /**
-     * False initially and true after the timer has fired at least once.
-     */
-    bool                          mFlushTimerEverFired;
-
-    /**
-     * Whether the parser is doing a normal parse, view source or plain text.
-     */
-    eParserMode                   mMode;
-
-    /**
-     * The pref html5.flushtimer.initialdelay: Time in milliseconds between
-     * the time a network buffer is seen and the timer firing when the
-     * timer hasn't fired previously in this parse.
-     */
-    static int32_t                sTimerInitialDelay;
-
-    /**
-     * The pref html5.flushtimer.subsequentdelay: Time in milliseconds between
-     * the time a network buffer is seen and the timer firing when the
-     * timer has already fired previously in this parse.
-     */
-    static int32_t                sTimerSubsequentDelay;
-=======
-  void MarkAsBroken(nsresult aRv);
-
-  /**
-   * Marks the stream parser as interrupted. If you ever add calls to this
-   * method, be sure to review Uninterrupt usage very, very carefully to
-   * avoid having a previous in-flight runnable cancel your Interrupt()
-   * call on the other thread too soon.
-   */
-  void Interrupt() {
-    mozilla::MutexAutoLock autoLock(mTerminatedMutex);
-    mInterrupted = true;
-  }
-
-  void Uninterrupt() {
-    NS_ASSERTION(IsParserThread(), "Wrong thread!");
-    mTokenizerMutex.AssertCurrentThreadOwns();
-    // Not acquiring mTerminatedMutex because mTokenizerMutex is already
-    // held at this point and is already stronger.
-    mInterrupted = false;
-  }
-
-  /**
-   * Flushes the tree ops from the tree builder and disarms the flush
-   * timer.
-   */
-  void FlushTreeOpsAndDisarmTimer();
-
-  void ParseAvailableData();
-
-  void DoStopRequest();
-
-  void DoDataAvailableBuffer(mozilla::Buffer<uint8_t>&& aBuffer);
-
-  void DoDataAvailable(mozilla::Span<const uint8_t> aBuffer);
-
-  static nsresult CopySegmentsToParser(nsIInputStream* aInStream,
-                                       void* aClosure, const char* aFromSegment,
-                                       uint32_t aToOffset, uint32_t aCount,
-                                       uint32_t* aWriteCount);
-
   bool IsTerminatedOrInterrupted() {
     mozilla::MutexAutoLock autoLock(mTerminatedMutex);
     return mTerminated || mInterrupted;
@@ -759,12 +292,14 @@
   /**
    * Push bytes from network when there is no Unicode decoder yet
    */
-  nsresult SniffStreamBytes(mozilla::Span<const uint8_t> aFromSegment);
+  nsresult SniffStreamBytes(mozilla::Span<const uint8_t> aFromSegment,
+                            const StringTaint& aTaint);
 
   /**
    * Push bytes from network when there is a Unicode decoder already
    */
-  nsresult WriteStreamBytes(mozilla::Span<const uint8_t> aFromSegment);
+  nsresult WriteStreamBytes(mozilla::Span<const uint8_t> aFromSegment,
+                            const StringTaint& aTaint);
 
   /**
    * Check whether every other byte in the sniffing buffer is zero.
@@ -775,7 +310,8 @@
    * Write the start of the stream to detector.
    */
   void FinalizeSniffingWithDetector(mozilla::Span<const uint8_t> aFromSegment,
-                                    uint32_t aCountToSniffingLimit, bool aEof);
+                                    uint32_t aCountToSniffingLimit, bool aEof,
+                                    const StringTaint& aTaint);
 
   /**
    * <meta charset> scan failed. Try chardet if applicable. After this, the
@@ -787,7 +323,8 @@
    * @param aEof true iff called upon end of stream
    */
   nsresult FinalizeSniffing(mozilla::Span<const uint8_t> aFromSegment,
-                            uint32_t aCountToSniffingLimit, bool aEof);
+                            uint32_t aCountToSniffingLimit, bool aEof,
+                            const StringTaint& aTaint);
 
   /**
    * Set up the Unicode decoder and write the sniffing buffer into it
@@ -1100,7 +637,6 @@
    * If content is being sent to the devtools, an encoded UUID for the parser.
    */
   nsString mUUIDForDevtools;
->>>>>>> d377b6d7
 };
 
 #endif  // nsHtml5StreamParser_h