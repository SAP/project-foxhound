/* -*- Mode: C++; tab-width: 2; indent-tabs-mode: nil; c-basic-offset: 2 -*- */
/* This Source Code Form is subject to the terms of the Mozilla Public
 * License, v. 2.0. If a copy of the MPL was not distributed with this
 * file, You can obtain one at http://mozilla.org/MPL/2.0/. */
/*
 * Modifications Copyright SAP SE. 2019-2021.  All rights reserved.
 */

#ifndef nsHtml5StreamParser_h
#define nsHtml5StreamParser_h

#include <tuple>

#include "MainThreadUtils.h"
#include "mozilla/AlreadyAddRefed.h"
#include "mozilla/Assertions.h"
#include "mozilla/Encoding.h"
#include "mozilla/Mutex.h"
#include "mozilla/NotNull.h"
#include "mozilla/RefPtr.h"
#include "mozilla/Span.h"
#include "mozilla/UniquePtr.h"
#include "nsCharsetSource.h"
#include "nsCOMPtr.h"
#include "nsCycleCollectionParticipant.h"
#include "nsDebug.h"
#include "nsHtml5AtomTable.h"
#include "nsIRequestObserver.h"
#include "nsISerialEventTarget.h"
#include "nsISupports.h"
#include "nsITaintawareInputStream.h"
#include "nsStringFwd.h"
#include "nsTArray.h"
#include "nscore.h"

// TaintFox: parser modified to support taint propagation.
 
class nsCycleCollectionTraversalCallback;
class nsHtml5OwningUTF16Buffer;
class nsHtml5Parser;
class nsHtml5Speculation;
class nsHtml5String;
class nsHtml5Tokenizer;
class nsHtml5TreeBuilder;
class nsHtml5TreeOpExecutor;
class nsIChannel;
class nsIInputStream;
class nsIRequest;
class nsIRunnable;
class nsITimer;
class nsIURI;

namespace mozilla {
class EncodingDetector;
template <typename T>
class Buffer;

namespace dom {
class DocGroup;
}
}  // namespace mozilla

enum eParserMode {
  /**
   * Parse a document normally as HTML.
   */
  NORMAL,

  /**
   * View document as HTML source.
   */
  VIEW_SOURCE_HTML,

  /**
   * View document as XML source
   */
  VIEW_SOURCE_XML,

  /**
   * View document as plain text source
   */
  VIEW_SOURCE_PLAIN,

  /**
   * View document as plain text
   */
  PLAIN_TEXT,

  /**
   * Load as data (XHR)
   */
  LOAD_AS_DATA
};

enum eBomState {
  /**
   * BOM sniffing hasn't started.
   */
  BOM_SNIFFING_NOT_STARTED,

  /**
   * BOM sniffing is ongoing, and the first byte of an UTF-16LE BOM has been
   * seen.
   */
  SEEN_UTF_16_LE_FIRST_BYTE,

  /**
   * BOM sniffing is ongoing, and the first byte of an UTF-16BE BOM has been
   * seen.
   */
  SEEN_UTF_16_BE_FIRST_BYTE,

  /**
   * BOM sniffing is ongoing, and the first byte of an UTF-8 BOM has been
   * seen.
   */
  SEEN_UTF_8_FIRST_BYTE,

  /**
   * BOM sniffing is ongoing, and the first and second bytes of an UTF-8 BOM
   * have been seen.
   */
  SEEN_UTF_8_SECOND_BYTE,

  /**
   * Seen \x00 in UTF-16BE bogo-XML declaration.
   */
  SEEN_UTF_16_BE_XML_FIRST,

  /**
   * Seen \x00< in UTF-16BE bogo-XML declaration.
   */
  SEEN_UTF_16_BE_XML_SECOND,

  /**
   * Seen \x00<\x00 in UTF-16BE bogo-XML declaration.
   */
  SEEN_UTF_16_BE_XML_THIRD,

  /**
   * Seen \x00<\x00? in UTF-16BE bogo-XML declaration.
   */
  SEEN_UTF_16_BE_XML_FOURTH,

  /**
   * Seen \x00<\x00?\x00 in UTF-16BE bogo-XML declaration.
   */
  SEEN_UTF_16_BE_XML_FIFTH,

  /**
   * Seen < in UTF-16BE bogo-XML declaration.
   */
  SEEN_UTF_16_LE_XML_FIRST,

  /**
   * Seen <\x00 in UTF-16BE bogo-XML declaration.
   */
  SEEN_UTF_16_LE_XML_SECOND,

  /**
   * Seen <\x00? in UTF-16BE bogo-XML declaration.
   */
  SEEN_UTF_16_LE_XML_THIRD,

  /**
   * Seen <\x00?\x00 in UTF-16BE bogo-XML declaration.
   */
  SEEN_UTF_16_LE_XML_FOURTH,

  /**
   * Seen <\x00?\x00x in UTF-16BE bogo-XML declaration.
   */
  SEEN_UTF_16_LE_XML_FIFTH,

  /**
   * BOM sniffing was started but is now over for whatever reason.
   */
  BOM_SNIFFING_OVER,
};

enum eHtml5StreamState {
  STREAM_NOT_STARTED = 0,
  STREAM_BEING_READ = 1,
  STREAM_ENDED = 2
};

class nsHtml5StreamParser final : public nsISupports {
  template <typename T>
  using NotNull = mozilla::NotNull<T>;
  using Encoding = mozilla::Encoding;

  const uint32_t UNCONDITIONAL_META_SCAN_BOUNDARY = 1024;
  const uint32_t READ_BUFFER_SIZE = 1024;
  const uint32_t LOCAL_FILE_UTF_8_BUFFER_SIZE = 1024 * 1024 * 4;  // 4 MB

  friend class nsHtml5RequestStopper;
  friend class nsHtml5DataAvailable;
  friend class nsHtml5StreamParserContinuation;
  friend class nsHtml5TimerKungFu;
  friend class nsHtml5StreamParserPtr;
  friend class nsHtml5StreamListener;

 public:
  NS_DECL_CYCLE_COLLECTING_ISUPPORTS
  NS_DECL_CYCLE_COLLECTION_CLASS(nsHtml5StreamParser)

  nsHtml5StreamParser(nsHtml5TreeOpExecutor* aExecutor, nsHtml5Parser* aOwner,
                      eParserMode aMode);

  nsresult OnStartRequest(nsIRequest* aRequest);

  nsresult OnDataAvailable(nsIRequest* aRequest, nsIInputStream* aInStream,
                           uint64_t aSourceOffset, uint32_t aLength);

  nsresult OnStopRequest(nsIRequest* aRequest, nsresult status);

  // EncodingDeclarationHandler
  // https://hg.mozilla.org/projects/htmlparser/file/tip/src/nu/validator/htmlparser/common/EncodingDeclarationHandler.java
  /**
   * Tree builder uses this to report a late <meta charset>
   */
  bool internalEncodingDeclaration(nsHtml5String aEncoding);

  bool TemplatePushedOrHeadPopped();

  void RememberGt(int32_t aPos);

  // Not from an external interface

  /**
   * Post a runnable to the main thread to perform the speculative load
   * operations without performing the tree operations.
   *
   * This should be called at the end of each data available or stop
   * request runnable running on the parser thread.
   */
  void PostLoadFlusher();

  /**
   * Pass a buffer to chardetng.
   */
  void FeedDetector(mozilla::Span<const uint8_t> aBuffer);

  /**
   * Report EOF to chardetng.
   */
  void DetectorEof();

  /**
   *  Call this method once you've created a parser, and want to instruct it
   *  about what charset to load
   *
   *  @param   aEncoding the charset of a document
   *  @param   aCharsetSource the source of the charset
   */
  inline void SetDocumentCharset(NotNull<const Encoding*> aEncoding,
                                 nsCharsetSource aSource,
                                 bool aForceAutoDetection) {
    MOZ_ASSERT(mStreamState == STREAM_NOT_STARTED,
               "SetDocumentCharset called too late.");
    MOZ_ASSERT(NS_IsMainThread(), "Wrong thread!");
    MOZ_ASSERT(!(aForceAutoDetection && aSource >= kCharsetFromOtherComponent),
               "Can't force with high-ranking source.");
    mEncoding = aEncoding;
    mCharsetSource = aSource;
    mForceAutoDetection = aForceAutoDetection;
    mChannelHadCharset = (aSource == kCharsetFromChannel);
  }

  nsresult GetChannel(nsIChannel** aChannel);

  /**
   * The owner parser must call this after script execution
   * when no scripts are executing and the document.written
   * buffer has been exhausted.
   *
   * If the first two arguments are nullptr, instead of
   * continuing after scripts, this method commits to an
   * internally-discovered encoding.
   */
  void ContinueAfterScriptsOrEncodingCommitment(
      nsHtml5Tokenizer* aTokenizer, nsHtml5TreeBuilder* aTreeBuilder,
      bool aLastWasCR);

  /**
   * Continues the stream parser if the charset switch failed.
   */
  void ContinueAfterFailedCharsetSwitch();

  void Terminate() { mTerminated = true; }

  void DropTimer();

  /**
   * Sets the URL for View Source title in case this parser ends up being
   * used for View Source. If aURL is a view-source: URL, takes the inner
   * URL. data: URLs are shown with an ellipsis instead of the actual data.
   */
  void SetViewSourceTitle(nsIURI* aURL);

 private:
  virtual ~nsHtml5StreamParser();

#ifdef DEBUG
  bool IsParserThread() { return mEventTarget->IsOnCurrentThread(); }
#endif

  void MarkAsBroken(nsresult aRv);

  /**
   * Marks the stream parser as interrupted. If you ever add calls to this
   * method, be sure to review Uninterrupt usage very, very carefully to
   * avoid having a previous in-flight runnable cancel your Interrupt()
   * call on the other thread too soon.
   */
  void Interrupt() {
    MOZ_ASSERT(NS_IsMainThread(), "Wrong thread!");
    mInterrupted = true;
  }

  void Uninterrupt() MOZ_NO_THREAD_SAFETY_ANALYSIS {
    MOZ_ASSERT(IsParserThread(), "Wrong thread!");
    mTokenizerMutex.AssertCurrentThreadOwns();
    mInterrupted = false;
  }

  /**
   * Flushes the tree ops from the tree builder and disarms the flush
   * timer.
   */
  void FlushTreeOpsAndDisarmTimer();

  void SwitchDecoderIfAsciiSoFar(NotNull<const Encoding*> aEncoding)
      MOZ_REQUIRES(mTokenizerMutex);
  ;

  size_t CountGts();

  void DiscardMetaSpeculation();

  bool ProcessLookingForMetaCharset(bool aEof) MOZ_REQUIRES(mTokenizerMutex);

  void ParseAvailableData();

  void DoStopRequest();

<<<<<<< HEAD
  void DoDataAvailableBuffer(mozilla::Buffer<uint8_t>&& aBuffer, const StringTaint& aTaint)
      REQUIRES(mTokenizerMutex);

  void DoDataAvailable(mozilla::Span<const uint8_t> aBuffer, const StringTaint& aTaint)
      REQUIRES(mTokenizerMutex);
=======
  void DoDataAvailableBuffer(mozilla::Buffer<uint8_t>&& aBuffer)
      MOZ_REQUIRES(mTokenizerMutex);

  void DoDataAvailable(mozilla::Span<const uint8_t> aBuffer)
      MOZ_REQUIRES(mTokenizerMutex);
>>>>>>> 8d8b5bf6

  static nsresult CopySegmentsToParserNoTaint(nsIInputStream* aInStream,
                                       void* aClosure, const char* aFromSegment,
                                       uint32_t aToOffset, uint32_t aCount,
                                       uint32_t* aWriteCount)
      MOZ_REQUIRES(mTokenizerMutex);

    static nsresult CopySegmentsToParser(nsITaintawareInputStream *aInStream,
                                         void *aClosure,
                                         const char *aFromSegment,
                                         uint32_t aToOffset,
                                         uint32_t aCount,
                                         const StringTaint& aTaint,
                                         uint32_t *aWriteCount);

  bool IsTerminatedOrInterrupted() { return mTerminated || mInterrupted; }

  bool IsTerminated() { return mTerminated; }

  /**
   * True when there is a Unicode decoder already
   */
  inline bool HasDecoder() { return !!mUnicodeDecoder; }

  /**
   * Returns 0 if 1) there aren't at least 2 buffers in mBufferedBytes
   * or 2) there is no byte '>' in the second buffer.
   * Otherwise, returns the length of the prefix of the second buffer
   * that is long enough to contain the first byte '>' in the second
   * buffer (including the '>' byte).
   */
  size_t LengthOfLtContainingPrefixInSecondBuffer();

  /**
   * Push bytes from network when there is no Unicode decoder yet
   */
  nsresult SniffStreamBytes(mozilla::Span<const uint8_t> aFromSegment,
<<<<<<< HEAD
                            bool aEof, const StringTaint& aTaint) REQUIRES(mTokenizerMutex);
=======
                            bool aEof) MOZ_REQUIRES(mTokenizerMutex);
>>>>>>> 8d8b5bf6

  /**
   * Push bytes from network when there is a Unicode decoder already
   */
<<<<<<< HEAD
  nsresult WriteStreamBytes(mozilla::Span<const uint8_t> aFromSegment, const StringTaint& aTaint)
      REQUIRES(mTokenizerMutex);
=======
  nsresult WriteStreamBytes(mozilla::Span<const uint8_t> aFromSegment)
      MOZ_REQUIRES(mTokenizerMutex);
>>>>>>> 8d8b5bf6

  /**
   * Set up the Unicode decoder and write the sniffing buffer into it
   * followed by the current network buffer.
   *
   * @param aPrefix the part of the stream that has already been seen
   *                prior to aFromSegment. In practice, these are the
   *                bytes that are baked into the state of the BOM
   *                and UTF-16 XML declaration-like sniffing state
   *                machine state.
   * @param aFromSegment The current network buffer
   */
  nsresult SetupDecodingAndWriteSniffingBufferAndCurrentSegment(
      mozilla::Span<const uint8_t> aPrefix,
<<<<<<< HEAD
      mozilla::Span<const uint8_t> aFromSegment, const StringTaint& aTaint) REQUIRES(mTokenizerMutex);
=======
      mozilla::Span<const uint8_t> aFromSegment) MOZ_REQUIRES(mTokenizerMutex);
>>>>>>> 8d8b5bf6

  /**
   * Initialize the Unicode decoder, mark the BOM as the source and
   * drop the sniffer.
   *
   * @param aDecoderCharsetName The name for the decoder's charset
   *                            (UTF-16BE, UTF-16LE or UTF-8; the BOM has
   *                            been swallowed)
   */
  void SetupDecodingFromBom(NotNull<const Encoding*> aEncoding);

  void SetupDecodingFromUtf16BogoXml(NotNull<const Encoding*> aEncoding);

  /**
   * When speculatively decoding from file: URL as UTF-8, commit
   * to UTF-8 as the non-speculative encoding and start processing
   * the decoded data.
   */
  [[nodiscard]] nsresult CommitLocalFileToEncoding();

  /**
   * When speculatively decoding from file: URL as UTF-8, redecode
   * using fallback and then continue normally with the fallback.
   */
  [[nodiscard]] nsresult ReDecodeLocalFile() MOZ_REQUIRES(mTokenizerMutex);

  /**
   * Potentially guess the encoding using mozilla::EncodingDetector.
   * Returns the guessed encoding and a telemetry-appropriate source.
   */
  std::tuple<NotNull<const Encoding*>, nsCharsetSource> GuessEncoding(
      bool aInitial);

  /**
   * Become confident or resolve and encoding name to its preferred form.
   * @param aEncoding the value of an internal encoding decl. Acts as an
   *                  out param, too, when the method returns true.
   * @return true if the parser needs to start using the new value of
   *         aEncoding and false if the parser became confident or if
   *         the encoding name did not specify a usable encoding
   */
  const Encoding* PreferredForInternalEncodingDecl(const nsAString& aEncoding);

  /**
   * Callback for mFlushTimer.
   */
  static void TimerCallback(nsITimer* aTimer, void* aClosure);

  /**
   * Parser thread entry point for (maybe) flushing the ops and posting
   * a flush runnable back on the main thread.
   */
  void TimerFlush();

  /**
   * Called when speculation fails.
   */
  void MaybeDisableFutureSpeculation() { mSpeculationFailureCount++; }

  /**
   * Used to check whether we're getting too many speculation failures and
   * should just stop trying.  The 100 is picked pretty randomly to be not too
   * small (so most pages are not affected) but small enough that we don't end
   * up with failed speculations over and over in pathological cases.
   */
  bool IsSpeculationEnabled() { return mSpeculationFailureCount < 100; }

  /**
   * Dispatch an event to a Quantum DOM main thread-ish thread.
   * (Not the parser thread.)
   */
  nsresult DispatchToMain(already_AddRefed<nsIRunnable>&& aRunnable);

  /**
   * Notify any devtools listeners about content newly received for parsing.
   */
  inline void OnNewContent(mozilla::Span<const char16_t> aData);

  /**
   * Notify any devtools listeners after all parse content has been received.
   */
  inline void OnContentComplete();

  nsCOMPtr<nsIRequest> mRequest;

  /**
   * The document title to use if this turns out to be a View Source parser.
   */
  nsCString mViewSourceTitle;

  /**
   * The Unicode decoder
   */
  mozilla::UniquePtr<mozilla::Decoder> mUnicodeDecoder;

  /**
   * BOM sniffing state
   */
  eBomState mBomState;

  // encoding-related stuff
  /**
   * The source (confidence) of the character encoding in use
   */
  nsCharsetSource mCharsetSource;

  nsCharsetSource mEncodingSwitchSource;

  /**
   * The character encoding in use
   */
  NotNull<const Encoding*> mEncoding;

  const Encoding* mNeedsEncodingSwitchTo;

  bool mSeenEligibleMetaCharset;

  bool mChardetEof;

#ifdef DEBUG

  bool mStartedFeedingDetector;

  bool mStartedFeedingDevTools;

#endif

  /**
   * Whether reparse is forbidden
   */
  bool mReparseForbidden;

  /**
   * Whether the Repair Text Encoding menu item was invoked
   */
  bool mForceAutoDetection;

  /**
   * Whether there was a valid charset parameter on the HTTP layer.
   */
  bool mChannelHadCharset;

  /**
   * We are in the process of looking for <meta charset>
   */
  bool mLookingForMetaCharset;

  /**
   * Whether the byte stream started with ASCII <?
   */
  bool mStartsWithLtQuestion;

  /**
   * If we are viewing XML source and are waiting for a '>' form the network.
   */
  bool mLookingForXmlDeclarationForXmlViewSource;

  /**
   * Whether template has been pushed or head popped within the first 1024
   * bytes.
   */
  bool mTemplatePushedOrHeadPopped;

  // Portable parser objects
  /**
   * The first buffer in the pending UTF-16 buffer queue
   */
  RefPtr<nsHtml5OwningUTF16Buffer> mFirstBuffer;

  /**
   * Non-owning pointer to the most recent buffer that contains the most recent
   * remembered greater-than sign. Used only while mLookingForMetaCharset is
   * true. While mLookingForMetaCharset is true, mFirstBuffer is not changed and
   * keeps the whole linked list of buffers alive. This pointer is non-owning to
   * avoid frequent refcounting.
   */
  nsHtml5OwningUTF16Buffer* mGtBuffer;

  int32_t mGtPos;

  /**
   * The last buffer in the pending UTF-16 buffer queue
   */
  nsHtml5OwningUTF16Buffer*
      mLastBuffer;  // weak ref; always points to
                    // a buffer of the size
                    // NS_HTML5_STREAM_PARSER_READ_BUFFER_SIZE

  /**
   * The first buffer of the document if looking for <meta charset> or
   * nullptr afterwards.
   */
  RefPtr<nsHtml5OwningUTF16Buffer> mFirstBufferOfMetaScan;

  /**
   * The tree operation executor
   */
  nsHtml5TreeOpExecutor* mExecutor;

  /**
   * Network event target for mExecutor->mDocument
   */
  nsCOMPtr<nsISerialEventTarget> mNetworkEventTarget;

  /**
   * The HTML5 tree builder
   */
  mozilla::UniquePtr<nsHtml5TreeBuilder> mTreeBuilder;

  /**
   * The HTML5 tokenizer
   */
  mozilla::UniquePtr<nsHtml5Tokenizer> mTokenizer;

  /**
   * Makes sure the main thread can't mess the tokenizer state while it's
   * tokenizing. This mutex also protects the current speculation.
   */
  mozilla::Mutex mTokenizerMutex;

  /**
   * The scoped atom table
   */
  nsHtml5AtomTable mAtomTable;

  /**
   * The owner parser.
   */
  RefPtr<nsHtml5Parser> mOwner;

  /**
   * Whether the last character tokenized was a carriage return (for CRLF)
   */
  bool mLastWasCR;

  /**
   * For tracking stream life cycle
   */
  eHtml5StreamState mStreamState;

  /**
   * Whether we are speculating.
   */
  bool mSpeculating;

  /**
   * Whether the tokenizer has reached EOF. (Reset when stream rewinded.)
   */
  bool mAtEOF;

  /**
   * The speculations. The mutex protects the nsTArray itself.
   * To access the queue of current speculation, mTokenizerMutex must be
   * obtained.
   * The current speculation is the last element
   */
  nsTArray<mozilla::UniquePtr<nsHtml5Speculation>> mSpeculations;
  mozilla::Mutex mSpeculationMutex;

  /**
   * Number of times speculation has failed for this parser.
   */
  mozilla::Atomic<uint32_t> mSpeculationFailureCount;

  /**
   * Number of bytes already buffered into mBufferedBytes.
   */
  uint32_t mNumBytesBuffered;

  nsTArray<mozilla::Buffer<uint8_t>> mBufferedBytes;

  /**
   * True to terminate early.
   */
  mozilla::Atomic<bool> mTerminated;

  /**
   * True to release mTokenizerMutex early.
   */
  mozilla::Atomic<bool> mInterrupted;

  /**
   * The thread this stream parser runs on.
   */
  nsCOMPtr<nsISerialEventTarget> mEventTarget;

  nsCOMPtr<nsIRunnable> mExecutorFlusher;

  nsCOMPtr<nsIRunnable> mLoadFlusher;

  /**
   * This runnable is distinct from the regular flushers to
   * signal the intent of encoding commitment without having to
   * protect mPendingEncodingCommitment in the executer with a
   * mutex.
   */
  nsCOMPtr<nsIRunnable> mEncodingCommitter;

  /**
   * The generict detector.
   */
  mozilla::UniquePtr<mozilla::EncodingDetector> mDetector;

  /**
   * The TLD we're loading from or empty if unknown.
   */
  nsCString mTLD;

  /**
   * Whether the initial charset source was kCharsetFromParentFrame
   */
  bool mInitialEncodingWasFromParentFrame;

  bool mHasHadErrors;

  bool mDetectorHasSeenNonAscii;

  /**
   * If true, we are decoding a local file that lacks an encoding
   * declaration and we are not tokenizing yet.
   */
  bool mDecodingLocalFileWithoutTokenizing;

  /**
   * Whether we are keeping the incoming bytes.
   */
  bool mBufferingBytes;

  /**
   * Timer for flushing tree ops once in a while when not speculating.
   */
  nsCOMPtr<nsITimer> mFlushTimer;

  /**
   * Mutex for protecting access to mFlushTimer (but not for the two
   * mFlushTimerFoo booleans below).
   */
  mozilla::Mutex mFlushTimerMutex;

  /**
   * Keeps track whether mFlushTimer has been armed. Unfortunately,
   * nsITimer doesn't enable querying this from the timer itself.
   */
  bool mFlushTimerArmed;

  /**
   * False initially and true after the timer has fired at least once.
   */
  bool mFlushTimerEverFired;

  /**
   * Whether the parser is doing a normal parse, view source or plain text.
   */
  eParserMode mMode;

  /**
   * If the associated docshell is being watched by the devtools, this is
   * set to the URI associated with the parse. All parse data is sent to the
   * devtools, along with this URI. This URI is cleared out after the parse has
   * been marked as completed.
   */
  nsCOMPtr<nsIURI> mURIToSendToDevtools;

  /**
   * If content is being sent to the devtools, an encoded UUID for the parser.
   */
  nsString mUUIDForDevtools;
};

#endif  // nsHtml5StreamParser_h<|MERGE_RESOLUTION|>--- conflicted
+++ resolved
@@ -344,19 +344,11 @@
 
   void DoStopRequest();
 
-<<<<<<< HEAD
   void DoDataAvailableBuffer(mozilla::Buffer<uint8_t>&& aBuffer, const StringTaint& aTaint)
-      REQUIRES(mTokenizerMutex);
+      MOZ_REQUIRES(mTokenizerMutex);
 
   void DoDataAvailable(mozilla::Span<const uint8_t> aBuffer, const StringTaint& aTaint)
-      REQUIRES(mTokenizerMutex);
-=======
-  void DoDataAvailableBuffer(mozilla::Buffer<uint8_t>&& aBuffer)
       MOZ_REQUIRES(mTokenizerMutex);
-
-  void DoDataAvailable(mozilla::Span<const uint8_t> aBuffer)
-      MOZ_REQUIRES(mTokenizerMutex);
->>>>>>> 8d8b5bf6
 
   static nsresult CopySegmentsToParserNoTaint(nsIInputStream* aInStream,
                                        void* aClosure, const char* aFromSegment,
@@ -364,13 +356,14 @@
                                        uint32_t* aWriteCount)
       MOZ_REQUIRES(mTokenizerMutex);
 
-    static nsresult CopySegmentsToParser(nsITaintawareInputStream *aInStream,
+  static nsresult CopySegmentsToParser(nsITaintawareInputStream *aInStream,
                                          void *aClosure,
                                          const char *aFromSegment,
                                          uint32_t aToOffset,
                                          uint32_t aCount,
                                          const StringTaint& aTaint,
-                                         uint32_t *aWriteCount);
+                                         uint32_t *aWriteCount)
+      MOZ_REQUIRES(mTokenizerMutex);
 
   bool IsTerminatedOrInterrupted() { return mTerminated || mInterrupted; }
 
@@ -394,22 +387,13 @@
    * Push bytes from network when there is no Unicode decoder yet
    */
   nsresult SniffStreamBytes(mozilla::Span<const uint8_t> aFromSegment,
-<<<<<<< HEAD
-                            bool aEof, const StringTaint& aTaint) REQUIRES(mTokenizerMutex);
-=======
-                            bool aEof) MOZ_REQUIRES(mTokenizerMutex);
->>>>>>> 8d8b5bf6
+                            bool aEof, const StringTaint& aTaint) MOZ_REQUIRES(mTokenizerMutex);
 
   /**
    * Push bytes from network when there is a Unicode decoder already
    */
-<<<<<<< HEAD
   nsresult WriteStreamBytes(mozilla::Span<const uint8_t> aFromSegment, const StringTaint& aTaint)
-      REQUIRES(mTokenizerMutex);
-=======
-  nsresult WriteStreamBytes(mozilla::Span<const uint8_t> aFromSegment)
       MOZ_REQUIRES(mTokenizerMutex);
->>>>>>> 8d8b5bf6
 
   /**
    * Set up the Unicode decoder and write the sniffing buffer into it
@@ -424,11 +408,7 @@
    */
   nsresult SetupDecodingAndWriteSniffingBufferAndCurrentSegment(
       mozilla::Span<const uint8_t> aPrefix,
-<<<<<<< HEAD
-      mozilla::Span<const uint8_t> aFromSegment, const StringTaint& aTaint) REQUIRES(mTokenizerMutex);
-=======
-      mozilla::Span<const uint8_t> aFromSegment) MOZ_REQUIRES(mTokenizerMutex);
->>>>>>> 8d8b5bf6
+      mozilla::Span<const uint8_t> aFromSegment, const StringTaint& aTaint) MOZ_REQUIRES(mTokenizerMutex);
 
   /**
    * Initialize the Unicode decoder, mark the BOM as the source and
