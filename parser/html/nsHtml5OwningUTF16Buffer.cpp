--- conflicted
+++ resolved
@@ -4,7 +4,6 @@
 
 #include "nsHtml5OwningUTF16Buffer.h"
 
-<<<<<<< HEAD
 // TaintFox: no taint available here. TODO(samuel) taint needed?
 nsHtml5OwningUTF16Buffer::nsHtml5OwningUTF16Buffer(char16_t* aBuffer)
   : nsHtml5UTF16Buffer(aBuffer, EmptyTaint, 0),
@@ -17,17 +16,6 @@
     next(nullptr),
     key(aKey)
 {}
-=======
-#include "mozilla/Span.h"
-
-using namespace mozilla;
-
-nsHtml5OwningUTF16Buffer::nsHtml5OwningUTF16Buffer(char16_t* aBuffer)
-    : nsHtml5UTF16Buffer(aBuffer, 0), next(nullptr), key(nullptr) {}
-
-nsHtml5OwningUTF16Buffer::nsHtml5OwningUTF16Buffer(void* aKey)
-    : nsHtml5UTF16Buffer(nullptr, 0), next(nullptr), key(aKey) {}
->>>>>>> 030f2d6b
 
 nsHtml5OwningUTF16Buffer::~nsHtml5OwningUTF16Buffer() {
   DeleteBuffer();
