/*
 * Copyright (c) 2008-2010 Mozilla Foundation
 *
 * Permission is hereby granted, free of charge, to any person obtaining a
 * copy of this software and associated documentation files (the "Software"),
 * to deal in the Software without restriction, including without limitation
 * the rights to use, copy, modify, merge, publish, distribute, sublicense,
 * and/or sell copies of the Software, and to permit persons to whom the
 * Software is furnished to do so, subject to the following conditions:
 *
 * The above copyright notice and this permission notice shall be included in
 * all copies or substantial portions of the Software.
 *
 * THE SOFTWARE IS PROVIDED "AS IS", WITHOUT WARRANTY OF ANY KIND, EXPRESS OR
 * IMPLIED, INCLUDING BUT NOT LIMITED TO THE WARRANTIES OF MERCHANTABILITY,
 * FITNESS FOR A PARTICULAR PURPOSE AND NONINFRINGEMENT. IN NO EVENT SHALL
 * THE AUTHORS OR COPYRIGHT HOLDERS BE LIABLE FOR ANY CLAIM, DAMAGES OR OTHER
 * LIABILITY, WHETHER IN AN ACTION OF CONTRACT, TORT OR OTHERWISE, ARISING
 * FROM, OUT OF OR IN CONNECTION WITH THE SOFTWARE OR THE USE OR OTHER
 * DEALINGS IN THE SOFTWARE.
 */

/*
 * THIS IS A GENERATED FILE. PLEASE DO NOT EDIT.
 * Please edit UTF16Buffer.java instead and regenerate.
 */

#ifndef nsHtml5UTF16Buffer_h
#define nsHtml5UTF16Buffer_h

#include "nsAtom.h"
#include "nsHtml5AtomTable.h"
#include "nsHtml5String.h"
#include "nsNameSpaceManager.h"
#include "nsIContent.h"
#include "nsTraceRefcnt.h"
#include "jArray.h"
#include "nsHtml5ArrayCopy.h"
#include "nsAHtml5TreeBuilderState.h"
#include "nsGkAtoms.h"
#include "nsHtml5ByteReadable.h"
#include "nsHtml5Macros.h"
#include "nsIContentHandle.h"
#include "nsHtml5Portability.h"
#include "nsHtml5ContentCreatorFunction.h"

#include "Taint.h"

class nsHtml5StreamParser;

class nsHtml5AttributeName;
class nsHtml5ElementName;
class nsHtml5Tokenizer;
class nsHtml5TreeBuilder;
class nsHtml5MetaScanner;
class nsHtml5StateSnapshot;
class nsHtml5Portability;

// TaintFox: extended to also carry taint information.
<<<<<<< HEAD
class nsHtml5UTF16Buffer
{
  private:
    char16_t* buffer;
    StringTaint taint;
    int32_t start;
    int32_t end;
  public:
    int32_t getStart();
    void setStart(int32_t start);
    char16_t* getBuffer();
    int32_t getEnd();
    bool hasMore();
    int32_t getLength();
    void adjust(bool lastWasCR);
    void setEnd(int32_t end);
    const StringTaint& getTaint();
    void setTaint(const StringTaint& taint);
    static void initializeStatics();
    static void releaseStatics();
=======
class nsHtml5UTF16Buffer {
 private:
  char16_t* buffer;
  StringTaint taint;
  int32_t start;
  int32_t end;

 public:
  int32_t getStart();
  void setStart(int32_t start);
  char16_t* getBuffer();
  int32_t getEnd();
  bool hasMore();
  int32_t getLength();
  void adjust(bool lastWasCR);
  void setEnd(int32_t end);
  const StringTaint& getTaint();
  static void initializeStatics();
  static void releaseStatics();
>>>>>>> d377b6d7

#include "nsHtml5UTF16BufferHSupplement.h"
};

#endif<|MERGE_RESOLUTION|>--- conflicted
+++ resolved
@@ -57,28 +57,6 @@
 class nsHtml5Portability;
 
 // TaintFox: extended to also carry taint information.
-<<<<<<< HEAD
-class nsHtml5UTF16Buffer
-{
-  private:
-    char16_t* buffer;
-    StringTaint taint;
-    int32_t start;
-    int32_t end;
-  public:
-    int32_t getStart();
-    void setStart(int32_t start);
-    char16_t* getBuffer();
-    int32_t getEnd();
-    bool hasMore();
-    int32_t getLength();
-    void adjust(bool lastWasCR);
-    void setEnd(int32_t end);
-    const StringTaint& getTaint();
-    void setTaint(const StringTaint& taint);
-    static void initializeStatics();
-    static void releaseStatics();
-=======
 class nsHtml5UTF16Buffer {
  private:
   char16_t* buffer;
@@ -96,9 +74,9 @@
   void adjust(bool lastWasCR);
   void setEnd(int32_t end);
   const StringTaint& getTaint();
+  void setTaint(const StringTaint& taint);
   static void initializeStatics();
   static void releaseStatics();
->>>>>>> d377b6d7
 
 #include "nsHtml5UTF16BufferHSupplement.h"
 };
