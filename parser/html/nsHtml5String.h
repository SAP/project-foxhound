/* This Source Code Form is subject to the terms of the Mozilla Public
 * License, v. 2.0. If a copy of the MPL was not distributed with this
 * file, You can obtain one at http://mozilla.org/MPL/2.0/. */

#ifndef nsHtml5String_h
#define nsHtml5String_h

#include "nsAtom.h"
#include "nsString.h"

namespace mozilla {
class StringBuffer;
}

#include "Taint.h"

class nsHtml5TreeBuilder;

/**
 * A pass-by-value type that can represent
 *  * nullptr
 *  * empty string
 *  * Non-empty string as exactly-sized (capacity is length) `StringBuffer*`
 *  * Non-empty string as an nsAtom*
 *
 * Holding or passing this type is as unsafe as holding or passing
 * `StringBuffer*`/`nsAtom*`.
 */
class nsHtml5String final {
 private:
  static const uintptr_t kKindMask = uintptr_t(3);

  static const uintptr_t kPtrMask = ~kKindMask;

  enum Kind : uintptr_t {
    eNull = 0,
    eEmpty = 1,
    eStringBuffer = 2,
    eAtom = 3,
  };

  inline Kind GetKind() const { return (Kind)(mBits & kKindMask); }

  inline mozilla::StringBuffer* AsStringBuffer() const {
    MOZ_ASSERT(GetKind() == eStringBuffer);
    return reinterpret_cast<mozilla::StringBuffer*>(mBits & kPtrMask);
  }

  inline nsAtom* AsAtom() const {
    MOZ_ASSERT(GetKind() == eAtom);
    return reinterpret_cast<nsAtom*>(mBits & kPtrMask);
  }

  inline const char16_t* AsPtr() const {
    switch (GetKind()) {
      case eStringBuffer:
        return reinterpret_cast<char16_t*>(AsStringBuffer()->Data());
      case eAtom:
        return AsAtom()->GetUTF16String();
      default:
        return nsCharTraits<char16_t>::sEmptyBuffer;
    }
  }

 public:
  /**
   * Default constructor.
   */
  inline nsHtml5String() : nsHtml5String(nullptr) {}

  /**
   * Constructor from nullptr.
   */
  inline MOZ_IMPLICIT nsHtml5String(decltype(nullptr)) : mBits(eNull) {}

  inline uint32_t Length() const {
    switch (GetKind()) {
      case eStringBuffer:
        return (AsStringBuffer()->StorageSize() / sizeof(char16_t) - 1);
      case eAtom:
        return AsAtom()->GetLength();
      default:
        return 0;
    }
  }

  /**
   * False iff the string is logically null
   */
  inline MOZ_IMPLICIT operator bool() const { return mBits; }

  /**
   * Get the underlying nsAtom* or nullptr if this nsHtml5String
   * does not hold an atom.
   */
  inline nsAtom* MaybeAsAtom() {
    if (GetKind() == eAtom) {
      return AsAtom();
    }
    return nullptr;
  }

  inline const StringTaint& Taint() {
    switch (GetKind()) {
      case eStringBuffer:
        return AsStringBuffer()->Taint();
      default:
        return mTaint;
    }
  }

  void ToString(nsAString& aString);

  void CopyToBuffer(char16_t* aBuffer) const;

  bool LowerCaseEqualsASCII(const char* aLowerCaseLiteral) const;

  bool EqualsASCII(const char* aLiteral) const;

  bool LowerCaseStartsWithASCII(const char* aLowerCaseLiteral) const;

  bool Equals(nsHtml5String aOther) const;

  nsHtml5String Clone();

  void Release();

  static nsHtml5String FromBuffer(char16_t* aBuffer, int32_t aLength,
                                  const StringTaint& aTaint,
                                  nsHtml5TreeBuilder* aTreeBuilder);

  static nsHtml5String FromLiteral(const char* aLiteral);

  static nsHtml5String FromString(const nsAString& aString);

  static nsHtml5String FromAtom(already_AddRefed<nsAtom> aAtom);

  static nsHtml5String EmptyString();

 private:
  /**
   * Constructor from raw bits.
   */
  explicit nsHtml5String(uintptr_t aBits) : mBits(aBits) {};
<<<<<<< HEAD

  explicit nsHtml5String(uintptr_t aBits, const StringTaint& aTaint) : mBits(aBits), mTaint(aTaint) {};
=======
>>>>>>> bc78b980

  /**
   * Zero if null, one if empty, otherwise tagged pointer
   * to either nsAtom or nsStringBuffer. The two least-significant
   * bits are tag bits.
   */
  uintptr_t mBits;

  /**
   * Taint Information
   */
  SafeStringTaint mTaint;
};

#endif  // nsHtml5String_h<|MERGE_RESOLUTION|>--- conflicted
+++ resolved
@@ -141,12 +141,9 @@
   /**
    * Constructor from raw bits.
    */
-  explicit nsHtml5String(uintptr_t aBits) : mBits(aBits) {};
-<<<<<<< HEAD
+  explicit nsHtml5String(uintptr_t aBits) : mBits(aBits), mTaint() {};
 
   explicit nsHtml5String(uintptr_t aBits, const StringTaint& aTaint) : mBits(aBits), mTaint(aTaint) {};
-=======
->>>>>>> bc78b980
 
   /**
    * Zero if null, one if empty, otherwise tagged pointer
