/* -*- Mode: C++; tab-width: 2; indent-tabs-mode: nil; c-basic-offset: 2 -*- */
/* vim: set sw=2 ts=2 et tw=80: */
/* This Source Code Form is subject to the terms of the Mozilla Public
 * License, v. 2.0. If a copy of the MPL was not distributed with this
 * file, You can obtain one at http://mozilla.org/MPL/2.0/. */

#include "nsHtml5StreamParser.h"

#include "mozilla/DebugOnly.h"
#include "mozilla/Encoding.h"
#include "nsContentUtils.h"
#include "nsHtml5Tokenizer.h"
#include "nsIHttpChannel.h"
#include "nsHtml5Parser.h"
#include "nsHtml5TreeBuilder.h"
#include "nsHtml5AtomTable.h"
#include "nsHtml5Module.h"
#include "nsHtml5StreamParserPtr.h"
#include "nsIDocShell.h"
#include "nsIScriptError.h"
#include "mozilla/Preferences.h"
#include "mozilla/SystemGroup.h"
#include "mozilla/StaticPrefs_intl.h"
#include "mozilla/StaticPrefs_html5.h"
#include "mozilla/UniquePtrExtensions.h"
#include "nsHtml5Highlighter.h"
#include "expat_config.h"
#include "expat.h"
#include "nsINestedURI.h"
#include "nsCharsetSource.h"
#include "nsITaintawareInputStream.h"
#include "nsIThreadRetargetableRequest.h"
#include "nsPrintfCString.h"
#include "nsNetUtil.h"
#include "nsXULAppAPI.h"
#include "mozilla/SchedulerGroup.h"
#include "nsJSEnvironment.h"
#include "mozilla/dom/Document.h"
#include "mozilla/dom/DebuggerUtilsBinding.h"

using namespace mozilla;
using namespace mozilla::dom;

/*
 * Note that nsHtml5StreamParser implements cycle collecting AddRef and
 * Release. Therefore, nsHtml5StreamParser must never be refcounted from
 * the parser thread!
 *
 * To work around this limitation, runnables posted by the main thread to the
 * parser thread hold their reference to the stream parser in an
 * nsHtml5StreamParserPtr. Upon creation, nsHtml5StreamParserPtr addrefs the
 * object it holds
 * just like a regular nsRefPtr. This is OK, since the creation of the
 * runnable and the nsHtml5StreamParserPtr happens on the main thread.
 *
 * When the runnable is done on the parser thread, the destructor of
 * nsHtml5StreamParserPtr runs there. It doesn't call Release on the held object
 * directly. Instead, it posts another runnable back to the main thread where
 * that runnable calls Release on the wrapped object.
 *
 * When posting runnables in the other direction, the runnables have to be
 * created on the main thread when nsHtml5StreamParser is instantiated and
 * held for the lifetime of the nsHtml5StreamParser. This works, because the
 * same runnabled can be dispatched multiple times and currently runnables
 * posted from the parser thread to main thread don't need to wrap any
 * runnable-specific data. (In the other direction, the runnables most notably
 * wrap the byte data of the stream.)
 */
NS_IMPL_CYCLE_COLLECTING_ADDREF(nsHtml5StreamParser)
NS_IMPL_CYCLE_COLLECTING_RELEASE(nsHtml5StreamParser)

NS_INTERFACE_TABLE_HEAD(nsHtml5StreamParser)
  NS_INTERFACE_TABLE(nsHtml5StreamParser, nsISupports)
  NS_INTERFACE_TABLE_TO_MAP_SEGUE_CYCLE_COLLECTION(nsHtml5StreamParser)
NS_INTERFACE_MAP_END

NS_IMPL_CYCLE_COLLECTION_CLASS(nsHtml5StreamParser)

NS_IMPL_CYCLE_COLLECTION_UNLINK_BEGIN(nsHtml5StreamParser)
  tmp->DropTimer();
  NS_IMPL_CYCLE_COLLECTION_UNLINK(mObserver)
  NS_IMPL_CYCLE_COLLECTION_UNLINK(mRequest)
  NS_IMPL_CYCLE_COLLECTION_UNLINK(mOwner)
  tmp->mExecutorFlusher = nullptr;
  tmp->mLoadFlusher = nullptr;
  tmp->mExecutor = nullptr;
NS_IMPL_CYCLE_COLLECTION_UNLINK_END

NS_IMPL_CYCLE_COLLECTION_TRAVERSE_BEGIN(nsHtml5StreamParser)
  NS_IMPL_CYCLE_COLLECTION_TRAVERSE(mObserver)
  NS_IMPL_CYCLE_COLLECTION_TRAVERSE(mRequest)
  NS_IMPL_CYCLE_COLLECTION_TRAVERSE(mOwner)
  // hack: count the strongly owned edge wrapped in the runnable
  if (tmp->mExecutorFlusher) {
    NS_CYCLE_COLLECTION_NOTE_EDGE_NAME(cb, "mExecutorFlusher->mExecutor");
    cb.NoteXPCOMChild(static_cast<nsIContentSink*>(tmp->mExecutor));
  }
  // hack: count the strongly owned edge wrapped in the runnable
  if (tmp->mLoadFlusher) {
    NS_CYCLE_COLLECTION_NOTE_EDGE_NAME(cb, "mLoadFlusher->mExecutor");
    cb.NoteXPCOMChild(static_cast<nsIContentSink*>(tmp->mExecutor));
  }
NS_IMPL_CYCLE_COLLECTION_TRAVERSE_END

class nsHtml5ExecutorFlusher : public Runnable {
 private:
  RefPtr<nsHtml5TreeOpExecutor> mExecutor;

 public:
  explicit nsHtml5ExecutorFlusher(nsHtml5TreeOpExecutor* aExecutor)
      : Runnable("nsHtml5ExecutorFlusher"), mExecutor(aExecutor) {}
  NS_IMETHOD Run() override {
    if (!mExecutor->isInList()) {
      Document* doc = mExecutor->GetDocument();
      if (XRE_IsContentProcess() &&
          nsContentUtils::
              HighPriorityEventPendingForTopLevelDocumentBeforeContentfulPaint(
                  doc)) {
        // Possible early paint pending, reuse the runnable and try to
        // call RunFlushLoop later.
        nsCOMPtr<nsIRunnable> flusher = this;
        if (NS_SUCCEEDED(
                doc->Dispatch(TaskCategory::Network, flusher.forget()))) {
          PROFILER_ADD_MARKER("HighPrio blocking parser flushing(1)", DOM);
          return NS_OK;
        }
      }
      mExecutor->RunFlushLoop();
    }
    return NS_OK;
  }
};

class nsHtml5LoadFlusher : public Runnable {
 private:
  RefPtr<nsHtml5TreeOpExecutor> mExecutor;

 public:
  explicit nsHtml5LoadFlusher(nsHtml5TreeOpExecutor* aExecutor)
      : Runnable("nsHtml5LoadFlusher"), mExecutor(aExecutor) {}
  NS_IMETHOD Run() override {
    mExecutor->FlushSpeculativeLoads();
    return NS_OK;
  }
};

nsHtml5StreamParser::nsHtml5StreamParser(nsHtml5TreeOpExecutor* aExecutor,
                                         nsHtml5Parser* aOwner,
                                         eParserMode aMode)
    : mSniffingLength(0),
      mBomState(eBomState::BOM_SNIFFING_NOT_STARTED),
      mCharsetSource(kCharsetUninitialized),
      mEncoding(WINDOWS_1252_ENCODING),
      mFeedChardet(true),
      mGuessEncoding(true),
      mReparseForbidden(false),
      mLastBuffer(nullptr),  // Will be filled when starting
      mExecutor(aExecutor),
      mTreeBuilder(new nsHtml5TreeBuilder(
          (aMode == VIEW_SOURCE_HTML || aMode == VIEW_SOURCE_XML)
              ? nullptr
              : mExecutor->GetStage(),
          aMode == NORMAL ? mExecutor->GetStage() : nullptr)),
      mTokenizer(
          new nsHtml5Tokenizer(mTreeBuilder.get(), aMode == VIEW_SOURCE_XML)),
      mTokenizerMutex("nsHtml5StreamParser mTokenizerMutex"),
      mOwner(aOwner),
      mLastWasCR(false),
      mStreamState(eHtml5StreamState::STREAM_NOT_STARTED),
      mSpeculating(false),
      mAtEOF(false),
      mSpeculationMutex("nsHtml5StreamParser mSpeculationMutex"),
      mSpeculationFailureCount(0),
      mLocalFileBytesBuffered(0),
      mTerminated(false),
      mInterrupted(false),
      mTerminatedMutex("nsHtml5StreamParser mTerminatedMutex"),
      mEventTarget(nsHtml5Module::GetStreamParserThread()->SerialEventTarget()),
      mExecutorFlusher(new nsHtml5ExecutorFlusher(aExecutor)),
      mLoadFlusher(new nsHtml5LoadFlusher(aExecutor)),
      mJapaneseDetector(mozilla::JapaneseDetector::Create(
          StaticPrefs::intl_charset_detector_iso2022jp_allowed())),
      mUseJapaneseDetector(false),
      mInitialEncodingWasFromParentFrame(false),
      mHasHadErrors(false),
      mDecodingLocalFileWithoutTokenizing(false),
      mFlushTimer(NS_NewTimer(mEventTarget)),
      mFlushTimerMutex("nsHtml5StreamParser mFlushTimerMutex"),
      mFlushTimerArmed(false),
      mFlushTimerEverFired(false),
      mMode(aMode) {
  NS_ASSERTION(NS_IsMainThread(), "Wrong thread!");
#ifdef DEBUG
  mAtomTable.SetPermittedLookupEventTarget(mEventTarget);
#endif
  mTokenizer->setInterner(&mAtomTable);
  mTokenizer->setEncodingDeclarationHandler(this);

  if (aMode == VIEW_SOURCE_HTML || aMode == VIEW_SOURCE_XML) {
    nsHtml5Highlighter* highlighter =
        new nsHtml5Highlighter(mExecutor->GetStage());
    mTokenizer->EnableViewSource(highlighter);    // takes ownership
    mTreeBuilder->EnableViewSource(highlighter);  // doesn't own
  }

  // There's a zeroing operator new for everything else
}

nsHtml5StreamParser::~nsHtml5StreamParser() {
  NS_ASSERTION(NS_IsMainThread(), "Wrong thread!");
  mTokenizer->end();
#ifdef DEBUG
  {
    mozilla::MutexAutoLock flushTimerLock(mFlushTimerMutex);
    MOZ_ASSERT(!mFlushTimer, "Flush timer was not dropped before dtor!");
  }
  mRequest = nullptr;
  mObserver = nullptr;
  mUnicodeDecoder = nullptr;
  mSniffingBuffer = nullptr;
  mMetaScanner = nullptr;
  mFirstBuffer = nullptr;
  mExecutor = nullptr;
  mTreeBuilder = nullptr;
  mTokenizer = nullptr;
  mOwner = nullptr;
#endif
}

nsresult nsHtml5StreamParser::GetChannel(nsIChannel** aChannel) {
  NS_ASSERTION(NS_IsMainThread(), "Wrong thread!");
  return mRequest ? CallQueryInterface(mRequest, aChannel)
                  : NS_ERROR_NOT_AVAILABLE;
}

void nsHtml5StreamParser::GuessEncoding(bool aEof, bool aInitial) {
  if (mUseJapaneseDetector) {
    return;
  }
  if (!aInitial) {
    mGuessEncoding = false;
  }
  auto encoding = mDetector->Guess(mTLD, mDecodingLocalFileWithoutTokenizing);
  if (HasDecoder() && !mDecodingLocalFileWithoutTokenizing) {
    if (mEncoding == encoding) {
      auto source = aInitial ? kCharsetFromInitialAutoDetection
                             : kCharsetFromFinalAutoDetection;
      MOZ_ASSERT(mCharsetSource < source, "Why are we running chardet at all?");
      mCharsetSource = source;
      mTreeBuilder->SetDocumentCharset(mEncoding, mCharsetSource);
    } else {
      MOZ_ASSERT(mCharsetSource < kCharsetFromFinalAutoDetection);
      // We've already committed to a decoder. Request a reload from the
      // docshell.
      mTreeBuilder->NeedsCharsetSwitchTo(encoding,
                                         kCharsetFromFinalAutoDetection, 0);
      FlushTreeOpsAndDisarmTimer();
      Interrupt();
    }
  } else {
    // Got a confident answer from the sniffing buffer. That code will
    // take care of setting up the decoder.
    mEncoding = encoding;
    mCharsetSource = aInitial ? kCharsetFromInitialAutoDetection
                              : kCharsetFromFinalAutoDetection;
    mTreeBuilder->SetDocumentCharset(mEncoding, mCharsetSource);
  }
}

void nsHtml5StreamParser::FeedJapaneseDetector(Span<const uint8_t> aBuffer,
                                               bool aLast) {
  MOZ_ASSERT(!mDecodingLocalFileWithoutTokenizing);
  const Encoding* detected = mJapaneseDetector->Feed(aBuffer, aLast);
  if (!detected) {
    return;
  }
  DontGuessEncoding();
  int32_t source = kCharsetFromFinalAutoDetection;
  if (mCharsetSource == kCharsetFromParentForced ||
      mCharsetSource == kCharsetFromUserForced) {
    source = kCharsetFromUserForcedAutoDetection;
  }
  if (detected == mEncoding) {
    MOZ_ASSERT(mCharsetSource < source, "Why are we running chardet at all?");
    mCharsetSource = source;
    mTreeBuilder->SetDocumentCharset(mEncoding, mCharsetSource);
  } else if (HasDecoder()) {
    // We've already committed to a decoder. Request a reload from the
    // docshell.
    mTreeBuilder->NeedsCharsetSwitchTo(WrapNotNull(detected), source, 0);
    FlushTreeOpsAndDisarmTimer();
    Interrupt();
  } else {
    // Got a confident answer from the sniffing buffer. That code will
    // take care of setting up the decoder.
    mEncoding = WrapNotNull(detected);
    mCharsetSource = source;
    mTreeBuilder->SetDocumentCharset(mEncoding, mCharsetSource);
  }
}

void nsHtml5StreamParser::FeedDetector(Span<const uint8_t> aBuffer,
                                       bool aLast) {
  if (mUseJapaneseDetector) {
    FeedJapaneseDetector(aBuffer, aLast);
  } else {
    Unused << mDetector->Feed(aBuffer, aLast);
  }
}

void nsHtml5StreamParser::SetViewSourceTitle(nsIURI* aURL) {
  MOZ_ASSERT(NS_IsMainThread());

  nsIDocShell* docshell = mExecutor->GetDocument()->GetDocShell();
  if (docshell && docshell->GetWatchedByDevtools()) {
    mURIToSendToDevtools = aURL;

    nsID uuid;
    nsresult rv = nsContentUtils::GenerateUUIDInPlace(uuid);
    if (!NS_FAILED(rv)) {
      char buffer[NSID_LENGTH];
      uuid.ToProvidedString(buffer);
      mUUIDForDevtools = NS_ConvertASCIItoUTF16(buffer);
    }
  }

  if (aURL) {
    nsCOMPtr<nsIURI> temp;
    if (aURL->SchemeIs("view-source")) {
      nsCOMPtr<nsINestedURI> nested = do_QueryInterface(aURL);
      nested->GetInnerURI(getter_AddRefs(temp));
    } else {
      temp = aURL;
    }
    if (temp->SchemeIs("data")) {
      // Avoid showing potentially huge data: URLs. The three last bytes are
      // UTF-8 for an ellipsis.
      mViewSourceTitle.AssignLiteral("data:\xE2\x80\xA6");
    } else {
      nsresult rv = temp->GetSpec(mViewSourceTitle);
      if (NS_FAILED(rv)) {
        mViewSourceTitle.AssignLiteral("\xE2\x80\xA6");
      }
    }
  }
}

nsresult
nsHtml5StreamParser::SetupDecodingAndWriteSniffingBufferAndCurrentSegment(
    Span<const uint8_t> aFromSegment, const StringTaint& aTaint) {
  NS_ASSERTION(IsParserThread(), "Wrong thread!");
  nsresult rv = NS_OK;
  if (mDecodingLocalFileWithoutTokenizing &&
      mCharsetSource <= kCharsetFromFileURLGuess) {
    MOZ_ASSERT(mEncoding != UTF_8_ENCODING);
    mUnicodeDecoder = UTF_8_ENCODING->NewDecoderWithBOMRemoval();
  } else {
    if (mCharsetSource >= kCharsetFromFinalAutoDetection) {
      if (!(mCharsetSource == kCharsetFromUserForced ||
            mCharsetSource == kCharsetFromParentForced)) {
        DontGuessEncoding();
      }
      mDecodingLocalFileWithoutTokenizing = false;
    }
    mUnicodeDecoder = mEncoding->NewDecoderWithBOMRemoval();
  }
  if (mSniffingBuffer) {
    rv = WriteStreamBytes(MakeSpan(mSniffingBuffer.get(), mSniffingLength), aTaint);
    NS_ENSURE_SUCCESS(rv, rv);
    mSniffingBuffer = nullptr;
  }
  mMetaScanner = nullptr;
  return WriteStreamBytes(aFromSegment, aTaint);
}

nsresult nsHtml5StreamParser::SetupDecodingFromBom(
    NotNull<const Encoding*> aEncoding) {
  NS_ASSERTION(IsParserThread(), "Wrong thread!");
  mEncoding = aEncoding;
  mDecodingLocalFileWithoutTokenizing = false;
  mUnicodeDecoder = mEncoding->NewDecoderWithoutBOMHandling();
  mCharsetSource = kCharsetFromByteOrderMark;
  DontGuessEncoding();
  mTreeBuilder->SetDocumentCharset(mEncoding, mCharsetSource);
  mSniffingBuffer = nullptr;
  mMetaScanner = nullptr;
  mBomState = BOM_SNIFFING_OVER;
  return NS_OK;
}

void nsHtml5StreamParser::SniffBOMlessUTF16BasicLatin(
    Span<const uint8_t> aFromSegment) {
  // Avoid underspecified heuristic craziness for XHR
  if (mMode == LOAD_AS_DATA) {
    return;
  }
  // Make sure there's enough data. Require room for "<title></title>"
  if (mSniffingLength + aFromSegment.Length() < 30) {
    return;
  }
  // even-numbered bytes tracked at 0, odd-numbered bytes tracked at 1
  bool byteZero[2] = {false, false};
  bool byteNonZero[2] = {false, false};
  uint32_t i = 0;
  if (mSniffingBuffer) {
    for (; i < mSniffingLength; ++i) {
      if (mSniffingBuffer[i]) {
        if (byteNonZero[1 - (i % 2)]) {
          return;
        }
        byteNonZero[i % 2] = true;
      } else {
        if (byteZero[1 - (i % 2)]) {
          return;
        }
        byteZero[i % 2] = true;
      }
    }
  }
  for (size_t j = 0; j < aFromSegment.Length(); ++j) {
    if (aFromSegment[j]) {
      if (byteNonZero[1 - ((i + j) % 2)]) {
        return;
      }
      byteNonZero[(i + j) % 2] = true;
    } else {
      if (byteZero[1 - ((i + j) % 2)]) {
        return;
      }
      byteZero[(i + j) % 2] = true;
    }
  }

  if (byteNonZero[0]) {
    mEncoding = UTF_16LE_ENCODING;
  } else {
    mEncoding = UTF_16BE_ENCODING;
  }
  mCharsetSource = kCharsetFromIrreversibleAutoDetection;
  mTreeBuilder->SetDocumentCharset(mEncoding, mCharsetSource);
  DontGuessEncoding();
  mTreeBuilder->MaybeComplainAboutCharset("EncBomlessUtf16", true, 0);
}

void nsHtml5StreamParser::SetEncodingFromExpat(const char16_t* aEncoding) {
  if (aEncoding) {
    nsDependentString utf16(aEncoding);
    nsAutoCString utf8;
    CopyUTF16toUTF8(utf16, utf8);
    auto encoding = PreferredForInternalEncodingDecl(utf8);
    if (encoding) {
      mEncoding = WrapNotNull(encoding);
      mCharsetSource = kCharsetFromMetaTag;  // closest for XML
      return;
    }
    // else the page declared an encoding Gecko doesn't support and we'd
    // end up defaulting to UTF-8 anyway. Might as well fall through here
    // right away and let the encoding be set to UTF-8 which we'd default to
    // anyway.
  }
  mEncoding = UTF_8_ENCODING;            // XML defaults to UTF-8 without a BOM
  mCharsetSource = kCharsetFromMetaTag;  // means confident
}

// A separate user data struct is used instead of passing the
// nsHtml5StreamParser instance as user data in order to avoid including
// expat.h in nsHtml5StreamParser.h. Doing that would cause naming conflicts.
// Using a separate user data struct also avoids bloating nsHtml5StreamParser
// by one pointer.
struct UserData {
  XML_Parser mExpat;
  nsHtml5StreamParser* mStreamParser;
};

// Using no-namespace handler callbacks to avoid including expat.h in
// nsHtml5StreamParser.h, since doing so would cause naming conclicts.
static void HandleXMLDeclaration(void* aUserData, const XML_Char* aVersion,
                                 const XML_Char* aEncoding, int aStandalone) {
  UserData* ud = static_cast<UserData*>(aUserData);
  ud->mStreamParser->SetEncodingFromExpat(
      reinterpret_cast<const char16_t*>(aEncoding));
  XML_StopParser(ud->mExpat, false);
}

static void HandleStartElement(void* aUserData, const XML_Char* aName,
                               const XML_Char** aAtts) {
  UserData* ud = static_cast<UserData*>(aUserData);
  XML_StopParser(ud->mExpat, false);
}

static void HandleEndElement(void* aUserData, const XML_Char* aName) {
  UserData* ud = static_cast<UserData*>(aUserData);
  XML_StopParser(ud->mExpat, false);
}

static void HandleComment(void* aUserData, const XML_Char* aName) {
  UserData* ud = static_cast<UserData*>(aUserData);
  XML_StopParser(ud->mExpat, false);
}

static void HandleProcessingInstruction(void* aUserData,
                                        const XML_Char* aTarget,
                                        const XML_Char* aData) {
  UserData* ud = static_cast<UserData*>(aUserData);
  XML_StopParser(ud->mExpat, false);
}

void nsHtml5StreamParser::FinalizeSniffingWithDetector(
  Span<const uint8_t> aFromSegment, uint32_t aCountToSniffingLimit,
  bool aEof, const StringTaint& aTaint) {
  if (mSniffingBuffer) {
    FeedDetector(MakeSpan(mSniffingBuffer.get(), mSniffingLength), false);
  }
  if (mFeedChardet && !aFromSegment.IsEmpty()) {
    // Avoid buffer boundary-dependent behavior.
    FeedDetector(aFromSegment.To(aCountToSniffingLimit), false);
  }
  bool guess = mFeedChardet;
  if (mFeedChardet && aEof && aCountToSniffingLimit <= aFromSegment.Length()) {
    FeedDetector(Span<const uint8_t>(), true);
    mFeedChardet = false;
  }
  if (guess) {
    GuessEncoding(aEof, (guess == mFeedChardet));
  }
  if (mReparseForbidden) {
    DontGuessEncoding();
  }
  if (mFeedChardet && !aEof && aCountToSniffingLimit < aFromSegment.Length()) {
    // Avoid buffer boundary-dependent behavior.
    FeedDetector(aFromSegment.From(aCountToSniffingLimit), false);
  }
}

nsresult nsHtml5StreamParser::FinalizeSniffing(Span<const uint8_t> aFromSegment,
                                               uint32_t aCountToSniffingLimit,
                                               bool aEof, const StringTaint& aTaint) {
  MOZ_ASSERT(IsParserThread(), "Wrong thread!");
  MOZ_ASSERT(mCharsetSource < kCharsetFromUserForcedAutoDetection,
             "Should not finalize sniffing with strong decision already made.");
  if (mMode == VIEW_SOURCE_XML) {
    static const XML_Memory_Handling_Suite memsuite = {
        (void* (*)(size_t))moz_xmalloc, (void* (*)(void*, size_t))moz_xrealloc,
        free};

    static const char16_t kExpatSeparator[] = {0xFFFF, '\0'};

    static const char16_t kISO88591[] = {'I', 'S', 'O', '-', '8', '8',
                                         '5', '9', '-', '1', '\0'};

    UserData ud;
    ud.mStreamParser = this;

    // If we got this far, the stream didn't have a BOM. UTF-16-encoded XML
    // documents MUST begin with a BOM. We don't support EBCDIC and such.
    // Thus, at this point, what we have is garbage or something encoded using
    // a rough ASCII superset. ISO-8859-1 allows us to decode ASCII bytes
    // without throwing errors when bytes have the most significant bit set
    // and without triggering expat's unknown encoding code paths. This is
    // enough to be able to use expat to parse the XML declaration in order
    // to extract the encoding name from it.
    ud.mExpat = XML_ParserCreate_MM(kISO88591, &memsuite, kExpatSeparator);
    XML_SetXmlDeclHandler(ud.mExpat, HandleXMLDeclaration);
    XML_SetElementHandler(ud.mExpat, HandleStartElement, HandleEndElement);
    XML_SetCommentHandler(ud.mExpat, HandleComment);
    XML_SetProcessingInstructionHandler(ud.mExpat, HandleProcessingInstruction);
    XML_SetUserData(ud.mExpat, static_cast<void*>(&ud));

    XML_Status status = XML_STATUS_OK;

    // aFromSegment points to the data obtained from the current network
    // event. mSniffingBuffer (if it exists) contains the data obtained before
    // the current event. Thus, mSniffingLenth bytes of mSniffingBuffer
    // followed by aCountToSniffingLimit bytes from aFromSegment are the
    // first 1024 bytes of the file (or the file as a whole if the file is
    // 1024 bytes long or shorter). Thus, we parse both buffers, but if the
    // first call succeeds already, we skip parsing the second buffer.
    if (mSniffingBuffer) {
      status = XML_Parse(ud.mExpat,
                         reinterpret_cast<const char*>(mSniffingBuffer.get()),
                         mSniffingLength, false);
    }
    if (status == XML_STATUS_OK && mCharsetSource < kCharsetFromMetaTag) {
      mozilla::Unused << XML_Parse(
          ud.mExpat, reinterpret_cast<const char*>(aFromSegment.Elements()),
          aCountToSniffingLimit, false);
    }
    XML_ParserFree(ud.mExpat);

    if (mCharsetSource < kCharsetFromMetaTag) {
      // Failed to get an encoding from the XML declaration. XML defaults
      // confidently to UTF-8 in this case.
      // It is also possible that the document has an XML declaration that is
      // longer than 1024 bytes, but that case is not worth worrying about.
      mEncoding = UTF_8_ENCODING;
      mCharsetSource = kCharsetFromMetaTag;  // means confident
    }

    return SetupDecodingAndWriteSniffingBufferAndCurrentSegment(aFromSegment, aTaint);
  }

  // meta scan failed.
  if (mCharsetSource < kCharsetFromMetaPrescan) {
    // Check for BOMless UTF-16 with Basic
    // Latin content for compat with IE. See bug 631751.
    SniffBOMlessUTF16BasicLatin(aFromSegment.To(aCountToSniffingLimit));
  }
  // the charset may have been set now
  // maybe try chardet now;
  if (mFeedChardet) {
    FinalizeSniffingWithDetector(aFromSegment, aCountToSniffingLimit, aEof, aTaint);
    // fall thru; callback may have changed charset
  }
  if (mCharsetSource == kCharsetUninitialized) {
    // Hopefully this case is never needed, but dealing with it anyway
    mEncoding = WINDOWS_1252_ENCODING;
    mCharsetSource = kCharsetFromFallback;
    mTreeBuilder->SetDocumentCharset(mEncoding, mCharsetSource);
  } else if (mMode == LOAD_AS_DATA && mCharsetSource == kCharsetFromFallback) {
    NS_ASSERTION(mReparseForbidden, "Reparse should be forbidden for XHR");
    NS_ASSERTION(!mFeedChardet, "Should not feed chardet for XHR");
    NS_ASSERTION(mEncoding == UTF_8_ENCODING, "XHR should default to UTF-8");
    // Now mark charset source as non-weak to signal that we have a decision
    mCharsetSource = kCharsetFromDocTypeDefault;
    mTreeBuilder->SetDocumentCharset(mEncoding, mCharsetSource);
  }
  return SetupDecodingAndWriteSniffingBufferAndCurrentSegment(aFromSegment, aTaint);
}

nsresult nsHtml5StreamParser::SniffStreamBytes(
    Span<const uint8_t> aFromSegment, const StringTaint &aTaint) {
  NS_ASSERTION(IsParserThread(), "Wrong thread!");
  nsresult rv = NS_OK;

  // mEncoding and mCharsetSource potentially have come from channel or higher
  // by now. If we find a BOM, SetupDecodingFromBom() will overwrite them.
  // If we don't find a BOM, the previously set values of mEncoding and
  // mCharsetSource are not modified by the BOM sniffing here.
  for (uint32_t i = 0;
       i < aFromSegment.Length() && mBomState != BOM_SNIFFING_OVER; i++) {
    switch (mBomState) {
      case BOM_SNIFFING_NOT_STARTED:
        NS_ASSERTION(i == 0, "Bad BOM sniffing state.");
        switch (aFromSegment[0]) {
          case 0xEF:
            mBomState = SEEN_UTF_8_FIRST_BYTE;
            break;
          case 0xFF:
            mBomState = SEEN_UTF_16_LE_FIRST_BYTE;
            break;
          case 0xFE:
            mBomState = SEEN_UTF_16_BE_FIRST_BYTE;
            break;
          default:
            mBomState = BOM_SNIFFING_OVER;
            break;
        }
        break;
      case SEEN_UTF_16_LE_FIRST_BYTE:
        if (aFromSegment[i] == 0xFE) {
          rv = SetupDecodingFromBom(UTF_16LE_ENCODING);
          NS_ENSURE_SUCCESS(rv, rv);
          return WriteStreamBytes(aFromSegment.From(i + 1), aTaint.subtaint(i + 1, aFromSegment.Length()));
        }
        mBomState = BOM_SNIFFING_OVER;
        break;
      case SEEN_UTF_16_BE_FIRST_BYTE:
        if (aFromSegment[i] == 0xFF) {
          rv = SetupDecodingFromBom(UTF_16BE_ENCODING);
          NS_ENSURE_SUCCESS(rv, rv);
          return WriteStreamBytes(aFromSegment.From(i + 1), aTaint.subtaint(i + 1, aFromSegment.Length()));
        }
        mBomState = BOM_SNIFFING_OVER;
        break;
      case SEEN_UTF_8_FIRST_BYTE:
        if (aFromSegment[i] == 0xBB) {
          mBomState = SEEN_UTF_8_SECOND_BYTE;
        } else {
          mBomState = BOM_SNIFFING_OVER;
        }
        break;
      case SEEN_UTF_8_SECOND_BYTE:
        if (aFromSegment[i] == 0xBF) {
          rv = SetupDecodingFromBom(UTF_8_ENCODING);
          NS_ENSURE_SUCCESS(rv, rv);
          return WriteStreamBytes(aFromSegment.From(i + 1), aTaint.subtaint(i + 1, aFromSegment.Length()));
        }
        mBomState = BOM_SNIFFING_OVER;
        break;
      default:
        mBomState = BOM_SNIFFING_OVER;
        break;
    }
  }
  // if we get here, there either was no BOM or the BOM sniffing isn't complete
  // yet
  // TaintFox: TODO deal with this case

  MOZ_ASSERT(mCharsetSource != kCharsetFromByteOrderMark,
             "Should not come here if BOM was found.");
  MOZ_ASSERT(mCharsetSource != kCharsetFromOtherComponent,
             "kCharsetFromOtherComponent is for XSLT.");

  if (mBomState == BOM_SNIFFING_OVER && mCharsetSource == kCharsetFromChannel) {
    // There was no BOM and the charset came from channel. mEncoding
    // still contains the charset from the channel as set by an
    // earlier call to SetDocumentCharset(), since we didn't find a BOM and
    // overwrite mEncoding. (Note that if the user has overridden the charset,
    // we don't come here but check <meta> for XSS-dangerous charsets first.)
    mTreeBuilder->SetDocumentCharset(mEncoding, mCharsetSource);
    return SetupDecodingAndWriteSniffingBufferAndCurrentSegment(aFromSegment, aTaint);
  }

  if (!mMetaScanner &&
      (mMode == NORMAL || mMode == VIEW_SOURCE_HTML || mMode == LOAD_AS_DATA)) {
    mMetaScanner = MakeUnique<nsHtml5MetaScanner>(mTreeBuilder.get());
  }

  if (mSniffingLength + aFromSegment.Length() >= SNIFFING_BUFFER_SIZE) {
    // this is the last buffer
    uint32_t countToSniffingLimit = SNIFFING_BUFFER_SIZE - mSniffingLength;
    if (mMode == NORMAL || mMode == VIEW_SOURCE_HTML || mMode == LOAD_AS_DATA) {
      nsHtml5ByteReadable readable(
          aFromSegment.Elements(),
          aFromSegment.Elements() + countToSniffingLimit);
      nsAutoCString charset;
      auto encoding = mMetaScanner->sniff(&readable);
      // Due to the way nsHtml5Portability reports OOM, ask the tree buider
      nsresult rv;
      if (NS_FAILED((rv = mTreeBuilder->IsBroken()))) {
        MarkAsBroken(rv);
        return rv;
      }
      if (encoding) {
        // meta scan successful; honor overrides unless meta is XSS-dangerous
        if ((mCharsetSource == kCharsetFromParentForced ||
             mCharsetSource == kCharsetFromUserForced) &&
            (encoding->IsAsciiCompatible() ||
             encoding == ISO_2022_JP_ENCODING)) {
          // Honor override
          if (mEncoding->IsJapaneseLegacy()) {
            mFeedChardet = true;
            mUseJapaneseDetector = true;
            FinalizeSniffingWithDetector(aFromSegment, countToSniffingLimit,
<<<<<<< HEAD
                                         false, aTaint);
=======
                                         false);
          } else {
            DontGuessEncoding();
>>>>>>> 1b133f0e
          }
          return SetupDecodingAndWriteSniffingBufferAndCurrentSegment(
              aFromSegment, aTaint);
        }
        mEncoding = WrapNotNull(encoding);
        mCharsetSource = kCharsetFromMetaPrescan;
        mTreeBuilder->SetDocumentCharset(mEncoding, mCharsetSource);
        return SetupDecodingAndWriteSniffingBufferAndCurrentSegment(
            aFromSegment, aTaint);
      }
    }
    if (mCharsetSource == kCharsetFromParentForced ||
        mCharsetSource == kCharsetFromUserForced) {
      // meta not found, honor override
      if (mEncoding->IsJapaneseLegacy()) {
        mFeedChardet = true;
<<<<<<< HEAD
        FinalizeSniffingWithDetector(aFromSegment, countToSniffingLimit, false, aTaint);
=======
        mUseJapaneseDetector = true;
        FinalizeSniffingWithDetector(aFromSegment, countToSniffingLimit, false);
      } else {
        DontGuessEncoding();
>>>>>>> 1b133f0e
      }
      return SetupDecodingAndWriteSniffingBufferAndCurrentSegment(aFromSegment, aTaint);
    }
    return FinalizeSniffing(aFromSegment, countToSniffingLimit, false, aTaint);
  }

  // not the last buffer
  if (mMode == NORMAL || mMode == VIEW_SOURCE_HTML || mMode == LOAD_AS_DATA) {
    nsHtml5ByteReadable readable(
        aFromSegment.Elements(),
        aFromSegment.Elements() + aFromSegment.Length());
    auto encoding = mMetaScanner->sniff(&readable);
    // Due to the way nsHtml5Portability reports OOM, ask the tree buider
    nsresult rv;
    if (NS_FAILED((rv = mTreeBuilder->IsBroken()))) {
      MarkAsBroken(rv);
      return rv;
    }
    if (encoding) {
      // meta scan successful; honor overrides unless meta is XSS-dangerous
      if ((mCharsetSource == kCharsetFromParentForced ||
           mCharsetSource == kCharsetFromUserForced) &&
          (encoding->IsAsciiCompatible() || encoding == ISO_2022_JP_ENCODING)) {
        // Honor override
        return SetupDecodingAndWriteSniffingBufferAndCurrentSegment(
            aFromSegment, aTaint);
      }
      mEncoding = WrapNotNull(encoding);
      mCharsetSource = kCharsetFromMetaPrescan;
      mTreeBuilder->SetDocumentCharset(mEncoding, mCharsetSource);
      return SetupDecodingAndWriteSniffingBufferAndCurrentSegment(aFromSegment, aTaint);
    }
  }

  if (!mSniffingBuffer) {
    mSniffingBuffer = MakeUniqueFallible<uint8_t[]>(SNIFFING_BUFFER_SIZE);
    if (!mSniffingBuffer) {
      return NS_ERROR_OUT_OF_MEMORY;
    }
  }
  memcpy(&mSniffingBuffer[mSniffingLength], aFromSegment.Elements(),
         aFromSegment.Length());
  mSniffingLength += aFromSegment.Length();
  return NS_OK;
}

class AddContentRunnable : public Runnable {
 public:
  AddContentRunnable(const nsAString& aParserID, nsIURI* aURI,
                     Span<const char16_t> aData, bool aComplete)
      : Runnable("AddContent") {
    nsAutoCString spec;
    aURI->GetSpec(spec);
    mData.mUri.Construct(NS_ConvertUTF8toUTF16(spec));
    mData.mParserID.Construct(aParserID);
    mData.mContents.Construct(aData.Elements(), aData.Length());
    mData.mComplete.Construct(aComplete);
  }

  NS_IMETHOD Run() override {
    nsAutoString json;
    if (!mData.ToJSON(json)) {
      return NS_ERROR_FAILURE;
    }

    nsCOMPtr<nsIObserverService> obsService = services::GetObserverService();
    if (obsService) {
      obsService->NotifyObservers(nullptr, "devtools-html-content",
                                  PromiseFlatString(json).get());
    }

    return NS_OK;
  }

  HTMLContent mData;
};

inline void nsHtml5StreamParser::OnNewContent(Span<const char16_t> aData) {
  if (mURIToSendToDevtools) {
    NS_DispatchToMainThread(new AddContentRunnable(mUUIDForDevtools,
                                                   mURIToSendToDevtools, aData,
                                                   /* aComplete */ false));
  }
}

inline void nsHtml5StreamParser::OnContentComplete() {
  if (mURIToSendToDevtools) {
    NS_DispatchToMainThread(new AddContentRunnable(
        mUUIDForDevtools, mURIToSendToDevtools, Span<const char16_t>(),
        /* aComplete */ true));
    mURIToSendToDevtools = nullptr;
  }
}

nsresult nsHtml5StreamParser::WriteStreamBytes(
    Span<const uint8_t> aFromSegment, const StringTaint& aTaint) {
  NS_ASSERTION(IsParserThread(), "Wrong thread!");
  // mLastBuffer should always point to a buffer of the size
  // READ_BUFFER_SIZE.
  if (!mLastBuffer) {
    NS_WARNING("mLastBuffer should not be null!");
    MarkAsBroken(NS_ERROR_NULL_POINTER);
    return NS_ERROR_NULL_POINTER;
  }
  size_t totalRead = 0;
  auto src = aFromSegment;
  for (;;) {
    auto dst = mLastBuffer->TailAsSpan(READ_BUFFER_SIZE);
    uint32_t result;
    size_t read;
    size_t written;
    bool hadErrors;
    Tie(result, read, written, hadErrors) =
        mUnicodeDecoder->DecodeToUTF16(src, dst, false);
    if (!mDecodingLocalFileWithoutTokenizing) {
      OnNewContent(dst.To(written));
    }
    if (hadErrors && !mHasHadErrors) {
      mHasHadErrors = true;
      if (mEncoding == UTF_8_ENCODING) {
        mTreeBuilder->TryToEnableEncodingMenu();
      }
    }

    // TaintFox: slight hack: propagate taint information after the conversion
    // (should be done during the conversion)
    if (aTaint.hasTaint()) {
#if (DEBUG_E2E_TAINTING)
      printf("+++++ Writing taint of length %d, %d/%d bytes written +++++\n", aTaint.begin()->end(), read, written);
#endif
      mLastBuffer->setTaint(aTaint.subtaint(totalRead, totalRead + read));
    }

    src = src.From(read);
    totalRead += read;
    mLastBuffer->AdvanceEnd(written);
    if (result == kOutputFull) {
      RefPtr<nsHtml5OwningUTF16Buffer> newBuf =
          nsHtml5OwningUTF16Buffer::FalliblyCreate(READ_BUFFER_SIZE);
      if (!newBuf) {
        MarkAsBroken(NS_ERROR_OUT_OF_MEMORY);
        return NS_ERROR_OUT_OF_MEMORY;
      }
      mLastBuffer = (mLastBuffer->next = std::move(newBuf));
    } else {
      MOZ_ASSERT(totalRead == aFromSegment.Length(),
                 "The Unicode decoder consumed the wrong number of bytes.");
      if (mDecodingLocalFileWithoutTokenizing &&
          mLocalFileBytesBuffered == LOCAL_FILE_UTF_8_BUFFER_SIZE) {
        auto encoding = mEncoding;
        GuessEncoding(false, false);
        if (encoding == mEncoding) {
          CommitLocalFileToEncoding();
        } else {
          ReDecodeLocalFile();
        }
      }
      return NS_OK;
    }
  }
}

void nsHtml5StreamParser::ReDecodeLocalFile() {
  MOZ_ASSERT(mDecodingLocalFileWithoutTokenizing);
  mDecodingLocalFileWithoutTokenizing = false;
  mUnicodeDecoder = mEncoding->NewDecoderWithBOMRemoval();
  mHasHadErrors = false;

  DontGuessEncoding();

  // Throw away previous decoded data
  mLastBuffer = mFirstBuffer;
  mLastBuffer->next = nullptr;
  mLastBuffer->setStart(0);
  mLastBuffer->setEnd(0);

  // Decode again
  for (auto&& buffer : mBufferedLocalFileData) {
    DoDataAvailable(buffer, EmptyTaint);
  }
}

void nsHtml5StreamParser::CommitLocalFileToEncoding() {
  MOZ_ASSERT(mDecodingLocalFileWithoutTokenizing);
  mDecodingLocalFileWithoutTokenizing = false;
  mFeedChardet = false;
  mGuessEncoding = false;

  nsHtml5OwningUTF16Buffer* buffer = mFirstBuffer;
  while (buffer) {
    Span<const char16_t> data(buffer->getBuffer() + buffer->getStart(),
                              buffer->getLength());
    OnNewContent(data);
    buffer = buffer->next;
  }
}

class MaybeRunCollector : public Runnable {
 public:
  explicit MaybeRunCollector(nsIDocShell* aDocShell)
      : Runnable("MaybeRunCollector"), mDocShell(aDocShell) {}

  NS_IMETHOD Run() override {
    nsJSContext::MaybeRunNextCollectorSlice(mDocShell,
                                            JS::GCReason::HTML_PARSER);
    return NS_OK;
  }

  nsCOMPtr<nsIDocShell> mDocShell;
};

nsresult nsHtml5StreamParser::OnStartRequest(nsIRequest* aRequest) {
  MOZ_RELEASE_ASSERT(STREAM_NOT_STARTED == mStreamState,
                     "Got OnStartRequest when the stream had already started.");
  MOZ_ASSERT(
      !mExecutor->HasStarted(),
      "Got OnStartRequest at the wrong stage in the executor life cycle.");
  MOZ_ASSERT(NS_IsMainThread(), "Wrong thread!");

  // To avoid the cost of instantiating the detector when it's not needed,
  // let's instantiate only if we make it out of this method with the
  // intent to use it.
  auto detectorCreator = MakeScopeExit([&] {
    if (mFeedChardet && !mUseJapaneseDetector) {
      mDetector = mozilla::EncodingDetector::Create();
    }
  });

  if (mObserver) {
    mObserver->OnStartRequest(aRequest);
  }
  mRequest = aRequest;

  mStreamState = STREAM_BEING_READ;

  if (mMode == VIEW_SOURCE_HTML || mMode == VIEW_SOURCE_XML) {
    mTokenizer->StartViewSource(NS_ConvertUTF8toUTF16(mViewSourceTitle));
  }

  // For View Source, the parser should run with scripts "enabled" if a normal
  // load would have scripts enabled.
  bool scriptingEnabled =
      mMode == LOAD_AS_DATA ? false : mExecutor->IsScriptEnabled();
  mOwner->StartTokenizer(scriptingEnabled);

  MOZ_ASSERT(!mDecodingLocalFileWithoutTokenizing);
  bool isSrcdoc = false;
  nsCOMPtr<nsIChannel> channel;
  nsresult rv = GetChannel(getter_AddRefs(channel));
  if (NS_SUCCEEDED(rv)) {
    isSrcdoc = NS_IsSrcdocChannel(channel);
    if (!isSrcdoc && mCharsetSource <= kCharsetFromFileURLGuess) {
      nsCOMPtr<nsIURI> originalURI;
      rv = channel->GetOriginalURI(getter_AddRefs(originalURI));
      if (NS_SUCCEEDED(rv)) {
        if (originalURI->SchemeIs("resource")) {
          mCharsetSource = kCharsetFromBuiltIn;
          mEncoding = UTF_8_ENCODING;
        } else {
          nsCOMPtr<nsIURI> currentURI;
          rv = channel->GetURI(getter_AddRefs(currentURI));
          if (NS_SUCCEEDED(rv)) {
            nsCOMPtr<nsIURI> innermost = NS_GetInnermostURI(currentURI);
            if (innermost->SchemeIs("file")) {
              mDecodingLocalFileWithoutTokenizing = true;
            } else {
              nsAutoCString host;
              innermost->GetAsciiHost(host);
              if (!host.IsEmpty()) {
                // First let's see if the host is DNS-absolute and ends with a
                // dot and get rid of that one.
                if (host.Last() == '.') {
                  host.SetLength(host.Length() - 1);
                }
                int32_t index = host.RFindChar('.');
                if (index != kNotFound) {
                  // We tolerate an IPv4 component as generic "TLD", so don't
                  // bother checking.
                  ToLowerCase(
                      Substring(host, index + 1, host.Length() - (index + 1)),
                      mTLD);
                }
              }
            }
          }
        }
      }
    }
  }
  mTreeBuilder->setIsSrcdocDocument(isSrcdoc);
  mTreeBuilder->setScriptingEnabled(scriptingEnabled);
  mTreeBuilder->SetPreventScriptExecution(
      !((mMode == NORMAL) && scriptingEnabled));
  mTokenizer->start();
  mExecutor->Start();
  mExecutor->StartReadingFromStage();

  if (mMode == PLAIN_TEXT) {
    mTreeBuilder->StartPlainText();
    mTokenizer->StartPlainText();
  } else if (mMode == VIEW_SOURCE_PLAIN) {
    nsAutoString viewSourceTitle;
    CopyUTF8toUTF16(mViewSourceTitle, viewSourceTitle);
    mTreeBuilder->EnsureBufferSpace(viewSourceTitle.Length());
    mTreeBuilder->StartPlainTextViewSource(viewSourceTitle);
    mTokenizer->StartPlainText();
  }

  /*
   * If you move the following line, be very careful not to cause
   * WillBuildModel to be called before the document has had its
   * script global object set.
   */
  rv = mExecutor->WillBuildModel(eDTDMode_unknown);
  NS_ENSURE_SUCCESS(rv, rv);

  RefPtr<nsHtml5OwningUTF16Buffer> newBuf =
      nsHtml5OwningUTF16Buffer::FalliblyCreate(READ_BUFFER_SIZE);
  if (!newBuf) {
    // marks this stream parser as terminated,
    // which prevents entry to code paths that
    // would use mFirstBuffer or mLastBuffer.
    return mExecutor->MarkAsBroken(NS_ERROR_OUT_OF_MEMORY);
  }
  MOZ_ASSERT(!mFirstBuffer, "How come we have the first buffer set?");
  MOZ_ASSERT(!mLastBuffer, "How come we have the last buffer set?");
  mFirstBuffer = mLastBuffer = newBuf;

  rv = NS_OK;

  // The line below means that the encoding can end up being wrong if
  // a view-source URL is loaded without having the encoding hint from a
  // previous normal load in the history.
  mReparseForbidden = !(mMode == NORMAL || mMode == PLAIN_TEXT);

  mDocGroup = mExecutor->GetDocument()->GetDocGroup();

  nsCOMPtr<nsIHttpChannel> httpChannel(do_QueryInterface(mRequest, &rv));
  if (NS_SUCCEEDED(rv)) {
    // Non-HTTP channels are bogus enough that we let them work with unlabeled
    // runnables for now. Asserting for HTTP channels only.
    MOZ_ASSERT(mDocGroup || mMode == LOAD_AS_DATA,
               "How come the doc group is still null?");

    nsAutoCString method;
    Unused << httpChannel->GetRequestMethod(method);
    // XXX does Necko have a way to renavigate POST, etc. without hitting
    // the network?
    if (!method.EqualsLiteral("GET")) {
      // This is the old Gecko behavior but the HTML5 spec disagrees.
      // Don't reparse on POST.
      mReparseForbidden = true;
    }
  }

  // Attempt to retarget delivery of data (via OnDataAvailable) to the parser
  // thread, rather than through the main thread.
  nsCOMPtr<nsIThreadRetargetableRequest> threadRetargetableRequest =
      do_QueryInterface(mRequest, &rv);
  if (threadRetargetableRequest) {
    rv = threadRetargetableRequest->RetargetDeliveryTo(mEventTarget);
    if (NS_SUCCEEDED(rv)) {
      // Parser thread should be now ready to get data from necko and parse it
      // and main thread might have a chance to process a collector slice.
      // We need to do this asynchronously so that necko may continue processing
      // the request.
      nsCOMPtr<nsIRunnable> runnable =
          new MaybeRunCollector(mExecutor->GetDocument()->GetDocShell());
      mozilla::SystemGroup::Dispatch(mozilla::TaskCategory::GarbageCollection,
                                     runnable.forget());
    }
  }

  if (NS_FAILED(rv)) {
    NS_WARNING("Failed to retarget HTML data delivery to the parser thread.");
  }

  if (mCharsetSource == kCharsetFromParentFrame) {
    // Remember this for error reporting.
    mInitialEncodingWasFromParentFrame = true;
  }

  if (mCharsetSource >= kCharsetFromFinalAutoDetection) {
    if ((mCharsetSource == kCharsetFromParentForced ||
         mCharsetSource == kCharsetFromUserForced) &&
        mEncoding->IsJapaneseLegacy()) {
      // Japanese detector only
      mUseJapaneseDetector = true;
      mGuessEncoding = false;
    } else {
      DontGuessEncoding();
    }
  }

  // Compute various pref-based special cases
  if (!mDecodingLocalFileWithoutTokenizing && mFeedChardet) {
    if (StaticPrefs::intl_charset_detector_ng_enabled()) {
      if (mTLD.EqualsLiteral("jp")) {
        mUseJapaneseDetector =
            !StaticPrefs::intl_charset_detector_ng_jp_enabled();
      } else if (mTLD.EqualsLiteral("in") &&
                 mEncoding == WINDOWS_1252_ENCODING &&
                 !StaticPrefs::intl_charset_detector_ng_in_enabled()) {
        // Avoid breaking font hacks that Chrome doesn't break.
        DontGuessEncoding();
      } else if (mTLD.EqualsLiteral("lk") &&
                 mEncoding == WINDOWS_1252_ENCODING &&
                 !StaticPrefs::intl_charset_detector_ng_lk_enabled()) {
        // Avoid breaking font hacks that Chrome doesn't break.
        DontGuessEncoding();
      }
    } else {
      // If the new detector is turned off in general, we still use it to
      // emulate the old Cyrillic detector in cases where the old Cyrillic
      // detector would have been enabled.
      nsAutoCString detectorName;
      Preferences::GetLocalizedCString("intl.charset.detector", detectorName);
      bool forceEncodingDetectorToCyrillicOnly =
          detectorName.EqualsLiteral("ruprob") ||
          detectorName.EqualsLiteral("ukprob");
      if (mEncoding->IsJapaneseLegacy()) {
        mUseJapaneseDetector = true;
      } else if (mEncoding == WINDOWS_1251_ENCODING &&
                 forceEncodingDetectorToCyrillicOnly) {
        mTLD.AssignLiteral("ru");  // Force the detector into Cyrillic mode
                                   // regardless of real TLD
      } else {
        DontGuessEncoding();
      }
    }
  }

  if (mCharsetSource < kCharsetFromUtf8OnlyMime) {
    // we aren't ready to commit to an encoding yet
    // leave converter uninstantiated for now
    return NS_OK;
  }

  // We are loading JSON/WebVTT/etc. into a browsing context.
  // There's no need to remove the BOM manually here, because
  // the UTF-8 decoder removes it.
  mReparseForbidden = true;
  DontGuessEncoding();

  // Instantiate the converter here to avoid BOM sniffing.
  mDecodingLocalFileWithoutTokenizing = false;
  mUnicodeDecoder = mEncoding->NewDecoderWithBOMRemoval();
  return NS_OK;
}

nsresult nsHtml5StreamParser::CheckListenerChain() {
  NS_ASSERTION(NS_IsMainThread(), "Should be on the main thread!");
  if (!mObserver) {
    return NS_OK;
  }
  nsresult rv;
  nsCOMPtr<nsIThreadRetargetableStreamListener> retargetable =
      do_QueryInterface(mObserver, &rv);
  if (NS_SUCCEEDED(rv) && retargetable) {
    rv = retargetable->CheckListenerChain();
  }
  return rv;
}

void nsHtml5StreamParser::DoStopRequest() {
  NS_ASSERTION(IsParserThread(), "Wrong thread!");
  MOZ_RELEASE_ASSERT(STREAM_BEING_READ == mStreamState,
                     "Stream ended without being open.");
  mTokenizerMutex.AssertCurrentThreadOwns();

  auto guard = MakeScopeExit([&] { OnContentComplete(); });

  if (IsTerminated()) {
    return;
  }

  if (!mUnicodeDecoder) {
    nsresult rv;
    Span<const uint8_t> empty;
    if (NS_FAILED(rv = FinalizeSniffing(empty, 0, true, EmptyTaint))) {
      MarkAsBroken(rv);
      return;
    }
  }
  if (mFeedChardet) {
    mFeedChardet = false;
    FeedDetector(Span<uint8_t>(), true);
  }

  MOZ_ASSERT(mUnicodeDecoder,
             "Should have a decoder after finalizing sniffing.");

  // mLastBuffer should always point to a buffer of the size
  // READ_BUFFER_SIZE.
  if (!mLastBuffer) {
    NS_WARNING("mLastBuffer should not be null!");
    MarkAsBroken(NS_ERROR_NULL_POINTER);
    return;
  }

  Span<uint8_t> src;  // empty span
  for (;;) {
    auto dst = mLastBuffer->TailAsSpan(READ_BUFFER_SIZE);
    uint32_t result;
    size_t read;
    size_t written;
    bool hadErrors;
    Tie(result, read, written, hadErrors) =
        mUnicodeDecoder->DecodeToUTF16(src, dst, true);
    if (!mDecodingLocalFileWithoutTokenizing) {
      OnNewContent(dst.To(written));
    }
    if (hadErrors && !mHasHadErrors) {
      mHasHadErrors = true;
      if (mEncoding == UTF_8_ENCODING) {
        mTreeBuilder->TryToEnableEncodingMenu();
      }
    }
    MOZ_ASSERT(read == 0, "How come an empty span was read form?");
    mLastBuffer->AdvanceEnd(written);
    if (result == kOutputFull) {
      RefPtr<nsHtml5OwningUTF16Buffer> newBuf =
          nsHtml5OwningUTF16Buffer::FalliblyCreate(READ_BUFFER_SIZE);
      if (!newBuf) {
        MarkAsBroken(NS_ERROR_OUT_OF_MEMORY);
        return;
      }
      mLastBuffer = (mLastBuffer->next = std::move(newBuf));
    } else {
      if (mDecodingLocalFileWithoutTokenizing) {
        MOZ_ASSERT(mLocalFileBytesBuffered < LOCAL_FILE_UTF_8_BUFFER_SIZE);
        MOZ_ASSERT(mGuessEncoding);
        auto encoding = mEncoding;
        GuessEncoding(true, false);
        if (encoding == mEncoding) {
          CommitLocalFileToEncoding();
        } else {
          ReDecodeLocalFile();
          DoStopRequest();
          return;
        }
      } else if (mGuessEncoding) {
        GuessEncoding(true, false);
      }
      break;
    }
  }

  mStreamState = STREAM_ENDED;

  if (IsTerminatedOrInterrupted()) {
    return;
  }

  ParseAvailableData();
}

class nsHtml5RequestStopper : public Runnable {
 private:
  nsHtml5StreamParserPtr mStreamParser;

 public:
  explicit nsHtml5RequestStopper(nsHtml5StreamParser* aStreamParser)
      : Runnable("nsHtml5RequestStopper"), mStreamParser(aStreamParser) {}
  NS_IMETHOD Run() override {
    mozilla::MutexAutoLock autoLock(mStreamParser->mTokenizerMutex);
    mStreamParser->DoStopRequest();
    return NS_OK;
  }
};

nsresult nsHtml5StreamParser::OnStopRequest(nsIRequest* aRequest,
                                            nsresult status) {
  NS_ASSERTION(mRequest == aRequest, "Got Stop on wrong stream.");
  NS_ASSERTION(NS_IsMainThread(), "Wrong thread!");
  if (mObserver) {
    mObserver->OnStopRequest(aRequest, status);
  }
  nsCOMPtr<nsIRunnable> stopper = new nsHtml5RequestStopper(this);
  if (NS_FAILED(mEventTarget->Dispatch(stopper, nsIThread::DISPATCH_NORMAL))) {
    NS_WARNING("Dispatching StopRequest event failed.");
  }
  return NS_OK;
}

void nsHtml5StreamParser::DoDataAvailableBuffer(
<<<<<<< HEAD
    mozilla::Buffer<uint8_t>&& aBuffer, const StringTaint& aTaint) {
  if (MOZ_LIKELY(!mDecodingLocalFileAsUTF8)) {
    DoDataAvailable(aBuffer, aTaint);
=======
    mozilla::Buffer<uint8_t>&& aBuffer) {
  if (MOZ_LIKELY(!mDecodingLocalFileWithoutTokenizing)) {
    DoDataAvailable(aBuffer);
>>>>>>> 1b133f0e
    return;
  }
  CheckedInt<size_t> bufferedPlusLength(aBuffer.Length());
  bufferedPlusLength += mLocalFileBytesBuffered;
  if (!bufferedPlusLength.isValid()) {
    MarkAsBroken(NS_ERROR_OUT_OF_MEMORY);
    return;
  }
  // Ensure that WriteStreamBytes() sees a buffer ending
  // exactly at LOCAL_FILE_UTF_8_BUFFER_SIZE
  // if we are about to cross the threshold. This way,
  // Necko buffer boundaries don't affect user-visible
  // behavior.
  if (bufferedPlusLength.value() <= LOCAL_FILE_UTF_8_BUFFER_SIZE) {
    // Truncation OK, because we just checked the range.
    mLocalFileBytesBuffered = bufferedPlusLength.value();
    mBufferedLocalFileData.AppendElement(std::move(aBuffer));
    DoDataAvailable(mBufferedLocalFileData.LastElement(), aTaint);
  } else {
    // Truncation OK, because the constant is small enough.
    size_t overBoundary =
        bufferedPlusLength.value() - LOCAL_FILE_UTF_8_BUFFER_SIZE;
    MOZ_RELEASE_ASSERT(overBoundary < aBuffer.Length());
    size_t untilBoundary = aBuffer.Length() - overBoundary;
    auto span = aBuffer.AsSpan();
    auto head = span.To(untilBoundary);
    auto tail = span.From(untilBoundary);
    MOZ_RELEASE_ASSERT(mLocalFileBytesBuffered + untilBoundary ==
                       LOCAL_FILE_UTF_8_BUFFER_SIZE);
    // We make a theoretically useless copy here, because avoiding
    // the copy adds too much complexity.
    Maybe<Buffer<uint8_t>> maybe = Buffer<uint8_t>::CopyFrom(head);
    if (maybe.isNothing()) {
      MarkAsBroken(NS_ERROR_OUT_OF_MEMORY);
      return;
    }
    mLocalFileBytesBuffered = LOCAL_FILE_UTF_8_BUFFER_SIZE;
    mBufferedLocalFileData.AppendElement(std::move(*maybe));

    DoDataAvailable(head, aTaint.subtaint(0, untilBoundary));
    // Re-decode may have happened here.
    DoDataAvailable(tail, aTaint.subtaint(untilBoundary, aBuffer.Length()));
  }
  // Do this clean-up here to avoid use-after-free when
  // DoDataAvailable is passed a span pointing into an
  // element of mBufferedLocalFileData.
  if (!mDecodingLocalFileWithoutTokenizing) {
    mBufferedLocalFileData.Clear();
  }
}

void nsHtml5StreamParser::DoDataAvailable(Span<const uint8_t> aBuffer, const StringTaint& aTaint) {
  NS_ASSERTION(IsParserThread(), "Wrong thread!");
  MOZ_RELEASE_ASSERT(STREAM_BEING_READ == mStreamState,
                     "DoDataAvailable called when stream not open.");
  mTokenizerMutex.AssertCurrentThreadOwns();

  if (IsTerminated()) {
    return;
  }

  nsresult rv;
  if (HasDecoder()) {
    if (mFeedChardet) {
      FeedDetector(aBuffer, false);
    }
    rv = WriteStreamBytes(aBuffer, aTaint);
  } else {
    rv = SniffStreamBytes(aBuffer, aTaint);
  }
  if (NS_FAILED(rv)) {
    MarkAsBroken(rv);
    return;
  }

  if (IsTerminatedOrInterrupted()) {
    return;
  }

  if (mDecodingLocalFileWithoutTokenizing) {
    return;
  }

  ParseAvailableData();

  if (mFlushTimerArmed || mSpeculating) {
    return;
  }

  {
    mozilla::MutexAutoLock flushTimerLock(mFlushTimerMutex);
    mFlushTimer->InitWithNamedFuncCallback(
        nsHtml5StreamParser::TimerCallback, static_cast<void*>(this),
        mFlushTimerEverFired ? StaticPrefs::html5_flushtimer_initialdelay()
                             : StaticPrefs::html5_flushtimer_subsequentdelay(),
        nsITimer::TYPE_ONE_SHOT, "nsHtml5StreamParser::DoDataAvailable");
  }
  mFlushTimerArmed = true;
}

class nsHtml5DataAvailable : public Runnable {
 private:
  nsHtml5StreamParserPtr mStreamParser;
  Buffer<uint8_t> mData;
  StringTaint mTaint;

 public:
  nsHtml5DataAvailable(nsHtml5StreamParser* aStreamParser,
                       Buffer<uint8_t>&& aData, StringTaint aTaint)
      : Runnable("nsHtml5DataAvailable"),
        mStreamParser(aStreamParser),
        mData(std::move(aData)),
        mTaint(aTaint) {}
  NS_IMETHOD Run() override {
    mozilla::MutexAutoLock autoLock(mStreamParser->mTokenizerMutex);
    mStreamParser->DoDataAvailableBuffer(std::move(mData), mTaint);
    return NS_OK;
  }
};

nsresult nsHtml5StreamParser::OnDataAvailable(nsIRequest* aRequest,
                                              nsIInputStream* aInStream,
                                              uint64_t aSourceOffset,
                                              uint32_t aLength) {
  nsresult rv;
  if (NS_FAILED(rv = mExecutor->IsBroken())) {
    return rv;
  }

  // TaintFox: see if there's taint information available.
  nsCOMPtr<nsITaintawareInputStream> taintInputStream(do_QueryInterface(aInStream));
#if (DEBUG_E2E_TAINTING)
  if (!taintInputStream) {
    puts("!!!!! NO taint-aware input stream available in StreamParser::OnDataAvailable !!!!!");
  } else {
    puts("+++++ Taint-aware input stream available in StreamParser::OnDataAvailable +++++");
  }
#endif

  MOZ_ASSERT(mRequest == aRequest, "Got data on wrong stream.");
  uint32_t totalRead;
  // Main thread to parser thread dispatch requires copying to buffer first.
  if (MOZ_UNLIKELY(NS_IsMainThread())) {
    Maybe<Buffer<uint8_t>> maybe = Buffer<uint8_t>::Alloc(aLength);
    if (maybe.isNothing()) {
      return mExecutor->MarkAsBroken(NS_ERROR_OUT_OF_MEMORY);
    }
    Buffer<uint8_t> data(std::move(*maybe));
    StringTaint taint;
    if (taintInputStream) {
        rv = taintInputStream->TaintedRead(reinterpret_cast<char*>(data.Elements()),
                                           data.Length(), &taint, &totalRead);
    } else {
        rv = aInStream->Read(reinterpret_cast<char*>(data.Elements()),
                             data.Length(), &totalRead);
    }
    NS_ENSURE_SUCCESS(rv, rv);
    MOZ_ASSERT(totalRead == aLength);

    nsCOMPtr<nsIRunnable> dataAvailable =
        new nsHtml5DataAvailable(this, std::move(data), taint);
    if (NS_FAILED(mEventTarget->Dispatch(dataAvailable,
                                         nsIThread::DISPATCH_NORMAL))) {
      NS_WARNING("Dispatching DataAvailable event failed.");
    }
    return rv;
  }
  MOZ_ASSERT(IsParserThread(), "Wrong thread!");
  mozilla::MutexAutoLock autoLock(mTokenizerMutex);

  if (MOZ_UNLIKELY(mDecodingLocalFileWithoutTokenizing)) {
    // It's a bit sad to potentially buffer the first 1024
    // bytes in two places, but it's a lot simpler than trying
    // to optitize out that copy. It only happens for local files
    // and not for the http(s) content anyway.
    Maybe<Buffer<uint8_t>> maybe = Buffer<uint8_t>::Alloc(aLength);
    if (maybe.isNothing()) {
      MarkAsBroken(NS_ERROR_OUT_OF_MEMORY);
      return NS_ERROR_OUT_OF_MEMORY;
    }
    Buffer<uint8_t> data(std::move(*maybe));
    StringTaint taint;

    if (taintInputStream) {
        rv = taintInputStream->TaintedRead(reinterpret_cast<char*>(data.Elements()),
                                           data.Length(), &taint, &totalRead);
    } else {
        rv = aInStream->Read(reinterpret_cast<char*>(data.Elements()),
                             data.Length(), &totalRead);
    }

    NS_ENSURE_SUCCESS(rv, rv);
    MOZ_ASSERT(totalRead == aLength);
    DoDataAvailableBuffer(std::move(data), taint);
    return rv;
  }
  // Read directly from response buffer.
  if (taintInputStream) {
    rv = taintInputStream->TaintedReadSegments(CopySegmentsToParser, this, aLength, &totalRead);
  } else {
    rv = aInStream->ReadSegments(CopySegmentsToParserNoTaint, this, aLength, &totalRead);
  }
  NS_ENSURE_SUCCESS(rv, rv);
  MOZ_ASSERT(totalRead == aLength);
  return rv;
}

/* static */
nsresult nsHtml5StreamParser::CopySegmentsToParserNoTaint(
    nsIInputStream* aInStream, void* aClosure, const char* aFromSegment,
    uint32_t aToOffset, uint32_t aCount, uint32_t* aWriteCount) {
  nsHtml5StreamParser* parser = static_cast<nsHtml5StreamParser*>(aClosure);

  parser->DoDataAvailable(AsBytes(MakeSpan(aFromSegment, aCount)), EmptyTaint);
  // Assume DoDataAvailable consumed all available bytes.
  *aWriteCount = aCount;
  return NS_OK;
}

/* static */ nsresult
nsHtml5StreamParser::CopySegmentsToParser(
  nsITaintawareInputStream *aInStream, void *aClosure, const char *aFromSegment,
  uint32_t aToOffset, uint32_t aCount, const StringTaint& aTaint, uint32_t *aWriteCount) {
  nsHtml5StreamParser* parser = static_cast<nsHtml5StreamParser*>(aClosure);

  parser->DoDataAvailable(AsBytes(MakeSpan(aFromSegment, aCount)), aTaint);
  // Assume DoDataAvailable consumed all available bytes.
  *aWriteCount = aCount;
  return NS_OK;
}

const Encoding* nsHtml5StreamParser::PreferredForInternalEncodingDecl(
    const nsACString& aEncoding) {
  const Encoding* newEncoding = Encoding::ForLabel(aEncoding);
  if (!newEncoding) {
    // the encoding name is bogus
    mTreeBuilder->MaybeComplainAboutCharset("EncMetaUnsupported", true,
                                            mTokenizer->getLineNumber());
    return nullptr;
  }

  if (newEncoding == UTF_16BE_ENCODING || newEncoding == UTF_16LE_ENCODING) {
    mTreeBuilder->MaybeComplainAboutCharset("EncMetaUtf16", true,
                                            mTokenizer->getLineNumber());
    newEncoding = UTF_8_ENCODING;
  }

  if (newEncoding == X_USER_DEFINED_ENCODING) {
    // WebKit/Blink hack for Indian and Armenian legacy sites
    mTreeBuilder->MaybeComplainAboutCharset("EncMetaUserDefined", true,
                                            mTokenizer->getLineNumber());
    newEncoding = WINDOWS_1252_ENCODING;
  }

  if (newEncoding == mEncoding) {
    if (mCharsetSource < kCharsetFromMetaPrescan) {
      if (mInitialEncodingWasFromParentFrame) {
        mTreeBuilder->MaybeComplainAboutCharset("EncLateMetaFrame", false,
                                                mTokenizer->getLineNumber());
      } else {
        mTreeBuilder->MaybeComplainAboutCharset("EncLateMeta", false,
                                                mTokenizer->getLineNumber());
      }
    }
    mCharsetSource = kCharsetFromMetaTag;  // become confident
    DontGuessEncoding();                   // don't feed chardet when confident
    return nullptr;
  }

  return newEncoding;
}

bool nsHtml5StreamParser::internalEncodingDeclaration(nsHtml5String aEncoding) {
  // This code needs to stay in sync with
  // nsHtml5MetaScanner::tryCharset. Unfortunately, the
  // trickery with member fields there leads to some copy-paste reuse. :-(
  NS_ASSERTION(IsParserThread(), "Wrong thread!");
  if (mCharsetSource >= kCharsetFromMetaTag) {  // this threshold corresponds to
                                                // "confident" in the HTML5 spec
    return false;
  }

  nsString newEncoding16;  // Not Auto, because using it to hold nsStringBuffer*
  aEncoding.ToString(newEncoding16);
  nsAutoCString newEncoding;
  CopyUTF16toUTF8(newEncoding16, newEncoding);

  auto encoding = PreferredForInternalEncodingDecl(newEncoding);
  if (!encoding) {
    return false;
  }

  if (mReparseForbidden) {
    // This mReparseForbidden check happens after the call to
    // PreferredForInternalEncodingDecl so that if that method calls
    // MaybeComplainAboutCharset, its charset complaint wins over the one
    // below.
    mTreeBuilder->MaybeComplainAboutCharset("EncLateMetaTooLate", true,
                                            mTokenizer->getLineNumber());
    return false;  // not reparsing even if we wanted to
  }

  // Avoid having the chardet ask for another restart after this restart
  // request.
  DontGuessEncoding();
  mTreeBuilder->NeedsCharsetSwitchTo(WrapNotNull(encoding), kCharsetFromMetaTag,
                                     mTokenizer->getLineNumber());
  FlushTreeOpsAndDisarmTimer();
  Interrupt();
  // the tree op executor will cause the stream parser to terminate
  // if the charset switch request is accepted or it'll uninterrupt
  // if the request failed. Note that if the restart request fails,
  // we don't bother trying to make chardet resume. Might as well
  // assume that chardet-requested restarts would fail, too.
  return true;
}

void nsHtml5StreamParser::FlushTreeOpsAndDisarmTimer() {
  NS_ASSERTION(IsParserThread(), "Wrong thread!");
  if (mFlushTimerArmed) {
    // avoid calling Cancel if the flush timer isn't armed to avoid acquiring
    // a mutex
    {
      mozilla::MutexAutoLock flushTimerLock(mFlushTimerMutex);
      mFlushTimer->Cancel();
    }
    mFlushTimerArmed = false;
  }
  if (mMode == VIEW_SOURCE_HTML || mMode == VIEW_SOURCE_XML) {
    mTokenizer->FlushViewSource();
  }
  mTreeBuilder->Flush();
  nsCOMPtr<nsIRunnable> runnable(mExecutorFlusher);
  if (NS_FAILED(DispatchToMain(runnable.forget()))) {
    NS_WARNING("failed to dispatch executor flush event");
  }
}

void nsHtml5StreamParser::ParseAvailableData() {
  MOZ_ASSERT(IsParserThread(), "Wrong thread!");
  mTokenizerMutex.AssertCurrentThreadOwns();
  MOZ_ASSERT(!mDecodingLocalFileWithoutTokenizing);

  if (IsTerminatedOrInterrupted()) {
    return;
  }

  if (mSpeculating && !IsSpeculationEnabled()) {
    return;
  }

  for (;;) {
    if (!mFirstBuffer->hasMore()) {
      if (mFirstBuffer == mLastBuffer) {
        switch (mStreamState) {
          case STREAM_BEING_READ:
            // never release the last buffer.
            if (!mSpeculating) {
              // reuse buffer space if not speculating
              mFirstBuffer->setStart(0);
              mFirstBuffer->setEnd(0);
            }
            mTreeBuilder->FlushLoads();
            {
              // Dispatch this runnable unconditionally, because the loads
              // that need flushing may have been flushed earlier even if the
              // flush right above here did nothing.
              nsCOMPtr<nsIRunnable> runnable(mLoadFlusher);
              if (NS_FAILED(DispatchToMain(runnable.forget()))) {
                NS_WARNING("failed to dispatch load flush event");
              }
            }
            return;  // no more data for now but expecting more
          case STREAM_ENDED:
            if (mAtEOF) {
              return;
            }
            mAtEOF = true;
            if (mCharsetSource < kCharsetFromMetaTag) {
              if (mInitialEncodingWasFromParentFrame) {
                // Unfortunately, this check doesn't take effect for
                // cross-origin frames, so cross-origin ad frames that have
                // no text and only an image or a Flash embed get the more
                // severe message from the next if block. The message is
                // technically accurate, though.
                mTreeBuilder->MaybeComplainAboutCharset("EncNoDeclarationFrame",
                                                        false, 0);
              } else if (mMode == NORMAL) {
                mTreeBuilder->MaybeComplainAboutCharset("EncNoDeclaration",
                                                        true, 0);
              } else if (mMode == PLAIN_TEXT) {
                mTreeBuilder->MaybeComplainAboutCharset("EncNoDeclarationPlain",
                                                        true, 0);
              }
            }
            if (NS_SUCCEEDED(mTreeBuilder->IsBroken())) {
              mTokenizer->eof();
              nsresult rv;
              if (NS_FAILED((rv = mTreeBuilder->IsBroken()))) {
                MarkAsBroken(rv);
              } else {
                mTreeBuilder->StreamEnded();
                if (mMode == VIEW_SOURCE_HTML || mMode == VIEW_SOURCE_XML) {
                  mTokenizer->EndViewSource();
                }
              }
            }
            FlushTreeOpsAndDisarmTimer();
            return;  // no more data and not expecting more
          default:
            MOZ_ASSERT_UNREACHABLE("It should be impossible to reach this.");
            return;
        }
      }
      mFirstBuffer = mFirstBuffer->next;
      continue;
    }

    // now we have a non-empty buffer
    mFirstBuffer->adjust(mLastWasCR);
    mLastWasCR = false;
    if (mFirstBuffer->hasMore()) {
      if (!mTokenizer->EnsureBufferSpace(mFirstBuffer->getLength())) {
        MarkAsBroken(NS_ERROR_OUT_OF_MEMORY);
        return;
      }
      mLastWasCR = mTokenizer->tokenizeBuffer(mFirstBuffer);
      nsresult rv;
      if (NS_FAILED((rv = mTreeBuilder->IsBroken()))) {
        MarkAsBroken(rv);
        return;
      }
      // At this point, internalEncodingDeclaration() may have called
      // Terminate, but that never happens together with script.
      // Can't assert that here, though, because it's possible that the main
      // thread has called Terminate() while this thread was parsing.
      if (mTreeBuilder->HasScript()) {
        // HasScript() cannot return true if the tree builder is preventing
        // script execution.
        MOZ_ASSERT(mMode == NORMAL);
        mozilla::MutexAutoLock speculationAutoLock(mSpeculationMutex);
        nsHtml5Speculation* speculation = new nsHtml5Speculation(
            mFirstBuffer, mFirstBuffer->getStart(), mTokenizer->getLineNumber(),
            mTreeBuilder->newSnapshot());
        mTreeBuilder->AddSnapshotToScript(speculation->GetSnapshot(),
                                          speculation->GetStartLineNumber());
        FlushTreeOpsAndDisarmTimer();
        mTreeBuilder->SetOpSink(speculation);
        mSpeculations.AppendElement(speculation);  // adopts the pointer
        mSpeculating = true;
      }
      if (IsTerminatedOrInterrupted()) {
        return;
      }
    }
  }
}

class nsHtml5StreamParserContinuation : public Runnable {
 private:
  nsHtml5StreamParserPtr mStreamParser;

 public:
  explicit nsHtml5StreamParserContinuation(nsHtml5StreamParser* aStreamParser)
      : Runnable("nsHtml5StreamParserContinuation"),
        mStreamParser(aStreamParser) {}
  NS_IMETHOD Run() override {
    mozilla::MutexAutoLock autoLock(mStreamParser->mTokenizerMutex);
    mStreamParser->Uninterrupt();
    mStreamParser->ParseAvailableData();
    return NS_OK;
  }
};

void nsHtml5StreamParser::ContinueAfterScripts(nsHtml5Tokenizer* aTokenizer,
                                               nsHtml5TreeBuilder* aTreeBuilder,
                                               bool aLastWasCR) {
  NS_ASSERTION(NS_IsMainThread(), "Wrong thread!");
  NS_ASSERTION(!(mMode == VIEW_SOURCE_HTML || mMode == VIEW_SOURCE_XML),
               "ContinueAfterScripts called in view source mode!");
  if (NS_FAILED(mExecutor->IsBroken())) {
    return;
  }
#ifdef DEBUG
  mExecutor->AssertStageEmpty();
#endif
  bool speculationFailed = false;
  {
    mozilla::MutexAutoLock speculationAutoLock(mSpeculationMutex);
    if (mSpeculations.IsEmpty()) {
      MOZ_ASSERT_UNREACHABLE(
          "ContinueAfterScripts called without "
          "speculations.");
      return;
    }

    const auto& speculation = mSpeculations.ElementAt(0);
    if (aLastWasCR || !aTokenizer->isInDataState() ||
        !aTreeBuilder->snapshotMatches(speculation->GetSnapshot())) {
      speculationFailed = true;
      // We've got a failed speculation :-(
      MaybeDisableFutureSpeculation();
      Interrupt();  // Make the parser thread release the tokenizer mutex sooner
      // now fall out of the speculationAutoLock into the tokenizerAutoLock
      // block
    } else {
      // We've got a successful speculation!
      if (mSpeculations.Length() > 1) {
        // the first speculation isn't the current speculation, so there's
        // no need to bother the parser thread.
        speculation->FlushToSink(mExecutor);
        NS_ASSERTION(!mExecutor->IsScriptExecuting(),
                     "ParseUntilBlocked() was supposed to ensure we don't come "
                     "here when scripts are executing.");
        NS_ASSERTION(
            mExecutor->IsInFlushLoop(),
            "How are we here if "
            "RunFlushLoop() didn't call ParseUntilBlocked() which is the "
            "only caller of this method?");
        mSpeculations.RemoveElementAt(0);
        return;
      }
      // else
      Interrupt();  // Make the parser thread release the tokenizer mutex sooner

      // now fall through
      // the first speculation is the current speculation. Need to
      // release the the speculation mutex and acquire the tokenizer
      // mutex. (Just acquiring the other mutex here would deadlock)
    }
  }
  {
    mozilla::MutexAutoLock tokenizerAutoLock(mTokenizerMutex);
#ifdef DEBUG
    {
      mAtomTable.SetPermittedLookupEventTarget(
          GetMainThreadSerialEventTarget());
    }
#endif
    // In principle, the speculation mutex should be acquired here,
    // but there's no point, because the parser thread only acquires it
    // when it has also acquired the tokenizer mutex and we are already
    // holding the tokenizer mutex.
    if (speculationFailed) {
      // Rewind the stream
      mAtEOF = false;
      const auto& speculation = mSpeculations.ElementAt(0);
      mFirstBuffer = speculation->GetBuffer();
      mFirstBuffer->setStart(speculation->GetStart());
      mTokenizer->setLineNumber(speculation->GetStartLineNumber());

      nsContentUtils::ReportToConsole(
          nsIScriptError::warningFlag, NS_LITERAL_CSTRING("DOM Events"),
          mExecutor->GetDocument(), nsContentUtils::eDOM_PROPERTIES,
          "SpeculationFailed", nsTArray<nsString>(), nullptr, EmptyString(),
          speculation->GetStartLineNumber());

      nsHtml5OwningUTF16Buffer* buffer = mFirstBuffer->next;
      while (buffer) {
        buffer->setStart(0);
        buffer = buffer->next;
      }

      mSpeculations.Clear();  // potentially a huge number of destructors
                              // run here synchronously on the main thread...

      mTreeBuilder->flushCharacters();  // empty the pending buffer
      mTreeBuilder->ClearOps();         // now get rid of the failed ops

      mTreeBuilder->SetOpSink(mExecutor->GetStage());
      mExecutor->StartReadingFromStage();
      mSpeculating = false;

      // Copy state over
      mLastWasCR = aLastWasCR;
      mTokenizer->loadState(aTokenizer);
      mTreeBuilder->loadState(aTreeBuilder);
    } else {
      // We've got a successful speculation and at least a moment ago it was
      // the current speculation
      mSpeculations.ElementAt(0)->FlushToSink(mExecutor);
      NS_ASSERTION(!mExecutor->IsScriptExecuting(),
                   "ParseUntilBlocked() was supposed to ensure we don't come "
                   "here when scripts are executing.");
      NS_ASSERTION(
          mExecutor->IsInFlushLoop(),
          "How are we here if "
          "RunFlushLoop() didn't call ParseUntilBlocked() which is the "
          "only caller of this method?");
      mSpeculations.RemoveElementAt(0);
      if (mSpeculations.IsEmpty()) {
        // yes, it was still the only speculation. Now stop speculating
        // However, before telling the executor to read from stage, flush
        // any pending ops straight to the executor, because otherwise
        // they remain unflushed until we get more data from the network.
        mTreeBuilder->SetOpSink(mExecutor);
        mTreeBuilder->Flush(true);
        mTreeBuilder->SetOpSink(mExecutor->GetStage());
        mExecutor->StartReadingFromStage();
        mSpeculating = false;
      }
    }
    nsCOMPtr<nsIRunnable> event = new nsHtml5StreamParserContinuation(this);
    if (NS_FAILED(mEventTarget->Dispatch(event, nsIThread::DISPATCH_NORMAL))) {
      NS_WARNING("Failed to dispatch nsHtml5StreamParserContinuation");
    }
// A stream event might run before this event runs, but that's harmless.
#ifdef DEBUG
    mAtomTable.SetPermittedLookupEventTarget(mEventTarget);
#endif
  }
}

void nsHtml5StreamParser::ContinueAfterFailedCharsetSwitch() {
  NS_ASSERTION(NS_IsMainThread(), "Wrong thread!");
  nsCOMPtr<nsIRunnable> event = new nsHtml5StreamParserContinuation(this);
  if (NS_FAILED(mEventTarget->Dispatch(event, nsIThread::DISPATCH_NORMAL))) {
    NS_WARNING("Failed to dispatch nsHtml5StreamParserContinuation");
  }
}

class nsHtml5TimerKungFu : public Runnable {
 private:
  nsHtml5StreamParserPtr mStreamParser;

 public:
  explicit nsHtml5TimerKungFu(nsHtml5StreamParser* aStreamParser)
      : Runnable("nsHtml5TimerKungFu"), mStreamParser(aStreamParser) {}
  NS_IMETHOD Run() override {
    mozilla::MutexAutoLock flushTimerLock(mStreamParser->mFlushTimerMutex);
    if (mStreamParser->mFlushTimer) {
      mStreamParser->mFlushTimer->Cancel();
      mStreamParser->mFlushTimer = nullptr;
    }
    return NS_OK;
  }
};

void nsHtml5StreamParser::DropTimer() {
  NS_ASSERTION(NS_IsMainThread(), "Wrong thread!");
  /*
   * Simply nulling out the timer wouldn't work, because if the timer is
   * armed, it needs to be canceled first. Simply canceling it first wouldn't
   * work, because nsTimerImpl::Cancel is not safe for calling from outside
   * the thread where nsTimerImpl::Fire would run. It's not safe to
   * dispatch a runnable to cancel the timer from the destructor of this
   * class, because the timer has a weak (void*) pointer back to this instance
   * of the stream parser and having the timer fire before the runnable
   * cancels it would make the timer access a deleted object.
   *
   * This DropTimer method addresses these issues. This method must be called
   * on the main thread before the destructor of this class is reached.
   * The nsHtml5TimerKungFu object has an nsHtml5StreamParserPtr that addrefs
   * this
   * stream parser object to keep it alive until the runnable is done.
   * The runnable cancels the timer on the parser thread, drops the timer
   * and lets nsHtml5StreamParserPtr send a runnable back to the main thread to
   * release the stream parser.
   */
  mozilla::MutexAutoLock flushTimerLock(mFlushTimerMutex);
  if (mFlushTimer) {
    nsCOMPtr<nsIRunnable> event = new nsHtml5TimerKungFu(this);
    if (NS_FAILED(mEventTarget->Dispatch(event, nsIThread::DISPATCH_NORMAL))) {
      NS_WARNING("Failed to dispatch TimerKungFu event");
    }
  }
}

// Using a static, because the method name Notify is taken by the chardet
// callback.
void nsHtml5StreamParser::TimerCallback(nsITimer* aTimer, void* aClosure) {
  (static_cast<nsHtml5StreamParser*>(aClosure))->TimerFlush();
}

void nsHtml5StreamParser::TimerFlush() {
  NS_ASSERTION(IsParserThread(), "Wrong thread!");
  mozilla::MutexAutoLock autoLock(mTokenizerMutex);

  NS_ASSERTION(!mSpeculating, "Flush timer fired while speculating.");

  // The timer fired if we got here. No need to cancel it. Mark it as
  // not armed, though.
  mFlushTimerArmed = false;

  mFlushTimerEverFired = true;

  if (IsTerminatedOrInterrupted()) {
    return;
  }

  if (mMode == VIEW_SOURCE_HTML || mMode == VIEW_SOURCE_XML) {
    mTreeBuilder->Flush();  // delete useless ops
    if (mTokenizer->FlushViewSource()) {
      nsCOMPtr<nsIRunnable> runnable(mExecutorFlusher);
      if (NS_FAILED(DispatchToMain(runnable.forget()))) {
        NS_WARNING("failed to dispatch executor flush event");
      }
    }
  } else {
    // we aren't speculating and we don't know when new data is
    // going to arrive. Send data to the main thread.
    if (mTreeBuilder->Flush(true)) {
      nsCOMPtr<nsIRunnable> runnable(mExecutorFlusher);
      if (NS_FAILED(DispatchToMain(runnable.forget()))) {
        NS_WARNING("failed to dispatch executor flush event");
      }
    }
  }
}

void nsHtml5StreamParser::MarkAsBroken(nsresult aRv) {
  NS_ASSERTION(IsParserThread(), "Wrong thread!");
  mTokenizerMutex.AssertCurrentThreadOwns();

  Terminate();
  mTreeBuilder->MarkAsBroken(aRv);
  mozilla::DebugOnly<bool> hadOps = mTreeBuilder->Flush(false);
  NS_ASSERTION(hadOps, "Should have had the markAsBroken op!");
  nsCOMPtr<nsIRunnable> runnable(mExecutorFlusher);
  if (NS_FAILED(DispatchToMain(runnable.forget()))) {
    NS_WARNING("failed to dispatch executor flush event");
  }
}

nsresult nsHtml5StreamParser::DispatchToMain(
    already_AddRefed<nsIRunnable>&& aRunnable) {
  if (mDocGroup) {
    return mDocGroup->Dispatch(TaskCategory::Network, std::move(aRunnable));
  }
  return SchedulerGroup::UnlabeledDispatch(TaskCategory::Network,
                                           std::move(aRunnable));
}<|MERGE_RESOLUTION|>--- conflicted
+++ resolved
@@ -742,13 +742,9 @@
             mFeedChardet = true;
             mUseJapaneseDetector = true;
             FinalizeSniffingWithDetector(aFromSegment, countToSniffingLimit,
-<<<<<<< HEAD
                                          false, aTaint);
-=======
-                                         false);
           } else {
             DontGuessEncoding();
->>>>>>> 1b133f0e
           }
           return SetupDecodingAndWriteSniffingBufferAndCurrentSegment(
               aFromSegment, aTaint);
@@ -765,14 +761,10 @@
       // meta not found, honor override
       if (mEncoding->IsJapaneseLegacy()) {
         mFeedChardet = true;
-<<<<<<< HEAD
+        mUseJapaneseDetector = true;
         FinalizeSniffingWithDetector(aFromSegment, countToSniffingLimit, false, aTaint);
-=======
-        mUseJapaneseDetector = true;
-        FinalizeSniffingWithDetector(aFromSegment, countToSniffingLimit, false);
       } else {
         DontGuessEncoding();
->>>>>>> 1b133f0e
       }
       return SetupDecodingAndWriteSniffingBufferAndCurrentSegment(aFromSegment, aTaint);
     }
@@ -1359,15 +1351,9 @@
 }
 
 void nsHtml5StreamParser::DoDataAvailableBuffer(
-<<<<<<< HEAD
-    mozilla::Buffer<uint8_t>&& aBuffer, const StringTaint& aTaint) {
-  if (MOZ_LIKELY(!mDecodingLocalFileAsUTF8)) {
+  mozilla::Buffer<uint8_t>&& aBuffer, const StringTaint& aTaint) {
+  if (MOZ_LIKELY(!mDecodingLocalFileWithoutTokenizing)) {
     DoDataAvailable(aBuffer, aTaint);
-=======
-    mozilla::Buffer<uint8_t>&& aBuffer) {
-  if (MOZ_LIKELY(!mDecodingLocalFileWithoutTokenizing)) {
-    DoDataAvailable(aBuffer);
->>>>>>> 1b133f0e
     return;
   }
   CheckedInt<size_t> bufferedPlusLength(aBuffer.Length());
