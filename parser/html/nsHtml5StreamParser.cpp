--- conflicted
+++ resolved
@@ -1307,15 +1307,11 @@
     mTreeBuilder->SetDocumentCharset(mEncoding, mCharsetSource, false);
 
     for (auto&& buffer : mBufferedBytes) {
-<<<<<<< HEAD
-      Unused << WriteStreamBytes(buffer, EmptyTaint);
-=======
-      nsresult rv = WriteStreamBytes(buffer);
+      nsresult rv = WriteStreamBytes(buffer, EmptyTaint);
       if (NS_FAILED(rv)) {
         MarkAsBroken(rv);
         return;
       }
->>>>>>> 64b6a01c
     }
   } else if (!mUnicodeDecoder) {
     nsresult rv;
@@ -2345,15 +2341,11 @@
                  "Must have set mLookingForMetaCharset to false to report data "
                  "to dev tools below");
       for (auto&& buffer : mBufferedBytes) {
-<<<<<<< HEAD
-        WriteStreamBytes(buffer, EmptyTaint);
-=======
-        nsresult rv = WriteStreamBytes(buffer);
+        nsresult rv = WriteStreamBytes(buffer, EmptyTaint);
         if (NS_FAILED(rv)) {
           MarkAsBroken(rv);
           return false;
         }
->>>>>>> 64b6a01c
       }
     }
   } else if (!mLookingForMetaCharset && !mDecodingLocalFileWithoutTokenizing) {
