/* -*- Mode: C++; tab-width: 2; indent-tabs-mode: nil; c-basic-offset: 2 -*- */
/* vim: set sw=2 ts=2 et tw=80: */
/* This Source Code Form is subject to the terms of the Mozilla Public
 * License, v. 2.0. If a copy of the MPL was not distributed with this
 * file, You can obtain one at http://mozilla.org/MPL/2.0/. */
/*
 * Modifications Copyright SAP SE. 2019-2021.  All rights reserved.
 */

#include "nsHtml5StreamParser.h"

#include <stdlib.h>
#include <string.h>
#include <algorithm>
#include <new>
#include <type_traits>
#include <utility>
#include "GeckoProfiler.h"
#include "js/GCAPI.h"
#include "mozilla/ArrayIterator.h"
#include "mozilla/Buffer.h"
#include "mozilla/CheckedInt.h"
#include "mozilla/DebugOnly.h"
#include "mozilla/Encoding.h"
#include "mozilla/EncodingDetector.h"
#include "mozilla/Likely.h"
#include "mozilla/Maybe.h"
#include "mozilla/SchedulerGroup.h"
#include "mozilla/ScopeExit.h"
#include "mozilla/Services.h"
#include "mozilla/StaticPrefs_html5.h"
#include "mozilla/StaticPrefs_intl.h"
#include "mozilla/TaskCategory.h"
#include "mozilla/Tuple.h"
#include "mozilla/UniquePtrExtensions.h"
#include "mozilla/Unused.h"
#include "mozilla/dom/BindingDeclarations.h"
#include "mozilla/dom/BrowsingContext.h"
#include "mozilla/dom/DebuggerUtilsBinding.h"
#include "mozilla/dom/DocGroup.h"
#include "mozilla/dom/Document.h"
#include "mozilla/mozalloc.h"
#include "nsContentSink.h"
#include "nsContentUtils.h"
#include "nsCycleCollectionTraversalCallback.h"
#include "nsHtml5AtomTable.h"
#include "nsHtml5ByteReadable.h"
#include "nsHtml5Highlighter.h"
#include "nsHtml5MetaScanner.h"
#include "nsHtml5Module.h"
#include "nsHtml5OwningUTF16Buffer.h"
#include "nsHtml5Parser.h"
#include "nsHtml5Speculation.h"
#include "nsHtml5StreamParserPtr.h"
#include "nsHtml5Tokenizer.h"
#include "nsHtml5TreeBuilder.h"
#include "nsHtml5TreeOpExecutor.h"
#include "nsHtml5TreeOpStage.h"
#include "nsIChannel.h"
#include "nsIContentSink.h"
#include "nsID.h"
#include "nsIDTD.h"
#include "nsIDocShell.h"
#include "nsIEventTarget.h"
#include "nsIHttpChannel.h"
#include "nsIInputStream.h"
#include "nsINestedURI.h"
<<<<<<< HEAD
#include "nsCharsetSource.h"
#include "nsITaintawareInputStream.h"
=======
#include "nsIObserverService.h"
#include "nsIRequest.h"
#include "nsIRunnable.h"
#include "nsIScriptError.h"
#include "nsIThread.h"
>>>>>>> 713683b4
#include "nsIThreadRetargetableRequest.h"
#include "nsIThreadRetargetableStreamListener.h"
#include "nsITimer.h"
#include "nsIURI.h"
#include "nsJSEnvironment.h"
#include "nsLiteralString.h"
#include "nsNetUtil.h"
#include "nsString.h"
#include "nsTPromiseFlatString.h"
#include "nsThreadUtils.h"
#include "nsXULAppAPI.h"

extern "C" {
// Defined in intl/encoding_glue/src/lib.rs
const mozilla::Encoding* xmldecl_parse(const uint8_t* buf, size_t buf_len);
};

using namespace mozilla;
using namespace mozilla::dom;

/*
 * Note that nsHtml5StreamParser implements cycle collecting AddRef and
 * Release. Therefore, nsHtml5StreamParser must never be refcounted from
 * the parser thread!
 *
 * To work around this limitation, runnables posted by the main thread to the
 * parser thread hold their reference to the stream parser in an
 * nsHtml5StreamParserPtr. Upon creation, nsHtml5StreamParserPtr addrefs the
 * object it holds
 * just like a regular nsRefPtr. This is OK, since the creation of the
 * runnable and the nsHtml5StreamParserPtr happens on the main thread.
 *
 * When the runnable is done on the parser thread, the destructor of
 * nsHtml5StreamParserPtr runs there. It doesn't call Release on the held object
 * directly. Instead, it posts another runnable back to the main thread where
 * that runnable calls Release on the wrapped object.
 *
 * When posting runnables in the other direction, the runnables have to be
 * created on the main thread when nsHtml5StreamParser is instantiated and
 * held for the lifetime of the nsHtml5StreamParser. This works, because the
 * same runnabled can be dispatched multiple times and currently runnables
 * posted from the parser thread to main thread don't need to wrap any
 * runnable-specific data. (In the other direction, the runnables most notably
 * wrap the byte data of the stream.)
 */
NS_IMPL_CYCLE_COLLECTING_ADDREF(nsHtml5StreamParser)
NS_IMPL_CYCLE_COLLECTING_RELEASE(nsHtml5StreamParser)

NS_INTERFACE_TABLE_HEAD(nsHtml5StreamParser)
  NS_INTERFACE_TABLE(nsHtml5StreamParser, nsISupports)
  NS_INTERFACE_TABLE_TO_MAP_SEGUE_CYCLE_COLLECTION(nsHtml5StreamParser)
NS_INTERFACE_MAP_END

NS_IMPL_CYCLE_COLLECTION_CLASS(nsHtml5StreamParser)

NS_IMPL_CYCLE_COLLECTION_UNLINK_BEGIN(nsHtml5StreamParser)
  tmp->DropTimer();
  NS_IMPL_CYCLE_COLLECTION_UNLINK(mRequest)
  NS_IMPL_CYCLE_COLLECTION_UNLINK(mOwner)
  tmp->mExecutorFlusher = nullptr;
  tmp->mLoadFlusher = nullptr;
  tmp->mExecutor = nullptr;
NS_IMPL_CYCLE_COLLECTION_UNLINK_END

NS_IMPL_CYCLE_COLLECTION_TRAVERSE_BEGIN(nsHtml5StreamParser)
  NS_IMPL_CYCLE_COLLECTION_TRAVERSE(mRequest)
  NS_IMPL_CYCLE_COLLECTION_TRAVERSE(mOwner)
  // hack: count the strongly owned edge wrapped in the runnable
  if (tmp->mExecutorFlusher) {
    NS_CYCLE_COLLECTION_NOTE_EDGE_NAME(cb, "mExecutorFlusher->mExecutor");
    cb.NoteXPCOMChild(static_cast<nsIContentSink*>(tmp->mExecutor));
  }
  // hack: count the strongly owned edge wrapped in the runnable
  if (tmp->mLoadFlusher) {
    NS_CYCLE_COLLECTION_NOTE_EDGE_NAME(cb, "mLoadFlusher->mExecutor");
    cb.NoteXPCOMChild(static_cast<nsIContentSink*>(tmp->mExecutor));
  }
NS_IMPL_CYCLE_COLLECTION_TRAVERSE_END

class nsHtml5ExecutorFlusher : public Runnable {
 private:
  RefPtr<nsHtml5TreeOpExecutor> mExecutor;

 public:
  explicit nsHtml5ExecutorFlusher(nsHtml5TreeOpExecutor* aExecutor)
      : Runnable("nsHtml5ExecutorFlusher"), mExecutor(aExecutor) {}
  NS_IMETHOD Run() override {
    if (!mExecutor->isInList()) {
      Document* doc = mExecutor->GetDocument();
      if (XRE_IsContentProcess() &&
          nsContentUtils::
              HighPriorityEventPendingForTopLevelDocumentBeforeContentfulPaint(
                  doc)) {
        // Possible early paint pending, reuse the runnable and try to
        // call RunFlushLoop later.
        nsCOMPtr<nsIRunnable> flusher = this;
        if (NS_SUCCEEDED(
                doc->Dispatch(TaskCategory::Network, flusher.forget()))) {
          PROFILER_MARKER_UNTYPED("HighPrio blocking parser flushing(1)", DOM);
          return NS_OK;
        }
      }
      mExecutor->RunFlushLoop();
    }
    return NS_OK;
  }
};

class nsHtml5LoadFlusher : public Runnable {
 private:
  RefPtr<nsHtml5TreeOpExecutor> mExecutor;

 public:
  explicit nsHtml5LoadFlusher(nsHtml5TreeOpExecutor* aExecutor)
      : Runnable("nsHtml5LoadFlusher"), mExecutor(aExecutor) {}
  NS_IMETHOD Run() override {
    mExecutor->FlushSpeculativeLoads();
    return NS_OK;
  }
};

nsHtml5StreamParser::nsHtml5StreamParser(nsHtml5TreeOpExecutor* aExecutor,
                                         nsHtml5Parser* aOwner,
                                         eParserMode aMode)
    : mSniffingLength(0),
      mBomState(eBomState::BOM_SNIFFING_NOT_STARTED),
      mCharsetSource(kCharsetUninitialized),
      mEncoding(WINDOWS_1252_ENCODING),
      mFeedChardet(true),
      mGuessEncoding(true),
      mReparseForbidden(false),
      mForceAutoDetection(false),
      mChannelHadCharset(false),
      mLastBuffer(nullptr),  // Will be filled when starting
      mExecutor(aExecutor),
      mTreeBuilder(new nsHtml5TreeBuilder(
          (aMode == VIEW_SOURCE_HTML || aMode == VIEW_SOURCE_XML)
              ? nullptr
              : mExecutor->GetStage(),
          aMode == NORMAL ? mExecutor->GetStage() : nullptr)),
      mTokenizer(
          new nsHtml5Tokenizer(mTreeBuilder.get(), aMode == VIEW_SOURCE_XML)),
      mTokenizerMutex("nsHtml5StreamParser mTokenizerMutex"),
      mOwner(aOwner),
      mLastWasCR(false),
      mStreamState(eHtml5StreamState::STREAM_NOT_STARTED),
      mSpeculating(false),
      mAtEOF(false),
      mSpeculationMutex("nsHtml5StreamParser mSpeculationMutex"),
      mSpeculationFailureCount(0),
      mLocalFileBytesBuffered(0),
      mTerminated(false),
      mInterrupted(false),
      mTerminatedMutex("nsHtml5StreamParser mTerminatedMutex"),
      mEventTarget(nsHtml5Module::GetStreamParserThread()->SerialEventTarget()),
      mExecutorFlusher(new nsHtml5ExecutorFlusher(aExecutor)),
      mLoadFlusher(new nsHtml5LoadFlusher(aExecutor)),
      mInitialEncodingWasFromParentFrame(false),
      mHasHadErrors(false),
      mDetectorHasSeenNonAscii(false),
      mDetectorHadOnlySeenAsciiWhenFirstGuessing(false),
      mDecodingLocalFileWithoutTokenizing(false),
      mFlushTimer(NS_NewTimer(mEventTarget)),
      mFlushTimerMutex("nsHtml5StreamParser mFlushTimerMutex"),
      mFlushTimerArmed(false),
      mFlushTimerEverFired(false),
      mMode(aMode) {
  NS_ASSERTION(NS_IsMainThread(), "Wrong thread!");
#ifdef DEBUG
  mAtomTable.SetPermittedLookupEventTarget(mEventTarget);
#endif
  mTokenizer->setInterner(&mAtomTable);
  mTokenizer->setEncodingDeclarationHandler(this);

  if (aMode == VIEW_SOURCE_HTML || aMode == VIEW_SOURCE_XML) {
    nsHtml5Highlighter* highlighter =
        new nsHtml5Highlighter(mExecutor->GetStage());
    mTokenizer->EnableViewSource(highlighter);    // takes ownership
    mTreeBuilder->EnableViewSource(highlighter);  // doesn't own
  }

  // There's a zeroing operator new for everything else
}

nsHtml5StreamParser::~nsHtml5StreamParser() {
  NS_ASSERTION(NS_IsMainThread(), "Wrong thread!");
  mTokenizer->end();
#ifdef DEBUG
  {
    mozilla::MutexAutoLock flushTimerLock(mFlushTimerMutex);
    MOZ_ASSERT(!mFlushTimer, "Flush timer was not dropped before dtor!");
  }
  mRequest = nullptr;
  mUnicodeDecoder = nullptr;
  mSniffingBuffer = nullptr;
  mMetaScanner = nullptr;
  mFirstBuffer = nullptr;
  mExecutor = nullptr;
  mTreeBuilder = nullptr;
  mTokenizer = nullptr;
  mOwner = nullptr;
#endif
}

nsresult nsHtml5StreamParser::GetChannel(nsIChannel** aChannel) {
  NS_ASSERTION(NS_IsMainThread(), "Wrong thread!");
  return mRequest ? CallQueryInterface(mRequest, aChannel)
                  : NS_ERROR_NOT_AVAILABLE;
}

int32_t nsHtml5StreamParser::MaybeRollBackSource(int32_t aSource) {
  if (aSource ==
      kCharsetFromFinalAutoDetectionWouldNotHaveBeenUTF8DependedOnTLD) {
    return kCharsetFromInitialAutoDetectionWouldNotHaveBeenUTF8DependedOnTLD;
  }
  if (aSource == kCharsetFromFinalAutoDetectionWouldNotHaveBeenUTF8Generic) {
    return kCharsetFromInitialAutoDetectionWouldNotHaveBeenUTF8Generic;
  }
  if (aSource == kCharsetFromFinalAutoDetectionWouldNotHaveBeenUTF8Content) {
    return kCharsetFromInitialAutoDetectionWouldNotHaveBeenUTF8Content;
  }
  if (aSource == kCharsetFromFinalAutoDetectionWouldHaveBeenUTF8 &&
      !mDetectorHadOnlySeenAsciiWhenFirstGuessing) {
    return kCharsetFromInitialAutoDetectionWouldHaveBeenUTF8;
  }
  if (aSource == kCharsetFromFinalUserForcedAutoDetection) {
    aSource = kCharsetFromInitialUserForcedAutoDetection;
  }
  return aSource;
}

void nsHtml5StreamParser::GuessEncoding(bool aEof, bool aInitial) {
  if (aInitial) {
    if (!mDetectorHasSeenNonAscii) {
      mDetectorHadOnlySeenAsciiWhenFirstGuessing = true;
    }
  } else {
    mGuessEncoding = false;
  }
  MOZ_ASSERT(
      mCharsetSource != kCharsetFromFinalUserForcedAutoDetection &&
      mCharsetSource != kCharsetFromFinalAutoDetectionWouldHaveBeenUTF8 &&
      mCharsetSource !=
          kCharsetFromFinalAutoDetectionWouldNotHaveBeenUTF8Generic &&
      mCharsetSource !=
          kCharsetFromFinalAutoDetectionWouldNotHaveBeenUTF8Content &&
      mCharsetSource !=
          kCharsetFromFinalAutoDetectionWouldNotHaveBeenUTF8DependedOnTLD &&
      mCharsetSource != kCharsetFromFinalAutoDetectionFile);
  auto ifHadBeenForced = mDetector->Guess(EmptyCString(), true);
  auto encoding =
      mForceAutoDetection
          ? ifHadBeenForced
          : mDetector->Guess(mTLD, mDecodingLocalFileWithoutTokenizing);
  int32_t source =
      aInitial
          ? (mForceAutoDetection
                 ? kCharsetFromInitialUserForcedAutoDetection
                 : kCharsetFromInitialAutoDetectionWouldNotHaveBeenUTF8Generic)
          : (mForceAutoDetection
                 ? kCharsetFromFinalUserForcedAutoDetection
                 : (mDecodingLocalFileWithoutTokenizing
                        ? kCharsetFromFinalAutoDetectionFile
                        : kCharsetFromFinalAutoDetectionWouldNotHaveBeenUTF8Generic));
  if (source == kCharsetFromFinalAutoDetectionWouldNotHaveBeenUTF8Generic) {
    if (encoding == ISO_2022_JP_ENCODING) {
      if (EncodingDetector::TldMayAffectGuess(mTLD)) {
        source = kCharsetFromFinalAutoDetectionWouldNotHaveBeenUTF8Content;
      }
    } else if (!mDetectorHasSeenNonAscii) {
      source = kCharsetFromInitialAutoDetectionASCII;  // deliberately Initial
    } else if (ifHadBeenForced == UTF_8_ENCODING) {
      source = kCharsetFromFinalAutoDetectionWouldHaveBeenUTF8;
    } else if (encoding != ifHadBeenForced) {
      source = kCharsetFromFinalAutoDetectionWouldNotHaveBeenUTF8DependedOnTLD;
    } else if (EncodingDetector::TldMayAffectGuess(mTLD)) {
      source = kCharsetFromFinalAutoDetectionWouldNotHaveBeenUTF8Content;
    }
  } else if (source ==
             kCharsetFromInitialAutoDetectionWouldNotHaveBeenUTF8Generic) {
    if (encoding == ISO_2022_JP_ENCODING) {
      if (EncodingDetector::TldMayAffectGuess(mTLD)) {
        source = kCharsetFromInitialAutoDetectionWouldNotHaveBeenUTF8Content;
      }
    } else if (!mDetectorHasSeenNonAscii) {
      source = kCharsetFromInitialAutoDetectionASCII;
    } else if (ifHadBeenForced == UTF_8_ENCODING) {
      source = kCharsetFromInitialAutoDetectionWouldHaveBeenUTF8;
    } else if (encoding != ifHadBeenForced) {
      source =
          kCharsetFromInitialAutoDetectionWouldNotHaveBeenUTF8DependedOnTLD;
    } else if (EncodingDetector::TldMayAffectGuess(mTLD)) {
      source = kCharsetFromInitialAutoDetectionWouldNotHaveBeenUTF8Content;
    }
  }
  if (HasDecoder() && !mDecodingLocalFileWithoutTokenizing) {
    if (mEncoding == encoding) {
      MOZ_ASSERT(mCharsetSource == kCharsetFromInitialAutoDetectionASCII ||
                     mCharsetSource < source,
                 "Why are we running chardet at all?");
      // Source didn't actually change between initial and final, so roll it
      // back for telemetry purposes.
      mCharsetSource = MaybeRollBackSource(source);
      mTreeBuilder->SetDocumentCharset(mEncoding, mCharsetSource);
    } else {
      MOZ_ASSERT(mCharsetSource < kCharsetFromXmlDeclarationUtf16 ||
                 mForceAutoDetection);
      // We've already committed to a decoder. Request a reload from the
      // docshell.
      mTreeBuilder->NeedsCharsetSwitchTo(encoding, source, 0);
      FlushTreeOpsAndDisarmTimer();
      Interrupt();
    }
  } else {
    // Got a confident answer from the sniffing buffer. That code will
    // take care of setting up the decoder.
    if (mCharsetSource == kCharsetUninitialized && aEof) {
      // The document is so short that the initial buffer is the last
      // buffer.
      source = MaybeRollBackSource(source);
    }
    mEncoding = encoding;
    mCharsetSource = source;
    mTreeBuilder->SetDocumentCharset(mEncoding, mCharsetSource);
  }
}

void nsHtml5StreamParser::FeedDetector(Span<const uint8_t> aBuffer,
                                       bool aLast) {
  mDetectorHasSeenNonAscii = mDetector->Feed(aBuffer, aLast);
}

void nsHtml5StreamParser::SetViewSourceTitle(nsIURI* aURL) {
  MOZ_ASSERT(NS_IsMainThread());

  BrowsingContext* browsingContext =
      mExecutor->GetDocument()->GetBrowsingContext();
  if (browsingContext && browsingContext->WatchedByDevTools()) {
    mURIToSendToDevtools = aURL;

    nsID uuid;
    nsresult rv = nsContentUtils::GenerateUUIDInPlace(uuid);
    if (!NS_FAILED(rv)) {
      char buffer[NSID_LENGTH];
      uuid.ToProvidedString(buffer);
      mUUIDForDevtools = NS_ConvertASCIItoUTF16(buffer);
    }
  }

  if (aURL) {
    nsCOMPtr<nsIURI> temp;
    if (aURL->SchemeIs("view-source")) {
      nsCOMPtr<nsINestedURI> nested = do_QueryInterface(aURL);
      nested->GetInnerURI(getter_AddRefs(temp));
    } else {
      temp = aURL;
    }
    if (temp->SchemeIs("data")) {
      // Avoid showing potentially huge data: URLs. The three last bytes are
      // UTF-8 for an ellipsis.
      mViewSourceTitle.AssignLiteral("data:\xE2\x80\xA6");
    } else {
      nsresult rv = temp->GetSpec(mViewSourceTitle);
      if (NS_FAILED(rv)) {
        mViewSourceTitle.AssignLiteral("\xE2\x80\xA6");
      }
    }
  }
}

nsresult
nsHtml5StreamParser::SetupDecodingAndWriteSniffingBufferAndCurrentSegment(
    Span<const uint8_t> aFromSegment, const StringTaint& aTaint) {
  NS_ASSERTION(IsParserThread(), "Wrong thread!");
  nsresult rv = NS_OK;
  if (mDecodingLocalFileWithoutTokenizing &&
      mCharsetSource <= kCharsetFromFallback) {
    MOZ_ASSERT(mEncoding != UTF_8_ENCODING);
    mUnicodeDecoder = UTF_8_ENCODING->NewDecoderWithBOMRemoval();
  } else {
    if (mCharsetSource >= kCharsetFromFinalAutoDetectionWouldHaveBeenUTF8) {
      if (!mForceAutoDetection) {
        DontGuessEncoding();
      }
      mDecodingLocalFileWithoutTokenizing = false;
    }
    mUnicodeDecoder = mEncoding->NewDecoderWithBOMRemoval();
  }
  if (mSniffingBuffer) {
<<<<<<< HEAD
    rv = WriteStreamBytes(MakeSpan(mSniffingBuffer.get(), mSniffingLength), aTaint);
=======
    rv = WriteStreamBytes(Span(mSniffingBuffer.get(), mSniffingLength));
>>>>>>> 713683b4
    NS_ENSURE_SUCCESS(rv, rv);
    mSniffingBuffer = nullptr;
  }
  mMetaScanner = nullptr;
  return WriteStreamBytes(aFromSegment, aTaint);
}

void nsHtml5StreamParser::SetupDecodingFromBom(
    NotNull<const Encoding*> aEncoding) {
  MOZ_ASSERT(IsParserThread(), "Wrong thread!");
  mEncoding = aEncoding;
  mDecodingLocalFileWithoutTokenizing = false;
  mUnicodeDecoder = mEncoding->NewDecoderWithoutBOMHandling();
  mCharsetSource = kCharsetFromByteOrderMark;
  DontGuessEncoding();
  mForceAutoDetection = false;
  mTreeBuilder->SetDocumentCharset(mEncoding, mCharsetSource);
  mSniffingBuffer = nullptr;
  mMetaScanner = nullptr;
  mBomState = BOM_SNIFFING_OVER;
}

void nsHtml5StreamParser::SetupDecodingFromUtf16BogoXml(
    NotNull<const Encoding*> aEncoding) {
  MOZ_ASSERT(IsParserThread(), "Wrong thread!");
  mEncoding = aEncoding;
  mDecodingLocalFileWithoutTokenizing = false;
  mUnicodeDecoder = mEncoding->NewDecoderWithoutBOMHandling();
  mCharsetSource = kCharsetFromXmlDeclarationUtf16;
  DontGuessEncoding();
  mTreeBuilder->SetDocumentCharset(mEncoding, mCharsetSource);
  mSniffingBuffer = nullptr;
  mMetaScanner = nullptr;
  mBomState = BOM_SNIFFING_OVER;
  auto dst = mLastBuffer->TailAsSpan(READ_BUFFER_SIZE);
  dst[0] = '<';
  dst[1] = '?';
  dst[2] = 'x';
  mLastBuffer->AdvanceEnd(3);
}

void nsHtml5StreamParser::FinalizeSniffingWithDetector(
<<<<<<< HEAD
  Span<const uint8_t> aFromSegment, uint32_t aCountToSniffingLimit,
  bool aEof, const StringTaint& aTaint) {
  if (mSniffingBuffer) {
    FeedDetector(MakeSpan(mSniffingBuffer.get(), mSniffingLength), false);
=======
    Span<const uint8_t> aFromSegment, uint32_t aCountToSniffingLimit,
    bool aEof) {
  if (mFeedChardet && mSniffingBuffer) {
    FeedDetector(Span(mSniffingBuffer.get(), mSniffingLength), false);
>>>>>>> 713683b4
  }
  if (mFeedChardet && !aFromSegment.IsEmpty()) {
    // Avoid buffer boundary-dependent behavior.
    FeedDetector(aFromSegment.To(aCountToSniffingLimit), false);
  }
  bool guess = mFeedChardet;
  if (mFeedChardet && aEof && aCountToSniffingLimit <= aFromSegment.Length()) {
    FeedDetector(Span<const uint8_t>(), true);
    mFeedChardet = false;
  }
  if (guess) {
    GuessEncoding(aEof, (guess == mFeedChardet));
  }
  if (mReparseForbidden) {
    DontGuessEncoding();
  }
  if (mFeedChardet && !aEof && aCountToSniffingLimit < aFromSegment.Length()) {
    // Avoid buffer boundary-dependent behavior.
    FeedDetector(aFromSegment.From(aCountToSniffingLimit), false);
  }
}

nsresult nsHtml5StreamParser::FinalizeSniffing(Span<const uint8_t> aFromSegment,
                                               uint32_t aCountToSniffingLimit,
                                               bool aEof, const StringTaint& aTaint) {
  MOZ_ASSERT(IsParserThread(), "Wrong thread!");
  MOZ_ASSERT(mCharsetSource < kCharsetFromXmlDeclarationUtf16,
             "Should not finalize sniffing with strong decision already made.");
  if (mMode == VIEW_SOURCE_XML) {
    // Copypaste from the next non-XML block below.
    // Not bothering to refactor these nicely, since this will get overwritten
    // by the patch for https://bugzilla.mozilla.org/show_bug.cgi?id=1701828
    // soon enough.
    MOZ_ASSERT(mCharsetSource < kCharsetFromMetaTag);
    const uint8_t* buf;
    size_t bufLen;
    MOZ_ASSERT(aFromSegment.Length() >= aCountToSniffingLimit);
    if (mSniffingLength) {
      // Copy data to a contiguous buffer if we already have something buffered
      // up.
      MOZ_ASSERT(mSniffingLength + aCountToSniffingLimit <=
                 SNIFFING_BUFFER_SIZE);
      memcpy(mSniffingBuffer.get() + mSniffingLength, aFromSegment.Elements(),
             aCountToSniffingLimit);
      mSniffingLength += aCountToSniffingLimit;
      aFromSegment = aFromSegment.From(aCountToSniffingLimit);
      buf = mSniffingBuffer.get();
      bufLen = mSniffingLength;
    } else {
      buf = aFromSegment.Elements();
      bufLen = aCountToSniffingLimit;
    }
    const Encoding* encoding = xmldecl_parse(buf, bufLen);
    if (encoding) {
      mEncoding = WrapNotNull(encoding);
    } else {
      // XML defaults to UTF-8.
      mEncoding = UTF_8_ENCODING;
    }

    mCharsetSource = kCharsetFromMetaTag;  // means confident
    mTreeBuilder->SetDocumentCharset(mEncoding, mCharsetSource);

    return SetupDecodingAndWriteSniffingBufferAndCurrentSegment(aFromSegment);
  }
  if ((mForceAutoDetection || mCharsetSource < kCharsetFromMetaPrescan) &&
      (mMode == NORMAL || mMode == VIEW_SOURCE_HTML || mMode == LOAD_AS_DATA)) {
    // Look for XML declaration in text/html.

    const uint8_t* buf;
    size_t bufLen;
    if (mSniffingLength) {
      // Copy data to a contiguous buffer if we already have something buffered
      // up.
      memcpy(mSniffingBuffer.get() + mSniffingLength, aFromSegment.Elements(),
             aCountToSniffingLimit);
      mSniffingLength += aCountToSniffingLimit;
      aFromSegment = aFromSegment.From(aCountToSniffingLimit);
      aCountToSniffingLimit = 0;
      buf = mSniffingBuffer.get();
      bufLen = mSniffingLength;
    } else {
      buf = aFromSegment.Elements();
      bufLen = aCountToSniffingLimit;
    }
    const Encoding* encoding = xmldecl_parse(buf, bufLen);
    if (encoding && !mChannelHadCharset) {
      if (mForceAutoDetection &&
          (encoding->IsAsciiCompatible() || encoding == ISO_2022_JP_ENCODING)) {
        // Honor override
        FinalizeSniffingWithDetector(aFromSegment, aCountToSniffingLimit,
                                     false);
        return SetupDecodingAndWriteSniffingBufferAndCurrentSegment(
            aFromSegment);
      }
      DontGuessEncoding();
      mEncoding = WrapNotNull(encoding);
      mCharsetSource = kCharsetFromXmlDeclaration;
      mTreeBuilder->SetDocumentCharset(mEncoding, mCharsetSource);
    }
<<<<<<< HEAD

    return SetupDecodingAndWriteSniffingBufferAndCurrentSegment(aFromSegment, aTaint);
=======
  }
  if (mForceAutoDetection) {
    // neither meta nor XML declaration found, honor override
    FinalizeSniffingWithDetector(aFromSegment, aCountToSniffingLimit, false);
    return SetupDecodingAndWriteSniffingBufferAndCurrentSegment(aFromSegment);
>>>>>>> 713683b4
  }

  // the charset may have been set now
  // maybe try chardet now;
  if (mFeedChardet) {
<<<<<<< HEAD
    FinalizeSniffingWithDetector(aFromSegment, aCountToSniffingLimit, aEof, aTaint);
    // fall thru; callback may have changed charset
=======
    FinalizeSniffingWithDetector(aFromSegment, aCountToSniffingLimit, aEof);
    // fall thru; charset may have changed
>>>>>>> 713683b4
  }
  if (mCharsetSource == kCharsetUninitialized) {
    // Hopefully this case is never needed, but dealing with it anyway
    mEncoding = WINDOWS_1252_ENCODING;
    mCharsetSource = kCharsetFromFallback;
    mTreeBuilder->SetDocumentCharset(mEncoding, mCharsetSource);
  } else if (mMode == LOAD_AS_DATA && mCharsetSource == kCharsetFromFallback) {
    NS_ASSERTION(mReparseForbidden, "Reparse should be forbidden for XHR");
    NS_ASSERTION(!mFeedChardet, "Should not feed chardet for XHR");
    NS_ASSERTION(mEncoding == UTF_8_ENCODING, "XHR should default to UTF-8");
    // Now mark charset source as non-weak to signal that we have a decision
    mCharsetSource = kCharsetFromDocTypeDefault;
    mTreeBuilder->SetDocumentCharset(mEncoding, mCharsetSource);
  }
  return SetupDecodingAndWriteSniffingBufferAndCurrentSegment(aFromSegment, aTaint);
}

nsresult nsHtml5StreamParser::SniffStreamBytes(
<<<<<<< HEAD
    Span<const uint8_t> aFromSegment, const StringTaint &aTaint) {
  NS_ASSERTION(IsParserThread(), "Wrong thread!");
  nsresult rv = NS_OK;

=======
    Span<const uint8_t> aFromSegment) {
  MOZ_ASSERT(IsParserThread(), "Wrong thread!");
>>>>>>> 713683b4
  // mEncoding and mCharsetSource potentially have come from channel or higher
  // by now. If we find a BOM, SetupDecodingFromBom() will overwrite them.
  // If we don't find a BOM, the previously set values of mEncoding and
  // mCharsetSource are not modified by the BOM sniffing here.
  for (uint32_t i = 0;
       i < aFromSegment.Length() && mBomState != BOM_SNIFFING_OVER; i++) {
    switch (mBomState) {
      case BOM_SNIFFING_NOT_STARTED:
        MOZ_ASSERT(i == 0, "Bad BOM sniffing state.");
        switch (aFromSegment[0]) {
          case 0xEF:
            mBomState = SEEN_UTF_8_FIRST_BYTE;
            break;
          case 0xFF:
            mBomState = SEEN_UTF_16_LE_FIRST_BYTE;
            break;
          case 0xFE:
            mBomState = SEEN_UTF_16_BE_FIRST_BYTE;
            break;
          case 0x00:
            if (mCharsetSource < kCharsetFromXmlDeclarationUtf16 &&
                mCharsetSource != kCharsetFromChannel) {
              mBomState = SEEN_UTF_16_BE_XML_FIRST;
            } else {
              mBomState = BOM_SNIFFING_OVER;
            }
            break;
          case 0x3C:
            if (mCharsetSource < kCharsetFromXmlDeclarationUtf16 &&
                mCharsetSource != kCharsetFromChannel) {
              mBomState = SEEN_UTF_16_LE_XML_FIRST;
            } else {
              mBomState = BOM_SNIFFING_OVER;
            }
            break;
          default:
            mBomState = BOM_SNIFFING_OVER;
            break;
        }
        break;
      case SEEN_UTF_16_LE_FIRST_BYTE:
        if (aFromSegment[i] == 0xFE) {
<<<<<<< HEAD
          rv = SetupDecodingFromBom(UTF_16LE_ENCODING);
          NS_ENSURE_SUCCESS(rv, rv);
          return WriteStreamBytes(aFromSegment.From(i + 1), aTaint.subtaint(i + 1, aFromSegment.Length()));
=======
          SetupDecodingFromBom(UTF_16LE_ENCODING);
          return WriteStreamBytes(aFromSegment.From(i + 1));
>>>>>>> 713683b4
        }
        mBomState = BOM_SNIFFING_OVER;
        break;
      case SEEN_UTF_16_BE_FIRST_BYTE:
        if (aFromSegment[i] == 0xFF) {
<<<<<<< HEAD
          rv = SetupDecodingFromBom(UTF_16BE_ENCODING);
          NS_ENSURE_SUCCESS(rv, rv);
          return WriteStreamBytes(aFromSegment.From(i + 1), aTaint.subtaint(i + 1, aFromSegment.Length()));
=======
          SetupDecodingFromBom(UTF_16BE_ENCODING);
          return WriteStreamBytes(aFromSegment.From(i + 1));
>>>>>>> 713683b4
        }
        mBomState = BOM_SNIFFING_OVER;
        break;
      case SEEN_UTF_8_FIRST_BYTE:
        if (aFromSegment[i] == 0xBB) {
          mBomState = SEEN_UTF_8_SECOND_BYTE;
        } else {
          mBomState = BOM_SNIFFING_OVER;
        }
        break;
      case SEEN_UTF_8_SECOND_BYTE:
        if (aFromSegment[i] == 0xBF) {
<<<<<<< HEAD
          rv = SetupDecodingFromBom(UTF_8_ENCODING);
          NS_ENSURE_SUCCESS(rv, rv);
          return WriteStreamBytes(aFromSegment.From(i + 1), aTaint.subtaint(i + 1, aFromSegment.Length()));
=======
          SetupDecodingFromBom(UTF_8_ENCODING);
          return WriteStreamBytes(aFromSegment.From(i + 1));
        }
        mBomState = BOM_SNIFFING_OVER;
        break;
      case SEEN_UTF_16_BE_XML_FIRST:
        if (aFromSegment[i] == 0x3C) {
          mBomState = SEEN_UTF_16_BE_XML_SECOND;
        } else {
          mBomState = BOM_SNIFFING_OVER;
        }
        break;
      case SEEN_UTF_16_BE_XML_SECOND:
        if (aFromSegment[i] == 0x00) {
          mBomState = SEEN_UTF_16_BE_XML_THIRD;
        } else {
          mBomState = BOM_SNIFFING_OVER;
        }
        break;
      case SEEN_UTF_16_BE_XML_THIRD:
        if (aFromSegment[i] == 0x3F) {
          mBomState = SEEN_UTF_16_BE_XML_FOURTH;
        } else {
          mBomState = BOM_SNIFFING_OVER;
        }
        break;
      case SEEN_UTF_16_BE_XML_FOURTH:
        if (aFromSegment[i] == 0x00) {
          mBomState = SEEN_UTF_16_BE_XML_FIFTH;
        } else {
          mBomState = BOM_SNIFFING_OVER;
        }
        break;
      case SEEN_UTF_16_BE_XML_FIFTH:
        if (aFromSegment[i] == 0x78) {
          SetupDecodingFromUtf16BogoXml(UTF_16BE_ENCODING);
          return WriteStreamBytes(aFromSegment.From(i + 1));
        }
        mBomState = BOM_SNIFFING_OVER;
        break;
      case SEEN_UTF_16_LE_XML_FIRST:
        if (aFromSegment[i] == 0x00) {
          mBomState = SEEN_UTF_16_LE_XML_SECOND;
        } else {
          mBomState = BOM_SNIFFING_OVER;
        }
        break;
      case SEEN_UTF_16_LE_XML_SECOND:
        if (aFromSegment[i] == 0x3F) {
          mBomState = SEEN_UTF_16_LE_XML_THIRD;
        } else {
          mBomState = BOM_SNIFFING_OVER;
        }
        break;
      case SEEN_UTF_16_LE_XML_THIRD:
        if (aFromSegment[i] == 0x00) {
          mBomState = SEEN_UTF_16_LE_XML_FOURTH;
        } else {
          mBomState = BOM_SNIFFING_OVER;
        }
        break;
      case SEEN_UTF_16_LE_XML_FOURTH:
        if (aFromSegment[i] == 0x78) {
          mBomState = SEEN_UTF_16_LE_XML_FIFTH;
        } else {
          mBomState = BOM_SNIFFING_OVER;
        }
        break;
      case SEEN_UTF_16_LE_XML_FIFTH:
        if (aFromSegment[i] == 0x00) {
          SetupDecodingFromUtf16BogoXml(UTF_16LE_ENCODING);
          return WriteStreamBytes(aFromSegment.From(i + 1));
>>>>>>> 713683b4
        }
        mBomState = BOM_SNIFFING_OVER;
        break;
      default:
        mBomState = BOM_SNIFFING_OVER;
        break;
    }
  }
  // if we get here, there either was no BOM or the BOM sniffing isn't complete
  // yet
  // TaintFox: TODO deal with this case

  MOZ_ASSERT(mCharsetSource != kCharsetFromByteOrderMark,
             "Should not come here if BOM was found.");
  MOZ_ASSERT(mCharsetSource != kCharsetFromXmlDeclarationUtf16,
             "Should not come here if UTF-16 bogo-XML declaration was found.");
  MOZ_ASSERT(mCharsetSource != kCharsetFromOtherComponent,
             "kCharsetFromOtherComponent is for XSLT.");

  if (mBomState == BOM_SNIFFING_OVER && mCharsetSource >= kCharsetFromChannel &&
      !mForceAutoDetection) {
    // There was no BOM and the charset came from channel. mEncoding
    // still contains the charset from the channel as set by an
    // earlier call to SetDocumentCharset(), since we didn't find a BOM and
    // overwrite mEncoding. (Note that if the user has overridden the charset,
    // we don't come here but check <meta> for XSS-dangerous charsets first.)
    mTreeBuilder->SetDocumentCharset(mEncoding, mCharsetSource);
    return SetupDecodingAndWriteSniffingBufferAndCurrentSegment(aFromSegment, aTaint);
  }

  MOZ_ASSERT(
      !(mBomState == BOM_SNIFFING_OVER && mChannelHadCharset &&
        !mForceAutoDetection),
      "How come we're running post-BOM sniffing with channel charset unless "
      "we're also processing forced detection?");

  if (!mMetaScanner &&
      (mMode == NORMAL || mMode == VIEW_SOURCE_HTML || mMode == LOAD_AS_DATA)) {
    mMetaScanner = MakeUnique<nsHtml5MetaScanner>(mTreeBuilder.get());
  }

  if (mSniffingLength + aFromSegment.Length() >= SNIFFING_BUFFER_SIZE) {
    // this is the last buffer
    uint32_t countToSniffingLimit = SNIFFING_BUFFER_SIZE - mSniffingLength;
    if (mMode == NORMAL || mMode == VIEW_SOURCE_HTML || mMode == LOAD_AS_DATA) {
      nsHtml5ByteReadable readable(
          aFromSegment.Elements(),
          aFromSegment.Elements() + countToSniffingLimit);
      nsAutoCString charset;
      auto encoding = mMetaScanner->sniff(&readable);
      // Due to the way nsHtml5Portability reports OOM, ask the tree buider
      nsresult rv;
      if (NS_FAILED((rv = mTreeBuilder->IsBroken()))) {
        MarkAsBroken(rv);
        return rv;
      }

      // Ignore encoding from meta if channel had charset and we're here in
      // order to make forced autodetection work.
      if (encoding && !mChannelHadCharset) {
        // meta scan successful; honor overrides unless meta is XSS-dangerous
        if (mForceAutoDetection && (encoding->IsAsciiCompatible() ||
                                    encoding == ISO_2022_JP_ENCODING)) {
          // Honor override
<<<<<<< HEAD
          if (mEncoding->IsJapaneseLegacy()) {
            mFeedChardet = true;
            if (!mJapaneseDetector) {
              mJapaneseDetector = mozilla::JapaneseDetector::Create(true);
            }
            FinalizeSniffingWithDetector(aFromSegment, countToSniffingLimit,
                                         false, aTaint);
          } else {
            DontGuessEncoding();
          }
=======
          FinalizeSniffingWithDetector(aFromSegment, countToSniffingLimit,
                                       false);
>>>>>>> 713683b4
          return SetupDecodingAndWriteSniffingBufferAndCurrentSegment(
              aFromSegment, aTaint);
        }
        DontGuessEncoding();
        mEncoding = WrapNotNull(encoding);
        mCharsetSource = kCharsetFromMetaPrescan;
        mTreeBuilder->SetDocumentCharset(mEncoding, mCharsetSource);
        return SetupDecodingAndWriteSniffingBufferAndCurrentSegment(
            aFromSegment, aTaint);
      }
    }
<<<<<<< HEAD
    if (mCharsetSource == kCharsetFromUserForced) {
      // meta not found, honor override
      if (mEncoding->IsJapaneseLegacy()) {
        mFeedChardet = true;
        if (!mJapaneseDetector) {
          mJapaneseDetector = mozilla::JapaneseDetector::Create(true);
        }
        FinalizeSniffingWithDetector(aFromSegment, countToSniffingLimit, false, aTaint);
      } else {
        DontGuessEncoding();
      }
      return SetupDecodingAndWriteSniffingBufferAndCurrentSegment(aFromSegment, aTaint);
    }
    return FinalizeSniffing(aFromSegment, countToSniffingLimit, false, aTaint);
=======
    return FinalizeSniffing(aFromSegment, countToSniffingLimit, false);
>>>>>>> 713683b4
  }

  // not the last buffer
  if (mMode == NORMAL || mMode == VIEW_SOURCE_HTML || mMode == LOAD_AS_DATA) {
    nsHtml5ByteReadable readable(
        aFromSegment.Elements(),
        aFromSegment.Elements() + aFromSegment.Length());
    auto encoding = mMetaScanner->sniff(&readable);
    // Due to the way nsHtml5Portability reports OOM, ask the tree buider
    nsresult rv;
    if (NS_FAILED((rv = mTreeBuilder->IsBroken()))) {
      MarkAsBroken(rv);
      return rv;
    }
    // Ignore encoding from meta if channel had charset and we're here in
    // order to make forced autodetection work.
    if (encoding && !mChannelHadCharset) {
      // meta scan successful; honor overrides unless meta is XSS-dangerous
      if (mForceAutoDetection &&
          (encoding->IsAsciiCompatible() || encoding == ISO_2022_JP_ENCODING)) {
<<<<<<< HEAD
        // Honor override
        return SetupDecodingAndWriteSniffingBufferAndCurrentSegment(
            aFromSegment, aTaint);
      }
      mEncoding = WrapNotNull(encoding);
      mCharsetSource = kCharsetFromMetaPrescan;
      mTreeBuilder->SetDocumentCharset(mEncoding, mCharsetSource);
      return SetupDecodingAndWriteSniffingBufferAndCurrentSegment(aFromSegment, aTaint);
=======
        FinalizeSniffingWithDetector(aFromSegment, aFromSegment.Length(),
                                     false);
      } else {
        DontGuessEncoding();
        mEncoding = WrapNotNull(encoding);
        mCharsetSource = kCharsetFromMetaPrescan;
        mTreeBuilder->SetDocumentCharset(mEncoding, mCharsetSource);
      }
      return SetupDecodingAndWriteSniffingBufferAndCurrentSegment(aFromSegment);
>>>>>>> 713683b4
    }
  }

  if (!mSniffingBuffer) {
    mSniffingBuffer = MakeUniqueFallible<uint8_t[]>(SNIFFING_BUFFER_SIZE);
    if (!mSniffingBuffer) {
      return NS_ERROR_OUT_OF_MEMORY;
    }
  }
  memcpy(&mSniffingBuffer[mSniffingLength], aFromSegment.Elements(),
         aFromSegment.Length());
  mSniffingLength += aFromSegment.Length();
  return NS_OK;
}

class AddContentRunnable : public Runnable {
 public:
  AddContentRunnable(const nsAString& aParserID, nsIURI* aURI,
                     Span<const char16_t> aData, bool aComplete)
      : Runnable("AddContent") {
    nsAutoCString spec;
    aURI->GetSpec(spec);
    mData.mUri.Construct(NS_ConvertUTF8toUTF16(spec));
    mData.mParserID.Construct(aParserID);
    mData.mContents.Construct(aData.Elements(), aData.Length());
    mData.mComplete.Construct(aComplete);
  }

  NS_IMETHOD Run() override {
    nsAutoString json;
    if (!mData.ToJSON(json)) {
      return NS_ERROR_FAILURE;
    }

    nsCOMPtr<nsIObserverService> obsService = services::GetObserverService();
    if (obsService) {
      obsService->NotifyObservers(nullptr, "devtools-html-content",
                                  PromiseFlatString(json).get());
    }

    return NS_OK;
  }

  HTMLContent mData;
};

inline void nsHtml5StreamParser::OnNewContent(Span<const char16_t> aData) {
  if (mURIToSendToDevtools) {
    NS_DispatchToMainThread(new AddContentRunnable(mUUIDForDevtools,
                                                   mURIToSendToDevtools, aData,
                                                   /* aComplete */ false));
  }
}

inline void nsHtml5StreamParser::OnContentComplete() {
  if (mURIToSendToDevtools) {
    NS_DispatchToMainThread(new AddContentRunnable(
        mUUIDForDevtools, mURIToSendToDevtools, Span<const char16_t>(),
        /* aComplete */ true));
    mURIToSendToDevtools = nullptr;
  }
}

nsresult nsHtml5StreamParser::WriteStreamBytes(
    Span<const uint8_t> aFromSegment, const StringTaint& aTaint) {
  NS_ASSERTION(IsParserThread(), "Wrong thread!");
  // mLastBuffer should always point to a buffer of the size
  // READ_BUFFER_SIZE.
  if (!mLastBuffer) {
    NS_WARNING("mLastBuffer should not be null!");
    MarkAsBroken(NS_ERROR_NULL_POINTER);
    return NS_ERROR_NULL_POINTER;
  }
  size_t totalRead = 0;
  auto src = aFromSegment;
  for (;;) {
    auto dst = mLastBuffer->TailAsSpan(READ_BUFFER_SIZE);
    auto [result, read, written, hadErrors] =
        mUnicodeDecoder->DecodeToUTF16(src, dst, false);
    if (!mDecodingLocalFileWithoutTokenizing) {
      OnNewContent(dst.To(written));
    }
    if (hadErrors && !mHasHadErrors) {
      mHasHadErrors = true;
      if (mEncoding == UTF_8_ENCODING) {
        mTreeBuilder->TryToEnableEncodingMenu();
      }
    }

    // TaintFox: slight hack: propagate taint information after the conversion
    // (should be done during the conversion)
    if (aTaint.hasTaint()) {
#if (DEBUG_E2E_TAINTING)
      printf("+++++ Writing taint of length %d, %d/%d bytes written +++++\n", aTaint.begin()->end(), read, written);
#endif
      mLastBuffer->setTaint(aTaint.subtaint(totalRead, totalRead + read));
    }

    src = src.From(read);
    totalRead += read;
    mLastBuffer->AdvanceEnd(written);
    if (result == kOutputFull) {
      RefPtr<nsHtml5OwningUTF16Buffer> newBuf =
          nsHtml5OwningUTF16Buffer::FalliblyCreate(READ_BUFFER_SIZE);
      if (!newBuf) {
        MarkAsBroken(NS_ERROR_OUT_OF_MEMORY);
        return NS_ERROR_OUT_OF_MEMORY;
      }
      mLastBuffer = (mLastBuffer->next = std::move(newBuf));
    } else {
      MOZ_ASSERT(totalRead == aFromSegment.Length(),
                 "The Unicode decoder consumed the wrong number of bytes.");
      (void)totalRead;
      if (mDecodingLocalFileWithoutTokenizing &&
          mLocalFileBytesBuffered == LOCAL_FILE_UTF_8_BUFFER_SIZE) {
        auto encoding = mEncoding;
        GuessEncoding(false, false);
        if (encoding == mEncoding) {
          CommitLocalFileToEncoding();
        } else {
          ReDecodeLocalFile();
        }
      }
      return NS_OK;
    }
  }
}

void nsHtml5StreamParser::ReDecodeLocalFile() {
  MOZ_ASSERT(mDecodingLocalFileWithoutTokenizing);
  mDecodingLocalFileWithoutTokenizing = false;
  mUnicodeDecoder = mEncoding->NewDecoderWithBOMRemoval();
  mHasHadErrors = false;

  DontGuessEncoding();

  // Throw away previous decoded data
  mLastBuffer = mFirstBuffer;
  mLastBuffer->next = nullptr;
  mLastBuffer->setStart(0);
  mLastBuffer->setEnd(0);

  // Decode again
  for (auto&& buffer : mBufferedLocalFileData) {
    DoDataAvailable(buffer, EmptyTaint);
  }
}

void nsHtml5StreamParser::CommitLocalFileToEncoding() {
  MOZ_ASSERT(mDecodingLocalFileWithoutTokenizing);
  mDecodingLocalFileWithoutTokenizing = false;
  mFeedChardet = false;
  mGuessEncoding = false;

  nsHtml5OwningUTF16Buffer* buffer = mFirstBuffer;
  while (buffer) {
    Span<const char16_t> data(buffer->getBuffer() + buffer->getStart(),
                              buffer->getLength());
    OnNewContent(data);
    buffer = buffer->next;
  }
}

class MaybeRunCollector : public Runnable {
 public:
  explicit MaybeRunCollector(nsIDocShell* aDocShell)
      : Runnable("MaybeRunCollector"), mDocShell(aDocShell) {}

  NS_IMETHOD Run() override {
    nsJSContext::MaybeRunNextCollectorSlice(mDocShell,
                                            JS::GCReason::HTML_PARSER);
    return NS_OK;
  }

  nsCOMPtr<nsIDocShell> mDocShell;
};

nsresult nsHtml5StreamParser::OnStartRequest(nsIRequest* aRequest) {
  MOZ_RELEASE_ASSERT(STREAM_NOT_STARTED == mStreamState,
                     "Got OnStartRequest when the stream had already started.");
  MOZ_ASSERT(
      !mExecutor->HasStarted(),
      "Got OnStartRequest at the wrong stage in the executor life cycle.");
  MOZ_ASSERT(NS_IsMainThread(), "Wrong thread!");

  // To avoid the cost of instantiating the detector when it's not needed,
  // let's instantiate only if we make it out of this method with the
  // intent to use it.
  auto detectorCreator = MakeScopeExit([&] {
    if (mFeedChardet) {
      mDetector = mozilla::EncodingDetector::Create();
    }
  });

  mRequest = aRequest;

  mStreamState = STREAM_BEING_READ;

  if (mMode == VIEW_SOURCE_HTML || mMode == VIEW_SOURCE_XML) {
    mTokenizer->StartViewSource(NS_ConvertUTF8toUTF16(mViewSourceTitle));
  }

  // For View Source, the parser should run with scripts "enabled" if a normal
  // load would have scripts enabled.
  bool scriptingEnabled =
      mMode == LOAD_AS_DATA ? false : mExecutor->IsScriptEnabled();
  mOwner->StartTokenizer(scriptingEnabled);

  MOZ_ASSERT(!mDecodingLocalFileWithoutTokenizing);
  bool isSrcdoc = false;
  nsCOMPtr<nsIChannel> channel;
  nsresult rv = GetChannel(getter_AddRefs(channel));
  if (NS_SUCCEEDED(rv)) {
    isSrcdoc = NS_IsSrcdocChannel(channel);
    if (!isSrcdoc && mCharsetSource <= kCharsetFromFallback) {
      nsCOMPtr<nsIURI> originalURI;
      rv = channel->GetOriginalURI(getter_AddRefs(originalURI));
      if (NS_SUCCEEDED(rv)) {
        if (originalURI->SchemeIs("resource")) {
          mCharsetSource = kCharsetFromBuiltIn;
          mEncoding = UTF_8_ENCODING;
          mTreeBuilder->SetDocumentCharset(mEncoding, mCharsetSource);
        } else {
          nsCOMPtr<nsIURI> currentURI;
          rv = channel->GetURI(getter_AddRefs(currentURI));
          if (NS_SUCCEEDED(rv)) {
            nsCOMPtr<nsIURI> innermost = NS_GetInnermostURI(currentURI);
            if (innermost->SchemeIs("file")) {
              mDecodingLocalFileWithoutTokenizing = true;
            } else {
              nsAutoCString host;
              innermost->GetAsciiHost(host);
              if (!host.IsEmpty()) {
                // First let's see if the host is DNS-absolute and ends with a
                // dot and get rid of that one.
                if (host.Last() == '.') {
                  host.SetLength(host.Length() - 1);
                }
                int32_t index = host.RFindChar('.');
                if (index != kNotFound) {
                  // We tolerate an IPv4 component as generic "TLD", so don't
                  // bother checking.
                  ToLowerCase(
                      Substring(host, index + 1, host.Length() - (index + 1)),
                      mTLD);
                }
              }
            }
          }
        }
      }
    }
  }
  mTreeBuilder->setIsSrcdocDocument(isSrcdoc);
  mTreeBuilder->setScriptingEnabled(scriptingEnabled);
  mTreeBuilder->SetPreventScriptExecution(
      !((mMode == NORMAL) && scriptingEnabled));
  mTokenizer->start();
  mExecutor->Start();
  mExecutor->StartReadingFromStage();

  if (mMode == PLAIN_TEXT) {
    mTreeBuilder->StartPlainText();
    mTokenizer->StartPlainText();
  } else if (mMode == VIEW_SOURCE_PLAIN) {
    nsAutoString viewSourceTitle;
    CopyUTF8toUTF16(mViewSourceTitle, viewSourceTitle);
    mTreeBuilder->EnsureBufferSpace(viewSourceTitle.Length());
    mTreeBuilder->StartPlainTextViewSource(viewSourceTitle);
    mTokenizer->StartPlainText();
  }

  /*
   * If you move the following line, be very careful not to cause
   * WillBuildModel to be called before the document has had its
   * script global object set.
   */
  rv = mExecutor->WillBuildModel(eDTDMode_unknown);
  NS_ENSURE_SUCCESS(rv, rv);

  RefPtr<nsHtml5OwningUTF16Buffer> newBuf =
      nsHtml5OwningUTF16Buffer::FalliblyCreate(READ_BUFFER_SIZE);
  if (!newBuf) {
    // marks this stream parser as terminated,
    // which prevents entry to code paths that
    // would use mFirstBuffer or mLastBuffer.
    return mExecutor->MarkAsBroken(NS_ERROR_OUT_OF_MEMORY);
  }
  MOZ_ASSERT(!mFirstBuffer, "How come we have the first buffer set?");
  MOZ_ASSERT(!mLastBuffer, "How come we have the last buffer set?");
  mFirstBuffer = mLastBuffer = newBuf;

  rv = NS_OK;

  // The line below means that the encoding can end up being wrong if
  // a view-source URL is loaded without having the encoding hint from a
  // previous normal load in the history.
  mReparseForbidden = !(mMode == NORMAL || mMode == PLAIN_TEXT);

  mNetworkEventTarget =
      mExecutor->GetDocument()->EventTargetFor(TaskCategory::Network);

  nsCOMPtr<nsIHttpChannel> httpChannel(do_QueryInterface(mRequest, &rv));
  if (NS_SUCCEEDED(rv)) {
    // Non-HTTP channels are bogus enough that we let them work with unlabeled
    // runnables for now. Asserting for HTTP channels only.
    MOZ_ASSERT(mNetworkEventTarget || mMode == LOAD_AS_DATA,
               "How come the network event target is still null?");

    nsAutoCString method;
    Unused << httpChannel->GetRequestMethod(method);
    // XXX does Necko have a way to renavigate POST, etc. without hitting
    // the network?
    if (!method.EqualsLiteral("GET")) {
      // This is the old Gecko behavior but the HTML5 spec disagrees.
      // Don't reparse on POST.
      mReparseForbidden = true;
    }
  }

  // Attempt to retarget delivery of data (via OnDataAvailable) to the parser
  // thread, rather than through the main thread.
  nsCOMPtr<nsIThreadRetargetableRequest> threadRetargetableRequest =
      do_QueryInterface(mRequest, &rv);
  if (threadRetargetableRequest) {
    rv = threadRetargetableRequest->RetargetDeliveryTo(mEventTarget);
    if (NS_SUCCEEDED(rv)) {
      // Parser thread should be now ready to get data from necko and parse it
      // and main thread might have a chance to process a collector slice.
      // We need to do this asynchronously so that necko may continue processing
      // the request.
      nsCOMPtr<nsIRunnable> runnable =
          new MaybeRunCollector(mExecutor->GetDocument()->GetDocShell());
      mozilla::SchedulerGroup::Dispatch(
          mozilla::TaskCategory::GarbageCollection, runnable.forget());
    }
  }

  if (NS_FAILED(rv)) {
    NS_WARNING("Failed to retarget HTML data delivery to the parser thread.");
  }

  if (mCharsetSource == kCharsetFromParentFrame) {
    // Remember this for error reporting.
    mInitialEncodingWasFromParentFrame = true;
  }

  if (!mForceAutoDetection &&
      mCharsetSource >= kCharsetFromFinalAutoDetectionWouldHaveBeenUTF8) {
    DontGuessEncoding();
  }

  if (mCharsetSource < kCharsetFromUtf8OnlyMime) {
    // we aren't ready to commit to an encoding yet
    // leave converter uninstantiated for now
    return NS_OK;
  }

  // We are loading JSON/WebVTT/etc. into a browsing context.
  // There's no need to remove the BOM manually here, because
  // the UTF-8 decoder removes it.
  mReparseForbidden = true;
  DontGuessEncoding();

  // Instantiate the converter here to avoid BOM sniffing.
  mDecodingLocalFileWithoutTokenizing = false;
  mUnicodeDecoder = mEncoding->NewDecoderWithBOMRemoval();
  return NS_OK;
}

void nsHtml5StreamParser::DoStopRequest() {
  NS_ASSERTION(IsParserThread(), "Wrong thread!");
  MOZ_RELEASE_ASSERT(STREAM_BEING_READ == mStreamState,
                     "Stream ended without being open.");
  mTokenizerMutex.AssertCurrentThreadOwns();

  auto guard = MakeScopeExit([&] { OnContentComplete(); });

  if (IsTerminated()) {
    return;
  }

  if (!mUnicodeDecoder) {
    nsresult rv;
    Span<const uint8_t> empty;
    if (NS_FAILED(rv = FinalizeSniffing(empty, 0, true, EmptyTaint))) {
      MarkAsBroken(rv);
      return;
    }
  }
  if (mFeedChardet) {
    mFeedChardet = false;
    FeedDetector(Span<uint8_t>(), true);
  }

  MOZ_ASSERT(mUnicodeDecoder,
             "Should have a decoder after finalizing sniffing.");

  // mLastBuffer should always point to a buffer of the size
  // READ_BUFFER_SIZE.
  if (!mLastBuffer) {
    NS_WARNING("mLastBuffer should not be null!");
    MarkAsBroken(NS_ERROR_NULL_POINTER);
    return;
  }

  Span<uint8_t> src;  // empty span
  for (;;) {
    auto dst = mLastBuffer->TailAsSpan(READ_BUFFER_SIZE);
    uint32_t result;
    size_t read;
    size_t written;
    bool hadErrors;
    // Do not use structured binding lest deal with [-Werror=unused-variable]
    std::tie(result, read, written, hadErrors) =
        mUnicodeDecoder->DecodeToUTF16(src, dst, true);
    if (!mDecodingLocalFileWithoutTokenizing) {
      OnNewContent(dst.To(written));
    }
    if (hadErrors && !mHasHadErrors) {
      mHasHadErrors = true;
      if (mEncoding == UTF_8_ENCODING) {
        mTreeBuilder->TryToEnableEncodingMenu();
      }
    }
    MOZ_ASSERT(read == 0, "How come an empty span was read form?");
    mLastBuffer->AdvanceEnd(written);
    if (result == kOutputFull) {
      RefPtr<nsHtml5OwningUTF16Buffer> newBuf =
          nsHtml5OwningUTF16Buffer::FalliblyCreate(READ_BUFFER_SIZE);
      if (!newBuf) {
        MarkAsBroken(NS_ERROR_OUT_OF_MEMORY);
        return;
      }
      mLastBuffer = (mLastBuffer->next = std::move(newBuf));
    } else {
      if (mDecodingLocalFileWithoutTokenizing) {
        MOZ_ASSERT(mLocalFileBytesBuffered < LOCAL_FILE_UTF_8_BUFFER_SIZE);
        MOZ_ASSERT(mGuessEncoding);
        auto encoding = mEncoding;
        GuessEncoding(true, false);
        if (encoding == mEncoding) {
          CommitLocalFileToEncoding();
        } else {
          ReDecodeLocalFile();
          DoStopRequest();
          return;
        }
      } else if (mGuessEncoding) {
        GuessEncoding(true, false);
      }
      break;
    }
  }

  mStreamState = STREAM_ENDED;

  if (IsTerminatedOrInterrupted()) {
    return;
  }

  ParseAvailableData();
}

class nsHtml5RequestStopper : public Runnable {
 private:
  nsHtml5StreamParserPtr mStreamParser;

 public:
  explicit nsHtml5RequestStopper(nsHtml5StreamParser* aStreamParser)
      : Runnable("nsHtml5RequestStopper"), mStreamParser(aStreamParser) {}
  NS_IMETHOD Run() override {
    mozilla::MutexAutoLock autoLock(mStreamParser->mTokenizerMutex);
    mStreamParser->DoStopRequest();
    return NS_OK;
  }
};

nsresult nsHtml5StreamParser::OnStopRequest(nsIRequest* aRequest,
                                            nsresult status) {
  NS_ASSERTION(mRequest == aRequest, "Got Stop on wrong stream.");
  NS_ASSERTION(NS_IsMainThread(), "Wrong thread!");
  nsCOMPtr<nsIRunnable> stopper = new nsHtml5RequestStopper(this);
  if (NS_FAILED(mEventTarget->Dispatch(stopper, nsIThread::DISPATCH_NORMAL))) {
    NS_WARNING("Dispatching StopRequest event failed.");
  }
  return NS_OK;
}

void nsHtml5StreamParser::DoDataAvailableBuffer(
  mozilla::Buffer<uint8_t>&& aBuffer, const StringTaint& aTaint) {
  if (MOZ_LIKELY(!mDecodingLocalFileWithoutTokenizing)) {
    DoDataAvailable(aBuffer, aTaint);
    return;
  }
  CheckedInt<size_t> bufferedPlusLength(aBuffer.Length());
  bufferedPlusLength += mLocalFileBytesBuffered;
  if (!bufferedPlusLength.isValid()) {
    MarkAsBroken(NS_ERROR_OUT_OF_MEMORY);
    return;
  }
  // Ensure that WriteStreamBytes() sees a buffer ending
  // exactly at LOCAL_FILE_UTF_8_BUFFER_SIZE
  // if we are about to cross the threshold. This way,
  // Necko buffer boundaries don't affect user-visible
  // behavior.
  if (bufferedPlusLength.value() <= LOCAL_FILE_UTF_8_BUFFER_SIZE) {
    // Truncation OK, because we just checked the range.
    mLocalFileBytesBuffered = bufferedPlusLength.value();
    mBufferedLocalFileData.AppendElement(std::move(aBuffer));
    DoDataAvailable(mBufferedLocalFileData.LastElement(), aTaint);
  } else {
    // Truncation OK, because the constant is small enough.
    size_t overBoundary =
        bufferedPlusLength.value() - LOCAL_FILE_UTF_8_BUFFER_SIZE;
    MOZ_RELEASE_ASSERT(overBoundary < aBuffer.Length());
    size_t untilBoundary = aBuffer.Length() - overBoundary;
    auto span = aBuffer.AsSpan();
    auto head = span.To(untilBoundary);
    auto tail = span.From(untilBoundary);
    MOZ_RELEASE_ASSERT(mLocalFileBytesBuffered + untilBoundary ==
                       LOCAL_FILE_UTF_8_BUFFER_SIZE);
    // We make a theoretically useless copy here, because avoiding
    // the copy adds too much complexity.
    Maybe<Buffer<uint8_t>> maybe = Buffer<uint8_t>::CopyFrom(head);
    if (maybe.isNothing()) {
      MarkAsBroken(NS_ERROR_OUT_OF_MEMORY);
      return;
    }
    mLocalFileBytesBuffered = LOCAL_FILE_UTF_8_BUFFER_SIZE;
    mBufferedLocalFileData.AppendElement(std::move(*maybe));

    DoDataAvailable(head, aTaint.subtaint(0, untilBoundary));
    // Re-decode may have happened here.
    DoDataAvailable(tail, aTaint.subtaint(untilBoundary, aBuffer.Length()));
  }
  // Do this clean-up here to avoid use-after-free when
  // DoDataAvailable is passed a span pointing into an
  // element of mBufferedLocalFileData.
  if (!mDecodingLocalFileWithoutTokenizing) {
    mBufferedLocalFileData.Clear();
  }
}

void nsHtml5StreamParser::DoDataAvailable(Span<const uint8_t> aBuffer, const StringTaint& aTaint) {
  NS_ASSERTION(IsParserThread(), "Wrong thread!");
  MOZ_RELEASE_ASSERT(STREAM_BEING_READ == mStreamState,
                     "DoDataAvailable called when stream not open.");
  mTokenizerMutex.AssertCurrentThreadOwns();

  if (IsTerminated()) {
    return;
  }

  nsresult rv;
  if (HasDecoder()) {
    if (mFeedChardet) {
      FeedDetector(aBuffer, false);
    }
    rv = WriteStreamBytes(aBuffer, aTaint);
  } else {
    rv = SniffStreamBytes(aBuffer, aTaint);
  }
  if (NS_FAILED(rv)) {
    MarkAsBroken(rv);
    return;
  }

  if (IsTerminatedOrInterrupted()) {
    return;
  }

  if (mDecodingLocalFileWithoutTokenizing) {
    return;
  }

  ParseAvailableData();

  if (mFlushTimerArmed || mSpeculating) {
    return;
  }

  {
    mozilla::MutexAutoLock flushTimerLock(mFlushTimerMutex);
    mFlushTimer->InitWithNamedFuncCallback(
        nsHtml5StreamParser::TimerCallback, static_cast<void*>(this),
        mFlushTimerEverFired ? StaticPrefs::html5_flushtimer_initialdelay()
                             : StaticPrefs::html5_flushtimer_subsequentdelay(),
        nsITimer::TYPE_ONE_SHOT, "nsHtml5StreamParser::DoDataAvailable");
  }
  mFlushTimerArmed = true;
}

class nsHtml5DataAvailable : public Runnable {
 private:
  nsHtml5StreamParserPtr mStreamParser;
  Buffer<uint8_t> mData;
  StringTaint mTaint;

 public:
  nsHtml5DataAvailable(nsHtml5StreamParser* aStreamParser,
                       Buffer<uint8_t>&& aData, StringTaint aTaint)
      : Runnable("nsHtml5DataAvailable"),
        mStreamParser(aStreamParser),
        mData(std::move(aData)),
        mTaint(aTaint) {}
  NS_IMETHOD Run() override {
    mozilla::MutexAutoLock autoLock(mStreamParser->mTokenizerMutex);
    mStreamParser->DoDataAvailableBuffer(std::move(mData), mTaint);
    return NS_OK;
  }
};

nsresult nsHtml5StreamParser::OnDataAvailable(nsIRequest* aRequest,
                                              nsIInputStream* aInStream,
                                              uint64_t aSourceOffset,
                                              uint32_t aLength) {
  nsresult rv;
  if (NS_FAILED(rv = mExecutor->IsBroken())) {
    return rv;
  }

  // TaintFox: see if there's taint information available.
  nsCOMPtr<nsITaintawareInputStream> taintInputStream(do_QueryInterface(aInStream));
#if (DEBUG_E2E_TAINTING)
  if (!taintInputStream) {
    puts("!!!!! NO taint-aware input stream available in StreamParser::OnDataAvailable !!!!!");
  } else {
    puts("+++++ Taint-aware input stream available in StreamParser::OnDataAvailable +++++");
  }
#endif

  MOZ_ASSERT(mRequest == aRequest, "Got data on wrong stream.");
  uint32_t totalRead;
  // Main thread to parser thread dispatch requires copying to buffer first.
  if (MOZ_UNLIKELY(NS_IsMainThread())) {
    Maybe<Buffer<uint8_t>> maybe = Buffer<uint8_t>::Alloc(aLength);
    if (maybe.isNothing()) {
      return mExecutor->MarkAsBroken(NS_ERROR_OUT_OF_MEMORY);
    }
    Buffer<uint8_t> data(std::move(*maybe));
    StringTaint taint;
    if (taintInputStream) {
        rv = taintInputStream->TaintedRead(reinterpret_cast<char*>(data.Elements()),
                                           data.Length(), &taint, &totalRead);
    } else {
        rv = aInStream->Read(reinterpret_cast<char*>(data.Elements()),
                             data.Length(), &totalRead);
    }
    NS_ENSURE_SUCCESS(rv, rv);
    MOZ_ASSERT(totalRead == aLength);

    nsCOMPtr<nsIRunnable> dataAvailable =
        new nsHtml5DataAvailable(this, std::move(data), taint);
    if (NS_FAILED(mEventTarget->Dispatch(dataAvailable,
                                         nsIThread::DISPATCH_NORMAL))) {
      NS_WARNING("Dispatching DataAvailable event failed.");
    }
    return rv;
  }
  MOZ_ASSERT(IsParserThread(), "Wrong thread!");
  mozilla::MutexAutoLock autoLock(mTokenizerMutex);

  if (MOZ_UNLIKELY(mDecodingLocalFileWithoutTokenizing)) {
    // It's a bit sad to potentially buffer the first 1024
    // bytes in two places, but it's a lot simpler than trying
    // to optitize out that copy. It only happens for local files
    // and not for the http(s) content anyway.
    Maybe<Buffer<uint8_t>> maybe = Buffer<uint8_t>::Alloc(aLength);
    if (maybe.isNothing()) {
      MarkAsBroken(NS_ERROR_OUT_OF_MEMORY);
      return NS_ERROR_OUT_OF_MEMORY;
    }
    Buffer<uint8_t> data(std::move(*maybe));
    StringTaint taint;

    if (taintInputStream) {
        rv = taintInputStream->TaintedRead(reinterpret_cast<char*>(data.Elements()),
                                           data.Length(), &taint, &totalRead);
    } else {
        rv = aInStream->Read(reinterpret_cast<char*>(data.Elements()),
                             data.Length(), &totalRead);
    }

    NS_ENSURE_SUCCESS(rv, rv);
    MOZ_ASSERT(totalRead == aLength);
    DoDataAvailableBuffer(std::move(data), taint);
    return rv;
  }
  // Read directly from response buffer.
  if (taintInputStream) {
    rv = taintInputStream->TaintedReadSegments(CopySegmentsToParser, this, aLength, &totalRead);
  } else {
    rv = aInStream->ReadSegments(CopySegmentsToParserNoTaint, this, aLength, &totalRead);
  }
  NS_ENSURE_SUCCESS(rv, rv);
  MOZ_ASSERT(totalRead == aLength);
  return rv;
}

/* static */
nsresult nsHtml5StreamParser::CopySegmentsToParserNoTaint(
    nsIInputStream* aInStream, void* aClosure, const char* aFromSegment,
    uint32_t aToOffset, uint32_t aCount, uint32_t* aWriteCount) {
  nsHtml5StreamParser* parser = static_cast<nsHtml5StreamParser*>(aClosure);

<<<<<<< HEAD
  parser->DoDataAvailable(AsBytes(MakeSpan(aFromSegment, aCount)), EmptyTaint);
  // Assume DoDataAvailable consumed all available bytes.
  *aWriteCount = aCount;
  return NS_OK;
}

/* static */ nsresult
nsHtml5StreamParser::CopySegmentsToParser(
  nsITaintawareInputStream *aInStream, void *aClosure, const char *aFromSegment,
  uint32_t aToOffset, uint32_t aCount, const StringTaint& aTaint, uint32_t *aWriteCount) {
  nsHtml5StreamParser* parser = static_cast<nsHtml5StreamParser*>(aClosure);

  parser->DoDataAvailable(AsBytes(MakeSpan(aFromSegment, aCount)), aTaint);
=======
  parser->DoDataAvailable(AsBytes(Span(aFromSegment, aCount)));
>>>>>>> 713683b4
  // Assume DoDataAvailable consumed all available bytes.
  *aWriteCount = aCount;
  return NS_OK;
}

const Encoding* nsHtml5StreamParser::PreferredForInternalEncodingDecl(
    const nsACString& aEncoding) {
  const Encoding* newEncoding = Encoding::ForLabel(aEncoding);
  if (!newEncoding) {
    // the encoding name is bogus
    mTreeBuilder->MaybeComplainAboutCharset("EncMetaUnsupported", true,
                                            mTokenizer->getLineNumber());
    return nullptr;
  }

  if (newEncoding == UTF_16BE_ENCODING || newEncoding == UTF_16LE_ENCODING) {
    mTreeBuilder->MaybeComplainAboutCharset("EncMetaUtf16", true,
                                            mTokenizer->getLineNumber());
    newEncoding = UTF_8_ENCODING;
  }

  if (newEncoding == X_USER_DEFINED_ENCODING) {
    // WebKit/Blink hack for Indian and Armenian legacy sites
    mTreeBuilder->MaybeComplainAboutCharset("EncMetaUserDefined", true,
                                            mTokenizer->getLineNumber());
    newEncoding = WINDOWS_1252_ENCODING;
  }

  if (newEncoding == mEncoding) {
    if (mCharsetSource < kCharsetFromMetaPrescan) {
      if (mInitialEncodingWasFromParentFrame) {
        mTreeBuilder->MaybeComplainAboutCharset("EncLateMetaFrame", false,
                                                mTokenizer->getLineNumber());
      } else {
        mTreeBuilder->MaybeComplainAboutCharset("EncLateMeta", false,
                                                mTokenizer->getLineNumber());
      }
    }
    mCharsetSource = kCharsetFromMetaTag;  // become confident
    mTreeBuilder->SetDocumentCharset(mEncoding, mCharsetSource);
    DontGuessEncoding();  // don't feed chardet when confident
    return nullptr;
  }

  return newEncoding;
}

bool nsHtml5StreamParser::internalEncodingDeclaration(nsHtml5String aEncoding) {
  // This code needs to stay in sync with
  // nsHtml5MetaScanner::tryCharset. Unfortunately, the
  // trickery with member fields there leads to some copy-paste reuse. :-(
  NS_ASSERTION(IsParserThread(), "Wrong thread!");
  if (mCharsetSource >= kCharsetFromMetaTag) {  // this threshold corresponds to
                                                // "confident" in the HTML5 spec
    return false;
  }

  nsString newEncoding16;  // Not Auto, because using it to hold nsStringBuffer*
  aEncoding.ToString(newEncoding16);
  nsAutoCString newEncoding;
  CopyUTF16toUTF8(newEncoding16, newEncoding);

  auto encoding = PreferredForInternalEncodingDecl(newEncoding);
  if (!encoding) {
    return false;
  }

  if (mReparseForbidden) {
    // This mReparseForbidden check happens after the call to
    // PreferredForInternalEncodingDecl so that if that method calls
    // MaybeComplainAboutCharset, its charset complaint wins over the one
    // below.
    mTreeBuilder->MaybeComplainAboutCharset("EncLateMetaTooLate", true,
                                            mTokenizer->getLineNumber());
    return false;  // not reparsing even if we wanted to
  }

  // Avoid having the chardet ask for another restart after this restart
  // request.
  DontGuessEncoding();
  mTreeBuilder->NeedsCharsetSwitchTo(WrapNotNull(encoding), kCharsetFromMetaTag,
                                     mTokenizer->getLineNumber());
  FlushTreeOpsAndDisarmTimer();
  Interrupt();
  // the tree op executor will cause the stream parser to terminate
  // if the charset switch request is accepted or it'll uninterrupt
  // if the request failed. Note that if the restart request fails,
  // we don't bother trying to make chardet resume. Might as well
  // assume that chardet-requested restarts would fail, too.
  return true;
}

void nsHtml5StreamParser::FlushTreeOpsAndDisarmTimer() {
  NS_ASSERTION(IsParserThread(), "Wrong thread!");
  if (mFlushTimerArmed) {
    // avoid calling Cancel if the flush timer isn't armed to avoid acquiring
    // a mutex
    {
      mozilla::MutexAutoLock flushTimerLock(mFlushTimerMutex);
      mFlushTimer->Cancel();
    }
    mFlushTimerArmed = false;
  }
  if (mMode == VIEW_SOURCE_HTML || mMode == VIEW_SOURCE_XML) {
    mTokenizer->FlushViewSource();
  }
  mTreeBuilder->Flush();
  nsCOMPtr<nsIRunnable> runnable(mExecutorFlusher);
  if (NS_FAILED(DispatchToMain(runnable.forget()))) {
    NS_WARNING("failed to dispatch executor flush event");
  }
}

void nsHtml5StreamParser::ParseAvailableData() {
  MOZ_ASSERT(IsParserThread(), "Wrong thread!");
  mTokenizerMutex.AssertCurrentThreadOwns();
  MOZ_ASSERT(!mDecodingLocalFileWithoutTokenizing);

  if (IsTerminatedOrInterrupted()) {
    return;
  }

  if (mSpeculating && !IsSpeculationEnabled()) {
    return;
  }

  for (;;) {
    if (!mFirstBuffer->hasMore()) {
      if (mFirstBuffer == mLastBuffer) {
        switch (mStreamState) {
          case STREAM_BEING_READ:
            // never release the last buffer.
            if (!mSpeculating) {
              // reuse buffer space if not speculating
              mFirstBuffer->setStart(0);
              mFirstBuffer->setEnd(0);
            }
            mTreeBuilder->FlushLoads();
            {
              // Dispatch this runnable unconditionally, because the loads
              // that need flushing may have been flushed earlier even if the
              // flush right above here did nothing.
              nsCOMPtr<nsIRunnable> runnable(mLoadFlusher);
              if (NS_FAILED(DispatchToMain(runnable.forget()))) {
                NS_WARNING("failed to dispatch load flush event");
              }
            }
            return;  // no more data for now but expecting more
          case STREAM_ENDED:
            if (mAtEOF) {
              return;
            }
            mAtEOF = true;
            if (mCharsetSource < kCharsetFromMetaTag) {
              if (mInitialEncodingWasFromParentFrame) {
                // Unfortunately, this check doesn't take effect for
                // cross-origin frames, so cross-origin ad frames that have
                // no text and only an image or a Flash embed get the more
                // severe message from the next if block. The message is
                // technically accurate, though.
                mTreeBuilder->MaybeComplainAboutCharset("EncNoDeclarationFrame",
                                                        false, 0);
              } else if (mMode == NORMAL) {
                mTreeBuilder->MaybeComplainAboutCharset("EncNoDeclaration",
                                                        true, 0);
              } else if (mMode == PLAIN_TEXT) {
                mTreeBuilder->MaybeComplainAboutCharset("EncNoDeclarationPlain",
                                                        true, 0);
              }
            }
            if (NS_SUCCEEDED(mTreeBuilder->IsBroken())) {
              mTokenizer->eof();
              nsresult rv;
              if (NS_FAILED((rv = mTreeBuilder->IsBroken()))) {
                MarkAsBroken(rv);
              } else {
                mTreeBuilder->StreamEnded();
                if (mMode == VIEW_SOURCE_HTML || mMode == VIEW_SOURCE_XML) {
                  mTokenizer->EndViewSource();
                }
              }
            }
            FlushTreeOpsAndDisarmTimer();
            return;  // no more data and not expecting more
          default:
            MOZ_ASSERT_UNREACHABLE("It should be impossible to reach this.");
            return;
        }
      }
      mFirstBuffer = mFirstBuffer->next;
      continue;
    }

    // now we have a non-empty buffer
    mFirstBuffer->adjust(mLastWasCR);
    mLastWasCR = false;
    if (mFirstBuffer->hasMore()) {
      if (!mTokenizer->EnsureBufferSpace(mFirstBuffer->getLength())) {
        MarkAsBroken(NS_ERROR_OUT_OF_MEMORY);
        return;
      }
      mLastWasCR = mTokenizer->tokenizeBuffer(mFirstBuffer);
      nsresult rv;
      if (NS_FAILED((rv = mTreeBuilder->IsBroken()))) {
        MarkAsBroken(rv);
        return;
      }
      // At this point, internalEncodingDeclaration() may have called
      // Terminate, but that never happens together with script.
      // Can't assert that here, though, because it's possible that the main
      // thread has called Terminate() while this thread was parsing.
      if (mTreeBuilder->HasScript()) {
        // HasScript() cannot return true if the tree builder is preventing
        // script execution.
        MOZ_ASSERT(mMode == NORMAL);
        mozilla::MutexAutoLock speculationAutoLock(mSpeculationMutex);
        nsHtml5Speculation* speculation = new nsHtml5Speculation(
            mFirstBuffer, mFirstBuffer->getStart(), mTokenizer->getLineNumber(),
            mTreeBuilder->newSnapshot());
        mTreeBuilder->AddSnapshotToScript(speculation->GetSnapshot(),
                                          speculation->GetStartLineNumber());
        FlushTreeOpsAndDisarmTimer();
        mTreeBuilder->SetOpSink(speculation);
        mSpeculations.AppendElement(speculation);  // adopts the pointer
        mSpeculating = true;
      }
      if (IsTerminatedOrInterrupted()) {
        return;
      }
    }
  }
}

class nsHtml5StreamParserContinuation : public Runnable {
 private:
  nsHtml5StreamParserPtr mStreamParser;

 public:
  explicit nsHtml5StreamParserContinuation(nsHtml5StreamParser* aStreamParser)
      : Runnable("nsHtml5StreamParserContinuation"),
        mStreamParser(aStreamParser) {}
  NS_IMETHOD Run() override {
    mozilla::MutexAutoLock autoLock(mStreamParser->mTokenizerMutex);
    mStreamParser->Uninterrupt();
    mStreamParser->ParseAvailableData();
    return NS_OK;
  }
};

void nsHtml5StreamParser::ContinueAfterScripts(nsHtml5Tokenizer* aTokenizer,
                                               nsHtml5TreeBuilder* aTreeBuilder,
                                               bool aLastWasCR) {
  NS_ASSERTION(NS_IsMainThread(), "Wrong thread!");
  NS_ASSERTION(!(mMode == VIEW_SOURCE_HTML || mMode == VIEW_SOURCE_XML),
               "ContinueAfterScripts called in view source mode!");
  if (NS_FAILED(mExecutor->IsBroken())) {
    return;
  }
#ifdef DEBUG
  mExecutor->AssertStageEmpty();
#endif
  bool speculationFailed = false;
  {
    mozilla::MutexAutoLock speculationAutoLock(mSpeculationMutex);
    if (mSpeculations.IsEmpty()) {
      MOZ_ASSERT_UNREACHABLE(
          "ContinueAfterScripts called without "
          "speculations.");
      return;
    }

    const auto& speculation = mSpeculations.ElementAt(0);
    if (aLastWasCR || !aTokenizer->isInDataState() ||
        !aTreeBuilder->snapshotMatches(speculation->GetSnapshot())) {
      speculationFailed = true;
      // We've got a failed speculation :-(
      MaybeDisableFutureSpeculation();
      Interrupt();  // Make the parser thread release the tokenizer mutex sooner
      // now fall out of the speculationAutoLock into the tokenizerAutoLock
      // block
    } else {
      // We've got a successful speculation!
      if (mSpeculations.Length() > 1) {
        // the first speculation isn't the current speculation, so there's
        // no need to bother the parser thread.
        speculation->FlushToSink(mExecutor);
        NS_ASSERTION(!mExecutor->IsScriptExecuting(),
                     "ParseUntilBlocked() was supposed to ensure we don't come "
                     "here when scripts are executing.");
        NS_ASSERTION(
            mExecutor->IsInFlushLoop(),
            "How are we here if "
            "RunFlushLoop() didn't call ParseUntilBlocked() which is the "
            "only caller of this method?");
        mSpeculations.RemoveElementAt(0);
        return;
      }
      // else
      Interrupt();  // Make the parser thread release the tokenizer mutex sooner

      // now fall through
      // the first speculation is the current speculation. Need to
      // release the the speculation mutex and acquire the tokenizer
      // mutex. (Just acquiring the other mutex here would deadlock)
    }
  }
  {
    mozilla::MutexAutoLock tokenizerAutoLock(mTokenizerMutex);
#ifdef DEBUG
    {
      mAtomTable.SetPermittedLookupEventTarget(
          GetMainThreadSerialEventTarget());
    }
#endif
    // In principle, the speculation mutex should be acquired here,
    // but there's no point, because the parser thread only acquires it
    // when it has also acquired the tokenizer mutex and we are already
    // holding the tokenizer mutex.
    if (speculationFailed) {
      // Rewind the stream
      mAtEOF = false;
      const auto& speculation = mSpeculations.ElementAt(0);
      mFirstBuffer = speculation->GetBuffer();
      mFirstBuffer->setStart(speculation->GetStart());
      mTokenizer->setLineNumber(speculation->GetStartLineNumber());

      nsContentUtils::ReportToConsole(
          nsIScriptError::warningFlag, "DOM Events"_ns,
          mExecutor->GetDocument(), nsContentUtils::eDOM_PROPERTIES,
          "SpeculationFailed2", nsTArray<nsString>(), nullptr, u""_ns,
          speculation->GetStartLineNumber());

      nsHtml5OwningUTF16Buffer* buffer = mFirstBuffer->next;
      while (buffer) {
        buffer->setStart(0);
        buffer = buffer->next;
      }

      mSpeculations.Clear();  // potentially a huge number of destructors
                              // run here synchronously on the main thread...

      mTreeBuilder->flushCharacters();  // empty the pending buffer
      mTreeBuilder->ClearOps();         // now get rid of the failed ops

      mTreeBuilder->SetOpSink(mExecutor->GetStage());
      mExecutor->StartReadingFromStage();
      mSpeculating = false;

      // Copy state over
      mLastWasCR = aLastWasCR;
      mTokenizer->loadState(aTokenizer);
      mTreeBuilder->loadState(aTreeBuilder);
    } else {
      // We've got a successful speculation and at least a moment ago it was
      // the current speculation
      mSpeculations.ElementAt(0)->FlushToSink(mExecutor);
      NS_ASSERTION(!mExecutor->IsScriptExecuting(),
                   "ParseUntilBlocked() was supposed to ensure we don't come "
                   "here when scripts are executing.");
      NS_ASSERTION(
          mExecutor->IsInFlushLoop(),
          "How are we here if "
          "RunFlushLoop() didn't call ParseUntilBlocked() which is the "
          "only caller of this method?");
      mSpeculations.RemoveElementAt(0);
      if (mSpeculations.IsEmpty()) {
        // yes, it was still the only speculation. Now stop speculating
        // However, before telling the executor to read from stage, flush
        // any pending ops straight to the executor, because otherwise
        // they remain unflushed until we get more data from the network.
        mTreeBuilder->SetOpSink(mExecutor);
        mTreeBuilder->Flush(true);
        mTreeBuilder->SetOpSink(mExecutor->GetStage());
        mExecutor->StartReadingFromStage();
        mSpeculating = false;
      }
    }
    nsCOMPtr<nsIRunnable> event = new nsHtml5StreamParserContinuation(this);
    if (NS_FAILED(mEventTarget->Dispatch(event, nsIThread::DISPATCH_NORMAL))) {
      NS_WARNING("Failed to dispatch nsHtml5StreamParserContinuation");
    }
// A stream event might run before this event runs, but that's harmless.
#ifdef DEBUG
    mAtomTable.SetPermittedLookupEventTarget(mEventTarget);
#endif
  }
}

void nsHtml5StreamParser::ContinueAfterFailedCharsetSwitch() {
  NS_ASSERTION(NS_IsMainThread(), "Wrong thread!");
  nsCOMPtr<nsIRunnable> event = new nsHtml5StreamParserContinuation(this);
  if (NS_FAILED(mEventTarget->Dispatch(event, nsIThread::DISPATCH_NORMAL))) {
    NS_WARNING("Failed to dispatch nsHtml5StreamParserContinuation");
  }
}

class nsHtml5TimerKungFu : public Runnable {
 private:
  nsHtml5StreamParserPtr mStreamParser;

 public:
  explicit nsHtml5TimerKungFu(nsHtml5StreamParser* aStreamParser)
      : Runnable("nsHtml5TimerKungFu"), mStreamParser(aStreamParser) {}
  NS_IMETHOD Run() override {
    mozilla::MutexAutoLock flushTimerLock(mStreamParser->mFlushTimerMutex);
    if (mStreamParser->mFlushTimer) {
      mStreamParser->mFlushTimer->Cancel();
      mStreamParser->mFlushTimer = nullptr;
    }
    return NS_OK;
  }
};

void nsHtml5StreamParser::DropTimer() {
  NS_ASSERTION(NS_IsMainThread(), "Wrong thread!");
  /*
   * Simply nulling out the timer wouldn't work, because if the timer is
   * armed, it needs to be canceled first. Simply canceling it first wouldn't
   * work, because nsTimerImpl::Cancel is not safe for calling from outside
   * the thread where nsTimerImpl::Fire would run. It's not safe to
   * dispatch a runnable to cancel the timer from the destructor of this
   * class, because the timer has a weak (void*) pointer back to this instance
   * of the stream parser and having the timer fire before the runnable
   * cancels it would make the timer access a deleted object.
   *
   * This DropTimer method addresses these issues. This method must be called
   * on the main thread before the destructor of this class is reached.
   * The nsHtml5TimerKungFu object has an nsHtml5StreamParserPtr that addrefs
   * this
   * stream parser object to keep it alive until the runnable is done.
   * The runnable cancels the timer on the parser thread, drops the timer
   * and lets nsHtml5StreamParserPtr send a runnable back to the main thread to
   * release the stream parser.
   */
  mozilla::MutexAutoLock flushTimerLock(mFlushTimerMutex);
  if (mFlushTimer) {
    nsCOMPtr<nsIRunnable> event = new nsHtml5TimerKungFu(this);
    if (NS_FAILED(mEventTarget->Dispatch(event, nsIThread::DISPATCH_NORMAL))) {
      NS_WARNING("Failed to dispatch TimerKungFu event");
    }
  }
}

// Using a static, because the method name Notify is taken by the chardet
// callback.
void nsHtml5StreamParser::TimerCallback(nsITimer* aTimer, void* aClosure) {
  (static_cast<nsHtml5StreamParser*>(aClosure))->TimerFlush();
}

void nsHtml5StreamParser::TimerFlush() {
  NS_ASSERTION(IsParserThread(), "Wrong thread!");
  mozilla::MutexAutoLock autoLock(mTokenizerMutex);

  NS_ASSERTION(!mSpeculating, "Flush timer fired while speculating.");

  // The timer fired if we got here. No need to cancel it. Mark it as
  // not armed, though.
  mFlushTimerArmed = false;

  mFlushTimerEverFired = true;

  if (IsTerminatedOrInterrupted()) {
    return;
  }

  if (mMode == VIEW_SOURCE_HTML || mMode == VIEW_SOURCE_XML) {
    mTreeBuilder->Flush();  // delete useless ops
    if (mTokenizer->FlushViewSource()) {
      nsCOMPtr<nsIRunnable> runnable(mExecutorFlusher);
      if (NS_FAILED(DispatchToMain(runnable.forget()))) {
        NS_WARNING("failed to dispatch executor flush event");
      }
    }
  } else {
    // we aren't speculating and we don't know when new data is
    // going to arrive. Send data to the main thread.
    if (mTreeBuilder->Flush(true)) {
      nsCOMPtr<nsIRunnable> runnable(mExecutorFlusher);
      if (NS_FAILED(DispatchToMain(runnable.forget()))) {
        NS_WARNING("failed to dispatch executor flush event");
      }
    }
  }
}

void nsHtml5StreamParser::MarkAsBroken(nsresult aRv) {
  NS_ASSERTION(IsParserThread(), "Wrong thread!");
  mTokenizerMutex.AssertCurrentThreadOwns();

  Terminate();
  mTreeBuilder->MarkAsBroken(aRv);
  mozilla::DebugOnly<bool> hadOps = mTreeBuilder->Flush(false);
  NS_ASSERTION(hadOps, "Should have had the markAsBroken op!");
  nsCOMPtr<nsIRunnable> runnable(mExecutorFlusher);
  if (NS_FAILED(DispatchToMain(runnable.forget()))) {
    NS_WARNING("failed to dispatch executor flush event");
  }
}

nsresult nsHtml5StreamParser::DispatchToMain(
    already_AddRefed<nsIRunnable>&& aRunnable) {
  if (mNetworkEventTarget) {
    return mNetworkEventTarget->Dispatch(std::move(aRunnable));
  }
  return SchedulerGroup::UnlabeledDispatch(TaskCategory::Network,
                                           std::move(aRunnable));
}<|MERGE_RESOLUTION|>--- conflicted
+++ resolved
@@ -65,16 +65,12 @@
 #include "nsIHttpChannel.h"
 #include "nsIInputStream.h"
 #include "nsINestedURI.h"
-<<<<<<< HEAD
-#include "nsCharsetSource.h"
 #include "nsITaintawareInputStream.h"
-=======
 #include "nsIObserverService.h"
 #include "nsIRequest.h"
 #include "nsIRunnable.h"
 #include "nsIScriptError.h"
 #include "nsIThread.h"
->>>>>>> 713683b4
 #include "nsIThreadRetargetableRequest.h"
 #include "nsIThreadRetargetableStreamListener.h"
 #include "nsITimer.h"
@@ -464,11 +460,7 @@
     mUnicodeDecoder = mEncoding->NewDecoderWithBOMRemoval();
   }
   if (mSniffingBuffer) {
-<<<<<<< HEAD
-    rv = WriteStreamBytes(MakeSpan(mSniffingBuffer.get(), mSniffingLength), aTaint);
-=======
-    rv = WriteStreamBytes(Span(mSniffingBuffer.get(), mSniffingLength));
->>>>>>> 713683b4
+    rv = WriteStreamBytes(Span(mSniffingBuffer.get(), mSniffingLength), aTaint);
     NS_ENSURE_SUCCESS(rv, rv);
     mSniffingBuffer = nullptr;
   }
@@ -511,17 +503,10 @@
 }
 
 void nsHtml5StreamParser::FinalizeSniffingWithDetector(
-<<<<<<< HEAD
-  Span<const uint8_t> aFromSegment, uint32_t aCountToSniffingLimit,
-  bool aEof, const StringTaint& aTaint) {
-  if (mSniffingBuffer) {
-    FeedDetector(MakeSpan(mSniffingBuffer.get(), mSniffingLength), false);
-=======
     Span<const uint8_t> aFromSegment, uint32_t aCountToSniffingLimit,
-    bool aEof) {
+    bool aEof, const StringTaint& aTaint) {
   if (mFeedChardet && mSniffingBuffer) {
     FeedDetector(Span(mSniffingBuffer.get(), mSniffingLength), false);
->>>>>>> 713683b4
   }
   if (mFeedChardet && !aFromSegment.IsEmpty()) {
     // Avoid buffer boundary-dependent behavior.
@@ -585,7 +570,7 @@
     mCharsetSource = kCharsetFromMetaTag;  // means confident
     mTreeBuilder->SetDocumentCharset(mEncoding, mCharsetSource);
 
-    return SetupDecodingAndWriteSniffingBufferAndCurrentSegment(aFromSegment);
+    return SetupDecodingAndWriteSniffingBufferAndCurrentSegment(aFromSegment, aTaint);
   }
   if ((mForceAutoDetection || mCharsetSource < kCharsetFromMetaPrescan) &&
       (mMode == NORMAL || mMode == VIEW_SOURCE_HTML || mMode == LOAD_AS_DATA)) {
@@ -613,37 +598,27 @@
           (encoding->IsAsciiCompatible() || encoding == ISO_2022_JP_ENCODING)) {
         // Honor override
         FinalizeSniffingWithDetector(aFromSegment, aCountToSniffingLimit,
-                                     false);
+                                     false, aTaint);
         return SetupDecodingAndWriteSniffingBufferAndCurrentSegment(
-            aFromSegment);
+                                     aFromSegment, aTaint);
       }
       DontGuessEncoding();
       mEncoding = WrapNotNull(encoding);
       mCharsetSource = kCharsetFromXmlDeclaration;
       mTreeBuilder->SetDocumentCharset(mEncoding, mCharsetSource);
     }
-<<<<<<< HEAD
-
-    return SetupDecodingAndWriteSniffingBufferAndCurrentSegment(aFromSegment, aTaint);
-=======
   }
   if (mForceAutoDetection) {
     // neither meta nor XML declaration found, honor override
-    FinalizeSniffingWithDetector(aFromSegment, aCountToSniffingLimit, false);
-    return SetupDecodingAndWriteSniffingBufferAndCurrentSegment(aFromSegment);
->>>>>>> 713683b4
+    FinalizeSniffingWithDetector(aFromSegment, aCountToSniffingLimit, false, aTaint);
+    return SetupDecodingAndWriteSniffingBufferAndCurrentSegment(aFromSegment, aTaint);
   }
 
   // the charset may have been set now
   // maybe try chardet now;
   if (mFeedChardet) {
-<<<<<<< HEAD
     FinalizeSniffingWithDetector(aFromSegment, aCountToSniffingLimit, aEof, aTaint);
-    // fall thru; callback may have changed charset
-=======
-    FinalizeSniffingWithDetector(aFromSegment, aCountToSniffingLimit, aEof);
     // fall thru; charset may have changed
->>>>>>> 713683b4
   }
   if (mCharsetSource == kCharsetUninitialized) {
     // Hopefully this case is never needed, but dealing with it anyway
@@ -662,15 +637,8 @@
 }
 
 nsresult nsHtml5StreamParser::SniffStreamBytes(
-<<<<<<< HEAD
     Span<const uint8_t> aFromSegment, const StringTaint &aTaint) {
-  NS_ASSERTION(IsParserThread(), "Wrong thread!");
-  nsresult rv = NS_OK;
-
-=======
-    Span<const uint8_t> aFromSegment) {
   MOZ_ASSERT(IsParserThread(), "Wrong thread!");
->>>>>>> 713683b4
   // mEncoding and mCharsetSource potentially have come from channel or higher
   // by now. If we find a BOM, SetupDecodingFromBom() will overwrite them.
   // If we don't find a BOM, the previously set values of mEncoding and
@@ -713,27 +681,15 @@
         break;
       case SEEN_UTF_16_LE_FIRST_BYTE:
         if (aFromSegment[i] == 0xFE) {
-<<<<<<< HEAD
-          rv = SetupDecodingFromBom(UTF_16LE_ENCODING);
-          NS_ENSURE_SUCCESS(rv, rv);
+          SetupDecodingFromBom(UTF_16LE_ENCODING);
           return WriteStreamBytes(aFromSegment.From(i + 1), aTaint.subtaint(i + 1, aFromSegment.Length()));
-=======
-          SetupDecodingFromBom(UTF_16LE_ENCODING);
-          return WriteStreamBytes(aFromSegment.From(i + 1));
->>>>>>> 713683b4
         }
         mBomState = BOM_SNIFFING_OVER;
         break;
       case SEEN_UTF_16_BE_FIRST_BYTE:
         if (aFromSegment[i] == 0xFF) {
-<<<<<<< HEAD
-          rv = SetupDecodingFromBom(UTF_16BE_ENCODING);
-          NS_ENSURE_SUCCESS(rv, rv);
+          SetupDecodingFromBom(UTF_16BE_ENCODING);
           return WriteStreamBytes(aFromSegment.From(i + 1), aTaint.subtaint(i + 1, aFromSegment.Length()));
-=======
-          SetupDecodingFromBom(UTF_16BE_ENCODING);
-          return WriteStreamBytes(aFromSegment.From(i + 1));
->>>>>>> 713683b4
         }
         mBomState = BOM_SNIFFING_OVER;
         break;
@@ -746,13 +702,8 @@
         break;
       case SEEN_UTF_8_SECOND_BYTE:
         if (aFromSegment[i] == 0xBF) {
-<<<<<<< HEAD
-          rv = SetupDecodingFromBom(UTF_8_ENCODING);
-          NS_ENSURE_SUCCESS(rv, rv);
+          SetupDecodingFromBom(UTF_8_ENCODING);
           return WriteStreamBytes(aFromSegment.From(i + 1), aTaint.subtaint(i + 1, aFromSegment.Length()));
-=======
-          SetupDecodingFromBom(UTF_8_ENCODING);
-          return WriteStreamBytes(aFromSegment.From(i + 1));
         }
         mBomState = BOM_SNIFFING_OVER;
         break;
@@ -787,7 +738,7 @@
       case SEEN_UTF_16_BE_XML_FIFTH:
         if (aFromSegment[i] == 0x78) {
           SetupDecodingFromUtf16BogoXml(UTF_16BE_ENCODING);
-          return WriteStreamBytes(aFromSegment.From(i + 1));
+          return WriteStreamBytes(aFromSegment.From(i + 1), aTaint.subtaint(i + 1, aFromSegment.Length()));
         }
         mBomState = BOM_SNIFFING_OVER;
         break;
@@ -822,8 +773,7 @@
       case SEEN_UTF_16_LE_XML_FIFTH:
         if (aFromSegment[i] == 0x00) {
           SetupDecodingFromUtf16BogoXml(UTF_16LE_ENCODING);
-          return WriteStreamBytes(aFromSegment.From(i + 1));
->>>>>>> 713683b4
+          return WriteStreamBytes(aFromSegment.From(i + 1), aTaint.subtaint(i + 1, aFromSegment.Length()));
         }
         mBomState = BOM_SNIFFING_OVER;
         break;
@@ -888,21 +838,8 @@
         if (mForceAutoDetection && (encoding->IsAsciiCompatible() ||
                                     encoding == ISO_2022_JP_ENCODING)) {
           // Honor override
-<<<<<<< HEAD
-          if (mEncoding->IsJapaneseLegacy()) {
-            mFeedChardet = true;
-            if (!mJapaneseDetector) {
-              mJapaneseDetector = mozilla::JapaneseDetector::Create(true);
-            }
-            FinalizeSniffingWithDetector(aFromSegment, countToSniffingLimit,
-                                         false, aTaint);
-          } else {
-            DontGuessEncoding();
-          }
-=======
           FinalizeSniffingWithDetector(aFromSegment, countToSniffingLimit,
-                                       false);
->>>>>>> 713683b4
+                                       false, aTaint);
           return SetupDecodingAndWriteSniffingBufferAndCurrentSegment(
               aFromSegment, aTaint);
         }
@@ -914,24 +851,7 @@
             aFromSegment, aTaint);
       }
     }
-<<<<<<< HEAD
-    if (mCharsetSource == kCharsetFromUserForced) {
-      // meta not found, honor override
-      if (mEncoding->IsJapaneseLegacy()) {
-        mFeedChardet = true;
-        if (!mJapaneseDetector) {
-          mJapaneseDetector = mozilla::JapaneseDetector::Create(true);
-        }
-        FinalizeSniffingWithDetector(aFromSegment, countToSniffingLimit, false, aTaint);
-      } else {
-        DontGuessEncoding();
-      }
-      return SetupDecodingAndWriteSniffingBufferAndCurrentSegment(aFromSegment, aTaint);
-    }
-    return FinalizeSniffing(aFromSegment, countToSniffingLimit, false, aTaint);
-=======
-    return FinalizeSniffing(aFromSegment, countToSniffingLimit, false);
->>>>>>> 713683b4
+      return FinalizeSniffing(aFromSegment, countToSniffingLimit, false, aTaint);
   }
 
   // not the last buffer
@@ -952,26 +872,15 @@
       // meta scan successful; honor overrides unless meta is XSS-dangerous
       if (mForceAutoDetection &&
           (encoding->IsAsciiCompatible() || encoding == ISO_2022_JP_ENCODING)) {
-<<<<<<< HEAD
-        // Honor override
-        return SetupDecodingAndWriteSniffingBufferAndCurrentSegment(
-            aFromSegment, aTaint);
-      }
-      mEncoding = WrapNotNull(encoding);
-      mCharsetSource = kCharsetFromMetaPrescan;
-      mTreeBuilder->SetDocumentCharset(mEncoding, mCharsetSource);
-      return SetupDecodingAndWriteSniffingBufferAndCurrentSegment(aFromSegment, aTaint);
-=======
         FinalizeSniffingWithDetector(aFromSegment, aFromSegment.Length(),
-                                     false);
+                                     false, aTaint);
       } else {
         DontGuessEncoding();
         mEncoding = WrapNotNull(encoding);
         mCharsetSource = kCharsetFromMetaPrescan;
         mTreeBuilder->SetDocumentCharset(mEncoding, mCharsetSource);
       }
-      return SetupDecodingAndWriteSniffingBufferAndCurrentSegment(aFromSegment);
->>>>>>> 713683b4
+      return SetupDecodingAndWriteSniffingBufferAndCurrentSegment(aFromSegment, aTaint);
     }
   }
 
@@ -1678,8 +1587,7 @@
     uint32_t aToOffset, uint32_t aCount, uint32_t* aWriteCount) {
   nsHtml5StreamParser* parser = static_cast<nsHtml5StreamParser*>(aClosure);
 
-<<<<<<< HEAD
-  parser->DoDataAvailable(AsBytes(MakeSpan(aFromSegment, aCount)), EmptyTaint);
+  parser->DoDataAvailable(AsBytes(Span(aFromSegment, aCount)), EmptyTaint);
   // Assume DoDataAvailable consumed all available bytes.
   *aWriteCount = aCount;
   return NS_OK;
@@ -1691,10 +1599,7 @@
   uint32_t aToOffset, uint32_t aCount, const StringTaint& aTaint, uint32_t *aWriteCount) {
   nsHtml5StreamParser* parser = static_cast<nsHtml5StreamParser*>(aClosure);
 
-  parser->DoDataAvailable(AsBytes(MakeSpan(aFromSegment, aCount)), aTaint);
-=======
-  parser->DoDataAvailable(AsBytes(Span(aFromSegment, aCount)));
->>>>>>> 713683b4
+  parser->DoDataAvailable(AsBytes(Span(aFromSegment, aCount)), aTaint);
   // Assume DoDataAvailable consumed all available bytes.
   *aWriteCount = aCount;
   return NS_OK;
