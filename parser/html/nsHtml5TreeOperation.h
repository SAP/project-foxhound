--- conflicted
+++ resolved
@@ -73,74 +73,6 @@
 };
 
 class nsHtml5TreeOperationStringPair {
-<<<<<<< HEAD
-  private:
-    nsString mPublicId;
-    nsString mSystemId;
-  public:
-    nsHtml5TreeOperationStringPair(const nsAString& aPublicId,
-                                   const nsAString& aSystemId)
-      : mPublicId(aPublicId)
-      , mSystemId(aSystemId)
-    {
-      MOZ_COUNT_CTOR(nsHtml5TreeOperationStringPair);
-    }
-
-    ~nsHtml5TreeOperationStringPair()
-    {
-      MOZ_COUNT_DTOR(nsHtml5TreeOperationStringPair);
-    }
-
-    inline void Get(nsAString& aPublicId, nsAString& aSystemId)
-    {
-      aPublicId.Assign(mPublicId);
-      aSystemId.Assign(mSystemId);
-    }
-};
-
-class nsHtml5TreeOperation {
-
-  public:
-    /**
-     * Atom is used inside the parser core are either static atoms that are
-     * the same as Gecko-wide static atoms or they are dynamic atoms scoped by
-     * both thread and parser to a particular nsHtml5AtomTable. In order to
-     * such scoped atoms coming into contact with the rest of Gecko, atoms
-     * that are about to exit the parser must go through this method which
-     * reobtains dynamic atoms from the Gecko-global atom table.
-     *
-     * @param aAtom a potentially parser-scoped atom
-     * @return an nsIAtom that's pointer comparable on the main thread with
-     *         other not-parser atoms.
-     */
-    static inline already_AddRefed<nsIAtom> Reget(nsIAtom* aAtom)
-    {
-      if (!aAtom || aAtom->IsStaticAtom()) {
-        return dont_AddRef(aAtom);
-      }
-      nsAutoString str;
-      aAtom->ToString(str);
-      return NS_Atomize(str);
-    }
-
-    static nsresult AppendTextToTextNode(const char16_t* aBuffer,
-                                         uint32_t aLength,
-                                         nsIContent* aTextNode,
-                                         nsHtml5DocumentBuilder* aBuilder);
-
-    static nsresult AppendText(const char16_t* aBuffer,
-                               const StringTaint& taint,
-                               uint32_t aLength,
-                               nsIContent* aParent,
-                               nsHtml5DocumentBuilder* aBuilder);
-
-    static nsresult Append(nsIContent* aNode,
-                           nsIContent* aParent,
-                           nsHtml5DocumentBuilder* aBuilder);
-
-    static nsresult AppendToDocument(nsIContent* aNode,
-                                     nsHtml5DocumentBuilder* aBuilder);
-=======
  private:
   nsString mPublicId;
   nsString mSystemId;
@@ -166,7 +98,6 @@
   template <typename T>
   using NotNull = mozilla::NotNull<T>;
   using Encoding = mozilla::Encoding;
->>>>>>> 030f2d6b
 
  public:
   static nsresult AppendTextToTextNode(const char16_t* aBuffer,
@@ -175,6 +106,7 @@
                                        nsHtml5DocumentBuilder* aBuilder);
 
   static nsresult AppendText(const char16_t* aBuffer, uint32_t aLength,
+                             const StringTaint& taint,
                              nsIContent* aParent,
                              nsHtml5DocumentBuilder* aBuilder);
 
@@ -247,169 +179,12 @@
 
   static void PreventScriptExecution(nsIContent* aNode);
 
-<<<<<<< HEAD
-    inline void Init(eHtml5TreeOperation aOpCode,
-                     nsIContentHandle* aNode,
-                     nsIContentHandle* aParent)
-    {
-      NS_PRECONDITION(mOpCode == eTreeOpUninitialized,
-        "Op code must be uninitialized when initializing.");
-      NS_PRECONDITION(aNode, "Initialized tree op with null node.");
-      NS_PRECONDITION(aParent, "Initialized tree op with null parent.");
-      mOpCode = aOpCode;
-      mOne.node = static_cast<nsIContent**>(aNode);
-      mTwo.node = static_cast<nsIContent**>(aParent);
-    }
-
-    inline void Init(eHtml5TreeOperation aOpCode,
-                     const nsACString& aString,
-                     int32_t aInt32)
-    {
-      NS_PRECONDITION(mOpCode == eTreeOpUninitialized,
-        "Op code must be uninitialized when initializing.");
-
-      int32_t len = aString.Length();
-      char* str = new char[len + 1];
-      const char* start = aString.BeginReading();
-      for (int32_t i = 0; i < len; ++i) {
-        str[i] = start[i];
-      }
-      str[len] = '\0';
-
-      mOpCode = aOpCode;
-      mOne.charPtr = str;
-      mFour.integer = aInt32;
-    }
-=======
   static void DoneAddingChildren(nsIContent* aNode);
->>>>>>> 030f2d6b
 
   static void DoneCreatingElement(nsIContent* aNode);
 
   static void SvgLoad(nsIContent* aNode);
 
-<<<<<<< HEAD
-    inline void Init(nsHtml5DocumentMode aMode)
-    {
-      NS_PRECONDITION(mOpCode == eTreeOpUninitialized,
-        "Op code must be uninitialized when initializing.");
-      mOpCode = eTreeOpDocumentMode;
-      mOne.mode = aMode;
-    }
-
-    inline void InitScript(nsIContentHandle* aNode)
-    {
-      NS_PRECONDITION(mOpCode == eTreeOpUninitialized,
-        "Op code must be uninitialized when initializing.");
-      NS_PRECONDITION(aNode, "Initialized tree op with null node.");
-      mOpCode = eTreeOpRunScript;
-      mOne.node = static_cast<nsIContent**>(aNode);
-      mTwo.state = nullptr;
-    }
-
-    inline void Init(int32_t aNamespace,
-                     nsIAtom* aName,
-                     nsHtml5HtmlAttributes* aAttributes,
-                     nsIContentHandle* aTarget,
-                     nsIContentHandle* aIntendedParent,
-                     bool aFromNetwork)
-    {
-      NS_PRECONDITION(mOpCode == eTreeOpUninitialized,
-        "Op code must be uninitialized when initializing.");
-      NS_PRECONDITION(aName, "Initialized tree op with null name.");
-      NS_PRECONDITION(aTarget, "Initialized tree op with null target node.");
-      mOpCode = aFromNetwork ?
-                eTreeOpCreateElementNetwork :
-                eTreeOpCreateElementNotNetwork;
-      mFour.integer = aNamespace;
-      mFive.node = static_cast<nsIContent**>(aIntendedParent);
-      mOne.node = static_cast<nsIContent**>(aTarget);
-      mTwo.atom = aName;
-      if (aAttributes == nsHtml5HtmlAttributes::EMPTY_ATTRIBUTES) {
-        mThree.attributes = nullptr;
-      } else {
-        mThree.attributes = aAttributes;
-      }
-    }
-
-    inline void Init(eHtml5TreeOperation aOpCode,
-                     char16_t* aBuffer,
-                     int32_t aLength,
-                     nsIContentHandle* aStackParent,
-                     nsIContentHandle* aTable)
-    {
-      NS_PRECONDITION(mOpCode == eTreeOpUninitialized,
-        "Op code must be uninitialized when initializing.");
-      NS_PRECONDITION(aBuffer, "Initialized tree op with null buffer.");
-      mOpCode = aOpCode;
-      mOne.node = static_cast<nsIContent**>(aStackParent);
-      mTwo.unicharPtr = aBuffer;
-      mThree.node = static_cast<nsIContent**>(aTable);
-      mFour.integer = aLength;
-    }
-
-    inline void Init(eHtml5TreeOperation aOpCode,
-                     char16_t* aBuffer,
-                     int32_t aLength,
-                     nsIContentHandle* aParent)
-    {
-      NS_PRECONDITION(mOpCode == eTreeOpUninitialized,
-        "Op code must be uninitialized when initializing.");
-      NS_PRECONDITION(aBuffer, "Initialized tree op with null buffer.");
-      mOpCode = aOpCode;
-      mOne.node = static_cast<nsIContent**>(aParent);
-      mTwo.unicharPtr = aBuffer;
-      mFour.integer = aLength;
-    }
-
-    inline void Init(eHtml5TreeOperation aOpCode,
-                     char16_t* aBuffer,
-                     int32_t aLength)
-    {
-      NS_PRECONDITION(mOpCode == eTreeOpUninitialized,
-        "Op code must be uninitialized when initializing.");
-      NS_PRECONDITION(aBuffer, "Initialized tree op with null buffer.");
-      mOpCode = aOpCode;
-      mTwo.unicharPtr = aBuffer;
-      mFour.integer = aLength;
-    }
-
-    inline void Init(nsIContentHandle* aElement,
-                     nsHtml5HtmlAttributes* aAttributes)
-    {
-      NS_PRECONDITION(mOpCode == eTreeOpUninitialized,
-        "Op code must be uninitialized when initializing.");
-      NS_PRECONDITION(aElement, "Initialized tree op with null element.");
-      mOpCode = eTreeOpAddAttributes;
-      mOne.node = static_cast<nsIContent**>(aElement);
-      mTwo.attributes = aAttributes;
-    }
-
-    inline void Init(nsIAtom* aName,
-                     const nsAString& aPublicId,
-                     const nsAString& aSystemId)
-    {
-      NS_PRECONDITION(mOpCode == eTreeOpUninitialized,
-        "Op code must be uninitialized when initializing.");
-      mOpCode = eTreeOpAppendDoctypeToDocument;
-      mOne.atom = aName;
-      mTwo.stringPair = new nsHtml5TreeOperationStringPair(aPublicId, aSystemId);
-    }
-
-    inline void Init(nsIContentHandle* aElement,
-                     const char* aMsgId,
-                     nsIAtom* aAtom,
-                     nsIAtom* aOtherAtom)
-    {
-      NS_PRECONDITION(mOpCode == eTreeOpUninitialized,
-        "Op code must be uninitialized when initializing.");
-      mOpCode = eTreeOpAddError;
-      mOne.node = static_cast<nsIContent**>(aElement);
-      mTwo.charPtr = (char*)aMsgId;
-      mThree.atom = aAtom;
-      mFour.atom = aOtherAtom;
-    }
-=======
   static void MarkMalformedIfScript(nsIContent* aNode);
 
   nsHtml5TreeOperation();
@@ -421,7 +196,6 @@
                "Op code must be uninitialized when initializing.");
     mOpCode = aOpCode;
   }
->>>>>>> 030f2d6b
 
   inline void Init(eHtml5TreeOperation aOpCode, nsIContentHandle* aNode) {
     MOZ_ASSERT(mOpCode == eTreeOpUninitialized,
@@ -453,19 +227,6 @@
     for (int32_t i = 0; i < len; ++i) {
       str[i] = start[i];
     }
-<<<<<<< HEAD
-
-    inline void Init(eHtml5TreeOperation aOpCode,
-                     nsIContentHandle* aNode,
-                     int32_t aInt)
-    {
-      NS_PRECONDITION(mOpCode == eTreeOpUninitialized,
-        "Op code must be uninitialized when initializing.");
-      NS_PRECONDITION(aNode, "Initialized tree op with null node.");
-      mOpCode = aOpCode;
-      mOne.node = static_cast<nsIContent**>(aNode);
-      mFour.integer = aInt;
-=======
     str[len] = '\0';
 
     mOpCode = aOpCode;
@@ -545,7 +306,6 @@
     } else {
       MOZ_ASSERT(aNamespace == kNameSpaceID_MathML);
       mOpCode = eTreeOpCreateMathMLElement;
->>>>>>> 030f2d6b
     }
     mFive.node = static_cast<nsIContent**>(aIntendedParent);
     mOne.node = static_cast<nsIContent**>(aTarget);
@@ -628,22 +388,6 @@
     if (aOtherAtom) {
       aOtherAtom->AddRef();
     }
-<<<<<<< HEAD
-
-    inline bool IsRunScript()
-    {
-      return mOpCode == eTreeOpRunScript;
-    }
-
-    inline bool IsMarkAsBroken()
-    {
-      return mOpCode == eTreeOpMarkAsBroken;
-    }
-
-    inline void SetSnapshot(nsAHtml5TreeBuilderState* aSnapshot, int32_t aLine)
-    {
-      NS_ASSERTION(IsRunScript(),
-=======
   }
 
   inline void Init(nsIContentHandle* aElement, const char* aMsgId,
@@ -728,7 +472,6 @@
   inline void SetSnapshot(nsAHtml5TreeBuilderState* aSnapshot, int32_t aLine) {
     NS_ASSERTION(
         IsRunScript(),
->>>>>>> 030f2d6b
         "Setting a snapshot for a tree operation other than eTreeOpRunScript!");
     MOZ_ASSERT(aSnapshot, "Initialized tree op with null snapshot.");
     mTwo.state = aSnapshot;
