--- conflicted
+++ resolved
@@ -452,14 +452,15 @@
   return lastCR;
 }
 
-template<class P>
-int32_t
-nsHtml5Tokenizer::stateLoop(int32_t state, char16_t c, int32_t pos, char16_t* buf, const StringTaint& taint, bool reconsume, int32_t returnState, int32_t endPos)
-{
-  stateloop: for (; ; ) {
-    switch(state) {
-      case nsHtml5Tokenizer::DATA: {
-        for (; ; ) {
+template <class P>
+int32_t nsHtml5Tokenizer::stateLoop(int32_t state, char16_t c, int32_t pos,
+                                    char16_t* buf, const StringTaint& taint, bool reconsume,
+                                    int32_t returnState, int32_t endPos) {
+stateloop:
+  for (;;) {
+    switch (state) {
+      case DATA: {
+        for (;;) {
           if (reconsume) {
             reconsume = false;
           } else {
@@ -482,7 +483,7 @@
             }
             case '<': {
               flushChars(buf, taint, pos);
-              state = P::transition(mViewSource, nsHtml5Tokenizer::TAG_OPEN, reconsume, pos);
+              state = P::transition(mViewSource, nsHtml5Tokenizer::TAG_OPEN,reconsume, pos);
               NS_HTML5_BREAK(dataloop);
             }
             case '\0': {
@@ -2286,7 +2287,7 @@
           }
           c = checkChar(buf, pos);
           if (!endTagExpectationAsArray) {
-            tokenHandler->characters(nsHtml5Tokenizer::LT_SOLIDUS, 0, 2);
+            tokenHandler->characters(nsHtml5Tokenizer::LT_SOLIDUS, EmptyTaint, 0, 2);
             cstart = pos;
             reconsume = true;
             state = P::transition(mViewSource, returnState, reconsume, pos);
@@ -2353,16 +2354,8 @@
               default: {
                 tokenHandler->characters(nsHtml5Tokenizer::LT_SOLIDUS, EmptyTaint, 0, 2);
                 emitStrBuf();
-<<<<<<< HEAD
-                if (c == '\0') {
-                  emitReplacementCharacter(buf, taint, pos);
-                } else {
-                  cstart = pos;
-                }
-=======
                 cstart = pos;
                 reconsume = true;
->>>>>>> e3f1cbb4
                 state = P::transition(mViewSource, returnState, reconsume, pos);
                 NS_HTML5_CONTINUE(stateloop);
               }
@@ -4407,11 +4400,11 @@
         state = returnState;
         continue;
       }
-      case nsHtml5Tokenizer::CDATA_RSQB: {
+      case CDATA_RSQB: {
         tokenHandler->characters(nsHtml5Tokenizer::RSQB_RSQB, EmptyTaint, 0, 1);
         NS_HTML5_BREAK(eofloop);
       }
-      case nsHtml5Tokenizer::CDATA_RSQB_RSQB: {
+      case CDATA_RSQB_RSQB: {
         tokenHandler->characters(nsHtml5Tokenizer::RSQB_RSQB, EmptyTaint, 0, 2);
         NS_HTML5_BREAK(eofloop);
       }
