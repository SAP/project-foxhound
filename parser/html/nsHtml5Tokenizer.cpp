--- conflicted
+++ resolved
@@ -490,11 +490,7 @@
               NS_HTML5_BREAK(dataloop);
             }
             case '\0': {
-<<<<<<< HEAD
-              emitReplacementCharacter(buf, taint, pos);
-=======
-              maybeEmitReplacementCharacter(buf, pos);
->>>>>>> 713683b4
+              maybeEmitReplacementCharacter(buf, taint, pos);
               continue;
             }
             case '\r': {
@@ -1822,11 +1818,7 @@
               NS_HTML5_BREAK(cdatasectionloop);
             }
             case '\0': {
-<<<<<<< HEAD
-              emitReplacementCharacter(buf, taint, pos);
-=======
-              maybeEmitReplacementCharacter(buf, pos);
->>>>>>> 713683b4
+	      maybeEmitReplacementCharacter(buf, taint, pos);
               continue;
             }
             case '\r': {
@@ -4394,25 +4386,17 @@
   cstart = pos + 1;
 }
 
-<<<<<<< HEAD
-void
-nsHtml5Tokenizer::emitPlaintextReplacementCharacter(char16_t* buf, const StringTaint& taint, int32_t pos)
-{
+void nsHtml5Tokenizer::maybeEmitReplacementCharacter(char16_t* buf, const StringTaint& taint,
+                                                     int32_t pos) {
   flushChars(buf, taint, pos);
-  tokenHandler->characters(REPLACEMENT_CHARACTER, EmptyTaint, 0, 1);
-=======
-void nsHtml5Tokenizer::maybeEmitReplacementCharacter(char16_t* buf,
-                                                     int32_t pos) {
-  flushChars(buf, pos);
   tokenHandler->zeroOrReplacementCharacter();
   cstart = pos + 1;
 }
 
-void nsHtml5Tokenizer::emitPlaintextReplacementCharacter(char16_t* buf,
+void nsHtml5Tokenizer::emitPlaintextReplacementCharacter(char16_t* buf, const StringTaint& taint,
                                                          int32_t pos) {
-  flushChars(buf, pos);
-  tokenHandler->characters(REPLACEMENT_CHARACTER, 0, 1);
->>>>>>> 713683b4
+  flushChars(buf, taint, pos);
+  tokenHandler->characters(REPLACEMENT_CHARACTER, EmptyTaint, 0, 1);
   cstart = pos + 1;
 }
 
