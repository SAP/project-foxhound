--- conflicted
+++ resolved
@@ -223,17 +223,7 @@
   }
 }
 
-<<<<<<< HEAD
-void
-nsHtml5Tokenizer::appendStrBuf(char16_t c)
-{
-  strBuf[strBufLen++] = c;
-}
-
 nsString*
-=======
-nsString* 
->>>>>>> 9849e384
 nsHtml5Tokenizer::strBufToString()
 {
   return nsHtml5Portability::newStringFromBuffer(strBuf, 0, strBufLen, tokenHandler);
