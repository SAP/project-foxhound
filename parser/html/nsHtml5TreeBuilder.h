/*
 * Copyright (c) 2007 Henri Sivonen
 * Copyright (c) 2007-2015 Mozilla Foundation
 * Portions of comments Copyright 2004-2008 Apple Computer, Inc., Mozilla
 * Foundation, and Opera Software ASA.
 *
 * Permission is hereby granted, free of charge, to any person obtaining a
 * copy of this software and associated documentation files (the "Software"),
 * to deal in the Software without restriction, including without limitation
 * the rights to use, copy, modify, merge, publish, distribute, sublicense,
 * and/or sell copies of the Software, and to permit persons to whom the
 * Software is furnished to do so, subject to the following conditions:
 *
 * The above copyright notice and this permission notice shall be included in
 * all copies or substantial portions of the Software.
 *
 * THE SOFTWARE IS PROVIDED "AS IS", WITHOUT WARRANTY OF ANY KIND, EXPRESS OR
 * IMPLIED, INCLUDING BUT NOT LIMITED TO THE WARRANTIES OF MERCHANTABILITY,
 * FITNESS FOR A PARTICULAR PURPOSE AND NONINFRINGEMENT. IN NO EVENT SHALL
 * THE AUTHORS OR COPYRIGHT HOLDERS BE LIABLE FOR ANY CLAIM, DAMAGES OR OTHER
 * LIABILITY, WHETHER IN AN ACTION OF CONTRACT, TORT OR OTHERWISE, ARISING
 * FROM, OUT OF OR IN CONNECTION WITH THE SOFTWARE OR THE USE OR OTHER
 * DEALINGS IN THE SOFTWARE.
 */

/*
 * THIS IS A GENERATED FILE. PLEASE DO NOT EDIT.
 * Please edit TreeBuilder.java instead and regenerate.
 */

#ifndef nsHtml5TreeBuilder_h
#define nsHtml5TreeBuilder_h

#include "nsContentUtils.h"
#include "nsAtom.h"
#include "nsHtml5AtomTable.h"
#include "nsITimer.h"
#include "nsHtml5String.h"
#include "nsNameSpaceManager.h"
#include "nsIContent.h"
#include "nsTraceRefcnt.h"
#include "jArray.h"
#include "nsHtml5DocumentMode.h"
#include "nsHtml5ArrayCopy.h"
#include "nsHtml5Parser.h"
#include "nsGkAtoms.h"
#include "nsHtml5TreeOperation.h"
#include "nsHtml5StateSnapshot.h"
#include "nsHtml5StackNode.h"
#include "nsHtml5TreeOpExecutor.h"
#include "nsHtml5StreamParser.h"
#include "nsAHtml5TreeBuilderState.h"
#include "nsHtml5Highlighter.h"
#include "nsHtml5PlainTextUtils.h"
#include "nsHtml5ViewSourceUtils.h"
#include "mozilla/Likely.h"
#include "nsIContentHandle.h"
#include "nsHtml5OplessBuilder.h"

class nsHtml5StreamParser;

class nsHtml5AttributeName;
class nsHtml5ElementName;
class nsHtml5Tokenizer;
class nsHtml5MetaScanner;
class nsHtml5UTF16Buffer;
class nsHtml5StateSnapshot;
class nsHtml5Portability;

class nsHtml5TreeBuilder : public nsAHtml5TreeBuilderState {
 private:
  static char16_t REPLACEMENT_CHARACTER[];

 public:
  static const int32_t OTHER = 0;

  static const int32_t A = 1;

  static const int32_t BASE = 2;

  static const int32_t BODY = 3;

  static const int32_t BR = 4;

  static const int32_t BUTTON = 5;

  static const int32_t CAPTION = 6;

  static const int32_t COL = 7;

  static const int32_t COLGROUP = 8;

  static const int32_t FORM = 9;

  static const int32_t FRAME = 10;

  static const int32_t FRAMESET = 11;

  static const int32_t IMAGE = 12;

  static const int32_t INPUT = 13;

  static const int32_t RT_OR_RP = 14;

  static const int32_t LI = 15;

  static const int32_t LINK_OR_BASEFONT_OR_BGSOUND = 16;

  static const int32_t MATH = 17;

  static const int32_t META = 18;

  static const int32_t SVG = 19;

  static const int32_t HEAD = 20;

  static const int32_t HR = 22;

  static const int32_t HTML = 23;

  static const int32_t NOBR = 24;

  static const int32_t NOFRAMES = 25;

  static const int32_t NOSCRIPT = 26;

  static const int32_t OPTGROUP = 27;

  static const int32_t OPTION = 28;

  static const int32_t P = 29;

  static const int32_t PLAINTEXT = 30;

  static const int32_t SCRIPT = 31;

  static const int32_t SELECT = 32;

  static const int32_t STYLE = 33;

  static const int32_t TABLE = 34;

  static const int32_t TEXTAREA = 35;

  static const int32_t TITLE = 36;

  static const int32_t TR = 37;

  static const int32_t XMP = 38;

  static const int32_t TBODY_OR_THEAD_OR_TFOOT = 39;

  static const int32_t TD_OR_TH = 40;

  static const int32_t DD_OR_DT = 41;

  static const int32_t H1_OR_H2_OR_H3_OR_H4_OR_H5_OR_H6 = 42;

  static const int32_t MARQUEE_OR_APPLET = 43;

  static const int32_t PRE_OR_LISTING = 44;

  static const int32_t
      B_OR_BIG_OR_CODE_OR_EM_OR_I_OR_S_OR_SMALL_OR_STRIKE_OR_STRONG_OR_TT_OR_U =
          45;

  static const int32_t UL_OR_OL_OR_DL = 46;

  static const int32_t IFRAME = 47;

  static const int32_t EMBED = 48;

  static const int32_t AREA_OR_WBR = 49;

  static const int32_t DIV_OR_BLOCKQUOTE_OR_CENTER_OR_MENU = 50;

  static const int32_t
      ADDRESS_OR_ARTICLE_OR_ASIDE_OR_DETAILS_OR_DIALOG_OR_DIR_OR_FIGCAPTION_OR_FIGURE_OR_FOOTER_OR_HEADER_OR_HGROUP_OR_MAIN_OR_NAV_OR_SECTION_OR_SUMMARY =
          51;

  static const int32_t RUBY_OR_SPAN_OR_SUB_OR_SUP_OR_VAR = 52;

  static const int32_t RB_OR_RTC = 53;

  static const int32_t PARAM_OR_SOURCE_OR_TRACK = 55;

  static const int32_t MGLYPH_OR_MALIGNMARK = 56;

  static const int32_t MI_MO_MN_MS_MTEXT = 57;

  static const int32_t ANNOTATION_XML = 58;

  static const int32_t FOREIGNOBJECT_OR_DESC = 59;

  static const int32_t NOEMBED = 60;

  static const int32_t FIELDSET = 61;

  static const int32_t OUTPUT = 62;

  static const int32_t OBJECT = 63;

  static const int32_t FONT = 64;

  static const int32_t KEYGEN = 65;

  static const int32_t MENUITEM = 66;

  static const int32_t TEMPLATE = 67;

  static const int32_t IMG = 68;

 private:
  static const int32_t IN_ROW = 0;

  static const int32_t IN_TABLE_BODY = 1;

  static const int32_t IN_TABLE = 2;

  static const int32_t IN_CAPTION = 3;

  static const int32_t IN_CELL = 4;

  static const int32_t FRAMESET_OK = 5;

  static const int32_t IN_BODY = 6;

  static const int32_t IN_HEAD = 7;

  static const int32_t IN_HEAD_NOSCRIPT = 8;

  static const int32_t IN_COLUMN_GROUP = 9;

  static const int32_t IN_SELECT_IN_TABLE = 10;

  static const int32_t IN_SELECT = 11;

  static const int32_t AFTER_BODY = 12;

  static const int32_t IN_FRAMESET = 13;

  static const int32_t AFTER_FRAMESET = 14;

  static const int32_t INITIAL = 15;

  static const int32_t BEFORE_HTML = 16;

  static const int32_t BEFORE_HEAD = 17;

  static const int32_t AFTER_HEAD = 18;

  static const int32_t AFTER_AFTER_BODY = 19;

  static const int32_t AFTER_AFTER_FRAMESET = 20;

  static const int32_t TEXT = 21;

  static const int32_t IN_TEMPLATE = 22;

  static const int32_t CHARSET_INITIAL = 0;

  static const int32_t CHARSET_C = 1;

  static const int32_t CHARSET_H = 2;

  static const int32_t CHARSET_A = 3;

  static const int32_t CHARSET_R = 4;

  static const int32_t CHARSET_S = 5;

  static const int32_t CHARSET_E = 6;

  static const int32_t CHARSET_T = 7;

  static const int32_t CHARSET_EQUALS = 8;

  static const int32_t CHARSET_SINGLE_QUOTED = 9;

  static const int32_t CHARSET_DOUBLE_QUOTED = 10;

  static const int32_t CHARSET_UNQUOTED = 11;

  static staticJArray<const char*, int32_t> QUIRKY_PUBLIC_IDS;
  static const int32_t NOT_FOUND_ON_STACK = INT32_MAX;

  int32_t mode;
  int32_t originalMode;
  bool framesetOk;

 protected:
  nsHtml5Tokenizer* tokenizer;

 private:
  bool scriptingEnabled;
  bool needToDropLF;
  bool fragment;
  RefPtr<nsAtom> contextName;
  int32_t contextNamespace;
  nsIContentHandle* contextNode;
  autoJArray<int32_t, int32_t> templateModeStack;
  int32_t templateModePtr;
  autoJArray<nsHtml5StackNode*, int32_t> stackNodes;
  int32_t stackNodesIdx;
  int32_t numStackNodes;
  autoJArray<nsHtml5StackNode*, int32_t> stack;
  int32_t currentPtr;
  autoJArray<nsHtml5StackNode*, int32_t> listOfActiveFormattingElements;
  int32_t listPtr;
  nsIContentHandle* formPointer;
  nsIContentHandle* headPointer;

 protected:
  autoJArray<char16_t, int32_t> charBuffer;
  int32_t charBufferLen;

 private:
  bool quirks;
  bool isSrcdocDocument;
  inline nsHtml5ContentCreatorFunction htmlCreator(
      mozilla::dom::HTMLContentCreatorFunction htmlCreator) {
    nsHtml5ContentCreatorFunction creator;
    creator.html = htmlCreator;
    return creator;
  }

  inline nsHtml5ContentCreatorFunction svgCreator(
      mozilla::dom::SVGContentCreatorFunction svgCreator) {
    nsHtml5ContentCreatorFunction creator;
    creator.svg = svgCreator;
    return creator;
  }

 public:
  void startTokenization(nsHtml5Tokenizer* self);
  void doctype(nsAtom* name, nsHtml5String publicIdentifier,
               nsHtml5String systemIdentifier, bool forceQuirks);
  void comment(char16_t* buf, int32_t start, int32_t length);
  void characters(const char16_t* buf, int32_t start, int32_t length);
  void zeroOriginatingReplacementCharacter();
  void eof();
  void endTokenization();
  void startTag(nsHtml5ElementName* elementName,
                nsHtml5HtmlAttributes* attributes, bool selfClosing);

 private:
  void startTagTitleInHead(nsHtml5ElementName* elementName,
                           nsHtml5HtmlAttributes* attributes);
  void startTagGenericRawText(nsHtml5ElementName* elementName,
                              nsHtml5HtmlAttributes* attributes);
  void startTagScriptInHead(nsHtml5ElementName* elementName,
                            nsHtml5HtmlAttributes* attributes);
  void startTagTemplateInHead(nsHtml5ElementName* elementName,
                              nsHtml5HtmlAttributes* attributes);
  bool isTemplateContents();
  bool isTemplateModeStackEmpty();
  bool isSpecialParentInForeign(nsHtml5StackNode* stackNode);

 public:
  static nsHtml5String extractCharsetFromContent(nsHtml5String attributeValue,
                                                 nsHtml5TreeBuilder* tb);

 private:
  void checkMetaCharset(nsHtml5HtmlAttributes* attributes);

 public:
  void endTag(nsHtml5ElementName* elementName);

 private:
  void endTagTemplateInHead();
  int32_t findLastInTableScopeOrRootTemplateTbodyTheadTfoot();
  int32_t findLast(nsAtom* name);
  int32_t findLastInTableScope(nsAtom* name);
  int32_t findLastInButtonScope(nsAtom* name);
  int32_t findLastInScope(nsAtom* name);
  int32_t findLastInListScope(nsAtom* name);
  int32_t findLastInScopeHn();
  void generateImpliedEndTagsExceptFor(nsAtom* name);
  void generateImpliedEndTags();
  bool isSecondOnStackBody();
  void documentModeInternal(nsHtml5DocumentMode m,
                            nsHtml5String publicIdentifier,
                            nsHtml5String systemIdentifier,
                            bool html4SpecificAdditionalErrorChecks);
  bool isAlmostStandards(nsHtml5String publicIdentifier,
                         nsHtml5String systemIdentifier);
  bool isQuirky(nsAtom* name, nsHtml5String publicIdentifier,
                nsHtml5String systemIdentifier, bool forceQuirks);
  void closeTheCell(int32_t eltPos);
  int32_t findLastInTableScopeTdTh();
  void clearStackBackTo(int32_t eltPos);
  void resetTheInsertionMode();
  void implicitlyCloseP();
  bool debugOnlyClearLastStackSlot();
  bool debugOnlyClearLastListSlot();
  void pushTemplateMode(int32_t mode);
  void push(nsHtml5StackNode* node);
  void silentPush(nsHtml5StackNode* node);
  void append(nsHtml5StackNode* node);
  inline void insertMarker() { append(nullptr); }

  void clearTheListOfActiveFormattingElementsUpToTheLastMarker();
  inline bool isCurrent(nsAtom* name) {
    return stack[currentPtr]->ns == kNameSpaceID_XHTML &&
           name == stack[currentPtr]->name;
  }

  void removeFromStack(int32_t pos);
  void removeFromStack(nsHtml5StackNode* node);
  void removeFromListOfActiveFormattingElements(int32_t pos);
  bool adoptionAgencyEndTag(nsAtom* name);
  void insertIntoStack(nsHtml5StackNode* node, int32_t position);
  void insertIntoListOfActiveFormattingElements(
      nsHtml5StackNode* formattingClone, int32_t bookmark);
  int32_t findInListOfActiveFormattingElements(nsHtml5StackNode* node);
  int32_t findInListOfActiveFormattingElementsContainsBetweenEndAndLastMarker(
      nsAtom* name);
  void maybeForgetEarlierDuplicateFormattingElement(
      nsAtom* name, nsHtml5HtmlAttributes* attributes);
  int32_t findLastOrRoot(nsAtom* name);
  int32_t findLastOrRoot(int32_t group);
  bool addAttributesToBody(nsHtml5HtmlAttributes* attributes);
  void addAttributesToHtml(nsHtml5HtmlAttributes* attributes);
  void pushHeadPointerOntoStack();
  void reconstructTheActiveFormattingElements();

 public:
  void notifyUnusedStackNode(int32_t idxInStackNodes);

 private:
  nsHtml5StackNode* getUnusedStackNode();
  nsHtml5StackNode* createStackNode(
      int32_t flags, int32_t ns, nsAtom* name, nsIContentHandle* node,
      nsAtom* popName, nsHtml5HtmlAttributes* attributes,
      mozilla::dom::HTMLContentCreatorFunction htmlCreator);
  nsHtml5StackNode* createStackNode(nsHtml5ElementName* elementName,
                                    nsIContentHandle* node);
  nsHtml5StackNode* createStackNode(nsHtml5ElementName* elementName,
                                    nsIContentHandle* node,
                                    nsHtml5HtmlAttributes* attributes);
  nsHtml5StackNode* createStackNode(nsHtml5ElementName* elementName,
                                    nsIContentHandle* node, nsAtom* popName);
  nsHtml5StackNode* createStackNode(nsHtml5ElementName* elementName,
                                    nsAtom* popName, nsIContentHandle* node);
  nsHtml5StackNode* createStackNode(nsHtml5ElementName* elementName,
                                    nsIContentHandle* node, nsAtom* popName,
                                    bool markAsIntegrationPoint);
  void insertIntoFosterParent(nsIContentHandle* child);
  nsIContentHandle* createAndInsertFosterParentedElement(
      int32_t ns, nsAtom* name, nsHtml5HtmlAttributes* attributes,
      nsHtml5ContentCreatorFunction creator);
  nsIContentHandle* createAndInsertFosterParentedElement(
      int32_t ns, nsAtom* name, nsHtml5HtmlAttributes* attributes,
      nsIContentHandle* form, nsHtml5ContentCreatorFunction creator);
  bool isInStack(nsHtml5StackNode* node);
  void popTemplateMode();
  void pop();
  void popForeign(int32_t origPos);
  void silentPop();
  void popOnEof();
  void appendHtmlElementToDocumentAndPush(nsHtml5HtmlAttributes* attributes);
  void appendHtmlElementToDocumentAndPush();
  void appendToCurrentNodeAndPushHeadElement(nsHtml5HtmlAttributes* attributes);
  void appendToCurrentNodeAndPushBodyElement(nsHtml5HtmlAttributes* attributes);
  void appendToCurrentNodeAndPushBodyElement();
  void appendToCurrentNodeAndPushFormElementMayFoster(
      nsHtml5HtmlAttributes* attributes);
  void appendToCurrentNodeAndPushFormattingElementMayFoster(
      nsHtml5ElementName* elementName, nsHtml5HtmlAttributes* attributes);
  void appendToCurrentNodeAndPushElement(nsHtml5ElementName* elementName,
                                         nsHtml5HtmlAttributes* attributes);
  void appendToCurrentNodeAndPushElementMayFoster(
      nsHtml5ElementName* elementName, nsHtml5HtmlAttributes* attributes);
  void appendToCurrentNodeAndPushElementMayFosterMathML(
      nsHtml5ElementName* elementName, nsHtml5HtmlAttributes* attributes);
  bool annotationXmlEncodingPermitsHtml(nsHtml5HtmlAttributes* attributes);
  void appendToCurrentNodeAndPushElementMayFosterSVG(
      nsHtml5ElementName* elementName, nsHtml5HtmlAttributes* attributes);
  void appendToCurrentNodeAndPushElementMayFoster(
      nsHtml5ElementName* elementName, nsHtml5HtmlAttributes* attributes,
      nsIContentHandle* form);
  void appendVoidElementToCurrentMayFoster(nsHtml5ElementName* elementName,
                                           nsHtml5HtmlAttributes* attributes,
                                           nsIContentHandle* form);
  void appendVoidElementToCurrentMayFoster(nsHtml5ElementName* elementName,
                                           nsHtml5HtmlAttributes* attributes);
  void appendVoidElementToCurrentMayFosterSVG(
      nsHtml5ElementName* elementName, nsHtml5HtmlAttributes* attributes);
  void appendVoidElementToCurrentMayFosterMathML(
      nsHtml5ElementName* elementName, nsHtml5HtmlAttributes* attributes);
  void appendVoidInputToCurrent(nsHtml5HtmlAttributes* attributes,
                                nsIContentHandle* form);
  void appendVoidFormToCurrent(nsHtml5HtmlAttributes* attributes);

 protected:
  void accumulateCharacters(const char16_t* buf, int32_t start, int32_t length);
  void requestSuspension();
  nsIContentHandle* createElement(int32_t ns, nsAtom* name,
                                  nsHtml5HtmlAttributes* attributes,
                                  nsIContentHandle* intendedParent,
                                  nsHtml5ContentCreatorFunction creator);
  nsIContentHandle* createElement(int32_t ns, nsAtom* name,
                                  nsHtml5HtmlAttributes* attributes,
                                  nsIContentHandle* form,
                                  nsIContentHandle* intendedParent,
                                  nsHtml5ContentCreatorFunction creator);
  nsIContentHandle* createHtmlElementSetAsRoot(
      nsHtml5HtmlAttributes* attributes);
  void detachFromParent(nsIContentHandle* element);
  bool hasChildren(nsIContentHandle* element);
  void appendElement(nsIContentHandle* child, nsIContentHandle* newParent);
  void appendChildrenToNewParent(nsIContentHandle* oldParent,
                                 nsIContentHandle* newParent);
  void insertFosterParentedChild(nsIContentHandle* child,
                                 nsIContentHandle* table,
                                 nsIContentHandle* stackParent);
  nsIContentHandle* createAndInsertFosterParentedElement(
      int32_t ns, nsAtom* name, nsHtml5HtmlAttributes* attributes,
      nsIContentHandle* form, nsIContentHandle* table,
      nsIContentHandle* stackParent, nsHtml5ContentCreatorFunction creator);
  ;
  void insertFosterParentedCharacters(char16_t* buf, int32_t start,
                                      int32_t length, nsIContentHandle* table,
                                      nsIContentHandle* stackParent);
  void appendCharacters(nsIContentHandle* parent, char16_t* buf, int32_t start,
                        int32_t length);
  void appendComment(nsIContentHandle* parent, char16_t* buf, int32_t start,
                     int32_t length);
  void appendCommentToDocument(char16_t* buf, int32_t start, int32_t length);
  void addAttributesToElement(nsIContentHandle* element,
                              nsHtml5HtmlAttributes* attributes);
  void markMalformedIfScript(nsIContentHandle* elt);
  void start(bool fragmentMode);
  void end();
  void appendDoctypeToDocument(nsAtom* name, nsHtml5String publicIdentifier,
                               nsHtml5String systemIdentifier);
  void elementPushed(int32_t ns, nsAtom* name, nsIContentHandle* node);
  void elementPopped(int32_t ns, nsAtom* name, nsIContentHandle* node);

 public:
  inline bool cdataSectionAllowed() { return isInForeign(); }

 private:
  bool isInForeign();
  bool isInForeignButNotHtmlOrMathTextIntegrationPoint();

 public:
  void setFragmentContext(nsAtom* context, int32_t ns, nsIContentHandle* node,
                          bool quirks);

 protected:
  nsIContentHandle* currentNode();

 public:
  bool isScriptingEnabled();
  void setScriptingEnabled(bool scriptingEnabled);
  void setIsSrcdocDocument(bool isSrcdocDocument);
  void flushCharacters();

 private:
  bool charBufferContainsNonWhitespace();

 public:
  nsAHtml5TreeBuilderState* newSnapshot();
  bool snapshotMatches(nsAHtml5TreeBuilderState* snapshot);
  void loadState(nsAHtml5TreeBuilderState* snapshot);

 private:
  int32_t findInArray(nsHtml5StackNode* node,
                      jArray<nsHtml5StackNode*, int32_t> arr);
  nsIContentHandle* nodeFromStackWithBlinkCompat(int32_t stackPos);

<<<<<<< HEAD
class nsHtml5TreeBuilder : public nsAHtml5TreeBuilderState
{
  private:
    static char16_t REPLACEMENT_CHARACTER[];
    static staticJArray<const char*,int32_t> QUIRKY_PUBLIC_IDS;
    int32_t mode;
    int32_t originalMode;
    bool framesetOk;
  protected:
    nsHtml5Tokenizer* tokenizer;
  private:
    bool scriptingEnabled;
    bool needToDropLF;
    bool fragment;
    nsIAtom* contextName;
    int32_t contextNamespace;
    nsIContentHandle* contextNode;
    autoJArray<int32_t,int32_t> templateModeStack;
    int32_t templateModePtr;
    autoJArray<nsHtml5StackNode*,int32_t> stack;
    int32_t currentPtr;
    autoJArray<nsHtml5StackNode*,int32_t> listOfActiveFormattingElements;
    int32_t listPtr;
    nsIContentHandle* formPointer;
    nsIContentHandle* headPointer;
    nsIContentHandle* deepTreeSurrogateParent;
  protected:
    autoJArray<char16_t,int32_t> charBuffer;
    StringTaint charTaint;
    int32_t charBufferLen;
  private:
    bool quirks;
    bool isSrcdocDocument;
  public:
    void startTokenization(nsHtml5Tokenizer* self);
    void doctype(nsIAtom* name, nsString* publicIdentifier, nsString* systemIdentifier, bool forceQuirks);
    void comment(char16_t* buf, int32_t start, int32_t length);
    void characters(const char16_t* buf, const StringTaint& taint, int32_t start, int32_t length);
    void zeroOriginatingReplacementCharacter();
    void eof();
    void endTokenization();
    void startTag(nsHtml5ElementName* elementName, nsHtml5HtmlAttributes* attributes, bool selfClosing);
  private:
    void startTagTitleInHead(nsHtml5ElementName* elementName, nsHtml5HtmlAttributes* attributes);
    void startTagGenericRawText(nsHtml5ElementName* elementName, nsHtml5HtmlAttributes* attributes);
    void startTagScriptInHead(nsHtml5ElementName* elementName, nsHtml5HtmlAttributes* attributes);
    void startTagTemplateInHead(nsHtml5ElementName* elementName, nsHtml5HtmlAttributes* attributes);
    bool isTemplateContents();
    bool isTemplateModeStackEmpty();
    bool isSpecialParentInForeign(nsHtml5StackNode* stackNode);
  public:
    static nsString* extractCharsetFromContent(nsString* attributeValue, nsHtml5TreeBuilder* tb);
  private:
    void checkMetaCharset(nsHtml5HtmlAttributes* attributes);
  public:
    void endTag(nsHtml5ElementName* elementName);
  private:
    void endTagTemplateInHead();
    int32_t findLastInTableScopeOrRootTemplateTbodyTheadTfoot();
    int32_t findLast(nsIAtom* name);
    int32_t findLastInTableScope(nsIAtom* name);
    int32_t findLastInButtonScope(nsIAtom* name);
    int32_t findLastInScope(nsIAtom* name);
    int32_t findLastInListScope(nsIAtom* name);
    int32_t findLastInScopeHn();
    void generateImpliedEndTagsExceptFor(nsIAtom* name);
    void generateImpliedEndTags();
    bool isSecondOnStackBody();
    void documentModeInternal(nsHtml5DocumentMode m, nsString* publicIdentifier, nsString* systemIdentifier, bool html4SpecificAdditionalErrorChecks);
    bool isAlmostStandards(nsString* publicIdentifier, nsString* systemIdentifier);
    bool isQuirky(nsIAtom* name, nsString* publicIdentifier, nsString* systemIdentifier, bool forceQuirks);
    void closeTheCell(int32_t eltPos);
    int32_t findLastInTableScopeTdTh();
    void clearStackBackTo(int32_t eltPos);
    void resetTheInsertionMode();
    void implicitlyCloseP();
    bool debugOnlyClearLastStackSlot();
    bool debugOnlyClearLastListSlot();
    void pushTemplateMode(int32_t mode);
    void push(nsHtml5StackNode* node);
    void silentPush(nsHtml5StackNode* node);
    void append(nsHtml5StackNode* node);
    inline void insertMarker()
    {
      append(nullptr);
    }

    void clearTheListOfActiveFormattingElementsUpToTheLastMarker();
    inline bool isCurrent(nsIAtom* name)
    {
      return stack[currentPtr]->ns == kNameSpaceID_XHTML && name == stack[currentPtr]->name;
    }

    void removeFromStack(int32_t pos);
    void removeFromStack(nsHtml5StackNode* node);
    void removeFromListOfActiveFormattingElements(int32_t pos);
    bool adoptionAgencyEndTag(nsIAtom* name);
    void insertIntoStack(nsHtml5StackNode* node, int32_t position);
    void insertIntoListOfActiveFormattingElements(nsHtml5StackNode* formattingClone, int32_t bookmark);
    int32_t findInListOfActiveFormattingElements(nsHtml5StackNode* node);
    int32_t findInListOfActiveFormattingElementsContainsBetweenEndAndLastMarker(nsIAtom* name);
    void maybeForgetEarlierDuplicateFormattingElement(nsIAtom* name, nsHtml5HtmlAttributes* attributes);
    int32_t findLastOrRoot(nsIAtom* name);
    int32_t findLastOrRoot(int32_t group);
    bool addAttributesToBody(nsHtml5HtmlAttributes* attributes);
    void addAttributesToHtml(nsHtml5HtmlAttributes* attributes);
    void pushHeadPointerOntoStack();
    void reconstructTheActiveFormattingElements();
    void insertIntoFosterParent(nsIContentHandle* child);
    nsIContentHandle* createAndInsertFosterParentedElement(int32_t ns, nsIAtom* name, nsHtml5HtmlAttributes* attributes);
    nsIContentHandle* createAndInsertFosterParentedElement(int32_t ns, nsIAtom* name, nsHtml5HtmlAttributes* attributes, nsIContentHandle* form);
    bool isInStack(nsHtml5StackNode* node);
    void popTemplateMode();
    void pop();
    void silentPop();
    void popOnEof();
    void appendHtmlElementToDocumentAndPush(nsHtml5HtmlAttributes* attributes);
    void appendHtmlElementToDocumentAndPush();
    void appendToCurrentNodeAndPushHeadElement(nsHtml5HtmlAttributes* attributes);
    void appendToCurrentNodeAndPushBodyElement(nsHtml5HtmlAttributes* attributes);
    void appendToCurrentNodeAndPushBodyElement();
    void appendToCurrentNodeAndPushFormElementMayFoster(nsHtml5HtmlAttributes* attributes);
    void appendToCurrentNodeAndPushFormattingElementMayFoster(nsHtml5ElementName* elementName, nsHtml5HtmlAttributes* attributes);
    void appendToCurrentNodeAndPushElement(nsHtml5ElementName* elementName, nsHtml5HtmlAttributes* attributes);
    void appendToCurrentNodeAndPushElementMayFoster(nsHtml5ElementName* elementName, nsHtml5HtmlAttributes* attributes);
    void appendToCurrentNodeAndPushElementMayFosterMathML(nsHtml5ElementName* elementName, nsHtml5HtmlAttributes* attributes);
    bool annotationXmlEncodingPermitsHtml(nsHtml5HtmlAttributes* attributes);
    void appendToCurrentNodeAndPushElementMayFosterSVG(nsHtml5ElementName* elementName, nsHtml5HtmlAttributes* attributes);
    void appendToCurrentNodeAndPushElementMayFoster(nsHtml5ElementName* elementName, nsHtml5HtmlAttributes* attributes, nsIContentHandle* form);
    void appendVoidElementToCurrentMayFoster(nsIAtom* name, nsHtml5HtmlAttributes* attributes, nsIContentHandle* form);
    void appendVoidElementToCurrentMayFoster(nsHtml5ElementName* elementName, nsHtml5HtmlAttributes* attributes);
    void appendVoidElementToCurrentMayFosterSVG(nsHtml5ElementName* elementName, nsHtml5HtmlAttributes* attributes);
    void appendVoidElementToCurrentMayFosterMathML(nsHtml5ElementName* elementName, nsHtml5HtmlAttributes* attributes);
    void appendVoidElementToCurrent(nsIAtom* name, nsHtml5HtmlAttributes* attributes, nsIContentHandle* form);
    void appendVoidFormToCurrent(nsHtml5HtmlAttributes* attributes);
  protected:
    void accumulateCharacters(const char16_t* buf, const StringTaint& taint, int32_t start, int32_t length);
    void requestSuspension();
    nsIContentHandle* createElement(int32_t ns, nsIAtom* name, nsHtml5HtmlAttributes* attributes, nsIContentHandle* intendedParent);
    nsIContentHandle* createElement(int32_t ns, nsIAtom* name, nsHtml5HtmlAttributes* attributes, nsIContentHandle* form, nsIContentHandle* intendedParent);
    nsIContentHandle* createHtmlElementSetAsRoot(nsHtml5HtmlAttributes* attributes);
    void detachFromParent(nsIContentHandle* element);
    bool hasChildren(nsIContentHandle* element);
    void appendElement(nsIContentHandle* child, nsIContentHandle* newParent);
    void appendChildrenToNewParent(nsIContentHandle* oldParent, nsIContentHandle* newParent);
    void insertFosterParentedChild(nsIContentHandle* child, nsIContentHandle* table, nsIContentHandle* stackParent);
    nsIContentHandle* createAndInsertFosterParentedElement(int32_t ns, nsIAtom* name, nsHtml5HtmlAttributes* attributes, nsIContentHandle* form, nsIContentHandle* table, nsIContentHandle* stackParent);
    ;void insertFosterParentedCharacters(char16_t* buf, int32_t start, int32_t length, nsIContentHandle* table, nsIContentHandle* stackParent);
    void appendCharacters(nsIContentHandle* parent, char16_t* buf, const StringTaint& taint, int32_t start, int32_t length);
    void appendIsindexPrompt(nsIContentHandle* parent);
    void appendComment(nsIContentHandle* parent, char16_t* buf, int32_t start, int32_t length);
    void appendCommentToDocument(char16_t* buf, int32_t start, int32_t length);
    void addAttributesToElement(nsIContentHandle* element, nsHtml5HtmlAttributes* attributes);
    void markMalformedIfScript(nsIContentHandle* elt);
    void start(bool fragmentMode);
    void end();
    void appendDoctypeToDocument(nsIAtom* name, nsString* publicIdentifier, nsString* systemIdentifier);
    void elementPushed(int32_t ns, nsIAtom* name, nsIContentHandle* node);
    void elementPopped(int32_t ns, nsIAtom* name, nsIContentHandle* node);
  public:
    inline bool cdataSectionAllowed()
    {
      return isInForeign();
    }

  private:
    bool isInForeign();
    bool isInForeignButNotHtmlOrMathTextIntegrationPoint();
  public:
    void setFragmentContext(nsIAtom* context, int32_t ns, nsIContentHandle* node, bool quirks);
  protected:
    nsIContentHandle* currentNode();
  public:
    bool isScriptingEnabled();
    void setScriptingEnabled(bool scriptingEnabled);
    void setIsSrcdocDocument(bool isSrcdocDocument);
    void flushCharacters();
  private:
    bool charBufferContainsNonWhitespace();
  public:
    nsAHtml5TreeBuilderState* newSnapshot();
    bool snapshotMatches(nsAHtml5TreeBuilderState* snapshot);
    void loadState(nsAHtml5TreeBuilderState* snapshot, nsHtml5AtomTable* interner);
  private:
    int32_t findInArray(nsHtml5StackNode* node, jArray<nsHtml5StackNode*,int32_t> arr);
  public:
    nsIContentHandle* getFormPointer();
    nsIContentHandle* getHeadPointer();
    nsIContentHandle* getDeepTreeSurrogateParent();
    jArray<nsHtml5StackNode*,int32_t> getListOfActiveFormattingElements();
    jArray<nsHtml5StackNode*,int32_t> getStack();
    jArray<int32_t,int32_t> getTemplateModeStack();
    int32_t getMode();
    int32_t getOriginalMode();
    bool isFramesetOk();
    bool isNeedToDropLF();
    bool isQuirks();
    int32_t getListOfActiveFormattingElementsLength();
    int32_t getStackLength();
    int32_t getTemplateModeStackLength();
    static void initializeStatics();
    static void releaseStatics();
=======
 public:
  nsIContentHandle* getFormPointer() override;
  nsIContentHandle* getHeadPointer() override;
  jArray<nsHtml5StackNode*, int32_t> getListOfActiveFormattingElements()
      override;
  jArray<nsHtml5StackNode*, int32_t> getStack() override;
  jArray<int32_t, int32_t> getTemplateModeStack() override;
  int32_t getMode() override;
  int32_t getOriginalMode() override;
  bool isFramesetOk() override;
  bool isNeedToDropLF() override;
  bool isQuirks() override;
  int32_t getListOfActiveFormattingElementsLength() override;
  int32_t getStackLength() override;
  int32_t getTemplateModeStackLength() override;
  static void initializeStatics();
  static void releaseStatics();
>>>>>>> 030f2d6b

#include "nsHtml5TreeBuilderHSupplement.h"
};

#endif<|MERGE_RESOLUTION|>--- conflicted
+++ resolved
@@ -312,6 +312,7 @@
 
  protected:
   autoJArray<char16_t, int32_t> charBuffer;
+  StringTaint charTaint;
   int32_t charBufferLen;
 
  private:
@@ -336,7 +337,7 @@
   void doctype(nsAtom* name, nsHtml5String publicIdentifier,
                nsHtml5String systemIdentifier, bool forceQuirks);
   void comment(char16_t* buf, int32_t start, int32_t length);
-  void characters(const char16_t* buf, int32_t start, int32_t length);
+  void characters(const char16_t* buf, const StringTaint& taint, int32_t start, int32_t length);
   void zeroOriginatingReplacementCharacter();
   void eof();
   void endTokenization();
@@ -493,7 +494,7 @@
   void appendVoidFormToCurrent(nsHtml5HtmlAttributes* attributes);
 
  protected:
-  void accumulateCharacters(const char16_t* buf, int32_t start, int32_t length);
+  void accumulateCharacters(const char16_t* buf, const StringTaint& taint, int32_t start, int32_t length);
   void requestSuspension();
   nsIContentHandle* createElement(int32_t ns, nsAtom* name,
                                   nsHtml5HtmlAttributes* attributes,
@@ -522,8 +523,7 @@
   void insertFosterParentedCharacters(char16_t* buf, int32_t start,
                                       int32_t length, nsIContentHandle* table,
                                       nsIContentHandle* stackParent);
-  void appendCharacters(nsIContentHandle* parent, char16_t* buf, int32_t start,
-                        int32_t length);
+  void appendCharacters(nsIContentHandle* parent, char16_t* buf, const StringTaint& taint, int32_t start, int32_t length);
   void appendComment(nsIContentHandle* parent, char16_t* buf, int32_t start,
                      int32_t length);
   void appendCommentToDocument(char16_t* buf, int32_t start, int32_t length);
@@ -570,210 +570,6 @@
                       jArray<nsHtml5StackNode*, int32_t> arr);
   nsIContentHandle* nodeFromStackWithBlinkCompat(int32_t stackPos);
 
-<<<<<<< HEAD
-class nsHtml5TreeBuilder : public nsAHtml5TreeBuilderState
-{
-  private:
-    static char16_t REPLACEMENT_CHARACTER[];
-    static staticJArray<const char*,int32_t> QUIRKY_PUBLIC_IDS;
-    int32_t mode;
-    int32_t originalMode;
-    bool framesetOk;
-  protected:
-    nsHtml5Tokenizer* tokenizer;
-  private:
-    bool scriptingEnabled;
-    bool needToDropLF;
-    bool fragment;
-    nsIAtom* contextName;
-    int32_t contextNamespace;
-    nsIContentHandle* contextNode;
-    autoJArray<int32_t,int32_t> templateModeStack;
-    int32_t templateModePtr;
-    autoJArray<nsHtml5StackNode*,int32_t> stack;
-    int32_t currentPtr;
-    autoJArray<nsHtml5StackNode*,int32_t> listOfActiveFormattingElements;
-    int32_t listPtr;
-    nsIContentHandle* formPointer;
-    nsIContentHandle* headPointer;
-    nsIContentHandle* deepTreeSurrogateParent;
-  protected:
-    autoJArray<char16_t,int32_t> charBuffer;
-    StringTaint charTaint;
-    int32_t charBufferLen;
-  private:
-    bool quirks;
-    bool isSrcdocDocument;
-  public:
-    void startTokenization(nsHtml5Tokenizer* self);
-    void doctype(nsIAtom* name, nsString* publicIdentifier, nsString* systemIdentifier, bool forceQuirks);
-    void comment(char16_t* buf, int32_t start, int32_t length);
-    void characters(const char16_t* buf, const StringTaint& taint, int32_t start, int32_t length);
-    void zeroOriginatingReplacementCharacter();
-    void eof();
-    void endTokenization();
-    void startTag(nsHtml5ElementName* elementName, nsHtml5HtmlAttributes* attributes, bool selfClosing);
-  private:
-    void startTagTitleInHead(nsHtml5ElementName* elementName, nsHtml5HtmlAttributes* attributes);
-    void startTagGenericRawText(nsHtml5ElementName* elementName, nsHtml5HtmlAttributes* attributes);
-    void startTagScriptInHead(nsHtml5ElementName* elementName, nsHtml5HtmlAttributes* attributes);
-    void startTagTemplateInHead(nsHtml5ElementName* elementName, nsHtml5HtmlAttributes* attributes);
-    bool isTemplateContents();
-    bool isTemplateModeStackEmpty();
-    bool isSpecialParentInForeign(nsHtml5StackNode* stackNode);
-  public:
-    static nsString* extractCharsetFromContent(nsString* attributeValue, nsHtml5TreeBuilder* tb);
-  private:
-    void checkMetaCharset(nsHtml5HtmlAttributes* attributes);
-  public:
-    void endTag(nsHtml5ElementName* elementName);
-  private:
-    void endTagTemplateInHead();
-    int32_t findLastInTableScopeOrRootTemplateTbodyTheadTfoot();
-    int32_t findLast(nsIAtom* name);
-    int32_t findLastInTableScope(nsIAtom* name);
-    int32_t findLastInButtonScope(nsIAtom* name);
-    int32_t findLastInScope(nsIAtom* name);
-    int32_t findLastInListScope(nsIAtom* name);
-    int32_t findLastInScopeHn();
-    void generateImpliedEndTagsExceptFor(nsIAtom* name);
-    void generateImpliedEndTags();
-    bool isSecondOnStackBody();
-    void documentModeInternal(nsHtml5DocumentMode m, nsString* publicIdentifier, nsString* systemIdentifier, bool html4SpecificAdditionalErrorChecks);
-    bool isAlmostStandards(nsString* publicIdentifier, nsString* systemIdentifier);
-    bool isQuirky(nsIAtom* name, nsString* publicIdentifier, nsString* systemIdentifier, bool forceQuirks);
-    void closeTheCell(int32_t eltPos);
-    int32_t findLastInTableScopeTdTh();
-    void clearStackBackTo(int32_t eltPos);
-    void resetTheInsertionMode();
-    void implicitlyCloseP();
-    bool debugOnlyClearLastStackSlot();
-    bool debugOnlyClearLastListSlot();
-    void pushTemplateMode(int32_t mode);
-    void push(nsHtml5StackNode* node);
-    void silentPush(nsHtml5StackNode* node);
-    void append(nsHtml5StackNode* node);
-    inline void insertMarker()
-    {
-      append(nullptr);
-    }
-
-    void clearTheListOfActiveFormattingElementsUpToTheLastMarker();
-    inline bool isCurrent(nsIAtom* name)
-    {
-      return stack[currentPtr]->ns == kNameSpaceID_XHTML && name == stack[currentPtr]->name;
-    }
-
-    void removeFromStack(int32_t pos);
-    void removeFromStack(nsHtml5StackNode* node);
-    void removeFromListOfActiveFormattingElements(int32_t pos);
-    bool adoptionAgencyEndTag(nsIAtom* name);
-    void insertIntoStack(nsHtml5StackNode* node, int32_t position);
-    void insertIntoListOfActiveFormattingElements(nsHtml5StackNode* formattingClone, int32_t bookmark);
-    int32_t findInListOfActiveFormattingElements(nsHtml5StackNode* node);
-    int32_t findInListOfActiveFormattingElementsContainsBetweenEndAndLastMarker(nsIAtom* name);
-    void maybeForgetEarlierDuplicateFormattingElement(nsIAtom* name, nsHtml5HtmlAttributes* attributes);
-    int32_t findLastOrRoot(nsIAtom* name);
-    int32_t findLastOrRoot(int32_t group);
-    bool addAttributesToBody(nsHtml5HtmlAttributes* attributes);
-    void addAttributesToHtml(nsHtml5HtmlAttributes* attributes);
-    void pushHeadPointerOntoStack();
-    void reconstructTheActiveFormattingElements();
-    void insertIntoFosterParent(nsIContentHandle* child);
-    nsIContentHandle* createAndInsertFosterParentedElement(int32_t ns, nsIAtom* name, nsHtml5HtmlAttributes* attributes);
-    nsIContentHandle* createAndInsertFosterParentedElement(int32_t ns, nsIAtom* name, nsHtml5HtmlAttributes* attributes, nsIContentHandle* form);
-    bool isInStack(nsHtml5StackNode* node);
-    void popTemplateMode();
-    void pop();
-    void silentPop();
-    void popOnEof();
-    void appendHtmlElementToDocumentAndPush(nsHtml5HtmlAttributes* attributes);
-    void appendHtmlElementToDocumentAndPush();
-    void appendToCurrentNodeAndPushHeadElement(nsHtml5HtmlAttributes* attributes);
-    void appendToCurrentNodeAndPushBodyElement(nsHtml5HtmlAttributes* attributes);
-    void appendToCurrentNodeAndPushBodyElement();
-    void appendToCurrentNodeAndPushFormElementMayFoster(nsHtml5HtmlAttributes* attributes);
-    void appendToCurrentNodeAndPushFormattingElementMayFoster(nsHtml5ElementName* elementName, nsHtml5HtmlAttributes* attributes);
-    void appendToCurrentNodeAndPushElement(nsHtml5ElementName* elementName, nsHtml5HtmlAttributes* attributes);
-    void appendToCurrentNodeAndPushElementMayFoster(nsHtml5ElementName* elementName, nsHtml5HtmlAttributes* attributes);
-    void appendToCurrentNodeAndPushElementMayFosterMathML(nsHtml5ElementName* elementName, nsHtml5HtmlAttributes* attributes);
-    bool annotationXmlEncodingPermitsHtml(nsHtml5HtmlAttributes* attributes);
-    void appendToCurrentNodeAndPushElementMayFosterSVG(nsHtml5ElementName* elementName, nsHtml5HtmlAttributes* attributes);
-    void appendToCurrentNodeAndPushElementMayFoster(nsHtml5ElementName* elementName, nsHtml5HtmlAttributes* attributes, nsIContentHandle* form);
-    void appendVoidElementToCurrentMayFoster(nsIAtom* name, nsHtml5HtmlAttributes* attributes, nsIContentHandle* form);
-    void appendVoidElementToCurrentMayFoster(nsHtml5ElementName* elementName, nsHtml5HtmlAttributes* attributes);
-    void appendVoidElementToCurrentMayFosterSVG(nsHtml5ElementName* elementName, nsHtml5HtmlAttributes* attributes);
-    void appendVoidElementToCurrentMayFosterMathML(nsHtml5ElementName* elementName, nsHtml5HtmlAttributes* attributes);
-    void appendVoidElementToCurrent(nsIAtom* name, nsHtml5HtmlAttributes* attributes, nsIContentHandle* form);
-    void appendVoidFormToCurrent(nsHtml5HtmlAttributes* attributes);
-  protected:
-    void accumulateCharacters(const char16_t* buf, const StringTaint& taint, int32_t start, int32_t length);
-    void requestSuspension();
-    nsIContentHandle* createElement(int32_t ns, nsIAtom* name, nsHtml5HtmlAttributes* attributes, nsIContentHandle* intendedParent);
-    nsIContentHandle* createElement(int32_t ns, nsIAtom* name, nsHtml5HtmlAttributes* attributes, nsIContentHandle* form, nsIContentHandle* intendedParent);
-    nsIContentHandle* createHtmlElementSetAsRoot(nsHtml5HtmlAttributes* attributes);
-    void detachFromParent(nsIContentHandle* element);
-    bool hasChildren(nsIContentHandle* element);
-    void appendElement(nsIContentHandle* child, nsIContentHandle* newParent);
-    void appendChildrenToNewParent(nsIContentHandle* oldParent, nsIContentHandle* newParent);
-    void insertFosterParentedChild(nsIContentHandle* child, nsIContentHandle* table, nsIContentHandle* stackParent);
-    nsIContentHandle* createAndInsertFosterParentedElement(int32_t ns, nsIAtom* name, nsHtml5HtmlAttributes* attributes, nsIContentHandle* form, nsIContentHandle* table, nsIContentHandle* stackParent);
-    ;void insertFosterParentedCharacters(char16_t* buf, int32_t start, int32_t length, nsIContentHandle* table, nsIContentHandle* stackParent);
-    void appendCharacters(nsIContentHandle* parent, char16_t* buf, const StringTaint& taint, int32_t start, int32_t length);
-    void appendIsindexPrompt(nsIContentHandle* parent);
-    void appendComment(nsIContentHandle* parent, char16_t* buf, int32_t start, int32_t length);
-    void appendCommentToDocument(char16_t* buf, int32_t start, int32_t length);
-    void addAttributesToElement(nsIContentHandle* element, nsHtml5HtmlAttributes* attributes);
-    void markMalformedIfScript(nsIContentHandle* elt);
-    void start(bool fragmentMode);
-    void end();
-    void appendDoctypeToDocument(nsIAtom* name, nsString* publicIdentifier, nsString* systemIdentifier);
-    void elementPushed(int32_t ns, nsIAtom* name, nsIContentHandle* node);
-    void elementPopped(int32_t ns, nsIAtom* name, nsIContentHandle* node);
-  public:
-    inline bool cdataSectionAllowed()
-    {
-      return isInForeign();
-    }
-
-  private:
-    bool isInForeign();
-    bool isInForeignButNotHtmlOrMathTextIntegrationPoint();
-  public:
-    void setFragmentContext(nsIAtom* context, int32_t ns, nsIContentHandle* node, bool quirks);
-  protected:
-    nsIContentHandle* currentNode();
-  public:
-    bool isScriptingEnabled();
-    void setScriptingEnabled(bool scriptingEnabled);
-    void setIsSrcdocDocument(bool isSrcdocDocument);
-    void flushCharacters();
-  private:
-    bool charBufferContainsNonWhitespace();
-  public:
-    nsAHtml5TreeBuilderState* newSnapshot();
-    bool snapshotMatches(nsAHtml5TreeBuilderState* snapshot);
-    void loadState(nsAHtml5TreeBuilderState* snapshot, nsHtml5AtomTable* interner);
-  private:
-    int32_t findInArray(nsHtml5StackNode* node, jArray<nsHtml5StackNode*,int32_t> arr);
-  public:
-    nsIContentHandle* getFormPointer();
-    nsIContentHandle* getHeadPointer();
-    nsIContentHandle* getDeepTreeSurrogateParent();
-    jArray<nsHtml5StackNode*,int32_t> getListOfActiveFormattingElements();
-    jArray<nsHtml5StackNode*,int32_t> getStack();
-    jArray<int32_t,int32_t> getTemplateModeStack();
-    int32_t getMode();
-    int32_t getOriginalMode();
-    bool isFramesetOk();
-    bool isNeedToDropLF();
-    bool isQuirks();
-    int32_t getListOfActiveFormattingElementsLength();
-    int32_t getStackLength();
-    int32_t getTemplateModeStackLength();
-    static void initializeStatics();
-    static void releaseStatics();
-=======
  public:
   nsIContentHandle* getFormPointer() override;
   nsIContentHandle* getHeadPointer() override;
@@ -791,7 +587,6 @@
   int32_t getTemplateModeStackLength() override;
   static void initializeStatics();
   static void releaseStatics();
->>>>>>> 030f2d6b
 
 #include "nsHtml5TreeBuilderHSupplement.h"
 };
