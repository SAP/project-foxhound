/* -*- Mode: C++; tab-width: 2; indent-tabs-mode: nil; c-basic-offset: 2 -*- */
/* vim: set ts=2 sw=2 et tw=78: */
/* This Source Code Form is subject to the terms of the Mozilla Public
 * License, v. 2.0. If a copy of the MPL was not distributed with this
 * file, You can obtain one at http://mozilla.org/MPL/2.0/. */

#include "nsHtml5TreeOperation.h"
#include "mozAutoDocUpdate.h"
#include "mozilla/Likely.h"
#include "mozilla/dom/Comment.h"
#include "mozilla/dom/DocumentType.h"
#include "mozilla/dom/Element.h"
#include "mozilla/dom/HTMLFormElement.h"
#include "mozilla/dom/HTMLImageElement.h"
#include "mozilla/dom/HTMLTemplateElement.h"
#include "mozilla/dom/Text.h"
#include "nsAttrName.h"
#include "nsContentCreatorFunctions.h"
#include "nsContentUtils.h"
#include "nsDocElementCreatedNotificationRunner.h"
#include "nsEscape.h"
#include "nsHtml5AutoPauseUpdate.h"
#include "nsHtml5DocumentMode.h"
#include "nsHtml5HtmlAttributes.h"
#include "nsHtml5SVGLoadDispatcher.h"
#include "nsHtml5TreeBuilder.h"
#include "nsIDTD.h"
#include "nsIFormControl.h"
#include "nsIMutationObserver.h"
#include "nsINode.h"
#include "nsIObserverService.h"
#include "nsIProtocolHandler.h"
#include "nsIScriptElement.h"
#include "nsIServiceManager.h"
#include "nsIStyleSheetLinkingElement.h"
#include "nsISupportsImpl.h"
#include "nsIURI.h"
#include "nsNetUtil.h"
#include "nsNodeUtils.h"
#include "nsTextNode.h"
#ifdef MOZ_XBL
#  include "nsBindingManager.h"
#  include "nsXBLBinding.h"
#endif

using namespace mozilla;
using mozilla::dom::Document;

/**
 * Helper class that opens a notification batch if the current doc
 * is different from the executor doc.
 */
class MOZ_STACK_CLASS nsHtml5OtherDocUpdate {
 public:
  nsHtml5OtherDocUpdate(Document* aCurrentDoc, Document* aExecutorDoc) {
    MOZ_ASSERT(aCurrentDoc, "Node has no doc?");
    MOZ_ASSERT(aExecutorDoc, "Executor has no doc?");
    if (MOZ_LIKELY(aCurrentDoc == aExecutorDoc)) {
      mDocument = nullptr;
    } else {
      mDocument = aCurrentDoc;
      aCurrentDoc->BeginUpdate();
    }
  }

  ~nsHtml5OtherDocUpdate() {
    if (MOZ_UNLIKELY(mDocument)) {
      mDocument->EndUpdate();
    }
  }

 private:
  RefPtr<Document> mDocument;
};

nsHtml5TreeOperation::nsHtml5TreeOperation() : mOperation(uninitialized()) {
  MOZ_COUNT_CTOR(nsHtml5TreeOperation);
}

nsHtml5TreeOperation::~nsHtml5TreeOperation() {
  MOZ_COUNT_DTOR(nsHtml5TreeOperation);

  struct TreeOperationMatcher {
    void operator()(const opAppend& aOperation) {}

    void operator()(const opDetach& aOperation) {}

    void operator()(const opAppendChildrenToNewParent& aOperation) {}

    void operator()(const opFosterParent& aOperation) {}

    void operator()(const opAppendToDocument& aOperation) {}

    void operator()(const opAddAttributes& aOperation) {
      delete aOperation.mAttributes;
    }

    void operator()(const nsHtml5DocumentMode& aMode) {}

    void operator()(const opCreateHTMLElement& aOperation) {
      aOperation.mName->Release();
      delete aOperation.mAttributes;
    }

    void operator()(const opCreateSVGElement& aOperation) {
      aOperation.mName->Release();
      delete aOperation.mAttributes;
    }

    void operator()(const opCreateMathMLElement& aOperation) {
      aOperation.mName->Release();
      delete aOperation.mAttributes;
    }

    void operator()(const opSetFormElement& aOperation) {}

    void operator()(const opAppendText& aOperation) {
      delete[] aOperation.mBuffer;
    }

    void operator()(const opFosterParentText& aOperation) {
      delete[] aOperation.mBuffer;
    }

    void operator()(const opAppendComment& aOperation) {
      delete[] aOperation.mBuffer;
    }

    void operator()(const opAppendCommentToDocument& aOperation) {
      delete[] aOperation.mBuffer;
    }

    void operator()(const opAppendDoctypeToDocument& aOperation) {
      aOperation.mName->Release();
      delete aOperation.mStringPair;
    }

    void operator()(const opGetDocumentFragmentForTemplate& aOperation) {}

    void operator()(const opGetFosterParent& aOperation) {}

    void operator()(const opMarkAsBroken& aOperation) {}

    void operator()(const opRunScript& aOperation) {}

    void operator()(const opRunScriptAsyncDefer& aOperation) {}

    void operator()(const opPreventScriptExecution& aOperation) {}

    void operator()(const opDoneAddingChildren& aOperation) {}

    void operator()(const opDoneCreatingElement& aOperation) {}

    void operator()(const opSetDocumentCharset& aOperation) {}

    void operator()(const opCharsetSwitchTo& aOperation) {}

    void operator()(const opUpdateStyleSheet& aOperation) {}

    void operator()(const opProcessMeta& aOperation) {}

    void operator()(const opProcessOfflineManifest& aOperation) {
      free(aOperation.mUrl);
    }

    void operator()(const opMarkMalformedIfScript& aOperation) {}

    void operator()(const opStreamEnded& aOperation) {}

    void operator()(const opSetStyleLineNumber& aOperation) {}

    void operator()(const opSetScriptLineNumberAndFreeze& aOperation) {}

    void operator()(const opSvgLoad& aOperation) {}

    void operator()(const opMaybeComplainAboutCharset& aOperation) {}

    void operator()(const opMaybeComplainAboutDeepTree& aOperation) {}

    void operator()(const opAddClass& aOperation) {}

    void operator()(const opAddViewSourceHref& aOperation) {
      delete[] aOperation.mBuffer;
    }

    void operator()(const opAddViewSourceBase& aOperation) {
      delete[] aOperation.mBuffer;
    }

    void operator()(const opAddErrorType& aOperation) {
      if (aOperation.mName) {
        aOperation.mName->Release();
      }
      if (aOperation.mOther) {
        aOperation.mOther->Release();
      }
    }

    void operator()(const opAddLineNumberId& aOperation) {}

    void operator()(const opStartLayout& aOperation) {}

    void operator()(const opEnableEncodingMenu& aOperation) {}

    void operator()(const uninitialized& aOperation) {
      NS_WARNING("Uninitialized tree op.");
    }
  };

  mOperation.match(TreeOperationMatcher());
}

nsresult nsHtml5TreeOperation::AppendTextToTextNode(
    const char16_t* aBuffer, uint32_t aLength, dom::Text* aTextNode,
    nsHtml5DocumentBuilder* aBuilder) {
  MOZ_ASSERT(aTextNode, "Got null text node.");
  MOZ_ASSERT(aBuilder);
  MOZ_ASSERT(aBuilder->IsInDocUpdate());
  uint32_t oldLength = aTextNode->TextLength();
  CharacterDataChangeInfo info = {true, oldLength, oldLength, aLength};
  nsNodeUtils::CharacterDataWillChange(aTextNode, info);

  // TaintFox: TODO(samuel) need taint here!
  nsresult rv = aTextNode->AppendText(aBuffer, aLength, false, EmptyTaint);
  NS_ENSURE_SUCCESS(rv, rv);

  nsNodeUtils::CharacterDataChanged(aTextNode, info);
  return rv;
}


nsresult
nsHtml5TreeOperation::AppendText(const char16_t* aBuffer,
                                 uint32_t aLength,
                                 const StringTaint& taint,
                                 nsIContent* aParent,
                                 nsHtml5DocumentBuilder* aBuilder)
{
  nsresult rv = NS_OK;
  nsIContent* lastChild = aParent->GetLastChild();
  if (lastChild && lastChild->IsText()) {
    nsHtml5OtherDocUpdate update(aParent->OwnerDoc(), aBuilder->GetDocument());
    return AppendTextToTextNode(aBuffer, aLength, lastChild->GetAsText(),
                                aBuilder);
  }

  nsNodeInfoManager* nodeInfoManager = aParent->OwnerDoc()->NodeInfoManager();
  RefPtr<nsTextNode> text = new nsTextNode(nodeInfoManager);
  NS_ASSERTION(text, "Infallible malloc failed?");
  // TaintFox: TODO(samuel) need taint information here!
  rv = text->SetText(aBuffer, aLength, false, taint);
  NS_ENSURE_SUCCESS(rv, rv);

  return Append(text, aParent, aBuilder);
}

nsresult nsHtml5TreeOperation::Append(nsIContent* aNode, nsIContent* aParent,
                                      nsHtml5DocumentBuilder* aBuilder) {
  MOZ_ASSERT(aBuilder);
  MOZ_ASSERT(aBuilder->IsInDocUpdate());
  nsresult rv = NS_OK;
  nsHtml5OtherDocUpdate update(aParent->OwnerDoc(), aBuilder->GetDocument());
  rv = aParent->AppendChildTo(aNode, false);
  if (NS_SUCCEEDED(rv)) {
    aNode->SetParserHasNotified();
    nsNodeUtils::ContentAppended(aParent, aNode);
  }
  return rv;
}

nsresult nsHtml5TreeOperation::AppendToDocument(
    nsIContent* aNode, nsHtml5DocumentBuilder* aBuilder) {
  MOZ_ASSERT(aBuilder);
  MOZ_ASSERT(aBuilder->GetDocument() == aNode->OwnerDoc());
  MOZ_ASSERT(aBuilder->IsInDocUpdate());
  nsresult rv = NS_OK;

  Document* doc = aBuilder->GetDocument();
  rv = doc->AppendChildTo(aNode, false);
  if (rv == NS_ERROR_DOM_HIERARCHY_REQUEST_ERR) {
    aNode->SetParserHasNotified();
    return NS_OK;
  }
  NS_ENSURE_SUCCESS(rv, rv);
  aNode->SetParserHasNotified();
  nsNodeUtils::ContentInserted(doc, aNode);

  NS_ASSERTION(!nsContentUtils::IsSafeToRunScript(),
               "Someone forgot to block scripts");
  if (aNode->IsElement()) {
    nsContentUtils::AddScriptRunner(
        new nsDocElementCreatedNotificationRunner(doc));
  }
  return rv;
}

static bool IsElementOrTemplateContent(nsINode* aNode) {
  if (aNode) {
    if (aNode->IsElement()) {
      return true;
    }
    if (aNode->IsDocumentFragment()) {
      // Check if the node is a template content.
      nsIContent* fragHost = aNode->AsDocumentFragment()->GetHost();
      if (fragHost && nsNodeUtils::IsTemplateElement(fragHost)) {
        return true;
      }
    }
  }
  return false;
}

void nsHtml5TreeOperation::Detach(nsIContent* aNode,
                                  nsHtml5DocumentBuilder* aBuilder) {
  MOZ_ASSERT(aBuilder);
  MOZ_ASSERT(aBuilder->IsInDocUpdate());
  nsCOMPtr<nsINode> parent = aNode->GetParentNode();
  if (parent) {
    nsHtml5OtherDocUpdate update(parent->OwnerDoc(), aBuilder->GetDocument());
    parent->RemoveChildNode(aNode, true);
  }
}

nsresult nsHtml5TreeOperation::AppendChildrenToNewParent(
    nsIContent* aNode, nsIContent* aParent, nsHtml5DocumentBuilder* aBuilder) {
  MOZ_ASSERT(aBuilder);
  MOZ_ASSERT(aBuilder->IsInDocUpdate());
  nsHtml5OtherDocUpdate update(aParent->OwnerDoc(), aBuilder->GetDocument());

  bool didAppend = false;
  while (aNode->HasChildren()) {
    nsCOMPtr<nsIContent> child = aNode->GetFirstChild();
    aNode->RemoveChildNode(child, true);
    nsresult rv = aParent->AppendChildTo(child, false);
    NS_ENSURE_SUCCESS(rv, rv);
    didAppend = true;
  }
  if (didAppend) {
    nsNodeUtils::ContentAppended(aParent, aParent->GetLastChild());
  }
  return NS_OK;
}

nsresult nsHtml5TreeOperation::FosterParent(nsIContent* aNode,
                                            nsIContent* aParent,
                                            nsIContent* aTable,
                                            nsHtml5DocumentBuilder* aBuilder) {
  MOZ_ASSERT(aBuilder);
  MOZ_ASSERT(aBuilder->IsInDocUpdate());
  nsIContent* foster = aTable->GetParent();

  if (IsElementOrTemplateContent(foster)) {
    nsHtml5OtherDocUpdate update(foster->OwnerDoc(), aBuilder->GetDocument());

    nsresult rv = foster->InsertChildBefore(aNode, aTable, false);
    NS_ENSURE_SUCCESS(rv, rv);
    nsNodeUtils::ContentInserted(foster, aNode);
    return rv;
  }

  return Append(aNode, aParent, aBuilder);
}

nsresult nsHtml5TreeOperation::AddAttributes(nsIContent* aNode,
                                             nsHtml5HtmlAttributes* aAttributes,
                                             nsHtml5DocumentBuilder* aBuilder) {
  dom::Element* node = aNode->AsElement();
  nsHtml5OtherDocUpdate update(node->OwnerDoc(), aBuilder->GetDocument());

  int32_t len = aAttributes->getLength();
  for (int32_t i = len; i > 0;) {
    --i;
    nsAtom* localName = aAttributes->getLocalNameNoBoundsCheck(i);
    int32_t nsuri = aAttributes->getURINoBoundsCheck(i);
    if (!node->HasAttr(nsuri, localName)) {
      nsString value;  // Not Auto, because using it to hold nsStringBuffer*
      aAttributes->getValueNoBoundsCheck(i).ToString(value);
      node->SetAttr(nsuri, localName, aAttributes->getPrefixNoBoundsCheck(i),
                    value, true);
      // XXX what to do with nsresult?
    }
  }
  return NS_OK;
}

void nsHtml5TreeOperation::SetHTMLElementAttributes(
    dom::Element* aElement, nsAtom* aName, nsHtml5HtmlAttributes* aAttributes) {
  int32_t len = aAttributes->getLength();
  for (int32_t i = 0; i < len; i++) {
    nsHtml5String val = aAttributes->getValueNoBoundsCheck(i);
    nsAtom* klass = val.MaybeAsAtom();
    if (klass) {
      aElement->SetSingleClassFromParser(klass);
    } else {
      nsAtom* localName = aAttributes->getLocalNameNoBoundsCheck(i);
      nsAtom* prefix = aAttributes->getPrefixNoBoundsCheck(i);
      int32_t nsuri = aAttributes->getURINoBoundsCheck(i);

      nsString value;  // Not Auto, because using it to hold nsStringBuffer*
      val.ToString(value);
      if (nsGkAtoms::a == aName && nsGkAtoms::name == localName) {
        // This is an HTML5-incompliant Geckoism.
        // Remove when fixing bug 582361
        NS_ConvertUTF16toUTF8 cname(value);
        NS_ConvertUTF8toUTF16 uv(nsUnescape(cname.BeginWriting()));
        aElement->SetAttr(nsuri, localName, prefix, uv, false);
      } else {
        aElement->SetAttr(nsuri, localName, prefix, value, false);
      }
    }
  }
}

nsIContent* nsHtml5TreeOperation::CreateHTMLElement(
    nsAtom* aName, nsHtml5HtmlAttributes* aAttributes,
    mozilla::dom::FromParser aFromParser, nsNodeInfoManager* aNodeInfoManager,
    nsHtml5DocumentBuilder* aBuilder,
    mozilla::dom::HTMLContentCreatorFunction aCreator) {
  RefPtr<dom::NodeInfo> nodeInfo = aNodeInfoManager->GetNodeInfo(
      aName, nullptr, kNameSpaceID_XHTML, nsINode::ELEMENT_NODE);
  NS_ASSERTION(nodeInfo, "Got null nodeinfo.");

  dom::Element* newContent = nullptr;
  Document* document = nodeInfo->GetDocument();
  bool willExecuteScript = false;
  bool isCustomElement = false;
  RefPtr<nsAtom> isAtom;
  dom::CustomElementDefinition* definition = nullptr;

  if (aAttributes) {
    nsHtml5String is = aAttributes->getValue(nsHtml5AttributeName::ATTR_IS);
    if (is) {
      nsAutoString isValue;
      is.ToString(isValue);
      isAtom = NS_Atomize(isValue);
    }
  }

  isCustomElement = (aCreator == NS_NewCustomElement || isAtom);
  if (isCustomElement && aFromParser != dom::FROM_PARSER_FRAGMENT) {
    RefPtr<nsAtom> tagAtom = nodeInfo->NameAtom();
    RefPtr<nsAtom> typeAtom =
        (aCreator == NS_NewCustomElement) ? tagAtom : isAtom;

    MOZ_ASSERT(nodeInfo->NameAtom()->Equals(nodeInfo->LocalName()));
    definition = nsContentUtils::LookupCustomElementDefinition(
        document, nodeInfo->NameAtom(), nodeInfo->NamespaceID(), typeAtom);

    if (definition) {
      willExecuteScript = true;
    }
  }

  if (willExecuteScript) {  // This will cause custom element constructors to
                            // run
    mozilla::dom::AutoSetThrowOnDynamicMarkupInsertionCounter
        throwOnDynamicMarkupInsertionCounter(document);
    nsHtml5AutoPauseUpdate autoPauseContentUpdate(aBuilder);
    { nsAutoMicroTask mt; }
    dom::AutoCEReaction autoCEReaction(
        document->GetDocGroup()->CustomElementReactionsStack(), nullptr);

    nsCOMPtr<dom::Element> newElement;
    NS_NewHTMLElement(getter_AddRefs(newElement), nodeInfo.forget(),
                      aFromParser, isAtom, definition);

    MOZ_ASSERT(newElement, "Element creation created null pointer.");
    newContent = newElement;
    aBuilder->HoldElement(newElement.forget());

    if (MOZ_UNLIKELY(aName == nsGkAtoms::style || aName == nsGkAtoms::link)) {
      nsCOMPtr<nsIStyleSheetLinkingElement> ssle(do_QueryInterface(newContent));
      if (ssle) {
        ssle->InitStyleLinkElement(false);
        ssle->SetEnableUpdates(false);
      }
    }

    if (!aAttributes) {
      return newContent;
    }

    SetHTMLElementAttributes(newContent, aName, aAttributes);
  } else {
    nsCOMPtr<dom::Element> newElement;

    if (isCustomElement) {
      NS_NewHTMLElement(getter_AddRefs(newElement), nodeInfo.forget(),
                        aFromParser, isAtom, definition);
    } else {
      newElement = aCreator(nodeInfo.forget(), aFromParser);
    }

    MOZ_ASSERT(newElement, "Element creation created null pointer.");

    newContent = newElement;
    aBuilder->HoldElement(newElement.forget());

    if (MOZ_UNLIKELY(aName == nsGkAtoms::style || aName == nsGkAtoms::link)) {
      nsCOMPtr<nsIStyleSheetLinkingElement> ssle(do_QueryInterface(newContent));
      if (ssle) {
        ssle->InitStyleLinkElement(false);
        ssle->SetEnableUpdates(false);
      }
    }

    if (!aAttributes) {
      return newContent;
    }

    SetHTMLElementAttributes(newContent, aName, aAttributes);
  }

  return newContent;
}

nsIContent* nsHtml5TreeOperation::CreateSVGElement(
    nsAtom* aName, nsHtml5HtmlAttributes* aAttributes,
    mozilla::dom::FromParser aFromParser, nsNodeInfoManager* aNodeInfoManager,
    nsHtml5DocumentBuilder* aBuilder,
    mozilla::dom::SVGContentCreatorFunction aCreator) {
  nsCOMPtr<nsIContent> newElement;
  if (MOZ_LIKELY(aNodeInfoManager->SVGEnabled())) {
    RefPtr<dom::NodeInfo> nodeInfo = aNodeInfoManager->GetNodeInfo(
        aName, nullptr, kNameSpaceID_SVG, nsINode::ELEMENT_NODE);
    MOZ_ASSERT(nodeInfo, "Got null nodeinfo.");

    mozilla::DebugOnly<nsresult> rv =
        aCreator(getter_AddRefs(newElement), nodeInfo.forget(), aFromParser);
    MOZ_ASSERT(NS_SUCCEEDED(rv) && newElement);
  } else {
    RefPtr<dom::NodeInfo> nodeInfo = aNodeInfoManager->GetNodeInfo(
        aName, nullptr, kNameSpaceID_disabled_SVG, nsINode::ELEMENT_NODE);
    MOZ_ASSERT(nodeInfo, "Got null nodeinfo.");

    // The mismatch between NS_NewXMLElement and SVGContentCreatorFunction
    // argument types is annoying.
    nsCOMPtr<dom::Element> xmlElement;
    mozilla::DebugOnly<nsresult> rv =
        NS_NewXMLElement(getter_AddRefs(xmlElement), nodeInfo.forget());
    MOZ_ASSERT(NS_SUCCEEDED(rv) && xmlElement);
    newElement = xmlElement;
  }

  dom::Element* newContent = newElement->AsElement();
  aBuilder->HoldElement(newElement.forget());

  if (MOZ_UNLIKELY(aName == nsGkAtoms::style)) {
    nsCOMPtr<nsIStyleSheetLinkingElement> ssle(do_QueryInterface(newContent));
    if (ssle) {
      ssle->InitStyleLinkElement(false);
      ssle->SetEnableUpdates(false);
    }
  }

  if (!aAttributes) {
    return newContent;
  }

  int32_t len = aAttributes->getLength();
  for (int32_t i = 0; i < len; i++) {
    nsHtml5String val = aAttributes->getValueNoBoundsCheck(i);
    nsAtom* klass = val.MaybeAsAtom();
    if (klass) {
      newContent->SetSingleClassFromParser(klass);
    } else {
      nsAtom* localName = aAttributes->getLocalNameNoBoundsCheck(i);
      nsAtom* prefix = aAttributes->getPrefixNoBoundsCheck(i);
      int32_t nsuri = aAttributes->getURINoBoundsCheck(i);

      nsString value;  // Not Auto, because using it to hold nsStringBuffer*
      val.ToString(value);
      newContent->SetAttr(nsuri, localName, prefix, value, false);
    }
  }
  return newContent;
}

nsIContent* nsHtml5TreeOperation::CreateMathMLElement(
    nsAtom* aName, nsHtml5HtmlAttributes* aAttributes,
    nsNodeInfoManager* aNodeInfoManager, nsHtml5DocumentBuilder* aBuilder) {
  nsCOMPtr<dom::Element> newElement;
  if (MOZ_LIKELY(aNodeInfoManager->MathMLEnabled())) {
    RefPtr<dom::NodeInfo> nodeInfo = aNodeInfoManager->GetNodeInfo(
        aName, nullptr, kNameSpaceID_MathML, nsINode::ELEMENT_NODE);
    NS_ASSERTION(nodeInfo, "Got null nodeinfo.");

    mozilla::DebugOnly<nsresult> rv =
        NS_NewMathMLElement(getter_AddRefs(newElement), nodeInfo.forget());
    MOZ_ASSERT(NS_SUCCEEDED(rv) && newElement);
  } else {
    RefPtr<dom::NodeInfo> nodeInfo = aNodeInfoManager->GetNodeInfo(
        aName, nullptr, kNameSpaceID_disabled_MathML, nsINode::ELEMENT_NODE);
    NS_ASSERTION(nodeInfo, "Got null nodeinfo.");

    mozilla::DebugOnly<nsresult> rv =
        NS_NewXMLElement(getter_AddRefs(newElement), nodeInfo.forget());
    MOZ_ASSERT(NS_SUCCEEDED(rv) && newElement);
  }

  dom::Element* newContent = newElement;
  aBuilder->HoldElement(newElement.forget());

  if (!aAttributes) {
    return newContent;
  }

  int32_t len = aAttributes->getLength();
  for (int32_t i = 0; i < len; i++) {
    nsHtml5String val = aAttributes->getValueNoBoundsCheck(i);
    nsAtom* klass = val.MaybeAsAtom();
    if (klass) {
      newContent->SetSingleClassFromParser(klass);
    } else {
      nsAtom* localName = aAttributes->getLocalNameNoBoundsCheck(i);
      nsAtom* prefix = aAttributes->getPrefixNoBoundsCheck(i);
      int32_t nsuri = aAttributes->getURINoBoundsCheck(i);

      nsString value;  // Not Auto, because using it to hold nsStringBuffer*
      val.ToString(value);
      newContent->SetAttr(nsuri, localName, prefix, value, false);
    }
  }
  return newContent;
}

void nsHtml5TreeOperation::SetFormElement(nsIContent* aNode,
                                          nsIContent* aParent) {
  nsCOMPtr<nsIFormControl> formControl(do_QueryInterface(aNode));
  RefPtr<dom::HTMLImageElement> domImageElement =
      dom::HTMLImageElement::FromNodeOrNull(aNode);
  // NS_ASSERTION(formControl, "Form-associated element did not implement
  // nsIFormControl.");
  // TODO: uncomment the above line when img doesn't cause an issue (bug
  // 1558793)
  RefPtr<dom::HTMLFormElement> formElement =
      dom::HTMLFormElement::FromNodeOrNull(aParent);
  NS_ASSERTION(formElement,
               "The form element doesn't implement HTMLFormElement.");
  // Avoid crashing on <img>
  if (formControl &&
      !aNode->AsElement()->HasAttr(kNameSpaceID_None, nsGkAtoms::form)) {
    formControl->SetForm(formElement);
  } else if (domImageElement) {
    domImageElement->SetForm(formElement);
  }
}

nsresult nsHtml5TreeOperation::FosterParentText(
    nsIContent* aStackParent, char16_t* aBuffer, uint32_t aLength,
    nsIContent* aTable, nsHtml5DocumentBuilder* aBuilder) {
  MOZ_ASSERT(aBuilder);
  MOZ_ASSERT(aBuilder->IsInDocUpdate());
  nsresult rv = NS_OK;
  nsIContent* foster = aTable->GetParent();

  if (IsElementOrTemplateContent(foster)) {
    nsHtml5OtherDocUpdate update(foster->OwnerDoc(), aBuilder->GetDocument());

    nsIContent* previousSibling = aTable->GetPreviousSibling();
    if (previousSibling && previousSibling->IsText()) {
      return AppendTextToTextNode(aBuffer, aLength,
                                  previousSibling->GetAsText(), aBuilder);
    }

    nsNodeInfoManager* nodeInfoManager =
        aStackParent->OwnerDoc()->NodeInfoManager();
    RefPtr<nsTextNode> text = new nsTextNode(nodeInfoManager);
    NS_ASSERTION(text, "Infallible malloc failed?");
    // TaintFox: TODO(samuel) need taint here!
    rv = text->SetText(aBuffer, aLength, false, EmptyTaint);
    NS_ENSURE_SUCCESS(rv, rv);

    rv = foster->InsertChildBefore(text, aTable, false);
    NS_ENSURE_SUCCESS(rv, rv);
    nsNodeUtils::ContentInserted(foster, text);
    return rv;
  }

  // TODO(samuel)
  return AppendText(aBuffer, aLength, EmptyTaint, aStackParent, aBuilder);
}

nsresult nsHtml5TreeOperation::AppendComment(nsIContent* aParent,
                                             char16_t* aBuffer, int32_t aLength,
                                             nsHtml5DocumentBuilder* aBuilder) {
  nsNodeInfoManager* nodeInfoManager = aParent->OwnerDoc()->NodeInfoManager();
  RefPtr<dom::Comment> comment = new dom::Comment(nodeInfoManager);
  NS_ASSERTION(comment, "Infallible malloc failed?");
  // TaintFox: TODO(samuel) need taint here!
  nsresult rv = comment->SetText(aBuffer, aLength, false, EmptyTaint);
  NS_ENSURE_SUCCESS(rv, rv);

  return Append(comment, aParent, aBuilder);
}

nsresult nsHtml5TreeOperation::AppendCommentToDocument(
    char16_t* aBuffer, int32_t aLength, nsHtml5DocumentBuilder* aBuilder) {
  RefPtr<dom::Comment> comment =
      new dom::Comment(aBuilder->GetNodeInfoManager());
  NS_ASSERTION(comment, "Infallible malloc failed?");
  // TaintFox: TODO(samuel) need taint here!
  nsresult rv = comment->SetText(aBuffer, aLength, false, EmptyTaint);
  NS_ENSURE_SUCCESS(rv, rv);

  return AppendToDocument(comment, aBuilder);
}

nsresult nsHtml5TreeOperation::AppendDoctypeToDocument(
    nsAtom* aName, const nsAString& aPublicId, const nsAString& aSystemId,
    nsHtml5DocumentBuilder* aBuilder) {
  // Adapted from nsXMLContentSink
  // Create a new doctype node
  RefPtr<dom::DocumentType> docType =
      NS_NewDOMDocumentType(aBuilder->GetNodeInfoManager(), aName, aPublicId,
                            aSystemId, VoidString());
  return AppendToDocument(docType, aBuilder);
}

nsIContent* nsHtml5TreeOperation::GetDocumentFragmentForTemplate(
    nsIContent* aNode) {
  dom::HTMLTemplateElement* tempElem =
      static_cast<dom::HTMLTemplateElement*>(aNode);
  RefPtr<dom::DocumentFragment> frag = tempElem->Content();
  return frag;
}

nsIContent* nsHtml5TreeOperation::GetFosterParent(nsIContent* aTable,
                                                  nsIContent* aStackParent) {
  nsIContent* tableParent = aTable->GetParent();
  return IsElementOrTemplateContent(tableParent) ? tableParent : aStackParent;
}

void nsHtml5TreeOperation::PreventScriptExecution(nsIContent* aNode) {
  nsCOMPtr<nsIScriptElement> sele = do_QueryInterface(aNode);
  if (sele) {
    sele->PreventExecution();
  } else {
    MOZ_ASSERT(nsNameSpaceManager::GetInstance()->mSVGDisabled,
               "Node didn't QI to script, but SVG wasn't disabled.");
  }
}

void nsHtml5TreeOperation::DoneAddingChildren(nsIContent* aNode) {
  aNode->DoneAddingChildren(aNode->HasParserNotified());
}

void nsHtml5TreeOperation::DoneCreatingElement(nsIContent* aNode) {
  aNode->DoneCreatingElement();
}

void nsHtml5TreeOperation::SvgLoad(nsIContent* aNode) {
  nsCOMPtr<nsIRunnable> event = new nsHtml5SVGLoadDispatcher(aNode);
  if (NS_FAILED(
          aNode->OwnerDoc()->Dispatch(TaskCategory::Network, event.forget()))) {
    NS_WARNING("failed to dispatch svg load dispatcher");
  }
}

void nsHtml5TreeOperation::MarkMalformedIfScript(nsIContent* aNode) {
  nsCOMPtr<nsIScriptElement> sele = do_QueryInterface(aNode);
  if (sele) {
    // Make sure to serialize this script correctly, for nice round tripping.
    sele->SetIsMalformed();
  }
}

nsresult nsHtml5TreeOperation::Perform(nsHtml5TreeOpExecutor* aBuilder,
                                       nsIContent** aScriptElement,
                                       bool* aInterrupted, bool* aStreamEnded) {
  struct TreeOperationMatcher {
    TreeOperationMatcher(nsHtml5TreeOpExecutor* aBuilder,
                         nsIContent** aScriptElement, bool* aInterrupted,
                         bool* aStreamEnded)
        : mBuilder(aBuilder),
          mScriptElement(aScriptElement),
          mInterrupted(aInterrupted),
          mStreamEnded(aStreamEnded) {}

    nsHtml5TreeOpExecutor* mBuilder;
    nsIContent** mScriptElement;
    bool* mInterrupted;
    bool* mStreamEnded;

    nsresult operator()(const opAppend& aOperation) {
      return Append(*(aOperation.mChild), *(aOperation.mParent), mBuilder);
    }

    nsresult operator()(const opDetach& aOperation) {
      Detach(*(aOperation.mElement), mBuilder);
      return NS_OK;
    }

    nsresult operator()(const opAppendChildrenToNewParent& aOperation) {
      nsCOMPtr<nsIContent> node = *(aOperation.mOldParent);
      nsIContent* parent = *(aOperation.mNewParent);
      return AppendChildrenToNewParent(node, parent, mBuilder);
    }

    nsresult operator()(const opFosterParent& aOperation) {
      nsIContent* node = *(aOperation.mChild);
      nsIContent* parent = *(aOperation.mStackParent);
      nsIContent* table = *(aOperation.mTable);
      return FosterParent(node, parent, table, mBuilder);
    }

    nsresult operator()(const opAppendToDocument& aOperation) {
      nsresult rv = AppendToDocument(*(aOperation.mContent), mBuilder);
      mBuilder->PauseDocUpdate(mInterrupted);
      return rv;
    }

    nsresult operator()(const opAddAttributes& aOperation) {
      nsIContent* node = *(aOperation.mElement);
      nsHtml5HtmlAttributes* attributes = aOperation.mAttributes;
      return AddAttributes(node, attributes, mBuilder);
    }

    nsresult operator()(const nsHtml5DocumentMode& aMode) {
      mBuilder->SetDocumentMode(aMode);
      return NS_OK;
    }

    nsresult operator()(const opCreateHTMLElement& aOperation) {
      nsIContent** target = aOperation.mContent;
      mozilla::dom::HTMLContentCreatorFunction creator = aOperation.mCreator;
      nsAtom* name = aOperation.mName;
      nsHtml5HtmlAttributes* attributes = aOperation.mAttributes;
      nsIContent* intendedParent =
          aOperation.mIntendedParent ? *(aOperation.mIntendedParent) : nullptr;

      // intendedParent == nullptr is a special case where the
      // intended parent is the document.
      nsNodeInfoManager* nodeInfoManager =
          intendedParent ? intendedParent->OwnerDoc()->NodeInfoManager()
                         : mBuilder->GetNodeInfoManager();

      *target = CreateHTMLElement(name, attributes, aOperation.mFromNetwork,
                                  nodeInfoManager, mBuilder, creator);
      return NS_OK;
    }

    nsresult operator()(const opCreateSVGElement& aOperation) {
      nsIContent** target = aOperation.mContent;
      mozilla::dom::SVGContentCreatorFunction creator = aOperation.mCreator;
      nsAtom* name = aOperation.mName;
      nsHtml5HtmlAttributes* attributes = aOperation.mAttributes;
      nsIContent* intendedParent =
          aOperation.mIntendedParent ? *(aOperation.mIntendedParent) : nullptr;

      // intendedParent == nullptr is a special case where the
      // intended parent is the document.
      nsNodeInfoManager* nodeInfoManager =
          intendedParent ? intendedParent->OwnerDoc()->NodeInfoManager()
                         : mBuilder->GetNodeInfoManager();

      *target = CreateSVGElement(name, attributes, aOperation.mFromNetwork,
                                 nodeInfoManager, mBuilder, creator);
      return NS_OK;
    }
<<<<<<< HEAD
    case eTreeOpAppendText: {
      nsIContent* parent = *mOne.node;
      char16_t* buffer = mTwo.unicharPtr;
      uint32_t length = mFour.integer;
      return AppendText(buffer, mTaint, length, parent, aBuilder);
    }
    case eTreeOpAppendIsindexPrompt: {
      nsIContent* parent = *mOne.node;
      return AppendIsindexPrompt(parent, aBuilder);
    }
    case eTreeOpFosterParentText: {
      nsIContent* stackParent = *mOne.node;
      char16_t* buffer = mTwo.unicharPtr;
      uint32_t length = mFour.integer;
      nsIContent* table = *mThree.node;
      return FosterParentText(stackParent, buffer, length, table, aBuilder);
    }
    case eTreeOpAppendComment: {
      nsIContent* parent = *mOne.node;
      char16_t* buffer = mTwo.unicharPtr;
      int32_t length = mFour.integer;
      return AppendComment(parent, buffer, length, aBuilder);
    }
    case eTreeOpAppendCommentToDocument: {
      char16_t* buffer = mTwo.unicharPtr;
      int32_t length = mFour.integer;
      return AppendCommentToDocument(buffer, length, aBuilder);
    }
    case eTreeOpAppendDoctypeToDocument: {
      nsCOMPtr<nsIAtom> name = Reget(mOne.atom);
      nsHtml5TreeOperationStringPair* pair = mTwo.stringPair;
=======

    nsresult operator()(const opCreateMathMLElement& aOperation) {
      nsIContent** target = aOperation.mContent;
      nsAtom* name = aOperation.mName;
      nsHtml5HtmlAttributes* attributes = aOperation.mAttributes;
      nsIContent* intendedParent =
          aOperation.mIntendedParent ? *(aOperation.mIntendedParent) : nullptr;

      // intendedParent == nullptr is a special case where the
      // intended parent is the document.
      nsNodeInfoManager* nodeInfoManager =
          intendedParent ? intendedParent->OwnerDoc()->NodeInfoManager()
                         : mBuilder->GetNodeInfoManager();

      *target =
          CreateMathMLElement(name, attributes, nodeInfoManager, mBuilder);
      return NS_OK;
    }

    nsresult operator()(const opSetFormElement& aOperation) {
      SetFormElement(*(aOperation.mContent), *(aOperation.mFormElement));
      return NS_OK;
    }

    nsresult operator()(const opAppendText& aOperation) {
      nsIContent* parent = *aOperation.mParent;
      char16_t* buffer = aOperation.mBuffer;
      uint32_t length = aOperation.mLength;
      return AppendText(buffer, length, EmptyTaint, parent, mBuilder);
    }

    nsresult operator()(const opFosterParentText& aOperation) {
      nsIContent* stackParent = *aOperation.mStackParent;
      char16_t* buffer = aOperation.mBuffer;
      uint32_t length = aOperation.mLength;
      nsIContent* table = *aOperation.mTable;
      return FosterParentText(stackParent, buffer, length, table, mBuilder);
    }

    nsresult operator()(const opAppendComment& aOperation) {
      nsIContent* parent = *aOperation.mParent;
      char16_t* buffer = aOperation.mBuffer;
      uint32_t length = aOperation.mLength;
      return AppendComment(parent, buffer, length, mBuilder);
    }

    nsresult operator()(const opAppendCommentToDocument& aOperation) {
      char16_t* buffer = aOperation.mBuffer;
      int32_t length = aOperation.mLength;
      return AppendCommentToDocument(buffer, length, mBuilder);
    }

    nsresult operator()(const opAppendDoctypeToDocument& aOperation) {
      nsAtom* name = aOperation.mName;
      nsHtml5TreeOperationStringPair* pair = aOperation.mStringPair;
>>>>>>> d377b6d7
      nsString publicId;
      nsString systemId;
      pair->Get(publicId, systemId);
      return AppendDoctypeToDocument(name, publicId, systemId, mBuilder);
    }

    nsresult operator()(const opGetDocumentFragmentForTemplate& aOperation) {
      nsIContent* node = *(aOperation.mTemplate);
      *(aOperation.mFragHandle) = GetDocumentFragmentForTemplate(node);
      return NS_OK;
    }

    nsresult operator()(const opGetFosterParent& aOperation) {
      nsIContent* table = *(aOperation.mTable);
      nsIContent* stackParent = *(aOperation.mStackParent);
      nsIContent* fosterParent = GetFosterParent(table, stackParent);
      *aOperation.mParentHandle = fosterParent;
      return NS_OK;
    }

    nsresult operator()(const opMarkAsBroken& aOperation) {
      return aOperation.mResult;
    }

    nsresult operator()(const opRunScript& aOperation) {
      nsIContent* node = *(aOperation.mElement);
      nsAHtml5TreeBuilderState* snapshot = aOperation.mBuilderState;
      if (snapshot) {
        mBuilder->InitializeDocWriteParserState(snapshot,
                                                aOperation.mLineNumber);
      }
      *mScriptElement = node;
      return NS_OK;
    }

    nsresult operator()(const opRunScriptAsyncDefer& aOperation) {
      mBuilder->RunScript(*(aOperation.mElement));
      return NS_OK;
    }

    nsresult operator()(const opPreventScriptExecution& aOperation) {
      PreventScriptExecution(*(aOperation.mElement));
      return NS_OK;
    }

    nsresult operator()(const opDoneAddingChildren& aOperation) {
      nsIContent* node = *(aOperation.mElement);
      node->DoneAddingChildren(node->HasParserNotified());
      return NS_OK;
    }

    nsresult operator()(const opDoneCreatingElement& aOperation) {
      DoneCreatingElement(*(aOperation.mElement));
      return NS_OK;
    }

    nsresult operator()(const opSetDocumentCharset& aOperation) {
      auto encoding = WrapNotNull(aOperation.mEncoding);
      mBuilder->SetDocumentCharsetAndSource(encoding,
                                            aOperation.mCharsetSource);
      return NS_OK;
    }

    nsresult operator()(const opCharsetSwitchTo& aOperation) {
      auto encoding = WrapNotNull(aOperation.mEncoding);
      mBuilder->NeedsCharsetSwitchTo(encoding, aOperation.mCharsetSource,
                                     (uint32_t)aOperation.mLineNumber);
      return NS_OK;
    }

    nsresult operator()(const opUpdateStyleSheet& aOperation) {
      mBuilder->UpdateStyleSheet(*(aOperation.mElement));
      return NS_OK;
    }

    nsresult operator()(const opProcessMeta& aOperation) {
      return mBuilder->ProcessMETATag(*(aOperation.mElement));
    }

    nsresult operator()(const opProcessOfflineManifest& aOperation) {
      nsDependentString dependentString(aOperation.mUrl);
      mBuilder->ProcessOfflineManifest(dependentString);
      return NS_OK;
    }

    nsresult operator()(const opMarkMalformedIfScript& aOperation) {
      MarkMalformedIfScript(*(aOperation.mElement));
      return NS_OK;
    }

    nsresult operator()(const opStreamEnded& aOperation) {
      *mStreamEnded = true;
      return NS_OK;
    }

    nsresult operator()(const opSetStyleLineNumber& aOperation) {
      nsIContent* node = *(aOperation.mContent);
      nsCOMPtr<nsIStyleSheetLinkingElement> ssle = do_QueryInterface(node);
      if (ssle) {
        ssle->SetLineNumber(aOperation.mLineNumber);
      } else {
        MOZ_ASSERT(nsNameSpaceManager::GetInstance()->mSVGDisabled,
                   "Node didn't QI to style, but SVG wasn't disabled.");
      }
      return NS_OK;
    }

    nsresult operator()(const opSetScriptLineNumberAndFreeze& aOperation) {
      nsIContent* node = *(aOperation.mContent);
      nsCOMPtr<nsIScriptElement> sele = do_QueryInterface(node);
      if (sele) {
        sele->SetScriptLineNumber(aOperation.mLineNumber);
        sele->FreezeExecutionAttrs(node->OwnerDoc());
      } else {
        MOZ_ASSERT(nsNameSpaceManager::GetInstance()->mSVGDisabled,
                   "Node didn't QI to script, but SVG wasn't disabled.");
      }
      return NS_OK;
    }

    nsresult operator()(const opSvgLoad& aOperation) {
      SvgLoad(*(aOperation.mElement));
      return NS_OK;
    }

    nsresult operator()(const opMaybeComplainAboutCharset& aOperation) {
      char* msgId = aOperation.mMsgId;
      bool error = aOperation.mError;
      int32_t lineNumber = aOperation.mLineNumber;
      mBuilder->MaybeComplainAboutCharset(msgId, error, (uint32_t)lineNumber);
      return NS_OK;
    }

    nsresult operator()(const opMaybeComplainAboutDeepTree& aOperation) {
      mBuilder->MaybeComplainAboutDeepTree((uint32_t)aOperation.mLineNumber);
      return NS_OK;
    }

    nsresult operator()(const opAddClass& aOperation) {
      Element* element = (*(aOperation.mElement))->AsElement();
      char16_t* str = aOperation.mClass;
      nsDependentString depStr(str);
      // See viewsource.css for the possible classes
      nsAutoString klass;
      element->GetAttr(kNameSpaceID_None, nsGkAtoms::_class, klass);
      if (!klass.IsEmpty()) {
        klass.Append(' ');
        klass.Append(depStr);
        element->SetAttr(kNameSpaceID_None, nsGkAtoms::_class, klass, true);
      } else {
        element->SetAttr(kNameSpaceID_None, nsGkAtoms::_class, depStr, true);
      }
      return NS_OK;
    }

    nsresult operator()(const opAddViewSourceHref& aOperation) {
      Element* element = (*aOperation.mElement)->AsElement();
      char16_t* buffer = aOperation.mBuffer;
      int32_t length = aOperation.mLength;
      nsDependentString relative(buffer, length);

      Document* doc = mBuilder->GetDocument();

      auto encoding = doc->GetDocumentCharacterSet();
      nsCOMPtr<nsIURI> uri;
      nsresult rv = NS_NewURI(getter_AddRefs(uri), relative, encoding,
                              mBuilder->GetViewSourceBaseURI());
      NS_ENSURE_SUCCESS(rv, NS_OK);

      // Reuse the fix for bug 467852
      // URLs that execute script (e.g. "javascript:" URLs) should just be
      // ignored.  There's nothing reasonable we can do with them, and allowing
      // them to execute in the context of the view-source window presents a
      // security risk.  Just return the empty string in this case.
      bool openingExecutesScript = false;
      rv = NS_URIChainHasFlags(uri,
                               nsIProtocolHandler::URI_OPENING_EXECUTES_SCRIPT,
                               &openingExecutesScript);
      if (NS_FAILED(rv) || openingExecutesScript) {
        return NS_OK;
      }

      nsAutoCString viewSourceUrl;

      // URLs that return data (e.g. "http:" URLs) should be prefixed with
      // "view-source:".  URLs that don't return data should just be returned
      // undecorated.
      bool doesNotReturnData = false;
      rv =
          NS_URIChainHasFlags(uri, nsIProtocolHandler::URI_DOES_NOT_RETURN_DATA,
                              &doesNotReturnData);
      NS_ENSURE_SUCCESS(rv, NS_OK);
      if (!doesNotReturnData) {
        viewSourceUrl.AssignLiteral("view-source:");
      }

      nsAutoCString spec;
      rv = uri->GetSpec(spec);
      NS_ENSURE_SUCCESS(rv, rv);

      viewSourceUrl.Append(spec);

      nsAutoString utf16;
      CopyUTF8toUTF16(viewSourceUrl, utf16);

      element->SetAttr(kNameSpaceID_None, nsGkAtoms::href, utf16, true);
      return NS_OK;
    }

    nsresult operator()(const opAddViewSourceBase& aOperation) {
      nsDependentString baseUrl(aOperation.mBuffer, aOperation.mLength);
      mBuilder->AddBase(baseUrl);
      return NS_OK;
    }

    nsresult operator()(const opAddErrorType& aOperation) {
      Element* element = (*(aOperation.mElement))->AsElement();
      char* msgId = aOperation.mMsgId;
      nsAtom* atom = aOperation.mName;
      nsAtom* otherAtom = aOperation.mOther;
      // See viewsource.css for the possible classes in addition to "error".
      nsAutoString klass;
      element->GetAttr(kNameSpaceID_None, nsGkAtoms::_class, klass);
      if (!klass.IsEmpty()) {
        klass.AppendLiteral(" error");
        element->SetAttr(kNameSpaceID_None, nsGkAtoms::_class, klass, true);
      } else {
        element->SetAttr(kNameSpaceID_None, nsGkAtoms::_class,
                         NS_LITERAL_STRING("error"), true);
      }

      nsresult rv;
      nsAutoString message;
      if (otherAtom) {
        rv = nsContentUtils::FormatLocalizedString(
            message, nsContentUtils::eHTMLPARSER_PROPERTIES, msgId,
            nsDependentAtomString(atom), nsDependentAtomString(otherAtom));
        NS_ENSURE_SUCCESS(rv, NS_OK);
      } else if (atom) {
        rv = nsContentUtils::FormatLocalizedString(
            message, nsContentUtils::eHTMLPARSER_PROPERTIES, msgId,
            nsDependentAtomString(atom));
        NS_ENSURE_SUCCESS(rv, NS_OK);
      } else {
        rv = nsContentUtils::GetLocalizedString(
            nsContentUtils::eHTMLPARSER_PROPERTIES, msgId, message);
        NS_ENSURE_SUCCESS(rv, NS_OK);
      }

      nsAutoString title;
      element->GetAttr(kNameSpaceID_None, nsGkAtoms::title, title);
      if (!title.IsEmpty()) {
        title.Append('\n');
        title.Append(message);
        element->SetAttr(kNameSpaceID_None, nsGkAtoms::title, title, true);
      } else {
        element->SetAttr(kNameSpaceID_None, nsGkAtoms::title, message, true);
      }
      return rv;
    }

    nsresult operator()(const opAddLineNumberId& aOperation) {
      Element* element = (*(aOperation.mElement))->AsElement();
      int32_t lineNumber = aOperation.mLineNumber;
      nsAutoString val(NS_LITERAL_STRING("line"));
      val.AppendInt(lineNumber);
      element->SetAttr(kNameSpaceID_None, nsGkAtoms::id, val, true);
      return NS_OK;
    }

    nsresult operator()(const opStartLayout& aOperation) {
      mBuilder->StartLayout(
          mInterrupted);  // this causes a notification flush anyway
      return NS_OK;
    }

    nsresult operator()(const opEnableEncodingMenu& aOperation) {
      Document* doc = mBuilder->GetDocument();
      doc->EnableEncodingMenu();
      return NS_OK;
    }

    nsresult operator()(const uninitialized& aOperation) {
      MOZ_CRASH("uninitialized");
      return NS_OK;
    }
  };

  return mOperation.match(TreeOperationMatcher(aBuilder, aScriptElement,
                                               aInterrupted, aStreamEnded));
}<|MERGE_RESOLUTION|>--- conflicted
+++ resolved
@@ -858,39 +858,6 @@
                                  nodeInfoManager, mBuilder, creator);
       return NS_OK;
     }
-<<<<<<< HEAD
-    case eTreeOpAppendText: {
-      nsIContent* parent = *mOne.node;
-      char16_t* buffer = mTwo.unicharPtr;
-      uint32_t length = mFour.integer;
-      return AppendText(buffer, mTaint, length, parent, aBuilder);
-    }
-    case eTreeOpAppendIsindexPrompt: {
-      nsIContent* parent = *mOne.node;
-      return AppendIsindexPrompt(parent, aBuilder);
-    }
-    case eTreeOpFosterParentText: {
-      nsIContent* stackParent = *mOne.node;
-      char16_t* buffer = mTwo.unicharPtr;
-      uint32_t length = mFour.integer;
-      nsIContent* table = *mThree.node;
-      return FosterParentText(stackParent, buffer, length, table, aBuilder);
-    }
-    case eTreeOpAppendComment: {
-      nsIContent* parent = *mOne.node;
-      char16_t* buffer = mTwo.unicharPtr;
-      int32_t length = mFour.integer;
-      return AppendComment(parent, buffer, length, aBuilder);
-    }
-    case eTreeOpAppendCommentToDocument: {
-      char16_t* buffer = mTwo.unicharPtr;
-      int32_t length = mFour.integer;
-      return AppendCommentToDocument(buffer, length, aBuilder);
-    }
-    case eTreeOpAppendDoctypeToDocument: {
-      nsCOMPtr<nsIAtom> name = Reget(mOne.atom);
-      nsHtml5TreeOperationStringPair* pair = mTwo.stringPair;
-=======
 
     nsresult operator()(const opCreateMathMLElement& aOperation) {
       nsIContent** target = aOperation.mContent;
@@ -946,7 +913,6 @@
     nsresult operator()(const opAppendDoctypeToDocument& aOperation) {
       nsAtom* name = aOperation.mName;
       nsHtml5TreeOperationStringPair* pair = aOperation.mStringPair;
->>>>>>> d377b6d7
       nsString publicId;
       nsString systemId;
       pair->Get(publicId, systemId);
