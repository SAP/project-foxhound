/*
 * Copyright (c) 2005-2007 Henri Sivonen
 * Copyright (c) 2007-2017 Mozilla Foundation
 * Portions of comments Copyright 2004-2010 Apple Computer, Inc., Mozilla
 * Foundation, and Opera Software ASA.
 *
 * Permission is hereby granted, free of charge, to any person obtaining a
 * copy of this software and associated documentation files (the "Software"),
 * to deal in the Software without restriction, including without limitation
 * the rights to use, copy, modify, merge, publish, distribute, sublicense,
 * and/or sell copies of the Software, and to permit persons to whom the
 * Software is furnished to do so, subject to the following conditions:
 *
 * The above copyright notice and this permission notice shall be included in
 * all copies or substantial portions of the Software.
 *
 * THE SOFTWARE IS PROVIDED "AS IS", WITHOUT WARRANTY OF ANY KIND, EXPRESS OR
 * IMPLIED, INCLUDING BUT NOT LIMITED TO THE WARRANTIES OF MERCHANTABILITY,
 * FITNESS FOR A PARTICULAR PURPOSE AND NONINFRINGEMENT. IN NO EVENT SHALL
 * THE AUTHORS OR COPYRIGHT HOLDERS BE LIABLE FOR ANY CLAIM, DAMAGES OR OTHER
 * LIABILITY, WHETHER IN AN ACTION OF CONTRACT, TORT OR OTHERWISE, ARISING
 * FROM, OUT OF OR IN CONNECTION WITH THE SOFTWARE OR THE USE OR OTHER
 * DEALINGS IN THE SOFTWARE.
 */

/*
 * THIS IS A GENERATED FILE. PLEASE DO NOT EDIT.
 * Please edit Tokenizer.java instead and regenerate.
 */

#ifndef nsHtml5Tokenizer_h
#define nsHtml5Tokenizer_h

#include "jArray.h"
#include "nsAHtml5TreeBuilderState.h"
#include "nsAtom.h"
#include "nsGkAtoms.h"
#include "nsHtml5ArrayCopy.h"
#include "nsHtml5AtomTable.h"
#include "nsHtml5DocumentMode.h"
#include "nsHtml5Highlighter.h"
#include "nsHtml5Macros.h"
#include "nsHtml5NamedCharacters.h"
#include "nsHtml5NamedCharactersAccel.h"
#include "nsHtml5String.h"
#include "nsHtml5TokenizerLoopPolicies.h"
#include "nsIContent.h"
#include "nsTraceRefcnt.h"

class nsHtml5StreamParser;

class nsHtml5AttributeName;
class nsHtml5ElementName;
class nsHtml5TreeBuilder;
class nsHtml5UTF16Buffer;
class nsHtml5StateSnapshot;
class nsHtml5Portability;

class nsHtml5Tokenizer {
 private:
  static const int32_t DATA_AND_RCDATA_MASK = ~1;

 public:
  static const int32_t DATA = 0;

  static const int32_t RCDATA = 1;

  static const int32_t SCRIPT_DATA = 2;

  static const int32_t RAWTEXT = 3;

  static const int32_t SCRIPT_DATA_ESCAPED = 4;

  static const int32_t ATTRIBUTE_VALUE_DOUBLE_QUOTED = 5;

  static const int32_t ATTRIBUTE_VALUE_SINGLE_QUOTED = 6;

  static const int32_t ATTRIBUTE_VALUE_UNQUOTED = 7;

  static const int32_t PLAINTEXT = 8;

  static const int32_t TAG_OPEN = 9;

  static const int32_t CLOSE_TAG_OPEN = 10;

  static const int32_t TAG_NAME = 11;

  static const int32_t BEFORE_ATTRIBUTE_NAME = 12;

  static const int32_t ATTRIBUTE_NAME = 13;

  static const int32_t AFTER_ATTRIBUTE_NAME = 14;

  static const int32_t BEFORE_ATTRIBUTE_VALUE = 15;

  static const int32_t AFTER_ATTRIBUTE_VALUE_QUOTED = 16;

  static const int32_t BOGUS_COMMENT = 17;

  static const int32_t MARKUP_DECLARATION_OPEN = 18;

  static const int32_t DOCTYPE = 19;

  static const int32_t BEFORE_DOCTYPE_NAME = 20;

  static const int32_t DOCTYPE_NAME = 21;

  static const int32_t AFTER_DOCTYPE_NAME = 22;

  static const int32_t BEFORE_DOCTYPE_PUBLIC_IDENTIFIER = 23;

  static const int32_t DOCTYPE_PUBLIC_IDENTIFIER_DOUBLE_QUOTED = 24;

  static const int32_t DOCTYPE_PUBLIC_IDENTIFIER_SINGLE_QUOTED = 25;

  static const int32_t AFTER_DOCTYPE_PUBLIC_IDENTIFIER = 26;

  static const int32_t BEFORE_DOCTYPE_SYSTEM_IDENTIFIER = 27;

  static const int32_t DOCTYPE_SYSTEM_IDENTIFIER_DOUBLE_QUOTED = 28;

  static const int32_t DOCTYPE_SYSTEM_IDENTIFIER_SINGLE_QUOTED = 29;

  static const int32_t AFTER_DOCTYPE_SYSTEM_IDENTIFIER = 30;

  static const int32_t BOGUS_DOCTYPE = 31;

  static const int32_t COMMENT_START = 32;

  static const int32_t COMMENT_START_DASH = 33;

  static const int32_t COMMENT = 34;

  static const int32_t COMMENT_END_DASH = 35;

  static const int32_t COMMENT_END = 36;

  static const int32_t COMMENT_END_BANG = 37;

  static const int32_t NON_DATA_END_TAG_NAME = 38;

  static const int32_t MARKUP_DECLARATION_HYPHEN = 39;

  static const int32_t MARKUP_DECLARATION_OCTYPE = 40;

  static const int32_t DOCTYPE_UBLIC = 41;

  static const int32_t DOCTYPE_YSTEM = 42;

  static const int32_t AFTER_DOCTYPE_PUBLIC_KEYWORD = 43;

  static const int32_t BETWEEN_DOCTYPE_PUBLIC_AND_SYSTEM_IDENTIFIERS = 44;

  static const int32_t AFTER_DOCTYPE_SYSTEM_KEYWORD = 45;

  static const int32_t CONSUME_CHARACTER_REFERENCE = 46;

  static const int32_t CONSUME_NCR = 47;

  static const int32_t CHARACTER_REFERENCE_TAIL = 48;

  static const int32_t HEX_NCR_LOOP = 49;

  static const int32_t DECIMAL_NRC_LOOP = 50;

  static const int32_t HANDLE_NCR_VALUE = 51;

  static const int32_t HANDLE_NCR_VALUE_RECONSUME = 52;

  static const int32_t CHARACTER_REFERENCE_HILO_LOOKUP = 53;

  static const int32_t SELF_CLOSING_START_TAG = 54;

  static const int32_t CDATA_START = 55;

  static const int32_t CDATA_SECTION = 56;

  static const int32_t CDATA_RSQB = 57;

  static const int32_t CDATA_RSQB_RSQB = 58;

  static const int32_t SCRIPT_DATA_LESS_THAN_SIGN = 59;

  static const int32_t SCRIPT_DATA_ESCAPE_START = 60;

  static const int32_t SCRIPT_DATA_ESCAPE_START_DASH = 61;

  static const int32_t SCRIPT_DATA_ESCAPED_DASH = 62;

  static const int32_t SCRIPT_DATA_ESCAPED_DASH_DASH = 63;

  static const int32_t BOGUS_COMMENT_HYPHEN = 64;

  static const int32_t RAWTEXT_RCDATA_LESS_THAN_SIGN = 65;

  static const int32_t SCRIPT_DATA_ESCAPED_LESS_THAN_SIGN = 66;

  static const int32_t SCRIPT_DATA_DOUBLE_ESCAPE_START = 67;

  static const int32_t SCRIPT_DATA_DOUBLE_ESCAPED = 68;

  static const int32_t SCRIPT_DATA_DOUBLE_ESCAPED_LESS_THAN_SIGN = 69;

  static const int32_t SCRIPT_DATA_DOUBLE_ESCAPED_DASH = 70;

  static const int32_t SCRIPT_DATA_DOUBLE_ESCAPED_DASH_DASH = 71;

  static const int32_t SCRIPT_DATA_DOUBLE_ESCAPE_END = 72;

  static const int32_t PROCESSING_INSTRUCTION = 73;

  static const int32_t PROCESSING_INSTRUCTION_QUESTION_MARK = 74;

  static const int32_t COMMENT_LESSTHAN = 76;

  static const int32_t COMMENT_LESSTHAN_BANG = 77;

  static const int32_t COMMENT_LESSTHAN_BANG_DASH = 78;

  static const int32_t COMMENT_LESSTHAN_BANG_DASH_DASH = 79;

 private:
  static const int32_t LEAD_OFFSET = (0xD800 - (0x10000 >> 10));

  static char16_t LT_GT[];
  static char16_t LT_SOLIDUS[];
  static char16_t RSQB_RSQB[];
  static char16_t REPLACEMENT_CHARACTER[];
  static char16_t LF[];
  static char16_t CDATA_LSQB[];
  static char16_t OCTYPE[];
  static char16_t UBLIC[];
  static char16_t YSTEM[];
  static staticJArray<char16_t, int32_t> TITLE_ARR;
  static staticJArray<char16_t, int32_t> SCRIPT_ARR;
  static staticJArray<char16_t, int32_t> STYLE_ARR;
  static staticJArray<char16_t, int32_t> PLAINTEXT_ARR;
  static staticJArray<char16_t, int32_t> XMP_ARR;
  static staticJArray<char16_t, int32_t> TEXTAREA_ARR;
  static staticJArray<char16_t, int32_t> IFRAME_ARR;
  static staticJArray<char16_t, int32_t> NOEMBED_ARR;
  static staticJArray<char16_t, int32_t> NOSCRIPT_ARR;
  static staticJArray<char16_t, int32_t> NOFRAMES_ARR;

 protected:
  nsHtml5TreeBuilder* tokenHandler;
  nsHtml5StreamParser* encodingDeclarationHandler;
  bool lastCR;
  int32_t stateSave;

 private:
  int32_t returnStateSave;

 protected:
  int32_t index;

 private:
  bool forceQuirks;
  char16_t additional;
  int32_t entCol;
  int32_t firstCharKey;
  int32_t lo;
  int32_t hi;
  int32_t candidate;
  int32_t charRefBufMark;

 protected:
  int32_t value;

 private:
  bool seenDigits;
  bool suspendAfterCurrentNonTextToken;

 protected:
  int32_t cstart;

 private:
  nsHtml5String publicId;
  nsHtml5String systemId;
  autoJArray<char16_t, int32_t> strBuf;
  int32_t strBufLen;
  autoJArray<char16_t, int32_t> charRefBuf;
  int32_t charRefBufLen;
  StringTaint charRefTaint;
  autoJArray<char16_t, int32_t> bmpChar;
  autoJArray<char16_t, int32_t> astralChar;

 protected:
  nsHtml5ElementName* endTagExpectation;

 private:
  jArray<char16_t, int32_t> endTagExpectationAsArray;

 protected:
  bool endTag;

 private:
  bool containsHyphen;
  nsHtml5ElementName* tagName;
  nsHtml5ElementName* nonInternedTagName;

 protected:
  nsHtml5AttributeName* attributeName;

 private:
  nsHtml5AttributeName* nonInternedAttributeName;
  RefPtr<nsAtom> doctypeName;
  nsHtml5String publicIdentifier;
  nsHtml5String systemIdentifier;
  nsHtml5HtmlAttributes* attributes;
  bool newAttributesEachTime;
  bool shouldSuspend;

 protected:
  bool confident;

 private:
  int32_t line;
  int32_t attributeLine;
  nsHtml5AtomTable* interner;
  bool viewingXmlSource;

 public:
  nsHtml5Tokenizer(nsHtml5TreeBuilder* tokenHandler, bool viewingXmlSource);
  void setInterner(nsHtml5AtomTable* interner);
  void initLocation(nsHtml5String newPublicId, nsHtml5String newSystemId);
  bool isViewingXmlSource();
  void setState(int32_t specialTokenizerState);
  void setStateAndEndTagExpectation(int32_t specialTokenizerState,
                                    nsHtml5ElementName* endTagExpectation);

 private:
  void endTagExpectationToArray();

 public:
  void setLineNumber(int32_t line);
  inline int32_t getLineNumber() { return line; }

  nsHtml5HtmlAttributes* emptyAttributes();

 private:
  // TODO: TaintFox: Why is the taintflow not used here???
  inline void appendCharRefBuf(char16_t c, const TaintFlow* t) {
    MOZ_RELEASE_ASSERT(charRefBufLen < charRefBuf.length,
                       "Attempted to overrun charRefBuf!");
    charRefBuf[charRefBufLen++] = c;
  }

  void emitOrAppendCharRefBuf(int32_t returnState);
  inline void clearStrBufAfterUse() { strBufLen = 0; }

  inline void clearStrBufBeforeUse() {
    MOZ_ASSERT(!strBufLen, "strBufLen not reset after previous use!");
    strBufLen = 0;
  }

  inline void clearStrBufAfterOneHyphen() {
    MOZ_ASSERT(strBufLen == 1, "strBufLen length not one!");
    MOZ_ASSERT(strBuf[0] == '-', "strBuf does not start with a hyphen!");
    strBufLen = 0;
  }

  inline void appendStrBuf(char16_t c) {
    MOZ_ASSERT(strBufLen < strBuf.length,
               "Previous buffer length insufficient.");
    if (MOZ_UNLIKELY(strBufLen == strBuf.length)) {
      if (MOZ_UNLIKELY(!EnsureBufferSpace(1))) {
        MOZ_CRASH("Unable to recover from buffer reallocation failure");
      }
    }
    strBuf[strBufLen++] = c;
  }

 protected:
  nsHtml5String strBufToString();

 private:
  void strBufToDoctypeName();
  void emitStrBuf();
  inline void appendSecondHyphenToBogusComment() { appendStrBuf('-'); }

  inline void adjustDoubleHyphenAndAppendToStrBufAndErr(
      char16_t c, bool reportedConsecutiveHyphens) {
    appendStrBuf(c);
  }

  void appendStrBuf(char16_t* buffer, int32_t offset, int32_t length);
  inline void appendCharRefBufToStrBuf() {
    appendStrBuf(charRefBuf, 0, charRefBufLen);
    charRefBufLen = 0;
  }

  void emitComment(int32_t provisionalHyphens, int32_t pos);

 protected:
  void flushChars(char16_t* buf, const StringTaint& taint, int32_t pos);

 private:
  void strBufToElementNameString();
  int32_t emitCurrentTagToken(bool selfClosing, int32_t pos);
  void attributeNameComplete();
  void addAttributeWithoutValue();
  void addAttributeWithValue();

 public:
  void start();
  bool tokenizeBuffer(nsHtml5UTF16Buffer* buffer);

 private:
  template <class P>
  int32_t stateLoop(int32_t state, char16_t c, int32_t pos, char16_t* buf, const StringTaint& taint,
                    bool reconsume, int32_t returnState, int32_t endPos);
  void initDoctypeFields();
  inline void adjustDoubleHyphenAndAppendToStrBufCarriageReturn() {
    silentCarriageReturn();
    adjustDoubleHyphenAndAppendToStrBufAndErr('\n', false);
  }

  inline void adjustDoubleHyphenAndAppendToStrBufLineFeed() {
    silentLineFeed();
    adjustDoubleHyphenAndAppendToStrBufAndErr('\n', false);
  }

  inline void appendStrBufLineFeed() {
    silentLineFeed();
    appendStrBuf('\n');
  }

  inline void appendStrBufCarriageReturn() {
    silentCarriageReturn();
    appendStrBuf('\n');
  }

<<<<<<< HEAD
 protected:
  inline void silentCarriageReturn() {
    ++line;
    lastCR = true;
  }

  inline void silentLineFeed() { ++line; }

 private:
  void emitCarriageReturn(char16_t* buf, const StringTaint& taint, int32_t pos);
  void emitReplacementCharacter(char16_t* buf, const StringTaint& taint, int32_t pos);
  void maybeEmitReplacementCharacter(char16_t* buf, const StringTaint& taint, int32_t pos);
  void emitPlaintextReplacementCharacter(char16_t* buf, const StringTaint& taint, int32_t pos);
=======
  void emitCarriageReturn(char16_t* buf, int32_t pos);
  void emitReplacementCharacter(char16_t* buf, int32_t pos);
  void maybeEmitReplacementCharacter(char16_t* buf, int32_t pos);
  void emitPlaintextReplacementCharacter(char16_t* buf, int32_t pos);
>>>>>>> 7177c1fe
  void setAdditionalAndRememberAmpersandLocation(char16_t add);
  void bogusDoctype();
  void bogusDoctypeWithoutQuirks();
  void handleNcrValue(int32_t returnState);

 public:
  void eof();

 private:
  void emitDoctypeToken(int32_t pos);
  void suspendIfRequestedAfterCurrentNonTextToken();
  void suspendAfterCurrentTokenIfNotInText();
  bool suspensionAfterCurrentNonTextTokenPending();

 public:
  bool internalEncodingDeclaration(nsHtml5String internalCharset);

 private:
  void emitOrAppendTwo(const char16_t* val, const StringTaint& taint, int32_t returnState);
  void emitOrAppendOne(const char16_t* val, const StringTaint& taint, int32_t returnState);
 public:
  void end();
  void requestSuspension();
  bool isInDataState();
  void resetToDataState();
  void loadState(nsHtml5Tokenizer* other);
  void initializeWithoutStarting();
  void setEncodingDeclarationHandler(
      nsHtml5StreamParser* encodingDeclarationHandler);
  ~nsHtml5Tokenizer();
  static void initializeStatics();
  static void releaseStatics();

#include "nsHtml5TokenizerHSupplement.h"
};

#endif<|MERGE_RESOLUTION|>--- conflicted
+++ resolved
@@ -431,26 +431,10 @@
     appendStrBuf('\n');
   }
 
-<<<<<<< HEAD
- protected:
-  inline void silentCarriageReturn() {
-    ++line;
-    lastCR = true;
-  }
-
-  inline void silentLineFeed() { ++line; }
-
- private:
   void emitCarriageReturn(char16_t* buf, const StringTaint& taint, int32_t pos);
   void emitReplacementCharacter(char16_t* buf, const StringTaint& taint, int32_t pos);
   void maybeEmitReplacementCharacter(char16_t* buf, const StringTaint& taint, int32_t pos);
   void emitPlaintextReplacementCharacter(char16_t* buf, const StringTaint& taint, int32_t pos);
-=======
-  void emitCarriageReturn(char16_t* buf, int32_t pos);
-  void emitReplacementCharacter(char16_t* buf, int32_t pos);
-  void maybeEmitReplacementCharacter(char16_t* buf, int32_t pos);
-  void emitPlaintextReplacementCharacter(char16_t* buf, int32_t pos);
->>>>>>> 7177c1fe
   void setAdditionalAndRememberAmpersandLocation(char16_t add);
   void bogusDoctype();
   void bogusDoctypeWithoutQuirks();
