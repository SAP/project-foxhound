--- conflicted
+++ resolved
@@ -61,125 +61,12 @@
  private:
   static const int32_t DATA_AND_RCDATA_MASK = ~1;
 
-<<<<<<< HEAD
-class nsHtml5Tokenizer
-{
-  private:
-    static char16_t LT_GT[];
-    static char16_t LT_SOLIDUS[];
-    static char16_t RSQB_RSQB[];
-    static char16_t REPLACEMENT_CHARACTER[];
-    static char16_t LF[];
-    static char16_t CDATA_LSQB[];
-    static char16_t OCTYPE[];
-    static char16_t UBLIC[];
-    static char16_t YSTEM[];
-    static staticJArray<char16_t,int32_t> TITLE_ARR;
-    static staticJArray<char16_t,int32_t> SCRIPT_ARR;
-    static staticJArray<char16_t,int32_t> STYLE_ARR;
-    static staticJArray<char16_t,int32_t> PLAINTEXT_ARR;
-    static staticJArray<char16_t,int32_t> XMP_ARR;
-    static staticJArray<char16_t,int32_t> TEXTAREA_ARR;
-    static staticJArray<char16_t,int32_t> IFRAME_ARR;
-    static staticJArray<char16_t,int32_t> NOEMBED_ARR;
-    static staticJArray<char16_t,int32_t> NOSCRIPT_ARR;
-    static staticJArray<char16_t,int32_t> NOFRAMES_ARR;
-  protected:
-    nsHtml5TreeBuilder* tokenHandler;
-    nsHtml5StreamParser* encodingDeclarationHandler;
-    bool lastCR;
-    int32_t stateSave;
-  private:
-    int32_t returnStateSave;
-  protected:
-    int32_t index;
-  private:
-    bool forceQuirks;
-    char16_t additional;
-    int32_t entCol;
-    int32_t firstCharKey;
-    int32_t lo;
-    int32_t hi;
-    int32_t candidate;
-    int32_t charRefBufMark;
-  protected:
-    int32_t value;
-  private:
-    bool seenDigits;
-  protected:
-    int32_t cstart;
-  private:
-    nsString* publicId;
-    nsString* systemId;
-    autoJArray<char16_t,int32_t> strBuf;
-    int32_t strBufLen;
-    autoJArray<char16_t,int32_t> charRefBuf;
-    int32_t charRefBufLen;
-    StringTaint charRefTaint;
-    autoJArray<char16_t,int32_t> bmpChar;
-    autoJArray<char16_t,int32_t> astralChar;
-  protected:
-    nsHtml5ElementName* endTagExpectation;
-  private:
-    jArray<char16_t,int32_t> endTagExpectationAsArray;
-  protected:
-    bool endTag;
-  private:
-    nsHtml5ElementName* tagName;
-  protected:
-    nsHtml5AttributeName* attributeName;
-  private:
-    nsIAtom* doctypeName;
-    nsString* publicIdentifier;
-    nsString* systemIdentifier;
-    nsHtml5HtmlAttributes* attributes;
-    bool newAttributesEachTime;
-    bool shouldSuspend;
-  protected:
-    bool confident;
-  private:
-    int32_t line;
-    int32_t attributeLine;
-    nsHtml5AtomTable* interner;
-    bool viewingXmlSource;
-  public:
-    nsHtml5Tokenizer(nsHtml5TreeBuilder* tokenHandler, bool viewingXmlSource);
-    void setInterner(nsHtml5AtomTable* interner);
-    void initLocation(nsString* newPublicId, nsString* newSystemId);
-    bool isViewingXmlSource();
-    void setStateAndEndTagExpectation(int32_t specialTokenizerState, nsIAtom* endTagExpectation);
-    void setStateAndEndTagExpectation(int32_t specialTokenizerState, nsHtml5ElementName* endTagExpectation);
-  private:
-    void endTagExpectationToArray();
-  public:
-    void setLineNumber(int32_t line);
-    inline int32_t getLineNumber()
-    {
-      return line;
-    }
-
-    nsHtml5HtmlAttributes* emptyAttributes();
-  private:
-    inline void appendCharRefBuf(char16_t c, const TaintFlow* t)
-    {
-      MOZ_RELEASE_ASSERT(charRefBufLen < charRefBuf.length, "Attempted to overrun charRefBuf!");
-      charRefBuf[charRefBufLen++] = c;
-    }
-
-    void emitOrAppendCharRefBuf(int32_t returnState);
-    inline void clearStrBufAfterUse()
-    {
-      strBufLen = 0;
-      charRefTaint.clear();
-    }
-=======
  public:
   static const int32_t DATA = 0;
 
   static const int32_t RCDATA = 1;
 
   static const int32_t SCRIPT_DATA = 2;
->>>>>>> 030f2d6b
 
   static const int32_t RAWTEXT = 3;
 
@@ -386,6 +273,7 @@
   int32_t strBufLen;
   autoJArray<char16_t, int32_t> charRefBuf;
   int32_t charRefBufLen;
+  StringTaint charRefTaint;
   autoJArray<char16_t, int32_t> bmpChar;
   autoJArray<char16_t, int32_t> astralChar;
 
@@ -488,39 +376,16 @@
     appendStrBuf(c);
   }
 
-<<<<<<< HEAD
-    void emitComment(int32_t provisionalHyphens, int32_t pos);
-  protected:
-    void flushChars(char16_t* buf, const StringTaint& taint, int32_t pos);
-  private:
-    void strBufToElementNameString();
-    int32_t emitCurrentTagToken(bool selfClosing, int32_t pos);
-    void attributeNameComplete();
-    void addAttributeWithoutValue();
-    void addAttributeWithValue();
-  public:
-    void start();
-    bool tokenizeBuffer(nsHtml5UTF16Buffer* buffer);
-  private:
-    template<class P> int32_t stateLoop(int32_t state, char16_t c, int32_t pos, char16_t* buf, const StringTaint& taint, bool reconsume, int32_t returnState, int32_t endPos);
-    void initDoctypeFields();
-    inline void adjustDoubleHyphenAndAppendToStrBufCarriageReturn()
-    {
-      silentCarriageReturn();
-      adjustDoubleHyphenAndAppendToStrBufAndErr('\n');
-    }
-=======
   void appendStrBuf(char16_t* buffer, int32_t offset, int32_t length);
   inline void appendCharRefBufToStrBuf() {
     appendStrBuf(charRefBuf, 0, charRefBufLen);
     charRefBufLen = 0;
   }
->>>>>>> 030f2d6b
 
   void emitComment(int32_t provisionalHyphens, int32_t pos);
 
  protected:
-  void flushChars(char16_t* buf, int32_t pos);
+  void flushChars(char16_t* buf, const StringTaint& taint, int32_t pos);
 
  private:
   void strBufToElementNameString();
@@ -535,7 +400,7 @@
 
  private:
   template <class P>
-  int32_t stateLoop(int32_t state, char16_t c, int32_t pos, char16_t* buf,
+  int32_t stateLoop(int32_t state, char16_t c, int32_t pos, char16_t* buf, const StringTaint& taint,
                     bool reconsume, int32_t returnState, int32_t endPos);
   void initDoctypeFields();
   inline void adjustDoubleHyphenAndAppendToStrBufCarriageReturn() {
@@ -543,42 +408,6 @@
     adjustDoubleHyphenAndAppendToStrBufAndErr('\n');
   }
 
-<<<<<<< HEAD
-  private:
-    void emitCarriageReturn(char16_t* buf, const StringTaint& taint, int32_t pos);
-    void emitReplacementCharacter(char16_t* buf, const StringTaint& taint, int32_t pos);
-    void emitPlaintextReplacementCharacter(char16_t* buf, const StringTaint& taint, int32_t pos);
-    void setAdditionalAndRememberAmpersandLocation(char16_t add);
-    void bogusDoctype();
-    void bogusDoctypeWithoutQuirks();
-    void handleNcrValue(int32_t returnState);
-  public:
-    void eof();
-  private:
-    void emitDoctypeToken(int32_t pos);
-  protected:
-    inline char16_t checkChar(char16_t* buf, int32_t pos)
-    {
-      return buf[pos];
-    }
-
-  public:
-    bool internalEncodingDeclaration(nsString* internalCharset);
-  private:
-    void emitOrAppendTwo(const char16_t* val, const StringTaint& taint, int32_t returnState);
-    void emitOrAppendOne(const char16_t* val, const StringTaint& taint, int32_t returnState);
-  public:
-    void end();
-    void requestSuspension();
-    bool isInDataState();
-    void resetToDataState();
-    void loadState(nsHtml5Tokenizer* other);
-    void initializeWithoutStarting();
-    void setEncodingDeclarationHandler(nsHtml5StreamParser* encodingDeclarationHandler);
-    ~nsHtml5Tokenizer();
-    static void initializeStatics();
-    static void releaseStatics();
-=======
   inline void adjustDoubleHyphenAndAppendToStrBufLineFeed() {
     silentLineFeed();
     adjustDoubleHyphenAndAppendToStrBufAndErr('\n');
@@ -603,9 +432,10 @@
   inline void silentLineFeed() { ++line; }
 
  private:
-  void emitCarriageReturn(char16_t* buf, int32_t pos);
-  void emitReplacementCharacter(char16_t* buf, int32_t pos);
-  void emitPlaintextReplacementCharacter(char16_t* buf, int32_t pos);
+  void emitCarriageReturn(char16_t* buf, const StringTaint& taint, int32_t pos);
+  void emitReplacementCharacter(char16_t* buf, const StringTaint& taint, int32_t pos);
+  void emitPlaintextReplacementCharacter(char16_t* buf, const StringTaint& taint, int32_t pos);
+
   void setAdditionalAndRememberAmpersandLocation(char16_t add);
   void bogusDoctype();
   void bogusDoctypeWithoutQuirks();
@@ -624,9 +454,8 @@
   bool internalEncodingDeclaration(nsHtml5String internalCharset);
 
  private:
-  void emitOrAppendTwo(const char16_t* val, int32_t returnState);
-  void emitOrAppendOne(const char16_t* val, int32_t returnState);
-
+  void emitOrAppendTwo(const char16_t* val, const StringTaint& taint, int32_t returnState);
+  void emitOrAppendOne(const char16_t* val, const StringTaint& taint, int32_t returnState);
  public:
   void end();
   void requestSuspension();
@@ -639,7 +468,6 @@
   ~nsHtml5Tokenizer();
   static void initializeStatics();
   static void releaseStatics();
->>>>>>> 030f2d6b
 
 #include "nsHtml5TokenizerHSupplement.h"
 };
