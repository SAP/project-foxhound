/*
 * Copyright (c) 2005-2007 Henri Sivonen
 * Copyright (c) 2007-2015 Mozilla Foundation
 * Portions of comments Copyright 2004-2010 Apple Computer, Inc., Mozilla
 * Foundation, and Opera Software ASA.
 *
 * Permission is hereby granted, free of charge, to any person obtaining a
 * copy of this software and associated documentation files (the "Software"),
 * to deal in the Software without restriction, including without limitation
 * the rights to use, copy, modify, merge, publish, distribute, sublicense,
 * and/or sell copies of the Software, and to permit persons to whom the
 * Software is furnished to do so, subject to the following conditions:
 *
 * The above copyright notice and this permission notice shall be included in
 * all copies or substantial portions of the Software.
 *
 * THE SOFTWARE IS PROVIDED "AS IS", WITHOUT WARRANTY OF ANY KIND, EXPRESS OR
 * IMPLIED, INCLUDING BUT NOT LIMITED TO THE WARRANTIES OF MERCHANTABILITY,
 * FITNESS FOR A PARTICULAR PURPOSE AND NONINFRINGEMENT. IN NO EVENT SHALL
 * THE AUTHORS OR COPYRIGHT HOLDERS BE LIABLE FOR ANY CLAIM, DAMAGES OR OTHER
 * LIABILITY, WHETHER IN AN ACTION OF CONTRACT, TORT OR OTHERWISE, ARISING
 * FROM, OUT OF OR IN CONNECTION WITH THE SOFTWARE OR THE USE OR OTHER
 * DEALINGS IN THE SOFTWARE.
 */

/*
 * THIS IS A GENERATED FILE. PLEASE DO NOT EDIT.
 * Please edit Tokenizer.java instead and regenerate.
 */

#ifndef nsHtml5Tokenizer_h
#define nsHtml5Tokenizer_h

#include "nsIAtom.h"
#include "nsHtml5AtomTable.h"
#include "nsString.h"
#include "nsIContent.h"
#include "nsTraceRefcnt.h"
#include "jArray.h"
#include "nsHtml5DocumentMode.h"
#include "nsHtml5ArrayCopy.h"
#include "nsHtml5NamedCharacters.h"
#include "nsHtml5NamedCharactersAccel.h"
#include "nsHtml5Atoms.h"
#include "nsAHtml5TreeBuilderState.h"
#include "nsHtml5Macros.h"
#include "nsHtml5Highlighter.h"
#include "nsHtml5TokenizerLoopPolicies.h"

class nsHtml5StreamParser;

class nsHtml5TreeBuilder;
class nsHtml5MetaScanner;
class nsHtml5AttributeName;
class nsHtml5ElementName;
class nsHtml5HtmlAttributes;
class nsHtml5UTF16Buffer;
class nsHtml5StateSnapshot;
class nsHtml5Portability;


class nsHtml5Tokenizer
{
  private:
    static char16_t LT_GT[];
    static char16_t LT_SOLIDUS[];
    static char16_t RSQB_RSQB[];
    static char16_t REPLACEMENT_CHARACTER[];
    static char16_t LF[];
    static char16_t CDATA_LSQB[];
    static char16_t OCTYPE[];
    static char16_t UBLIC[];
    static char16_t YSTEM[];
    static staticJArray<char16_t,int32_t> TITLE_ARR;
    static staticJArray<char16_t,int32_t> SCRIPT_ARR;
    static staticJArray<char16_t,int32_t> STYLE_ARR;
    static staticJArray<char16_t,int32_t> PLAINTEXT_ARR;
    static staticJArray<char16_t,int32_t> XMP_ARR;
    static staticJArray<char16_t,int32_t> TEXTAREA_ARR;
    static staticJArray<char16_t,int32_t> IFRAME_ARR;
    static staticJArray<char16_t,int32_t> NOEMBED_ARR;
    static staticJArray<char16_t,int32_t> NOSCRIPT_ARR;
    static staticJArray<char16_t,int32_t> NOFRAMES_ARR;
  protected:
    nsHtml5TreeBuilder* tokenHandler;
    nsHtml5StreamParser* encodingDeclarationHandler;
    bool lastCR;
    int32_t stateSave;
  private:
    int32_t returnStateSave;
  protected:
    int32_t index;
  private:
    bool forceQuirks;
    char16_t additional;
    int32_t entCol;
    int32_t firstCharKey;
    int32_t lo;
    int32_t hi;
    int32_t candidate;
    int32_t charRefBufMark;
  protected:
    int32_t value;
  private:
    bool seenDigits;
  protected:
    int32_t cstart;
  private:
    nsString* publicId;
    nsString* systemId;
    autoJArray<char16_t,int32_t> strBuf;
    int32_t strBufLen;
    autoJArray<char16_t,int32_t> charRefBuf;
    int32_t charRefBufLen;
    StringTaint charRefTaint;
    autoJArray<char16_t,int32_t> bmpChar;
    autoJArray<char16_t,int32_t> astralChar;
  protected:
    nsHtml5ElementName* endTagExpectation;
  private:
    jArray<char16_t,int32_t> endTagExpectationAsArray;
  protected:
    bool endTag;
  private:
    nsHtml5ElementName* tagName;
  protected:
    nsHtml5AttributeName* attributeName;
  private:
    nsIAtom* doctypeName;
    nsString* publicIdentifier;
    nsString* systemIdentifier;
    nsHtml5HtmlAttributes* attributes;
    bool newAttributesEachTime;
    bool shouldSuspend;
  protected:
    bool confident;
  private:
    int32_t line;
    int32_t attributeLine;
    nsHtml5AtomTable* interner;
    bool viewingXmlSource;
  public:
    nsHtml5Tokenizer(nsHtml5TreeBuilder* tokenHandler, bool viewingXmlSource);
    void setInterner(nsHtml5AtomTable* interner);
    void initLocation(nsString* newPublicId, nsString* newSystemId);
    bool isViewingXmlSource();
    void setStateAndEndTagExpectation(int32_t specialTokenizerState, nsIAtom* endTagExpectation);
    void setStateAndEndTagExpectation(int32_t specialTokenizerState, nsHtml5ElementName* endTagExpectation);
  private:
    void endTagExpectationToArray();
  public:
    void setLineNumber(int32_t line);
    inline int32_t getLineNumber()
    {
      return line;
    }

    nsHtml5HtmlAttributes* emptyAttributes();
  private:
    inline void appendCharRefBuf(char16_t c, const TaintFlow* t)
    {
<<<<<<< HEAD
      if (t)
        charRefTaint.set(charRefBufLen, *t);
=======
      MOZ_RELEASE_ASSERT(charRefBufLen < charRefBuf.length, "Attempted to overrun charRefBuf!");
>>>>>>> 9849e384
      charRefBuf[charRefBufLen++] = c;
    }

    inline void clearCharRefBufAndAppend(char16_t c, const TaintFlow* t)
    {
      charRefBuf[0] = c;
      charRefBufLen = 1;
      charRefTaint.clear();
      if (t)
        charRefTaint.set(0, *t);
    }

    void emitOrAppendCharRefBuf(int32_t returnState);
    inline void clearStrBufAndAppend(char16_t c)
    {
      strBuf[0] = c;
      strBufLen = 1;
    }

    inline void clearStrBuf()
    {
      strBufLen = 0;
    }

    inline void appendStrBuf(char16_t c)
    {
      MOZ_ASSERT(strBufLen < strBuf.length, "Previous buffer length insufficient.");
      if (MOZ_UNLIKELY(strBufLen == strBuf.length)) {
        if (MOZ_UNLIKELY(!EnsureBufferSpace(1))) {
          MOZ_CRASH("Unable to recover from buffer reallocation failure");
        }
      }
      strBuf[strBufLen++] = c;
    }

  protected:
    nsString* strBufToString();
  private:
    void strBufToDoctypeName();
    void emitStrBuf();
    inline void appendSecondHyphenToBogusComment()
    {
      appendStrBuf('-');
    }

    inline void adjustDoubleHyphenAndAppendToStrBufAndErr(char16_t c)
    {
      errConsecutiveHyphens();
      appendStrBuf(c);
    }

    void appendStrBuf(char16_t* buffer, int32_t offset, int32_t length);
    inline void appendCharRefBufToStrBuf()
    {
      appendStrBuf(charRefBuf, 0, charRefBufLen);
    }

    void emitComment(int32_t provisionalHyphens, int32_t pos);
  protected:
    void flushChars(char16_t* buf, const StringTaint& taint, int32_t pos);
  private:
    void strBufToElementNameString();
    int32_t emitCurrentTagToken(bool selfClosing, int32_t pos);
    void attributeNameComplete();
    void addAttributeWithoutValue();
    void addAttributeWithValue();
  public:
    void start();
    bool tokenizeBuffer(nsHtml5UTF16Buffer* buffer);
  private:
    template<class P> int32_t stateLoop(int32_t state, char16_t c, int32_t pos, char16_t* buf, const StringTaint& taint, bool reconsume, int32_t returnState, int32_t endPos);
    void initDoctypeFields();
    inline void adjustDoubleHyphenAndAppendToStrBufCarriageReturn()
    {
      silentCarriageReturn();
      adjustDoubleHyphenAndAppendToStrBufAndErr('\n');
    }

    inline void adjustDoubleHyphenAndAppendToStrBufLineFeed()
    {
      silentLineFeed();
      adjustDoubleHyphenAndAppendToStrBufAndErr('\n');
    }

    inline void appendStrBufLineFeed()
    {
      silentLineFeed();
      appendStrBuf('\n');
    }

    inline void appendStrBufCarriageReturn()
    {
      silentCarriageReturn();
      appendStrBuf('\n');
    }

  protected:
    inline void silentCarriageReturn()
    {
      ++line;
      lastCR = true;
    }

    inline void silentLineFeed()
    {
      ++line;
    }

  private:
    void emitCarriageReturn(char16_t* buf, const StringTaint& taint, int32_t pos);
    void emitReplacementCharacter(char16_t* buf, const StringTaint& taint, int32_t pos);
    void emitPlaintextReplacementCharacter(char16_t* buf, const StringTaint& taint, int32_t pos);
    void setAdditionalAndRememberAmpersandLocation(char16_t add);
    void bogusDoctype();
    void bogusDoctypeWithoutQuirks();
    void handleNcrValue(int32_t returnState);
  public:
    void eof();
  private:
    void emitDoctypeToken(int32_t pos);
  protected:
    inline char16_t checkChar(char16_t* buf, int32_t pos)
    {
      return buf[pos];
    }

  public:
    bool internalEncodingDeclaration(nsString* internalCharset);
  private:
    void emitOrAppendTwo(const char16_t* val, const StringTaint& taint, int32_t returnState);
    void emitOrAppendOne(const char16_t* val, const StringTaint& taint, int32_t returnState);
  public:
    void end();
    void requestSuspension();
    bool isInDataState();
    void resetToDataState();
    void loadState(nsHtml5Tokenizer* other);
    void initializeWithoutStarting();
    void setEncodingDeclarationHandler(nsHtml5StreamParser* encodingDeclarationHandler);
    ~nsHtml5Tokenizer();
    static void initializeStatics();
    static void releaseStatics();

#include "nsHtml5TokenizerHSupplement.h"
};

#define NS_HTML5TOKENIZER_DATA_AND_RCDATA_MASK ~1
#define NS_HTML5TOKENIZER_DATA 0
#define NS_HTML5TOKENIZER_RCDATA 1
#define NS_HTML5TOKENIZER_SCRIPT_DATA 2
#define NS_HTML5TOKENIZER_RAWTEXT 3
#define NS_HTML5TOKENIZER_SCRIPT_DATA_ESCAPED 4
#define NS_HTML5TOKENIZER_ATTRIBUTE_VALUE_DOUBLE_QUOTED 5
#define NS_HTML5TOKENIZER_ATTRIBUTE_VALUE_SINGLE_QUOTED 6
#define NS_HTML5TOKENIZER_ATTRIBUTE_VALUE_UNQUOTED 7
#define NS_HTML5TOKENIZER_PLAINTEXT 8
#define NS_HTML5TOKENIZER_TAG_OPEN 9
#define NS_HTML5TOKENIZER_CLOSE_TAG_OPEN 10
#define NS_HTML5TOKENIZER_TAG_NAME 11
#define NS_HTML5TOKENIZER_BEFORE_ATTRIBUTE_NAME 12
#define NS_HTML5TOKENIZER_ATTRIBUTE_NAME 13
#define NS_HTML5TOKENIZER_AFTER_ATTRIBUTE_NAME 14
#define NS_HTML5TOKENIZER_BEFORE_ATTRIBUTE_VALUE 15
#define NS_HTML5TOKENIZER_AFTER_ATTRIBUTE_VALUE_QUOTED 16
#define NS_HTML5TOKENIZER_BOGUS_COMMENT 17
#define NS_HTML5TOKENIZER_MARKUP_DECLARATION_OPEN 18
#define NS_HTML5TOKENIZER_DOCTYPE 19
#define NS_HTML5TOKENIZER_BEFORE_DOCTYPE_NAME 20
#define NS_HTML5TOKENIZER_DOCTYPE_NAME 21
#define NS_HTML5TOKENIZER_AFTER_DOCTYPE_NAME 22
#define NS_HTML5TOKENIZER_BEFORE_DOCTYPE_PUBLIC_IDENTIFIER 23
#define NS_HTML5TOKENIZER_DOCTYPE_PUBLIC_IDENTIFIER_DOUBLE_QUOTED 24
#define NS_HTML5TOKENIZER_DOCTYPE_PUBLIC_IDENTIFIER_SINGLE_QUOTED 25
#define NS_HTML5TOKENIZER_AFTER_DOCTYPE_PUBLIC_IDENTIFIER 26
#define NS_HTML5TOKENIZER_BEFORE_DOCTYPE_SYSTEM_IDENTIFIER 27
#define NS_HTML5TOKENIZER_DOCTYPE_SYSTEM_IDENTIFIER_DOUBLE_QUOTED 28
#define NS_HTML5TOKENIZER_DOCTYPE_SYSTEM_IDENTIFIER_SINGLE_QUOTED 29
#define NS_HTML5TOKENIZER_AFTER_DOCTYPE_SYSTEM_IDENTIFIER 30
#define NS_HTML5TOKENIZER_BOGUS_DOCTYPE 31
#define NS_HTML5TOKENIZER_COMMENT_START 32
#define NS_HTML5TOKENIZER_COMMENT_START_DASH 33
#define NS_HTML5TOKENIZER_COMMENT 34
#define NS_HTML5TOKENIZER_COMMENT_END_DASH 35
#define NS_HTML5TOKENIZER_COMMENT_END 36
#define NS_HTML5TOKENIZER_COMMENT_END_BANG 37
#define NS_HTML5TOKENIZER_NON_DATA_END_TAG_NAME 38
#define NS_HTML5TOKENIZER_MARKUP_DECLARATION_HYPHEN 39
#define NS_HTML5TOKENIZER_MARKUP_DECLARATION_OCTYPE 40
#define NS_HTML5TOKENIZER_DOCTYPE_UBLIC 41
#define NS_HTML5TOKENIZER_DOCTYPE_YSTEM 42
#define NS_HTML5TOKENIZER_AFTER_DOCTYPE_PUBLIC_KEYWORD 43
#define NS_HTML5TOKENIZER_BETWEEN_DOCTYPE_PUBLIC_AND_SYSTEM_IDENTIFIERS 44
#define NS_HTML5TOKENIZER_AFTER_DOCTYPE_SYSTEM_KEYWORD 45
#define NS_HTML5TOKENIZER_CONSUME_CHARACTER_REFERENCE 46
#define NS_HTML5TOKENIZER_CONSUME_NCR 47
#define NS_HTML5TOKENIZER_CHARACTER_REFERENCE_TAIL 48
#define NS_HTML5TOKENIZER_HEX_NCR_LOOP 49
#define NS_HTML5TOKENIZER_DECIMAL_NRC_LOOP 50
#define NS_HTML5TOKENIZER_HANDLE_NCR_VALUE 51
#define NS_HTML5TOKENIZER_HANDLE_NCR_VALUE_RECONSUME 52
#define NS_HTML5TOKENIZER_CHARACTER_REFERENCE_HILO_LOOKUP 53
#define NS_HTML5TOKENIZER_SELF_CLOSING_START_TAG 54
#define NS_HTML5TOKENIZER_CDATA_START 55
#define NS_HTML5TOKENIZER_CDATA_SECTION 56
#define NS_HTML5TOKENIZER_CDATA_RSQB 57
#define NS_HTML5TOKENIZER_CDATA_RSQB_RSQB 58
#define NS_HTML5TOKENIZER_SCRIPT_DATA_LESS_THAN_SIGN 59
#define NS_HTML5TOKENIZER_SCRIPT_DATA_ESCAPE_START 60
#define NS_HTML5TOKENIZER_SCRIPT_DATA_ESCAPE_START_DASH 61
#define NS_HTML5TOKENIZER_SCRIPT_DATA_ESCAPED_DASH 62
#define NS_HTML5TOKENIZER_SCRIPT_DATA_ESCAPED_DASH_DASH 63
#define NS_HTML5TOKENIZER_BOGUS_COMMENT_HYPHEN 64
#define NS_HTML5TOKENIZER_RAWTEXT_RCDATA_LESS_THAN_SIGN 65
#define NS_HTML5TOKENIZER_SCRIPT_DATA_ESCAPED_LESS_THAN_SIGN 66
#define NS_HTML5TOKENIZER_SCRIPT_DATA_DOUBLE_ESCAPE_START 67
#define NS_HTML5TOKENIZER_SCRIPT_DATA_DOUBLE_ESCAPED 68
#define NS_HTML5TOKENIZER_SCRIPT_DATA_DOUBLE_ESCAPED_LESS_THAN_SIGN 69
#define NS_HTML5TOKENIZER_SCRIPT_DATA_DOUBLE_ESCAPED_DASH 70
#define NS_HTML5TOKENIZER_SCRIPT_DATA_DOUBLE_ESCAPED_DASH_DASH 71
#define NS_HTML5TOKENIZER_SCRIPT_DATA_DOUBLE_ESCAPE_END 72
#define NS_HTML5TOKENIZER_PROCESSING_INSTRUCTION 73
#define NS_HTML5TOKENIZER_PROCESSING_INSTRUCTION_QUESTION_MARK 74
#define NS_HTML5TOKENIZER_LEAD_OFFSET (0xD800 - (0x10000 >> 10))


#endif
<|MERGE_RESOLUTION|>--- conflicted
+++ resolved
@@ -159,12 +159,7 @@
   private:
     inline void appendCharRefBuf(char16_t c, const TaintFlow* t)
     {
-<<<<<<< HEAD
-      if (t)
-        charRefTaint.set(charRefBufLen, *t);
-=======
       MOZ_RELEASE_ASSERT(charRefBufLen < charRefBuf.length, "Attempted to overrun charRefBuf!");
->>>>>>> 9849e384
       charRefBuf[charRefBufLen++] = c;
     }
 
