dnl -*- Mode: Autoconf; tab-width: 4; indent-tabs-mode: nil; -*-
dnl vi: set tabstop=4 shiftwidth=4 expandtab syntax=m4:
dnl This Source Code Form is subject to the terms of the Mozilla Public
dnl License, v. 2.0. If a copy of the MPL was not distributed with this
dnl file, You can obtain one at http://mozilla.org/MPL/2.0/.

dnl Process this file with autoconf to produce a configure script.
dnl ========================================================

AC_PREREQ(2.13)
AC_INIT(js/src/jsapi.h)
AC_CONFIG_AUX_DIR(${srcdir}/build/autoconf)
AC_CANONICAL_SYSTEM
TARGET_CPU="${target_cpu}"
TARGET_VENDOR="${target_vendor}"
TARGET_OS="${target_os}"

dnl ========================================================
dnl =
dnl = Don't change the following two lines.  Doing so breaks:
dnl =
dnl = CFLAGS="-foo" ./configure
dnl =
dnl ========================================================
CFLAGS="${CFLAGS=}"
CPPFLAGS="${CPPFLAGS=}"
CXXFLAGS="${CXXFLAGS=}"
LDFLAGS="${LDFLAGS=}"
HOST_CFLAGS="${HOST_CFLAGS=}"
HOST_CXXFLAGS="${HOST_CXXFLAGS=}"
HOST_LDFLAGS="${HOST_LDFLAGS=}"

dnl ========================================================
dnl = Preserve certain environment flags passed to configure
dnl = We want sub projects to receive the same flags
dnl = untainted by this configure script
dnl ========================================================
_SUBDIR_CC="$CC"
_SUBDIR_CXX="$CXX"
_SUBDIR_CFLAGS="$CFLAGS"
_SUBDIR_CPPFLAGS="$CPPFLAGS"
_SUBDIR_CXXFLAGS="$CXXFLAGS"
_SUBDIR_LDFLAGS="$LDFLAGS"
_SUBDIR_HOST_CC="$HOST_CC"
_SUBDIR_HOST_CFLAGS="$HOST_CFLAGS"
_SUBDIR_HOST_CXXFLAGS="$HOST_CXXFLAGS"
_SUBDIR_HOST_LDFLAGS="$HOST_LDFLAGS"
_SUBDIR_CONFIG_ARGS="$ac_configure_args"

dnl Set the version number of the libs included with mozilla
dnl ========================================================
NSPR_VERSION=4
NSPR_MINVER=4.9.2

dnl Set the minimum version of toolkit libs used by mozilla
dnl ========================================================
PERL_VERSION=5.006
WINDRES_VERSION=2.14.90
W32API_VERSION=3.14

MSMANIFEST_TOOL=

dnl Set various checks
dnl ========================================================
MISSING_X=
AC_PROG_AWK

dnl Initialize the Pthread test variables early so they can be
dnl  overridden by each platform.
dnl ========================================================
USE_PTHREADS=
_PTHREAD_LDFLAGS=""

dnl Do not allow objdir == srcdir builds
dnl ==============================================================
_topsrcdir=`cd $srcdir; pwd`
_objdir=`pwd`

if test "$_topsrcdir" = "$_objdir"
then
  echo "  ***"
  echo "  * Building directly in the main source directory is not allowed."
  echo "  *"
  echo "  * To build, you must run configure from a separate directory"
  echo "  * (referred to as an object directory)."
  echo "  ***"
  exit 1
fi

# Check for a couple representative files in the source tree
_conflict_files=
for file in $_topsrcdir/Makefile $_topsrcdir/config/autoconf.mk; do
  if test -f $file; then
    _conflict_files="$_conflict_files $file"
  fi
done
if test "$_conflict_files"; then
  echo "***"
  echo "*   Your source tree contains these files:"
  for file in $_conflict_files; do
    echo "*         $file"
  done
  cat 1>&2 <<-EOF
	*   This indicates that you previously built in the source tree.
	*   A source tree build can confuse the separate objdir build.
	*
	*   To clean up the source tree:
	*     1. cd $_topsrcdir
	*     2. gmake distclean
	***
	EOF
  exit 1
  break
fi
MOZ_BUILD_ROOT=`pwd -W 2>/dev/null || pwd`

dnl Choose where to put the 'dist' directory.
dnl ==============================================================

MOZ_ARG_WITH_STRING(dist-dir,
[  --with-dist-dir=DIR     Use DIR as 'dist' staging area.  DIR may be
                          relative to the top of SpiderMonkey build tree,
                          or absolute.],
    TOP_DIST=$withval,
    TOP_DIST=dist)
AC_SUBST(TOP_DIST)

MOZ_DEFAULT_COMPILER

COMPILE_ENVIRONMENT=1
MOZ_ARG_DISABLE_BOOL(compile-environment,
[  --disable-compile-environment
                          Disable compiler/library checks.],
    COMPILE_ENVIRONMENT= )
AC_SUBST(COMPILE_ENVIRONMENT)

dnl Check for Perl first -- needed for win32 SDK checks
MOZ_PATH_PROGS(PERL, $PERL perl5 perl )
if test -z "$PERL" -o "$PERL" = ":"; then
    AC_MSG_ERROR([perl not found in \$PATH])
fi

MOZ_ARG_ENABLE_BOOL(shared-js,
[  --disable-shared-js
                          Do not create a shared library.],
    DISABLE_SHARED_JS=0,
    DISABLE_SHARED_JS=1)

MOZ_ARG_DISABLE_BOOL(export-js,
[  --disable-export-js
                          Do not mark JS symbols as DLL exported/visible.],
    DISABLE_EXPORT_JS=1,
    DISABLE_EXPORT_JS=)

if test "$DISABLE_SHARED_JS" = "1" ; then
  if test "$DISABLE_EXPORT_JS" = "1"; then
    AC_DEFINE(STATIC_JS_API)
  else
    AC_DEFINE(STATIC_EXPORTABLE_JS_API)
  fi
else
  if test "$DISABLE_EXPORT_JS" = "1"; then
    AC_MSG_ERROR([Must export JS symbols when building a shared library.])
  fi
  JS_SHARED_LIBRARY=1
fi
AC_SUBST(JS_SHARED_LIBRARY)

if test "$JS_STANDALONE" = no; then
  autoconfmk=autoconf-js.mk
  JS_STANDALONE=
else
  JS_STANDALONE=1
  LIBXUL_DIST="$MOZ_BUILD_ROOT/dist"
  AC_DEFINE(JS_STANDALONE)
fi
AC_SUBST(JS_STANDALONE)
BUILDING_JS=1
AC_SUBST(autoconfmk)

MOZ_ARG_WITH_STRING(gonk,
[  --with-gonk=DIR
               location of gonk dir],
    gonkdir=$withval)

MOZ_ARG_WITH_STRING(gonk-toolchain-prefix,
[  --with-gonk-toolchain-prefix=DIR
                          prefix to gonk toolchain commands],
    gonk_toolchain_prefix=$withval)

if test -n "$gonkdir" ; then
    kernel_name=`uname -s | tr "[[:upper:]]" "[[:lower:]]"`

    dnl set up compilers
    AS="$gonk_toolchain_prefix"as
    CC="$gonk_toolchain_prefix"gcc
    CXX="$gonk_toolchain_prefix"g++
    CPP="$gonk_toolchain_prefix"cpp
    LD="$gonk_toolchain_prefix"ld
    AR="$gonk_toolchain_prefix"ar
    RANLIB="$gonk_toolchain_prefix"ranlib
    STRIP="$gonk_toolchain_prefix"strip
    OBJCOPY="$gonk_toolchain_prefix"objcopy

    STLPORT_CPPFLAGS="-I$_topsrcdir/build/stlport/stlport -I$gonkdir/ndk/sources/cxx-stl/system/include"
    STLPORT_LIBS="-lstlport"

    CPPFLAGS="-DANDROID $TARGET_C_INCLUDES -I$gonkdir/frameworks/base/native/include -I$gonkdir/system/core/include -isystem $gonkdir/bionic $CPPFLAGS -I$gonkdir/external/valgrind/fxos-include"
    CFLAGS="-mandroid -fno-short-enums -fno-exceptions $CFLAGS"
    CXXFLAGS="-mandroid -fno-short-enums -fno-exceptions -Wno-psabi $CXXFLAGS $STLPORT_CPPFLAGS"
    LIBS="$LIBS $STLPORT_LIBS"

    dnl Add -llog by default, since we use it all over the place.
    LDFLAGS="-mandroid -L$gonkdir/out/target/product/$GONK_PRODUCT/obj/lib -Wl,-rpath-link=$gonkdir/out/target/product/$GONK_PRODUCT/obj/lib --sysroot=$gonkdir/out/target/product/$GONK_PRODUCT/obj/ -llog $LDFLAGS"

    dnl prevent cross compile section from using these flags as host flags
    if test -z "$HOST_CPPFLAGS" ; then
        HOST_CPPFLAGS=" "
    fi
    if test -z "$HOST_CFLAGS" ; then
        HOST_CFLAGS=" "
    fi
    if test -z "$HOST_CXXFLAGS" ; then
        HOST_CXXFLAGS=" "
    fi
    if test -z "$HOST_LDFLAGS" ; then
        HOST_LDFLAGS=" "
    fi

    AC_DEFINE(ANDROID)
    AC_DEFINE(GONK)
else
    MOZ_ANDROID_NDK
fi

dnl ==============================================================
dnl Get mozilla version from central milestone file
dnl ==============================================================
MOZILLA_VERSION=`$PYTHON $srcdir/python/mozbuild/mozbuild/milestone.py --topsrcdir $srcdir`
MOZILLA_UAVERSION=`$PYTHON $srcdir/python/mozbuild/mozbuild/milestone.py --topsrcdir $srcdir --uaversion`
MOZILLA_SYMBOLVERSION=`$PYTHON $srcdir/python/mozbuild/mozbuild/milestone.py --topsrcdir $srcdir --symbolversion`

AC_DEFINE_UNQUOTED(MOZILLA_VERSION,"$MOZILLA_VERSION")
AC_DEFINE_UNQUOTED(MOZILLA_VERSION_U,$MOZILLA_VERSION)
AC_DEFINE_UNQUOTED(MOZILLA_UAVERSION,"$MOZILLA_UAVERSION")
AC_SUBST(MOZILLA_SYMBOLVERSION)

# Separate version into components for use in shared object naming etc
changequote(,)
MOZJS_MAJOR_VERSION=`echo $MOZILLA_VERSION | sed "s|\(^[0-9]*\)\.[0-9]*.*|\1|"`
MOZJS_MINOR_VERSION=`echo $MOZILLA_VERSION | sed "s|^[0-9]*\.\([0-9]*\).*|\1|"`
MOZJS_PATCH_VERSION=`echo $MOZILLA_VERSION | sed "s|^[0-9]*\.[0-9]*[^0-9]*||"`
IS_ALPHA=`echo $MOZILLA_VERSION | grep '[ab]'`

dnl XXX in a temporary bid to avoid developer anger at renaming files
dnl XXX before "js" symlinks exist, don't change names.
dnl
dnl if test -n "$JS_STANDALONE"; then
dnl JS_SHELL_NAME=js$MOZJS_MAJOR_VERSION
dnl JS_CONFIG_NAME=js$MOZJS_MAJOR_VERSION-config
dnl else
JS_SHELL_NAME=js
JS_CONFIG_NAME=js-config
dnl fi

changequote([,])
if test -n "$IS_ALPHA"; then
  changequote(,)
  MOZJS_ALPHA=`echo $MOZILLA_VERSION | sed "s|^[0-9]*\.[0-9\.]*\([^0-9]\).*|\1|"`
  changequote([,])
fi
AC_DEFINE_UNQUOTED(MOZJS_MAJOR_VERSION,$MOZJS_MAJOR_VERSION)
AC_DEFINE_UNQUOTED(MOZJS_MINOR_VERSION,$MOZJS_MINOR_VERSION)
AC_SUBST(JS_SHELL_NAME)
AC_SUBST(JS_CONFIG_NAME)
AC_SUBST(MOZJS_MAJOR_VERSION)
AC_SUBST(MOZJS_MINOR_VERSION)
AC_SUBST(MOZJS_PATCH_VERSION)
AC_SUBST(MOZJS_ALPHA)

dnl ========================================================
dnl Checks for compilers.
dnl ========================================================

dnl AR_FLAGS set here so HOST_AR_FLAGS can be set correctly (see bug 538269)
AR_FLAGS='crs $@'

if test "$COMPILE_ENVIRONMENT"; then

# Note:
#   In Mozilla, we use the names $target, $host and $build incorrectly, but are
#   too far gone to back out now. See Bug 475488:
#     - When we say $target, we mean $host, that is, the system on which
#       Mozilla will be run.
#     - When we say $host, we mean $build, that is, the system on which Mozilla
#       is built.
#     - $target (in its correct usage) is for compilers who generate code for a
#       different platform than $host, so it would not be used by Mozilla.
if test "$target" != "$host"; then
    MOZ_CROSS_COMPILER
else
    AC_PROG_CC
    AC_PROG_CXX
    AC_PROG_RANLIB
    MOZ_PATH_PROGS(AS, $AS as, $CC)
    AC_CHECK_PROGS(AR, ar, :)
    AC_CHECK_PROGS(LD, ld, :)
    AC_CHECK_PROGS(STRIP, strip, :)
    AC_CHECK_PROGS(WINDRES, windres, :)
    if test -z "$HOST_CC"; then
        HOST_CC='$(CC)'
    fi
    if test -z "$HOST_CFLAGS"; then
        HOST_CFLAGS='$(CFLAGS)'
    fi
    if test -z "$HOST_CXX"; then
        HOST_CXX='$(CXX)'
    fi
    if test -z "$HOST_CXXFLAGS"; then
        HOST_CXXFLAGS='$(CXXFLAGS)'
    fi
    if test -z "$HOST_LDFLAGS"; then
        HOST_LDFLAGS='$(LDFLAGS)'
    fi
    if test -z "$HOST_RANLIB"; then
        HOST_RANLIB='$(RANLIB)'
    fi
    if test -z "$HOST_AR"; then
        HOST_AR='$(AR)'
    fi
    if test -z "$HOST_AR_FLAGS"; then
        HOST_AR_FLAGS='$(AR_FLAGS)'
    fi
fi

MOZ_TOOL_VARIABLES

MOZ_CHECK_COMPILER_WRAPPER

<<<<<<< HEAD
if test -n "$GNU_CC" -a -z "$CLANG_CC" ; then
    if test "$GCC_MAJOR_VERSION" -eq 4 -a "$GCC_MINOR_VERSION" -lt 4 ||
       test "$GCC_MAJOR_VERSION" -lt 4; then
        AC_MSG_ERROR([Only GCC 4.4 or newer supported])
    fi
fi

dnl ========================================================
dnl = Enable safe browsing (anti-phishing)
dnl ========================================================
MOZ_ARG_ENABLE_BOOL(taint-tracking,
[  --enable-taint-tracking  Enable taint tracking (ALL)],
    TAINT=1,
    TAINT= )
if test "$TAINT" = "1"; then
    AC_DEFINE(_TAINT_ON_, 1)
fi

=======
>>>>>>> 32e84bbc
dnl Special win32 checks
dnl ========================================================

MOZ_ARG_ENABLE_BOOL(metro,
[  --enable-metro           Enable Windows Metro build targets],
    MOZ_METRO=1,
    MOZ_METRO=)
if test -n "$MOZ_METRO"; then
    AC_DEFINE(MOZ_METRO)
fi

# Target the Windows 8.1 SDK by default
WINSDK_TARGETVER=603
WINVER=502

MOZ_ARG_WITH_STRING(windows-version,
[  --with-windows-version=WINSDK_TARGETVER
                          Windows SDK version to target. Win8.1 (603) is
                          currently the minimum supported version.],
  WINSDK_TARGETVER=$withval)

# Currently only version 603 is allowed
case "$WINSDK_TARGETVER" in
603)
    MOZ_WINSDK_TARGETVER=0${WINSDK_TARGETVER}0000
    ;;

*)
    AC_MSG_ERROR([Invalid value for --with-windows-version ($WINSDK_TARGETVER)]);
    ;;
esac

case "$target" in
*-mingw*)
    if test "$GCC" != "yes"; then
        # Check to see if we are really running in a msvc environemnt
        _WIN32_MSVC=1

        # Make sure compilers are valid
        CFLAGS="$CFLAGS -TC -nologo"
        CXXFLAGS="$CXXFLAGS -TP -nologo"
        # MSVC warning C4345 warns of newly conformant behavior as of VS2003.
        # MSVC warning C4351 warns of newly conformant behavior as of VS2005.
        # MSVC warning C4800 warns when a value is implicitly cast to bool,
        # because this also forces narrowing to a single byte, which can be a
        # perf hit.  But this matters so little in practice (and often we want
        # that behavior) that it's better to turn it off.
        # _CRT_SECURE_NO_WARNINGS disables warnings about using MSVC-specific
        # secure CRT functions.
        CXXFLAGS="$CXXFLAGS -wd4345 -wd4351 -wd4800 -D_CRT_SECURE_NO_WARNINGS"
        AC_LANG_SAVE
        AC_LANG_C
        AC_TRY_COMPILE([#include <stdio.h>],
            [ printf("Hello World\n"); ],,
            AC_MSG_ERROR([\$(CC) test failed.  You must have MS VC++ in your path to build.]) )

        AC_LANG_CPLUSPLUS
        AC_TRY_COMPILE([#include <new.h>],
            [ unsigned *test = new unsigned(42); ],,
            AC_MSG_ERROR([\$(CXX) test failed.  You must have MS VC++ in your path to build.]) )
        AC_LANG_RESTORE

        changequote(,)
        _MSVC_VER_FILTER='s|.*[^!-~]([0-9]+\.[0-9]+\.[0-9]+(\.[0-9]+)?).*|\1|p'
        changequote([,])

        # Determine compiler version
        _CC_MAJOR_VERSION=`echo ${CC_VERSION} | cut -c 1-2`
        _CC_MINOR_VERSION=`echo ${CC_VERSION} | cut -c 3-4`
        _MSC_VER=${CC_VERSION}

        _CXX_MAJOR_VERSION=`echo ${CXX_VERSION} | cut -c 1-2`

        if test "$_CC_MAJOR_VERSION" != "$_CXX_MAJOR_VERSION"; then
            AC_MSG_ERROR([The major versions of \$CC and \$CXX do not match.])
        fi

        AC_DEFINE(_CRT_SECURE_NO_WARNINGS)
        AC_DEFINE(_CRT_NONSTDC_NO_WARNINGS)

        if test "$_CC_MAJOR_VERSION" = "18"; then
            _CC_SUITE=12
            MSVC_C_RUNTIME_DLL=msvcr120.dll
            MSVC_CXX_RUNTIME_DLL=msvcp120.dll
        elif test "$_CC_MAJOR_VERSION" = "19"; then
            _CC_SUITE=14
            MSVC_C_RUNTIME_DLL=vcruntime140.dll
            MSVC_CXX_RUNTIME_DLL=msvcp140.dll
            MSVC_APPCRT_DLL=appcrt140.dll
            MSVC_DESKTOPCRT_DLL=desktopcrt140.dll

            # -Wv:18 disables all warnings introduced after VS2013
            # See http://blogs.msdn.com/b/vcblog/archive/2014/11/12/improvements-to-warnings-in-the-c-compiler.aspx
            CFLAGS="$CFLAGS -Wv:18"
            CXXFLAGS="$CXXFLAGS -Wv:18"
        else
            AC_MSG_ERROR([This version ($CC_VERSION) of the MSVC compiler is unsupported. See https://developer.mozilla.org/en/Windows_Build_Prerequisites.])
        fi
        AC_SUBST(MSVC_C_RUNTIME_DLL)
        AC_SUBST(MSVC_CXX_RUNTIME_DLL)
        AC_SUBST(MSVC_APPCRT_DLL)
        AC_SUBST(MSVC_DESKTOPCRT_DLL)

        dnl Ensure that mt.exe is 'Microsoft (R) Manifest Tool',
        dnl not something else like "magnetic tape manipulation utility".
        MSMT_TOOL=`${MT-mt} 2>&1|grep 'Microsoft (R) Manifest Tool'`
        if test -z "$MSMT_TOOL"; then
          AC_MSG_ERROR([Microsoft (R) Manifest Tool must be in your \$PATH.])
        fi

        changequote(,)
        _MSMT_VER_FILTER='s|.*[^!-~]\([0-9][0-9]*\.[0-9][0-9]*\.[0-9][0-9]*\.[0-9][0-9]*\).*|\1|p'
        changequote([,])
        MSMANIFEST_TOOL_VERSION=`echo ${MSMT_TOOL}|sed -ne "$_MSMT_VER_FILTER"`
        if test -z "$MSMANIFEST_TOOL_VERSION"; then
          AC_MSG_WARN([Unknown version of the Microsoft (R) Manifest Tool.])
        fi

        MSMANIFEST_TOOL=1
        unset MSMT_TOOL

        # Check linker version
        _LD_FULL_VERSION=`"${LD}" -v 2>&1 | sed -nre "$_MSVC_VER_FILTER"`
        _LD_MAJOR_VERSION=`echo ${_LD_FULL_VERSION} | $AWK -F\. '{ print $1 }'`
        if test "$_LD_MAJOR_VERSION" != "$_CC_SUITE"; then
            AC_MSG_ERROR([The linker major version, $_LD_FULL_VERSION,  does not match the compiler suite version, $_CC_SUITE.])
        fi

        INCREMENTAL_LINKER=1

        unset _MSVC_VER_FILTER

        CFLAGS="$CFLAGS -D_HAS_EXCEPTIONS=0"
        CXXFLAGS="$CXXFLAGS -D_HAS_EXCEPTIONS=0"

        MOZ_FIND_WINSDK_VERSION
    else
        # Check w32api version
        _W32API_MAJOR_VERSION=`echo $W32API_VERSION | $AWK -F\. '{ print $1 }'`
        _W32API_MINOR_VERSION=`echo $W32API_VERSION | $AWK -F\. '{ print $2 }'`
        AC_MSG_CHECKING([for w32api version >= $W32API_VERSION])
        AC_TRY_COMPILE([#include <w32api.h>],
            #if (__W32API_MAJOR_VERSION < $_W32API_MAJOR_VERSION) || \
                (__W32API_MAJOR_VERSION == $_W32API_MAJOR_VERSION && \
                 __W32API_MINOR_VERSION < $_W32API_MINOR_VERSION)
                #error "test failed."
            #endif
            , [ res=yes ], [ res=no ])
        AC_MSG_RESULT([$res])
        if test "$res" != "yes"; then
            AC_MSG_ERROR([w32api version $W32API_VERSION or higher required.])
        fi
        # Check windres version
        AC_MSG_CHECKING([for windres version >= $WINDRES_VERSION])
        _WINDRES_VERSION=`${WINDRES} --version 2>&1 | grep -i windres 2>/dev/null | $AWK '{ print $3 }'`
        AC_MSG_RESULT([$_WINDRES_VERSION])
        _WINDRES_MAJOR_VERSION=`echo $_WINDRES_VERSION | $AWK -F\. '{ print $1 }'`
        _WINDRES_MINOR_VERSION=`echo $_WINDRES_VERSION | $AWK -F\. '{ print $2 }'`
        _WINDRES_RELEASE_VERSION=`echo $_WINDRES_VERSION | $AWK -F\. '{ print $3 }'`
        WINDRES_MAJOR_VERSION=`echo $WINDRES_VERSION | $AWK -F\. '{ print $1 }'`
        WINDRES_MINOR_VERSION=`echo $WINDRES_VERSION | $AWK -F\. '{ print $2 }'`
        WINDRES_RELEASE_VERSION=`echo $WINDRES_VERSION | $AWK -F\. '{ print $3 }'`
        if test "$_WINDRES_MAJOR_VERSION" -lt "$WINDRES_MAJOR_VERSION" -o \
                "$_WINDRES_MAJOR_VERSION" -eq "$WINDRES_MAJOR_VERSION" -a \
                "$_WINDRES_MINOR_VERSION" -lt "$WINDRES_MINOR_VERSION" -o \
                "$_WINDRES_MAJOR_VERSION" -eq "$WINDRES_MAJOR_VERSION" -a \
                "$_WINDRES_MINOR_VERSION" -eq "$WINDRES_MINOR_VERSION" -a \
                "$_WINDRES_RELEASE_VERSION" -lt "$WINDRES_RELEASE_VERSION"
        then
            AC_MSG_ERROR([windres version $WINDRES_VERSION or higher is required to build.])
        fi

        MOZ_WINSDK_MAXVER=0x06030000
    fi # !GNU_CC

    AC_DEFINE_UNQUOTED(WINVER,0x$WINVER)
    AC_DEFINE_UNQUOTED(_WIN32_WINNT,0x$WINVER)
    # Require OS features provided by IE 6.0 SP2 (XP SP2)
    AC_DEFINE_UNQUOTED(_WIN32_IE,0x0603)

    # If the maximum version supported by this SDK is lower than the target
    # version, error out
    AC_MSG_CHECKING([for Windows SDK being recent enough])
    if $PERL -e "exit(0x$MOZ_WINSDK_TARGETVER > $MOZ_WINSDK_MAXVER)"; then
        AC_MSG_RESULT("yes")
    else
        AC_MSG_RESULT("no")
        AC_MSG_ERROR([You are targeting Windows version 0x$MOZ_WINSDK_TARGETVER, but your SDK only supports up to version $MOZ_WINSDK_MAXVER. Install and use an updated SDK, or target a lower version using --with-windows-version. Alternatively, try running the Windows SDK Configuration Tool and selecting a newer SDK. See https://developer.mozilla.org/En/Windows_SDK_versions for more details on fixing this.])
    fi

    AC_DEFINE_UNQUOTED(MOZ_WINSDK_TARGETVER,0x$MOZ_WINSDK_TARGETVER)
    # Definitions matching sdkddkver.h
    AC_DEFINE_UNQUOTED(MOZ_NTDDI_WIN7, 0x06010000)
    ;;
esac

AC_PROG_CPP
AC_PROG_CXXCPP

if test -n "$_WIN32_MSVC"; then
    SKIP_PATH_CHECKS=1
    SKIP_COMPILER_CHECKS=1
    SKIP_LIBRARY_CHECKS=1

    # Since we're skipping compiler and library checks, hard-code
    # some facts here.

    # Common to all MSVC environments:

    AC_DEFINE(HAVE_LOCALECONV)
    AC_DEFINE(HAVE_HYPOT)
    AC_CHECK_FUNCS([_getc_nolock])
fi

fi # COMPILE_ENVIRONMENT

# Check to see if we are running in a broken QEMU scratchbox.
# We know that anything below 1.0.16 is broken.
AC_CHECK_PROGS(SBCONF, sb-conf ve, "")
if test -n "$SBCONF"; then
    _sb_version=`$SBCONF ve`
    _sb_version_major=`echo $_sb_version | cut -f1 -d.`
    _sb_version_minor=`echo $_sb_version | cut -f2 -d.`
    _sb_version_point=`echo $_sb_version | cut -f3 -d.`
    if test $_sb_version_major -eq 1 -a $_sb_version_minor -eq 0 -a $_sb_version_point -le 16; then
        QEMU_CANT_RUN_JS_SHELL=1
    fi
fi
AC_SUBST(QEMU_CANT_RUN_JS_SHELL)

AC_SUBST(_MSC_VER)

AC_SUBST(GNU_AS)
AC_SUBST(GNU_LD)
AC_SUBST(GNU_CC)
AC_SUBST(GNU_CXX)
AC_SUBST(INTEL_CC)
AC_SUBST(INTEL_CXX)

dnl ========================================================
dnl Checks for programs.
dnl ========================================================
AC_PROG_INSTALL
AC_PROG_LN_S

AC_MSG_CHECKING([for tar archiver])
AC_CHECK_PROGS(TAR, gnutar gtar tar, "")
if test -z "$TAR"; then
    AC_MSG_WARN([no tar archiver found in \$PATH])
fi
AC_MSG_RESULT([$TAR])
AC_SUBST(TAR)

AC_MSG_CHECKING([for minimum required perl version >= $PERL_VERSION])
_perl_version=`PERL_VERSION=$PERL_VERSION $PERL -e 'print "$]"; if ($] >= $ENV{PERL_VERSION}) { exit(0); } else { exit(1); }' 2>&5`
_perl_res=$?
AC_MSG_RESULT([$_perl_version])

if test "$_perl_res" != 0; then
    AC_MSG_ERROR([Perl $PERL_VERSION or higher is required.])
fi

AC_MSG_CHECKING([for full perl installation])
_perl_archlib=`$PERL -e 'use Config; if ( -d $Config{archlib} ) { exit(0); } else { exit(1); }' 2>&5`
_perl_res=$?
if test "$_perl_res" != 0; then
    AC_MSG_RESULT([no])
    AC_MSG_ERROR([Cannot find Config.pm or \$Config{archlib}.  A full perl installation is required.])
else
    AC_MSG_RESULT([yes])
fi

MOZ_PYTHON

if test -z "$COMPILE_ENVIRONMENT"; then
    NSINSTALL_BIN='$(PYTHON) $(topsrcdir)/config/nsinstall.py'
fi
AC_SUBST(NSINSTALL_BIN)

MOZ_PATH_PROG(DOXYGEN, doxygen, :)
MOZ_PATH_PROG(AUTOCONF, autoconf, :)
MOZ_PATH_PROG(XARGS, xargs)
if test -z "$XARGS" -o "$XARGS" = ":"; then
    AC_MSG_ERROR([xargs not found in \$PATH .])
fi

if test "$COMPILE_ENVIRONMENT"; then

dnl ========================================================
dnl = Mac OS X toolchain support
dnl ========================================================

dnl The universal machinery sets UNIVERSAL_BINARY to inform packager.mk
dnl that a universal binary is being produced and MOZ_CAN_RUN_PROGRAMS
dnl when we can run target binaries.
AC_SUBST(UNIVERSAL_BINARY)
AC_SUBST(MOZ_CAN_RUN_PROGRAMS)

dnl ========================================================
dnl Check for MacOS deployment target version
dnl ========================================================

MOZ_ARG_ENABLE_STRING(macos-target,
                      [  --enable-macos-target=VER (default=10.6)
                          Set the minimum MacOS version needed at runtime],
                      [_MACOSX_DEPLOYMENT_TARGET=$enableval])

if test "$target_cpu" != "arm"; then
case "$target" in
*-darwin*)
    if test -n "$_MACOSX_DEPLOYMENT_TARGET" ; then
        dnl Use the specified value
        export MACOSX_DEPLOYMENT_TARGET=$_MACOSX_DEPLOYMENT_TARGET
    else
        dnl No value specified on the command line or in the environment,
        dnl use architecture minimum.
        export MACOSX_DEPLOYMENT_TARGET=10.6
    fi
    ;;
esac
fi

AC_SUBST(MACOSX_DEPLOYMENT_TARGET)

dnl ========================================================
dnl = Mac OS X SDK support
dnl ========================================================
MACOS_SDK_DIR=
MOZ_ARG_WITH_STRING(macos-sdk,
[  --with-macos-sdk=dir    Location of platform SDK to use (Mac OS X only)],
    MACOS_SDK_DIR=$withval)

dnl MACOS_SDK_DIR will be set to the SDK location whenever one is in use.
AC_SUBST(MACOS_SDK_DIR)

if test "$MACOS_SDK_DIR"; then
  dnl Sync this section with the ones in NSPR and NSS.
  dnl Changes to the cross environment here need to be accounted for in
  dnl the libIDL checks (below) and xpidl build.

  if test ! -d "$MACOS_SDK_DIR"; then
    AC_MSG_ERROR([SDK not found.  When using --with-macos-sdk, you must
specify a valid SDK.  SDKs are installed when the optional cross-development
tools are selected during the Xcode/Developer Tools installation.])
  fi

  CFLAGS="$CFLAGS -isysroot ${MACOS_SDK_DIR}"
  CXXFLAGS="$CXXFLAGS -isysroot ${MACOS_SDK_DIR}"

  dnl CPP/CXXCPP needs to be set for MOZ_CHECK_HEADER.
  CPP="$CPP -isysroot ${MACOS_SDK_DIR}"
  CXXCPP="$CXXCPP -isysroot ${MACOS_SDK_DIR}"

  AC_LANG_SAVE
  AC_MSG_CHECKING([for valid compiler/Mac OS X SDK combination])
  AC_LANG_CPLUSPLUS
  AC_TRY_COMPILE([#include <new>
                 int main() { return 0; }],
   result=yes,
   result=no)
  AC_LANG_RESTORE
  AC_MSG_RESULT($result)

  if test "$result" = "no" ; then
    AC_MSG_ERROR([The selected compiler and Mac OS X SDK are incompatible.])
  fi
fi

fi # COMPILE_ENVIRONMENT

if test -n "$MAKE"; then
  if test `echo $MAKE | grep -c make.py` != 1; then
     NOT_PYMAKE=$MAKE
  fi
fi

case "$host_os" in
mingw*)
    MOZ_PATH_PROGS(GMAKE, $GMAKE $NOT_PYMAKE make gmake, :)
    ;;
*)
    MOZ_PATH_PROGS(GMAKE, $GMAKE $NOT_PYMAKE gmake make, :)
    ;;
esac
if test "$GMAKE" = ":"; then
   AC_MSG_ERROR([GNU make not found])
fi

# MAKE will be set by client.mk, but still need this for standalone js builds
if test -z "$MAKE"; then
  MAKE=$GMAKE
fi

if test "$COMPILE_ENVIRONMENT"; then

AC_PATH_XTRA

XCFLAGS="$X_CFLAGS"

fi # COMPILE_ENVIRONMENT

dnl ========================================================
dnl set the defaults first
dnl ========================================================
AS_BIN=$AS
AR_LIST='$(AR) t'
AR_EXTRACT='$(AR) x'
AR_DELETE='$(AR) d'
AS='$(CC)'
AS_DASH_C_FLAG='-c'
DLL_PREFIX=lib
LIB_PREFIX=lib
DLL_SUFFIX=.so
OBJ_SUFFIX=o
LIB_SUFFIX=a
ASM_SUFFIX=s
IMPORT_LIB_SUFFIX=
TARGET_MD_ARCH=unix
DIRENT_INO=d_ino
MOZ_USER_DIR=".mozilla"

MOZ_FIX_LINK_PATHS='-Wl,-rpath-link,$(LIBXUL_DIST)/bin -Wl,-rpath-link,$(prefix)/lib'

USE_DEPENDENT_LIBS=1

_PLATFORM_DEFAULT_TOOLKIT=cairo-gtk2

if test -n "$CROSS_COMPILE"; then
    OS_TARGET="${target_os}"
    OS_ARCH=`echo $target_os | sed -e 's|/|_|g'`
    OS_RELEASE=
    case "${target_os}" in
        linux*)       OS_ARCH=Linux OS_TARGET=Linux ;;
        kfreebsd*-gnu) OS_ARCH=GNU_kFreeBSD OS_TARGET=GNU/kFreeBSD ;;
        gnu*)         OS_ARCH=GNU ;;
        solaris*)     OS_ARCH=SunOS OS_RELEASE=5 ;;
        mingw*)       OS_ARCH=WINNT OS_TARGET=WINNT ;;
        darwin*)      OS_ARCH=Darwin OS_TARGET=Darwin ;;
        dragonfly*)   OS_ARCH=DragonFly OS_TARGET=DragonFly ;;
        freebsd*)     OS_ARCH=FreeBSD OS_TARGET=FreeBSD ;;
        netbsd*)      OS_ARCH=NetBSD OS_TARGET=NetBSD ;;
        openbsd*)     OS_ARCH=OpenBSD OS_TARGET=OpenBSD ;;
    esac
    case "${target}" in
        *-android*|*-linuxandroid*) OS_ARCH=Linux OS_TARGET=Android ;;
    esac
else
    OS_TARGET=`uname -s`
    OS_ARCH=`uname -s | sed -e 's|/|_|g'`
    OS_RELEASE=`uname -r`
fi

# Before this used `uname -m` when not cross compiling
# but that breaks when you have a 64 bit kernel with a 32 bit userland.
OS_TEST="${target_cpu}"

HOST_OS_ARCH=`echo $host_os | sed -e 's|/|_|g'`

#######################################################################
# Master "Core Components" macros for getting the OS target           #
#######################################################################

#
# If OS_TARGET is not specified, it defaults to $(OS_ARCH), i.e., no
# cross-compilation.
#

#
# Define and override various archtecture-specific variables, including
# HOST_OS_ARCH
# OS_ARCH
# OS_TEST
# OS_TARGET
# OS_RELEASE
# OS_MINOR_RELEASE
#

case "$HOST_OS_ARCH" in
mingw*)
    HOST_OS_ARCH=WINNT
    ;;
darwin*)
    HOST_OS_ARCH=Darwin
    ;;
linux*)
    HOST_OS_ARCH=Linux
    ;;
kfreebsd*-gnu)
    HOST_OS_ARCH=GNU_kFreeBSD
    ;;
gnu*)
    HOST_OS_ARCH=GNU
    ;;
dragonfly*)
    HOST_OS_ARCH=DragonFly
    ;;
freebsd*)
    HOST_OS_ARCH=FreeBSD
    ;;
netbsd*)
    HOST_OS_ARCH=NetBSD
    ;;
openbsd*)
    HOST_OS_ARCH=OpenBSD
    ;;
solaris*)
    HOST_OS_ARCH=SunOS
    SOLARIS_SUNPRO_CC=
    SOLARIS_SUNPRO_CXX=
    if test -z "$GNU_CC"; then
        if test "`$CC -V 2>&1 | egrep -c 'Sun.*C '`" != "0"; then
            SOLARIS_SUNPRO_CC=1
       fi
    fi

    if test -z "$GNU_CXX"; then
       if test "`$CXX -V 2>&1 | egrep -c 'Sun.*C\+\+ '`" != "0"; then
           SOLARIS_SUNPRO_CXX=1
       fi
    fi
    AC_SUBST(SOLARIS_SUNPRO_CC)
    AC_SUBST(SOLARIS_SUNPRO_CXX)
    ;;
esac

case "$OS_ARCH" in
WINNT)
    if test -z "$CROSS_COMPILE" ; then
        OS_TEST=`uname -p`
    fi
    ;;
Windows_NT)
#
# If uname -s returns "Windows_NT", we assume that we are using
# the uname.exe in MKS toolkit.
#
# The -r option of MKS uname only returns the major version number.
# So we need to use its -v option to get the minor version number.
# Moreover, it doesn't have the -p option, so we need to use uname -m.
#
    OS_ARCH=WINNT
    OS_TARGET=WINNT
    OS_MINOR_RELEASE=`uname -v`
    if test "$OS_MINOR_RELEASE" = "00"; then
        OS_MINOR_RELEASE=0
    fi
    OS_RELEASE="${OS_RELEASE}.${OS_MINOR_RELEASE}"
    ;;
MINGW*_NT*)
#
# If uname -s returns MINGW32_NT-5.1, we assume that we are using
# the uname.exe in the MSYS tools.
#
    OS_RELEASE=`expr $OS_ARCH : '.*NT-\(.*\)'`
    OS_ARCH=WINNT
    OS_TARGET=WINNT
    ;;
AIX)
    OS_RELEASE=`uname -v`.`uname -r`
    OS_TEST=${target_cpu}
    if test -z "$GNU_CC"; then
        if test "`$CC -qversion 2>&1 | egrep -c 'IBM XL'`" != "0"; then
            AIX_IBM_XLC=1
        fi
    fi
    ;;
Darwin)
    case "${target_cpu}" in
    powerpc*)
        OS_TEST=ppc
        ;;
    i*86*)
        OS_TEST=i386
        ;;
    x86_64)
        OS_TEST=x86_64
        ;;
    *)
        if test -z "$CROSS_COMPILE" ; then
            OS_TEST=`uname -p`
        fi
        ;;
    esac
    ;;
esac

# Only set CPU_ARCH if we recognize the value of OS_TEST

case "$OS_TEST" in
*86 | i86pc)
    CPU_ARCH=x86
    ;;

powerpc64 | ppc64 | powerpc64le | ppc64le)
    CPU_ARCH=ppc64
    ;;

powerpc | ppc | rs6000)
    CPU_ARCH=ppc
    ;;

Alpha | alpha | ALPHA)
    CPU_ARCH=Alpha
    ;;

s390)
    CPU_ARCH=s390
    ;;

s390x)
    CPU_ARCH=s390x
    ;;

hppa* | parisc)
    CPU_ARCH=hppa
    ;;

sun4u | sparc*)
    CPU_ARCH=sparc
    ;;

x86_64 | ia64)
    CPU_ARCH="$OS_TEST"
    ;;

arm*)
    CPU_ARCH=arm
    ;;

mips|mipsel)
    CPU_ARCH="mips"
    ;;

aarch64*)
    CPU_ARCH=aarch64
    ;;

esac

if test -z "$OS_TARGET"; then
    OS_TARGET=$OS_ARCH
fi
OS_CONFIG="${OS_TARGET}${OS_RELEASE}"

dnl Set INTEL_ARCHITECTURE if we're compiling for x86-32 or x86-64.
dnl ===============================================================
INTEL_ARCHITECTURE=
case "$OS_TEST" in
    x86_64|i?86)
      INTEL_ARCHITECTURE=1
esac

dnl Configure platform-specific CPU architecture compiler options.
dnl ==============================================================
MOZ_ARCH_OPTS

dnl =================================================================
dnl Set up and test static assertion macros used to avoid AC_TRY_RUN,
dnl which is bad when cross compiling.
dnl =================================================================
if test "$COMPILE_ENVIRONMENT"; then
configure_static_assert_macros='
#define CONFIGURE_STATIC_ASSERT(condition) CONFIGURE_STATIC_ASSERT_IMPL(condition, __LINE__)
#define CONFIGURE_STATIC_ASSERT_IMPL(condition, line) CONFIGURE_STATIC_ASSERT_IMPL2(condition, line)
#define CONFIGURE_STATIC_ASSERT_IMPL2(condition, line) typedef int static_assert_line_##line[(condition) ? 1 : -1]
'

dnl test that the macros actually work:
AC_MSG_CHECKING(that static assertion macros used in autoconf tests work)
AC_CACHE_VAL(ac_cv_static_assertion_macros_work,
 [AC_LANG_SAVE
  AC_LANG_C
  ac_cv_static_assertion_macros_work="yes"
  AC_TRY_COMPILE([$configure_static_assert_macros],
                 [CONFIGURE_STATIC_ASSERT(1)],
                 ,
                 ac_cv_static_assertion_macros_work="no")
  AC_TRY_COMPILE([$configure_static_assert_macros],
                 [CONFIGURE_STATIC_ASSERT(0)],
                 ac_cv_static_assertion_macros_work="no",
                 )
  AC_LANG_CPLUSPLUS
  AC_TRY_COMPILE([$configure_static_assert_macros],
                 [CONFIGURE_STATIC_ASSERT(1)],
                 ,
                 ac_cv_static_assertion_macros_work="no")
  AC_TRY_COMPILE([$configure_static_assert_macros],
                 [CONFIGURE_STATIC_ASSERT(0)],
                 ac_cv_static_assertion_macros_work="no",
                 )
  AC_LANG_RESTORE
 ])
AC_MSG_RESULT("$ac_cv_static_assertion_macros_work")
if test "$ac_cv_static_assertion_macros_work" = "no"; then
    AC_MSG_ERROR([Compiler cannot compile macros used in autoconf tests.])
fi
fi # COMPILE_ENVIRONMENT

dnl ========================================================
dnl Android libstdc++, placed here so it can use MOZ_ARCH
dnl computed above.
dnl ========================================================

MOZ_ANDROID_STLPORT

dnl ========================================================
dnl Suppress Clang Argument Warnings
dnl ========================================================
if test -n "${CLANG_CC}${CLANG_CL}"; then
    _WARNINGS_CFLAGS="-Qunused-arguments ${_WARNINGS_CFLAGS}"
    CPPFLAGS="-Qunused-arguments ${CPPFLAGS}"
fi
if test -n "${CLANG_CXX}${CLANG_CL}"; then
    _WARNINGS_CXXFLAGS="-Qunused-arguments ${_WARNINGS_CXXFLAGS}"
fi

dnl ========================================================
dnl = Use Address Sanitizer
dnl ========================================================
MOZ_ARG_ENABLE_BOOL(address-sanitizer,
[  --enable-address-sanitizer       Enable Address Sanitizer (default=no)],
    MOZ_ASAN=1,
    MOZ_ASAN= )
if test -n "$MOZ_ASAN"; then
    MOZ_LLVM_HACKS=1
    AC_DEFINE(MOZ_ASAN)
    MOZ_PATH_PROG(LLVM_SYMBOLIZER, llvm-symbolizer)
fi
AC_SUBST(MOZ_ASAN)

dnl ========================================================
dnl = Use Memory Sanitizer
dnl ========================================================
MOZ_ARG_ENABLE_BOOL(memory-sanitizer,
[  --enable-memory-sanitizer       Enable Memory Sanitizer (default=no)],
    MOZ_MSAN=1,
    MOZ_MSAN= )
if test -n "$MOZ_MSAN"; then
    MOZ_LLVM_HACKS=1
    AC_DEFINE(MOZ_MSAN)
    MOZ_PATH_PROG(LLVM_SYMBOLIZER, llvm-symbolizer)
fi
AC_SUBST(MOZ_MSAN)

dnl ========================================================
dnl = Use Thread Sanitizer
dnl ========================================================
MOZ_ARG_ENABLE_BOOL(thread-sanitizer,
[  --enable-thread-sanitizer       Enable Thread Sanitizer (default=no)],
   MOZ_TSAN=1,
   MOZ_TSAN= )
if test -n "$MOZ_TSAN"; then
    MOZ_LLVM_HACKS=1
    AC_DEFINE(MOZ_TSAN)
    MOZ_PATH_PROG(LLVM_SYMBOLIZER, llvm-symbolizer)
fi
AC_SUBST(MOZ_TSAN)

# The LLVM symbolizer is used by all sanitizers
AC_SUBST(LLVM_SYMBOLIZER)

dnl ========================================================
dnl = Enable hacks required for LLVM instrumentations
dnl ========================================================
MOZ_ARG_ENABLE_BOOL(llvm-hacks,
[  --enable-llvm-hacks       Enable workarounds required for several LLVM instrumentations (default=no)],
    MOZ_LLVM_HACKS=1,
    MOZ_LLVM_HACKS= )
if test -n "$MOZ_LLVM_HACKS"; then
    MOZ_NO_WLZDEFS=1
fi

dnl ========================================================
dnl = Enable treating compiler warnings as errors
dnl ========================================================
MOZ_ARG_ENABLE_BOOL(warnings-as-errors,
[  --enable-warnings-as-errors
                          Enable treating warnings as errors],
    MOZ_ENABLE_WARNINGS_AS_ERRORS=1,
    MOZ_ENABLE_WARNINGS_AS_ERRORS=)

dnl ========================================================
dnl GNU specific defaults
dnl ========================================================
if test "$GNU_CC"; then
    # Per bug 719659 comment 2, some of the headers on ancient build machines
    # may require gnu89 inline semantics.  But otherwise, we use C99.
    # But on OS X we just use C99 plus GNU extensions, in order to fix
    # bug 917526.
    CFLAGS="$CFLAGS -std=gnu99"
    if test "${OS_ARCH}" != Darwin; then
        CFLAGS="$CFLAGS -fgnu89-inline"
    fi
    MKSHLIB='$(CXX) $(CXXFLAGS) $(DSO_PIC_CFLAGS) $(DSO_LDOPTS) -Wl,-h,$(DSO_SONAME) -o $@'
    MKCSHLIB='$(CC) $(CFLAGS) $(DSO_PIC_CFLAGS) $(DSO_LDOPTS) -Wl,-h,$(DSO_SONAME) -o $@'
    DSO_LDOPTS='-shared'
    if test "$GCC_USE_GNU_LD"; then
        # Some tools like ASan use a runtime library that is only
        # linked against executables, so we must allow undefined
        # symbols for shared objects in some cases.
        if test -z "$MOZ_NO_WLZDEFS"; then
            # Don't allow undefined symbols in libraries
            DSO_LDOPTS="$DSO_LDOPTS -Wl,-z,defs"
        fi
    fi
    WARNINGS_AS_ERRORS='-Werror'
    DSO_CFLAGS=''
    DSO_PIC_CFLAGS='-fPIC'
    ASFLAGS="$ASFLAGS -fPIC"
    AC_MSG_CHECKING([for --noexecstack option to as])
    _SAVE_CFLAGS=$CFLAGS
    CFLAGS="$CFLAGS -Wa,--noexecstack"
    AC_TRY_COMPILE(,,AC_MSG_RESULT([yes])
                     [ASFLAGS="$ASFLAGS -Wa,--noexecstack"],
                     AC_MSG_RESULT([no]))
    CFLAGS=$_SAVE_CFLAGS
    AC_MSG_CHECKING([for -z noexecstack option to ld])
    _SAVE_LDFLAGS=$LDFLAGS
    LDFLAGS="$LDFLAGS -Wl,-z,noexecstack"
    AC_TRY_LINK(,,AC_MSG_RESULT([yes]),
                  AC_MSG_RESULT([no])
                  LDFLAGS=$_SAVE_LDFLAGS)

    AC_MSG_CHECKING([for -z text option to ld])
    _SAVE_LDFLAGS=$LDFLAGS
    LDFLAGS="$LDFLAGS -Wl,-z,text"
    AC_TRY_LINK(,,AC_MSG_RESULT([yes])
                  [NSPR_LDFLAGS="$NSPR_LDFLAGS -Wl,-z,text"],
                  AC_MSG_RESULT([no])
                  LDFLAGS=$_SAVE_LDFLAGS)

    AC_MSG_CHECKING([for --build-id option to ld])
    _SAVE_LDFLAGS=$LDFLAGS
    LDFLAGS="$LDFLAGS -Wl,--build-id"
    AC_TRY_LINK(,,AC_MSG_RESULT([yes])
                  [NSPR_LDFLAGS="$NSPR_LDFLAGS -Wl,--build-id"],
                  AC_MSG_RESULT([no])
                  LDFLAGS=$_SAVE_LDFLAGS)

    # Turn on gcc/clang warnings:
    # https://gcc.gnu.org/onlinedocs/gcc-4.4.0/gcc/Warning-Options.html
    #
    # -Wall - turn on a lot of warnings
    # -Waddress - catches suspicious uses of memory addresses
    # -Wchar-subscripts - catches array index using signed char
    # -Wcomment - catches nested comments
    # -Wdeclaration-after-statement - MSVC doesn't like these
    # -Wempty-body - catches bugs, e.g. "if (c); foo();", few false positives
    # -Wendif-labels - catches `#else FOO` and `#endif FOO` not in comment
    # -Wenum-compare - catches comparison of different enum types
    # -Wignored-qualifiers - catches returns types with qualifiers like const
    # -Wimplicit-function-declaration - catches missing C function prototypes
    # -Wint-to-pointer-cast - catches cast to pointer from integer of different size
    # -Wmissing-braces - catches aggregate initializers missing nested braces
    # -Wmultichar - catches multicharacter integer constants like 'THIS'
    # -Wnon-literal-null-conversion - catches expressions used as a null pointer constant
    # -Wnonnull - catches NULL used with functions arguments marked as non-null
    # -Wparentheses - catches `if (a=b)` and operator precedence bugs
    # -Wpointer-arith - catches pointer arithmetic using NULL or sizeof(void)
    # -Wpointer-sign - catches mixing pointers to signed and unsigned types
    # -Wpointer-to-int-cast - catches casts from pointer to different sized int
    # -Wreturn-type - catches missing returns, zero false positives
    # -Wsequence-point - catches undefined order behavior like `a = a++`
    # -Wsign-compare - catches comparison of signed and unsigned types
    # -Wswitch - catches switches without all enum cases or default case
    # -Wtrigraphs - catches unlikely use of trigraphs
    # -Wtype-limits - catches overflow bugs, few false positives
    # -Wunknown-pragmas - catches unexpected #pragma directives
    # -Wwrite-strings - catches non-const char* pointers to string literals
    #
    _WARNINGS_CFLAGS="${_WARNINGS_CFLAGS} -Wall"
    _WARNINGS_CFLAGS="${_WARNINGS_CFLAGS} -Wdeclaration-after-statement"
    _WARNINGS_CFLAGS="${_WARNINGS_CFLAGS} -Wsign-compare"
    _WARNINGS_CFLAGS="${_WARNINGS_CFLAGS} -Wtype-limits"

    # Treat some warnings as errors if --enable-warnings-as-errors:
    if test "$MOZ_ENABLE_WARNINGS_AS_ERRORS"; then
        _WARNINGS_CFLAGS="${_WARNINGS_CFLAGS} -Werror=address"
        _WARNINGS_CFLAGS="${_WARNINGS_CFLAGS} -Werror=char-subscripts"
        _WARNINGS_CFLAGS="${_WARNINGS_CFLAGS} -Werror=comment"
        _WARNINGS_CFLAGS="${_WARNINGS_CFLAGS} -Werror=empty-body"
        _WARNINGS_CFLAGS="${_WARNINGS_CFLAGS} -Werror=endif-labels"
        _WARNINGS_CFLAGS="${_WARNINGS_CFLAGS} -Werror=enum-compare"
        _WARNINGS_CFLAGS="${_WARNINGS_CFLAGS} -Werror=ignored-qualifiers"
        _WARNINGS_CFLAGS="${_WARNINGS_CFLAGS} -Werror=implicit-function-declaration"
        _WARNINGS_CFLAGS="${_WARNINGS_CFLAGS} -Werror=int-to-pointer-cast"
        _WARNINGS_CFLAGS="${_WARNINGS_CFLAGS} -Werror=missing-braces"
        _WARNINGS_CFLAGS="${_WARNINGS_CFLAGS} -Werror=multichar"
        _WARNINGS_CFLAGS="${_WARNINGS_CFLAGS} -Werror=nonnull"
        _WARNINGS_CFLAGS="${_WARNINGS_CFLAGS} -Werror=parentheses"
        _WARNINGS_CFLAGS="${_WARNINGS_CFLAGS} -Werror=pointer-arith"
        _WARNINGS_CFLAGS="${_WARNINGS_CFLAGS} -Werror=pointer-sign"
        _WARNINGS_CFLAGS="${_WARNINGS_CFLAGS} -Werror=pointer-to-int-cast"
        _WARNINGS_CFLAGS="${_WARNINGS_CFLAGS} -Werror=return-type"
        _WARNINGS_CFLAGS="${_WARNINGS_CFLAGS} -Werror=sequence-point"
        _WARNINGS_CFLAGS="${_WARNINGS_CFLAGS} -Werror=switch"
        _WARNINGS_CFLAGS="${_WARNINGS_CFLAGS} -Werror=trigraphs"
        _WARNINGS_CFLAGS="${_WARNINGS_CFLAGS} -Werror=unknown-pragmas"
        _WARNINGS_CFLAGS="${_WARNINGS_CFLAGS} -Werror=write-strings"

        MOZ_C_SUPPORTS_WARNING(-Werror=, non-literal-null-conversion, ac_c_has_werror_non_literal_null_conversion)
    fi

    # Turn off the following warnings that -Wall turns on:
    # -Wno-unused - lots of violations in third-party code
    #
    _WARNINGS_CFLAGS="${_WARNINGS_CFLAGS} -Wno-unused"

    if test -z "$INTEL_CC" -a -z "$CLANG_CC"; then
       # Don't use -Wcast-align with ICC or clang
       case "$CPU_ARCH" in
           # And don't use it on hppa, ia64, sparc, arm, since it's noisy there
           hppa | ia64 | sparc | arm)
           ;;
           *)
        _WARNINGS_CFLAGS="${_WARNINGS_CFLAGS} -Wcast-align"
           ;;
       esac
    fi

    _DEFINES_CFLAGS='-include $(DEPTH)/js/src/js-confdefs.h -DMOZILLA_CLIENT'
    _USE_CPP_INCLUDE_FLAG=1

elif test "$SOLARIS_SUNPRO_CC"; then
    DSO_CFLAGS=''
    if test "$CPU_ARCH" = "sparc"; then
        # for Sun Studio on Solaris/SPARC
        DSO_PIC_CFLAGS='-xcode=pic32'
    else
        DSO_PIC_CFLAGS='-KPIC'
    fi
    _DEFINES_CFLAGS='$(ACDEFINES) -D_JS_CONFDEFS_H_ -DMOZILLA_CLIENT'
else
    MKSHLIB='$(LD) $(DSO_LDOPTS) -h $(DSO_SONAME) -o $@'
    MKCSHLIB='$(LD) $(DSO_LDOPTS) -h $(DSO_SONAME) -o $@'

    DSO_LDOPTS='-shared'
    if test "$GNU_LD"; then
        # Don't allow undefined symbols in libraries
        DSO_LDOPTS="$DSO_LDOPTS -z defs"
    fi

    DSO_CFLAGS=''
    DSO_PIC_CFLAGS='-KPIC'
    _DEFINES_CFLAGS='$(ACDEFINES) -D_JS_CONFDEFS_H_ -DMOZILLA_CLIENT'
fi

if test "$GNU_CXX"; then
    # Turn on gcc/clang warnings:
    # https://gcc.gnu.org/onlinedocs/gcc-4.4.0/gcc/Warning-Options.html
    #
    # -Wall - turn on a lot of warnings
    # -Wchar-subscripts - catches array index using signed char
    # -Wcomment - catches nested comments
    # -Wconversion-null - catches conversions between NULL and non-pointer types
    # -Wempty-body - catches bugs, e.g. "if (c); foo();", few false positives
    # -Wendif-labels - catches `#else FOO` and `#endif FOO` not in comment
    # -Wignored-qualifiers - catches returns types with qualifiers like const
    # -Wint-to-pointer-cast - catches cast to pointer from integer of different size
    # -Wmissing-braces - catches aggregate initializers missing nested braces
    # -Wnon-literal-null-conversion - catches expressions used as a null pointer constant
    # -Woverloaded-virtual - function declaration hides virtual function from base class
    # -Wparentheses - catches `if (a=b)` and operator precedence bugs
    # -Wpointer-arith - catches pointer arithmetic using NULL or sizeof(void)
    # -Wpointer-to-int-cast - catches casts from pointer to different sized int
    # -Wreorder - catches ctor initializer list not matching class definition order
    # -Wreturn-type - catches missing returns, zero false positives
    # -Wsequence-point - catches undefined order behavior like `a = a++`
    # -Wsign-compare - catches comparison of signed and unsigned types
    # -Wswitch - catches switches without all enum cases or default case
    # -Wtrigraphs - catches unlikely use of trigraphs
    # -Wtype-limits - catches overflow bugs, few false positives
    # -Wunknown-pragmas - catches unexpected #pragma directives
    # -Wunused-label - catches unused goto labels
    # -Wunused-value - catches unused expression results
    # -Wwrite-strings - catches non-const char* pointers to string literals
    #
    _WARNINGS_CXXFLAGS="${_WARNINGS_CXXFLAGS} -Wall"
    _WARNINGS_CXXFLAGS="${_WARNINGS_CXXFLAGS} -Wsign-compare"
    _WARNINGS_CXXFLAGS="${_WARNINGS_CXXFLAGS} -Wtype-limits"

    # Treat some warnings as errors if --enable-warnings-as-errors:
    if test "$MOZ_ENABLE_WARNINGS_AS_ERRORS"; then
        _WARNINGS_CXXFLAGS="${_WARNINGS_CXXFLAGS} -Werror=char-subscripts"
        _WARNINGS_CXXFLAGS="${_WARNINGS_CXXFLAGS} -Werror=comment"
        _WARNINGS_CXXFLAGS="${_WARNINGS_CXXFLAGS} -Werror=endif-labels"
        _WARNINGS_CXXFLAGS="${_WARNINGS_CXXFLAGS} -Werror=ignored-qualifiers"
        _WARNINGS_CXXFLAGS="${_WARNINGS_CXXFLAGS} -Werror=int-to-pointer-cast"
        _WARNINGS_CXXFLAGS="${_WARNINGS_CXXFLAGS} -Werror=missing-braces"
        _WARNINGS_CXXFLAGS="${_WARNINGS_CXXFLAGS} -Werror=overloaded-virtual"
        _WARNINGS_CXXFLAGS="${_WARNINGS_CXXFLAGS} -Werror=parentheses"
        _WARNINGS_CXXFLAGS="${_WARNINGS_CXXFLAGS} -Werror=pointer-arith"
        _WARNINGS_CXXFLAGS="${_WARNINGS_CXXFLAGS} -Werror=reorder"
        _WARNINGS_CXXFLAGS="${_WARNINGS_CXXFLAGS} -Werror=return-type"
        _WARNINGS_CXXFLAGS="${_WARNINGS_CXXFLAGS} -Werror=sequence-point"
        _WARNINGS_CXXFLAGS="${_WARNINGS_CXXFLAGS} -Werror=switch"
        _WARNINGS_CXXFLAGS="${_WARNINGS_CXXFLAGS} -Werror=trigraphs"
        _WARNINGS_CXXFLAGS="${_WARNINGS_CXXFLAGS} -Werror=unknown-pragmas"
        _WARNINGS_CXXFLAGS="${_WARNINGS_CXXFLAGS} -Werror=unused-label"
        _WARNINGS_CXXFLAGS="${_WARNINGS_CXXFLAGS} -Werror=unused-value"
        _WARNINGS_CXXFLAGS="${_WARNINGS_CXXFLAGS} -Werror=write-strings"

        MOZ_CXX_SUPPORTS_WARNING(-Werror=, conversion-null, ac_cxx_has_werror_conversion_null)
        MOZ_CXX_SUPPORTS_WARNING(-Werror=, non-literal-null-conversion, ac_cxx_has_werror_non_literal_null_conversion)
    fi

    # Turn off the following warnings that -Wall turns on:
    # -Wno-invalid-offsetof - we use offsetof on non-POD types frequently
    #
    _WARNINGS_CXXFLAGS="${_WARNINGS_CXXFLAGS} -Wno-invalid-offsetof"

    if test -z "$INTEL_CXX" -a -z "$CLANG_CXX"; then
       # Don't use -Wcast-align with ICC or clang
       case "$CPU_ARCH" in
           # And don't use it on hppa, ia64, sparc, arm, since it's noisy there
           hppa | ia64 | sparc | arm)
           ;;
           *)
        _WARNINGS_CXXFLAGS="${_WARNINGS_CXXFLAGS} -Wcast-align"
           ;;
       esac
    fi

    _DEFINES_CXXFLAGS='-DMOZILLA_CLIENT -include $(DEPTH)/js/src/js-confdefs.h'
    _USE_CPP_INCLUDE_FLAG=1

    # Recent clang and gcc support C++11 deleted functions without warnings if
    # compiling with -std=c++0x or -std=gnu++0x (or c++11 or gnu++11 in very new
    # versions).  We can't use -std=c++0x yet, so gcc's support must remain
    # unused.  But clang's warning can be disabled, so when compiling with clang
    # we use it to opt out of the warning, enabling (macro-encapsulated) use of
    # deleted function syntax.
    if test "$CLANG_CXX"; then
        _WARNINGS_CXXFLAGS="${_WARNINGS_CXXFLAGS} -Wno-c++0x-extensions"
        MOZ_CXX_SUPPORTS_WARNING(-Wno-, extended-offsetof, ac_cxx_has_wno_extended_offsetof)
    fi

else
    _DEFINES_CXXFLAGS='-DMOZILLA_CLIENT -D_JS_CONFDEFS_H_ $(ACDEFINES)'
fi

dnl gcc can come with its own linker so it is better to use the pass-thru calls
dnl MKSHLIB_FORCE_ALL is used to force the linker to include all object
dnl files present in an archive. MKSHLIB_UNFORCE_ALL reverts the linker to
dnl normal behavior.
dnl ========================================================
MKSHLIB_FORCE_ALL=
MKSHLIB_UNFORCE_ALL=

if test "$COMPILE_ENVIRONMENT"; then
if test "$GNU_CC"; then
  AC_MSG_CHECKING(whether ld has archive extraction flags)
  AC_CACHE_VAL(ac_cv_mkshlib_force_and_unforce,
   [_SAVE_LDFLAGS=$LDFLAGS; _SAVE_LIBS=$LIBS
    ac_cv_mkshlib_force_and_unforce="no"
    exec 3<&0 <<LOOP_INPUT
	force="-Wl,--whole-archive";   unforce="-Wl,--no-whole-archive"
	force="-Wl,-z -Wl,allextract"; unforce="-Wl,-z -Wl,defaultextract"
	force="-Wl,-all";              unforce="-Wl,-none"
LOOP_INPUT
    while read line
    do
      eval $line
      LDFLAGS=$force
      LIBS=$unforce
      AC_TRY_LINK(,, ac_cv_mkshlib_force_and_unforce=$line; break)
    done
    exec 0<&3 3<&-
    LDFLAGS=$_SAVE_LDFLAGS; LIBS=$_SAVE_LIBS
   ])
  if test "$ac_cv_mkshlib_force_and_unforce" = "no"; then
    AC_MSG_RESULT(no)
  else
    AC_MSG_RESULT(yes)
    eval $ac_cv_mkshlib_force_and_unforce
    MKSHLIB_FORCE_ALL=$force
    MKSHLIB_UNFORCE_ALL=$unforce
  fi
fi # GNU_CC
fi # COMPILE_ENVIRONMENT

dnl ========================================================
dnl Checking for 64-bit OS
dnl ========================================================
if test "$COMPILE_ENVIRONMENT"; then
AC_LANG_SAVE
AC_LANG_C
AC_MSG_CHECKING(for 64-bit OS)
AC_TRY_COMPILE([$configure_static_assert_macros],
               [CONFIGURE_STATIC_ASSERT(sizeof(void*) == 8)],
               result="yes", result="no")
AC_MSG_RESULT("$result")
if test "$result" = "yes"; then
    AC_DEFINE(HAVE_64BIT_BUILD)
    HAVE_64BIT_BUILD=1
fi
AC_SUBST(HAVE_64BIT_BUILD)
AC_LANG_RESTORE
fi # COMPILE_ENVIRONMENT

dnl ========================================================
dnl = Use profiling compile flags
dnl ========================================================
MOZ_ARG_ENABLE_BOOL(profiling,
[  --enable-profiling      Set compile flags necessary for using sampling profilers (e.g. shark, perf)],
    MOZ_PROFILING=1,
    MOZ_PROFILING= )

dnl ========================================================
dnl System overrides of the defaults for host
dnl ========================================================
case "$host" in
*mingw*)
    if test -n "$_WIN32_MSVC"; then
        HOST_AR=lib
        HOST_AR_FLAGS='-NOLOGO -OUT:$@'
        HOST_CFLAGS="$HOST_CFLAGS -TC -nologo"
        HOST_RANLIB='echo ranlib'
    else
        HOST_CFLAGS="$HOST_CFLAGS -mwindows"
    fi
    HOST_CFLAGS="$HOST_CFLAGS -DXP_WIN32 -DXP_WIN -DWIN32 -D_WIN32 -DNO_X11 -D_CRT_SECURE_NO_WARNINGS"
    HOST_NSPR_MDCPUCFG='\"md/_winnt.cfg\"'
    HOST_OPTIMIZE_FLAGS="${HOST_OPTIMIZE_FLAGS=-O2}"
    HOST_BIN_SUFFIX=.exe
    case "$host" in
    *mingw*)
        PERL="/bin/sh ${_topsrcdir}/build/msys-perl-wrapper"
        ;;
    esac

    case "${host_cpu}" in
    i*86)
        if test -n "$_WIN32_MSVC"; then
            HOST_LDFLAGS="$HOST_LDFLAGS -MACHINE:X86"
        fi
        ;;
    x86_64)
        if test -n "$_WIN32_MSVC"; then
            HOST_LDFLAGS="$HOST_LDFLAGS -MACHINE:X64"
        fi
        HOST_CFLAGS="$HOST_CFLAGS -D_AMD64_"
        ;;
    esac
    ;;

*-darwin*)
    HOST_CFLAGS="$HOST_CFLAGS -DXP_UNIX -DXP_MACOSX -DNO_X11"
    HOST_NSPR_MDCPUCFG='\"md/_darwin.cfg\"'
    HOST_OPTIMIZE_FLAGS="${HOST_OPTIMIZE_FLAGS=-O3}"
    ;;

*-linux*|*-kfreebsd*-gnu|*-gnu*)
    HOST_CFLAGS="$HOST_CFLAGS -DXP_UNIX"
    HOST_NSPR_MDCPUCFG='\"md/_linux.cfg\"'
    HOST_OPTIMIZE_FLAGS="${HOST_OPTIMIZE_FLAGS=-O3}"
    ;;

*)
    HOST_CFLAGS="$HOST_CFLAGS -DXP_UNIX"
    HOST_OPTIMIZE_FLAGS="${HOST_OPTIMIZE_FLAGS=-O2}"
    ;;
esac

MOZ_DOING_LTO(lto_is_enabled)

dnl ========================================================
dnl System overrides of the defaults for target
dnl ========================================================

case "$target" in
*-aix*)
    AC_DEFINE(AIX)
    if test ! "$GNU_CC"; then
        if test ! "$HAVE_64BIT_BUILD"; then
            # Compiling with Visual Age C++ object model compat is the
            # default. To compile with object model ibm, add
            # AIX_OBJMODEL=ibm to .mozconfig.
            if test "$AIX_OBJMODEL" = "ibm"; then
                CXXFLAGS="$CXXFLAGS -qobjmodel=ibm"
            else
                AIX_OBJMODEL=compat
            fi
        else
            AIX_OBJMODEL=compat
        fi
        AC_SUBST(AIX_OBJMODEL)
        DSO_LDOPTS='-qmkshrobj=1'
        DSO_CFLAGS='-qflag=w:w'
        DSO_PIC_CFLAGS=
        LDFLAGS="$LDFLAGS -Wl,-brtl -blibpath:/usr/lib:/lib"
        MOZ_FIX_LINK_PATHS=
        MKSHLIB='$(CXX) $(DSO_LDOPTS) -o $@'
        MKCSHLIB='$(CC) $(DSO_LDOPTS) -o $@'
        if test "$COMPILE_ENVIRONMENT"; then
            AC_LANG_SAVE
            AC_LANG_CPLUSPLUS
            AC_MSG_CHECKING([for IBM XLC/C++ compiler version >= 9.0.0.7])
            AC_TRY_COMPILE([],
                [#if (__IBMCPP__ < 900)
                 #error "Bad compiler"
                 #endif],
                _BAD_COMPILER=,_BAD_COMPILER=1)
            if test -n "$_BAD_COMPILER"; then
                AC_MSG_RESULT([no])
                AC_MSG_ERROR([IBM XLC/C++ 9.0.0.7 or higher is required to build.])
            else
                AC_MSG_RESULT([yes])
            fi
            AC_LANG_RESTORE
            TARGET_COMPILER_ABI="ibmc"
            CC_VERSION=`lslpp -Lcq vac.C 2>/dev/null | awk -F: '{ print $3 }'`
            CXX_VERSION=`lslpp -Lcq vacpp.cmp.core 2>/dev/null | awk -F: '{ print $3 }'`
        fi
    fi
    case "${target_os}" in
    aix4.1*)
        DLL_SUFFIX='_shr.a'
        ;;
    esac
    if test "$COMPILE_ENVIRONMENT"; then
        MOZ_CHECK_HEADERS(sys/inttypes.h)
    fi
    AC_DEFINE(NSCAP_DISABLE_DEBUG_PTR_TYPES)
    ;;

*-darwin*)
    MKSHLIB='$(CXX) $(CXXFLAGS) $(DSO_PIC_CFLAGS) $(DSO_LDOPTS) -o $@'
    MKCSHLIB='$(CC) $(CFLAGS) $(DSO_PIC_CFLAGS) $(DSO_LDOPTS) -o $@'
    MOZ_OPTIMIZE_FLAGS="-O3 -fno-stack-protector"
    CFLAGS="$CFLAGS -fno-common"
    CXXFLAGS="$CXXFLAGS -fno-common"
    DLL_SUFFIX=".dylib"
    DSO_LDOPTS=''
    STRIP="$STRIP -x -S"
    _PLATFORM_DEFAULT_TOOLKIT='cairo-cocoa'
    TARGET_NSPR_MDCPUCFG='\"md/_darwin.cfg\"'
    LDFLAGS="$LDFLAGS -lobjc"
    # The ExceptionHandling framework is needed for Objective-C exception
    # logging code in nsObjCExceptions.h. Currently we only use that in debug
    # builds.
    _SAVE_LDFLAGS=$LDFLAGS
     AC_MSG_CHECKING([for -framework ExceptionHandling])
    LDFLAGS="$LDFLAGS -framework ExceptionHandling"
    AC_TRY_LINK(,[return 0;],
                ac_cv_have_framework_exceptionhandling="yes",
                ac_cv_have_framework_exceptionhandling="no")
    AC_MSG_RESULT([$ac_cv_have_framework_exceptionhandling])
    if test  "$ac_cv_have_framework_exceptionhandling" = "yes"; then
      MOZ_DEBUG_LDFLAGS="$MOZ_DEBUG_LDFLAGS -framework ExceptionHandling";
    fi
    LDFLAGS=$_SAVE_LDFLAGS

    if test "x$lto_is_enabled" = "xyes"; then
        echo "Skipping -dead_strip because lto is enabled."
    dnl DTrace and -dead_strip don't interact well. See bug 403132.
    dnl ===================================================================
    elif test "x$enable_dtrace" = "xyes"; then
        echo "Skipping -dead_strip because DTrace is enabled. See bug 403132."
    else
        dnl check for the presence of the -dead_strip linker flag
        AC_MSG_CHECKING([for -dead_strip option to ld])
        _SAVE_LDFLAGS=$LDFLAGS
        LDFLAGS="$LDFLAGS -Wl,-dead_strip"
        AC_TRY_LINK(,[return 0;],_HAVE_DEAD_STRIP=1,_HAVE_DEAD_STRIP=)
        if test -n "$_HAVE_DEAD_STRIP" ; then
            AC_MSG_RESULT([yes])
            MOZ_OPTIMIZE_LDFLAGS="-Wl,-dead_strip"
        else
            AC_MSG_RESULT([no])
        fi

        LDFLAGS=$_SAVE_LDFLAGS
    fi
    MOZ_FIX_LINK_PATHS='-Wl,-executable_path,$(LIBXUL_DIST)/bin'
    ;;

ia64*-hpux*)
    DLL_SUFFIX=".so"
    if test ! "$GNU_CC"; then
       DSO_LDOPTS='-b'
       DSO_CFLAGS=""
       DSO_PIC_CFLAGS=
       MKSHLIB='$(CXX) $(CXXFLAGS) $(DSO_LDOPTS) -o $@'
       MKCSHLIB='$(CC) $(CFLAGS) $(DSO_LDOPTS) -o $@'
       CXXFLAGS="$CXXFLAGS -Wc,-ansi_for_scope,on"
    else
       DSO_LDOPTS='-b -E'
       MKSHLIB='$(LD) $(DSO_LDOPTS) -o $@'
       MKCSHLIB='$(LD) $(DSO_LDOPTS) -o $@'
    fi
    MOZ_FIX_LINK_PATHS=
    AC_DEFINE(NSCAP_DISABLE_DEBUG_PTR_TYPES)
    AC_DEFINE(_LARGEFILE64_SOURCE)
    ;;

*-hpux*)
    DLL_SUFFIX=".sl"
    if test ! "$GNU_CC"; then
    	DSO_LDOPTS='-b -Wl,+s'
    	DSO_CFLAGS=""
    	DSO_PIC_CFLAGS="+Z"
    	MKSHLIB='$(CXX) $(CXXFLAGS) $(DSO_LDOPTS) -L$(LIBXUL_DIST)/bin -o $@'
    	MKCSHLIB='$(LD) -b +s -L$(LIBXUL_DIST)/bin -o $@'
        CXXFLAGS="$CXXFLAGS -Wc,-ansi_for_scope,on"
    else
        DSO_LDOPTS='-b -E +s'
        MKSHLIB='$(LD) $(DSO_LDOPTS) -L$(LIBXUL_DIST)/bin -L$(LIBXUL_DIST)/lib -o $@'
        MKCSHLIB='$(LD) $(DSO_LDOPTS) -L$(LIBXUL_DIST)/bin -L$(LIBXUL_DIST)/lib -o $@'
    fi
    MOZ_POST_PROGRAM_COMMAND='chatr +s enable'
    AC_DEFINE(NSCAP_DISABLE_DEBUG_PTR_TYPES)
    ;;

*-android*|*-linuxandroid*)
    AC_DEFINE(NO_PW_GECOS)
    no_x=yes
    _PLATFORM_DEFAULT_TOOLKIT=cairo-android
    TARGET_NSPR_MDCPUCFG='\"md/_linux.cfg\"'

    MOZ_GFX_OPTIMIZE_MOBILE=1
    MOZ_OPTIMIZE_FLAGS="-O3 -fno-reorder-functions"
    if test -z "$CLANG_CC"; then
       MOZ_OPTIMIZE_FLAGS="-freorder-blocks $MOZ_OPTIMIZE_FLAGS"
    fi
    # The Maemo builders don't know about this flag
    MOZ_ARM_VFP_FLAGS="-mfpu=vfp"
    ;;

*-*linux*)
    # Note: both GNU_CC and INTEL_CC are set when using Intel's C compiler.
    # Similarly for GNU_CXX and INTEL_CXX.
    if test "$INTEL_CC" -o "$INTEL_CXX"; then
        # -Os has been broken on Intel's C/C++ compilers for quite a
        # while; Intel recommends against using it.
        MOZ_OPTIMIZE_FLAGS="-O2"
    elif test "$GNU_CC" -o "$GNU_CXX"; then
        MOZ_PGO_OPTIMIZE_FLAGS="-O3"
        MOZ_OPTIMIZE_FLAGS="-O3"
        if test -z "$CLANG_CC"; then
           MOZ_OPTIMIZE_FLAGS="-freorder-blocks $MOZ_OPTIMIZE_FLAGS"
        fi
    fi

    TARGET_NSPR_MDCPUCFG='\"md/_linux.cfg\"'

    case "${target_cpu}" in
    alpha*)
    	CFLAGS="$CFLAGS -mieee"
    	CXXFLAGS="$CXXFLAGS -mieee"
    ;;
    esac

    if test -z "$MC"; then
        MC=mc.exe
    fi
    ;;

*-mingw*)
    DSO_CFLAGS=
    DSO_PIC_CFLAGS=
    DLL_SUFFIX=.dll
    RC=rc.exe
    MC=mc.exe
    if test -n "$GNU_CC" -o -n "$CLANG_CC"; then
        CC="$CC -mwindows"
        CXX="$CXX -mwindows"
        CPP="$CPP -mwindows"
        CFLAGS="$CFLAGS -mms-bitfields"
        CXXFLAGS="$CXXFLAGS -mms-bitfields"
        DSO_LDOPTS='-shared'
        MKSHLIB='$(CXX) $(DSO_LDOPTS) -o $@'
        MKCSHLIB='$(CC) $(DSO_LDOPTS) -o $@'
        RC='$(WINDRES)'
        # Use static libgcc and libstdc++
        LDFLAGS="$LDFLAGS -static"
        # Use temp file for windres (bug 213281)
        RCFLAGS='-O coff --use-temp-file'
        # mingw doesn't require kernel32, user32, and advapi32 explicitly
        LIBS="$LIBS -lgdi32 -lwinmm -lwsock32 -lpsapi"
        MOZ_FIX_LINK_PATHS=
        DLL_PREFIX=
        IMPORT_LIB_SUFFIX=a

        WIN32_CONSOLE_EXE_LDFLAGS=-mconsole
        WIN32_GUI_EXE_LDFLAGS=-mwindows

        # We use mix of both POSIX and Win32 printf format across the tree, so format
        # warnings are useless on mingw.
        MOZ_C_SUPPORTS_WARNING(-Wno-, format, ac_c_has_wno_format)
        MOZ_CXX_SUPPORTS_WARNING(-Wno-, format, ac_cxx_has_wno_format)
    else
        TARGET_COMPILER_ABI=msvc
        HOST_CC='$(CC)'
        HOST_CXX='$(CXX)'
        HOST_LD='$(LD)'
        if test "$AS_BIN"; then
            AS="$(basename "$AS_BIN")"
        fi
        AR='lib'
        AR_FLAGS='-NOLOGO -OUT:$@'
        AR_EXTRACT=
        RANLIB='echo not_ranlib'
        STRIP='echo not_strip'
        PKG_SKIP_STRIP=1
        XARGS=xargs
        DOXYGEN=:
        ASM_SUFFIX=asm
        OBJ_SUFFIX=obj
        LIB_SUFFIX=lib
        DLL_PREFIX=
        LIB_PREFIX=
        IMPORT_LIB_SUFFIX=lib
        MKSHLIB='$(LD) -NOLOGO -DLL -OUT:$@ -PDB:$(LINK_PDBFILE) $(DSO_LDOPTS)'
        MKCSHLIB='$(LD) -NOLOGO -DLL -OUT:$@ -PDB:$(LINK_PDBFILE) $(DSO_LDOPTS)'
        MKSHLIB_FORCE_ALL=
        MKSHLIB_UNFORCE_ALL=
        dnl Set subsystem version 5 for Windows XP.
        if test "$CPU_ARCH" = "x86"; then
            WIN32_SUBSYSTEM_VERSION=5.01
        else
            WIN32_SUBSYSTEM_VERSION=6.01
        fi
        WIN32_CONSOLE_EXE_LDFLAGS=-SUBSYSTEM:CONSOLE,$WIN32_SUBSYSTEM_VERSION
        WIN32_GUI_EXE_LDFLAGS=-SUBSYSTEM:WINDOWS,$WIN32_SUBSYSTEM_VERSION
        DSO_LDOPTS=-SUBSYSTEM:WINDOWS,$WIN32_SUBSYSTEM_VERSION
        _USE_CPP_INCLUDE_FLAG=1
        _DEFINES_CFLAGS='-FI $(DEPTH)/js/src/js-confdefs.h -DMOZILLA_CLIENT'
        _DEFINES_CXXFLAGS='-FI $(DEPTH)/js/src/js-confdefs.h -DMOZILLA_CLIENT'
        CFLAGS="$CFLAGS -W3 -Gy"
        CXXFLAGS="$CXXFLAGS -W3 -Gy"
        if test "$CPU_ARCH" = "x86"; then
            dnl VS2012+ defaults to -arch:SSE2.
            CFLAGS="$CFLAGS -arch:IA32"
            CXXFLAGS="$CXXFLAGS -arch:IA32"
        fi
        dnl VS2013+ requires -FS when parallel building by make -jN.
        dnl If nothing, compiler sometimes causes C1041 error.
        CFLAGS="$CFLAGS -FS"
        CXXFLAGS="$CXXFLAGS -FS"
        # khuey says we can safely ignore MSVC warning C4251
        # MSVC warning C4244 (implicit type conversion may lose data) warns
        # and requires workarounds for perfectly valid code.  Also, GCC/clang
        # don't warn about it by default. So for consistency/sanity, we turn
        # it off on MSVC, too.
        # MSVC warning C4267 warns for narrowing type conversions from size_t
        # to 32-bit integer types on 64-bit platforms.  Since this is virtually
        # the same thing as C4244, we disable C4267, too.
        CFLAGS="$CFLAGS -wd4244 -wd4267"
        CXXFLAGS="$CXXFLAGS -wd4244 -wd4267 -wd4251"
        # make 'foo == bar;' error out
        CFLAGS="$CFLAGS -we4553"
        CXXFLAGS="$CXXFLAGS -we4553"
        LIBS="$LIBS kernel32.lib user32.lib gdi32.lib winmm.lib wsock32.lib advapi32.lib psapi.lib"
        MOZ_DEBUG_LDFLAGS='-DEBUG -DEBUGTYPE:CV'
        WARNINGS_AS_ERRORS='-WX'
        MOZ_OPTIMIZE_FLAGS="-O2"
        MOZ_FIX_LINK_PATHS=
        # Disable these flags on clang-cl since it doesn't ignore unknown arguments by default, and
        # autoconf insists on passing $LDFLAGS to the compiler.
        if test -z "$CLANG_CL"; then
            LDFLAGS="$LDFLAGS -LARGEADDRESSAWARE -NXCOMPAT"
            if test -z "$DEVELOPER_OPTIONS"; then
                LDFLAGS="$LDFLAGS -RELEASE"
            fi
        fi
        dnl For profile-guided optimization
        PROFILE_GEN_CFLAGS="-GL"
        PROFILE_GEN_LDFLAGS="-LTCG:PGINSTRUMENT"
        dnl XXX: PGO builds can fail with warnings treated as errors,
        dnl specifically "no profile data available" appears to be
        dnl treated as an error sometimes. This might be a consequence
        dnl of using WARNINGS_AS_ERRORS in some modules, combined
        dnl with the linker doing most of the work in the whole-program
        dnl optimization/PGO case. I think it's probably a compiler bug,
        dnl but we work around it here.
        PROFILE_USE_CFLAGS="-GL -wd4624 -wd4952"
        dnl XXX: should be -LTCG:PGOPTIMIZE, but that fails on libxul.
        dnl Probably also a compiler bug, but what can you do?
        PROFILE_USE_LDFLAGS="-LTCG:PGUPDATE"
        LDFLAGS="$LDFLAGS -DYNAMICBASE"
    fi
    AC_DEFINE(HAVE_SNPRINTF)
    AC_DEFINE(HAVE__MSIZE)
    AC_DEFINE(_WINDOWS)
    AC_DEFINE(WIN32)
    AC_DEFINE(XP_WIN)
    AC_DEFINE(XP_WIN32)
    AC_DEFINE(HW_THREADS)
    AC_DEFINE(STDC_HEADERS)
    AC_DEFINE(WIN32_LEAN_AND_MEAN)
    TARGET_MD_ARCH=win32
    _PLATFORM_DEFAULT_TOOLKIT='cairo-windows'
    BIN_SUFFIX='.exe'
    MOZ_USER_DIR="Mozilla"

    dnl Hardcode to win95 for now - cls
    TARGET_NSPR_MDCPUCFG='\"md/_win95.cfg\"'

    dnl set NO_X11 defines here as the general check is skipped on win32
    no_x=yes
    AC_DEFINE(NO_X11)

    case "$host" in
    *-mingw*)
        if test -z "$MOZ_TOOLS"; then
            AC_MSG_ERROR([MOZ_TOOLS is not set])
        fi
        MOZ_TOOLS_DIR=`cd $MOZ_TOOLS && pwd -W`
        if test "$?" != "0" -o -z "$MOZ_TOOLS_DIR"; then
            AC_MSG_ERROR([cd \$MOZ_TOOLS failed. MOZ_TOOLS ==? $MOZ_TOOLS])
        fi
        MOZ_TOOLS_BIN_DIR="$(cd "$MOZ_TOOLS_DIR/bin" && pwd)"
        if test `echo ${PATH}: | grep -ic "$MOZ_TOOLS_BINDIR:"` = 0; then
            AC_MSG_ERROR([\$MOZ_TOOLS\\bin must be in your path.])
        fi
        ;;
    esac

    case "$host_os" in
    cygwin*|msvc*|mks*)
        AC_MSG_ERROR([Using a Cygwin build environment is unsupported. Configure cannot check for presence of necessary headers. Please upgrade to MozillaBuild; see https://developer.mozilla.org/en/Windows_Build_Prerequisites.])
        ;;
    esac

    case "$target" in
    i*86-*)
        if test "$HAVE_64BIT_BUILD"; then
            AC_MSG_ERROR([You are targeting i386 but using the 64-bit compiler.])
        fi

        if test -n "$GNU_CC"; then
            CFLAGS="$CFLAGS -mstackrealign -fno-keep-inline-dllexport"
            CXXFLAGS="$CXXFLAGS -mstackrealign -fno-keep-inline-dllexport"
            LDFLAGS="$LDFLAGS -Wl,--large-address-aware"
        else
            DSO_LDOPTS="$DSO_LDOPTS -MACHINE:X86"
            # Disable this flag on clang-cl since it doesn't ignore unknown arguments by default, and
            # autoconf insists on passing $LDFLAGS to the compiler.
            if test -z "$CLANG_CL"; then
                LDFLAGS="$LDFLAGS -SAFESEH"
            fi
        fi

    	AC_DEFINE(_X86_)
	;;
    x86_64-*)
        if test -n "$_WIN32_MSVC"; then
            DSO_LDOPTS="$DSO_LDOPTS -MACHINE:X64"
        fi
        AC_DEFINE(_AMD64_)
        ;;
    *)
    	AC_DEFINE(_CPU_ARCH_NOT_DEFINED)
	;;
    esac
    ;;

*-netbsd*)
    DSO_CFLAGS=''
    CFLAGS="$CFLAGS -Dunix"
    CXXFLAGS="$CXXFLAGS -Dunix"
    if $CC -E - -dM </dev/null | grep __ELF__ >/dev/null; then
        DLL_SUFFIX=".so"
        DSO_PIC_CFLAGS='-fPIC -DPIC'
        DSO_LDOPTS='-shared'
	BIN_FLAGS='-Wl,--export-dynamic'
    else
    	DSO_PIC_CFLAGS='-fPIC -DPIC'
    	DLL_SUFFIX=".so.1.0"
    	DSO_LDOPTS='-shared'
    fi
    # This will fail on a.out systems prior to 1.5.1_ALPHA.
    MKSHLIB_FORCE_ALL='-Wl,--whole-archive'
    MKSHLIB_UNFORCE_ALL='-Wl,--no-whole-archive'
    if test "$LIBRUNPATH"; then
	DSO_LDOPTS="-Wl,-R$LIBRUNPATH $DSO_LDOPTS"
    fi
    MKSHLIB='$(CXX) $(CXXFLAGS) $(DSO_PIC_CFLAGS) $(DSO_LDOPTS) -Wl,-soname,$(DSO_SONAME) -o $@'
    MKCSHLIB='$(CC) $(CFLAGS) $(DSO_PIC_CFLAGS) $(DSO_LDOPTS) -Wl,-soname,$(DSO_SONAME) -o $@'
    ;;

*-openbsd*)
    DLL_SUFFIX=".so.1.0"
    DSO_CFLAGS=''
    DSO_PIC_CFLAGS='-fPIC'
    DSO_LDOPTS='-shared -fPIC'
    if test "$LIBRUNPATH"; then
	DSO_LDOPTS="-R$LIBRUNPATH $DSO_LDOPTS"
    fi
    ;;

*-solaris*)
    AC_DEFINE(SOLARIS)
    TARGET_NSPR_MDCPUCFG='\"md/_solaris.cfg\"'
    if test -z "$CROSS_COMPILE" && pkginfo -q SUNWpr && pkginfo -q SUNWprd; then
       NO_NSPR_CONFIG_SYSTEM_LDFLAGS="-L/usr/lib/mps -R/usr/lib/mps -lnspr4"
       NO_NSPR_CONFIG_SYSTEM_CFLAGS="-I/usr/include/mps"
       NO_NSPR_CONFIG_SYSTEM_VERSION=["`pkgparam SUNWpr SUNW_PRODVERS | sed -e 's/^[1-9][0-9]*\.[0-9][0-9]*$/&.0/'`"]
    fi
    MOZ_FIX_LINK_PATHS=
    # $ORIGIN/.. is for shared libraries under components/ to locate shared
    # libraries one level up (e.g. libnspr4.so)
    if test "$SOLARIS_SUNPRO_CC"; then
       LDFLAGS="$LDFLAGS -z ignore -R '\$\$ORIGIN:\$\$ORIGIN/..' -z lazyload -z combreloc -z muldefs"
       LIBS="-lCrun -lCstd -lc $LIBS"
       AC_DEFINE(NSCAP_DISABLE_DEBUG_PTR_TYPES)
       CFLAGS="$CFLAGS -xlibmieee -xstrconst -xbuiltin=%all -D__FUNCTION__=__func__"
       CXXFLAGS="$CXXFLAGS -xlibmieee -xbuiltin=%all -features=tmplife,tmplrefstatic,extensions,no%except -norunpath -D__FUNCTION__=__func__ -template=no%extdef"
       LDFLAGS="-xildoff $LDFLAGS"
       if test -z "$CROSS_COMPILE" -a -f /usr/lib/ld/map.noexstk; then
           _SAVE_LDFLAGS=$LDFLAGS
           LDFLAGS="-M /usr/lib/ld/map.noexstk $LDFLAGS"
           AC_TRY_LINK([#include <stdio.h>],
                       [printf("Hello World\n");],
                       ,
                       [LDFLAGS=$_SAVE_LDFLAGS])
       fi
       MOZ_OPTIMIZE_FLAGS="-xO4"
       MKSHLIB='$(CXX) $(CXXFLAGS) $(DSO_PIC_FLAGS) $(DSO_LDOPTS) -h $(DSO_SONAME) -o $@'
       MKCSHLIB='$(CC) $(CFLAGS) $(DSO_PIC_FLAGS) $(DSO_LDOPTS) -h $(DSO_SONAME) -o $@'
       MKSHLIB_FORCE_ALL='-z allextract'
       MKSHLIB_UNFORCE_ALL='-z defaultextract'
       DSO_LDOPTS='-G'
       AR_LIST="$AR t"
       AR_EXTRACT="$AR x"
       AR_DELETE="$AR d"
       AR='$(CXX) -xar'
       AR_FLAGS='-o $@'
       AS='/usr/ccs/bin/as'
       ASFLAGS="$ASFLAGS -K PIC -L -P -D_ASM -D__STDC__=0"
       AS_DASH_C_FLAG=''
       TARGET_COMPILER_ABI="sunc"
       CC_VERSION=`$CC -V 2>&1 | grep '^cc:' 2>/dev/null | $AWK -F\: '{ print $2 }'`
       CXX_VERSION=`$CXX -V 2>&1 | grep '^CC:' 2>/dev/null | $AWK -F\: '{ print $2 }'`
       AC_MSG_CHECKING([for Sun C++ compiler version >= 5.9])
       AC_LANG_SAVE
       AC_LANG_CPLUSPLUS
       AC_TRY_COMPILE([],
           [#if (__SUNPRO_CC < 0x590)
           #error "Denied"
           #endif],
           _BAD_COMPILER=,_BAD_COMPILER=1)
       if test -n "$_BAD_COMPILER"; then
           _res="no"
           AC_MSG_ERROR([Sun C++ 5.9 (Sun Studio 12) or higher is required to build. Your compiler version is $CXX_VERSION .])
       else
           _res="yes"
       fi
       AC_TRY_COMPILE([],
           [#if (__SUNPRO_CC >= 0x5100)
           #error "Sun C++ 5.10 or above"
           #endif],
           _ABOVE_SS12U1=,_ABOVE_SS12U1=1)
       if test "$_ABOVE_SS12U1"; then
           # disable xannotate
           CXXFLAGS="$CXXFLAGS -xannotate=no"
       fi
       AC_MSG_RESULT([$_res])
       AC_LANG_RESTORE
    else
       LDFLAGS="$LDFLAGS -Wl,-z,ignore -Wl,-R,'\$\$ORIGIN:\$\$ORIGIN/..' -Wl,-z,lazyload -Wl,-z,combreloc -Wl,-z,muldefs"
       LIBS="-lc $LIBS"
       MKSHLIB_FORCE_ALL='-Wl,-z -Wl,allextract'
       MKSHLIB_UNFORCE_ALL='-Wl,-z -Wl,defaultextract'
       ASFLAGS="$ASFLAGS -fPIC"
       DSO_LDOPTS='-shared'
       WARNINGS_AS_ERRORS='-Werror'
       _WARNINGS_CFLAGS=''
       _WARNINGS_CXXFLAGS=''
       if test "$OS_RELEASE" = "5.3"; then
           AC_DEFINE(MUST_UNDEF_HAVE_BOOLEAN_AFTER_INCLUDES)
       fi
    fi
    if test "$OS_RELEASE" = "5.5.1"; then
        AC_DEFINE(NEED_USLEEP_PROTOTYPE)
    fi
    ;;

*-sunos*)
    DSO_LDOPTS='-Bdynamic'
    MKSHLIB='-$(LD) $(DSO_LDOPTS) -o $@'
    MKCSHLIB='-$(LD) $(DSO_LDOPTS) -o $@'
    AC_DEFINE(SUNOS4)
    AC_DEFINE(SPRINTF_RETURNS_STRING)
    case "$(target_os)" in
    sunos4.1*)
        DLL_SUFFIX='.so.1.0'
        ;;
    esac
    ;;

esac

dnl Only one oddball right now (QNX), but this gives us flexibility
dnl if any other platforms need to override this in the future.
AC_DEFINE_UNQUOTED(D_INO,$DIRENT_INO)

dnl ========================================================
dnl Any platform that doesn't have MKSHLIB_FORCE_ALL defined
dnl by now will not have any way to link most binaries (tests
dnl as well as viewer, apprunner, etc.), because some symbols
dnl will be left out of the "composite" .so's by ld as unneeded.
dnl So, by defining NO_LD_ARCHIVE_FLAGS for these platforms,
dnl they can link in the static libs that provide the missing
dnl symbols.
dnl ========================================================
NO_LD_ARCHIVE_FLAGS=
if test -z "$MKSHLIB_FORCE_ALL" -o -z "$MKSHLIB_UNFORCE_ALL"; then
    NO_LD_ARCHIVE_FLAGS=1
fi
case "$target" in
*-aix4.3*|*-aix5*)
    NO_LD_ARCHIVE_FLAGS=
    ;;
*-mingw*)
    if test -z "$GNU_CC"; then
        NO_LD_ARCHIVE_FLAGS=
    fi
    ;;
esac
AC_SUBST(NO_LD_ARCHIVE_FLAGS)

dnl ========================================================
dnl = Flags to strip unused symbols from .so components
dnl ========================================================
case "$target" in
    *-linux*|*-kfreebsd*-gnu|*-gnu*)
        MOZ_COMPONENTS_VERSION_SCRIPT_LDFLAGS='-Wl,--version-script -Wl,$(BUILD_TOOLS)/gnu-ld-scripts/components-version-script'
        ;;
    *-solaris*)
        if test -z "$GNU_CC"; then
         MOZ_COMPONENTS_VERSION_SCRIPT_LDFLAGS='-M $(BUILD_TOOLS)/gnu-ld-scripts/components-mapfile'
        else
         if test -z "$GCC_USE_GNU_LD"; then
          MOZ_COMPONENTS_VERSION_SCRIPT_LDFLAGS='-Wl,-M -Wl,$(BUILD_TOOLS)/gnu-ld-scripts/components-mapfile'
         else
          MOZ_COMPONENTS_VERSION_SCRIPT_LDFLAGS='-Wl,--version-script -Wl,$(BUILD_TOOLS)/gnu-ld-scripts/components-version-script'
         fi
        fi
        ;;
    *-darwin*)
        MOZ_COMPONENTS_VERSION_SCRIPT_LDFLAGS='-Wl,-exported_symbols_list -Wl,$(BUILD_TOOLS)/gnu-ld-scripts/components-export-list'
        ;;
    *-mingw*)
        if test -n "$GNU_CC"; then
           MOZ_COMPONENTS_VERSION_SCRIPT_LDFLAGS='-Wl,--version-script,$(BUILD_TOOLS)/gnu-ld-scripts/components-version-script'
        fi
        ;;
esac

if test -z "$COMPILE_ENVIRONMENT"; then
    SKIP_COMPILER_CHECKS=1
    SKIP_LIBRARY_CHECKS=1
fi

dnl Configure JIT support

case "$target" in
i?86-*)
    ENABLE_ION=1
    AC_DEFINE(JS_CPU_X86)
    ;;
x86_64*-*)
    ENABLE_ION=1
    AC_DEFINE(JS_CPU_X64)
    ;;
arm*-*)
    ENABLE_ION=1
    AC_DEFINE(JS_CPU_ARM)
    ;;
sparc-*)
dnl ENABLE_ION=0
    AC_DEFINE(JS_CPU_SPARC)
    ;;
mips*-*)
    ENABLE_ION=1
    AC_DEFINE(JS_CPU_MIPS)
    ;;
esac

case "$target" in
mips*-*)
     AC_DEFINE(JS_NUNBOX32)
     ;;
*)
    if test "$HAVE_64BIT_BUILD" ; then
        AC_DEFINE(JS_PUNBOX64)
    else
        AC_DEFINE(JS_NUNBOX32)
    fi
    ;;
esac

MOZ_ARG_DISABLE_BOOL(ion,
[  --disable-ion      Disable use of the IonMonkey JIT],
  ENABLE_ION= )

AC_SUBST(ENABLE_METHODJIT_SPEW)

AC_SUBST(ENABLE_ION)

if test -n "$COMPILE_ENVIRONMENT"; then
    MOZ_COMPILER_OPTS
fi

if test -z "$SKIP_COMPILER_CHECKS"; then
dnl Checks for typedefs, structures, and compiler characteristics.
dnl ========================================================
AC_HEADER_STDC
AC_C_CONST
AC_TYPE_MODE_T
AC_TYPE_OFF_T
AC_TYPE_PID_T
AC_TYPE_SIZE_T
AC_LANG_CPLUSPLUS
AC_LANG_C
AC_MSG_CHECKING(for ssize_t)
AC_CACHE_VAL(ac_cv_type_ssize_t,
 [AC_TRY_COMPILE([#include <stdio.h>
                  #include <sys/types.h>],
                 [ssize_t foo = 0;],
                 [ac_cv_type_ssize_t=true],
                 [ac_cv_type_ssize_t=false])])
if test "$ac_cv_type_ssize_t" = true ; then
  AC_DEFINE(HAVE_SSIZE_T)
  AC_MSG_RESULT(yes)
else
  AC_MSG_RESULT(no)
fi

MOZ_CHECK_HEADERS(endian.h)
if test "$ac_cv_header_endian_h" = yes; then
    AC_DEFINE(JS_HAVE_ENDIAN_H)
fi

MOZ_CHECK_HEADERS([machine/endian.h],[],[],[#include <sys/types.h>])
if test "$ac_cv_header_machine_endian_h" = yes; then
    AC_DEFINE(JS_HAVE_MACHINE_ENDIAN_H)
fi

MOZ_CHECK_HEADERS(sys/isa_defs.h)
if test "$ac_cv_header_sys_isa_defs_h" = yes; then
    AC_DEFINE(JS_HAVE_SYS_ISA_DEFS_H)
fi

AC_LANG_CPLUSPLUS

MOZ_CXX11

dnl Check for .hidden assembler directive and visibility attribute.
dnl Borrowed from glibc configure.in
dnl ===============================================================
if test "$GNU_CC" -a "$OS_TARGET" != WINNT; then
  AC_DEFINE(HAVE_VISIBILITY_HIDDEN_ATTRIBUTE)
  AC_DEFINE(HAVE_VISIBILITY_ATTRIBUTE)
  case "$OS_TARGET" in
  Darwin)
    VISIBILITY_FLAGS='-fvisibility=hidden'
    ;;
  *)
    case $GCC_VERSION in
    4.6*)
      VISIBILITY_FLAGS='-I$(DIST)/system_wrappers -include $(topsrcdir)/config/gcc_hidden_dso_handle.h'
      ;;
    *)
      VISIBILITY_FLAGS='-I$(DIST)/system_wrappers -include $(topsrcdir)/config/gcc_hidden.h'
      ;;
    esac
    WRAP_SYSTEM_INCLUDES=1
    ;;
  esac
fi         # GNU_CC

# visibility hidden flag for Sun Studio on Solaris
if test "$SOLARIS_SUNPRO_CC"; then
VISIBILITY_FLAGS='-xldscope=hidden'
fi         # Sun Studio on Solaris

case "${OS_TARGET}" in
WINNT|Darwin|Android)
  ;;
*)
  STL_FLAGS='-I$(DIST)/stl_wrappers'
  WRAP_STL_INCLUDES=1
  ;;
esac

AC_SUBST(WRAP_SYSTEM_INCLUDES)
AC_SUBST(VISIBILITY_FLAGS)

MOZ_GCC_PR49911
MOZ_LLVM_PR8927

dnl Checks for header files.
dnl ========================================================
AC_HEADER_DIRENT
case "$target_os" in
freebsd*)
# for stuff like -lXshm
    CPPFLAGS="${CPPFLAGS} ${X_CFLAGS}"
    ;;
esac
MOZ_CHECK_COMMON_HEADERS

dnl These are all the places some variant of statfs can be hiding.
MOZ_CHECK_HEADERS(sys/statvfs.h sys/statfs.h sys/vfs.h sys/mount.h)

dnl Quota support
MOZ_CHECK_HEADERS(sys/quota.h)
MOZ_CHECK_HEADERS(linux/quota.h)

MOZ_ARG_ENABLE_BOOL(dtrace,
              [  --enable-dtrace         build with dtrace support if available (default=no)],
              [enable_dtrace="yes"],)
if test "x$enable_dtrace" = "xyes"; then
  MOZ_CHECK_HEADER(sys/sdt.h, HAVE_DTRACE=1)
  if test -n "$HAVE_DTRACE"; then
      AC_DEFINE(INCLUDE_MOZILLA_DTRACE)
  else
      AC_MSG_ERROR([dtrace enabled but sys/sdt.h not found]);
  fi
fi
AC_SUBST(HAVE_DTRACE)

case $target in
*-aix4.3*|*-aix5*)
	;;
*)
    MOZ_CHECK_HEADERS(sys/cdefs.h)
	;;
esac

MOZ_LINUX_PERF_EVENT

dnl Checks for libraries.
dnl ========================================================
case $target in
*-hpux11.*)
	;;
*)
	AC_CHECK_LIB(c_r, gethostbyname_r)
	;;
esac

dnl We don't want to link with libdl even if it's present on OS X, since
dnl it's not used and not part of the default installation. OS/2 has dlfcn
dnl in libc.
dnl We don't want to link against libm or libpthread on Darwin since
dnl they both are just symlinks to libSystem and explicitly linking
dnl against libSystem causes issues when debugging (see bug 299601).
case $target in
*-darwin*)
    ;;
*)
    AC_SEARCH_LIBS(dlopen, dl,
        MOZ_CHECK_HEADER(dlfcn.h,
        AC_DEFINE(HAVE_DLOPEN)))
    ;;
esac

if test ! "$GNU_CXX"; then

    case $target in
    *-aix*)
	AC_CHECK_LIB(C_r, demangle)
	;;
     *)
	AC_CHECK_LIB(C, demangle)
	;;
     esac
fi

AC_CHECK_LIB(socket, socket)

dnl ========================================================
dnl = pthread support
dnl = Start by checking whether the system support pthreads
dnl ========================================================
case "$target_os" in
darwin*)
    USE_PTHREADS=1
    ;;
*)
    AC_CHECK_LIB(pthreads, pthread_create,
        USE_PTHREADS=1 _PTHREAD_LDFLAGS="-lpthreads",
        AC_CHECK_LIB(pthread, pthread_create,
            USE_PTHREADS=1 _PTHREAD_LDFLAGS="-lpthread",
            AC_CHECK_LIB(c_r, pthread_create,
                USE_PTHREADS=1 _PTHREAD_LDFLAGS="-lc_r",
                AC_CHECK_LIB(c, pthread_create,
                    USE_PTHREADS=1
                )
            )
        )
    )
    ;;
esac

dnl ========================================================
dnl Check the command line for --with-pthreads
dnl ========================================================
MOZ_ARG_WITH_BOOL(pthreads,
[  --with-pthreads         Force use of system pthread library with NSPR ],
[ if test "$USE_PTHREADS"x = x; then
    AC_MSG_ERROR([ --with-pthreads specified for a system without pthread support ]);
fi],
    USE_PTHREADS=
    _PTHREAD_LDFLAGS=
)

dnl ========================================================
dnl Do the platform specific pthread hackery
dnl ========================================================
if test "$USE_PTHREADS"x != x
then
	dnl
	dnl See if -pthread is supported.
	dnl
	rm -f conftest*
	ac_cv_have_dash_pthread=no
	AC_MSG_CHECKING(whether ${CC-cc} accepts -pthread)
	echo 'int main() { return 0; }' | cat > conftest.c
	${CC-cc} -pthread -o conftest conftest.c > conftest.out 2>&1
	if test $? -eq 0; then
		if test -z "`egrep -i '(unrecognize|unknown)' conftest.out | grep pthread`" -a -z "`egrep -i '(error|incorrect)' conftest.out`" ; then
			ac_cv_have_dash_pthread=yes
	        case "$target_os" in
	        freebsd*)
# Freebsd doesn't use -pthread for compiles, it uses them for linking
                ;;
	        *)
			    CFLAGS="$CFLAGS -pthread"
			    CXXFLAGS="$CXXFLAGS -pthread"
                ;;
	        esac
		fi
	fi
	rm -f conftest*
    AC_MSG_RESULT($ac_cv_have_dash_pthread)

	dnl
	dnl See if -pthreads is supported.
	dnl
    ac_cv_have_dash_pthreads=no
    if test "$ac_cv_have_dash_pthread" = "no"; then
	    AC_MSG_CHECKING(whether ${CC-cc} accepts -pthreads)
    	echo 'int main() { return 0; }' | cat > conftest.c
	    ${CC-cc} -pthreads -o conftest conftest.c > conftest.out 2>&1
    	if test $? -eq 0; then
	    	if test -z "`egrep -i '(unrecognize|unknown)' conftest.out | grep pthreads`" -a -z "`egrep -i '(error|incorrect)' conftest.out`" ; then
			    ac_cv_have_dash_pthreads=yes
			    CFLAGS="$CFLAGS -pthreads"
			    CXXFLAGS="$CXXFLAGS -pthreads"
		    fi
	    fi
	    rm -f conftest*
    	AC_MSG_RESULT($ac_cv_have_dash_pthreads)
    fi

	case "$target" in
	    *-*-freebsd*)
			AC_DEFINE(_REENTRANT)
			AC_DEFINE(_THREAD_SAFE)
			dnl -pthread links in -lpthread, so don't specify it explicitly.
			if test "$ac_cv_have_dash_pthread" = "yes"; then
				_PTHREAD_LDFLAGS="-pthread"
			fi
			;;

	    *-*-openbsd*|*-*-bsdi*)
			AC_DEFINE(_REENTRANT)
			AC_DEFINE(_THREAD_SAFE)
			dnl -pthread links in -lc_r, so don't specify it explicitly.
			if test "$ac_cv_have_dash_pthread" = "yes"; then
                _PTHREAD_LDFLAGS="-pthread"
			fi
			;;

	    *-*-linux*|*-*-kfreebsd*-gnu|*-*-gnu*)
			AC_DEFINE(_REENTRANT)
			;;

	    *-aix4.3*|*-aix5*)
			AC_DEFINE(_REENTRANT)
			;;

	    *-hpux11.*)
			AC_DEFINE(_REENTRANT)
			;;

	    *-*-solaris*)
			AC_DEFINE(_REENTRANT)
			if test "$SOLARIS_SUNPRO_CC"; then
				CFLAGS="$CFLAGS -mt"
				CXXFLAGS="$CXXFLAGS -mt"
			fi
			;;
	esac
    LDFLAGS="${_PTHREAD_LDFLAGS} ${LDFLAGS}"
fi


dnl Checks for library functions.
dnl ========================================================
AC_PROG_GCC_TRADITIONAL
AC_FUNC_MEMCMP
AC_CHECK_FUNCS([getc_unlocked _getc_nolock gmtime_r localtime_r])


dnl Checks for math functions.
dnl ========================================================
AC_CHECK_LIB(m, sin)
AC_CHECK_FUNCS([log2 log1p expm1 sqrt1pm1 acosh asinh atanh trunc cbrt])


dnl check for wcrtomb/mbrtowc
dnl =======================================================================
if test -z "$MACOS_DEPLOYMENT_TARGET" || test "$MACOS_DEPLOYMENT_TARGET" -ge "100300"; then
AC_LANG_SAVE
AC_LANG_CPLUSPLUS
AC_CACHE_CHECK(for wcrtomb,
    ac_cv_have_wcrtomb,
    [AC_TRY_LINK([#include <wchar.h>],
                 [mbstate_t ps={0};wcrtomb(0,'f',&ps);],
                 ac_cv_have_wcrtomb="yes",
                 ac_cv_have_wcrtomb="no")])
if test "$ac_cv_have_wcrtomb" = "yes"; then
    AC_DEFINE(HAVE_WCRTOMB)
fi
AC_CACHE_CHECK(for mbrtowc,
    ac_cv_have_mbrtowc,
    [AC_TRY_LINK([#include <wchar.h>],
                 [mbstate_t ps={0};mbrtowc(0,0,0,&ps);],
                 ac_cv_have_mbrtowc="yes",
                 ac_cv_have_mbrtowc="no")])
if test "$ac_cv_have_mbrtowc" = "yes"; then
    AC_DEFINE(HAVE_MBRTOWC)
fi
AC_LANG_RESTORE
fi

AC_CACHE_CHECK(
    [for res_ninit()],
    ac_cv_func_res_ninit,
    [if test "$OS_TARGET" = NetBSD -o "$OS_TARGET" = OpenBSD; then
        dnl no need for res_ninit() on NetBSD and OpenBSD
        ac_cv_func_res_ninit=no
     else
       AC_TRY_LINK([
            #ifdef linux
            #define _BSD_SOURCE 1
            #endif
            #include <sys/types.h>
            #include <netinet/in.h>
            #include <arpa/nameser.h>
            #include <resolv.h>
            ],
            [int foo = res_ninit(&_res);],
            [ac_cv_func_res_ninit=yes],
            [ac_cv_func_res_ninit=no])
     fi
    ])

if test "$ac_cv_func_res_ninit" = "yes"; then
    AC_DEFINE(HAVE_RES_NINIT)
dnl must add the link line we do something as foolish as this... dougt
dnl else
dnl    AC_CHECK_LIB(bind, res_ninit, AC_DEFINE(HAVE_RES_NINIT),
dnl        AC_CHECK_LIB(resolv, res_ninit, AC_DEFINE(HAVE_RES_NINIT)))
fi

AM_LANGINFO_CODESET

AC_LANG_C

dnl **********************
dnl *** va_copy checks ***
dnl **********************
AC_CACHE_CHECK([for an implementation of va_copy()],
               ac_cv_va_copy,
    [AC_TRY_COMPILE([#include <stdarg.h>
                     #include <stdlib.h>
        void f (int i, ...) {
            va_list args1, args2;
            va_start (args1, i);
            va_copy (args2, args1);
            if (va_arg (args2, int) != 42 || va_arg (args1, int) != 42)
                exit (1);
            va_end (args1); va_end (args2);
        }],
        [f(0, 42); return 0],
        [ac_cv_va_copy=yes],
        [ac_cv_va_copy=no]
    )]
)
AC_CACHE_CHECK([whether va_list can be copied by value],
               ac_cv_va_val_copy,
    [AC_TRY_COMPILE([#include <stdarg.h>
                     #include <stdlib.h>
        void f (int i, ...) {
            va_list args1, args2;
            va_start (args1, i);
            args2 = args1;
            if (va_arg (args2, int) != 42 || va_arg (args1, int) != 42)
                exit (1);
            va_end (args1); va_end (args2);
        }],
        [f(0, 42); return 0],
        [ac_cv_va_val_copy=yes],
        [ac_cv_va_val_copy=no],
    )]
)
if test "x$ac_cv_va_copy" = "xyes"; then
    AC_DEFINE(VA_COPY, va_copy)
    AC_DEFINE(HAVE_VA_COPY)
fi

if test "x$ac_cv_va_val_copy" = "xno"; then
   AC_DEFINE(HAVE_VA_LIST_AS_ARRAY)
fi

dnl ===================================================================
dnl ========================================================
dnl Put your C++ language/feature checks below
dnl ========================================================
AC_LANG_CPLUSPLUS

ARM_ABI_PREFIX=
if test "$GNU_CC"; then
  if test "$CPU_ARCH" = "arm" ; then
    AC_CACHE_CHECK(for ARM EABI,
        ac_cv_gcc_arm_eabi,
        [AC_TRY_COMPILE([],
                        [
#if defined(__ARM_EABI__)
  return 0;
#else
#error Not ARM EABI.
#endif
                        ],
                        ac_cv_gcc_arm_eabi="yes",
                        ac_cv_gcc_arm_eabi="no")])
    if test "$ac_cv_gcc_arm_eabi" = "yes"; then
        HAVE_ARM_EABI=1
        ARM_ABI_PREFIX=eabi-
    else
        ARM_ABI_PREFIX=oabi-
    fi
  fi

  TARGET_COMPILER_ABI="${TARGET_COMPILER_ABI-${ARM_ABI_PREFIX}gcc3}"
fi

dnl Check to see if we can resolve ambiguity with |using|.
AC_CACHE_CHECK(whether the C++ \"using\" keyword resolves ambiguity,
               ac_cv_cpp_ambiguity_resolving_using,
               [AC_TRY_COMPILE(class X {
                                 public: int go(const X&) {return 3;}
                                         int jo(const X&) {return 3;}
                               };
                               class Y : public X {
                                 public:  int go(int) {return 2;}
                                          int jo(int) {return 2;}
                                          using X::jo;
                                 private: using X::go;
                               };,
                               X x; Y y; y.jo(x);,
                               ac_cv_cpp_ambiguity_resolving_using=yes,
                               ac_cv_cpp_ambiguity_resolving_using=no)])
if test "$ac_cv_cpp_ambiguity_resolving_using" = yes ; then
   AC_DEFINE(HAVE_CPP_AMBIGUITY_RESOLVING_USING)
fi

dnl See if a dynamic_cast to void* gives the most derived object.
AC_CACHE_CHECK(for C++ dynamic_cast to void*,
               ac_cv_cpp_dynamic_cast_void_ptr,
               [AC_TRY_RUN([class X { int i; public: virtual ~X() { } };
                            class Y { int j; public: virtual ~Y() { } };
                            class Z : public X, public Y { int k; };

                            int main() {
                                 Z mdo;
                                 X *subx = (X*)&mdo;
                                 Y *suby = (Y*)&mdo;
                                 return !((((void*)&mdo != (void*)subx) &&
                                           ((void*)&mdo == dynamic_cast<void*>(subx))) ||
                                          (((void*)&mdo != (void*)suby) &&
                                           ((void*)&mdo == dynamic_cast<void*>(suby))));
                            }],
                           ac_cv_cpp_dynamic_cast_void_ptr=yes,
                           ac_cv_cpp_dynamic_cast_void_ptr=no,
                           ac_cv_cpp_dynamic_cast_void_ptr=no)])
if test "$ac_cv_cpp_dynamic_cast_void_ptr" = yes ; then
   AC_DEFINE(HAVE_CPP_DYNAMIC_CAST_TO_VOID_PTR)
fi


# try harder, when checking for __thread support, see bug 521750 comment #33 and below
# We pass MOZ_OPTIMIZE_LDFLAGS to the linker because if dead_strip is
# enabled, the linker in xcode 4.1 will crash. Without this it would crash when
# linking XUL.
_SAVE_LDFLAGS=$LDFLAGS
LDFLAGS="$LDFLAGS $DSO_PIC_CFLAGS $DSO_LDOPTS $MOZ_OPTIMIZE_LDFLAGS"
AC_CACHE_CHECK(for __thread keyword for TLS variables,
               ac_cv_thread_keyword,
               [AC_TRY_LINK([__thread bool tlsIsMainThread = false;],
                            [return tlsIsMainThread;],
                            ac_cv_thread_keyword=yes,
                            ac_cv_thread_keyword=no)])
LDFLAGS=$_SAVE_LDFLAGS
if test "$ac_cv_thread_keyword" = yes; then
  # mips builds fail with TLS variables because of a binutils bug.
  # See bug 528687
  case "${target}" in
    mips*-*)
      :
      ;;
    *-android*|*-linuxandroid*)
      :
      ;;
    *)
      AC_DEFINE(HAVE_THREAD_TLS_KEYWORD)
      ;;
  esac
fi

dnl See if compiler supports some gcc-style attributes

AC_CACHE_CHECK(for __attribute__((always_inline)),
               ac_cv_attribute_always_inline,
               [AC_TRY_COMPILE([inline void f(void) __attribute__((always_inline));],
                               [],
                               ac_cv_attribute_always_inline=yes,
                               ac_cv_attribute_always_inline=no)])

AC_CACHE_CHECK(for __attribute__((malloc)),
               ac_cv_attribute_malloc,
               [AC_TRY_COMPILE([void* f(int) __attribute__((malloc));],
                               [],
                               ac_cv_attribute_malloc=yes,
                               ac_cv_attribute_malloc=no)])

AC_CACHE_CHECK(for __attribute__((warn_unused_result)),
               ac_cv_attribute_warn_unused,
               [AC_TRY_COMPILE([int f(void) __attribute__((warn_unused_result));],
                               [],
                               ac_cv_attribute_warn_unused=yes,
                               ac_cv_attribute_warn_unused=no)])

dnl End of C++ language/feature checks
AC_LANG_C

dnl ========================================================
dnl =  Internationalization checks
dnl ========================================================
dnl
dnl Internationalization and Locale support is different
dnl on various UNIX platforms.  Checks for specific i18n
dnl features go here.

dnl check for LC_MESSAGES
AC_CACHE_CHECK(for LC_MESSAGES,
		ac_cv_i18n_lc_messages,
		[AC_TRY_COMPILE([#include <locale.h>],
				[int category = LC_MESSAGES;],
				ac_cv_i18n_lc_messages=yes,
				ac_cv_i18n_lc_messages=no)])
if test "$ac_cv_i18n_lc_messages" = yes; then
   AC_DEFINE(HAVE_I18N_LC_MESSAGES)
fi

AC_HAVE_FUNCS(localeconv)
fi # ! SKIP_COMPILER_CHECKS

TARGET_XPCOM_ABI=
if test -n "${CPU_ARCH}" -a -n "${TARGET_COMPILER_ABI}"; then
    TARGET_XPCOM_ABI="${CPU_ARCH}-${TARGET_COMPILER_ABI}"
fi

dnl Mozilla specific options
dnl ========================================================
dnl The macros used for command line options
dnl are defined in build/autoconf/altoptions.m4.

dnl If the compiler supports these attributes, define them as
dnl convenience macros.
if test "$ac_cv_attribute_malloc" = yes ; then
  AC_DEFINE(NS_ATTR_MALLOC, [__attribute__((malloc))])
else
  AC_DEFINE(NS_ATTR_MALLOC,)
fi

if test "$ac_cv_attribute_warn_unused" = yes ; then
  AC_DEFINE(NS_WARN_UNUSED_RESULT, [__attribute__((warn_unused_result))])
else
  AC_DEFINE(NS_WARN_UNUSED_RESULT,)
fi

dnl We can't run TRY_COMPILE tests on Windows, so hard-code some
dnl features that Windows actually does support.

if test -n "$SKIP_COMPILER_CHECKS"; then
   dnl Windows has malloc.h
   AC_DEFINE(MALLOC_H, [<malloc.h>])
   AC_DEFINE(HAVE_FORCEINLINE)
   AC_DEFINE(HAVE_LOCALECONV)
fi # SKIP_COMPILER_CHECKS

dnl ========================================================
dnl = Mozilla update channel, used for disabling features
dnl = not wanted for release.
dnl ========================================================

# app update channel is 'default' when not supplied.
MOZ_ARG_ENABLE_STRING([update-channel],
[  --enable-update-channel=CHANNEL
                          Select application update channel (default=default)],
    MOZ_UPDATE_CHANNEL=`echo $enableval | tr A-Z a-z`)

if test -z "$MOZ_UPDATE_CHANNEL"; then
    MOZ_UPDATE_CHANNEL=default
fi
AC_DEFINE_UNQUOTED(MOZ_UPDATE_CHANNEL, $MOZ_UPDATE_CHANNEL)
AC_SUBST(MOZ_UPDATE_CHANNEL)


dnl set GRE_MILESTONE
dnl ========================================================
GRE_MILESTONE=`tail -n 1 "$_topsrcdir"/config/milestone.txt 2>/dev/null || tail -1 "$_topsrcdir"/config/milestone.txt`
AC_SUBST(GRE_MILESTONE)

dnl set RELEASE_BUILD and NIGHTLY_BUILD variables depending on the cycle we're in
dnl The logic works like this:
dnl - if we have "a1" in GRE_MILESTONE, we're building Nightly (define NIGHTLY_BUILD)
dnl - otherwise, if we have "a" in GRE_MILESTONE, we're building Nightly or Aurora
dnl - otherwise, we're building Release/Beta (define RELEASE_BUILD)
case "$GRE_MILESTONE" in
  *a1*)
      NIGHTLY_BUILD=1
      AC_DEFINE(NIGHTLY_BUILD)
      ;;
  *a*)
      ;;
  *)
      RELEASE_BUILD=1
      AC_DEFINE(RELEASE_BUILD)
      ;;
esac
AC_SUBST(NIGHTLY_BUILD)
AC_SUBST(RELEASE_BUILD)

dnl ========================================================
dnl =
dnl = Check for external package dependencies
dnl =
dnl ========================================================
MOZ_ARG_HEADER(External Packages)

MOZ_CONFIG_NSPR(js)

dnl ========================================================
dnl system zlib Support
dnl ========================================================
dnl Standalone js defaults to system zlib
if test -n "$JS_STANDALONE"; then
    ZLIB_DIR=yes
fi

MOZ_ZLIB_CHECK([1.2.3])

if test -n "$ZLIB_IN_MOZGLUE"; then
    AC_DEFINE(ZLIB_IN_MOZGLUE)
fi
AC_SUBST(ZLIB_IN_MOZGLUE)

dnl ========================================================
dnl system libffi Support
dnl ========================================================
MOZ_CONFIG_FFI()

dnl ========================================================
dnl =
dnl = Application
dnl =
dnl ========================================================

MOZ_ARG_HEADER(Application)

ENABLE_TESTS=1

USE_ARM_KUSER=

case "${target}" in
    arm*-android*|arm*-linuxandroid*)
        USE_ARM_KUSER=1
        ;;
esac

dnl ========================================================
dnl Use ARM userspace kernel helpers; tell NSPR to enable
dnl their usage and use them in spidermonkey.
dnl ========================================================
MOZ_ARG_WITH_BOOL(arm-kuser,
[  --with-arm-kuser         Use kuser helpers (Linux/ARM only -- requires kernel 2.6.13 or later)],
    USE_ARM_KUSER=1,)
if test -n "$USE_ARM_KUSER"; then
   AC_DEFINE(USE_ARM_KUSER)
fi

dnl ========================================================
dnl =
dnl = Components & Features
dnl =
dnl ========================================================
MOZ_ARG_HEADER(Components and Features)

dnl ========================================================
dnl = Localization
dnl ========================================================
MOZ_ARG_ENABLE_STRING(ui-locale,
[  --enable-ui-locale=ab-CD
                          Select the user interface locale (default: en-US)],
    MOZ_UI_LOCALE=$enableval )
AC_SUBST(MOZ_UI_LOCALE)

dnl ========================================================
dnl build the tests by default
dnl ========================================================
MOZ_ARG_DISABLE_BOOL(tests,
[  --disable-tests         Do not build test libraries & programs],
    ENABLE_TESTS=,
    ENABLE_TESTS=1 )

dnl ========================================================
dnl =
dnl = Module specific options
dnl =
dnl ========================================================
MOZ_ARG_HEADER(Individual module options)

dnl ========================================================
dnl =
dnl = Debugging Options
dnl =
dnl ========================================================
MOZ_ARG_HEADER(Debugging and Optimizations)

if test "$ENABLE_METHODJIT_SPEW"; then
    AC_DEFINE(JS_METHODJIT_SPEW)
fi

dnl ========================================================
dnl = Enable code optimization. ON by default.
dnl ========================================================
if test -z "$MOZ_OPTIMIZE_FLAGS"; then
	MOZ_OPTIMIZE_FLAGS="-O"
fi

MOZ_ARG_ENABLE_STRING(optimize,
[  --disable-optimize      Disable compiler optimization
  --enable-optimize=[OPT] Specify compiler optimization flags [OPT=-O]],
[ if test "$enableval" != "no"; then
    MOZ_OPTIMIZE=1
    if test -n "$enableval" -a "$enableval" != "yes"; then
        MOZ_OPTIMIZE_FLAGS=`echo "$enableval" | sed -e 's|\\\ | |g'`
        MOZ_OPTIMIZE=2
    fi
else
    MOZ_OPTIMIZE=
fi ], MOZ_OPTIMIZE=1)

MOZ_SET_FRAMEPTR_FLAGS

if test "$COMPILE_ENVIRONMENT"; then
if test -n "$MOZ_OPTIMIZE"; then
    AC_MSG_CHECKING([for valid optimization flags])
    _SAVE_CFLAGS=$CFLAGS
    CFLAGS="$CFLAGS $MOZ_OPTIMIZE_FLAGS"
    AC_TRY_COMPILE([#include <stdio.h>],
        [printf("Hello World\n");],
        _results=yes,
        _results=no)
    AC_MSG_RESULT([$_results])
    if test "$_results" = "no"; then
        AC_MSG_ERROR([These compiler flags are invalid: $MOZ_OPTIMIZE_FLAGS])
    fi
    CFLAGS=$_SAVE_CFLAGS
fi
fi # COMPILE_ENVIRONMENT

AC_SUBST(MOZ_OPTIMIZE)
AC_SUBST(MOZ_FRAMEPTR_FLAGS)
AC_SUBST(MOZ_OPTIMIZE_FLAGS)
AC_SUBST(MOZ_OPTIMIZE_LDFLAGS)
AC_SUBST(MOZ_PGO_OPTIMIZE_FLAGS)

dnl ========================================================
dnl = Disable trace logging
dnl ========================================================
ENABLE_TRACE_LOGGING=1
MOZ_ARG_DISABLE_BOOL(trace-logging,
[  --disable-trace-logging   Disable trace logging],
    ENABLE_TRACE_LOGGING= )

AC_SUBST(ENABLE_TRACE_LOGGING)

if test -n "$ENABLE_TRACE_LOGGING"; then
    AC_DEFINE(JS_TRACE_LOGGING)
fi

dnl ========================================================
dnl = Disable treating compiler warnings as errors
dnl ========================================================
if test -z "$MOZ_ENABLE_WARNINGS_AS_ERRORS"; then
   WARNINGS_AS_ERRORS=''
elif test "$GNU_CC"; then
    # Prevent the following GCC warnings from being treated as errors:
    # -Wuninitialized - too many false positives
    # -Wmaybe-uninitialized - too many false positives
    # -Wdeprecated-declarations - we don't want our builds held hostage when a
    #   platform-specific API becomes deprecated.
    MOZ_C_SUPPORTS_WARNING(-W, no-error=uninitialized, ac_c_has_noerror_uninitialized)
    MOZ_CXX_SUPPORTS_WARNING(-W, no-error=uninitialized, ac_cxx_has_noerror_uninitialized)
    MOZ_C_SUPPORTS_WARNING(-W, no-error=maybe-uninitialized, ac_c_has_noerror_maybe_uninitialized)
    MOZ_CXX_SUPPORTS_WARNING(-W, no-error=maybe-uninitialized, ac_cxx_has_noerror_maybe_uninitialized)
    MOZ_C_SUPPORTS_WARNING(-W, no-error=deprecated-declarations, ac_c_has_noerror_deprecated_declarations)
    MOZ_CXX_SUPPORTS_WARNING(-W, no-error=deprecated-declarations, ac_cxx_has_noerror_deprecated_declarations)

    if test -n "$MOZ_PGO"; then
        MOZ_C_SUPPORTS_WARNING(-W, no-error=coverage-mismatch, ac_c_has_noerror_coverage_mismatch)
        MOZ_CXX_SUPPORTS_WARNING(-W, no-error=coverage-mismatch, ac_cxx_has_noerror_coverage_mismatch)
    fi
fi

dnl ========================================================
dnl = Enable DMD
dnl ========================================================

MOZ_ARG_ENABLE_BOOL(dmd,
[  --enable-dmd            Enable DMD; also enables jemalloc and replace-malloc],
    MOZ_DMD=1,
    MOZ_DMD= )

if test "$MOZ_DMD"; then
    AC_DEFINE(MOZ_DMD)

    if test "${CPU_ARCH}" = "arm"; then
        CFLAGS="$CFLAGS -funwind-tables"
        CXXFLAGS="$CXXFLAGS -funwind-tables"
    fi
fi

dnl ========================================================
dnl = Enable jemalloc
dnl ========================================================
MOZ_ARG_ENABLE_BOOL(jemalloc,
[  --enable-jemalloc       Replace memory allocator with jemalloc],
    MOZ_MEMORY=1,
    MOZ_MEMORY=)

if test "$MOZ_MEMORY"; then
  AC_DEFINE(MOZ_MEMORY)
  if test "x$MOZ_DEBUG" = "x1"; then
    AC_DEFINE(MOZ_MEMORY_DEBUG)
  fi
  dnl The generic feature tests that determine how to compute ncpus are long and
  dnl complicated.  Therefore, simply define special cpp variables for the
  dnl platforms we have special knowledge of.
  case "${target}" in
  *-darwin*)
    AC_DEFINE(MOZ_MEMORY_DARWIN)
    ;;
  *-*freebsd*)
    AC_DEFINE(MOZ_MEMORY_BSD)
    ;;
  *-android*|*-linuxandroid*)
    AC_DEFINE(MOZ_MEMORY_LINUX)
    AC_DEFINE(MOZ_MEMORY_ANDROID)
    ;;
  *-*linux*)
    AC_DEFINE(MOZ_MEMORY_LINUX)
    ;;
  *-netbsd*)
    AC_DEFINE(MOZ_MEMORY_BSD)
    ;;
  *-solaris*)
    AC_DEFINE(MOZ_MEMORY_SOLARIS)
    ;;
  *-mingw*)
    AC_DEFINE(MOZ_MEMORY_WINDOWS)
    ;;
  *)
    AC_MSG_ERROR([--enable-jemalloc not supported on ${target}])
    ;;
  esac
fi
AC_SUBST(MOZ_MEMORY)
AC_SUBST(MOZ_CRT)
AC_SUBST(MOZ_GLUE_IN_PROGRAM)
AC_SUBST_LIST(MOZ_GLUE_WRAP_LDFLAGS)

dnl ========================================================
dnl = Use malloc wrapper lib
dnl ========================================================
MOZ_ARG_ENABLE_BOOL(wrap-malloc,
[  --enable-wrap-malloc    Wrap malloc calls (gnu linker only)],
    _WRAP_MALLOC=1,
    _WRAP_MALLOC= )

if test -n "$_WRAP_MALLOC"; then
    if test "$GNU_CC"; then
        WRAP_LDFLAGS="${WRAP_LDFLAGS} -Wl,--wrap=malloc,--wrap=calloc,--wrap=valloc,--wrap=free,--wrap=realloc,--wrap=memalign"
        WRAP_LDFLAGS="${WRAP_LDFLAGS} -Wl,--wrap=__builtin_new,--wrap=__builtin_vec_new,--wrap=__builtin_delete,--wrap=__builtin_vec_delete"
        WRAP_LDFLAGS="${WRAP_LDFLAGS} -Wl,--wrap=strdup,--wrap=strndup"
        WRAP_LDFLAGS="${WRAP_LDFLAGS} -Wl,--wrap=posix_memalign,--wrap=malloc_usable_size"
        dnl Wrap operator new and operator delete on Android.
        if test "$OS_TARGET" = "Android"; then
            WRAP_LDFLAGS="${WRAP_LDFLAGS} -Wl,--wrap=_Znwj,--wrap=_Znaj,--wrap=_ZdlPv,--wrap=_ZdaPv"
        fi
    else
        AC_MSG_ERROR([--enable-wrap-malloc is not supported for non-GNU toolchains])
    fi
fi

dnl ========================================================
dnl = Location of malloc wrapper lib
dnl ========================================================
MOZ_ARG_WITH_STRING(wrap-malloc,
[  --with-wrap-malloc=DIR  Location of malloc wrapper library],
    WRAP_LDFLAGS="${WRAP_LDFLAGS} $withval")

dnl ========================================================
dnl = Use a smaller chunk size for GC chunks
dnl ========================================================
dnl Use large (1MB) chunks by default.  For B2G this option is used to give
dnl smaller (currently 256K) chunks.
MOZ_ARG_ENABLE_BOOL(small-chunk-size,
[  --enable-small-chunk-size  Allocate memory for JS GC things in smaller chunks],
    JS_GC_SMALL_CHUNK_SIZE=1,
    JS_GC_SMALL_CHUNK_SIZE= )
if test -n "$JS_GC_SMALL_CHUNK_SIZE"; then
    AC_DEFINE(JS_GC_SMALL_CHUNK_SIZE)
fi

dnl ========================================================
dnl = Use GC tracing
dnl ========================================================
MOZ_ARG_ENABLE_BOOL(gc-trace,
[  --enable-gc-trace  Enable tracing of allocation and finalization],
    JS_GC_TRACE=1,
    JS_GC_TRACE= )
if test -n "$JS_GC_TRACE"; then
    AC_DEFINE(JS_GC_TRACE)
fi

dnl ========================================================
dnl = Use Valgrind
dnl ========================================================
MOZ_ARG_ENABLE_BOOL(valgrind,
[  --enable-valgrind       Enable Valgrind integration hooks (default=no)],
    MOZ_VALGRIND=1,
    MOZ_VALGRIND= )
if test -n "$MOZ_VALGRIND"; then
    MOZ_CHECK_HEADER([valgrind/valgrind.h], [],
        AC_MSG_ERROR(
            [--enable-valgrind specified but Valgrind is not installed]))
    AC_DEFINE(MOZ_VALGRIND)
    MOZ_VALGRIND=1
fi
AC_SUBST(MOZ_VALGRIND)

dnl ========================================================
dnl = Use ARM JIT code simulator. Requires an x86 build.
dnl ========================================================
dnl Also define JS_CODEGEN_ARM in this case. If the simulator is not used,
dnl JS_CODEGEN_foo is defined if JS_CPU_foo is defined.
MOZ_ARG_ENABLE_BOOL(arm-simulator,
[  --enable-arm-simulator Enable ARM simulator for JIT code],
    JS_ARM_SIMULATOR=1,
    JS_ARM_SIMULATOR= )
MOZ_ARG_ENABLE_BOOL(mips-simulator,
[  --enable-mips-simulator Enable MIPS simulator for JIT code],
    JS_MIPS_SIMULATOR=1,
    JS_MIPS_SIMULATOR= )

if test -n "$JS_ARM_SIMULATOR" && test -n "$JS_MIPS_SIMULATOR"; then
    AC_MSG_ERROR([Flags --enable-arm-simulator and --enable-mips-simulator cannot be used together.])
fi

if test -z "$ENABLE_ION"; then
    AC_DEFINE(JS_CODEGEN_NONE)
    JS_CODEGEN_NONE=1
elif test -n "$JS_ARM_SIMULATOR"; then
    if test "$CPU_ARCH" != "x86"; then
        AC_MSG_ERROR([The ARM simulator only works on x86.])
    fi
    AC_DEFINE(JS_ARM_SIMULATOR)
    AC_DEFINE(JS_CODEGEN_ARM)
    JS_CODEGEN_ARM=1
elif test -n "$JS_MIPS_SIMULATOR"; then
    if test "$CPU_ARCH" != "x86"; then
        AC_MSG_ERROR([The MIPS simulator only works on x86.])
    fi
    AC_DEFINE(JS_MIPS_SIMULATOR)
    AC_DEFINE(JS_CODEGEN_MIPS)
    JS_CODEGEN_MIPS=1
elif test "$CPU_ARCH" = "x86"; then
    AC_DEFINE(JS_CODEGEN_X86)
    JS_CODEGEN_X86=1
elif test "$CPU_ARCH" = "x86_64"; then
    AC_DEFINE(JS_CODEGEN_X64)
    JS_CODEGEN_X64=1
elif test "$CPU_ARCH" = "arm"; then
    AC_DEFINE(JS_CODEGEN_ARM)
    JS_CODEGEN_ARM=1
elif test "$CPU_ARCH" = "mips"; then
    AC_DEFINE(JS_CODEGEN_MIPS)
    JS_CODEGEN_MIPS=1
fi

AC_SUBST(JS_ARM_SIMULATOR)
AC_SUBST(JS_MIPS_SIMULATOR)
AC_SUBST(JS_CODEGEN_ARM)
AC_SUBST(JS_CODEGEN_MIPS)
AC_SUBST(JS_CODEGEN_X86)
AC_SUBST(JS_CODEGEN_X64)
AC_SUBST(JS_CODEGEN_NONE)

dnl ========================================================
dnl jprof
dnl ========================================================
MOZ_ARG_ENABLE_BOOL(jprof,
[  --enable-jprof          Enable jprof profiling tool (needs mozilla/tools/jprof). Implies --enable-profiling.],
    MOZ_JPROF=1,
    MOZ_JPROF= )
if test -n "$MOZ_JPROF"; then
    MOZ_PROFILING=1
    AC_DEFINE(MOZ_JPROF)
fi

dnl ========================================================
dnl shark
dnl ========================================================
MOZ_ARG_ENABLE_BOOL(shark,
[  --enable-shark          Enable shark remote profiling. Implies --enable-profiling.],
    MOZ_SHARK=1,
    MOZ_SHARK= )
if test -n "$MOZ_SHARK"; then
    MOZ_PROFILING=1
    AC_DEFINE(MOZ_SHARK)
fi

dnl ========================================================
dnl instruments
dnl ========================================================
MOZ_ARG_ENABLE_BOOL(instruments,
[  --enable-instruments    Enable instruments remote profiling. Implies --enable-profiling.],
    MOZ_INSTRUMENTS=1,
    MOZ_INSTRUMENTS= )
if test -n "$MOZ_INSTRUMENTS"; then
    MOZ_PROFILING=1
    AC_DEFINE(MOZ_INSTRUMENTS)
    LIBS="$LIBS -framework CoreFoundation"
fi

dnl ========================================================
dnl callgrind
dnl ========================================================
MOZ_ARG_ENABLE_BOOL(callgrind,
[  --enable-callgrind      Enable callgrind profiling. Implies --enable-profiling.],
    MOZ_CALLGRIND=1,
    MOZ_CALLGRIND= )
if test -n "$MOZ_CALLGRIND"; then
    MOZ_PROFILING=1
    AC_DEFINE(MOZ_CALLGRIND)
fi

dnl ========================================================
dnl vtune
dnl ========================================================
MOZ_ARG_ENABLE_BOOL(vtune,
[  --enable-vtune          Enable vtune profiling. Implies --enable-profiling.],
    MOZ_VTUNE=1,
    MOZ_VTUNE= )

dnl ========================================================
dnl Debug (see Bug 939505)
dnl ========================================================
if test -n "$MOZ_DEBUG"; then
    AC_DEFINE(JS_DEBUG)
fi

dnl ========================================================
dnl Profiling
dnl ========================================================
if test -n "$MOZ_PROFILING"; then
    AC_DEFINE(MOZ_PROFILING)

    case "$OS_TARGET" in
        Linux) MOZ_VTUNE=1 ;;
        WINNT) MOZ_VTUNE=1 ;;
    esac
fi

if test -n "$MOZ_VTUNE"; then
    AC_DEFINE(MOZ_VTUNE)
fi

dnl ========================================================
dnl Zealous JavaScript GC
dnl ========================================================
MOZ_ARG_ENABLE_BOOL(gczeal,
[  --enable-gczeal         Enable zealous GCing],
    JS_GC_ZEAL=1,
    JS_GC_ZEAL= )
if test -n "$JS_GC_ZEAL" -o -n "$MOZ_DEBUG"; then
    AC_DEFINE(JS_GC_ZEAL)
fi

dnl ========================================================
dnl = Enable perf logging for ion.
dnl = Perf logging is OFF by default
dnl ========================================================
MOZ_ARG_ENABLE_BOOL(perf,
[  --enable-perf           Enable Linux perf integration],
  JS_ION_PERF=1,
  JS_ION_PERF= )
if test -n "$JS_ION_PERF"; then
    AC_DEFINE(JS_ION_PERF)
fi

dnl ========================================================
dnl JS opt-mode assertions and heap poisoning
dnl ========================================================
MOZ_ARG_ENABLE_BOOL(js-diagnostics,
[  --enable-js-diagnostics
                          Enable JS diagnostic assertions heap poisoning],
    JS_CRASH_DIAGNOSTICS=1,
    JS_CRASH_DIAGNOSTICS= )
if test -n "$JS_CRASH_DIAGNOSTICS"; then
    AC_DEFINE(JS_CRASH_DIAGNOSTICS)
fi

dnl ========================================================
dnl Enable changes that make the shell more deterministic
dnl ========================================================
MOZ_ARG_ENABLE_BOOL(more-deterministic,
[  --enable-more-deterministic
                          Enable changes that make the shell more deterministic],
    JS_MORE_DETERMINISTIC=1,
    JS_MORE_DETERMINISTIC= )
if test -n "$JS_MORE_DETERMINISTIC"; then
    AC_DEFINE(JS_MORE_DETERMINISTIC)
fi

dnl ========================================================
dnl Enable breakpoint for artificial OOMs
dnl ========================================================
MOZ_ARG_ENABLE_BOOL(oom-breakpoint,
[  --enable-oom-breakpoint
                          Enable a breakpoint function for artificial OOMs],
    JS_OOM_BREAKPOINT=1,
    JS_OOM_BREAKPOINT= )
if test -n "$JS_OOM_BREAKPOINT"; then
    AC_DEFINE(JS_OOM_BREAKPOINT)
fi

dnl ========================================================
dnl = Enable static checking using gcc-dehydra
dnl ========================================================

MOZ_ARG_WITH_STRING(static-checking,
[  --with-static-checking=path/to/gcc_dehydra.so
                          Enable static checking of code using GCC-dehydra],
    DEHYDRA_PATH=$withval,
    DEHYDRA_PATH= )

if test -n "$DEHYDRA_PATH"; then
    if test ! -f "$DEHYDRA_PATH"; then
        AC_MSG_ERROR([The dehydra plugin is not at the specified path.])
    fi
    AC_DEFINE(NS_STATIC_CHECKING)
fi
AC_SUBST(DEHYDRA_PATH)

dnl ========================================================
dnl = Enable using the clang plugin to build
dnl ========================================================

MOZ_CONFIG_CLANG_PLUGIN

dnl ========================================================
dnl = Enable static checking using sixgill
dnl ========================================================

MOZ_ARG_WITH_STRING(sixgill,
[  --with-sixgill=path/to/sixgill
                          Enable static checking of code using sixgill],
    SIXGILL_PATH=$withval,
    SIXGILL_PATH= )

if test -n "$SIXGILL_PATH"; then
    if test ! -x "$SIXGILL_PATH/bin/xdbfind" || test ! -f "$SIXGILL_PATH/gcc/xgill.so" || test ! -x "$SIXGILL_PATH/scripts/wrap_gcc/g++"; then
        AC_MSG_ERROR([The sixgill plugin and binaries are not at the specified path.])
    fi
fi
AC_SUBST(SIXGILL_PATH)

dnl ========================================================
dnl = Enable stripping of libs & executables
dnl ========================================================
MOZ_ARG_ENABLE_BOOL(strip,
[  --enable-strip          Enable stripping of libs & executables ],
    ENABLE_STRIP=1,
    ENABLE_STRIP= )

dnl ========================================================
dnl = Enable stripping of libs & executables when packaging
dnl ========================================================
MOZ_ARG_ENABLE_BOOL(install-strip,
[  --enable-install-strip  Enable stripping of libs & executables when packaging ],
    PKG_SKIP_STRIP= ,
    PKG_SKIP_STRIP=1)

dnl ========================================================
dnl =
dnl = Profiling and Instrumenting
dnl =
dnl ========================================================
MOZ_ARG_HEADER(Profiling and Instrumenting)

dnl ========================================================
dnl = Support for demangling undefined symbols
dnl ========================================================
if test -z "$SKIP_LIBRARY_CHECKS"; then
    AC_LANG_SAVE
    AC_LANG_CPLUSPLUS
    AC_CHECK_FUNCS(__cxa_demangle, HAVE_DEMANGLE=1, HAVE_DEMANGLE=)
    AC_LANG_RESTORE
fi

# Demangle only for debug or DMD builds
MOZ_DEMANGLE_SYMBOLS=
if test "$HAVE_DEMANGLE" && test "$MOZ_DEBUG" -o "$MOZ_DMD"; then
    MOZ_DEMANGLE_SYMBOLS=1
    AC_DEFINE(MOZ_DEMANGLE_SYMBOLS)
fi
AC_SUBST(MOZ_DEMANGLE_SYMBOLS)

dnl ========================================================
dnl JIT observers
dnl ========================================================

MOZ_ARG_WITH_STRING(jitreport-granularity,
[  --jitreport-granularity=N
                           Default granularity at which to report JIT code
                           to external tools
                             0 - no info
                             1 - code ranges for whole functions only
                             2 - per-line information
                             3 - per-op information],
  JITREPORT_GRANULARITY=$withval,
  JITREPORT_GRANULARITY=3)

AC_DEFINE_UNQUOTED(JS_DEFAULT_JITREPORT_GRANULARITY, $JITREPORT_GRANULARITY)

dnl ========================================================
dnl =
dnl = Misc. Options
dnl =
dnl ========================================================
MOZ_ARG_HEADER(Misc. Options)

dnl ========================================================
dnl update xterm title
dnl ========================================================
MOZ_ARG_ENABLE_BOOL(xterm-updates,
[  --enable-xterm-updates  Update XTERM titles with current command.],
    MOZ_UPDATE_XTERM=1,
    MOZ_UPDATE_XTERM= )

if test -z "$SKIP_COMPILER_CHECKS"; then
dnl ========================================================
dnl =
dnl = Compiler Options
dnl =
dnl ========================================================
MOZ_ARG_HEADER(Compiler Options)

dnl ========================================================
dnl Check for gcc -pipe support
dnl ========================================================
AC_MSG_CHECKING([for -pipe support])
if test -n "$GNU_CC" -a -n "$GNU_CXX"; then
    dnl Any gcc that supports firefox supports -pipe.
    CFLAGS="$CFLAGS -pipe"
    CXXFLAGS="$CXXFLAGS -pipe"
    AC_MSG_RESULT([yes])
else
    AC_MSG_RESULT([no])
fi

dnl ========================================================
dnl Profile guided optimization (gcc checks)
dnl ========================================================
dnl Test for profiling options
dnl Under gcc 3.4+, use -fprofile-generate/-fprofile-use

_SAVE_CFLAGS="$CFLAGS"
CFLAGS="$CFLAGS -fprofile-generate -fprofile-correction"

AC_MSG_CHECKING([whether C compiler supports -fprofile-generate])
AC_TRY_COMPILE([], [return 0;],
               [ PROFILE_GEN_CFLAGS="-fprofile-generate"
                 result="yes" ], result="no")
AC_MSG_RESULT([$result])

if test $result = "yes"; then
  PROFILE_GEN_LDFLAGS="-fprofile-generate"
  PROFILE_USE_CFLAGS="-fprofile-use -fprofile-correction -Wcoverage-mismatch"
  PROFILE_USE_LDFLAGS="-fprofile-use"
fi

CFLAGS="$_SAVE_CFLAGS"

if test -n "$INTEL_CC"; then
  PROFILE_GEN_CFLAGS="-prof-gen -prof-dir ."
  PROFILE_GEN_LDFLAGS=
  PROFILE_USE_CFLAGS="-prof-use -prof-dir ."
  PROFILE_USE_LDFLAGS=
fi

dnl Sun Studio on Solaris
if test "$SOLARIS_SUNPRO_CC"; then
  PROFILE_GEN_CFLAGS="-xprofile=collect:$_objdir/$enable_application"
  PROFILE_GEN_LDFLAGS="-xprofile=collect:$_objdir/$enable_application"
  PROFILE_USE_CFLAGS="-xprofile=use:$_objdir/$enable_application"
  PROFILE_USE_LDFLAGS="-xprofile=use:$_objdir/$enable_application"
fi

AC_SUBST(PROFILE_GEN_CFLAGS)
AC_SUBST(PROFILE_GEN_LDFLAGS)
AC_SUBST(PROFILE_USE_CFLAGS)
AC_SUBST(PROFILE_USE_LDFLAGS)

AC_LANG_CPLUSPLUS

dnl ========================================================
dnl Check for tm_zone, tm_gmtoff in struct tm
dnl ========================================================
AC_CACHE_CHECK(for tm_zone tm_gmtoff in struct tm,
    ac_cv_struct_tm_zone_tm_gmtoff,
    [AC_TRY_COMPILE([#include <time.h>],
                    [struct tm tm; tm.tm_zone = 0; tm.tm_gmtoff = 1;],
                    [ac_cv_struct_tm_zone_tm_gmtoff="yes"],
                    [ac_cv_struct_tm_zone_tm_gmtoff="no"])])
if test "$ac_cv_struct_tm_zone_tm_gmtoff" = "yes" ; then
    AC_DEFINE(HAVE_TM_ZONE_TM_GMTOFF)
fi
fi # ! SKIP_COMPILER_CHECKS

AC_DEFINE(CPP_THROW_NEW, [throw()])
AC_LANG_C

MOZ_EXPAND_LIBS

dnl ========================================================
dnl =
dnl = Build depencency options
dnl =
dnl ========================================================
MOZ_ARG_HEADER(Build dependencies)

if test "$GNU_CC" -a "$GNU_CXX"; then
  _DEPEND_CFLAGS='-MD -MP -MF $(MDDEPDIR)/$(@F).pp'
dnl Sun Studio on Solaris use -xM instead of -MD, see config/rules.mk
elif test "$SOLARIS_SUNPRO_CC"; then
  _DEPEND_CFLAGS=
else
  dnl Don't override this for MSVC
  if test -z "$_WIN32_MSVC"; then
    _USE_CPP_INCLUDE_FLAG=
    _DEFINES_CFLAGS='$(ACDEFINES) -D_JS_CONFDEFS_H_ -DMOZILLA_CLIENT'
    _DEFINES_CXXFLAGS='$(ACDEFINES) -D_JS_CONFDEFS_H_ -DMOZILLA_CLIENT'
  else
    echo '#include <stdio.h>' > dummy-hello.c
    changequote(,)
    dnl This output is localized, split at the first double space or colon and space.
    _CL_PREFIX_REGEX="^\([^:]*:.*[ :] \)\(.*\\\stdio.h\)$"
    CL_INCLUDES_PREFIX=`${CC} -showIncludes -c -Fonul dummy-hello.c 2>&1 | sed -ne 's/'"$_CL_PREFIX_REGEX"'/\1/p'`
    _CL_STDIO_PATH=`${CC} -showIncludes -c -Fonul dummy-hello.c 2>&1 | sed -ne 's/'"$_CL_PREFIX_REGEX"'/\2/p'`
    changequote([,])
    if ! test -e "$_CL_STDIO_PATH"; then
        AC_MSG_ERROR([Unable to parse cl -showIncludes prefix. This compiler's locale has an unsupported formatting.])
    fi
    if test -z "$CL_INCLUDES_PREFIX"; then
        AC_MSG_ERROR([Cannot find cl -showIncludes prefix.])
    fi
    AC_SUBST(CL_INCLUDES_PREFIX)
    rm -f dummy-hello.c

    dnl Make sure that the build system can handle non-ASCII characters
    dnl in environment variables to prevent it from breaking silently on
    dnl non-English systems.
    NONASCII=$'\241\241'
    AC_SUBST(NONASCII)
  fi
fi

dnl ========================================================
dnl = Disable -fstrict-aliasing with GCC 4.4 and earlier.
dnl = See bugs 821502 and 832623.
dnl ========================================================
if test -n "$GNU_CC" -a -z "$CLANG_CC"; then
    dnl GCC 3.x isn't supported, so we don't need to check for that.
    if test "$GCC_MAJOR_VERSION" -eq "4" -a "$GCC_MINOR_VERSION" -lt "5" ; then
        CFLAGS="$CFLAGS -fno-strict-aliasing"
        CXXFLAGS="$CXXFLAGS -fno-strict-aliasing"
    fi
fi

dnl ========================================================
dnl = Link js shell to system readline
dnl ========================================================
MOZ_ARG_ENABLE_BOOL(readline,
[  --enable-readline       Link js shell to system readline library],
    JS_WANT_READLINE=1,
    JS_WANT_READLINE= )

JS_BUNDLED_EDITLINE=
EDITLINE_LIBS=
JS_DISABLE_SHELL=

case "$target" in
*-mingw*)
    NO_EDITLINE=1
    ;;
*)
    ;;
esac

if test -z "$SKIP_LIBRARY_CHECKS" -a -z "$NO_EDITLINE"; then
  if test -n "$JS_WANT_READLINE"; then
    AC_CHECK_LIB(readline, readline,
                 EDITLINE_LIBS="-lreadline",
                 AC_MSG_ERROR([No system readline library found.]))
  else
    dnl By default, we use editline
    JS_BUNDLED_EDITLINE=1
  fi

  dnl Either way, we want to build with line editing support.
  AC_DEFINE(EDITLINE)
fi
AC_SUBST(JS_BUNDLED_EDITLINE)
AC_SUBST(JS_DISABLE_SHELL)
AC_SUBST_LIST(EDITLINE_LIBS)

dnl ========================================================
dnl =
dnl = Standalone module options
dnl =
dnl ========================================================
MOZ_ARG_HEADER(Standalone module options (Not for building Mozilla))

dnl ========================================================
dnl = Build jsctypes if it's enabled
dnl ========================================================
MOZ_ARG_ENABLE_BOOL(ctypes,
[  --enable-ctypes         Enable js-ctypes (default=no)],
    BUILD_CTYPES=1,
    BUILD_CTYPES= )
JS_HAS_CTYPES=$BUILD_CTYPES
AC_SUBST(JS_HAS_CTYPES)
AC_SUBST(BUILD_CTYPES)
if test "$JS_HAS_CTYPES"; then
  dnl Error out if we're on MSVC and MASM is unavailable.
  if test -n "$_MSC_VER" -a \( "$AS" != "ml.exe" -a "$AS" != "ml64.exe" \); then
    AC_MSG_ERROR([\"$AS\" is not a suitable assembler to build js-ctypes. If you are building with MS Visual Studio 8 Express, you may download the MASM 8.0 package, upgrade to Visual Studio 9 Express, or install the Vista SDK. Or do not use --enable-ctypes.])
  fi
  AC_DEFINE(JS_HAS_CTYPES)
fi

if test "$MOZ_DEBUG" -o "$MOZ_DMD"; then
    MOZ_COMPONENTS_VERSION_SCRIPT_LDFLAGS=
fi

dnl ========================================================
dnl =
dnl = Options for generating the shell as a script
dnl =
dnl ========================================================

MOZ_ARG_WITH_STRING(qemu-exe,
[  --with-qemu-exe=path   Use path as an arm emulator on host platforms],
    QEMU_EXE=$withval)
AC_SUBST(QEMU_EXE)
MOZ_ARG_WITH_STRING(cross-lib,
[  --with-cross-lib=dir   Use dir as the location for arm libraries],
    CROSS_LIB=$withval,
    CROSS_LIB=/usr/$target)
AC_SUBST(CROSS_LIB)
dnl ========================================================
dnl =
dnl = Maintainer debug option (no --enable equivalent)
dnl =
dnl ========================================================

AC_SUBST(AR)
AC_SUBST(AR_FLAGS)
AC_SUBST(AR_LIST)
AC_SUBST(AR_EXTRACT)
AC_SUBST(AR_DELETE)
AC_SUBST(AS)
AC_SUBST(ASFLAGS)
AC_SUBST(AS_DASH_C_FLAG)
AC_SUBST(LD)
AC_SUBST(RC)
AC_SUBST(RCFLAGS)
AC_SUBST(MC)
AC_SUBST(WINDRES)
AC_SUBST(IMPLIB)
AC_SUBST(FILTER)
AC_SUBST(BIN_FLAGS)
AC_SUBST(MOZ_DEBUG)
AC_SUBST(MOZ_DEBUG_SYMBOLS)
AC_SUBST(MOZ_DEBUG_ENABLE_DEFS)
AC_SUBST(MOZ_DEBUG_DISABLE_DEFS)
AC_SUBST(MOZ_DEBUG_LDFLAGS)
AC_SUBST(WARNINGS_AS_ERRORS)
AC_SUBST(MOZ_JPROF)
AC_SUBST(MOZ_SHARK)
AC_SUBST(MOZ_INSTRUMENTS)
AC_SUBST(MOZ_CALLGRIND)
AC_SUBST(MOZ_VTUNE)
AC_SUBST(MOZ_PROFILING)
AC_SUBST(LIBICONV)

AC_SUBST(ENABLE_TESTS)

AC_SUBST(ENABLE_STRIP)
AC_SUBST(PKG_SKIP_STRIP)
AC_SUBST(INCREMENTAL_LINKER)
AC_SUBST(MOZ_COMPONENTS_VERSION_SCRIPT_LDFLAGS)

AC_SUBST(MOZ_FIX_LINK_PATHS)

AC_SUBST(USE_DEPENDENT_LIBS)

AC_SUBST(MOZ_BUILD_ROOT)

AC_SUBST(MOZ_POST_DSO_LIB_COMMAND)
AC_SUBST(MOZ_POST_PROGRAM_COMMAND)

AC_SUBST(MOZ_APP_NAME)
AC_SUBST(MOZ_APP_DISPLAYNAME)
AC_SUBST(MOZ_APP_VERSION)

AC_SUBST(MOZ_PKG_SPECIAL)

AC_SUBST(MOZILLA_OFFICIAL)

dnl win32 options
AC_SUBST(MOZ_BROWSE_INFO)
AC_SUBST(MOZ_TOOLS_DIR)

dnl Echo the CFLAGS to remove extra whitespace.
CFLAGS=`echo \
	$_WARNINGS_CFLAGS \
	$CFLAGS`

CXXFLAGS=`echo \
	$_WARNINGS_CXXFLAGS \
	$CXXFLAGS`

COMPILE_CFLAGS=`echo \
    $_DEFINES_CFLAGS \
	$_DEPEND_CFLAGS \
    $COMPILE_CFLAGS`

COMPILE_CXXFLAGS=`echo \
    $_DEFINES_CXXFLAGS \
	$_DEPEND_CFLAGS \
    $COMPILE_CXXFLAGS`

HOST_CFLAGS=`echo \
    $HOST_CFLAGS \
    $_DEPEND_CFLAGS`

HOST_CXXFLAGS=`echo \
    $HOST_CXXFLAGS \
    $_DEPEND_CFLAGS`

AC_SUBST(NSPR_CFLAGS)
AC_SUBST_LIST(NSPR_LIBS)
AC_SUBST(MOZ_NATIVE_NSPR)

if test -n "$MOZ_NUWA_PROCESS"; then
    AC_DEFINE(MOZ_NUWA_PROCESS)
fi

OS_CFLAGS="$CFLAGS"
OS_CXXFLAGS="$CXXFLAGS"
OS_CPPFLAGS="$CPPFLAGS"
OS_COMPILE_CFLAGS="$COMPILE_CFLAGS"
OS_COMPILE_CXXFLAGS="$COMPILE_CXXFLAGS"
OS_LDFLAGS="$LDFLAGS"
OS_LIBS="$LIBS"
AC_SUBST(OS_CFLAGS)
AC_SUBST(OS_CXXFLAGS)
AC_SUBST(OS_CPPFLAGS)
AC_SUBST(OS_COMPILE_CFLAGS)
AC_SUBST(OS_COMPILE_CXXFLAGS)
AC_SUBST(OS_LDFLAGS)
AC_SUBST(OS_LIBS)
AC_SUBST(CROSS_COMPILE)
AC_SUBST(MOZ_METRO)

AC_SUBST(HOST_CC)
AC_SUBST(HOST_CXX)
AC_SUBST(HOST_CFLAGS)
AC_SUBST(HOST_CXXFLAGS)
AC_SUBST(HOST_LDFLAGS)
AC_SUBST(HOST_OPTIMIZE_FLAGS)
AC_SUBST(HOST_AR)
AC_SUBST(HOST_AR_FLAGS)
AC_SUBST(HOST_LD)
AC_SUBST(HOST_RANLIB)
AC_SUBST(HOST_NSPR_MDCPUCFG)
AC_SUBST(HOST_BIN_SUFFIX)
AC_SUBST(HOST_OS_ARCH)

AC_SUBST(TARGET_CPU)
AC_SUBST(TARGET_VENDOR)
AC_SUBST(TARGET_OS)
AC_SUBST(TARGET_NSPR_MDCPUCFG)
AC_SUBST(TARGET_MD_ARCH)
AC_SUBST(TARGET_XPCOM_ABI)
AC_SUBST(OS_TARGET)
AC_SUBST(OS_ARCH)
AC_SUBST(OS_RELEASE)
AC_SUBST(OS_TEST)
AC_SUBST(CPU_ARCH)
AC_SUBST(INTEL_ARCHITECTURE)

AC_SUBST(WRAP_LDFLAGS)
AC_SUBST(MKSHLIB)
AC_SUBST(MKCSHLIB)
AC_SUBST(MKSHLIB_FORCE_ALL)
AC_SUBST(MKSHLIB_UNFORCE_ALL)
AC_SUBST(DSO_CFLAGS)
AC_SUBST(DSO_PIC_CFLAGS)
AC_SUBST(DSO_LDOPTS)
AC_SUBST(LIB_PREFIX)
AC_SUBST(DLL_PREFIX)
AC_SUBST(DLL_SUFFIX)
AC_DEFINE_UNQUOTED(MOZ_DLL_SUFFIX, "$DLL_SUFFIX")
AC_SUBST(LIB_SUFFIX)
AC_SUBST(OBJ_SUFFIX)
AC_SUBST(BIN_SUFFIX)
AC_SUBST(ASM_SUFFIX)
AC_SUBST(IMPORT_LIB_SUFFIX)
AC_SUBST(USE_N32)
AC_SUBST(CC_VERSION)
AC_SUBST(CXX_VERSION)
AC_SUBST(MSMANIFEST_TOOL)
AC_SUBST(MOZ_LINKER)
AC_SUBST(WIN32_CONSOLE_EXE_LDFLAGS)
AC_SUBST(WIN32_GUI_EXE_LDFLAGS)

AC_CHECK_FUNCS(posix_fadvise posix_fallocate)

dnl Set various defines and substitutions
dnl ========================================================

if test "$OS_ARCH" = "Darwin"; then
  AC_DEFINE(XP_MACOSX)
  AC_DEFINE(XP_UNIX)
elif test "$OS_ARCH" != "WINNT"; then
  AC_DEFINE(XP_UNIX)
fi

if test "$MOZ_DEBUG"; then
    AC_DEFINE(MOZ_REFLOW_PERF)
    AC_DEFINE(MOZ_REFLOW_PERF_DSP)
fi

if test "$ACCESSIBILITY" -a "$MOZ_ENABLE_GTK" ; then
    AC_DEFINE(MOZ_ACCESSIBILITY_ATK)
    ATK_FULL_VERSION=`$PKG_CONFIG --modversion atk`
    ATK_MAJOR_VERSION=`echo ${ATK_FULL_VERSION} | $AWK -F\. '{ print $1 }'`
    ATK_MINOR_VERSION=`echo ${ATK_FULL_VERSION} | $AWK -F\. '{ print $2 }'`
    ATK_REV_VERSION=`echo ${ATK_FULL_VERSION} | $AWK -F\. '{ print $3 }'`
    AC_DEFINE_UNQUOTED(ATK_MAJOR_VERSION, $ATK_MAJOR_VERSION)
    AC_DEFINE_UNQUOTED(ATK_MINOR_VERSION, $ATK_MINOR_VERSION)
    AC_DEFINE_UNQUOTED(ATK_REV_VERSION, $ATK_REV_VERSION)
fi


dnl ========================================================
dnl ECMAScript Internationalization API Support (uses ICU)
dnl ========================================================

dnl top-level configure may override this with --without-intl-api
_INTL_API=yes

MOZ_CONFIG_ICU()

MOZ_SUBCONFIGURE_ICU()

dnl ========================================================
dnl JavaScript shell
dnl ========================================================

MALLOC_HEADERS="malloc.h malloc_np.h malloc/malloc.h sys/malloc.h"
MALLOC_H=

for file in $MALLOC_HEADERS; do
  MOZ_CHECK_HEADER($file, [MALLOC_H=$file])
  if test "$MALLOC_H" != ""; then
    AC_DEFINE_UNQUOTED(MALLOC_H, <$MALLOC_H>)
    break
  fi
done

AC_CHECK_FUNCS(setlocale localeconv malloc_size malloc_usable_size)

AC_SUBST(MOZILLA_VERSION)

AC_SUBST(ac_configure_args)

AC_SUBST(TOOLCHAIN_PREFIX)

if test -n "$JS_STANDALONE"; then
MOZ_APP_NAME="mozjs"
MOZ_APP_VERSION="$MOZILLA_SYMBOLVERSION"
JS_LIBRARY_NAME="mozjs-$MOZILLA_SYMBOLVERSION"
else
JS_LIBRARY_NAME="mozjs"
fi
JS_CONFIG_LIBS="$NSPR_LIBS $LIBS"
if test -n "$GNU_CC"; then
JS_CONFIG_MOZ_JS_LIBS='-L${libdir} -l${JS_LIBRARY_NAME}'
else
JS_CONFIG_MOZ_JS_LIBS='${libdir}/${JS_LIBRARY_NAME}.lib'
fi
AC_SUBST(JS_LIBRARY_NAME)
AC_SUBST(JS_CONFIG_MOZ_JS_LIBS)
AC_SUBST(JS_CONFIG_LIBS)

if test -n "$MOZ_BUILD_NSPR"; then
    MOZ_SUBCONFIGURE_NSPR()
fi
MOZ_SUBCONFIGURE_FFI()

dnl Spit out some output
dnl ========================================================
MOZ_CREATE_CONFIG_STATUS()

if test "$JS_STANDALONE"; then
  MOZ_RUN_CONFIG_STATUS()
fi<|MERGE_RESOLUTION|>--- conflicted
+++ resolved
@@ -337,16 +337,8 @@
 
 MOZ_CHECK_COMPILER_WRAPPER
 
-<<<<<<< HEAD
-if test -n "$GNU_CC" -a -z "$CLANG_CC" ; then
-    if test "$GCC_MAJOR_VERSION" -eq 4 -a "$GCC_MINOR_VERSION" -lt 4 ||
-       test "$GCC_MAJOR_VERSION" -lt 4; then
-        AC_MSG_ERROR([Only GCC 4.4 or newer supported])
-    fi
-fi
-
-dnl ========================================================
-dnl = Enable safe browsing (anti-phishing)
+dnl ========================================================
+dnl = Enable taint tracking
 dnl ========================================================
 MOZ_ARG_ENABLE_BOOL(taint-tracking,
 [  --enable-taint-tracking  Enable taint tracking (ALL)],
@@ -355,9 +347,6 @@
 if test "$TAINT" = "1"; then
     AC_DEFINE(_TAINT_ON_, 1)
 fi
-
-=======
->>>>>>> 32e84bbc
 dnl Special win32 checks
 dnl ========================================================
 
