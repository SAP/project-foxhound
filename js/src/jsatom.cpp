--- conflicted
+++ resolved
@@ -402,25 +402,6 @@
 }
 
 JSAtom *
-<<<<<<< HEAD
-js::AtomizeSubstring(ExclusiveContext *cx, JSString *str, size_t start, size_t length,
-                     InternBehavior ib /* = DoNotInternAtom */)
-{
-    JS_ASSERT(start + length <= str->length());
-
-    JSLinearString *linear = str->ensureLinear(cx);
-    if (!linear)
-        return nullptr;
-
-    JS::AutoCheckCannotGC nogc;
-    return linear->hasLatin1Chars()
-           ? TAINT_ATOM_CLEARCOPY(AtomizeAndCopyChars(cx, linear->latin1Chars(nogc) + start, length, ib), linear)
-           : TAINT_ATOM_CLEARCOPY(AtomizeAndCopyChars(cx, linear->twoByteChars(nogc) + start, length, ib), linear);
-}
-
-JSAtom *
-=======
->>>>>>> 87a3c62a
 js::Atomize(ExclusiveContext *cx, const char *bytes, size_t length, InternBehavior ib)
 {
     CHECK_REQUEST(cx);
