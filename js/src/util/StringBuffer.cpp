/* -*- Mode: C++; tab-width: 8; indent-tabs-mode: nil; c-basic-offset: 2 -*-
 * vim: set ts=8 sts=2 et sw=2 tw=80:
 * This Source Code Form is subject to the terms of the Mozilla Public
 * License, v. 2.0. If a copy of the MPL was not distributed with this
 * file, You can obtain one at http://mozilla.org/MPL/2.0/. */

#include "util/StringBuffer.h"

#include "mozilla/Range.h"
#include "mozilla/Unused.h"

#include "vm/JSObject-inl.h"
#include "vm/StringType-inl.h"

using namespace js;

template <typename CharT, class Buffer>
static CharT* ExtractWellSized(Buffer& cb) {
  size_t capacity = cb.capacity();
  size_t length = cb.length();
  StringBufferAllocPolicy allocPolicy = cb.allocPolicy();

  CharT* buf = cb.extractOrCopyRawBuffer();
  if (!buf) {
    return nullptr;
  }

  /* For medium/big buffers, avoid wasting more than 1/4 of the memory. */
  MOZ_ASSERT(capacity >= length);
  if (length > Buffer::sMaxInlineStorage && capacity - length > length / 4) {
    CharT* tmp = allocPolicy.pod_realloc<CharT>(buf, capacity, length + 1);
    if (!tmp) {
      allocPolicy.free_(buf);
      return nullptr;
    }
    buf = tmp;
  }

  return buf;
}

char16_t* StringBuffer::stealChars() {
  if (isLatin1() && !inflateChars()) {
    return nullptr;
  }

  return ExtractWellSized<char16_t>(twoByteChars());
}

bool StringBuffer::inflateChars() {
  MOZ_ASSERT(isLatin1());

  TwoByteCharBuffer twoByte(StringBufferAllocPolicy{cx_, arenaId_});

  /*
   * Note: we don't use Vector::capacity() because it always returns a
   * value >= sInlineCapacity. Since Latin1CharBuffer::sInlineCapacity >
   * TwoByteCharBuffer::sInlineCapacitychars, we'd always malloc here.
   */
  size_t capacity = Max(reserved_, latin1Chars().length());
  if (!twoByte.reserve(capacity)) {
    return false;
  }

  twoByte.infallibleAppend(latin1Chars().begin(), latin1Chars().length());

  cb.destroy();
  cb.construct<TwoByteCharBuffer>(std::move(twoByte));
  return true;
}

template <typename CharT>
JSFlatString* StringBuffer::finishStringInternal(JSContext* cx) {
  size_t len = length();

  if (JSInlineString::lengthFits<CharT>(len)) {
    mozilla::Range<const CharT> range(begin<CharT>(), len);
    return NewInlineString<CanGC>(cx, range);
  }

  if (!append('\0')) {
    return nullptr;
  }

  UniquePtr<CharT[], JS::FreePolicy> buf(
      ExtractWellSized<CharT>(chars<CharT>()));

  if (!buf) {
    return nullptr;
  }

  JSFlatString* str = NewStringDontDeflate<CanGC>(cx, std::move(buf), len);
  if (!str) {
    return nullptr;
  }

<<<<<<< HEAD
  /*
   * The allocation was made on a TempAllocPolicy, so account for the string
   * data on the string's zone.
   */
  cx->updateMallocCounter(sizeof(CharT) * len);

  // TaintFox: Propagate taint to newly created string.
  str->setTaint(cx, taint());
  // Taintfox: clear the stringbuffer taint information
  clearTaint();

=======
>>>>>>> 53b1dfdc
  return str;
}

JSFlatString* JSStringBuilder::finishString() {
  size_t len = length();
  if (len == 0) {
    return cx_->names().empty;
  }

  if (!JSString::validateLength(cx_, len)) {
    return nullptr;
  }

  JS_STATIC_ASSERT(JSFatInlineString::MAX_LENGTH_TWO_BYTE <
                   TwoByteCharBuffer::InlineLength);
  JS_STATIC_ASSERT(JSFatInlineString::MAX_LENGTH_LATIN1 <
                   Latin1CharBuffer::InlineLength);

  return isLatin1() ? finishStringInternal<Latin1Char>(cx_)
                    : finishStringInternal<char16_t>(cx_);
}

JSAtom* StringBuffer::finishAtom() {
  size_t len = length();
  if (len == 0) {
    return cx_->names().empty;
  }

  if (isLatin1()) {
    JSAtom* atom = AtomizeChars(cx_, latin1Chars().begin(), len);
    latin1Chars().clear();
    return atom;
  }

  JSAtom* atom = AtomizeChars(cx_, twoByteChars().begin(), len);
  twoByteChars().clear();

  // TaintFox: We loose taint here, can't taint atoms..
  this->clearTaint();

  return atom;
}

bool js::ValueToStringBufferSlow(JSContext* cx, const Value& arg,
                                 StringBuffer& sb) {
  RootedValue v(cx, arg);
  if (!ToPrimitive(cx, JSTYPE_STRING, &v)) {
    return false;
  }

  if (v.isString()) {
    return sb.append(v.toString());
  }
  if (v.isNumber()) {
    return NumberValueToStringBuffer(cx, v, sb);
  }
  if (v.isBoolean()) {
    return BooleanToStringBuffer(v.toBoolean(), sb);
  }
  if (v.isNull()) {
    return sb.append(cx->names().null);
  }
  if (v.isSymbol()) {
    JS_ReportErrorNumberASCII(cx, GetErrorMessage, nullptr,
                              JSMSG_SYMBOL_TO_STRING);
    return false;
  }
  if (v.isBigInt()) {
    RootedBigInt i(cx, v.toBigInt());
    JSLinearString* str = BigInt::toString<CanGC>(cx, i, 10);
    if (!str) {
      return false;
    }
    return sb.append(str);
  }
  MOZ_ASSERT(v.isUndefined());
  return sb.append(cx->names().undefined);
}<|MERGE_RESOLUTION|>--- conflicted
+++ resolved
@@ -94,20 +94,18 @@
     return nullptr;
   }
 
-<<<<<<< HEAD
   /*
    * The allocation was made on a TempAllocPolicy, so account for the string
    * data on the string's zone.
    */
-  cx->updateMallocCounter(sizeof(CharT) * len);
+  // TaintFox: don't think this is needed, but might cause memory issues?
+  // cx->updateMallocCounter(sizeof(CharT) * len);
 
   // TaintFox: Propagate taint to newly created string.
   str->setTaint(cx, taint());
   // Taintfox: clear the stringbuffer taint information
   clearTaint();
 
-=======
->>>>>>> 53b1dfdc
   return str;
 }
 
