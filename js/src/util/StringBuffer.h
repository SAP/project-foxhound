/* -*- Mode: C++; tab-width: 8; indent-tabs-mode: nil; c-basic-offset: 2 -*-
 * vim: set ts=8 sts=2 et sw=2 tw=80:
 * This Source Code Form is subject to the terms of the Mozilla Public
 * License, v. 2.0. If a copy of the MPL was not distributed with this
 * file, You can obtain one at http://mozilla.org/MPL/2.0/. */
/*
 * Modifications Copyright SAP SE. 2019-2021.  All rights reserved.
 */

#ifndef util_StringBuffer_h
#define util_StringBuffer_h

#include "mozilla/CheckedInt.h"
#include "mozilla/MaybeOneOf.h"
#include "mozilla/Utf8.h"

#include "frontend/FrontendContext.h"
#include "js/Vector.h"
#include "vm/Runtime.h"
#include "vm/StringType.h"

namespace js {

class FrontendContext;

namespace frontend {
class ParserAtomsTable;
class TaggedParserAtomIndex;
}  // namespace frontend

namespace detail {

// GrowEltsAggressively will multiply the space by a factor of 8 on overflow, to
// avoid very expensive memcpys for large strings (eg giant toJSON output for
// sessionstore.js). Drop back to the normal expansion policy once the buffer
// hits 128MB.
static constexpr size_t AggressiveLimit = 128 << 20;

template <size_t EltSize>
inline size_t GrowEltsAggressively(size_t aOldElts, size_t aIncr) {
  mozilla::CheckedInt<size_t> required =
      mozilla::CheckedInt<size_t>(aOldElts) + aIncr;
  if (!(required * 2).isValid()) {
    return 0;
  }
  required = mozilla::RoundUpPow2(required.value());
  required *= 8;
  if (!(required * EltSize).isValid() || required.value() > AggressiveLimit) {
    // Fall back to doubling behavior if the aggressive growth fails or gets too
    // big.
    return mozilla::detail::GrowEltsByDoubling<EltSize>(aOldElts, aIncr);
  }
  return required.value();
};

}  // namespace detail

class StringBufferAllocPolicy {
  TempAllocPolicy impl_;
  const arena_id_t& arenaId_;

 public:
  StringBufferAllocPolicy(FrontendContext* fc, const arena_id_t& arenaId)
      : impl_(fc), arenaId_(arenaId) {}

  StringBufferAllocPolicy(JSContext* cx, const arena_id_t& arenaId)
      : impl_(cx), arenaId_(arenaId) {}

  template <typename T>
  T* maybe_pod_malloc(size_t numElems) {
    return impl_.maybe_pod_arena_malloc<T>(arenaId_, numElems);
  }
  template <typename T>
  T* maybe_pod_calloc(size_t numElems) {
    return impl_.maybe_pod_arena_calloc<T>(arenaId_, numElems);
  }
  template <typename T>
  T* maybe_pod_realloc(T* p, size_t oldSize, size_t newSize) {
    return impl_.maybe_pod_arena_realloc<T>(arenaId_, p, oldSize, newSize);
  }
  template <typename T>
  T* pod_malloc(size_t numElems) {
    return impl_.pod_arena_malloc<T>(arenaId_, numElems);
  }
  template <typename T>
  T* pod_calloc(size_t numElems) {
    return impl_.pod_arena_calloc<T>(arenaId_, numElems);
  }
  template <typename T>
  T* pod_realloc(T* p, size_t oldSize, size_t newSize) {
    return impl_.pod_arena_realloc<T>(arenaId_, p, oldSize, newSize);
  }
  template <typename T>
  void free_(T* p, size_t numElems = 0) {
    impl_.free_(p, numElems);
  }
  void reportAllocOverflow() const { impl_.reportAllocOverflow(); }
  bool checkSimulatedOOM() const { return impl_.checkSimulatedOOM(); }

  // See ComputeGrowth in mfbt/Vector.h.
  template <size_t EltSize>
  static size_t computeGrowth(size_t aOldElts, size_t aIncr) {
    return detail::GrowEltsAggressively<EltSize>(aOldElts, aIncr);
  }
};

/*
 * String builder that eagerly checks for over-allocation past the maximum
 * string length.
 *
 * Any operation which would exceed the maximum string length causes an
 * exception report on the context and results in a failed return value.
 *
 * Well-sized extractions (which waste no more than 1/4 of their char
 * buffer space) are guaranteed for strings built by this interface.
 * See |extractWellSized|.
 *
 * Foxhound: the StringBuffer class is taint aware.
 */
class StringBuffer : public TaintableString {
 protected:
  template <typename CharT>
  using BufferType = Vector<CharT, 80 / sizeof(CharT), StringBufferAllocPolicy>;

  /*
   * The Vector's buffer may be either stolen or copied, so we need to use
   * TempAllocPolicy and account for the memory manually when stealing.
   */
  using Latin1CharBuffer = BufferType<Latin1Char>;
  using TwoByteCharBuffer = BufferType<char16_t>;

  JSContext* maybeCx_ = nullptr;

  // cb starts out as a Latin1CharBuffer. When a TwoByte char is appended,
  // inflateChars() constructs a TwoByteCharBuffer and copies the Latin1 chars.
  //
  // Note that this buffer can include extra zero bytes for the string buffer
  // header. See numHeaderChars_ below.
  mozilla::MaybeOneOf<Latin1CharBuffer, TwoByteCharBuffer> cb;

  // Number of reserve()'d chars, see inflateChars. Does not include
  // numHeaderChars_.
  size_t reservedExclHeader_ = 0;

  // The number of '\0' characters prepended by JSStringBuilder to reserve space
  // for the mozilla::StringBuffer header. This is always non-zero for
  // JSStringBuilder and zero otherwise.
  //
  // Note that this is an implementation detail: public methods such as |begin|
  // and |length| return the actual string contents/length without these extra
  // characters.
  uint8_t numHeaderChars_ = 0;

  StringBuffer(const StringBuffer& other) = delete;
  void operator=(const StringBuffer& other) = delete;

  // Returns the number of characters to prepend to reserve enough space for the
  // mozilla::StringBuffer header.
  template <typename CharT>
  static constexpr size_t numHeaderChars() {
    static_assert(sizeof(mozilla::StringBuffer) % sizeof(CharT) == 0);
    return sizeof(mozilla::StringBuffer) / sizeof(CharT);
  }

  template <typename CharT>
  MOZ_ALWAYS_INLINE bool isCharType() const {
    return cb.constructed<BufferType<CharT>>();
  }

  MOZ_ALWAYS_INLINE bool isLatin1() const { return isCharType<Latin1Char>(); }

  MOZ_ALWAYS_INLINE bool isTwoByte() const { return isCharType<char16_t>(); }

  template <typename CharT>
  MOZ_ALWAYS_INLINE BufferType<CharT>& chars() {
    MOZ_ASSERT(isCharType<CharT>());
    return cb.ref<BufferType<CharT>>();
  }

  template <typename CharT>
  MOZ_ALWAYS_INLINE const BufferType<CharT>& chars() const {
    MOZ_ASSERT(isCharType<CharT>());
    return cb.ref<BufferType<CharT>>();
  }

  MOZ_ALWAYS_INLINE TwoByteCharBuffer& twoByteChars() {
    return chars<char16_t>();
  }

  MOZ_ALWAYS_INLINE const TwoByteCharBuffer& twoByteChars() const {
    return chars<char16_t>();
  }

  MOZ_ALWAYS_INLINE Latin1CharBuffer& latin1Chars() {
    return chars<Latin1Char>();
  }

  MOZ_ALWAYS_INLINE const Latin1CharBuffer& latin1Chars() const {
    return chars<Latin1Char>();
  }

  [[nodiscard]] bool inflateChars();

  template <typename CharT>
  JSLinearString* finishStringInternal(JSContext* cx, gc::Heap heap);

 public:
  explicit StringBuffer(JSContext* cx,
                        const arena_id_t& arenaId = js::MallocArena)
      : maybeCx_(cx) {
    MOZ_ASSERT(cx);
    cb.construct<Latin1CharBuffer>(StringBufferAllocPolicy{cx, arenaId});
  }

  // This constructor should only be used if the methods related to the
  // following are not used, because they require a JSContext:
  //   * JSString
  //   * JSAtom
  //   * mozilla::Utf8Unit
  explicit StringBuffer(FrontendContext* fc,
                        const arena_id_t& arenaId = js::MallocArena) {
    MOZ_ASSERT(fc);
    cb.construct<Latin1CharBuffer>(StringBufferAllocPolicy{fc, arenaId});
  }

  void clear() { 
    shrinkTo(0);
    taint().clear();
  }

  [[nodiscard]] bool reserve(size_t len) {
    auto lenWithHeader = mozilla::CheckedInt<size_t>(len) + numHeaderChars_;
    if (MOZ_UNLIKELY(!lenWithHeader.isValid())) {
      ReportAllocationOverflow(maybeCx_);
      return false;
    }
    if (len > reservedExclHeader_) {
      reservedExclHeader_ = len;
    }
    return isLatin1() ? latin1Chars().reserve(lenWithHeader.value())
                      : twoByteChars().reserve(lenWithHeader.value());
  }
  [[nodiscard]] bool growByUninitialized(size_t incr) {
    return isLatin1() ? latin1Chars().growByUninitialized(incr)
                      : twoByteChars().growByUninitialized(incr);
  }
  void shrinkTo(size_t newLength) {
    // Note: this can't overflow because the new length must be <= the current
    // length.
    newLength += numHeaderChars_;
    if (isLatin1()) {
      latin1Chars().shrinkTo(newLength);
    } else {
      twoByteChars().shrinkTo(newLength);
    }
  }
  bool empty() const { return length() == 0; }
  size_t length() const {
    size_t len = isLatin1() ? latin1Chars().length() : twoByteChars().length();
    MOZ_ASSERT(len >= numHeaderChars_);
    return len - numHeaderChars_;
  }
  char16_t getChar(size_t idx) const {
    idx += numHeaderChars_;
    return isLatin1() ? latin1Chars()[idx] : twoByteChars()[idx];
  }

  [[nodiscard]] bool ensureTwoByteChars() {
    return isTwoByte() || inflateChars();
  }

  [[nodiscard]] bool append(const char16_t c) {
    if (isLatin1()) {
      if (c <= JSString::MAX_LATIN1_CHAR) {
        return latin1Chars().append(Latin1Char(c));
      }
      if (!inflateChars()) {
        return false;
      }
    }
    return twoByteChars().append(c);
  }
  [[nodiscard]] bool append(const char16_t c, const TaintFlow& taintFlow) {
    // Foxhound: append taint information.
    taint_.concat(taintFlow, length());  
    return append(c);
  }
  [[nodiscard]] bool append(Latin1Char c) {
    return isLatin1() ? latin1Chars().append(c) : twoByteChars().append(c);
  }
  [[nodiscard]] bool append(char c) { return append(Latin1Char(c)); }

  [[nodiscard]] inline bool append(const char16_t* begin, const char16_t* end);

  [[nodiscard]] inline bool append(const char16_t* begin, const char16_t* end, const StringTaint& taint);

  [[nodiscard]] bool append(const char16_t* chars, size_t len) {
    return append(chars, chars + len);
  }

  [[nodiscard]] bool append(const Latin1Char* begin, const Latin1Char* end) {
    return isLatin1() ? latin1Chars().append(begin, end)
                      : twoByteChars().append(begin, end);
  }

  [[nodiscard]] bool append(const Latin1Char* begin, const Latin1Char* end, const StringTaint& taint) {
    // Foxhound: append taint information.
    appendTaintAt(length(), taint);
    return isLatin1() ? latin1Chars().append(begin, end)
                      : twoByteChars().append(begin, end);
  }

  [[nodiscard]] bool append(const Latin1Char* chars, size_t len) {
    return append(chars, chars + len);
  }

  /**
   * Interpret the provided count of UTF-8 code units as UTF-8, and append
   * the represented code points to this.  If the code units contain invalid
   * UTF-8, leave the internal buffer in a consistent but unspecified state,
   * report an error, and return false.
   */
  [[nodiscard]] bool append(const mozilla::Utf8Unit* units, size_t len);

  [[nodiscard]] bool append(const JS::ConstCharPtr chars, size_t len) {
    return append(chars.get(), chars.get() + len);
  }
  [[nodiscard]] bool appendN(Latin1Char c, size_t n) {
    return isLatin1() ? latin1Chars().appendN(c, n)
                      : twoByteChars().appendN(c, n);
  }

  [[nodiscard]] inline bool append(JSString* str);
  [[nodiscard]] inline bool append(const JSLinearString* str);
  [[nodiscard]] inline bool appendSubstring(JSString* base, size_t off,
                                            size_t len);
  [[nodiscard]] inline bool appendSubstring(const JSLinearString* base,
                                            size_t off, size_t len);
  [[nodiscard]] bool append(const frontend::ParserAtomsTable& parserAtoms,
                            frontend::TaggedParserAtomIndex atom);

  [[nodiscard]] bool append(const char* chars, size_t len) {
    return append(reinterpret_cast<const Latin1Char*>(chars), len);
  }

  template <size_t ArrayLength>
  [[nodiscard]] bool append(const char (&array)[ArrayLength]) {
    return append(array, ArrayLength - 1); /* No trailing '\0'. */
  }

  /* Infallible variants usable when the corresponding space is reserved. */
  void infallibleAppend(Latin1Char c) {
    if (isLatin1()) {
      latin1Chars().infallibleAppend(c);
    } else {
      twoByteChars().infallibleAppend(c);
    }
  }
  void infallibleAppend(char c) { infallibleAppend(Latin1Char(c)); }
  void infallibleAppend(const Latin1Char* chars, size_t len) {
    if (isLatin1()) {
      latin1Chars().infallibleAppend(chars, len);
    } else {
      twoByteChars().infallibleAppend(chars, len);
    }
  }
  void infallibleAppend(const char* chars, size_t len) {
    infallibleAppend(reinterpret_cast<const Latin1Char*>(chars), len);
  }

  void infallibleAppendSubstring(const JSLinearString* base, size_t off,
                                 size_t len);

  /*
   * Because inflation is fallible, these methods should only be used after
   * calling ensureTwoByteChars().
   */
  void infallibleAppend(const char16_t* chars, size_t len) {
    twoByteChars().infallibleAppend(chars, len);
  }
  void infallibleAppend(char16_t c) { twoByteChars().infallibleAppend(c); }

  bool isUnderlyingBufferLatin1() const { return isLatin1(); }

  template <typename CharT>
  CharT* begin() {
    MOZ_ASSERT(chars<CharT>().length() >= numHeaderChars_);
    return chars<CharT>().begin() + numHeaderChars_;
  }

  template <typename CharT>
  CharT* end() {
    return chars<CharT>().end();
  }

  template <typename CharT>
  const CharT* begin() const {
    MOZ_ASSERT(chars<CharT>().length() >= numHeaderChars_);
    return chars<CharT>().begin() + numHeaderChars_;
  }

  template <typename CharT>
  const CharT* end() const {
    return chars<CharT>().end();
  }

  char16_t* rawTwoByteBegin() { return begin<char16_t>(); }
  char16_t* rawTwoByteEnd() { return end<char16_t>(); }
  const char16_t* rawTwoByteBegin() const { return begin<char16_t>(); }
  const char16_t* rawTwoByteEnd() const { return end<char16_t>(); }

  Latin1Char* rawLatin1Begin() { return begin<Latin1Char>(); }
  Latin1Char* rawLatin1End() { return end<Latin1Char>(); }
  const Latin1Char* rawLatin1Begin() const { return begin<Latin1Char>(); }
  const Latin1Char* rawLatin1End() const { return end<Latin1Char>(); }

  /* Identical to finishString() except that an atom is created. */
  JSAtom* finishAtom();
  frontend::TaggedParserAtomIndex finishParserAtom(
      frontend::ParserAtomsTable& parserAtoms, FrontendContext* fc);

  /*
   * Creates a raw string from the characters in this buffer.  The string is
   * exactly the characters in this buffer (inflated to TwoByte), it is *not*
   * null-terminated unless the last appended character was '\0'.
   */
  char16_t* stealChars();
};

// Like StringBuffer, but uses StringBufferArena for the characters.
class JSStringBuilder : public StringBuffer {
 public:
  explicit JSStringBuilder(JSContext* cx)
      : StringBuffer(cx, js::StringBufferArena) {
    // Reserve space for the mozilla::StringBuffer header.
    numHeaderChars_ = numHeaderChars<Latin1Char>();
    MOZ_ALWAYS_TRUE(latin1Chars().appendN('\0', numHeaderChars_));
  }

  /*
   * Creates a string from the characters in this buffer, then (regardless
   * whether string creation succeeded or failed) empties the buffer.
   *
   * Returns nullptr if string creation failed.
   */
  JSLinearString* finishString(gc::Heap heap = gc::Heap::Default);
};

inline bool StringBuffer::append(const char16_t* begin, const char16_t* end) {
  MOZ_ASSERT(begin <= end);
  if (isLatin1()) {
    while (true) {
      if (begin >= end) {
        return true;
      }
      if (*begin > JSString::MAX_LATIN1_CHAR) {
        break;
      }
      if (!latin1Chars().append(*begin)) {
        return false;
      }
      ++begin;
    }
    if (!inflateChars()) {
      return false;
    }
  }
  return twoByteChars().append(begin, end);
}

inline bool StringBuffer::append(const char16_t* begin, const char16_t* end, const StringTaint& taint) {
  appendTaintAt(length(), taint);
  return append(begin, end);
}

<<<<<<< HEAD
inline bool StringBuffer::append(const JSLinearString* str) {
  // TaintFox: append taint information.
=======
inline bool StringBuffer::append(JSLinearString* str) {
  // Foxhound: append taint information.
>>>>>>> e0033ca6
  taint_.concat(str->taint(), length());

  JS::AutoCheckCannotGC nogc;
  if (isLatin1()) {
    if (str->hasLatin1Chars()) {
      return latin1Chars().append(str->latin1Chars(nogc), str->length());
    }
    if (!inflateChars()) {
      return false;
    }
  }
  return str->hasLatin1Chars()
             ? twoByteChars().append(str->latin1Chars(nogc), str->length())
             : twoByteChars().append(str->twoByteChars(nogc), str->length());
}

inline void StringBuffer::infallibleAppendSubstring(const JSLinearString* base,
                                                    size_t off, size_t len) {
  MOZ_ASSERT(off + len <= base->length());
  MOZ_ASSERT_IF(base->hasTwoByteChars(), isTwoByte());

  // Foxhound: append taint information.
  taint_.concat(base->taint().safeSubTaint(off, off + len), length());

  JS::AutoCheckCannotGC nogc;
  if (base->hasLatin1Chars()) {
    infallibleAppend(base->latin1Chars(nogc) + off, len);
  } else {
    infallibleAppend(base->twoByteChars(nogc) + off, len);
  }
}

inline bool StringBuffer::appendSubstring(const JSLinearString* base,
                                          size_t off, size_t len) {
  MOZ_ASSERT(off + len <= base->length());

  // Foxhound: append taint information.
  // This probably behaves incorrectly if the appendSubstring operation fails..
  taint_.concat(base->taint().safeSubTaint(off, off + len), length());

  JS::AutoCheckCannotGC nogc;
  if (isLatin1()) {
    if (base->hasLatin1Chars()) {
      return latin1Chars().append(base->latin1Chars(nogc) + off, len);
    }
    if (!inflateChars()) {
      return false;
    }
  }
  return base->hasLatin1Chars()
             ? twoByteChars().append(base->latin1Chars(nogc) + off, len)
             : twoByteChars().append(base->twoByteChars(nogc) + off, len);
}

inline bool StringBuffer::appendSubstring(JSString* base, size_t off,
                                          size_t len) {
  MOZ_ASSERT(maybeCx_);

  JSLinearString* linear = base->ensureLinear(maybeCx_);
  if (!linear) {
    return false;
  }

  return appendSubstring(linear, off, len);
}

inline bool StringBuffer::append(JSString* str) {
  MOZ_ASSERT(maybeCx_);

  JSLinearString* linear = str->ensureLinear(maybeCx_);
  if (!linear) {
    return false;
  }

  return append(linear);
}

/* ES5 9.8 ToString, appending the result to the string buffer. */
extern bool ValueToStringBufferSlow(JSContext* cx, const Value& v,
                                    StringBuffer& sb);

inline bool ValueToStringBuffer(JSContext* cx, const Value& v,
                                StringBuffer& sb) {
  if (v.isString()) {
    return sb.append(v.toString());
  }

  return ValueToStringBufferSlow(cx, v, sb);
}

/* ES5 9.8 ToString for booleans, appending the result to the string buffer. */
inline bool BooleanToStringBuffer(bool b, StringBuffer& sb) {
  return b ? sb.append("true") : sb.append("false");
}

} /* namespace js */

#endif /* util_StringBuffer_h */<|MERGE_RESOLUTION|>--- conflicted
+++ resolved
@@ -473,13 +473,8 @@
   return append(begin, end);
 }
 
-<<<<<<< HEAD
 inline bool StringBuffer::append(const JSLinearString* str) {
-  // TaintFox: append taint information.
-=======
-inline bool StringBuffer::append(JSLinearString* str) {
   // Foxhound: append taint information.
->>>>>>> e0033ca6
   taint_.concat(str->taint(), length());
 
   JS::AutoCheckCannotGC nogc;
