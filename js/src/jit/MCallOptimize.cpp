/* -*- Mode: C++; tab-width: 8; indent-tabs-mode: nil; c-basic-offset: 2 -*-
 * vim: set ts=8 sts=2 et sw=2 tw=80:
 * This Source Code Form is subject to the terms of the Mozilla Public
 * License, v. 2.0. If a copy of the MPL was not distributed with this
 * file, You can obtain one at http://mozilla.org/MPL/2.0/. */

#include "mozilla/Casting.h"

#include "jsmath.h"

#include "builtin/AtomicsObject.h"
#include "builtin/intl/Collator.h"
#include "builtin/intl/DateTimeFormat.h"
#include "builtin/intl/NumberFormat.h"
#include "builtin/intl/PluralRules.h"
#include "builtin/intl/RelativeTimeFormat.h"
#include "builtin/MapObject.h"
#include "builtin/String.h"
#include "builtin/TestingFunctions.h"
#include "builtin/TypedObject.h"
#include "jit/BaselineInspector.h"
#include "jit/InlinableNatives.h"
#include "jit/IonBuilder.h"
#include "jit/Lowering.h"
#include "jit/MIR.h"
#include "jit/MIRGraph.h"
#include "vm/ArgumentsObject.h"
#include "vm/ArrayBufferObject.h"
#include "vm/JSObject.h"
#include "vm/ProxyObject.h"
#include "vm/SelfHosting.h"
#include "vm/SharedArrayObject.h"
#include "vm/TypedArrayObject.h"
#include "wasm/WasmInstance.h"

#include "jit/shared/Lowering-shared-inl.h"
#include "vm/JSScript-inl.h"
#include "vm/NativeObject-inl.h"
#include "vm/StringObject-inl.h"
#include "vm/UnboxedObject-inl.h"

using mozilla::ArrayLength;
using mozilla::AssertedCast;
using mozilla::Maybe;

using JS::DoubleNaNValue;
using JS::TrackedOutcome;

namespace js {
namespace jit {

IonBuilder::InliningResult IonBuilder::inlineNativeCall(CallInfo& callInfo,
                                                        JSFunction* target) {
  MOZ_ASSERT(target->isNative());

  if (!optimizationInfo().inlineNative()) {
    trackOptimizationOutcome(TrackedOutcome::CantInlineDisabledIon);
    return InliningStatus_NotInlined;
  }

  bool isWasmCall = target->isWasmOptimized();
  if (!isWasmCall &&
      (!target->hasJitInfo() ||
       target->jitInfo()->type() != JSJitInfo::InlinableNative)) {
    // Reaching here means we tried to inline a native for which there is no
    // Ion specialization.
    trackOptimizationOutcome(TrackedOutcome::CantInlineNativeNoSpecialization);
    return InliningStatus_NotInlined;
  }

  // Don't inline if we're constructing and new.target != callee. This can
  // happen with Reflect.construct or derived class constructors.
  if (callInfo.constructing() && callInfo.getNewTarget() != callInfo.fun()) {
    trackOptimizationOutcome(TrackedOutcome::CantInlineUnexpectedNewTarget);
    return InliningStatus_NotInlined;
  }

  // Default failure reason is observing an unsupported type.
  trackOptimizationOutcome(TrackedOutcome::CantInlineNativeBadType);

  if (shouldAbortOnPreliminaryGroups(callInfo.thisArg())) {
    return InliningStatus_NotInlined;
  }
  for (size_t i = 0; i < callInfo.argc(); i++) {
    if (shouldAbortOnPreliminaryGroups(callInfo.getArg(i))) {
      return InliningStatus_NotInlined;
    }
  }

  if (isWasmCall) {
    return inlineWasmCall(callInfo, target);
  }

  switch (InlinableNative inlNative = target->jitInfo()->inlinableNative) {
    // Array natives.
    case InlinableNative::Array:
      return inlineArray(callInfo);
    case InlinableNative::ArrayIsArray:
      return inlineArrayIsArray(callInfo);
    case InlinableNative::ArrayJoin:
      return inlineArrayJoin(callInfo);
    case InlinableNative::ArrayPop:
      return inlineArrayPopShift(callInfo, MArrayPopShift::Pop);
    case InlinableNative::ArrayShift:
      return inlineArrayPopShift(callInfo, MArrayPopShift::Shift);
    case InlinableNative::ArrayPush:
      return inlineArrayPush(callInfo);
    case InlinableNative::ArraySlice:
      return inlineArraySlice(callInfo);

    // Array intrinsics.
    case InlinableNative::IntrinsicNewArrayIterator:
      return inlineNewIterator(callInfo, MNewIterator::ArrayIterator);

    // Atomic natives.
    case InlinableNative::AtomicsCompareExchange:
      return inlineAtomicsCompareExchange(callInfo);
    case InlinableNative::AtomicsExchange:
      return inlineAtomicsExchange(callInfo);
    case InlinableNative::AtomicsLoad:
      return inlineAtomicsLoad(callInfo);
    case InlinableNative::AtomicsStore:
      return inlineAtomicsStore(callInfo);
    case InlinableNative::AtomicsAdd:
    case InlinableNative::AtomicsSub:
    case InlinableNative::AtomicsAnd:
    case InlinableNative::AtomicsOr:
    case InlinableNative::AtomicsXor:
      return inlineAtomicsBinop(callInfo, inlNative);
    case InlinableNative::AtomicsIsLockFree:
      return inlineAtomicsIsLockFree(callInfo);

    // Boolean natives.
    case InlinableNative::Boolean:
      return inlineBoolean(callInfo);

    // Intl natives.
    case InlinableNative::IntlGuardToCollator:
      return inlineGuardToClass(callInfo, &CollatorObject::class_);
    case InlinableNative::IntlGuardToDateTimeFormat:
      return inlineGuardToClass(callInfo, &DateTimeFormatObject::class_);
    case InlinableNative::IntlGuardToNumberFormat:
      return inlineGuardToClass(callInfo, &NumberFormatObject::class_);
    case InlinableNative::IntlGuardToPluralRules:
      return inlineGuardToClass(callInfo, &PluralRulesObject::class_);
    case InlinableNative::IntlGuardToRelativeTimeFormat:
      return inlineGuardToClass(callInfo, &RelativeTimeFormatObject::class_);

    // Math natives.
    case InlinableNative::MathAbs:
      return inlineMathAbs(callInfo);
    case InlinableNative::MathFloor:
      return inlineMathFloor(callInfo);
    case InlinableNative::MathCeil:
      return inlineMathCeil(callInfo);
    case InlinableNative::MathRound:
      return inlineMathRound(callInfo);
    case InlinableNative::MathClz32:
      return inlineMathClz32(callInfo);
    case InlinableNative::MathSqrt:
      return inlineMathSqrt(callInfo);
    case InlinableNative::MathATan2:
      return inlineMathAtan2(callInfo);
    case InlinableNative::MathHypot:
      return inlineMathHypot(callInfo);
    case InlinableNative::MathMax:
      return inlineMathMinMax(callInfo, true /* max */);
    case InlinableNative::MathMin:
      return inlineMathMinMax(callInfo, false /* max */);
    case InlinableNative::MathPow:
      return inlineMathPow(callInfo);
    case InlinableNative::MathRandom:
      return inlineMathRandom(callInfo);
    case InlinableNative::MathImul:
      return inlineMathImul(callInfo);
    case InlinableNative::MathFRound:
      return inlineMathFRound(callInfo);
    case InlinableNative::MathTrunc:
      return inlineMathTrunc(callInfo);
    case InlinableNative::MathSign:
      return inlineMathSign(callInfo);
    case InlinableNative::MathSin:
      return inlineMathFunction(callInfo, MMathFunction::Sin);
    case InlinableNative::MathTan:
      return inlineMathFunction(callInfo, MMathFunction::Tan);
    case InlinableNative::MathCos:
      return inlineMathFunction(callInfo, MMathFunction::Cos);
    case InlinableNative::MathExp:
      return inlineMathFunction(callInfo, MMathFunction::Exp);
    case InlinableNative::MathLog:
      return inlineMathFunction(callInfo, MMathFunction::Log);
    case InlinableNative::MathASin:
      return inlineMathFunction(callInfo, MMathFunction::ASin);
    case InlinableNative::MathATan:
      return inlineMathFunction(callInfo, MMathFunction::ATan);
    case InlinableNative::MathACos:
      return inlineMathFunction(callInfo, MMathFunction::ACos);
    case InlinableNative::MathLog10:
      return inlineMathFunction(callInfo, MMathFunction::Log10);
    case InlinableNative::MathLog2:
      return inlineMathFunction(callInfo, MMathFunction::Log2);
    case InlinableNative::MathLog1P:
      return inlineMathFunction(callInfo, MMathFunction::Log1P);
    case InlinableNative::MathExpM1:
      return inlineMathFunction(callInfo, MMathFunction::ExpM1);
    case InlinableNative::MathCosH:
      return inlineMathFunction(callInfo, MMathFunction::CosH);
    case InlinableNative::MathSinH:
      return inlineMathFunction(callInfo, MMathFunction::SinH);
    case InlinableNative::MathTanH:
      return inlineMathFunction(callInfo, MMathFunction::TanH);
    case InlinableNative::MathACosH:
      return inlineMathFunction(callInfo, MMathFunction::ACosH);
    case InlinableNative::MathASinH:
      return inlineMathFunction(callInfo, MMathFunction::ASinH);
    case InlinableNative::MathATanH:
      return inlineMathFunction(callInfo, MMathFunction::ATanH);
    case InlinableNative::MathCbrt:
      return inlineMathFunction(callInfo, MMathFunction::Cbrt);

    // Reflect natives.
    case InlinableNative::ReflectGetPrototypeOf:
      return inlineReflectGetPrototypeOf(callInfo);

    // RegExp natives.
    case InlinableNative::RegExpMatcher:
      return inlineRegExpMatcher(callInfo);
    case InlinableNative::RegExpSearcher:
      return inlineRegExpSearcher(callInfo);
    case InlinableNative::RegExpTester:
      return inlineRegExpTester(callInfo);
    case InlinableNative::IsRegExpObject:
      return inlineIsRegExpObject(callInfo);
    case InlinableNative::RegExpPrototypeOptimizable:
      return inlineRegExpPrototypeOptimizable(callInfo);
    case InlinableNative::RegExpInstanceOptimizable:
      return inlineRegExpInstanceOptimizable(callInfo);
    case InlinableNative::GetFirstDollarIndex:
      return inlineGetFirstDollarIndex(callInfo);
    case InlinableNative::IntrinsicNewRegExpStringIterator:
      return inlineNewIterator(callInfo, MNewIterator::RegExpStringIterator);

    // String natives.
    case InlinableNative::String:
      return inlineStringObject(callInfo);
    case InlinableNative::StringCharCodeAt:
      return inlineStrCharCodeAt(callInfo);
    case InlinableNative::StringFromCharCode:
      return inlineStrFromCharCode(callInfo);
    case InlinableNative::StringFromCodePoint:
      return inlineStrFromCodePoint(callInfo);
    case InlinableNative::StringCharAt:
      return inlineStrCharAt(callInfo);
    case InlinableNative::StringToLowerCase:
      return inlineStringConvertCase(callInfo, MStringConvertCase::LowerCase);
    case InlinableNative::StringToUpperCase:
      return inlineStringConvertCase(callInfo, MStringConvertCase::UpperCase);

    // String intrinsics.
    case InlinableNative::IntrinsicStringReplaceString:
      return inlineStringReplaceString(callInfo);
    case InlinableNative::IntrinsicStringSplitString:
      return inlineStringSplitString(callInfo);
    case InlinableNative::IntrinsicNewStringIterator:
      return inlineNewIterator(callInfo, MNewIterator::StringIterator);

    // Object natives.
    case InlinableNative::Object:
      return inlineObject(callInfo);
    case InlinableNative::ObjectCreate:
      return inlineObjectCreate(callInfo);
    case InlinableNative::ObjectIs:
      return inlineObjectIs(callInfo);
    case InlinableNative::ObjectToString:
      return inlineObjectToString(callInfo);

    // Testing functions.
    case InlinableNative::TestBailout:
      return inlineBailout(callInfo);
    case InlinableNative::TestAssertFloat32:
      return inlineAssertFloat32(callInfo);
    case InlinableNative::TestAssertRecoveredOnBailout:
      return inlineAssertRecoveredOnBailout(callInfo);

    // Slot intrinsics.
    case InlinableNative::IntrinsicUnsafeSetReservedSlot:
      return inlineUnsafeSetReservedSlot(callInfo);
    case InlinableNative::IntrinsicUnsafeGetReservedSlot:
      return inlineUnsafeGetReservedSlot(callInfo, MIRType::Value);
    case InlinableNative::IntrinsicUnsafeGetObjectFromReservedSlot:
      return inlineUnsafeGetReservedSlot(callInfo, MIRType::Object);
    case InlinableNative::IntrinsicUnsafeGetInt32FromReservedSlot:
      return inlineUnsafeGetReservedSlot(callInfo, MIRType::Int32);
    case InlinableNative::IntrinsicUnsafeGetStringFromReservedSlot:
      return inlineUnsafeGetReservedSlot(callInfo, MIRType::String);
    case InlinableNative::IntrinsicUnsafeGetBooleanFromReservedSlot:
      return inlineUnsafeGetReservedSlot(callInfo, MIRType::Boolean);

    // Utility intrinsics.
    case InlinableNative::IntrinsicIsCallable:
      return inlineIsCallable(callInfo);
    case InlinableNative::IntrinsicIsConstructor:
      return inlineIsConstructor(callInfo);
    case InlinableNative::IntrinsicToObject:
      return inlineToObject(callInfo);
    case InlinableNative::IntrinsicIsObject:
      return inlineIsObject(callInfo);
    case InlinableNative::IntrinsicIsCrossRealmArrayConstructor:
      return inlineIsCrossRealmArrayConstructor(callInfo);
    case InlinableNative::IntrinsicToInteger:
      return inlineToInteger(callInfo);
    case InlinableNative::IntrinsicToString:
      return inlineToString(callInfo);
    case InlinableNative::IntrinsicIsConstructing:
      return inlineIsConstructing(callInfo);
    case InlinableNative::IntrinsicSubstringKernel:
      return inlineSubstringKernel(callInfo);
    case InlinableNative::IntrinsicGuardToArrayIterator:
      return inlineGuardToClass(callInfo, &ArrayIteratorObject::class_);
    case InlinableNative::IntrinsicGuardToMapIterator:
      return inlineGuardToClass(callInfo, &MapIteratorObject::class_);
    case InlinableNative::IntrinsicGuardToSetIterator:
      return inlineGuardToClass(callInfo, &SetIteratorObject::class_);
    case InlinableNative::IntrinsicGuardToStringIterator:
      return inlineGuardToClass(callInfo, &StringIteratorObject::class_);
    case InlinableNative::IntrinsicGuardToRegExpStringIterator:
      return inlineGuardToClass(callInfo, &RegExpStringIteratorObject::class_);
    case InlinableNative::IntrinsicObjectHasPrototype:
      return inlineObjectHasPrototype(callInfo);
    case InlinableNative::IntrinsicFinishBoundFunctionInit:
      return inlineFinishBoundFunctionInit(callInfo);
    case InlinableNative::IntrinsicIsPackedArray:
      return inlineIsPackedArray(callInfo);

    // Map intrinsics.
    case InlinableNative::IntrinsicGuardToMapObject:
      return inlineGuardToClass(callInfo, &MapObject::class_);
    case InlinableNative::IntrinsicGetNextMapEntryForIterator:
      return inlineGetNextEntryForIterator(callInfo,
                                           MGetNextEntryForIterator::Map);

    // Set intrinsics.
    case InlinableNative::IntrinsicGuardToSetObject:
      return inlineGuardToClass(callInfo, &SetObject::class_);
    case InlinableNative::IntrinsicGetNextSetEntryForIterator:
      return inlineGetNextEntryForIterator(callInfo,
                                           MGetNextEntryForIterator::Set);

    // ArrayBuffer intrinsics.
    case InlinableNative::IntrinsicGuardToArrayBuffer:
      return inlineGuardToClass(callInfo, &ArrayBufferObject::class_);
    case InlinableNative::IntrinsicArrayBufferByteLength:
      return inlineArrayBufferByteLength(callInfo);
    case InlinableNative::IntrinsicPossiblyWrappedArrayBufferByteLength:
      return inlinePossiblyWrappedArrayBufferByteLength(callInfo);

    // SharedArrayBuffer intrinsics.
    case InlinableNative::IntrinsicGuardToSharedArrayBuffer:
      return inlineGuardToClass(callInfo, &SharedArrayBufferObject::class_);

    // TypedArray intrinsics.
    case InlinableNative::TypedArrayConstructor:
      return inlineTypedArray(callInfo, target->native());
    case InlinableNative::IntrinsicIsTypedArray:
      return inlineIsTypedArray(callInfo);
    case InlinableNative::IntrinsicIsPossiblyWrappedTypedArray:
      return inlineIsPossiblyWrappedTypedArray(callInfo);
    case InlinableNative::IntrinsicPossiblyWrappedTypedArrayLength:
      return inlinePossiblyWrappedTypedArrayLength(callInfo);
    case InlinableNative::IntrinsicTypedArrayLength:
      return inlineTypedArrayLength(callInfo);
    case InlinableNative::IntrinsicSetDisjointTypedElements:
      return inlineSetDisjointTypedElements(callInfo);

    // TypedObject intrinsics.
    case InlinableNative::IntrinsicObjectIsTypedObject:
      return inlineHasClass(callInfo, &OutlineTransparentTypedObject::class_,
                            &OutlineOpaqueTypedObject::class_,
                            &InlineTransparentTypedObject::class_,
                            &InlineOpaqueTypedObject::class_);
    case InlinableNative::IntrinsicObjectIsTransparentTypedObject:
      return inlineHasClass(callInfo, &OutlineTransparentTypedObject::class_,
                            &InlineTransparentTypedObject::class_);
    case InlinableNative::IntrinsicObjectIsOpaqueTypedObject:
      return inlineHasClass(callInfo, &OutlineOpaqueTypedObject::class_,
                            &InlineOpaqueTypedObject::class_);
    case InlinableNative::IntrinsicObjectIsTypeDescr:
      return inlineObjectIsTypeDescr(callInfo);
    case InlinableNative::IntrinsicTypeDescrIsSimpleType:
      return inlineHasClass(callInfo, &ScalarTypeDescr::class_,
                            &ReferenceTypeDescr::class_);
    case InlinableNative::IntrinsicTypeDescrIsArrayType:
      return inlineHasClass(callInfo, &ArrayTypeDescr::class_);
    case InlinableNative::IntrinsicSetTypedObjectOffset:
      return inlineSetTypedObjectOffset(callInfo);
    case InlinableNative::Limit:
      break;
  }

  MOZ_CRASH("Shouldn't get here");
}

IonBuilder::InliningResult IonBuilder::inlineNativeGetter(CallInfo& callInfo,
                                                          JSFunction* target) {
  MOZ_ASSERT(target->isNative());
  JSNative native = target->native();

  if (!optimizationInfo().inlineNative()) {
    return InliningStatus_NotInlined;
  }

  MDefinition* thisArg = callInfo.thisArg();
  TemporaryTypeSet* thisTypes = thisArg->resultTypeSet();
  MOZ_ASSERT(callInfo.argc() == 0);

  if (!thisTypes) {
    return InliningStatus_NotInlined;
  }

  // Try to optimize typed array lengths.
  if (TypedArrayObject::isOriginalLengthGetter(native)) {
    Scalar::Type type = thisTypes->getTypedArrayType(constraints());
    if (type == Scalar::MaxTypedArrayViewType) {
      return InliningStatus_NotInlined;
    }

    MInstruction* length = addTypedArrayLength(thisArg);
    current->push(length);
    return InliningStatus_Inlined;
  }

  // Try to optimize RegExp getters.
  RegExpFlag mask = NoFlags;
  if (RegExpObject::isOriginalFlagGetter(native, &mask)) {
    const Class* clasp = thisTypes->getKnownClass(constraints());
    if (clasp != &RegExpObject::class_) {
      return InliningStatus_NotInlined;
    }

    MLoadFixedSlot* flags =
        MLoadFixedSlot::New(alloc(), thisArg, RegExpObject::flagsSlot());
    current->add(flags);
    flags->setResultType(MIRType::Int32);
    MConstant* maskConst = MConstant::New(alloc(), Int32Value(mask));
    current->add(maskConst);
    MBitAnd* maskedFlag = MBitAnd::New(alloc(), flags, maskConst);
    maskedFlag->setInt32Specialization();
    current->add(maskedFlag);

    MDefinition* result = convertToBoolean(maskedFlag);
    current->push(result);
    return InliningStatus_Inlined;
  }

  return InliningStatus_NotInlined;
}

IonBuilder::InliningResult IonBuilder::inlineNonFunctionCall(CallInfo& callInfo,
                                                             JSObject* target) {
  // Inline a call to a non-function object, invoking the object's call or
  // construct hook.

  MOZ_ASSERT(target->nonCCWRealm() == script()->realm());

  // Don't inline if we're constructing and new.target != callee. This can
  // happen with Reflect.construct or derived class constructors.
  if (callInfo.constructing() && callInfo.getNewTarget() != callInfo.fun()) {
    trackOptimizationOutcome(TrackedOutcome::CantInlineUnexpectedNewTarget);
    return InliningStatus_NotInlined;
  }

  if (callInfo.constructing() &&
      target->constructHook() == TypedObject::construct) {
    return inlineConstructTypedObject(callInfo, &target->as<TypeDescr>());
  }

  return InliningStatus_NotInlined;
}

TemporaryTypeSet* IonBuilder::getInlineReturnTypeSet() {
  return bytecodeTypes(pc);
}

MIRType IonBuilder::getInlineReturnType() {
  TemporaryTypeSet* returnTypes = getInlineReturnTypeSet();
  return returnTypes->getKnownMIRType();
}

IonBuilder::InliningResult IonBuilder::inlineMathFunction(
    CallInfo& callInfo, MMathFunction::Function function) {
  if (callInfo.constructing()) {
    return InliningStatus_NotInlined;
  }

  if (callInfo.argc() != 1) {
    return InliningStatus_NotInlined;
  }

  if (getInlineReturnType() != MIRType::Double) {
    return InliningStatus_NotInlined;
  }
  if (!IsNumberType(callInfo.getArg(0)->type())) {
    return InliningStatus_NotInlined;
  }

  callInfo.fun()->setImplicitlyUsedUnchecked();
  callInfo.thisArg()->setImplicitlyUsedUnchecked();

  MMathFunction* ins =
      MMathFunction::New(alloc(), callInfo.getArg(0), function);
  current->add(ins);
  current->push(ins);
  return InliningStatus_Inlined;
}

IonBuilder::InliningResult IonBuilder::inlineArray(CallInfo& callInfo) {
  uint32_t initLength = 0;

  JSObject* templateObject =
      inspector->getTemplateObjectForNative(pc, ArrayConstructor);
  // This is shared by ArrayConstructor and array_construct (std_Array).
  if (!templateObject) {
    templateObject = inspector->getTemplateObjectForNative(pc, array_construct);
  }

  if (!templateObject) {
    trackOptimizationOutcome(TrackedOutcome::CantInlineNativeNoTemplateObj);
    return InliningStatus_NotInlined;
  }

  // Multiple arguments imply array initialization, not just construction.
  if (callInfo.argc() >= 2) {
    initLength = callInfo.argc();

    TypeSet::ObjectKey* key = TypeSet::ObjectKey::get(templateObject);
    if (!key->unknownProperties()) {
      HeapTypeSetKey elemTypes = key->property(JSID_VOID);

      for (uint32_t i = 0; i < initLength; i++) {
        MDefinition* value = callInfo.getArg(i);
        if (!TypeSetIncludes(elemTypes.maybeTypes(), value->type(),
                             value->resultTypeSet())) {
          elemTypes.freeze(constraints());
          return InliningStatus_NotInlined;
        }
      }
    }
  }

  // A single integer argument denotes initial length.
  if (callInfo.argc() == 1) {
    MDefinition* arg = callInfo.getArg(0);
    if (arg->type() != MIRType::Int32) {
      return InliningStatus_NotInlined;
    }

    if (!arg->isConstant()) {
      callInfo.setImplicitlyUsedUnchecked();
      MNewArrayDynamicLength* ins = MNewArrayDynamicLength::New(
          alloc(), constraints(), templateObject,
          templateObject->group()->initialHeap(constraints()), arg);
      current->add(ins);
      current->push(ins);

      // This may throw, so we need a resume point.
      MOZ_TRY(resumeAfter(ins));

      return InliningStatus_Inlined;
    }

    // The next several checks all may fail due to range conditions.
    trackOptimizationOutcome(TrackedOutcome::ArrayRange);

    // Negative lengths generate a RangeError, unhandled by the inline path.
    initLength = arg->toConstant()->toInt32();
    if (initLength > NativeObject::MAX_DENSE_ELEMENTS_COUNT) {
      return InliningStatus_NotInlined;
    }
    MOZ_ASSERT(initLength <= INT32_MAX);

    // Make sure initLength matches the template object's length. This is
    // not guaranteed to be the case, for instance if we're inlining the
    // MConstant may come from an outer script.
    if (initLength != templateObject->as<ArrayObject>().length()) {
      return InliningStatus_NotInlined;
    }

    // Don't inline large allocations.
    if (initLength > ArrayObject::EagerAllocationMaxLength) {
      return InliningStatus_NotInlined;
    }
  }

  callInfo.setImplicitlyUsedUnchecked();

  MOZ_TRY(jsop_newarray(templateObject, initLength));

  MDefinition* array = current->peek(-1);
  if (callInfo.argc() >= 2) {
    for (uint32_t i = 0; i < initLength; i++) {
      if (!alloc().ensureBallast()) {
        return abort(AbortReason::Alloc);
      }
      MDefinition* value = callInfo.getArg(i);
      MOZ_TRY(initializeArrayElement(array, i, value,
                                     /* addResumePoint = */ false));
    }

    MInstruction* setLength = setInitializedLength(array, initLength);
    MOZ_TRY(resumeAfter(setLength));
  }

  return InliningStatus_Inlined;
}

static bool IsArrayClass(const Class* clasp) {
  return clasp == &ArrayObject::class_;
}

IonBuilder::InliningResult IonBuilder::inlineArrayIsArray(CallInfo& callInfo) {
  if (callInfo.constructing() || callInfo.argc() != 1) {
    trackOptimizationOutcome(TrackedOutcome::CantInlineNativeBadForm);
    return InliningStatus_NotInlined;
  }

  if (getInlineReturnType() != MIRType::Boolean) {
    return InliningStatus_NotInlined;
  }

  MDefinition* arg = callInfo.getArg(0);

  if (!arg->mightBeType(MIRType::Object)) {
    pushConstant(BooleanValue(false));
    callInfo.setImplicitlyUsedUnchecked();
    return InliningStatus_Inlined;
  }

  using ForAllResult = TemporaryTypeSet::ForAllResult;

  TemporaryTypeSet* types = arg->resultTypeSet();

  // Fast path for non-proxy objects.
  if (arg->type() == MIRType::Object && types &&
      types->forAllClasses(constraints(), IsProxyClass) ==
          ForAllResult::ALL_FALSE) {
    // Definitely not a proxy. Now check for the array classes.
    ForAllResult result = types->forAllClasses(constraints(), IsArrayClass);

    if (result == ForAllResult::ALL_FALSE || result == ForAllResult::ALL_TRUE) {
      // Definitely an array or definitely not an array, so we can
      // constant fold.
      pushConstant(BooleanValue(result == ForAllResult::ALL_TRUE));
      callInfo.setImplicitlyUsedUnchecked();
      return InliningStatus_Inlined;
    }

    // We have some array classes and some non-array classes, so we have to
    // check at runtime.
    MOZ_ASSERT(result == ForAllResult::MIXED);

    MHasClass* hasClass = MHasClass::New(alloc(), arg, &ArrayObject::class_);
    current->add(hasClass);
    current->push(hasClass);

    callInfo.setImplicitlyUsedUnchecked();
    return InliningStatus_Inlined;
  }

  // The value might be a primitive or a proxy. MIsArray handles these cases.
  MIsArray* isArray = MIsArray::New(alloc(), arg);
  current->add(isArray);
  current->push(isArray);

  MOZ_TRY(resumeAfter(isArray));

  callInfo.setImplicitlyUsedUnchecked();
  return InliningStatus_Inlined;
}

IonBuilder::InliningResult IonBuilder::inlineArrayPopShift(
    CallInfo& callInfo, MArrayPopShift::Mode mode) {
  if (callInfo.constructing()) {
    trackOptimizationOutcome(TrackedOutcome::CantInlineNativeBadForm);
    return InliningStatus_NotInlined;
  }

  MIRType returnType = getInlineReturnType();
  if (returnType == MIRType::Undefined || returnType == MIRType::Null) {
    return InliningStatus_NotInlined;
  }
  if (callInfo.thisArg()->type() != MIRType::Object) {
    return InliningStatus_NotInlined;
  }

  // Pop and shift are only handled for dense arrays that have never been
  // used in an iterator: popping elements does not account for suppressing
  // deleted properties in active iterators.
  // Don't optimize shift if the array may be non-extensible (this matters
  // when there are holes). Don't optimize pop if the array may be
  // non-extensible, so we don't need to adjust the capacity for
  // non-extensible arrays (non-extensible objects always have a capacity
  // equal to their initialized length). We check this here because there's
  // no non-extensible ObjectElements flag so we would need an extra guard
  // on the BaseShape flags.
  ObjectGroupFlags unhandledFlags =
      OBJECT_FLAG_SPARSE_INDEXES | OBJECT_FLAG_LENGTH_OVERFLOW |
      OBJECT_FLAG_ITERATED | OBJECT_FLAG_NON_EXTENSIBLE_ELEMENTS;

  MDefinition* obj = convertUnboxedObjects(callInfo.thisArg());
  TemporaryTypeSet* thisTypes = obj->resultTypeSet();
  if (!thisTypes) {
    return InliningStatus_NotInlined;
  }
  const Class* clasp = thisTypes->getKnownClass(constraints());
  if (clasp != &ArrayObject::class_) {
    return InliningStatus_NotInlined;
  }
  if (thisTypes->hasObjectFlags(constraints(), unhandledFlags)) {
    trackOptimizationOutcome(TrackedOutcome::ArrayBadFlags);
    return InliningStatus_NotInlined;
  }

  bool hasIndexedProperty;
  MOZ_TRY_VAR(hasIndexedProperty,
              ArrayPrototypeHasIndexedProperty(this, script()));
  if (hasIndexedProperty) {
    trackOptimizationOutcome(TrackedOutcome::ProtoIndexedProps);
    return InliningStatus_NotInlined;
  }

  callInfo.setImplicitlyUsedUnchecked();

  obj = addMaybeCopyElementsForWrite(obj, /* checkNative = */ false);

  TemporaryTypeSet* returnTypes = getInlineReturnTypeSet();
  bool needsHoleCheck =
      thisTypes->hasObjectFlags(constraints(), OBJECT_FLAG_NON_PACKED);
  bool maybeUndefined = returnTypes->hasType(TypeSet::UndefinedType());

  BarrierKind barrier = PropertyReadNeedsTypeBarrier(
      analysisContext, alloc(), constraints(), obj, nullptr, returnTypes);
  if (barrier != BarrierKind::NoBarrier) {
    returnType = MIRType::Value;
  }

  MArrayPopShift* ins =
      MArrayPopShift::New(alloc(), obj, mode, needsHoleCheck, maybeUndefined);
  current->add(ins);
  current->push(ins);
  ins->setResultType(returnType);

  MOZ_TRY(resumeAfter(ins));
  MOZ_TRY(pushTypeBarrier(ins, returnTypes, barrier));
  return InliningStatus_Inlined;
}

IonBuilder::InliningResult IonBuilder::inlineArrayJoin(CallInfo& callInfo) {
  if (callInfo.argc() != 1 || callInfo.constructing()) {
    trackOptimizationOutcome(TrackedOutcome::CantInlineNativeBadForm);
    return InliningStatus_NotInlined;
  }

  if (getInlineReturnType() != MIRType::String) {
    return InliningStatus_NotInlined;
  }
  if (callInfo.thisArg()->type() != MIRType::Object) {
    return InliningStatus_NotInlined;
  }
  if (callInfo.getArg(0)->type() != MIRType::String) {
    return InliningStatus_NotInlined;
  }

  // If we can confirm that the class is an array, the codegen
  // for MArrayJoin can be notified to check for common empty and one-item
  // arrays.
  bool optimizeForArray = ([&]() {
    TemporaryTypeSet* thisTypes = callInfo.thisArg()->resultTypeSet();
    if (!thisTypes) {
      return false;
    }

    const Class* clasp = thisTypes->getKnownClass(constraints());
    if (clasp != &ArrayObject::class_) {
      return false;
    }

    return true;
  })();

  callInfo.setImplicitlyUsedUnchecked();

  MArrayJoin* ins = MArrayJoin::New(alloc(), callInfo.thisArg(),
                                    callInfo.getArg(0), optimizeForArray);

  current->add(ins);
  current->push(ins);

  MOZ_TRY(resumeAfter(ins));
  return InliningStatus_Inlined;
}

IonBuilder::InliningResult IonBuilder::inlineArrayPush(CallInfo& callInfo) {
  const uint32_t inlineArgsLimit = 10;
  if (callInfo.argc() < 1 || callInfo.argc() > inlineArgsLimit ||
      callInfo.constructing()) {
    trackOptimizationOutcome(TrackedOutcome::CantInlineNativeBadForm);
    return InliningStatus_NotInlined;
  }

  // XXX bug 1493903.
  if (callInfo.argc() != 1) {
    trackOptimizationOutcome(TrackedOutcome::CantInlineNativeBadForm);
    return InliningStatus_NotInlined;
  }

  MDefinition* obj = convertUnboxedObjects(callInfo.thisArg());
  for (uint32_t i = 0; i < callInfo.argc(); i++) {
    MDefinition* value = callInfo.getArg(i);
    if (PropertyWriteNeedsTypeBarrier(alloc(), constraints(), current, &obj,
                                      nullptr, &value,
                                      /* canModify = */ false)) {
      trackOptimizationOutcome(TrackedOutcome::NeedsTypeBarrier);
      return InliningStatus_NotInlined;
    }
  }

  if (getInlineReturnType() != MIRType::Int32) {
    return InliningStatus_NotInlined;
  }
  if (obj->type() != MIRType::Object) {
    return InliningStatus_NotInlined;
  }

  TemporaryTypeSet* thisTypes = obj->resultTypeSet();
  if (!thisTypes) {
    return InliningStatus_NotInlined;
  }
  const Class* clasp = thisTypes->getKnownClass(constraints());
  if (clasp != &ArrayObject::class_) {
    return InliningStatus_NotInlined;
  }
  if (thisTypes->hasObjectFlags(
          constraints(),
          OBJECT_FLAG_SPARSE_INDEXES | OBJECT_FLAG_LENGTH_OVERFLOW)) {
    trackOptimizationOutcome(TrackedOutcome::ArrayBadFlags);
    return InliningStatus_NotInlined;
  }

  bool hasIndexedProperty;
  MOZ_TRY_VAR(hasIndexedProperty,
              ArrayPrototypeHasIndexedProperty(this, script()));
  if (hasIndexedProperty) {
    trackOptimizationOutcome(TrackedOutcome::ProtoIndexedProps);
    return InliningStatus_NotInlined;
  }

  TemporaryTypeSet::DoubleConversion conversion =
      thisTypes->convertDoubleElements(constraints());
  if (conversion == TemporaryTypeSet::AmbiguousDoubleConversion) {
    trackOptimizationOutcome(TrackedOutcome::ArrayDoubleConversion);
    return InliningStatus_NotInlined;
  }

  callInfo.setImplicitlyUsedUnchecked();

  bool toDouble = conversion == TemporaryTypeSet::AlwaysConvertToDoubles ||
                  conversion == TemporaryTypeSet::MaybeConvertToDoubles;

  obj = addMaybeCopyElementsForWrite(obj, /* checkNative = */ false);

  // If we have more than one argument, we are splitting the function into
  // multiple inlined calls to Array.push.
  //
  // Still, in case of bailouts, we have to keep the atomicity of the call, as
  // we cannot resume within Array.push function. To do so, we register a
  // resume point which would be captured by the upcoming MArrayPush
  // instructions, and this resume point contains an instruction which
  // truncates the length of the Array, to its original length in case of
  // bailouts, and resume before the Array.push call.
  MResumePoint* lastRp = nullptr;
  MInstruction* truncate = nullptr;
  if (callInfo.argc() > 1) {
    MInstruction* elements = MElements::New(alloc(), obj);
    MInstruction* length = MArrayLength::New(alloc(), elements);
    truncate = MSetArrayLength::New(alloc(), obj, length);
    truncate->setRecoveredOnBailout();

    current->add(elements);
    current->add(length);
    current->add(truncate);

    // Restore the stack, such that resume points are created with the stack
    // as it was before the call.
    MOZ_TRY(callInfo.pushPriorCallStack(this, current));
  }

  MInstruction* ins = nullptr;
  for (uint32_t i = 0; i < callInfo.argc(); i++) {
    MDefinition* value = callInfo.getArg(i);
    if (toDouble) {
      MInstruction* valueDouble = MToDouble::New(alloc(), value);
      current->add(valueDouble);
      value = valueDouble;
    }

    if (needsPostBarrier(value)) {
      MInstruction* elements = MElements::New(alloc(), obj);
      current->add(elements);
      MInstruction* initLength = MInitializedLength::New(alloc(), elements);
      current->add(initLength);
      current->add(
          MPostWriteElementBarrier::New(alloc(), obj, value, initLength));
    }

    ins = MArrayPush::New(alloc(), obj, value);
    current->add(ins);

    if (callInfo.argc() > 1) {
      // Restore that call stack and the array length.
      MOZ_TRY(resumeAt(ins, pc));
      ins->resumePoint()->addStore(alloc(), truncate, lastRp);
      lastRp = ins->resumePoint();
    }
  }

  if (callInfo.argc() > 1) {
    // Fix the stack to represent the state after the call execution.
    callInfo.popPriorCallStack(current);
  }
  current->push(ins);

  if (callInfo.argc() > 1) {
    ins = MNop::New(alloc());
    current->add(ins);
  }

  MOZ_TRY(resumeAfter(ins));
  return InliningStatus_Inlined;
}

IonBuilder::InliningResult IonBuilder::inlineArraySlice(CallInfo& callInfo) {
  if (callInfo.constructing()) {
    trackOptimizationOutcome(TrackedOutcome::CantInlineNativeBadForm);
    return InliningStatus_NotInlined;
  }

  MDefinition* obj = convertUnboxedObjects(callInfo.thisArg());

  // Ensure |this| and result are objects.
  if (getInlineReturnType() != MIRType::Object) {
    return InliningStatus_NotInlined;
  }
  if (obj->type() != MIRType::Object) {
    return InliningStatus_NotInlined;
  }

  // Arguments for the sliced region must be integers.
  if (callInfo.argc() > 0) {
    if (callInfo.getArg(0)->type() != MIRType::Int32) {
      return InliningStatus_NotInlined;
    }
    if (callInfo.argc() > 1) {
      if (callInfo.getArg(1)->type() != MIRType::Int32) {
        return InliningStatus_NotInlined;
      }
    }
  }

  // |this| must be a dense array.
  TemporaryTypeSet* thisTypes = obj->resultTypeSet();
  if (!thisTypes) {
    return InliningStatus_NotInlined;
  }

  const Class* clasp = thisTypes->getKnownClass(constraints());
  if (clasp != &ArrayObject::class_) {
    return InliningStatus_NotInlined;
  }
  if (thisTypes->hasObjectFlags(
          constraints(),
          OBJECT_FLAG_SPARSE_INDEXES | OBJECT_FLAG_LENGTH_OVERFLOW)) {
    trackOptimizationOutcome(TrackedOutcome::ArrayBadFlags);
    return InliningStatus_NotInlined;
  }

  // Watch out for indexed properties on the prototype.
  bool hasIndexedProperty;
  MOZ_TRY_VAR(hasIndexedProperty,
              ArrayPrototypeHasIndexedProperty(this, script()));
  if (hasIndexedProperty) {
    trackOptimizationOutcome(TrackedOutcome::ProtoIndexedProps);
    return InliningStatus_NotInlined;
  }

  // The group of the result will be dynamically fixed up to match the input
  // object, allowing us to handle 'this' objects that might have more than
  // one group. Make sure that no singletons can be sliced here.
  for (unsigned i = 0; i < thisTypes->getObjectCount(); i++) {
    TypeSet::ObjectKey* key = thisTypes->getObject(i);
    if (key && key->isSingleton()) {
      return InliningStatus_NotInlined;
    }
  }

  // Inline the call.
  JSObject* templateObj =
      inspector->getTemplateObjectForNative(pc, js::array_slice);
  if (!templateObj) {
    return InliningStatus_NotInlined;
  }

  if (!templateObj->is<ArrayObject>()) {
    return InliningStatus_NotInlined;
  }

  callInfo.setImplicitlyUsedUnchecked();

  MDefinition* begin;
  if (callInfo.argc() > 0) {
    begin = callInfo.getArg(0);
  } else {
    begin = constant(Int32Value(0));
  }

  MDefinition* end;
  if (callInfo.argc() > 1) {
    end = callInfo.getArg(1);
  } else if (clasp == &ArrayObject::class_) {
    MElements* elements = MElements::New(alloc(), obj);
    current->add(elements);

    end = MArrayLength::New(alloc(), elements);
    current->add(end->toInstruction());
  }

  MArraySlice* ins =
      MArraySlice::New(alloc(), obj, begin, end, templateObj,
                       templateObj->group()->initialHeap(constraints()));
  current->add(ins);
  current->push(ins);

  MOZ_TRY(resumeAfter(ins));
  MOZ_TRY(pushTypeBarrier(ins, getInlineReturnTypeSet(), BarrierKind::TypeSet));
  return InliningStatus_Inlined;
}

IonBuilder::InliningResult IonBuilder::inlineBoolean(CallInfo& callInfo) {
  if (callInfo.constructing()) {
    trackOptimizationOutcome(TrackedOutcome::CantInlineNativeBadForm);
    return InliningStatus_NotInlined;
  }

  if (getInlineReturnType() != MIRType::Boolean) {
    return InliningStatus_NotInlined;
  }

  callInfo.setImplicitlyUsedUnchecked();

  if (callInfo.argc() > 0) {
    MDefinition* result = convertToBoolean(callInfo.getArg(0));
    current->push(result);
  } else {
    pushConstant(BooleanValue(false));
  }
  return InliningStatus_Inlined;
}

IonBuilder::InliningResult IonBuilder::inlineNewIterator(
    CallInfo& callInfo, MNewIterator::Type type) {
  MOZ_ASSERT(!callInfo.constructing());
  MOZ_ASSERT(callInfo.argc() == 0);

  JSObject* templateObject = nullptr;
  switch (type) {
    case MNewIterator::ArrayIterator:
      templateObject = inspector->getTemplateObjectForNative(
          pc, js::intrinsic_NewArrayIterator);
      MOZ_ASSERT_IF(templateObject, templateObject->is<ArrayIteratorObject>());
      break;
    case MNewIterator::StringIterator:
      templateObject = inspector->getTemplateObjectForNative(
          pc, js::intrinsic_NewStringIterator);
      MOZ_ASSERT_IF(templateObject, templateObject->is<StringIteratorObject>());
      break;
    case MNewIterator::RegExpStringIterator:
      templateObject = inspector->getTemplateObjectForNative(
          pc, js::intrinsic_NewRegExpStringIterator);
      MOZ_ASSERT_IF(templateObject,
                    templateObject->is<RegExpStringIteratorObject>());
      break;
  }

  if (!templateObject) {
    return InliningStatus_NotInlined;
  }

  callInfo.setImplicitlyUsedUnchecked();

  MConstant* templateConst =
      MConstant::NewConstraintlessObject(alloc(), templateObject);
  current->add(templateConst);

  MNewIterator* ins =
      MNewIterator::New(alloc(), constraints(), templateConst, type);
  current->add(ins);
  current->push(ins);

  MOZ_TRY(resumeAfter(ins));
  return InliningStatus_Inlined;
}

IonBuilder::InliningResult IonBuilder::inlineMathAbs(CallInfo& callInfo) {
  if (callInfo.argc() != 1 || callInfo.constructing()) {
    trackOptimizationOutcome(TrackedOutcome::CantInlineNativeBadForm);
    return InliningStatus_NotInlined;
  }

  MIRType returnType = getInlineReturnType();
  MIRType argType = callInfo.getArg(0)->type();
  if (!IsNumberType(argType)) {
    return InliningStatus_NotInlined;
  }

  // Either argType == returnType, or
  //        argType == Double or Float32, returnType == Int, or
  //        argType == Float32, returnType == Double
  if (argType != returnType &&
      !(IsFloatingPointType(argType) && returnType == MIRType::Int32) &&
      !(argType == MIRType::Float32 && returnType == MIRType::Double)) {
    return InliningStatus_NotInlined;
  }

  callInfo.setImplicitlyUsedUnchecked();

  // If the arg is a Float32, we specialize the op as double, it will be
  // specialized as float32 if necessary later.
  MIRType absType = (argType == MIRType::Float32) ? MIRType::Double : argType;
  MInstruction* ins = MAbs::New(alloc(), callInfo.getArg(0), absType);
  current->add(ins);

  current->push(ins);
  return InliningStatus_Inlined;
}

IonBuilder::InliningResult IonBuilder::inlineMathFloor(CallInfo& callInfo) {
  if (callInfo.argc() != 1 || callInfo.constructing()) {
    trackOptimizationOutcome(TrackedOutcome::CantInlineNativeBadForm);
    return InliningStatus_NotInlined;
  }

  MIRType argType = callInfo.getArg(0)->type();
  MIRType returnType = getInlineReturnType();

  // Math.floor(int(x)) == int(x)
  if (argType == MIRType::Int32 && returnType == MIRType::Int32) {
    callInfo.setImplicitlyUsedUnchecked();
    // The int operand may be something which bails out if the actual value
    // is not in the range of the result type of the MIR. We need to tell
    // the optimizer to preserve this bailout even if the final result is
    // fully truncated.
    MLimitedTruncate* ins = MLimitedTruncate::New(
        alloc(), callInfo.getArg(0), MDefinition::IndirectTruncate);
    current->add(ins);
    current->push(ins);
    return InliningStatus_Inlined;
  }

  if (IsFloatingPointType(argType)) {
    if (returnType == MIRType::Int32) {
      callInfo.setImplicitlyUsedUnchecked();
      MFloor* ins = MFloor::New(alloc(), callInfo.getArg(0));
      current->add(ins);
      current->push(ins);
      return InliningStatus_Inlined;
    }

    if (returnType == MIRType::Double) {
      callInfo.setImplicitlyUsedUnchecked();

      MInstruction* ins = nullptr;
      if (MNearbyInt::HasAssemblerSupport(RoundingMode::Down)) {
        ins = MNearbyInt::New(alloc(), callInfo.getArg(0), argType,
                              RoundingMode::Down);
      } else {
        ins = MMathFunction::New(alloc(), callInfo.getArg(0),
                                 MMathFunction::Floor);
      }

      current->add(ins);
      current->push(ins);
      return InliningStatus_Inlined;
    }
  }

  return InliningStatus_NotInlined;
}

IonBuilder::InliningResult IonBuilder::inlineMathCeil(CallInfo& callInfo) {
  if (callInfo.argc() != 1 || callInfo.constructing()) {
    trackOptimizationOutcome(TrackedOutcome::CantInlineNativeBadForm);
    return InliningStatus_NotInlined;
  }

  MIRType argType = callInfo.getArg(0)->type();
  MIRType returnType = getInlineReturnType();

  // Math.ceil(int(x)) == int(x)
  if (argType == MIRType::Int32 && returnType == MIRType::Int32) {
    callInfo.setImplicitlyUsedUnchecked();
    // The int operand may be something which bails out if the actual value
    // is not in the range of the result type of the MIR. We need to tell
    // the optimizer to preserve this bailout even if the final result is
    // fully truncated.
    MLimitedTruncate* ins = MLimitedTruncate::New(
        alloc(), callInfo.getArg(0), MDefinition::IndirectTruncate);
    current->add(ins);
    current->push(ins);
    return InliningStatus_Inlined;
  }

  if (IsFloatingPointType(argType)) {
    if (returnType == MIRType::Int32) {
      callInfo.setImplicitlyUsedUnchecked();
      MCeil* ins = MCeil::New(alloc(), callInfo.getArg(0));
      current->add(ins);
      current->push(ins);
      return InliningStatus_Inlined;
    }

    if (returnType == MIRType::Double) {
      callInfo.setImplicitlyUsedUnchecked();

      MInstruction* ins = nullptr;
      if (MNearbyInt::HasAssemblerSupport(RoundingMode::Up)) {
        ins = MNearbyInt::New(alloc(), callInfo.getArg(0), argType,
                              RoundingMode::Up);
      } else {
        ins = MMathFunction::New(alloc(), callInfo.getArg(0),
                                 MMathFunction::Ceil);
      }

      current->add(ins);
      current->push(ins);
      return InliningStatus_Inlined;
    }
  }

  return InliningStatus_NotInlined;
}

IonBuilder::InliningResult IonBuilder::inlineMathClz32(CallInfo& callInfo) {
  if (callInfo.argc() != 1 || callInfo.constructing()) {
    trackOptimizationOutcome(TrackedOutcome::CantInlineNativeBadForm);
    return InliningStatus_NotInlined;
  }

  MIRType returnType = getInlineReturnType();
  if (returnType != MIRType::Int32) {
    return InliningStatus_NotInlined;
  }

  if (!IsNumberType(callInfo.getArg(0)->type())) {
    return InliningStatus_NotInlined;
  }

  callInfo.setImplicitlyUsedUnchecked();

  MClz* ins = MClz::New(alloc(), callInfo.getArg(0), MIRType::Int32);
  current->add(ins);
  current->push(ins);
  return InliningStatus_Inlined;
}

IonBuilder::InliningResult IonBuilder::inlineMathRound(CallInfo& callInfo) {
  if (callInfo.argc() != 1 || callInfo.constructing()) {
    trackOptimizationOutcome(TrackedOutcome::CantInlineNativeBadForm);
    return InliningStatus_NotInlined;
  }

  MIRType returnType = getInlineReturnType();
  MIRType argType = callInfo.getArg(0)->type();

  // Math.round(int(x)) == int(x)
  if (argType == MIRType::Int32 && returnType == MIRType::Int32) {
    callInfo.setImplicitlyUsedUnchecked();
    // The int operand may be something which bails out if the actual value
    // is not in the range of the result type of the MIR. We need to tell
    // the optimizer to preserve this bailout even if the final result is
    // fully truncated.
    MLimitedTruncate* ins = MLimitedTruncate::New(
        alloc(), callInfo.getArg(0), MDefinition::IndirectTruncate);
    current->add(ins);
    current->push(ins);
    return InliningStatus_Inlined;
  }

  if (IsFloatingPointType(argType) && returnType == MIRType::Int32) {
    callInfo.setImplicitlyUsedUnchecked();
    MRound* ins = MRound::New(alloc(), callInfo.getArg(0));
    current->add(ins);
    current->push(ins);
    return InliningStatus_Inlined;
  }

  if (IsFloatingPointType(argType) && returnType == MIRType::Double) {
    callInfo.setImplicitlyUsedUnchecked();
    MMathFunction* ins =
        MMathFunction::New(alloc(), callInfo.getArg(0), MMathFunction::Round);
    current->add(ins);
    current->push(ins);
    return InliningStatus_Inlined;
  }

  return InliningStatus_NotInlined;
}

IonBuilder::InliningResult IonBuilder::inlineMathSqrt(CallInfo& callInfo) {
  if (callInfo.argc() != 1 || callInfo.constructing()) {
    trackOptimizationOutcome(TrackedOutcome::CantInlineNativeBadForm);
    return InliningStatus_NotInlined;
  }

  MIRType argType = callInfo.getArg(0)->type();
  if (getInlineReturnType() != MIRType::Double) {
    return InliningStatus_NotInlined;
  }
  if (!IsNumberType(argType)) {
    return InliningStatus_NotInlined;
  }

  callInfo.setImplicitlyUsedUnchecked();

  MSqrt* sqrt = MSqrt::New(alloc(), callInfo.getArg(0), MIRType::Double);
  current->add(sqrt);
  current->push(sqrt);
  return InliningStatus_Inlined;
}

IonBuilder::InliningResult IonBuilder::inlineMathAtan2(CallInfo& callInfo) {
  if (callInfo.argc() != 2 || callInfo.constructing()) {
    trackOptimizationOutcome(TrackedOutcome::CantInlineNativeBadForm);
    return InliningStatus_NotInlined;
  }

  if (getInlineReturnType() != MIRType::Double) {
    return InliningStatus_NotInlined;
  }

  MIRType argType0 = callInfo.getArg(0)->type();
  MIRType argType1 = callInfo.getArg(1)->type();

  if (!IsNumberType(argType0) || !IsNumberType(argType1)) {
    return InliningStatus_NotInlined;
  }

  callInfo.setImplicitlyUsedUnchecked();

  MAtan2* atan2 = MAtan2::New(alloc(), callInfo.getArg(0), callInfo.getArg(1));
  current->add(atan2);
  current->push(atan2);
  return InliningStatus_Inlined;
}

IonBuilder::InliningResult IonBuilder::inlineMathHypot(CallInfo& callInfo) {
  if (callInfo.constructing()) {
    trackOptimizationOutcome(TrackedOutcome::CantInlineNativeBadForm);
    return InliningStatus_NotInlined;
  }

  uint32_t argc = callInfo.argc();
  if (argc < 2 || argc > 4) {
    trackOptimizationOutcome(TrackedOutcome::CantInlineNativeBadForm);
    return InliningStatus_NotInlined;
  }

  if (getInlineReturnType() != MIRType::Double) {
    return InliningStatus_NotInlined;
  }

  MDefinitionVector vector(alloc());
  if (!vector.reserve(argc)) {
    return InliningStatus_NotInlined;
  }

  for (uint32_t i = 0; i < argc; ++i) {
    MDefinition* arg = callInfo.getArg(i);
    if (!IsNumberType(arg->type())) {
      return InliningStatus_NotInlined;
    }
    vector.infallibleAppend(arg);
  }

  callInfo.setImplicitlyUsedUnchecked();
  MHypot* hypot = MHypot::New(alloc(), vector);

  if (!hypot) {
    return InliningStatus_NotInlined;
  }

  current->add(hypot);
  current->push(hypot);
  return InliningStatus_Inlined;
}

IonBuilder::InliningResult IonBuilder::inlineMathPow(CallInfo& callInfo) {
  if (callInfo.argc() != 2 || callInfo.constructing()) {
    trackOptimizationOutcome(TrackedOutcome::CantInlineNativeBadForm);
    return InliningStatus_NotInlined;
  }

  bool emitted = false;
  MOZ_TRY(powTrySpecialized(&emitted, callInfo.getArg(0), callInfo.getArg(1),
                            getInlineReturnType()));

  if (!emitted) {
    return InliningStatus_NotInlined;
  }

  callInfo.setImplicitlyUsedUnchecked();
  return InliningStatus_Inlined;
}

IonBuilder::InliningResult IonBuilder::inlineMathRandom(CallInfo& callInfo) {
  if (callInfo.constructing()) {
    trackOptimizationOutcome(TrackedOutcome::CantInlineNativeBadForm);
    return InliningStatus_NotInlined;
  }

  if (getInlineReturnType() != MIRType::Double) {
    return InliningStatus_NotInlined;
  }

  // MRandom JIT code directly accesses the RNG. It's (barely) possible to
  // inline Math.random without it having been called yet, so ensure RNG
  // state that isn't guaranteed to be initialized already.
  script()->realm()->getOrCreateRandomNumberGenerator();

  callInfo.setImplicitlyUsedUnchecked();

  MRandom* rand = MRandom::New(alloc());
  current->add(rand);
  current->push(rand);
  return InliningStatus_Inlined;
}

IonBuilder::InliningResult IonBuilder::inlineMathImul(CallInfo& callInfo) {
  if (callInfo.argc() != 2 || callInfo.constructing()) {
    trackOptimizationOutcome(TrackedOutcome::CantInlineNativeBadForm);
    return InliningStatus_NotInlined;
  }

  MIRType returnType = getInlineReturnType();
  if (returnType != MIRType::Int32) {
    return InliningStatus_NotInlined;
  }

  if (!IsNumberType(callInfo.getArg(0)->type())) {
    return InliningStatus_NotInlined;
  }
  if (!IsNumberType(callInfo.getArg(1)->type())) {
    return InliningStatus_NotInlined;
  }

  callInfo.setImplicitlyUsedUnchecked();

  MInstruction* first = MTruncateToInt32::New(alloc(), callInfo.getArg(0));
  current->add(first);

  MInstruction* second = MTruncateToInt32::New(alloc(), callInfo.getArg(1));
  current->add(second);

  MMul* ins = MMul::New(alloc(), first, second, MIRType::Int32, MMul::Integer);
  current->add(ins);
  current->push(ins);
  return InliningStatus_Inlined;
}

IonBuilder::InliningResult IonBuilder::inlineMathFRound(CallInfo& callInfo) {
  if (callInfo.argc() != 1 || callInfo.constructing()) {
    trackOptimizationOutcome(TrackedOutcome::CantInlineNativeBadForm);
    return InliningStatus_NotInlined;
  }

  // MIRType can't be Float32, as this point, as getInlineReturnType uses JSVal
  // types to infer the returned MIR type.
  TemporaryTypeSet* returned = getInlineReturnTypeSet();
  if (returned->empty()) {
    // As there's only one possible returned type, just add it to the observed
    // returned typeset
    returned->addType(TypeSet::DoubleType(), alloc_->lifoAlloc());
  } else {
    MIRType returnType = getInlineReturnType();
    if (!IsNumberType(returnType)) {
      return InliningStatus_NotInlined;
    }
  }

  MIRType arg = callInfo.getArg(0)->type();
  if (!IsNumberType(arg)) {
    return InliningStatus_NotInlined;
  }

  callInfo.setImplicitlyUsedUnchecked();

  MToFloat32* ins = MToFloat32::New(alloc(), callInfo.getArg(0));
  current->add(ins);
  current->push(ins);
  return InliningStatus_Inlined;
}

IonBuilder::InliningResult IonBuilder::inlineMathTrunc(CallInfo& callInfo) {
  if (callInfo.argc() != 1 || callInfo.constructing()) {
    trackOptimizationOutcome(TrackedOutcome::CantInlineNativeBadForm);
    return InliningStatus_NotInlined;
  }

  MIRType argType = callInfo.getArg(0)->type();
  MIRType returnType = getInlineReturnType();

  // Math.trunc(int(x)) == int(x)
  if (argType == MIRType::Int32 && returnType == MIRType::Int32) {
    callInfo.setImplicitlyUsedUnchecked();
    // The int operand may be something which bails out if the actual value
    // is not in the range of the result type of the MIR. We need to tell
    // the optimizer to preserve this bailout even if the final result is
    // fully truncated.
    MLimitedTruncate* ins = MLimitedTruncate::New(
        alloc(), callInfo.getArg(0), MDefinition::IndirectTruncate);
    current->add(ins);
    current->push(ins);
    return InliningStatus_Inlined;
  }

  if (IsFloatingPointType(argType)) {
    if (returnType == MIRType::Int32) {
      callInfo.setImplicitlyUsedUnchecked();
      MTrunc* ins = MTrunc::New(alloc(), callInfo.getArg(0));
      current->add(ins);
      current->push(ins);
      return InliningStatus_Inlined;
    }

    if (returnType == MIRType::Double) {
      callInfo.setImplicitlyUsedUnchecked();

      MInstruction* ins = nullptr;
      if (MNearbyInt::HasAssemblerSupport(RoundingMode::TowardsZero)) {
        ins = MNearbyInt::New(alloc(), callInfo.getArg(0), argType,
                              RoundingMode::TowardsZero);
      } else {
        ins = MMathFunction::New(alloc(), callInfo.getArg(0),
                                 MMathFunction::Trunc);
      }

      current->add(ins);
      current->push(ins);
      return InliningStatus_Inlined;
    }
  }

  return InliningStatus_NotInlined;
}

IonBuilder::InliningResult IonBuilder::inlineMathSign(CallInfo& callInfo) {
  if (callInfo.argc() != 1 || callInfo.constructing()) {
    trackOptimizationOutcome(TrackedOutcome::CantInlineNativeBadForm);
    return InliningStatus_NotInlined;
  }

  MIRType argType = callInfo.getArg(0)->type();
  MIRType returnType = getInlineReturnType();

  if (returnType != MIRType::Int32 && returnType != MIRType::Double) {
    return InliningStatus_NotInlined;
  }

  if (!IsFloatingPointType(argType) &&
      !(argType == MIRType::Int32 && returnType == MIRType::Int32)) {
    return InliningStatus_NotInlined;
  }

  callInfo.setImplicitlyUsedUnchecked();

  auto* ins = MSign::New(alloc(), callInfo.getArg(0), returnType);
  current->add(ins);
  current->push(ins);

  return InliningStatus_Inlined;
}

IonBuilder::InliningResult IonBuilder::inlineMathMinMax(CallInfo& callInfo,
                                                        bool max) {
  if (callInfo.argc() < 1 || callInfo.constructing()) {
    trackOptimizationOutcome(TrackedOutcome::CantInlineNativeBadForm);
    return InliningStatus_NotInlined;
  }

  MIRType returnType = getInlineReturnType();
  if (!IsNumberType(returnType)) {
    return InliningStatus_NotInlined;
  }

  MDefinitionVector int32_cases(alloc());
  for (unsigned i = 0; i < callInfo.argc(); i++) {
    MDefinition* arg = callInfo.getArg(i);

    switch (arg->type()) {
      case MIRType::Int32:
        if (!int32_cases.append(arg)) {
          return abort(AbortReason::Alloc);
        }
        break;
      case MIRType::Double:
      case MIRType::Float32:
        // Don't force a double MMinMax for arguments that would be a NOP
        // when doing an integer MMinMax.
        if (arg->isConstant()) {
          double cte = arg->toConstant()->numberToDouble();
          // min(int32, cte >= INT32_MAX) = int32
          if (cte >= INT32_MAX && !max) {
            break;
          }
          // max(int32, cte <= INT32_MIN) = int32
          if (cte <= INT32_MIN && max) {
            break;
          }
        }

        // Force double MMinMax if argument is a "effectfull" double.
        returnType = MIRType::Double;
        break;
      default:
        return InliningStatus_NotInlined;
    }
  }

  if (int32_cases.length() == 0) {
    returnType = MIRType::Double;
  }

  callInfo.setImplicitlyUsedUnchecked();

  MDefinitionVector& cases =
      (returnType == MIRType::Int32) ? int32_cases : callInfo.argv();

  if (cases.length() == 1) {
    MLimitedTruncate* limit =
        MLimitedTruncate::New(alloc(), cases[0], MDefinition::NoTruncate);
    current->add(limit);
    current->push(limit);
    return InliningStatus_Inlined;
  }

  // Chain N-1 MMinMax instructions to compute the MinMax.
  MMinMax* last = MMinMax::New(alloc(), cases[0], cases[1], returnType, max);
  current->add(last);

  for (unsigned i = 2; i < cases.length(); i++) {
    MMinMax* ins =
        MMinMax::New(alloc().fallible(), last, cases[i], returnType, max);
    if (!ins) {
      return abort(AbortReason::Alloc);
    }
    current->add(ins);
    last = ins;
  }

  current->push(last);
  return InliningStatus_Inlined;
}

IonBuilder::InliningResult IonBuilder::inlineStringObject(CallInfo& callInfo) {
  if (callInfo.argc() != 1 || !callInfo.constructing()) {
    trackOptimizationOutcome(TrackedOutcome::CantInlineNativeBadForm);
    return InliningStatus_NotInlined;
  }

  // ConvertToString doesn't support objects.
  if (callInfo.getArg(0)->mightBeType(MIRType::Object)) {
    return InliningStatus_NotInlined;
  }

  JSObject* templateObj =
      inspector->getTemplateObjectForNative(pc, StringConstructor);
  if (!templateObj) {
    return InliningStatus_NotInlined;
  }
  MOZ_ASSERT(templateObj->is<StringObject>());

  callInfo.setImplicitlyUsedUnchecked();

  MNewStringObject* ins =
      MNewStringObject::New(alloc(), callInfo.getArg(0), templateObj);
  current->add(ins);
  current->push(ins);

  MOZ_TRY(resumeAfter(ins));
  return InliningStatus_Inlined;
}

IonBuilder::InliningResult IonBuilder::inlineConstantStringSplitString(
    CallInfo& callInfo) {
  if (!callInfo.getArg(0)->isConstant()) {
    return InliningStatus_NotInlined;
  }

  if (!callInfo.getArg(1)->isConstant()) {
    return InliningStatus_NotInlined;
  }

  MConstant* strval = callInfo.getArg(0)->toConstant();
  if (strval->type() != MIRType::String) {
    return InliningStatus_NotInlined;
  }

  MConstant* sepval = callInfo.getArg(1)->toConstant();
  if (strval->type() != MIRType::String) {
    return InliningStatus_NotInlined;
  }

  // Check if exist a template object in stub.
  JSString* stringStr = nullptr;
  JSString* stringSep = nullptr;
  ArrayObject* templateObject = nullptr;
  if (!inspector->isOptimizableConstStringSplit(pc, &stringStr, &stringSep,
                                                &templateObject)) {
    return InliningStatus_NotInlined;
  }

  MOZ_ASSERT(stringStr);
  MOZ_ASSERT(stringSep);
  MOZ_ASSERT(templateObject);

  if (strval->toString() != stringStr) {
    return InliningStatus_NotInlined;
  }

  if (sepval->toString() != stringSep) {
    return InliningStatus_NotInlined;
  }

  // Check if |templateObject| is valid.
  TypeSet::ObjectKey* retType = TypeSet::ObjectKey::get(templateObject);
  if (retType->unknownProperties()) {
    return InliningStatus_NotInlined;
  }

  HeapTypeSetKey key = retType->property(JSID_VOID);
  if (!key.maybeTypes()) {
    return InliningStatus_NotInlined;
  }

  if (!key.maybeTypes()->hasType(TypeSet::StringType())) {
    return InliningStatus_NotInlined;
  }

  uint32_t initLength = templateObject->length();
  if (templateObject->getDenseInitializedLength() != initLength) {
    return InliningStatus_NotInlined;
  }

  Vector<MConstant*, 0, SystemAllocPolicy> arrayValues;
  for (uint32_t i = 0; i < initLength; i++) {
    Value str = templateObject->getDenseElement(i);
    MOZ_ASSERT(str.toString()->isAtom());
    MConstant* value = MConstant::New(alloc().fallible(), str, constraints());
    if (!value) {
      return abort(AbortReason::Alloc);
    }
    if (!TypeSetIncludes(key.maybeTypes(), value->type(),
                         value->resultTypeSet())) {
      return InliningStatus_NotInlined;
    }

    if (!arrayValues.append(value)) {
      return abort(AbortReason::Alloc);
    }
  }
  callInfo.setImplicitlyUsedUnchecked();

  TemporaryTypeSet::DoubleConversion conversion =
      getInlineReturnTypeSet()->convertDoubleElements(constraints());
  if (conversion == TemporaryTypeSet::AlwaysConvertToDoubles) {
    return InliningStatus_NotInlined;
  }

  MOZ_TRY(jsop_newarray(templateObject, initLength));

  MDefinition* array = current->peek(-1);

  if (!initLength) {
    MOZ_TRY(resumeAfter(array->toNewArray()));
    return InliningStatus_Inlined;
  }

  // Store all values, no need to initialize the length after each as
  // jsop_initelem_array is doing because we do not expect to bailout
  // because the memory is supposed to be allocated by now.
  for (uint32_t i = 0; i < initLength; i++) {
    if (!alloc().ensureBallast()) {
      return abort(AbortReason::Alloc);
    }

    MConstant* value = arrayValues[i];
    current->add(value);

    MOZ_TRY(
        initializeArrayElement(array, i, value, /* addResumePoint = */ false));
  }

  MInstruction* setLength = setInitializedLength(array, initLength);
  MOZ_TRY(resumeAfter(setLength));
  return InliningStatus_Inlined;
}

IonBuilder::InliningResult IonBuilder::inlineStringSplitString(
    CallInfo& callInfo) {
  MOZ_ASSERT(!callInfo.constructing());
  MOZ_ASSERT(callInfo.argc() == 2);

  MDefinition* strArg = callInfo.getArg(0);
  MDefinition* sepArg = callInfo.getArg(1);

  if (strArg->type() != MIRType::String) {
    return InliningStatus_NotInlined;
  }

  if (sepArg->type() != MIRType::String) {
    return InliningStatus_NotInlined;
  }

  IonBuilder::InliningStatus resultConstStringSplit;
  MOZ_TRY_VAR(resultConstStringSplit,
              inlineConstantStringSplitString(callInfo));
  if (resultConstStringSplit != InliningStatus_NotInlined) {
    return resultConstStringSplit;
  }

  JSContext* cx = TlsContext.get();
  ObjectGroup* group = ObjectGroupRealm::getStringSplitStringGroup(cx);
  if (!group) {
    return InliningStatus_NotInlined;
  }

  TypeSet::ObjectKey* retKey = TypeSet::ObjectKey::get(group);
  if (retKey->unknownProperties()) {
    return InliningStatus_NotInlined;
  }

  HeapTypeSetKey key = retKey->property(JSID_VOID);
  if (!key.maybeTypes()) {
    return InliningStatus_NotInlined;
  }

  if (!key.maybeTypes()->hasType(TypeSet::StringType())) {
    key.freeze(constraints());
    return InliningStatus_NotInlined;
  }

  callInfo.setImplicitlyUsedUnchecked();
  MStringSplit* ins =
      MStringSplit::New(alloc(), constraints(), strArg, sepArg, group);
  current->add(ins);
  current->push(ins);

  return InliningStatus_Inlined;
}

IonBuilder::InliningResult IonBuilder::inlineObjectHasPrototype(
    CallInfo& callInfo) {
  MOZ_ASSERT(!callInfo.constructing());
  MOZ_ASSERT(callInfo.argc() == 2);

  MDefinition* objArg = callInfo.getArg(0);
  MDefinition* protoArg = callInfo.getArg(1);

  if (objArg->type() != MIRType::Object) {
    return InliningStatus_NotInlined;
  }
  if (protoArg->type() != MIRType::Object) {
    return InliningStatus_NotInlined;
  }

  // Inline only when both obj and proto are singleton objects and
  // obj does not have uncacheable proto and obj.__proto__ is proto.
  TemporaryTypeSet* objTypes = objArg->resultTypeSet();
  if (!objTypes || objTypes->unknownObject() ||
      objTypes->getObjectCount() != 1) {
    return InliningStatus_NotInlined;
  }

  TypeSet::ObjectKey* objKey = objTypes->getObject(0);
  if (!objKey || !objKey->hasStableClassAndProto(constraints())) {
    return InliningStatus_NotInlined;
  }
  if (!objKey->isSingleton() || !objKey->singleton()->is<NativeObject>()) {
    return InliningStatus_NotInlined;
  }

  JSObject* obj = &objKey->singleton()->as<NativeObject>();
  if (obj->hasUncacheableProto()) {
    return InliningStatus_NotInlined;
  }

  JSObject* actualProto = checkNurseryObject(objKey->proto().toObjectOrNull());
  if (actualProto == nullptr) {
    return InliningStatus_NotInlined;
  }

  TemporaryTypeSet* protoTypes = protoArg->resultTypeSet();
  if (!protoTypes || protoTypes->unknownObject() ||
      protoTypes->getObjectCount() != 1) {
    return InliningStatus_NotInlined;
  }

  TypeSet::ObjectKey* protoKey = protoTypes->getObject(0);
  if (!protoKey || !protoKey->hasStableClassAndProto(constraints())) {
    return InliningStatus_NotInlined;
  }
  if (!protoKey->isSingleton() || !protoKey->singleton()->is<NativeObject>()) {
    return InliningStatus_NotInlined;
  }

  JSObject* proto = &protoKey->singleton()->as<NativeObject>();
  pushConstant(BooleanValue(proto == actualProto));
  callInfo.setImplicitlyUsedUnchecked();
  return InliningStatus_Inlined;
}

IonBuilder::InliningResult IonBuilder::inlineFinishBoundFunctionInit(
    CallInfo& callInfo) {
  MOZ_ASSERT(!callInfo.constructing());
  MOZ_ASSERT(callInfo.argc() == 3);
  MOZ_ASSERT(BytecodeIsPopped(pc));

  MDefinition* boundFunction = callInfo.getArg(0);
  MDefinition* targetFunction = callInfo.getArg(1);
  MDefinition* argCount = callInfo.getArg(2);

  if (boundFunction->type() != MIRType::Object) {
    return InliningStatus_NotInlined;
  }
  if (targetFunction->type() != MIRType::Object) {
    return InliningStatus_NotInlined;
  }
  if (argCount->type() != MIRType::Int32) {
    return InliningStatus_NotInlined;
  }

  callInfo.setImplicitlyUsedUnchecked();

  auto* ins = MFinishBoundFunctionInit::New(alloc(), boundFunction,
                                            targetFunction, argCount);
  current->add(ins);

  pushConstant(UndefinedValue());

  MOZ_TRY(resumeAfter(ins));
  return InliningStatus_Inlined;
}

IonBuilder::InliningResult IonBuilder::inlineIsPackedArray(CallInfo& callInfo) {
  MOZ_ASSERT(!callInfo.constructing());
  MOZ_ASSERT(callInfo.argc() == 1);

  if (getInlineReturnType() != MIRType::Boolean) {
    return InliningStatus_NotInlined;
  }

  MDefinition* array = callInfo.getArg(0);

  if (array->type() != MIRType::Object) {
    return InliningStatus_NotInlined;
  }

  TemporaryTypeSet* arrayTypes = array->resultTypeSet();
  if (!arrayTypes) {
    return InliningStatus_NotInlined;
  }

  const Class* clasp = arrayTypes->getKnownClass(constraints());
  if (clasp != &ArrayObject::class_) {
    return InliningStatus_NotInlined;
  }

  // Only inline if the array uses dense storage.
  ObjectGroupFlags unhandledFlags = OBJECT_FLAG_SPARSE_INDEXES |
                                    OBJECT_FLAG_LENGTH_OVERFLOW |
                                    OBJECT_FLAG_NON_PACKED;

  if (arrayTypes->hasObjectFlags(constraints(), unhandledFlags)) {
    trackOptimizationOutcome(TrackedOutcome::ArrayBadFlags);
    return InliningStatus_NotInlined;
  }

  callInfo.setImplicitlyUsedUnchecked();

  auto* ins = MIsPackedArray::New(alloc(), array);
  current->add(ins);
  current->push(ins);

  return InliningStatus_Inlined;
}

IonBuilder::InliningResult IonBuilder::inlineReflectGetPrototypeOf(
    CallInfo& callInfo) {
  if (callInfo.argc() != 1 || callInfo.constructing()) {
    trackOptimizationOutcome(TrackedOutcome::CantInlineNativeBadForm);
    return InliningStatus_NotInlined;
  }

  MDefinition* target = callInfo.getArg(0);
  if (target->type() != MIRType::Object) {
    return InliningStatus_NotInlined;
  }

  callInfo.setImplicitlyUsedUnchecked();

  auto* ins = MGetPrototypeOf::New(alloc(), target);
  current->add(ins);
  current->push(ins);

  MOZ_TRY(resumeAfter(ins));
  MOZ_TRY(pushTypeBarrier(ins, getInlineReturnTypeSet(), BarrierKind::TypeSet));
  return InliningStatus_Inlined;
}

<<<<<<< HEAD
IonBuilder::InliningResult
IonBuilder::inlineStrCharAt(CallInfo& callInfo)
{
    // TaintFox: we currently cannot use this code as it prevents taint propagation
    // for charAt. See also the comment in IonBuilder::getElemTryString.
    return InliningStatus_NotInlined;

    if (callInfo.argc() != 1 || callInfo.constructing()) {
        trackOptimizationOutcome(TrackedOutcome::CantInlineNativeBadForm);
        return InliningStatus_NotInlined;
    }
=======
IonBuilder::InliningResult IonBuilder::inlineStrCharCodeAt(CallInfo& callInfo) {
  if (callInfo.argc() != 1 || callInfo.constructing()) {
    trackOptimizationOutcome(TrackedOutcome::CantInlineNativeBadForm);
    return InliningStatus_NotInlined;
  }
>>>>>>> 030f2d6b

  if (getInlineReturnType() != MIRType::Int32) {
    return InliningStatus_NotInlined;
  }
  if (callInfo.thisArg()->type() != MIRType::String &&
      callInfo.thisArg()->type() != MIRType::Value) {
    return InliningStatus_NotInlined;
  }
  MIRType argType = callInfo.getArg(0)->type();
  if (argType != MIRType::Int32 && argType != MIRType::Double) {
    return InliningStatus_NotInlined;
  }

  // Check for STR.charCodeAt(IDX) where STR is a constant string and IDX is a
  // constant integer.
  InliningStatus constInlineStatus;
  MOZ_TRY_VAR(constInlineStatus, inlineConstantCharCodeAt(callInfo));
  if (constInlineStatus != InliningStatus_NotInlined) {
    return constInlineStatus;
  }

  callInfo.setImplicitlyUsedUnchecked();

  MInstruction* index = MToNumberInt32::New(alloc(), callInfo.getArg(0));
  current->add(index);

  MStringLength* length = MStringLength::New(alloc(), callInfo.thisArg());
  current->add(length);

  index = addBoundsCheck(index, length);

  MCharCodeAt* charCode = MCharCodeAt::New(alloc(), callInfo.thisArg(), index);
  current->add(charCode);
  current->push(charCode);
  return InliningStatus_Inlined;
}

IonBuilder::InliningResult IonBuilder::inlineConstantCharCodeAt(
    CallInfo& callInfo) {
  if (!callInfo.thisArg()->maybeConstantValue() ||
      !callInfo.getArg(0)->maybeConstantValue()) {
    trackOptimizationOutcome(TrackedOutcome::CantInlineGeneric);
    return InliningStatus_NotInlined;
  }

  MConstant* strval = callInfo.thisArg()->maybeConstantValue();
  MConstant* idxval = callInfo.getArg(0)->maybeConstantValue();

  if (strval->type() != MIRType::String || idxval->type() != MIRType::Int32) {
    return InliningStatus_NotInlined;
  }

  JSString* str = strval->toString();
  if (!str->isLinear()) {
    trackOptimizationOutcome(TrackedOutcome::CantInlineGeneric);
    return InliningStatus_NotInlined;
  }

  int32_t idx = idxval->toInt32();
  if (idx < 0 || (uint32_t(idx) >= str->length())) {
    trackOptimizationOutcome(TrackedOutcome::OutOfBounds);
    return InliningStatus_NotInlined;
  }

  callInfo.setImplicitlyUsedUnchecked();

  JSLinearString& linstr = str->asLinear();
  char16_t ch = linstr.latin1OrTwoByteChar(idx);
  MConstant* result = MConstant::New(alloc(), Int32Value(ch));
  current->add(result);
  current->push(result);
  return InliningStatus_Inlined;
}

IonBuilder::InliningResult IonBuilder::inlineStrFromCharCode(
    CallInfo& callInfo) {
  if (callInfo.argc() != 1 || callInfo.constructing()) {
    trackOptimizationOutcome(TrackedOutcome::CantInlineNativeBadForm);
    return InliningStatus_NotInlined;
  }

  if (getInlineReturnType() != MIRType::String) {
    return InliningStatus_NotInlined;
  }

  MDefinition* codeUnit = callInfo.getArg(0);
  if (codeUnit->type() != MIRType::Int32) {
    // MTruncateToInt32 will always bail for objects and symbols, so don't
    // try to inline String.fromCharCode() for these two value types.
    if (codeUnit->mightBeType(MIRType::Object) ||
        codeUnit->mightBeType(MIRType::Symbol)) {
      return InliningStatus_NotInlined;
    }

    codeUnit = MTruncateToInt32::New(alloc(), codeUnit);
    current->add(codeUnit->toInstruction());
  }

  callInfo.setImplicitlyUsedUnchecked();

  MFromCharCode* string = MFromCharCode::New(alloc(), codeUnit);
  current->add(string);
  current->push(string);
  return InliningStatus_Inlined;
}

IonBuilder::InliningResult IonBuilder::inlineStrFromCodePoint(
    CallInfo& callInfo) {
  if (callInfo.argc() != 1 || callInfo.constructing()) {
    trackOptimizationOutcome(TrackedOutcome::CantInlineNativeBadForm);
    return InliningStatus_NotInlined;
  }

  if (getInlineReturnType() != MIRType::String) {
    return InliningStatus_NotInlined;
  }
  if (callInfo.getArg(0)->type() != MIRType::Int32) {
    return InliningStatus_NotInlined;
  }

  callInfo.setImplicitlyUsedUnchecked();

  MFromCodePoint* string = MFromCodePoint::New(alloc(), callInfo.getArg(0));
  current->add(string);
  current->push(string);
  return InliningStatus_Inlined;
}

IonBuilder::InliningResult IonBuilder::inlineStrCharAt(CallInfo& callInfo) {
  if (callInfo.argc() != 1 || callInfo.constructing()) {
    trackOptimizationOutcome(TrackedOutcome::CantInlineNativeBadForm);
    return InliningStatus_NotInlined;
  }

  if (getInlineReturnType() != MIRType::String) {
    return InliningStatus_NotInlined;
  }
  if (callInfo.thisArg()->type() != MIRType::String) {
    return InliningStatus_NotInlined;
  }
  MIRType argType = callInfo.getArg(0)->type();
  if (argType != MIRType::Int32 && argType != MIRType::Double) {
    return InliningStatus_NotInlined;
  }

  callInfo.setImplicitlyUsedUnchecked();

  MInstruction* index = MToNumberInt32::New(alloc(), callInfo.getArg(0));
  current->add(index);

  MStringLength* length = MStringLength::New(alloc(), callInfo.thisArg());
  current->add(length);

  index = addBoundsCheck(index, length);

  // String.charAt(x) = String.fromCharCode(String.charCodeAt(x))
  MCharCodeAt* charCode = MCharCodeAt::New(alloc(), callInfo.thisArg(), index);
  current->add(charCode);

  MFromCharCode* string = MFromCharCode::New(alloc(), charCode);
  current->add(string);
  current->push(string);
  return InliningStatus_Inlined;
}

IonBuilder::InliningResult IonBuilder::inlineStringConvertCase(
    CallInfo& callInfo, MStringConvertCase::Mode mode) {
  if (callInfo.argc() != 0 || callInfo.constructing()) {
    trackOptimizationOutcome(TrackedOutcome::CantInlineNativeBadForm);
    return InliningStatus_NotInlined;
  }

  if (getInlineReturnType() != MIRType::String) {
    return InliningStatus_NotInlined;
  }
  if (callInfo.thisArg()->type() != MIRType::String) {
    return InliningStatus_NotInlined;
  }

  callInfo.setImplicitlyUsedUnchecked();

  auto* ins = MStringConvertCase::New(alloc(), callInfo.thisArg(), mode);
  current->add(ins);
  current->push(ins);
  return InliningStatus_Inlined;
}

IonBuilder::InliningResult IonBuilder::inlineRegExpMatcher(CallInfo& callInfo) {
  // This is called from Self-hosted JS, after testing each argument,
  // most of following tests should be passed.

  MOZ_ASSERT(!callInfo.constructing());
  MOZ_ASSERT(callInfo.argc() == 3);

  MDefinition* rxArg = callInfo.getArg(0);
  MDefinition* strArg = callInfo.getArg(1);
  MDefinition* lastIndexArg = callInfo.getArg(2);

  if (rxArg->type() != MIRType::Object && rxArg->type() != MIRType::Value) {
    return InliningStatus_NotInlined;
  }

  TemporaryTypeSet* rxTypes = rxArg->resultTypeSet();
  const Class* clasp =
      rxTypes ? rxTypes->getKnownClass(constraints()) : nullptr;
  if (clasp != &RegExpObject::class_) {
    return InliningStatus_NotInlined;
  }

  if (strArg->type() != MIRType::String && strArg->type() != MIRType::Value) {
    return InliningStatus_NotInlined;
  }

  if (lastIndexArg->type() != MIRType::Int32) {
    return InliningStatus_NotInlined;
  }

  JSContext* cx = TlsContext.get();
  if (!cx->realm()->jitRealm()->ensureRegExpMatcherStubExists(cx)) {
    cx->clearPendingException();  // OOM or overrecursion.
    return InliningStatus_NotInlined;
  }

  callInfo.setImplicitlyUsedUnchecked();

  MInstruction* matcher =
      MRegExpMatcher::New(alloc(), rxArg, strArg, lastIndexArg);
  current->add(matcher);
  current->push(matcher);

  MOZ_TRY(resumeAfter(matcher));
  MOZ_TRY(
      pushTypeBarrier(matcher, getInlineReturnTypeSet(), BarrierKind::TypeSet));
  return InliningStatus_Inlined;
}

IonBuilder::InliningResult IonBuilder::inlineRegExpSearcher(
    CallInfo& callInfo) {
  // This is called from Self-hosted JS, after testing each argument,
  // most of following tests should be passed.

  MOZ_ASSERT(!callInfo.constructing());
  MOZ_ASSERT(callInfo.argc() == 3);

  MDefinition* rxArg = callInfo.getArg(0);
  MDefinition* strArg = callInfo.getArg(1);
  MDefinition* lastIndexArg = callInfo.getArg(2);

  if (rxArg->type() != MIRType::Object && rxArg->type() != MIRType::Value) {
    return InliningStatus_NotInlined;
  }

  TemporaryTypeSet* regexpTypes = rxArg->resultTypeSet();
  const Class* clasp =
      regexpTypes ? regexpTypes->getKnownClass(constraints()) : nullptr;
  if (clasp != &RegExpObject::class_) {
    return InliningStatus_NotInlined;
  }

  if (strArg->type() != MIRType::String && strArg->type() != MIRType::Value) {
    return InliningStatus_NotInlined;
  }

  if (lastIndexArg->type() != MIRType::Int32) {
    return InliningStatus_NotInlined;
  }

  JSContext* cx = TlsContext.get();
  if (!cx->realm()->jitRealm()->ensureRegExpSearcherStubExists(cx)) {
    cx->clearPendingException();  // OOM or overrecursion.
    return InliningStatus_NotInlined;
  }

  callInfo.setImplicitlyUsedUnchecked();

  MInstruction* searcher =
      MRegExpSearcher::New(alloc(), rxArg, strArg, lastIndexArg);
  current->add(searcher);
  current->push(searcher);

  MOZ_TRY(resumeAfter(searcher));
  MOZ_TRY(pushTypeBarrier(searcher, getInlineReturnTypeSet(),
                          BarrierKind::TypeSet));
  return InliningStatus_Inlined;
}

IonBuilder::InliningResult IonBuilder::inlineRegExpTester(CallInfo& callInfo) {
  // This is called from Self-hosted JS, after testing each argument,
  // most of following tests should be passed.

  MOZ_ASSERT(!callInfo.constructing());
  MOZ_ASSERT(callInfo.argc() == 3);

  MDefinition* rxArg = callInfo.getArg(0);
  MDefinition* strArg = callInfo.getArg(1);
  MDefinition* lastIndexArg = callInfo.getArg(2);

  if (rxArg->type() != MIRType::Object && rxArg->type() != MIRType::Value) {
    return InliningStatus_NotInlined;
  }

  TemporaryTypeSet* rxTypes = rxArg->resultTypeSet();
  const Class* clasp =
      rxTypes ? rxTypes->getKnownClass(constraints()) : nullptr;
  if (clasp != &RegExpObject::class_) {
    return InliningStatus_NotInlined;
  }

  if (strArg->type() != MIRType::String && strArg->type() != MIRType::Value) {
    return InliningStatus_NotInlined;
  }

  if (lastIndexArg->type() != MIRType::Int32) {
    return InliningStatus_NotInlined;
  }

  JSContext* cx = TlsContext.get();
  if (!cx->realm()->jitRealm()->ensureRegExpTesterStubExists(cx)) {
    cx->clearPendingException();  // OOM or overrecursion.
    return InliningStatus_NotInlined;
  }

  callInfo.setImplicitlyUsedUnchecked();

  MInstruction* tester =
      MRegExpTester::New(alloc(), rxArg, strArg, lastIndexArg);
  current->add(tester);
  current->push(tester);

  MOZ_TRY(resumeAfter(tester));
  return InliningStatus_Inlined;
}

IonBuilder::InliningResult IonBuilder::inlineIsRegExpObject(
    CallInfo& callInfo) {
  MOZ_ASSERT(!callInfo.constructing());
  MOZ_ASSERT(callInfo.argc() == 1);

  if (getInlineReturnType() != MIRType::Boolean) {
    return InliningStatus_NotInlined;
  }

  MDefinition* arg = callInfo.getArg(0);

  bool isRegExpObjectKnown = false;
  bool isRegExpObjectConstant;
  if (arg->type() == MIRType::Object) {
    TemporaryTypeSet* types = arg->resultTypeSet();
    const Class* clasp = types ? types->getKnownClass(constraints()) : nullptr;
    if (clasp) {
      isRegExpObjectKnown = true;
      isRegExpObjectConstant = (clasp == &RegExpObject::class_);
    }
  } else if (!arg->mightBeType(MIRType::Object)) {
    // NB: This case only happens when Phi-nodes flow into IsRegExpObject.
    // IsRegExpObject itself will never be called with a non-Object value.
    isRegExpObjectKnown = true;
    isRegExpObjectConstant = false;
  } else if (arg->type() != MIRType::Value) {
    return InliningStatus_NotInlined;
  }

  if (isRegExpObjectKnown) {
    pushConstant(BooleanValue(isRegExpObjectConstant));
  } else {
    MHasClass* hasClass = MHasClass::New(alloc(), arg, &RegExpObject::class_);
    current->add(hasClass);
    current->push(hasClass);
  }

  callInfo.setImplicitlyUsedUnchecked();
  return InliningStatus_Inlined;
}

IonBuilder::InliningResult IonBuilder::inlineRegExpPrototypeOptimizable(
    CallInfo& callInfo) {
  MOZ_ASSERT(!callInfo.constructing());
  MOZ_ASSERT(callInfo.argc() == 1);

  MDefinition* protoArg = callInfo.getArg(0);

  if (protoArg->type() != MIRType::Object) {
    return InliningStatus_NotInlined;
  }

  if (getInlineReturnType() != MIRType::Boolean) {
    return InliningStatus_NotInlined;
  }

  callInfo.setImplicitlyUsedUnchecked();

  MInstruction* opt = MRegExpPrototypeOptimizable::New(alloc(), protoArg);
  current->add(opt);
  current->push(opt);

  return InliningStatus_Inlined;
}

IonBuilder::InliningResult IonBuilder::inlineRegExpInstanceOptimizable(
    CallInfo& callInfo) {
  MOZ_ASSERT(!callInfo.constructing());
  MOZ_ASSERT(callInfo.argc() == 2);

  MDefinition* rxArg = callInfo.getArg(0);
  MDefinition* protoArg = callInfo.getArg(1);

  if (rxArg->type() != MIRType::Object && rxArg->type() != MIRType::Value) {
    return InliningStatus_NotInlined;
  }

  if (protoArg->type() != MIRType::Object) {
    return InliningStatus_NotInlined;
  }

  if (getInlineReturnType() != MIRType::Boolean) {
    return InliningStatus_NotInlined;
  }

  callInfo.setImplicitlyUsedUnchecked();

  MInstruction* opt = MRegExpInstanceOptimizable::New(alloc(), rxArg, protoArg);
  current->add(opt);
  current->push(opt);

  return InliningStatus_Inlined;
}

IonBuilder::InliningResult IonBuilder::inlineGetFirstDollarIndex(
    CallInfo& callInfo) {
  MOZ_ASSERT(!callInfo.constructing());
  MOZ_ASSERT(callInfo.argc() == 1);

  MDefinition* strArg = callInfo.getArg(0);

  if (strArg->type() != MIRType::String) {
    return InliningStatus_NotInlined;
  }

  if (getInlineReturnType() != MIRType::Int32) {
    return InliningStatus_NotInlined;
  }

  callInfo.setImplicitlyUsedUnchecked();

  MInstruction* ins = MGetFirstDollarIndex::New(alloc(), strArg);
  current->add(ins);
  current->push(ins);

  return InliningStatus_Inlined;
}

IonBuilder::InliningResult IonBuilder::inlineStringReplaceString(
    CallInfo& callInfo) {
  MOZ_ASSERT(!callInfo.constructing());
  MOZ_ASSERT(callInfo.argc() == 3);

  if (getInlineReturnType() != MIRType::String) {
    return InliningStatus_NotInlined;
  }

  MDefinition* strArg = callInfo.getArg(0);
  MDefinition* patArg = callInfo.getArg(1);
  MDefinition* replArg = callInfo.getArg(2);

  if (strArg->type() != MIRType::String) {
    return InliningStatus_NotInlined;
  }

  if (patArg->type() != MIRType::String) {
    return InliningStatus_NotInlined;
  }

  if (replArg->type() != MIRType::String) {
    return InliningStatus_NotInlined;
  }

  callInfo.setImplicitlyUsedUnchecked();

  MInstruction* cte = MStringReplace::New(alloc(), strArg, patArg, replArg);
  current->add(cte);
  current->push(cte);
  if (cte->isEffectful()) {
    MOZ_TRY(resumeAfter(cte));
  }
  return InliningStatus_Inlined;
}

IonBuilder::InliningResult IonBuilder::inlineSubstringKernel(
    CallInfo& callInfo) {
  MOZ_ASSERT(!callInfo.constructing());
  MOZ_ASSERT(callInfo.argc() == 3);

  // Return: String.
  if (getInlineReturnType() != MIRType::String) {
    return InliningStatus_NotInlined;
  }

  // Arg 0: String.
  if (callInfo.getArg(0)->type() != MIRType::String) {
    return InliningStatus_NotInlined;
  }

  // Arg 1: Int.
  if (callInfo.getArg(1)->type() != MIRType::Int32) {
    return InliningStatus_NotInlined;
  }

  // Arg 2: Int.
  if (callInfo.getArg(2)->type() != MIRType::Int32) {
    return InliningStatus_NotInlined;
  }

  callInfo.setImplicitlyUsedUnchecked();

  MSubstr* substr = MSubstr::New(alloc(), callInfo.getArg(0),
                                 callInfo.getArg(1), callInfo.getArg(2));
  current->add(substr);
  current->push(substr);

  return InliningStatus_Inlined;
}

IonBuilder::InliningResult IonBuilder::inlineObject(CallInfo& callInfo) {
  if (callInfo.argc() != 1 || callInfo.constructing()) {
    return InliningStatus_NotInlined;
  }

  if (getInlineReturnType() != MIRType::Object) {
    return InliningStatus_NotInlined;
  }

  MDefinition* arg = callInfo.getArg(0);
  if (arg->type() != MIRType::Object) {
    return InliningStatus_NotInlined;
  }

  callInfo.setImplicitlyUsedUnchecked();
  current->push(arg);

  return InliningStatus_Inlined;
}

IonBuilder::InliningResult IonBuilder::inlineObjectCreate(CallInfo& callInfo) {
  if (callInfo.argc() != 1 || callInfo.constructing()) {
    return InliningStatus_NotInlined;
  }

  JSObject* templateObject =
      inspector->getTemplateObjectForNative(pc, obj_create);
  if (!templateObject) {
    return InliningStatus_NotInlined;
  }

  MOZ_ASSERT(templateObject->is<PlainObject>());
  MOZ_ASSERT(!templateObject->isSingleton());

  // Ensure the argument matches the template object's prototype.
  MDefinition* arg = callInfo.getArg(0);
  if (JSObject* proto = templateObject->staticPrototype()) {
    if (IsInsideNursery(proto)) {
      return InliningStatus_NotInlined;
    }

    TemporaryTypeSet* types = arg->resultTypeSet();
    if (!types || types->maybeSingleton() != proto) {
      return InliningStatus_NotInlined;
    }

    MOZ_ASSERT(types->getKnownMIRType() == MIRType::Object);
  } else {
    if (arg->type() != MIRType::Null) {
      return InliningStatus_NotInlined;
    }
  }

  callInfo.setImplicitlyUsedUnchecked();

  bool emitted = false;
  MOZ_TRY(newObjectTryTemplateObject(&emitted, templateObject));

  MOZ_ASSERT(emitted);
  return InliningStatus_Inlined;
}

IonBuilder::InliningResult IonBuilder::inlineObjectIs(CallInfo& callInfo) {
  if (callInfo.argc() < 2 || callInfo.constructing()) {
    return InliningStatus_NotInlined;
  }

  if (getInlineReturnType() != MIRType::Boolean) {
    return InliningStatus_NotInlined;
  }

  MDefinition* left = callInfo.getArg(0);
  MDefinition* right = callInfo.getArg(1);
  MIRType leftType = left->type();
  MIRType rightType = right->type();

  auto mightBeFloatingPointType = [](MDefinition* def) {
    return def->mightBeType(MIRType::Double) ||
           def->mightBeType(MIRType::Float32);
  };

  bool strictEq;
  bool incompatibleTypes = false;
  if (leftType == rightType) {
    // We can only compare the arguments with strict-equals semantics if
    // they aren't floating-point types or values which might be floating-
    // point types. Otherwise we need to use MSameValue.
    strictEq = leftType != MIRType::Value ? !IsFloatingPointType(leftType)
                                          : (!mightBeFloatingPointType(left) &&
                                             !mightBeFloatingPointType(right));
  } else if (leftType == MIRType::Value) {
    // Also use strict-equals when comparing a value with a non-number or
    // the value cannot be a floating-point type.
    strictEq = !IsNumberType(rightType) || !mightBeFloatingPointType(left);
  } else if (rightType == MIRType::Value) {
    // Dual case to the previous one, only with reversed operands.
    strictEq = !IsNumberType(leftType) || !mightBeFloatingPointType(right);
  } else if (IsNumberType(leftType) && IsNumberType(rightType)) {
    // Both arguments are numbers, but with different representations. We
    // can't use strict-equals semantics to compare the operands, but
    // instead need to use MSameValue.
    strictEq = false;
  } else {
    incompatibleTypes = true;
  }

  if (incompatibleTypes) {
    // The result is always |false| when comparing incompatible types.
    pushConstant(BooleanValue(false));
  } else if (strictEq) {
    // Specialize |Object.is(lhs, rhs)| as |lhs === rhs|.
    MOZ_TRY(jsop_compare(JSOP_STRICTEQ, left, right));
  } else {
    MSameValue* ins = MSameValue::New(alloc(), left, right);

    // The more specific operand is expected to be in the rhs.
    if (IsNumberType(leftType) && rightType == MIRType::Value) {
      ins->swapOperands();
    }

    current->add(ins);
    current->push(ins);
  }

  callInfo.setImplicitlyUsedUnchecked();
  return InliningStatus_Inlined;
}

IonBuilder::InliningResult IonBuilder::inlineObjectToString(
    CallInfo& callInfo) {
  if (callInfo.constructing() || callInfo.argc() != 0) {
    trackOptimizationOutcome(TrackedOutcome::CantInlineNativeBadForm);
    return InliningStatus_NotInlined;
  }

  if (getInlineReturnType() != MIRType::String) {
    return InliningStatus_NotInlined;
  }

  MDefinition* arg = callInfo.thisArg();
  if (arg->type() != MIRType::Object) {
    return InliningStatus_NotInlined;
  }

  TemporaryTypeSet* types = arg->resultTypeSet();
  if (!types || types->unknownObject()) {
    return InliningStatus_NotInlined;
  }

  // Don't optimize if this might be a proxy.
  using ForAllResult = TemporaryTypeSet::ForAllResult;
  if (types->forAllClasses(constraints(), IsProxyClass) !=
      ForAllResult::ALL_FALSE) {
    return InliningStatus_NotInlined;
  }

  // Make sure there's no Symbol.toStringTag property.
  jsid toStringTag =
      SYMBOL_TO_JSID(realm->runtime()->wellKnownSymbols().toStringTag);
  bool res;
  MOZ_TRY_VAR(res, testNotDefinedProperty(arg, toStringTag));
  if (!res) {
    return InliningStatus_NotInlined;
  }

  // At this point we know we're going to inline this.
  callInfo.setImplicitlyUsedUnchecked();

  // Try to constant fold some common cases.
  if (const Class* knownClass = types->getKnownClass(constraints())) {
    if (knownClass == &PlainObject::class_ ||
        knownClass == &UnboxedPlainObject::class_) {
      pushConstant(StringValue(names().objectObject));
      return InliningStatus_Inlined;
    }
    if (IsArrayClass(knownClass)) {
      pushConstant(StringValue(names().objectArray));
      return InliningStatus_Inlined;
    }
    if (knownClass == &JSFunction::class_) {
      pushConstant(StringValue(names().objectFunction));
      return InliningStatus_Inlined;
    }
  }

  MObjectClassToString* toString = MObjectClassToString::New(alloc(), arg);
  current->add(toString);
  current->push(toString);

  return InliningStatus_Inlined;
}

IonBuilder::InliningResult IonBuilder::inlineHasClass(CallInfo& callInfo,
                                                      const Class* clasp1,
                                                      const Class* clasp2,
                                                      const Class* clasp3,
                                                      const Class* clasp4) {
  MOZ_ASSERT(!callInfo.constructing());
  MOZ_ASSERT(callInfo.argc() == 1);

  if (callInfo.getArg(0)->type() != MIRType::Object) {
    return InliningStatus_NotInlined;
  }
  if (getInlineReturnType() != MIRType::Boolean) {
    return InliningStatus_NotInlined;
  }

  TemporaryTypeSet* types = callInfo.getArg(0)->resultTypeSet();
  const Class* knownClass =
      types ? types->getKnownClass(constraints()) : nullptr;
  if (knownClass) {
    pushConstant(BooleanValue(knownClass == clasp1 || knownClass == clasp2 ||
                              knownClass == clasp3 || knownClass == clasp4));
  } else {
    MHasClass* hasClass1 = MHasClass::New(alloc(), callInfo.getArg(0), clasp1);
    current->add(hasClass1);

    if (!clasp2 && !clasp3 && !clasp4) {
      current->push(hasClass1);
    } else {
      const Class* remaining[] = {clasp2, clasp3, clasp4};
      MDefinition* last = hasClass1;
      for (size_t i = 0; i < ArrayLength(remaining); i++) {
        MHasClass* hasClass =
            MHasClass::New(alloc(), callInfo.getArg(0), remaining[i]);
        current->add(hasClass);
        MBitOr* either = MBitOr::New(alloc(), last, hasClass);
        either->infer(inspector, pc);
        current->add(either);
        last = either;
      }

      MDefinition* result = convertToBoolean(last);
      current->push(result);
    }
  }

  callInfo.setImplicitlyUsedUnchecked();
  return InliningStatus_Inlined;
}

IonBuilder::InliningResult IonBuilder::inlineGuardToClass(CallInfo& callInfo,
                                                          const Class* clasp) {
  MOZ_ASSERT(!callInfo.constructing());
  MOZ_ASSERT(callInfo.argc() == 1);

  if (callInfo.getArg(0)->type() != MIRType::Object) {
    return InliningStatus_NotInlined;
  }

  if (getInlineReturnType() != MIRType::Object) {
    return InliningStatus_NotInlined;
  }

  TemporaryTypeSet* types = callInfo.getArg(0)->resultTypeSet();
  const Class* knownClass =
      types ? types->getKnownClass(constraints()) : nullptr;

  if (knownClass && knownClass == clasp) {
    current->push(callInfo.getArg(0));
  } else {
    MGuardToClass* guardToClass =
        MGuardToClass::New(alloc(), callInfo.getArg(0), clasp);
    current->add(guardToClass);
    current->push(guardToClass);
  }

  callInfo.setImplicitlyUsedUnchecked();
  return InliningStatus_Inlined;
}

IonBuilder::InliningResult IonBuilder::inlineGetNextEntryForIterator(
    CallInfo& callInfo, MGetNextEntryForIterator::Mode mode) {
  MOZ_ASSERT(!callInfo.constructing());
  MOZ_ASSERT(callInfo.argc() == 2);

  MDefinition* iterArg = callInfo.getArg(0);
  MDefinition* resultArg = callInfo.getArg(1);

  // Self-hosted code has already validated |iterArg| is a (possibly boxed)
  // Map- or SetIterator object.
  if (iterArg->type() != MIRType::Object) {
    return InliningStatus_NotInlined;
  }

  if (resultArg->type() != MIRType::Object) {
    return InliningStatus_NotInlined;
  }

  TemporaryTypeSet* resultTypes = resultArg->resultTypeSet();
  const Class* resultClasp =
      resultTypes ? resultTypes->getKnownClass(constraints()) : nullptr;
  if (resultClasp != &ArrayObject::class_) {
    return InliningStatus_NotInlined;
  }

  callInfo.setImplicitlyUsedUnchecked();

  MInstruction* next =
      MGetNextEntryForIterator::New(alloc(), iterArg, resultArg, mode);
  current->add(next);
  current->push(next);

  MOZ_TRY(resumeAfter(next));
  return InliningStatus_Inlined;
}

static bool IsArrayBufferObject(CompilerConstraintList* constraints,
                                MDefinition* def) {
  MOZ_ASSERT(def->type() == MIRType::Object);

  TemporaryTypeSet* types = def->resultTypeSet();
  if (!types) {
    return false;
  }

  return types->getKnownClass(constraints) == &ArrayBufferObject::class_;
}

IonBuilder::InliningResult IonBuilder::inlineArrayBufferByteLength(
    CallInfo& callInfo) {
  MOZ_ASSERT(!callInfo.constructing());
  MOZ_ASSERT(callInfo.argc() == 1);

  MDefinition* objArg = callInfo.getArg(0);
  if (objArg->type() != MIRType::Object) {
    return InliningStatus_NotInlined;
  }
  if (getInlineReturnType() != MIRType::Int32) {
    return InliningStatus_NotInlined;
  }

  MInstruction* ins = addArrayBufferByteLength(objArg);
  current->push(ins);

  callInfo.setImplicitlyUsedUnchecked();
  return InliningStatus_Inlined;
}

IonBuilder::InliningResult
IonBuilder::inlinePossiblyWrappedArrayBufferByteLength(CallInfo& callInfo) {
  MOZ_ASSERT(!callInfo.constructing());
  MOZ_ASSERT(callInfo.argc() == 1);

  MDefinition* objArg = callInfo.getArg(0);
  if (objArg->type() != MIRType::Object) {
    return InliningStatus_NotInlined;
  }
  if (getInlineReturnType() != MIRType::Int32) {
    return InliningStatus_NotInlined;
  }

  if (!IsArrayBufferObject(constraints(), objArg)) {
    return InliningStatus_NotInlined;
  }

  MInstruction* ins = addArrayBufferByteLength(objArg);
  current->push(ins);

  callInfo.setImplicitlyUsedUnchecked();
  return InliningStatus_Inlined;
}

IonBuilder::InliningResult IonBuilder::inlineTypedArray(CallInfo& callInfo,
                                                        Native native) {
  if (!callInfo.constructing()) {
    trackOptimizationOutcome(TrackedOutcome::CantInlineNativeBadForm);
    return InliningStatus_NotInlined;
  }

  if (getInlineReturnType() != MIRType::Object) {
    return InliningStatus_NotInlined;
  }
  if (callInfo.argc() != 1) {
    return InliningStatus_NotInlined;
  }

  MDefinition* arg = callInfo.getArg(0);

  if (arg->type() != MIRType::Int32) {
    return InliningStatus_NotInlined;
  }

  JSObject* templateObject = inspector->getTemplateObjectForNative(pc, native);

  if (!templateObject) {
    trackOptimizationOutcome(TrackedOutcome::CantInlineNativeNoTemplateObj);
    return InliningStatus_NotInlined;
  }

  MOZ_ASSERT(templateObject->is<TypedArrayObject>());
  TypedArrayObject* obj = &templateObject->as<TypedArrayObject>();

  // Do not optimize when we see a template object with a singleton type,
  // since it hits at most once.
  if (templateObject->isSingleton()) {
    return InliningStatus_NotInlined;
  }

  MInstruction* ins = nullptr;

  if (!arg->isConstant()) {
    callInfo.setImplicitlyUsedUnchecked();
    ins = MNewTypedArrayDynamicLength::New(
        alloc(), constraints(), templateObject,
        templateObject->group()->initialHeap(constraints()), arg);
  } else {
    // Negative lengths must throw a RangeError.  (We don't track that this
    // might have previously thrown, when determining whether to inline, so we
    // have to deal with this error case when inlining.)
    int32_t providedLen = arg->maybeConstantValue()->toInt32();
    if (providedLen <= 0) {
      return InliningStatus_NotInlined;
    }

    uint32_t len = AssertedCast<uint32_t>(providedLen);

    if (obj->length() != len) {
      return InliningStatus_NotInlined;
    }

    callInfo.setImplicitlyUsedUnchecked();
    MConstant* templateConst = MConstant::NewConstraintlessObject(alloc(), obj);
    current->add(templateConst);
    ins = MNewTypedArray::New(alloc(), constraints(), templateConst,
                              obj->group()->initialHeap(constraints()));
  }

  current->add(ins);
  current->push(ins);
  MOZ_TRY(resumeAfter(ins));
  return InliningStatus_Inlined;
}

IonBuilder::InliningResult IonBuilder::inlineIsTypedArrayHelper(
    CallInfo& callInfo, WrappingBehavior wrappingBehavior) {
  MOZ_ASSERT(!callInfo.constructing());
  MOZ_ASSERT(callInfo.argc() == 1);

  if (callInfo.getArg(0)->type() != MIRType::Object) {
    return InliningStatus_NotInlined;
  }
  if (getInlineReturnType() != MIRType::Boolean) {
    return InliningStatus_NotInlined;
  }

  // The test is elaborate: in-line only if there is exact
  // information.

  TemporaryTypeSet* types = callInfo.getArg(0)->resultTypeSet();
  if (!types) {
    return InliningStatus_NotInlined;
  }

  // Wrapped typed arrays won't appear to be typed arrays per a
  // |forAllClasses| query.  If wrapped typed arrays are to be considered
  // typed arrays, a negative answer is not conclusive.  Don't inline in
  // that case.
  auto isPossiblyWrapped = [this, wrappingBehavior, types]() {
    if (wrappingBehavior != AllowWrappedTypedArrays) {
      return false;
    }

    switch (types->forAllClasses(constraints(), IsProxyClass)) {
      case TemporaryTypeSet::ForAllResult::ALL_FALSE:
      case TemporaryTypeSet::ForAllResult::EMPTY:
        break;
      case TemporaryTypeSet::ForAllResult::ALL_TRUE:
      case TemporaryTypeSet::ForAllResult::MIXED:
        return true;
    }
    return false;
  };

  bool result = false;
  bool isConstant = true;
  switch (types->forAllClasses(constraints(), IsTypedArrayClass)) {
    case TemporaryTypeSet::ForAllResult::ALL_FALSE:
      if (isPossiblyWrapped()) {
        return InliningStatus_NotInlined;
      }

      MOZ_FALLTHROUGH;

    case TemporaryTypeSet::ForAllResult::EMPTY:
      result = false;
      break;

    case TemporaryTypeSet::ForAllResult::ALL_TRUE:
      result = true;
      break;

    case TemporaryTypeSet::ForAllResult::MIXED:
      if (isPossiblyWrapped()) {
        return InliningStatus_NotInlined;
      }

      isConstant = false;
      break;
  }

  if (isConstant) {
    pushConstant(BooleanValue(result));
  } else {
    auto* ins = MIsTypedArray::New(alloc(), callInfo.getArg(0));
    current->add(ins);
    current->push(ins);
  }

  callInfo.setImplicitlyUsedUnchecked();
  return InliningStatus_Inlined;
}

IonBuilder::InliningResult IonBuilder::inlineIsTypedArray(CallInfo& callInfo) {
  return inlineIsTypedArrayHelper(callInfo, RejectWrappedTypedArrays);
}

IonBuilder::InliningResult IonBuilder::inlineIsPossiblyWrappedTypedArray(
    CallInfo& callInfo) {
  return inlineIsTypedArrayHelper(callInfo, AllowWrappedTypedArrays);
}

static bool IsTypedArrayObject(CompilerConstraintList* constraints,
                               MDefinition* def) {
  MOZ_ASSERT(def->type() == MIRType::Object);

  TemporaryTypeSet* types = def->resultTypeSet();
  if (!types) {
    return false;
  }

  return types->forAllClasses(constraints, IsTypedArrayClass) ==
         TemporaryTypeSet::ForAllResult::ALL_TRUE;
}

IonBuilder::InliningResult IonBuilder::inlinePossiblyWrappedTypedArrayLength(
    CallInfo& callInfo) {
  MOZ_ASSERT(!callInfo.constructing());
  MOZ_ASSERT(callInfo.argc() == 1);
  if (callInfo.getArg(0)->type() != MIRType::Object) {
    return InliningStatus_NotInlined;
  }
  if (getInlineReturnType() != MIRType::Int32) {
    return InliningStatus_NotInlined;
  }

  if (!IsTypedArrayObject(constraints(), callInfo.getArg(0))) {
    return InliningStatus_NotInlined;
  }

  MInstruction* length = addTypedArrayLength(callInfo.getArg(0));
  current->push(length);

  callInfo.setImplicitlyUsedUnchecked();
  return InliningStatus_Inlined;
}

IonBuilder::InliningResult IonBuilder::inlineTypedArrayLength(
    CallInfo& callInfo) {
  return inlinePossiblyWrappedTypedArrayLength(callInfo);
}

IonBuilder::InliningResult IonBuilder::inlineSetDisjointTypedElements(
    CallInfo& callInfo) {
  MOZ_ASSERT(!callInfo.constructing());
  MOZ_ASSERT(callInfo.argc() == 3);

  // Initial argument requirements.

  MDefinition* target = callInfo.getArg(0);
  if (target->type() != MIRType::Object) {
    return InliningStatus_NotInlined;
  }

  if (getInlineReturnType() != MIRType::Undefined) {
    return InliningStatus_NotInlined;
  }

  MDefinition* targetOffset = callInfo.getArg(1);
  MOZ_ASSERT(targetOffset->type() == MIRType::Int32);

  MDefinition* sourceTypedArray = callInfo.getArg(2);
  if (sourceTypedArray->type() != MIRType::Object) {
    return InliningStatus_NotInlined;
  }

  // Only attempt to optimize if |target| and |sourceTypedArray| are both
  // definitely typed arrays.  (The former always is.  The latter is not,
  // necessarily, because of wrappers.)
  if (!IsTypedArrayObject(constraints(), target) ||
      !IsTypedArrayObject(constraints(), sourceTypedArray)) {
    return InliningStatus_NotInlined;
  }

  auto sets = MSetDisjointTypedElements::New(alloc(), target, targetOffset,
                                             sourceTypedArray);
  current->add(sets);

  pushConstant(UndefinedValue());

  MOZ_TRY(resumeAfter(sets));
  callInfo.setImplicitlyUsedUnchecked();
  return InliningStatus_Inlined;
}

IonBuilder::InliningResult IonBuilder::inlineObjectIsTypeDescr(
    CallInfo& callInfo) {
  MOZ_ASSERT(!callInfo.constructing());
  MOZ_ASSERT(callInfo.argc() == 1);

  if (callInfo.getArg(0)->type() != MIRType::Object) {
    return InliningStatus_NotInlined;
  }
  if (getInlineReturnType() != MIRType::Boolean) {
    return InliningStatus_NotInlined;
  }

  // The test is elaborate: in-line only if there is exact
  // information.

  TemporaryTypeSet* types = callInfo.getArg(0)->resultTypeSet();
  if (!types) {
    return InliningStatus_NotInlined;
  }

  bool result = false;
  switch (types->forAllClasses(constraints(), IsTypeDescrClass)) {
    case TemporaryTypeSet::ForAllResult::ALL_FALSE:
    case TemporaryTypeSet::ForAllResult::EMPTY:
      result = false;
      break;
    case TemporaryTypeSet::ForAllResult::ALL_TRUE:
      result = true;
      break;
    case TemporaryTypeSet::ForAllResult::MIXED:
      return InliningStatus_NotInlined;
  }

  pushConstant(BooleanValue(result));

  callInfo.setImplicitlyUsedUnchecked();
  return InliningStatus_Inlined;
}

IonBuilder::InliningResult IonBuilder::inlineSetTypedObjectOffset(
    CallInfo& callInfo) {
  MOZ_ASSERT(!callInfo.constructing());
  MOZ_ASSERT(callInfo.argc() == 2);

  MDefinition* typedObj = callInfo.getArg(0);
  MDefinition* offset = callInfo.getArg(1);

  // Return type should be undefined or something wacky is going on.
  if (getInlineReturnType() != MIRType::Undefined) {
    return InliningStatus_NotInlined;
  }

  // Check typedObj is a, well, typed object. Go ahead and use TI
  // data. If this check should fail, that is almost certainly a bug
  // in self-hosted code -- either because it's not being careful
  // with TI or because of something else -- but we'll just let it
  // fall through to the SetTypedObjectOffset intrinsic in such
  // cases.
  TemporaryTypeSet* types = typedObj->resultTypeSet();
  if (typedObj->type() != MIRType::Object || !types) {
    return InliningStatus_NotInlined;
  }
  switch (types->forAllClasses(constraints(), IsTypedObjectClass)) {
    case TemporaryTypeSet::ForAllResult::ALL_FALSE:
    case TemporaryTypeSet::ForAllResult::EMPTY:
    case TemporaryTypeSet::ForAllResult::MIXED:
      return InliningStatus_NotInlined;
    case TemporaryTypeSet::ForAllResult::ALL_TRUE:
      break;
  }

  // Check type of offset argument is an integer.
  if (offset->type() != MIRType::Int32) {
    return InliningStatus_NotInlined;
  }

  callInfo.setImplicitlyUsedUnchecked();
  MInstruction* ins = MSetTypedObjectOffset::New(alloc(), typedObj, offset);
  current->add(ins);
  current->push(ins);
  return InliningStatus_Inlined;
}

IonBuilder::InliningResult IonBuilder::inlineUnsafeSetReservedSlot(
    CallInfo& callInfo) {
  MOZ_ASSERT(!callInfo.constructing());
  MOZ_ASSERT(callInfo.argc() == 3);

  if (getInlineReturnType() != MIRType::Undefined) {
    return InliningStatus_NotInlined;
  }

  MDefinition* obj = callInfo.getArg(0);
  if (obj->type() != MIRType::Object && obj->type() != MIRType::Value) {
    return InliningStatus_NotInlined;
  }

  MDefinition* arg = callInfo.getArg(1);
  if (arg->type() != MIRType::Int32) {
    return InliningStatus_NotInlined;
  }

  // Don't inline if we don't have a constant slot.
  if (!arg->isConstant()) {
    return InliningStatus_NotInlined;
  }
  uint32_t slot = uint32_t(arg->toConstant()->toInt32());

  // Don't inline if it's not a fixed slot.
  if (slot >= NativeObject::MAX_FIXED_SLOTS) {
    return InliningStatus_NotInlined;
  }

  callInfo.setImplicitlyUsedUnchecked();

  MStoreFixedSlot* store =
      MStoreFixedSlot::NewBarriered(alloc(), obj, slot, callInfo.getArg(2));
  current->add(store);
  current->push(store);

  if (needsPostBarrier(callInfo.getArg(2))) {
    current->add(MPostWriteBarrier::New(alloc(), obj, callInfo.getArg(2)));
  }

  return InliningStatus_Inlined;
}

IonBuilder::InliningResult IonBuilder::inlineUnsafeGetReservedSlot(
    CallInfo& callInfo, MIRType knownValueType) {
  MOZ_ASSERT(!callInfo.constructing());
  MOZ_ASSERT(callInfo.argc() == 2);

  MDefinition* obj = callInfo.getArg(0);
  if (obj->type() != MIRType::Object && obj->type() != MIRType::Value) {
    return InliningStatus_NotInlined;
  }

  MDefinition* arg = callInfo.getArg(1);
  if (arg->type() != MIRType::Int32) {
    return InliningStatus_NotInlined;
  }

  // Don't inline if we don't have a constant slot.
  if (!arg->isConstant()) {
    return InliningStatus_NotInlined;
  }
  uint32_t slot = uint32_t(arg->toConstant()->toInt32());

  // Don't inline if it's not a fixed slot.
  if (slot >= NativeObject::MAX_FIXED_SLOTS) {
    return InliningStatus_NotInlined;
  }

  callInfo.setImplicitlyUsedUnchecked();

  MLoadFixedSlot* load = MLoadFixedSlot::New(alloc(), obj, slot);
  current->add(load);
  current->push(load);
  if (knownValueType != MIRType::Value) {
    // We know what type we have in this slot.  Assert that this is in fact
    // what we've seen coming from this slot in the past, then tell the
    // MLoadFixedSlot about its result type.  That will make us do an
    // infallible unbox as part of the slot load and then we'll barrier on
    // the unbox result.  That way the type barrier code won't end up doing
    // MIRType checks and conditional unboxing.
    MOZ_ASSERT_IF(!getInlineReturnTypeSet()->empty(),
                  getInlineReturnType() == knownValueType);
    load->setResultType(knownValueType);
  }

  // We don't track reserved slot types, so always emit a barrier.
  MOZ_TRY(
      pushTypeBarrier(load, getInlineReturnTypeSet(), BarrierKind::TypeSet));
  return InliningStatus_Inlined;
}

IonBuilder::InliningResult IonBuilder::inlineIsCallable(CallInfo& callInfo) {
  MOZ_ASSERT(!callInfo.constructing());
  MOZ_ASSERT(callInfo.argc() == 1);

  if (getInlineReturnType() != MIRType::Boolean) {
    return InliningStatus_NotInlined;
  }

  MDefinition* arg = callInfo.getArg(0);

  // Try inlining with constant true/false: only objects may be callable at
  // all, and if we know the class check if it is callable.
  bool isCallableKnown = false;
  bool isCallableConstant;
  if (arg->type() == MIRType::Object) {
    TemporaryTypeSet* types = arg->resultTypeSet();
    const Class* clasp = types ? types->getKnownClass(constraints()) : nullptr;
    if (clasp && !clasp->isProxy()) {
      isCallableKnown = true;
      isCallableConstant = clasp->nonProxyCallable();
    }
  } else if (!arg->mightBeType(MIRType::Object)) {
    // Primitive (including undefined and null).
    isCallableKnown = true;
    isCallableConstant = false;
  } else if (arg->type() != MIRType::Value) {
    return InliningStatus_NotInlined;
  }

  callInfo.setImplicitlyUsedUnchecked();

  if (isCallableKnown) {
    MConstant* constant =
        MConstant::New(alloc(), BooleanValue(isCallableConstant));
    current->add(constant);
    current->push(constant);
    return InliningStatus_Inlined;
  }

  MIsCallable* isCallable = MIsCallable::New(alloc(), arg);
  current->add(isCallable);
  current->push(isCallable);

  return InliningStatus_Inlined;
}

IonBuilder::InliningResult IonBuilder::inlineIsConstructor(CallInfo& callInfo) {
  MOZ_ASSERT(!callInfo.constructing());
  MOZ_ASSERT(callInfo.argc() == 1);

  if (getInlineReturnType() != MIRType::Boolean) {
    return InliningStatus_NotInlined;
  }
  if (callInfo.getArg(0)->type() != MIRType::Object) {
    return InliningStatus_NotInlined;
  }

  callInfo.setImplicitlyUsedUnchecked();

  MIsConstructor* ins = MIsConstructor::New(alloc(), callInfo.getArg(0));
  current->add(ins);
  current->push(ins);

  return InliningStatus_Inlined;
}

IonBuilder::InliningResult IonBuilder::inlineIsObject(CallInfo& callInfo) {
  MOZ_ASSERT(!callInfo.constructing());
  MOZ_ASSERT(callInfo.argc() == 1);

  if (getInlineReturnType() != MIRType::Boolean) {
    return InliningStatus_NotInlined;
  }

  callInfo.setImplicitlyUsedUnchecked();
  if (callInfo.getArg(0)->type() == MIRType::Object) {
    pushConstant(BooleanValue(true));
  } else {
    MIsObject* isObject = MIsObject::New(alloc(), callInfo.getArg(0));
    current->add(isObject);
    current->push(isObject);
  }
  return InliningStatus_Inlined;
}

IonBuilder::InliningResult IonBuilder::inlineToObject(CallInfo& callInfo) {
  MOZ_ASSERT(!callInfo.constructing());
  MOZ_ASSERT(callInfo.argc() == 1);

  if (getInlineReturnType() != MIRType::Object) {
    return InliningStatus_NotInlined;
  }

  MDefinition* object = callInfo.getArg(0);
  if (object->type() != MIRType::Object && object->type() != MIRType::Value) {
    return InliningStatus_NotInlined;
  }

  callInfo.setImplicitlyUsedUnchecked();

  // If we know the input type is an object, nop ToObject.
  if (object->type() == MIRType::Object) {
    current->push(object);
  } else {
    auto* ins = MToObject::New(alloc(), object);
    current->add(ins);
    current->push(ins);

    MOZ_TRY(
        pushTypeBarrier(ins, getInlineReturnTypeSet(), BarrierKind::TypeSet));
  }

  return InliningStatus_Inlined;
}

IonBuilder::InliningResult IonBuilder::inlineIsCrossRealmArrayConstructor(
    CallInfo& callInfo) {
  MOZ_ASSERT(!callInfo.constructing());
  MOZ_ASSERT(callInfo.argc() == 1);

  if (getInlineReturnType() != MIRType::Boolean) {
    return InliningStatus_NotInlined;
  }
  MDefinition* arg = callInfo.getArg(0);
  if (arg->type() != MIRType::Object) {
    return InliningStatus_NotInlined;
  }

  TemporaryTypeSet* types = arg->resultTypeSet();
  Realm* realm = types->getKnownRealm(constraints());
  if (!realm || realm != script()->realm()) {
    return InliningStatus_NotInlined;
  }

  callInfo.setImplicitlyUsedUnchecked();

  // Inline only if argument is absolutely *not* a wrapper or a cross-realm
  // object.
  pushConstant(BooleanValue(false));
  return InliningStatus_Inlined;
}

IonBuilder::InliningResult IonBuilder::inlineToInteger(CallInfo& callInfo) {
  MOZ_ASSERT(!callInfo.constructing());
  MOZ_ASSERT(callInfo.argc() == 1);

  MDefinition* input = callInfo.getArg(0);

  // Only optimize cases where input contains only number, null or boolean
  if (input->mightBeType(MIRType::Object) ||
      input->mightBeType(MIRType::String) ||
      input->mightBeType(MIRType::Symbol) ||
      input->mightBeType(MIRType::Undefined) || input->mightBeMagicType()) {
    return InliningStatus_NotInlined;
  }

  MOZ_ASSERT(input->type() == MIRType::Value ||
             input->type() == MIRType::Null ||
             input->type() == MIRType::Boolean || IsNumberType(input->type()));

  // Only optimize cases where output is int32
  if (getInlineReturnType() != MIRType::Int32) {
    return InliningStatus_NotInlined;
  }

  callInfo.setImplicitlyUsedUnchecked();

  auto* toInt32 = MToNumberInt32::New(alloc(), callInfo.getArg(0));
  current->add(toInt32);
  current->push(toInt32);
  return InliningStatus_Inlined;
}

IonBuilder::InliningResult IonBuilder::inlineToString(CallInfo& callInfo) {
  MOZ_ASSERT(!callInfo.constructing());
  MOZ_ASSERT(callInfo.argc() == 1);

  if (getInlineReturnType() != MIRType::String) {
    return InliningStatus_NotInlined;
  }

  callInfo.setImplicitlyUsedUnchecked();
  MToString* toString = MToString::New(alloc(), callInfo.getArg(0));
  current->add(toString);
  current->push(toString);
  return InliningStatus_Inlined;
}

IonBuilder::InliningResult IonBuilder::inlineBailout(CallInfo& callInfo) {
  callInfo.setImplicitlyUsedUnchecked();

  current->add(MBail::New(alloc()));

  MConstant* undefined = MConstant::New(alloc(), UndefinedValue());
  current->add(undefined);
  current->push(undefined);
  return InliningStatus_Inlined;
}

IonBuilder::InliningResult IonBuilder::inlineAssertFloat32(CallInfo& callInfo) {
  if (callInfo.argc() != 2) {
    return InliningStatus_NotInlined;
  }

  MDefinition* secondArg = callInfo.getArg(1);

  MOZ_ASSERT(secondArg->type() == MIRType::Boolean);
  MOZ_ASSERT(secondArg->isConstant());

  bool mustBeFloat32 = secondArg->toConstant()->toBoolean();
  current->add(MAssertFloat32::New(alloc(), callInfo.getArg(0), mustBeFloat32));

  MConstant* undefined = MConstant::New(alloc(), UndefinedValue());
  current->add(undefined);
  current->push(undefined);
  callInfo.setImplicitlyUsedUnchecked();
  return InliningStatus_Inlined;
}

IonBuilder::InliningResult IonBuilder::inlineAssertRecoveredOnBailout(
    CallInfo& callInfo) {
  if (callInfo.argc() != 2) {
    return InliningStatus_NotInlined;
  }

  // Don't assert for recovered instructions when recovering is disabled.
  if (JitOptions.disableRecoverIns) {
    return InliningStatus_NotInlined;
  }

  if (JitOptions.checkRangeAnalysis) {
    // If we are checking the range of all instructions, then the guards
    // inserted by Range Analysis prevent the use of recover
    // instruction. Thus, we just disable these checks.
    current->push(constant(UndefinedValue()));
    callInfo.setImplicitlyUsedUnchecked();
    return InliningStatus_Inlined;
  }

  MDefinition* secondArg = callInfo.getArg(1);

  MOZ_ASSERT(secondArg->type() == MIRType::Boolean);
  MOZ_ASSERT(secondArg->isConstant());

  bool mustBeRecovered = secondArg->toConstant()->toBoolean();
  MAssertRecoveredOnBailout* assert = MAssertRecoveredOnBailout::New(
      alloc(), callInfo.getArg(0), mustBeRecovered);
  current->add(assert);
  current->push(assert);

  // Create an instruction sequence which implies that the argument of the
  // assertRecoveredOnBailout function would be encoded at least in one
  // Snapshot.
  MNop* nop = MNop::New(alloc());
  current->add(nop);
  MOZ_TRY(resumeAfter(nop));
  current->add(MEncodeSnapshot::New(alloc()));

  current->pop();
  current->push(constant(UndefinedValue()));
  callInfo.setImplicitlyUsedUnchecked();
  return InliningStatus_Inlined;
}

IonBuilder::InliningResult IonBuilder::inlineAtomicsCompareExchange(
    CallInfo& callInfo) {
  if (callInfo.argc() != 4 || callInfo.constructing()) {
    trackOptimizationOutcome(TrackedOutcome::CantInlineNativeBadForm);
    return InliningStatus_NotInlined;
  }

  // These guards are desirable here and in subsequent atomics to
  // avoid bad bailouts with MTruncateToInt32, see
  // https://bugzilla.mozilla.org/show_bug.cgi?id=1141986#c20.
  MDefinition* oldval = callInfo.getArg(2);
  if (oldval->mightBeType(MIRType::Object) ||
      oldval->mightBeType(MIRType::Symbol)) {
    return InliningStatus_NotInlined;
  }

  MDefinition* newval = callInfo.getArg(3);
  if (newval->mightBeType(MIRType::Object) ||
      newval->mightBeType(MIRType::Symbol)) {
    return InliningStatus_NotInlined;
  }

  Scalar::Type arrayType;
  bool requiresCheck = false;
  if (!atomicsMeetsPreconditions(callInfo, &arrayType, &requiresCheck)) {
    return InliningStatus_NotInlined;
  }

  callInfo.setImplicitlyUsedUnchecked();

  MInstruction* elements;
  MDefinition* index;
  atomicsCheckBounds(callInfo, &elements, &index);

  if (requiresCheck) {
    addSharedTypedArrayGuard(callInfo.getArg(0));
  }

  MCompareExchangeTypedArrayElement* cas =
      MCompareExchangeTypedArrayElement::New(alloc(), elements, index,
                                             arrayType, oldval, newval);
  cas->setResultType(getInlineReturnType());
  current->add(cas);
  current->push(cas);

  MOZ_TRY(resumeAfter(cas));
  return InliningStatus_Inlined;
}

IonBuilder::InliningResult IonBuilder::inlineAtomicsExchange(
    CallInfo& callInfo) {
  if (callInfo.argc() != 3 || callInfo.constructing()) {
    trackOptimizationOutcome(TrackedOutcome::CantInlineNativeBadForm);
    return InliningStatus_NotInlined;
  }

  MDefinition* value = callInfo.getArg(2);
  if (value->mightBeType(MIRType::Object) ||
      value->mightBeType(MIRType::Symbol)) {
    return InliningStatus_NotInlined;
  }

  Scalar::Type arrayType;
  bool requiresCheck = false;
  if (!atomicsMeetsPreconditions(callInfo, &arrayType, &requiresCheck)) {
    return InliningStatus_NotInlined;
  }

  callInfo.setImplicitlyUsedUnchecked();

  MInstruction* elements;
  MDefinition* index;
  atomicsCheckBounds(callInfo, &elements, &index);

  if (requiresCheck) {
    addSharedTypedArrayGuard(callInfo.getArg(0));
  }

  MInstruction* exchange = MAtomicExchangeTypedArrayElement::New(
      alloc(), elements, index, value, arrayType);
  exchange->setResultType(getInlineReturnType());
  current->add(exchange);
  current->push(exchange);

  MOZ_TRY(resumeAfter(exchange));
  return InliningStatus_Inlined;
}

IonBuilder::InliningResult IonBuilder::inlineAtomicsLoad(CallInfo& callInfo) {
  if (callInfo.argc() != 2 || callInfo.constructing()) {
    trackOptimizationOutcome(TrackedOutcome::CantInlineNativeBadForm);
    return InliningStatus_NotInlined;
  }

  Scalar::Type arrayType;
  bool requiresCheck = false;
  if (!atomicsMeetsPreconditions(callInfo, &arrayType, &requiresCheck)) {
    return InliningStatus_NotInlined;
  }

  callInfo.setImplicitlyUsedUnchecked();

  MInstruction* elements;
  MDefinition* index;
  atomicsCheckBounds(callInfo, &elements, &index);

  if (requiresCheck) {
    addSharedTypedArrayGuard(callInfo.getArg(0));
  }

  MLoadUnboxedScalar* load = MLoadUnboxedScalar::New(
      alloc(), elements, index, arrayType, DoesRequireMemoryBarrier);
  load->setResultType(getInlineReturnType());
  current->add(load);
  current->push(load);

  // Loads are considered effectful (they execute a memory barrier).
  MOZ_TRY(resumeAfter(load));
  return InliningStatus_Inlined;
}

IonBuilder::InliningResult IonBuilder::inlineAtomicsStore(CallInfo& callInfo) {
  if (callInfo.argc() != 3 || callInfo.constructing()) {
    trackOptimizationOutcome(TrackedOutcome::CantInlineNativeBadForm);
    return InliningStatus_NotInlined;
  }

  // Atomics.store() is annoying because it returns the result of converting
  // the value by ToInteger(), not the input value, nor the result of
  // converting the value by ToInt32().  It is especially annoying because
  // almost nobody uses the result value.
  //
  // As an expedient compromise, therefore, we inline only if the result is
  // obviously unused or if the argument is already Int32 and thus requires no
  // conversion.

  MDefinition* value = callInfo.getArg(2);
  if (!BytecodeIsPopped(pc) && value->type() != MIRType::Int32) {
    trackOptimizationOutcome(TrackedOutcome::CantInlineNativeBadType);
    return InliningStatus_NotInlined;
  }

  if (value->mightBeType(MIRType::Object) ||
      value->mightBeType(MIRType::Symbol)) {
    return InliningStatus_NotInlined;
  }

  Scalar::Type arrayType;
  bool requiresCheck = false;
  if (!atomicsMeetsPreconditions(callInfo, &arrayType, &requiresCheck,
                                 DontCheckAtomicResult)) {
    return InliningStatus_NotInlined;
  }

  callInfo.setImplicitlyUsedUnchecked();

  MInstruction* elements;
  MDefinition* index;
  atomicsCheckBounds(callInfo, &elements, &index);

  if (requiresCheck) {
    addSharedTypedArrayGuard(callInfo.getArg(0));
  }

  MDefinition* toWrite = value;
  if (toWrite->type() != MIRType::Int32) {
    toWrite = MTruncateToInt32::New(alloc(), toWrite);
    current->add(toWrite->toInstruction());
  }
  MStoreUnboxedScalar* store = MStoreUnboxedScalar::New(
      alloc(), elements, index, toWrite, arrayType,
      MStoreUnboxedScalar::TruncateInput, DoesRequireMemoryBarrier);
  current->add(store);
  current->push(value);  // Either Int32 or not used; in either case correct

  MOZ_TRY(resumeAfter(store));
  return InliningStatus_Inlined;
}

IonBuilder::InliningResult IonBuilder::inlineAtomicsBinop(
    CallInfo& callInfo, InlinableNative target) {
  if (callInfo.argc() != 3 || callInfo.constructing()) {
    trackOptimizationOutcome(TrackedOutcome::CantInlineNativeBadForm);
    return InliningStatus_NotInlined;
  }

  MDefinition* value = callInfo.getArg(2);
  if (value->mightBeType(MIRType::Object) ||
      value->mightBeType(MIRType::Symbol)) {
    return InliningStatus_NotInlined;
  }

  Scalar::Type arrayType;
  bool requiresCheck = false;
  if (!atomicsMeetsPreconditions(callInfo, &arrayType, &requiresCheck)) {
    return InliningStatus_NotInlined;
  }

  callInfo.setImplicitlyUsedUnchecked();

  if (requiresCheck) {
    addSharedTypedArrayGuard(callInfo.getArg(0));
  }

  MInstruction* elements;
  MDefinition* index;
  atomicsCheckBounds(callInfo, &elements, &index);

  AtomicOp k = AtomicFetchAddOp;
  switch (target) {
    case InlinableNative::AtomicsAdd:
      k = AtomicFetchAddOp;
      break;
    case InlinableNative::AtomicsSub:
      k = AtomicFetchSubOp;
      break;
    case InlinableNative::AtomicsAnd:
      k = AtomicFetchAndOp;
      break;
    case InlinableNative::AtomicsOr:
      k = AtomicFetchOrOp;
      break;
    case InlinableNative::AtomicsXor:
      k = AtomicFetchXorOp;
      break;
    default:
      MOZ_CRASH("Bad atomic operation");
  }

  MAtomicTypedArrayElementBinop* binop = MAtomicTypedArrayElementBinop::New(
      alloc(), k, elements, index, arrayType, value);
  binop->setResultType(getInlineReturnType());
  current->add(binop);
  current->push(binop);

  MOZ_TRY(resumeAfter(binop));
  return InliningStatus_Inlined;
}

IonBuilder::InliningResult IonBuilder::inlineAtomicsIsLockFree(
    CallInfo& callInfo) {
  if (callInfo.argc() != 1 || callInfo.constructing()) {
    trackOptimizationOutcome(TrackedOutcome::CantInlineNativeBadForm);
    return InliningStatus_NotInlined;
  }

  callInfo.setImplicitlyUsedUnchecked();

  MAtomicIsLockFree* ilf = MAtomicIsLockFree::New(alloc(), callInfo.getArg(0));
  current->add(ilf);
  current->push(ilf);

  return InliningStatus_Inlined;
}

bool IonBuilder::atomicsMeetsPreconditions(CallInfo& callInfo,
                                           Scalar::Type* arrayType,
                                           bool* requiresTagCheck,
                                           AtomicCheckResult checkResult) {
  if (!JitSupportsAtomics()) {
    return false;
  }

  if (callInfo.getArg(0)->type() != MIRType::Object) {
    return false;
  }

  if (callInfo.getArg(1)->type() != MIRType::Int32) {
    return false;
  }

  // Ensure that the first argument is a TypedArray that maps shared
  // memory.
  //
  // Then check both that the element type is something we can
  // optimize and that the return type is suitable for that element
  // type.

  TemporaryTypeSet* arg0Types = callInfo.getArg(0)->resultTypeSet();
  if (!arg0Types) {
    return false;
  }

  TemporaryTypeSet::TypedArraySharedness sharedness =
      TemporaryTypeSet::UnknownSharedness;
  *arrayType = arg0Types->getTypedArrayType(constraints(), &sharedness);
  *requiresTagCheck = sharedness != TemporaryTypeSet::KnownShared;
  switch (*arrayType) {
    case Scalar::Int8:
    case Scalar::Uint8:
    case Scalar::Int16:
    case Scalar::Uint16:
    case Scalar::Int32:
      return checkResult == DontCheckAtomicResult ||
             getInlineReturnType() == MIRType::Int32;
    case Scalar::Uint32:
      // Bug 1077305: it would be attractive to allow inlining even
      // if the inline return type is Int32, which it will frequently
      // be.
      return checkResult == DontCheckAtomicResult ||
             getInlineReturnType() == MIRType::Double;
    default:
      // Excludes floating types and Uint8Clamped.
      return false;
  }
}

void IonBuilder::atomicsCheckBounds(CallInfo& callInfo, MInstruction** elements,
                                    MDefinition** index) {
  // Perform bounds checking and extract the elements vector.
  MDefinition* obj = callInfo.getArg(0);
  MInstruction* length = nullptr;
  *index = callInfo.getArg(1);
  *elements = nullptr;
  addTypedArrayLengthAndData(obj, DoBoundsCheck, index, &length, elements);
}

IonBuilder::InliningResult IonBuilder::inlineIsConstructing(
    CallInfo& callInfo) {
  MOZ_ASSERT(!callInfo.constructing());
  MOZ_ASSERT(callInfo.argc() == 0);
  MOZ_ASSERT(script()->functionNonDelazifying(),
             "isConstructing() should only be called in function scripts");

  if (getInlineReturnType() != MIRType::Boolean) {
    return InliningStatus_NotInlined;
  }

  callInfo.setImplicitlyUsedUnchecked();

  if (inliningDepth_ == 0) {
    MInstruction* ins = MIsConstructing::New(alloc());
    current->add(ins);
    current->push(ins);
    return InliningStatus_Inlined;
  }

  bool constructing = inlineCallInfo_->constructing();
  pushConstant(BooleanValue(constructing));
  return InliningStatus_Inlined;
}

IonBuilder::InliningResult IonBuilder::inlineConstructTypedObject(
    CallInfo& callInfo, TypeDescr* descr) {
  // Only inline default constructors for now.
  if (callInfo.argc() != 0) {
    trackOptimizationOutcome(TrackedOutcome::CantInlineNativeBadForm);
    return InliningStatus_NotInlined;
  }

  if (!InlineTypedObject::canAccommodateType(descr)) {
    return InliningStatus_NotInlined;
  }

  JSObject* obj =
      inspector->getTemplateObjectForClassHook(pc, descr->getClass());
  if (!obj || !obj->is<InlineTypedObject>()) {
    return InliningStatus_NotInlined;
  }

  InlineTypedObject* templateObject = &obj->as<InlineTypedObject>();
  if (&templateObject->typeDescr() != descr) {
    return InliningStatus_NotInlined;
  }

  callInfo.setImplicitlyUsedUnchecked();

  MNewTypedObject* ins =
      MNewTypedObject::New(alloc(), constraints(), templateObject,
                           templateObject->group()->initialHeap(constraints()));
  current->add(ins);
  current->push(ins);

  return InliningStatus_Inlined;
}

IonBuilder::InliningResult IonBuilder::inlineWasmCall(CallInfo& callInfo,
                                                      JSFunction* target) {
  MOZ_ASSERT(target->isWasmOptimized());
  MOZ_ASSERT(target->realm() == script()->realm());

  // Don't inline wasm constructors.
  if (callInfo.constructing()) {
    trackOptimizationOutcome(TrackedOutcome::CantInlineNativeBadForm);
    return InliningStatus_NotInlined;
  }

  wasm::Instance& inst = wasm::ExportedFunctionToInstance(target);
  uint32_t funcIndex = inst.code().getFuncIndex(target);

  auto bestTier = inst.code().bestTier();
  const wasm::FuncExport& funcExport =
      inst.metadata(bestTier).lookupFuncExport(funcIndex);
  const wasm::FuncType& sig = funcExport.funcType();

  // Check that the function doesn't take or return non-compatible JS
  // argument types before adding nodes to the MIR graph, otherwise they'd be
  // dead code.
  if (sig.hasI64ArgOrRet() || sig.temporarilyUnsupportedAnyRef()) {
    return InliningStatus_NotInlined;
  }

  // If there are too many arguments, don't inline (we won't be able to store
  // the arguments in the LIR node).
  static constexpr size_t MaxNumInlinedArgs = 8;
  static_assert(MaxNumInlinedArgs <= MaxNumLInstructionOperands,
                "inlined arguments can all be LIR operands");
  if (sig.args().length() > MaxNumInlinedArgs) {
    return InliningStatus_NotInlined;
  }

  auto* call = MIonToWasmCall::New(alloc(), inst.object(), funcExport);
  if (!call) {
    return abort(AbortReason::Alloc);
  }

  Maybe<MDefinition*> undefined;
  for (size_t i = 0; i < sig.args().length(); i++) {
    if (!alloc().ensureBallast()) {
      return abort(AbortReason::Alloc);
    }

    // Add undefined if an argument is missing.
    if (i >= callInfo.argc() && !undefined) {
      undefined.emplace(constant(UndefinedValue()));
    }

    MDefinition* arg = i >= callInfo.argc() ? *undefined : callInfo.getArg(i);

    MInstruction* conversion = nullptr;
    switch (sig.args()[i].code()) {
      case wasm::ValType::I32:
        conversion = MTruncateToInt32::New(alloc(), arg);
        break;
      case wasm::ValType::F32:
        conversion = MToFloat32::New(alloc(), arg);
        break;
      case wasm::ValType::F64:
        conversion = MToDouble::New(alloc(), arg);
        break;
      case wasm::ValType::I64:
      case wasm::ValType::AnyRef:
      case wasm::ValType::Ref:
        MOZ_CRASH("impossible per above check");
      case wasm::ValType::NullRef:
        MOZ_CRASH("NullRef not expressible");
    }

    current->add(conversion);
    call->initArg(i, conversion);
  }

  current->push(call);
  current->add(call);

  MOZ_TRY(resumeAfter(call));

  callInfo.setImplicitlyUsedUnchecked();

  return InliningStatus_Inlined;
}

#define ADD_NATIVE(native)                                              \
  const JSJitInfo JitInfo_##native{{nullptr},                           \
                                   {uint16_t(InlinableNative::native)}, \
                                   {0},                                 \
                                   JSJitInfo::InlinableNative};
INLINABLE_NATIVE_LIST(ADD_NATIVE)
#undef ADD_NATIVE

}  // namespace jit
}  // namespace js<|MERGE_RESOLUTION|>--- conflicted
+++ resolved
@@ -2025,25 +2025,11 @@
   return InliningStatus_Inlined;
 }
 
-<<<<<<< HEAD
-IonBuilder::InliningResult
-IonBuilder::inlineStrCharAt(CallInfo& callInfo)
-{
-    // TaintFox: we currently cannot use this code as it prevents taint propagation
-    // for charAt. See also the comment in IonBuilder::getElemTryString.
-    return InliningStatus_NotInlined;
-
-    if (callInfo.argc() != 1 || callInfo.constructing()) {
-        trackOptimizationOutcome(TrackedOutcome::CantInlineNativeBadForm);
-        return InliningStatus_NotInlined;
-    }
-=======
 IonBuilder::InliningResult IonBuilder::inlineStrCharCodeAt(CallInfo& callInfo) {
   if (callInfo.argc() != 1 || callInfo.constructing()) {
     trackOptimizationOutcome(TrackedOutcome::CantInlineNativeBadForm);
     return InliningStatus_NotInlined;
   }
->>>>>>> 030f2d6b
 
   if (getInlineReturnType() != MIRType::Int32) {
     return InliningStatus_NotInlined;
@@ -2173,6 +2159,10 @@
 }
 
 IonBuilder::InliningResult IonBuilder::inlineStrCharAt(CallInfo& callInfo) {
+  // TaintFox: we currently cannot use this code as it prevents taint propagation
+  // for charAt. See also the comment in IonBuilder::getElemTryString.
+  return InliningStatus_NotInlined;
+
   if (callInfo.argc() != 1 || callInfo.constructing()) {
     trackOptimizationOutcome(TrackedOutcome::CantInlineNativeBadForm);
     return InliningStatus_NotInlined;
