/* -*- Mode: C++; tab-width: 8; indent-tabs-mode: nil; c-basic-offset: 2 -*-
 * vim: set ts=8 sts=2 et sw=2 tw=80:
 * This Source Code Form is subject to the terms of the Mozilla Public
 * License, v. 2.0. If a copy of the MPL was not distributed with this
 * file, You can obtain one at http://mozilla.org/MPL/2.0/. */

#include "jit/CacheIRCompiler.h"

#include "mozilla/ArrayUtils.h"
#include "mozilla/FunctionTypeTraits.h"
#include "mozilla/MaybeOneOf.h"
#include "mozilla/ScopeExit.h"

#include <type_traits>
#include <utility>

#include "jslibmath.h"
#include "jsmath.h"

#include "builtin/DataViewObject.h"
#include "builtin/MapObject.h"
#include "builtin/Object.h"
#include "gc/Allocator.h"
#include "jit/BaselineCacheIRCompiler.h"
#include "jit/CacheIRGenerator.h"
#include "jit/IonCacheIRCompiler.h"
#include "jit/JitFrames.h"
#include "jit/JitRuntime.h"
#include "jit/JitZone.h"
#include "jit/SharedICHelpers.h"
#include "jit/SharedICRegisters.h"
#include "jit/VMFunctions.h"
#include "js/friend/DOMProxy.h"     // JS::ExpandoAndGeneration
#include "js/friend/XrayJitInfo.h"  // js::jit::GetXrayJitInfo
#include "js/ScalarType.h"          // js::Scalar::Type
#include "proxy/DOMProxy.h"
#include "proxy/Proxy.h"
#include "vm/ArgumentsObject.h"
#include "vm/ArrayBufferObject.h"
#include "vm/ArrayBufferViewObject.h"
#include "vm/BigIntType.h"
#include "vm/FunctionFlags.h"  // js::FunctionFlags
#include "vm/GeneratorObject.h"
#include "vm/GetterSetter.h"
#include "vm/Interpreter.h"
#include "vm/Uint8Clamped.h"

#include "builtin/Boolean-inl.h"
#include "jit/MacroAssembler-inl.h"
#include "jit/SharedICHelpers-inl.h"
#include "jit/VMFunctionList-inl.h"

using namespace js;
using namespace js::jit;

using mozilla::BitwiseCast;
using mozilla::Maybe;

using JS::ExpandoAndGeneration;

ValueOperand CacheRegisterAllocator::useValueRegister(MacroAssembler& masm,
                                                      ValOperandId op) {
  OperandLocation& loc = operandLocations_[op.id()];

  switch (loc.kind()) {
    case OperandLocation::ValueReg:
      currentOpRegs_.add(loc.valueReg());
      return loc.valueReg();

    case OperandLocation::ValueStack: {
      ValueOperand reg = allocateValueRegister(masm);
      popValue(masm, &loc, reg);
      return reg;
    }

    case OperandLocation::BaselineFrame: {
      ValueOperand reg = allocateValueRegister(masm);
      Address addr = addressOf(masm, loc.baselineFrameSlot());
      masm.loadValue(addr, reg);
      loc.setValueReg(reg);
      return reg;
    }

    case OperandLocation::Constant: {
      ValueOperand reg = allocateValueRegister(masm);
      masm.moveValue(loc.constant(), reg);
      loc.setValueReg(reg);
      return reg;
    }

    case OperandLocation::PayloadReg: {
      // Temporarily add the payload register to currentOpRegs_ so
      // allocateValueRegister will stay away from it.
      currentOpRegs_.add(loc.payloadReg());
      ValueOperand reg = allocateValueRegister(masm);
      masm.tagValue(loc.payloadType(), loc.payloadReg(), reg);
      currentOpRegs_.take(loc.payloadReg());
      availableRegs_.add(loc.payloadReg());
      loc.setValueReg(reg);
      return reg;
    }

    case OperandLocation::PayloadStack: {
      ValueOperand reg = allocateValueRegister(masm);
      popPayload(masm, &loc, reg.scratchReg());
      masm.tagValue(loc.payloadType(), reg.scratchReg(), reg);
      loc.setValueReg(reg);
      return reg;
    }

    case OperandLocation::DoubleReg: {
      ValueOperand reg = allocateValueRegister(masm);
      {
        ScratchDoubleScope fpscratch(masm);
        masm.boxDouble(loc.doubleReg(), reg, fpscratch);
      }
      loc.setValueReg(reg);
      return reg;
    }

    case OperandLocation::Uninitialized:
      break;
  }

  MOZ_CRASH();
}

// Load a value operand directly into a float register. Caller must have
// guarded isNumber on the provided val.
void CacheRegisterAllocator::ensureDoubleRegister(MacroAssembler& masm,
                                                  NumberOperandId op,
                                                  FloatRegister dest) const {
  // If AutoScratchFloatRegister is active, we have to add sizeof(double) to
  // any stack slot offsets below.
  int32_t stackOffset = hasAutoScratchFloatRegisterSpill() ? sizeof(double) : 0;

  const OperandLocation& loc = operandLocations_[op.id()];

  Label failure, done;
  switch (loc.kind()) {
    case OperandLocation::ValueReg: {
      masm.ensureDouble(loc.valueReg(), dest, &failure);
      break;
    }

    case OperandLocation::ValueStack: {
      Address addr = valueAddress(masm, &loc);
      addr.offset += stackOffset;
      masm.ensureDouble(addr, dest, &failure);
      break;
    }

    case OperandLocation::BaselineFrame: {
      Address addr = addressOf(masm, loc.baselineFrameSlot());
      addr.offset += stackOffset;
      masm.ensureDouble(addr, dest, &failure);
      break;
    }

    case OperandLocation::DoubleReg: {
      masm.moveDouble(loc.doubleReg(), dest);
      return;
    }

    case OperandLocation::Constant: {
      MOZ_ASSERT(loc.constant().isNumber(),
                 "Caller must ensure the operand is a number value");
      masm.loadConstantDouble(loc.constant().toNumber(), dest);
      return;
    }

    case OperandLocation::PayloadReg: {
      // Doubles can't be stored in payload registers, so this must be an int32.
      MOZ_ASSERT(loc.payloadType() == JSVAL_TYPE_INT32,
                 "Caller must ensure the operand is a number value");
      masm.convertInt32ToDouble(loc.payloadReg(), dest);
      return;
    }

    case OperandLocation::PayloadStack: {
      // Doubles can't be stored in payload registers, so this must be an int32.
      MOZ_ASSERT(loc.payloadType() == JSVAL_TYPE_INT32,
                 "Caller must ensure the operand is a number value");
      MOZ_ASSERT(loc.payloadStack() <= stackPushed_);
      Address addr = payloadAddress(masm, &loc);
      addr.offset += stackOffset;
      masm.convertInt32ToDouble(addr, dest);
      return;
    }

    case OperandLocation::Uninitialized:
      MOZ_CRASH("Unhandled operand type in ensureDoubleRegister");
      return;
  }
  masm.jump(&done);
  masm.bind(&failure);
  masm.assumeUnreachable(
      "Missing guard allowed non-number to hit ensureDoubleRegister");
  masm.bind(&done);
}

void CacheRegisterAllocator::copyToScratchRegister(MacroAssembler& masm,
                                                   TypedOperandId typedId,
                                                   Register dest) const {
  // If AutoScratchFloatRegister is active, we have to add sizeof(double) to
  // any stack slot offsets below.
  int32_t stackOffset = hasAutoScratchFloatRegisterSpill() ? sizeof(double) : 0;

  const OperandLocation& loc = operandLocations_[typedId.id()];

  switch (loc.kind()) {
    case OperandLocation::ValueReg: {
      masm.unboxNonDouble(loc.valueReg(), dest, typedId.type());
      break;
    }
    case OperandLocation::ValueStack: {
      Address addr = valueAddress(masm, &loc);
      addr.offset += stackOffset;
      masm.unboxNonDouble(addr, dest, typedId.type());
      break;
    }
    case OperandLocation::BaselineFrame: {
      Address addr = addressOf(masm, loc.baselineFrameSlot());
      addr.offset += stackOffset;
      masm.unboxNonDouble(addr, dest, typedId.type());
      break;
    }
    case OperandLocation::PayloadReg: {
      MOZ_ASSERT(loc.payloadType() == typedId.type());
      masm.mov(loc.payloadReg(), dest);
      return;
    }
    case OperandLocation::PayloadStack: {
      MOZ_ASSERT(loc.payloadType() == typedId.type());
      MOZ_ASSERT(loc.payloadStack() <= stackPushed_);
      Address addr = payloadAddress(masm, &loc);
      addr.offset += stackOffset;
      masm.loadPtr(addr, dest);
      return;
    }
    case OperandLocation::DoubleReg:
    case OperandLocation::Constant:
    case OperandLocation::Uninitialized:
      MOZ_CRASH("Unhandled operand location");
  }
}

void CacheRegisterAllocator::copyToScratchValueRegister(
    MacroAssembler& masm, ValOperandId valId, ValueOperand dest) const {
  MOZ_ASSERT(!addedFailurePath_);
  MOZ_ASSERT(!hasAutoScratchFloatRegisterSpill());

  const OperandLocation& loc = operandLocations_[valId.id()];
  switch (loc.kind()) {
    case OperandLocation::ValueReg:
      masm.moveValue(loc.valueReg(), dest);
      break;
    case OperandLocation::ValueStack: {
      Address addr = valueAddress(masm, &loc);
      masm.loadValue(addr, dest);
      break;
    }
    case OperandLocation::BaselineFrame: {
      Address addr = addressOf(masm, loc.baselineFrameSlot());
      masm.loadValue(addr, dest);
      break;
    }
    case OperandLocation::Constant:
      masm.moveValue(loc.constant(), dest);
      break;
    case OperandLocation::PayloadReg:
      masm.tagValue(loc.payloadType(), loc.payloadReg(), dest);
      break;
    case OperandLocation::PayloadStack: {
      Address addr = payloadAddress(masm, &loc);
      masm.loadPtr(addr, dest.scratchReg());
      masm.tagValue(loc.payloadType(), dest.scratchReg(), dest);
      break;
    }
    case OperandLocation::DoubleReg: {
      ScratchDoubleScope fpscratch(masm);
      masm.boxDouble(loc.doubleReg(), dest, fpscratch);
      break;
    }
    case OperandLocation::Uninitialized:
      MOZ_CRASH();
  }
}

Register CacheRegisterAllocator::useRegister(MacroAssembler& masm,
                                             TypedOperandId typedId) {
  MOZ_ASSERT(!addedFailurePath_);
  MOZ_ASSERT(!hasAutoScratchFloatRegisterSpill());

  OperandLocation& loc = operandLocations_[typedId.id()];
  switch (loc.kind()) {
    case OperandLocation::PayloadReg:
      currentOpRegs_.add(loc.payloadReg());
      return loc.payloadReg();

    case OperandLocation::ValueReg: {
      // It's possible the value is still boxed: as an optimization, we unbox
      // the first time we use a value as object.
      ValueOperand val = loc.valueReg();
      availableRegs_.add(val);
      Register reg = val.scratchReg();
      availableRegs_.take(reg);
      masm.unboxNonDouble(val, reg, typedId.type());
      loc.setPayloadReg(reg, typedId.type());
      currentOpRegs_.add(reg);
      return reg;
    }

    case OperandLocation::PayloadStack: {
      Register reg = allocateRegister(masm);
      popPayload(masm, &loc, reg);
      return reg;
    }

    case OperandLocation::ValueStack: {
      // The value is on the stack, but boxed. If it's on top of the stack we
      // unbox it and then remove it from the stack, else we just unbox.
      Register reg = allocateRegister(masm);
      if (loc.valueStack() == stackPushed_) {
        masm.unboxNonDouble(Address(masm.getStackPointer(), 0), reg,
                            typedId.type());
        masm.addToStackPtr(Imm32(sizeof(js::Value)));
        MOZ_ASSERT(stackPushed_ >= sizeof(js::Value));
        stackPushed_ -= sizeof(js::Value);
      } else {
        MOZ_ASSERT(loc.valueStack() < stackPushed_);
        masm.unboxNonDouble(
            Address(masm.getStackPointer(), stackPushed_ - loc.valueStack()),
            reg, typedId.type());
      }
      loc.setPayloadReg(reg, typedId.type());
      return reg;
    }

    case OperandLocation::BaselineFrame: {
      Register reg = allocateRegister(masm);
      Address addr = addressOf(masm, loc.baselineFrameSlot());
      masm.unboxNonDouble(addr, reg, typedId.type());
      loc.setPayloadReg(reg, typedId.type());
      return reg;
    };

    case OperandLocation::Constant: {
      Value v = loc.constant();
      Register reg = allocateRegister(masm);
      if (v.isString()) {
        masm.movePtr(ImmGCPtr(v.toString()), reg);
      } else if (v.isSymbol()) {
        masm.movePtr(ImmGCPtr(v.toSymbol()), reg);
      } else if (v.isBigInt()) {
        masm.movePtr(ImmGCPtr(v.toBigInt()), reg);
      } else {
        MOZ_CRASH("Unexpected Value");
      }
      loc.setPayloadReg(reg, v.extractNonDoubleType());
      return reg;
    }

    case OperandLocation::DoubleReg:
    case OperandLocation::Uninitialized:
      break;
  }

  MOZ_CRASH();
}

ConstantOrRegister CacheRegisterAllocator::useConstantOrRegister(
    MacroAssembler& masm, ValOperandId val) {
  MOZ_ASSERT(!addedFailurePath_);
  MOZ_ASSERT(!hasAutoScratchFloatRegisterSpill());

  OperandLocation& loc = operandLocations_[val.id()];
  switch (loc.kind()) {
    case OperandLocation::Constant:
      return loc.constant();

    case OperandLocation::PayloadReg:
    case OperandLocation::PayloadStack: {
      JSValueType payloadType = loc.payloadType();
      Register reg = useRegister(masm, TypedOperandId(val, payloadType));
      return TypedOrValueRegister(MIRTypeFromValueType(payloadType),
                                  AnyRegister(reg));
    }

    case OperandLocation::ValueReg:
    case OperandLocation::ValueStack:
    case OperandLocation::BaselineFrame:
      return TypedOrValueRegister(useValueRegister(masm, val));

    case OperandLocation::DoubleReg:
      return TypedOrValueRegister(MIRType::Double,
                                  AnyRegister(loc.doubleReg()));

    case OperandLocation::Uninitialized:
      break;
  }

  MOZ_CRASH();
}

Register CacheRegisterAllocator::defineRegister(MacroAssembler& masm,
                                                TypedOperandId typedId) {
  MOZ_ASSERT(!addedFailurePath_);
  MOZ_ASSERT(!hasAutoScratchFloatRegisterSpill());

  OperandLocation& loc = operandLocations_[typedId.id()];
  MOZ_ASSERT(loc.kind() == OperandLocation::Uninitialized);

  Register reg = allocateRegister(masm);
  loc.setPayloadReg(reg, typedId.type());
  return reg;
}

ValueOperand CacheRegisterAllocator::defineValueRegister(MacroAssembler& masm,
                                                         ValOperandId val) {
  MOZ_ASSERT(!addedFailurePath_);
  MOZ_ASSERT(!hasAutoScratchFloatRegisterSpill());

  OperandLocation& loc = operandLocations_[val.id()];
  MOZ_ASSERT(loc.kind() == OperandLocation::Uninitialized);

  ValueOperand reg = allocateValueRegister(masm);
  loc.setValueReg(reg);
  return reg;
}

void CacheRegisterAllocator::freeDeadOperandLocations(MacroAssembler& masm) {
  // See if any operands are dead so we can reuse their registers. Note that
  // we skip the input operands, as those are also used by failure paths, and
  // we currently don't track those uses.
  for (size_t i = writer_.numInputOperands(); i < operandLocations_.length();
       i++) {
    if (!writer_.operandIsDead(i, currentInstruction_)) {
      continue;
    }

    OperandLocation& loc = operandLocations_[i];
    switch (loc.kind()) {
      case OperandLocation::PayloadReg:
        availableRegs_.add(loc.payloadReg());
        break;
      case OperandLocation::ValueReg:
        availableRegs_.add(loc.valueReg());
        break;
      case OperandLocation::PayloadStack:
        masm.propagateOOM(freePayloadSlots_.append(loc.payloadStack()));
        break;
      case OperandLocation::ValueStack:
        masm.propagateOOM(freeValueSlots_.append(loc.valueStack()));
        break;
      case OperandLocation::Uninitialized:
      case OperandLocation::BaselineFrame:
      case OperandLocation::Constant:
      case OperandLocation::DoubleReg:
        break;
    }
    loc.setUninitialized();
  }
}

void CacheRegisterAllocator::discardStack(MacroAssembler& masm) {
  // This should only be called when we are no longer using the operands,
  // as we're discarding everything from the native stack. Set all operand
  // locations to Uninitialized to catch bugs.
  for (size_t i = 0; i < operandLocations_.length(); i++) {
    operandLocations_[i].setUninitialized();
  }

  if (stackPushed_ > 0) {
    masm.addToStackPtr(Imm32(stackPushed_));
    stackPushed_ = 0;
  }
  freePayloadSlots_.clear();
  freeValueSlots_.clear();
}

Register CacheRegisterAllocator::allocateRegister(MacroAssembler& masm) {
  MOZ_ASSERT(!addedFailurePath_);
  MOZ_ASSERT(!hasAutoScratchFloatRegisterSpill());

  if (availableRegs_.empty()) {
    freeDeadOperandLocations(masm);
  }

  if (availableRegs_.empty()) {
    // Still no registers available, try to spill unused operands to
    // the stack.
    for (size_t i = 0; i < operandLocations_.length(); i++) {
      OperandLocation& loc = operandLocations_[i];
      if (loc.kind() == OperandLocation::PayloadReg) {
        Register reg = loc.payloadReg();
        if (currentOpRegs_.has(reg)) {
          continue;
        }

        spillOperandToStack(masm, &loc);
        availableRegs_.add(reg);
        break;  // We got a register, so break out of the loop.
      }
      if (loc.kind() == OperandLocation::ValueReg) {
        ValueOperand reg = loc.valueReg();
        if (currentOpRegs_.aliases(reg)) {
          continue;
        }

        spillOperandToStack(masm, &loc);
        availableRegs_.add(reg);
        break;  // Break out of the loop.
      }
    }
  }

  if (availableRegs_.empty() && !availableRegsAfterSpill_.empty()) {
    Register reg = availableRegsAfterSpill_.takeAny();
    masm.push(reg);
    stackPushed_ += sizeof(uintptr_t);

    masm.propagateOOM(spilledRegs_.append(SpilledRegister(reg, stackPushed_)));

    availableRegs_.add(reg);
  }

  // At this point, there must be a free register.
  MOZ_RELEASE_ASSERT(!availableRegs_.empty());

  Register reg = availableRegs_.takeAny();
  currentOpRegs_.add(reg);
  return reg;
}

void CacheRegisterAllocator::allocateFixedRegister(MacroAssembler& masm,
                                                   Register reg) {
  MOZ_ASSERT(!addedFailurePath_);
  MOZ_ASSERT(!hasAutoScratchFloatRegisterSpill());

  // Fixed registers should be allocated first, to ensure they're
  // still available.
  MOZ_ASSERT(!currentOpRegs_.has(reg), "Register is in use");

  freeDeadOperandLocations(masm);

  if (availableRegs_.has(reg)) {
    availableRegs_.take(reg);
    currentOpRegs_.add(reg);
    return;
  }

  // Register may be available only after spilling contents.
  if (availableRegsAfterSpill_.has(reg)) {
    availableRegsAfterSpill_.take(reg);
    masm.push(reg);
    stackPushed_ += sizeof(uintptr_t);

    masm.propagateOOM(spilledRegs_.append(SpilledRegister(reg, stackPushed_)));
    currentOpRegs_.add(reg);
    return;
  }

  // The register must be used by some operand. Spill it to the stack.
  for (size_t i = 0; i < operandLocations_.length(); i++) {
    OperandLocation& loc = operandLocations_[i];
    if (loc.kind() == OperandLocation::PayloadReg) {
      if (loc.payloadReg() != reg) {
        continue;
      }

      spillOperandToStackOrRegister(masm, &loc);
      currentOpRegs_.add(reg);
      return;
    }
    if (loc.kind() == OperandLocation::ValueReg) {
      if (!loc.valueReg().aliases(reg)) {
        continue;
      }

      ValueOperand valueReg = loc.valueReg();
      spillOperandToStackOrRegister(masm, &loc);

      availableRegs_.add(valueReg);
      availableRegs_.take(reg);
      currentOpRegs_.add(reg);
      return;
    }
  }

  MOZ_CRASH("Invalid register");
}

void CacheRegisterAllocator::allocateFixedValueRegister(MacroAssembler& masm,
                                                        ValueOperand reg) {
#ifdef JS_NUNBOX32
  allocateFixedRegister(masm, reg.payloadReg());
  allocateFixedRegister(masm, reg.typeReg());
#else
  allocateFixedRegister(masm, reg.valueReg());
#endif
}

#ifdef JS_NUNBOX32
// Possible miscompilation in clang-12 (bug 1689641)
MOZ_NEVER_INLINE
#endif
ValueOperand CacheRegisterAllocator::allocateValueRegister(
    MacroAssembler& masm) {
#ifdef JS_NUNBOX32
  Register reg1 = allocateRegister(masm);
  Register reg2 = allocateRegister(masm);
  return ValueOperand(reg1, reg2);
#else
  Register reg = allocateRegister(masm);
  return ValueOperand(reg);
#endif
}

bool CacheRegisterAllocator::init() {
  if (!origInputLocations_.resize(writer_.numInputOperands())) {
    return false;
  }
  if (!operandLocations_.resize(writer_.numOperandIds())) {
    return false;
  }
  return true;
}

void CacheRegisterAllocator::initAvailableRegsAfterSpill() {
  // Registers not in availableRegs_ and not used by input operands are
  // available after being spilled.
  availableRegsAfterSpill_.set() = GeneralRegisterSet::Intersect(
      GeneralRegisterSet::Not(availableRegs_.set()),
      GeneralRegisterSet::Not(inputRegisterSet()));
}

void CacheRegisterAllocator::fixupAliasedInputs(MacroAssembler& masm) {
  // If IC inputs alias each other, make sure they are stored in different
  // locations so we don't have to deal with this complexity in the rest of
  // the allocator.
  //
  // Note that this can happen in IonMonkey with something like |o.foo = o|
  // or |o[i] = i|.

  size_t numInputs = writer_.numInputOperands();
  MOZ_ASSERT(origInputLocations_.length() == numInputs);

  for (size_t i = 1; i < numInputs; i++) {
    OperandLocation& loc1 = operandLocations_[i];
    if (!loc1.isInRegister()) {
      continue;
    }

    for (size_t j = 0; j < i; j++) {
      OperandLocation& loc2 = operandLocations_[j];
      if (!loc1.aliasesReg(loc2)) {
        continue;
      }

      // loc1 and loc2 alias so we spill one of them. If one is a
      // ValueReg and the other is a PayloadReg, we have to spill the
      // PayloadReg: spilling the ValueReg instead would leave its type
      // register unallocated on 32-bit platforms.
      if (loc1.kind() == OperandLocation::ValueReg) {
        spillOperandToStack(masm, &loc2);
      } else {
        MOZ_ASSERT(loc1.kind() == OperandLocation::PayloadReg);
        spillOperandToStack(masm, &loc1);
        break;  // Spilled loc1, so nothing else will alias it.
      }
    }
  }

#ifdef DEBUG
  assertValidState();
#endif
}

GeneralRegisterSet CacheRegisterAllocator::inputRegisterSet() const {
  MOZ_ASSERT(origInputLocations_.length() == writer_.numInputOperands());

  AllocatableGeneralRegisterSet result;
  for (size_t i = 0; i < writer_.numInputOperands(); i++) {
    const OperandLocation& loc = operandLocations_[i];
    MOZ_ASSERT(loc == origInputLocations_[i]);

    switch (loc.kind()) {
      case OperandLocation::PayloadReg:
        result.addUnchecked(loc.payloadReg());
        continue;
      case OperandLocation::ValueReg:
        result.addUnchecked(loc.valueReg());
        continue;
      case OperandLocation::PayloadStack:
      case OperandLocation::ValueStack:
      case OperandLocation::BaselineFrame:
      case OperandLocation::Constant:
      case OperandLocation::DoubleReg:
        continue;
      case OperandLocation::Uninitialized:
        break;
    }
    MOZ_CRASH("Invalid kind");
  }

  return result.set();
}

JSValueType CacheRegisterAllocator::knownType(ValOperandId val) const {
  const OperandLocation& loc = operandLocations_[val.id()];

  switch (loc.kind()) {
    case OperandLocation::ValueReg:
    case OperandLocation::ValueStack:
    case OperandLocation::BaselineFrame:
      return JSVAL_TYPE_UNKNOWN;

    case OperandLocation::PayloadStack:
    case OperandLocation::PayloadReg:
      return loc.payloadType();

    case OperandLocation::Constant:
      return loc.constant().isDouble() ? JSVAL_TYPE_DOUBLE
                                       : loc.constant().extractNonDoubleType();

    case OperandLocation::DoubleReg:
      return JSVAL_TYPE_DOUBLE;

    case OperandLocation::Uninitialized:
      break;
  }

  MOZ_CRASH("Invalid kind");
}

void CacheRegisterAllocator::initInputLocation(
    size_t i, const TypedOrValueRegister& reg) {
  if (reg.hasValue()) {
    initInputLocation(i, reg.valueReg());
  } else if (reg.typedReg().isFloat()) {
    MOZ_ASSERT(reg.type() == MIRType::Double);
    initInputLocation(i, reg.typedReg().fpu());
  } else {
    initInputLocation(i, reg.typedReg().gpr(),
                      ValueTypeFromMIRType(reg.type()));
  }
}

void CacheRegisterAllocator::initInputLocation(
    size_t i, const ConstantOrRegister& value) {
  if (value.constant()) {
    initInputLocation(i, value.value());
  } else {
    initInputLocation(i, value.reg());
  }
}

void CacheRegisterAllocator::spillOperandToStack(MacroAssembler& masm,
                                                 OperandLocation* loc) {
  MOZ_ASSERT(loc >= operandLocations_.begin() && loc < operandLocations_.end());

  if (loc->kind() == OperandLocation::ValueReg) {
    if (!freeValueSlots_.empty()) {
      uint32_t stackPos = freeValueSlots_.popCopy();
      MOZ_ASSERT(stackPos <= stackPushed_);
      masm.storeValue(loc->valueReg(),
                      Address(masm.getStackPointer(), stackPushed_ - stackPos));
      loc->setValueStack(stackPos);
      return;
    }
    stackPushed_ += sizeof(js::Value);
    masm.pushValue(loc->valueReg());
    loc->setValueStack(stackPushed_);
    return;
  }

  MOZ_ASSERT(loc->kind() == OperandLocation::PayloadReg);

  if (!freePayloadSlots_.empty()) {
    uint32_t stackPos = freePayloadSlots_.popCopy();
    MOZ_ASSERT(stackPos <= stackPushed_);
    masm.storePtr(loc->payloadReg(),
                  Address(masm.getStackPointer(), stackPushed_ - stackPos));
    loc->setPayloadStack(stackPos, loc->payloadType());
    return;
  }
  stackPushed_ += sizeof(uintptr_t);
  masm.push(loc->payloadReg());
  loc->setPayloadStack(stackPushed_, loc->payloadType());
}

void CacheRegisterAllocator::spillOperandToStackOrRegister(
    MacroAssembler& masm, OperandLocation* loc) {
  MOZ_ASSERT(loc >= operandLocations_.begin() && loc < operandLocations_.end());

  // If enough registers are available, use them.
  if (loc->kind() == OperandLocation::ValueReg) {
    static const size_t BoxPieces = sizeof(Value) / sizeof(uintptr_t);
    if (availableRegs_.set().size() >= BoxPieces) {
      ValueOperand reg = availableRegs_.takeAnyValue();
      masm.moveValue(loc->valueReg(), reg);
      loc->setValueReg(reg);
      return;
    }
  } else {
    MOZ_ASSERT(loc->kind() == OperandLocation::PayloadReg);
    if (!availableRegs_.empty()) {
      Register reg = availableRegs_.takeAny();
      masm.movePtr(loc->payloadReg(), reg);
      loc->setPayloadReg(reg, loc->payloadType());
      return;
    }
  }

  // Not enough registers available, spill to the stack.
  spillOperandToStack(masm, loc);
}

void CacheRegisterAllocator::popPayload(MacroAssembler& masm,
                                        OperandLocation* loc, Register dest) {
  MOZ_ASSERT(loc >= operandLocations_.begin() && loc < operandLocations_.end());
  MOZ_ASSERT(stackPushed_ >= sizeof(uintptr_t));

  // The payload is on the stack. If it's on top of the stack we can just
  // pop it, else we emit a load.
  if (loc->payloadStack() == stackPushed_) {
    masm.pop(dest);
    stackPushed_ -= sizeof(uintptr_t);
  } else {
    MOZ_ASSERT(loc->payloadStack() < stackPushed_);
    masm.loadPtr(payloadAddress(masm, loc), dest);
    masm.propagateOOM(freePayloadSlots_.append(loc->payloadStack()));
  }

  loc->setPayloadReg(dest, loc->payloadType());
}

Address CacheRegisterAllocator::valueAddress(MacroAssembler& masm,
                                             const OperandLocation* loc) const {
  MOZ_ASSERT(loc >= operandLocations_.begin() && loc < operandLocations_.end());
  return Address(masm.getStackPointer(), stackPushed_ - loc->valueStack());
}

Address CacheRegisterAllocator::payloadAddress(
    MacroAssembler& masm, const OperandLocation* loc) const {
  MOZ_ASSERT(loc >= operandLocations_.begin() && loc < operandLocations_.end());
  return Address(masm.getStackPointer(), stackPushed_ - loc->payloadStack());
}

void CacheRegisterAllocator::popValue(MacroAssembler& masm,
                                      OperandLocation* loc, ValueOperand dest) {
  MOZ_ASSERT(loc >= operandLocations_.begin() && loc < operandLocations_.end());
  MOZ_ASSERT(stackPushed_ >= sizeof(js::Value));

  // The Value is on the stack. If it's on top of the stack we can just
  // pop it, else we emit a load.
  if (loc->valueStack() == stackPushed_) {
    masm.popValue(dest);
    stackPushed_ -= sizeof(js::Value);
  } else {
    MOZ_ASSERT(loc->valueStack() < stackPushed_);
    masm.loadValue(
        Address(masm.getStackPointer(), stackPushed_ - loc->valueStack()),
        dest);
    masm.propagateOOM(freeValueSlots_.append(loc->valueStack()));
  }

  loc->setValueReg(dest);
}

#ifdef DEBUG
void CacheRegisterAllocator::assertValidState() const {
  // Assert different operands don't have aliasing storage. We depend on this
  // when spilling registers, for instance.

  if (!JitOptions.fullDebugChecks) {
    return;
  }

  for (size_t i = 0; i < operandLocations_.length(); i++) {
    const auto& loc1 = operandLocations_[i];
    if (loc1.isUninitialized()) {
      continue;
    }

    for (size_t j = 0; j < i; j++) {
      const auto& loc2 = operandLocations_[j];
      if (loc2.isUninitialized()) {
        continue;
      }
      MOZ_ASSERT(!loc1.aliasesReg(loc2));
    }
  }
}
#endif

bool OperandLocation::aliasesReg(const OperandLocation& other) const {
  MOZ_ASSERT(&other != this);

  switch (other.kind_) {
    case PayloadReg:
      return aliasesReg(other.payloadReg());
    case ValueReg:
      return aliasesReg(other.valueReg());
    case PayloadStack:
    case ValueStack:
    case BaselineFrame:
    case Constant:
    case DoubleReg:
      return false;
    case Uninitialized:
      break;
  }

  MOZ_CRASH("Invalid kind");
}

void CacheRegisterAllocator::restoreInputState(MacroAssembler& masm,
                                               bool shouldDiscardStack) {
  size_t numInputOperands = origInputLocations_.length();
  MOZ_ASSERT(writer_.numInputOperands() == numInputOperands);

  for (size_t j = 0; j < numInputOperands; j++) {
    const OperandLocation& dest = origInputLocations_[j];
    OperandLocation& cur = operandLocations_[j];
    if (dest == cur) {
      continue;
    }

    auto autoAssign = mozilla::MakeScopeExit([&] { cur = dest; });

    // We have a cycle if a destination register will be used later
    // as source register. If that happens, just push the current value
    // on the stack and later get it from there.
    for (size_t k = j + 1; k < numInputOperands; k++) {
      OperandLocation& laterSource = operandLocations_[k];
      if (dest.aliasesReg(laterSource)) {
        spillOperandToStack(masm, &laterSource);
      }
    }

    if (dest.kind() == OperandLocation::ValueReg) {
      // We have to restore a Value register.
      switch (cur.kind()) {
        case OperandLocation::ValueReg:
          masm.moveValue(cur.valueReg(), dest.valueReg());
          continue;
        case OperandLocation::PayloadReg:
          masm.tagValue(cur.payloadType(), cur.payloadReg(), dest.valueReg());
          continue;
        case OperandLocation::PayloadStack: {
          Register scratch = dest.valueReg().scratchReg();
          popPayload(masm, &cur, scratch);
          masm.tagValue(cur.payloadType(), scratch, dest.valueReg());
          continue;
        }
        case OperandLocation::ValueStack:
          popValue(masm, &cur, dest.valueReg());
          continue;
        case OperandLocation::DoubleReg:
          masm.boxDouble(cur.doubleReg(), dest.valueReg(), cur.doubleReg());
          continue;
        case OperandLocation::Constant:
        case OperandLocation::BaselineFrame:
        case OperandLocation::Uninitialized:
          break;
      }
    } else if (dest.kind() == OperandLocation::PayloadReg) {
      // We have to restore a payload register.
      switch (cur.kind()) {
        case OperandLocation::ValueReg:
          MOZ_ASSERT(dest.payloadType() != JSVAL_TYPE_DOUBLE);
          masm.unboxNonDouble(cur.valueReg(), dest.payloadReg(),
                              dest.payloadType());
          continue;
        case OperandLocation::PayloadReg:
          MOZ_ASSERT(cur.payloadType() == dest.payloadType());
          masm.mov(cur.payloadReg(), dest.payloadReg());
          continue;
        case OperandLocation::PayloadStack: {
          MOZ_ASSERT(cur.payloadType() == dest.payloadType());
          popPayload(masm, &cur, dest.payloadReg());
          continue;
        }
        case OperandLocation::ValueStack:
          MOZ_ASSERT(stackPushed_ >= sizeof(js::Value));
          MOZ_ASSERT(cur.valueStack() <= stackPushed_);
          MOZ_ASSERT(dest.payloadType() != JSVAL_TYPE_DOUBLE);
          masm.unboxNonDouble(
              Address(masm.getStackPointer(), stackPushed_ - cur.valueStack()),
              dest.payloadReg(), dest.payloadType());
          continue;
        case OperandLocation::Constant:
        case OperandLocation::BaselineFrame:
        case OperandLocation::DoubleReg:
        case OperandLocation::Uninitialized:
          break;
      }
    } else if (dest.kind() == OperandLocation::Constant ||
               dest.kind() == OperandLocation::BaselineFrame ||
               dest.kind() == OperandLocation::DoubleReg) {
      // Nothing to do.
      continue;
    }

    MOZ_CRASH("Invalid kind");
  }

  for (const SpilledRegister& spill : spilledRegs_) {
    MOZ_ASSERT(stackPushed_ >= sizeof(uintptr_t));

    if (spill.stackPushed == stackPushed_) {
      masm.pop(spill.reg);
      stackPushed_ -= sizeof(uintptr_t);
    } else {
      MOZ_ASSERT(spill.stackPushed < stackPushed_);
      masm.loadPtr(
          Address(masm.getStackPointer(), stackPushed_ - spill.stackPushed),
          spill.reg);
    }
  }

  if (shouldDiscardStack) {
    discardStack(masm);
  }
}

size_t CacheIRStubInfo::stubDataSize() const {
  size_t field = 0;
  size_t size = 0;
  while (true) {
    StubField::Type type = fieldType(field++);
    if (type == StubField::Type::Limit) {
      return size;
    }
    size += StubField::sizeInBytes(type);
  }
}

template <typename T>
static GCPtr<T>* AsGCPtr(uintptr_t* ptr) {
  return reinterpret_cast<GCPtr<T>*>(ptr);
}

uintptr_t CacheIRStubInfo::getStubRawWord(const uint8_t* stubData,
                                          uint32_t offset) const {
  MOZ_ASSERT(uintptr_t(stubData + offset) % sizeof(uintptr_t) == 0);
  return *reinterpret_cast<const uintptr_t*>(stubData + offset);
}

uintptr_t CacheIRStubInfo::getStubRawWord(ICCacheIRStub* stub,
                                          uint32_t offset) const {
  uint8_t* stubData = (uint8_t*)stub + stubDataOffset_;
  return getStubRawWord(stubData, offset);
}

int64_t CacheIRStubInfo::getStubRawInt64(const uint8_t* stubData,
                                         uint32_t offset) const {
  MOZ_ASSERT(uintptr_t(stubData + offset) % sizeof(int64_t) == 0);
  return *reinterpret_cast<const int64_t*>(stubData + offset);
}

int64_t CacheIRStubInfo::getStubRawInt64(ICCacheIRStub* stub,
                                         uint32_t offset) const {
  uint8_t* stubData = (uint8_t*)stub + stubDataOffset_;
  return getStubRawInt64(stubData, offset);
}

void CacheIRStubInfo::replaceStubRawWord(uint8_t* stubData, uint32_t offset,
                                         uintptr_t oldWord,
                                         uintptr_t newWord) const {
  MOZ_ASSERT(uintptr_t(stubData + offset) % sizeof(uintptr_t) == 0);
  uintptr_t* addr = reinterpret_cast<uintptr_t*>(stubData + offset);
  MOZ_ASSERT(*addr == oldWord);
  *addr = newWord;
}

template <class Stub, class T>
GCPtr<T>& CacheIRStubInfo::getStubField(Stub* stub, uint32_t offset) const {
  uint8_t* stubData = (uint8_t*)stub + stubDataOffset_;
  MOZ_ASSERT(uintptr_t(stubData + offset) % sizeof(uintptr_t) == 0);

  return *AsGCPtr<T>((uintptr_t*)(stubData + offset));
}

template GCPtr<Shape*>& CacheIRStubInfo::getStubField<ICCacheIRStub>(
    ICCacheIRStub* stub, uint32_t offset) const;
template GCPtr<GetterSetter*>& CacheIRStubInfo::getStubField<ICCacheIRStub>(
    ICCacheIRStub* stub, uint32_t offset) const;
template GCPtr<JSObject*>& CacheIRStubInfo::getStubField<ICCacheIRStub>(
    ICCacheIRStub* stub, uint32_t offset) const;
template GCPtr<JSString*>& CacheIRStubInfo::getStubField<ICCacheIRStub>(
    ICCacheIRStub* stub, uint32_t offset) const;
template GCPtr<JSFunction*>& CacheIRStubInfo::getStubField<ICCacheIRStub>(
    ICCacheIRStub* stub, uint32_t offset) const;
template GCPtr<JS::Symbol*>& CacheIRStubInfo::getStubField<ICCacheIRStub>(
    ICCacheIRStub* stub, uint32_t offset) const;
template GCPtr<JS::Value>& CacheIRStubInfo::getStubField<ICCacheIRStub>(
    ICCacheIRStub* stub, uint32_t offset) const;
template GCPtr<jsid>& CacheIRStubInfo::getStubField<ICCacheIRStub>(
    ICCacheIRStub* stub, uint32_t offset) const;
template GCPtr<JSClass*>& CacheIRStubInfo::getStubField<ICCacheIRStub>(
    ICCacheIRStub* stub, uint32_t offset) const;
template GCPtr<ArrayObject*>& CacheIRStubInfo::getStubField<ICCacheIRStub>(
    ICCacheIRStub* stub, uint32_t offset) const;

template <class Stub, class T>
T* CacheIRStubInfo::getPtrStubField(Stub* stub, uint32_t offset) const {
  uint8_t* stubData = (uint8_t*)stub + stubDataOffset_;
  MOZ_ASSERT(uintptr_t(stubData + offset) % sizeof(uintptr_t) == 0);

  return *reinterpret_cast<T**>(stubData + offset);
}

template gc::AllocSite* CacheIRStubInfo::getPtrStubField(ICCacheIRStub* stub,
                                                         uint32_t offset) const;

template <typename T, typename V>
static void InitGCPtr(uintptr_t* ptr, V val) {
  AsGCPtr<T>(ptr)->init(mozilla::BitwiseCast<T>(val));
}

void CacheIRWriter::copyStubData(uint8_t* dest) const {
  MOZ_ASSERT(!failed());

  uintptr_t* destWords = reinterpret_cast<uintptr_t*>(dest);

  for (const StubField& field : stubFields_) {
    MOZ_ASSERT((uintptr_t(destWords) % field.sizeInBytes()) == 0,
               "Unaligned stub field");

    switch (field.type()) {
      case StubField::Type::RawInt32:
      case StubField::Type::RawPointer:
      case StubField::Type::AllocSite:
        *destWords = field.asWord();
        break;
      case StubField::Type::Shape:
        InitGCPtr<Shape*>(destWords, field.asWord());
        break;
      case StubField::Type::GetterSetter:
        InitGCPtr<GetterSetter*>(destWords, field.asWord());
        break;
      case StubField::Type::JSObject:
        InitGCPtr<JSObject*>(destWords, field.asWord());
        break;
      case StubField::Type::Symbol:
        InitGCPtr<JS::Symbol*>(destWords, field.asWord());
        break;
      case StubField::Type::String:
        InitGCPtr<JSString*>(destWords, field.asWord());
        break;
      case StubField::Type::BaseScript:
        InitGCPtr<BaseScript*>(destWords, field.asWord());
        break;
      case StubField::Type::Id:
        AsGCPtr<jsid>(destWords)->init(jsid::fromRawBits(field.asWord()));
        break;
      case StubField::Type::RawInt64:
      case StubField::Type::Double:
        *reinterpret_cast<uint64_t*>(destWords) = field.asInt64();
        break;
      case StubField::Type::Value:
        AsGCPtr<Value>(destWords)->init(
            Value::fromRawBits(uint64_t(field.asInt64())));
        break;
      case StubField::Type::Limit:
        MOZ_CRASH("Invalid type");
    }
    destWords += StubField::sizeInBytes(field.type()) / sizeof(uintptr_t);
  }
}

template <typename T>
void jit::TraceCacheIRStub(JSTracer* trc, T* stub,
                           const CacheIRStubInfo* stubInfo) {
  uint32_t field = 0;
  size_t offset = 0;
  while (true) {
    StubField::Type fieldType = stubInfo->fieldType(field);
    switch (fieldType) {
      case StubField::Type::RawInt32:
      case StubField::Type::RawPointer:
      case StubField::Type::RawInt64:
      case StubField::Type::Double:
        break;
      case StubField::Type::Shape: {
        // For CCW IC stubs, we can store same-zone but cross-compartment
        // shapes. Use TraceSameZoneCrossCompartmentEdge to not assert in the
        // GC. Note: CacheIRWriter::writeShapeField asserts we never store
        // cross-zone shapes.
        GCPtr<Shape*>& shapeField =
            stubInfo->getStubField<T, Shape*>(stub, offset);
        TraceSameZoneCrossCompartmentEdge(trc, &shapeField, "cacheir-shape");
        break;
      }
      case StubField::Type::GetterSetter:
        TraceEdge(trc, &stubInfo->getStubField<T, GetterSetter*>(stub, offset),
                  "cacheir-getter-setter");
        break;
      case StubField::Type::JSObject:
        TraceEdge(trc, &stubInfo->getStubField<T, JSObject*>(stub, offset),
                  "cacheir-object");
        break;
      case StubField::Type::Symbol:
        TraceEdge(trc, &stubInfo->getStubField<T, JS::Symbol*>(stub, offset),
                  "cacheir-symbol");
        break;
      case StubField::Type::String:
        TraceEdge(trc, &stubInfo->getStubField<T, JSString*>(stub, offset),
                  "cacheir-string");
        break;
      case StubField::Type::BaseScript:
        TraceEdge(trc, &stubInfo->getStubField<T, BaseScript*>(stub, offset),
                  "cacheir-script");
        break;
      case StubField::Type::Id:
        TraceEdge(trc, &stubInfo->getStubField<T, jsid>(stub, offset),
                  "cacheir-id");
        break;
      case StubField::Type::Value:
        TraceEdge(trc, &stubInfo->getStubField<T, JS::Value>(stub, offset),
                  "cacheir-value");
        break;
      case StubField::Type::AllocSite: {
        gc::AllocSite* site =
            stubInfo->getPtrStubField<T, gc::AllocSite>(stub, offset);
        site->trace(trc);
        break;
      }
      case StubField::Type::Limit:
        return;  // Done.
    }
    field++;
    offset += StubField::sizeInBytes(fieldType);
  }
}

template void jit::TraceCacheIRStub(JSTracer* trc, ICCacheIRStub* stub,
                                    const CacheIRStubInfo* stubInfo);

template void jit::TraceCacheIRStub(JSTracer* trc, IonICStub* stub,
                                    const CacheIRStubInfo* stubInfo);

bool CacheIRWriter::stubDataEquals(const uint8_t* stubData) const {
  MOZ_ASSERT(!failed());

  const uintptr_t* stubDataWords = reinterpret_cast<const uintptr_t*>(stubData);

  for (const StubField& field : stubFields_) {
    if (field.sizeIsWord()) {
      if (field.asWord() != *stubDataWords) {
        return false;
      }
      stubDataWords++;
      continue;
    }

    if (field.asInt64() != *reinterpret_cast<const uint64_t*>(stubDataWords)) {
      return false;
    }
    stubDataWords += sizeof(uint64_t) / sizeof(uintptr_t);
  }

  return true;
}

bool CacheIRWriter::stubDataEqualsIgnoring(const uint8_t* stubData,
                                           uint32_t ignoreOffset) const {
  MOZ_ASSERT(!failed());

  uint32_t offset = 0;
  for (const StubField& field : stubFields_) {
    if (offset != ignoreOffset) {
      if (field.sizeIsWord()) {
        uintptr_t raw = *reinterpret_cast<const uintptr_t*>(stubData + offset);
        if (field.asWord() != raw) {
          return false;
        }
      } else {
        uint64_t raw = *reinterpret_cast<const uint64_t*>(stubData + offset);
        if (field.asInt64() != raw) {
          return false;
        }
      }
    }
    offset += StubField::sizeInBytes(field.type());
  }

  return true;
}

HashNumber CacheIRStubKey::hash(const CacheIRStubKey::Lookup& l) {
  HashNumber hash = mozilla::HashBytes(l.code, l.length);
  hash = mozilla::AddToHash(hash, uint32_t(l.kind));
  hash = mozilla::AddToHash(hash, uint32_t(l.engine));
  return hash;
}

bool CacheIRStubKey::match(const CacheIRStubKey& entry,
                           const CacheIRStubKey::Lookup& l) {
  if (entry.stubInfo->kind() != l.kind) {
    return false;
  }

  if (entry.stubInfo->engine() != l.engine) {
    return false;
  }

  if (entry.stubInfo->codeLength() != l.length) {
    return false;
  }

  if (!mozilla::ArrayEqual(entry.stubInfo->code(), l.code, l.length)) {
    return false;
  }

  return true;
}

CacheIRReader::CacheIRReader(const CacheIRStubInfo* stubInfo)
    : CacheIRReader(stubInfo->code(),
                    stubInfo->code() + stubInfo->codeLength()) {}

CacheIRStubInfo* CacheIRStubInfo::New(CacheKind kind, ICStubEngine engine,
                                      bool makesGCCalls,
                                      uint32_t stubDataOffset,
                                      const CacheIRWriter& writer) {
  size_t numStubFields = writer.numStubFields();
  size_t bytesNeeded =
      sizeof(CacheIRStubInfo) + writer.codeLength() +
      (numStubFields + 1);  // +1 for the GCType::Limit terminator.
  uint8_t* p = js_pod_malloc<uint8_t>(bytesNeeded);
  if (!p) {
    return nullptr;
  }

  // Copy the CacheIR code.
  uint8_t* codeStart = p + sizeof(CacheIRStubInfo);
  mozilla::PodCopy(codeStart, writer.codeStart(), writer.codeLength());

  static_assert(sizeof(StubField::Type) == sizeof(uint8_t),
                "StubField::Type must fit in uint8_t");

  // Copy the stub field types.
  uint8_t* fieldTypes = codeStart + writer.codeLength();
  for (size_t i = 0; i < numStubFields; i++) {
    fieldTypes[i] = uint8_t(writer.stubFieldType(i));
  }
  fieldTypes[numStubFields] = uint8_t(StubField::Type::Limit);

  return new (p) CacheIRStubInfo(kind, engine, makesGCCalls, stubDataOffset,
                                 codeStart, writer.codeLength(), fieldTypes);
}

bool OperandLocation::operator==(const OperandLocation& other) const {
  if (kind_ != other.kind_) {
    return false;
  }

  switch (kind()) {
    case Uninitialized:
      return true;
    case PayloadReg:
      return payloadReg() == other.payloadReg() &&
             payloadType() == other.payloadType();
    case ValueReg:
      return valueReg() == other.valueReg();
    case PayloadStack:
      return payloadStack() == other.payloadStack() &&
             payloadType() == other.payloadType();
    case ValueStack:
      return valueStack() == other.valueStack();
    case BaselineFrame:
      return baselineFrameSlot() == other.baselineFrameSlot();
    case Constant:
      return constant() == other.constant();
    case DoubleReg:
      return doubleReg() == other.doubleReg();
  }

  MOZ_CRASH("Invalid OperandLocation kind");
}

AutoOutputRegister::AutoOutputRegister(CacheIRCompiler& compiler)
    : output_(compiler.outputUnchecked_.ref()), alloc_(compiler.allocator) {
  if (output_.hasValue()) {
    alloc_.allocateFixedValueRegister(compiler.masm, output_.valueReg());
  } else if (!output_.typedReg().isFloat()) {
    alloc_.allocateFixedRegister(compiler.masm, output_.typedReg().gpr());
  }
}

AutoOutputRegister::~AutoOutputRegister() {
  if (output_.hasValue()) {
    alloc_.releaseValueRegister(output_.valueReg());
  } else if (!output_.typedReg().isFloat()) {
    alloc_.releaseRegister(output_.typedReg().gpr());
  }
}

bool FailurePath::canShareFailurePath(const FailurePath& other) const {
  if (stackPushed_ != other.stackPushed_) {
    return false;
  }

  if (spilledRegs_.length() != other.spilledRegs_.length()) {
    return false;
  }

  for (size_t i = 0; i < spilledRegs_.length(); i++) {
    if (spilledRegs_[i] != other.spilledRegs_[i]) {
      return false;
    }
  }

  MOZ_ASSERT(inputs_.length() == other.inputs_.length());

  for (size_t i = 0; i < inputs_.length(); i++) {
    if (inputs_[i] != other.inputs_[i]) {
      return false;
    }
  }
  return true;
}

bool CacheIRCompiler::addFailurePath(FailurePath** failure) {
#ifdef DEBUG
  allocator.setAddedFailurePath();
#endif
  MOZ_ASSERT(!allocator.hasAutoScratchFloatRegisterSpill());

  FailurePath newFailure;
  for (size_t i = 0; i < writer_.numInputOperands(); i++) {
    if (!newFailure.appendInput(allocator.operandLocation(i))) {
      return false;
    }
  }
  if (!newFailure.setSpilledRegs(allocator.spilledRegs())) {
    return false;
  }
  newFailure.setStackPushed(allocator.stackPushed());

  // Reuse the previous failure path if the current one is the same, to
  // avoid emitting duplicate code.
  if (failurePaths.length() > 0 &&
      failurePaths.back().canShareFailurePath(newFailure)) {
    *failure = &failurePaths.back();
    return true;
  }

  if (!failurePaths.append(std::move(newFailure))) {
    return false;
  }

  *failure = &failurePaths.back();
  return true;
}

bool CacheIRCompiler::emitFailurePath(size_t index) {
  JitSpew(JitSpew_Codegen, "%s", __FUNCTION__);
  FailurePath& failure = failurePaths[index];

  allocator.setStackPushed(failure.stackPushed());

  for (size_t i = 0; i < writer_.numInputOperands(); i++) {
    allocator.setOperandLocation(i, failure.input(i));
  }

  if (!allocator.setSpilledRegs(failure.spilledRegs())) {
    return false;
  }

  masm.bind(failure.label());
  allocator.restoreInputState(masm);
  return true;
}

bool CacheIRCompiler::emitGuardIsNumber(ValOperandId inputId) {
  JitSpew(JitSpew_Codegen, "%s", __FUNCTION__);
  JSValueType knownType = allocator.knownType(inputId);

  // Doubles and ints are numbers!
  if (knownType == JSVAL_TYPE_DOUBLE || knownType == JSVAL_TYPE_INT32) {
    return true;
  }

  ValueOperand input = allocator.useValueRegister(masm, inputId);
  FailurePath* failure;
  if (!addFailurePath(&failure)) {
    return false;
  }

  masm.branchTestNumber(Assembler::NotEqual, input, failure->label());
  return true;
}

bool CacheIRCompiler::emitGuardToObject(ValOperandId inputId) {
  JitSpew(JitSpew_Codegen, "%s", __FUNCTION__);
  if (allocator.knownType(inputId) == JSVAL_TYPE_OBJECT) {
    return true;
  }

  ValueOperand input = allocator.useValueRegister(masm, inputId);
  FailurePath* failure;
  if (!addFailurePath(&failure)) {
    return false;
  }
  masm.branchTestObject(Assembler::NotEqual, input, failure->label());
  return true;
}

bool CacheIRCompiler::emitGuardIsNullOrUndefined(ValOperandId inputId) {
  JitSpew(JitSpew_Codegen, "%s", __FUNCTION__);
  JSValueType knownType = allocator.knownType(inputId);
  if (knownType == JSVAL_TYPE_UNDEFINED || knownType == JSVAL_TYPE_NULL) {
    return true;
  }

  ValueOperand input = allocator.useValueRegister(masm, inputId);
  FailurePath* failure;
  if (!addFailurePath(&failure)) {
    return false;
  }

  Label success;
  masm.branchTestNull(Assembler::Equal, input, &success);
  masm.branchTestUndefined(Assembler::NotEqual, input, failure->label());

  masm.bind(&success);
  return true;
}

bool CacheIRCompiler::emitGuardIsNull(ValOperandId inputId) {
  JitSpew(JitSpew_Codegen, "%s", __FUNCTION__);
  JSValueType knownType = allocator.knownType(inputId);
  if (knownType == JSVAL_TYPE_NULL) {
    return true;
  }

  ValueOperand input = allocator.useValueRegister(masm, inputId);
  FailurePath* failure;
  if (!addFailurePath(&failure)) {
    return false;
  }

  masm.branchTestNull(Assembler::NotEqual, input, failure->label());
  return true;
}

bool CacheIRCompiler::emitGuardIsUndefined(ValOperandId inputId) {
  JitSpew(JitSpew_Codegen, "%s", __FUNCTION__);
  JSValueType knownType = allocator.knownType(inputId);
  if (knownType == JSVAL_TYPE_UNDEFINED) {
    return true;
  }

  ValueOperand input = allocator.useValueRegister(masm, inputId);
  FailurePath* failure;
  if (!addFailurePath(&failure)) {
    return false;
  }

  masm.branchTestUndefined(Assembler::NotEqual, input, failure->label());
  return true;
}

bool CacheIRCompiler::emitGuardIsNotUninitializedLexical(ValOperandId valId) {
  JitSpew(JitSpew_Codegen, "%s", __FUNCTION__);

  ValueOperand val = allocator.useValueRegister(masm, valId);

  FailurePath* failure;
  if (!addFailurePath(&failure)) {
    return false;
  }

  masm.branchTestMagicValue(Assembler::Equal, val, JS_UNINITIALIZED_LEXICAL,
                            failure->label());
  return true;
}

bool CacheIRCompiler::emitGuardBooleanToInt32(ValOperandId inputId,
                                              Int32OperandId resultId) {
  JitSpew(JitSpew_Codegen, "%s", __FUNCTION__);
  Register output = allocator.defineRegister(masm, resultId);

  if (allocator.knownType(inputId) == JSVAL_TYPE_BOOLEAN) {
    Register input =
        allocator.useRegister(masm, BooleanOperandId(inputId.id()));
    masm.move32(input, output);
    return true;
  }
  ValueOperand input = allocator.useValueRegister(masm, inputId);

  FailurePath* failure;
  if (!addFailurePath(&failure)) {
    return false;
  }

  masm.fallibleUnboxBoolean(input, output, failure->label());
  return true;
}

bool CacheIRCompiler::emitGuardToString(ValOperandId inputId) {
  JitSpew(JitSpew_Codegen, "%s", __FUNCTION__);
  if (allocator.knownType(inputId) == JSVAL_TYPE_STRING) {
    return true;
  }

  ValueOperand input = allocator.useValueRegister(masm, inputId);
  FailurePath* failure;
  if (!addFailurePath(&failure)) {
    return false;
  }
  masm.branchTestString(Assembler::NotEqual, input, failure->label());
  return true;
}

bool CacheIRCompiler::emitGuardToSymbol(ValOperandId inputId) {
  JitSpew(JitSpew_Codegen, "%s", __FUNCTION__);
  if (allocator.knownType(inputId) == JSVAL_TYPE_SYMBOL) {
    return true;
  }

  ValueOperand input = allocator.useValueRegister(masm, inputId);
  FailurePath* failure;
  if (!addFailurePath(&failure)) {
    return false;
  }
  masm.branchTestSymbol(Assembler::NotEqual, input, failure->label());
  return true;
}

bool CacheIRCompiler::emitGuardToBigInt(ValOperandId inputId) {
  JitSpew(JitSpew_Codegen, "%s", __FUNCTION__);
  if (allocator.knownType(inputId) == JSVAL_TYPE_BIGINT) {
    return true;
  }

  ValueOperand input = allocator.useValueRegister(masm, inputId);
  FailurePath* failure;
  if (!addFailurePath(&failure)) {
    return false;
  }
  masm.branchTestBigInt(Assembler::NotEqual, input, failure->label());
  return true;
}

bool CacheIRCompiler::emitGuardToBoolean(ValOperandId inputId) {
  JitSpew(JitSpew_Codegen, "%s", __FUNCTION__);

  if (allocator.knownType(inputId) == JSVAL_TYPE_BOOLEAN) {
    return true;
  }

  ValueOperand input = allocator.useValueRegister(masm, inputId);
  FailurePath* failure;
  if (!addFailurePath(&failure)) {
    return false;
  }
  masm.branchTestBoolean(Assembler::NotEqual, input, failure->label());
  return true;
}

bool CacheIRCompiler::emitGuardToInt32(ValOperandId inputId) {
  JitSpew(JitSpew_Codegen, "%s", __FUNCTION__);

  if (allocator.knownType(inputId) == JSVAL_TYPE_INT32) {
    return true;
  }

  ValueOperand input = allocator.useValueRegister(masm, inputId);

  FailurePath* failure;
  if (!addFailurePath(&failure)) {
    return false;
  }

  masm.branchTestInt32(Assembler::NotEqual, input, failure->label());
  return true;
}

bool CacheIRCompiler::emitGuardToNonGCThing(ValOperandId inputId) {
  JitSpew(JitSpew_Codegen, "%s", __FUNCTION__);

  ValueOperand input = allocator.useValueRegister(masm, inputId);

  FailurePath* failure;
  if (!addFailurePath(&failure)) {
    return false;
  }

  masm.branchTestGCThing(Assembler::Equal, input, failure->label());
  return true;
}

// Infallible |emitDouble| emitters can use this implementation to avoid
// generating extra clean-up instructions to restore the scratch float register.
// To select this function simply omit the |Label* fail| parameter for the
// emitter lambda function.
template <typename EmitDouble>
static std::enable_if_t<mozilla::FunctionTypeTraits<EmitDouble>::arity == 1,
                        void>
EmitGuardDouble(CacheIRCompiler* compiler, MacroAssembler& masm,
                ValueOperand input, FailurePath* failure,
                EmitDouble emitDouble) {
  AutoScratchFloatRegister floatReg(compiler);

  masm.unboxDouble(input, floatReg);
  emitDouble(floatReg.get());
}

template <typename EmitDouble>
static std::enable_if_t<mozilla::FunctionTypeTraits<EmitDouble>::arity == 2,
                        void>
EmitGuardDouble(CacheIRCompiler* compiler, MacroAssembler& masm,
                ValueOperand input, FailurePath* failure,
                EmitDouble emitDouble) {
  AutoScratchFloatRegister floatReg(compiler, failure);

  masm.unboxDouble(input, floatReg);
  emitDouble(floatReg.get(), floatReg.failure());
}

template <typename EmitInt32, typename EmitDouble>
static void EmitGuardInt32OrDouble(CacheIRCompiler* compiler,
                                   MacroAssembler& masm, ValueOperand input,
                                   Register output, FailurePath* failure,
                                   EmitInt32 emitInt32, EmitDouble emitDouble) {
  Label done;

  {
    ScratchTagScope tag(masm, input);
    masm.splitTagForTest(input, tag);

    Label notInt32;
    masm.branchTestInt32(Assembler::NotEqual, tag, &notInt32);
    {
      ScratchTagScopeRelease _(&tag);

      masm.unboxInt32(input, output);
      emitInt32();

      masm.jump(&done);
    }
    masm.bind(&notInt32);

    masm.branchTestDouble(Assembler::NotEqual, tag, failure->label());
    {
      ScratchTagScopeRelease _(&tag);

      EmitGuardDouble(compiler, masm, input, failure, emitDouble);
    }
  }

  masm.bind(&done);
}

bool CacheIRCompiler::emitGuardToInt32Index(ValOperandId inputId,
                                            Int32OperandId resultId) {
  JitSpew(JitSpew_Codegen, "%s", __FUNCTION__);
  Register output = allocator.defineRegister(masm, resultId);

  if (allocator.knownType(inputId) == JSVAL_TYPE_INT32) {
    Register input = allocator.useRegister(masm, Int32OperandId(inputId.id()));
    masm.move32(input, output);
    return true;
  }

  ValueOperand input = allocator.useValueRegister(masm, inputId);

  FailurePath* failure;
  if (!addFailurePath(&failure)) {
    return false;
  }

  EmitGuardInt32OrDouble(
      this, masm, input, output, failure,
      []() {
        // No-op if the value is already an int32.
      },
      [&](FloatRegister floatReg, Label* fail) {
        // ToPropertyKey(-0.0) is "0", so we can truncate -0.0 to 0 here.
        masm.convertDoubleToInt32(floatReg, output, fail, false);
      });

  return true;
}

bool CacheIRCompiler::emitInt32ToIntPtr(Int32OperandId inputId,
                                        IntPtrOperandId resultId) {
  JitSpew(JitSpew_Codegen, "%s", __FUNCTION__);

  Register input = allocator.useRegister(masm, inputId);
  Register output = allocator.defineRegister(masm, resultId);

  masm.move32SignExtendToPtr(input, output);
  return true;
}

bool CacheIRCompiler::emitGuardNumberToIntPtrIndex(NumberOperandId inputId,
                                                   bool supportOOB,
                                                   IntPtrOperandId resultId) {
  JitSpew(JitSpew_Codegen, "%s", __FUNCTION__);

  Register output = allocator.defineRegister(masm, resultId);

  FailurePath* failure = nullptr;
  if (!supportOOB) {
    if (!addFailurePath(&failure)) {
      return false;
    }
  }

  AutoScratchFloatRegister floatReg(this, failure);
  allocator.ensureDoubleRegister(masm, inputId, floatReg);

  // ToPropertyKey(-0.0) is "0", so we can truncate -0.0 to 0 here.
  if (supportOOB) {
    Label done, fail;
    masm.convertDoubleToPtr(floatReg, output, &fail, false);
    masm.jump(&done);

    // Substitute the invalid index with an arbitrary out-of-bounds index.
    masm.bind(&fail);
    masm.movePtr(ImmWord(-1), output);

    masm.bind(&done);
  } else {
    masm.convertDoubleToPtr(floatReg, output, floatReg.failure(), false);
  }

  return true;
}

bool CacheIRCompiler::emitGuardToInt32ModUint32(ValOperandId inputId,
                                                Int32OperandId resultId) {
  JitSpew(JitSpew_Codegen, "%s", __FUNCTION__);
  Register output = allocator.defineRegister(masm, resultId);

  if (allocator.knownType(inputId) == JSVAL_TYPE_INT32) {
    ConstantOrRegister input = allocator.useConstantOrRegister(masm, inputId);
    if (input.constant()) {
      masm.move32(Imm32(input.value().toInt32()), output);
    } else {
      MOZ_ASSERT(input.reg().type() == MIRType::Int32);
      masm.move32(input.reg().typedReg().gpr(), output);
    }
    return true;
  }

  ValueOperand input = allocator.useValueRegister(masm, inputId);

  FailurePath* failure;
  if (!addFailurePath(&failure)) {
    return false;
  }

  EmitGuardInt32OrDouble(
      this, masm, input, output, failure,
      []() {
        // No-op if the value is already an int32.
      },
      [&](FloatRegister floatReg, Label* fail) {
        masm.branchTruncateDoubleMaybeModUint32(floatReg, output, fail);
      });

  return true;
}

bool CacheIRCompiler::emitGuardToUint8Clamped(ValOperandId inputId,
                                              Int32OperandId resultId) {
  JitSpew(JitSpew_Codegen, "%s", __FUNCTION__);
  Register output = allocator.defineRegister(masm, resultId);

  if (allocator.knownType(inputId) == JSVAL_TYPE_INT32) {
    ConstantOrRegister input = allocator.useConstantOrRegister(masm, inputId);
    if (input.constant()) {
      masm.move32(Imm32(ClampDoubleToUint8(input.value().toInt32())), output);
    } else {
      MOZ_ASSERT(input.reg().type() == MIRType::Int32);
      masm.move32(input.reg().typedReg().gpr(), output);
      masm.clampIntToUint8(output);
    }
    return true;
  }

  ValueOperand input = allocator.useValueRegister(masm, inputId);

  FailurePath* failure;
  if (!addFailurePath(&failure)) {
    return false;
  }

  EmitGuardInt32OrDouble(
      this, masm, input, output, failure,
      [&]() {
        // |output| holds the unboxed int32 value.
        masm.clampIntToUint8(output);
      },
      [&](FloatRegister floatReg) {
        masm.clampDoubleToUint8(floatReg, output);
      });

  return true;
}

bool CacheIRCompiler::emitGuardNonDoubleType(ValOperandId inputId,
                                             ValueType type) {
  JitSpew(JitSpew_Codegen, "%s", __FUNCTION__);

  if (allocator.knownType(inputId) == JSValueType(type)) {
    return true;
  }

  ValueOperand input = allocator.useValueRegister(masm, inputId);

  FailurePath* failure;
  if (!addFailurePath(&failure)) {
    return false;
  }

  switch (type) {
    case ValueType::String:
      masm.branchTestString(Assembler::NotEqual, input, failure->label());
      break;
    case ValueType::Symbol:
      masm.branchTestSymbol(Assembler::NotEqual, input, failure->label());
      break;
    case ValueType::BigInt:
      masm.branchTestBigInt(Assembler::NotEqual, input, failure->label());
      break;
    case ValueType::Int32:
      masm.branchTestInt32(Assembler::NotEqual, input, failure->label());
      break;
    case ValueType::Boolean:
      masm.branchTestBoolean(Assembler::NotEqual, input, failure->label());
      break;
    case ValueType::Undefined:
      masm.branchTestUndefined(Assembler::NotEqual, input, failure->label());
      break;
    case ValueType::Null:
      masm.branchTestNull(Assembler::NotEqual, input, failure->label());
      break;
    case ValueType::Double:
    case ValueType::Magic:
    case ValueType::PrivateGCThing:
    case ValueType::Object:
#ifdef ENABLE_RECORD_TUPLE
    case ValueType::ExtendedPrimitive:
#endif
      MOZ_CRASH("unexpected type");
  }

  return true;
}

bool CacheIRCompiler::emitGuardClass(ObjOperandId objId, GuardClassKind kind) {
  JitSpew(JitSpew_Codegen, "%s", __FUNCTION__);
  Register obj = allocator.useRegister(masm, objId);
  AutoScratchRegister scratch(allocator, masm);

  FailurePath* failure;
  if (!addFailurePath(&failure)) {
    return false;
  }

  if (kind == GuardClassKind::JSFunction) {
    if (objectGuardNeedsSpectreMitigations(objId)) {
      masm.branchTestObjIsFunction(Assembler::NotEqual, obj, scratch, obj,
                                   failure->label());
    } else {
      masm.branchTestObjIsFunctionNoSpectreMitigations(
          Assembler::NotEqual, obj, scratch, failure->label());
    }
    return true;
  }

  const JSClass* clasp = nullptr;
  switch (kind) {
    case GuardClassKind::Array:
      clasp = &ArrayObject::class_;
      break;
    case GuardClassKind::PlainObject:
      clasp = &PlainObject::class_;
      break;
    case GuardClassKind::ArrayBuffer:
      clasp = &ArrayBufferObject::class_;
      break;
    case GuardClassKind::SharedArrayBuffer:
      clasp = &SharedArrayBufferObject::class_;
      break;
    case GuardClassKind::DataView:
      clasp = &DataViewObject::class_;
      break;
    case GuardClassKind::MappedArguments:
      clasp = &MappedArgumentsObject::class_;
      break;
    case GuardClassKind::UnmappedArguments:
      clasp = &UnmappedArgumentsObject::class_;
      break;
    case GuardClassKind::WindowProxy:
      clasp = cx_->runtime()->maybeWindowProxyClass();
      break;
    case GuardClassKind::Set:
      clasp = &SetObject::class_;
      break;
    case GuardClassKind::Map:
      clasp = &MapObject::class_;
      break;
    case GuardClassKind::JSFunction:
      MOZ_CRASH("JSFunction handled before switch");
  }
  MOZ_ASSERT(clasp);

  if (objectGuardNeedsSpectreMitigations(objId)) {
    masm.branchTestObjClass(Assembler::NotEqual, obj, clasp, scratch, obj,
                            failure->label());
  } else {
    masm.branchTestObjClassNoSpectreMitigations(Assembler::NotEqual, obj, clasp,
                                                scratch, failure->label());
  }

  return true;
}

bool CacheIRCompiler::emitGuardNullProto(ObjOperandId objId) {
  JitSpew(JitSpew_Codegen, "%s", __FUNCTION__);
  Register obj = allocator.useRegister(masm, objId);
  AutoScratchRegister scratch(allocator, masm);

  FailurePath* failure;
  if (!addFailurePath(&failure)) {
    return false;
  }

  masm.loadObjProto(obj, scratch);
  masm.branchTestPtr(Assembler::NonZero, scratch, scratch, failure->label());
  return true;
}

bool CacheIRCompiler::emitGuardIsExtensible(ObjOperandId objId) {
  JitSpew(JitSpew_Codegen, "%s", __FUNCTION__);
  Register obj = allocator.useRegister(masm, objId);
  AutoScratchRegister scratch(allocator, masm);

  FailurePath* failure;
  if (!addFailurePath(&failure)) {
    return false;
  }

  masm.branchIfObjectNotExtensible(obj, scratch, failure->label());
  return true;
}

bool CacheIRCompiler::emitGuardDynamicSlotIsSpecificObject(
    ObjOperandId objId, ObjOperandId expectedId, uint32_t slotOffset) {
  JitSpew(JitSpew_Codegen, "%s", __FUNCTION__);
  Register obj = allocator.useRegister(masm, objId);
  Register expectedObject = allocator.useRegister(masm, expectedId);

  // Allocate registers before the failure path to make sure they're registered
  // by addFailurePath.
  AutoScratchRegister scratch1(allocator, masm);
  AutoScratchRegister scratch2(allocator, masm);

  FailurePath* failure;
  if (!addFailurePath(&failure)) {
    return false;
  }

  // Guard on the expected object.
  StubFieldOffset slot(slotOffset, StubField::Type::RawInt32);
  masm.loadPtr(Address(obj, NativeObject::offsetOfSlots()), scratch1);
  emitLoadStubField(slot, scratch2);
  BaseObjectSlotIndex expectedSlot(scratch1, scratch2);
  masm.fallibleUnboxObject(expectedSlot, scratch1, failure->label());
  masm.branchPtr(Assembler::NotEqual, expectedObject, scratch1,
                 failure->label());

  return true;
}

bool CacheIRCompiler::emitGuardDynamicSlotIsNotObject(ObjOperandId objId,
                                                      uint32_t slotOffset) {
  JitSpew(JitSpew_Codegen, "%s", __FUNCTION__);
  Register obj = allocator.useRegister(masm, objId);

  AutoScratchRegister scratch1(allocator, masm);
  AutoScratchRegister scratch2(allocator, masm);

  FailurePath* failure;
  if (!addFailurePath(&failure)) {
    return false;
  }

  // Guard that the slot isn't an object.
  StubFieldOffset slot(slotOffset, StubField::Type::RawInt32);
  masm.loadPtr(Address(obj, NativeObject::offsetOfSlots()), scratch1);
  emitLoadStubField(slot, scratch2);
  BaseObjectSlotIndex expectedSlot(scratch1, scratch2);
  masm.branchTestObject(Assembler::Equal, expectedSlot, failure->label());

  return true;
}

bool CacheIRCompiler::emitGuardFixedSlotValue(ObjOperandId objId,
                                              uint32_t offsetOffset,
                                              uint32_t valOffset) {
  JitSpew(JitSpew_Codegen, "%s", __FUNCTION__);

  Register obj = allocator.useRegister(masm, objId);

  AutoScratchRegister scratch(allocator, masm);
  AutoScratchValueRegister scratchVal(allocator, masm);

  FailurePath* failure;
  if (!addFailurePath(&failure)) {
    return false;
  }

  StubFieldOffset offset(offsetOffset, StubField::Type::RawInt32);
  emitLoadStubField(offset, scratch);

  StubFieldOffset val(valOffset, StubField::Type::Value);
  emitLoadValueStubField(val, scratchVal);

  BaseIndex slotVal(obj, scratch, TimesOne);
  masm.branchTestValue(Assembler::NotEqual, slotVal, scratchVal,
                       failure->label());
  return true;
}

bool CacheIRCompiler::emitGuardDynamicSlotValue(ObjOperandId objId,
                                                uint32_t offsetOffset,
                                                uint32_t valOffset) {
  JitSpew(JitSpew_Codegen, "%s", __FUNCTION__);

  Register obj = allocator.useRegister(masm, objId);

  AutoScratchRegister scratch1(allocator, masm);
  AutoScratchRegister scratch2(allocator, masm);
  AutoScratchValueRegister scratchVal(allocator, masm);

  FailurePath* failure;
  if (!addFailurePath(&failure)) {
    return false;
  }

  masm.loadPtr(Address(obj, NativeObject::offsetOfSlots()), scratch1);

  StubFieldOffset offset(offsetOffset, StubField::Type::RawInt32);
  emitLoadStubField(offset, scratch2);

  StubFieldOffset val(valOffset, StubField::Type::Value);
  emitLoadValueStubField(val, scratchVal);

  BaseIndex slotVal(scratch1, scratch2, TimesOne);
  masm.branchTestValue(Assembler::NotEqual, slotVal, scratchVal,
                       failure->label());
  return true;
}

bool CacheIRCompiler::emitLoadFixedSlot(ValOperandId resultId,
                                        ObjOperandId objId,
                                        uint32_t offsetOffset) {
  JitSpew(JitSpew_Codegen, "%s", __FUNCTION__);

  ValueOperand output = allocator.defineValueRegister(masm, resultId);
  Register obj = allocator.useRegister(masm, objId);
  AutoScratchRegister scratch(allocator, masm);

  StubFieldOffset slotIndex(offsetOffset, StubField::Type::RawInt32);
  emitLoadStubField(slotIndex, scratch);

  masm.loadValue(BaseIndex(obj, scratch, TimesOne), output);
  return true;
}

bool CacheIRCompiler::emitLoadDynamicSlot(ValOperandId resultId,
                                          ObjOperandId objId,
                                          uint32_t slotOffset) {
  JitSpew(JitSpew_Codegen, "%s", __FUNCTION__);

  ValueOperand output = allocator.defineValueRegister(masm, resultId);
  Register obj = allocator.useRegister(masm, objId);
  AutoScratchRegister scratch1(allocator, masm);
  Register scratch2 = output.scratchReg();

  StubFieldOffset slotIndex(slotOffset, StubField::Type::RawInt32);
  emitLoadStubField(slotIndex, scratch2);

  masm.loadPtr(Address(obj, NativeObject::offsetOfSlots()), scratch1);
  masm.loadValue(BaseObjectSlotIndex(scratch1, scratch2), output);
  return true;
}

bool CacheIRCompiler::emitGuardIsNativeObject(ObjOperandId objId) {
  JitSpew(JitSpew_Codegen, "%s", __FUNCTION__);

  Register obj = allocator.useRegister(masm, objId);
  AutoScratchRegister scratch(allocator, masm);

  FailurePath* failure;
  if (!addFailurePath(&failure)) {
    return false;
  }

  masm.branchIfNonNativeObj(obj, scratch, failure->label());
  return true;
}

bool CacheIRCompiler::emitGuardIsProxy(ObjOperandId objId) {
  JitSpew(JitSpew_Codegen, "%s", __FUNCTION__);

  Register obj = allocator.useRegister(masm, objId);
  AutoScratchRegister scratch(allocator, masm);

  FailurePath* failure;
  if (!addFailurePath(&failure)) {
    return false;
  }

  masm.branchTestObjectIsProxy(false, obj, scratch, failure->label());
  return true;
}

bool CacheIRCompiler::emitGuardIsNotProxy(ObjOperandId objId) {
  JitSpew(JitSpew_Codegen, "%s", __FUNCTION__);

  Register obj = allocator.useRegister(masm, objId);
  AutoScratchRegister scratch(allocator, masm);

  FailurePath* failure;
  if (!addFailurePath(&failure)) {
    return false;
  }

  masm.branchTestObjectIsProxy(true, obj, scratch, failure->label());
  return true;
}

bool CacheIRCompiler::emitGuardIsNotArrayBufferMaybeShared(ObjOperandId objId) {
  JitSpew(JitSpew_Codegen, "%s", __FUNCTION__);

  Register obj = allocator.useRegister(masm, objId);
  AutoScratchRegister scratch(allocator, masm);

  FailurePath* failure;
  if (!addFailurePath(&failure)) {
    return false;
  }

  masm.loadObjClassUnsafe(obj, scratch);
  masm.branchPtr(Assembler::Equal, scratch, ImmPtr(&ArrayBufferObject::class_),
                 failure->label());
  masm.branchPtr(Assembler::Equal, scratch,
                 ImmPtr(&SharedArrayBufferObject::class_), failure->label());
  return true;
}

bool CacheIRCompiler::emitGuardIsTypedArray(ObjOperandId objId) {
  JitSpew(JitSpew_Codegen, "%s", __FUNCTION__);

  Register obj = allocator.useRegister(masm, objId);
  AutoScratchRegister scratch(allocator, masm);

  FailurePath* failure;
  if (!addFailurePath(&failure)) {
    return false;
  }

  masm.loadObjClassUnsafe(obj, scratch);
  masm.branchIfClassIsNotTypedArray(scratch, failure->label());
  return true;
}

bool CacheIRCompiler::emitGuardIsNotDOMProxy(ObjOperandId objId) {
  JitSpew(JitSpew_Codegen, "%s", __FUNCTION__);
  Register obj = allocator.useRegister(masm, objId);
  AutoScratchRegister scratch(allocator, masm);

  FailurePath* failure;
  if (!addFailurePath(&failure)) {
    return false;
  }

  masm.branchTestProxyHandlerFamily(Assembler::Equal, obj, scratch,
                                    GetDOMProxyHandlerFamily(),
                                    failure->label());
  return true;
}

bool CacheIRCompiler::emitGuardNoDenseElements(ObjOperandId objId) {
  JitSpew(JitSpew_Codegen, "%s", __FUNCTION__);
  Register obj = allocator.useRegister(masm, objId);
  AutoScratchRegister scratch(allocator, masm);

  FailurePath* failure;
  if (!addFailurePath(&failure)) {
    return false;
  }

  // Load obj->elements.
  masm.loadPtr(Address(obj, NativeObject::offsetOfElements()), scratch);

  // Make sure there are no dense elements.
  Address initLength(scratch, ObjectElements::offsetOfInitializedLength());
  masm.branch32(Assembler::NotEqual, initLength, Imm32(0), failure->label());
  return true;
}

bool CacheIRCompiler::emitGuardSpecificInt32(Int32OperandId numId,
                                             int32_t expected) {
  JitSpew(JitSpew_Codegen, "%s", __FUNCTION__);
  Register num = allocator.useRegister(masm, numId);

  FailurePath* failure;
  if (!addFailurePath(&failure)) {
    return false;
  }

  masm.branch32(Assembler::NotEqual, num, Imm32(expected), failure->label());
  return true;
}

bool CacheIRCompiler::emitGuardStringToInt32(StringOperandId strId,
                                             Int32OperandId resultId) {
  JitSpew(JitSpew_Codegen, "%s", __FUNCTION__);
  Register str = allocator.useRegister(masm, strId);
  Register output = allocator.defineRegister(masm, resultId);
  AutoScratchRegister scratch(allocator, masm);

  FailurePath* failure;
  if (!addFailurePath(&failure)) {
    return false;
  }

  LiveRegisterSet volatileRegs(GeneralRegisterSet::Volatile(),
                               liveVolatileFloatRegs());
  masm.guardStringToInt32(str, output, scratch, volatileRegs, failure->label());
  return true;
}

bool CacheIRCompiler::emitGuardStringToNumber(StringOperandId strId,
                                              NumberOperandId resultId) {
  JitSpew(JitSpew_Codegen, "%s", __FUNCTION__);
  Register str = allocator.useRegister(masm, strId);
  ValueOperand output = allocator.defineValueRegister(masm, resultId);
  AutoScratchRegister scratch(allocator, masm);

  FailurePath* failure;
  if (!addFailurePath(&failure)) {
    return false;
  }

  Label vmCall, done;
  // Use indexed value as fast path if possible.
  masm.loadStringIndexValue(str, scratch, &vmCall);
  masm.tagValue(JSVAL_TYPE_INT32, scratch, output);
  masm.jump(&done);
  {
    masm.bind(&vmCall);

    // Reserve stack for holding the result value of the call.
    masm.reserveStack(sizeof(double));
    masm.moveStackPtrTo(output.payloadOrValueReg());

    // We cannot use callVM, as callVM expects to be able to clobber all
    // operands, however, since this op is not the last in the generated IC, we
    // want to be able to reference other live values.
    LiveRegisterSet volatileRegs(GeneralRegisterSet::Volatile(),
                                 liveVolatileFloatRegs());
    masm.PushRegsInMask(volatileRegs);

    using Fn = bool (*)(JSContext * cx, JSString * str, double* result);
    masm.setupUnalignedABICall(scratch);
    masm.loadJSContext(scratch);
    masm.passABIArg(scratch);
    masm.passABIArg(str);
    masm.passABIArg(output.payloadOrValueReg());
    masm.callWithABI<Fn, js::StringToNumberPure>();
    masm.storeCallPointerResult(scratch);

    LiveRegisterSet ignore;
    ignore.add(scratch);
    masm.PopRegsInMaskIgnore(volatileRegs, ignore);

    Label ok;
    masm.branchIfTrueBool(scratch, &ok);
    {
      // OOM path, recovered by StringToNumberPure.
      //
      // Use addToStackPtr instead of freeStack as freeStack tracks stack height
      // flow-insensitively, and using it twice would confuse the stack height
      // tracking.
      masm.addToStackPtr(Imm32(sizeof(double)));
      masm.jump(failure->label());
    }
    masm.bind(&ok);

    {
      ScratchDoubleScope fpscratch(masm);
      masm.loadDouble(Address(output.payloadOrValueReg(), 0), fpscratch);
      masm.boxDouble(fpscratch, output, fpscratch);
    }
    masm.freeStack(sizeof(double));
  }
  masm.bind(&done);
  return true;
}

bool CacheIRCompiler::emitNumberParseIntResult(StringOperandId strId,
                                               Int32OperandId radixId) {
  JitSpew(JitSpew_Codegen, "%s", __FUNCTION__);

  AutoCallVM callvm(masm, this, allocator);

  Register str = allocator.useRegister(masm, strId);
  Register radix = allocator.useRegister(masm, radixId);
  AutoScratchRegisterMaybeOutput scratch(allocator, masm, callvm.output());

#ifdef DEBUG
  Label ok;
  masm.branch32(Assembler::Equal, radix, Imm32(0), &ok);
  masm.branch32(Assembler::Equal, radix, Imm32(10), &ok);
  masm.assumeUnreachable("radix must be 0 or 10 for indexed value fast path");
  masm.bind(&ok);
#endif

  // Discard the stack to ensure it's balanced when we skip the vm-call.
  allocator.discardStack(masm);

  // Use indexed value as fast path if possible.
  Label vmCall, done;
  masm.loadStringIndexValue(str, scratch, &vmCall);
  masm.tagValue(JSVAL_TYPE_INT32, scratch, callvm.outputValueReg());
  masm.jump(&done);
  {
    masm.bind(&vmCall);

    callvm.prepare();
    masm.Push(radix);
    masm.Push(str);

    using Fn = bool (*)(JSContext*, HandleString, int32_t, MutableHandleValue);
    callvm.call<Fn, js::NumberParseInt>();
  }
  masm.bind(&done);
  return true;
}

bool CacheIRCompiler::emitDoubleParseIntResult(NumberOperandId numId) {
  JitSpew(JitSpew_Codegen, "%s", __FUNCTION__);

  AutoOutputRegister output(*this);
  AutoScratchRegisterMaybeOutput scratch(allocator, masm, output);
  AutoAvailableFloatRegister floatScratch1(*this, FloatReg0);
  AutoAvailableFloatRegister floatScratch2(*this, FloatReg1);

  FailurePath* failure;
  if (!addFailurePath(&failure)) {
    return false;
  }

  allocator.ensureDoubleRegister(masm, numId, floatScratch1);

  masm.branchDouble(Assembler::DoubleUnordered, floatScratch1, floatScratch1,
                    failure->label());
  masm.branchTruncateDoubleToInt32(floatScratch1, scratch, failure->label());

  Label ok;
  masm.branch32(Assembler::NotEqual, scratch, Imm32(0), &ok);
  {
    // Accept both +0 and -0 and return 0.
    masm.loadConstantDouble(0.0, floatScratch2);
    masm.branchDouble(Assembler::DoubleEqual, floatScratch1, floatScratch2,
                      &ok);

    // Fail if a non-zero input is in the exclusive range (-1, 1.0e-6).
    masm.loadConstantDouble(DOUBLE_DECIMAL_IN_SHORTEST_LOW, floatScratch2);
    masm.branchDouble(Assembler::DoubleLessThan, floatScratch1, floatScratch2,
                      failure->label());
  }
  masm.bind(&ok);

  masm.tagValue(JSVAL_TYPE_INT32, scratch, output.valueReg());
  return true;
}

bool CacheIRCompiler::emitBooleanToNumber(BooleanOperandId booleanId,
                                          NumberOperandId resultId) {
  JitSpew(JitSpew_Codegen, "%s", __FUNCTION__);
  Register boolean = allocator.useRegister(masm, booleanId);
  ValueOperand output = allocator.defineValueRegister(masm, resultId);
  masm.tagValue(JSVAL_TYPE_INT32, boolean, output);
  return true;
}

bool CacheIRCompiler::emitGuardStringToIndex(StringOperandId strId,
                                             Int32OperandId resultId) {
  JitSpew(JitSpew_Codegen, "%s", __FUNCTION__);
  Register str = allocator.useRegister(masm, strId);
  Register output = allocator.defineRegister(masm, resultId);

  FailurePath* failure;
  if (!addFailurePath(&failure)) {
    return false;
  }

  Label vmCall, done;
  masm.loadStringIndexValue(str, output, &vmCall);
  masm.jump(&done);

  {
    masm.bind(&vmCall);
    LiveRegisterSet save(GeneralRegisterSet::Volatile(),
                         liveVolatileFloatRegs());
    masm.PushRegsInMask(save);

    using Fn = int32_t (*)(JSString * str);
    masm.setupUnalignedABICall(output);
    masm.passABIArg(str);
    masm.callWithABI<Fn, GetIndexFromString>();
    masm.storeCallInt32Result(output);

    LiveRegisterSet ignore;
    ignore.add(output);
    masm.PopRegsInMaskIgnore(save, ignore);

    // GetIndexFromString returns a negative value on failure.
    masm.branchTest32(Assembler::Signed, output, output, failure->label());
  }

  masm.bind(&done);
  return true;
}

bool CacheIRCompiler::emitLoadProto(ObjOperandId objId, ObjOperandId resultId) {
  JitSpew(JitSpew_Codegen, "%s", __FUNCTION__);
  Register obj = allocator.useRegister(masm, objId);
  Register reg = allocator.defineRegister(masm, resultId);
  masm.loadObjProto(obj, reg);

#ifdef DEBUG
  // We shouldn't encounter a null or lazy proto.
  MOZ_ASSERT(uintptr_t(TaggedProto::LazyProto) == 1);

  Label done;
  masm.branchPtr(Assembler::Above, reg, ImmWord(1), &done);
  masm.assumeUnreachable("Unexpected null or lazy proto in CacheIR LoadProto");
  masm.bind(&done);
#endif
  return true;
}

bool CacheIRCompiler::emitLoadEnclosingEnvironment(ObjOperandId objId,
                                                   ObjOperandId resultId) {
  JitSpew(JitSpew_Codegen, "%s", __FUNCTION__);
  Register obj = allocator.useRegister(masm, objId);
  Register reg = allocator.defineRegister(masm, resultId);
  masm.unboxObject(
      Address(obj, EnvironmentObject::offsetOfEnclosingEnvironment()), reg);
  return true;
}

bool CacheIRCompiler::emitLoadWrapperTarget(ObjOperandId objId,
                                            ObjOperandId resultId) {
  JitSpew(JitSpew_Codegen, "%s", __FUNCTION__);
  Register obj = allocator.useRegister(masm, objId);
  Register reg = allocator.defineRegister(masm, resultId);

  masm.loadPtr(Address(obj, ProxyObject::offsetOfReservedSlots()), reg);
  masm.unboxObject(
      Address(reg, js::detail::ProxyReservedSlots::offsetOfPrivateSlot()), reg);
  return true;
}

bool CacheIRCompiler::emitLoadValueTag(ValOperandId valId,
                                       ValueTagOperandId resultId) {
  JitSpew(JitSpew_Codegen, "%s", __FUNCTION__);
  ValueOperand val = allocator.useValueRegister(masm, valId);
  Register res = allocator.defineRegister(masm, resultId);

  Register tag = masm.extractTag(val, res);
  if (tag != res) {
    masm.mov(tag, res);
  }
  return true;
}

bool CacheIRCompiler::emitLoadDOMExpandoValue(ObjOperandId objId,
                                              ValOperandId resultId) {
  JitSpew(JitSpew_Codegen, "%s", __FUNCTION__);
  Register obj = allocator.useRegister(masm, objId);
  ValueOperand val = allocator.defineValueRegister(masm, resultId);

  masm.loadPtr(Address(obj, ProxyObject::offsetOfReservedSlots()),
               val.scratchReg());
  masm.loadValue(Address(val.scratchReg(),
                         js::detail::ProxyReservedSlots::offsetOfPrivateSlot()),
                 val);
  return true;
}

bool CacheIRCompiler::emitLoadDOMExpandoValueIgnoreGeneration(
    ObjOperandId objId, ValOperandId resultId) {
  JitSpew(JitSpew_Codegen, "%s", __FUNCTION__);
  Register obj = allocator.useRegister(masm, objId);
  ValueOperand output = allocator.defineValueRegister(masm, resultId);

  // Determine the expando's Address.
  Register scratch = output.scratchReg();
  masm.loadPtr(Address(obj, ProxyObject::offsetOfReservedSlots()), scratch);
  Address expandoAddr(scratch,
                      js::detail::ProxyReservedSlots::offsetOfPrivateSlot());

#ifdef DEBUG
  // Private values are stored as doubles, so assert we have a double.
  Label ok;
  masm.branchTestDouble(Assembler::Equal, expandoAddr, &ok);
  masm.assumeUnreachable("DOM expando is not a PrivateValue!");
  masm.bind(&ok);
#endif

  // Load the ExpandoAndGeneration* from the PrivateValue.
  masm.loadPrivate(expandoAddr, scratch);

  // Load expandoAndGeneration->expando into the output Value register.
  masm.loadValue(Address(scratch, ExpandoAndGeneration::offsetOfExpando()),
                 output);
  return true;
}

bool CacheIRCompiler::emitLoadUndefinedResult() {
  JitSpew(JitSpew_Codegen, "%s", __FUNCTION__);
  AutoOutputRegister output(*this);
  masm.moveValue(UndefinedValue(), output.valueReg());
  return true;
}

static void EmitStoreBoolean(MacroAssembler& masm, bool b,
                             const AutoOutputRegister& output) {
  if (output.hasValue()) {
    Value val = BooleanValue(b);
    masm.moveValue(val, output.valueReg());
  } else {
    MOZ_ASSERT(output.type() == JSVAL_TYPE_BOOLEAN);
    masm.movePtr(ImmWord(b), output.typedReg().gpr());
  }
}

bool CacheIRCompiler::emitLoadBooleanResult(bool val) {
  JitSpew(JitSpew_Codegen, "%s", __FUNCTION__);
  AutoOutputRegister output(*this);
  EmitStoreBoolean(masm, val, output);
  return true;
}

bool CacheIRCompiler::emitLoadOperandResult(ValOperandId inputId) {
  JitSpew(JitSpew_Codegen, "%s", __FUNCTION__);
  AutoOutputRegister output(*this);
  ValueOperand input = allocator.useValueRegister(masm, inputId);
  masm.moveValue(input, output.valueReg());
  return true;
}

static void EmitStoreResult(MacroAssembler& masm, Register reg,
                            JSValueType type,
                            const AutoOutputRegister& output) {
  if (output.hasValue()) {
    masm.tagValue(type, reg, output.valueReg());
    return;
  }
  if (type == JSVAL_TYPE_INT32 && output.typedReg().isFloat()) {
    masm.convertInt32ToDouble(reg, output.typedReg().fpu());
    return;
  }
  if (type == output.type()) {
    masm.mov(reg, output.typedReg().gpr());
    return;
  }
  masm.assumeUnreachable("Should have monitored result");
}

bool CacheIRCompiler::emitLoadInt32ArrayLengthResult(ObjOperandId objId) {
  JitSpew(JitSpew_Codegen, "%s", __FUNCTION__);
  AutoOutputRegister output(*this);
  Register obj = allocator.useRegister(masm, objId);
  AutoScratchRegisterMaybeOutput scratch(allocator, masm, output);

  FailurePath* failure;
  if (!addFailurePath(&failure)) {
    return false;
  }

  masm.loadPtr(Address(obj, NativeObject::offsetOfElements()), scratch);
  masm.load32(Address(scratch, ObjectElements::offsetOfLength()), scratch);

  // Guard length fits in an int32.
  masm.branchTest32(Assembler::Signed, scratch, scratch, failure->label());
  masm.tagValue(JSVAL_TYPE_INT32, scratch, output.valueReg());
  return true;
}

bool CacheIRCompiler::emitLoadInt32ArrayLength(ObjOperandId objId,
                                               Int32OperandId resultId) {
  JitSpew(JitSpew_Codegen, "%s", __FUNCTION__);
  Register obj = allocator.useRegister(masm, objId);
  Register res = allocator.defineRegister(masm, resultId);

  FailurePath* failure;
  if (!addFailurePath(&failure)) {
    return false;
  }

  masm.loadPtr(Address(obj, NativeObject::offsetOfElements()), res);
  masm.load32(Address(res, ObjectElements::offsetOfLength()), res);

  // Guard length fits in an int32.
  masm.branchTest32(Assembler::Signed, res, res, failure->label());
  return true;
}

bool CacheIRCompiler::emitDoubleAddResult(NumberOperandId lhsId,
                                          NumberOperandId rhsId) {
  JitSpew(JitSpew_Codegen, "%s", __FUNCTION__);
  AutoOutputRegister output(*this);

  AutoAvailableFloatRegister floatScratch0(*this, FloatReg0);
  AutoAvailableFloatRegister floatScratch1(*this, FloatReg1);

  allocator.ensureDoubleRegister(masm, lhsId, floatScratch0);
  allocator.ensureDoubleRegister(masm, rhsId, floatScratch1);

  masm.addDouble(floatScratch1, floatScratch0);
  masm.boxDouble(floatScratch0, output.valueReg(), floatScratch0);

  return true;
}
bool CacheIRCompiler::emitDoubleSubResult(NumberOperandId lhsId,
                                          NumberOperandId rhsId) {
  JitSpew(JitSpew_Codegen, "%s", __FUNCTION__);
  AutoOutputRegister output(*this);

  AutoAvailableFloatRegister floatScratch0(*this, FloatReg0);
  AutoAvailableFloatRegister floatScratch1(*this, FloatReg1);

  allocator.ensureDoubleRegister(masm, lhsId, floatScratch0);
  allocator.ensureDoubleRegister(masm, rhsId, floatScratch1);

  masm.subDouble(floatScratch1, floatScratch0);
  masm.boxDouble(floatScratch0, output.valueReg(), floatScratch0);

  return true;
}
bool CacheIRCompiler::emitDoubleMulResult(NumberOperandId lhsId,
                                          NumberOperandId rhsId) {
  JitSpew(JitSpew_Codegen, "%s", __FUNCTION__);
  AutoOutputRegister output(*this);

  AutoAvailableFloatRegister floatScratch0(*this, FloatReg0);
  AutoAvailableFloatRegister floatScratch1(*this, FloatReg1);

  allocator.ensureDoubleRegister(masm, lhsId, floatScratch0);
  allocator.ensureDoubleRegister(masm, rhsId, floatScratch1);

  masm.mulDouble(floatScratch1, floatScratch0);
  masm.boxDouble(floatScratch0, output.valueReg(), floatScratch0);

  return true;
}
bool CacheIRCompiler::emitDoubleDivResult(NumberOperandId lhsId,
                                          NumberOperandId rhsId) {
  JitSpew(JitSpew_Codegen, "%s", __FUNCTION__);
  AutoOutputRegister output(*this);

  AutoAvailableFloatRegister floatScratch0(*this, FloatReg0);
  AutoAvailableFloatRegister floatScratch1(*this, FloatReg1);

  allocator.ensureDoubleRegister(masm, lhsId, floatScratch0);
  allocator.ensureDoubleRegister(masm, rhsId, floatScratch1);

  masm.divDouble(floatScratch1, floatScratch0);
  masm.boxDouble(floatScratch0, output.valueReg(), floatScratch0);

  return true;
}
bool CacheIRCompiler::emitDoubleModResult(NumberOperandId lhsId,
                                          NumberOperandId rhsId) {
  JitSpew(JitSpew_Codegen, "%s", __FUNCTION__);
  AutoOutputRegister output(*this);
  AutoScratchRegisterMaybeOutput scratch(allocator, masm, output);

  AutoAvailableFloatRegister floatScratch0(*this, FloatReg0);
  AutoAvailableFloatRegister floatScratch1(*this, FloatReg1);

  allocator.ensureDoubleRegister(masm, lhsId, floatScratch0);
  allocator.ensureDoubleRegister(masm, rhsId, floatScratch1);

  LiveRegisterSet save(GeneralRegisterSet::Volatile(), liveVolatileFloatRegs());
  masm.PushRegsInMask(save);

  using Fn = double (*)(double a, double b);
  masm.setupUnalignedABICall(scratch);
  masm.passABIArg(floatScratch0, MoveOp::DOUBLE);
  masm.passABIArg(floatScratch1, MoveOp::DOUBLE);
  masm.callWithABI<Fn, js::NumberMod>(MoveOp::DOUBLE);
  masm.storeCallFloatResult(floatScratch0);

  LiveRegisterSet ignore;
  ignore.add(floatScratch0);
  masm.PopRegsInMaskIgnore(save, ignore);

  masm.boxDouble(floatScratch0, output.valueReg(), floatScratch0);

  return true;
}
bool CacheIRCompiler::emitDoublePowResult(NumberOperandId lhsId,
                                          NumberOperandId rhsId) {
  JitSpew(JitSpew_Codegen, "%s", __FUNCTION__);
  AutoOutputRegister output(*this);
  AutoScratchRegisterMaybeOutput scratch(allocator, masm, output);

  AutoAvailableFloatRegister floatScratch0(*this, FloatReg0);
  AutoAvailableFloatRegister floatScratch1(*this, FloatReg1);

  allocator.ensureDoubleRegister(masm, lhsId, floatScratch0);
  allocator.ensureDoubleRegister(masm, rhsId, floatScratch1);

  LiveRegisterSet save(GeneralRegisterSet::Volatile(), liveVolatileFloatRegs());
  masm.PushRegsInMask(save);

  using Fn = double (*)(double x, double y);
  masm.setupUnalignedABICall(scratch);
  masm.passABIArg(floatScratch0, MoveOp::DOUBLE);
  masm.passABIArg(floatScratch1, MoveOp::DOUBLE);
  masm.callWithABI<Fn, js::ecmaPow>(MoveOp::DOUBLE);
  masm.storeCallFloatResult(floatScratch0);

  LiveRegisterSet ignore;
  ignore.add(floatScratch0);
  masm.PopRegsInMaskIgnore(save, ignore);

  masm.boxDouble(floatScratch0, output.valueReg(), floatScratch0);

  return true;
}

bool CacheIRCompiler::emitInt32AddResult(Int32OperandId lhsId,
                                         Int32OperandId rhsId) {
  JitSpew(JitSpew_Codegen, "%s", __FUNCTION__);
  AutoOutputRegister output(*this);
  AutoScratchRegisterMaybeOutput scratch(allocator, masm, output);

  Register lhs = allocator.useRegister(masm, lhsId);
  Register rhs = allocator.useRegister(masm, rhsId);

  FailurePath* failure;
  if (!addFailurePath(&failure)) {
    return false;
  }

  masm.mov(rhs, scratch);
  masm.branchAdd32(Assembler::Overflow, lhs, scratch, failure->label());
  masm.tagValue(JSVAL_TYPE_INT32, scratch, output.valueReg());

  return true;
}
bool CacheIRCompiler::emitInt32SubResult(Int32OperandId lhsId,
                                         Int32OperandId rhsId) {
  JitSpew(JitSpew_Codegen, "%s", __FUNCTION__);
  AutoOutputRegister output(*this);
  AutoScratchRegisterMaybeOutput scratch(allocator, masm, output);
  Register lhs = allocator.useRegister(masm, lhsId);
  Register rhs = allocator.useRegister(masm, rhsId);

  FailurePath* failure;
  if (!addFailurePath(&failure)) {
    return false;
  }

  masm.mov(lhs, scratch);
  masm.branchSub32(Assembler::Overflow, rhs, scratch, failure->label());
  masm.tagValue(JSVAL_TYPE_INT32, scratch, output.valueReg());

  return true;
}

bool CacheIRCompiler::emitInt32MulResult(Int32OperandId lhsId,
                                         Int32OperandId rhsId) {
  JitSpew(JitSpew_Codegen, "%s", __FUNCTION__);
  AutoOutputRegister output(*this);
  Register lhs = allocator.useRegister(masm, lhsId);
  Register rhs = allocator.useRegister(masm, rhsId);
  AutoScratchRegister scratch(allocator, masm);
  AutoScratchRegisterMaybeOutput scratch2(allocator, masm, output);

  FailurePath* failure;
  if (!addFailurePath(&failure)) {
    return false;
  }

  Label maybeNegZero, done;
  masm.mov(lhs, scratch);
  masm.branchMul32(Assembler::Overflow, rhs, scratch, failure->label());
  masm.branchTest32(Assembler::Zero, scratch, scratch, &maybeNegZero);
  masm.jump(&done);

  masm.bind(&maybeNegZero);
  masm.mov(lhs, scratch2);
  // Result is -0 if exactly one of lhs or rhs is negative.
  masm.or32(rhs, scratch2);
  masm.branchTest32(Assembler::Signed, scratch2, scratch2, failure->label());

  masm.bind(&done);
  masm.tagValue(JSVAL_TYPE_INT32, scratch, output.valueReg());
  return true;
}

bool CacheIRCompiler::emitInt32DivResult(Int32OperandId lhsId,
                                         Int32OperandId rhsId) {
  JitSpew(JitSpew_Codegen, "%s", __FUNCTION__);
  AutoOutputRegister output(*this);
  Register lhs = allocator.useRegister(masm, lhsId);
  Register rhs = allocator.useRegister(masm, rhsId);
  AutoScratchRegister rem(allocator, masm);
  AutoScratchRegisterMaybeOutput scratch(allocator, masm, output);

  FailurePath* failure;
  if (!addFailurePath(&failure)) {
    return false;
  }

  // Prevent division by 0.
  masm.branchTest32(Assembler::Zero, rhs, rhs, failure->label());

  // Prevent -2147483648 / -1.
  Label notOverflow;
  masm.branch32(Assembler::NotEqual, lhs, Imm32(INT32_MIN), &notOverflow);
  masm.branch32(Assembler::Equal, rhs, Imm32(-1), failure->label());
  masm.bind(&notOverflow);

  // Prevent negative 0.
  Label notZero;
  masm.branchTest32(Assembler::NonZero, lhs, lhs, &notZero);
  masm.branchTest32(Assembler::Signed, rhs, rhs, failure->label());
  masm.bind(&notZero);

  masm.mov(lhs, scratch);
  LiveRegisterSet volatileRegs(GeneralRegisterSet::Volatile(),
                               liveVolatileFloatRegs());
  masm.flexibleDivMod32(rhs, scratch, rem, false, volatileRegs);

  // A remainder implies a double result.
  masm.branchTest32(Assembler::NonZero, rem, rem, failure->label());
  masm.tagValue(JSVAL_TYPE_INT32, scratch, output.valueReg());
  return true;
}

bool CacheIRCompiler::emitInt32ModResult(Int32OperandId lhsId,
                                         Int32OperandId rhsId) {
  JitSpew(JitSpew_Codegen, "%s", __FUNCTION__);
  AutoOutputRegister output(*this);
  Register lhs = allocator.useRegister(masm, lhsId);
  Register rhs = allocator.useRegister(masm, rhsId);
  AutoScratchRegisterMaybeOutput scratch(allocator, masm, output);

  FailurePath* failure;
  if (!addFailurePath(&failure)) {
    return false;
  }

  // x % 0 results in NaN
  masm.branchTest32(Assembler::Zero, rhs, rhs, failure->label());

  // Prevent -2147483648 % -1.
  //
  // Traps on x86 and has undefined behavior on ARM32 (when __aeabi_idivmod is
  // called).
  Label notOverflow;
  masm.branch32(Assembler::NotEqual, lhs, Imm32(INT32_MIN), &notOverflow);
  masm.branch32(Assembler::Equal, rhs, Imm32(-1), failure->label());
  masm.bind(&notOverflow);

  masm.mov(lhs, scratch);
  LiveRegisterSet volatileRegs(GeneralRegisterSet::Volatile(),
                               liveVolatileFloatRegs());
  masm.flexibleRemainder32(rhs, scratch, false, volatileRegs);

  // Modulo takes the sign of the dividend; we can't return negative zero here.
  Label notZero;
  masm.branchTest32(Assembler::NonZero, scratch, scratch, &notZero);
  masm.branchTest32(Assembler::Signed, lhs, lhs, failure->label());
  masm.bind(&notZero);

  masm.tagValue(JSVAL_TYPE_INT32, scratch, output.valueReg());

  return true;
}

bool CacheIRCompiler::emitInt32PowResult(Int32OperandId lhsId,
                                         Int32OperandId rhsId) {
  JitSpew(JitSpew_Codegen, "%s", __FUNCTION__);
  AutoOutputRegister output(*this);
  Register base = allocator.useRegister(masm, lhsId);
  Register power = allocator.useRegister(masm, rhsId);
  AutoScratchRegisterMaybeOutput scratch1(allocator, masm, output);
  AutoScratchRegisterMaybeOutputType scratch2(allocator, masm, output);
  AutoScratchRegister scratch3(allocator, masm);

  FailurePath* failure;
  if (!addFailurePath(&failure)) {
    return false;
  }

  masm.pow32(base, power, scratch1, scratch2, scratch3, failure->label());

  masm.tagValue(JSVAL_TYPE_INT32, scratch1, output.valueReg());
  return true;
}

bool CacheIRCompiler::emitInt32BitOrResult(Int32OperandId lhsId,
                                           Int32OperandId rhsId) {
  JitSpew(JitSpew_Codegen, "%s", __FUNCTION__);
  AutoOutputRegister output(*this);
  AutoScratchRegisterMaybeOutput scratch(allocator, masm, output);

  Register lhs = allocator.useRegister(masm, lhsId);
  Register rhs = allocator.useRegister(masm, rhsId);

  masm.mov(rhs, scratch);
  masm.or32(lhs, scratch);
  masm.tagValue(JSVAL_TYPE_INT32, scratch, output.valueReg());

  return true;
}
bool CacheIRCompiler::emitInt32BitXorResult(Int32OperandId lhsId,
                                            Int32OperandId rhsId) {
  JitSpew(JitSpew_Codegen, "%s", __FUNCTION__);
  AutoOutputRegister output(*this);
  AutoScratchRegisterMaybeOutput scratch(allocator, masm, output);

  Register lhs = allocator.useRegister(masm, lhsId);
  Register rhs = allocator.useRegister(masm, rhsId);

  masm.mov(rhs, scratch);
  masm.xor32(lhs, scratch);
  masm.tagValue(JSVAL_TYPE_INT32, scratch, output.valueReg());

  return true;
}
bool CacheIRCompiler::emitInt32BitAndResult(Int32OperandId lhsId,
                                            Int32OperandId rhsId) {
  JitSpew(JitSpew_Codegen, "%s", __FUNCTION__);
  AutoOutputRegister output(*this);
  AutoScratchRegisterMaybeOutput scratch(allocator, masm, output);

  Register lhs = allocator.useRegister(masm, lhsId);
  Register rhs = allocator.useRegister(masm, rhsId);

  masm.mov(rhs, scratch);
  masm.and32(lhs, scratch);
  masm.tagValue(JSVAL_TYPE_INT32, scratch, output.valueReg());

  return true;
}
bool CacheIRCompiler::emitInt32LeftShiftResult(Int32OperandId lhsId,
                                               Int32OperandId rhsId) {
  JitSpew(JitSpew_Codegen, "%s", __FUNCTION__);
  AutoOutputRegister output(*this);
  Register lhs = allocator.useRegister(masm, lhsId);
  Register rhs = allocator.useRegister(masm, rhsId);
  AutoScratchRegisterMaybeOutput scratch(allocator, masm, output);

  masm.mov(lhs, scratch);
  masm.flexibleLshift32(rhs, scratch);
  masm.tagValue(JSVAL_TYPE_INT32, scratch, output.valueReg());

  return true;
}

bool CacheIRCompiler::emitInt32RightShiftResult(Int32OperandId lhsId,
                                                Int32OperandId rhsId) {
  JitSpew(JitSpew_Codegen, "%s", __FUNCTION__);
  AutoOutputRegister output(*this);
  Register lhs = allocator.useRegister(masm, lhsId);
  Register rhs = allocator.useRegister(masm, rhsId);
  AutoScratchRegisterMaybeOutput scratch(allocator, masm, output);

  masm.mov(lhs, scratch);
  masm.flexibleRshift32Arithmetic(rhs, scratch);
  masm.tagValue(JSVAL_TYPE_INT32, scratch, output.valueReg());

  return true;
}

bool CacheIRCompiler::emitInt32URightShiftResult(Int32OperandId lhsId,
                                                 Int32OperandId rhsId,
                                                 bool forceDouble) {
  JitSpew(JitSpew_Codegen, "%s", __FUNCTION__);
  AutoOutputRegister output(*this);

  Register lhs = allocator.useRegister(masm, lhsId);
  Register rhs = allocator.useRegister(masm, rhsId);
  AutoScratchRegisterMaybeOutput scratch(allocator, masm, output);

  FailurePath* failure;
  if (!addFailurePath(&failure)) {
    return false;
  }

  masm.mov(lhs, scratch);
  masm.flexibleRshift32(rhs, scratch);
  if (forceDouble) {
    ScratchDoubleScope fpscratch(masm);
    masm.convertUInt32ToDouble(scratch, fpscratch);
    masm.boxDouble(fpscratch, output.valueReg(), fpscratch);
  } else {
    masm.branchTest32(Assembler::Signed, scratch, scratch, failure->label());
    masm.tagValue(JSVAL_TYPE_INT32, scratch, output.valueReg());
  }
  return true;
}

bool CacheIRCompiler::emitInt32NegationResult(Int32OperandId inputId) {
  JitSpew(JitSpew_Codegen, "%s", __FUNCTION__);
  AutoOutputRegister output(*this);
  Register val = allocator.useRegister(masm, inputId);
  AutoScratchRegisterMaybeOutput scratch(allocator, masm, output);

  FailurePath* failure;
  if (!addFailurePath(&failure)) {
    return false;
  }

  // Guard against 0 and MIN_INT by checking if low 31-bits are all zero.
  // Both of these result in a double.
  masm.branchTest32(Assembler::Zero, val, Imm32(0x7fffffff), failure->label());
  masm.mov(val, scratch);
  masm.neg32(scratch);
  masm.tagValue(JSVAL_TYPE_INT32, scratch, output.valueReg());
  return true;
}

bool CacheIRCompiler::emitInt32IncResult(Int32OperandId inputId) {
  JitSpew(JitSpew_Codegen, "%s", __FUNCTION__);
  AutoOutputRegister output(*this);
  Register input = allocator.useRegister(masm, inputId);
  AutoScratchRegisterMaybeOutput scratch(allocator, masm, output);

  FailurePath* failure;
  if (!addFailurePath(&failure)) {
    return false;
  }

  masm.mov(input, scratch);
  masm.branchAdd32(Assembler::Overflow, Imm32(1), scratch, failure->label());
  masm.tagValue(JSVAL_TYPE_INT32, scratch, output.valueReg());

  return true;
}

bool CacheIRCompiler::emitInt32DecResult(Int32OperandId inputId) {
  JitSpew(JitSpew_Codegen, "%s", __FUNCTION__);
  AutoOutputRegister output(*this);
  Register input = allocator.useRegister(masm, inputId);
  AutoScratchRegisterMaybeOutput scratch(allocator, masm, output);

  FailurePath* failure;
  if (!addFailurePath(&failure)) {
    return false;
  }

  masm.mov(input, scratch);
  masm.branchSub32(Assembler::Overflow, Imm32(1), scratch, failure->label());
  masm.tagValue(JSVAL_TYPE_INT32, scratch, output.valueReg());

  return true;
}

bool CacheIRCompiler::emitInt32NotResult(Int32OperandId inputId) {
  JitSpew(JitSpew_Codegen, "%s", __FUNCTION__);
  AutoOutputRegister output(*this);
  Register val = allocator.useRegister(masm, inputId);
  AutoScratchRegisterMaybeOutput scratch(allocator, masm, output);

  masm.mov(val, scratch);
  masm.not32(scratch);
  masm.tagValue(JSVAL_TYPE_INT32, scratch, output.valueReg());
  return true;
}

bool CacheIRCompiler::emitDoubleNegationResult(NumberOperandId inputId) {
  JitSpew(JitSpew_Codegen, "%s", __FUNCTION__);
  AutoOutputRegister output(*this);

  AutoScratchFloatRegister floatReg(this);

  allocator.ensureDoubleRegister(masm, inputId, floatReg);

  masm.negateDouble(floatReg);
  masm.boxDouble(floatReg, output.valueReg(), floatReg);

  return true;
}

bool CacheIRCompiler::emitDoubleIncDecResult(bool isInc,
                                             NumberOperandId inputId) {
  AutoOutputRegister output(*this);

  AutoScratchFloatRegister floatReg(this);

  allocator.ensureDoubleRegister(masm, inputId, floatReg);

  {
    ScratchDoubleScope fpscratch(masm);
    masm.loadConstantDouble(1.0, fpscratch);
    if (isInc) {
      masm.addDouble(fpscratch, floatReg);
    } else {
      masm.subDouble(fpscratch, floatReg);
    }
  }
  masm.boxDouble(floatReg, output.valueReg(), floatReg);

  return true;
}

bool CacheIRCompiler::emitDoubleIncResult(NumberOperandId inputId) {
  JitSpew(JitSpew_Codegen, "%s", __FUNCTION__);
  return emitDoubleIncDecResult(true, inputId);
}

bool CacheIRCompiler::emitDoubleDecResult(NumberOperandId inputId) {
  JitSpew(JitSpew_Codegen, "%s", __FUNCTION__);
  return emitDoubleIncDecResult(false, inputId);
}

template <typename Fn, Fn fn>
bool CacheIRCompiler::emitBigIntBinaryOperationShared(BigIntOperandId lhsId,
                                                      BigIntOperandId rhsId) {
  AutoCallVM callvm(masm, this, allocator);
  Register lhs = allocator.useRegister(masm, lhsId);
  Register rhs = allocator.useRegister(masm, rhsId);

  callvm.prepare();

  masm.Push(rhs);
  masm.Push(lhs);

  callvm.call<Fn, fn>();
  return true;
}

bool CacheIRCompiler::emitBigIntAddResult(BigIntOperandId lhsId,
                                          BigIntOperandId rhsId) {
  JitSpew(JitSpew_Codegen, "%s", __FUNCTION__);
  using Fn = BigInt* (*)(JSContext*, HandleBigInt, HandleBigInt);
  return emitBigIntBinaryOperationShared<Fn, BigInt::add>(lhsId, rhsId);
}

bool CacheIRCompiler::emitBigIntSubResult(BigIntOperandId lhsId,
                                          BigIntOperandId rhsId) {
  JitSpew(JitSpew_Codegen, "%s", __FUNCTION__);
  using Fn = BigInt* (*)(JSContext*, HandleBigInt, HandleBigInt);
  return emitBigIntBinaryOperationShared<Fn, BigInt::sub>(lhsId, rhsId);
}

bool CacheIRCompiler::emitBigIntMulResult(BigIntOperandId lhsId,
                                          BigIntOperandId rhsId) {
  JitSpew(JitSpew_Codegen, "%s", __FUNCTION__);
  using Fn = BigInt* (*)(JSContext*, HandleBigInt, HandleBigInt);
  return emitBigIntBinaryOperationShared<Fn, BigInt::mul>(lhsId, rhsId);
}

bool CacheIRCompiler::emitBigIntDivResult(BigIntOperandId lhsId,
                                          BigIntOperandId rhsId) {
  JitSpew(JitSpew_Codegen, "%s", __FUNCTION__);
  using Fn = BigInt* (*)(JSContext*, HandleBigInt, HandleBigInt);
  return emitBigIntBinaryOperationShared<Fn, BigInt::div>(lhsId, rhsId);
}

bool CacheIRCompiler::emitBigIntModResult(BigIntOperandId lhsId,
                                          BigIntOperandId rhsId) {
  JitSpew(JitSpew_Codegen, "%s", __FUNCTION__);
  using Fn = BigInt* (*)(JSContext*, HandleBigInt, HandleBigInt);
  return emitBigIntBinaryOperationShared<Fn, BigInt::mod>(lhsId, rhsId);
}

bool CacheIRCompiler::emitBigIntPowResult(BigIntOperandId lhsId,
                                          BigIntOperandId rhsId) {
  JitSpew(JitSpew_Codegen, "%s", __FUNCTION__);
  using Fn = BigInt* (*)(JSContext*, HandleBigInt, HandleBigInt);
  return emitBigIntBinaryOperationShared<Fn, BigInt::pow>(lhsId, rhsId);
}

bool CacheIRCompiler::emitBigIntBitAndResult(BigIntOperandId lhsId,
                                             BigIntOperandId rhsId) {
  JitSpew(JitSpew_Codegen, "%s", __FUNCTION__);
  using Fn = BigInt* (*)(JSContext*, HandleBigInt, HandleBigInt);
  return emitBigIntBinaryOperationShared<Fn, BigInt::bitAnd>(lhsId, rhsId);
}

bool CacheIRCompiler::emitBigIntBitOrResult(BigIntOperandId lhsId,
                                            BigIntOperandId rhsId) {
  JitSpew(JitSpew_Codegen, "%s", __FUNCTION__);
  using Fn = BigInt* (*)(JSContext*, HandleBigInt, HandleBigInt);
  return emitBigIntBinaryOperationShared<Fn, BigInt::bitOr>(lhsId, rhsId);
}

bool CacheIRCompiler::emitBigIntBitXorResult(BigIntOperandId lhsId,
                                             BigIntOperandId rhsId) {
  JitSpew(JitSpew_Codegen, "%s", __FUNCTION__);
  using Fn = BigInt* (*)(JSContext*, HandleBigInt, HandleBigInt);
  return emitBigIntBinaryOperationShared<Fn, BigInt::bitXor>(lhsId, rhsId);
}

bool CacheIRCompiler::emitBigIntLeftShiftResult(BigIntOperandId lhsId,
                                                BigIntOperandId rhsId) {
  JitSpew(JitSpew_Codegen, "%s", __FUNCTION__);
  using Fn = BigInt* (*)(JSContext*, HandleBigInt, HandleBigInt);
  return emitBigIntBinaryOperationShared<Fn, BigInt::lsh>(lhsId, rhsId);
}

bool CacheIRCompiler::emitBigIntRightShiftResult(BigIntOperandId lhsId,
                                                 BigIntOperandId rhsId) {
  JitSpew(JitSpew_Codegen, "%s", __FUNCTION__);
  using Fn = BigInt* (*)(JSContext*, HandleBigInt, HandleBigInt);
  return emitBigIntBinaryOperationShared<Fn, BigInt::rsh>(lhsId, rhsId);
}

template <typename Fn, Fn fn>
bool CacheIRCompiler::emitBigIntUnaryOperationShared(BigIntOperandId inputId) {
  AutoCallVM callvm(masm, this, allocator);
  Register val = allocator.useRegister(masm, inputId);

  callvm.prepare();

  masm.Push(val);

  callvm.call<Fn, fn>();
  return true;
}

bool CacheIRCompiler::emitBigIntNotResult(BigIntOperandId inputId) {
  JitSpew(JitSpew_Codegen, "%s", __FUNCTION__);
  using Fn = BigInt* (*)(JSContext*, HandleBigInt);
  return emitBigIntUnaryOperationShared<Fn, BigInt::bitNot>(inputId);
}

bool CacheIRCompiler::emitBigIntNegationResult(BigIntOperandId inputId) {
  JitSpew(JitSpew_Codegen, "%s", __FUNCTION__);
  using Fn = BigInt* (*)(JSContext*, HandleBigInt);
  return emitBigIntUnaryOperationShared<Fn, BigInt::neg>(inputId);
}

bool CacheIRCompiler::emitBigIntIncResult(BigIntOperandId inputId) {
  JitSpew(JitSpew_Codegen, "%s", __FUNCTION__);
  using Fn = BigInt* (*)(JSContext*, HandleBigInt);
  return emitBigIntUnaryOperationShared<Fn, BigInt::inc>(inputId);
}

bool CacheIRCompiler::emitBigIntDecResult(BigIntOperandId inputId) {
  JitSpew(JitSpew_Codegen, "%s", __FUNCTION__);
  using Fn = BigInt* (*)(JSContext*, HandleBigInt);
  return emitBigIntUnaryOperationShared<Fn, BigInt::dec>(inputId);
}

bool CacheIRCompiler::emitTruncateDoubleToUInt32(NumberOperandId inputId,
                                                 Int32OperandId resultId) {
  JitSpew(JitSpew_Codegen, "%s", __FUNCTION__);
  Register res = allocator.defineRegister(masm, resultId);

  AutoScratchFloatRegister floatReg(this);

  allocator.ensureDoubleRegister(masm, inputId, floatReg);

  Label done, truncateABICall;

  masm.branchTruncateDoubleMaybeModUint32(floatReg, res, &truncateABICall);
  masm.jump(&done);

  masm.bind(&truncateABICall);
  LiveRegisterSet save(GeneralRegisterSet::Volatile(), liveVolatileFloatRegs());
  save.takeUnchecked(floatReg);
  // Bug 1451976
  save.takeUnchecked(floatReg.get().asSingle());
  masm.PushRegsInMask(save);

  using Fn = int32_t (*)(double);
  masm.setupUnalignedABICall(res);
  masm.passABIArg(floatReg, MoveOp::DOUBLE);
  masm.callWithABI<Fn, JS::ToInt32>(MoveOp::GENERAL,
                                    CheckUnsafeCallWithABI::DontCheckOther);
  masm.storeCallInt32Result(res);

  LiveRegisterSet ignore;
  ignore.add(res);
  masm.PopRegsInMaskIgnore(save, ignore);

  masm.bind(&done);
  return true;
}

bool CacheIRCompiler::emitLoadArgumentsObjectLengthResult(ObjOperandId objId) {
  JitSpew(JitSpew_Codegen, "%s", __FUNCTION__);
  AutoOutputRegister output(*this);
  Register obj = allocator.useRegister(masm, objId);
  AutoScratchRegisterMaybeOutput scratch(allocator, masm, output);

  FailurePath* failure;
  if (!addFailurePath(&failure)) {
    return false;
  }

  masm.loadArgumentsObjectLength(obj, scratch, failure->label());

  masm.tagValue(JSVAL_TYPE_INT32, scratch, output.valueReg());
  return true;
}

bool CacheIRCompiler::emitLoadArgumentsObjectLength(ObjOperandId objId,
                                                    Int32OperandId resultId) {
  JitSpew(JitSpew_Codegen, "%s", __FUNCTION__);
  Register obj = allocator.useRegister(masm, objId);
  Register res = allocator.defineRegister(masm, resultId);

  FailurePath* failure;
  if (!addFailurePath(&failure)) {
    return false;
  }

  masm.loadArgumentsObjectLength(obj, res, failure->label());
  return true;
}

bool CacheIRCompiler::emitLoadArrayBufferByteLengthInt32Result(
    ObjOperandId objId) {
  JitSpew(JitSpew_Codegen, "%s", __FUNCTION__);
  AutoOutputRegister output(*this);
  Register obj = allocator.useRegister(masm, objId);
  AutoScratchRegisterMaybeOutput scratch(allocator, masm, output);

  FailurePath* failure;
  if (!addFailurePath(&failure)) {
    return false;
  }

  masm.loadArrayBufferByteLengthIntPtr(obj, scratch);
  masm.guardNonNegativeIntPtrToInt32(scratch, failure->label());
  masm.tagValue(JSVAL_TYPE_INT32, scratch, output.valueReg());
  return true;
}

bool CacheIRCompiler::emitLoadArrayBufferByteLengthDoubleResult(
    ObjOperandId objId) {
  JitSpew(JitSpew_Codegen, "%s", __FUNCTION__);
  AutoOutputRegister output(*this);
  Register obj = allocator.useRegister(masm, objId);
  AutoScratchRegisterMaybeOutput scratch(allocator, masm, output);

  ScratchDoubleScope fpscratch(masm);
  masm.loadArrayBufferByteLengthIntPtr(obj, scratch);
  masm.convertIntPtrToDouble(scratch, fpscratch);
  masm.boxDouble(fpscratch, output.valueReg(), fpscratch);
  return true;
}

bool CacheIRCompiler::emitLoadArrayBufferViewLengthInt32Result(
    ObjOperandId objId) {
  JitSpew(JitSpew_Codegen, "%s", __FUNCTION__);
  AutoOutputRegister output(*this);
  Register obj = allocator.useRegister(masm, objId);
  AutoScratchRegisterMaybeOutput scratch(allocator, masm, output);

  FailurePath* failure;
  if (!addFailurePath(&failure)) {
    return false;
  }

  masm.loadArrayBufferViewLengthIntPtr(obj, scratch);
  masm.guardNonNegativeIntPtrToInt32(scratch, failure->label());
  masm.tagValue(JSVAL_TYPE_INT32, scratch, output.valueReg());
  return true;
}

bool CacheIRCompiler::emitLoadArrayBufferViewLengthDoubleResult(
    ObjOperandId objId) {
  JitSpew(JitSpew_Codegen, "%s", __FUNCTION__);
  AutoOutputRegister output(*this);
  Register obj = allocator.useRegister(masm, objId);
  AutoScratchRegisterMaybeOutput scratch(allocator, masm, output);

  ScratchDoubleScope fpscratch(masm);
  masm.loadArrayBufferViewLengthIntPtr(obj, scratch);
  masm.convertIntPtrToDouble(scratch, fpscratch);
  masm.boxDouble(fpscratch, output.valueReg(), fpscratch);
  return true;
}

bool CacheIRCompiler::emitLoadFunctionLengthResult(ObjOperandId objId) {
  JitSpew(JitSpew_Codegen, "%s", __FUNCTION__);
  AutoOutputRegister output(*this);
  Register obj = allocator.useRegister(masm, objId);
  AutoScratchRegisterMaybeOutput scratch(allocator, masm, output);

  FailurePath* failure;
  if (!addFailurePath(&failure)) {
    return false;
  }

  // Get the JSFunction flags and arg count.
  masm.load32(Address(obj, JSFunction::offsetOfFlagsAndArgCount()), scratch);

  // Functions with a SelfHostedLazyScript must be compiled with the slow-path
  // before the function length is known. If the length was previously resolved,
  // the length property may be shadowed.
  masm.branchTest32(
      Assembler::NonZero, scratch,
      Imm32(FunctionFlags::SELFHOSTLAZY | FunctionFlags::RESOLVED_LENGTH),
      failure->label());

  masm.loadFunctionLength(obj, scratch, scratch, failure->label());
  masm.tagValue(JSVAL_TYPE_INT32, scratch, output.valueReg());
  return true;
}

bool CacheIRCompiler::emitLoadFunctionNameResult(ObjOperandId objId) {
  JitSpew(JitSpew_Codegen, "%s", __FUNCTION__);
  AutoOutputRegister output(*this);
  Register obj = allocator.useRegister(masm, objId);
  AutoScratchRegisterMaybeOutput scratch(allocator, masm, output);

  FailurePath* failure;
  if (!addFailurePath(&failure)) {
    return false;
  }

  masm.loadFunctionName(obj, scratch, ImmGCPtr(cx_->names().empty),
                        failure->label());

  masm.tagValue(JSVAL_TYPE_STRING, scratch, output.valueReg());
  return true;
}

bool CacheIRCompiler::emitLinearizeForCharAccess(StringOperandId strId,
                                                 Int32OperandId indexId,
                                                 StringOperandId resultId) {
  Register str = allocator.useRegister(masm, strId);
  Register index = allocator.useRegister(masm, indexId);
  Register result = allocator.defineRegister(masm, resultId);
  AutoScratchRegister scratch(allocator, masm);

  FailurePath* failure;
  if (!addFailurePath(&failure)) {
    return false;
  }

  Label done;
  masm.movePtr(str, result);

  // We can omit the bounds check, because we only compare the index against the
  // string length. In the worst case we unnecessarily linearize the string
  // when the index is out-of-bounds.

  masm.branchIfCanLoadStringChar(str, index, scratch, &done);
  {
    LiveRegisterSet volatileRegs(GeneralRegisterSet::Volatile(),
                                 liveVolatileFloatRegs());
    masm.PushRegsInMask(volatileRegs);

    using Fn = JSLinearString* (*)(JSString*);
    masm.setupUnalignedABICall(scratch);
    masm.passABIArg(str);
    masm.callWithABI<Fn, js::jit::LinearizeForCharAccessPure>();
    masm.storeCallPointerResult(result);

    LiveRegisterSet ignore;
    ignore.add(result);
    masm.PopRegsInMaskIgnore(volatileRegs, ignore);

    masm.branchTestPtr(Assembler::Zero, result, result, failure->label());
  }

  masm.bind(&done);
  return true;
}

bool CacheIRCompiler::emitLoadStringLengthResult(StringOperandId strId) {
  JitSpew(JitSpew_Codegen, "%s", __FUNCTION__);
  AutoOutputRegister output(*this);
  Register str = allocator.useRegister(masm, strId);
  AutoScratchRegisterMaybeOutput scratch(allocator, masm, output);

  masm.loadStringLength(str, scratch);
  masm.tagValue(JSVAL_TYPE_INT32, scratch, output.valueReg());
  return true;
}

bool CacheIRCompiler::emitLoadStringCharCodeResult(StringOperandId strId,
                                                   Int32OperandId indexId,
                                                   bool handleOOB) {
  JitSpew(JitSpew_Codegen, "%s", __FUNCTION__);
  AutoOutputRegister output(*this);
  Register str = allocator.useRegister(masm, strId);
  Register index = allocator.useRegister(masm, indexId);
  AutoScratchRegisterMaybeOutput scratch1(allocator, masm, output);
  AutoScratchRegisterMaybeOutputType scratch2(allocator, masm, output);
  AutoScratchRegister scratch3(allocator, masm);

<<<<<<< HEAD
  FailurePath* failure;
  if (!addFailurePath(&failure)) {
    return false;
  }

  masm.branchIfRope(str, failure->label());

  // TaintFox: bail out if thisv is tainted.
  masm.branchPtr(Assembler::NotEqual,
                 Address(str, JSString::offsetOfTaint()),
                 ImmPtr(nullptr),
                 failure->label());

=======
>>>>>>> fe696aba
  // Bounds check, load string char.
  Label done;
  if (!handleOOB) {
    FailurePath* failure;
    if (!addFailurePath(&failure)) {
      return false;
    }

    masm.spectreBoundsCheck32(index, Address(str, JSString::offsetOfLength()),
                              scratch1, failure->label());
    masm.loadStringChar(str, index, scratch1, scratch2, scratch3,
                        failure->label());
  } else {
    // Return NaN for out-of-bounds access.
    masm.moveValue(JS::NaNValue(), output.valueReg());

    // The bounds check mustn't use a scratch register which aliases the output.
    MOZ_ASSERT(!output.valueReg().aliases(scratch3));

    // This CacheIR op is always preceded by |LinearizeForCharAccess|, so we're
    // guaranteed to see no nested ropes.
    Label loadFailed;
    masm.spectreBoundsCheck32(index, Address(str, JSString::offsetOfLength()),
                              scratch3, &done);
    masm.loadStringChar(str, index, scratch1, scratch2, scratch3, &loadFailed);

    Label loadedChar;
    masm.jump(&loadedChar);
    masm.bind(&loadFailed);
    masm.assumeUnreachable("loadStringChar can't fail for linear strings");
    masm.bind(&loadedChar);
  }

  masm.tagValue(JSVAL_TYPE_INT32, scratch1, output.valueReg());
  masm.bind(&done);
  return true;
}

bool CacheIRCompiler::emitNewStringObjectResult(uint32_t templateObjectOffset,
                                                StringOperandId strId) {
  JitSpew(JitSpew_Codegen, "%s", __FUNCTION__);

  AutoCallVM callvm(masm, this, allocator);

  Register str = allocator.useRegister(masm, strId);

  callvm.prepare();
  masm.Push(str);

  using Fn = JSObject* (*)(JSContext*, HandleString);
  callvm.call<Fn, NewStringObject>();
  return true;
}

bool CacheIRCompiler::emitStringIndexOfResult(StringOperandId strId,
                                              StringOperandId searchStrId) {
  JitSpew(JitSpew_Codegen, "%s", __FUNCTION__);

  AutoCallVM callvm(masm, this, allocator);

  Register str = allocator.useRegister(masm, strId);
  Register searchStr = allocator.useRegister(masm, searchStrId);

  callvm.prepare();
  masm.Push(searchStr);
  masm.Push(str);

  using Fn = bool (*)(JSContext*, HandleString, HandleString, int32_t*);
  callvm.call<Fn, js::StringIndexOf>();
  return true;
}

bool CacheIRCompiler::emitStringStartsWithResult(StringOperandId strId,
                                                 StringOperandId searchStrId) {
  JitSpew(JitSpew_Codegen, "%s", __FUNCTION__);

  AutoCallVM callvm(masm, this, allocator);

  Register str = allocator.useRegister(masm, strId);
  Register searchStr = allocator.useRegister(masm, searchStrId);

  callvm.prepare();
  masm.Push(searchStr);
  masm.Push(str);

  using Fn = bool (*)(JSContext*, HandleString, HandleString, bool*);
  callvm.call<Fn, js::StringStartsWith>();
  return true;
}

bool CacheIRCompiler::emitStringEndsWithResult(StringOperandId strId,
                                               StringOperandId searchStrId) {
  JitSpew(JitSpew_Codegen, "%s", __FUNCTION__);

  AutoCallVM callvm(masm, this, allocator);

  Register str = allocator.useRegister(masm, strId);
  Register searchStr = allocator.useRegister(masm, searchStrId);

  callvm.prepare();
  masm.Push(searchStr);
  masm.Push(str);

  using Fn = bool (*)(JSContext*, HandleString, HandleString, bool*);
  callvm.call<Fn, js::StringEndsWith>();
  return true;
}

bool CacheIRCompiler::emitStringToLowerCaseResult(StringOperandId strId) {
  JitSpew(JitSpew_Codegen, "%s", __FUNCTION__);

  AutoCallVM callvm(masm, this, allocator);

  Register str = allocator.useRegister(masm, strId);

  callvm.prepare();
  masm.Push(str);

  using Fn = JSString* (*)(JSContext*, HandleString);
  callvm.call<Fn, js::StringToLowerCase>();
  return true;
}

bool CacheIRCompiler::emitStringToUpperCaseResult(StringOperandId strId) {
  JitSpew(JitSpew_Codegen, "%s", __FUNCTION__);

  AutoCallVM callvm(masm, this, allocator);

  Register str = allocator.useRegister(masm, strId);

  callvm.prepare();
  masm.Push(str);

  using Fn = JSString* (*)(JSContext*, HandleString);
  callvm.call<Fn, js::StringToUpperCase>();
  return true;
}

bool CacheIRCompiler::emitLoadArgumentsObjectArgResult(ObjOperandId objId,
                                                       Int32OperandId indexId) {
  JitSpew(JitSpew_Codegen, "%s", __FUNCTION__);
  AutoOutputRegister output(*this);
  Register obj = allocator.useRegister(masm, objId);
  Register index = allocator.useRegister(masm, indexId);
  AutoScratchRegister scratch(allocator, masm);

  FailurePath* failure;
  if (!addFailurePath(&failure)) {
    return false;
  }

  masm.loadArgumentsObjectElement(obj, index, output.valueReg(), scratch,
                                  failure->label());
  return true;
}

bool CacheIRCompiler::emitLoadArgumentsObjectArgHoleResult(
    ObjOperandId objId, Int32OperandId indexId) {
  JitSpew(JitSpew_Codegen, "%s", __FUNCTION__);
  AutoOutputRegister output(*this);
  Register obj = allocator.useRegister(masm, objId);
  Register index = allocator.useRegister(masm, indexId);
  AutoScratchRegister scratch(allocator, masm);

  FailurePath* failure;
  if (!addFailurePath(&failure)) {
    return false;
  }

  masm.loadArgumentsObjectElementHole(obj, index, output.valueReg(), scratch,
                                      failure->label());
  return true;
}

bool CacheIRCompiler::emitLoadArgumentsObjectArgExistsResult(
    ObjOperandId objId, Int32OperandId indexId) {
  JitSpew(JitSpew_Codegen, "%s", __FUNCTION__);
  AutoOutputRegister output(*this);
  Register obj = allocator.useRegister(masm, objId);
  Register index = allocator.useRegister(masm, indexId);
  AutoScratchRegister scratch1(allocator, masm);
  AutoScratchRegisterMaybeOutput scratch2(allocator, masm, output);

  FailurePath* failure;
  if (!addFailurePath(&failure)) {
    return false;
  }

  masm.loadArgumentsObjectElementExists(obj, index, scratch2, scratch1,
                                        failure->label());
  EmitStoreResult(masm, scratch2, JSVAL_TYPE_BOOLEAN, output);
  return true;
}

bool CacheIRCompiler::emitLoadDenseElementResult(ObjOperandId objId,
                                                 Int32OperandId indexId) {
  JitSpew(JitSpew_Codegen, "%s", __FUNCTION__);
  AutoOutputRegister output(*this);
  Register obj = allocator.useRegister(masm, objId);
  Register index = allocator.useRegister(masm, indexId);
  AutoScratchRegister scratch1(allocator, masm);
  AutoScratchRegisterMaybeOutput scratch2(allocator, masm, output);

  FailurePath* failure;
  if (!addFailurePath(&failure)) {
    return false;
  }

  // Load obj->elements.
  masm.loadPtr(Address(obj, NativeObject::offsetOfElements()), scratch1);

  // Bounds check.
  Address initLength(scratch1, ObjectElements::offsetOfInitializedLength());
  masm.spectreBoundsCheck32(index, initLength, scratch2, failure->label());

  // Hole check.
  BaseObjectElementIndex element(scratch1, index);
  masm.branchTestMagic(Assembler::Equal, element, failure->label());
  masm.loadTypedOrValue(element, output);
  return true;
}

bool CacheIRCompiler::emitGuardInt32IsNonNegative(Int32OperandId indexId) {
  JitSpew(JitSpew_Codegen, "%s", __FUNCTION__);
  Register index = allocator.useRegister(masm, indexId);

  FailurePath* failure;
  if (!addFailurePath(&failure)) {
    return false;
  }

  masm.branch32(Assembler::LessThan, index, Imm32(0), failure->label());
  return true;
}

bool CacheIRCompiler::emitGuardIndexIsNotDenseElement(ObjOperandId objId,
                                                      Int32OperandId indexId) {
  JitSpew(JitSpew_Codegen, "%s", __FUNCTION__);
  Register obj = allocator.useRegister(masm, objId);
  Register index = allocator.useRegister(masm, indexId);
  AutoScratchRegister scratch(allocator, masm);
  AutoSpectreBoundsScratchRegister spectreScratch(allocator, masm);

  FailurePath* failure;
  if (!addFailurePath(&failure)) {
    return false;
  }

  // Load obj->elements.
  masm.loadPtr(Address(obj, NativeObject::offsetOfElements()), scratch);

  // Ensure index >= initLength or the element is a hole.
  Label notDense;
  Address capacity(scratch, ObjectElements::offsetOfInitializedLength());
  masm.spectreBoundsCheck32(index, capacity, spectreScratch, &notDense);

  BaseValueIndex element(scratch, index);
  masm.branchTestMagic(Assembler::Equal, element, &notDense);

  masm.jump(failure->label());

  masm.bind(&notDense);
  return true;
}

bool CacheIRCompiler::emitGuardIndexIsValidUpdateOrAdd(ObjOperandId objId,
                                                       Int32OperandId indexId) {
  JitSpew(JitSpew_Codegen, "%s", __FUNCTION__);
  Register obj = allocator.useRegister(masm, objId);
  Register index = allocator.useRegister(masm, indexId);
  AutoScratchRegister scratch(allocator, masm);
  AutoSpectreBoundsScratchRegister spectreScratch(allocator, masm);

  FailurePath* failure;
  if (!addFailurePath(&failure)) {
    return false;
  }

  // Load obj->elements.
  masm.loadPtr(Address(obj, NativeObject::offsetOfElements()), scratch);

  Label success;

  // If length is writable, branch to &success.  All indices are writable.
  Address flags(scratch, ObjectElements::offsetOfFlags());
  masm.branchTest32(Assembler::Zero, flags,
                    Imm32(ObjectElements::Flags::NONWRITABLE_ARRAY_LENGTH),
                    &success);

  // Otherwise, ensure index is in bounds.
  Address length(scratch, ObjectElements::offsetOfLength());
  masm.spectreBoundsCheck32(index, length, spectreScratch,
                            /* failure = */ failure->label());
  masm.bind(&success);
  return true;
}

bool CacheIRCompiler::emitGuardTagNotEqual(ValueTagOperandId lhsId,
                                           ValueTagOperandId rhsId) {
  JitSpew(JitSpew_Codegen, "%s", __FUNCTION__);
  Register lhs = allocator.useRegister(masm, lhsId);
  Register rhs = allocator.useRegister(masm, rhsId);

  FailurePath* failure;
  if (!addFailurePath(&failure)) {
    return false;
  }

  Label done;
  masm.branch32(Assembler::Equal, lhs, rhs, failure->label());

  // If both lhs and rhs are numbers, can't use tag comparison to do inequality
  // comparison
  masm.branchTestNumber(Assembler::NotEqual, lhs, &done);
  masm.branchTestNumber(Assembler::NotEqual, rhs, &done);
  masm.jump(failure->label());

  masm.bind(&done);
  return true;
}

bool CacheIRCompiler::emitGuardXrayExpandoShapeAndDefaultProto(
    ObjOperandId objId, uint32_t shapeWrapperOffset) {
  JitSpew(JitSpew_Codegen, "%s", __FUNCTION__);

  Register obj = allocator.useRegister(masm, objId);
  StubFieldOffset shapeWrapper(shapeWrapperOffset, StubField::Type::JSObject);

  AutoScratchRegister scratch(allocator, masm);
  AutoScratchRegister scratch2(allocator, masm);
  AutoScratchRegister scratch3(allocator, masm);

  FailurePath* failure;
  if (!addFailurePath(&failure)) {
    return false;
  }

  masm.loadPtr(Address(obj, ProxyObject::offsetOfReservedSlots()), scratch);
  Address holderAddress(scratch,
                        sizeof(Value) * GetXrayJitInfo()->xrayHolderSlot);
  Address expandoAddress(scratch, NativeObject::getFixedSlotOffset(
                                      GetXrayJitInfo()->holderExpandoSlot));

  masm.fallibleUnboxObject(holderAddress, scratch, failure->label());
  masm.fallibleUnboxObject(expandoAddress, scratch, failure->label());

  // Unwrap the expando before checking its shape.
  masm.loadPtr(Address(scratch, ProxyObject::offsetOfReservedSlots()), scratch);
  masm.unboxObject(
      Address(scratch, js::detail::ProxyReservedSlots::offsetOfPrivateSlot()),
      scratch);

  emitLoadStubField(shapeWrapper, scratch2);
  LoadShapeWrapperContents(masm, scratch2, scratch2, failure->label());
  masm.branchTestObjShape(Assembler::NotEqual, scratch, scratch2, scratch3,
                          scratch, failure->label());

  // The reserved slots on the expando should all be in fixed slots.
  Address protoAddress(scratch, NativeObject::getFixedSlotOffset(
                                    GetXrayJitInfo()->expandoProtoSlot));
  masm.branchTestUndefined(Assembler::NotEqual, protoAddress, failure->label());

  return true;
}

bool CacheIRCompiler::emitGuardXrayNoExpando(ObjOperandId objId) {
  JitSpew(JitSpew_Codegen, "%s", __FUNCTION__);

  Register obj = allocator.useRegister(masm, objId);
  AutoScratchRegister scratch(allocator, masm);

  FailurePath* failure;
  if (!addFailurePath(&failure)) {
    return false;
  }

  masm.loadPtr(Address(obj, ProxyObject::offsetOfReservedSlots()), scratch);
  Address holderAddress(scratch,
                        sizeof(Value) * GetXrayJitInfo()->xrayHolderSlot);
  Address expandoAddress(scratch, NativeObject::getFixedSlotOffset(
                                      GetXrayJitInfo()->holderExpandoSlot));

  Label done;
  masm.fallibleUnboxObject(holderAddress, scratch, &done);
  masm.branchTestObject(Assembler::Equal, expandoAddress, failure->label());
  masm.bind(&done);

  return true;
}

bool CacheIRCompiler::emitGuardNoAllocationMetadataBuilder(
    uint32_t builderAddrOffset) {
  JitSpew(JitSpew_Codegen, "%s", __FUNCTION__);
  AutoScratchRegister scratch(allocator, masm);

  FailurePath* failure;
  if (!addFailurePath(&failure)) {
    return false;
  }

  StubFieldOffset builderField(builderAddrOffset, StubField::Type::RawPointer);
  emitLoadStubField(builderField, scratch);
  masm.branchPtr(Assembler::NotEqual, Address(scratch, 0), ImmWord(0),
                 failure->label());

  return true;
}

bool CacheIRCompiler::emitGuardFunctionHasJitEntry(ObjOperandId funId,
                                                   bool constructing) {
  JitSpew(JitSpew_Codegen, "%s", __FUNCTION__);
  Register fun = allocator.useRegister(masm, funId);

  FailurePath* failure;
  if (!addFailurePath(&failure)) {
    return false;
  }

  masm.branchIfFunctionHasNoJitEntry(fun, constructing, failure->label());
  return true;
}

bool CacheIRCompiler::emitGuardFunctionHasNoJitEntry(ObjOperandId funId) {
  JitSpew(JitSpew_Codegen, "%s", __FUNCTION__);
  Register obj = allocator.useRegister(masm, funId);
  AutoScratchRegister scratch(allocator, masm);

  FailurePath* failure;
  if (!addFailurePath(&failure)) {
    return false;
  }

  masm.branchIfFunctionHasJitEntry(obj, /*isConstructing =*/false,
                                   failure->label());
  return true;
}

bool CacheIRCompiler::emitGuardFunctionIsNonBuiltinCtor(ObjOperandId funId) {
  JitSpew(JitSpew_Codegen, "%s", __FUNCTION__);

  Register fun = allocator.useRegister(masm, funId);
  AutoScratchRegister scratch(allocator, masm);

  FailurePath* failure;
  if (!addFailurePath(&failure)) {
    return false;
  }

  masm.branchIfNotFunctionIsNonBuiltinCtor(fun, scratch, failure->label());
  return true;
}

bool CacheIRCompiler::emitGuardFunctionIsConstructor(ObjOperandId funId) {
  JitSpew(JitSpew_Codegen, "%s", __FUNCTION__);
  Register funcReg = allocator.useRegister(masm, funId);
  AutoScratchRegister scratch(allocator, masm);

  FailurePath* failure;
  if (!addFailurePath(&failure)) {
    return false;
  }

  // Ensure obj is a constructor
  masm.branchTestFunctionFlags(funcReg, FunctionFlags::CONSTRUCTOR,
                               Assembler::Zero, failure->label());
  return true;
}

bool CacheIRCompiler::emitGuardNotClassConstructor(ObjOperandId funId) {
  JitSpew(JitSpew_Codegen, "%s", __FUNCTION__);
  Register fun = allocator.useRegister(masm, funId);
  AutoScratchRegister scratch(allocator, masm);

  FailurePath* failure;
  if (!addFailurePath(&failure)) {
    return false;
  }

  masm.branchFunctionKind(Assembler::Equal, FunctionFlags::ClassConstructor,
                          fun, scratch, failure->label());
  return true;
}

bool CacheIRCompiler::emitGuardArrayIsPacked(ObjOperandId arrayId) {
  JitSpew(JitSpew_Codegen, "%s", __FUNCTION__);
  Register array = allocator.useRegister(masm, arrayId);
  AutoScratchRegister scratch(allocator, masm);
  AutoScratchRegister scratch2(allocator, masm);

  FailurePath* failure;
  if (!addFailurePath(&failure)) {
    return false;
  }

  masm.branchArrayIsNotPacked(array, scratch, scratch2, failure->label());
  return true;
}

bool CacheIRCompiler::emitGuardArgumentsObjectFlags(ObjOperandId objId,
                                                    uint8_t flags) {
  JitSpew(JitSpew_Codegen, "%s", __FUNCTION__);
  Register obj = allocator.useRegister(masm, objId);
  AutoScratchRegister scratch(allocator, masm);

  FailurePath* failure;
  if (!addFailurePath(&failure)) {
    return false;
  }

  masm.branchTestArgumentsObjectFlags(obj, scratch, flags, Assembler::NonZero,
                                      failure->label());
  return true;
}

bool CacheIRCompiler::emitLoadDenseElementHoleResult(ObjOperandId objId,
                                                     Int32OperandId indexId) {
  JitSpew(JitSpew_Codegen, "%s", __FUNCTION__);
  AutoOutputRegister output(*this);
  Register obj = allocator.useRegister(masm, objId);
  Register index = allocator.useRegister(masm, indexId);
  AutoScratchRegister scratch1(allocator, masm);
  AutoScratchRegisterMaybeOutput scratch2(allocator, masm, output);

  FailurePath* failure;
  if (!addFailurePath(&failure)) {
    return false;
  }

  // Make sure the index is nonnegative.
  masm.branch32(Assembler::LessThan, index, Imm32(0), failure->label());

  // Load obj->elements.
  masm.loadPtr(Address(obj, NativeObject::offsetOfElements()), scratch1);

  // Guard on the initialized length.
  Label hole;
  Address initLength(scratch1, ObjectElements::offsetOfInitializedLength());
  masm.spectreBoundsCheck32(index, initLength, scratch2, &hole);

  // Load the value.
  Label done;
  masm.loadValue(BaseObjectElementIndex(scratch1, index), output.valueReg());
  masm.branchTestMagic(Assembler::NotEqual, output.valueReg(), &done);

  // Load undefined for the hole.
  masm.bind(&hole);
  masm.moveValue(UndefinedValue(), output.valueReg());

  masm.bind(&done);
  return true;
}

bool CacheIRCompiler::emitLoadTypedArrayElementExistsResult(
    ObjOperandId objId, IntPtrOperandId indexId) {
  JitSpew(JitSpew_Codegen, "%s", __FUNCTION__);
  AutoOutputRegister output(*this);
  Register obj = allocator.useRegister(masm, objId);
  Register index = allocator.useRegister(masm, indexId);
  AutoScratchRegisterMaybeOutput scratch(allocator, masm, output);

  Label outOfBounds, done;

  // Bounds check.
  masm.loadArrayBufferViewLengthIntPtr(obj, scratch);
  masm.branchPtr(Assembler::BelowOrEqual, scratch, index, &outOfBounds);
  EmitStoreBoolean(masm, true, output);
  masm.jump(&done);

  masm.bind(&outOfBounds);
  EmitStoreBoolean(masm, false, output);

  masm.bind(&done);
  return true;
}

bool CacheIRCompiler::emitLoadDenseElementExistsResult(ObjOperandId objId,
                                                       Int32OperandId indexId) {
  JitSpew(JitSpew_Codegen, "%s", __FUNCTION__);
  AutoOutputRegister output(*this);
  Register obj = allocator.useRegister(masm, objId);
  Register index = allocator.useRegister(masm, indexId);
  AutoScratchRegisterMaybeOutput scratch(allocator, masm, output);

  FailurePath* failure;
  if (!addFailurePath(&failure)) {
    return false;
  }

  // Load obj->elements.
  masm.loadPtr(Address(obj, NativeObject::offsetOfElements()), scratch);

  // Bounds check. Unsigned compare sends negative indices to next IC.
  Address initLength(scratch, ObjectElements::offsetOfInitializedLength());
  masm.branch32(Assembler::BelowOrEqual, initLength, index, failure->label());

  // Hole check.
  BaseObjectElementIndex element(scratch, index);
  masm.branchTestMagic(Assembler::Equal, element, failure->label());

  EmitStoreBoolean(masm, true, output);
  return true;
}

bool CacheIRCompiler::emitLoadDenseElementHoleExistsResult(
    ObjOperandId objId, Int32OperandId indexId) {
  JitSpew(JitSpew_Codegen, "%s", __FUNCTION__);
  AutoOutputRegister output(*this);
  Register obj = allocator.useRegister(masm, objId);
  Register index = allocator.useRegister(masm, indexId);
  AutoScratchRegisterMaybeOutput scratch(allocator, masm, output);

  FailurePath* failure;
  if (!addFailurePath(&failure)) {
    return false;
  }

  // Make sure the index is nonnegative.
  masm.branch32(Assembler::LessThan, index, Imm32(0), failure->label());

  // Load obj->elements.
  masm.loadPtr(Address(obj, NativeObject::offsetOfElements()), scratch);

  // Guard on the initialized length.
  Label hole;
  Address initLength(scratch, ObjectElements::offsetOfInitializedLength());
  masm.branch32(Assembler::BelowOrEqual, initLength, index, &hole);

  // Load value and replace with true.
  Label done;
  BaseObjectElementIndex element(scratch, index);
  masm.branchTestMagic(Assembler::Equal, element, &hole);
  EmitStoreBoolean(masm, true, output);
  masm.jump(&done);

  // Load false for the hole.
  masm.bind(&hole);
  EmitStoreBoolean(masm, false, output);

  masm.bind(&done);
  return true;
}

bool CacheIRCompiler::emitPackedArrayPopResult(ObjOperandId arrayId) {
  JitSpew(JitSpew_Codegen, "%s", __FUNCTION__);

  AutoOutputRegister output(*this);
  Register array = allocator.useRegister(masm, arrayId);
  AutoScratchRegister scratch1(allocator, masm);
  AutoScratchRegister scratch2(allocator, masm);

  FailurePath* failure;
  if (!addFailurePath(&failure)) {
    return false;
  }

  masm.packedArrayPop(array, output.valueReg(), scratch1, scratch2,
                      failure->label());
  return true;
}

bool CacheIRCompiler::emitPackedArrayShiftResult(ObjOperandId arrayId) {
  JitSpew(JitSpew_Codegen, "%s", __FUNCTION__);

  AutoOutputRegister output(*this);
  Register array = allocator.useRegister(masm, arrayId);
  AutoScratchRegister scratch1(allocator, masm);
  AutoScratchRegister scratch2(allocator, masm);

  FailurePath* failure;
  if (!addFailurePath(&failure)) {
    return false;
  }

  LiveRegisterSet volatileRegs(GeneralRegisterSet::Volatile(),
                               liveVolatileFloatRegs());
  masm.packedArrayShift(array, output.valueReg(), scratch1, scratch2,
                        volatileRegs, failure->label());
  return true;
}

bool CacheIRCompiler::emitIsObjectResult(ValOperandId inputId) {
  JitSpew(JitSpew_Codegen, "%s", __FUNCTION__);

  AutoOutputRegister output(*this);
  AutoScratchRegisterMaybeOutput scratch(allocator, masm, output);

  ValueOperand val = allocator.useValueRegister(masm, inputId);

  masm.testObjectSet(Assembler::Equal, val, scratch);

  masm.tagValue(JSVAL_TYPE_BOOLEAN, scratch, output.valueReg());
  return true;
}

bool CacheIRCompiler::emitIsPackedArrayResult(ObjOperandId objId) {
  JitSpew(JitSpew_Codegen, "%s", __FUNCTION__);

  AutoOutputRegister output(*this);
  Register obj = allocator.useRegister(masm, objId);
  AutoScratchRegister scratch(allocator, masm);

  Register outputScratch = output.valueReg().scratchReg();
  masm.setIsPackedArray(obj, outputScratch, scratch);
  masm.tagValue(JSVAL_TYPE_BOOLEAN, outputScratch, output.valueReg());
  return true;
}

bool CacheIRCompiler::emitIsCallableResult(ValOperandId inputId) {
  JitSpew(JitSpew_Codegen, "%s", __FUNCTION__);

  AutoOutputRegister output(*this);
  AutoScratchRegister scratch1(allocator, masm);
  AutoScratchRegisterMaybeOutput scratch2(allocator, masm, output);

  ValueOperand val = allocator.useValueRegister(masm, inputId);

  Label isObject, done;
  masm.branchTestObject(Assembler::Equal, val, &isObject);
  // Primitives are never callable.
  masm.move32(Imm32(0), scratch2);
  masm.jump(&done);

  masm.bind(&isObject);
  masm.unboxObject(val, scratch1);

  Label isProxy;
  masm.isCallable(scratch1, scratch2, &isProxy);
  masm.jump(&done);

  masm.bind(&isProxy);
  {
    LiveRegisterSet volatileRegs(GeneralRegisterSet::Volatile(),
                                 liveVolatileFloatRegs());
    masm.PushRegsInMask(volatileRegs);

    using Fn = bool (*)(JSObject * obj);
    masm.setupUnalignedABICall(scratch2);
    masm.passABIArg(scratch1);
    masm.callWithABI<Fn, ObjectIsCallable>();
    masm.storeCallBoolResult(scratch2);

    LiveRegisterSet ignore;
    ignore.add(scratch2);
    masm.PopRegsInMaskIgnore(volatileRegs, ignore);
  }

  masm.bind(&done);
  masm.tagValue(JSVAL_TYPE_BOOLEAN, scratch2, output.valueReg());
  return true;
}

bool CacheIRCompiler::emitIsConstructorResult(ObjOperandId objId) {
  JitSpew(JitSpew_Codegen, "%s", __FUNCTION__);

  AutoOutputRegister output(*this);
  AutoScratchRegisterMaybeOutput scratch(allocator, masm, output);

  Register obj = allocator.useRegister(masm, objId);

  Label isProxy, done;
  masm.isConstructor(obj, scratch, &isProxy);
  masm.jump(&done);

  masm.bind(&isProxy);
  {
    LiveRegisterSet volatileRegs(GeneralRegisterSet::Volatile(),
                                 liveVolatileFloatRegs());
    masm.PushRegsInMask(volatileRegs);

    using Fn = bool (*)(JSObject * obj);
    masm.setupUnalignedABICall(scratch);
    masm.passABIArg(obj);
    masm.callWithABI<Fn, ObjectIsConstructor>();
    masm.storeCallBoolResult(scratch);

    LiveRegisterSet ignore;
    ignore.add(scratch);
    masm.PopRegsInMaskIgnore(volatileRegs, ignore);
  }

  masm.bind(&done);
  masm.tagValue(JSVAL_TYPE_BOOLEAN, scratch, output.valueReg());
  return true;
}

bool CacheIRCompiler::emitIsCrossRealmArrayConstructorResult(
    ObjOperandId objId) {
  JitSpew(JitSpew_Codegen, "%s", __FUNCTION__);

  AutoOutputRegister output(*this);
  AutoScratchRegisterMaybeOutput scratch(allocator, masm, output);
  Register obj = allocator.useRegister(masm, objId);

  masm.setIsCrossRealmArrayConstructor(obj, scratch);
  masm.tagValue(JSVAL_TYPE_BOOLEAN, scratch, output.valueReg());
  return true;
}

bool CacheIRCompiler::emitArrayBufferViewByteOffsetInt32Result(
    ObjOperandId objId) {
  JitSpew(JitSpew_Codegen, "%s", __FUNCTION__);

  AutoOutputRegister output(*this);
  AutoScratchRegisterMaybeOutput scratch(allocator, masm, output);
  Register obj = allocator.useRegister(masm, objId);

  FailurePath* failure;
  if (!addFailurePath(&failure)) {
    return false;
  }

  masm.loadArrayBufferViewByteOffsetIntPtr(obj, scratch);
  masm.guardNonNegativeIntPtrToInt32(scratch, failure->label());
  masm.tagValue(JSVAL_TYPE_INT32, scratch, output.valueReg());
  return true;
}

bool CacheIRCompiler::emitArrayBufferViewByteOffsetDoubleResult(
    ObjOperandId objId) {
  JitSpew(JitSpew_Codegen, "%s", __FUNCTION__);

  AutoOutputRegister output(*this);
  Register obj = allocator.useRegister(masm, objId);
  AutoScratchRegisterMaybeOutput scratch(allocator, masm, output);

  ScratchDoubleScope fpscratch(masm);
  masm.loadArrayBufferViewByteOffsetIntPtr(obj, scratch);
  masm.convertIntPtrToDouble(scratch, fpscratch);
  masm.boxDouble(fpscratch, output.valueReg(), fpscratch);
  return true;
}

bool CacheIRCompiler::emitTypedArrayByteLengthInt32Result(ObjOperandId objId) {
  JitSpew(JitSpew_Codegen, "%s", __FUNCTION__);

  AutoOutputRegister output(*this);
  AutoScratchRegisterMaybeOutput scratch1(allocator, masm, output);
  AutoScratchRegister scratch2(allocator, masm);
  Register obj = allocator.useRegister(masm, objId);

  FailurePath* failure;
  if (!addFailurePath(&failure)) {
    return false;
  }

  masm.loadArrayBufferViewLengthIntPtr(obj, scratch1);
  masm.guardNonNegativeIntPtrToInt32(scratch1, failure->label());
  masm.typedArrayElementSize(obj, scratch2);

  masm.branchMul32(Assembler::Overflow, scratch2.get(), scratch1,
                   failure->label());

  masm.tagValue(JSVAL_TYPE_INT32, scratch1, output.valueReg());
  return true;
}

bool CacheIRCompiler::emitTypedArrayByteLengthDoubleResult(ObjOperandId objId) {
  JitSpew(JitSpew_Codegen, "%s", __FUNCTION__);

  AutoOutputRegister output(*this);
  AutoScratchRegisterMaybeOutput scratch1(allocator, masm, output);
  AutoScratchRegister scratch2(allocator, masm);
  Register obj = allocator.useRegister(masm, objId);

  masm.loadArrayBufferViewLengthIntPtr(obj, scratch1);
  masm.typedArrayElementSize(obj, scratch2);
  masm.mulPtr(scratch2, scratch1);

  ScratchDoubleScope fpscratch(masm);
  masm.convertIntPtrToDouble(scratch1, fpscratch);
  masm.boxDouble(fpscratch, output.valueReg(), fpscratch);
  return true;
}

bool CacheIRCompiler::emitTypedArrayElementSizeResult(ObjOperandId objId) {
  JitSpew(JitSpew_Codegen, "%s", __FUNCTION__);

  AutoOutputRegister output(*this);
  AutoScratchRegisterMaybeOutput scratch(allocator, masm, output);
  Register obj = allocator.useRegister(masm, objId);

  masm.typedArrayElementSize(obj, scratch);
  masm.tagValue(JSVAL_TYPE_INT32, scratch, output.valueReg());
  return true;
}

bool CacheIRCompiler::emitGuardHasAttachedArrayBuffer(ObjOperandId objId) {
  JitSpew(JitSpew_Codegen, "%s", __FUNCTION__);

  AutoScratchRegister scratch(allocator, masm);
  Register obj = allocator.useRegister(masm, objId);

  FailurePath* failure;
  if (!addFailurePath(&failure)) {
    return false;
  }

  masm.branchIfHasDetachedArrayBuffer(obj, scratch, failure->label());
  return true;
}

bool CacheIRCompiler::emitIsTypedArrayConstructorResult(ObjOperandId objId) {
  JitSpew(JitSpew_Codegen, "%s", __FUNCTION__);

  AutoOutputRegister output(*this);
  AutoScratchRegisterMaybeOutput scratch(allocator, masm, output);
  Register obj = allocator.useRegister(masm, objId);

  masm.setIsDefinitelyTypedArrayConstructor(obj, scratch);
  masm.tagValue(JSVAL_TYPE_BOOLEAN, scratch, output.valueReg());
  return true;
}

bool CacheIRCompiler::emitGetNextMapSetEntryForIteratorResult(
    ObjOperandId iterId, ObjOperandId resultArrId, bool isMap) {
  JitSpew(JitSpew_Codegen, "%s", __FUNCTION__);

  AutoOutputRegister output(*this);
  AutoScratchRegisterMaybeOutput scratch(allocator, masm, output);
  Register iter = allocator.useRegister(masm, iterId);
  Register resultArr = allocator.useRegister(masm, resultArrId);

  LiveRegisterSet save(GeneralRegisterSet::Volatile(), liveVolatileFloatRegs());
  save.takeUnchecked(output.valueReg());
  save.takeUnchecked(scratch);
  masm.PushRegsInMask(save);

  masm.setupUnalignedABICall(scratch);
  masm.passABIArg(iter);
  masm.passABIArg(resultArr);
  if (isMap) {
    using Fn = bool (*)(MapIteratorObject * iter, ArrayObject * resultPairObj);
    masm.callWithABI<Fn, MapIteratorObject::next>();
  } else {
    using Fn = bool (*)(SetIteratorObject * iter, ArrayObject * resultObj);
    masm.callWithABI<Fn, SetIteratorObject::next>();
  }
  masm.storeCallBoolResult(scratch);

  masm.PopRegsInMask(save);

  masm.tagValue(JSVAL_TYPE_BOOLEAN, scratch, output.valueReg());
  return true;
}

bool CacheIRCompiler::emitFinishBoundFunctionInitResult(
    ObjOperandId boundId, ObjOperandId targetId, Int32OperandId argCountId) {
  JitSpew(JitSpew_Codegen, "%s", __FUNCTION__);

  AutoCallVM callvm(masm, this, allocator);

  Register bound = allocator.useRegister(masm, boundId);
  Register target = allocator.useRegister(masm, targetId);
  Register argCount = allocator.useRegister(masm, argCountId);

  callvm.prepare();

  masm.Push(argCount);
  masm.Push(target);
  masm.Push(bound);

  using Fn = bool (*)(JSContext * cx, HandleFunction bound, HandleObject target,
                      int32_t argCount);
  callvm.callNoResult<Fn, JSFunction::finishBoundFunctionInit>();

  masm.moveValue(UndefinedValue(), callvm.outputValueReg());
  return true;
}

void CacheIRCompiler::emitActivateIterator(Register objBeingIterated,
                                           Register iterObject,
                                           Register nativeIter,
                                           Register scratch, Register scratch2,
                                           uint32_t enumeratorsAddrOffset) {
  // 'objectBeingIterated_' must be nullptr, so we don't need a pre-barrier.
  Address iterObjAddr(nativeIter,
                      NativeIterator::offsetOfObjectBeingIterated());
#ifdef DEBUG
  Label ok;
  masm.branchPtr(Assembler::Equal, iterObjAddr, ImmPtr(nullptr), &ok);
  masm.assumeUnreachable("iterator with non-null object");
  masm.bind(&ok);
#endif

  // Mark iterator as active.
  Address iterFlagsAddr(nativeIter, NativeIterator::offsetOfFlagsAndCount());
  masm.storePtr(objBeingIterated, iterObjAddr);
  masm.or32(Imm32(NativeIterator::Flags::Active), iterFlagsAddr);

  // Post-write barrier for stores to 'objectBeingIterated_'.
  emitPostBarrierSlot(
      iterObject,
      TypedOrValueRegister(MIRType::Object, AnyRegister(objBeingIterated)),
      scratch);

  // Chain onto the active iterator stack.
  StubFieldOffset enumeratorsAddr(enumeratorsAddrOffset,
                                  StubField::Type::RawPointer);
  emitLoadStubField(enumeratorsAddr, scratch);
  masm.registerIterator(scratch, nativeIter, scratch2);
}

bool CacheIRCompiler::emitGuardAndGetIterator(ObjOperandId objId,
                                              uint32_t iterOffset,
                                              uint32_t enumeratorsAddrOffset,
                                              ObjOperandId resultId) {
  JitSpew(JitSpew_Codegen, "%s", __FUNCTION__);
  Register obj = allocator.useRegister(masm, objId);

  AutoScratchRegister scratch1(allocator, masm);
  AutoScratchRegister scratch2(allocator, masm);
  AutoScratchRegister niScratch(allocator, masm);

  StubFieldOffset iterField(iterOffset, StubField::Type::JSObject);

  Register output = allocator.defineRegister(masm, resultId);

  FailurePath* failure;
  if (!addFailurePath(&failure)) {
    return false;
  }

  // Load our PropertyIteratorObject* and its NativeIterator.
  emitLoadStubField(iterField, output);

  Address slotAddr(output, PropertyIteratorObject::offsetOfIteratorSlot());
  masm.loadPrivate(slotAddr, niScratch);

  // Ensure the iterator is reusable: see NativeIterator::isReusable.
  masm.branchIfNativeIteratorNotReusable(niScratch, failure->label());

  emitActivateIterator(obj, output, niScratch, scratch1, scratch2,
                       enumeratorsAddrOffset);
  return true;
}

bool CacheIRCompiler::emitObjectToIteratorResult(
    ObjOperandId objId, uint32_t enumeratorsAddrOffset) {
  JitSpew(JitSpew_Codegen, "%s", __FUNCTION__);

  AutoCallVM callvm(masm, this, allocator);
  Register obj = allocator.useRegister(masm, objId);

  AutoScratchRegister iterObj(allocator, masm);
  AutoScratchRegister scratch(allocator, masm);
  AutoScratchRegisterMaybeOutput scratch2(allocator, masm, callvm.output());
  AutoScratchRegisterMaybeOutputType scratch3(allocator, masm, callvm.output());

  Label callVM, done;
  masm.maybeLoadIteratorFromShape(obj, iterObj, scratch, scratch2, scratch3,
                                  &callVM);

  masm.loadPrivate(
      Address(iterObj, PropertyIteratorObject::offsetOfIteratorSlot()),
      scratch);

  emitActivateIterator(obj, iterObj, scratch, scratch2, scratch3,
                       enumeratorsAddrOffset);
  masm.jump(&done);

  masm.bind(&callVM);
  callvm.prepare();
  masm.Push(obj);
  using Fn = JSObject* (*)(JSContext*, HandleObject);
  callvm.call<Fn, GetIterator>();
  masm.storeCallPointerResult(iterObj);

  masm.bind(&done);
  EmitStoreResult(masm, iterObj, JSVAL_TYPE_OBJECT, callvm.output());
  return true;
}

bool CacheIRCompiler::emitValueToIteratorResult(ValOperandId valId) {
  JitSpew(JitSpew_Codegen, "%s", __FUNCTION__);

  AutoCallVM callvm(masm, this, allocator);

  ValueOperand val = allocator.useValueRegister(masm, valId);

  callvm.prepare();

  masm.Push(val);

  using Fn = JSObject* (*)(JSContext*, HandleValue);
  callvm.call<Fn, ValueToIterator>();
  return true;
}

bool CacheIRCompiler::emitNewArrayIteratorResult(
    uint32_t templateObjectOffset) {
  JitSpew(JitSpew_Codegen, "%s", __FUNCTION__);

  AutoCallVM callvm(masm, this, allocator);

  callvm.prepare();

  using Fn = ArrayIteratorObject* (*)(JSContext*);
  callvm.call<Fn, NewArrayIterator>();
  return true;
}

bool CacheIRCompiler::emitNewStringIteratorResult(
    uint32_t templateObjectOffset) {
  JitSpew(JitSpew_Codegen, "%s", __FUNCTION__);

  AutoCallVM callvm(masm, this, allocator);

  callvm.prepare();

  using Fn = StringIteratorObject* (*)(JSContext*);
  callvm.call<Fn, NewStringIterator>();
  return true;
}

bool CacheIRCompiler::emitNewRegExpStringIteratorResult(
    uint32_t templateObjectOffset) {
  JitSpew(JitSpew_Codegen, "%s", __FUNCTION__);

  AutoCallVM callvm(masm, this, allocator);

  callvm.prepare();

  using Fn = RegExpStringIteratorObject* (*)(JSContext*);
  callvm.call<Fn, NewRegExpStringIterator>();
  return true;
}

bool CacheIRCompiler::emitObjectCreateResult(uint32_t templateObjectOffset) {
  JitSpew(JitSpew_Codegen, "%s", __FUNCTION__);

  AutoCallVM callvm(masm, this, allocator);
  AutoScratchRegister scratch(allocator, masm);

  StubFieldOffset objectField(templateObjectOffset, StubField::Type::JSObject);
  emitLoadStubField(objectField, scratch);

  callvm.prepare();
  masm.Push(scratch);

  using Fn = PlainObject* (*)(JSContext*, Handle<PlainObject*>);
  callvm.call<Fn, ObjectCreateWithTemplate>();
  return true;
}

bool CacheIRCompiler::emitNewArrayFromLengthResult(
    uint32_t templateObjectOffset, Int32OperandId lengthId) {
  JitSpew(JitSpew_Codegen, "%s", __FUNCTION__);

  AutoCallVM callvm(masm, this, allocator);
  AutoScratchRegister scratch(allocator, masm);
  Register length = allocator.useRegister(masm, lengthId);

  StubFieldOffset objectField(templateObjectOffset, StubField::Type::JSObject);
  emitLoadStubField(objectField, scratch);

  callvm.prepare();
  masm.Push(length);
  masm.Push(scratch);

  using Fn = ArrayObject* (*)(JSContext*, Handle<ArrayObject*>, int32_t length);
  callvm.call<Fn, ArrayConstructorOneArg>();
  return true;
}

bool CacheIRCompiler::emitNewTypedArrayFromLengthResult(
    uint32_t templateObjectOffset, Int32OperandId lengthId) {
  JitSpew(JitSpew_Codegen, "%s", __FUNCTION__);

  AutoCallVM callvm(masm, this, allocator);
  AutoScratchRegister scratch(allocator, masm);
  Register length = allocator.useRegister(masm, lengthId);

  StubFieldOffset objectField(templateObjectOffset, StubField::Type::JSObject);
  emitLoadStubField(objectField, scratch);

  callvm.prepare();
  masm.Push(length);
  masm.Push(scratch);

  using Fn = TypedArrayObject* (*)(JSContext*, HandleObject, int32_t length);
  callvm.call<Fn, NewTypedArrayWithTemplateAndLength>();
  return true;
}

bool CacheIRCompiler::emitNewTypedArrayFromArrayBufferResult(
    uint32_t templateObjectOffset, ObjOperandId bufferId,
    ValOperandId byteOffsetId, ValOperandId lengthId) {
  JitSpew(JitSpew_Codegen, "%s", __FUNCTION__);

#ifdef JS_CODEGEN_X86
  MOZ_CRASH("Instruction not supported on 32-bit x86, not enough registers");
#endif

  AutoCallVM callvm(masm, this, allocator);
  AutoScratchRegister scratch(allocator, masm);
  Register buffer = allocator.useRegister(masm, bufferId);
  ValueOperand byteOffset = allocator.useValueRegister(masm, byteOffsetId);
  ValueOperand length = allocator.useValueRegister(masm, lengthId);

  StubFieldOffset objectField(templateObjectOffset, StubField::Type::JSObject);
  emitLoadStubField(objectField, scratch);

  callvm.prepare();
  masm.Push(length);
  masm.Push(byteOffset);
  masm.Push(buffer);
  masm.Push(scratch);

  using Fn = TypedArrayObject* (*)(JSContext*, HandleObject, HandleObject,
                                   HandleValue, HandleValue);
  callvm.call<Fn, NewTypedArrayWithTemplateAndBuffer>();
  return true;
}

bool CacheIRCompiler::emitNewTypedArrayFromArrayResult(
    uint32_t templateObjectOffset, ObjOperandId arrayId) {
  JitSpew(JitSpew_Codegen, "%s", __FUNCTION__);

  AutoCallVM callvm(masm, this, allocator);
  AutoScratchRegister scratch(allocator, masm);
  Register array = allocator.useRegister(masm, arrayId);

  StubFieldOffset objectField(templateObjectOffset, StubField::Type::JSObject);
  emitLoadStubField(objectField, scratch);

  callvm.prepare();
  masm.Push(array);
  masm.Push(scratch);

  using Fn = TypedArrayObject* (*)(JSContext*, HandleObject, HandleObject);
  callvm.call<Fn, NewTypedArrayWithTemplateAndArray>();
  return true;
}

bool CacheIRCompiler::emitAddSlotAndCallAddPropHook(ObjOperandId objId,
                                                    ValOperandId rhsId,
                                                    uint32_t newShapeOffset) {
  JitSpew(JitSpew_Codegen, "%s", __FUNCTION__);

  AutoCallVM callvm(masm, this, allocator);

  AutoScratchRegister scratch(allocator, masm);
  Register obj = allocator.useRegister(masm, objId);
  ValueOperand rhs = allocator.useValueRegister(masm, rhsId);

  StubFieldOffset shapeField(newShapeOffset, StubField::Type::Shape);
  emitLoadStubField(shapeField, scratch);

  callvm.prepare();

  masm.Push(scratch);
  masm.Push(rhs);
  masm.Push(obj);

  using Fn =
      bool (*)(JSContext*, Handle<NativeObject*>, HandleValue, Handle<Shape*>);
  callvm.callNoResult<Fn, AddSlotAndCallAddPropHook>();
  return true;
}

bool CacheIRCompiler::emitMathAbsInt32Result(Int32OperandId inputId) {
  JitSpew(JitSpew_Codegen, "%s", __FUNCTION__);

  AutoOutputRegister output(*this);
  AutoScratchRegisterMaybeOutput scratch(allocator, masm, output);

  Register input = allocator.useRegister(masm, inputId);

  FailurePath* failure;
  if (!addFailurePath(&failure)) {
    return false;
  }

  masm.mov(input, scratch);
  // Don't negate already positive values.
  Label positive;
  masm.branchTest32(Assembler::NotSigned, scratch, scratch, &positive);
  // neg32 might overflow for INT_MIN.
  masm.branchNeg32(Assembler::Overflow, scratch, failure->label());
  masm.bind(&positive);

  masm.tagValue(JSVAL_TYPE_INT32, scratch, output.valueReg());
  return true;
}

bool CacheIRCompiler::emitMathAbsNumberResult(NumberOperandId inputId) {
  JitSpew(JitSpew_Codegen, "%s", __FUNCTION__);

  AutoOutputRegister output(*this);
  AutoAvailableFloatRegister scratch(*this, FloatReg0);

  allocator.ensureDoubleRegister(masm, inputId, scratch);

  masm.absDouble(scratch, scratch);
  masm.boxDouble(scratch, output.valueReg(), scratch);
  return true;
}

bool CacheIRCompiler::emitMathClz32Result(Int32OperandId inputId) {
  JitSpew(JitSpew_Codegen, "%s", __FUNCTION__);

  AutoOutputRegister output(*this);
  AutoScratchRegisterMaybeOutput scratch(allocator, masm, output);
  Register input = allocator.useRegister(masm, inputId);

  masm.clz32(input, scratch, /* knownNotZero = */ false);
  masm.tagValue(JSVAL_TYPE_INT32, scratch, output.valueReg());
  return true;
}

bool CacheIRCompiler::emitMathSignInt32Result(Int32OperandId inputId) {
  JitSpew(JitSpew_Codegen, "%s", __FUNCTION__);

  AutoOutputRegister output(*this);
  AutoScratchRegisterMaybeOutput scratch(allocator, masm, output);
  Register input = allocator.useRegister(masm, inputId);

  masm.signInt32(input, scratch);
  masm.tagValue(JSVAL_TYPE_INT32, scratch, output.valueReg());
  return true;
}

bool CacheIRCompiler::emitMathSignNumberResult(NumberOperandId inputId) {
  JitSpew(JitSpew_Codegen, "%s", __FUNCTION__);

  AutoOutputRegister output(*this);
  AutoAvailableFloatRegister floatScratch1(*this, FloatReg0);
  AutoAvailableFloatRegister floatScratch2(*this, FloatReg1);

  allocator.ensureDoubleRegister(masm, inputId, floatScratch1);

  masm.signDouble(floatScratch1, floatScratch2);
  masm.boxDouble(floatScratch2, output.valueReg(), floatScratch2);
  return true;
}

bool CacheIRCompiler::emitMathSignNumberToInt32Result(NumberOperandId inputId) {
  JitSpew(JitSpew_Codegen, "%s", __FUNCTION__);

  AutoOutputRegister output(*this);
  AutoScratchRegisterMaybeOutput scratch(allocator, masm, output);
  AutoAvailableFloatRegister floatScratch1(*this, FloatReg0);
  AutoAvailableFloatRegister floatScratch2(*this, FloatReg1);

  FailurePath* failure;
  if (!addFailurePath(&failure)) {
    return false;
  }

  allocator.ensureDoubleRegister(masm, inputId, floatScratch1);

  masm.signDoubleToInt32(floatScratch1, scratch, floatScratch2,
                         failure->label());
  masm.tagValue(JSVAL_TYPE_INT32, scratch, output.valueReg());
  return true;
}

bool CacheIRCompiler::emitMathImulResult(Int32OperandId lhsId,
                                         Int32OperandId rhsId) {
  JitSpew(JitSpew_Codegen, "%s", __FUNCTION__);

  AutoOutputRegister output(*this);
  AutoScratchRegisterMaybeOutput scratch(allocator, masm, output);
  Register lhs = allocator.useRegister(masm, lhsId);
  Register rhs = allocator.useRegister(masm, rhsId);

  masm.mov(lhs, scratch);
  masm.mul32(rhs, scratch);
  masm.tagValue(JSVAL_TYPE_INT32, scratch, output.valueReg());
  return true;
}

bool CacheIRCompiler::emitMathSqrtNumberResult(NumberOperandId inputId) {
  JitSpew(JitSpew_Codegen, "%s", __FUNCTION__);

  AutoOutputRegister output(*this);
  AutoAvailableFloatRegister scratch(*this, FloatReg0);

  allocator.ensureDoubleRegister(masm, inputId, scratch);

  masm.sqrtDouble(scratch, scratch);
  masm.boxDouble(scratch, output.valueReg(), scratch);
  return true;
}

bool CacheIRCompiler::emitMathFloorNumberResult(NumberOperandId inputId) {
  JitSpew(JitSpew_Codegen, "%s", __FUNCTION__);

  AutoOutputRegister output(*this);
  AutoAvailableFloatRegister scratch(*this, FloatReg0);

  allocator.ensureDoubleRegister(masm, inputId, scratch);

  if (Assembler::HasRoundInstruction(RoundingMode::Down)) {
    masm.nearbyIntDouble(RoundingMode::Down, scratch, scratch);
    masm.boxDouble(scratch, output.valueReg(), scratch);
    return true;
  }

  return emitMathFunctionNumberResultShared(UnaryMathFunction::Floor, scratch,
                                            output.valueReg());
}

bool CacheIRCompiler::emitMathCeilNumberResult(NumberOperandId inputId) {
  JitSpew(JitSpew_Codegen, "%s", __FUNCTION__);

  AutoOutputRegister output(*this);
  AutoAvailableFloatRegister scratch(*this, FloatReg0);

  allocator.ensureDoubleRegister(masm, inputId, scratch);

  if (Assembler::HasRoundInstruction(RoundingMode::Up)) {
    masm.nearbyIntDouble(RoundingMode::Up, scratch, scratch);
    masm.boxDouble(scratch, output.valueReg(), scratch);
    return true;
  }

  return emitMathFunctionNumberResultShared(UnaryMathFunction::Ceil, scratch,
                                            output.valueReg());
}

bool CacheIRCompiler::emitMathTruncNumberResult(NumberOperandId inputId) {
  JitSpew(JitSpew_Codegen, "%s", __FUNCTION__);

  AutoOutputRegister output(*this);
  AutoAvailableFloatRegister scratch(*this, FloatReg0);

  allocator.ensureDoubleRegister(masm, inputId, scratch);

  if (Assembler::HasRoundInstruction(RoundingMode::TowardsZero)) {
    masm.nearbyIntDouble(RoundingMode::TowardsZero, scratch, scratch);
    masm.boxDouble(scratch, output.valueReg(), scratch);
    return true;
  }

  return emitMathFunctionNumberResultShared(UnaryMathFunction::Trunc, scratch,
                                            output.valueReg());
}

bool CacheIRCompiler::emitMathFRoundNumberResult(NumberOperandId inputId) {
  JitSpew(JitSpew_Codegen, "%s", __FUNCTION__);

  AutoOutputRegister output(*this);
  AutoAvailableFloatRegister scratch(*this, FloatReg0);
  FloatRegister scratchFloat32 = scratch.get().asSingle();

  allocator.ensureDoubleRegister(masm, inputId, scratch);

  masm.convertDoubleToFloat32(scratch, scratchFloat32);
  masm.convertFloat32ToDouble(scratchFloat32, scratch);

  masm.boxDouble(scratch, output.valueReg(), scratch);
  return true;
}

bool CacheIRCompiler::emitMathHypot2NumberResult(NumberOperandId first,
                                                 NumberOperandId second) {
  JitSpew(JitSpew_Codegen, "%s", __FUNCTION__);
  AutoOutputRegister output(*this);
  AutoScratchRegisterMaybeOutput scratch(allocator, masm, output);

  AutoAvailableFloatRegister floatScratch0(*this, FloatReg0);
  AutoAvailableFloatRegister floatScratch1(*this, FloatReg1);

  allocator.ensureDoubleRegister(masm, first, floatScratch0);
  allocator.ensureDoubleRegister(masm, second, floatScratch1);

  LiveRegisterSet save(GeneralRegisterSet::Volatile(), liveVolatileFloatRegs());
  masm.PushRegsInMask(save);

  using Fn = double (*)(double x, double y);
  masm.setupUnalignedABICall(scratch);
  masm.passABIArg(floatScratch0, MoveOp::DOUBLE);
  masm.passABIArg(floatScratch1, MoveOp::DOUBLE);

  masm.callWithABI<Fn, ecmaHypot>(MoveOp::DOUBLE);
  masm.storeCallFloatResult(floatScratch0);

  LiveRegisterSet ignore;
  ignore.add(floatScratch0);
  masm.PopRegsInMaskIgnore(save, ignore);

  masm.boxDouble(floatScratch0, output.valueReg(), floatScratch0);
  return true;
}

bool CacheIRCompiler::emitMathHypot3NumberResult(NumberOperandId first,
                                                 NumberOperandId second,
                                                 NumberOperandId third) {
  JitSpew(JitSpew_Codegen, "%s", __FUNCTION__);
  AutoOutputRegister output(*this);
  AutoScratchRegisterMaybeOutput scratch(allocator, masm, output);

  AutoAvailableFloatRegister floatScratch0(*this, FloatReg0);
  AutoAvailableFloatRegister floatScratch1(*this, FloatReg1);
  AutoAvailableFloatRegister floatScratch2(*this, FloatReg2);

  allocator.ensureDoubleRegister(masm, first, floatScratch0);
  allocator.ensureDoubleRegister(masm, second, floatScratch1);
  allocator.ensureDoubleRegister(masm, third, floatScratch2);

  LiveRegisterSet save(GeneralRegisterSet::Volatile(), liveVolatileFloatRegs());
  masm.PushRegsInMask(save);

  using Fn = double (*)(double x, double y, double z);
  masm.setupUnalignedABICall(scratch);
  masm.passABIArg(floatScratch0, MoveOp::DOUBLE);
  masm.passABIArg(floatScratch1, MoveOp::DOUBLE);
  masm.passABIArg(floatScratch2, MoveOp::DOUBLE);

  masm.callWithABI<Fn, hypot3>(MoveOp::DOUBLE);
  masm.storeCallFloatResult(floatScratch0);

  LiveRegisterSet ignore;
  ignore.add(floatScratch0);
  masm.PopRegsInMaskIgnore(save, ignore);

  masm.boxDouble(floatScratch0, output.valueReg(), floatScratch0);
  return true;
}

bool CacheIRCompiler::emitMathHypot4NumberResult(NumberOperandId first,
                                                 NumberOperandId second,
                                                 NumberOperandId third,
                                                 NumberOperandId fourth) {
  JitSpew(JitSpew_Codegen, "%s", __FUNCTION__);
  AutoOutputRegister output(*this);
  AutoScratchRegisterMaybeOutput scratch(allocator, masm, output);

  AutoAvailableFloatRegister floatScratch0(*this, FloatReg0);
  AutoAvailableFloatRegister floatScratch1(*this, FloatReg1);
  AutoAvailableFloatRegister floatScratch2(*this, FloatReg2);
  AutoAvailableFloatRegister floatScratch3(*this, FloatReg3);

  allocator.ensureDoubleRegister(masm, first, floatScratch0);
  allocator.ensureDoubleRegister(masm, second, floatScratch1);
  allocator.ensureDoubleRegister(masm, third, floatScratch2);
  allocator.ensureDoubleRegister(masm, fourth, floatScratch3);

  LiveRegisterSet save(GeneralRegisterSet::Volatile(), liveVolatileFloatRegs());
  masm.PushRegsInMask(save);

  using Fn = double (*)(double x, double y, double z, double w);
  masm.setupUnalignedABICall(scratch);
  masm.passABIArg(floatScratch0, MoveOp::DOUBLE);
  masm.passABIArg(floatScratch1, MoveOp::DOUBLE);
  masm.passABIArg(floatScratch2, MoveOp::DOUBLE);
  masm.passABIArg(floatScratch3, MoveOp::DOUBLE);

  masm.callWithABI<Fn, hypot4>(MoveOp::DOUBLE);
  masm.storeCallFloatResult(floatScratch0);

  LiveRegisterSet ignore;
  ignore.add(floatScratch0);
  masm.PopRegsInMaskIgnore(save, ignore);

  masm.boxDouble(floatScratch0, output.valueReg(), floatScratch0);
  return true;
}

bool CacheIRCompiler::emitMathAtan2NumberResult(NumberOperandId yId,
                                                NumberOperandId xId) {
  JitSpew(JitSpew_Codegen, "%s", __FUNCTION__);
  AutoOutputRegister output(*this);
  AutoScratchRegisterMaybeOutput scratch(allocator, masm, output);

  AutoAvailableFloatRegister floatScratch0(*this, FloatReg0);
  AutoAvailableFloatRegister floatScratch1(*this, FloatReg1);

  allocator.ensureDoubleRegister(masm, yId, floatScratch0);
  allocator.ensureDoubleRegister(masm, xId, floatScratch1);

  LiveRegisterSet save(GeneralRegisterSet::Volatile(), liveVolatileFloatRegs());
  masm.PushRegsInMask(save);

  using Fn = double (*)(double x, double y);
  masm.setupUnalignedABICall(scratch);
  masm.passABIArg(floatScratch0, MoveOp::DOUBLE);
  masm.passABIArg(floatScratch1, MoveOp::DOUBLE);
  masm.callWithABI<Fn, js::ecmaAtan2>(MoveOp::DOUBLE);
  masm.storeCallFloatResult(floatScratch0);

  LiveRegisterSet ignore;
  ignore.add(floatScratch0);
  masm.PopRegsInMaskIgnore(save, ignore);

  masm.boxDouble(floatScratch0, output.valueReg(), floatScratch0);

  return true;
}

bool CacheIRCompiler::emitMathFloorToInt32Result(NumberOperandId inputId) {
  JitSpew(JitSpew_Codegen, "%s", __FUNCTION__);

  AutoOutputRegister output(*this);
  AutoScratchRegisterMaybeOutput scratch(allocator, masm, output);

  AutoAvailableFloatRegister scratchFloat(*this, FloatReg0);

  FailurePath* failure;
  if (!addFailurePath(&failure)) {
    return false;
  }

  allocator.ensureDoubleRegister(masm, inputId, scratchFloat);

  masm.floorDoubleToInt32(scratchFloat, scratch, failure->label());

  masm.tagValue(JSVAL_TYPE_INT32, scratch, output.valueReg());
  return true;
}

bool CacheIRCompiler::emitMathCeilToInt32Result(NumberOperandId inputId) {
  JitSpew(JitSpew_Codegen, "%s", __FUNCTION__);

  AutoOutputRegister output(*this);
  AutoScratchRegisterMaybeOutput scratch(allocator, masm, output);

  AutoAvailableFloatRegister scratchFloat(*this, FloatReg0);

  FailurePath* failure;
  if (!addFailurePath(&failure)) {
    return false;
  }

  allocator.ensureDoubleRegister(masm, inputId, scratchFloat);

  masm.ceilDoubleToInt32(scratchFloat, scratch, failure->label());

  masm.tagValue(JSVAL_TYPE_INT32, scratch, output.valueReg());
  return true;
}

bool CacheIRCompiler::emitMathTruncToInt32Result(NumberOperandId inputId) {
  JitSpew(JitSpew_Codegen, "%s", __FUNCTION__);

  AutoOutputRegister output(*this);
  AutoScratchRegisterMaybeOutput scratch(allocator, masm, output);

  AutoAvailableFloatRegister scratchFloat(*this, FloatReg0);

  FailurePath* failure;
  if (!addFailurePath(&failure)) {
    return false;
  }

  allocator.ensureDoubleRegister(masm, inputId, scratchFloat);

  masm.truncDoubleToInt32(scratchFloat, scratch, failure->label());

  masm.tagValue(JSVAL_TYPE_INT32, scratch, output.valueReg());
  return true;
}

bool CacheIRCompiler::emitMathRoundToInt32Result(NumberOperandId inputId) {
  JitSpew(JitSpew_Codegen, "%s", __FUNCTION__);

  AutoOutputRegister output(*this);
  AutoScratchRegisterMaybeOutput scratch(allocator, masm, output);

  AutoAvailableFloatRegister scratchFloat0(*this, FloatReg0);
  AutoAvailableFloatRegister scratchFloat1(*this, FloatReg1);

  FailurePath* failure;
  if (!addFailurePath(&failure)) {
    return false;
  }

  allocator.ensureDoubleRegister(masm, inputId, scratchFloat0);

  masm.roundDoubleToInt32(scratchFloat0, scratch, scratchFloat1,
                          failure->label());

  masm.tagValue(JSVAL_TYPE_INT32, scratch, output.valueReg());
  return true;
}

bool CacheIRCompiler::emitInt32MinMax(bool isMax, Int32OperandId firstId,
                                      Int32OperandId secondId,
                                      Int32OperandId resultId) {
  JitSpew(JitSpew_Codegen, "%s", __FUNCTION__);

  Register first = allocator.useRegister(masm, firstId);
  Register second = allocator.useRegister(masm, secondId);
  Register result = allocator.defineRegister(masm, resultId);

  Assembler::Condition cond =
      isMax ? Assembler::GreaterThan : Assembler::LessThan;
  masm.move32(first, result);
  masm.cmp32Move32(cond, second, first, second, result);
  return true;
}

bool CacheIRCompiler::emitNumberMinMax(bool isMax, NumberOperandId firstId,
                                       NumberOperandId secondId,
                                       NumberOperandId resultId) {
  JitSpew(JitSpew_Codegen, "%s", __FUNCTION__);

  ValueOperand output = allocator.defineValueRegister(masm, resultId);

  AutoAvailableFloatRegister scratch1(*this, FloatReg0);
  AutoAvailableFloatRegister scratch2(*this, FloatReg1);

  allocator.ensureDoubleRegister(masm, firstId, scratch1);
  allocator.ensureDoubleRegister(masm, secondId, scratch2);

  if (isMax) {
    masm.maxDouble(scratch2, scratch1, /* handleNaN = */ true);
  } else {
    masm.minDouble(scratch2, scratch1, /* handleNaN = */ true);
  }

  masm.boxDouble(scratch1, output, scratch1);
  return true;
}

bool CacheIRCompiler::emitInt32MinMaxArrayResult(ObjOperandId arrayId,
                                                 bool isMax) {
  JitSpew(JitSpew_Codegen, "%s", __FUNCTION__);

  AutoOutputRegister output(*this);
  Register array = allocator.useRegister(masm, arrayId);

  AutoScratchRegister scratch(allocator, masm);
  AutoScratchRegister scratch2(allocator, masm);
  AutoScratchRegisterMaybeOutputType scratch3(allocator, masm, output);
  AutoScratchRegisterMaybeOutput result(allocator, masm, output);

  FailurePath* failure;
  if (!addFailurePath(&failure)) {
    return false;
  }

  masm.minMaxArrayInt32(array, result, scratch, scratch2, scratch3, isMax,
                        failure->label());
  masm.tagValue(JSVAL_TYPE_INT32, result, output.valueReg());
  return true;
}

bool CacheIRCompiler::emitNumberMinMaxArrayResult(ObjOperandId arrayId,
                                                  bool isMax) {
  JitSpew(JitSpew_Codegen, "%s", __FUNCTION__);

  AutoOutputRegister output(*this);
  Register array = allocator.useRegister(masm, arrayId);

  AutoAvailableFloatRegister result(*this, FloatReg0);
  AutoAvailableFloatRegister floatScratch(*this, FloatReg1);

  AutoScratchRegister scratch1(allocator, masm);
  AutoScratchRegister scratch2(allocator, masm);

  FailurePath* failure;
  if (!addFailurePath(&failure)) {
    return false;
  }

  masm.minMaxArrayNumber(array, result, floatScratch, scratch1, scratch2, isMax,
                         failure->label());
  masm.boxDouble(result, output.valueReg(), result);
  return true;
}

bool CacheIRCompiler::emitMathFunctionNumberResultShared(
    UnaryMathFunction fun, FloatRegister inputScratch, ValueOperand output) {
  UnaryMathFunctionType funPtr = GetUnaryMathFunctionPtr(fun);

  LiveRegisterSet save(GeneralRegisterSet::Volatile(), liveVolatileFloatRegs());
  save.takeUnchecked(inputScratch);
  masm.PushRegsInMask(save);

  masm.setupUnalignedABICall(output.scratchReg());
  masm.passABIArg(inputScratch, MoveOp::DOUBLE);
  masm.callWithABI(DynamicFunction<UnaryMathFunctionType>(funPtr),
                   MoveOp::DOUBLE);
  masm.storeCallFloatResult(inputScratch);

  masm.PopRegsInMask(save);

  masm.boxDouble(inputScratch, output, inputScratch);
  return true;
}

bool CacheIRCompiler::emitMathFunctionNumberResult(NumberOperandId inputId,
                                                   UnaryMathFunction fun) {
  JitSpew(JitSpew_Codegen, "%s", __FUNCTION__);

  AutoOutputRegister output(*this);
  AutoAvailableFloatRegister scratch(*this, FloatReg0);

  allocator.ensureDoubleRegister(masm, inputId, scratch);

  return emitMathFunctionNumberResultShared(fun, scratch, output.valueReg());
}

static void EmitStoreDenseElement(MacroAssembler& masm,
                                  const ConstantOrRegister& value,
                                  BaseObjectElementIndex target) {
  if (value.constant()) {
    Value v = value.value();
    masm.storeValue(v, target);
    return;
  }

  TypedOrValueRegister reg = value.reg();
  masm.storeTypedOrValue(reg, target);
}

bool CacheIRCompiler::emitStoreDenseElement(ObjOperandId objId,
                                            Int32OperandId indexId,
                                            ValOperandId rhsId) {
  JitSpew(JitSpew_Codegen, "%s", __FUNCTION__);

  Register obj = allocator.useRegister(masm, objId);
  Register index = allocator.useRegister(masm, indexId);
  ConstantOrRegister val = allocator.useConstantOrRegister(masm, rhsId);

  AutoScratchRegister scratch(allocator, masm);

  FailurePath* failure;
  if (!addFailurePath(&failure)) {
    return false;
  }

  // Load obj->elements in scratch.
  masm.loadPtr(Address(obj, NativeObject::offsetOfElements()), scratch);

  // Bounds check. Unfortunately we don't have more registers available on
  // x86, so use InvalidReg and emit slightly slower code on x86.
  Register spectreTemp = InvalidReg;
  Address initLength(scratch, ObjectElements::offsetOfInitializedLength());
  masm.spectreBoundsCheck32(index, initLength, spectreTemp, failure->label());

  // Hole check.
  BaseObjectElementIndex element(scratch, index);
  masm.branchTestMagic(Assembler::Equal, element, failure->label());

  // Perform the store.
  EmitPreBarrier(masm, element, MIRType::Value);
  EmitStoreDenseElement(masm, val, element);

  emitPostBarrierElement(obj, val, scratch, index);
  return true;
}

static void EmitAssertExtensibleElements(MacroAssembler& masm,
                                         Register elementsReg) {
#ifdef DEBUG
  // Preceding shape guards ensure the object elements are extensible.
  Address elementsFlags(elementsReg, ObjectElements::offsetOfFlags());
  Label ok;
  masm.branchTest32(Assembler::Zero, elementsFlags,
                    Imm32(ObjectElements::Flags::NOT_EXTENSIBLE), &ok);
  masm.assumeUnreachable("Unexpected non-extensible elements");
  masm.bind(&ok);
#endif
}

static void EmitAssertWritableArrayLengthElements(MacroAssembler& masm,
                                                  Register elementsReg) {
#ifdef DEBUG
  // Preceding shape guards ensure the array length is writable.
  Address elementsFlags(elementsReg, ObjectElements::offsetOfFlags());
  Label ok;
  masm.branchTest32(Assembler::Zero, elementsFlags,
                    Imm32(ObjectElements::Flags::NONWRITABLE_ARRAY_LENGTH),
                    &ok);
  masm.assumeUnreachable("Unexpected non-writable array length elements");
  masm.bind(&ok);
#endif
}

bool CacheIRCompiler::emitStoreDenseElementHole(ObjOperandId objId,
                                                Int32OperandId indexId,
                                                ValOperandId rhsId,
                                                bool handleAdd) {
  JitSpew(JitSpew_Codegen, "%s", __FUNCTION__);

  Register obj = allocator.useRegister(masm, objId);
  Register index = allocator.useRegister(masm, indexId);
  ConstantOrRegister val = allocator.useConstantOrRegister(masm, rhsId);

  AutoScratchRegister scratch(allocator, masm);

  FailurePath* failure;
  if (!addFailurePath(&failure)) {
    return false;
  }

  // Load obj->elements in scratch.
  masm.loadPtr(Address(obj, NativeObject::offsetOfElements()), scratch);

  EmitAssertExtensibleElements(masm, scratch);
  if (handleAdd) {
    EmitAssertWritableArrayLengthElements(masm, scratch);
  }

  BaseObjectElementIndex element(scratch, index);
  Address initLength(scratch, ObjectElements::offsetOfInitializedLength());
  Address elementsFlags(scratch, ObjectElements::offsetOfFlags());

  // We don't have enough registers on x86 so use InvalidReg. This will emit
  // slightly less efficient code on x86.
  Register spectreTemp = InvalidReg;

  Label storeSkipPreBarrier;
  if (handleAdd) {
    // Bounds check.
    Label inBounds, outOfBounds;
    masm.spectreBoundsCheck32(index, initLength, spectreTemp, &outOfBounds);
    masm.jump(&inBounds);

    // If we're out-of-bounds, only handle the index == initLength case.
    masm.bind(&outOfBounds);
    masm.branch32(Assembler::NotEqual, initLength, index, failure->label());

    // If index < capacity, we can add a dense element inline. If not we
    // need to allocate more elements.
    Label allocElement, addNewElement;
    Address capacity(scratch, ObjectElements::offsetOfCapacity());
    masm.spectreBoundsCheck32(index, capacity, spectreTemp, &allocElement);
    masm.jump(&addNewElement);

    masm.bind(&allocElement);

    LiveRegisterSet save(GeneralRegisterSet::Volatile(),
                         liveVolatileFloatRegs());
    save.takeUnchecked(scratch);
    masm.PushRegsInMask(save);

    using Fn = bool (*)(JSContext * cx, NativeObject * obj);
    masm.setupUnalignedABICall(scratch);
    masm.loadJSContext(scratch);
    masm.passABIArg(scratch);
    masm.passABIArg(obj);
    masm.callWithABI<Fn, NativeObject::addDenseElementPure>();
    masm.storeCallPointerResult(scratch);

    masm.PopRegsInMask(save);
    masm.branchIfFalseBool(scratch, failure->label());

    // Load the reallocated elements pointer.
    masm.loadPtr(Address(obj, NativeObject::offsetOfElements()), scratch);

    masm.bind(&addNewElement);

    // Increment initLength.
    masm.add32(Imm32(1), initLength);

    // If length is now <= index, increment length too.
    Label skipIncrementLength;
    Address length(scratch, ObjectElements::offsetOfLength());
    masm.branch32(Assembler::Above, length, index, &skipIncrementLength);
    masm.add32(Imm32(1), length);
    masm.bind(&skipIncrementLength);

    // Skip EmitPreBarrier as the memory is uninitialized.
    masm.jump(&storeSkipPreBarrier);

    masm.bind(&inBounds);
  } else {
    // Fail if index >= initLength.
    masm.spectreBoundsCheck32(index, initLength, spectreTemp, failure->label());
  }

  EmitPreBarrier(masm, element, MIRType::Value);

  masm.bind(&storeSkipPreBarrier);
  EmitStoreDenseElement(masm, val, element);

  emitPostBarrierElement(obj, val, scratch, index);
  return true;
}

bool CacheIRCompiler::emitArrayPush(ObjOperandId objId, ValOperandId rhsId) {
  JitSpew(JitSpew_Codegen, "%s", __FUNCTION__);

  AutoOutputRegister output(*this);
  Register obj = allocator.useRegister(masm, objId);
  ValueOperand val = allocator.useValueRegister(masm, rhsId);

  AutoScratchRegisterMaybeOutput scratchLength(allocator, masm, output);
  AutoScratchRegisterMaybeOutputType scratch(allocator, masm, output);

  FailurePath* failure;
  if (!addFailurePath(&failure)) {
    return false;
  }

  // Load obj->elements in scratch.
  masm.loadPtr(Address(obj, NativeObject::offsetOfElements()), scratch);

  EmitAssertExtensibleElements(masm, scratch);
  EmitAssertWritableArrayLengthElements(masm, scratch);

  Address elementsInitLength(scratch,
                             ObjectElements::offsetOfInitializedLength());
  Address elementsLength(scratch, ObjectElements::offsetOfLength());
  Address elementsFlags(scratch, ObjectElements::offsetOfFlags());

  // Fail if length != initLength.
  masm.load32(elementsInitLength, scratchLength);
  masm.branch32(Assembler::NotEqual, elementsLength, scratchLength,
                failure->label());

  // If scratchLength < capacity, we can add a dense element inline. If not we
  // need to allocate more elements.
  Label allocElement, addNewElement;
  Address capacity(scratch, ObjectElements::offsetOfCapacity());
  masm.spectreBoundsCheck32(scratchLength, capacity, InvalidReg, &allocElement);
  masm.jump(&addNewElement);

  masm.bind(&allocElement);

  LiveRegisterSet save(GeneralRegisterSet::Volatile(), liveVolatileFloatRegs());
  save.takeUnchecked(scratch);
  masm.PushRegsInMask(save);

  using Fn = bool (*)(JSContext * cx, NativeObject * obj);
  masm.setupUnalignedABICall(scratch);
  masm.loadJSContext(scratch);
  masm.passABIArg(scratch);
  masm.passABIArg(obj);
  masm.callWithABI<Fn, NativeObject::addDenseElementPure>();
  masm.storeCallPointerResult(scratch);

  masm.PopRegsInMask(save);
  masm.branchIfFalseBool(scratch, failure->label());

  // Load the reallocated elements pointer.
  masm.loadPtr(Address(obj, NativeObject::offsetOfElements()), scratch);

  masm.bind(&addNewElement);

  // Increment initLength and length.
  masm.add32(Imm32(1), elementsInitLength);
  masm.add32(Imm32(1), elementsLength);

  // Store the value.
  BaseObjectElementIndex element(scratch, scratchLength);
  masm.storeValue(val, element);
  emitPostBarrierElement(obj, val, scratch, scratchLength);

  // Return value is new length.
  masm.add32(Imm32(1), scratchLength);
  masm.tagValue(JSVAL_TYPE_INT32, scratchLength, output.valueReg());

  return true;
}

bool CacheIRCompiler::emitStoreTypedArrayElement(ObjOperandId objId,
                                                 Scalar::Type elementType,
                                                 IntPtrOperandId indexId,
                                                 uint32_t rhsId,
                                                 bool handleOOB) {
  JitSpew(JitSpew_Codegen, "%s", __FUNCTION__);
  Register obj = allocator.useRegister(masm, objId);
  Register index = allocator.useRegister(masm, indexId);

  AutoAvailableFloatRegister floatScratch0(*this, FloatReg0);

  Maybe<Register> valInt32;
  Maybe<Register> valBigInt;
  switch (elementType) {
    case Scalar::Int8:
    case Scalar::Uint8:
    case Scalar::Int16:
    case Scalar::Uint16:
    case Scalar::Int32:
    case Scalar::Uint32:
    case Scalar::Uint8Clamped:
      valInt32.emplace(allocator.useRegister(masm, Int32OperandId(rhsId)));
      break;

    case Scalar::Float32:
    case Scalar::Float64:
      allocator.ensureDoubleRegister(masm, NumberOperandId(rhsId),
                                     floatScratch0);
      break;

    case Scalar::BigInt64:
    case Scalar::BigUint64:
      valBigInt.emplace(allocator.useRegister(masm, BigIntOperandId(rhsId)));
      break;

    case Scalar::MaxTypedArrayViewType:
    case Scalar::Int64:
    case Scalar::Simd128:
      MOZ_CRASH("Unsupported TypedArray type");
  }

  AutoScratchRegister scratch1(allocator, masm);
  Maybe<AutoScratchRegister> scratch2;
  Maybe<AutoSpectreBoundsScratchRegister> spectreScratch;
  if (Scalar::isBigIntType(elementType)) {
    scratch2.emplace(allocator, masm);
  } else {
    spectreScratch.emplace(allocator, masm);
  }

  FailurePath* failure;
  if (!addFailurePath(&failure)) {
    return false;
  }

  // Bounds check.
  Label done;
  Register spectreTemp = scratch2 ? scratch2->get() : spectreScratch->get();
  masm.loadArrayBufferViewLengthIntPtr(obj, scratch1);
  masm.spectreBoundsCheckPtr(index, scratch1, spectreTemp,
                             handleOOB ? &done : failure->label());

  // Load the elements vector.
  masm.loadPtr(Address(obj, ArrayBufferViewObject::dataOffset()), scratch1);

  BaseIndex dest(scratch1, index, ScaleFromScalarType(elementType));

  if (Scalar::isBigIntType(elementType)) {
#ifdef JS_PUNBOX64
    Register64 temp(scratch2->get());
#else
    // We don't have more registers available on x86, so spill |obj|.
    masm.push(obj);
    Register64 temp(scratch2->get(), obj);
#endif

    masm.loadBigInt64(*valBigInt, temp);
    masm.storeToTypedBigIntArray(elementType, temp, dest);

#ifndef JS_PUNBOX64
    masm.pop(obj);
#endif
  } else if (elementType == Scalar::Float32) {
    ScratchFloat32Scope fpscratch(masm);
    masm.convertDoubleToFloat32(floatScratch0, fpscratch);
    masm.storeToTypedFloatArray(elementType, fpscratch, dest);
  } else if (elementType == Scalar::Float64) {
    masm.storeToTypedFloatArray(elementType, floatScratch0, dest);
  } else {
    masm.storeToTypedIntArray(elementType, *valInt32, dest);
  }

  masm.bind(&done);
  return true;
}

static gc::InitialHeap InitialBigIntHeap(JSContext* cx) {
  JS::Zone* zone = cx->zone();
  bool canNurseryAllocate =
      zone->runtimeFromAnyThread()->gc.nursery().canAllocateBigInts() &&
      zone->allocNurseryBigInts;
  return canNurseryAllocate ? gc::DefaultHeap : gc::TenuredHeap;
}

static void EmitAllocateBigInt(MacroAssembler& masm, Register result,
                               Register temp, const LiveRegisterSet& liveSet,
                               gc::InitialHeap initialHeap, Label* fail) {
  Label fallback, done;
  masm.newGCBigInt(result, temp, initialHeap, &fallback);
  masm.jump(&done);
  {
    masm.bind(&fallback);

    // Request a minor collection at a later time if nursery allocation failed.
    bool requestMinorGC = initialHeap == gc::DefaultHeap;

    masm.PushRegsInMask(liveSet);
    using Fn = void* (*)(JSContext * cx, bool requestMinorGC);
    masm.setupUnalignedABICall(temp);
    masm.loadJSContext(temp);
    masm.passABIArg(temp);
    masm.move32(Imm32(requestMinorGC), result);
    masm.passABIArg(result);
    masm.callWithABI<Fn, jit::AllocateBigIntNoGC>();
    masm.storeCallPointerResult(result);

    masm.PopRegsInMask(liveSet);
    masm.branchPtr(Assembler::Equal, result, ImmWord(0), fail);
  }
  masm.bind(&done);
}

bool CacheIRCompiler::emitLoadTypedArrayElementResult(
    ObjOperandId objId, IntPtrOperandId indexId, Scalar::Type elementType,
    bool handleOOB, bool forceDoubleForUint32) {
  JitSpew(JitSpew_Codegen, "%s", __FUNCTION__);
  AutoOutputRegister output(*this);
  Register obj = allocator.useRegister(masm, objId);
  Register index = allocator.useRegister(masm, indexId);

  AutoScratchRegister scratch1(allocator, masm);
#ifdef JS_PUNBOX64
  AutoScratchRegister scratch2(allocator, masm);
#else
  // There are too few registers available on x86, so we may need to reuse the
  // output's scratch register.
  AutoScratchRegisterMaybeOutput scratch2(allocator, masm, output);
#endif

  FailurePath* failure;
  if (!addFailurePath(&failure)) {
    return false;
  }

  // Bounds check.
  Label outOfBounds;
  masm.loadArrayBufferViewLengthIntPtr(obj, scratch1);
  masm.spectreBoundsCheckPtr(index, scratch1, scratch2,
                             handleOOB ? &outOfBounds : failure->label());

  // Allocate BigInt if needed. The code after this should be infallible.
  Maybe<Register> bigInt;
  if (Scalar::isBigIntType(elementType)) {
    bigInt.emplace(output.valueReg().scratchReg());

    LiveRegisterSet save(GeneralRegisterSet::Volatile(),
                         liveVolatileFloatRegs());
    save.takeUnchecked(scratch1);
    save.takeUnchecked(scratch2);
    save.takeUnchecked(output);

    gc::InitialHeap initialHeap = InitialBigIntHeap(cx_);
    EmitAllocateBigInt(masm, *bigInt, scratch1, save, initialHeap,
                       failure->label());
  }

  // Load the elements vector.
  masm.loadPtr(Address(obj, ArrayBufferViewObject::dataOffset()), scratch1);

  // Load the value.
  BaseIndex source(scratch1, index, ScaleFromScalarType(elementType));

  if (Scalar::isBigIntType(elementType)) {
#ifdef JS_PUNBOX64
    Register64 temp(scratch2);
#else
    // We don't have more registers available on x86, so spill |obj| and
    // additionally use the output's type register.
    MOZ_ASSERT(output.valueReg().scratchReg() != output.valueReg().typeReg());
    masm.push(obj);
    Register64 temp(output.valueReg().typeReg(), obj);
#endif

    masm.loadFromTypedBigIntArray(elementType, source, *bigInt, temp);

#ifndef JS_PUNBOX64
    masm.pop(obj);
#endif

    masm.tagValue(JSVAL_TYPE_BIGINT, *bigInt, output.valueReg());
  } else {
    MacroAssembler::Uint32Mode uint32Mode =
        forceDoubleForUint32 ? MacroAssembler::Uint32Mode::ForceDouble
                             : MacroAssembler::Uint32Mode::FailOnDouble;
    masm.loadFromTypedArray(elementType, source, output.valueReg(), uint32Mode,
                            scratch1, failure->label());
  }

  if (handleOOB) {
    Label done;
    masm.jump(&done);

    masm.bind(&outOfBounds);
    masm.moveValue(UndefinedValue(), output.valueReg());

    masm.bind(&done);
  }

  return true;
}

static void EmitDataViewBoundsCheck(MacroAssembler& masm, size_t byteSize,
                                    Register obj, Register offset,
                                    Register scratch, Label* fail) {
  // Ensure both offset < length and offset + (byteSize - 1) < length.
  masm.loadArrayBufferViewLengthIntPtr(obj, scratch);
  if (byteSize == 1) {
    masm.spectreBoundsCheckPtr(offset, scratch, InvalidReg, fail);
  } else {
    // temp := length - (byteSize - 1)
    // if temp < 0: fail
    // if offset >= temp: fail
    masm.branchSubPtr(Assembler::Signed, Imm32(byteSize - 1), scratch, fail);
    masm.spectreBoundsCheckPtr(offset, scratch, InvalidReg, fail);
  }
}

bool CacheIRCompiler::emitLoadDataViewValueResult(
    ObjOperandId objId, IntPtrOperandId offsetId,
    BooleanOperandId littleEndianId, Scalar::Type elementType,
    bool forceDoubleForUint32) {
  JitSpew(JitSpew_Codegen, "%s", __FUNCTION__);

  AutoOutputRegister output(*this);
  Register obj = allocator.useRegister(masm, objId);
  Register offset = allocator.useRegister(masm, offsetId);
  Register littleEndian = allocator.useRegister(masm, littleEndianId);

  AutoAvailableFloatRegister floatScratch0(*this, FloatReg0);

  Register64 outputReg64 = output.valueReg().toRegister64();
  Register outputScratch = outputReg64.scratchReg();

  FailurePath* failure;
  if (!addFailurePath(&failure)) {
    return false;
  }

  const size_t byteSize = Scalar::byteSize(elementType);

  EmitDataViewBoundsCheck(masm, byteSize, obj, offset, outputScratch,
                          failure->label());

  masm.loadPtr(Address(obj, DataViewObject::dataOffset()), outputScratch);

  // Load the value.
  BaseIndex source(outputScratch, offset, TimesOne);
  switch (elementType) {
    case Scalar::Int8:
      masm.load8SignExtend(source, outputScratch);
      break;
    case Scalar::Uint8:
      masm.load8ZeroExtend(source, outputScratch);
      break;
    case Scalar::Int16:
      masm.load16UnalignedSignExtend(source, outputScratch);
      break;
    case Scalar::Uint16:
      masm.load16UnalignedZeroExtend(source, outputScratch);
      break;
    case Scalar::Int32:
    case Scalar::Uint32:
    case Scalar::Float32:
      masm.load32Unaligned(source, outputScratch);
      break;
    case Scalar::Float64:
    case Scalar::BigInt64:
    case Scalar::BigUint64:
      masm.load64Unaligned(source, outputReg64);
      break;
    case Scalar::Uint8Clamped:
    default:
      MOZ_CRASH("Invalid typed array type");
  }

  // Swap the bytes in the loaded value.
  if (byteSize > 1) {
    Label skip;
    masm.branch32(MOZ_LITTLE_ENDIAN() ? Assembler::NotEqual : Assembler::Equal,
                  littleEndian, Imm32(0), &skip);

    switch (elementType) {
      case Scalar::Int16:
        masm.byteSwap16SignExtend(outputScratch);
        break;
      case Scalar::Uint16:
        masm.byteSwap16ZeroExtend(outputScratch);
        break;
      case Scalar::Int32:
      case Scalar::Uint32:
      case Scalar::Float32:
        masm.byteSwap32(outputScratch);
        break;
      case Scalar::Float64:
      case Scalar::BigInt64:
      case Scalar::BigUint64:
        masm.byteSwap64(outputReg64);
        break;
      case Scalar::Int8:
      case Scalar::Uint8:
      case Scalar::Uint8Clamped:
      default:
        MOZ_CRASH("Invalid type");
    }

    masm.bind(&skip);
  }

  // Move the value into the output register.
  switch (elementType) {
    case Scalar::Int8:
    case Scalar::Uint8:
    case Scalar::Int16:
    case Scalar::Uint16:
    case Scalar::Int32:
      masm.tagValue(JSVAL_TYPE_INT32, outputScratch, output.valueReg());
      break;
    case Scalar::Uint32: {
      MacroAssembler::Uint32Mode uint32Mode =
          forceDoubleForUint32 ? MacroAssembler::Uint32Mode::ForceDouble
                               : MacroAssembler::Uint32Mode::FailOnDouble;
      masm.boxUint32(outputScratch, output.valueReg(), uint32Mode,
                     failure->label());
      break;
    }
    case Scalar::Float32: {
      FloatRegister scratchFloat32 = floatScratch0.get().asSingle();
      masm.moveGPRToFloat32(outputScratch, scratchFloat32);
      masm.canonicalizeFloat(scratchFloat32);
      masm.convertFloat32ToDouble(scratchFloat32, floatScratch0);
      masm.boxDouble(floatScratch0, output.valueReg(), floatScratch0);
      break;
    }
    case Scalar::Float64:
      masm.moveGPR64ToDouble(outputReg64, floatScratch0);
      masm.canonicalizeDouble(floatScratch0);
      masm.boxDouble(floatScratch0, output.valueReg(), floatScratch0);
      break;
    case Scalar::BigInt64:
    case Scalar::BigUint64: {
      // We need two extra registers. Reuse the obj/littleEndian registers.
      Register bigInt = obj;
      Register bigIntScratch = littleEndian;
      masm.push(bigInt);
      masm.push(bigIntScratch);
      Label fail, done;
      LiveRegisterSet save(GeneralRegisterSet::Volatile(),
                           liveVolatileFloatRegs());
      save.takeUnchecked(bigInt);
      save.takeUnchecked(bigIntScratch);
      gc::InitialHeap initialHeap = InitialBigIntHeap(cx_);
      EmitAllocateBigInt(masm, bigInt, bigIntScratch, save, initialHeap, &fail);
      masm.jump(&done);

      masm.bind(&fail);
      masm.pop(bigIntScratch);
      masm.pop(bigInt);
      masm.jump(failure->label());

      masm.bind(&done);
      masm.initializeBigInt64(elementType, bigInt, outputReg64);
      masm.tagValue(JSVAL_TYPE_BIGINT, bigInt, output.valueReg());
      masm.pop(bigIntScratch);
      masm.pop(bigInt);
      break;
    }
    case Scalar::Uint8Clamped:
    default:
      MOZ_CRASH("Invalid typed array type");
  }

  return true;
}

bool CacheIRCompiler::emitStoreDataViewValueResult(
    ObjOperandId objId, IntPtrOperandId offsetId, uint32_t valueId,
    BooleanOperandId littleEndianId, Scalar::Type elementType) {
  JitSpew(JitSpew_Codegen, "%s", __FUNCTION__);

  AutoOutputRegister output(*this);
#ifdef JS_CODEGEN_X86
  // Use a scratch register to avoid running out of the registers.
  Register obj = output.valueReg().typeReg();
  allocator.copyToScratchRegister(masm, objId, obj);
#else
  Register obj = allocator.useRegister(masm, objId);
#endif
  Register offset = allocator.useRegister(masm, offsetId);
  Register littleEndian = allocator.useRegister(masm, littleEndianId);

  AutoAvailableFloatRegister floatScratch0(*this, FloatReg0);
  Maybe<Register> valInt32;
  Maybe<Register> valBigInt;
  switch (elementType) {
    case Scalar::Int8:
    case Scalar::Uint8:
    case Scalar::Int16:
    case Scalar::Uint16:
    case Scalar::Int32:
    case Scalar::Uint32:
    case Scalar::Uint8Clamped:
      valInt32.emplace(allocator.useRegister(masm, Int32OperandId(valueId)));
      break;

    case Scalar::Float32:
    case Scalar::Float64:
      allocator.ensureDoubleRegister(masm, NumberOperandId(valueId),
                                     floatScratch0);
      break;

    case Scalar::BigInt64:
    case Scalar::BigUint64:
      valBigInt.emplace(allocator.useRegister(masm, BigIntOperandId(valueId)));
      break;

    case Scalar::MaxTypedArrayViewType:
    case Scalar::Int64:
    case Scalar::Simd128:
      MOZ_CRASH("Unsupported type");
  }

  Register scratch1 = output.valueReg().scratchReg();
  MOZ_ASSERT(scratch1 != obj, "scratchReg must not be typeReg");

  // On platforms with enough registers, |scratch2| is an extra scratch register
  // (pair) used for byte-swapping the value.
#ifndef JS_CODEGEN_X86
  mozilla::MaybeOneOf<AutoScratchRegister, AutoScratchRegister64> scratch2;
  switch (elementType) {
    case Scalar::Int8:
    case Scalar::Uint8:
      break;
    case Scalar::Int16:
    case Scalar::Uint16:
    case Scalar::Int32:
    case Scalar::Uint32:
    case Scalar::Float32:
      scratch2.construct<AutoScratchRegister>(allocator, masm);
      break;
    case Scalar::Float64:
    case Scalar::BigInt64:
    case Scalar::BigUint64:
      scratch2.construct<AutoScratchRegister64>(allocator, masm);
      break;
    case Scalar::Uint8Clamped:
    default:
      MOZ_CRASH("Invalid type");
  }
#endif

  FailurePath* failure;
  if (!addFailurePath(&failure)) {
    return false;
  }

  const size_t byteSize = Scalar::byteSize(elementType);

  EmitDataViewBoundsCheck(masm, byteSize, obj, offset, scratch1,
                          failure->label());

  masm.loadPtr(Address(obj, DataViewObject::dataOffset()), scratch1);
  BaseIndex dest(scratch1, offset, TimesOne);

  if (byteSize == 1) {
    // Byte swapping has no effect, so just do the byte store.
    masm.store8(*valInt32, dest);
    masm.moveValue(UndefinedValue(), output.valueReg());
    return true;
  }

  // On 32-bit x86, |obj| is already a scratch register so use that. If we need
  // a Register64 we also use the littleEndian register and use the stack
  // location for the check below.
  bool pushedLittleEndian = false;
#ifdef JS_CODEGEN_X86
  if (byteSize == 8) {
    masm.push(littleEndian);
    pushedLittleEndian = true;
  }
  auto valScratch32 = [&]() -> Register { return obj; };
  auto valScratch64 = [&]() -> Register64 {
    return Register64(obj, littleEndian);
  };
#else
  auto valScratch32 = [&]() -> Register {
    return scratch2.ref<AutoScratchRegister>();
  };
  auto valScratch64 = [&]() -> Register64 {
    return scratch2.ref<AutoScratchRegister64>();
  };
#endif

  // Load the value into a gpr register.
  switch (elementType) {
    case Scalar::Int16:
    case Scalar::Uint16:
    case Scalar::Int32:
    case Scalar::Uint32:
      masm.move32(*valInt32, valScratch32());
      break;
    case Scalar::Float32: {
      FloatRegister scratchFloat32 = floatScratch0.get().asSingle();
      masm.convertDoubleToFloat32(floatScratch0, scratchFloat32);
      masm.canonicalizeFloatIfDeterministic(scratchFloat32);
      masm.moveFloat32ToGPR(scratchFloat32, valScratch32());
      break;
    }
    case Scalar::Float64: {
      masm.canonicalizeDoubleIfDeterministic(floatScratch0);
      masm.moveDoubleToGPR64(floatScratch0, valScratch64());
      break;
    }
    case Scalar::BigInt64:
    case Scalar::BigUint64:
      masm.loadBigInt64(*valBigInt, valScratch64());
      break;
    case Scalar::Int8:
    case Scalar::Uint8:
    case Scalar::Uint8Clamped:
    default:
      MOZ_CRASH("Invalid type");
  }

  // Swap the bytes in the loaded value.
  Label skip;
  if (pushedLittleEndian) {
    masm.branch32(MOZ_LITTLE_ENDIAN() ? Assembler::NotEqual : Assembler::Equal,
                  Address(masm.getStackPointer(), 0), Imm32(0), &skip);
  } else {
    masm.branch32(MOZ_LITTLE_ENDIAN() ? Assembler::NotEqual : Assembler::Equal,
                  littleEndian, Imm32(0), &skip);
  }
  switch (elementType) {
    case Scalar::Int16:
      masm.byteSwap16SignExtend(valScratch32());
      break;
    case Scalar::Uint16:
      masm.byteSwap16ZeroExtend(valScratch32());
      break;
    case Scalar::Int32:
    case Scalar::Uint32:
    case Scalar::Float32:
      masm.byteSwap32(valScratch32());
      break;
    case Scalar::Float64:
    case Scalar::BigInt64:
    case Scalar::BigUint64:
      masm.byteSwap64(valScratch64());
      break;
    case Scalar::Int8:
    case Scalar::Uint8:
    case Scalar::Uint8Clamped:
    default:
      MOZ_CRASH("Invalid type");
  }
  masm.bind(&skip);

  // Store the value.
  switch (elementType) {
    case Scalar::Int16:
    case Scalar::Uint16:
      masm.store16Unaligned(valScratch32(), dest);
      break;
    case Scalar::Int32:
    case Scalar::Uint32:
    case Scalar::Float32:
      masm.store32Unaligned(valScratch32(), dest);
      break;
    case Scalar::Float64:
    case Scalar::BigInt64:
    case Scalar::BigUint64:
      masm.store64Unaligned(valScratch64(), dest);
      break;
    case Scalar::Int8:
    case Scalar::Uint8:
    case Scalar::Uint8Clamped:
    default:
      MOZ_CRASH("Invalid typed array type");
  }

#ifdef JS_CODEGEN_X86
  // Restore registers.
  if (pushedLittleEndian) {
    masm.pop(littleEndian);
  }
#endif

  masm.moveValue(UndefinedValue(), output.valueReg());
  return true;
}

bool CacheIRCompiler::emitStoreFixedSlotUndefinedResult(ObjOperandId objId,
                                                        uint32_t offsetOffset,
                                                        ValOperandId rhsId) {
  JitSpew(JitSpew_Codegen, "%s", __FUNCTION__);

  AutoOutputRegister output(*this);
  AutoScratchRegisterMaybeOutput scratch(allocator, masm, output);
  Register obj = allocator.useRegister(masm, objId);
  ValueOperand val = allocator.useValueRegister(masm, rhsId);

  StubFieldOffset offset(offsetOffset, StubField::Type::RawInt32);
  emitLoadStubField(offset, scratch);

  BaseIndex slot(obj, scratch, TimesOne);
  EmitPreBarrier(masm, slot, MIRType::Value);
  masm.storeValue(val, slot);
  emitPostBarrierSlot(obj, val, scratch);

  masm.moveValue(UndefinedValue(), output.valueReg());
  return true;
}

bool CacheIRCompiler::emitLoadObjectResult(ObjOperandId objId) {
  JitSpew(JitSpew_Codegen, "%s", __FUNCTION__);
  AutoOutputRegister output(*this);
  Register obj = allocator.useRegister(masm, objId);

  EmitStoreResult(masm, obj, JSVAL_TYPE_OBJECT, output);

  return true;
}

bool CacheIRCompiler::emitLoadStringResult(StringOperandId strId) {
  JitSpew(JitSpew_Codegen, "%s", __FUNCTION__);
  AutoOutputRegister output(*this);
  Register str = allocator.useRegister(masm, strId);

  masm.tagValue(JSVAL_TYPE_STRING, str, output.valueReg());

  return true;
}

bool CacheIRCompiler::emitLoadSymbolResult(SymbolOperandId symId) {
  JitSpew(JitSpew_Codegen, "%s", __FUNCTION__);
  AutoOutputRegister output(*this);
  Register sym = allocator.useRegister(masm, symId);

  masm.tagValue(JSVAL_TYPE_SYMBOL, sym, output.valueReg());

  return true;
}

bool CacheIRCompiler::emitLoadInt32Result(Int32OperandId valId) {
  JitSpew(JitSpew_Codegen, "%s", __FUNCTION__);
  AutoOutputRegister output(*this);
  Register val = allocator.useRegister(masm, valId);

  masm.tagValue(JSVAL_TYPE_INT32, val, output.valueReg());

  return true;
}

bool CacheIRCompiler::emitLoadBigIntResult(BigIntOperandId valId) {
  JitSpew(JitSpew_Codegen, "%s", __FUNCTION__);
  AutoOutputRegister output(*this);
  Register val = allocator.useRegister(masm, valId);

  masm.tagValue(JSVAL_TYPE_BIGINT, val, output.valueReg());

  return true;
}

bool CacheIRCompiler::emitLoadDoubleResult(NumberOperandId valId) {
  JitSpew(JitSpew_Codegen, "%s", __FUNCTION__);
  AutoOutputRegister output(*this);
  ValueOperand val = allocator.useValueRegister(masm, valId);

#ifdef DEBUG
  Label ok;
  masm.branchTestDouble(Assembler::Equal, val, &ok);
  masm.branchTestInt32(Assembler::Equal, val, &ok);
  masm.assumeUnreachable("input must be double or int32");
  masm.bind(&ok);
#endif

  masm.moveValue(val, output.valueReg());
  masm.convertInt32ValueToDouble(output.valueReg());

  return true;
}

bool CacheIRCompiler::emitLoadTypeOfObjectResult(ObjOperandId objId) {
  JitSpew(JitSpew_Codegen, "%s", __FUNCTION__);
  AutoOutputRegister output(*this);
  Register obj = allocator.useRegister(masm, objId);
  AutoScratchRegisterMaybeOutput scratch(allocator, masm, output);

  Label slowCheck, isObject, isCallable, isUndefined, done;
  masm.typeOfObject(obj, scratch, &slowCheck, &isObject, &isCallable,
                    &isUndefined);

  masm.bind(&isCallable);
  masm.moveValue(StringValue(cx_->names().function), output.valueReg());
  masm.jump(&done);

  masm.bind(&isUndefined);
  masm.moveValue(StringValue(cx_->names().undefined), output.valueReg());
  masm.jump(&done);

  masm.bind(&isObject);
  masm.moveValue(StringValue(cx_->names().object), output.valueReg());
  masm.jump(&done);

  {
    masm.bind(&slowCheck);
    LiveRegisterSet save(GeneralRegisterSet::Volatile(),
                         liveVolatileFloatRegs());
    masm.PushRegsInMask(save);

    using Fn = JSString* (*)(JSObject * obj, JSRuntime * rt);
    masm.setupUnalignedABICall(scratch);
    masm.passABIArg(obj);
    masm.movePtr(ImmPtr(cx_->runtime()), scratch);
    masm.passABIArg(scratch);
    masm.callWithABI<Fn, TypeOfNameObject>();
    masm.storeCallPointerResult(scratch);

    LiveRegisterSet ignore;
    ignore.add(scratch);
    masm.PopRegsInMaskIgnore(save, ignore);

    masm.tagValue(JSVAL_TYPE_STRING, scratch, output.valueReg());
  }

  masm.bind(&done);
  return true;
}

bool CacheIRCompiler::emitLoadInt32TruthyResult(ValOperandId inputId) {
  JitSpew(JitSpew_Codegen, "%s", __FUNCTION__);
  AutoOutputRegister output(*this);
  ValueOperand val = allocator.useValueRegister(masm, inputId);

  Label ifFalse, done;
  masm.branchTestInt32Truthy(false, val, &ifFalse);
  masm.moveValue(BooleanValue(true), output.valueReg());
  masm.jump(&done);

  masm.bind(&ifFalse);
  masm.moveValue(BooleanValue(false), output.valueReg());

  masm.bind(&done);
  return true;
}

bool CacheIRCompiler::emitLoadStringTruthyResult(StringOperandId strId) {
  JitSpew(JitSpew_Codegen, "%s", __FUNCTION__);
  AutoOutputRegister output(*this);
  Register str = allocator.useRegister(masm, strId);

  Label ifFalse, done;
  masm.branch32(Assembler::Equal, Address(str, JSString::offsetOfLength()),
                Imm32(0), &ifFalse);
  masm.moveValue(BooleanValue(true), output.valueReg());
  masm.jump(&done);

  masm.bind(&ifFalse);
  masm.moveValue(BooleanValue(false), output.valueReg());

  masm.bind(&done);
  return true;
}

bool CacheIRCompiler::emitLoadDoubleTruthyResult(NumberOperandId inputId) {
  JitSpew(JitSpew_Codegen, "%s", __FUNCTION__);
  AutoOutputRegister output(*this);

  AutoScratchFloatRegister floatReg(this);

  allocator.ensureDoubleRegister(masm, inputId, floatReg);

  Label ifFalse, done;

  masm.branchTestDoubleTruthy(false, floatReg, &ifFalse);
  masm.moveValue(BooleanValue(true), output.valueReg());
  masm.jump(&done);

  masm.bind(&ifFalse);
  masm.moveValue(BooleanValue(false), output.valueReg());

  masm.bind(&done);
  return true;
}

bool CacheIRCompiler::emitLoadObjectTruthyResult(ObjOperandId objId) {
  JitSpew(JitSpew_Codegen, "%s", __FUNCTION__);
  AutoOutputRegister output(*this);
  Register obj = allocator.useRegister(masm, objId);
  AutoScratchRegisterMaybeOutput scratch(allocator, masm, output);

  Label emulatesUndefined, slowPath, done;
  masm.branchIfObjectEmulatesUndefined(obj, scratch, &slowPath,
                                       &emulatesUndefined);
  masm.moveValue(BooleanValue(true), output.valueReg());
  masm.jump(&done);

  masm.bind(&emulatesUndefined);
  masm.moveValue(BooleanValue(false), output.valueReg());
  masm.jump(&done);

  masm.bind(&slowPath);
  {
    LiveRegisterSet volatileRegs(GeneralRegisterSet::Volatile(),
                                 liveVolatileFloatRegs());
    volatileRegs.takeUnchecked(scratch);
    volatileRegs.takeUnchecked(output);
    masm.PushRegsInMask(volatileRegs);

    using Fn = bool (*)(JSObject * obj);
    masm.setupUnalignedABICall(scratch);
    masm.passABIArg(obj);
    masm.callWithABI<Fn, js::EmulatesUndefined>();
    masm.storeCallBoolResult(scratch);
    masm.xor32(Imm32(1), scratch);

    masm.PopRegsInMask(volatileRegs);

    masm.tagValue(JSVAL_TYPE_BOOLEAN, scratch, output.valueReg());
  }

  masm.bind(&done);
  return true;
}

bool CacheIRCompiler::emitLoadBigIntTruthyResult(BigIntOperandId bigIntId) {
  JitSpew(JitSpew_Codegen, "%s", __FUNCTION__);
  AutoOutputRegister output(*this);
  Register bigInt = allocator.useRegister(masm, bigIntId);

  Label ifFalse, done;
  masm.branch32(Assembler::Equal,
                Address(bigInt, BigInt::offsetOfDigitLength()), Imm32(0),
                &ifFalse);
  masm.moveValue(BooleanValue(true), output.valueReg());
  masm.jump(&done);

  masm.bind(&ifFalse);
  masm.moveValue(BooleanValue(false), output.valueReg());

  masm.bind(&done);
  return true;
}

bool CacheIRCompiler::emitLoadValueTruthyResult(ValOperandId inputId) {
  JitSpew(JitSpew_Codegen, "%s", __FUNCTION__);

  AutoOutputRegister output(*this);
  ValueOperand value = allocator.useValueRegister(masm, inputId);
  AutoScratchRegisterMaybeOutput scratch1(allocator, masm, output);
  AutoScratchRegister scratch2(allocator, masm);
  AutoScratchFloatRegister floatReg(this);

  Label ifFalse, ifTrue, done;

  {
    ScratchTagScope tag(masm, value);
    masm.splitTagForTest(value, tag);

    masm.branchTestUndefined(Assembler::Equal, tag, &ifFalse);
    masm.branchTestNull(Assembler::Equal, tag, &ifFalse);

    Label notBoolean;
    masm.branchTestBoolean(Assembler::NotEqual, tag, &notBoolean);
    {
      ScratchTagScopeRelease _(&tag);
      masm.branchTestBooleanTruthy(false, value, &ifFalse);
      masm.jump(&ifTrue);
    }
    masm.bind(&notBoolean);

    Label notInt32;
    masm.branchTestInt32(Assembler::NotEqual, tag, &notInt32);
    {
      ScratchTagScopeRelease _(&tag);
      masm.branchTestInt32Truthy(false, value, &ifFalse);
      masm.jump(&ifTrue);
    }
    masm.bind(&notInt32);

    Label notObject;
    masm.branchTestObject(Assembler::NotEqual, tag, &notObject);
    {
      ScratchTagScopeRelease _(&tag);

      Register obj = masm.extractObject(value, scratch1);

      Label slowPath;
      masm.branchIfObjectEmulatesUndefined(obj, scratch2, &slowPath, &ifFalse);
      masm.jump(&ifTrue);

      masm.bind(&slowPath);
      {
        LiveRegisterSet volatileRegs(GeneralRegisterSet::Volatile(),
                                     liveVolatileFloatRegs());
        volatileRegs.takeUnchecked(scratch1);
        volatileRegs.takeUnchecked(scratch2);
        volatileRegs.takeUnchecked(output);
        masm.PushRegsInMask(volatileRegs);

        using Fn = bool (*)(JSObject * obj);
        masm.setupUnalignedABICall(scratch2);
        masm.passABIArg(obj);
        masm.callWithABI<Fn, js::EmulatesUndefined>();
        masm.storeCallPointerResult(scratch2);

        masm.PopRegsInMask(volatileRegs);

        masm.branchIfTrueBool(scratch2, &ifFalse);
        masm.jump(&ifTrue);
      }
    }
    masm.bind(&notObject);

    Label notString;
    masm.branchTestString(Assembler::NotEqual, tag, &notString);
    {
      ScratchTagScopeRelease _(&tag);
      masm.branchTestStringTruthy(false, value, &ifFalse);
      masm.jump(&ifTrue);
    }
    masm.bind(&notString);

    Label notBigInt;
    masm.branchTestBigInt(Assembler::NotEqual, tag, &notBigInt);
    {
      ScratchTagScopeRelease _(&tag);
      masm.branchTestBigIntTruthy(false, value, &ifFalse);
      masm.jump(&ifTrue);
    }
    masm.bind(&notBigInt);

    masm.branchTestSymbol(Assembler::Equal, tag, &ifTrue);

#ifdef DEBUG
    Label isDouble;
    masm.branchTestDouble(Assembler::Equal, tag, &isDouble);
    masm.assumeUnreachable("Unexpected value type");
    masm.bind(&isDouble);
#endif

    {
      ScratchTagScopeRelease _(&tag);
      masm.unboxDouble(value, floatReg);
      masm.branchTestDoubleTruthy(false, floatReg, &ifFalse);
    }

    // Fall through to true case.
  }

  masm.bind(&ifTrue);
  masm.moveValue(BooleanValue(true), output.valueReg());
  masm.jump(&done);

  masm.bind(&ifFalse);
  masm.moveValue(BooleanValue(false), output.valueReg());

  masm.bind(&done);
  return true;
}

bool CacheIRCompiler::emitComparePointerResultShared(JSOp op,
                                                     TypedOperandId lhsId,
                                                     TypedOperandId rhsId) {
  JitSpew(JitSpew_Codegen, "%s", __FUNCTION__);
  AutoOutputRegister output(*this);

  Register left = allocator.useRegister(masm, lhsId);
  Register right = allocator.useRegister(masm, rhsId);

  AutoScratchRegisterMaybeOutput scratch(allocator, masm, output);

  Label ifTrue, done;
  masm.branchPtr(JSOpToCondition(op, /* signed = */ true), left, right,
                 &ifTrue);

  EmitStoreBoolean(masm, false, output);
  masm.jump(&done);

  masm.bind(&ifTrue);
  EmitStoreBoolean(masm, true, output);
  masm.bind(&done);
  return true;
}

bool CacheIRCompiler::emitCompareObjectResult(JSOp op, ObjOperandId lhsId,
                                              ObjOperandId rhsId) {
  JitSpew(JitSpew_Codegen, "%s", __FUNCTION__);
  return emitComparePointerResultShared(op, lhsId, rhsId);
}

bool CacheIRCompiler::emitCompareSymbolResult(JSOp op, SymbolOperandId lhsId,
                                              SymbolOperandId rhsId) {
  JitSpew(JitSpew_Codegen, "%s", __FUNCTION__);
  return emitComparePointerResultShared(op, lhsId, rhsId);
}

bool CacheIRCompiler::emitCompareInt32Result(JSOp op, Int32OperandId lhsId,
                                             Int32OperandId rhsId) {
  JitSpew(JitSpew_Codegen, "%s", __FUNCTION__);
  AutoOutputRegister output(*this);
  Register left = allocator.useRegister(masm, lhsId);
  Register right = allocator.useRegister(masm, rhsId);

  Label ifTrue, done;
  masm.branch32(JSOpToCondition(op, /* signed = */ true), left, right, &ifTrue);

  EmitStoreBoolean(masm, false, output);
  masm.jump(&done);

  masm.bind(&ifTrue);
  EmitStoreBoolean(masm, true, output);
  masm.bind(&done);
  return true;
}

bool CacheIRCompiler::emitCompareDoubleResult(JSOp op, NumberOperandId lhsId,
                                              NumberOperandId rhsId) {
  JitSpew(JitSpew_Codegen, "%s", __FUNCTION__);
  AutoOutputRegister output(*this);

  AutoAvailableFloatRegister floatScratch0(*this, FloatReg0);
  AutoAvailableFloatRegister floatScratch1(*this, FloatReg1);

  FailurePath* failure;
  if (!addFailurePath(&failure)) {
    return false;
  }

  allocator.ensureDoubleRegister(masm, lhsId, floatScratch0);
  allocator.ensureDoubleRegister(masm, rhsId, floatScratch1);

  Label done, ifTrue;
  masm.branchDouble(JSOpToDoubleCondition(op), floatScratch0, floatScratch1,
                    &ifTrue);
  EmitStoreBoolean(masm, false, output);
  masm.jump(&done);

  masm.bind(&ifTrue);
  EmitStoreBoolean(masm, true, output);
  masm.bind(&done);
  return true;
}

bool CacheIRCompiler::emitCompareBigIntResult(JSOp op, BigIntOperandId lhsId,
                                              BigIntOperandId rhsId) {
  JitSpew(JitSpew_Codegen, "%s", __FUNCTION__);
  AutoOutputRegister output(*this);

  Register lhs = allocator.useRegister(masm, lhsId);
  Register rhs = allocator.useRegister(masm, rhsId);

  AutoScratchRegisterMaybeOutput scratch(allocator, masm, output);

  LiveRegisterSet save(GeneralRegisterSet::Volatile(), liveVolatileFloatRegs());
  masm.PushRegsInMask(save);

  masm.setupUnalignedABICall(scratch);

  // Push the operands in reverse order for JSOp::Le and JSOp::Gt:
  // - |left <= right| is implemented as |right >= left|.
  // - |left > right| is implemented as |right < left|.
  if (op == JSOp::Le || op == JSOp::Gt) {
    masm.passABIArg(rhs);
    masm.passABIArg(lhs);
  } else {
    masm.passABIArg(lhs);
    masm.passABIArg(rhs);
  }

  using Fn = bool (*)(BigInt*, BigInt*);
  Fn fn;
  if (op == JSOp::Eq || op == JSOp::StrictEq) {
    fn = jit::BigIntEqual<EqualityKind::Equal>;
  } else if (op == JSOp::Ne || op == JSOp::StrictNe) {
    fn = jit::BigIntEqual<EqualityKind::NotEqual>;
  } else if (op == JSOp::Lt || op == JSOp::Gt) {
    fn = jit::BigIntCompare<ComparisonKind::LessThan>;
  } else {
    MOZ_ASSERT(op == JSOp::Le || op == JSOp::Ge);
    fn = jit::BigIntCompare<ComparisonKind::GreaterThanOrEqual>;
  }

  masm.callWithABI(DynamicFunction<Fn>(fn));
  masm.storeCallBoolResult(scratch);

  LiveRegisterSet ignore;
  ignore.add(scratch);
  masm.PopRegsInMaskIgnore(save, ignore);

  EmitStoreResult(masm, scratch, JSVAL_TYPE_BOOLEAN, output);
  return true;
}

bool CacheIRCompiler::emitCompareBigIntInt32Result(JSOp op,
                                                   BigIntOperandId lhsId,
                                                   Int32OperandId rhsId) {
  JitSpew(JitSpew_Codegen, "%s", __FUNCTION__);
  AutoOutputRegister output(*this);
  Register bigInt = allocator.useRegister(masm, lhsId);
  Register int32 = allocator.useRegister(masm, rhsId);

  AutoScratchRegisterMaybeOutput scratch1(allocator, masm, output);
  AutoScratchRegister scratch2(allocator, masm);

  Label ifTrue, ifFalse;
  masm.compareBigIntAndInt32(op, bigInt, int32, scratch1, scratch2, &ifTrue,
                             &ifFalse);

  Label done;
  masm.bind(&ifFalse);
  EmitStoreBoolean(masm, false, output);
  masm.jump(&done);

  masm.bind(&ifTrue);
  EmitStoreBoolean(masm, true, output);

  masm.bind(&done);
  return true;
}

bool CacheIRCompiler::emitCompareBigIntNumberResult(JSOp op,
                                                    BigIntOperandId lhsId,
                                                    NumberOperandId rhsId) {
  JitSpew(JitSpew_Codegen, "%s", __FUNCTION__);
  AutoOutputRegister output(*this);

  AutoAvailableFloatRegister floatScratch0(*this, FloatReg0);

  Register lhs = allocator.useRegister(masm, lhsId);
  allocator.ensureDoubleRegister(masm, rhsId, floatScratch0);

  AutoScratchRegisterMaybeOutput scratch(allocator, masm, output);

  LiveRegisterSet save(GeneralRegisterSet::Volatile(), liveVolatileFloatRegs());
  masm.PushRegsInMask(save);

  masm.setupUnalignedABICall(scratch);

  // Push the operands in reverse order for JSOp::Le and JSOp::Gt:
  // - |left <= right| is implemented as |right >= left|.
  // - |left > right| is implemented as |right < left|.
  if (op == JSOp::Le || op == JSOp::Gt) {
    masm.passABIArg(floatScratch0, MoveOp::DOUBLE);
    masm.passABIArg(lhs);
  } else {
    masm.passABIArg(lhs);
    masm.passABIArg(floatScratch0, MoveOp::DOUBLE);
  }

  using FnBigIntNumber = bool (*)(BigInt*, double);
  using FnNumberBigInt = bool (*)(double, BigInt*);
  switch (op) {
    case JSOp::Eq: {
      masm.callWithABI<FnBigIntNumber,
                       jit::BigIntNumberEqual<EqualityKind::Equal>>();
      break;
    }
    case JSOp::Ne: {
      masm.callWithABI<FnBigIntNumber,
                       jit::BigIntNumberEqual<EqualityKind::NotEqual>>();
      break;
    }
    case JSOp::Lt: {
      masm.callWithABI<FnBigIntNumber,
                       jit::BigIntNumberCompare<ComparisonKind::LessThan>>();
      break;
    }
    case JSOp::Gt: {
      masm.callWithABI<FnNumberBigInt,
                       jit::NumberBigIntCompare<ComparisonKind::LessThan>>();
      break;
    }
    case JSOp::Le: {
      masm.callWithABI<
          FnNumberBigInt,
          jit::NumberBigIntCompare<ComparisonKind::GreaterThanOrEqual>>();
      break;
    }
    case JSOp::Ge: {
      masm.callWithABI<
          FnBigIntNumber,
          jit::BigIntNumberCompare<ComparisonKind::GreaterThanOrEqual>>();
      break;
    }
    default:
      MOZ_CRASH("unhandled op");
  }

  masm.storeCallBoolResult(scratch);

  LiveRegisterSet ignore;
  ignore.add(scratch);
  masm.PopRegsInMaskIgnore(save, ignore);

  EmitStoreResult(masm, scratch, JSVAL_TYPE_BOOLEAN, output);
  return true;
}

bool CacheIRCompiler::emitCompareBigIntStringResult(JSOp op,
                                                    BigIntOperandId lhsId,
                                                    StringOperandId rhsId) {
  JitSpew(JitSpew_Codegen, "%s", __FUNCTION__);
  AutoCallVM callvm(masm, this, allocator);

  Register lhs = allocator.useRegister(masm, lhsId);
  Register rhs = allocator.useRegister(masm, rhsId);

  callvm.prepare();

  // Push the operands in reverse order for JSOp::Le and JSOp::Gt:
  // - |left <= right| is implemented as |right >= left|.
  // - |left > right| is implemented as |right < left|.
  if (op == JSOp::Le || op == JSOp::Gt) {
    masm.Push(lhs);
    masm.Push(rhs);
  } else {
    masm.Push(rhs);
    masm.Push(lhs);
  }

  using FnBigIntString =
      bool (*)(JSContext*, HandleBigInt, HandleString, bool*);
  using FnStringBigInt =
      bool (*)(JSContext*, HandleString, HandleBigInt, bool*);

  switch (op) {
    case JSOp::Eq: {
      constexpr auto Equal = EqualityKind::Equal;
      callvm.call<FnBigIntString, BigIntStringEqual<Equal>>();
      break;
    }
    case JSOp::Ne: {
      constexpr auto NotEqual = EqualityKind::NotEqual;
      callvm.call<FnBigIntString, BigIntStringEqual<NotEqual>>();
      break;
    }
    case JSOp::Lt: {
      constexpr auto LessThan = ComparisonKind::LessThan;
      callvm.call<FnBigIntString, BigIntStringCompare<LessThan>>();
      break;
    }
    case JSOp::Gt: {
      constexpr auto LessThan = ComparisonKind::LessThan;
      callvm.call<FnStringBigInt, StringBigIntCompare<LessThan>>();
      break;
    }
    case JSOp::Le: {
      constexpr auto GreaterThanOrEqual = ComparisonKind::GreaterThanOrEqual;
      callvm.call<FnStringBigInt, StringBigIntCompare<GreaterThanOrEqual>>();
      break;
    }
    case JSOp::Ge: {
      constexpr auto GreaterThanOrEqual = ComparisonKind::GreaterThanOrEqual;
      callvm.call<FnBigIntString, BigIntStringCompare<GreaterThanOrEqual>>();
      break;
    }
    default:
      MOZ_CRASH("unhandled op");
  }
  return true;
}

bool CacheIRCompiler::emitCompareNullUndefinedResult(JSOp op, bool isUndefined,
                                                     ValOperandId inputId) {
  JitSpew(JitSpew_Codegen, "%s", __FUNCTION__);

  AutoOutputRegister output(*this);
  ValueOperand input = allocator.useValueRegister(masm, inputId);
  AutoScratchRegisterMaybeOutput scratch(allocator, masm, output);

  if (IsStrictEqualityOp(op)) {
    if (isUndefined) {
      masm.testUndefinedSet(JSOpToCondition(op, false), input, scratch);
    } else {
      masm.testNullSet(JSOpToCondition(op, false), input, scratch);
    }
    EmitStoreResult(masm, scratch, JSVAL_TYPE_BOOLEAN, output);
    return true;
  }

  FailurePath* failure;
  if (!addFailurePath(&failure)) {
    return false;
  }

  MOZ_ASSERT(IsLooseEqualityOp(op));

  Label nullOrLikeUndefined, notNullOrLikeUndefined, done;
  {
    ScratchTagScope tag(masm, input);
    masm.splitTagForTest(input, tag);

    if (isUndefined) {
      masm.branchTestUndefined(Assembler::Equal, tag, &nullOrLikeUndefined);
      masm.branchTestNull(Assembler::Equal, tag, &nullOrLikeUndefined);
    } else {
      masm.branchTestNull(Assembler::Equal, tag, &nullOrLikeUndefined);
      masm.branchTestUndefined(Assembler::Equal, tag, &nullOrLikeUndefined);
    }
    masm.branchTestObject(Assembler::NotEqual, tag, &notNullOrLikeUndefined);

    {
      ScratchTagScopeRelease _(&tag);

      masm.unboxObject(input, scratch);
      masm.branchIfObjectEmulatesUndefined(scratch, scratch, failure->label(),
                                           &nullOrLikeUndefined);
      masm.jump(&notNullOrLikeUndefined);
    }
  }

  masm.bind(&nullOrLikeUndefined);
  EmitStoreBoolean(masm, op == JSOp::Eq, output);
  masm.jump(&done);

  masm.bind(&notNullOrLikeUndefined);
  EmitStoreBoolean(masm, op == JSOp::Ne, output);

  masm.bind(&done);
  return true;
}

bool CacheIRCompiler::emitCompareDoubleSameValueResult(NumberOperandId lhsId,
                                                       NumberOperandId rhsId) {
  JitSpew(JitSpew_Codegen, "%s", __FUNCTION__);

  AutoOutputRegister output(*this);
  AutoScratchRegisterMaybeOutput scratch(allocator, masm, output);
  AutoAvailableFloatRegister floatScratch0(*this, FloatReg0);
  AutoAvailableFloatRegister floatScratch1(*this, FloatReg1);
  AutoAvailableFloatRegister floatScratch2(*this, FloatReg2);

  allocator.ensureDoubleRegister(masm, lhsId, floatScratch0);
  allocator.ensureDoubleRegister(masm, rhsId, floatScratch1);

  masm.sameValueDouble(floatScratch0, floatScratch1, floatScratch2, scratch);
  masm.tagValue(JSVAL_TYPE_BOOLEAN, scratch, output.valueReg());
  return true;
}

bool CacheIRCompiler::emitIndirectTruncateInt32Result(Int32OperandId valId) {
  JitSpew(JitSpew_Codegen, "%s", __FUNCTION__);
  AutoOutputRegister output(*this);
  Register val = allocator.useRegister(masm, valId);

  if (output.hasValue()) {
    masm.tagValue(JSVAL_TYPE_INT32, val, output.valueReg());
  } else {
    masm.mov(val, output.typedReg().gpr());
  }
  return true;
}

bool CacheIRCompiler::emitCallPrintString(const char* str) {
  JitSpew(JitSpew_Codegen, "%s", __FUNCTION__);
  masm.printf(str);
  return true;
}

bool CacheIRCompiler::emitBreakpoint() {
  JitSpew(JitSpew_Codegen, "%s", __FUNCTION__);
  masm.breakpoint();
  return true;
}

void CacheIRCompiler::emitPostBarrierShared(Register obj,
                                            const ConstantOrRegister& val,
                                            Register scratch,
                                            Register maybeIndex) {
  JitSpew(JitSpew_Codegen, "%s", __FUNCTION__);

  if (val.constant()) {
    MOZ_ASSERT_IF(val.value().isGCThing(),
                  !IsInsideNursery(val.value().toGCThing()));
    return;
  }

  TypedOrValueRegister reg = val.reg();
  if (reg.hasTyped() && !NeedsPostBarrier(reg.type())) {
    return;
  }

  Label skipBarrier;
  if (reg.hasValue()) {
    masm.branchValueIsNurseryCell(Assembler::NotEqual, reg.valueReg(), scratch,
                                  &skipBarrier);
  } else {
    masm.branchPtrInNurseryChunk(Assembler::NotEqual, reg.typedReg().gpr(),
                                 scratch, &skipBarrier);
  }
  masm.branchPtrInNurseryChunk(Assembler::Equal, obj, scratch, &skipBarrier);

  // Call one of these, depending on maybeIndex:
  //
  //   void PostWriteBarrier(JSRuntime* rt, JSObject* obj);
  //   void PostWriteElementBarrier(JSRuntime* rt, JSObject* obj,
  //                                int32_t index);
  LiveRegisterSet save(GeneralRegisterSet::Volatile(), liveVolatileFloatRegs());
  masm.PushRegsInMask(save);
  masm.setupUnalignedABICall(scratch);
  masm.movePtr(ImmPtr(cx_->runtime()), scratch);
  masm.passABIArg(scratch);
  masm.passABIArg(obj);
  if (maybeIndex != InvalidReg) {
    masm.passABIArg(maybeIndex);
    using Fn = void (*)(JSRuntime * rt, JSObject * obj, int32_t index);
    masm.callWithABI<Fn, PostWriteElementBarrier<IndexInBounds::Yes>>();
  } else {
    using Fn = void (*)(JSRuntime * rt, js::gc::Cell * cell);
    masm.callWithABI<Fn, PostWriteBarrier>();
  }
  masm.PopRegsInMask(save);

  masm.bind(&skipBarrier);
}

bool CacheIRCompiler::emitWrapResult() {
  JitSpew(JitSpew_Codegen, "%s", __FUNCTION__);
  AutoOutputRegister output(*this);
  AutoScratchRegister scratch(allocator, masm);

  FailurePath* failure;
  if (!addFailurePath(&failure)) {
    return false;
  }

  Label done;
  // We only have to wrap objects, because we are in the same zone.
  masm.branchTestObject(Assembler::NotEqual, output.valueReg(), &done);

  Register obj = output.valueReg().scratchReg();
  masm.unboxObject(output.valueReg(), obj);

  LiveRegisterSet save(GeneralRegisterSet::Volatile(), liveVolatileFloatRegs());
  masm.PushRegsInMask(save);

  using Fn = JSObject* (*)(JSContext * cx, JSObject * obj);
  masm.setupUnalignedABICall(scratch);
  masm.loadJSContext(scratch);
  masm.passABIArg(scratch);
  masm.passABIArg(obj);
  masm.callWithABI<Fn, WrapObjectPure>();
  masm.storeCallPointerResult(obj);

  LiveRegisterSet ignore;
  ignore.add(obj);
  masm.PopRegsInMaskIgnore(save, ignore);

  // We could not get a wrapper for this object.
  masm.branchTestPtr(Assembler::Zero, obj, obj, failure->label());

  // We clobbered the output register, so we have to retag.
  masm.tagValue(JSVAL_TYPE_OBJECT, obj, output.valueReg());

  masm.bind(&done);
  return true;
}

bool CacheIRCompiler::emitMegamorphicLoadSlotByValueResult(ObjOperandId objId,
                                                           ValOperandId idId) {
  JitSpew(JitSpew_Codegen, "%s", __FUNCTION__);
  AutoOutputRegister output(*this);

  Register obj = allocator.useRegister(masm, objId);
  ValueOperand idVal = allocator.useValueRegister(masm, idId);

  AutoScratchRegisterMaybeOutput scratch(allocator, masm, output);

  FailurePath* failure;
  if (!addFailurePath(&failure)) {
    return false;
  }

  // idVal will be in vp[0], result will be stored in vp[1].
  masm.reserveStack(sizeof(Value));
  masm.Push(idVal);
  masm.moveStackPtrTo(idVal.scratchReg());

  LiveRegisterSet volatileRegs(GeneralRegisterSet::Volatile(),
                               liveVolatileFloatRegs());
  volatileRegs.takeUnchecked(scratch);
  volatileRegs.takeUnchecked(idVal);
  masm.PushRegsInMask(volatileRegs);

  using Fn = bool (*)(JSContext * cx, JSObject * obj, Value * vp);
  masm.setupUnalignedABICall(scratch);
  masm.loadJSContext(scratch);
  masm.passABIArg(scratch);
  masm.passABIArg(obj);
  masm.passABIArg(idVal.scratchReg());
  masm.callWithABI<Fn, GetNativeDataPropertyByValuePure>();

  masm.storeCallPointerResult(scratch);
  masm.PopRegsInMask(volatileRegs);

  masm.Pop(idVal);

  Label ok;
  uint32_t framePushed = masm.framePushed();
  masm.branchIfTrueBool(scratch, &ok);
  masm.adjustStack(sizeof(Value));
  masm.jump(failure->label());

  masm.bind(&ok);
  masm.setFramePushed(framePushed);
  masm.loadTypedOrValue(Address(masm.getStackPointer(), 0), output);
  masm.adjustStack(sizeof(Value));
  return true;
}

bool CacheIRCompiler::emitMegamorphicHasPropResult(ObjOperandId objId,
                                                   ValOperandId idId,
                                                   bool hasOwn) {
  JitSpew(JitSpew_Codegen, "%s", __FUNCTION__);
  AutoOutputRegister output(*this);

  Register obj = allocator.useRegister(masm, objId);
  ValueOperand idVal = allocator.useValueRegister(masm, idId);

  AutoScratchRegisterMaybeOutput scratch(allocator, masm, output);

  FailurePath* failure;
  if (!addFailurePath(&failure)) {
    return false;
  }

  // idVal will be in vp[0], result will be stored in vp[1].
  masm.reserveStack(sizeof(Value));
  masm.Push(idVal);
  masm.moveStackPtrTo(idVal.scratchReg());

  LiveRegisterSet volatileRegs(GeneralRegisterSet::Volatile(),
                               liveVolatileFloatRegs());
  volatileRegs.takeUnchecked(scratch);
  volatileRegs.takeUnchecked(idVal);
  masm.PushRegsInMask(volatileRegs);

  using Fn = bool (*)(JSContext * cx, JSObject * obj, Value * vp);
  masm.setupUnalignedABICall(scratch);
  masm.loadJSContext(scratch);
  masm.passABIArg(scratch);
  masm.passABIArg(obj);
  masm.passABIArg(idVal.scratchReg());
  if (hasOwn) {
    masm.callWithABI<Fn, HasNativeDataPropertyPure<true>>();
  } else {
    masm.callWithABI<Fn, HasNativeDataPropertyPure<false>>();
  }
  masm.storeCallPointerResult(scratch);
  masm.PopRegsInMask(volatileRegs);

  masm.Pop(idVal);

  Label ok;
  uint32_t framePushed = masm.framePushed();
  masm.branchIfTrueBool(scratch, &ok);
  masm.adjustStack(sizeof(Value));
  masm.jump(failure->label());

  masm.bind(&ok);
  masm.setFramePushed(framePushed);
  masm.loadTypedOrValue(Address(masm.getStackPointer(), 0), output);
  masm.adjustStack(sizeof(Value));
  return true;
}

bool CacheIRCompiler::emitCallObjectHasSparseElementResult(
    ObjOperandId objId, Int32OperandId indexId) {
  JitSpew(JitSpew_Codegen, "%s", __FUNCTION__);
  AutoOutputRegister output(*this);

  Register obj = allocator.useRegister(masm, objId);
  Register index = allocator.useRegister(masm, indexId);

  AutoScratchRegisterMaybeOutput scratch1(allocator, masm, output);
  AutoScratchRegister scratch2(allocator, masm);

  FailurePath* failure;
  if (!addFailurePath(&failure)) {
    return false;
  }

  masm.reserveStack(sizeof(Value));
  masm.moveStackPtrTo(scratch2.get());

  LiveRegisterSet volatileRegs(GeneralRegisterSet::Volatile(),
                               liveVolatileFloatRegs());
  volatileRegs.takeUnchecked(scratch1);
  volatileRegs.takeUnchecked(index);
  masm.PushRegsInMask(volatileRegs);

  using Fn =
      bool (*)(JSContext * cx, NativeObject * obj, int32_t index, Value * vp);
  masm.setupUnalignedABICall(scratch1);
  masm.loadJSContext(scratch1);
  masm.passABIArg(scratch1);
  masm.passABIArg(obj);
  masm.passABIArg(index);
  masm.passABIArg(scratch2);
  masm.callWithABI<Fn, HasNativeElementPure>();
  masm.storeCallPointerResult(scratch1);
  masm.PopRegsInMask(volatileRegs);

  Label ok;
  uint32_t framePushed = masm.framePushed();
  masm.branchIfTrueBool(scratch1, &ok);
  masm.adjustStack(sizeof(Value));
  masm.jump(failure->label());

  masm.bind(&ok);
  masm.setFramePushed(framePushed);
  masm.loadTypedOrValue(Address(masm.getStackPointer(), 0), output);
  masm.adjustStack(sizeof(Value));
  return true;
}

/*
 * Move a constant value into register dest.
 */
void CacheIRCompiler::emitLoadStubFieldConstant(StubFieldOffset val,
                                                Register dest) {
  JitSpew(JitSpew_Codegen, "%s", __FUNCTION__);
  MOZ_ASSERT(mode_ == Mode::Ion);
  switch (val.getStubFieldType()) {
    case StubField::Type::Shape:
      masm.movePtr(ImmGCPtr(shapeStubField(val.getOffset())), dest);
      break;
    case StubField::Type::GetterSetter:
      masm.movePtr(ImmGCPtr(getterSetterStubField(val.getOffset())), dest);
      break;
    case StubField::Type::String:
      masm.movePtr(ImmGCPtr(stringStubField(val.getOffset())), dest);
      break;
    case StubField::Type::JSObject:
      masm.movePtr(ImmGCPtr(objectStubField(val.getOffset())), dest);
      break;
    case StubField::Type::RawPointer:
      masm.movePtr(ImmPtr(pointerStubField(val.getOffset())), dest);
      break;
    case StubField::Type::RawInt32:
      masm.move32(Imm32(int32StubField(val.getOffset())), dest);
      break;
    case StubField::Type::Id:
      masm.movePropertyKey(idStubField(val.getOffset()), dest);
      break;
    default:
      MOZ_CRASH("Unhandled stub field constant type");
  }
}

/*
 * After this is done executing, dest contains the value; either through a
 * constant load or through the load from the stub data.
 *
 * The current policy is that Baseline will use loads from the stub data (to
 * allow IC sharing), where as Ion doesn't share ICs, and so we can safely use
 * constants in the IC.
 */
void CacheIRCompiler::emitLoadStubField(StubFieldOffset val, Register dest) {
  JitSpew(JitSpew_Codegen, "%s", __FUNCTION__);
  if (stubFieldPolicy_ == StubFieldPolicy::Constant) {
    emitLoadStubFieldConstant(val, dest);
  } else {
    Address load(ICStubReg, stubDataOffset_ + val.getOffset());

    switch (val.getStubFieldType()) {
      case StubField::Type::RawPointer:
      case StubField::Type::Shape:
      case StubField::Type::GetterSetter:
      case StubField::Type::JSObject:
      case StubField::Type::Symbol:
      case StubField::Type::String:
      case StubField::Type::Id:
        masm.loadPtr(load, dest);
        break;
      case StubField::Type::RawInt32:
        masm.load32(load, dest);
        break;
      default:
        MOZ_CRASH("Unhandled stub field constant type");
    }
  }
}

void CacheIRCompiler::emitLoadValueStubField(StubFieldOffset val,
                                             ValueOperand dest) {
  MOZ_ASSERT(val.getStubFieldType() == StubField::Type::Value);

  if (stubFieldPolicy_ == StubFieldPolicy::Constant) {
    MOZ_ASSERT(mode_ == Mode::Ion);
    masm.moveValue(valueStubField(val.getOffset()), dest);
  } else {
    Address addr(ICStubReg, stubDataOffset_ + val.getOffset());
    masm.loadValue(addr, dest);
  }
}

void CacheIRCompiler::emitLoadDoubleValueStubField(StubFieldOffset val,
                                                   ValueOperand dest,
                                                   FloatRegister scratch) {
  MOZ_ASSERT(val.getStubFieldType() == StubField::Type::Double);

  if (stubFieldPolicy_ == StubFieldPolicy::Constant) {
    MOZ_ASSERT(mode_ == Mode::Ion);
    double d = doubleStubField(val.getOffset());
    masm.moveValue(DoubleValue(d), dest);
  } else {
    Address addr(ICStubReg, stubDataOffset_ + val.getOffset());
    masm.loadDouble(addr, scratch);
    masm.boxDouble(scratch, dest, scratch);
  }
}

bool CacheIRCompiler::emitLoadInstanceOfObjectResult(ValOperandId lhsId,
                                                     ObjOperandId protoId) {
  JitSpew(JitSpew_Codegen, "%s", __FUNCTION__);
  AutoOutputRegister output(*this);
  ValueOperand lhs = allocator.useValueRegister(masm, lhsId);
  Register proto = allocator.useRegister(masm, protoId);

  AutoScratchRegisterMaybeOutput scratch(allocator, masm, output);

  FailurePath* failure;
  if (!addFailurePath(&failure)) {
    return false;
  }

  Label returnFalse, returnTrue, done;
  masm.fallibleUnboxObject(lhs, scratch, &returnFalse);

  // LHS is an object. Load its proto.
  masm.loadObjProto(scratch, scratch);
  {
    // Walk the proto chain until we either reach the target object,
    // nullptr or LazyProto.
    Label loop;
    masm.bind(&loop);

    masm.branchPtr(Assembler::Equal, scratch, proto, &returnTrue);
    masm.branchTestPtr(Assembler::Zero, scratch, scratch, &returnFalse);

    MOZ_ASSERT(uintptr_t(TaggedProto::LazyProto) == 1);
    masm.branchPtr(Assembler::Equal, scratch, ImmWord(1), failure->label());

    masm.loadObjProto(scratch, scratch);
    masm.jump(&loop);
  }

  masm.bind(&returnFalse);
  EmitStoreBoolean(masm, false, output);
  masm.jump(&done);

  masm.bind(&returnTrue);
  EmitStoreBoolean(masm, true, output);
  // fallthrough
  masm.bind(&done);
  return true;
}

bool CacheIRCompiler::emitMegamorphicLoadSlotResult(ObjOperandId objId,
                                                    uint32_t nameOffset) {
  JitSpew(JitSpew_Codegen, "%s", __FUNCTION__);
  AutoOutputRegister output(*this);

  Register obj = allocator.useRegister(masm, objId);
  StubFieldOffset name(nameOffset, StubField::Type::String);

  AutoScratchRegisterMaybeOutput scratch1(allocator, masm, output);
  AutoScratchRegister scratch2(allocator, masm);
  AutoScratchRegister scratch3(allocator, masm);

  FailurePath* failure;
  if (!addFailurePath(&failure)) {
    return false;
  }

  masm.Push(UndefinedValue());
  masm.moveStackPtrTo(scratch3.get());

  LiveRegisterSet volatileRegs(GeneralRegisterSet::Volatile(),
                               liveVolatileFloatRegs());
  volatileRegs.takeUnchecked(scratch1);
  volatileRegs.takeUnchecked(scratch2);
  volatileRegs.takeUnchecked(scratch3);
  masm.PushRegsInMask(volatileRegs);

  using Fn =
      bool (*)(JSContext * cx, JSObject * obj, PropertyName * name, Value * vp);
  masm.setupUnalignedABICall(scratch1);
  masm.loadJSContext(scratch1);
  masm.passABIArg(scratch1);
  masm.passABIArg(obj);
  emitLoadStubField(name, scratch2);
  masm.passABIArg(scratch2);
  masm.passABIArg(scratch3);
  masm.callWithABI<Fn, GetNativeDataPropertyPure>();

  masm.storeCallPointerResult(scratch2);
  masm.PopRegsInMask(volatileRegs);

  masm.loadTypedOrValue(Address(masm.getStackPointer(), 0), output);
  masm.adjustStack(sizeof(Value));

  masm.branchIfFalseBool(scratch2, failure->label());

  return true;
}

bool CacheIRCompiler::emitMegamorphicStoreSlot(ObjOperandId objId,
                                               uint32_t nameOffset,
                                               ValOperandId rhsId) {
  JitSpew(JitSpew_Codegen, "%s", __FUNCTION__);
  Register obj = allocator.useRegister(masm, objId);
  StubFieldOffset name(nameOffset, StubField::Type::String);
  ValueOperand val = allocator.useValueRegister(masm, rhsId);

  AutoScratchRegister scratch1(allocator, masm);
  AutoScratchRegister scratch2(allocator, masm);

  FailurePath* failure;
  if (!addFailurePath(&failure)) {
    return false;
  }

  masm.Push(val);
  masm.moveStackPtrTo(val.scratchReg());

  LiveRegisterSet volatileRegs(GeneralRegisterSet::Volatile(),
                               liveVolatileFloatRegs());
  volatileRegs.takeUnchecked(scratch1);
  volatileRegs.takeUnchecked(scratch2);
  volatileRegs.takeUnchecked(val);
  masm.PushRegsInMask(volatileRegs);

  using Fn = bool (*)(JSContext * cx, JSObject * obj, PropertyName * name,
                      Value * val);
  masm.setupUnalignedABICall(scratch1);
  masm.loadJSContext(scratch1);
  masm.passABIArg(scratch1);
  masm.passABIArg(obj);
  emitLoadStubField(name, scratch2);
  masm.passABIArg(scratch2);
  masm.passABIArg(val.scratchReg());
  masm.callWithABI<Fn, SetNativeDataPropertyPure>();

  masm.storeCallPointerResult(scratch1);
  masm.PopRegsInMask(volatileRegs);

  masm.loadValue(Address(masm.getStackPointer(), 0), val);
  masm.adjustStack(sizeof(Value));

  masm.branchIfFalseBool(scratch1, failure->label());
  return true;
}

bool CacheIRCompiler::emitGuardHasGetterSetter(ObjOperandId objId,
                                               uint32_t idOffset,
                                               uint32_t getterSetterOffset) {
  JitSpew(JitSpew_Codegen, "%s", __FUNCTION__);

  Register obj = allocator.useRegister(masm, objId);

  StubFieldOffset id(idOffset, StubField::Type::Id);
  StubFieldOffset getterSetter(getterSetterOffset,
                               StubField::Type::GetterSetter);

  AutoScratchRegister scratch1(allocator, masm);
  AutoScratchRegister scratch2(allocator, masm);
  AutoScratchRegister scratch3(allocator, masm);

  FailurePath* failure;
  if (!addFailurePath(&failure)) {
    return false;
  }

  LiveRegisterSet volatileRegs(GeneralRegisterSet::Volatile(),
                               liveVolatileFloatRegs());
  volatileRegs.takeUnchecked(scratch1);
  volatileRegs.takeUnchecked(scratch2);
  masm.PushRegsInMask(volatileRegs);

  using Fn = bool (*)(JSContext * cx, JSObject * obj, jsid id,
                      GetterSetter * getterSetter);
  masm.setupUnalignedABICall(scratch1);
  masm.loadJSContext(scratch1);
  masm.passABIArg(scratch1);
  masm.passABIArg(obj);
  emitLoadStubField(id, scratch2);
  masm.passABIArg(scratch2);
  emitLoadStubField(getterSetter, scratch3);
  masm.passABIArg(scratch3);
  masm.callWithABI<Fn, ObjectHasGetterSetterPure>();
  masm.storeCallPointerResult(scratch1);
  masm.PopRegsInMask(volatileRegs);

  masm.branchIfFalseBool(scratch1, failure->label());
  return true;
}

bool CacheIRCompiler::emitGuardWasmArg(ValOperandId argId,
                                       wasm::ValType::Kind kind) {
  JitSpew(JitSpew_Codegen, "%s", __FUNCTION__);

  // All values can be boxed as AnyRef.
  if (kind == wasm::ValType::Ref) {
    return true;
  }
  MOZ_ASSERT(kind != wasm::ValType::V128);

  ValueOperand arg = allocator.useValueRegister(masm, argId);

  FailurePath* failure;
  if (!addFailurePath(&failure)) {
    return false;
  }

  // Check that the argument can be converted to the Wasm type in Warp code
  // without bailing out.
  Label done;
  switch (kind) {
    case wasm::ValType::I32:
    case wasm::ValType::F32:
    case wasm::ValType::F64: {
      // Argument must be number, bool, or undefined.
      masm.branchTestNumber(Assembler::Equal, arg, &done);
      masm.branchTestBoolean(Assembler::Equal, arg, &done);
      masm.branchTestUndefined(Assembler::NotEqual, arg, failure->label());
      break;
    }
    case wasm::ValType::I64: {
      // Argument must be bigint, bool, or string.
      masm.branchTestBigInt(Assembler::Equal, arg, &done);
      masm.branchTestBoolean(Assembler::Equal, arg, &done);
      masm.branchTestString(Assembler::NotEqual, arg, failure->label());
      break;
    }
    default:
      MOZ_CRASH("Unexpected kind");
  }
  masm.bind(&done);

  return true;
}

bool CacheIRCompiler::emitGuardMultipleShapes(ObjOperandId objId,
                                              uint32_t shapesOffset) {
  JitSpew(JitSpew_Codegen, "%s", __FUNCTION__);
  Register obj = allocator.useRegister(masm, objId);
  AutoScratchRegister shapes(allocator, masm);
  AutoScratchRegister scratch(allocator, masm);
  AutoScratchRegister scratch2(allocator, masm);

  bool needSpectreMitigations = objectGuardNeedsSpectreMitigations(objId);

  Register spectreScratch = InvalidReg;
  Maybe<AutoScratchRegister> maybeSpectreScratch;
  if (needSpectreMitigations) {
    maybeSpectreScratch.emplace(allocator, masm);
    spectreScratch = *maybeSpectreScratch;
  }

  FailurePath* failure;
  if (!addFailurePath(&failure)) {
    return false;
  }

  // The stub field contains a ListObject. Load its elements.
  StubFieldOffset shapeArray(shapesOffset, StubField::Type::JSObject);
  emitLoadStubField(shapeArray, shapes);
  masm.loadPtr(Address(shapes, NativeObject::offsetOfElements()), shapes);

  masm.branchTestObjShapeList(Assembler::NotEqual, obj, shapes, scratch,
                              scratch2, spectreScratch, failure->label());
  return true;
}

bool CacheIRCompiler::emitLoadObject(ObjOperandId resultId,
                                     uint32_t objOffset) {
  JitSpew(JitSpew_Codegen, "%s", __FUNCTION__);
  Register reg = allocator.defineRegister(masm, resultId);
  StubFieldOffset obj(objOffset, StubField::Type::JSObject);
  emitLoadStubField(obj, reg);
  return true;
}

bool CacheIRCompiler::emitLoadProtoObject(ObjOperandId resultId,
                                          uint32_t objOffset,
                                          ObjOperandId receiverObjId) {
  JitSpew(JitSpew_Codegen, "%s", __FUNCTION__);
  Register reg = allocator.defineRegister(masm, resultId);
  StubFieldOffset obj(objOffset, StubField::Type::JSObject);
  emitLoadStubField(obj, reg);
  return true;
}

bool CacheIRCompiler::emitLoadInt32Constant(uint32_t valOffset,
                                            Int32OperandId resultId) {
  JitSpew(JitSpew_Codegen, "%s", __FUNCTION__);
  Register reg = allocator.defineRegister(masm, resultId);
  StubFieldOffset val(valOffset, StubField::Type::RawInt32);
  emitLoadStubField(val, reg);
  return true;
}

bool CacheIRCompiler::emitLoadBooleanConstant(bool val,
                                              BooleanOperandId resultId) {
  JitSpew(JitSpew_Codegen, "%s", __FUNCTION__);
  Register reg = allocator.defineRegister(masm, resultId);
  masm.move32(Imm32(val), reg);
  return true;
}

bool CacheIRCompiler::emitLoadDoubleConstant(uint32_t valOffset,
                                             NumberOperandId resultId) {
  JitSpew(JitSpew_Codegen, "%s", __FUNCTION__);

  ValueOperand output = allocator.defineValueRegister(masm, resultId);
  StubFieldOffset val(valOffset, StubField::Type::Double);

  AutoScratchFloatRegister floatReg(this);

  emitLoadDoubleValueStubField(val, output, floatReg);
  return true;
}

bool CacheIRCompiler::emitLoadUndefined(ValOperandId resultId) {
  JitSpew(JitSpew_Codegen, "%s", __FUNCTION__);

  ValueOperand reg = allocator.defineValueRegister(masm, resultId);
  masm.moveValue(UndefinedValue(), reg);
  return true;
}

bool CacheIRCompiler::emitLoadConstantString(uint32_t strOffset,
                                             StringOperandId resultId) {
  JitSpew(JitSpew_Codegen, "%s", __FUNCTION__);
  Register reg = allocator.defineRegister(masm, resultId);
  StubFieldOffset str(strOffset, StubField::Type::String);
  emitLoadStubField(str, reg);
  return true;
}

bool CacheIRCompiler::emitCallInt32ToString(Int32OperandId inputId,
                                            StringOperandId resultId) {
  JitSpew(JitSpew_Codegen, "%s", __FUNCTION__);
  Register input = allocator.useRegister(masm, inputId);
  Register result = allocator.defineRegister(masm, resultId);

  FailurePath* failure;
  if (!addFailurePath(&failure)) {
    return false;
  }

  LiveRegisterSet volatileRegs(GeneralRegisterSet::Volatile(),
                               liveVolatileFloatRegs());
  volatileRegs.takeUnchecked(result);
  masm.PushRegsInMask(volatileRegs);

  using Fn = JSLinearString* (*)(JSContext * cx, int32_t i);
  masm.setupUnalignedABICall(result);
  masm.loadJSContext(result);
  masm.passABIArg(result);
  masm.passABIArg(input);
  masm.callWithABI<Fn, js::Int32ToStringPure>();

  masm.storeCallPointerResult(result);
  masm.PopRegsInMask(volatileRegs);

  masm.branchPtr(Assembler::Equal, result, ImmPtr(0), failure->label());
  return true;
}

bool CacheIRCompiler::emitCallNumberToString(NumberOperandId inputId,
                                             StringOperandId resultId) {
  JitSpew(JitSpew_Codegen, "%s", __FUNCTION__);

  AutoAvailableFloatRegister floatScratch0(*this, FloatReg0);

  allocator.ensureDoubleRegister(masm, inputId, floatScratch0);
  Register result = allocator.defineRegister(masm, resultId);

  FailurePath* failure;
  if (!addFailurePath(&failure)) {
    return false;
  }

  LiveRegisterSet volatileRegs(GeneralRegisterSet::Volatile(),
                               liveVolatileFloatRegs());
  volatileRegs.takeUnchecked(result);
  masm.PushRegsInMask(volatileRegs);

  using Fn = JSString* (*)(JSContext * cx, double d);
  masm.setupUnalignedABICall(result);
  masm.loadJSContext(result);
  masm.passABIArg(result);
  masm.passABIArg(floatScratch0, MoveOp::DOUBLE);
  masm.callWithABI<Fn, js::NumberToStringPure>();

  masm.storeCallPointerResult(result);
  masm.PopRegsInMask(volatileRegs);

  masm.branchPtr(Assembler::Equal, result, ImmPtr(0), failure->label());
  return true;
}

bool CacheIRCompiler::emitInt32ToStringWithBaseResult(Int32OperandId inputId,
                                                      Int32OperandId baseId) {
  JitSpew(JitSpew_Codegen, "%s", __FUNCTION__);

  AutoCallVM callvm(masm, this, allocator);
  Register input = allocator.useRegister(masm, inputId);
  Register base = allocator.useRegister(masm, baseId);

  FailurePath* failure;
  if (!addFailurePath(&failure)) {
    return false;
  }

  // AutoCallVM's AutoSaveLiveRegisters aren't accounted for in FailurePath, so
  // we can't use both at the same time. This isn't an issue here, because Ion
  // doesn't support CallICs. If that ever changes, this code must be updated.
  MOZ_ASSERT(isBaseline(), "Can't use FailurePath with AutoCallVM in Ion ICs");

  masm.branch32(Assembler::LessThan, base, Imm32(2), failure->label());
  masm.branch32(Assembler::GreaterThan, base, Imm32(36), failure->label());

  callvm.prepare();

  masm.Push(base);
  masm.Push(input);

  using Fn = JSString* (*)(JSContext*, int32_t, int32_t);
  callvm.call<Fn, js::Int32ToStringWithBase>();
  return true;
}

bool CacheIRCompiler::emitBooleanToString(BooleanOperandId inputId,
                                          StringOperandId resultId) {
  JitSpew(JitSpew_Codegen, "%s", __FUNCTION__);
  Register boolean = allocator.useRegister(masm, inputId);
  Register result = allocator.defineRegister(masm, resultId);
  const JSAtomState& names = cx_->names();
  Label true_, done;

  masm.branchTest32(Assembler::NonZero, boolean, boolean, &true_);

  // False case
  masm.movePtr(ImmGCPtr(names.false_), result);
  masm.jump(&done);

  // True case
  masm.bind(&true_);
  masm.movePtr(ImmGCPtr(names.true_), result);
  masm.bind(&done);

  return true;
}

bool CacheIRCompiler::emitObjectToStringResult(ObjOperandId objId) {
  JitSpew(JitSpew_Codegen, "%s", __FUNCTION__);

  AutoOutputRegister output(*this);
  Register obj = allocator.useRegister(masm, objId);
  AutoScratchRegisterMaybeOutput scratch(allocator, masm, output);

  FailurePath* failure;
  if (!addFailurePath(&failure)) {
    return false;
  }

  LiveRegisterSet volatileRegs(GeneralRegisterSet::Volatile(),
                               liveVolatileFloatRegs());
  volatileRegs.takeUnchecked(output.valueReg());
  volatileRegs.takeUnchecked(scratch);
  masm.PushRegsInMask(volatileRegs);

  using Fn = JSString* (*)(JSContext*, JSObject*);
  masm.setupUnalignedABICall(scratch);
  masm.loadJSContext(scratch);
  masm.passABIArg(scratch);
  masm.passABIArg(obj);
  masm.callWithABI<Fn, js::ObjectClassToString>();
  masm.storeCallPointerResult(scratch);

  masm.PopRegsInMask(volatileRegs);

  masm.branchPtr(Assembler::Equal, scratch, ImmPtr(0), failure->label());
  masm.tagValue(JSVAL_TYPE_STRING, scratch, output.valueReg());

  return true;
}

bool CacheIRCompiler::emitCallStringConcatResult(StringOperandId lhsId,
                                                 StringOperandId rhsId) {
  JitSpew(JitSpew_Codegen, "%s", __FUNCTION__);
  AutoCallVM callvm(masm, this, allocator);

  Register lhs = allocator.useRegister(masm, lhsId);
  Register rhs = allocator.useRegister(masm, rhsId);

  callvm.prepare();

  masm.Push(static_cast<js::jit::Imm32>(js::gc::DefaultHeap));
  masm.Push(rhs);
  masm.Push(lhs);

  using Fn = JSString* (*)(JSContext*, HandleString, HandleString,
                           js::gc::InitialHeap);
  callvm.call<Fn, ConcatStrings<CanGC>>();

  return true;
}

bool CacheIRCompiler::emitCallIsSuspendedGeneratorResult(ValOperandId valId) {
  JitSpew(JitSpew_Codegen, "%s", __FUNCTION__);
  AutoOutputRegister output(*this);
  AutoScratchRegisterMaybeOutput scratch(allocator, masm, output);
  AutoScratchRegister scratch2(allocator, masm);
  ValueOperand input = allocator.useValueRegister(masm, valId);

  // Test if it's an object.
  Label returnFalse, done;
  masm.fallibleUnboxObject(input, scratch, &returnFalse);

  // Test if it's a GeneratorObject.
  masm.branchTestObjClass(Assembler::NotEqual, scratch,
                          &GeneratorObject::class_, scratch2, scratch,
                          &returnFalse);

  // If the resumeIndex slot holds an int32 value < RESUME_INDEX_RUNNING,
  // the generator is suspended.
  Address addr(scratch, AbstractGeneratorObject::offsetOfResumeIndexSlot());
  masm.fallibleUnboxInt32(addr, scratch, &returnFalse);
  masm.branch32(Assembler::AboveOrEqual, scratch,
                Imm32(AbstractGeneratorObject::RESUME_INDEX_RUNNING),
                &returnFalse);

  masm.moveValue(BooleanValue(true), output.valueReg());
  masm.jump(&done);

  masm.bind(&returnFalse);
  masm.moveValue(BooleanValue(false), output.valueReg());

  masm.bind(&done);
  return true;
}

// This op generates no code. It is consumed by the transpiler.
bool CacheIRCompiler::emitMetaScriptedThisShape(uint32_t) { return true; }

bool CacheIRCompiler::emitCallNativeGetElementResult(ObjOperandId objId,
                                                     Int32OperandId indexId) {
  JitSpew(JitSpew_Codegen, "%s", __FUNCTION__);
  AutoCallVM callvm(masm, this, allocator);

  Register obj = allocator.useRegister(masm, objId);
  Register index = allocator.useRegister(masm, indexId);

  callvm.prepare();

  masm.Push(index);
  masm.Push(TypedOrValueRegister(MIRType::Object, AnyRegister(obj)));
  masm.Push(obj);

  using Fn = bool (*)(JSContext*, Handle<NativeObject*>, HandleValue, int32_t,
                      MutableHandleValue);
  callvm.call<Fn, NativeGetElement>();

  return true;
}

bool CacheIRCompiler::emitCallNativeGetElementSuperResult(
    ObjOperandId objId, Int32OperandId indexId, ValOperandId receiverId) {
  JitSpew(JitSpew_Codegen, "%s", __FUNCTION__);
  AutoCallVM callvm(masm, this, allocator);

  Register obj = allocator.useRegister(masm, objId);
  Register index = allocator.useRegister(masm, indexId);
  ValueOperand receiver = allocator.useValueRegister(masm, receiverId);

  callvm.prepare();

  masm.Push(index);
  masm.Push(receiver);
  masm.Push(obj);

  using Fn = bool (*)(JSContext*, Handle<NativeObject*>, HandleValue, int32_t,
                      MutableHandleValue);
  callvm.call<Fn, NativeGetElement>();

  return true;
}

bool CacheIRCompiler::emitProxyHasPropResult(ObjOperandId objId,
                                             ValOperandId idId, bool hasOwn) {
  JitSpew(JitSpew_Codegen, "%s", __FUNCTION__);
  AutoCallVM callvm(masm, this, allocator);

  Register obj = allocator.useRegister(masm, objId);
  ValueOperand idVal = allocator.useValueRegister(masm, idId);

  callvm.prepare();

  masm.Push(idVal);
  masm.Push(obj);

  using Fn = bool (*)(JSContext*, HandleObject, HandleValue, bool*);
  if (hasOwn) {
    callvm.call<Fn, ProxyHasOwn>();
  } else {
    callvm.call<Fn, ProxyHas>();
  }
  return true;
}

bool CacheIRCompiler::emitProxyGetByValueResult(ObjOperandId objId,
                                                ValOperandId idId) {
  JitSpew(JitSpew_Codegen, "%s", __FUNCTION__);
  AutoCallVM callvm(masm, this, allocator);

  Register obj = allocator.useRegister(masm, objId);
  ValueOperand idVal = allocator.useValueRegister(masm, idId);

  callvm.prepare();
  masm.Push(idVal);
  masm.Push(obj);

  using Fn =
      bool (*)(JSContext*, HandleObject, HandleValue, MutableHandleValue);
  callvm.call<Fn, ProxyGetPropertyByValue>();
  return true;
}

bool CacheIRCompiler::emitCallGetSparseElementResult(ObjOperandId objId,
                                                     Int32OperandId indexId) {
  JitSpew(JitSpew_Codegen, "%s", __FUNCTION__);

  AutoCallVM callvm(masm, this, allocator);

  Register obj = allocator.useRegister(masm, objId);
  Register id = allocator.useRegister(masm, indexId);

  callvm.prepare();
  masm.Push(id);
  masm.Push(obj);

  using Fn = bool (*)(JSContext * cx, Handle<NativeObject*> obj, int32_t int_id,
                      MutableHandleValue result);
  callvm.call<Fn, GetSparseElementHelper>();
  return true;
}

bool CacheIRCompiler::emitCallRegExpMatcherResult(ObjOperandId regexpId,
                                                  StringOperandId inputId,
                                                  Int32OperandId lastIndexId) {
  JitSpew(JitSpew_Codegen, "%s", __FUNCTION__);

  AutoCallVM callvm(masm, this, allocator);

  Register regexp = allocator.useRegister(masm, regexpId);
  Register input = allocator.useRegister(masm, inputId);
  Register lastIndex = allocator.useRegister(masm, lastIndexId);

  callvm.prepare();
  masm.Push(ImmWord(0));  // nullptr MatchPairs.
  masm.Push(lastIndex);
  masm.Push(input);
  masm.Push(regexp);

  using Fn = bool (*)(JSContext*, HandleObject regexp, HandleString input,
                      int32_t lastIndex, MatchPairs * pairs,
                      MutableHandleValue output);
  callvm.call<Fn, RegExpMatcherRaw>();
  return true;
}

bool CacheIRCompiler::emitCallRegExpSearcherResult(ObjOperandId regexpId,
                                                   StringOperandId inputId,
                                                   Int32OperandId lastIndexId) {
  JitSpew(JitSpew_Codegen, "%s", __FUNCTION__);

  AutoCallVM callvm(masm, this, allocator);

  Register regexp = allocator.useRegister(masm, regexpId);
  Register input = allocator.useRegister(masm, inputId);
  Register lastIndex = allocator.useRegister(masm, lastIndexId);

  callvm.prepare();
  masm.Push(ImmWord(0));  // nullptr MatchPairs.
  masm.Push(lastIndex);
  masm.Push(input);
  masm.Push(regexp);

  using Fn = bool (*)(JSContext*, HandleObject regexp, HandleString input,
                      int32_t lastIndex, MatchPairs * pairs, int32_t * result);
  callvm.call<Fn, RegExpSearcherRaw>();
  return true;
}

bool CacheIRCompiler::emitCallRegExpTesterResult(ObjOperandId regexpId,
                                                 StringOperandId inputId,
                                                 Int32OperandId lastIndexId) {
  JitSpew(JitSpew_Codegen, "%s", __FUNCTION__);

  AutoCallVM callvm(masm, this, allocator);

  Register regexp = allocator.useRegister(masm, regexpId);
  Register input = allocator.useRegister(masm, inputId);
  Register lastIndex = allocator.useRegister(masm, lastIndexId);

  callvm.prepare();
  masm.Push(lastIndex);
  masm.Push(input);
  masm.Push(regexp);

  using Fn = bool (*)(JSContext*, HandleObject regexp, HandleString input,
                      int32_t lastIndex, int32_t * result);
  callvm.call<Fn, RegExpTesterRaw>();
  return true;
}

bool CacheIRCompiler::emitRegExpFlagResult(ObjOperandId regexpId,
                                           int32_t flagsMask) {
  JitSpew(JitSpew_Codegen, "%s", __FUNCTION__);

  AutoOutputRegister output(*this);
  Register regexp = allocator.useRegister(masm, regexpId);
  AutoScratchRegisterMaybeOutput scratch(allocator, masm, output);

  Address flagsAddr(
      regexp, NativeObject::getFixedSlotOffset(RegExpObject::flagsSlot()));
  masm.unboxInt32(flagsAddr, scratch);

  Label ifFalse, done;
  masm.branchTest32(Assembler::Zero, scratch, Imm32(flagsMask), &ifFalse);
  masm.moveValue(BooleanValue(true), output.valueReg());
  masm.jump(&done);

  masm.bind(&ifFalse);
  masm.moveValue(BooleanValue(false), output.valueReg());

  masm.bind(&done);
  return true;
}

bool CacheIRCompiler::emitCallSubstringKernelResult(StringOperandId strId,
                                                    Int32OperandId beginId,
                                                    Int32OperandId lengthId) {
  JitSpew(JitSpew_Codegen, "%s", __FUNCTION__);

  AutoCallVM callvm(masm, this, allocator);

  Register str = allocator.useRegister(masm, strId);
  Register begin = allocator.useRegister(masm, beginId);
  Register length = allocator.useRegister(masm, lengthId);

  callvm.prepare();
  masm.Push(length);
  masm.Push(begin);
  masm.Push(str);

  using Fn = JSString* (*)(JSContext * cx, HandleString str, int32_t begin,
                           int32_t len);
  callvm.call<Fn, SubstringKernel>();
  return true;
}

bool CacheIRCompiler::emitStringReplaceStringResult(
    StringOperandId strId, StringOperandId patternId,
    StringOperandId replacementId) {
  JitSpew(JitSpew_Codegen, "%s", __FUNCTION__);

  AutoCallVM callvm(masm, this, allocator);

  Register str = allocator.useRegister(masm, strId);
  Register pattern = allocator.useRegister(masm, patternId);
  Register replacement = allocator.useRegister(masm, replacementId);

  callvm.prepare();
  masm.Push(replacement);
  masm.Push(pattern);
  masm.Push(str);

  using Fn =
      JSString* (*)(JSContext*, HandleString, HandleString, HandleString);
  callvm.call<Fn, jit::StringReplace>();
  return true;
}

bool CacheIRCompiler::emitStringSplitStringResult(StringOperandId strId,
                                                  StringOperandId separatorId) {
  JitSpew(JitSpew_Codegen, "%s", __FUNCTION__);

  AutoCallVM callvm(masm, this, allocator);

  Register str = allocator.useRegister(masm, strId);
  Register separator = allocator.useRegister(masm, separatorId);

  callvm.prepare();
  masm.Push(Imm32(INT32_MAX));
  masm.Push(separator);
  masm.Push(str);

  using Fn = ArrayObject* (*)(JSContext*, HandleString, HandleString, uint32_t);
  callvm.call<Fn, js::StringSplitString>();
  return true;
}

bool CacheIRCompiler::emitRegExpPrototypeOptimizableResult(
    ObjOperandId protoId) {
  JitSpew(JitSpew_Codegen, "%s", __FUNCTION__);

  AutoOutputRegister output(*this);
  Register proto = allocator.useRegister(masm, protoId);
  AutoScratchRegisterMaybeOutput scratch(allocator, masm, output);

  Label slow, done;
  masm.branchIfNotRegExpPrototypeOptimizable(proto, scratch, &slow);
  masm.moveValue(BooleanValue(true), output.valueReg());
  masm.jump(&done);

  {
    masm.bind(&slow);

    LiveRegisterSet volatileRegs(GeneralRegisterSet::Volatile(),
                                 liveVolatileFloatRegs());
    volatileRegs.takeUnchecked(scratch);
    masm.PushRegsInMask(volatileRegs);

    using Fn = bool (*)(JSContext * cx, JSObject * proto);
    masm.setupUnalignedABICall(scratch);
    masm.loadJSContext(scratch);
    masm.passABIArg(scratch);
    masm.passABIArg(proto);
    masm.callWithABI<Fn, RegExpPrototypeOptimizableRaw>();
    masm.storeCallBoolResult(scratch);

    masm.PopRegsInMask(volatileRegs);
    masm.tagValue(JSVAL_TYPE_BOOLEAN, scratch, output.valueReg());
  }

  masm.bind(&done);
  return true;
}

bool CacheIRCompiler::emitRegExpInstanceOptimizableResult(
    ObjOperandId regexpId, ObjOperandId protoId) {
  JitSpew(JitSpew_Codegen, "%s", __FUNCTION__);

  AutoOutputRegister output(*this);
  Register regexp = allocator.useRegister(masm, regexpId);
  Register proto = allocator.useRegister(masm, protoId);
  AutoScratchRegisterMaybeOutput scratch(allocator, masm, output);

  Label slow, done;
  masm.branchIfNotRegExpInstanceOptimizable(regexp, scratch, &slow);
  masm.moveValue(BooleanValue(true), output.valueReg());
  masm.jump(&done);

  {
    masm.bind(&slow);

    LiveRegisterSet volatileRegs(GeneralRegisterSet::Volatile(),
                                 liveVolatileFloatRegs());
    volatileRegs.takeUnchecked(scratch);
    masm.PushRegsInMask(volatileRegs);

    using Fn = bool (*)(JSContext * cx, JSObject * obj, JSObject * proto);
    masm.setupUnalignedABICall(scratch);
    masm.loadJSContext(scratch);
    masm.passABIArg(scratch);
    masm.passABIArg(regexp);
    masm.passABIArg(proto);
    masm.callWithABI<Fn, RegExpInstanceOptimizableRaw>();
    masm.storeCallBoolResult(scratch);

    masm.PopRegsInMask(volatileRegs);
    masm.tagValue(JSVAL_TYPE_BOOLEAN, scratch, output.valueReg());
  }

  masm.bind(&done);
  return true;
}

bool CacheIRCompiler::emitGetFirstDollarIndexResult(StringOperandId strId) {
  JitSpew(JitSpew_Codegen, "%s", __FUNCTION__);

  AutoCallVM callvm(masm, this, allocator);

  Register str = allocator.useRegister(masm, strId);

  callvm.prepare();
  masm.Push(str);

  using Fn = bool (*)(JSContext*, JSString*, int32_t*);
  callvm.call<Fn, GetFirstDollarIndexRaw>();
  return true;
}

bool CacheIRCompiler::emitAtomicsCompareExchangeResult(
    ObjOperandId objId, IntPtrOperandId indexId, uint32_t expectedId,
    uint32_t replacementId, Scalar::Type elementType) {
  JitSpew(JitSpew_Codegen, "%s", __FUNCTION__);

  Maybe<AutoOutputRegister> output;
  Maybe<AutoCallVM> callvm;
  if (!Scalar::isBigIntType(elementType)) {
    output.emplace(*this);
  } else {
    callvm.emplace(masm, this, allocator);
  }
#ifdef JS_CODEGEN_X86
  // Use a scratch register to avoid running out of registers.
  Register obj = output ? output->valueReg().typeReg()
                        : callvm->outputValueReg().typeReg();
  allocator.copyToScratchRegister(masm, objId, obj);
#else
  Register obj = allocator.useRegister(masm, objId);
#endif
  Register index = allocator.useRegister(masm, indexId);
  Register expected;
  Register replacement;
  if (!Scalar::isBigIntType(elementType)) {
    expected = allocator.useRegister(masm, Int32OperandId(expectedId));
    replacement = allocator.useRegister(masm, Int32OperandId(replacementId));
  } else {
    expected = allocator.useRegister(masm, BigIntOperandId(expectedId));
    replacement = allocator.useRegister(masm, BigIntOperandId(replacementId));
  }

  Register scratch = output ? output->valueReg().scratchReg()
                            : callvm->outputValueReg().scratchReg();
  MOZ_ASSERT(scratch != obj, "scratchReg must not be typeReg");

  // Not enough registers on X86.
  Register spectreTemp = Register::Invalid();

  FailurePath* failure;
  if (!addFailurePath(&failure)) {
    return false;
  }

  // AutoCallVM's AutoSaveLiveRegisters aren't accounted for in FailurePath, so
  // we can't use both at the same time. This isn't an issue here, because Ion
  // doesn't support CallICs. If that ever changes, this code must be updated.
  MOZ_ASSERT(isBaseline(), "Can't use FailurePath with AutoCallVM in Ion ICs");

  // Bounds check.
  masm.loadArrayBufferViewLengthIntPtr(obj, scratch);
  masm.spectreBoundsCheckPtr(index, scratch, spectreTemp, failure->label());

  // Atomic operations are highly platform-dependent, for example x86/x64 has
  // specific requirements on which registers are used; MIPS needs multiple
  // additional temporaries. Therefore we're using either an ABI or VM call here
  // instead of handling each platform separately.

  if (Scalar::isBigIntType(elementType)) {
    callvm->prepare();

    masm.Push(replacement);
    masm.Push(expected);
    masm.Push(index);
    masm.Push(obj);

    using Fn = BigInt* (*)(JSContext*, TypedArrayObject*, size_t, const BigInt*,
                           const BigInt*);
    callvm->call<Fn, jit::AtomicsCompareExchange64>();
    return true;
  }

  {
    LiveRegisterSet volatileRegs(GeneralRegisterSet::Volatile(),
                                 liveVolatileFloatRegs());
    volatileRegs.takeUnchecked(output->valueReg());
    volatileRegs.takeUnchecked(scratch);
    masm.PushRegsInMask(volatileRegs);

    masm.setupUnalignedABICall(scratch);
    masm.passABIArg(obj);
    masm.passABIArg(index);
    masm.passABIArg(expected);
    masm.passABIArg(replacement);
    masm.callWithABI(DynamicFunction<AtomicsCompareExchangeFn>(
        AtomicsCompareExchange(elementType)));
    masm.storeCallInt32Result(scratch);

    masm.PopRegsInMask(volatileRegs);
  }

  if (elementType != Scalar::Uint32) {
    masm.tagValue(JSVAL_TYPE_INT32, scratch, output->valueReg());
  } else {
    ScratchDoubleScope fpscratch(masm);
    masm.convertUInt32ToDouble(scratch, fpscratch);
    masm.boxDouble(fpscratch, output->valueReg(), fpscratch);
  }

  return true;
}

bool CacheIRCompiler::emitAtomicsReadModifyWriteResult(
    ObjOperandId objId, IntPtrOperandId indexId, uint32_t valueId,
    Scalar::Type elementType, AtomicsReadWriteModifyFn fn) {
  AutoOutputRegister output(*this);
  Register obj = allocator.useRegister(masm, objId);
  Register index = allocator.useRegister(masm, indexId);
  Register value = allocator.useRegister(masm, Int32OperandId(valueId));
  AutoScratchRegisterMaybeOutput scratch(allocator, masm, output);

  // Not enough registers on X86.
  Register spectreTemp = Register::Invalid();

  FailurePath* failure;
  if (!addFailurePath(&failure)) {
    return false;
  }

  // Bounds check.
  masm.loadArrayBufferViewLengthIntPtr(obj, scratch);
  masm.spectreBoundsCheckPtr(index, scratch, spectreTemp, failure->label());

  // See comment in emitAtomicsCompareExchange for why we use an ABI call.
  {
    LiveRegisterSet volatileRegs(GeneralRegisterSet::Volatile(),
                                 liveVolatileFloatRegs());
    volatileRegs.takeUnchecked(output.valueReg());
    volatileRegs.takeUnchecked(scratch);
    masm.PushRegsInMask(volatileRegs);

    masm.setupUnalignedABICall(scratch);
    masm.passABIArg(obj);
    masm.passABIArg(index);
    masm.passABIArg(value);
    masm.callWithABI(DynamicFunction<AtomicsReadWriteModifyFn>(fn));
    masm.storeCallInt32Result(scratch);

    masm.PopRegsInMask(volatileRegs);
  }

  if (elementType != Scalar::Uint32) {
    masm.tagValue(JSVAL_TYPE_INT32, scratch, output.valueReg());
  } else {
    ScratchDoubleScope fpscratch(masm);
    masm.convertUInt32ToDouble(scratch, fpscratch);
    masm.boxDouble(fpscratch, output.valueReg(), fpscratch);
  }

  return true;
}

template <CacheIRCompiler::AtomicsReadWriteModify64Fn fn>
bool CacheIRCompiler::emitAtomicsReadModifyWriteResult64(
    ObjOperandId objId, IntPtrOperandId indexId, uint32_t valueId) {
  AutoCallVM callvm(masm, this, allocator);
  Register obj = allocator.useRegister(masm, objId);
  Register index = allocator.useRegister(masm, indexId);
  Register value = allocator.useRegister(masm, BigIntOperandId(valueId));
  AutoScratchRegisterMaybeOutput scratch(allocator, masm, callvm.output());

  // Not enough registers on X86.
  Register spectreTemp = Register::Invalid();

  FailurePath* failure;
  if (!addFailurePath(&failure)) {
    return false;
  }

  // AutoCallVM's AutoSaveLiveRegisters aren't accounted for in FailurePath, so
  // we can't use both at the same time. This isn't an issue here, because Ion
  // doesn't support CallICs. If that ever changes, this code must be updated.
  MOZ_ASSERT(isBaseline(), "Can't use FailurePath with AutoCallVM in Ion ICs");

  // Bounds check.
  masm.loadArrayBufferViewLengthIntPtr(obj, scratch);
  masm.spectreBoundsCheckPtr(index, scratch, spectreTemp, failure->label());

  // See comment in emitAtomicsCompareExchange for why we use a VM call.

  callvm.prepare();

  masm.Push(value);
  masm.Push(index);
  masm.Push(obj);

  callvm.call<AtomicsReadWriteModify64Fn, fn>();
  return true;
}

bool CacheIRCompiler::emitAtomicsExchangeResult(ObjOperandId objId,
                                                IntPtrOperandId indexId,
                                                uint32_t valueId,
                                                Scalar::Type elementType) {
  JitSpew(JitSpew_Codegen, "%s", __FUNCTION__);

  if (Scalar::isBigIntType(elementType)) {
    return emitAtomicsReadModifyWriteResult64<jit::AtomicsExchange64>(
        objId, indexId, valueId);
  }
  return emitAtomicsReadModifyWriteResult(objId, indexId, valueId, elementType,
                                          AtomicsExchange(elementType));
}

bool CacheIRCompiler::emitAtomicsAddResult(ObjOperandId objId,
                                           IntPtrOperandId indexId,
                                           uint32_t valueId,
                                           Scalar::Type elementType,
                                           bool forEffect) {
  JitSpew(JitSpew_Codegen, "%s", __FUNCTION__);

  if (Scalar::isBigIntType(elementType)) {
    return emitAtomicsReadModifyWriteResult64<jit::AtomicsAdd64>(objId, indexId,
                                                                 valueId);
  }
  return emitAtomicsReadModifyWriteResult(objId, indexId, valueId, elementType,
                                          AtomicsAdd(elementType));
}

bool CacheIRCompiler::emitAtomicsSubResult(ObjOperandId objId,
                                           IntPtrOperandId indexId,
                                           uint32_t valueId,
                                           Scalar::Type elementType,
                                           bool forEffect) {
  JitSpew(JitSpew_Codegen, "%s", __FUNCTION__);

  if (Scalar::isBigIntType(elementType)) {
    return emitAtomicsReadModifyWriteResult64<jit::AtomicsSub64>(objId, indexId,
                                                                 valueId);
  }
  return emitAtomicsReadModifyWriteResult(objId, indexId, valueId, elementType,
                                          AtomicsSub(elementType));
}

bool CacheIRCompiler::emitAtomicsAndResult(ObjOperandId objId,
                                           IntPtrOperandId indexId,
                                           uint32_t valueId,
                                           Scalar::Type elementType,
                                           bool forEffect) {
  JitSpew(JitSpew_Codegen, "%s", __FUNCTION__);

  if (Scalar::isBigIntType(elementType)) {
    return emitAtomicsReadModifyWriteResult64<jit::AtomicsAnd64>(objId, indexId,
                                                                 valueId);
  }
  return emitAtomicsReadModifyWriteResult(objId, indexId, valueId, elementType,
                                          AtomicsAnd(elementType));
}

bool CacheIRCompiler::emitAtomicsOrResult(ObjOperandId objId,
                                          IntPtrOperandId indexId,
                                          uint32_t valueId,
                                          Scalar::Type elementType,
                                          bool forEffect) {
  JitSpew(JitSpew_Codegen, "%s", __FUNCTION__);

  if (Scalar::isBigIntType(elementType)) {
    return emitAtomicsReadModifyWriteResult64<jit::AtomicsOr64>(objId, indexId,
                                                                valueId);
  }
  return emitAtomicsReadModifyWriteResult(objId, indexId, valueId, elementType,
                                          AtomicsOr(elementType));
}

bool CacheIRCompiler::emitAtomicsXorResult(ObjOperandId objId,
                                           IntPtrOperandId indexId,
                                           uint32_t valueId,
                                           Scalar::Type elementType,
                                           bool forEffect) {
  JitSpew(JitSpew_Codegen, "%s", __FUNCTION__);

  if (Scalar::isBigIntType(elementType)) {
    return emitAtomicsReadModifyWriteResult64<jit::AtomicsXor64>(objId, indexId,
                                                                 valueId);
  }
  return emitAtomicsReadModifyWriteResult(objId, indexId, valueId, elementType,
                                          AtomicsXor(elementType));
}

bool CacheIRCompiler::emitAtomicsLoadResult(ObjOperandId objId,
                                            IntPtrOperandId indexId,
                                            Scalar::Type elementType) {
  JitSpew(JitSpew_Codegen, "%s", __FUNCTION__);

  Maybe<AutoOutputRegister> output;
  Maybe<AutoCallVM> callvm;
  if (!Scalar::isBigIntType(elementType)) {
    output.emplace(*this);
  } else {
    callvm.emplace(masm, this, allocator);
  }
  Register obj = allocator.useRegister(masm, objId);
  Register index = allocator.useRegister(masm, indexId);
  AutoScratchRegisterMaybeOutput scratch(allocator, masm,
                                         output ? *output : callvm->output());
  AutoSpectreBoundsScratchRegister spectreTemp(allocator, masm);
  AutoAvailableFloatRegister floatReg(*this, FloatReg0);

  FailurePath* failure;
  if (!addFailurePath(&failure)) {
    return false;
  }

  // AutoCallVM's AutoSaveLiveRegisters aren't accounted for in FailurePath, so
  // we can't use both at the same time. This isn't an issue here, because Ion
  // doesn't support CallICs. If that ever changes, this code must be updated.
  MOZ_ASSERT(isBaseline(), "Can't use FailurePath with AutoCallVM in Ion ICs");

  // Bounds check.
  masm.loadArrayBufferViewLengthIntPtr(obj, scratch);
  masm.spectreBoundsCheckPtr(index, scratch, spectreTemp, failure->label());

  // Atomic operations are highly platform-dependent, for example x86/arm32 has
  // specific requirements on which registers are used. Therefore we're using a
  // VM call here instead of handling each platform separately.
  if (Scalar::isBigIntType(elementType)) {
    callvm->prepare();

    masm.Push(index);
    masm.Push(obj);

    using Fn = BigInt* (*)(JSContext*, TypedArrayObject*, size_t);
    callvm->call<Fn, jit::AtomicsLoad64>();
    return true;
  }

  // Load the elements vector.
  masm.loadPtr(Address(obj, ArrayBufferViewObject::dataOffset()), scratch);

  // Load the value.
  BaseIndex source(scratch, index, ScaleFromScalarType(elementType));

  // NOTE: the generated code must match the assembly code in gen_load in
  // GenerateAtomicOperations.py
  auto sync = Synchronization::Load();

  masm.memoryBarrierBefore(sync);

  Label* failUint32 = nullptr;
  MacroAssembler::Uint32Mode mode = MacroAssembler::Uint32Mode::ForceDouble;
  masm.loadFromTypedArray(elementType, source, output->valueReg(), mode,
                          scratch, failUint32);
  masm.memoryBarrierAfter(sync);

  return true;
}

bool CacheIRCompiler::emitAtomicsStoreResult(ObjOperandId objId,
                                             IntPtrOperandId indexId,
                                             uint32_t valueId,
                                             Scalar::Type elementType) {
  JitSpew(JitSpew_Codegen, "%s", __FUNCTION__);

  AutoOutputRegister output(*this);
  Register obj = allocator.useRegister(masm, objId);
  Register index = allocator.useRegister(masm, indexId);
  Maybe<Register> valueInt32;
  Maybe<Register> valueBigInt;
  if (!Scalar::isBigIntType(elementType)) {
    valueInt32.emplace(allocator.useRegister(masm, Int32OperandId(valueId)));
  } else {
    valueBigInt.emplace(allocator.useRegister(masm, BigIntOperandId(valueId)));
  }
  AutoScratchRegisterMaybeOutput scratch(allocator, masm, output);

  // Not enough registers on X86.
  Register spectreTemp = Register::Invalid();

  FailurePath* failure;
  if (!addFailurePath(&failure)) {
    return false;
  }

  // Bounds check.
  masm.loadArrayBufferViewLengthIntPtr(obj, scratch);
  masm.spectreBoundsCheckPtr(index, scratch, spectreTemp, failure->label());

  if (!Scalar::isBigIntType(elementType)) {
    // Load the elements vector.
    masm.loadPtr(Address(obj, ArrayBufferViewObject::dataOffset()), scratch);

    // Store the value.
    BaseIndex dest(scratch, index, ScaleFromScalarType(elementType));

    // NOTE: the generated code must match the assembly code in gen_store in
    // GenerateAtomicOperations.py
    auto sync = Synchronization::Store();

    masm.memoryBarrierBefore(sync);
    masm.storeToTypedIntArray(elementType, *valueInt32, dest);
    masm.memoryBarrierAfter(sync);

    masm.tagValue(JSVAL_TYPE_INT32, *valueInt32, output.valueReg());
  } else {
    // See comment in emitAtomicsCompareExchange for why we use an ABI call.

    LiveRegisterSet volatileRegs(GeneralRegisterSet::Volatile(),
                                 liveVolatileFloatRegs());
    volatileRegs.takeUnchecked(output.valueReg());
    volatileRegs.takeUnchecked(scratch);
    masm.PushRegsInMask(volatileRegs);

    using Fn = void (*)(TypedArrayObject*, size_t, const BigInt*);
    masm.setupUnalignedABICall(scratch);
    masm.passABIArg(obj);
    masm.passABIArg(index);
    masm.passABIArg(*valueBigInt);
    masm.callWithABI<Fn, jit::AtomicsStore64>();

    masm.PopRegsInMask(volatileRegs);

    masm.tagValue(JSVAL_TYPE_BIGINT, *valueBigInt, output.valueReg());
  }

  return true;
}

bool CacheIRCompiler::emitAtomicsIsLockFreeResult(Int32OperandId valueId) {
  JitSpew(JitSpew_Codegen, "%s", __FUNCTION__);

  AutoOutputRegister output(*this);
  Register value = allocator.useRegister(masm, valueId);
  AutoScratchRegisterMaybeOutput scratch(allocator, masm, output);

  masm.atomicIsLockFreeJS(value, scratch);
  masm.tagValue(JSVAL_TYPE_BOOLEAN, scratch, output.valueReg());

  return true;
}

bool CacheIRCompiler::emitBigIntAsIntNResult(Int32OperandId bitsId,
                                             BigIntOperandId bigIntId) {
  JitSpew(JitSpew_Codegen, "%s", __FUNCTION__);

  AutoCallVM callvm(masm, this, allocator);

  Register bits = allocator.useRegister(masm, bitsId);
  Register bigInt = allocator.useRegister(masm, bigIntId);

  callvm.prepare();
  masm.Push(bits);
  masm.Push(bigInt);

  using Fn = BigInt* (*)(JSContext*, HandleBigInt, int32_t);
  callvm.call<Fn, jit::BigIntAsIntN>();
  return true;
}

bool CacheIRCompiler::emitBigIntAsUintNResult(Int32OperandId bitsId,
                                              BigIntOperandId bigIntId) {
  JitSpew(JitSpew_Codegen, "%s", __FUNCTION__);

  AutoCallVM callvm(masm, this, allocator);

  Register bits = allocator.useRegister(masm, bitsId);
  Register bigInt = allocator.useRegister(masm, bigIntId);

  callvm.prepare();
  masm.Push(bits);
  masm.Push(bigInt);

  using Fn = BigInt* (*)(JSContext*, HandleBigInt, int32_t);
  callvm.call<Fn, jit::BigIntAsUintN>();
  return true;
}

bool CacheIRCompiler::emitSetHasResult(ObjOperandId setId, ValOperandId valId) {
  JitSpew(JitSpew_Codegen, "%s", __FUNCTION__);

  AutoCallVM callvm(masm, this, allocator);

  Register set = allocator.useRegister(masm, setId);
  ValueOperand val = allocator.useValueRegister(masm, valId);

  callvm.prepare();
  masm.Push(val);
  masm.Push(set);

  using Fn = bool (*)(JSContext*, HandleObject, HandleValue, bool*);
  callvm.call<Fn, jit::SetObjectHas>();
  return true;
}

bool CacheIRCompiler::emitSetHasNonGCThingResult(ObjOperandId setId,
                                                 ValOperandId valId) {
  JitSpew(JitSpew_Codegen, "%s", __FUNCTION__);

  AutoOutputRegister output(*this);
  Register set = allocator.useRegister(masm, setId);
  ValueOperand val = allocator.useValueRegister(masm, valId);

  AutoScratchRegister scratch1(allocator, masm);
  AutoScratchRegister scratch2(allocator, masm);
  AutoScratchRegister scratch3(allocator, masm);
  AutoScratchRegister scratch4(allocator, masm);
  AutoAvailableFloatRegister scratchFloat(*this, FloatReg0);

  masm.toHashableNonGCThing(val, output.valueReg(), scratchFloat);
  masm.prepareHashNonGCThing(output.valueReg(), scratch1, scratch2);

  masm.setObjectHasNonBigInt(set, output.valueReg(), scratch1, scratch2,
                             scratch3, scratch4);
  masm.tagValue(JSVAL_TYPE_BOOLEAN, scratch2, output.valueReg());
  return true;
}

bool CacheIRCompiler::emitSetHasSymbolResult(ObjOperandId setId,
                                             SymbolOperandId symId) {
  JitSpew(JitSpew_Codegen, "%s", __FUNCTION__);

  AutoOutputRegister output(*this);
  Register set = allocator.useRegister(masm, setId);
  Register sym = allocator.useRegister(masm, symId);

  AutoScratchRegister scratch1(allocator, masm);
  AutoScratchRegister scratch2(allocator, masm);
  AutoScratchRegister scratch3(allocator, masm);
  AutoScratchRegister scratch4(allocator, masm);

  masm.prepareHashSymbol(sym, scratch1);

  masm.tagValue(JSVAL_TYPE_SYMBOL, sym, output.valueReg());
  masm.setObjectHasNonBigInt(set, output.valueReg(), scratch1, scratch2,
                             scratch3, scratch4);
  masm.tagValue(JSVAL_TYPE_BOOLEAN, scratch2, output.valueReg());
  return true;
}

bool CacheIRCompiler::emitSetHasBigIntResult(ObjOperandId setId,
                                             BigIntOperandId bigIntId) {
  JitSpew(JitSpew_Codegen, "%s", __FUNCTION__);

  AutoOutputRegister output(*this);
  Register set = allocator.useRegister(masm, setId);
  Register bigInt = allocator.useRegister(masm, bigIntId);

  AutoScratchRegister scratch1(allocator, masm);
  AutoScratchRegister scratch2(allocator, masm);
  AutoScratchRegister scratch3(allocator, masm);
  AutoScratchRegister scratch4(allocator, masm);
  AutoScratchRegister scratch5(allocator, masm);
#ifndef JS_CODEGEN_ARM
  AutoScratchRegister scratch6(allocator, masm);
#else
  // We don't have more registers available on ARM32.
  Register scratch6 = set;

  masm.push(set);
#endif

  masm.prepareHashBigInt(bigInt, scratch1, scratch2, scratch3, scratch4);

  masm.tagValue(JSVAL_TYPE_BIGINT, bigInt, output.valueReg());
  masm.setObjectHasBigInt(set, output.valueReg(), scratch1, scratch2, scratch3,
                          scratch4, scratch5, scratch6);
  masm.tagValue(JSVAL_TYPE_BOOLEAN, scratch2, output.valueReg());

#ifdef JS_CODEGEN_ARM
  masm.pop(set);
#endif
  return true;
}

bool CacheIRCompiler::emitSetHasObjectResult(ObjOperandId setId,
                                             ObjOperandId objId) {
  JitSpew(JitSpew_Codegen, "%s", __FUNCTION__);

  AutoOutputRegister output(*this);
  Register set = allocator.useRegister(masm, setId);
  Register obj = allocator.useRegister(masm, objId);

  AutoScratchRegister scratch1(allocator, masm);
  AutoScratchRegister scratch2(allocator, masm);
  AutoScratchRegister scratch3(allocator, masm);
  AutoScratchRegister scratch4(allocator, masm);
  AutoScratchRegister scratch5(allocator, masm);

  masm.tagValue(JSVAL_TYPE_OBJECT, obj, output.valueReg());
  masm.prepareHashObject(set, output.valueReg(), scratch1, scratch2, scratch3,
                         scratch4, scratch5);

  masm.setObjectHasNonBigInt(set, output.valueReg(), scratch1, scratch2,
                             scratch3, scratch4);
  masm.tagValue(JSVAL_TYPE_BOOLEAN, scratch2, output.valueReg());
  return true;
}

bool CacheIRCompiler::emitSetSizeResult(ObjOperandId setId) {
  JitSpew(JitSpew_Codegen, "%s", __FUNCTION__);

  AutoOutputRegister output(*this);
  Register set = allocator.useRegister(masm, setId);
  AutoScratchRegisterMaybeOutput scratch(allocator, masm, output);

  masm.loadSetObjectSize(set, scratch);
  masm.tagValue(JSVAL_TYPE_INT32, scratch, output.valueReg());
  return true;
}

bool CacheIRCompiler::emitMapHasResult(ObjOperandId mapId, ValOperandId valId) {
  JitSpew(JitSpew_Codegen, "%s", __FUNCTION__);

  AutoCallVM callvm(masm, this, allocator);

  Register map = allocator.useRegister(masm, mapId);
  ValueOperand val = allocator.useValueRegister(masm, valId);

  callvm.prepare();
  masm.Push(val);
  masm.Push(map);

  using Fn = bool (*)(JSContext*, HandleObject, HandleValue, bool*);
  callvm.call<Fn, jit::MapObjectHas>();
  return true;
}

bool CacheIRCompiler::emitMapHasNonGCThingResult(ObjOperandId mapId,
                                                 ValOperandId valId) {
  JitSpew(JitSpew_Codegen, "%s", __FUNCTION__);

  AutoOutputRegister output(*this);
  Register map = allocator.useRegister(masm, mapId);
  ValueOperand val = allocator.useValueRegister(masm, valId);

  AutoScratchRegister scratch1(allocator, masm);
  AutoScratchRegister scratch2(allocator, masm);
  AutoScratchRegister scratch3(allocator, masm);
  AutoScratchRegister scratch4(allocator, masm);
  AutoAvailableFloatRegister scratchFloat(*this, FloatReg0);

  masm.toHashableNonGCThing(val, output.valueReg(), scratchFloat);
  masm.prepareHashNonGCThing(output.valueReg(), scratch1, scratch2);

  masm.mapObjectHasNonBigInt(map, output.valueReg(), scratch1, scratch2,
                             scratch3, scratch4);
  masm.tagValue(JSVAL_TYPE_BOOLEAN, scratch2, output.valueReg());
  return true;
}

bool CacheIRCompiler::emitMapHasSymbolResult(ObjOperandId mapId,
                                             SymbolOperandId symId) {
  JitSpew(JitSpew_Codegen, "%s", __FUNCTION__);

  AutoOutputRegister output(*this);
  Register map = allocator.useRegister(masm, mapId);
  Register sym = allocator.useRegister(masm, symId);

  AutoScratchRegister scratch1(allocator, masm);
  AutoScratchRegister scratch2(allocator, masm);
  AutoScratchRegister scratch3(allocator, masm);
  AutoScratchRegister scratch4(allocator, masm);

  masm.prepareHashSymbol(sym, scratch1);

  masm.tagValue(JSVAL_TYPE_SYMBOL, sym, output.valueReg());
  masm.mapObjectHasNonBigInt(map, output.valueReg(), scratch1, scratch2,
                             scratch3, scratch4);
  masm.tagValue(JSVAL_TYPE_BOOLEAN, scratch2, output.valueReg());
  return true;
}

bool CacheIRCompiler::emitMapHasBigIntResult(ObjOperandId mapId,
                                             BigIntOperandId bigIntId) {
  JitSpew(JitSpew_Codegen, "%s", __FUNCTION__);

  AutoOutputRegister output(*this);
  Register map = allocator.useRegister(masm, mapId);
  Register bigInt = allocator.useRegister(masm, bigIntId);

  AutoScratchRegister scratch1(allocator, masm);
  AutoScratchRegister scratch2(allocator, masm);
  AutoScratchRegister scratch3(allocator, masm);
  AutoScratchRegister scratch4(allocator, masm);
  AutoScratchRegister scratch5(allocator, masm);
#ifndef JS_CODEGEN_ARM
  AutoScratchRegister scratch6(allocator, masm);
#else
  // We don't have more registers available on ARM32.
  Register scratch6 = map;

  masm.push(map);
#endif

  masm.prepareHashBigInt(bigInt, scratch1, scratch2, scratch3, scratch4);

  masm.tagValue(JSVAL_TYPE_BIGINT, bigInt, output.valueReg());
  masm.mapObjectHasBigInt(map, output.valueReg(), scratch1, scratch2, scratch3,
                          scratch4, scratch5, scratch6);
  masm.tagValue(JSVAL_TYPE_BOOLEAN, scratch2, output.valueReg());

#ifdef JS_CODEGEN_ARM
  masm.pop(map);
#endif
  return true;
}

bool CacheIRCompiler::emitMapHasObjectResult(ObjOperandId mapId,
                                             ObjOperandId objId) {
  JitSpew(JitSpew_Codegen, "%s", __FUNCTION__);

  AutoOutputRegister output(*this);
  Register map = allocator.useRegister(masm, mapId);
  Register obj = allocator.useRegister(masm, objId);

  AutoScratchRegister scratch1(allocator, masm);
  AutoScratchRegister scratch2(allocator, masm);
  AutoScratchRegister scratch3(allocator, masm);
  AutoScratchRegister scratch4(allocator, masm);
  AutoScratchRegister scratch5(allocator, masm);

  masm.tagValue(JSVAL_TYPE_OBJECT, obj, output.valueReg());
  masm.prepareHashObject(map, output.valueReg(), scratch1, scratch2, scratch3,
                         scratch4, scratch5);

  masm.mapObjectHasNonBigInt(map, output.valueReg(), scratch1, scratch2,
                             scratch3, scratch4);
  masm.tagValue(JSVAL_TYPE_BOOLEAN, scratch2, output.valueReg());
  return true;
}

bool CacheIRCompiler::emitMapGetResult(ObjOperandId mapId, ValOperandId valId) {
  JitSpew(JitSpew_Codegen, "%s", __FUNCTION__);

  AutoCallVM callvm(masm, this, allocator);

  Register map = allocator.useRegister(masm, mapId);
  ValueOperand val = allocator.useValueRegister(masm, valId);

  callvm.prepare();
  masm.Push(val);
  masm.Push(map);

  using Fn =
      bool (*)(JSContext*, HandleObject, HandleValue, MutableHandleValue);
  callvm.call<Fn, jit::MapObjectGet>();
  return true;
}

bool CacheIRCompiler::emitMapGetNonGCThingResult(ObjOperandId mapId,
                                                 ValOperandId valId) {
  JitSpew(JitSpew_Codegen, "%s", __FUNCTION__);

  AutoOutputRegister output(*this);
  Register map = allocator.useRegister(masm, mapId);
  ValueOperand val = allocator.useValueRegister(masm, valId);

  AutoScratchRegister scratch1(allocator, masm);
  AutoScratchRegister scratch2(allocator, masm);
  AutoScratchRegister scratch3(allocator, masm);
  AutoScratchRegister scratch4(allocator, masm);
  AutoAvailableFloatRegister scratchFloat(*this, FloatReg0);

  masm.toHashableNonGCThing(val, output.valueReg(), scratchFloat);
  masm.prepareHashNonGCThing(output.valueReg(), scratch1, scratch2);

  masm.mapObjectGetNonBigInt(map, output.valueReg(), scratch1,
                             output.valueReg(), scratch2, scratch3, scratch4);
  return true;
}

bool CacheIRCompiler::emitMapGetSymbolResult(ObjOperandId mapId,
                                             SymbolOperandId symId) {
  JitSpew(JitSpew_Codegen, "%s", __FUNCTION__);

  AutoOutputRegister output(*this);
  Register map = allocator.useRegister(masm, mapId);
  Register sym = allocator.useRegister(masm, symId);

  AutoScratchRegister scratch1(allocator, masm);
  AutoScratchRegister scratch2(allocator, masm);
  AutoScratchRegister scratch3(allocator, masm);
  AutoScratchRegister scratch4(allocator, masm);

  masm.prepareHashSymbol(sym, scratch1);

  masm.tagValue(JSVAL_TYPE_SYMBOL, sym, output.valueReg());
  masm.mapObjectGetNonBigInt(map, output.valueReg(), scratch1,
                             output.valueReg(), scratch2, scratch3, scratch4);
  return true;
}

bool CacheIRCompiler::emitMapGetBigIntResult(ObjOperandId mapId,
                                             BigIntOperandId bigIntId) {
  JitSpew(JitSpew_Codegen, "%s", __FUNCTION__);

  AutoOutputRegister output(*this);
  Register map = allocator.useRegister(masm, mapId);
  Register bigInt = allocator.useRegister(masm, bigIntId);

  AutoScratchRegister scratch1(allocator, masm);
  AutoScratchRegister scratch2(allocator, masm);
  AutoScratchRegister scratch3(allocator, masm);
  AutoScratchRegister scratch4(allocator, masm);
  AutoScratchRegister scratch5(allocator, masm);
#ifndef JS_CODEGEN_ARM
  AutoScratchRegister scratch6(allocator, masm);
#else
  // We don't have more registers available on ARM32.
  Register scratch6 = map;

  masm.push(map);
#endif

  masm.prepareHashBigInt(bigInt, scratch1, scratch2, scratch3, scratch4);

  masm.tagValue(JSVAL_TYPE_BIGINT, bigInt, output.valueReg());
  masm.mapObjectGetBigInt(map, output.valueReg(), scratch1, output.valueReg(),
                          scratch2, scratch3, scratch4, scratch5, scratch6);

#ifdef JS_CODEGEN_ARM
  masm.pop(map);
#endif
  return true;
}

bool CacheIRCompiler::emitMapGetObjectResult(ObjOperandId mapId,
                                             ObjOperandId objId) {
  JitSpew(JitSpew_Codegen, "%s", __FUNCTION__);

  AutoOutputRegister output(*this);
  Register map = allocator.useRegister(masm, mapId);
  Register obj = allocator.useRegister(masm, objId);

  AutoScratchRegister scratch1(allocator, masm);
  AutoScratchRegister scratch2(allocator, masm);
  AutoScratchRegister scratch3(allocator, masm);
  AutoScratchRegister scratch4(allocator, masm);
  AutoScratchRegister scratch5(allocator, masm);

  masm.tagValue(JSVAL_TYPE_OBJECT, obj, output.valueReg());
  masm.prepareHashObject(map, output.valueReg(), scratch1, scratch2, scratch3,
                         scratch4, scratch5);

  masm.mapObjectGetNonBigInt(map, output.valueReg(), scratch1,
                             output.valueReg(), scratch2, scratch3, scratch4);
  return true;
}

bool CacheIRCompiler::emitMapSizeResult(ObjOperandId mapId) {
  JitSpew(JitSpew_Codegen, "%s", __FUNCTION__);

  AutoOutputRegister output(*this);
  Register map = allocator.useRegister(masm, mapId);
  AutoScratchRegisterMaybeOutput scratch(allocator, masm, output);

  masm.loadMapObjectSize(map, scratch);
  masm.tagValue(JSVAL_TYPE_INT32, scratch, output.valueReg());
  return true;
}

bool CacheIRCompiler::emitArrayFromArgumentsObjectResult(ObjOperandId objId,
                                                         uint32_t shapeOffset) {
  JitSpew(JitSpew_Codegen, "%s", __FUNCTION__);

  AutoCallVM callvm(masm, this, allocator);

  Register obj = allocator.useRegister(masm, objId);

  callvm.prepare();
  masm.Push(obj);

  using Fn = ArrayObject* (*)(JSContext*, Handle<ArgumentsObject*>);
  callvm.call<Fn, js::ArrayFromArgumentsObject>();
  return true;
}

bool CacheIRCompiler::emitBailout() {
  JitSpew(JitSpew_Codegen, "%s", __FUNCTION__);

  // Generates no code.

  return true;
}

bool CacheIRCompiler::emitAssertRecoveredOnBailoutResult(ValOperandId valId,
                                                         bool mustBeRecovered) {
  JitSpew(JitSpew_Codegen, "%s", __FUNCTION__);

  AutoOutputRegister output(*this);

  // NOP when not in IonMonkey
  masm.moveValue(UndefinedValue(), output.valueReg());

  return true;
}

#ifdef FUZZING_JS_FUZZILLI
bool CacheIRCompiler::emitFuzzilliHashResult(ValOperandId valId) {
  JitSpew(JitSpew_Codegen, "%s", __FUNCTION__);

  ValueOperand input = allocator.useValueRegister(masm, valId);
  AutoScratchRegister scratch(allocator, masm);
  AutoScratchRegister scratchJSContext(allocator, masm);
  AutoScratchFloatRegister floatReg(this);
#  ifdef JS_PUNBOX64
  AutoScratchRegister64 scratch64(allocator, masm);
#  else
  AutoScratchRegister scratch2(allocator, masm);
#  endif

  Label addFloat, updateHash, done;

  {
    ScratchTagScope tag(masm, input);
    masm.splitTagForTest(input, tag);

    Label notInt32;
    masm.branchTestInt32(Assembler::NotEqual, tag, &notInt32);
    {
      ScratchTagScopeRelease _(&tag);

      masm.unboxInt32(input, scratch);
      masm.convertInt32ToDouble(scratch, floatReg);
      masm.jump(&addFloat);
    }
    masm.bind(&notInt32);

    Label notDouble;
    masm.branchTestDouble(Assembler::NotEqual, tag, &notDouble);
    {
      ScratchTagScopeRelease _(&tag);

      masm.unboxDouble(input, floatReg);
      masm.canonicalizeDouble(floatReg);
      masm.jump(&addFloat);
    }
    masm.bind(&notDouble);

    Label notNull;
    masm.branchTestNull(Assembler::NotEqual, tag, &notNull);
    {
      ScratchTagScopeRelease _(&tag);

      masm.move32(Imm32(1), scratch);
      masm.convertInt32ToDouble(scratch, floatReg);
      masm.jump(&addFloat);
    }
    masm.bind(&notNull);

    Label notUndefined;
    masm.branchTestUndefined(Assembler::NotEqual, tag, &notUndefined);
    {
      ScratchTagScopeRelease _(&tag);

      masm.move32(Imm32(2), scratch);
      masm.convertInt32ToDouble(scratch, floatReg);
      masm.jump(&addFloat);
    }
    masm.bind(&notUndefined);

    Label notBoolean;
    masm.branchTestBoolean(Assembler::NotEqual, tag, &notBoolean);
    {
      ScratchTagScopeRelease _(&tag);

      masm.unboxBoolean(input, scratch);
      masm.add32(Imm32(3), scratch);
      masm.convertInt32ToDouble(scratch, floatReg);
      masm.jump(&addFloat);
    }
    masm.bind(&notBoolean);

    Label notBigInt;
    masm.branchTestBigInt(Assembler::NotEqual, tag, &notBigInt);
    {
      ScratchTagScopeRelease _(&tag);

      masm.unboxBigInt(input, scratch);

      LiveRegisterSet volatileRegs(GeneralRegisterSet::Volatile(),
                                   liveVolatileFloatRegs());
      masm.PushRegsInMask(volatileRegs);
      // TODO: remove floatReg, scratch, scratchJS?

      using Fn = uint32_t (*)(BigInt * bigInt);
      masm.setupUnalignedABICall(scratchJSContext);
      masm.loadJSContext(scratchJSContext);
      masm.passABIArg(scratch);
      masm.callWithABI<Fn, js::FuzzilliHashBigInt>();
      masm.storeCallInt32Result(scratch);

      LiveRegisterSet ignore;
      ignore.add(scratch);
      ignore.add(scratchJSContext);
      masm.PopRegsInMaskIgnore(volatileRegs, ignore);
      masm.jump(&updateHash);
    }
    masm.bind(&notBigInt);

    Label notObject;
    masm.branchTestObject(Assembler::NotEqual, tag, &notObject);
    {
      ScratchTagScopeRelease _(&tag);

      AutoCallVM callvm(masm, this, allocator);
      Register obj = allocator.allocateRegister(masm);
      masm.unboxObject(input, obj);

      callvm.prepare();
      masm.Push(obj);

      using Fn = void (*)(JSContext * cx, JSObject * o);
      callvm.callNoResult<Fn, js::FuzzilliHashObject>();
      allocator.releaseRegister(obj);

      masm.jump(&done);
    }
    masm.bind(&notObject);
    {
      masm.move32(Imm32(0), scratch);
      masm.jump(&updateHash);
    }
  }

  {
    masm.bind(&addFloat);

    masm.loadJSContext(scratchJSContext);
    Address addrExecHash(scratchJSContext, offsetof(JSContext, executionHash));

#  ifdef JS_PUNBOX64
    masm.moveDoubleToGPR64(floatReg, scratch64);
    masm.move32(scratch64.get().reg, scratch);
    masm.rshift64(Imm32(32), scratch64);
    masm.add32(scratch64.get().reg, scratch);
#  else
    Register64 scratch64(scratch, scratch2);
    masm.moveDoubleToGPR64(floatReg, scratch64);
    masm.add32(scratch2, scratch);
#  endif
  }

  {
    masm.bind(&updateHash);

    masm.loadJSContext(scratchJSContext);
    Address addrExecHash(scratchJSContext, offsetof(JSContext, executionHash));
    masm.load32(addrExecHash, scratchJSContext);
    masm.add32(scratchJSContext, scratch);
    masm.rotateLeft(Imm32(1), scratch, scratch);
    masm.loadJSContext(scratchJSContext);
    masm.store32(scratch, addrExecHash);

    // stats
    Address addrExecHashInputs(scratchJSContext,
                               offsetof(JSContext, executionHashInputs));
    masm.load32(addrExecHashInputs, scratch);
    masm.add32(Imm32(1), scratch);
    masm.store32(scratch, addrExecHashInputs);
  }

  masm.bind(&done);

  AutoOutputRegister output(*this);
  masm.moveValue(UndefinedValue(), output.valueReg());
  return true;
}
#endif

template <typename Fn, Fn fn>
void CacheIRCompiler::callVM(MacroAssembler& masm) {
  VMFunctionId id = VMFunctionToId<Fn, fn>::id;
  callVMInternal(masm, id);
}

void CacheIRCompiler::callVMInternal(MacroAssembler& masm, VMFunctionId id) {
  MOZ_ASSERT(enteredStubFrame_);
  if (mode_ == Mode::Ion) {
    TrampolinePtr code = cx_->runtime()->jitRuntime()->getVMWrapper(id);
    const VMFunctionData& fun = GetVMFunction(id);
    uint32_t frameSize = fun.explicitStackSlots() * sizeof(void*);
    masm.PushFrameDescriptor(FrameType::IonICCall);
    masm.callJit(code);

    // Pop rest of the exit frame and the arguments left on the stack.
    int framePop =
        sizeof(ExitFrameLayout) - ExitFrameLayout::bytesPoppedAfterCall();
    masm.implicitPop(frameSize + framePop);

    // Pop IonICCallFrameLayout.
    masm.Pop(FramePointer);
    masm.freeStack(IonICCallFrameLayout::Size() - sizeof(void*));
    return;
  }

  MOZ_ASSERT(mode_ == Mode::Baseline);

  TrampolinePtr code = cx_->runtime()->jitRuntime()->getVMWrapper(id);
  MOZ_ASSERT(GetVMFunction(id).expectTailCall == NonTailCall);

  EmitBaselineCallVM(code, masm);
}

bool CacheIRCompiler::isBaseline() { return mode_ == Mode::Baseline; }

bool CacheIRCompiler::isIon() { return mode_ == Mode::Ion; }

BaselineCacheIRCompiler* CacheIRCompiler::asBaseline() {
  MOZ_ASSERT(this->isBaseline());
  return static_cast<BaselineCacheIRCompiler*>(this);
}

IonCacheIRCompiler* CacheIRCompiler::asIon() {
  MOZ_ASSERT(this->isIon());
  return static_cast<IonCacheIRCompiler*>(this);
}

#ifdef DEBUG
void CacheIRCompiler::assertFloatRegisterAvailable(FloatRegister reg) {
  if (isBaseline()) {
    // Baseline does not have any FloatRegisters live when calling an IC stub.
    return;
  }

  asIon()->assertFloatRegisterAvailable(reg);
}
#endif

AutoCallVM::AutoCallVM(MacroAssembler& masm, CacheIRCompiler* compiler,
                       CacheRegisterAllocator& allocator)
    : masm_(masm), compiler_(compiler), allocator_(allocator) {
  // Ion needs to `enterStubFrame` before it can callVM and it also needs to
  // initialize AutoSaveLiveRegisters.
  if (compiler_->mode_ == CacheIRCompiler::Mode::Ion) {
    // Will need to use a downcast here as well, in order to pass the
    // stub to AutoSaveLiveRegisters
    save_.emplace(*compiler_->asIon());
  }

  if (compiler->outputUnchecked_.isSome()) {
    output_.emplace(*compiler);
  }

  if (compiler_->mode_ == CacheIRCompiler::Mode::Baseline) {
    stubFrame_.emplace(*compiler_->asBaseline());
    if (output_.isSome()) {
      scratch_.emplace(allocator_, masm_, output_.ref());
    } else {
      scratch_.emplace(allocator_, masm_);
    }
  }
}

void AutoCallVM::prepare() {
  allocator_.discardStack(masm_);
  MOZ_ASSERT(compiler_ != nullptr);
  if (compiler_->mode_ == CacheIRCompiler::Mode::Ion) {
    compiler_->asIon()->enterStubFrame(masm_, *save_.ptr());
    return;
  }
  MOZ_ASSERT(compiler_->mode_ == CacheIRCompiler::Mode::Baseline);
  stubFrame_->enter(masm_, scratch_.ref());
}

void AutoCallVM::storeResult(JSValueType returnType) {
  MOZ_ASSERT(returnType != JSVAL_TYPE_DOUBLE);

  if (returnType == JSVAL_TYPE_UNKNOWN) {
    masm_.storeCallResultValue(output_.ref());
  } else {
    if (output_->hasValue()) {
      masm_.tagValue(returnType, ReturnReg, output_->valueReg());
    } else {
      masm_.storeCallPointerResult(output_->typedReg().gpr());
    }
  }
}

void AutoCallVM::leaveBaselineStubFrame() {
  if (compiler_->mode_ == CacheIRCompiler::Mode::Baseline) {
    stubFrame_->leave(masm_);
  }
}

template <typename...>
struct VMFunctionReturnType;

template <class R, typename... Args>
struct VMFunctionReturnType<R (*)(JSContext*, Args...)> {
  using LastArgument = typename LastArg<Args...>::Type;

  // By convention VMFunctions returning `bool` use an output parameter.
  using ReturnType =
      std::conditional_t<std::is_same_v<R, bool>, LastArgument, R>;
};

template <class>
struct ReturnTypeToJSValueType;

// Definitions for the currently used return types.
template <>
struct ReturnTypeToJSValueType<MutableHandleValue> {
  static constexpr JSValueType result = JSVAL_TYPE_UNKNOWN;
};
template <>
struct ReturnTypeToJSValueType<bool*> {
  static constexpr JSValueType result = JSVAL_TYPE_BOOLEAN;
};
template <>
struct ReturnTypeToJSValueType<int32_t*> {
  static constexpr JSValueType result = JSVAL_TYPE_INT32;
};
template <>
struct ReturnTypeToJSValueType<JSString*> {
  static constexpr JSValueType result = JSVAL_TYPE_STRING;
};
template <>
struct ReturnTypeToJSValueType<BigInt*> {
  static constexpr JSValueType result = JSVAL_TYPE_BIGINT;
};
template <>
struct ReturnTypeToJSValueType<JSObject*> {
  static constexpr JSValueType result = JSVAL_TYPE_OBJECT;
};
template <>
struct ReturnTypeToJSValueType<ArrayIteratorObject*> {
  static constexpr JSValueType result = JSVAL_TYPE_OBJECT;
};
template <>
struct ReturnTypeToJSValueType<StringIteratorObject*> {
  static constexpr JSValueType result = JSVAL_TYPE_OBJECT;
};
template <>
struct ReturnTypeToJSValueType<RegExpStringIteratorObject*> {
  static constexpr JSValueType result = JSVAL_TYPE_OBJECT;
};
template <>
struct ReturnTypeToJSValueType<PlainObject*> {
  static constexpr JSValueType result = JSVAL_TYPE_OBJECT;
};
template <>
struct ReturnTypeToJSValueType<ArrayObject*> {
  static constexpr JSValueType result = JSVAL_TYPE_OBJECT;
};
template <>
struct ReturnTypeToJSValueType<TypedArrayObject*> {
  static constexpr JSValueType result = JSVAL_TYPE_OBJECT;
};

template <typename Fn>
void AutoCallVM::storeResult() {
  using ReturnType = typename VMFunctionReturnType<Fn>::ReturnType;
  storeResult(ReturnTypeToJSValueType<ReturnType>::result);
}

AutoScratchFloatRegister::AutoScratchFloatRegister(CacheIRCompiler* compiler,
                                                   FailurePath* failure)
    : compiler_(compiler), failure_(failure) {
  // If we're compiling a Baseline IC, FloatReg0 is always available.
  if (!compiler_->isBaseline()) {
    MacroAssembler& masm = compiler_->masm;
    masm.push(FloatReg0);
    compiler->allocator.setHasAutoScratchFloatRegisterSpill(true);
  }

  if (failure_) {
    failure_->setHasAutoScratchFloatRegister();
  }
}

AutoScratchFloatRegister::~AutoScratchFloatRegister() {
  if (failure_) {
    failure_->clearHasAutoScratchFloatRegister();
  }

  if (!compiler_->isBaseline()) {
    MacroAssembler& masm = compiler_->masm;
    masm.pop(FloatReg0);
    compiler_->allocator.setHasAutoScratchFloatRegisterSpill(false);

    if (failure_) {
      Label done;
      masm.jump(&done);
      masm.bind(&failurePopReg_);
      masm.pop(FloatReg0);
      masm.jump(failure_->label());
      masm.bind(&done);
    }
  }
}

Label* AutoScratchFloatRegister::failure() {
  MOZ_ASSERT(failure_);

  if (!compiler_->isBaseline()) {
    return &failurePopReg_;
  }
  return failure_->labelUnchecked();
}<|MERGE_RESOLUTION|>--- conflicted
+++ resolved
@@ -3610,31 +3610,20 @@
   AutoScratchRegisterMaybeOutput scratch1(allocator, masm, output);
   AutoScratchRegisterMaybeOutputType scratch2(allocator, masm, output);
   AutoScratchRegister scratch3(allocator, masm);
-
-<<<<<<< HEAD
-  FailurePath* failure;
-  if (!addFailurePath(&failure)) {
-    return false;
-  }
-
-  masm.branchIfRope(str, failure->label());
-
+  
+  FailurePath* failure;
+  if (!addFailurePath(&failure)) {
+    return false;
+  }
   // TaintFox: bail out if thisv is tainted.
   masm.branchPtr(Assembler::NotEqual,
                  Address(str, JSString::offsetOfTaint()),
                  ImmPtr(nullptr),
                  failure->label());
 
-=======
->>>>>>> fe696aba
   // Bounds check, load string char.
   Label done;
   if (!handleOOB) {
-    FailurePath* failure;
-    if (!addFailurePath(&failure)) {
-      return false;
-    }
-
     masm.spectreBoundsCheck32(index, Address(str, JSString::offsetOfLength()),
                               scratch1, failure->label());
     masm.loadStringChar(str, index, scratch1, scratch2, scratch3,
