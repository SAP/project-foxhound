/* -*- Mode: C++; tab-width: 8; indent-tabs-mode: nil; c-basic-offset: 2 -*-
 * vim: set ts=8 sts=2 et sw=2 tw=80:
 * This Source Code Form is subject to the terms of the Mozilla Public
 * License, v. 2.0. If a copy of the MPL was not distributed with this
 * file, You can obtain one at http://mozilla.org/MPL/2.0/. */

#ifndef jit_Ion_h
#define jit_Ion_h

#include "mozilla/Assertions.h"
#include "mozilla/Attributes.h"
#include "mozilla/Likely.h"
#include "mozilla/MemoryReporting.h"

#include <stddef.h>
#include <stdint.h>

#include "jsfriendapi.h"
#include "jspubtd.h"

#include "jit/BaselineJIT.h"
#include "jit/IonTypes.h"
#include "jit/JitContext.h"
#include "jit/JitOptions.h"
#include "js/Principals.h"
#include "js/TypeDecls.h"
#include "vm/BytecodeUtil.h"
#include "vm/JSContext.h"
#include "vm/JSFunction.h"
#include "vm/JSScript.h"

namespace js {

class RunState;

namespace jit {

class BaselineFrame;

bool CanIonCompileScript(JSContext* cx, JSScript* script);
bool CanIonInlineScript(JSScript* script);

[[nodiscard]] bool IonCompileScriptForBaselineAtEntry(JSContext* cx,
                                                      BaselineFrame* frame);

struct IonOsrTempData {
  void* jitcode;
  uint8_t* baselineFrame;

  static constexpr size_t offsetOfJitCode() {
    return offsetof(IonOsrTempData, jitcode);
  }
  static constexpr size_t offsetOfBaselineFrame() {
    return offsetof(IonOsrTempData, baselineFrame);
  }
};

[[nodiscard]] bool IonCompileScriptForBaselineOSR(JSContext* cx,
                                                  BaselineFrame* frame,
                                                  uint32_t frameSize,
                                                  jsbytecode* pc,
                                                  IonOsrTempData** infoPtr);

MethodStatus CanEnterIon(JSContext* cx, RunState& state);

class MIRGenerator;
class LIRGraph;
class CodeGenerator;
class LazyLinkExitFrameLayout;
class WarpSnapshot;

[[nodiscard]] bool OptimizeMIR(MIRGenerator* mir);
LIRGraph* GenerateLIR(MIRGenerator* mir);
CodeGenerator* GenerateCode(MIRGenerator* mir, LIRGraph* lir);
CodeGenerator* CompileBackEnd(MIRGenerator* mir, WarpSnapshot* snapshot);

void LinkIonScript(JSContext* cx, HandleScript calleescript);
uint8_t* LazyLinkTopActivation(JSContext* cx, LazyLinkExitFrameLayout* frame);

<<<<<<< HEAD
inline bool IsIonInlinableGetterOrSetterOp(JSOp op) {
  // JSOp::GetProp, JSOp::CallProp, JSOp::Length, JSOp::GetElem,
  // and JSOp::CallElem. (Inlined Getters)
  // JSOp::SetProp, JSOp::SetName, JSOp::SetGName (Inlined Setters)
  return IsGetPropOp(op) || IsGetElemOp(op) || IsSetPropOp(op);
=======
static inline bool
IsIonEnabled(JSContext* cx)
{
    // TaintFox: Currently disabled since some optimizations don't work
    // with the integer tainting. TODO
    return false;

    // The ARM64 Ion engine is not yet implemented.
#if defined(JS_CODEGEN_NONE) || defined(JS_CODEGEN_ARM64)
    return false;
#else
    return cx->options().ion() &&
           cx->options().baseline() &&
           cx->runtime()->jitSupportsFloatingPoint;
#endif
>>>>>>> 455d3613
}

inline bool IsIonInlinableOp(JSOp op) {
  // JSOp::Call, JSOp::FunCall, JSOp::FunApply, JSOp::Eval,
  // JSOp::New (Normal Callsites) or an inlinable getter or setter.
  return (IsInvokeOp(op) && !IsSpreadOp(op)) ||
         IsIonInlinableGetterOrSetterOp(op);
}

inline bool TooManyActualArguments(unsigned nargs) {
  return nargs > JitOptions.maxStackArgs;
}

inline bool TooManyFormalArguments(unsigned nargs) {
  return nargs >= SNAPSHOT_MAX_NARGS || TooManyActualArguments(nargs);
}

inline size_t NumLocalsAndArgs(JSScript* script) {
  size_t num = 1 /* this */ + script->nfixed();
  if (JSFunction* fun = script->function()) {
    num += fun->nargs();
  }
  return num;
}

// Debugging RAII class which marks the current thread as performing an Ion
// backend compilation.
class MOZ_RAII AutoEnterIonBackend {
 public:
  AutoEnterIonBackend() {
#ifdef DEBUG
    JitContext* jcx = GetJitContext();
    jcx->enterIonBackend();
#endif
  }

#ifdef DEBUG
  ~AutoEnterIonBackend() {
    JitContext* jcx = GetJitContext();
    jcx->leaveIonBackend();
  }
#endif
};

bool OffThreadCompilationAvailable(JSContext* cx);

void ForbidCompilation(JSContext* cx, JSScript* script);

size_t SizeOfIonData(JSScript* script, mozilla::MallocSizeOf mallocSizeOf);

inline bool IsIonEnabled(JSContext* cx) {
  if (MOZ_UNLIKELY(!IsBaselineJitEnabled(cx) || cx->options().disableIon())) {
    return false;
  }

  if (MOZ_LIKELY(JitOptions.ion)) {
    return true;
  }
  if (JitOptions.jitForTrustedPrincipals) {
    JS::Realm* realm = js::GetContextRealm(cx);
    return realm && JS::GetRealmPrincipals(realm) &&
           JS::GetRealmPrincipals(realm)->isSystemOrAddonPrincipal();
  }
  return false;
}

// Implemented per-platform.  Returns true if the flags will not require
// further (lazy) computation.
bool CPUFlagsHaveBeenComputed();

}  // namespace jit
}  // namespace js

#endif /* jit_Ion_h */<|MERGE_RESOLUTION|>--- conflicted
+++ resolved
@@ -77,29 +77,12 @@
 void LinkIonScript(JSContext* cx, HandleScript calleescript);
 uint8_t* LazyLinkTopActivation(JSContext* cx, LazyLinkExitFrameLayout* frame);
 
-<<<<<<< HEAD
 inline bool IsIonInlinableGetterOrSetterOp(JSOp op) {
+  // Taintfox: TODO: May need to disable Ion with primitive tainting
   // JSOp::GetProp, JSOp::CallProp, JSOp::Length, JSOp::GetElem,
   // and JSOp::CallElem. (Inlined Getters)
   // JSOp::SetProp, JSOp::SetName, JSOp::SetGName (Inlined Setters)
   return IsGetPropOp(op) || IsGetElemOp(op) || IsSetPropOp(op);
-=======
-static inline bool
-IsIonEnabled(JSContext* cx)
-{
-    // TaintFox: Currently disabled since some optimizations don't work
-    // with the integer tainting. TODO
-    return false;
-
-    // The ARM64 Ion engine is not yet implemented.
-#if defined(JS_CODEGEN_NONE) || defined(JS_CODEGEN_ARM64)
-    return false;
-#else
-    return cx->options().ion() &&
-           cx->options().baseline() &&
-           cx->runtime()->jitSupportsFloatingPoint;
-#endif
->>>>>>> 455d3613
 }
 
 inline bool IsIonInlinableOp(JSOp op) {
