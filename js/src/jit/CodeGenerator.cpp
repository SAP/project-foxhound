--- conflicted
+++ resolved
@@ -1777,45 +1777,6 @@
   void generateFallback(MacroAssembler& masm);
 };
 
-<<<<<<< HEAD
-void
-CreateDependentString::generate(MacroAssembler& masm, const JSAtomState& names,
-                                bool latin1, Register string,
-                                Register base, Register temp1, Register temp2,
-                                BaseIndex startIndexAddress, BaseIndex limitIndexAddress,
-                                Label* failure)
-{
-    string_ = string;
-    temp_ = temp2;
-    failure_ = failure;
-
-    // Compute the string length.
-    masm.load32(startIndexAddress, temp2);
-    masm.load32(limitIndexAddress, temp1);
-    masm.sub32(temp2, temp1);
-
-    Label done, nonEmpty;
-
-    // Zero length matches use the empty string.
-    masm.branchTest32(Assembler::NonZero, temp1, temp1, &nonEmpty);
-    masm.movePtr(ImmGCPtr(names.empty), string);
-    masm.jump(&done);
-
-    masm.bind(&nonEmpty);
-
-    // TaintFox: if we detect a tainted string argument we bail out to the interpreter.
-    masm.branchPtr(Assembler::NotEqual,
-                   Address(base, JSString::offsetOfTaint()),
-                   ImmPtr(nullptr),
-                   failure);
-
-    Label notInline;
-
-    int32_t maxInlineLength = latin1
-                              ? (int32_t) JSFatInlineString::MAX_LENGTH_LATIN1
-                              : (int32_t) JSFatInlineString::MAX_LENGTH_TWO_BYTE;
-    masm.branch32(Assembler::Above, temp1, Imm32(maxInlineLength), &notInline);
-=======
 void CreateDependentString::generate(MacroAssembler& masm,
                                      const JSAtomState& names,
                                      CompileRuntime* runtime, Register base,
@@ -1901,7 +1862,6 @@
         masm.movePtr(ImmPtr(&runtime->staticStrings().unitStaticTable),
                      string_);
         masm.loadPtr(BaseIndex(string_, temp1_, ScalePointer), string_);
->>>>>>> 030f2d6b
 
         masm.jump(&done);
       }
@@ -1933,15 +1893,7 @@
     masm.load32(newStartIndexAddress, base);
     masm.addToCharPtr(temp2_, base, encoding_);
 
-<<<<<<< HEAD
-        // TaintFox: initialize taint information.
-        masm.storePtr(ImmPtr(nullptr), Address(string, JSString::offsetOfTaint()));
-
-        masm.push(string);
-        masm.push(base);
-=======
     CopyStringChars(masm, string_, temp2_, temp1_, base, encoding_);
->>>>>>> 030f2d6b
 
     // Null-terminate.
     masm.storeChar(Imm32(0), Address(string_, 0), encoding_);
@@ -1999,43 +1951,8 @@
     masm.passABIArg(string_);
     masm.callWithABI(JS_FUNC_TO_DATA_PTR(void*, PostWriteBarrier));
 
-<<<<<<< HEAD
-    {
-        // Make a dependent string.
-        int32_t flags = (latin1 ? JSString::LATIN1_CHARS_BIT : 0) | JSString::DEPENDENT_FLAGS;
-
-        masm.newGCString(string, temp2, &fallbacks_[FallbackKind::NotInlineString]);
-        masm.bind(&joins_[FallbackKind::NotInlineString]);
-        masm.store32(Imm32(flags), Address(string, JSString::offsetOfFlags()));
-        masm.store32(temp1, Address(string, JSString::offsetOfLength()));
-
-        // TaintFox: initialize taint information.
-        masm.storePtr(ImmPtr(nullptr), Address(string, JSString::offsetOfTaint()));
-
-        masm.loadPtr(Address(base, JSString::offsetOfNonInlineChars()), temp1);
-        masm.load32(startIndexAddress, temp2);
-        if (latin1)
-            masm.addPtr(temp2, temp1);
-        else
-            masm.computeEffectiveAddress(BaseIndex(temp1, temp2, TimesTwo), temp1);
-        masm.storePtr(temp1, Address(string, JSString::offsetOfNonInlineChars()));
-        masm.storePtr(base, Address(string, JSDependentString::offsetOfBase()));
-        // Follow any base pointer if the input is itself a dependent string.
-        // Watch for undepended strings, which have a base pointer but don't
-        // actually share their characters with it.
-        Label noBase;
-        masm.branchTest32(Assembler::Zero, Address(base, JSString::offsetOfFlags()),
-                          Imm32(JSString::HAS_BASE_BIT), &noBase);
-        masm.branchTest32(Assembler::NonZero, Address(base, JSString::offsetOfFlags()),
-                          Imm32(JSString::FLAT_BIT), &noBase);
-        masm.loadPtr(Address(base, JSDependentString::offsetOfBase()), temp1);
-        masm.storePtr(temp1, Address(string, JSDependentString::offsetOfBase()));
-        masm.bind(&noBase);
-    }
-=======
     masm.PopRegsInMask(regsToSave);
   }
->>>>>>> 030f2d6b
 
   masm.bind(&done);
 }
@@ -8525,67 +8442,7 @@
   // Null-terminate.
   masm.storeChar(Imm32(0), Address(temp2, 0), encoding);
 
-<<<<<<< HEAD
-    Label isFat, allocDone;
-    masm.branch32(Assembler::Above, temp2, Imm32(maxThinInlineLength), &isFat);
-    {
-        uint32_t flags = JSString::INIT_THIN_INLINE_FLAGS;
-        if (!isTwoByte)
-            flags |= JSString::LATIN1_CHARS_BIT;
-        masm.newGCString(output, temp1, failure);
-        masm.store32(Imm32(flags), Address(output, JSString::offsetOfFlags()));
-        masm.jump(&allocDone);
-    }
-    masm.bind(&isFat);
-    {
-        uint32_t flags = JSString::INIT_FAT_INLINE_FLAGS;
-        if (!isTwoByte)
-            flags |= JSString::LATIN1_CHARS_BIT;
-        masm.newGCFatInlineString(output, temp1, failure);
-        masm.store32(Imm32(flags), Address(output, JSString::offsetOfFlags()));
-    }
-    masm.bind(&allocDone);
-
-    // Store length.
-    masm.store32(temp2, Address(output, JSString::offsetOfLength()));
-
-    // TaintFox: initialize taint information.
-    masm.storePtr(ImmPtr(nullptr), Address(output, JSString::offsetOfTaint()));
-
-    // Load chars pointer in temp2.
-    masm.computeEffectiveAddress(Address(output, JSInlineString::offsetOfInlineStorage()), temp2);
-
-    {
-        // Copy lhs chars. Note that this advances temp2 to point to the next
-        // char. This also clobbers the lhs register.
-        if (isTwoByte) {
-            CopyStringCharsMaybeInflate(masm, lhs, temp2, temp1, temp3);
-        } else {
-            masm.loadStringLength(lhs, temp3);
-            masm.loadStringChars(lhs, lhs);
-            CopyStringChars(masm, temp2, lhs, temp3, temp1, sizeof(char), sizeof(char));
-        }
-
-        // Copy rhs chars. Clobbers the rhs register.
-        if (isTwoByte) {
-            CopyStringCharsMaybeInflate(masm, rhs, temp2, temp1, temp3);
-        } else {
-            masm.loadStringLength(rhs, temp3);
-            masm.loadStringChars(rhs, rhs);
-            CopyStringChars(masm, temp2, rhs, temp3, temp1, sizeof(char), sizeof(char));
-        }
-
-        // Null-terminate.
-        if (isTwoByte)
-            masm.store16(Imm32(0), Address(temp2, 0));
-        else
-            masm.store8(Imm32(0), Address(temp2, 0));
-    }
-
-    masm.ret();
-=======
   masm.ret();
->>>>>>> 030f2d6b
 }
 
 typedef JSString* (*SubstringKernelFn)(JSContext* cx, HandleString str,
@@ -8629,6 +8486,13 @@
 
   // Use slow path for ropes.
   masm.bind(&nonZero);
+
+  // TaintFox: if we detect a tainted string argument we bail out to the interpreter.
+  masm.branchPtr(Assembler::NotEqual,
+                 Address(string, JSString::offsetOfTaint()),
+                 ImmPtr(nullptr),
+                 slowPath);
+
   masm.branchIfRopeOrExternal(string, temp, slowPath);
 
   // Handle inlined strings by creating a FatInlineString.
@@ -8642,6 +8506,9 @@
     if (encoding == CharEncoding::Latin1) {
       flags |= JSString::LATIN1_CHARS_BIT;
     }
+
+    // TaintFox: initialize taint information.
+    masm.storePtr(ImmPtr(nullptr), Address(output, JSString::offsetOfTaint()));
 
     masm.store32(Imm32(flags), Address(output, JSString::offsetOfFlags()));
     masm.loadInlineStringChars(string, temp, encoding);
@@ -8670,6 +8537,10 @@
   masm.store32(length, Address(output, JSString::offsetOfLength()));
   masm.storeDependentStringBase(string, output);
 
+  // TaintFox: initialize taint information.
+  masm.storePtr(ImmPtr(nullptr), Address(output, JSString::offsetOfTaint()));
+
+
   auto initializeDependentString = [&](CharEncoding encoding) {
     uint32_t flags = JSString::DEPENDENT_FLAGS;
     if (encoding == CharEncoding::Latin1) {
@@ -8683,101 +8554,12 @@
     masm.jump(done);
   };
 
-<<<<<<< HEAD
-    // Use slow path for ropes.
-    masm.bind(&nonZero);
-
-    // TaintFox: if we detect a tainted string argument we bail out to the interpreter.
-    masm.branchPtr(Assembler::NotEqual,
-                   Address(string, JSString::offsetOfTaint()),
-                   ImmPtr(nullptr),
-                   slowPath);
-
-    masm.branchIfRopeOrExternal(string, temp, slowPath);
-
-    // Handle inlined strings by creating a FatInlineString.
-    masm.branchTest32(Assembler::Zero, stringFlags, Imm32(JSString::INLINE_CHARS_BIT), &notInline);
-    masm.newGCFatInlineString(output, temp, slowPath);
-    masm.store32(length, Address(output, JSString::offsetOfLength()));
-    Address stringStorage(string, JSInlineString::offsetOfInlineStorage());
-    Address outputStorage(output, JSInlineString::offsetOfInlineStorage());
-
-    // TaintFox: initialize taint information.
-    masm.storePtr(ImmPtr(nullptr), Address(output, JSString::offsetOfTaint()));
-
-    masm.branchLatin1String(string, &isInlinedLatin1);
-    {
-        masm.store32(Imm32(JSString::INIT_FAT_INLINE_FLAGS),
-                     Address(output, JSString::offsetOfFlags()));
-        masm.computeEffectiveAddress(stringStorage, temp);
-        if (temp2 == string)
-            masm.push(string);
-        BaseIndex chars(temp, begin, ScaleFromElemWidth(sizeof(char16_t)));
-        masm.computeEffectiveAddress(chars, temp2);
-        masm.computeEffectiveAddress(outputStorage, temp);
-        CopyStringChars(masm, temp, temp2, length, temp3, sizeof(char16_t), sizeof(char16_t));
-        masm.load32(Address(output, JSString::offsetOfLength()), length);
-        masm.store16(Imm32(0), Address(temp, 0));
-        if (temp2 == string)
-            masm.pop(string);
-        masm.jump(done);
-    }
-    masm.bind(&isInlinedLatin1);
-    {
-        masm.store32(Imm32(JSString::INIT_FAT_INLINE_FLAGS | JSString::LATIN1_CHARS_BIT),
-                     Address(output, JSString::offsetOfFlags()));
-        if (temp2 == string)
-            masm.push(string);
-        masm.computeEffectiveAddress(stringStorage, temp2);
-        static_assert(sizeof(char) == 1, "begin index shouldn't need scaling");
-        masm.addPtr(begin, temp2);
-        masm.computeEffectiveAddress(outputStorage, temp);
-        CopyStringChars(masm, temp, temp2, length, temp3, sizeof(char), sizeof(char));
-        masm.load32(Address(output, JSString::offsetOfLength()), length);
-        masm.store8(Imm32(0), Address(temp, 0));
-        if (temp2 == string)
-            masm.pop(string);
-        masm.jump(done);
-    }
-
-    // Handle other cases with a DependentString.
-    masm.bind(&notInline);
-    masm.newGCString(output, temp, slowPath);
-    masm.store32(length, Address(output, JSString::offsetOfLength()));
-    masm.storePtr(string, Address(output, JSDependentString::offsetOfBase()));
-
-    // TaintFox: initialize taint information.
-    masm.storePtr(ImmPtr(nullptr), Address(output, JSString::offsetOfTaint()));
-
-    masm.branchLatin1String(string, &isLatin1);
-    {
-        masm.store32(Imm32(JSString::DEPENDENT_FLAGS), Address(output, JSString::offsetOfFlags()));
-        masm.loadPtr(Address(string, JSString::offsetOfNonInlineChars()), temp);
-        BaseIndex chars(temp, begin, ScaleFromElemWidth(sizeof(char16_t)));
-        masm.computeEffectiveAddress(chars, temp);
-        masm.storePtr(temp, Address(output, JSString::offsetOfNonInlineChars()));
-        masm.jump(done);
-    }
-    masm.bind(&isLatin1);
-    {
-        masm.store32(Imm32(JSString::DEPENDENT_FLAGS | JSString::LATIN1_CHARS_BIT),
-                     Address(output, JSString::offsetOfFlags()));
-        masm.loadPtr(Address(string, JSString::offsetOfNonInlineChars()), temp);
-        static_assert(sizeof(char) == 1, "begin index shouldn't need scaling");
-        masm.addPtr(begin, temp);
-        masm.storePtr(temp, Address(output, JSString::offsetOfNonInlineChars()));
-        masm.jump(done);
-    }
-
-    masm.bind(done);
-=======
   masm.branchLatin1String(string, &isLatin1);
   { initializeDependentString(CharEncoding::TwoByte); }
   masm.bind(&isLatin1);
   { initializeDependentString(CharEncoding::Latin1); }
 
   masm.bind(done);
->>>>>>> 030f2d6b
 }
 
 JitCode* JitRealm::generateStringConcatStub(JSContext* cx) {
@@ -8796,99 +8578,6 @@
 #ifdef JS_USE_LINK_REGISTER
   masm.pushReturnAddress();
 #endif
-<<<<<<< HEAD
-    // If lhs is empty, return rhs.
-    Label leftEmpty;
-    masm.loadStringLength(lhs, temp1);
-    masm.branchTest32(Assembler::Zero, temp1, temp1, &leftEmpty);
-
-    // If rhs is empty, return lhs.
-    Label rightEmpty;
-    masm.loadStringLength(rhs, temp2);
-    masm.branchTest32(Assembler::Zero, temp2, temp2, &rightEmpty);
-
-    masm.add32(temp1, temp2);
-
-    // TaintFox: Bail out to the interpreter if one of the arguments is tainted.
-    // temp1 and temp3 are unused at this point, make sure they still are if this
-    // code ever changes.
-    masm.loadPtr(Address(lhs, JSString::offsetOfTaint()), temp1);
-    masm.loadPtr(Address(rhs, JSString::offsetOfTaint()), temp3);
-    masm.orPtr(temp3, temp1);
-    masm.branchTestPtr(Assembler::NonZero, temp1, temp1, &failure);
-
-    // Check if we can use a JSFatInlineString. The result is a Latin1 string if
-    // lhs and rhs are both Latin1, so we AND the flags.
-    Label isFatInlineTwoByte, isFatInlineLatin1;
-    masm.load32(Address(lhs, JSString::offsetOfFlags()), temp1);
-    masm.and32(Address(rhs, JSString::offsetOfFlags()), temp1);
-
-    Label isLatin1, notInline;
-    masm.branchTest32(Assembler::NonZero, temp1, Imm32(JSString::LATIN1_CHARS_BIT), &isLatin1);
-    {
-        masm.branch32(Assembler::BelowOrEqual, temp2, Imm32(JSFatInlineString::MAX_LENGTH_TWO_BYTE),
-                      &isFatInlineTwoByte);
-        masm.jump(&notInline);
-    }
-    masm.bind(&isLatin1);
-    {
-        masm.branch32(Assembler::BelowOrEqual, temp2, Imm32(JSFatInlineString::MAX_LENGTH_LATIN1),
-                      &isFatInlineLatin1);
-    }
-    masm.bind(&notInline);
-
-    // Keep AND'ed flags in temp1.
-
-    // Ensure result length <= JSString::MAX_LENGTH.
-    masm.branch32(Assembler::Above, temp2, Imm32(JSString::MAX_LENGTH), &failure);
-
-    // Allocate a new rope.
-    masm.newGCString(output, temp3, &failure);
-
-    // TaintFox: initialize taint information.
-    masm.storePtr(ImmPtr(nullptr), Address(output, JSString::offsetOfTaint()));
-
-    // Store rope length and flags. temp1 still holds the result of AND'ing the
-    // lhs and rhs flags, so we just have to clear the other flags to get our
-    // rope flags (Latin1 if both lhs and rhs are Latin1).
-    static_assert(JSString::ROPE_FLAGS == 0, "Rope flags must be 0");
-    masm.and32(Imm32(JSString::LATIN1_CHARS_BIT), temp1);
-    masm.store32(temp1, Address(output, JSString::offsetOfFlags()));
-    masm.store32(temp2, Address(output, JSString::offsetOfLength()));
-
-    // Store left and right nodes.
-    masm.storePtr(lhs, Address(output, JSRope::offsetOfLeft()));
-    masm.storePtr(rhs, Address(output, JSRope::offsetOfRight()));
-    masm.ret();
-
-    masm.bind(&leftEmpty);
-    masm.mov(rhs, output);
-    masm.ret();
-
-    masm.bind(&rightEmpty);
-    masm.mov(lhs, output);
-    masm.ret();
-
-    masm.bind(&isFatInlineTwoByte);
-    ConcatInlineString(masm, lhs, rhs, output, temp1, temp2, temp3,
-                       &failure, &failurePopTemps, true);
-
-    masm.bind(&isFatInlineLatin1);
-    ConcatInlineString(masm, lhs, rhs, output, temp1, temp2, temp3,
-                       &failure, &failurePopTemps, false);
-
-    masm.bind(&failurePopTemps);
-    masm.pop(temp2);
-    masm.pop(temp1);
-
-    masm.bind(&failure);
-    masm.movePtr(ImmPtr(nullptr), output);
-    masm.ret();
-
-    Linker linker(masm);
-    AutoFlushICache afc("StringConcatStub");
-    JitCode* code = linker.newCode<CanGC>(cx, OTHER_CODE);
-=======
   // If lhs is empty, return rhs.
   Label leftEmpty;
   masm.loadStringLength(lhs, temp1);
@@ -8900,6 +8589,14 @@
   masm.branchTest32(Assembler::Zero, temp2, temp2, &rightEmpty);
 
   masm.add32(temp1, temp2);
+
+  // TaintFox: Bail out to the interpreter if one of the arguments is tainted.
+  // temp1 and temp3 are unused at this point, make sure they still are if this
+  // code ever changes.
+  masm.loadPtr(Address(lhs, JSString::offsetOfTaint()), temp1);
+  masm.loadPtr(Address(rhs, JSString::offsetOfTaint()), temp3);
+  masm.orPtr(temp3, temp1);
+  masm.branchTestPtr(Assembler::NonZero, temp1, temp1, &failure);
 
   // Check if we can use a JSFatInlineString. The result is a Latin1 string if
   // lhs and rhs are both Latin1, so we AND the flags.
@@ -8974,7 +8671,6 @@
   Linker linker(masm);
   AutoFlushICache afc("StringConcatStub");
   JitCode* code = linker.newCode(cx, CodeKind::Other);
->>>>>>> 030f2d6b
 
 #ifdef JS_ION_PERF
   writePerfSpewerJitCodeProfile(code, "StringConcatStub");
@@ -9166,16 +8862,14 @@
 static const VMFunction CharCodeAtInfo =
     FunctionInfo<CharCodeAtFn>(jit::CharCodeAt, "CharCodeAt");
 
-<<<<<<< HEAD
-void
-CodeGenerator::visitCharCodeAt(LCharCodeAt* lir)
-{
-    Register str = ToRegister(lir->str());
-    Register index = ToRegister(lir->index());
-    Register output = ToRegister(lir->output());
-
-    OutOfLineCode* ool = oolCallVM(CharCodeAtInfo, lir, ArgList(str, index), StoreRegisterTo(output));
-
+void CodeGenerator::visitCharCodeAt(LCharCodeAt* lir) {
+  Register str = ToRegister(lir->str());
+  Register index = ToRegister(lir->index());
+  Register output = ToRegister(lir->output());
+  Register temp = ToRegister(lir->temp());
+
+  OutOfLineCode* ool = oolCallVM(CharCodeAtInfo, lir, ArgList(str, index),
+                                 StoreRegisterTo(output));
     masm.branchIfRope(str, ool->entry());
 
     // TaintFox: if we detect a tainted string argument we bail out to the interpreter.
@@ -9184,17 +8878,6 @@
                    ImmPtr(nullptr),
                    ool->entry());
 
-    masm.loadStringChar(str, index, output);
-=======
-void CodeGenerator::visitCharCodeAt(LCharCodeAt* lir) {
-  Register str = ToRegister(lir->str());
-  Register index = ToRegister(lir->index());
-  Register output = ToRegister(lir->output());
-  Register temp = ToRegister(lir->temp());
->>>>>>> 030f2d6b
-
-  OutOfLineCode* ool = oolCallVM(CharCodeAtInfo, lir, ArgList(str, index),
-                                 StoreRegisterTo(output));
   masm.loadStringChar(str, index, output, temp, ool->entry());
   masm.bind(ool->rejoin());
 }
