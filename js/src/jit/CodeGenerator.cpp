/* -*- Mode: C++; tab-width: 8; indent-tabs-mode: nil; c-basic-offset: 4 -*-
 * vim: set ts=8 sts=4 et sw=4 tw=99:
 * This Source Code Form is subject to the terms of the Mozilla Public
 * License, v. 2.0. If a copy of the MPL was not distributed with this
 * file, You can obtain one at http://mozilla.org/MPL/2.0/. */

#include "jit/CodeGenerator.h"

#include "mozilla/Assertions.h"
#include "mozilla/Attributes.h"
#include "mozilla/Casting.h"
#include "mozilla/DebugOnly.h"
#include "mozilla/EnumeratedArray.h"
#include "mozilla/EnumeratedRange.h"
#include "mozilla/MathAlgorithms.h"
#include "mozilla/ScopeExit.h"
#include "mozilla/SizePrintfMacros.h"

#include "jslibmath.h"
#include "jsmath.h"
#include "jsnum.h"
#include "jsprf.h"
#include "jsstr.h"

#include "builtin/Eval.h"
#include "builtin/TypedObject.h"
#include "gc/Nursery.h"
#include "irregexp/NativeRegExpMacroAssembler.h"
#include "jit/AtomicOperations.h"
#include "jit/BaselineCompiler.h"
#include "jit/IonBuilder.h"
#include "jit/IonCaches.h"
#include "jit/IonIC.h"
#include "jit/IonOptimizationLevels.h"
#include "jit/JitcodeMap.h"
#include "jit/JitSpewer.h"
#include "jit/Linker.h"
#include "jit/Lowering.h"
#include "jit/MIRGenerator.h"
#include "jit/MoveEmitter.h"
#include "jit/RangeAnalysis.h"
#include "jit/SharedICHelpers.h"
#include "vm/AsyncFunction.h"
#include "vm/MatchPairs.h"
#include "vm/RegExpObject.h"
#include "vm/RegExpStatics.h"
#include "vm/TraceLogging.h"
#include "vm/Unicode.h"

#include "jsboolinlines.h"

#include "jit/MacroAssembler-inl.h"
#include "jit/shared/CodeGenerator-shared-inl.h"
#include "jit/shared/Lowering-shared-inl.h"
#include "vm/Interpreter-inl.h"

using namespace js;
using namespace js::jit;

using mozilla::AssertedCast;
using mozilla::DebugOnly;
using mozilla::FloatingPoint;
using mozilla::Maybe;
using mozilla::NegativeInfinity;
using mozilla::PositiveInfinity;
using JS::GenericNaN;

namespace js {
namespace jit {

// This out-of-line cache is used to do a double dispatch including it-self and
// the wrapped IonCache.
class OutOfLineUpdateCache :
  public OutOfLineCodeBase<CodeGenerator>,
  public IonCacheVisitor
{
  private:
    LInstruction* lir_;
    size_t cacheIndex_;
    RepatchLabel entry_;

  public:
    OutOfLineUpdateCache(LInstruction* lir, size_t cacheIndex)
      : lir_(lir),
        cacheIndex_(cacheIndex)
    { }

    void bind(MacroAssembler* masm) {
        // The binding of the initial jump is done in
        // CodeGenerator::visitOutOfLineCache.
    }

    size_t getCacheIndex() const {
        return cacheIndex_;
    }
    LInstruction* lir() const {
        return lir_;
    }
    RepatchLabel& entry() {
        return entry_;
    }

    void accept(CodeGenerator* codegen) {
        codegen->visitOutOfLineCache(this);
    }

    // ICs' visit functions delegating the work to the CodeGen visit funtions.
#define VISIT_CACHE_FUNCTION(op)                                        \
    void visit##op##IC(CodeGenerator* codegen) {                        \
        CodeGenerator::DataPtr<op##IC> ic(codegen, getCacheIndex());    \
        codegen->visit##op##IC(this, ic);                        \
    }

    IONCACHE_KIND_LIST(VISIT_CACHE_FUNCTION)
#undef VISIT_CACHE_FUNCTION
};

class OutOfLineICFallback : public OutOfLineCodeBase<CodeGenerator>
{
  private:
    LInstruction* lir_;
    size_t cacheIndex_;
    size_t cacheInfoIndex_;

  public:
    OutOfLineICFallback(LInstruction* lir, size_t cacheIndex, size_t cacheInfoIndex)
      : lir_(lir),
        cacheIndex_(cacheIndex),
        cacheInfoIndex_(cacheInfoIndex)
    { }

    void bind(MacroAssembler* masm) {
        // The binding of the initial jump is done in
        // CodeGenerator::visitOutOfLineICFallback.
    }

    size_t cacheIndex() const {
        return cacheIndex_;
    }
    size_t cacheInfoIndex() const {
        return cacheInfoIndex_;
    }
    LInstruction* lir() const {
        return lir_;
    }

    void accept(CodeGenerator* codegen) {
        codegen->visitOutOfLineICFallback(this);
    }
};

// This function is declared here because it needs to instantiate an
// OutOfLineUpdateCache, but we want to keep it visible inside the
// CodeGeneratorShared such as we can specialize inline caches in function of
// the architecture.
void
CodeGeneratorShared::addCache(LInstruction* lir, size_t cacheIndex)
{
    if (cacheIndex == SIZE_MAX) {
        masm.setOOM();
        return;
    }

    DataPtr<IonCache> cache(this, cacheIndex);
    MInstruction* mir = lir->mirRaw()->toInstruction();
    if (mir->resumePoint())
        cache->setScriptedLocation(mir->block()->info().script(),
                                   mir->resumePoint()->pc());
    else
        cache->setIdempotent();

    OutOfLineUpdateCache* ool = new(alloc()) OutOfLineUpdateCache(lir, cacheIndex);
    addOutOfLineCode(ool, mir);

    cache->emitInitialJump(masm, ool->entry());
    masm.bind(ool->rejoin());
}

void
CodeGeneratorShared::addIC(LInstruction* lir, size_t cacheIndex)
{
    if (cacheIndex == SIZE_MAX) {
        masm.setOOM();
        return;
    }

    DataPtr<IonIC> cache(this, cacheIndex);
    MInstruction* mir = lir->mirRaw()->toInstruction();
    if (mir->resumePoint()) {
        cache->setScriptedLocation(mir->block()->info().script(),
                                   mir->resumePoint()->pc());
    } else {
        cache->setIdempotent();
    }

    Register temp = cache->scratchRegisterForEntryJump();
    icInfo_.back().icOffsetForJump = masm.movWithPatch(ImmWord(-1), temp);
    masm.jump(Address(temp, 0));

    MOZ_ASSERT(!icInfo_.empty());

    OutOfLineICFallback* ool = new(alloc()) OutOfLineICFallback(lir, cacheIndex, icInfo_.length() - 1);
    addOutOfLineCode(ool, mir);

    masm.bind(ool->rejoin());
    cache->setRejoinLabel(CodeOffset(ool->rejoin()->offset()));
}

void
CodeGenerator::visitOutOfLineCache(OutOfLineUpdateCache* ool)
{
    DataPtr<IonCache> cache(this, ool->getCacheIndex());

    // Register the location of the OOL path in the IC.
    cache->setFallbackLabel(masm.labelForPatch());
    masm.bind(&ool->entry());

    // Dispatch to ICs' accept functions.
    cache->accept(this, ool);
}

typedef bool (*IonGetPropertyICFn)(JSContext*, HandleScript, IonGetPropertyIC*, HandleObject, HandleValue,
                                   MutableHandleValue);
const VMFunction IonGetPropertyICInfo =
    FunctionInfo<IonGetPropertyICFn>(IonGetPropertyIC::update, "IonGetPropertyIC::update");

void
CodeGenerator::visitOutOfLineICFallback(OutOfLineICFallback* ool)
{
    LInstruction* lir = ool->lir();
    size_t cacheIndex = ool->cacheIndex();
    size_t cacheInfoIndex = ool->cacheInfoIndex();

    DataPtr<IonIC> ic(this, cacheIndex);

    // Register the location of the OOL path in the IC.
    ic->setFallbackLabel(masm.labelForPatch());

    switch (ic->kind()) {
      case CacheKind::GetProp:
      case CacheKind::GetElem: {
        IonGetPropertyIC* getPropIC = ic->asGetPropertyIC();

        saveLive(lir);

        pushArg(getPropIC->id());
        pushArg(getPropIC->object());
        icInfo_[cacheInfoIndex].icOffsetForPush = pushArgWithPatch(ImmWord(-1));
        pushArg(ImmGCPtr(gen->info().script()));

        callVM(IonGetPropertyICInfo, lir);

        StoreValueTo(getPropIC->output()).generate(this);
        restoreLiveIgnore(lir, StoreValueTo(getPropIC->output()).clobbered());

        masm.jump(ool->rejoin());
        return;
      }
      case CacheKind::GetName:
      case CacheKind::SetProp:
        MOZ_CRASH("Baseline-specific for now");
    }
    MOZ_CRASH();
}

StringObject*
MNewStringObject::templateObj() const
{
    return &templateObj_->as<StringObject>();
}

CodeGenerator::CodeGenerator(MIRGenerator* gen, LIRGraph* graph, MacroAssembler* masm)
  : CodeGeneratorSpecific(gen, graph, masm)
  , ionScriptLabels_(gen->alloc())
  , scriptCounts_(nullptr)
  , simdRefreshTemplatesDuringLink_(0)
{
}

CodeGenerator::~CodeGenerator()
{
    MOZ_ASSERT_IF(!gen->compilingWasm(), masm.numSymbolicAccesses() == 0);
    js_delete(scriptCounts_);
}

typedef bool (*StringToNumberFn)(ExclusiveContext*, JSString*, double*);
static const VMFunction StringToNumberInfo =
    FunctionInfo<StringToNumberFn>(StringToNumber, "StringToNumber");

void
CodeGenerator::visitValueToInt32(LValueToInt32* lir)
{
    ValueOperand operand = ToValue(lir, LValueToInt32::Input);
    Register output = ToRegister(lir->output());
    FloatRegister temp = ToFloatRegister(lir->tempFloat());

    MDefinition* input;
    if (lir->mode() == LValueToInt32::NORMAL)
        input = lir->mirNormal()->input();
    else
        input = lir->mirTruncate()->input();

    Label fails;
    if (lir->mode() == LValueToInt32::TRUNCATE) {
        OutOfLineCode* oolDouble = oolTruncateDouble(temp, output, lir->mir());

        // We can only handle strings in truncation contexts, like bitwise
        // operations.
        Label* stringEntry;
        Label* stringRejoin;
        Register stringReg;
        if (input->mightBeType(MIRType::String)) {
            stringReg = ToRegister(lir->temp());
            OutOfLineCode* oolString = oolCallVM(StringToNumberInfo, lir, ArgList(stringReg),
                                                 StoreFloatRegisterTo(temp));
            stringEntry = oolString->entry();
            stringRejoin = oolString->rejoin();
        } else {
            stringReg = InvalidReg;
            stringEntry = nullptr;
            stringRejoin = nullptr;
        }

        masm.truncateValueToInt32(operand, input, stringEntry, stringRejoin, oolDouble->entry(),
                                  stringReg, temp, output, &fails);
        masm.bind(oolDouble->rejoin());
    } else {
        masm.convertValueToInt32(operand, input, temp, output, &fails,
                                 lir->mirNormal()->canBeNegativeZero(),
                                 lir->mirNormal()->conversion());
    }

    bailoutFrom(&fails, lir->snapshot());
}

void
CodeGenerator::visitValueToDouble(LValueToDouble* lir)
{
    MToDouble* mir = lir->mir();
    ValueOperand operand = ToValue(lir, LValueToDouble::Input);
    FloatRegister output = ToFloatRegister(lir->output());

    Register tag = masm.splitTagForTest(operand);

    Label isDouble, isInt32, isBool, isNull, isUndefined, done;
    bool hasBoolean = false, hasNull = false, hasUndefined = false;

    masm.branchTestDouble(Assembler::Equal, tag, &isDouble);
    masm.branchTestInt32(Assembler::Equal, tag, &isInt32);

    if (mir->conversion() != MToFPInstruction::NumbersOnly) {
        masm.branchTestBoolean(Assembler::Equal, tag, &isBool);
        masm.branchTestUndefined(Assembler::Equal, tag, &isUndefined);
        hasBoolean = true;
        hasUndefined = true;
        if (mir->conversion() != MToFPInstruction::NonNullNonStringPrimitives) {
            masm.branchTestNull(Assembler::Equal, tag, &isNull);
            hasNull = true;
        }
    }

    bailout(lir->snapshot());

    if (hasNull) {
        masm.bind(&isNull);
        masm.loadConstantDouble(0.0, output);
        masm.jump(&done);
    }

    if (hasUndefined) {
        masm.bind(&isUndefined);
        masm.loadConstantDouble(GenericNaN(), output);
        masm.jump(&done);
    }

    if (hasBoolean) {
        masm.bind(&isBool);
        masm.boolValueToDouble(operand, output);
        masm.jump(&done);
    }

    masm.bind(&isInt32);
    masm.int32ValueToDouble(operand, output);
    masm.jump(&done);

    masm.bind(&isDouble);
    masm.unboxDouble(operand, output);
    masm.bind(&done);
}

void
CodeGenerator::visitValueToFloat32(LValueToFloat32* lir)
{
    MToFloat32* mir = lir->mir();
    ValueOperand operand = ToValue(lir, LValueToFloat32::Input);
    FloatRegister output = ToFloatRegister(lir->output());

    Register tag = masm.splitTagForTest(operand);

    Label isDouble, isInt32, isBool, isNull, isUndefined, done;
    bool hasBoolean = false, hasNull = false, hasUndefined = false;

    masm.branchTestDouble(Assembler::Equal, tag, &isDouble);
    masm.branchTestInt32(Assembler::Equal, tag, &isInt32);

    if (mir->conversion() != MToFPInstruction::NumbersOnly) {
        masm.branchTestBoolean(Assembler::Equal, tag, &isBool);
        masm.branchTestUndefined(Assembler::Equal, tag, &isUndefined);
        hasBoolean = true;
        hasUndefined = true;
        if (mir->conversion() != MToFPInstruction::NonNullNonStringPrimitives) {
            masm.branchTestNull(Assembler::Equal, tag, &isNull);
            hasNull = true;
        }
    }

    bailout(lir->snapshot());

    if (hasNull) {
        masm.bind(&isNull);
        masm.loadConstantFloat32(0.0f, output);
        masm.jump(&done);
    }

    if (hasUndefined) {
        masm.bind(&isUndefined);
        masm.loadConstantFloat32(float(GenericNaN()), output);
        masm.jump(&done);
    }

    if (hasBoolean) {
        masm.bind(&isBool);
        masm.boolValueToFloat32(operand, output);
        masm.jump(&done);
    }

    masm.bind(&isInt32);
    masm.int32ValueToFloat32(operand, output);
    masm.jump(&done);

    masm.bind(&isDouble);
    // ARM and MIPS may not have a double register available if we've
    // allocated output as a float32.
#if defined(JS_CODEGEN_ARM) || defined(JS_CODEGEN_MIPS32)
    masm.unboxDouble(operand, ScratchDoubleReg);
    masm.convertDoubleToFloat32(ScratchDoubleReg, output);
#else
    masm.unboxDouble(operand, output);
    masm.convertDoubleToFloat32(output, output);
#endif
    masm.bind(&done);
}

void
CodeGenerator::visitInt32ToDouble(LInt32ToDouble* lir)
{
    masm.convertInt32ToDouble(ToRegister(lir->input()), ToFloatRegister(lir->output()));
}

void
CodeGenerator::visitFloat32ToDouble(LFloat32ToDouble* lir)
{
    masm.convertFloat32ToDouble(ToFloatRegister(lir->input()), ToFloatRegister(lir->output()));
}

void
CodeGenerator::visitDoubleToFloat32(LDoubleToFloat32* lir)
{
    masm.convertDoubleToFloat32(ToFloatRegister(lir->input()), ToFloatRegister(lir->output()));
}

void
CodeGenerator::visitInt32ToFloat32(LInt32ToFloat32* lir)
{
    masm.convertInt32ToFloat32(ToRegister(lir->input()), ToFloatRegister(lir->output()));
}

void
CodeGenerator::visitDoubleToInt32(LDoubleToInt32* lir)
{
    Label fail;
    FloatRegister input = ToFloatRegister(lir->input());
    Register output = ToRegister(lir->output());
    masm.convertDoubleToInt32(input, output, &fail, lir->mir()->canBeNegativeZero());
    bailoutFrom(&fail, lir->snapshot());
}

void
CodeGenerator::visitFloat32ToInt32(LFloat32ToInt32* lir)
{
    Label fail;
    FloatRegister input = ToFloatRegister(lir->input());
    Register output = ToRegister(lir->output());
    masm.convertFloat32ToInt32(input, output, &fail, lir->mir()->canBeNegativeZero());
    bailoutFrom(&fail, lir->snapshot());
}

void
CodeGenerator::emitOOLTestObject(Register objreg,
                                 Label* ifEmulatesUndefined,
                                 Label* ifDoesntEmulateUndefined,
                                 Register scratch)
{
    saveVolatile(scratch);
    masm.setupUnalignedABICall(scratch);
    masm.passABIArg(objreg);
    masm.callWithABI(JS_FUNC_TO_DATA_PTR(void*, js::EmulatesUndefined));
    masm.storeCallBoolResult(scratch);
    restoreVolatile(scratch);

    masm.branchIfTrueBool(scratch, ifEmulatesUndefined);
    masm.jump(ifDoesntEmulateUndefined);
}

// Base out-of-line code generator for all tests of the truthiness of an
// object, where the object might not be truthy.  (Recall that per spec all
// objects are truthy, but we implement the JSCLASS_EMULATES_UNDEFINED class
// flag to permit objects to look like |undefined| in certain contexts,
// including in object truthiness testing.)  We check truthiness inline except
// when we're testing it on a proxy (or if TI guarantees us that the specified
// object will never emulate |undefined|), in which case out-of-line code will
// call EmulatesUndefined for a conclusive answer.
class OutOfLineTestObject : public OutOfLineCodeBase<CodeGenerator>
{
    Register objreg_;
    Register scratch_;

    Label* ifEmulatesUndefined_;
    Label* ifDoesntEmulateUndefined_;

#ifdef DEBUG
    bool initialized() { return ifEmulatesUndefined_ != nullptr; }
#endif

  public:
    OutOfLineTestObject()
#ifdef DEBUG
      : ifEmulatesUndefined_(nullptr), ifDoesntEmulateUndefined_(nullptr)
#endif
    { }

    void accept(CodeGenerator* codegen) final override {
        MOZ_ASSERT(initialized());
        codegen->emitOOLTestObject(objreg_, ifEmulatesUndefined_, ifDoesntEmulateUndefined_,
                                   scratch_);
    }

    // Specify the register where the object to be tested is found, labels to
    // jump to if the object is truthy or falsy, and a scratch register for
    // use in the out-of-line path.
    void setInputAndTargets(Register objreg, Label* ifEmulatesUndefined, Label* ifDoesntEmulateUndefined,
                            Register scratch)
    {
        MOZ_ASSERT(!initialized());
        MOZ_ASSERT(ifEmulatesUndefined);
        objreg_ = objreg;
        scratch_ = scratch;
        ifEmulatesUndefined_ = ifEmulatesUndefined;
        ifDoesntEmulateUndefined_ = ifDoesntEmulateUndefined;
    }
};

// A subclass of OutOfLineTestObject containing two extra labels, for use when
// the ifTruthy/ifFalsy labels are needed in inline code as well as out-of-line
// code.  The user should bind these labels in inline code, and specify them as
// targets via setInputAndTargets, as appropriate.
class OutOfLineTestObjectWithLabels : public OutOfLineTestObject
{
    Label label1_;
    Label label2_;

  public:
    OutOfLineTestObjectWithLabels() { }

    Label* label1() { return &label1_; }
    Label* label2() { return &label2_; }
};

void
CodeGenerator::testObjectEmulatesUndefinedKernel(Register objreg,
                                                 Label* ifEmulatesUndefined,
                                                 Label* ifDoesntEmulateUndefined,
                                                 Register scratch, OutOfLineTestObject* ool)
{
    ool->setInputAndTargets(objreg, ifEmulatesUndefined, ifDoesntEmulateUndefined, scratch);

    // Perform a fast-path check of the object's class flags if the object's
    // not a proxy.  Let out-of-line code handle the slow cases that require
    // saving registers, making a function call, and restoring registers.
    masm.branchTestObjectTruthy(false, objreg, scratch, ool->entry(), ifEmulatesUndefined);
}

void
CodeGenerator::branchTestObjectEmulatesUndefined(Register objreg,
                                                 Label* ifEmulatesUndefined,
                                                 Label* ifDoesntEmulateUndefined,
                                                 Register scratch, OutOfLineTestObject* ool)
{
    MOZ_ASSERT(!ifDoesntEmulateUndefined->bound(),
               "ifDoesntEmulateUndefined will be bound to the fallthrough path");

    testObjectEmulatesUndefinedKernel(objreg, ifEmulatesUndefined, ifDoesntEmulateUndefined,
                                      scratch, ool);
    masm.bind(ifDoesntEmulateUndefined);
}

void
CodeGenerator::testObjectEmulatesUndefined(Register objreg,
                                           Label* ifEmulatesUndefined,
                                           Label* ifDoesntEmulateUndefined,
                                           Register scratch, OutOfLineTestObject* ool)
{
    testObjectEmulatesUndefinedKernel(objreg, ifEmulatesUndefined, ifDoesntEmulateUndefined,
                                      scratch, ool);
    masm.jump(ifDoesntEmulateUndefined);
}

void
CodeGenerator::testValueTruthyKernel(const ValueOperand& value,
                                     const LDefinition* scratch1, const LDefinition* scratch2,
                                     FloatRegister fr,
                                     Label* ifTruthy, Label* ifFalsy,
                                     OutOfLineTestObject* ool,
                                     MDefinition* valueMIR)
{
    // Count the number of possible type tags we might have, so we'll know when
    // we've checked them all and hence can avoid emitting a tag check for the
    // last one.  In particular, whenever tagCount is 1 that means we've tried
    // all but one of them already so we know exactly what's left based on the
    // mightBe* booleans.
    bool mightBeUndefined = valueMIR->mightBeType(MIRType::Undefined);
    bool mightBeNull = valueMIR->mightBeType(MIRType::Null);
    bool mightBeBoolean = valueMIR->mightBeType(MIRType::Boolean);
    bool mightBeInt32 = valueMIR->mightBeType(MIRType::Int32);
    bool mightBeObject = valueMIR->mightBeType(MIRType::Object);
    bool mightBeString = valueMIR->mightBeType(MIRType::String);
    bool mightBeSymbol = valueMIR->mightBeType(MIRType::Symbol);
    bool mightBeDouble = valueMIR->mightBeType(MIRType::Double);
    int tagCount = int(mightBeUndefined) + int(mightBeNull) +
        int(mightBeBoolean) + int(mightBeInt32) + int(mightBeObject) +
        int(mightBeString) + int(mightBeSymbol) + int(mightBeDouble);

    MOZ_ASSERT_IF(!valueMIR->emptyResultTypeSet(), tagCount > 0);

    // If we know we're null or undefined, we're definitely falsy, no
    // need to even check the tag.
    if (int(mightBeNull) + int(mightBeUndefined) == tagCount) {
        masm.jump(ifFalsy);
        return;
    }

    Register tag = masm.splitTagForTest(value);

    if (mightBeUndefined) {
        MOZ_ASSERT(tagCount > 1);
        masm.branchTestUndefined(Assembler::Equal, tag, ifFalsy);
        --tagCount;
    }

    if (mightBeNull) {
        MOZ_ASSERT(tagCount > 1);
        masm.branchTestNull(Assembler::Equal, tag, ifFalsy);
        --tagCount;
    }

    if (mightBeBoolean) {
        MOZ_ASSERT(tagCount != 0);
        Label notBoolean;
        if (tagCount != 1)
            masm.branchTestBoolean(Assembler::NotEqual, tag, &notBoolean);
        masm.branchTestBooleanTruthy(false, value, ifFalsy);
        if (tagCount != 1)
            masm.jump(ifTruthy);
        // Else just fall through to truthiness.
        masm.bind(&notBoolean);
        --tagCount;
    }

    if (mightBeInt32) {
        MOZ_ASSERT(tagCount != 0);
        Label notInt32;
        if (tagCount != 1)
            masm.branchTestInt32(Assembler::NotEqual, tag, &notInt32);
        masm.branchTestInt32Truthy(false, value, ifFalsy);
        if (tagCount != 1)
            masm.jump(ifTruthy);
        // Else just fall through to truthiness.
        masm.bind(&notInt32);
        --tagCount;
    }

    if (mightBeObject) {
        MOZ_ASSERT(tagCount != 0);
        if (ool) {
            Label notObject;

            if (tagCount != 1)
                masm.branchTestObject(Assembler::NotEqual, tag, &notObject);

            Register objreg = masm.extractObject(value, ToRegister(scratch1));
            testObjectEmulatesUndefined(objreg, ifFalsy, ifTruthy, ToRegister(scratch2), ool);

            masm.bind(&notObject);
        } else {
            if (tagCount != 1)
                masm.branchTestObject(Assembler::Equal, tag, ifTruthy);
            // Else just fall through to truthiness.
        }
        --tagCount;
    } else {
        MOZ_ASSERT(!ool,
                   "We better not have an unused OOL path, since the code generator will try to "
                   "generate code for it but we never set up its labels, which will cause null "
                   "derefs of those labels.");
    }

    if (mightBeString) {
        // Test if a string is non-empty.
        MOZ_ASSERT(tagCount != 0);
        Label notString;
        if (tagCount != 1)
            masm.branchTestString(Assembler::NotEqual, tag, &notString);
        masm.branchTestStringTruthy(false, value, ifFalsy);
        if (tagCount != 1)
            masm.jump(ifTruthy);
        // Else just fall through to truthiness.
        masm.bind(&notString);
        --tagCount;
    }

    if (mightBeSymbol) {
        // All symbols are truthy.
        MOZ_ASSERT(tagCount != 0);
        if (tagCount != 1)
            masm.branchTestSymbol(Assembler::Equal, tag, ifTruthy);
        // Else fall through to ifTruthy.
        --tagCount;
    }

    if (mightBeDouble) {
        MOZ_ASSERT(tagCount == 1);
        // If we reach here the value is a double.
        masm.unboxDouble(value, fr);
        masm.branchTestDoubleTruthy(false, fr, ifFalsy);
        --tagCount;
    }

    MOZ_ASSERT(tagCount == 0);

    // Fall through for truthy.
}

void
CodeGenerator::testValueTruthy(const ValueOperand& value,
                               const LDefinition* scratch1, const LDefinition* scratch2,
                               FloatRegister fr,
                               Label* ifTruthy, Label* ifFalsy,
                               OutOfLineTestObject* ool,
                               MDefinition* valueMIR)
{
    testValueTruthyKernel(value, scratch1, scratch2, fr, ifTruthy, ifFalsy, ool, valueMIR);
    masm.jump(ifTruthy);
}

void
CodeGenerator::visitTestOAndBranch(LTestOAndBranch* lir)
{
    MIRType inputType = lir->mir()->input()->type();
    MOZ_ASSERT(inputType == MIRType::ObjectOrNull || lir->mir()->operandMightEmulateUndefined(),
               "If the object couldn't emulate undefined, this should have been folded.");

    Label* truthy = getJumpLabelForBranch(lir->ifTruthy());
    Label* falsy = getJumpLabelForBranch(lir->ifFalsy());
    Register input = ToRegister(lir->input());

    if (lir->mir()->operandMightEmulateUndefined()) {
        if (inputType == MIRType::ObjectOrNull)
            masm.branchTestPtr(Assembler::Zero, input, input, falsy);

        OutOfLineTestObject* ool = new(alloc()) OutOfLineTestObject();
        addOutOfLineCode(ool, lir->mir());

        testObjectEmulatesUndefined(input, falsy, truthy, ToRegister(lir->temp()), ool);
    } else {
        MOZ_ASSERT(inputType == MIRType::ObjectOrNull);
        testZeroEmitBranch(Assembler::NotEqual, input, lir->ifTruthy(), lir->ifFalsy());
    }
}

void
CodeGenerator::visitTestVAndBranch(LTestVAndBranch* lir)
{
    OutOfLineTestObject* ool = nullptr;
    MDefinition* input = lir->mir()->input();
    // Unfortunately, it's possible that someone (e.g. phi elimination) switched
    // out our input after we did cacheOperandMightEmulateUndefined.  So we
    // might think it can emulate undefined _and_ know that it can't be an
    // object.
    if (lir->mir()->operandMightEmulateUndefined() && input->mightBeType(MIRType::Object)) {
        ool = new(alloc()) OutOfLineTestObject();
        addOutOfLineCode(ool, lir->mir());
    }

    Label* truthy = getJumpLabelForBranch(lir->ifTruthy());
    Label* falsy = getJumpLabelForBranch(lir->ifFalsy());

    testValueTruthy(ToValue(lir, LTestVAndBranch::Input),
                    lir->temp1(), lir->temp2(),
                    ToFloatRegister(lir->tempFloat()),
                    truthy, falsy, ool, input);
}

void
CodeGenerator::visitFunctionDispatch(LFunctionDispatch* lir)
{
    MFunctionDispatch* mir = lir->mir();
    Register input = ToRegister(lir->input());
    Label* lastLabel;
    size_t casesWithFallback;

    // Determine if the last case is fallback or an ordinary case.
    if (!mir->hasFallback()) {
        MOZ_ASSERT(mir->numCases() > 0);
        casesWithFallback = mir->numCases();
        lastLabel = skipTrivialBlocks(mir->getCaseBlock(mir->numCases() - 1))->lir()->label();
    } else {
        casesWithFallback = mir->numCases() + 1;
        lastLabel = skipTrivialBlocks(mir->getFallback())->lir()->label();
    }

    // Compare function pointers, except for the last case.
    for (size_t i = 0; i < casesWithFallback - 1; i++) {
        MOZ_ASSERT(i < mir->numCases());
        LBlock* target = skipTrivialBlocks(mir->getCaseBlock(i))->lir();
        if (ObjectGroup* funcGroup = mir->getCaseObjectGroup(i)) {
            masm.branchPtr(Assembler::Equal, Address(input, JSObject::offsetOfGroup()),
                           ImmGCPtr(funcGroup), target->label());
        } else {
            JSFunction* func = mir->getCase(i);
            masm.branchPtr(Assembler::Equal, input, ImmGCPtr(func), target->label());
        }
    }

    // Jump to the last case.
    masm.jump(lastLabel);
}

void
CodeGenerator::visitObjectGroupDispatch(LObjectGroupDispatch* lir)
{
    MObjectGroupDispatch* mir = lir->mir();
    Register input = ToRegister(lir->input());
    Register temp = ToRegister(lir->temp());

    // Load the incoming ObjectGroup in temp.
    masm.loadPtr(Address(input, JSObject::offsetOfGroup()), temp);

    // Compare ObjectGroups.
    MacroAssembler::BranchGCPtr lastBranch;
    LBlock* lastBlock = nullptr;
    InlinePropertyTable* propTable = mir->propTable();
    for (size_t i = 0; i < mir->numCases(); i++) {
        JSFunction* func = mir->getCase(i);
        LBlock* target = skipTrivialBlocks(mir->getCaseBlock(i))->lir();

        DebugOnly<bool> found = false;
        for (size_t j = 0; j < propTable->numEntries(); j++) {
            if (propTable->getFunction(j) != func)
                continue;

            if (lastBranch.isInitialized())
                lastBranch.emit(masm);

            ObjectGroup* group = propTable->getObjectGroup(j);
            lastBranch = MacroAssembler::BranchGCPtr(Assembler::Equal, temp, ImmGCPtr(group),
                                                     target->label());
            lastBlock = target;
            found = true;
        }
        MOZ_ASSERT(found);
    }

    // Jump to fallback block if we have an unknown ObjectGroup. If there's no
    // fallback block, we should have handled all cases.

    if (!mir->hasFallback()) {
        MOZ_ASSERT(lastBranch.isInitialized());
#ifdef DEBUG
        Label ok;
        lastBranch.relink(&ok);
        lastBranch.emit(masm);
        masm.assumeUnreachable("Unexpected ObjectGroup");
        masm.bind(&ok);
#endif
        if (!isNextBlock(lastBlock))
            masm.jump(lastBlock->label());
        return;
    }

    LBlock* fallback = skipTrivialBlocks(mir->getFallback())->lir();
    if (!lastBranch.isInitialized()) {
        if (!isNextBlock(fallback))
            masm.jump(fallback->label());
        return;
    }

    lastBranch.invertCondition();
    lastBranch.relink(fallback->label());
    lastBranch.emit(masm);

    if (!isNextBlock(lastBlock))
        masm.jump(lastBlock->label());
}

void
CodeGenerator::visitBooleanToString(LBooleanToString* lir)
{
    Register input = ToRegister(lir->input());
    Register output = ToRegister(lir->output());
    const JSAtomState& names = GetJitContext()->runtime->names();
    Label true_, done;

    masm.branchTest32(Assembler::NonZero, input, input, &true_);
    masm.movePtr(ImmGCPtr(names.false_), output);
    masm.jump(&done);

    masm.bind(&true_);
    masm.movePtr(ImmGCPtr(names.true_), output);

    masm.bind(&done);
}

void
CodeGenerator::emitIntToString(Register input, Register output, Label* ool)
{
    masm.branch32(Assembler::AboveOrEqual, input, Imm32(StaticStrings::INT_STATIC_LIMIT), ool);

    // Fast path for small integers.
    masm.movePtr(ImmPtr(&GetJitContext()->runtime->staticStrings().intStaticTable), output);
    masm.loadPtr(BaseIndex(output, input, ScalePointer), output);
}

typedef JSFlatString* (*IntToStringFn)(ExclusiveContext*, int);
static const VMFunction IntToStringInfo =
    FunctionInfo<IntToStringFn>(Int32ToString<CanGC>, "Int32ToString");

void
CodeGenerator::visitIntToString(LIntToString* lir)
{
    Register input = ToRegister(lir->input());
    Register output = ToRegister(lir->output());

    OutOfLineCode* ool = oolCallVM(IntToStringInfo, lir, ArgList(input),
                                   StoreRegisterTo(output));

    emitIntToString(input, output, ool->entry());

    masm.bind(ool->rejoin());
}

typedef JSString* (*DoubleToStringFn)(ExclusiveContext*, double);
static const VMFunction DoubleToStringInfo =
    FunctionInfo<DoubleToStringFn>(NumberToString<CanGC>, "NumberToString");

void
CodeGenerator::visitDoubleToString(LDoubleToString* lir)
{
    FloatRegister input = ToFloatRegister(lir->input());
    Register temp = ToRegister(lir->tempInt());
    Register output = ToRegister(lir->output());

    OutOfLineCode* ool = oolCallVM(DoubleToStringInfo, lir, ArgList(input),
                                   StoreRegisterTo(output));

    // Try double to integer conversion and run integer to string code.
    masm.convertDoubleToInt32(input, temp, ool->entry(), true);
    emitIntToString(temp, output, ool->entry());

    masm.bind(ool->rejoin());
}

typedef JSString* (*PrimitiveToStringFn)(JSContext*, HandleValue);
static const VMFunction PrimitiveToStringInfo =
    FunctionInfo<PrimitiveToStringFn>(ToStringSlow, "ToStringSlow");

void
CodeGenerator::visitValueToString(LValueToString* lir)
{
    ValueOperand input = ToValue(lir, LValueToString::Input);
    Register output = ToRegister(lir->output());

    OutOfLineCode* ool = oolCallVM(PrimitiveToStringInfo, lir, ArgList(input),
                                   StoreRegisterTo(output));

    Label done;
    Register tag = masm.splitTagForTest(input);
    const JSAtomState& names = GetJitContext()->runtime->names();

    // String
    if (lir->mir()->input()->mightBeType(MIRType::String)) {
        Label notString;
        masm.branchTestString(Assembler::NotEqual, tag, &notString);
        masm.unboxString(input, output);
        masm.jump(&done);
        masm.bind(&notString);
    }

    // Integer
    if (lir->mir()->input()->mightBeType(MIRType::Int32)) {
        Label notInteger;
        masm.branchTestInt32(Assembler::NotEqual, tag, &notInteger);
        Register unboxed = ToTempUnboxRegister(lir->tempToUnbox());
        unboxed = masm.extractInt32(input, unboxed);
        emitIntToString(unboxed, output, ool->entry());
        masm.jump(&done);
        masm.bind(&notInteger);
    }

    // Double
    if (lir->mir()->input()->mightBeType(MIRType::Double)) {
        // Note: no fastpath. Need two extra registers and can only convert doubles
        // that fit integers and are smaller than StaticStrings::INT_STATIC_LIMIT.
        masm.branchTestDouble(Assembler::Equal, tag, ool->entry());
    }

    // Undefined
    if (lir->mir()->input()->mightBeType(MIRType::Undefined)) {
        Label notUndefined;
        masm.branchTestUndefined(Assembler::NotEqual, tag, &notUndefined);
        masm.movePtr(ImmGCPtr(names.undefined), output);
        masm.jump(&done);
        masm.bind(&notUndefined);
    }

    // Null
    if (lir->mir()->input()->mightBeType(MIRType::Null)) {
        Label notNull;
        masm.branchTestNull(Assembler::NotEqual, tag, &notNull);
        masm.movePtr(ImmGCPtr(names.null), output);
        masm.jump(&done);
        masm.bind(&notNull);
    }

    // Boolean
    if (lir->mir()->input()->mightBeType(MIRType::Boolean)) {
        Label notBoolean, true_;
        masm.branchTestBoolean(Assembler::NotEqual, tag, &notBoolean);
        masm.branchTestBooleanTruthy(true, input, &true_);
        masm.movePtr(ImmGCPtr(names.false_), output);
        masm.jump(&done);
        masm.bind(&true_);
        masm.movePtr(ImmGCPtr(names.true_), output);
        masm.jump(&done);
        masm.bind(&notBoolean);
    }

    // Object
    if (lir->mir()->input()->mightBeType(MIRType::Object)) {
        // Bail.
        MOZ_ASSERT(lir->mir()->fallible());
        Label bail;
        masm.branchTestObject(Assembler::Equal, tag, &bail);
        bailoutFrom(&bail, lir->snapshot());
    }

    // Symbol
    if (lir->mir()->input()->mightBeType(MIRType::Symbol))
        masm.branchTestSymbol(Assembler::Equal, tag, ool->entry());

#ifdef DEBUG
    masm.assumeUnreachable("Unexpected type for MValueToString.");
#endif

    masm.bind(&done);
    masm.bind(ool->rejoin());
}

typedef JSObject* (*ToObjectFn)(JSContext*, HandleValue, bool);
static const VMFunction ToObjectInfo =
    FunctionInfo<ToObjectFn>(ToObjectSlow, "ToObjectSlow");

void
CodeGenerator::visitValueToObjectOrNull(LValueToObjectOrNull* lir)
{
    ValueOperand input = ToValue(lir, LValueToObjectOrNull::Input);
    Register output = ToRegister(lir->output());

    OutOfLineCode* ool = oolCallVM(ToObjectInfo, lir, ArgList(input, Imm32(0)),
                                   StoreRegisterTo(output));

    Label done;
    masm.branchTestObject(Assembler::Equal, input, &done);
    masm.branchTestNull(Assembler::NotEqual, input, ool->entry());

    masm.bind(&done);
    masm.unboxNonDouble(input, output);

    masm.bind(ool->rejoin());
}

typedef JSObject* (*CloneRegExpObjectFn)(JSContext*, JSObject*);
static const VMFunction CloneRegExpObjectInfo =
    FunctionInfo<CloneRegExpObjectFn>(CloneRegExpObject, "CloneRegExpObject");

void
CodeGenerator::visitRegExp(LRegExp* lir)
{
    pushArg(ImmGCPtr(lir->mir()->source()));
    callVM(CloneRegExpObjectInfo, lir);
}

// Amount of space to reserve on the stack when executing RegExps inline.
static const size_t RegExpReservedStack = sizeof(irregexp::InputOutputData)
                                        + sizeof(MatchPairs)
                                        + RegExpObject::MaxPairCount * sizeof(MatchPair);

static size_t
RegExpPairsVectorStartOffset(size_t inputOutputDataStartOffset)
{
    return inputOutputDataStartOffset + sizeof(irregexp::InputOutputData) + sizeof(MatchPairs);
}

static Address
RegExpPairCountAddress(MacroAssembler& masm, size_t inputOutputDataStartOffset)
{
    return Address(masm.getStackPointer(), inputOutputDataStartOffset
                                           + sizeof(irregexp::InputOutputData)
                                           + MatchPairs::offsetOfPairCount());
}

// Prepare an InputOutputData and optional MatchPairs which space has been
// allocated for on the stack, and try to execute a RegExp on a string input.
// If the RegExp was successfully executed and matched the input, fallthrough,
// otherwise jump to notFound or failure.
static bool
PrepareAndExecuteRegExp(JSContext* cx, MacroAssembler& masm, Register regexp, Register input,
                        Register lastIndex,
                        Register temp1, Register temp2, Register temp3,
                        size_t inputOutputDataStartOffset,
                        RegExpShared::CompilationMode mode,
                        Label* notFound, Label* failure)
{
    size_t matchPairsStartOffset = inputOutputDataStartOffset + sizeof(irregexp::InputOutputData);
    size_t pairsVectorStartOffset = RegExpPairsVectorStartOffset(inputOutputDataStartOffset);

    Address inputStartAddress(masm.getStackPointer(),
        inputOutputDataStartOffset + offsetof(irregexp::InputOutputData, inputStart));
    Address inputEndAddress(masm.getStackPointer(),
        inputOutputDataStartOffset + offsetof(irregexp::InputOutputData, inputEnd));
    Address matchesPointerAddress(masm.getStackPointer(),
        inputOutputDataStartOffset + offsetof(irregexp::InputOutputData, matches));
    Address startIndexAddress(masm.getStackPointer(),
        inputOutputDataStartOffset + offsetof(irregexp::InputOutputData, startIndex));
    Address endIndexAddress(masm.getStackPointer(),
        inputOutputDataStartOffset + offsetof(irregexp::InputOutputData, endIndex));
    Address matchResultAddress(masm.getStackPointer(),
        inputOutputDataStartOffset + offsetof(irregexp::InputOutputData, result));

    Address pairCountAddress = RegExpPairCountAddress(masm, inputOutputDataStartOffset);
    Address pairsPointerAddress(masm.getStackPointer(),
        matchPairsStartOffset + MatchPairs::offsetOfPairs());

    Address pairsVectorAddress(masm.getStackPointer(), pairsVectorStartOffset);

    RegExpStatics* res = GlobalObject::getRegExpStatics(cx, cx->global());
    if (!res)
        return false;
#ifdef JS_USE_LINK_REGISTER
    if (mode != RegExpShared::MatchOnly)
        masm.pushReturnAddress();
#endif
    if (mode == RegExpShared::Normal) {
        // First, fill in a skeletal MatchPairs instance on the stack. This will be
        // passed to the OOL stub in the caller if we aren't able to execute the
        // RegExp inline, and that stub needs to be able to determine whether the
        // execution finished successfully.
        masm.store32(Imm32(1), pairCountAddress);
        masm.store32(Imm32(-1), pairsVectorAddress);
        masm.computeEffectiveAddress(pairsVectorAddress, temp1);
        masm.storePtr(temp1, pairsPointerAddress);
    }

    // Check for a linear input string.
    masm.branchIfRopeOrExternal(input, temp1, failure);

    // Get the RegExpShared for the RegExp.
    masm.loadPtr(Address(regexp, NativeObject::getFixedSlotOffset(RegExpObject::PRIVATE_SLOT)), temp1);
    masm.branchPtr(Assembler::Equal, temp1, ImmWord(0), failure);

    // ES6 21.2.2.2 step 2.
    // See RegExp.cpp ExecuteRegExp for more detail.
    {
        Label done;

        masm.branchTest32(Assembler::Zero, Address(temp1, RegExpShared::offsetOfFlags()),
                          Imm32(UnicodeFlag), &done);

        // If input is latin1, there should not be surrogate pair.
        masm.branchLatin1String(input, &done);

        // Check if |lastIndex > 0 && lastIndex < input->length()|.
        // lastIndex should already have no sign here.
        masm.branchTest32(Assembler::Zero, lastIndex, lastIndex, &done);
        masm.loadStringLength(input, temp2);
        masm.branch32(Assembler::AboveOrEqual, lastIndex, temp2, &done);

        // Check if input[lastIndex] is trail surrogate.
        masm.loadStringChars(input, temp2);
        masm.computeEffectiveAddress(BaseIndex(temp2, lastIndex, TimesTwo), temp3);
        masm.load16ZeroExtend(Address(temp3, 0), temp3);

        masm.branch32(Assembler::Below, temp3, Imm32(unicode::TrailSurrogateMin), &done);
        masm.branch32(Assembler::Above, temp3, Imm32(unicode::TrailSurrogateMax), &done);

        // Check if input[lastIndex-1] is lead surrogate.
        masm.move32(lastIndex, temp3);
        masm.sub32(Imm32(1), temp3);
        masm.computeEffectiveAddress(BaseIndex(temp2, temp3, TimesTwo), temp3);
        masm.load16ZeroExtend(Address(temp3, 0), temp3);

        masm.branch32(Assembler::Below, temp3, Imm32(unicode::LeadSurrogateMin), &done);
        masm.branch32(Assembler::Above, temp3, Imm32(unicode::LeadSurrogateMax), &done);

        // Move lastIndex to lead surrogate.
        masm.subPtr(Imm32(1), lastIndex);

        masm.bind(&done);
    }

    if (mode == RegExpShared::Normal) {
        // Don't handle RegExps with excessive parens.
        masm.load32(Address(temp1, RegExpShared::offsetOfParenCount()), temp2);
        masm.branch32(Assembler::AboveOrEqual, temp2, Imm32(RegExpObject::MaxPairCount), failure);

        // Fill in the paren count in the MatchPairs on the stack.
        masm.add32(Imm32(1), temp2);
        masm.store32(temp2, pairCountAddress);
    }

    // Load the code pointer for the type of input string we have, and compute
    // the input start/end pointers in the InputOutputData.
    Register codePointer = temp1;
    {
        masm.loadStringChars(input, temp2);
        masm.storePtr(temp2, inputStartAddress);
        masm.loadStringLength(input, temp3);

        Label isLatin1, done;
        masm.branchLatin1String(input, &isLatin1);
        {
            masm.lshiftPtr(Imm32(1), temp3);
            masm.loadPtr(Address(temp1, RegExpShared::offsetOfTwoByteJitCode(mode)),
                         codePointer);
        }
        masm.jump(&done);
        {
            masm.bind(&isLatin1);
            masm.loadPtr(Address(temp1, RegExpShared::offsetOfLatin1JitCode(mode)),
                         codePointer);
        }
        masm.bind(&done);

        masm.addPtr(temp3, temp2);
        masm.storePtr(temp2, inputEndAddress);
    }

    // Check the RegExpShared has been compiled for this type of input.
    masm.branchPtr(Assembler::Equal, codePointer, ImmWord(0), failure);
    masm.loadPtr(Address(codePointer, JitCode::offsetOfCode()), codePointer);

    // Finish filling in the InputOutputData instance on the stack.
    if (mode == RegExpShared::Normal) {
        masm.computeEffectiveAddress(Address(masm.getStackPointer(), matchPairsStartOffset), temp2);
        masm.storePtr(temp2, matchesPointerAddress);
    } else {
        // Use InputOutputData.endIndex itself for output.
        masm.computeEffectiveAddress(endIndexAddress, temp2);
        masm.storePtr(temp2, endIndexAddress);
    }
    masm.storePtr(lastIndex, startIndexAddress);
    masm.store32(Imm32(0), matchResultAddress);

    // Save any volatile inputs.
    LiveGeneralRegisterSet volatileRegs;
    if (lastIndex.volatile_())
        volatileRegs.add(lastIndex);
    if (input.volatile_())
        volatileRegs.add(input);
    if (regexp.volatile_())
        volatileRegs.add(regexp);

#ifdef JS_TRACE_LOGGING
    TraceLoggerThread* logger = TraceLoggerForMainThread(cx->runtime());
    if (TraceLogTextIdEnabled(TraceLogger_IrregexpExecute)) {
        masm.push(temp1);
        masm.movePtr(ImmPtr(logger), temp1);
        masm.tracelogStartId(temp1, TraceLogger_IrregexpExecute);
        masm.pop(temp1);
    }
#endif

    // Execute the RegExp.
    masm.computeEffectiveAddress(Address(masm.getStackPointer(), inputOutputDataStartOffset), temp2);
    masm.PushRegsInMask(volatileRegs);
    masm.setupUnalignedABICall(temp3);
    masm.passABIArg(temp2);
    masm.callWithABI(codePointer);
    masm.PopRegsInMask(volatileRegs);

#ifdef JS_TRACE_LOGGING
    if (TraceLogTextIdEnabled(TraceLogger_IrregexpExecute)) {
        masm.movePtr(ImmPtr(logger), temp1);
        masm.tracelogStopId(temp1, TraceLogger_IrregexpExecute);
    }
#endif

    Label success;
    masm.branch32(Assembler::Equal, matchResultAddress,
                  Imm32(RegExpRunStatus_Success_NotFound), notFound);
    masm.branch32(Assembler::Equal, matchResultAddress,
                  Imm32(RegExpRunStatus_Error), failure);

    // Lazily update the RegExpStatics.
    masm.movePtr(ImmPtr(res), temp1);

    Address pendingInputAddress(temp1, RegExpStatics::offsetOfPendingInput());
    Address matchesInputAddress(temp1, RegExpStatics::offsetOfMatchesInput());
    Address lazySourceAddress(temp1, RegExpStatics::offsetOfLazySource());
    Address lazyIndexAddress(temp1, RegExpStatics::offsetOfLazyIndex());

    masm.patchableCallPreBarrier(pendingInputAddress, MIRType::String);
    masm.patchableCallPreBarrier(matchesInputAddress, MIRType::String);
    masm.patchableCallPreBarrier(lazySourceAddress, MIRType::String);

    masm.storePtr(input, pendingInputAddress);
    masm.storePtr(input, matchesInputAddress);
    masm.storePtr(lastIndex, Address(temp1, RegExpStatics::offsetOfLazyIndex()));
    masm.store32(Imm32(1), Address(temp1, RegExpStatics::offsetOfPendingLazyEvaluation()));

    masm.loadPtr(Address(regexp, NativeObject::getFixedSlotOffset(RegExpObject::PRIVATE_SLOT)), temp2);
    masm.loadPtr(Address(temp2, RegExpShared::offsetOfSource()), temp3);
    masm.storePtr(temp3, lazySourceAddress);
    masm.load32(Address(temp2, RegExpShared::offsetOfFlags()), temp3);
    masm.store32(temp3, Address(temp1, RegExpStatics::offsetOfLazyFlags()));

    if (mode == RegExpShared::MatchOnly) {
        // endIndex is passed via temp3.
        masm.load32(endIndexAddress, temp3);
    }

    return true;
}

static void
CopyStringChars(MacroAssembler& masm, Register to, Register from, Register len,
                Register byteOpScratch, size_t fromWidth, size_t toWidth);

class CreateDependentString
{
    Register string_;
    Register temp_;
    Label* failure_;
    enum class FallbackKind : uint8_t {
        InlineString,
        FatInlineString,
        NotInlineString,
        Count
    };
    mozilla::EnumeratedArray<FallbackKind, FallbackKind::Count, Label> fallbacks_, joins_;

public:
    // Generate code that creates DependentString.
    // Caller should call generateFallback after masm.ret(), to generate
    // fallback path.
    void generate(MacroAssembler& masm, const JSAtomState& names,
                  bool latin1, Register string,
                  Register base, Register temp1, Register temp2,
                  BaseIndex startIndexAddress, BaseIndex limitIndexAddress,
                  Label* failure);

    // Generate fallback path for creating DependentString.
    void generateFallback(MacroAssembler& masm, LiveRegisterSet regsToSave);
};

void
CreateDependentString::generate(MacroAssembler& masm, const JSAtomState& names,
                                bool latin1, Register string,
                                Register base, Register temp1, Register temp2,
                                BaseIndex startIndexAddress, BaseIndex limitIndexAddress,
                                Label* failure)
{
    string_ = string;
    temp_ = temp2;
    failure_ = failure;

    // Compute the string length.
    masm.load32(startIndexAddress, temp2);
    masm.load32(limitIndexAddress, temp1);
    masm.sub32(temp2, temp1);

    Label done, nonEmpty;

    // Zero length matches use the empty string.
    masm.branchTest32(Assembler::NonZero, temp1, temp1, &nonEmpty);
    masm.movePtr(ImmGCPtr(names.empty), string);
    masm.jump(&done);

    masm.bind(&nonEmpty);

    // TaintFox: if we detect a tainted string argument we bail out to the interpreter.
    masm.branchPtr(Assembler::NotEqual,
                   Address(base, JSString::offsetOfTaint()),
                   ImmPtr(nullptr),
                   failure);

    Label notInline;

    int32_t maxInlineLength = latin1
                              ? (int32_t) JSFatInlineString::MAX_LENGTH_LATIN1
                              : (int32_t) JSFatInlineString::MAX_LENGTH_TWO_BYTE;
    masm.branch32(Assembler::Above, temp1, Imm32(maxInlineLength), &notInline);

    {
        // Make a thin or fat inline string.
        Label stringAllocated, fatInline;

        int32_t maxThinInlineLength = latin1
                                      ? (int32_t) JSThinInlineString::MAX_LENGTH_LATIN1
                                      : (int32_t) JSThinInlineString::MAX_LENGTH_TWO_BYTE;
        masm.branch32(Assembler::Above, temp1, Imm32(maxThinInlineLength), &fatInline);

        int32_t thinFlags = (latin1 ? JSString::LATIN1_CHARS_BIT : 0) | JSString::INIT_THIN_INLINE_FLAGS;
        masm.newGCString(string, temp2, &fallbacks_[FallbackKind::InlineString]);
        masm.bind(&joins_[FallbackKind::InlineString]);
        masm.store32(Imm32(thinFlags), Address(string, JSString::offsetOfFlags()));
        masm.jump(&stringAllocated);

        masm.bind(&fatInline);

        int32_t fatFlags = (latin1 ? JSString::LATIN1_CHARS_BIT : 0) | JSString::INIT_FAT_INLINE_FLAGS;
        masm.newGCFatInlineString(string, temp2, &fallbacks_[FallbackKind::FatInlineString]);
        masm.bind(&joins_[FallbackKind::FatInlineString]);
        masm.store32(Imm32(fatFlags), Address(string, JSString::offsetOfFlags()));

        masm.bind(&stringAllocated);
        masm.store32(temp1, Address(string, JSString::offsetOfLength()));

        // TaintFox: initialize taint information.
        masm.storePtr(ImmPtr(nullptr), Address(string, JSString::offsetOfTaint()));

        masm.push(string);
        masm.push(base);

        // Adjust the start index address for the above pushes.
        MOZ_ASSERT(startIndexAddress.base == masm.getStackPointer());
        BaseIndex newStartIndexAddress = startIndexAddress;
        newStartIndexAddress.offset += 2 * sizeof(void*);

        // Load chars pointer for the new string.
        masm.addPtr(ImmWord(JSInlineString::offsetOfInlineStorage()), string);

        // Load the source characters pointer.
        masm.loadStringChars(base, base);
        masm.load32(newStartIndexAddress, temp2);
        if (latin1)
            masm.addPtr(temp2, base);
        else
            masm.computeEffectiveAddress(BaseIndex(base, temp2, TimesTwo), base);

        CopyStringChars(masm, string, base, temp1, temp2, latin1 ? 1 : 2, latin1 ? 1 : 2);

        // Null-terminate.
        if (latin1)
            masm.store8(Imm32(0), Address(string, 0));
        else
            masm.store16(Imm32(0), Address(string, 0));

        masm.pop(base);
        masm.pop(string);
    }

    masm.jump(&done);
    masm.bind(&notInline);

    {
        // Make a dependent string.
        int32_t flags = (latin1 ? JSString::LATIN1_CHARS_BIT : 0) | JSString::DEPENDENT_FLAGS;

        masm.newGCString(string, temp2, &fallbacks_[FallbackKind::NotInlineString]);
        masm.bind(&joins_[FallbackKind::NotInlineString]);
        masm.store32(Imm32(flags), Address(string, JSString::offsetOfFlags()));
        masm.store32(temp1, Address(string, JSString::offsetOfLength()));

        // TaintFox: initialize taint information.
        masm.storePtr(ImmPtr(nullptr), Address(string, JSString::offsetOfTaint()));

        masm.loadPtr(Address(base, JSString::offsetOfNonInlineChars()), temp1);
        masm.load32(startIndexAddress, temp2);
        if (latin1)
            masm.addPtr(temp2, temp1);
        else
            masm.computeEffectiveAddress(BaseIndex(temp1, temp2, TimesTwo), temp1);
        masm.storePtr(temp1, Address(string, JSString::offsetOfNonInlineChars()));
        masm.storePtr(base, Address(string, JSDependentString::offsetOfBase()));
        // Follow any base pointer if the input is itself a dependent string.
        // Watch for undepended strings, which have a base pointer but don't
        // actually share their characters with it.
        Label noBase;
        masm.branchTest32(Assembler::Zero, Address(base, JSString::offsetOfFlags()),
                          Imm32(JSString::HAS_BASE_BIT), &noBase);
        masm.branchTest32(Assembler::NonZero, Address(base, JSString::offsetOfFlags()),
                          Imm32(JSString::FLAT_BIT), &noBase);
        masm.loadPtr(Address(base, JSDependentString::offsetOfBase()), temp1);
        masm.storePtr(temp1, Address(string, JSDependentString::offsetOfBase()));
        masm.bind(&noBase);
    }

    masm.bind(&done);
}

static void*
AllocateString(JSContext* cx)
{
    return js::Allocate<JSString, NoGC>(cx);
}

static void*
AllocateFatInlineString(JSContext* cx)
{
    return js::Allocate<JSFatInlineString, NoGC>(cx);
}

void
CreateDependentString::generateFallback(MacroAssembler& masm, LiveRegisterSet regsToSave)
{
    regsToSave.take(string_);
    regsToSave.take(temp_);
    for (FallbackKind kind : mozilla::MakeEnumeratedRange(FallbackKind::Count)) {
        masm.bind(&fallbacks_[kind]);

        masm.PushRegsInMask(regsToSave);

        masm.setupUnalignedABICall(string_);
        masm.loadJSContext(string_);
        masm.passABIArg(string_);
        masm.callWithABI(kind == FallbackKind::FatInlineString
                         ? JS_FUNC_TO_DATA_PTR(void*, AllocateFatInlineString)
                         : JS_FUNC_TO_DATA_PTR(void*, AllocateString));
        masm.storeCallWordResult(string_);

        masm.PopRegsInMask(regsToSave);

        masm.branchPtr(Assembler::Equal, string_, ImmWord(0), failure_);

        masm.jump(&joins_[kind]);
    }
}

static void*
CreateMatchResultFallbackFunc(JSContext* cx, gc::AllocKind kind, size_t nDynamicSlots)
{
    return js::Allocate<JSObject, NoGC>(cx, kind, nDynamicSlots, gc::DefaultHeap,
                                        &ArrayObject::class_);
}

static void
CreateMatchResultFallback(MacroAssembler& masm, LiveRegisterSet regsToSave,
                          Register object, Register temp2, Register temp5,
                          ArrayObject* templateObj, Label* fail)
{
    MOZ_ASSERT(templateObj->group()->clasp() == &ArrayObject::class_);

    regsToSave.take(object);
    regsToSave.take(temp2);
    regsToSave.take(temp5);
    masm.PushRegsInMask(regsToSave);

    masm.setupUnalignedABICall(object);

    masm.loadJSContext(object);
    masm.passABIArg(object);
    masm.move32(Imm32(int32_t(templateObj->asTenured().getAllocKind())), temp2);
    masm.passABIArg(temp2);
    masm.move32(Imm32(int32_t(templateObj->as<NativeObject>().numDynamicSlots())), temp5);
    masm.passABIArg(temp5);
    masm.callWithABI(JS_FUNC_TO_DATA_PTR(void*, CreateMatchResultFallbackFunc));
    masm.storeCallWordResult(object);

    masm.PopRegsInMask(regsToSave);

    masm.branchPtr(Assembler::Equal, object, ImmWord(0), fail);

    masm.initGCThing(object, temp2, templateObj, true, false);
}

JitCode*
JitCompartment::generateRegExpMatcherStub(JSContext* cx)
{
    Register regexp = RegExpMatcherRegExpReg;
    Register input = RegExpMatcherStringReg;
    Register lastIndex = RegExpMatcherLastIndexReg;
    ValueOperand result = JSReturnOperand;

    // We are free to clobber all registers, as LRegExpMatcher is a call instruction.
    AllocatableGeneralRegisterSet regs(GeneralRegisterSet::All());
    regs.take(input);
    regs.take(regexp);
    regs.take(lastIndex);

    // temp5 is used in single byte instructions when creating dependent
    // strings, and has restrictions on which register it can be on some
    // platforms.
    Register temp5;
    {
        AllocatableGeneralRegisterSet oregs = regs;
        do {
            temp5 = oregs.takeAny();
        } while (!MacroAssembler::canUseInSingleByteInstruction(temp5));
        regs.take(temp5);
    }

    Register temp1 = regs.takeAny();
    Register temp2 = regs.takeAny();
    Register temp3 = regs.takeAny();

    Register maybeTemp4 = InvalidReg;
    if (!regs.empty()) {
        // There are not enough registers on x86.
        maybeTemp4 = regs.takeAny();
    }

    ArrayObject* templateObject = cx->compartment()->regExps.getOrCreateMatchResultTemplateObject(cx);
    if (!templateObject)
        return nullptr;

    // The template object should have enough space for the maximum number of
    // pairs this stub can handle.
    MOZ_ASSERT(ObjectElements::VALUES_PER_HEADER + RegExpObject::MaxPairCount ==
               gc::GetGCKindSlots(templateObject->asTenured().getAllocKind()));

    MacroAssembler masm(cx);

    // The InputOutputData is placed above the return address on the stack.
    size_t inputOutputDataStartOffset = sizeof(void*);

    Label notFound, oolEntry;
    if (!PrepareAndExecuteRegExp(cx, masm, regexp, input, lastIndex,
                                 temp1, temp2, temp5, inputOutputDataStartOffset,
                                 RegExpShared::Normal, &notFound, &oolEntry))
    {
        return nullptr;
    }

    // Construct the result.
    Register object = temp1;
    Label matchResultFallback, matchResultJoin;
    masm.createGCObject(object, temp2, templateObject, gc::DefaultHeap, &matchResultFallback);
    masm.bind(&matchResultJoin);

    // Initialize slots of result object.
    masm.loadPtr(Address(object, NativeObject::offsetOfSlots()), temp2);
    masm.storeValue(templateObject->getSlot(0), Address(temp2, 0));
    masm.storeValue(templateObject->getSlot(1), Address(temp2, sizeof(Value)));

    size_t elementsOffset = NativeObject::offsetOfFixedElements();

#ifdef DEBUG
    // Assert the initial value of initializedLength and length to make sure
    // restoration on failure case works.
    {
        Label initLengthOK, lengthOK;
        masm.branch32(Assembler::Equal,
                      Address(object, elementsOffset + ObjectElements::offsetOfInitializedLength()),
                      Imm32(templateObject->getDenseInitializedLength()),
                      &initLengthOK);
        masm.assumeUnreachable("Initial value of the match object's initializedLength does not match to restoration.");
        masm.bind(&initLengthOK);

        masm.branch32(Assembler::Equal,
                      Address(object, elementsOffset + ObjectElements::offsetOfLength()),
                      Imm32(templateObject->length()),
                      &lengthOK);
        masm.assumeUnreachable("Initial value of The match object's length does not match to restoration.");
        masm.bind(&lengthOK);
    }
#endif

    Register matchIndex = temp2;
    masm.move32(Imm32(0), matchIndex);

    size_t pairsVectorStartOffset = RegExpPairsVectorStartOffset(inputOutputDataStartOffset);
    Address pairsVectorAddress(masm.getStackPointer(), pairsVectorStartOffset);
    Address pairCountAddress = RegExpPairCountAddress(masm, inputOutputDataStartOffset);

    BaseIndex stringAddress(object, matchIndex, TimesEight, elementsOffset);

    JS_STATIC_ASSERT(sizeof(MatchPair) == 8);
    BaseIndex stringIndexAddress(masm.getStackPointer(), matchIndex, TimesEight,
                                 pairsVectorStartOffset + offsetof(MatchPair, start));
    BaseIndex stringLimitAddress(masm.getStackPointer(), matchIndex, TimesEight,
                                 pairsVectorStartOffset + offsetof(MatchPair, limit));

    // Loop to construct the match strings. There are two different loops,
    // depending on whether the input is latin1.
    CreateDependentString depStr[2];
    {
        Label isLatin1, done;
        masm.branchLatin1String(input, &isLatin1);

        Label* failure = &oolEntry;
        Register temp4 = (maybeTemp4 == InvalidReg) ? lastIndex : maybeTemp4;

        Label failureRestore;
        if (maybeTemp4 == InvalidReg) {
            failure = &failureRestore;

            // Save lastIndex value to temporary space.
            masm.store32(lastIndex, Address(object, elementsOffset + ObjectElements::offsetOfLength()));
        }

        for (int isLatin = 0; isLatin <= 1; isLatin++) {
            if (isLatin)
                masm.bind(&isLatin1);

            Label matchLoop;
            masm.bind(&matchLoop);

            Label isUndefined, storeDone;
            masm.branch32(Assembler::LessThan, stringIndexAddress, Imm32(0), &isUndefined);

            depStr[isLatin].generate(masm, cx->names(), isLatin, temp3, input, temp4, temp5,
                                     stringIndexAddress, stringLimitAddress, failure);

            masm.storeValue(JSVAL_TYPE_STRING, temp3, stringAddress);

            masm.jump(&storeDone);
            masm.bind(&isUndefined);

            masm.storeValue(UndefinedValue(), stringAddress);
            masm.bind(&storeDone);

            masm.add32(Imm32(1), matchIndex);
            masm.branch32(Assembler::LessThanOrEqual, pairCountAddress, matchIndex, &done);
            masm.jump(&matchLoop);
        }

        if (maybeTemp4 == InvalidReg) {
            // Restore lastIndex value from temporary space, both for success
            // and failure cases.

            masm.load32(Address(object, elementsOffset + ObjectElements::offsetOfLength()), lastIndex);
            masm.jump(&done);

            masm.bind(&failureRestore);
            masm.load32(Address(object, elementsOffset + ObjectElements::offsetOfLength()), lastIndex);

            // Restore the match object for failure case.
            masm.store32(Imm32(templateObject->getDenseInitializedLength()),
                         Address(object, elementsOffset + ObjectElements::offsetOfInitializedLength()));
            masm.store32(Imm32(templateObject->length()),
                         Address(object, elementsOffset + ObjectElements::offsetOfLength()));
            masm.jump(&oolEntry);
        }

        masm.bind(&done);
    }

    // Fill in the rest of the output object.
    masm.store32(matchIndex, Address(object, elementsOffset + ObjectElements::offsetOfInitializedLength()));
    masm.store32(matchIndex, Address(object, elementsOffset + ObjectElements::offsetOfLength()));

    masm.loadPtr(Address(object, NativeObject::offsetOfSlots()), temp2);

    MOZ_ASSERT(templateObject->numFixedSlots() == 0);
    MOZ_ASSERT(templateObject->lookupPure(cx->names().index)->slot() == 0);
    MOZ_ASSERT(templateObject->lookupPure(cx->names().input)->slot() == 1);

    masm.load32(pairsVectorAddress, temp3);
    masm.storeValue(JSVAL_TYPE_INT32, temp3, Address(temp2, 0));
    masm.storeValue(JSVAL_TYPE_STRING, input, Address(temp2, sizeof(Value)));

    // All done!
    masm.tagValue(JSVAL_TYPE_OBJECT, object, result);
    masm.ret();

    masm.bind(&notFound);
    masm.moveValue(NullValue(), result);
    masm.ret();

    // Fallback paths for CreateDependentString and createGCObject.
    // Need to save all registers in use when they were called.
    LiveRegisterSet regsToSave(RegisterSet::Volatile());
    regsToSave.addUnchecked(regexp);
    regsToSave.addUnchecked(input);
    regsToSave.addUnchecked(lastIndex);
    regsToSave.addUnchecked(temp1);
    regsToSave.addUnchecked(temp2);
    regsToSave.addUnchecked(temp3);
    if (maybeTemp4 != InvalidReg)
        regsToSave.addUnchecked(maybeTemp4);
    regsToSave.addUnchecked(temp5);

    for (int isLatin = 0; isLatin <= 1; isLatin++)
        depStr[isLatin].generateFallback(masm, regsToSave);

    masm.bind(&matchResultFallback);
    CreateMatchResultFallback(masm, regsToSave, object, temp2, temp5, templateObject, &oolEntry);
    masm.jump(&matchResultJoin);

    // Use an undefined value to signal to the caller that the OOL stub needs to be called.
    masm.bind(&oolEntry);
    masm.moveValue(UndefinedValue(), result);
    masm.ret();

    Linker linker(masm);
    AutoFlushICache afc("RegExpMatcherStub");
    JitCode* code = linker.newCode<CanGC>(cx, OTHER_CODE);
    if (!code)
        return nullptr;

#ifdef JS_ION_PERF
    writePerfSpewerJitCodeProfile(code, "RegExpMatcherStub");
#endif

    if (cx->zone()->needsIncrementalBarrier())
        code->togglePreBarriers(true, DontReprotect);

    return code;
}

class OutOfLineRegExpMatcher : public OutOfLineCodeBase<CodeGenerator>
{
    LRegExpMatcher* lir_;

  public:
    explicit OutOfLineRegExpMatcher(LRegExpMatcher* lir)
      : lir_(lir)
    { }

    void accept(CodeGenerator* codegen) {
        codegen->visitOutOfLineRegExpMatcher(this);
    }

    LRegExpMatcher* lir() const {
        return lir_;
    }
};

typedef bool (*RegExpMatcherRawFn)(JSContext* cx, HandleObject regexp, HandleString input,
                                   int32_t lastIndex,
                                   MatchPairs* pairs, MutableHandleValue output);
static const VMFunction RegExpMatcherRawInfo =
    FunctionInfo<RegExpMatcherRawFn>(RegExpMatcherRaw, "RegExpMatcherRaw");

void
CodeGenerator::visitOutOfLineRegExpMatcher(OutOfLineRegExpMatcher* ool)
{
    LRegExpMatcher* lir = ool->lir();
    Register lastIndex = ToRegister(lir->lastIndex());
    Register input = ToRegister(lir->string());
    Register regexp = ToRegister(lir->regexp());

    AllocatableGeneralRegisterSet regs(GeneralRegisterSet::All());
    regs.take(lastIndex);
    regs.take(input);
    regs.take(regexp);
    Register temp = regs.takeAny();

    masm.computeEffectiveAddress(Address(masm.getStackPointer(),
        sizeof(irregexp::InputOutputData)), temp);

    pushArg(temp);
    pushArg(lastIndex);
    pushArg(input);
    pushArg(regexp);

    // We are not using oolCallVM because we are in a Call, and that live
    // registers are already saved by the the register allocator.
    callVM(RegExpMatcherRawInfo, lir);

    masm.jump(ool->rejoin());
}

void
CodeGenerator::visitRegExpMatcher(LRegExpMatcher* lir)
{
    MOZ_ASSERT(ToRegister(lir->regexp()) == RegExpMatcherRegExpReg);
    MOZ_ASSERT(ToRegister(lir->string()) == RegExpMatcherStringReg);
    MOZ_ASSERT(ToRegister(lir->lastIndex()) == RegExpMatcherLastIndexReg);
    MOZ_ASSERT(GetValueOutput(lir) == JSReturnOperand);

#if defined(JS_NUNBOX32)
    MOZ_ASSERT(RegExpMatcherRegExpReg != JSReturnReg_Type);
    MOZ_ASSERT(RegExpMatcherRegExpReg != JSReturnReg_Data);
    MOZ_ASSERT(RegExpMatcherStringReg != JSReturnReg_Type);
    MOZ_ASSERT(RegExpMatcherStringReg != JSReturnReg_Data);
    MOZ_ASSERT(RegExpMatcherLastIndexReg != JSReturnReg_Type);
    MOZ_ASSERT(RegExpMatcherLastIndexReg != JSReturnReg_Data);
#elif defined(JS_PUNBOX64)
    MOZ_ASSERT(RegExpMatcherRegExpReg != JSReturnReg);
    MOZ_ASSERT(RegExpMatcherStringReg != JSReturnReg);
    MOZ_ASSERT(RegExpMatcherLastIndexReg != JSReturnReg);
#endif

    masm.reserveStack(RegExpReservedStack);

    OutOfLineRegExpMatcher* ool = new(alloc()) OutOfLineRegExpMatcher(lir);
    addOutOfLineCode(ool, lir->mir());

    JitCode* regExpMatcherStub = gen->compartment->jitCompartment()->regExpMatcherStubNoBarrier();
    masm.call(regExpMatcherStub);
    masm.branchTestUndefined(Assembler::Equal, JSReturnOperand, ool->entry());
    masm.bind(ool->rejoin());

    masm.freeStack(RegExpReservedStack);
}

static const int32_t RegExpSearcherResultNotFound = -1;
static const int32_t RegExpSearcherResultFailed = -2;

JitCode*
JitCompartment::generateRegExpSearcherStub(JSContext* cx)
{
    Register regexp = RegExpTesterRegExpReg;
    Register input = RegExpTesterStringReg;
    Register lastIndex = RegExpTesterLastIndexReg;
    Register result = ReturnReg;

    // We are free to clobber all registers, as LRegExpSearcher is a call instruction.
    AllocatableGeneralRegisterSet regs(GeneralRegisterSet::All());
    regs.take(input);
    regs.take(regexp);
    regs.take(lastIndex);

    Register temp1 = regs.takeAny();
    Register temp2 = regs.takeAny();
    Register temp3 = regs.takeAny();

    MacroAssembler masm(cx);

    // The InputOutputData is placed above the return address on the stack.
    size_t inputOutputDataStartOffset = sizeof(void*);

    Label notFound, oolEntry;
    if (!PrepareAndExecuteRegExp(cx, masm, regexp, input, lastIndex,
                                 temp1, temp2, temp3, inputOutputDataStartOffset,
                                 RegExpShared::Normal, &notFound, &oolEntry))
    {
        return nullptr;
    }

    size_t pairsVectorStartOffset = RegExpPairsVectorStartOffset(inputOutputDataStartOffset);
    Address stringIndexAddress(masm.getStackPointer(),
                               pairsVectorStartOffset + offsetof(MatchPair, start));
    Address stringLimitAddress(masm.getStackPointer(),
                               pairsVectorStartOffset + offsetof(MatchPair, limit));

    masm.load32(stringIndexAddress, result);
    masm.load32(stringLimitAddress, input);
    masm.lshiftPtr(Imm32(15), input);
    masm.or32(input, result);
    masm.ret();

    masm.bind(&notFound);
    masm.move32(Imm32(RegExpSearcherResultNotFound), result);
    masm.ret();

    masm.bind(&oolEntry);
    masm.move32(Imm32(RegExpSearcherResultFailed), result);
    masm.ret();

    Linker linker(masm);
    AutoFlushICache afc("RegExpSearcherStub");
    JitCode* code = linker.newCode<CanGC>(cx, OTHER_CODE);
    if (!code)
        return nullptr;

#ifdef JS_ION_PERF
    writePerfSpewerJitCodeProfile(code, "RegExpSearcherStub");
#endif

    if (cx->zone()->needsIncrementalBarrier())
        code->togglePreBarriers(true, DontReprotect);

    return code;
}

class OutOfLineRegExpSearcher : public OutOfLineCodeBase<CodeGenerator>
{
    LRegExpSearcher* lir_;

  public:
    explicit OutOfLineRegExpSearcher(LRegExpSearcher* lir)
      : lir_(lir)
    { }

    void accept(CodeGenerator* codegen) {
        codegen->visitOutOfLineRegExpSearcher(this);
    }

    LRegExpSearcher* lir() const {
        return lir_;
    }
};

typedef bool (*RegExpSearcherRawFn)(JSContext* cx, HandleObject regexp, HandleString input,
                                    int32_t lastIndex,
                                    MatchPairs* pairs, int32_t* result);
static const VMFunction RegExpSearcherRawInfo =
    FunctionInfo<RegExpSearcherRawFn>(RegExpSearcherRaw, "RegExpSearcherRaw");

void
CodeGenerator::visitOutOfLineRegExpSearcher(OutOfLineRegExpSearcher* ool)
{
    LRegExpSearcher* lir = ool->lir();
    Register lastIndex = ToRegister(lir->lastIndex());
    Register input = ToRegister(lir->string());
    Register regexp = ToRegister(lir->regexp());

    AllocatableGeneralRegisterSet regs(GeneralRegisterSet::All());
    regs.take(lastIndex);
    regs.take(input);
    regs.take(regexp);
    Register temp = regs.takeAny();

    masm.computeEffectiveAddress(Address(masm.getStackPointer(),
        sizeof(irregexp::InputOutputData)), temp);

    pushArg(temp);
    pushArg(lastIndex);
    pushArg(input);
    pushArg(regexp);

    // We are not using oolCallVM because we are in a Call, and that live
    // registers are already saved by the the register allocator.
    callVM(RegExpSearcherRawInfo, lir);

    masm.jump(ool->rejoin());
}

void
CodeGenerator::visitRegExpSearcher(LRegExpSearcher* lir)
{
    MOZ_ASSERT(ToRegister(lir->regexp()) == RegExpTesterRegExpReg);
    MOZ_ASSERT(ToRegister(lir->string()) == RegExpTesterStringReg);
    MOZ_ASSERT(ToRegister(lir->lastIndex()) == RegExpTesterLastIndexReg);
    MOZ_ASSERT(ToRegister(lir->output()) == ReturnReg);

    MOZ_ASSERT(RegExpTesterRegExpReg != ReturnReg);
    MOZ_ASSERT(RegExpTesterStringReg != ReturnReg);
    MOZ_ASSERT(RegExpTesterLastIndexReg != ReturnReg);

    masm.reserveStack(RegExpReservedStack);

    OutOfLineRegExpSearcher* ool = new(alloc()) OutOfLineRegExpSearcher(lir);
    addOutOfLineCode(ool, lir->mir());

    JitCode* regExpSearcherStub = gen->compartment->jitCompartment()->regExpSearcherStubNoBarrier();
    masm.call(regExpSearcherStub);
    masm.branch32(Assembler::Equal, ReturnReg, Imm32(RegExpSearcherResultFailed), ool->entry());
    masm.bind(ool->rejoin());

    masm.freeStack(RegExpReservedStack);
}

static const int32_t RegExpTesterResultNotFound = -1;
static const int32_t RegExpTesterResultFailed = -2;

JitCode*
JitCompartment::generateRegExpTesterStub(JSContext* cx)
{
    Register regexp = RegExpTesterRegExpReg;
    Register input = RegExpTesterStringReg;
    Register lastIndex = RegExpTesterLastIndexReg;
    Register result = ReturnReg;

    MacroAssembler masm(cx);

#ifdef JS_USE_LINK_REGISTER
    masm.pushReturnAddress();
#endif

    // We are free to clobber all registers, as LRegExpTester is a call instruction.
    AllocatableGeneralRegisterSet regs(GeneralRegisterSet::All());
    regs.take(input);
    regs.take(regexp);
    regs.take(lastIndex);

    Register temp1 = regs.takeAny();
    Register temp2 = regs.takeAny();
    Register temp3 = regs.takeAny();

    masm.reserveStack(sizeof(irregexp::InputOutputData));

    Label notFound, oolEntry;
    if (!PrepareAndExecuteRegExp(cx, masm, regexp, input, lastIndex,
                                 temp1, temp2, temp3, 0,
                                 RegExpShared::MatchOnly, &notFound, &oolEntry))
    {
        return nullptr;
    }

    Label done;

    // temp3 contains endIndex.
    masm.move32(temp3, result);
    masm.jump(&done);

    masm.bind(&notFound);
    masm.move32(Imm32(RegExpTesterResultNotFound), result);
    masm.jump(&done);

    masm.bind(&oolEntry);
    masm.move32(Imm32(RegExpTesterResultFailed), result);

    masm.bind(&done);
    masm.freeStack(sizeof(irregexp::InputOutputData));
    masm.ret();

    Linker linker(masm);
    AutoFlushICache afc("RegExpTesterStub");
    JitCode* code = linker.newCode<CanGC>(cx, OTHER_CODE);
    if (!code)
        return nullptr;

#ifdef JS_ION_PERF
    writePerfSpewerJitCodeProfile(code, "RegExpTesterStub");
#endif

    if (cx->zone()->needsIncrementalBarrier())
        code->togglePreBarriers(true, DontReprotect);

    return code;
}

class OutOfLineRegExpTester : public OutOfLineCodeBase<CodeGenerator>
{
    LRegExpTester* lir_;

  public:
    explicit OutOfLineRegExpTester(LRegExpTester* lir)
      : lir_(lir)
    { }

    void accept(CodeGenerator* codegen) {
        codegen->visitOutOfLineRegExpTester(this);
    }

    LRegExpTester* lir() const {
        return lir_;
    }
};

typedef bool (*RegExpTesterRawFn)(JSContext* cx, HandleObject regexp, HandleString input,
                                  int32_t lastIndex, int32_t* result);
static const VMFunction RegExpTesterRawInfo =
    FunctionInfo<RegExpTesterRawFn>(RegExpTesterRaw, "RegExpTesterRaw");

void
CodeGenerator::visitOutOfLineRegExpTester(OutOfLineRegExpTester* ool)
{
    LRegExpTester* lir = ool->lir();
    Register lastIndex = ToRegister(lir->lastIndex());
    Register input = ToRegister(lir->string());
    Register regexp = ToRegister(lir->regexp());

    pushArg(lastIndex);
    pushArg(input);
    pushArg(regexp);

    // We are not using oolCallVM because we are in a Call, and that live
    // registers are already saved by the the register allocator.
    callVM(RegExpTesterRawInfo, lir);

    masm.jump(ool->rejoin());
}

void
CodeGenerator::visitRegExpTester(LRegExpTester* lir)
{
    MOZ_ASSERT(ToRegister(lir->regexp()) == RegExpTesterRegExpReg);
    MOZ_ASSERT(ToRegister(lir->string()) == RegExpTesterStringReg);
    MOZ_ASSERT(ToRegister(lir->lastIndex()) == RegExpTesterLastIndexReg);
    MOZ_ASSERT(ToRegister(lir->output()) == ReturnReg);

    MOZ_ASSERT(RegExpTesterRegExpReg != ReturnReg);
    MOZ_ASSERT(RegExpTesterStringReg != ReturnReg);
    MOZ_ASSERT(RegExpTesterLastIndexReg != ReturnReg);

    OutOfLineRegExpTester* ool = new(alloc()) OutOfLineRegExpTester(lir);
    addOutOfLineCode(ool, lir->mir());

    JitCode* regExpTesterStub = gen->compartment->jitCompartment()->regExpTesterStubNoBarrier();
    masm.call(regExpTesterStub);

    masm.branch32(Assembler::Equal, ReturnReg, Imm32(RegExpTesterResultFailed), ool->entry());
    masm.bind(ool->rejoin());
}

class OutOfLineRegExpPrototypeOptimizable : public OutOfLineCodeBase<CodeGenerator>
{
    LRegExpPrototypeOptimizable* ins_;

  public:
    explicit OutOfLineRegExpPrototypeOptimizable(LRegExpPrototypeOptimizable* ins)
      : ins_(ins)
    { }

    void accept(CodeGenerator* codegen) {
        codegen->visitOutOfLineRegExpPrototypeOptimizable(this);
    }
    LRegExpPrototypeOptimizable* ins() const {
        return ins_;
    }
};

void
CodeGenerator::visitRegExpPrototypeOptimizable(LRegExpPrototypeOptimizable* ins)
{
    Register object = ToRegister(ins->object());
    Register output = ToRegister(ins->output());
    Register temp = ToRegister(ins->temp());

    OutOfLineRegExpPrototypeOptimizable* ool = new(alloc()) OutOfLineRegExpPrototypeOptimizable(ins);
    addOutOfLineCode(ool, ins->mir());

    masm.loadJSContext(temp);
    masm.loadPtr(Address(temp, JSContext::offsetOfCompartment()), temp);
    size_t offset = JSCompartment::offsetOfRegExps() +
                    RegExpCompartment::offsetOfOptimizableRegExpPrototypeShape();
    masm.loadPtr(Address(temp, offset), temp);

    masm.loadPtr(Address(object, ShapedObject::offsetOfShape()), output);
    masm.branchPtr(Assembler::NotEqual, output, temp, ool->entry());
    masm.move32(Imm32(0x1), output);

    masm.bind(ool->rejoin());
}

void
CodeGenerator::visitOutOfLineRegExpPrototypeOptimizable(OutOfLineRegExpPrototypeOptimizable* ool)
{
    LRegExpPrototypeOptimizable* ins = ool->ins();
    Register object = ToRegister(ins->object());
    Register output = ToRegister(ins->output());

    saveVolatile(output);

    masm.setupUnalignedABICall(output);
    masm.loadJSContext(output);
    masm.passABIArg(output);
    masm.passABIArg(object);
    masm.callWithABI(JS_FUNC_TO_DATA_PTR(void*, RegExpPrototypeOptimizableRaw));
    masm.storeCallBoolResult(output);

    restoreVolatile(output);

    masm.jump(ool->rejoin());
}

class OutOfLineRegExpInstanceOptimizable : public OutOfLineCodeBase<CodeGenerator>
{
    LRegExpInstanceOptimizable* ins_;

  public:
    explicit OutOfLineRegExpInstanceOptimizable(LRegExpInstanceOptimizable* ins)
      : ins_(ins)
    { }

    void accept(CodeGenerator* codegen) {
        codegen->visitOutOfLineRegExpInstanceOptimizable(this);
    }
    LRegExpInstanceOptimizable* ins() const {
        return ins_;
    }
};

void
CodeGenerator::visitRegExpInstanceOptimizable(LRegExpInstanceOptimizable* ins)
{
    Register object = ToRegister(ins->object());
    Register output = ToRegister(ins->output());
    Register temp = ToRegister(ins->temp());

    OutOfLineRegExpInstanceOptimizable* ool = new(alloc()) OutOfLineRegExpInstanceOptimizable(ins);
    addOutOfLineCode(ool, ins->mir());

    masm.loadJSContext(temp);
    masm.loadPtr(Address(temp, JSContext::offsetOfCompartment()), temp);
    size_t offset = JSCompartment::offsetOfRegExps() +
                    RegExpCompartment::offsetOfOptimizableRegExpInstanceShape();
    masm.loadPtr(Address(temp, offset), temp);

    masm.loadPtr(Address(object, ShapedObject::offsetOfShape()), output);
    masm.branchPtr(Assembler::NotEqual, output, temp, ool->entry());
    masm.move32(Imm32(0x1), output);

    masm.bind(ool->rejoin());
}

void
CodeGenerator::visitOutOfLineRegExpInstanceOptimizable(OutOfLineRegExpInstanceOptimizable* ool)
{
    LRegExpInstanceOptimizable* ins = ool->ins();
    Register object = ToRegister(ins->object());
    Register proto = ToRegister(ins->proto());
    Register output = ToRegister(ins->output());

    saveVolatile(output);

    masm.setupUnalignedABICall(output);
    masm.loadJSContext(output);
    masm.passABIArg(output);
    masm.passABIArg(object);
    masm.passABIArg(proto);
    masm.callWithABI(JS_FUNC_TO_DATA_PTR(void*, RegExpInstanceOptimizableRaw));
    masm.storeCallBoolResult(output);

    restoreVolatile(output);

    masm.jump(ool->rejoin());
}

static void
FindFirstDollarIndex(MacroAssembler& masm, Register str, Register len, Register chars,
                     Register temp, Register output, bool isLatin1)
{
    masm.loadStringChars(str, chars);

    masm.move32(Imm32(0), output);

    Label start, done;
    masm.bind(&start);
    if (isLatin1)
        masm.load8ZeroExtend(BaseIndex(chars, output, TimesOne), temp);
    else
        masm.load16ZeroExtend(BaseIndex(chars, output, TimesTwo), temp);

    masm.branch32(Assembler::Equal, temp, Imm32('$'), &done);

    masm.add32(Imm32(1), output);
    masm.branch32(Assembler::NotEqual, output, len, &start);

    masm.move32(Imm32(-1), output);

    masm.bind(&done);
}

typedef bool (*GetFirstDollarIndexRawFn)(JSContext*, HandleString, int32_t*);
static const VMFunction GetFirstDollarIndexRawInfo =
    FunctionInfo<GetFirstDollarIndexRawFn>(GetFirstDollarIndexRaw, "GetFirstDollarIndexRaw");

void
CodeGenerator::visitGetFirstDollarIndex(LGetFirstDollarIndex* ins)
{
    Register str = ToRegister(ins->str());
    Register output = ToRegister(ins->output());
    Register temp0 = ToRegister(ins->temp0());
    Register temp1 = ToRegister(ins->temp1());
    Register len = ToRegister(ins->temp2());

    OutOfLineCode* ool = oolCallVM(GetFirstDollarIndexRawInfo, ins, ArgList(str),
                                   StoreRegisterTo(output));

    masm.branchIfRope(str, ool->entry());
    masm.loadStringLength(str, len);

    Label isLatin1, done;
    masm.branchLatin1String(str, &isLatin1);
    {
        FindFirstDollarIndex(masm, str, len, temp0, temp1, output, /* isLatin1 = */ false);
    }
    masm.jump(&done);
    {
        masm.bind(&isLatin1);
        FindFirstDollarIndex(masm, str, len, temp0, temp1, output, /* isLatin1 = */ true);
    }
    masm.bind(&done);
    masm.bind(ool->rejoin());
}

typedef JSString* (*StringReplaceFn)(JSContext*, HandleString, HandleString, HandleString);
static const VMFunction StringFlatReplaceInfo =
    FunctionInfo<StringReplaceFn>(js::str_flat_replace_string, "str_flat_replace_string");
static const VMFunction StringReplaceInfo =
    FunctionInfo<StringReplaceFn>(StringReplace, "StringReplace");

void
CodeGenerator::visitStringReplace(LStringReplace* lir)
{
    if (lir->replacement()->isConstant())
        pushArg(ImmGCPtr(lir->replacement()->toConstant()->toString()));
    else
        pushArg(ToRegister(lir->replacement()));

    if (lir->pattern()->isConstant())
        pushArg(ImmGCPtr(lir->pattern()->toConstant()->toString()));
    else
        pushArg(ToRegister(lir->pattern()));

    if (lir->string()->isConstant())
        pushArg(ImmGCPtr(lir->string()->toConstant()->toString()));
    else
        pushArg(ToRegister(lir->string()));

    if (lir->mir()->isFlatReplacement())
        callVM(StringFlatReplaceInfo, lir);
    else
        callVM(StringReplaceInfo, lir);
}

void
CodeGenerator::emitSharedStub(ICStub::Kind kind, LInstruction* lir)
{
    JSScript* script = lir->mirRaw()->block()->info().script();
    jsbytecode* pc = lir->mirRaw()->toInstruction()->resumePoint()->pc();

#ifdef JS_USE_LINK_REGISTER
    // Some architectures don't push the return address on the stack but
    // use the link register. In that case the stack isn't aligned. Push
    // to make sure we are aligned.
    masm.Push(Imm32(0));
#endif

    // Create descriptor signifying end of Ion frame.
    uint32_t descriptor = MakeFrameDescriptor(masm.framePushed(), JitFrame_IonJS,
                                              JitStubFrameLayout::Size());
    masm.Push(Imm32(descriptor));

    // Call into the stubcode.
    CodeOffset patchOffset;
    IonICEntry entry(script->pcToOffset(pc), ICEntry::Kind_Op, script);
    EmitCallIC(&patchOffset, masm);
    entry.setReturnOffset(CodeOffset(masm.currentOffset()));

    SharedStub sharedStub(kind, entry, patchOffset);
    masm.propagateOOM(sharedStubs_.append(sharedStub));

    // Fix up upon return.
    uint32_t callOffset = masm.currentOffset();
#ifdef JS_USE_LINK_REGISTER
    masm.freeStack(sizeof(intptr_t) * 2);
#else
    masm.freeStack(sizeof(intptr_t));
#endif
    markSafepointAt(callOffset, lir);
}

void
CodeGenerator::visitBinarySharedStub(LBinarySharedStub* lir)
{
    JSOp jsop = JSOp(*lir->mirRaw()->toInstruction()->resumePoint()->pc());
    switch (jsop) {
      case JSOP_ADD:
      case JSOP_SUB:
      case JSOP_MUL:
      case JSOP_DIV:
      case JSOP_MOD:
      case JSOP_POW:
        emitSharedStub(ICStub::Kind::BinaryArith_Fallback, lir);
        break;
      case JSOP_LT:
      case JSOP_LE:
      case JSOP_GT:
      case JSOP_GE:
      case JSOP_EQ:
      case JSOP_NE:
      case JSOP_STRICTEQ:
      case JSOP_STRICTNE:
        emitSharedStub(ICStub::Kind::Compare_Fallback, lir);
        break;
      default:
        MOZ_CRASH("Unsupported jsop in shared stubs.");
    }
}

void
CodeGenerator::visitUnarySharedStub(LUnarySharedStub* lir)
{
    JSOp jsop = JSOp(*lir->mir()->resumePoint()->pc());
    switch (jsop) {
      case JSOP_BITNOT:
      case JSOP_NEG:
        emitSharedStub(ICStub::Kind::UnaryArith_Fallback, lir);
        break;
      case JSOP_CALLPROP:
      case JSOP_GETPROP:
      case JSOP_LENGTH:
        emitSharedStub(ICStub::Kind::GetProp_Fallback, lir);
        break;
      default:
        MOZ_CRASH("Unsupported jsop in shared stubs.");
    }
}

void
CodeGenerator::visitNullarySharedStub(LNullarySharedStub* lir)
{
    jsbytecode* pc = lir->mir()->resumePoint()->pc();
    JSOp jsop = JSOp(*pc);
    switch (jsop) {
      case JSOP_NEWARRAY: {
        uint32_t length = GET_UINT32(pc);
        MOZ_ASSERT(length <= INT32_MAX,
                   "the bytecode emitter must fail to compile code that would "
                   "produce JSOP_NEWARRAY with a length exceeding int32_t range");

        // Pass length in R0.
        masm.move32(Imm32(AssertedCast<int32_t>(length)), R0.scratchReg());
        emitSharedStub(ICStub::Kind::NewArray_Fallback, lir);
        break;
      }
      case JSOP_NEWOBJECT:
        emitSharedStub(ICStub::Kind::NewObject_Fallback, lir);
        break;
      case JSOP_NEWINIT: {
        JSProtoKey key = JSProtoKey(GET_UINT8(pc));
        if (key == JSProto_Array) {
            masm.move32(Imm32(0), R0.scratchReg());
            emitSharedStub(ICStub::Kind::NewArray_Fallback, lir);
        } else {
            emitSharedStub(ICStub::Kind::NewObject_Fallback, lir);
        }
        break;
      }
      default:
        MOZ_CRASH("Unsupported jsop in shared stubs.");
    }
}

typedef JSObject* (*LambdaFn)(JSContext*, HandleFunction, HandleObject);
static const VMFunction LambdaInfo = FunctionInfo<LambdaFn>(js::Lambda, "Lambda");

void
CodeGenerator::visitLambdaForSingleton(LLambdaForSingleton* lir)
{
    pushArg(ToRegister(lir->environmentChain()));
    pushArg(ImmGCPtr(lir->mir()->info().fun));
    callVM(LambdaInfo, lir);
}

void
CodeGenerator::visitLambda(LLambda* lir)
{
    Register envChain = ToRegister(lir->environmentChain());
    Register output = ToRegister(lir->output());
    Register tempReg = ToRegister(lir->temp());
    const LambdaFunctionInfo& info = lir->mir()->info();

    OutOfLineCode* ool = oolCallVM(LambdaInfo, lir, ArgList(ImmGCPtr(info.fun), envChain),
                                   StoreRegisterTo(output));

    MOZ_ASSERT(!info.singletonType);

    masm.createGCObject(output, tempReg, info.fun, gc::DefaultHeap, ool->entry());

    emitLambdaInit(output, envChain, info);

    if (info.flags & JSFunction::EXTENDED) {
        MOZ_ASSERT(info.fun->allowSuperProperty() || info.fun->isSelfHostedBuiltin() ||
                   info.fun->isAsync());
        static_assert(FunctionExtended::NUM_EXTENDED_SLOTS == 2, "All slots must be initialized");
        masm.storeValue(UndefinedValue(), Address(output, FunctionExtended::offsetOfExtendedSlot(0)));
        masm.storeValue(UndefinedValue(), Address(output, FunctionExtended::offsetOfExtendedSlot(1)));
    }

    masm.bind(ool->rejoin());
}

class OutOfLineLambdaArrow : public OutOfLineCodeBase<CodeGenerator>
{
  public:
    LLambdaArrow* lir;
    Label entryNoPop_;

    explicit OutOfLineLambdaArrow(LLambdaArrow* lir)
      : lir(lir)
    { }

    void accept(CodeGenerator* codegen) {
        codegen->visitOutOfLineLambdaArrow(this);
    }

    Label* entryNoPop() {
        return &entryNoPop_;
    }
};

typedef JSObject* (*LambdaArrowFn)(JSContext*, HandleFunction, HandleObject, HandleValue);
static const VMFunction LambdaArrowInfo =
    FunctionInfo<LambdaArrowFn>(js::LambdaArrow, "LambdaArrow");

void
CodeGenerator::visitOutOfLineLambdaArrow(OutOfLineLambdaArrow* ool)
{
    Register envChain = ToRegister(ool->lir->environmentChain());
    ValueOperand newTarget = ToValue(ool->lir, LLambdaArrow::NewTargetValue);
    Register output = ToRegister(ool->lir->output());
    const LambdaFunctionInfo& info = ool->lir->mir()->info();

    // When we get here, we may need to restore part of the newTarget,
    // which has been conscripted into service as a temp register.
    masm.pop(newTarget.scratchReg());

    masm.bind(ool->entryNoPop());

    saveLive(ool->lir);

    pushArg(newTarget);
    pushArg(envChain);
    pushArg(ImmGCPtr(info.fun));

    callVM(LambdaArrowInfo, ool->lir);
    StoreRegisterTo(output).generate(this);

    restoreLiveIgnore(ool->lir, StoreRegisterTo(output).clobbered());

    masm.jump(ool->rejoin());
}

void
CodeGenerator::visitLambdaArrow(LLambdaArrow* lir)
{
    Register envChain = ToRegister(lir->environmentChain());
    ValueOperand newTarget = ToValue(lir, LLambdaArrow::NewTargetValue);
    Register output = ToRegister(lir->output());
    const LambdaFunctionInfo& info = lir->mir()->info();

    OutOfLineLambdaArrow* ool = new (alloc()) OutOfLineLambdaArrow(lir);
    addOutOfLineCode(ool, lir->mir());

    MOZ_ASSERT(!info.useSingletonForClone);

    if (info.singletonType) {
        // If the function has a singleton type, this instruction will only be
        // executed once so we don't bother inlining it.
        masm.jump(ool->entryNoPop());
        masm.bind(ool->rejoin());
        return;
    }

    // There's not enough registers on x86 with the profiler enabled to request
    // a temp. Instead, spill part of one of the values, being prepared to
    // restore it if necessary on the out of line path.
    Register tempReg = newTarget.scratchReg();
    masm.push(newTarget.scratchReg());

    masm.createGCObject(output, tempReg, info.fun, gc::DefaultHeap, ool->entry());

    masm.pop(newTarget.scratchReg());

    emitLambdaInit(output, envChain, info);

    // Initialize extended slots. Lexical |this| is stored in the first one.
    MOZ_ASSERT(info.flags & JSFunction::EXTENDED);
    static_assert(FunctionExtended::NUM_EXTENDED_SLOTS == 2, "All slots must be initialized");
    static_assert(FunctionExtended::ARROW_NEWTARGET_SLOT == 0,
                  "|new.target| must be stored in first slot");
    masm.storeValue(newTarget, Address(output, FunctionExtended::offsetOfExtendedSlot(0)));
    masm.storeValue(UndefinedValue(), Address(output, FunctionExtended::offsetOfExtendedSlot(1)));

    masm.bind(ool->rejoin());
}

void
CodeGenerator::emitLambdaInit(Register output, Register envChain,
                              const LambdaFunctionInfo& info)
{
    // Initialize nargs and flags. We do this with a single uint32 to avoid
    // 16-bit writes.
    union {
        struct S {
            uint16_t nargs;
            uint16_t flags;
        } s;
        uint32_t word;
    } u;
    u.s.nargs = info.nargs;
    u.s.flags = info.flags;

    MOZ_ASSERT(JSFunction::offsetOfFlags() == JSFunction::offsetOfNargs() + 2);
    masm.store32(Imm32(u.word), Address(output, JSFunction::offsetOfNargs()));
    masm.storePtr(ImmGCPtr(info.scriptOrLazyScript),
                  Address(output, JSFunction::offsetOfNativeOrScript()));
    masm.storePtr(envChain, Address(output, JSFunction::offsetOfEnvironment()));
    masm.storePtr(ImmGCPtr(info.fun->displayAtom()), Address(output, JSFunction::offsetOfAtom()));
}

typedef bool (*SetFunNameFn)(JSContext*, HandleFunction, HandleValue, FunctionPrefixKind);
static const VMFunction SetFunNameInfo =
    FunctionInfo<SetFunNameFn>(js::SetFunctionNameIfNoOwnName, "SetFunName");

void
CodeGenerator::visitSetFunName(LSetFunName* lir)
{
    pushArg(Imm32(lir->mir()->prefixKind()));
    pushArg(ToValue(lir, LSetFunName::NameValue));
    pushArg(ToRegister(lir->fun()));

    callVM(SetFunNameInfo, lir);
}

void
CodeGenerator::visitOsiPoint(LOsiPoint* lir)
{
    // Note: markOsiPoint ensures enough space exists between the last
    // LOsiPoint and this one to patch adjacent call instructions.

    MOZ_ASSERT(masm.framePushed() == frameSize());

    uint32_t osiCallPointOffset = markOsiPoint(lir);

    LSafepoint* safepoint = lir->associatedSafepoint();
    MOZ_ASSERT(!safepoint->osiCallPointOffset());
    safepoint->setOsiCallPointOffset(osiCallPointOffset);

#ifdef DEBUG
    // There should be no movegroups or other instructions between
    // an instruction and its OsiPoint. This is necessary because
    // we use the OsiPoint's snapshot from within VM calls.
    for (LInstructionReverseIterator iter(current->rbegin(lir)); iter != current->rend(); iter++) {
        if (*iter == lir)
            continue;
        MOZ_ASSERT(!iter->isMoveGroup());
        MOZ_ASSERT(iter->safepoint() == safepoint);
        break;
    }
#endif

#ifdef CHECK_OSIPOINT_REGISTERS
    if (shouldVerifyOsiPointRegs(safepoint))
        verifyOsiPointRegs(safepoint);
#endif
}

void
CodeGenerator::visitGoto(LGoto* lir)
{
    jumpToBlock(lir->target());
}

// Out-of-line path to execute any move groups between the start of a loop
// header and its interrupt check, then invoke the interrupt handler.
class OutOfLineInterruptCheckImplicit : public OutOfLineCodeBase<CodeGenerator>
{
  public:
    LBlock* block;
    LInterruptCheck* lir;

    OutOfLineInterruptCheckImplicit(LBlock* block, LInterruptCheck* lir)
      : block(block), lir(lir)
    { }

    void accept(CodeGenerator* codegen) {
        codegen->visitOutOfLineInterruptCheckImplicit(this);
    }
};

typedef bool (*InterruptCheckFn)(JSContext*);
static const VMFunction InterruptCheckInfo =
    FunctionInfo<InterruptCheckFn>(InterruptCheck, "InterruptCheck");

void
CodeGenerator::visitOutOfLineInterruptCheckImplicit(OutOfLineInterruptCheckImplicit* ool)
{
#ifdef CHECK_OSIPOINT_REGISTERS
    // This is path is entered from the patched back-edge of the loop. This
    // means that the JitAtivation flags used for checking the validity of the
    // OSI points are not reseted by the path generated by generateBody, so we
    // have to reset it here.
    resetOsiPointRegs(ool->lir->safepoint());
#endif

    LInstructionIterator iter = ool->block->begin();
    for (; iter != ool->block->end(); iter++) {
        if (iter->isMoveGroup()) {
            // Replay this move group that preceds the interrupt check at the
            // start of the loop header. Any incoming jumps here will be from
            // the backedge and will skip over the move group emitted inline.
            visitMoveGroup(iter->toMoveGroup());
        } else {
            break;
        }
    }
    MOZ_ASSERT(*iter == ool->lir);

    saveLive(ool->lir);
    callVM(InterruptCheckInfo, ool->lir);
    restoreLive(ool->lir);
    masm.jump(ool->rejoin());
}

void
CodeGenerator::visitTableSwitch(LTableSwitch* ins)
{
    MTableSwitch* mir = ins->mir();
    Label* defaultcase = skipTrivialBlocks(mir->getDefault())->lir()->label();
    const LAllocation* temp;

    if (mir->getOperand(0)->type() != MIRType::Int32) {
        temp = ins->tempInt()->output();

        // The input is a double, so try and convert it to an integer.
        // If it does not fit in an integer, take the default case.
        masm.convertDoubleToInt32(ToFloatRegister(ins->index()), ToRegister(temp), defaultcase, false);
    } else {
        temp = ins->index();
    }

    emitTableSwitchDispatch(mir, ToRegister(temp), ToRegisterOrInvalid(ins->tempPointer()));
}

void
CodeGenerator::visitTableSwitchV(LTableSwitchV* ins)
{
    MTableSwitch* mir = ins->mir();
    Label* defaultcase = skipTrivialBlocks(mir->getDefault())->lir()->label();

    Register index = ToRegister(ins->tempInt());
    ValueOperand value = ToValue(ins, LTableSwitchV::InputValue);
    Register tag = masm.extractTag(value, index);
    masm.branchTestNumber(Assembler::NotEqual, tag, defaultcase);

    Label unboxInt, isInt;
    masm.branchTestInt32(Assembler::Equal, tag, &unboxInt);
    {
        FloatRegister floatIndex = ToFloatRegister(ins->tempFloat());
        masm.unboxDouble(value, floatIndex);
        masm.convertDoubleToInt32(floatIndex, index, defaultcase, false);
        masm.jump(&isInt);
    }

    masm.bind(&unboxInt);
    masm.unboxInt32(value, index);

    masm.bind(&isInt);

    emitTableSwitchDispatch(mir, index, ToRegisterOrInvalid(ins->tempPointer()));
}

typedef JSObject* (*DeepCloneObjectLiteralFn)(JSContext*, HandleObject, NewObjectKind);
static const VMFunction DeepCloneObjectLiteralInfo =
    FunctionInfo<DeepCloneObjectLiteralFn>(DeepCloneObjectLiteral, "DeepCloneObjectLiteral");

void
CodeGenerator::visitCloneLiteral(LCloneLiteral* lir)
{
    pushArg(ImmWord(TenuredObject));
    pushArg(ToRegister(lir->getObjectLiteral()));
    callVM(DeepCloneObjectLiteralInfo, lir);
}

void
CodeGenerator::visitParameter(LParameter* lir)
{
}

void
CodeGenerator::visitCallee(LCallee* lir)
{
    Register callee = ToRegister(lir->output());
    Address ptr(masm.getStackPointer(), frameSize() + JitFrameLayout::offsetOfCalleeToken());

    masm.loadFunctionFromCalleeToken(ptr, callee);
}

void
CodeGenerator::visitIsConstructing(LIsConstructing* lir)
{
    Register output = ToRegister(lir->output());
    Address calleeToken(masm.getStackPointer(), frameSize() + JitFrameLayout::offsetOfCalleeToken());
    masm.loadPtr(calleeToken, output);

    // We must be inside a function.
    MOZ_ASSERT(current->mir()->info().script()->functionNonDelazifying());

    // The low bit indicates whether this call is constructing, just clear the
    // other bits.
    static_assert(CalleeToken_Function == 0x0, "CalleeTokenTag value should match");
    static_assert(CalleeToken_FunctionConstructing == 0x1, "CalleeTokenTag value should match");
    masm.andPtr(Imm32(0x1), output);
}

void
CodeGenerator::visitStart(LStart* lir)
{
}

void
CodeGenerator::visitReturn(LReturn* lir)
{
#if defined(JS_NUNBOX32)
    DebugOnly<LAllocation*> type    = lir->getOperand(TYPE_INDEX);
    DebugOnly<LAllocation*> payload = lir->getOperand(PAYLOAD_INDEX);
    MOZ_ASSERT(ToRegister(type)    == JSReturnReg_Type);
    MOZ_ASSERT(ToRegister(payload) == JSReturnReg_Data);
#elif defined(JS_PUNBOX64)
    DebugOnly<LAllocation*> result = lir->getOperand(0);
    MOZ_ASSERT(ToRegister(result) == JSReturnReg);
#endif
    // Don't emit a jump to the return label if this is the last block.
    if (current->mir() != *gen->graph().poBegin())
        masm.jump(&returnLabel_);
}

void
CodeGenerator::visitOsrEntry(LOsrEntry* lir)
{
    Register temp = ToRegister(lir->temp());

    // Remember the OSR entry offset into the code buffer.
    masm.flushBuffer();
    setOsrEntryOffset(masm.size());

#ifdef JS_TRACE_LOGGING
    emitTracelogStopEvent(TraceLogger_Baseline);
    emitTracelogStartEvent(TraceLogger_IonMonkey);
#endif

    // If profiling, save the current frame pointer to a per-thread global field.
    if (isProfilerInstrumentationEnabled())
        masm.profilerEnterFrame(masm.getStackPointer(), temp);

    // Allocate the full frame for this function
    // Note we have a new entry here. So we reset MacroAssembler::framePushed()
    // to 0, before reserving the stack.
    MOZ_ASSERT(masm.framePushed() == frameSize());
    masm.setFramePushed(0);

    // Ensure that the Ion frames is properly aligned.
    masm.assertStackAlignment(JitStackAlignment, 0);

    masm.reserveStack(frameSize());
}

void
CodeGenerator::visitOsrEnvironmentChain(LOsrEnvironmentChain* lir)
{
    const LAllocation* frame   = lir->getOperand(0);
    const LDefinition* object  = lir->getDef(0);

    const ptrdiff_t frameOffset = BaselineFrame::reverseOffsetOfEnvironmentChain();

    masm.loadPtr(Address(ToRegister(frame), frameOffset), ToRegister(object));
}

void
CodeGenerator::visitOsrArgumentsObject(LOsrArgumentsObject* lir)
{
    const LAllocation* frame   = lir->getOperand(0);
    const LDefinition* object  = lir->getDef(0);

    const ptrdiff_t frameOffset = BaselineFrame::reverseOffsetOfArgsObj();

    masm.loadPtr(Address(ToRegister(frame), frameOffset), ToRegister(object));
}

void
CodeGenerator::visitOsrValue(LOsrValue* value)
{
    const LAllocation* frame   = value->getOperand(0);
    const ValueOperand out     = ToOutValue(value);

    const ptrdiff_t frameOffset = value->mir()->frameOffset();

    masm.loadValue(Address(ToRegister(frame), frameOffset), out);
}

void
CodeGenerator::visitOsrReturnValue(LOsrReturnValue* lir)
{
    const LAllocation* frame   = lir->getOperand(0);
    const ValueOperand out     = ToOutValue(lir);

    Address flags = Address(ToRegister(frame), BaselineFrame::reverseOffsetOfFlags());
    Address retval = Address(ToRegister(frame), BaselineFrame::reverseOffsetOfReturnValue());

    masm.moveValue(UndefinedValue(), out);

    Label done;
    masm.branchTest32(Assembler::Zero, flags, Imm32(BaselineFrame::HAS_RVAL), &done);
    masm.loadValue(retval, out);
    masm.bind(&done);
}

void
CodeGenerator::visitStackArgT(LStackArgT* lir)
{
    const LAllocation* arg = lir->getArgument();
    MIRType argType = lir->type();
    uint32_t argslot = lir->argslot();
    MOZ_ASSERT(argslot - 1u < graph.argumentSlotCount());

    int32_t stack_offset = StackOffsetOfPassedArg(argslot);
    Address dest(masm.getStackPointer(), stack_offset);

    if (arg->isFloatReg())
        masm.storeDouble(ToFloatRegister(arg), dest);
    else if (arg->isRegister())
        masm.storeValue(ValueTypeFromMIRType(argType), ToRegister(arg), dest);
    else
        masm.storeValue(arg->toConstant()->toJSValue(), dest);
}

void
CodeGenerator::visitStackArgV(LStackArgV* lir)
{
    ValueOperand val = ToValue(lir, 0);
    uint32_t argslot = lir->argslot();
    MOZ_ASSERT(argslot - 1u < graph.argumentSlotCount());

    int32_t stack_offset = StackOffsetOfPassedArg(argslot);

    masm.storeValue(val, Address(masm.getStackPointer(), stack_offset));
}

void
CodeGenerator::visitMoveGroup(LMoveGroup* group)
{
    if (!group->numMoves())
        return;

    MoveResolver& resolver = masm.moveResolver();

    for (size_t i = 0; i < group->numMoves(); i++) {
        const LMove& move = group->getMove(i);

        LAllocation from = move.from();
        LAllocation to = move.to();
        LDefinition::Type type = move.type();

        // No bogus moves.
        MOZ_ASSERT(from != to);
        MOZ_ASSERT(!from.isConstant());
        MoveOp::Type moveType;
        switch (type) {
          case LDefinition::OBJECT:
          case LDefinition::SLOTS:
#ifdef JS_NUNBOX32
          case LDefinition::TYPE:
          case LDefinition::PAYLOAD:
#else
          case LDefinition::BOX:
#endif
          case LDefinition::GENERAL:      moveType = MoveOp::GENERAL;      break;
          case LDefinition::INT32:        moveType = MoveOp::INT32;        break;
          case LDefinition::FLOAT32:      moveType = MoveOp::FLOAT32;      break;
          case LDefinition::DOUBLE:       moveType = MoveOp::DOUBLE;       break;
          case LDefinition::SIMD128INT:   moveType = MoveOp::SIMD128INT;   break;
          case LDefinition::SIMD128FLOAT: moveType = MoveOp::SIMD128FLOAT; break;
          default: MOZ_CRASH("Unexpected move type");
        }

        masm.propagateOOM(resolver.addMove(toMoveOperand(from), toMoveOperand(to), moveType));
    }

    masm.propagateOOM(resolver.resolve());
    if (masm.oom())
        return;

    MoveEmitter emitter(masm);

#ifdef JS_CODEGEN_X86
    if (group->maybeScratchRegister().isGeneralReg())
        emitter.setScratchRegister(group->maybeScratchRegister().toGeneralReg()->reg());
    else
        resolver.sortMemoryToMemoryMoves();
#endif

    emitter.emit(resolver);
    emitter.finish();
}

void
CodeGenerator::visitInteger(LInteger* lir)
{
    masm.move32(Imm32(lir->getValue()), ToRegister(lir->output()));
}

void
CodeGenerator::visitInteger64(LInteger64* lir)
{
    masm.move64(Imm64(lir->getValue()), ToOutRegister64(lir));
}

void
CodeGenerator::visitPointer(LPointer* lir)
{
    if (lir->kind() == LPointer::GC_THING)
        masm.movePtr(ImmGCPtr(lir->gcptr()), ToRegister(lir->output()));
    else
        masm.movePtr(ImmPtr(lir->ptr()), ToRegister(lir->output()));
}

void
CodeGenerator::visitKeepAliveObject(LKeepAliveObject* lir)
{
    // No-op.
}

void
CodeGenerator::visitSlots(LSlots* lir)
{
    Address slots(ToRegister(lir->object()), NativeObject::offsetOfSlots());
    masm.loadPtr(slots, ToRegister(lir->output()));
}

void
CodeGenerator::visitLoadSlotT(LLoadSlotT* lir)
{
    Register base = ToRegister(lir->slots());
    int32_t offset = lir->mir()->slot() * sizeof(js::Value);
    AnyRegister result = ToAnyRegister(lir->output());

    masm.loadUnboxedValue(Address(base, offset), lir->mir()->type(), result);
}

void
CodeGenerator::visitLoadSlotV(LLoadSlotV* lir)
{
    ValueOperand dest = ToOutValue(lir);
    Register base = ToRegister(lir->input());
    int32_t offset = lir->mir()->slot() * sizeof(js::Value);

    masm.loadValue(Address(base, offset), dest);
}

void
CodeGenerator::visitStoreSlotT(LStoreSlotT* lir)
{
    Register base = ToRegister(lir->slots());
    int32_t offset = lir->mir()->slot() * sizeof(js::Value);
    Address dest(base, offset);

    if (lir->mir()->needsBarrier())
        emitPreBarrier(dest);

    MIRType valueType = lir->mir()->value()->type();

    if (valueType == MIRType::ObjectOrNull) {
        masm.storeObjectOrNull(ToRegister(lir->value()), dest);
    } else {
        ConstantOrRegister value;
        if (lir->value()->isConstant())
            value = ConstantOrRegister(lir->value()->toConstant()->toJSValue());
        else
            value = TypedOrValueRegister(valueType, ToAnyRegister(lir->value()));
        masm.storeUnboxedValue(value, valueType, dest, lir->mir()->slotType());
    }
}

void
CodeGenerator::visitStoreSlotV(LStoreSlotV* lir)
{
    Register base = ToRegister(lir->slots());
    int32_t offset = lir->mir()->slot() * sizeof(Value);

    const ValueOperand value = ToValue(lir, LStoreSlotV::Value);

    if (lir->mir()->needsBarrier())
       emitPreBarrier(Address(base, offset));

    masm.storeValue(value, Address(base, offset));
}

static void
GuardReceiver(MacroAssembler& masm, const ReceiverGuard& guard,
              Register obj, Register scratch, Label* miss, bool checkNullExpando)
{
    if (guard.group) {
        masm.branchTestObjGroup(Assembler::NotEqual, obj, guard.group, miss);

        Address expandoAddress(obj, UnboxedPlainObject::offsetOfExpando());
        if (guard.shape) {
            masm.loadPtr(expandoAddress, scratch);
            masm.branchPtr(Assembler::Equal, scratch, ImmWord(0), miss);
            masm.branchTestObjShape(Assembler::NotEqual, scratch, guard.shape, miss);
        } else if (checkNullExpando) {
            masm.branchPtr(Assembler::NotEqual, expandoAddress, ImmWord(0), miss);
        }
    } else {
        masm.branchTestObjShape(Assembler::NotEqual, obj, guard.shape, miss);
    }
}

void
CodeGenerator::emitGetPropertyPolymorphic(LInstruction* ins, Register obj, Register scratch,
                                          const TypedOrValueRegister& output)
{
    MGetPropertyPolymorphic* mir = ins->mirRaw()->toGetPropertyPolymorphic();

    Label done;

    for (size_t i = 0; i < mir->numReceivers(); i++) {
        ReceiverGuard receiver = mir->receiver(i);

        Label next;
        masm.comment("GuardReceiver");
        GuardReceiver(masm, receiver, obj, scratch, &next, /* checkNullExpando = */ false);

        if (receiver.shape) {
            masm.comment("loadTypedOrValue");
            // If this is an unboxed expando access, GuardReceiver loaded the
            // expando object into scratch.
            Register target = receiver.group ? scratch : obj;

            Shape* shape = mir->shape(i);
            if (shape->slot() < shape->numFixedSlots()) {
                // Fixed slot.
                masm.loadTypedOrValue(Address(target, NativeObject::getFixedSlotOffset(shape->slot())),
                                      output);
            } else {
                // Dynamic slot.
                uint32_t offset = (shape->slot() - shape->numFixedSlots()) * sizeof(js::Value);
                masm.loadPtr(Address(target, NativeObject::offsetOfSlots()), scratch);
                masm.loadTypedOrValue(Address(scratch, offset), output);
            }
        } else {
            masm.comment("loadUnboxedProperty");
            const UnboxedLayout::Property* property =
                receiver.group->unboxedLayout().lookup(mir->name());
            Address propertyAddr(obj, UnboxedPlainObject::offsetOfData() + property->offset);

            masm.loadUnboxedProperty(propertyAddr, property->type, output);
        }

        if (i == mir->numReceivers() - 1) {
            bailoutFrom(&next, ins->snapshot());
        } else {
            masm.jump(&done);
            masm.bind(&next);
        }
    }

    masm.bind(&done);
}

void
CodeGenerator::visitGetPropertyPolymorphicV(LGetPropertyPolymorphicV* ins)
{
    Register obj = ToRegister(ins->obj());
    ValueOperand output = GetValueOutput(ins);
    emitGetPropertyPolymorphic(ins, obj, output.scratchReg(), output);
}

void
CodeGenerator::visitGetPropertyPolymorphicT(LGetPropertyPolymorphicT* ins)
{
    Register obj = ToRegister(ins->obj());
    TypedOrValueRegister output(ins->mir()->type(), ToAnyRegister(ins->output()));
    Register temp = (output.type() == MIRType::Double)
                    ? ToRegister(ins->temp())
                    : output.typedReg().gpr();
    emitGetPropertyPolymorphic(ins, obj, temp, output);
}

template <typename T>
static void
EmitUnboxedPreBarrier(MacroAssembler &masm, T address, JSValueType type)
{
    if (type == JSVAL_TYPE_OBJECT)
        masm.patchableCallPreBarrier(address, MIRType::Object);
    else if (type == JSVAL_TYPE_STRING)
        masm.patchableCallPreBarrier(address, MIRType::String);
    else
        MOZ_ASSERT(!UnboxedTypeNeedsPreBarrier(type));
}

void
CodeGenerator::emitSetPropertyPolymorphic(LInstruction* ins, Register obj, Register scratch,
                                          const ConstantOrRegister& value)
{
    MSetPropertyPolymorphic* mir = ins->mirRaw()->toSetPropertyPolymorphic();

    Label done;
    for (size_t i = 0; i < mir->numReceivers(); i++) {
        ReceiverGuard receiver = mir->receiver(i);

        Label next;
        GuardReceiver(masm, receiver, obj, scratch, &next, /* checkNullExpando = */ false);

        if (receiver.shape) {
            // If this is an unboxed expando access, GuardReceiver loaded the
            // expando object into scratch.
            Register target = receiver.group ? scratch : obj;

            Shape* shape = mir->shape(i);
            if (shape->slot() < shape->numFixedSlots()) {
                // Fixed slot.
                Address addr(target, NativeObject::getFixedSlotOffset(shape->slot()));
                if (mir->needsBarrier())
                    emitPreBarrier(addr);
                masm.storeConstantOrRegister(value, addr);
            } else {
                // Dynamic slot.
                masm.loadPtr(Address(target, NativeObject::offsetOfSlots()), scratch);
                Address addr(scratch, (shape->slot() - shape->numFixedSlots()) * sizeof(js::Value));
                if (mir->needsBarrier())
                    emitPreBarrier(addr);
                masm.storeConstantOrRegister(value, addr);
            }
        } else {
            const UnboxedLayout::Property* property =
                receiver.group->unboxedLayout().lookup(mir->name());
            Address propertyAddr(obj, UnboxedPlainObject::offsetOfData() + property->offset);

            EmitUnboxedPreBarrier(masm, propertyAddr, property->type);
            masm.storeUnboxedProperty(propertyAddr, property->type, value, nullptr);
        }

        if (i == mir->numReceivers() - 1) {
            bailoutFrom(&next, ins->snapshot());
        } else {
            masm.jump(&done);
            masm.bind(&next);
        }
    }

    masm.bind(&done);
}

void
CodeGenerator::visitSetPropertyPolymorphicV(LSetPropertyPolymorphicV* ins)
{
    Register obj = ToRegister(ins->obj());
    Register temp = ToRegister(ins->temp());
    ValueOperand value = ToValue(ins, LSetPropertyPolymorphicV::Value);
    emitSetPropertyPolymorphic(ins, obj, temp, TypedOrValueRegister(value));
}

void
CodeGenerator::visitSetPropertyPolymorphicT(LSetPropertyPolymorphicT* ins)
{
    Register obj = ToRegister(ins->obj());
    Register temp = ToRegister(ins->temp());

    ConstantOrRegister value;
    if (ins->mir()->value()->isConstant())
        value = ConstantOrRegister(ins->mir()->value()->toConstant()->toJSValue());
    else
        value = TypedOrValueRegister(ins->mir()->value()->type(), ToAnyRegister(ins->value()));

    emitSetPropertyPolymorphic(ins, obj, temp, value);
}

void
CodeGenerator::visitElements(LElements* lir)
{
    Address elements(ToRegister(lir->object()),
                     lir->mir()->unboxed() ? UnboxedArrayObject::offsetOfElements()
                                           : NativeObject::offsetOfElements());
    masm.loadPtr(elements, ToRegister(lir->output()));
}

typedef bool (*ConvertElementsToDoublesFn)(JSContext*, uintptr_t);
static const VMFunction ConvertElementsToDoublesInfo =
    FunctionInfo<ConvertElementsToDoublesFn>(ObjectElements::ConvertElementsToDoubles,
                                             "ObjectElements::ConvertElementsToDoubles");

void
CodeGenerator::visitConvertElementsToDoubles(LConvertElementsToDoubles* lir)
{
    Register elements = ToRegister(lir->elements());

    OutOfLineCode* ool = oolCallVM(ConvertElementsToDoublesInfo, lir,
                                   ArgList(elements), StoreNothing());

    Address convertedAddress(elements, ObjectElements::offsetOfFlags());
    Imm32 bit(ObjectElements::CONVERT_DOUBLE_ELEMENTS);
    masm.branchTest32(Assembler::Zero, convertedAddress, bit, ool->entry());
    masm.bind(ool->rejoin());
}

void
CodeGenerator::visitMaybeToDoubleElement(LMaybeToDoubleElement* lir)
{
    Register elements = ToRegister(lir->elements());
    Register value = ToRegister(lir->value());
    ValueOperand out = ToOutValue(lir);

    FloatRegister temp = ToFloatRegister(lir->tempFloat());
    Label convert, done;

    // If the CONVERT_DOUBLE_ELEMENTS flag is set, convert the int32
    // value to double. Else, just box it.
    masm.branchTest32(Assembler::NonZero,
                      Address(elements, ObjectElements::offsetOfFlags()),
                      Imm32(ObjectElements::CONVERT_DOUBLE_ELEMENTS),
                      &convert);

    masm.tagValue(JSVAL_TYPE_INT32, value, out);
    masm.jump(&done);

    masm.bind(&convert);
    masm.convertInt32ToDouble(value, temp);
    masm.boxDouble(temp, out);

    masm.bind(&done);
}

typedef bool (*CopyElementsForWriteFn)(ExclusiveContext*, NativeObject*);
static const VMFunction CopyElementsForWriteInfo =
    FunctionInfo<CopyElementsForWriteFn>(NativeObject::CopyElementsForWrite,
                                         "NativeObject::CopyElementsForWrite");

void
CodeGenerator::visitMaybeCopyElementsForWrite(LMaybeCopyElementsForWrite* lir)
{
    Register object = ToRegister(lir->object());
    Register temp = ToRegister(lir->temp());

    OutOfLineCode* ool = oolCallVM(CopyElementsForWriteInfo, lir,
                                   ArgList(object), StoreNothing());

    if (lir->mir()->checkNative()) {
        masm.loadObjClass(object, temp);
        masm.branchTest32(Assembler::NonZero, Address(temp, Class::offsetOfFlags()),
                          Imm32(Class::NON_NATIVE), ool->rejoin());
    }

    masm.loadPtr(Address(object, NativeObject::offsetOfElements()), temp);
    masm.branchTest32(Assembler::NonZero,
                      Address(temp, ObjectElements::offsetOfFlags()),
                      Imm32(ObjectElements::COPY_ON_WRITE),
                      ool->entry());
    masm.bind(ool->rejoin());
}

void
CodeGenerator::visitFunctionEnvironment(LFunctionEnvironment* lir)
{
    Address environment(ToRegister(lir->function()), JSFunction::offsetOfEnvironment());
    masm.loadPtr(environment, ToRegister(lir->output()));
}

void
CodeGenerator::visitGuardObjectIdentity(LGuardObjectIdentity* guard)
{
    Register input = ToRegister(guard->input());
    Register expected = ToRegister(guard->expected());

    Assembler::Condition cond =
        guard->mir()->bailOnEquality() ? Assembler::Equal : Assembler::NotEqual;
    bailoutCmpPtr(cond, input, expected, guard->snapshot());
}

void
CodeGenerator::visitGuardReceiverPolymorphic(LGuardReceiverPolymorphic* lir)
{
    const MGuardReceiverPolymorphic* mir = lir->mir();
    Register obj = ToRegister(lir->object());
    Register temp = ToRegister(lir->temp());

    Label done;

    for (size_t i = 0; i < mir->numReceivers(); i++) {
        const ReceiverGuard& receiver = mir->receiver(i);

        Label next;
        GuardReceiver(masm, receiver, obj, temp, &next, /* checkNullExpando = */ true);

        if (i == mir->numReceivers() - 1) {
            bailoutFrom(&next, lir->snapshot());
        } else {
            masm.jump(&done);
            masm.bind(&next);
        }
    }

    masm.bind(&done);
}

void
CodeGenerator::visitGuardUnboxedExpando(LGuardUnboxedExpando* lir)
{
    Label miss;

    Register obj = ToRegister(lir->object());
    masm.branchPtr(lir->mir()->requireExpando() ? Assembler::Equal : Assembler::NotEqual,
                   Address(obj, UnboxedPlainObject::offsetOfExpando()), ImmWord(0), &miss);

    bailoutFrom(&miss, lir->snapshot());
}

void
CodeGenerator::visitLoadUnboxedExpando(LLoadUnboxedExpando* lir)
{
    Register obj = ToRegister(lir->object());
    Register result = ToRegister(lir->getDef(0));

    masm.loadPtr(Address(obj, UnboxedPlainObject::offsetOfExpando()), result);
}

void
CodeGenerator::visitTypeBarrierV(LTypeBarrierV* lir)
{
    ValueOperand operand = ToValue(lir, LTypeBarrierV::Input);
    Register scratch = ToTempRegisterOrInvalid(lir->temp());

    Label miss;
    masm.guardTypeSet(operand, lir->mir()->resultTypeSet(), lir->mir()->barrierKind(), scratch, &miss);
    bailoutFrom(&miss, lir->snapshot());
}

void
CodeGenerator::visitTypeBarrierO(LTypeBarrierO* lir)
{
    Register obj = ToRegister(lir->object());
    Register scratch = ToTempRegisterOrInvalid(lir->temp());
    Label miss, ok;

    if (lir->mir()->type() == MIRType::ObjectOrNull) {
        masm.comment("Object or Null");
        Label* nullTarget = lir->mir()->resultTypeSet()->mightBeMIRType(MIRType::Null) ? &ok : &miss;
        masm.branchTestPtr(Assembler::Zero, obj, obj, nullTarget);
    } else {
        MOZ_ASSERT(lir->mir()->type() == MIRType::Object);
        MOZ_ASSERT(lir->mir()->barrierKind() != BarrierKind::TypeTagOnly);
    }

    if (lir->mir()->barrierKind() != BarrierKind::TypeTagOnly) {
        masm.comment("Type tag only");
        masm.guardObjectType(obj, lir->mir()->resultTypeSet(), scratch, &miss);
    }

    bailoutFrom(&miss, lir->snapshot());
    masm.bind(&ok);
}

void
CodeGenerator::visitMonitorTypes(LMonitorTypes* lir)
{
    ValueOperand operand = ToValue(lir, LMonitorTypes::Input);
    Register scratch = ToTempUnboxRegister(lir->temp());

    Label matched, miss;
    masm.guardTypeSet(operand, lir->mir()->typeSet(), lir->mir()->barrierKind(), scratch, &miss);
    bailoutFrom(&miss, lir->snapshot());
}

// Out-of-line path to update the store buffer.
class OutOfLineCallPostWriteBarrier : public OutOfLineCodeBase<CodeGenerator>
{
    LInstruction* lir_;
    const LAllocation* object_;

  public:
    OutOfLineCallPostWriteBarrier(LInstruction* lir, const LAllocation* object)
      : lir_(lir), object_(object)
    { }

    void accept(CodeGenerator* codegen) {
        codegen->visitOutOfLineCallPostWriteBarrier(this);
    }

    LInstruction* lir() const {
        return lir_;
    }
    const LAllocation* object() const {
        return object_;
    }
};

static void
EmitStoreBufferCheckForConstant(MacroAssembler& masm, JSObject* object,
                                AllocatableGeneralRegisterSet& regs, Label* exit, Label* callVM)
{
    Register temp = regs.takeAny();

    const gc::TenuredCell* cell = &object->asTenured();
    gc::Arena* arena = cell->arena();

    Register cells = temp;
    masm.loadPtr(AbsoluteAddress(&arena->bufferedCells), cells);

    size_t index = gc::ArenaCellSet::getCellIndex(cell);
    size_t word;
    uint32_t mask;
    gc::ArenaCellSet::getWordIndexAndMask(index, &word, &mask);
    size_t offset = gc::ArenaCellSet::offsetOfBits() + word * sizeof(uint32_t);

    masm.branchTest32(Assembler::NonZero, Address(cells, offset), Imm32(mask), exit);

    // Check whether this is the sentinel set and if so call the VM to allocate
    // one for this arena.
    masm.branchPtr(Assembler::Equal, Address(cells, gc::ArenaCellSet::offsetOfArena()),
                   ImmPtr(nullptr), callVM);

    // Add the cell to the set.
    masm.or32(Imm32(mask), Address(cells, offset));
    masm.jump(exit);

    regs.add(temp);
}

static void
EmitPostWriteBarrier(MacroAssembler& masm, Register objreg, JSObject* maybeConstant, bool isGlobal,
                     AllocatableGeneralRegisterSet& regs)
{
    MOZ_ASSERT_IF(isGlobal, maybeConstant);

    Label callVM;
    Label exit;

    // We already have a fast path to check whether a global is in the store
    // buffer.
    if (!isGlobal && maybeConstant)
        EmitStoreBufferCheckForConstant(masm, maybeConstant, regs, &exit, &callVM);

    // Call into the VM to barrier the write.
    masm.bind(&callVM);

    Register runtimereg = regs.takeAny();
    masm.mov(ImmPtr(GetJitContext()->runtime), runtimereg);

    void (*fun)(JSRuntime*, JSObject*) = isGlobal ? PostGlobalWriteBarrier : PostWriteBarrier;
    masm.setupUnalignedABICall(regs.takeAny());
    masm.passABIArg(runtimereg);
    masm.passABIArg(objreg);
    masm.callWithABI(JS_FUNC_TO_DATA_PTR(void*, fun));

    masm.bind(&exit);
}

void
CodeGenerator::emitPostWriteBarrier(const LAllocation* obj)
{
    AllocatableGeneralRegisterSet regs(GeneralRegisterSet::Volatile());

    Register objreg;
    JSObject* object = nullptr;
    bool isGlobal = false;
    if (obj->isConstant()) {
        object = &obj->toConstant()->toObject();
        isGlobal = isGlobalObject(object);
        objreg = regs.takeAny();
        masm.movePtr(ImmGCPtr(object), objreg);
    } else {
        objreg = ToRegister(obj);
        regs.takeUnchecked(objreg);
    }

    EmitPostWriteBarrier(masm, objreg, object, isGlobal, regs);
}

void
CodeGenerator::emitPostWriteBarrier(Register objreg)
{
    AllocatableGeneralRegisterSet regs(GeneralRegisterSet::Volatile());
    regs.takeUnchecked(objreg);
    EmitPostWriteBarrier(masm, objreg, nullptr, false, regs);
}

void
CodeGenerator::visitOutOfLineCallPostWriteBarrier(OutOfLineCallPostWriteBarrier* ool)
{
    saveLiveVolatile(ool->lir());
    const LAllocation* obj = ool->object();
    emitPostWriteBarrier(obj);
    restoreLiveVolatile(ool->lir());

    masm.jump(ool->rejoin());
}

void
CodeGenerator::maybeEmitGlobalBarrierCheck(const LAllocation* maybeGlobal, OutOfLineCode* ool)
{
    // Check whether an object is a global that we have already barriered before
    // calling into the VM.

    if (!maybeGlobal->isConstant())
        return;

    JSObject* obj = &maybeGlobal->toConstant()->toObject();
    if (!isGlobalObject(obj))
        return;

    JSCompartment* comp = obj->compartment();
    auto addr = AbsoluteAddress(&comp->globalWriteBarriered);
    masm.branch32(Assembler::NotEqual, addr, Imm32(0), ool->rejoin());
}

template <class LPostBarrierType>
void
CodeGenerator::visitPostWriteBarrierCommonO(LPostBarrierType* lir, OutOfLineCode* ool)
{
    addOutOfLineCode(ool, lir->mir());

    Register temp = ToTempRegisterOrInvalid(lir->temp());

    if (lir->object()->isConstant()) {
        // Constant nursery objects cannot appear here, see LIRGenerator::visitPostWriteElementBarrier.
        MOZ_ASSERT(!IsInsideNursery(&lir->object()->toConstant()->toObject()));
    } else {
        masm.branchPtrInNurseryChunk(Assembler::Equal, ToRegister(lir->object()), temp,
                                     ool->rejoin());
    }

    maybeEmitGlobalBarrierCheck(lir->object(), ool);

    Register valueObj = ToRegister(lir->value());
    masm.branchTestPtr(Assembler::Zero, valueObj, valueObj, ool->rejoin());
    masm.branchPtrInNurseryChunk(Assembler::Equal, ToRegister(lir->value()), temp, ool->entry());

    masm.bind(ool->rejoin());
}

template <class LPostBarrierType>
void
CodeGenerator::visitPostWriteBarrierCommonV(LPostBarrierType* lir, OutOfLineCode* ool)
{
    addOutOfLineCode(ool, lir->mir());

    Register temp = ToTempRegisterOrInvalid(lir->temp());

    if (lir->object()->isConstant()) {
        // Constant nursery objects cannot appear here, see LIRGenerator::visitPostWriteElementBarrier.
        MOZ_ASSERT(!IsInsideNursery(&lir->object()->toConstant()->toObject()));
    } else {
        masm.branchPtrInNurseryChunk(Assembler::Equal, ToRegister(lir->object()), temp,
                                     ool->rejoin());
    }

    maybeEmitGlobalBarrierCheck(lir->object(), ool);

    ValueOperand value = ToValue(lir, LPostBarrierType::Input);
    masm.branchValueIsNurseryObject(Assembler::Equal, value, temp, ool->entry());

    masm.bind(ool->rejoin());
}

void
CodeGenerator::visitPostWriteBarrierO(LPostWriteBarrierO* lir)
{
    auto ool = new(alloc()) OutOfLineCallPostWriteBarrier(lir, lir->object());
    visitPostWriteBarrierCommonO(lir, ool);
}

void
CodeGenerator::visitPostWriteBarrierV(LPostWriteBarrierV* lir)
{
    auto ool = new(alloc()) OutOfLineCallPostWriteBarrier(lir, lir->object());
    visitPostWriteBarrierCommonV(lir, ool);
}

// Out-of-line path to update the store buffer.
class OutOfLineCallPostWriteElementBarrier : public OutOfLineCodeBase<CodeGenerator>
{
    LInstruction* lir_;
    const LAllocation* object_;
    const LAllocation* index_;

  public:
    OutOfLineCallPostWriteElementBarrier(LInstruction* lir, const LAllocation* object,
                                         const LAllocation* index)
      : lir_(lir),
        object_(object),
        index_(index)
    { }

    void accept(CodeGenerator* codegen) {
        codegen->visitOutOfLineCallPostWriteElementBarrier(this);
    }

    LInstruction* lir() const {
        return lir_;
    }

    const LAllocation* object() const {
        return object_;
    }

    const LAllocation* index() const {
        return index_;
    }
};

void
CodeGenerator::visitOutOfLineCallPostWriteElementBarrier(OutOfLineCallPostWriteElementBarrier* ool)
{
    saveLiveVolatile(ool->lir());

    const LAllocation* obj = ool->object();
    const LAllocation* index = ool->index();

    Register objreg = obj->isConstant() ? InvalidReg : ToRegister(obj);
    Register indexreg = ToRegister(index);

    AllocatableGeneralRegisterSet regs(GeneralRegisterSet::Volatile());
    regs.takeUnchecked(indexreg);

    if (obj->isConstant()) {
        objreg = regs.takeAny();
        masm.movePtr(ImmGCPtr(&obj->toConstant()->toObject()), objreg);
    } else {
        regs.takeUnchecked(objreg);
    }

    Register runtimereg = regs.takeAny();
    masm.setupUnalignedABICall(runtimereg);
    masm.mov(ImmPtr(GetJitContext()->runtime), runtimereg);
    masm.passABIArg(runtimereg);
    masm.passABIArg(objreg);
    masm.passABIArg(indexreg);
    masm.callWithABI(JS_FUNC_TO_DATA_PTR(void*, PostWriteElementBarrier));

    restoreLiveVolatile(ool->lir());

    masm.jump(ool->rejoin());
}

void
CodeGenerator::visitPostWriteElementBarrierO(LPostWriteElementBarrierO* lir)
{
    auto ool = new(alloc()) OutOfLineCallPostWriteElementBarrier(lir, lir->object(), lir->index());
    visitPostWriteBarrierCommonO(lir, ool);
}

void
CodeGenerator::visitPostWriteElementBarrierV(LPostWriteElementBarrierV* lir)
{
    auto ool = new(alloc()) OutOfLineCallPostWriteElementBarrier(lir, lir->object(), lir->index());
    visitPostWriteBarrierCommonV(lir, ool);
}

void
CodeGenerator::visitCallNative(LCallNative* call)
{
    WrappedFunction* target = call->getSingleTarget();
    MOZ_ASSERT(target);
    MOZ_ASSERT(target->isNative());

    int callargslot = call->argslot();
    int unusedStack = StackOffsetOfPassedArg(callargslot);

    // Registers used for callWithABI() argument-passing.
    const Register argContextReg   = ToRegister(call->getArgContextReg());
    const Register argUintNReg     = ToRegister(call->getArgUintNReg());
    const Register argVpReg        = ToRegister(call->getArgVpReg());

    // Misc. temporary registers.
    const Register tempReg = ToRegister(call->getTempReg());

    DebugOnly<uint32_t> initialStack = masm.framePushed();

    masm.checkStackAlignment();

    // Native functions have the signature:
    //  bool (*)(JSContext*, unsigned, Value* vp)
    // Where vp[0] is space for an outparam, vp[1] is |this|, and vp[2] onward
    // are the function arguments.

    // Allocate space for the outparam, moving the StackPointer to what will be &vp[1].
    masm.adjustStack(unusedStack);

    // Push a Value containing the callee object: natives are allowed to access their callee before
    // setitng the return value. The StackPointer is moved to &vp[0].
    masm.Push(ObjectValue(*target->rawJSFunction()));

    // Preload arguments into registers.
    masm.loadJSContext(argContextReg);
    masm.move32(Imm32(call->numActualArgs()), argUintNReg);
    masm.moveStackPtrTo(argVpReg);

    masm.Push(argUintNReg);

    // Construct native exit frame.
    uint32_t safepointOffset = masm.buildFakeExitFrame(tempReg);
    masm.enterFakeExitFrameForNative(call->mir()->isConstructing());

    markSafepointAt(safepointOffset, call);

    emitTracelogStartEvent(TraceLogger_Call);

    // Construct and execute call.
    masm.setupUnalignedABICall(tempReg);
    masm.passABIArg(argContextReg);
    masm.passABIArg(argUintNReg);
    masm.passABIArg(argVpReg);
    masm.callWithABI(JS_FUNC_TO_DATA_PTR(void*, target->native()));

    emitTracelogStopEvent(TraceLogger_Call);

    // Test for failure.
    masm.branchIfFalseBool(ReturnReg, masm.failureLabel());

    // Load the outparam vp[0] into output register(s).
    masm.loadValue(Address(masm.getStackPointer(), NativeExitFrameLayout::offsetOfResult()), JSReturnOperand);

    // The next instruction is removing the footer of the exit frame, so there
    // is no need for leaveFakeExitFrame.

    // Move the StackPointer back to its original location, unwinding the native exit frame.
    masm.adjustStack(NativeExitFrameLayout::Size() - unusedStack);
    MOZ_ASSERT(masm.framePushed() == initialStack);
}

static void
LoadDOMPrivate(MacroAssembler& masm, Register obj, Register priv)
{
    // Load the value in DOM_OBJECT_SLOT for a native or proxy DOM object. This
    // will be in the first slot but may be fixed or non-fixed.
    MOZ_ASSERT(obj != priv);

    // Check shape->numFixedSlots != 0.
    masm.loadPtr(Address(obj, ShapedObject::offsetOfShape()), priv);

    Label hasFixedSlots, done;
    masm.branchTest32(Assembler::NonZero,
                      Address(priv, Shape::offsetOfSlotInfo()),
                      Imm32(Shape::fixedSlotsMask()),
                      &hasFixedSlots);

    masm.loadPtr(Address(obj, NativeObject::offsetOfSlots()), priv);
    masm.loadPrivate(Address(priv, 0), priv);

    masm.jump(&done);
    masm.bind(&hasFixedSlots);

    masm.loadPrivate(Address(obj, NativeObject::getFixedSlotOffset(0)), priv);

    masm.bind(&done);
}

void
CodeGenerator::visitCallDOMNative(LCallDOMNative* call)
{
    WrappedFunction* target = call->getSingleTarget();
    MOZ_ASSERT(target);
    MOZ_ASSERT(target->isNative());
    MOZ_ASSERT(target->jitInfo());
    MOZ_ASSERT(call->mir()->isCallDOMNative());

    int callargslot = call->argslot();
    int unusedStack = StackOffsetOfPassedArg(callargslot);

    // Registers used for callWithABI() argument-passing.
    const Register argJSContext = ToRegister(call->getArgJSContext());
    const Register argObj       = ToRegister(call->getArgObj());
    const Register argPrivate   = ToRegister(call->getArgPrivate());
    const Register argArgs      = ToRegister(call->getArgArgs());

    DebugOnly<uint32_t> initialStack = masm.framePushed();

    masm.checkStackAlignment();

    // DOM methods have the signature:
    //  bool (*)(JSContext*, HandleObject, void* private, const JSJitMethodCallArgs& args)
    // Where args is initialized from an argc and a vp, vp[0] is space for an
    // outparam and the callee, vp[1] is |this|, and vp[2] onward are the
    // function arguments.  Note that args stores the argv, not the vp, and
    // argv == vp + 2.

    // Nestle the stack up against the pushed arguments, leaving StackPointer at
    // &vp[1]
    masm.adjustStack(unusedStack);
    // argObj is filled with the extracted object, then returned.
    Register obj = masm.extractObject(Address(masm.getStackPointer(), 0), argObj);
    MOZ_ASSERT(obj == argObj);

    // Push a Value containing the callee object: natives are allowed to access their callee before
    // setitng the return value. After this the StackPointer points to &vp[0].
    masm.Push(ObjectValue(*target->rawJSFunction()));

    // Now compute the argv value.  Since StackPointer is pointing to &vp[0] and
    // argv is &vp[2] we just need to add 2*sizeof(Value) to the current
    // StackPointer.
    JS_STATIC_ASSERT(JSJitMethodCallArgsTraits::offsetOfArgv == 0);
    JS_STATIC_ASSERT(JSJitMethodCallArgsTraits::offsetOfArgc ==
                     IonDOMMethodExitFrameLayoutTraits::offsetOfArgcFromArgv);
    masm.computeEffectiveAddress(Address(masm.getStackPointer(), 2 * sizeof(Value)), argArgs);

    LoadDOMPrivate(masm, obj, argPrivate);

    // Push argc from the call instruction into what will become the IonExitFrame
    masm.Push(Imm32(call->numActualArgs()));

    // Push our argv onto the stack
    masm.Push(argArgs);
    // And store our JSJitMethodCallArgs* in argArgs.
    masm.moveStackPtrTo(argArgs);

    // Push |this| object for passing HandleObject. We push after argc to
    // maintain the same sp-relative location of the object pointer with other
    // DOMExitFrames.
    masm.Push(argObj);
    masm.moveStackPtrTo(argObj);

    // Construct native exit frame.
    uint32_t safepointOffset = masm.buildFakeExitFrame(argJSContext);
    masm.enterFakeExitFrame(IonDOMMethodExitFrameLayoutToken);

    markSafepointAt(safepointOffset, call);

    // Construct and execute call.
    masm.setupUnalignedABICall(argJSContext);

    masm.loadJSContext(argJSContext);

    masm.passABIArg(argJSContext);
    masm.passABIArg(argObj);
    masm.passABIArg(argPrivate);
    masm.passABIArg(argArgs);
    masm.callWithABI(JS_FUNC_TO_DATA_PTR(void*, target->jitInfo()->method));

    if (target->jitInfo()->isInfallible) {
        masm.loadValue(Address(masm.getStackPointer(), IonDOMMethodExitFrameLayout::offsetOfResult()),
                       JSReturnOperand);
    } else {
        // Test for failure.
        masm.branchIfFalseBool(ReturnReg, masm.exceptionLabel());

        // Load the outparam vp[0] into output register(s).
        masm.loadValue(Address(masm.getStackPointer(), IonDOMMethodExitFrameLayout::offsetOfResult()),
                       JSReturnOperand);
    }

    // The next instruction is removing the footer of the exit frame, so there
    // is no need for leaveFakeExitFrame.

    // Move the StackPointer back to its original location, unwinding the native exit frame.
    masm.adjustStack(IonDOMMethodExitFrameLayout::Size() - unusedStack);
    MOZ_ASSERT(masm.framePushed() == initialStack);
}

typedef bool (*GetIntrinsicValueFn)(JSContext* cx, HandlePropertyName, MutableHandleValue);
static const VMFunction GetIntrinsicValueInfo =
    FunctionInfo<GetIntrinsicValueFn>(GetIntrinsicValue, "GetIntrinsicValue");

void
CodeGenerator::visitCallGetIntrinsicValue(LCallGetIntrinsicValue* lir)
{
    pushArg(ImmGCPtr(lir->mir()->name()));
    callVM(GetIntrinsicValueInfo, lir);
}

typedef bool (*InvokeFunctionFn)(JSContext*, HandleObject, bool, uint32_t, Value*, MutableHandleValue);
static const VMFunction InvokeFunctionInfo =
    FunctionInfo<InvokeFunctionFn>(InvokeFunction, "InvokeFunction");

void
CodeGenerator::emitCallInvokeFunction(LInstruction* call, Register calleereg,
                                      bool constructing, uint32_t argc, uint32_t unusedStack)
{
    // Nestle %esp up to the argument vector.
    // Each path must account for framePushed_ separately, for callVM to be valid.
    masm.freeStack(unusedStack);

    pushArg(masm.getStackPointer()); // argv.
    pushArg(Imm32(argc));            // argc.
    pushArg(Imm32(constructing));    // constructing.
    pushArg(calleereg);              // JSFunction*.

    callVM(InvokeFunctionInfo, call);

    // Un-nestle %esp from the argument vector. No prefix was pushed.
    masm.reserveStack(unusedStack);
}

void
CodeGenerator::visitCallGeneric(LCallGeneric* call)
{
    Register calleereg = ToRegister(call->getFunction());
    Register objreg    = ToRegister(call->getTempObject());
    Register nargsreg  = ToRegister(call->getNargsReg());
    uint32_t unusedStack = StackOffsetOfPassedArg(call->argslot());
    Label invoke, thunk, makeCall, end;

    // Known-target case is handled by LCallKnown.
    MOZ_ASSERT(!call->hasSingleTarget());

    // Generate an ArgumentsRectifier.
    JitCode* argumentsRectifier = gen->jitRuntime()->getArgumentsRectifier();

    masm.checkStackAlignment();

    // Guard that calleereg is actually a function object.
    masm.loadObjClass(calleereg, nargsreg);
    masm.branchPtr(Assembler::NotEqual, nargsreg, ImmPtr(&JSFunction::class_), &invoke);

    // Guard that calleereg is an interpreted function with a JSScript.
    // If we are constructing, also ensure the callee is a constructor.
    if (call->mir()->isConstructing()) {
        masm.branchIfNotInterpretedConstructor(calleereg, nargsreg, &invoke);
    } else {
        masm.branchIfFunctionHasNoScript(calleereg, &invoke);
        masm.branchFunctionKind(Assembler::Equal, JSFunction::ClassConstructor, calleereg, objreg, &invoke);
    }

    // Knowing that calleereg is a non-native function, load the JSScript.
    masm.loadPtr(Address(calleereg, JSFunction::offsetOfNativeOrScript()), objreg);

    // Load script jitcode.
    masm.loadBaselineOrIonRaw(objreg, objreg, &invoke);

    // Nestle the StackPointer up to the argument vector.
    masm.freeStack(unusedStack);

    // Construct the IonFramePrefix.
    uint32_t descriptor = MakeFrameDescriptor(masm.framePushed(), JitFrame_IonJS,
                                              JitFrameLayout::Size());
    masm.Push(Imm32(call->numActualArgs()));
    masm.PushCalleeToken(calleereg, call->mir()->isConstructing());
    masm.Push(Imm32(descriptor));

    // Check whether the provided arguments satisfy target argc.
    // We cannot have lowered to LCallGeneric with a known target. Assert that we didn't
    // add any undefineds in IonBuilder. NB: MCall::numStackArgs includes |this|.
    DebugOnly<unsigned> numNonArgsOnStack = 1 + call->isConstructing();
    MOZ_ASSERT(call->numActualArgs() == call->mir()->numStackArgs() - numNonArgsOnStack);
    masm.load16ZeroExtend(Address(calleereg, JSFunction::offsetOfNargs()), nargsreg);
    masm.branch32(Assembler::Above, nargsreg, Imm32(call->numActualArgs()), &thunk);
    masm.jump(&makeCall);

    // Argument fixed needed. Load the ArgumentsRectifier.
    masm.bind(&thunk);
    {
        MOZ_ASSERT(ArgumentsRectifierReg != objreg);
        masm.movePtr(ImmGCPtr(argumentsRectifier), objreg); // Necessary for GC marking.
        masm.loadPtr(Address(objreg, JitCode::offsetOfCode()), objreg);
        masm.move32(Imm32(call->numActualArgs()), ArgumentsRectifierReg);
    }

    // Finally call the function in objreg.
    masm.bind(&makeCall);
    uint32_t callOffset = masm.callJit(objreg);
    markSafepointAt(callOffset, call);

    // Increment to remove IonFramePrefix; decrement to fill FrameSizeClass.
    // The return address has already been removed from the Ion frame.
    int prefixGarbage = sizeof(JitFrameLayout) - sizeof(void*);
    masm.adjustStack(prefixGarbage - unusedStack);
    masm.jump(&end);

    // Handle uncompiled or native functions.
    masm.bind(&invoke);
    emitCallInvokeFunction(call, calleereg, call->isConstructing(), call->numActualArgs(),
                           unusedStack);

    masm.bind(&end);

    // If the return value of the constructing function is Primitive,
    // replace the return value with the Object from CreateThis.
    if (call->mir()->isConstructing()) {
        Label notPrimitive;
        masm.branchTestPrimitive(Assembler::NotEqual, JSReturnOperand, &notPrimitive);
        masm.loadValue(Address(masm.getStackPointer(), unusedStack), JSReturnOperand);
        masm.bind(&notPrimitive);
    }
}

typedef bool (*InvokeFunctionShuffleFn)(JSContext*, HandleObject, uint32_t, uint32_t, Value*,
                                        MutableHandleValue);
static const VMFunction InvokeFunctionShuffleInfo =
    FunctionInfo<InvokeFunctionShuffleFn>(InvokeFunctionShuffleNewTarget,
                                          "InvokeFunctionShuffleNewTarget");
void
CodeGenerator::emitCallInvokeFunctionShuffleNewTarget(LCallKnown* call, Register calleeReg,
                                                      uint32_t numFormals, uint32_t unusedStack)
{
    masm.freeStack(unusedStack);

    pushArg(masm.getStackPointer());
    pushArg(Imm32(numFormals));
    pushArg(Imm32(call->numActualArgs()));
    pushArg(calleeReg);

    callVM(InvokeFunctionShuffleInfo, call);

    masm.reserveStack(unusedStack);
}

void
CodeGenerator::visitCallKnown(LCallKnown* call)
{
    Register calleereg = ToRegister(call->getFunction());
    Register objreg    = ToRegister(call->getTempObject());
    uint32_t unusedStack = StackOffsetOfPassedArg(call->argslot());
    WrappedFunction* target = call->getSingleTarget();
    Label end, uncompiled;

    // Native single targets are handled by LCallNative.
    MOZ_ASSERT(!target->isNative());
    // Missing arguments must have been explicitly appended by the IonBuilder.
    DebugOnly<unsigned> numNonArgsOnStack = 1 + call->isConstructing();
    MOZ_ASSERT(target->nargs() <= call->mir()->numStackArgs() - numNonArgsOnStack);

    MOZ_ASSERT_IF(call->isConstructing(), target->isConstructor());

    masm.checkStackAlignment();

    if (target->isClassConstructor() && !call->isConstructing()) {
        emitCallInvokeFunction(call, calleereg, call->isConstructing(), call->numActualArgs(), unusedStack);
        return;
    }

    MOZ_ASSERT_IF(target->isClassConstructor(), call->isConstructing());

    // The calleereg is known to be a non-native function, but might point to
    // a LazyScript instead of a JSScript.
    masm.branchIfFunctionHasNoScript(calleereg, &uncompiled);

    // Knowing that calleereg is a non-native function, load the JSScript.
    masm.loadPtr(Address(calleereg, JSFunction::offsetOfNativeOrScript()), objreg);

    // Load script jitcode.
    if (call->mir()->needsArgCheck())
        masm.loadBaselineOrIonRaw(objreg, objreg, &uncompiled);
    else
        masm.loadBaselineOrIonNoArgCheck(objreg, objreg, &uncompiled);

    // Nestle the StackPointer up to the argument vector.
    masm.freeStack(unusedStack);

    // Construct the IonFramePrefix.
    uint32_t descriptor = MakeFrameDescriptor(masm.framePushed(), JitFrame_IonJS,
                                              JitFrameLayout::Size());
    masm.Push(Imm32(call->numActualArgs()));
    masm.PushCalleeToken(calleereg, call->mir()->isConstructing());
    masm.Push(Imm32(descriptor));

    // Finally call the function in objreg.
    uint32_t callOffset = masm.callJit(objreg);
    markSafepointAt(callOffset, call);

    // Increment to remove IonFramePrefix; decrement to fill FrameSizeClass.
    // The return address has already been removed from the Ion frame.
    int prefixGarbage = sizeof(JitFrameLayout) - sizeof(void*);
    masm.adjustStack(prefixGarbage - unusedStack);
    masm.jump(&end);

    // Handle uncompiled functions.
    masm.bind(&uncompiled);
    if (call->isConstructing() && target->nargs() > call->numActualArgs())
        emitCallInvokeFunctionShuffleNewTarget(call, calleereg, target->nargs(), unusedStack);
    else
        emitCallInvokeFunction(call, calleereg, call->isConstructing(), call->numActualArgs(), unusedStack);

    masm.bind(&end);

    // If the return value of the constructing function is Primitive,
    // replace the return value with the Object from CreateThis.
    if (call->mir()->isConstructing()) {
        Label notPrimitive;
        masm.branchTestPrimitive(Assembler::NotEqual, JSReturnOperand, &notPrimitive);
        masm.loadValue(Address(masm.getStackPointer(), unusedStack), JSReturnOperand);
        masm.bind(&notPrimitive);
    }
}

template<typename T>
void
CodeGenerator::emitCallInvokeFunction(T* apply, Register extraStackSize)
{
    Register objreg = ToRegister(apply->getTempObject());
    MOZ_ASSERT(objreg != extraStackSize);

    // Push the space used by the arguments.
    masm.moveStackPtrTo(objreg);
    masm.Push(extraStackSize);

    pushArg(objreg);                           // argv.
    pushArg(ToRegister(apply->getArgc()));     // argc.
    pushArg(Imm32(false));                     // isConstrucing.
    pushArg(ToRegister(apply->getFunction())); // JSFunction*.

    // This specialization og callVM restore the extraStackSize after the call.
    callVM(InvokeFunctionInfo, apply, &extraStackSize);

    masm.Pop(extraStackSize);
}

// Do not bailout after the execution of this function since the stack no longer
// correspond to what is expected by the snapshots.
void
CodeGenerator::emitAllocateSpaceForApply(Register argcreg, Register extraStackSpace, Label* end)
{
    // Initialize the loop counter AND Compute the stack usage (if == 0)
    masm.movePtr(argcreg, extraStackSpace);

    // Align the JitFrameLayout on the JitStackAlignment.
    if (JitStackValueAlignment > 1) {
        MOZ_ASSERT(frameSize() % JitStackAlignment == 0,
            "Stack padding assumes that the frameSize is correct");
        MOZ_ASSERT(JitStackValueAlignment == 2);
        Label noPaddingNeeded;
        // if the number of arguments is odd, then we do not need any padding.
        masm.branchTestPtr(Assembler::NonZero, argcreg, Imm32(1), &noPaddingNeeded);
        masm.addPtr(Imm32(1), extraStackSpace);
        masm.bind(&noPaddingNeeded);
    }

    // Reserve space for copying the arguments.
    NativeObject::elementsSizeMustNotOverflow();
    masm.lshiftPtr(Imm32(ValueShift), extraStackSpace);
    masm.subFromStackPtr(extraStackSpace);

#ifdef DEBUG
    // Put a magic value in the space reserved for padding. Note, this code
    // cannot be merged with the previous test, as not all architectures can
    // write below their stack pointers.
    if (JitStackValueAlignment > 1) {
        MOZ_ASSERT(JitStackValueAlignment == 2);
        Label noPaddingNeeded;
        // if the number of arguments is odd, then we do not need any padding.
        masm.branchTestPtr(Assembler::NonZero, argcreg, Imm32(1), &noPaddingNeeded);
        BaseValueIndex dstPtr(masm.getStackPointer(), argcreg);
        masm.storeValue(MagicValue(JS_ARG_POISON), dstPtr);
        masm.bind(&noPaddingNeeded);
    }
#endif

    // Skip the copy of arguments if there are none.
    masm.branchTestPtr(Assembler::Zero, argcreg, argcreg, end);
}

// Destroys argvIndex and copyreg.
void
CodeGenerator::emitCopyValuesForApply(Register argvSrcBase, Register argvIndex, Register copyreg,
                                      size_t argvSrcOffset, size_t argvDstOffset)
{
    Label loop;
    masm.bind(&loop);

    // As argvIndex is off by 1, and we use the decBranchPtr instruction
    // to loop back, we have to substract the size of the word which are
    // copied.
    BaseValueIndex srcPtr(argvSrcBase, argvIndex, argvSrcOffset - sizeof(void*));
    BaseValueIndex dstPtr(masm.getStackPointer(), argvIndex, argvDstOffset - sizeof(void*));
    masm.loadPtr(srcPtr, copyreg);
    masm.storePtr(copyreg, dstPtr);

    // Handle 32 bits architectures.
    if (sizeof(Value) == 2 * sizeof(void*)) {
        BaseValueIndex srcPtrLow(argvSrcBase, argvIndex, argvSrcOffset - 2 * sizeof(void*));
        BaseValueIndex dstPtrLow(masm.getStackPointer(), argvIndex, argvDstOffset - 2 * sizeof(void*));
        masm.loadPtr(srcPtrLow, copyreg);
        masm.storePtr(copyreg, dstPtrLow);
    }

    masm.decBranchPtr(Assembler::NonZero, argvIndex, Imm32(1), &loop);
}

void
CodeGenerator::emitPopArguments(Register extraStackSpace)
{
    // Pop |this| and Arguments.
    masm.freeStack(extraStackSpace);
}

void
CodeGenerator::emitPushArguments(LApplyArgsGeneric* apply, Register extraStackSpace)
{
    // Holds the function nargs. Initially the number of args to the caller.
    Register argcreg = ToRegister(apply->getArgc());
    Register copyreg = ToRegister(apply->getTempObject());

    Label end;
    emitAllocateSpaceForApply(argcreg, extraStackSpace, &end);

    // We are making a copy of the arguments which are above the JitFrameLayout
    // of the current Ion frame.
    //
    // [arg1] [arg0] <- src [this] [JitFrameLayout] [.. frameSize ..] [pad] [arg1] [arg0] <- dst

    // Compute the source and destination offsets into the stack.
    size_t argvSrcOffset = frameSize() + JitFrameLayout::offsetOfActualArgs();
    size_t argvDstOffset = 0;

    // Save the extra stack space, and re-use the register as a base.
    masm.push(extraStackSpace);
    Register argvSrcBase = extraStackSpace;
    argvSrcOffset += sizeof(void*);
    argvDstOffset += sizeof(void*);

    // Save the actual number of register, and re-use the register as an index register.
    masm.push(argcreg);
    Register argvIndex = argcreg;
    argvSrcOffset += sizeof(void*);
    argvDstOffset += sizeof(void*);

    // srcPtr = (StackPointer + extraStackSpace) + argvSrcOffset
    // dstPtr = (StackPointer                  ) + argvDstOffset
    masm.addStackPtrTo(argvSrcBase);

    // Copy arguments.
    emitCopyValuesForApply(argvSrcBase, argvIndex, copyreg, argvSrcOffset, argvDstOffset);

    // Restore argcreg and the extra stack space counter.
    masm.pop(argcreg);
    masm.pop(extraStackSpace);

    // Join with all arguments copied and the extra stack usage computed.
    masm.bind(&end);

    // Push |this|.
    masm.addPtr(Imm32(sizeof(Value)), extraStackSpace);
    masm.pushValue(ToValue(apply, LApplyArgsGeneric::ThisIndex));
}

void
CodeGenerator::emitPushArguments(LApplyArrayGeneric* apply, Register extraStackSpace)
{
    Label noCopy, epilogue;
    Register tmpArgc = ToRegister(apply->getTempObject());
    Register elementsAndArgc = ToRegister(apply->getElements());

    // Invariants guarded in the caller:
    //  - the array is not too long
    //  - the array length equals its initialized length

    // The array length is our argc for the purposes of allocating space.
    Address length(ToRegister(apply->getElements()), ObjectElements::offsetOfLength());
    masm.load32(length, tmpArgc);

    // Allocate space for the values.
    emitAllocateSpaceForApply(tmpArgc, extraStackSpace, &noCopy);

    // Copy the values.  This code is skipped entirely if there are
    // no values.
    size_t argvDstOffset = 0;

    Register argvSrcBase = elementsAndArgc; // Elements value

    masm.push(extraStackSpace);
    Register copyreg = extraStackSpace;
    argvDstOffset += sizeof(void*);

    masm.push(tmpArgc);
    Register argvIndex = tmpArgc;
    argvDstOffset += sizeof(void*);

    // Copy
    emitCopyValuesForApply(argvSrcBase, argvIndex, copyreg, 0, argvDstOffset);

    // Restore.
    masm.pop(elementsAndArgc);
    masm.pop(extraStackSpace);
    masm.jump(&epilogue);

    // Clear argc if we skipped the copy step.
    masm.bind(&noCopy);
    masm.movePtr(ImmPtr(0), elementsAndArgc);

    // Join with all arguments copied and the extra stack usage computed.
    // Note, "elements" has become "argc".
    masm.bind(&epilogue);

    // Push |this|.
    masm.addPtr(Imm32(sizeof(Value)), extraStackSpace);
    masm.pushValue(ToValue(apply, LApplyArgsGeneric::ThisIndex));
}

template<typename T>
void
CodeGenerator::emitApplyGeneric(T* apply)
{
    // Holds the function object.
    Register calleereg = ToRegister(apply->getFunction());

    // Temporary register for modifying the function object.
    Register objreg = ToRegister(apply->getTempObject());
    Register extraStackSpace = ToRegister(apply->getTempStackCounter());

    // Holds the function nargs, computed in the invoker or (for
    // ApplyArray) in the argument pusher.
    Register argcreg = ToRegister(apply->getArgc());

    // Unless already known, guard that calleereg is actually a function object.
    if (!apply->hasSingleTarget()) {
        masm.loadObjClass(calleereg, objreg);

        ImmPtr ptr = ImmPtr(&JSFunction::class_);
        bailoutCmpPtr(Assembler::NotEqual, objreg, ptr, apply->snapshot());
    }

    // Copy the arguments of the current function.
    //
    // In the case of ApplyArray, also compute argc: the argc register
    // and the elements register are the same; argc must not be
    // referenced before the call to emitPushArguments() and elements
    // must not be referenced after it returns.
    //
    // objreg is dead across this call.
    //
    // extraStackSpace is garbage on entry and defined on exit.
    emitPushArguments(apply, extraStackSpace);

    masm.checkStackAlignment();

    // If the function is native, only emit the call to InvokeFunction.
    if (apply->hasSingleTarget() && apply->getSingleTarget()->isNative()) {
        emitCallInvokeFunction(apply, extraStackSpace);
        emitPopArguments(extraStackSpace);
        return;
    }

    Label end, invoke;

    // Guard that calleereg is an interpreted function with a JSScript.
    masm.branchIfFunctionHasNoScript(calleereg, &invoke);

    // Knowing that calleereg is a non-native function, load the JSScript.
    masm.loadPtr(Address(calleereg, JSFunction::offsetOfNativeOrScript()), objreg);

    // Load script jitcode.
    masm.loadBaselineOrIonRaw(objreg, objreg, &invoke);

    // Call with an Ion frame or a rectifier frame.
    {
        // Create the frame descriptor.
        unsigned pushed = masm.framePushed();
        Register stackSpace = extraStackSpace;
        masm.addPtr(Imm32(pushed), stackSpace);
        masm.makeFrameDescriptor(stackSpace, JitFrame_IonJS, JitFrameLayout::Size());

        masm.Push(argcreg);
        masm.Push(calleereg);
        masm.Push(stackSpace); // descriptor

        Label underflow, rejoin;

        // Check whether the provided arguments satisfy target argc.
        if (!apply->hasSingleTarget()) {
            Register nformals = extraStackSpace;
            masm.load16ZeroExtend(Address(calleereg, JSFunction::offsetOfNargs()), nformals);
            masm.branch32(Assembler::Below, argcreg, nformals, &underflow);
        } else {
            masm.branch32(Assembler::Below, argcreg, Imm32(apply->getSingleTarget()->nargs()),
                          &underflow);
        }

        // Skip the construction of the rectifier frame because we have no
        // underflow.
        masm.jump(&rejoin);

        // Argument fixup needed. Get ready to call the argumentsRectifier.
        {
            masm.bind(&underflow);

            // Hardcode the address of the argumentsRectifier code.
            JitCode* argumentsRectifier = gen->jitRuntime()->getArgumentsRectifier();

            MOZ_ASSERT(ArgumentsRectifierReg != objreg);
            masm.movePtr(ImmGCPtr(argumentsRectifier), objreg); // Necessary for GC marking.
            masm.loadPtr(Address(objreg, JitCode::offsetOfCode()), objreg);
            masm.movePtr(argcreg, ArgumentsRectifierReg);
        }

        masm.bind(&rejoin);

        // Finally call the function in objreg, as assigned by one of the paths above.
        uint32_t callOffset = masm.callJit(objreg);
        markSafepointAt(callOffset, apply);

        // Recover the number of arguments from the frame descriptor.
        masm.loadPtr(Address(masm.getStackPointer(), 0), stackSpace);
        masm.rshiftPtr(Imm32(FRAMESIZE_SHIFT), stackSpace);
        masm.subPtr(Imm32(pushed), stackSpace);

        // Increment to remove IonFramePrefix; decrement to fill FrameSizeClass.
        // The return address has already been removed from the Ion frame.
        int prefixGarbage = sizeof(JitFrameLayout) - sizeof(void*);
        masm.adjustStack(prefixGarbage);
        masm.jump(&end);
    }

    // Handle uncompiled or native functions.
    {
        masm.bind(&invoke);
        emitCallInvokeFunction(apply, extraStackSpace);
    }

    // Pop arguments and continue.
    masm.bind(&end);
    emitPopArguments(extraStackSpace);
}

void
CodeGenerator::visitApplyArgsGeneric(LApplyArgsGeneric* apply)
{
    emitApplyGeneric(apply);
}

void
CodeGenerator::visitApplyArrayGeneric(LApplyArrayGeneric* apply)
{
    LSnapshot* snapshot = apply->snapshot();
    Register tmp = ToRegister(apply->getTempObject());

    Address length(ToRegister(apply->getElements()), ObjectElements::offsetOfLength());
    masm.load32(length, tmp);
    bailoutCmp32(Assembler::Above, tmp, Imm32(JitOptions.maxStackArgs), snapshot);

    Address initializedLength(ToRegister(apply->getElements()),
                              ObjectElements::offsetOfInitializedLength());
    masm.sub32(initializedLength, tmp);
    bailoutCmp32(Assembler::NotEqual, tmp, Imm32(0), snapshot);

    emitApplyGeneric(apply);
}

typedef bool (*ArraySpliceDenseFn)(JSContext*, HandleObject, uint32_t, uint32_t);
static const VMFunction ArraySpliceDenseInfo =
    FunctionInfo<ArraySpliceDenseFn>(ArraySpliceDense, "ArraySpliceDense");

void
CodeGenerator::visitArraySplice(LArraySplice* lir)
{
    pushArg(ToRegister(lir->getDeleteCount()));
    pushArg(ToRegister(lir->getStart()));
    pushArg(ToRegister(lir->getObject()));
    callVM(ArraySpliceDenseInfo, lir);
}

void
CodeGenerator::visitBail(LBail* lir)
{
    bailout(lir->snapshot());
}

void
CodeGenerator::visitUnreachable(LUnreachable* lir)
{
    masm.assumeUnreachable("end-of-block assumed unreachable");
}

void
CodeGenerator::visitEncodeSnapshot(LEncodeSnapshot* lir)
{
    encode(lir->snapshot());
}

void
CodeGenerator::visitGetDynamicName(LGetDynamicName* lir)
{
    Register envChain = ToRegister(lir->getEnvironmentChain());
    Register name = ToRegister(lir->getName());
    Register temp1 = ToRegister(lir->temp1());
    Register temp2 = ToRegister(lir->temp2());
    Register temp3 = ToRegister(lir->temp3());

    masm.loadJSContext(temp3);

    /* Make space for the outparam. */
    masm.adjustStack(-int32_t(sizeof(Value)));
    masm.moveStackPtrTo(temp2);

    masm.setupUnalignedABICall(temp1);
    masm.passABIArg(temp3);
    masm.passABIArg(envChain);
    masm.passABIArg(name);
    masm.passABIArg(temp2);
    masm.callWithABI(JS_FUNC_TO_DATA_PTR(void*, GetDynamicName));

    const ValueOperand out = ToOutValue(lir);

    masm.loadValue(Address(masm.getStackPointer(), 0), out);
    masm.adjustStack(sizeof(Value));

    Label undefined;
    masm.branchTestUndefined(Assembler::Equal, out, &undefined);
    bailoutFrom(&undefined, lir->snapshot());
}

typedef bool (*DirectEvalSFn)(JSContext*, HandleObject, HandleScript, HandleValue,
                              HandleString, jsbytecode*, MutableHandleValue);
static const VMFunction DirectEvalStringInfo =
    FunctionInfo<DirectEvalSFn>(DirectEvalStringFromIon, "DirectEvalStringFromIon");

void
CodeGenerator::visitCallDirectEval(LCallDirectEval* lir)
{
    Register envChain = ToRegister(lir->getEnvironmentChain());
    Register string = ToRegister(lir->getString());

    pushArg(ImmPtr(lir->mir()->pc()));
    pushArg(string);
    pushArg(ToValue(lir, LCallDirectEval::NewTarget));
    pushArg(ImmGCPtr(current->mir()->info().script()));
    pushArg(envChain);

    callVM(DirectEvalStringInfo, lir);
}

void
CodeGenerator::generateArgumentsChecks(bool bailout)
{
    // Registers safe for use before generatePrologue().
    static const uint32_t EntryTempMask = Registers::TempMask & ~(1 << OsrFrameReg.code());

    // This function can be used the normal way to check the argument types,
    // before entering the function and bailout when arguments don't match.
    // For debug purpose, this is can also be used to force/check that the
    // arguments are correct. Upon fail it will hit a breakpoint.

    MIRGraph& mir = gen->graph();
    MResumePoint* rp = mir.entryResumePoint();

    // No registers are allocated yet, so it's safe to grab anything.
    Register temp = AllocatableGeneralRegisterSet(EntryTempMask).getAny();

    const CompileInfo& info = gen->info();

    Label miss;
    for (uint32_t i = info.startArgSlot(); i < info.endArgSlot(); i++) {
        // All initial parameters are guaranteed to be MParameters.
        MParameter* param = rp->getOperand(i)->toParameter();
        const TypeSet* types = param->resultTypeSet();
        if (!types || types->unknown())
            continue;

        // Calculate the offset on the stack of the argument.
        // (i - info.startArgSlot())    - Compute index of arg within arg vector.
        // ... * sizeof(Value)          - Scale by value size.
        // ArgToStackOffset(...)        - Compute displacement within arg vector.
        int32_t offset = ArgToStackOffset((i - info.startArgSlot()) * sizeof(Value));
        masm.guardTypeSet(Address(masm.getStackPointer(), offset), types, BarrierKind::TypeSet, temp, &miss);
    }

    if (miss.used()) {
        if (bailout) {
            bailoutFrom(&miss, graph.entrySnapshot());
        } else {
            Label success;
            masm.jump(&success);
            masm.bind(&miss);

            // Check for cases where the type set guard might have missed due to
            // changing object groups.
            for (uint32_t i = info.startArgSlot(); i < info.endArgSlot(); i++) {
                MParameter* param = rp->getOperand(i)->toParameter();
                const TemporaryTypeSet* types = param->resultTypeSet();
                if (!types || types->unknown())
                    continue;

                Label skip;
                Address addr(masm.getStackPointer(), ArgToStackOffset((i - info.startArgSlot()) * sizeof(Value)));
                masm.branchTestObject(Assembler::NotEqual, addr, &skip);
                Register obj = masm.extractObject(addr, temp);
                masm.guardTypeSetMightBeIncomplete(types, obj, temp, &success);
                masm.bind(&skip);
            }

            masm.assumeUnreachable("Argument check fail.");
            masm.bind(&success);
        }
    }
}

// Out-of-line path to report over-recursed error and fail.
class CheckOverRecursedFailure : public OutOfLineCodeBase<CodeGenerator>
{
    LInstruction* lir_;

  public:
    explicit CheckOverRecursedFailure(LInstruction* lir)
      : lir_(lir)
    { }

    void accept(CodeGenerator* codegen) {
        codegen->visitCheckOverRecursedFailure(this);
    }

    LInstruction* lir() const {
        return lir_;
    }
};

void
CodeGenerator::visitCheckOverRecursed(LCheckOverRecursed* lir)
{
    // If we don't push anything on the stack, skip the check.
    if (omitOverRecursedCheck())
        return;

    // Ensure that this frame will not cross the stack limit.
    // This is a weak check, justified by Ion using the C stack: we must always
    // be some distance away from the actual limit, since if the limit is
    // crossed, an error must be thrown, which requires more frames.
    //
    // It must always be possible to trespass past the stack limit.
    // Ion may legally place frames very close to the limit. Calling additional
    // C functions may then violate the limit without any checking.

    // Since Ion frames exist on the C stack, the stack limit may be
    // dynamically set by JS_SetThreadStackLimit() and JS_SetNativeStackQuota().
    const void* limitAddr = GetJitContext()->runtime->addressOfJitStackLimit();

    CheckOverRecursedFailure* ool = new(alloc()) CheckOverRecursedFailure(lir);
    addOutOfLineCode(ool, lir->mir());

    // Conditional forward (unlikely) branch to failure.
    masm.branchStackPtrRhs(Assembler::AboveOrEqual, AbsoluteAddress(limitAddr), ool->entry());
    masm.bind(ool->rejoin());
}

typedef bool (*DefVarFn)(JSContext*, HandlePropertyName, unsigned, HandleObject);
static const VMFunction DefVarInfo = FunctionInfo<DefVarFn>(DefVar, "DefVar");

void
CodeGenerator::visitDefVar(LDefVar* lir)
{
    Register envChain = ToRegister(lir->environmentChain());

    pushArg(envChain); // JSObject*
    pushArg(Imm32(lir->mir()->attrs())); // unsigned
    pushArg(ImmGCPtr(lir->mir()->name())); // PropertyName*

    callVM(DefVarInfo, lir);
}

typedef bool (*DefLexicalFn)(JSContext*, HandlePropertyName, unsigned);
static const VMFunction DefLexicalInfo =
    FunctionInfo<DefLexicalFn>(DefGlobalLexical, "DefGlobalLexical");

void
CodeGenerator::visitDefLexical(LDefLexical* lir)
{
    pushArg(Imm32(lir->mir()->attrs())); // unsigned
    pushArg(ImmGCPtr(lir->mir()->name())); // PropertyName*

    callVM(DefLexicalInfo, lir);
}

typedef bool (*DefFunOperationFn)(JSContext*, HandleScript, HandleObject, HandleFunction);
static const VMFunction DefFunOperationInfo =
    FunctionInfo<DefFunOperationFn>(DefFunOperation, "DefFunOperation");

void
CodeGenerator::visitDefFun(LDefFun* lir)
{
    Register envChain = ToRegister(lir->environmentChain());

    Register fun = ToRegister(lir->fun());
    pushArg(fun);
    pushArg(envChain);
    pushArg(ImmGCPtr(current->mir()->info().script()));

    callVM(DefFunOperationInfo, lir);
}

typedef bool (*CheckOverRecursedFn)(JSContext*);
static const VMFunction CheckOverRecursedInfo =
    FunctionInfo<CheckOverRecursedFn>(CheckOverRecursed, "CheckOverRecursed");

void
CodeGenerator::visitCheckOverRecursedFailure(CheckOverRecursedFailure* ool)
{
    // The OOL path is hit if the recursion depth has been exceeded.
    // Throw an InternalError for over-recursion.

    // LFunctionEnvironment can appear before LCheckOverRecursed, so we have
    // to save all live registers to avoid crashes if CheckOverRecursed triggers
    // a GC.
    saveLive(ool->lir());

    callVM(CheckOverRecursedInfo, ool->lir());

    restoreLive(ool->lir());
    masm.jump(ool->rejoin());
}

IonScriptCounts*
CodeGenerator::maybeCreateScriptCounts()
{
    // If scripts are being profiled, create a new IonScriptCounts for the
    // profiling data, which will be attached to the associated JSScript or
    // wasm module after code generation finishes.
    if (!GetJitContext()->hasProfilingScripts())
        return nullptr;

    // This test inhibits IonScriptCount creation for wasm code which is
    // currently incompatible with wasm codegen for two reasons: (1) wasm code
    // must be serializable and script count codegen bakes in absolute
    // addresses, (2) wasm code does not have a JSScript with which to associate
    // code coverage data.
    JSScript* script = gen->info().script();
    if (!script)
        return nullptr;

    UniquePtr<IonScriptCounts> counts(js_new<IonScriptCounts>());
    if (!counts || !counts->init(graph.numBlocks()))
        return nullptr;

    for (size_t i = 0; i < graph.numBlocks(); i++) {
        MBasicBlock* block = graph.getBlock(i)->mir();

        uint32_t offset = 0;
        char* description = nullptr;
        if (MResumePoint* resume = block->entryResumePoint()) {
            // Find a PC offset in the outermost script to use. If this
            // block is from an inlined script, find a location in the
            // outer script to associate information about the inlining
            // with.
            while (resume->caller())
                resume = resume->caller();
            offset = script->pcToOffset(resume->pc());

            if (block->entryResumePoint()->caller()) {
                // Get the filename and line number of the inner script.
                JSScript* innerScript = block->info().script();
                description = (char*) js_calloc(200);
                if (description) {
                    snprintf(description, 200, "%s:%" PRIuSIZE,
                             innerScript->filename(), innerScript->lineno());
                }
            }
        }

        if (!counts->block(i).init(block->id(), offset, description, block->numSuccessors()))
            return nullptr;

        for (size_t j = 0; j < block->numSuccessors(); j++)
            counts->block(i).setSuccessor(j, skipTrivialBlocks(block->getSuccessor(j))->id());
    }

    scriptCounts_ = counts.release();
    return scriptCounts_;
}

// Structure for managing the state tracked for a block by script counters.
struct ScriptCountBlockState
{
    IonBlockCounts& block;
    MacroAssembler& masm;

    Sprinter printer;

  public:
    ScriptCountBlockState(IonBlockCounts* block, MacroAssembler* masm)
      : block(*block), masm(*masm), printer(GetJitContext()->cx, false)
    {
    }

    bool init()
    {
        if (!printer.init())
            return false;

        // Bump the hit count for the block at the start. This code is not
        // included in either the text for the block or the instruction byte
        // counts.
        masm.inc64(AbsoluteAddress(block.addressOfHitCount()));

        // Collect human readable assembly for the code generated in the block.
        masm.setPrinter(&printer);

        return true;
    }

    void visitInstruction(LInstruction* ins)
    {
        // Prefix stream of assembly instructions with their LIR instruction
        // name and any associated high level info.
        if (const char* extra = ins->extraName())
            printer.printf("[%s:%s]\n", ins->opName(), extra);
        else
            printer.printf("[%s]\n", ins->opName());
    }

    ~ScriptCountBlockState()
    {
        masm.setPrinter(nullptr);

        if (!printer.hadOutOfMemory())
            block.setCode(printer.string());
    }
};

void
CodeGenerator::branchIfInvalidated(Register temp, Label* invalidated)
{
    CodeOffset label = masm.movWithPatch(ImmWord(uintptr_t(-1)), temp);
    masm.propagateOOM(ionScriptLabels_.append(label));

    // If IonScript::invalidationCount_ != 0, the script has been invalidated.
    masm.branch32(Assembler::NotEqual,
                  Address(temp, IonScript::offsetOfInvalidationCount()),
                  Imm32(0),
                  invalidated);
}

void
CodeGenerator::emitAssertObjectOrStringResult(Register input, MIRType type, const TemporaryTypeSet* typeset)
{
    MOZ_ASSERT(type == MIRType::Object || type == MIRType::ObjectOrNull ||
               type == MIRType::String || type == MIRType::Symbol);

    AllocatableGeneralRegisterSet regs(GeneralRegisterSet::All());
    regs.take(input);

    Register temp = regs.takeAny();
    masm.push(temp);

    // Don't check if the script has been invalidated. In that case invalid
    // types are expected (until we reach the OsiPoint and bailout).
    Label done;
    branchIfInvalidated(temp, &done);

    if ((type == MIRType::Object || type == MIRType::ObjectOrNull) &&
        typeset && !typeset->unknownObject())
    {
        // We have a result TypeSet, assert this object is in it.
        Label miss, ok;
        if (type == MIRType::ObjectOrNull)
            masm.branchPtr(Assembler::Equal, input, ImmWord(0), &ok);
        if (typeset->getObjectCount() > 0)
            masm.guardObjectType(input, typeset, temp, &miss);
        else
            masm.jump(&miss);
        masm.jump(&ok);

        masm.bind(&miss);
        masm.guardTypeSetMightBeIncomplete(typeset, input, temp, &ok);

        masm.assumeUnreachable("MIR instruction returned object with unexpected type");

        masm.bind(&ok);
    }

    // Check that we have a valid GC pointer.
    saveVolatile();
    masm.setupUnalignedABICall(temp);
    masm.loadJSContext(temp);
    masm.passABIArg(temp);
    masm.passABIArg(input);

    void* callee;
    switch (type) {
      case MIRType::Object:
        callee = JS_FUNC_TO_DATA_PTR(void*, AssertValidObjectPtr);
        break;
      case MIRType::ObjectOrNull:
        callee = JS_FUNC_TO_DATA_PTR(void*, AssertValidObjectOrNullPtr);
        break;
      case MIRType::String:
        callee = JS_FUNC_TO_DATA_PTR(void*, AssertValidStringPtr);
        break;
      case MIRType::Symbol:
        callee = JS_FUNC_TO_DATA_PTR(void*, AssertValidSymbolPtr);
        break;
      default:
        MOZ_CRASH();
    }

    masm.callWithABI(callee);
    restoreVolatile();

    masm.bind(&done);
    masm.pop(temp);
}

void
CodeGenerator::emitAssertResultV(const ValueOperand input, const TemporaryTypeSet* typeset)
{
    AllocatableGeneralRegisterSet regs(GeneralRegisterSet::All());
    regs.take(input);

    Register temp1 = regs.takeAny();
    Register temp2 = regs.takeAny();
    masm.push(temp1);
    masm.push(temp2);

    // Don't check if the script has been invalidated. In that case invalid
    // types are expected (until we reach the OsiPoint and bailout).
    Label done;
    branchIfInvalidated(temp1, &done);

    if (typeset && !typeset->unknown()) {
        // We have a result TypeSet, assert this value is in it.
        Label miss, ok;
        masm.guardTypeSet(input, typeset, BarrierKind::TypeSet, temp1, &miss);
        masm.jump(&ok);

        masm.bind(&miss);

        // Check for cases where the type set guard might have missed due to
        // changing object groups.
        Label realMiss;
        masm.branchTestObject(Assembler::NotEqual, input, &realMiss);
        Register payload = masm.extractObject(input, temp1);
        masm.guardTypeSetMightBeIncomplete(typeset, payload, temp1, &ok);
        masm.bind(&realMiss);

        masm.assumeUnreachable("MIR instruction returned value with unexpected type");

        masm.bind(&ok);
    }

    // Check that we have a valid GC pointer.
    saveVolatile();

    masm.pushValue(input);
    masm.moveStackPtrTo(temp1);

    masm.setupUnalignedABICall(temp2);
    masm.loadJSContext(temp2);
    masm.passABIArg(temp2);
    masm.passABIArg(temp1);
    masm.callWithABI(JS_FUNC_TO_DATA_PTR(void*, AssertValidValue));
    masm.popValue(input);
    restoreVolatile();

    masm.bind(&done);
    masm.pop(temp2);
    masm.pop(temp1);
}

#ifdef DEBUG
void
CodeGenerator::emitObjectOrStringResultChecks(LInstruction* lir, MDefinition* mir)
{
    if (lir->numDefs() == 0)
        return;

    MOZ_ASSERT(lir->numDefs() == 1);
    Register output = ToRegister(lir->getDef(0));

    emitAssertObjectOrStringResult(output, mir->type(), mir->resultTypeSet());
}

void
CodeGenerator::emitValueResultChecks(LInstruction* lir, MDefinition* mir)
{
    if (lir->numDefs() == 0)
        return;

    MOZ_ASSERT(lir->numDefs() == BOX_PIECES);
    if (!lir->getDef(0)->output()->isRegister())
        return;

    ValueOperand output = ToOutValue(lir);

    emitAssertResultV(output, mir->resultTypeSet());
}

void
CodeGenerator::emitDebugResultChecks(LInstruction* ins)
{
    // In debug builds, check that LIR instructions return valid values.

    MDefinition* mir = ins->mirRaw();
    if (!mir)
        return;

    switch (mir->type()) {
      case MIRType::Object:
      case MIRType::ObjectOrNull:
      case MIRType::String:
      case MIRType::Symbol:
        emitObjectOrStringResultChecks(ins, mir);
        break;
      case MIRType::Value:
        emitValueResultChecks(ins, mir);
        break;
      default:
        break;
    }
}

void
CodeGenerator::emitDebugForceBailing(LInstruction* lir)
{
    if (!lir->snapshot())
        return;
    if (lir->isStart())
        return;
    if (lir->isOsiPoint())
        return;

    masm.comment("emitDebugForceBailing");
    const void* bailAfterAddr = GetJitContext()->runtime->addressOfIonBailAfter();

    AllocatableGeneralRegisterSet regs(GeneralRegisterSet::All());

    Label done, notBail, bail;
    masm.branch32(Assembler::Equal, AbsoluteAddress(bailAfterAddr), Imm32(0), &done);
    {
        Register temp = regs.takeAny();

        masm.push(temp);
        masm.load32(AbsoluteAddress(bailAfterAddr), temp);
        masm.sub32(Imm32(1), temp);
        masm.store32(temp, AbsoluteAddress(bailAfterAddr));

        masm.branch32(Assembler::NotEqual, temp, Imm32(0), &notBail);
        {
            masm.pop(temp);
            masm.jump(&bail);
            bailoutFrom(&bail, lir->snapshot());
        }
        masm.bind(&notBail);
        masm.pop(temp);
    }
    masm.bind(&done);
}
#endif

static void
DumpTrackedSite(const BytecodeSite* site)
{
    if (!JitSpewEnabled(JitSpew_OptimizationTracking))
        return;

#ifdef JS_JITSPEW
    unsigned column = 0;
    unsigned lineNumber = PCToLineNumber(site->script(), site->pc(), &column);
    JitSpew(JitSpew_OptimizationTracking, "Types for %s at %s:%u:%u",
            CodeName[JSOp(*site->pc())],
            site->script()->filename(),
            lineNumber,
            column);
#endif
}

static void
DumpTrackedOptimizations(TrackedOptimizations* optimizations)
{
    if (!JitSpewEnabled(JitSpew_OptimizationTracking))
        return;

    optimizations->spew(JitSpew_OptimizationTracking);
}

bool
CodeGenerator::generateBody()
{
    IonScriptCounts* counts = maybeCreateScriptCounts();

#if defined(JS_ION_PERF)
    PerfSpewer* perfSpewer = &perfSpewer_;
    if (gen->compilingWasm())
        perfSpewer = &gen->perfSpewer();
#endif

    for (size_t i = 0; i < graph.numBlocks(); i++) {
        current = graph.getBlock(i);

        // Don't emit any code for trivial blocks, containing just a goto. Such
        // blocks are created to split critical edges, and if we didn't end up
        // putting any instructions in them, we can skip them.
        if (current->isTrivial())
            continue;

#ifdef JS_JITSPEW
        const char* filename = nullptr;
        size_t lineNumber = 0;
        unsigned columnNumber = 0;
        if (current->mir()->info().script()) {
            filename = current->mir()->info().script()->filename();
            if (current->mir()->pc())
                lineNumber = PCToLineNumber(current->mir()->info().script(), current->mir()->pc(),
                                            &columnNumber);
        } else {
#ifdef DEBUG
            lineNumber = current->mir()->lineno();
            columnNumber = current->mir()->columnIndex();
#endif
        }
        JitSpew(JitSpew_Codegen, "# block%" PRIuSIZE " %s:%" PRIuSIZE ":%u%s:",
                i, filename ? filename : "?", lineNumber, columnNumber,
                current->mir()->isLoopHeader() ? " (loop header)" : "");
#endif

        masm.bind(current->label());

        mozilla::Maybe<ScriptCountBlockState> blockCounts;
        if (counts) {
            blockCounts.emplace(&counts->block(i), &masm);
            if (!blockCounts->init())
                return false;
        }
        TrackedOptimizations* last = nullptr;

#if defined(JS_ION_PERF)
        perfSpewer->startBasicBlock(current->mir(), masm);
#endif

        for (LInstructionIterator iter = current->begin(); iter != current->end(); iter++) {
            if (!alloc().ensureBallast())
                return false;

#ifdef JS_JITSPEW
            JitSpewStart(JitSpew_Codegen, "instruction %s", iter->opName());
            if (const char* extra = iter->extraName())
                JitSpewCont(JitSpew_Codegen, ":%s", extra);
            JitSpewFin(JitSpew_Codegen);
#endif

            if (counts)
                blockCounts->visitInstruction(*iter);

#ifdef CHECK_OSIPOINT_REGISTERS
            if (iter->safepoint())
                resetOsiPointRegs(iter->safepoint());
#endif

            if (iter->mirRaw()) {
                // Only add instructions that have a tracked inline script tree.
                if (iter->mirRaw()->trackedTree()) {
                    if (!addNativeToBytecodeEntry(iter->mirRaw()->trackedSite()))
                        return false;
                }

                // Track the start native offset of optimizations.
                if (iter->mirRaw()->trackedOptimizations()) {
                    if (last != iter->mirRaw()->trackedOptimizations()) {
                        DumpTrackedSite(iter->mirRaw()->trackedSite());
                        DumpTrackedOptimizations(iter->mirRaw()->trackedOptimizations());
                        last = iter->mirRaw()->trackedOptimizations();
                    }
                    if (!addTrackedOptimizationsEntry(iter->mirRaw()->trackedOptimizations()))
                        return false;
                }
            }

#ifdef DEBUG
            setElement(*iter); // needed to encode correct snapshot location.
            emitDebugForceBailing(*iter);
#endif

            iter->accept(this);

            // Track the end native offset of optimizations.
            if (iter->mirRaw() && iter->mirRaw()->trackedOptimizations())
                extendTrackedOptimizationsEntry(iter->mirRaw()->trackedOptimizations());

#ifdef DEBUG
            if (!counts)
                emitDebugResultChecks(*iter);
#endif
        }
        if (masm.oom())
            return false;

#if defined(JS_ION_PERF)
        perfSpewer->endBasicBlock(masm);
#endif
    }

    return true;
}

// Out-of-line object allocation for LNewArray.
class OutOfLineNewArray : public OutOfLineCodeBase<CodeGenerator>
{
    LNewArray* lir_;

  public:
    explicit OutOfLineNewArray(LNewArray* lir)
      : lir_(lir)
    { }

    void accept(CodeGenerator* codegen) {
        codegen->visitOutOfLineNewArray(this);
    }

    LNewArray* lir() const {
        return lir_;
    }
};

typedef JSObject* (*NewArrayOperationFn)(JSContext*, HandleScript, jsbytecode*, uint32_t,
                                         NewObjectKind);
static const VMFunction NewArrayOperationInfo =
    FunctionInfo<NewArrayOperationFn>(NewArrayOperation, "NewArrayOperation");

static JSObject*
NewArrayWithGroup(JSContext* cx, uint32_t length, HandleObjectGroup group,
                  bool convertDoubleElements)
{
    JSObject* res = NewFullyAllocatedArrayTryUseGroup(cx, group, length);
    if (!res)
        return nullptr;
    if (convertDoubleElements)
        res->as<ArrayObject>().setShouldConvertDoubleElements();
    return res;
}

typedef JSObject* (*NewArrayWithGroupFn)(JSContext*, uint32_t, HandleObjectGroup, bool);
static const VMFunction NewArrayWithGroupInfo =
    FunctionInfo<NewArrayWithGroupFn>(NewArrayWithGroup, "NewArrayWithGroup");

void
CodeGenerator::visitNewArrayCallVM(LNewArray* lir)
{
    Register objReg = ToRegister(lir->output());

    MOZ_ASSERT(!lir->isCall());
    saveLive(lir);

    JSObject* templateObject = lir->mir()->templateObject();

    if (templateObject) {
        pushArg(Imm32(lir->mir()->convertDoubleElements()));
        pushArg(ImmGCPtr(templateObject->group()));
        pushArg(Imm32(lir->mir()->length()));

        callVM(NewArrayWithGroupInfo, lir);
    } else {
        pushArg(Imm32(GenericObject));
        pushArg(Imm32(lir->mir()->length()));
        pushArg(ImmPtr(lir->mir()->pc()));
        pushArg(ImmGCPtr(lir->mir()->block()->info().script()));

        callVM(NewArrayOperationInfo, lir);
    }

    if (ReturnReg != objReg)
        masm.movePtr(ReturnReg, objReg);

    restoreLive(lir);
}

typedef JSObject* (*NewDerivedTypedObjectFn)(JSContext*,
                                             HandleObject type,
                                             HandleObject owner,
                                             int32_t offset);
static const VMFunction CreateDerivedTypedObjInfo =
    FunctionInfo<NewDerivedTypedObjectFn>(CreateDerivedTypedObj, "CreateDerivedTypedObj");

void
CodeGenerator::visitNewDerivedTypedObject(LNewDerivedTypedObject* lir)
{
    pushArg(ToRegister(lir->offset()));
    pushArg(ToRegister(lir->owner()));
    pushArg(ToRegister(lir->type()));
    callVM(CreateDerivedTypedObjInfo, lir);
}

void
CodeGenerator::visitAtan2D(LAtan2D* lir)
{
    Register temp = ToRegister(lir->temp());
    FloatRegister y = ToFloatRegister(lir->y());
    FloatRegister x = ToFloatRegister(lir->x());

    masm.setupUnalignedABICall(temp);
    masm.passABIArg(y, MoveOp::DOUBLE);
    masm.passABIArg(x, MoveOp::DOUBLE);
    masm.callWithABI(JS_FUNC_TO_DATA_PTR(void*, ecmaAtan2), MoveOp::DOUBLE);

    MOZ_ASSERT(ToFloatRegister(lir->output()) == ReturnDoubleReg);
}

void
CodeGenerator::visitHypot(LHypot* lir)
{
    Register temp = ToRegister(lir->temp());
    uint32_t numArgs = lir->numArgs();
    masm.setupUnalignedABICall(temp);

    for (uint32_t i = 0 ; i < numArgs; ++i)
        masm.passABIArg(ToFloatRegister(lir->getOperand(i)), MoveOp::DOUBLE);

    switch(numArgs) {
      case 2:
        masm.callWithABI(JS_FUNC_TO_DATA_PTR(void*, ecmaHypot), MoveOp::DOUBLE);
        break;
      case 3:
        masm.callWithABI(JS_FUNC_TO_DATA_PTR(void*, hypot3), MoveOp::DOUBLE);
        break;
      case 4:
        masm.callWithABI(JS_FUNC_TO_DATA_PTR(void*, hypot4), MoveOp::DOUBLE);
        break;
      default:
        MOZ_CRASH("Unexpected number of arguments to hypot function.");
    }
    MOZ_ASSERT(ToFloatRegister(lir->output()) == ReturnDoubleReg);
}

void
CodeGenerator::visitNewArray(LNewArray* lir)
{
    Register objReg = ToRegister(lir->output());
    Register tempReg = ToRegister(lir->temp());
    JSObject* templateObject = lir->mir()->templateObject();
    DebugOnly<uint32_t> length = lir->mir()->length();

    MOZ_ASSERT(length <= NativeObject::MAX_DENSE_ELEMENTS_COUNT);

    if (lir->mir()->isVMCall()) {
        visitNewArrayCallVM(lir);
        return;
    }

    OutOfLineNewArray* ool = new(alloc()) OutOfLineNewArray(lir);
    addOutOfLineCode(ool, lir->mir());

    masm.createGCObject(objReg, tempReg, templateObject, lir->mir()->initialHeap(),
                        ool->entry(), /* initContents = */ true,
                        lir->mir()->convertDoubleElements());

    masm.bind(ool->rejoin());
}

void
CodeGenerator::visitOutOfLineNewArray(OutOfLineNewArray* ool)
{
    visitNewArrayCallVM(ool->lir());
    masm.jump(ool->rejoin());
}

void
CodeGenerator::visitNewArrayCopyOnWrite(LNewArrayCopyOnWrite* lir)
{
    Register objReg = ToRegister(lir->output());
    Register tempReg = ToRegister(lir->temp());
    ArrayObject* templateObject = lir->mir()->templateObject();
    gc::InitialHeap initialHeap = lir->mir()->initialHeap();

    // If we have a template object, we can inline call object creation.
    OutOfLineCode* ool = oolCallVM(NewArrayCopyOnWriteInfo, lir,
                                   ArgList(ImmGCPtr(templateObject), Imm32(initialHeap)),
                                   StoreRegisterTo(objReg));

    masm.createGCObject(objReg, tempReg, templateObject, initialHeap, ool->entry());

    masm.bind(ool->rejoin());
}

typedef JSObject* (*ArrayConstructorOneArgFn)(JSContext*, HandleObjectGroup, int32_t length);
static const VMFunction ArrayConstructorOneArgInfo =
    FunctionInfo<ArrayConstructorOneArgFn>(ArrayConstructorOneArg, "ArrayConstructorOneArg");

void
CodeGenerator::visitNewArrayDynamicLength(LNewArrayDynamicLength* lir)
{
    Register lengthReg = ToRegister(lir->length());
    Register objReg = ToRegister(lir->output());
    Register tempReg = ToRegister(lir->temp());

    JSObject* templateObject = lir->mir()->templateObject();
    gc::InitialHeap initialHeap = lir->mir()->initialHeap();

    OutOfLineCode* ool = oolCallVM(ArrayConstructorOneArgInfo, lir,
                                   ArgList(ImmGCPtr(templateObject->group()), lengthReg),
                                   StoreRegisterTo(objReg));

    bool canInline = true;
    size_t inlineLength = 0;
    if (templateObject->is<ArrayObject>()) {
        if (templateObject->as<ArrayObject>().hasFixedElements()) {
            size_t numSlots = gc::GetGCKindSlots(templateObject->asTenured().getAllocKind());
            inlineLength = numSlots - ObjectElements::VALUES_PER_HEADER;
        } else {
            canInline = false;
        }
    } else {
        if (templateObject->as<UnboxedArrayObject>().hasInlineElements()) {
            size_t nbytes =
                templateObject->tenuredSizeOfThis() - UnboxedArrayObject::offsetOfInlineElements();
            inlineLength = nbytes / templateObject->as<UnboxedArrayObject>().elementSize();
        } else {
            canInline = false;
        }
    }

    if (canInline) {
        // Try to do the allocation inline if the template object is big enough
        // for the length in lengthReg. If the length is bigger we could still
        // use the template object and not allocate the elements, but it's more
        // efficient to do a single big allocation than (repeatedly) reallocating
        // the array later on when filling it.
        masm.branch32(Assembler::Above, lengthReg, Imm32(inlineLength), ool->entry());

        masm.createGCObject(objReg, tempReg, templateObject, initialHeap, ool->entry());

        size_t lengthOffset = NativeObject::offsetOfFixedElements() + ObjectElements::offsetOfLength();
        masm.store32(lengthReg, Address(objReg, lengthOffset));
    } else {
        masm.jump(ool->entry());
    }

    masm.bind(ool->rejoin());
}

typedef TypedArrayObject* (*TypedArrayConstructorOneArgFn)(JSContext*, HandleObject, int32_t length);
static const VMFunction TypedArrayConstructorOneArgInfo =
    FunctionInfo<TypedArrayConstructorOneArgFn>(TypedArrayCreateWithTemplate,
                                                "TypedArrayCreateWithTemplate");

void
CodeGenerator::visitNewTypedArray(LNewTypedArray* lir)
{
    Register objReg = ToRegister(lir->output());
    Register tempReg = ToRegister(lir->temp1());
    Register lengthReg = ToRegister(lir->temp2());
    LiveRegisterSet liveRegs = lir->safepoint()->liveRegs();

    JSObject* templateObject = lir->mir()->templateObject();
    gc::InitialHeap initialHeap = lir->mir()->initialHeap();

    TypedArrayObject* ttemplate = &templateObject->as<TypedArrayObject>();
    uint32_t n = ttemplate->length();

    OutOfLineCode* ool = oolCallVM(TypedArrayConstructorOneArgInfo, lir,
                                   ArgList(ImmGCPtr(templateObject), Imm32(n)),
                                   StoreRegisterTo(objReg));

    masm.createGCObject(objReg, tempReg, templateObject, initialHeap,
                        ool->entry(), /*initContents*/true, /*convertDoubleElements*/false);

    masm.initTypedArraySlots(objReg, tempReg, lengthReg, liveRegs, ool->entry(),
                             ttemplate, TypedArrayLength::Fixed);

    masm.bind(ool->rejoin());
}

void
CodeGenerator::visitNewTypedArrayDynamicLength(LNewTypedArrayDynamicLength* lir)
{
    Register lengthReg = ToRegister(lir->length());
    Register objReg = ToRegister(lir->output());
    Register tempReg = ToRegister(lir->temp());
    LiveRegisterSet liveRegs = lir->safepoint()->liveRegs();

    JSObject* templateObject = lir->mir()->templateObject();
    gc::InitialHeap initialHeap = lir->mir()->initialHeap();

    TypedArrayObject* ttemplate = &templateObject->as<TypedArrayObject>();

    OutOfLineCode* ool = oolCallVM(TypedArrayConstructorOneArgInfo, lir,
                                   ArgList(ImmGCPtr(templateObject), lengthReg),
                                   StoreRegisterTo(objReg));

    masm.createGCObject(objReg, tempReg, templateObject, initialHeap,
                        ool->entry(), /*initContents*/true, /*convertDoubleElements*/false);

    masm.initTypedArraySlots(objReg, tempReg, lengthReg, liveRegs, ool->entry(),
                             ttemplate, TypedArrayLength::Dynamic);

    masm.bind(ool->rejoin());
}

// Out-of-line object allocation for JSOP_NEWOBJECT.
class OutOfLineNewObject : public OutOfLineCodeBase<CodeGenerator>
{
    LNewObject* lir_;

  public:
    explicit OutOfLineNewObject(LNewObject* lir)
      : lir_(lir)
    { }

    void accept(CodeGenerator* codegen) {
        codegen->visitOutOfLineNewObject(this);
    }

    LNewObject* lir() const {
        return lir_;
    }
};

typedef JSObject* (*NewInitObjectWithTemplateFn)(JSContext*, HandleObject);
static const VMFunction NewInitObjectWithTemplateInfo =
    FunctionInfo<NewInitObjectWithTemplateFn>(NewObjectOperationWithTemplate,
                                              "NewObjectOperationWithTemplate");

typedef JSObject* (*NewInitObjectFn)(JSContext*, HandleScript, jsbytecode* pc, NewObjectKind);
static const VMFunction NewInitObjectInfo =
    FunctionInfo<NewInitObjectFn>(NewObjectOperation, "NewObjectOperation");

typedef PlainObject* (*ObjectCreateWithTemplateFn)(JSContext*, HandlePlainObject);
static const VMFunction ObjectCreateWithTemplateInfo =
    FunctionInfo<ObjectCreateWithTemplateFn>(ObjectCreateWithTemplate, "ObjectCreateWithTemplate");

void
CodeGenerator::visitNewObjectVMCall(LNewObject* lir)
{
    Register objReg = ToRegister(lir->output());

    MOZ_ASSERT(!lir->isCall());
    saveLive(lir);

    JSObject* templateObject = lir->mir()->templateObject();

    // If we're making a new object with a class prototype (that is, an object
    // that derives its class from its prototype instead of being
    // PlainObject::class_'d) from self-hosted code, we need a different init
    // function.
    switch (lir->mir()->mode()) {
      case MNewObject::ObjectLiteral:
        if (templateObject) {
            pushArg(ImmGCPtr(templateObject));
            callVM(NewInitObjectWithTemplateInfo, lir);
        } else {
            pushArg(Imm32(GenericObject));
            pushArg(ImmPtr(lir->mir()->resumePoint()->pc()));
            pushArg(ImmGCPtr(lir->mir()->block()->info().script()));
            callVM(NewInitObjectInfo, lir);
        }
        break;
      case MNewObject::ObjectCreate:
        pushArg(ImmGCPtr(templateObject));
        callVM(ObjectCreateWithTemplateInfo, lir);
        break;
    }

    if (ReturnReg != objReg)
        masm.movePtr(ReturnReg, objReg);

    restoreLive(lir);
}

static bool
ShouldInitFixedSlots(LInstruction* lir, JSObject* obj)
{
    if (!obj->isNative())
        return true;
    NativeObject* templateObj = &obj->as<NativeObject>();

    // Look for StoreFixedSlot instructions following an object allocation
    // that write to this object before a GC is triggered or this object is
    // passed to a VM call. If all fixed slots will be initialized, the
    // allocation code doesn't need to set the slots to |undefined|.

    uint32_t nfixed = templateObj->numUsedFixedSlots();
    if (nfixed == 0)
        return false;

    // Only optimize if all fixed slots are initially |undefined|, so that we
    // can assume incremental pre-barriers are not necessary. See also the
    // comment below.
    for (uint32_t slot = 0; slot < nfixed; slot++) {
        if (!templateObj->getSlot(slot).isUndefined())
            return true;
    }

    // Keep track of the fixed slots that are initialized. initializedSlots is
    // a bit mask with a bit for each slot.
    MOZ_ASSERT(nfixed <= NativeObject::MAX_FIXED_SLOTS);
    static_assert(NativeObject::MAX_FIXED_SLOTS <= 32, "Slot bits must fit in 32 bits");
    uint32_t initializedSlots = 0;
    uint32_t numInitialized = 0;

    MInstruction* allocMir = lir->mirRaw()->toInstruction();
    MBasicBlock* block = allocMir->block();

    // Skip the allocation instruction.
    MInstructionIterator iter = block->begin(allocMir);
    MOZ_ASSERT(*iter == allocMir);
    iter++;

    while (true) {
        for (; iter != block->end(); iter++) {
            if (iter->isNop() || iter->isConstant() || iter->isPostWriteBarrier()) {
                // These instructions won't trigger a GC or read object slots.
                continue;
            }

            if (iter->isStoreFixedSlot()) {
                MStoreFixedSlot* store = iter->toStoreFixedSlot();
                if (store->object() != allocMir)
                    return true;

                // We may not initialize this object slot on allocation, so the
                // pre-barrier could read uninitialized memory. Simply disable
                // the barrier for this store: the object was just initialized
                // so the barrier is not necessary.
                store->setNeedsBarrier(false);

                uint32_t slot = store->slot();
                MOZ_ASSERT(slot < nfixed);
                if ((initializedSlots & (1 << slot)) == 0) {
                    numInitialized++;
                    initializedSlots |= (1 << slot);

                    if (numInitialized == nfixed) {
                        // All fixed slots will be initialized.
                        MOZ_ASSERT(mozilla::CountPopulation32(initializedSlots) == nfixed);
                        return false;
                    }
                }
                continue;
            }

            if (iter->isGoto()) {
                block = iter->toGoto()->target();
                if (block->numPredecessors() != 1)
                    return true;
                break;
            }

            // Unhandled instruction, assume it bails or reads object slots.
            return true;
        }
        iter = block->begin();
    }

    MOZ_CRASH("Shouldn't get here");
}

void
CodeGenerator::visitNewObject(LNewObject* lir)
{
    Register objReg = ToRegister(lir->output());
    Register tempReg = ToRegister(lir->temp());
    JSObject* templateObject = lir->mir()->templateObject();

    if (lir->mir()->isVMCall()) {
        visitNewObjectVMCall(lir);
        return;
    }

    OutOfLineNewObject* ool = new(alloc()) OutOfLineNewObject(lir);
    addOutOfLineCode(ool, lir->mir());

    bool initContents = ShouldInitFixedSlots(lir, templateObject);
    masm.createGCObject(objReg, tempReg, templateObject, lir->mir()->initialHeap(), ool->entry(),
                        initContents);

    masm.bind(ool->rejoin());
}

void
CodeGenerator::visitOutOfLineNewObject(OutOfLineNewObject* ool)
{
    visitNewObjectVMCall(ool->lir());
    masm.jump(ool->rejoin());
}

typedef InlineTypedObject* (*NewTypedObjectFn)(JSContext*, Handle<InlineTypedObject*>, gc::InitialHeap);
static const VMFunction NewTypedObjectInfo =
    FunctionInfo<NewTypedObjectFn>(InlineTypedObject::createCopy, "InlineTypedObject::createCopy");

void
CodeGenerator::visitNewTypedObject(LNewTypedObject* lir)
{
    Register object = ToRegister(lir->output());
    Register temp = ToRegister(lir->temp());
    InlineTypedObject* templateObject = lir->mir()->templateObject();
    gc::InitialHeap initialHeap = lir->mir()->initialHeap();

    OutOfLineCode* ool = oolCallVM(NewTypedObjectInfo, lir,
                                   ArgList(ImmGCPtr(templateObject), Imm32(initialHeap)),
                                   StoreRegisterTo(object));

    masm.createGCObject(object, temp, templateObject, initialHeap, ool->entry());

    masm.bind(ool->rejoin());
}

void
CodeGenerator::visitSimdBox(LSimdBox* lir)
{
    FloatRegister in = ToFloatRegister(lir->input());
    Register object = ToRegister(lir->output());
    Register temp = ToRegister(lir->temp());
    InlineTypedObject* templateObject = lir->mir()->templateObject();
    gc::InitialHeap initialHeap = lir->mir()->initialHeap();
    MIRType type = lir->mir()->input()->type();

    registerSimdTemplate(lir->mir()->simdType());

    MOZ_ASSERT(lir->safepoint()->liveRegs().has(in), "Save the input register across oolCallVM");
    OutOfLineCode* ool = oolCallVM(NewTypedObjectInfo, lir,
                                   ArgList(ImmGCPtr(templateObject), Imm32(initialHeap)),
                                   StoreRegisterTo(object));

    masm.createGCObject(object, temp, templateObject, initialHeap, ool->entry());
    masm.bind(ool->rejoin());

    Address objectData(object, InlineTypedObject::offsetOfDataStart());
    switch (type) {
      case MIRType::Int8x16:
      case MIRType::Int16x8:
      case MIRType::Int32x4:
      case MIRType::Bool8x16:
      case MIRType::Bool16x8:
      case MIRType::Bool32x4:
        masm.storeUnalignedSimd128Int(in, objectData);
        break;
      case MIRType::Float32x4:
        masm.storeUnalignedSimd128Float(in, objectData);
        break;
      default:
        MOZ_CRASH("Unknown SIMD kind when generating code for SimdBox.");
    }
}

void
CodeGenerator::registerSimdTemplate(SimdType simdType)
{
    simdRefreshTemplatesDuringLink_ |= 1 << uint32_t(simdType);
}

void
CodeGenerator::captureSimdTemplate(JSContext* cx)
{
    JitCompartment* jitCompartment = cx->compartment()->jitCompartment();
    while (simdRefreshTemplatesDuringLink_) {
        uint32_t typeIndex = mozilla::CountTrailingZeroes32(simdRefreshTemplatesDuringLink_);
        simdRefreshTemplatesDuringLink_ ^= 1 << typeIndex;
        SimdType type = SimdType(typeIndex);

        // Note: the weak-reference on the template object should not have been
        // garbage collected. It is either registered by IonBuilder, or verified
        // before using it in the EagerSimdUnbox phase.
        jitCompartment->registerSimdTemplateObjectFor(type);
    }
}

void
CodeGenerator::visitSimdUnbox(LSimdUnbox* lir)
{
    Register object = ToRegister(lir->input());
    FloatRegister simd = ToFloatRegister(lir->output());
    Register temp = ToRegister(lir->temp());
    Label bail;

    // obj->group()
    masm.loadPtr(Address(object, JSObject::offsetOfGroup()), temp);

    // Guard that the object has the same representation as the one produced for
    // SIMD value-type.
    Address clasp(temp, ObjectGroup::offsetOfClasp());
    static_assert(!SimdTypeDescr::Opaque, "SIMD objects are transparent");
    masm.branchPtr(Assembler::NotEqual, clasp, ImmPtr(&InlineTransparentTypedObject::class_),
                   &bail);

    // obj->type()->typeDescr()
    // The previous class pointer comparison implies that the addendumKind is
    // Addendum_TypeDescr.
    masm.loadPtr(Address(temp, ObjectGroup::offsetOfAddendum()), temp);

    // Check for the /Kind/ reserved slot of the TypeDescr.  This is an Int32
    // Value which is equivalent to the object class check.
    static_assert(JS_DESCR_SLOT_KIND < NativeObject::MAX_FIXED_SLOTS, "Load from fixed slots");
    Address typeDescrKind(temp, NativeObject::getFixedSlotOffset(JS_DESCR_SLOT_KIND));
    masm.assertTestInt32(Assembler::Equal, typeDescrKind,
      "MOZ_ASSERT(obj->type()->typeDescr()->getReservedSlot(JS_DESCR_SLOT_KIND).isInt32())");
    masm.branch32(Assembler::NotEqual, masm.ToPayload(typeDescrKind), Imm32(js::type::Simd), &bail);

    SimdType type = lir->mir()->simdType();

    // Check if the SimdTypeDescr /Type/ match the specialization of this
    // MSimdUnbox instruction.
    static_assert(JS_DESCR_SLOT_TYPE < NativeObject::MAX_FIXED_SLOTS, "Load from fixed slots");
    Address typeDescrType(temp, NativeObject::getFixedSlotOffset(JS_DESCR_SLOT_TYPE));
    masm.assertTestInt32(Assembler::Equal, typeDescrType,
      "MOZ_ASSERT(obj->type()->typeDescr()->getReservedSlot(JS_DESCR_SLOT_TYPE).isInt32())");
    masm.branch32(Assembler::NotEqual, masm.ToPayload(typeDescrType), Imm32(int32_t(type)), &bail);

    // Load the value from the data of the InlineTypedObject.
    Address objectData(object, InlineTypedObject::offsetOfDataStart());
    switch (lir->mir()->type()) {
      case MIRType::Int8x16:
      case MIRType::Int16x8:
      case MIRType::Int32x4:
      case MIRType::Bool8x16:
      case MIRType::Bool16x8:
      case MIRType::Bool32x4:
        masm.loadUnalignedSimd128Int(objectData, simd);
        break;
      case MIRType::Float32x4:
        masm.loadUnalignedSimd128Float(objectData, simd);
        break;
      default:
        MOZ_CRASH("The impossible happened!");
    }

    bailoutFrom(&bail, lir->snapshot());
}

typedef js::NamedLambdaObject* (*NewNamedLambdaObjectFn)(JSContext*, HandleFunction, gc::InitialHeap);
static const VMFunction NewNamedLambdaObjectInfo =
    FunctionInfo<NewNamedLambdaObjectFn>(NamedLambdaObject::createTemplateObject,
                                         "NamedLambdaObject::createTemplateObject");

void
CodeGenerator::visitNewNamedLambdaObject(LNewNamedLambdaObject* lir)
{
    Register objReg = ToRegister(lir->output());
    Register tempReg = ToRegister(lir->temp());
    EnvironmentObject* templateObj = lir->mir()->templateObj();
    const CompileInfo& info = lir->mir()->block()->info();

    // If we have a template object, we can inline call object creation.
    OutOfLineCode* ool = oolCallVM(NewNamedLambdaObjectInfo, lir,
                                   ArgList(ImmGCPtr(info.funMaybeLazy()), Imm32(gc::DefaultHeap)),
                                   StoreRegisterTo(objReg));

    bool initContents = ShouldInitFixedSlots(lir, templateObj);
    masm.createGCObject(objReg, tempReg, templateObj, gc::DefaultHeap, ool->entry(),
                        initContents);

    masm.bind(ool->rejoin());
}

typedef JSObject* (*NewCallObjectFn)(JSContext*, HandleShape, HandleObjectGroup);
static const VMFunction NewCallObjectInfo =
    FunctionInfo<NewCallObjectFn>(NewCallObject, "NewCallObject");

void
CodeGenerator::visitNewCallObject(LNewCallObject* lir)
{
    Register objReg = ToRegister(lir->output());
    Register tempReg = ToRegister(lir->temp());

    CallObject* templateObj = lir->mir()->templateObject();

    OutOfLineCode* ool = oolCallVM(NewCallObjectInfo, lir,
                                   ArgList(ImmGCPtr(templateObj->lastProperty()),
                                           ImmGCPtr(templateObj->group())),
                                   StoreRegisterTo(objReg));

    // Inline call object creation, using the OOL path only for tricky cases.
    bool initContents = ShouldInitFixedSlots(lir, templateObj);
    masm.createGCObject(objReg, tempReg, templateObj, gc::DefaultHeap, ool->entry(),
                        initContents);

    masm.bind(ool->rejoin());
}

typedef JSObject* (*NewSingletonCallObjectFn)(JSContext*, HandleShape);
static const VMFunction NewSingletonCallObjectInfo =
    FunctionInfo<NewSingletonCallObjectFn>(NewSingletonCallObject, "NewSingletonCallObject");

void
CodeGenerator::visitNewSingletonCallObject(LNewSingletonCallObject* lir)
{
    Register objReg = ToRegister(lir->output());

    JSObject* templateObj = lir->mir()->templateObject();

    OutOfLineCode* ool;
    ool = oolCallVM(NewSingletonCallObjectInfo, lir,
                    ArgList(ImmGCPtr(templateObj->as<CallObject>().lastProperty())),
                    StoreRegisterTo(objReg));

    // Objects can only be given singleton types in VM calls.  We make the call
    // out of line to not bloat inline code, even if (naively) this seems like
    // extra work.
    masm.jump(ool->entry());
    masm.bind(ool->rejoin());
}

typedef JSObject* (*NewStringObjectFn)(JSContext*, HandleString);
static const VMFunction NewStringObjectInfo =
    FunctionInfo<NewStringObjectFn>(NewStringObject, "NewStringObject");

void
CodeGenerator::visitNewStringObject(LNewStringObject* lir)
{
    Register input = ToRegister(lir->input());
    Register output = ToRegister(lir->output());
    Register temp = ToRegister(lir->temp());

    StringObject* templateObj = lir->mir()->templateObj();

    OutOfLineCode* ool = oolCallVM(NewStringObjectInfo, lir, ArgList(input),
                                   StoreRegisterTo(output));

    masm.createGCObject(output, temp, templateObj, gc::DefaultHeap, ool->entry());

    masm.loadStringLength(input, temp);

    masm.storeValue(JSVAL_TYPE_STRING, input, Address(output, StringObject::offsetOfPrimitiveValue()));
    masm.storeValue(JSVAL_TYPE_INT32, temp, Address(output, StringObject::offsetOfLength()));

    masm.bind(ool->rejoin());
}

typedef bool(*InitElemFn)(JSContext* cx, jsbytecode* pc, HandleObject obj,
                          HandleValue id, HandleValue value);
static const VMFunction InitElemInfo =
    FunctionInfo<InitElemFn>(InitElemOperation, "InitElemOperation");

void
CodeGenerator::visitInitElem(LInitElem* lir)
{
    Register objReg = ToRegister(lir->getObject());

    pushArg(ToValue(lir, LInitElem::ValueIndex));
    pushArg(ToValue(lir, LInitElem::IdIndex));
    pushArg(objReg);
    pushArg(ImmPtr(lir->mir()->resumePoint()->pc()));

    callVM(InitElemInfo, lir);
}

typedef bool (*InitElemGetterSetterFn)(JSContext*, jsbytecode*, HandleObject, HandleValue,
                                       HandleObject);
static const VMFunction InitElemGetterSetterInfo =
    FunctionInfo<InitElemGetterSetterFn>(InitGetterSetterOperation, "InitGetterSetterOperation");

void
CodeGenerator::visitInitElemGetterSetter(LInitElemGetterSetter* lir)
{
    Register obj = ToRegister(lir->object());
    Register value = ToRegister(lir->value());

    pushArg(value);
    pushArg(ToValue(lir, LInitElemGetterSetter::IdIndex));
    pushArg(obj);
    pushArg(ImmPtr(lir->mir()->resumePoint()->pc()));

    callVM(InitElemGetterSetterInfo, lir);
}

typedef bool(*MutatePrototypeFn)(JSContext* cx, HandlePlainObject obj, HandleValue value);
static const VMFunction MutatePrototypeInfo =
    FunctionInfo<MutatePrototypeFn>(MutatePrototype, "MutatePrototype");

void
CodeGenerator::visitMutateProto(LMutateProto* lir)
{
    Register objReg = ToRegister(lir->getObject());

    pushArg(ToValue(lir, LMutateProto::ValueIndex));
    pushArg(objReg);

    callVM(MutatePrototypeInfo, lir);
}

typedef bool(*InitPropFn)(JSContext*, HandleObject, HandlePropertyName, HandleValue, jsbytecode* pc);
static const VMFunction InitPropInfo = FunctionInfo<InitPropFn>(InitProp, "InitProp");

void
CodeGenerator::visitInitProp(LInitProp* lir)
{
    Register objReg = ToRegister(lir->getObject());

    pushArg(ImmPtr(lir->mir()->resumePoint()->pc()));
    pushArg(ToValue(lir, LInitProp::ValueIndex));
    pushArg(ImmGCPtr(lir->mir()->propertyName()));
    pushArg(objReg);

    callVM(InitPropInfo, lir);
}

typedef bool(*InitPropGetterSetterFn)(JSContext*, jsbytecode*, HandleObject, HandlePropertyName,
                                      HandleObject);
static const VMFunction InitPropGetterSetterInfo =
    FunctionInfo<InitPropGetterSetterFn>(InitGetterSetterOperation, "InitGetterSetterOperation");

void
CodeGenerator::visitInitPropGetterSetter(LInitPropGetterSetter* lir)
{
    Register obj = ToRegister(lir->object());
    Register value = ToRegister(lir->value());

    pushArg(value);
    pushArg(ImmGCPtr(lir->mir()->name()));
    pushArg(obj);
    pushArg(ImmPtr(lir->mir()->resumePoint()->pc()));

    callVM(InitPropGetterSetterInfo, lir);
}

typedef bool (*CreateThisFn)(JSContext* cx, HandleObject callee, HandleObject newTarget, MutableHandleValue rval);
static const VMFunction CreateThisInfoCodeGen = FunctionInfo<CreateThisFn>(CreateThis, "CreateThis");

void
CodeGenerator::visitCreateThis(LCreateThis* lir)
{
    const LAllocation* callee = lir->getCallee();
    const LAllocation* newTarget = lir->getNewTarget();

    if (newTarget->isConstant())
        pushArg(ImmGCPtr(&newTarget->toConstant()->toObject()));
    else
        pushArg(ToRegister(newTarget));

    if (callee->isConstant())
        pushArg(ImmGCPtr(&callee->toConstant()->toObject()));
    else
        pushArg(ToRegister(callee));

    callVM(CreateThisInfoCodeGen, lir);
}

static JSObject*
CreateThisForFunctionWithProtoWrapper(JSContext* cx, HandleObject callee, HandleObject newTarget,
                                      HandleObject proto)
{
    return CreateThisForFunctionWithProto(cx, callee, newTarget, proto);
}

typedef JSObject* (*CreateThisWithProtoFn)(JSContext* cx, HandleObject callee,
                                           HandleObject newTarget, HandleObject proto);
static const VMFunction CreateThisWithProtoInfo =
    FunctionInfo<CreateThisWithProtoFn>(CreateThisForFunctionWithProtoWrapper,
                                        "CreateThisForFunctionWithProtoWrapper");

void
CodeGenerator::visitCreateThisWithProto(LCreateThisWithProto* lir)
{
    const LAllocation* callee = lir->getCallee();
    const LAllocation* newTarget = lir->getNewTarget();
    const LAllocation* proto = lir->getPrototype();

    if (proto->isConstant())
        pushArg(ImmGCPtr(&proto->toConstant()->toObject()));
    else
        pushArg(ToRegister(proto));

    if (newTarget->isConstant())
        pushArg(ImmGCPtr(&newTarget->toConstant()->toObject()));
    else
        pushArg(ToRegister(newTarget));

    if (callee->isConstant())
        pushArg(ImmGCPtr(&callee->toConstant()->toObject()));
    else
        pushArg(ToRegister(callee));

    callVM(CreateThisWithProtoInfo, lir);
}

void
CodeGenerator::visitCreateThisWithTemplate(LCreateThisWithTemplate* lir)
{
    JSObject* templateObject = lir->mir()->templateObject();
    Register objReg = ToRegister(lir->output());
    Register tempReg = ToRegister(lir->temp());

    OutOfLineCode* ool = oolCallVM(NewInitObjectWithTemplateInfo, lir,
                                   ArgList(ImmGCPtr(templateObject)),
                                   StoreRegisterTo(objReg));

    // Allocate. If the FreeList is empty, call to VM, which may GC.
    bool initContents = !templateObject->is<PlainObject>() ||
                        ShouldInitFixedSlots(lir, &templateObject->as<PlainObject>());
    masm.createGCObject(objReg, tempReg, templateObject, lir->mir()->initialHeap(), ool->entry(),
                        initContents);

    masm.bind(ool->rejoin());
}

typedef JSObject* (*NewIonArgumentsObjectFn)(JSContext* cx, JitFrameLayout* frame, HandleObject);
static const VMFunction NewIonArgumentsObjectInfo =
    FunctionInfo<NewIonArgumentsObjectFn>((NewIonArgumentsObjectFn) ArgumentsObject::createForIon,
                                          "ArgumentsObject::createForIon");

void
CodeGenerator::visitCreateArgumentsObject(LCreateArgumentsObject* lir)
{
    // This should be getting constructed in the first block only, and not any OSR entry blocks.
    MOZ_ASSERT(lir->mir()->block()->id() == 0);

    Register callObj = ToRegister(lir->getCallObject());
    Register temp = ToRegister(lir->temp0());
    Label done;

    if (ArgumentsObject* templateObj = lir->mir()->templateObject()) {
        Register objTemp = ToRegister(lir->temp1());
        Register cxTemp = ToRegister(lir->temp2());

        masm.Push(callObj);

        // Try to allocate an arguments object. This will leave the reserved
        // slots uninitialized, so it's important we don't GC until we
        // initialize these slots in ArgumentsObject::finishForIon.
        Label failure;
        masm.createGCObject(objTemp, temp, templateObj, gc::DefaultHeap, &failure,
                            /* initContents = */ false);

        masm.moveStackPtrTo(temp);
        masm.addPtr(Imm32(masm.framePushed()), temp);

        masm.setupUnalignedABICall(cxTemp);
        masm.loadJSContext(cxTemp);
        masm.passABIArg(cxTemp);
        masm.passABIArg(temp);
        masm.passABIArg(callObj);
        masm.passABIArg(objTemp);

        masm.callWithABI(JS_FUNC_TO_DATA_PTR(void*, ArgumentsObject::finishForIon));
        masm.branchTestPtr(Assembler::Zero, ReturnReg, ReturnReg, &failure);

        // Discard saved callObj on the stack.
        masm.addToStackPtr(Imm32(sizeof(uintptr_t)));
        masm.jump(&done);

        masm.bind(&failure);
        masm.Pop(callObj);
    }

    masm.moveStackPtrTo(temp);
    masm.addPtr(Imm32(frameSize()), temp);

    pushArg(callObj);
    pushArg(temp);
    callVM(NewIonArgumentsObjectInfo, lir);

    masm.bind(&done);
}

void
CodeGenerator::visitGetArgumentsObjectArg(LGetArgumentsObjectArg* lir)
{
    Register temp = ToRegister(lir->getTemp(0));
    Register argsObj = ToRegister(lir->getArgsObject());
    ValueOperand out = ToOutValue(lir);

    masm.loadPrivate(Address(argsObj, ArgumentsObject::getDataSlotOffset()), temp);
    Address argAddr(temp, ArgumentsData::offsetOfArgs() + lir->mir()->argno() * sizeof(Value));
    masm.loadValue(argAddr, out);
#ifdef DEBUG
    Label success;
    masm.branchTestMagic(Assembler::NotEqual, out, &success);
    masm.assumeUnreachable("Result from ArgumentObject shouldn't be JSVAL_TYPE_MAGIC.");
    masm.bind(&success);
#endif
}

void
CodeGenerator::visitSetArgumentsObjectArg(LSetArgumentsObjectArg* lir)
{
    Register temp = ToRegister(lir->getTemp(0));
    Register argsObj = ToRegister(lir->getArgsObject());
    ValueOperand value = ToValue(lir, LSetArgumentsObjectArg::ValueIndex);

    masm.loadPrivate(Address(argsObj, ArgumentsObject::getDataSlotOffset()), temp);
    Address argAddr(temp, ArgumentsData::offsetOfArgs() + lir->mir()->argno() * sizeof(Value));
    emitPreBarrier(argAddr);
#ifdef DEBUG
    Label success;
    masm.branchTestMagic(Assembler::NotEqual, argAddr, &success);
    masm.assumeUnreachable("Result in ArgumentObject shouldn't be JSVAL_TYPE_MAGIC.");
    masm.bind(&success);
#endif
    masm.storeValue(value, argAddr);
}

void
CodeGenerator::visitReturnFromCtor(LReturnFromCtor* lir)
{
    ValueOperand value = ToValue(lir, LReturnFromCtor::ValueIndex);
    Register obj = ToRegister(lir->getObject());
    Register output = ToRegister(lir->output());

    Label valueIsObject, end;

    masm.branchTestObject(Assembler::Equal, value, &valueIsObject);

    // Value is not an object. Return that other object.
    masm.movePtr(obj, output);
    masm.jump(&end);

    // Value is an object. Return unbox(Value).
    masm.bind(&valueIsObject);
    Register payload = masm.extractObject(value, output);
    if (payload != output)
        masm.movePtr(payload, output);

    masm.bind(&end);
}

typedef bool (*BoxNonStrictThisFn)(JSContext*, HandleValue, MutableHandleValue);
static const VMFunction BoxNonStrictThisInfo =
    FunctionInfo<BoxNonStrictThisFn>(BoxNonStrictThis, "BoxNonStrictThis");

void
CodeGenerator::visitComputeThis(LComputeThis* lir)
{
    ValueOperand value = ToValue(lir, LComputeThis::ValueIndex);
    ValueOperand output = ToOutValue(lir);

    OutOfLineCode* ool = oolCallVM(BoxNonStrictThisInfo, lir, ArgList(value), StoreValueTo(output));

    masm.branchTestObject(Assembler::NotEqual, value, ool->entry());
    masm.moveValue(value, output);
    masm.bind(ool->rejoin());
}

void
CodeGenerator::visitArrowNewTarget(LArrowNewTarget* lir)
{
    Register callee = ToRegister(lir->callee());
    ValueOperand output = ToOutValue(lir);
    masm.loadValue(Address(callee, FunctionExtended::offsetOfArrowNewTargetSlot()), output);
}

void
CodeGenerator::visitArrayLength(LArrayLength* lir)
{
    Address length(ToRegister(lir->elements()), ObjectElements::offsetOfLength());
    masm.load32(length, ToRegister(lir->output()));
}

void
CodeGenerator::visitSetArrayLength(LSetArrayLength* lir)
{
    Address length(ToRegister(lir->elements()), ObjectElements::offsetOfLength());
    RegisterOrInt32Constant newLength = ToRegisterOrInt32Constant(lir->index());

    masm.inc32(&newLength);
    masm.store32(newLength, length);
    // Restore register value if it is used/captured after.
    masm.dec32(&newLength);
}

template <class OrderedHashTable>
static void
RangeFront(MacroAssembler&, Register, Register, Register);

template <>
void
RangeFront<ValueMap>(MacroAssembler& masm, Register range, Register i, Register front)
{
    masm.loadPtr(Address(range, ValueMap::Range::offsetOfHashTable()), front);
    masm.loadPtr(Address(front, ValueMap::offsetOfImplData()), front);

    static_assert(ValueMap::offsetOfImplDataElement() == 0, "offsetof(Data, element) is 0");
    static_assert(ValueMap::sizeofImplData() == 24, "sizeof(Data) is 24");
    masm.mulBy3(i, i);
    masm.lshiftPtr(Imm32(3), i);
    masm.addPtr(i, front);
}

template <>
void
RangeFront<ValueSet>(MacroAssembler& masm, Register range, Register i, Register front)
{
    masm.loadPtr(Address(range, ValueSet::Range::offsetOfHashTable()), front);
    masm.loadPtr(Address(front, ValueSet::offsetOfImplData()), front);

    static_assert(ValueSet::offsetOfImplDataElement() == 0, "offsetof(Data, element) is 0");
    static_assert(ValueSet::sizeofImplData() == 16, "sizeof(Data) is 16");
    masm.lshiftPtr(Imm32(4), i);
    masm.addPtr(i, front);
}

template <class OrderedHashTable>
static void
RangePopFront(MacroAssembler& masm, Register range, Register front, Register dataLength,
              Register temp)
{
    Register i = temp;

    masm.add32(Imm32(1), Address(range, OrderedHashTable::Range::offsetOfCount()));

    masm.load32(Address(range, OrderedHashTable::Range::offsetOfI()), i);
    masm.add32(Imm32(1), i);

    Label done, seek;
    masm.bind(&seek);
    masm.branch32(Assembler::AboveOrEqual, i, dataLength, &done);

    // We can add sizeof(Data) to |front| to select the next element, because
    // |front| and |range.ht.data[i]| point to the same location.
    static_assert(OrderedHashTable::offsetOfImplDataElement() == 0, "offsetof(Data, element) is 0");
    masm.addPtr(Imm32(OrderedHashTable::sizeofImplData()), front);

    masm.branchTestMagic(Assembler::NotEqual, Address(front, OrderedHashTable::offsetOfEntryKey()),
                         JS_HASH_KEY_EMPTY, &done);

    masm.add32(Imm32(1), i);
    masm.jump(&seek);

    masm.bind(&done);
    masm.store32(i, Address(range, OrderedHashTable::Range::offsetOfI()));
}

template <class OrderedHashTable>
static inline void
RangeDestruct(MacroAssembler& masm, Register range, Register temp0, Register temp1)
{
    Register next = temp0;
    Register prevp = temp1;

    masm.loadPtr(Address(range, OrderedHashTable::Range::offsetOfNext()), next);
    masm.loadPtr(Address(range, OrderedHashTable::Range::offsetOfPrevP()), prevp);
    masm.storePtr(next, Address(prevp, 0));

    Label hasNoNext;
    masm.branchTestPtr(Assembler::Zero, next, next, &hasNoNext);

    masm.storePtr(prevp, Address(next, OrderedHashTable::Range::offsetOfPrevP()));

    masm.bind(&hasNoNext);

    masm.callFreeStub(range);
}

template <>
void
CodeGenerator::emitLoadIteratorValues<ValueMap>(Register result, Register temp, Register front)
{
    size_t elementsOffset = NativeObject::offsetOfFixedElements();

    Address keyAddress(front, ValueMap::Entry::offsetOfKey());
    Address valueAddress(front, ValueMap::Entry::offsetOfValue());
    Address keyElemAddress(result, elementsOffset);
    Address valueElemAddress(result, elementsOffset + sizeof(Value));
    masm.patchableCallPreBarrier(keyElemAddress, MIRType::Value);
    masm.patchableCallPreBarrier(valueElemAddress, MIRType::Value);
    masm.storeValue(keyAddress, keyElemAddress, temp);
    masm.storeValue(valueAddress, valueElemAddress, temp);

    Label keyIsNotObject, valueIsNotNurseryObject, emitBarrier;
    masm.branchTestObject(Assembler::NotEqual, keyAddress, &keyIsNotObject);
    masm.branchValueIsNurseryObject(Assembler::Equal, keyAddress, temp, &emitBarrier);
    masm.bind(&keyIsNotObject);
    masm.branchTestObject(Assembler::NotEqual, valueAddress, &valueIsNotNurseryObject);
    masm.branchValueIsNurseryObject(Assembler::NotEqual, valueAddress, temp,
                                    &valueIsNotNurseryObject);
    {
        masm.bind(&emitBarrier);
        saveVolatile(temp);
        emitPostWriteBarrier(result);
        restoreVolatile(temp);
    }
    masm.bind(&valueIsNotNurseryObject);
}

template <>
void
CodeGenerator::emitLoadIteratorValues<ValueSet>(Register result, Register temp, Register front)
{
    size_t elementsOffset = NativeObject::offsetOfFixedElements();

    Address keyAddress(front, ValueSet::offsetOfEntryKey());
    Address keyElemAddress(result, elementsOffset);
    masm.patchableCallPreBarrier(keyElemAddress, MIRType::Value);
    masm.storeValue(keyAddress, keyElemAddress, temp);

    Label keyIsNotObject;
    masm.branchTestObject(Assembler::NotEqual, keyAddress, &keyIsNotObject);
    masm.branchValueIsNurseryObject(Assembler::NotEqual, keyAddress, temp, &keyIsNotObject);
    {
        saveVolatile(temp);
        emitPostWriteBarrier(result);
        restoreVolatile(temp);
    }
    masm.bind(&keyIsNotObject);
}

template <class IteratorObject, class OrderedHashTable>
void
CodeGenerator::emitGetNextEntryForIterator(LGetNextEntryForIterator* lir)
{
    Register iter = ToRegister(lir->iter());
    Register result = ToRegister(lir->result());
    Register temp = ToRegister(lir->temp0());
    Register dataLength = ToRegister(lir->temp1());
    Register range = ToRegister(lir->temp2());
    Register output = ToRegister(lir->output());

    masm.loadPrivate(Address(iter, NativeObject::getFixedSlotOffset(IteratorObject::RangeSlot)),
                     range);

    Label iterAlreadyDone, iterDone, done;
    masm.branchTestPtr(Assembler::Zero, range, range, &iterAlreadyDone);

    masm.load32(Address(range, OrderedHashTable::Range::offsetOfI()), temp);
    masm.loadPtr(Address(range, OrderedHashTable::Range::offsetOfHashTable()), dataLength);
    masm.load32(Address(dataLength, OrderedHashTable::offsetOfImplDataLength()), dataLength);
    masm.branch32(Assembler::AboveOrEqual, temp, dataLength, &iterDone);
    {
        masm.push(iter);

        Register front = iter;
        RangeFront<OrderedHashTable>(masm, range, temp, front);

        emitLoadIteratorValues<OrderedHashTable>(result, temp, front);

        RangePopFront<OrderedHashTable>(masm, range, front, dataLength, temp);

        masm.pop(iter);
        masm.move32(Imm32(0), output);
    }
    masm.jump(&done);
    {
        masm.bind(&iterDone);

        RangeDestruct<OrderedHashTable>(masm, range, temp, dataLength);

        masm.storeValue(PrivateValue(nullptr),
                        Address(iter, NativeObject::getFixedSlotOffset(IteratorObject::RangeSlot)));

        masm.bind(&iterAlreadyDone);

        masm.move32(Imm32(1), output);
    }
    masm.bind(&done);
}

void
CodeGenerator::visitGetNextEntryForIterator(LGetNextEntryForIterator* lir)
{
    if (lir->mir()->mode() == MGetNextEntryForIterator::Map) {
        emitGetNextEntryForIterator<MapIteratorObject, ValueMap>(lir);
    } else {
        MOZ_ASSERT(lir->mir()->mode() == MGetNextEntryForIterator::Set);
        emitGetNextEntryForIterator<SetIteratorObject, ValueSet>(lir);
    }
}

void
CodeGenerator::visitTypedArrayLength(LTypedArrayLength* lir)
{
    Register obj = ToRegister(lir->object());
    Register out = ToRegister(lir->output());
    masm.unboxInt32(Address(obj, TypedArrayObject::lengthOffset()), out);
}

void
CodeGenerator::visitTypedArrayElements(LTypedArrayElements* lir)
{
    Register obj = ToRegister(lir->object());
    Register out = ToRegister(lir->output());
    masm.loadPtr(Address(obj, TypedArrayObject::dataOffset()), out);
}

void
CodeGenerator::visitSetDisjointTypedElements(LSetDisjointTypedElements* lir)
{
    Register target = ToRegister(lir->target());
    Register targetOffset = ToRegister(lir->targetOffset());
    Register source = ToRegister(lir->source());

    Register temp = ToRegister(lir->temp());

    masm.setupUnalignedABICall(temp);
    masm.passABIArg(target);
    masm.passABIArg(targetOffset);
    masm.passABIArg(source);
    masm.callWithABI(JS_FUNC_TO_DATA_PTR(void*, js::SetDisjointTypedElements));
}

void
CodeGenerator::visitTypedObjectDescr(LTypedObjectDescr* lir)
{
    Register obj = ToRegister(lir->object());
    Register out = ToRegister(lir->output());

    masm.loadPtr(Address(obj, JSObject::offsetOfGroup()), out);
    masm.loadPtr(Address(out, ObjectGroup::offsetOfAddendum()), out);
}

void
CodeGenerator::visitTypedObjectElements(LTypedObjectElements* lir)
{
    Register obj = ToRegister(lir->object());
    Register out = ToRegister(lir->output());

    if (lir->mir()->definitelyOutline()) {
        masm.loadPtr(Address(obj, OutlineTypedObject::offsetOfData()), out);
    } else {
        Label inlineObject, done;
        masm.loadObjClass(obj, out);
        masm.branchPtr(Assembler::Equal, out, ImmPtr(&InlineOpaqueTypedObject::class_), &inlineObject);
        masm.branchPtr(Assembler::Equal, out, ImmPtr(&InlineTransparentTypedObject::class_), &inlineObject);

        masm.loadPtr(Address(obj, OutlineTypedObject::offsetOfData()), out);
        masm.jump(&done);

        masm.bind(&inlineObject);
        masm.computeEffectiveAddress(Address(obj, InlineTypedObject::offsetOfDataStart()), out);
        masm.bind(&done);
    }
}

void
CodeGenerator::visitSetTypedObjectOffset(LSetTypedObjectOffset* lir)
{
    Register object = ToRegister(lir->object());
    Register offset = ToRegister(lir->offset());
    Register temp0 = ToRegister(lir->temp0());
    Register temp1 = ToRegister(lir->temp1());

    // Compute the base pointer for the typed object's owner.
    masm.loadPtr(Address(object, OutlineTypedObject::offsetOfOwner()), temp0);

    Label inlineObject, done;
    masm.loadObjClass(temp0, temp1);
    masm.branchPtr(Assembler::Equal, temp1, ImmPtr(&InlineOpaqueTypedObject::class_), &inlineObject);
    masm.branchPtr(Assembler::Equal, temp1, ImmPtr(&InlineTransparentTypedObject::class_), &inlineObject);

    masm.loadPrivate(Address(temp0, ArrayBufferObject::offsetOfDataSlot()), temp0);
    masm.jump(&done);

    masm.bind(&inlineObject);
    masm.addPtr(ImmWord(InlineTypedObject::offsetOfDataStart()), temp0);

    masm.bind(&done);

    // Compute the new data pointer and set it in the object.
    masm.addPtr(offset, temp0);
    masm.storePtr(temp0, Address(object, OutlineTypedObject::offsetOfData()));
}

void
CodeGenerator::visitStringLength(LStringLength* lir)
{
    Register input = ToRegister(lir->string());
    Register output = ToRegister(lir->output());

    masm.loadStringLength(input, output);
}

void
CodeGenerator::visitMinMaxI(LMinMaxI* ins)
{
    Register first = ToRegister(ins->first());
    Register output = ToRegister(ins->output());

    MOZ_ASSERT(first == output);

    Label done;
    Assembler::Condition cond = ins->mir()->isMax()
                                ? Assembler::GreaterThan
                                : Assembler::LessThan;

    if (ins->second()->isConstant()) {
        masm.branch32(cond, first, Imm32(ToInt32(ins->second())), &done);
        masm.move32(Imm32(ToInt32(ins->second())), output);
    } else {
        masm.branch32(cond, first, ToRegister(ins->second()), &done);
        masm.move32(ToRegister(ins->second()), output);
    }

    masm.bind(&done);
}

void
CodeGenerator::visitAbsI(LAbsI* ins)
{
    Register input = ToRegister(ins->input());
    Label positive;

    MOZ_ASSERT(input == ToRegister(ins->output()));
    masm.branchTest32(Assembler::NotSigned, input, input, &positive);
    masm.neg32(input);
    LSnapshot* snapshot = ins->snapshot();
#if defined(JS_CODEGEN_MIPS32) || defined(JS_CODEGEN_MIPS64)
    if (snapshot)
        bailoutCmp32(Assembler::Equal, input, Imm32(INT32_MIN), snapshot);
#else
    if (snapshot)
        bailoutIf(Assembler::Overflow, snapshot);
#endif
    masm.bind(&positive);
}

void
CodeGenerator::visitPowI(LPowI* ins)
{
    FloatRegister value = ToFloatRegister(ins->value());
    Register power = ToRegister(ins->power());
    Register temp = ToRegister(ins->temp());

    MOZ_ASSERT(power != temp);

    masm.setupUnalignedABICall(temp);
    masm.passABIArg(value, MoveOp::DOUBLE);
    masm.passABIArg(power);

    masm.callWithABI(JS_FUNC_TO_DATA_PTR(void*, js::powi), MoveOp::DOUBLE);
    MOZ_ASSERT(ToFloatRegister(ins->output()) == ReturnDoubleReg);
}

void
CodeGenerator::visitPowD(LPowD* ins)
{
    FloatRegister value = ToFloatRegister(ins->value());
    FloatRegister power = ToFloatRegister(ins->power());
    Register temp = ToRegister(ins->temp());

    masm.setupUnalignedABICall(temp);
    masm.passABIArg(value, MoveOp::DOUBLE);
    masm.passABIArg(power, MoveOp::DOUBLE);
    masm.callWithABI(JS_FUNC_TO_DATA_PTR(void*, ecmaPow), MoveOp::DOUBLE);

    MOZ_ASSERT(ToFloatRegister(ins->output()) == ReturnDoubleReg);
}

using PowFn = bool (*)(JSContext*, HandleValue, HandleValue, MutableHandleValue);
static const VMFunction PowInfo =
    FunctionInfo<PowFn>(js::math_pow_handle, "math_pow_handle");

void
CodeGenerator::visitPowV(LPowV* ins)
{
    pushArg(ToValue(ins, LPowV::PowerInput));
    pushArg(ToValue(ins, LPowV::ValueInput));
    callVM(PowInfo, ins);
}

void
CodeGenerator::visitMathFunctionD(LMathFunctionD* ins)
{
    Register temp = ToRegister(ins->temp());
    FloatRegister input = ToFloatRegister(ins->input());
    MOZ_ASSERT(ToFloatRegister(ins->output()) == ReturnDoubleReg);

    masm.setupUnalignedABICall(temp);

    const MathCache* mathCache = ins->mir()->cache();
    if (mathCache) {
        masm.movePtr(ImmPtr(mathCache), temp);
        masm.passABIArg(temp);
    }
    masm.passABIArg(input, MoveOp::DOUBLE);

#   define MAYBE_CACHED(fcn) (mathCache ? (void*)fcn ## _impl : (void*)fcn ## _uncached)

    void* funptr = nullptr;
    switch (ins->mir()->function()) {
      case MMathFunction::Log:
        funptr = JS_FUNC_TO_DATA_PTR(void*, MAYBE_CACHED(js::math_log));
        break;
      case MMathFunction::Sin:
        funptr = JS_FUNC_TO_DATA_PTR(void*, MAYBE_CACHED(js::math_sin));
        break;
      case MMathFunction::Cos:
        funptr = JS_FUNC_TO_DATA_PTR(void*, MAYBE_CACHED(js::math_cos));
        break;
      case MMathFunction::Exp:
        funptr = JS_FUNC_TO_DATA_PTR(void*, MAYBE_CACHED(js::math_exp));
        break;
      case MMathFunction::Tan:
        funptr = JS_FUNC_TO_DATA_PTR(void*, MAYBE_CACHED(js::math_tan));
        break;
      case MMathFunction::ATan:
        funptr = JS_FUNC_TO_DATA_PTR(void*, MAYBE_CACHED(js::math_atan));
        break;
      case MMathFunction::ASin:
        funptr = JS_FUNC_TO_DATA_PTR(void*, MAYBE_CACHED(js::math_asin));
        break;
      case MMathFunction::ACos:
        funptr = JS_FUNC_TO_DATA_PTR(void*, MAYBE_CACHED(js::math_acos));
        break;
      case MMathFunction::Log10:
        funptr = JS_FUNC_TO_DATA_PTR(void*, MAYBE_CACHED(js::math_log10));
        break;
      case MMathFunction::Log2:
        funptr = JS_FUNC_TO_DATA_PTR(void*, MAYBE_CACHED(js::math_log2));
        break;
      case MMathFunction::Log1P:
        funptr = JS_FUNC_TO_DATA_PTR(void*, MAYBE_CACHED(js::math_log1p));
        break;
      case MMathFunction::ExpM1:
        funptr = JS_FUNC_TO_DATA_PTR(void*, MAYBE_CACHED(js::math_expm1));
        break;
      case MMathFunction::CosH:
        funptr = JS_FUNC_TO_DATA_PTR(void*, MAYBE_CACHED(js::math_cosh));
        break;
      case MMathFunction::SinH:
        funptr = JS_FUNC_TO_DATA_PTR(void*, MAYBE_CACHED(js::math_sinh));
        break;
      case MMathFunction::TanH:
        funptr = JS_FUNC_TO_DATA_PTR(void*, MAYBE_CACHED(js::math_tanh));
        break;
      case MMathFunction::ACosH:
        funptr = JS_FUNC_TO_DATA_PTR(void*, MAYBE_CACHED(js::math_acosh));
        break;
      case MMathFunction::ASinH:
        funptr = JS_FUNC_TO_DATA_PTR(void*, MAYBE_CACHED(js::math_asinh));
        break;
      case MMathFunction::ATanH:
        funptr = JS_FUNC_TO_DATA_PTR(void*, MAYBE_CACHED(js::math_atanh));
        break;
      case MMathFunction::Sign:
        funptr = JS_FUNC_TO_DATA_PTR(void*, MAYBE_CACHED(js::math_sign));
        break;
      case MMathFunction::Trunc:
        funptr = JS_FUNC_TO_DATA_PTR(void*, MAYBE_CACHED(js::math_trunc));
        break;
      case MMathFunction::Cbrt:
        funptr = JS_FUNC_TO_DATA_PTR(void*, MAYBE_CACHED(js::math_cbrt));
        break;
      case MMathFunction::Floor:
        funptr = JS_FUNC_TO_DATA_PTR(void*, js::math_floor_impl);
        break;
      case MMathFunction::Ceil:
        funptr = JS_FUNC_TO_DATA_PTR(void*, js::math_ceil_impl);
        break;
      case MMathFunction::Round:
        funptr = JS_FUNC_TO_DATA_PTR(void*, js::math_round_impl);
        break;
      default:
        MOZ_CRASH("Unknown math function");
    }

#   undef MAYBE_CACHED

    masm.callWithABI(funptr, MoveOp::DOUBLE);
}

void
CodeGenerator::visitMathFunctionF(LMathFunctionF* ins)
{
    Register temp = ToRegister(ins->temp());
    FloatRegister input = ToFloatRegister(ins->input());
    MOZ_ASSERT(ToFloatRegister(ins->output()) == ReturnFloat32Reg);

    masm.setupUnalignedABICall(temp);
    masm.passABIArg(input, MoveOp::FLOAT32);

    void* funptr = nullptr;
    switch (ins->mir()->function()) {
      case MMathFunction::Floor: funptr = JS_FUNC_TO_DATA_PTR(void*, floorf);           break;
      case MMathFunction::Round: funptr = JS_FUNC_TO_DATA_PTR(void*, math_roundf_impl); break;
      case MMathFunction::Ceil:  funptr = JS_FUNC_TO_DATA_PTR(void*, ceilf);            break;
      default:
        MOZ_CRASH("Unknown or unsupported float32 math function");
    }

    masm.callWithABI(funptr, MoveOp::FLOAT32);
}

void
CodeGenerator::visitModD(LModD* ins)
{
    FloatRegister lhs = ToFloatRegister(ins->lhs());
    FloatRegister rhs = ToFloatRegister(ins->rhs());
    Register temp = ToRegister(ins->temp());

    MOZ_ASSERT(ToFloatRegister(ins->output()) == ReturnDoubleReg);

    masm.setupUnalignedABICall(temp);
    masm.passABIArg(lhs, MoveOp::DOUBLE);
    masm.passABIArg(rhs, MoveOp::DOUBLE);

    if (gen->compilingWasm())
        masm.callWithABI(wasm::SymbolicAddress::ModD, MoveOp::DOUBLE);
    else
        masm.callWithABI(JS_FUNC_TO_DATA_PTR(void*, NumberMod), MoveOp::DOUBLE);
}

typedef bool (*BinaryFn)(JSContext*, MutableHandleValue, MutableHandleValue, MutableHandleValue);

static const VMFunction AddInfo = FunctionInfo<BinaryFn>(js::AddValues, "AddValues");
static const VMFunction SubInfo = FunctionInfo<BinaryFn>(js::SubValues, "SubValues");
static const VMFunction MulInfo = FunctionInfo<BinaryFn>(js::MulValues, "MulValues");
static const VMFunction DivInfo = FunctionInfo<BinaryFn>(js::DivValues, "DivValues");
static const VMFunction ModInfo = FunctionInfo<BinaryFn>(js::ModValues, "ModValues");
static const VMFunction UrshInfo = FunctionInfo<BinaryFn>(js::UrshValues, "UrshValues");

void
CodeGenerator::visitBinaryV(LBinaryV* lir)
{
    pushArg(ToValue(lir, LBinaryV::RhsInput));
    pushArg(ToValue(lir, LBinaryV::LhsInput));

    switch (lir->jsop()) {
      case JSOP_ADD:
        callVM(AddInfo, lir);
        break;

      case JSOP_SUB:
        callVM(SubInfo, lir);
        break;

      case JSOP_MUL:
        callVM(MulInfo, lir);
        break;

      case JSOP_DIV:
        callVM(DivInfo, lir);
        break;

      case JSOP_MOD:
        callVM(ModInfo, lir);
        break;

      case JSOP_URSH:
        callVM(UrshInfo, lir);
        break;

      default:
        MOZ_CRASH("Unexpected binary op");
    }
}

typedef bool (*StringCompareFn)(JSContext*, HandleString, HandleString, bool*);
static const VMFunction StringsEqualInfo =
    FunctionInfo<StringCompareFn>(jit::StringsEqual<true>, "StringsEqual");
static const VMFunction StringsNotEqualInfo =
    FunctionInfo<StringCompareFn>(jit::StringsEqual<false>, "StringsEqual");

void
CodeGenerator::emitCompareS(LInstruction* lir, JSOp op, Register left, Register right,
                            Register output)
{
    MOZ_ASSERT(lir->isCompareS() || lir->isCompareStrictS());

    OutOfLineCode* ool = nullptr;

    if (op == JSOP_EQ || op == JSOP_STRICTEQ) {
        ool = oolCallVM(StringsEqualInfo, lir, ArgList(left, right),  StoreRegisterTo(output));
    } else {
        MOZ_ASSERT(op == JSOP_NE || op == JSOP_STRICTNE);
        ool = oolCallVM(StringsNotEqualInfo, lir, ArgList(left, right), StoreRegisterTo(output));
    }

    masm.compareStrings(op, left, right, output, ool->entry());

    masm.bind(ool->rejoin());
}

void
CodeGenerator::visitCompareStrictS(LCompareStrictS* lir)
{
    JSOp op = lir->mir()->jsop();
    MOZ_ASSERT(op == JSOP_STRICTEQ || op == JSOP_STRICTNE);

    const ValueOperand leftV = ToValue(lir, LCompareStrictS::Lhs);
    Register right = ToRegister(lir->right());
    Register output = ToRegister(lir->output());
    Register tempToUnbox = ToTempUnboxRegister(lir->tempToUnbox());

    Label string, done;

    masm.branchTestString(Assembler::Equal, leftV, &string);
    masm.move32(Imm32(op == JSOP_STRICTNE), output);
    masm.jump(&done);

    masm.bind(&string);
    Register left = masm.extractString(leftV, tempToUnbox);
    emitCompareS(lir, op, left, right, output);

    masm.bind(&done);
}

void
CodeGenerator::visitCompareS(LCompareS* lir)
{
    JSOp op = lir->mir()->jsop();
    Register left = ToRegister(lir->left());
    Register right = ToRegister(lir->right());
    Register output = ToRegister(lir->output());

    emitCompareS(lir, op, left, right, output);
}

typedef bool (*CompareFn)(JSContext*, MutableHandleValue, MutableHandleValue, bool*);
static const VMFunction EqInfo =
    FunctionInfo<CompareFn>(jit::LooselyEqual<true>, "LooselyEqual");
static const VMFunction NeInfo =
    FunctionInfo<CompareFn>(jit::LooselyEqual<false>, "LooselyEqual");
static const VMFunction StrictEqInfo =
    FunctionInfo<CompareFn>(jit::StrictlyEqual<true>, "StrictlyEqual");
static const VMFunction StrictNeInfo =
    FunctionInfo<CompareFn>(jit::StrictlyEqual<false>, "StrictlyEqual");
static const VMFunction LtInfo =
    FunctionInfo<CompareFn>(jit::LessThan, "LessThan");
static const VMFunction LeInfo =
    FunctionInfo<CompareFn>(jit::LessThanOrEqual, "LessThanOrEqual");
static const VMFunction GtInfo =
    FunctionInfo<CompareFn>(jit::GreaterThan, "GreaterThan");
static const VMFunction GeInfo =
    FunctionInfo<CompareFn>(jit::GreaterThanOrEqual, "GreaterThanOrEqual");

void
CodeGenerator::visitCompareVM(LCompareVM* lir)
{
    pushArg(ToValue(lir, LBinaryV::RhsInput));
    pushArg(ToValue(lir, LBinaryV::LhsInput));

    switch (lir->mir()->jsop()) {
      case JSOP_EQ:
        callVM(EqInfo, lir);
        break;

      case JSOP_NE:
        callVM(NeInfo, lir);
        break;

      case JSOP_STRICTEQ:
        callVM(StrictEqInfo, lir);
        break;

      case JSOP_STRICTNE:
        callVM(StrictNeInfo, lir);
        break;

      case JSOP_LT:
        callVM(LtInfo, lir);
        break;

      case JSOP_LE:
        callVM(LeInfo, lir);
        break;

      case JSOP_GT:
        callVM(GtInfo, lir);
        break;

      case JSOP_GE:
        callVM(GeInfo, lir);
        break;

      default:
        MOZ_CRASH("Unexpected compare op");
    }
}

void
CodeGenerator::visitIsNullOrLikeUndefinedV(LIsNullOrLikeUndefinedV* lir)
{
    JSOp op = lir->mir()->jsop();
    MCompare::CompareType compareType = lir->mir()->compareType();
    MOZ_ASSERT(compareType == MCompare::Compare_Undefined ||
               compareType == MCompare::Compare_Null);

    const ValueOperand value = ToValue(lir, LIsNullOrLikeUndefinedV::Value);
    Register output = ToRegister(lir->output());

    if (op == JSOP_EQ || op == JSOP_NE) {
        MOZ_ASSERT(lir->mir()->lhs()->type() != MIRType::Object ||
                   lir->mir()->operandMightEmulateUndefined(),
                   "Operands which can't emulate undefined should have been folded");

        OutOfLineTestObjectWithLabels* ool = nullptr;
        Maybe<Label> label1, label2;
        Label* nullOrLikeUndefined;
        Label* notNullOrLikeUndefined;
        if (lir->mir()->operandMightEmulateUndefined()) {
            ool = new(alloc()) OutOfLineTestObjectWithLabels();
            addOutOfLineCode(ool, lir->mir());
            nullOrLikeUndefined = ool->label1();
            notNullOrLikeUndefined = ool->label2();
        } else {
            label1.emplace();
            label2.emplace();
            nullOrLikeUndefined = label1.ptr();
            notNullOrLikeUndefined = label2.ptr();
        }

        Register tag = masm.splitTagForTest(value);
        MDefinition* input = lir->mir()->lhs();
        if (input->mightBeType(MIRType::Null))
            masm.branchTestNull(Assembler::Equal, tag, nullOrLikeUndefined);
        if (input->mightBeType(MIRType::Undefined))
            masm.branchTestUndefined(Assembler::Equal, tag, nullOrLikeUndefined);

        if (ool) {
            // Check whether it's a truthy object or a falsy object that emulates
            // undefined.
            masm.branchTestObject(Assembler::NotEqual, tag, notNullOrLikeUndefined);

            Register objreg = masm.extractObject(value, ToTempUnboxRegister(lir->tempToUnbox()));
            branchTestObjectEmulatesUndefined(objreg, nullOrLikeUndefined, notNullOrLikeUndefined,
                                              ToRegister(lir->temp()), ool);
            // fall through
        }

        Label done;

        // It's not null or undefined, and if it's an object it doesn't
        // emulate undefined, so it's not like undefined.
        masm.move32(Imm32(op == JSOP_NE), output);
        masm.jump(&done);

        masm.bind(nullOrLikeUndefined);
        masm.move32(Imm32(op == JSOP_EQ), output);

        // Both branches meet here.
        masm.bind(&done);
        return;
    }

    MOZ_ASSERT(op == JSOP_STRICTEQ || op == JSOP_STRICTNE);

    Assembler::Condition cond = JSOpToCondition(compareType, op);
    if (compareType == MCompare::Compare_Null)
        masm.testNullSet(cond, value, output);
    else
        masm.testUndefinedSet(cond, value, output);
}

void
CodeGenerator::visitIsNullOrLikeUndefinedAndBranchV(LIsNullOrLikeUndefinedAndBranchV* lir)
{
    JSOp op = lir->cmpMir()->jsop();
    MCompare::CompareType compareType = lir->cmpMir()->compareType();
    MOZ_ASSERT(compareType == MCompare::Compare_Undefined ||
               compareType == MCompare::Compare_Null);

    const ValueOperand value = ToValue(lir, LIsNullOrLikeUndefinedAndBranchV::Value);

    if (op == JSOP_EQ || op == JSOP_NE) {
        MBasicBlock* ifTrue;
        MBasicBlock* ifFalse;

        if (op == JSOP_EQ) {
            ifTrue = lir->ifTrue();
            ifFalse = lir->ifFalse();
        } else {
            // Swap branches.
            ifTrue = lir->ifFalse();
            ifFalse = lir->ifTrue();
            op = JSOP_EQ;
        }

        MOZ_ASSERT(lir->cmpMir()->lhs()->type() != MIRType::Object ||
                   lir->cmpMir()->operandMightEmulateUndefined(),
                   "Operands which can't emulate undefined should have been folded");

        OutOfLineTestObject* ool = nullptr;
        if (lir->cmpMir()->operandMightEmulateUndefined()) {
            ool = new(alloc()) OutOfLineTestObject();
            addOutOfLineCode(ool, lir->cmpMir());
        }

        Register tag = masm.splitTagForTest(value);

        Label* ifTrueLabel = getJumpLabelForBranch(ifTrue);
        Label* ifFalseLabel = getJumpLabelForBranch(ifFalse);

        MDefinition* input = lir->cmpMir()->lhs();
        if (input->mightBeType(MIRType::Null))
            masm.branchTestNull(Assembler::Equal, tag, ifTrueLabel);
        if (input->mightBeType(MIRType::Undefined))
            masm.branchTestUndefined(Assembler::Equal, tag, ifTrueLabel);

        if (ool) {
            masm.branchTestObject(Assembler::NotEqual, tag, ifFalseLabel);

            // Objects that emulate undefined are loosely equal to null/undefined.
            Register objreg = masm.extractObject(value, ToTempUnboxRegister(lir->tempToUnbox()));
            Register scratch = ToRegister(lir->temp());
            testObjectEmulatesUndefined(objreg, ifTrueLabel, ifFalseLabel, scratch, ool);
        } else {
            masm.jump(ifFalseLabel);
        }
        return;
    }

    MOZ_ASSERT(op == JSOP_STRICTEQ || op == JSOP_STRICTNE);

    Assembler::Condition cond = JSOpToCondition(compareType, op);
    if (compareType == MCompare::Compare_Null)
        testNullEmitBranch(cond, value, lir->ifTrue(), lir->ifFalse());
    else
        testUndefinedEmitBranch(cond, value, lir->ifTrue(), lir->ifFalse());
}

void
CodeGenerator::visitIsNullOrLikeUndefinedT(LIsNullOrLikeUndefinedT * lir)
{
    MOZ_ASSERT(lir->mir()->compareType() == MCompare::Compare_Undefined ||
               lir->mir()->compareType() == MCompare::Compare_Null);

    MIRType lhsType = lir->mir()->lhs()->type();
    MOZ_ASSERT(lhsType == MIRType::Object || lhsType == MIRType::ObjectOrNull);

    JSOp op = lir->mir()->jsop();
    MOZ_ASSERT(lhsType == MIRType::ObjectOrNull || op == JSOP_EQ || op == JSOP_NE,
               "Strict equality should have been folded");

    MOZ_ASSERT(lhsType == MIRType::ObjectOrNull || lir->mir()->operandMightEmulateUndefined(),
               "If the object couldn't emulate undefined, this should have been folded.");

    Register objreg = ToRegister(lir->input());
    Register output = ToRegister(lir->output());

    if ((op == JSOP_EQ || op == JSOP_NE) && lir->mir()->operandMightEmulateUndefined()) {
        OutOfLineTestObjectWithLabels* ool = new(alloc()) OutOfLineTestObjectWithLabels();
        addOutOfLineCode(ool, lir->mir());

        Label* emulatesUndefined = ool->label1();
        Label* doesntEmulateUndefined = ool->label2();

        if (lhsType == MIRType::ObjectOrNull)
            masm.branchTestPtr(Assembler::Zero, objreg, objreg, emulatesUndefined);

        branchTestObjectEmulatesUndefined(objreg, emulatesUndefined, doesntEmulateUndefined,
                                          output, ool);

        Label done;

        masm.move32(Imm32(op == JSOP_NE), output);
        masm.jump(&done);

        masm.bind(emulatesUndefined);
        masm.move32(Imm32(op == JSOP_EQ), output);
        masm.bind(&done);
    } else {
        MOZ_ASSERT(lhsType == MIRType::ObjectOrNull);

        Label isNull, done;

        masm.branchTestPtr(Assembler::Zero, objreg, objreg, &isNull);

        masm.move32(Imm32(op == JSOP_NE || op == JSOP_STRICTNE), output);
        masm.jump(&done);

        masm.bind(&isNull);
        masm.move32(Imm32(op == JSOP_EQ || op == JSOP_STRICTEQ), output);

        masm.bind(&done);
    }
}

void
CodeGenerator::visitIsNullOrLikeUndefinedAndBranchT(LIsNullOrLikeUndefinedAndBranchT* lir)
{
    DebugOnly<MCompare::CompareType> compareType = lir->cmpMir()->compareType();
    MOZ_ASSERT(compareType == MCompare::Compare_Undefined ||
               compareType == MCompare::Compare_Null);

    MIRType lhsType = lir->cmpMir()->lhs()->type();
    MOZ_ASSERT(lhsType == MIRType::Object || lhsType == MIRType::ObjectOrNull);

    JSOp op = lir->cmpMir()->jsop();
    MOZ_ASSERT(lhsType == MIRType::ObjectOrNull || op == JSOP_EQ || op == JSOP_NE,
               "Strict equality should have been folded");

    MOZ_ASSERT(lhsType == MIRType::ObjectOrNull || lir->cmpMir()->operandMightEmulateUndefined(),
               "If the object couldn't emulate undefined, this should have been folded.");

    MBasicBlock* ifTrue;
    MBasicBlock* ifFalse;

    if (op == JSOP_EQ || op == JSOP_STRICTEQ) {
        ifTrue = lir->ifTrue();
        ifFalse = lir->ifFalse();
    } else {
        // Swap branches.
        ifTrue = lir->ifFalse();
        ifFalse = lir->ifTrue();
    }

    Register input = ToRegister(lir->getOperand(0));

    if ((op == JSOP_EQ || op == JSOP_NE) && lir->cmpMir()->operandMightEmulateUndefined()) {
        OutOfLineTestObject* ool = new(alloc()) OutOfLineTestObject();
        addOutOfLineCode(ool, lir->cmpMir());

        Label* ifTrueLabel = getJumpLabelForBranch(ifTrue);
        Label* ifFalseLabel = getJumpLabelForBranch(ifFalse);

        if (lhsType == MIRType::ObjectOrNull)
            masm.branchTestPtr(Assembler::Zero, input, input, ifTrueLabel);

        // Objects that emulate undefined are loosely equal to null/undefined.
        Register scratch = ToRegister(lir->temp());
        testObjectEmulatesUndefined(input, ifTrueLabel, ifFalseLabel, scratch, ool);
    } else {
        MOZ_ASSERT(lhsType == MIRType::ObjectOrNull);
        testZeroEmitBranch(Assembler::Equal, input, ifTrue, ifFalse);
    }
}

typedef JSString* (*ConcatStringsFn)(ExclusiveContext*, HandleString, HandleString);
static const VMFunction ConcatStringsInfo =
    FunctionInfo<ConcatStringsFn>(ConcatStrings<CanGC>, "ConcatStrings");

void
CodeGenerator::emitConcat(LInstruction* lir, Register lhs, Register rhs, Register output)
{
    OutOfLineCode* ool = oolCallVM(ConcatStringsInfo, lir, ArgList(lhs, rhs),
                                   StoreRegisterTo(output));

    JitCode* stringConcatStub = gen->compartment->jitCompartment()->stringConcatStubNoBarrier();
    masm.call(stringConcatStub);
    masm.branchTestPtr(Assembler::Zero, output, output, ool->entry());

    masm.bind(ool->rejoin());
}

void
CodeGenerator::visitConcat(LConcat* lir)
{
    Register lhs = ToRegister(lir->lhs());
    Register rhs = ToRegister(lir->rhs());

    Register output = ToRegister(lir->output());

    MOZ_ASSERT(lhs == CallTempReg0);
    MOZ_ASSERT(rhs == CallTempReg1);
    MOZ_ASSERT(ToRegister(lir->temp1()) == CallTempReg0);
    MOZ_ASSERT(ToRegister(lir->temp2()) == CallTempReg1);
    MOZ_ASSERT(ToRegister(lir->temp3()) == CallTempReg2);
    MOZ_ASSERT(ToRegister(lir->temp4()) == CallTempReg3);
    MOZ_ASSERT(ToRegister(lir->temp5()) == CallTempReg4);
    MOZ_ASSERT(output == CallTempReg5);

    emitConcat(lir, lhs, rhs, output);
}

static void
CopyStringChars(MacroAssembler& masm, Register to, Register from, Register len,
                Register byteOpScratch, size_t fromWidth, size_t toWidth)
{
    // Copy |len| char16_t code units from |from| to |to|. Assumes len > 0
    // (checked below in debug builds), and when done |to| must point to the
    // next available char.

#ifdef DEBUG
    Label ok;
    masm.branch32(Assembler::GreaterThan, len, Imm32(0), &ok);
    masm.assumeUnreachable("Length should be greater than 0.");
    masm.bind(&ok);
#endif

    MOZ_ASSERT(fromWidth == 1 || fromWidth == 2);
    MOZ_ASSERT(toWidth == 1 || toWidth == 2);
    MOZ_ASSERT_IF(toWidth == 1, fromWidth == 1);

    Label start;
    masm.bind(&start);
    if (fromWidth == 2)
        masm.load16ZeroExtend(Address(from, 0), byteOpScratch);
    else
        masm.load8ZeroExtend(Address(from, 0), byteOpScratch);
    if (toWidth == 2)
        masm.store16(byteOpScratch, Address(to, 0));
    else
        masm.store8(byteOpScratch, Address(to, 0));
    masm.addPtr(Imm32(fromWidth), from);
    masm.addPtr(Imm32(toWidth), to);
    masm.branchSub32(Assembler::NonZero, Imm32(1), len, &start);
}

static void
CopyStringCharsMaybeInflate(MacroAssembler& masm, Register input, Register destChars,
                            Register temp1, Register temp2)
{
    // destChars is TwoByte and input is a Latin1 or TwoByte string, so we may
    // have to inflate.

    Label isLatin1, done;
    masm.loadStringLength(input, temp1);
    masm.branchLatin1String(input, &isLatin1);
    {
        masm.loadStringChars(input, input);
        CopyStringChars(masm, destChars, input, temp1, temp2, sizeof(char16_t), sizeof(char16_t));
        masm.jump(&done);
    }
    masm.bind(&isLatin1);
    {
        masm.loadStringChars(input, input);
        CopyStringChars(masm, destChars, input, temp1, temp2, sizeof(char), sizeof(char16_t));
    }
    masm.bind(&done);
}

static void
ConcatInlineString(MacroAssembler& masm, Register lhs, Register rhs, Register output,
                   Register temp1, Register temp2, Register temp3,
                   Label* failure, Label* failurePopTemps, bool isTwoByte)
{
    // State: result length in temp2.

    // Ensure both strings are linear.
    masm.branchIfRope(lhs, failure);
    masm.branchIfRope(rhs, failure);

    // Allocate a JSThinInlineString or JSFatInlineString.
    size_t maxThinInlineLength;
    if (isTwoByte)
        maxThinInlineLength = JSThinInlineString::MAX_LENGTH_TWO_BYTE;
    else
        maxThinInlineLength = JSThinInlineString::MAX_LENGTH_LATIN1;

    Label isFat, allocDone;
    masm.branch32(Assembler::Above, temp2, Imm32(maxThinInlineLength), &isFat);
    {
        uint32_t flags = JSString::INIT_THIN_INLINE_FLAGS;
        if (!isTwoByte)
            flags |= JSString::LATIN1_CHARS_BIT;
        masm.newGCString(output, temp1, failure);
        masm.store32(Imm32(flags), Address(output, JSString::offsetOfFlags()));
        masm.jump(&allocDone);
    }
    masm.bind(&isFat);
    {
        uint32_t flags = JSString::INIT_FAT_INLINE_FLAGS;
        if (!isTwoByte)
            flags |= JSString::LATIN1_CHARS_BIT;
        masm.newGCFatInlineString(output, temp1, failure);
        masm.store32(Imm32(flags), Address(output, JSString::offsetOfFlags()));
    }
    masm.bind(&allocDone);

    // Store length.
    masm.store32(temp2, Address(output, JSString::offsetOfLength()));

    // TaintFox: initialize taint information.
    masm.storePtr(ImmPtr(nullptr), Address(output, JSString::offsetOfTaint()));

    // Load chars pointer in temp2.
    masm.computeEffectiveAddress(Address(output, JSInlineString::offsetOfInlineStorage()), temp2);

    {
        // Copy lhs chars. Note that this advances temp2 to point to the next
        // char. This also clobbers the lhs register.
        if (isTwoByte) {
            CopyStringCharsMaybeInflate(masm, lhs, temp2, temp1, temp3);
        } else {
            masm.loadStringLength(lhs, temp3);
            masm.loadStringChars(lhs, lhs);
            CopyStringChars(masm, temp2, lhs, temp3, temp1, sizeof(char), sizeof(char));
        }

        // Copy rhs chars. Clobbers the rhs register.
        if (isTwoByte) {
            CopyStringCharsMaybeInflate(masm, rhs, temp2, temp1, temp3);
        } else {
            masm.loadStringLength(rhs, temp3);
            masm.loadStringChars(rhs, rhs);
            CopyStringChars(masm, temp2, rhs, temp3, temp1, sizeof(char), sizeof(char));
        }

        // Null-terminate.
        if (isTwoByte)
            masm.store16(Imm32(0), Address(temp2, 0));
        else
            masm.store8(Imm32(0), Address(temp2, 0));
    }

    masm.ret();
}

typedef JSString* (*SubstringKernelFn)(JSContext* cx, HandleString str, int32_t begin, int32_t len);
static const VMFunction SubstringKernelInfo =
    FunctionInfo<SubstringKernelFn>(SubstringKernel, "SubstringKernel");

void
CodeGenerator::visitSubstr(LSubstr* lir)
{
    Register string = ToRegister(lir->string());
    Register begin = ToRegister(lir->begin());
    Register length = ToRegister(lir->length());
    Register output = ToRegister(lir->output());
    Register temp = ToRegister(lir->temp());
    Register temp3 = ToRegister(lir->temp3());

    // On x86 there are not enough registers. In that case reuse the string
    // register as temporary.
    Register temp2 = lir->temp2()->isBogusTemp() ? string : ToRegister(lir->temp2());

    Address stringFlags(string, JSString::offsetOfFlags());

    Label isLatin1, notInline, nonZero, isInlinedLatin1;

    // For every edge case use the C++ variant.
    // Note: we also use this upon allocation failure in newGCString and
    // newGCFatInlineString. To squeeze out even more performance those failures
    // can be handled by allocate in ool code and returning to jit code to fill
    // in all data.
    OutOfLineCode* ool = oolCallVM(SubstringKernelInfo, lir,
                                   ArgList(string, begin, length),
                                   StoreRegisterTo(output));
    Label* slowPath = ool->entry();
    Label* done = ool->rejoin();

    // Zero length, return emptystring.
    masm.branchTest32(Assembler::NonZero, length, length, &nonZero);
    const JSAtomState& names = GetJitContext()->runtime->names();
    masm.movePtr(ImmGCPtr(names.empty), output);
    masm.jump(done);

    // Use slow path for ropes.
    masm.bind(&nonZero);
<<<<<<< HEAD

    // TaintFox: if we detect a tainted string argument we bail out to the interpreter.
    masm.branchPtr(Assembler::NotEqual,
                   Address(string, JSString::offsetOfTaint()),
                   ImmPtr(nullptr),
                   slowPath);

    static_assert(JSString::ROPE_FLAGS == 0,
                  "rope flags must be zero for (flags & TYPE_FLAGS_MASK) == 0 "
                  "to be a valid is-rope check");
    masm.branchTest32(Assembler::Zero, stringFlags, Imm32(JSString::TYPE_FLAGS_MASK), slowPath);
=======
    masm.branchIfRopeOrExternal(string, temp, slowPath);
>>>>>>> 95d2934a

    // Handle inlined strings by creating a FatInlineString.
    masm.branchTest32(Assembler::Zero, stringFlags, Imm32(JSString::INLINE_CHARS_BIT), &notInline);
    masm.newGCFatInlineString(output, temp, slowPath);
    masm.store32(length, Address(output, JSString::offsetOfLength()));
    Address stringStorage(string, JSInlineString::offsetOfInlineStorage());
    Address outputStorage(output, JSInlineString::offsetOfInlineStorage());

    // TaintFox: initialize taint information.
    masm.storePtr(ImmPtr(nullptr), Address(output, JSString::offsetOfTaint()));

    masm.branchLatin1String(string, &isInlinedLatin1);
    {
        masm.store32(Imm32(JSString::INIT_FAT_INLINE_FLAGS),
                     Address(output, JSString::offsetOfFlags()));
        masm.computeEffectiveAddress(stringStorage, temp);
        if (temp2 == string)
            masm.push(string);
        BaseIndex chars(temp, begin, ScaleFromElemWidth(sizeof(char16_t)));
        masm.computeEffectiveAddress(chars, temp2);
        masm.computeEffectiveAddress(outputStorage, temp);
        CopyStringChars(masm, temp, temp2, length, temp3, sizeof(char16_t), sizeof(char16_t));
        masm.load32(Address(output, JSString::offsetOfLength()), length);
        masm.store16(Imm32(0), Address(temp, 0));
        if (temp2 == string)
            masm.pop(string);
        masm.jump(done);
    }
    masm.bind(&isInlinedLatin1);
    {
        masm.store32(Imm32(JSString::INIT_FAT_INLINE_FLAGS | JSString::LATIN1_CHARS_BIT),
                     Address(output, JSString::offsetOfFlags()));
        if (temp2 == string)
            masm.push(string);
        masm.computeEffectiveAddress(stringStorage, temp2);
        static_assert(sizeof(char) == 1, "begin index shouldn't need scaling");
        masm.addPtr(begin, temp2);
        masm.computeEffectiveAddress(outputStorage, temp);
        CopyStringChars(masm, temp, temp2, length, temp3, sizeof(char), sizeof(char));
        masm.load32(Address(output, JSString::offsetOfLength()), length);
        masm.store8(Imm32(0), Address(temp, 0));
        if (temp2 == string)
            masm.pop(string);
        masm.jump(done);
    }

    // Handle other cases with a DependentString.
    masm.bind(&notInline);
    masm.newGCString(output, temp, slowPath);
    masm.store32(length, Address(output, JSString::offsetOfLength()));
    masm.storePtr(string, Address(output, JSDependentString::offsetOfBase()));

    // TaintFox: initialize taint information.
    masm.storePtr(ImmPtr(nullptr), Address(output, JSString::offsetOfTaint()));

    masm.branchLatin1String(string, &isLatin1);
    {
        masm.store32(Imm32(JSString::DEPENDENT_FLAGS), Address(output, JSString::offsetOfFlags()));
        masm.loadPtr(Address(string, JSString::offsetOfNonInlineChars()), temp);
        BaseIndex chars(temp, begin, ScaleFromElemWidth(sizeof(char16_t)));
        masm.computeEffectiveAddress(chars, temp);
        masm.storePtr(temp, Address(output, JSString::offsetOfNonInlineChars()));
        masm.jump(done);
    }
    masm.bind(&isLatin1);
    {
        masm.store32(Imm32(JSString::DEPENDENT_FLAGS | JSString::LATIN1_CHARS_BIT),
                     Address(output, JSString::offsetOfFlags()));
        masm.loadPtr(Address(string, JSString::offsetOfNonInlineChars()), temp);
        static_assert(sizeof(char) == 1, "begin index shouldn't need scaling");
        masm.addPtr(begin, temp);
        masm.storePtr(temp, Address(output, JSString::offsetOfNonInlineChars()));
        masm.jump(done);
    }

    masm.bind(done);
}

JitCode*
JitCompartment::generateStringConcatStub(JSContext* cx)
{
    MacroAssembler masm(cx);

    Register lhs = CallTempReg0;
    Register rhs = CallTempReg1;
    Register temp1 = CallTempReg2;
    Register temp2 = CallTempReg3;
    Register temp3 = CallTempReg4;
    Register output = CallTempReg5;

    Label failure, failurePopTemps;
#ifdef JS_USE_LINK_REGISTER
    masm.pushReturnAddress();
#endif
    // If lhs is empty, return rhs.
    Label leftEmpty;
    masm.loadStringLength(lhs, temp1);
    masm.branchTest32(Assembler::Zero, temp1, temp1, &leftEmpty);

    // If rhs is empty, return lhs.
    Label rightEmpty;
    masm.loadStringLength(rhs, temp2);
    masm.branchTest32(Assembler::Zero, temp2, temp2, &rightEmpty);

    masm.add32(temp1, temp2);

    // TaintFox: Bail out to the interpreter if one of the arguments is tainted.
    // temp1 and temp3 are unused at this point, make sure they still are if this
    // code ever changes.
    masm.loadPtr(Address(lhs, JSString::offsetOfTaint()), temp1);
    masm.loadPtr(Address(rhs, JSString::offsetOfTaint()), temp3);
    masm.orPtr(temp3, temp1);
    masm.branchTestPtr(Assembler::NonZero, temp1, temp1, &failure);

    // Check if we can use a JSFatInlineString. The result is a Latin1 string if
    // lhs and rhs are both Latin1, so we AND the flags.
    Label isFatInlineTwoByte, isFatInlineLatin1;
    masm.load32(Address(lhs, JSString::offsetOfFlags()), temp1);
    masm.and32(Address(rhs, JSString::offsetOfFlags()), temp1);

    Label isLatin1, notInline;
    masm.branchTest32(Assembler::NonZero, temp1, Imm32(JSString::LATIN1_CHARS_BIT), &isLatin1);
    {
        masm.branch32(Assembler::BelowOrEqual, temp2, Imm32(JSFatInlineString::MAX_LENGTH_TWO_BYTE),
                      &isFatInlineTwoByte);
        masm.jump(&notInline);
    }
    masm.bind(&isLatin1);
    {
        masm.branch32(Assembler::BelowOrEqual, temp2, Imm32(JSFatInlineString::MAX_LENGTH_LATIN1),
                      &isFatInlineLatin1);
    }
    masm.bind(&notInline);

    // Keep AND'ed flags in temp1.

    // Ensure result length <= JSString::MAX_LENGTH.
    masm.branch32(Assembler::Above, temp2, Imm32(JSString::MAX_LENGTH), &failure);

    // Allocate a new rope.
    masm.newGCString(output, temp3, &failure);

    // TaintFox: initialize taint information.
    masm.storePtr(ImmPtr(nullptr), Address(output, JSString::offsetOfTaint()));

    // Store rope length and flags. temp1 still holds the result of AND'ing the
    // lhs and rhs flags, so we just have to clear the other flags to get our
    // rope flags (Latin1 if both lhs and rhs are Latin1).
    static_assert(JSString::ROPE_FLAGS == 0, "Rope flags must be 0");
    masm.and32(Imm32(JSString::LATIN1_CHARS_BIT), temp1);
    masm.store32(temp1, Address(output, JSString::offsetOfFlags()));
    masm.store32(temp2, Address(output, JSString::offsetOfLength()));

    // Store left and right nodes.
    masm.storePtr(lhs, Address(output, JSRope::offsetOfLeft()));
    masm.storePtr(rhs, Address(output, JSRope::offsetOfRight()));
    masm.ret();

    masm.bind(&leftEmpty);
    masm.mov(rhs, output);
    masm.ret();

    masm.bind(&rightEmpty);
    masm.mov(lhs, output);
    masm.ret();

    masm.bind(&isFatInlineTwoByte);
    ConcatInlineString(masm, lhs, rhs, output, temp1, temp2, temp3,
                       &failure, &failurePopTemps, true);

    masm.bind(&isFatInlineLatin1);
    ConcatInlineString(masm, lhs, rhs, output, temp1, temp2, temp3,
                       &failure, &failurePopTemps, false);

    masm.bind(&failurePopTemps);
    masm.pop(temp2);
    masm.pop(temp1);

    masm.bind(&failure);
    masm.movePtr(ImmPtr(nullptr), output);
    masm.ret();

    Linker linker(masm);
    AutoFlushICache afc("StringConcatStub");
    JitCode* code = linker.newCode<CanGC>(cx, OTHER_CODE);

#ifdef JS_ION_PERF
    writePerfSpewerJitCodeProfile(code, "StringConcatStub");
#endif

    return code;
}

JitCode*
JitRuntime::generateMallocStub(JSContext* cx)
{
    const Register regReturn = CallTempReg0;
    const Register regNBytes = CallTempReg0;

    MacroAssembler masm(cx);

    AllocatableRegisterSet regs(RegisterSet::Volatile());
#ifdef JS_USE_LINK_REGISTER
    masm.pushReturnAddress();
#endif
    regs.takeUnchecked(regNBytes);
    LiveRegisterSet save(regs.asLiveSet());
    masm.PushRegsInMask(save);

    const Register regTemp = regs.takeAnyGeneral();
    const Register regRuntime = regTemp;
    MOZ_ASSERT(regTemp != regNBytes);

    masm.setupUnalignedABICall(regTemp);
    masm.movePtr(ImmPtr(cx->runtime()), regRuntime);
    masm.passABIArg(regRuntime);
    masm.passABIArg(regNBytes);
    masm.callWithABI(JS_FUNC_TO_DATA_PTR(void*, MallocWrapper));
    masm.storeCallWordResult(regReturn);

    masm.PopRegsInMask(save);
    masm.ret();

    Linker linker(masm);
    AutoFlushICache afc("MallocStub");
    JitCode* code = linker.newCode<NoGC>(cx, OTHER_CODE);

#ifdef JS_ION_PERF
    writePerfSpewerJitCodeProfile(code, "MallocStub");
#endif

    return code;
}

JitCode*
JitRuntime::generateFreeStub(JSContext* cx)
{
    const Register regSlots = CallTempReg0;

    MacroAssembler masm(cx);
#ifdef JS_USE_LINK_REGISTER
    masm.pushReturnAddress();
#endif
    AllocatableRegisterSet regs(RegisterSet::Volatile());
    regs.takeUnchecked(regSlots);
    LiveRegisterSet save(regs.asLiveSet());
    masm.PushRegsInMask(save);

    const Register regTemp = regs.takeAnyGeneral();
    MOZ_ASSERT(regTemp != regSlots);

    masm.setupUnalignedABICall(regTemp);
    masm.passABIArg(regSlots);
    masm.callWithABI(JS_FUNC_TO_DATA_PTR(void*, js_free));

    masm.PopRegsInMask(save);

    masm.ret();

    Linker linker(masm);
    AutoFlushICache afc("FreeStub");
    JitCode* code = linker.newCode<NoGC>(cx, OTHER_CODE);

#ifdef JS_ION_PERF
    writePerfSpewerJitCodeProfile(code, "FreeStub");
#endif

    return code;
}


JitCode*
JitRuntime::generateLazyLinkStub(JSContext* cx)
{
    MacroAssembler masm(cx);
#ifdef JS_USE_LINK_REGISTER
    masm.pushReturnAddress();
#endif

    AllocatableGeneralRegisterSet regs(GeneralRegisterSet::Volatile());
    Register temp0 = regs.takeAny();

    masm.enterFakeExitFrame(LazyLinkExitFrameLayoutToken);
    masm.PushStubCode();

    masm.setupUnalignedABICall(temp0);
    masm.loadJSContext(temp0);
    masm.passABIArg(temp0);
    masm.callWithABI(JS_FUNC_TO_DATA_PTR(void*, LazyLinkTopActivation));

    masm.leaveExitFrame(/* stub code */ sizeof(JitCode*));

#ifdef JS_USE_LINK_REGISTER
    // Restore the return address such that the emitPrologue function of the
    // CodeGenerator can push it back on the stack with pushReturnAddress.
    masm.popReturnAddress();
#endif
    masm.jump(ReturnReg);

    Linker linker(masm);
    AutoFlushICache afc("LazyLinkStub");
    JitCode* code = linker.newCode<NoGC>(cx, OTHER_CODE);

#ifdef JS_ION_PERF
    writePerfSpewerJitCodeProfile(code, "LazyLinkStub");
#endif
    return code;
}

bool
JitRuntime::generateTLEventVM(JSContext* cx, MacroAssembler& masm, const VMFunction& f,
                              bool enter)
{
#ifdef JS_TRACE_LOGGING
    TraceLoggerThread* logger = TraceLoggerForMainThread(cx->runtime());

    bool vmEventEnabled = TraceLogTextIdEnabled(TraceLogger_VM);
    bool vmSpecificEventEnabled = TraceLogTextIdEnabled(TraceLogger_VMSpecific);

    if (vmEventEnabled || vmSpecificEventEnabled) {
        AllocatableRegisterSet regs(RegisterSet::Volatile());
        Register loggerReg = regs.takeAnyGeneral();
        masm.Push(loggerReg);
        masm.movePtr(ImmPtr(logger), loggerReg);

        if (vmEventEnabled) {
            if (enter)
                masm.tracelogStartId(loggerReg, TraceLogger_VM, /* force = */ true);
            else
                masm.tracelogStopId(loggerReg, TraceLogger_VM, /* force = */ true);
        }
        if (vmSpecificEventEnabled) {
            TraceLoggerEvent event(logger, f.name());
            if (!event.hasPayload())
                return false;

            if (enter)
                masm.tracelogStartId(loggerReg, event.payload()->textId(), /* force = */ true);
            else
                masm.tracelogStopId(loggerReg, event.payload()->textId(), /* force = */ true);
        }

        masm.Pop(loggerReg);
    }
#endif

    return true;
}

typedef bool (*CharCodeAtFn)(JSContext*, HandleString, int32_t, uint32_t*);
static const VMFunction CharCodeAtInfo =
    FunctionInfo<CharCodeAtFn>(jit::CharCodeAt, "CharCodeAt");

void
CodeGenerator::visitCharCodeAt(LCharCodeAt* lir)
{
    Register str = ToRegister(lir->str());
    Register index = ToRegister(lir->index());
    Register output = ToRegister(lir->output());

    OutOfLineCode* ool = oolCallVM(CharCodeAtInfo, lir, ArgList(str, index), StoreRegisterTo(output));

    masm.branchIfRope(str, ool->entry());

    // TaintFox: if we detect a tainted string argument we bail out to the interpreter.
    masm.branchPtr(Assembler::NotEqual,
                   Address(str, JSString::offsetOfTaint()),
                   ImmPtr(nullptr),
                   ool->entry());

    masm.loadStringChar(str, index, output);

    masm.bind(ool->rejoin());
}

typedef JSFlatString* (*StringFromCharCodeFn)(JSContext*, int32_t);
static const VMFunction StringFromCharCodeInfo =
    FunctionInfo<StringFromCharCodeFn>(jit::StringFromCharCode, "StringFromCharCode");

void
CodeGenerator::visitFromCharCode(LFromCharCode* lir)
{
    Register code = ToRegister(lir->code());
    Register output = ToRegister(lir->output());

    OutOfLineCode* ool = oolCallVM(StringFromCharCodeInfo, lir, ArgList(code), StoreRegisterTo(output));

    // OOL path if code >= UNIT_STATIC_LIMIT.
    masm.branch32(Assembler::AboveOrEqual, code, Imm32(StaticStrings::UNIT_STATIC_LIMIT),
                  ool->entry());

    masm.movePtr(ImmPtr(&GetJitContext()->runtime->staticStrings().unitStaticTable), output);
    masm.loadPtr(BaseIndex(output, code, ScalePointer), output);

    masm.bind(ool->rejoin());
}

typedef JSString* (*StringFromCodePointFn)(JSContext*, int32_t);
static const VMFunction StringFromCodePointInfo =
    FunctionInfo<StringFromCodePointFn>(jit::StringFromCodePoint, "StringFromCodePoint");

void
CodeGenerator::visitFromCodePoint(LFromCodePoint* lir)
{
    Register codePoint = ToRegister(lir->codePoint());
    Register output = ToRegister(lir->output());
    LSnapshot* snapshot = lir->snapshot();

    OutOfLineCode* ool = oolCallVM(StringFromCodePointInfo, lir, ArgList(codePoint),
                                   StoreRegisterTo(output));

    // Use a bailout if the input is not a valid code point, because
    // MFromCodePoint is movable and it'd be observable when a moved
    // fromCodePoint throws an exception before its actual call site.
    bailoutCmp32(Assembler::Above, codePoint, Imm32(unicode::NonBMPMax), snapshot);

    // OOL path if code point >= UNIT_STATIC_LIMIT.
    masm.branch32(Assembler::AboveOrEqual, codePoint, Imm32(StaticStrings::UNIT_STATIC_LIMIT),
                  ool->entry());

    masm.movePtr(ImmPtr(&GetJitContext()->runtime->staticStrings().unitStaticTable), output);
    masm.loadPtr(BaseIndex(output, codePoint, ScalePointer), output);

    masm.bind(ool->rejoin());
}

void
CodeGenerator::visitSinCos(LSinCos *lir)
{
    Register temp = ToRegister(lir->temp());
    Register params = ToRegister(lir->temp2());
    FloatRegister input = ToFloatRegister(lir->input());
    FloatRegister outputSin = ToFloatRegister(lir->outputSin());
    FloatRegister outputCos = ToFloatRegister(lir->outputCos());

    masm.reserveStack(sizeof(double) * 2);
    masm.movePtr(masm.getStackPointer(), params);

    const MathCache* mathCache = lir->mir()->cache();

    masm.setupUnalignedABICall(temp);
    if (mathCache) {
        masm.movePtr(ImmPtr(mathCache), temp);
        masm.passABIArg(temp);
    }

#define MAYBE_CACHED_(fcn) (mathCache ? (void*)fcn ## _impl : (void*)fcn ## _uncached)

    masm.passABIArg(input, MoveOp::DOUBLE);
    masm.passABIArg(MoveOperand(params, sizeof(double), MoveOperand::EFFECTIVE_ADDRESS),
                                MoveOp::GENERAL);
    masm.passABIArg(MoveOperand(params, 0, MoveOperand::EFFECTIVE_ADDRESS),
                                MoveOp::GENERAL);

    masm.callWithABI(JS_FUNC_TO_DATA_PTR(void*, MAYBE_CACHED_(js::math_sincos)));
#undef MAYBE_CACHED_

    masm.loadDouble(Address(masm.getStackPointer(), 0), outputCos);
    masm.loadDouble(Address(masm.getStackPointer(), sizeof(double)), outputSin);
    masm.freeStack(sizeof(double) * 2);
}

typedef JSObject* (*StringSplitFn)(JSContext*, HandleObjectGroup, HandleString, HandleString, uint32_t);
static const VMFunction StringSplitInfo =
    FunctionInfo<StringSplitFn>(js::str_split_string, "str_split_string");

void
CodeGenerator::visitStringSplit(LStringSplit* lir)
{
    pushArg(Imm32(INT32_MAX));
    pushArg(ToRegister(lir->separator()));
    pushArg(ToRegister(lir->string()));
    pushArg(ImmGCPtr(lir->mir()->group()));

    callVM(StringSplitInfo, lir);
}

void
CodeGenerator::visitInitializedLength(LInitializedLength* lir)
{
    Address initLength(ToRegister(lir->elements()), ObjectElements::offsetOfInitializedLength());
    masm.load32(initLength, ToRegister(lir->output()));
}

void
CodeGenerator::visitSetInitializedLength(LSetInitializedLength* lir)
{
    Address initLength(ToRegister(lir->elements()), ObjectElements::offsetOfInitializedLength());
    RegisterOrInt32Constant index = ToRegisterOrInt32Constant(lir->index());

    masm.inc32(&index);
    masm.store32(index, initLength);
    // Restore register value if it is used/captured after.
    masm.dec32(&index);
}

void
CodeGenerator::visitUnboxedArrayLength(LUnboxedArrayLength* lir)
{
    Register obj = ToRegister(lir->object());
    Register result = ToRegister(lir->output());
    masm.load32(Address(obj, UnboxedArrayObject::offsetOfLength()), result);
}

void
CodeGenerator::visitUnboxedArrayInitializedLength(LUnboxedArrayInitializedLength* lir)
{
    Register obj = ToRegister(lir->object());
    Register result = ToRegister(lir->output());
    masm.load32(Address(obj, UnboxedArrayObject::offsetOfCapacityIndexAndInitializedLength()), result);
    masm.and32(Imm32(UnboxedArrayObject::InitializedLengthMask), result);
}

void
CodeGenerator::visitIncrementUnboxedArrayInitializedLength(LIncrementUnboxedArrayInitializedLength* lir)
{
    Register obj = ToRegister(lir->object());
    masm.add32(Imm32(1), Address(obj, UnboxedArrayObject::offsetOfCapacityIndexAndInitializedLength()));
}

void
CodeGenerator::visitSetUnboxedArrayInitializedLength(LSetUnboxedArrayInitializedLength* lir)
{
    Register obj = ToRegister(lir->object());
    RegisterOrInt32Constant key = ToRegisterOrInt32Constant(lir->length());
    Register temp = ToRegister(lir->temp());

    Address initLengthAddr(obj, UnboxedArrayObject::offsetOfCapacityIndexAndInitializedLength());
    masm.load32(initLengthAddr, temp);
    masm.and32(Imm32(UnboxedArrayObject::CapacityMask), temp);

    if (key.isRegister())
        masm.or32(key.reg(), temp);
    else
        masm.or32(Imm32(key.constant()), temp);

    masm.store32(temp, initLengthAddr);
}

void
CodeGenerator::visitNotO(LNotO* lir)
{
    MOZ_ASSERT(lir->mir()->operandMightEmulateUndefined(),
               "This should be constant-folded if the object can't emulate undefined.");

    OutOfLineTestObjectWithLabels* ool = new(alloc()) OutOfLineTestObjectWithLabels();
    addOutOfLineCode(ool, lir->mir());

    Label* ifEmulatesUndefined = ool->label1();
    Label* ifDoesntEmulateUndefined = ool->label2();

    Register objreg = ToRegister(lir->input());
    Register output = ToRegister(lir->output());
    branchTestObjectEmulatesUndefined(objreg, ifEmulatesUndefined, ifDoesntEmulateUndefined,
                                      output, ool);
    // fall through

    Label join;

    masm.move32(Imm32(0), output);
    masm.jump(&join);

    masm.bind(ifEmulatesUndefined);
    masm.move32(Imm32(1), output);

    masm.bind(&join);
}

void
CodeGenerator::visitNotV(LNotV* lir)
{
    Maybe<Label> ifTruthyLabel, ifFalsyLabel;
    Label* ifTruthy;
    Label* ifFalsy;

    OutOfLineTestObjectWithLabels* ool = nullptr;
    MDefinition* operand = lir->mir()->input();
    // Unfortunately, it's possible that someone (e.g. phi elimination) switched
    // out our operand after we did cacheOperandMightEmulateUndefined.  So we
    // might think it can emulate undefined _and_ know that it can't be an
    // object.
    if (lir->mir()->operandMightEmulateUndefined() && operand->mightBeType(MIRType::Object)) {
        ool = new(alloc()) OutOfLineTestObjectWithLabels();
        addOutOfLineCode(ool, lir->mir());
        ifTruthy = ool->label1();
        ifFalsy = ool->label2();
    } else {
        ifTruthyLabel.emplace();
        ifFalsyLabel.emplace();
        ifTruthy = ifTruthyLabel.ptr();
        ifFalsy = ifFalsyLabel.ptr();
    }

    testValueTruthyKernel(ToValue(lir, LNotV::Input), lir->temp1(), lir->temp2(),
                          ToFloatRegister(lir->tempFloat()),
                          ifTruthy, ifFalsy, ool, operand);

    Label join;
    Register output = ToRegister(lir->output());

    // Note that the testValueTruthyKernel call above may choose to fall through
    // to ifTruthy instead of branching there.
    masm.bind(ifTruthy);
    masm.move32(Imm32(0), output);
    masm.jump(&join);

    masm.bind(ifFalsy);
    masm.move32(Imm32(1), output);

    // both branches meet here.
    masm.bind(&join);
}

void
CodeGenerator::visitBoundsCheck(LBoundsCheck* lir)
{
    const LAllocation* index = lir->index();
    const LAllocation* length = lir->length();
    LSnapshot* snapshot = lir->snapshot();

    if (index->isConstant()) {
        // Use uint32 so that the comparison is unsigned.
        uint32_t idx = ToInt32(index);
        if (length->isConstant()) {
            uint32_t len = ToInt32(lir->length());
            if (idx < len)
                return;
            bailout(snapshot);
            return;
        }

        if (length->isRegister())
            bailoutCmp32(Assembler::BelowOrEqual, ToRegister(length), Imm32(idx), snapshot);
        else
            bailoutCmp32(Assembler::BelowOrEqual, ToAddress(length), Imm32(idx), snapshot);
        return;
    }

    Register indexReg = ToRegister(index);
    if (length->isConstant())
        bailoutCmp32(Assembler::AboveOrEqual, indexReg, Imm32(ToInt32(length)), snapshot);
    else if (length->isRegister())
        bailoutCmp32(Assembler::BelowOrEqual, ToRegister(length), indexReg, snapshot);
    else
        bailoutCmp32(Assembler::BelowOrEqual, ToAddress(length), indexReg, snapshot);
}

void
CodeGenerator::visitBoundsCheckRange(LBoundsCheckRange* lir)
{
    int32_t min = lir->mir()->minimum();
    int32_t max = lir->mir()->maximum();
    MOZ_ASSERT(max >= min);

    const LAllocation* length = lir->length();
    LSnapshot* snapshot = lir->snapshot();
    Register temp = ToRegister(lir->getTemp(0));
    if (lir->index()->isConstant()) {
        int32_t nmin, nmax;
        int32_t index = ToInt32(lir->index());
        if (SafeAdd(index, min, &nmin) && SafeAdd(index, max, &nmax) && nmin >= 0) {
            if (length->isRegister())
                bailoutCmp32(Assembler::BelowOrEqual, ToRegister(length), Imm32(nmax), snapshot);
            else
                bailoutCmp32(Assembler::BelowOrEqual, ToAddress(length), Imm32(nmax), snapshot);
            return;
        }
        masm.mov(ImmWord(index), temp);
    } else {
        masm.mov(ToRegister(lir->index()), temp);
    }

    // If the minimum and maximum differ then do an underflow check first.
    // If the two are the same then doing an unsigned comparison on the
    // length will also catch a negative index.
    if (min != max) {
        if (min != 0) {
            Label bail;
            masm.branchAdd32(Assembler::Overflow, Imm32(min), temp, &bail);
            bailoutFrom(&bail, snapshot);
        }

        bailoutCmp32(Assembler::LessThan, temp, Imm32(0), snapshot);

        if (min != 0) {
            int32_t diff;
            if (SafeSub(max, min, &diff))
                max = diff;
            else
                masm.sub32(Imm32(min), temp);
        }
    }

    // Compute the maximum possible index. No overflow check is needed when
    // max > 0. We can only wraparound to a negative number, which will test as
    // larger than all nonnegative numbers in the unsigned comparison, and the
    // length is required to be nonnegative (else testing a negative length
    // would succeed on any nonnegative index).
    if (max != 0) {
        if (max < 0) {
            Label bail;
            masm.branchAdd32(Assembler::Overflow, Imm32(max), temp, &bail);
            bailoutFrom(&bail, snapshot);
        } else {
            masm.add32(Imm32(max), temp);
        }
    }

    if (length->isRegister())
        bailoutCmp32(Assembler::BelowOrEqual, ToRegister(length), temp, snapshot);
    else
        bailoutCmp32(Assembler::BelowOrEqual, ToAddress(length), temp, snapshot);
}

void
CodeGenerator::visitBoundsCheckLower(LBoundsCheckLower* lir)
{
    int32_t min = lir->mir()->minimum();
    bailoutCmp32(Assembler::LessThan, ToRegister(lir->index()), Imm32(min),
                 lir->snapshot());
}

class OutOfLineStoreElementHole : public OutOfLineCodeBase<CodeGenerator>
{
    LInstruction* ins_;
    Label rejoinStore_;

  public:
    explicit OutOfLineStoreElementHole(LInstruction* ins)
      : ins_(ins)
    {
        MOZ_ASSERT(ins->isStoreElementHoleV() || ins->isStoreElementHoleT() ||
                   ins->isFallibleStoreElementV() || ins->isFallibleStoreElementT());
    }

    void accept(CodeGenerator* codegen) {
        codegen->visitOutOfLineStoreElementHole(this);
    }
    LInstruction* ins() const {
        return ins_;
    }
    Label* rejoinStore() {
        return &rejoinStore_;
    }
};

void
CodeGenerator::emitStoreHoleCheck(Register elements, const LAllocation* index,
                                  int32_t offsetAdjustment, LSnapshot* snapshot)
{
    Label bail;
    if (index->isConstant()) {
        Address dest(elements, ToInt32(index) * sizeof(js::Value) + offsetAdjustment);
        masm.branchTestMagic(Assembler::Equal, dest, &bail);
    } else {
        BaseIndex dest(elements, ToRegister(index), TimesEight, offsetAdjustment);
        masm.branchTestMagic(Assembler::Equal, dest, &bail);
    }
    bailoutFrom(&bail, snapshot);
}

static ConstantOrRegister
ToConstantOrRegister(const LAllocation* value, MIRType valueType)
{
    if (value->isConstant())
        return ConstantOrRegister(value->toConstant()->toJSValue());
    return TypedOrValueRegister(valueType, ToAnyRegister(value));
}

void
CodeGenerator::emitStoreElementTyped(const LAllocation* value,
                                     MIRType valueType, MIRType elementType,
                                     Register elements, const LAllocation* index,
                                     int32_t offsetAdjustment)
{
    ConstantOrRegister v = ToConstantOrRegister(value, valueType);
    if (index->isConstant()) {
        Address dest(elements, ToInt32(index) * sizeof(js::Value) + offsetAdjustment);
        masm.storeUnboxedValue(v, valueType, dest, elementType);
    } else {
        BaseIndex dest(elements, ToRegister(index), TimesEight, offsetAdjustment);
        masm.storeUnboxedValue(v, valueType, dest, elementType);
    }
}

void
CodeGenerator::visitStoreElementT(LStoreElementT* store)
{
    Register elements = ToRegister(store->elements());
    const LAllocation* index = store->index();

    if (store->mir()->needsBarrier())
        emitPreBarrier(elements, index, store->mir()->offsetAdjustment());

    if (store->mir()->needsHoleCheck())
        emitStoreHoleCheck(elements, index, store->mir()->offsetAdjustment(), store->snapshot());

    emitStoreElementTyped(store->value(),
                          store->mir()->value()->type(), store->mir()->elementType(),
                          elements, index, store->mir()->offsetAdjustment());
}

void
CodeGenerator::visitStoreElementV(LStoreElementV* lir)
{
    const ValueOperand value = ToValue(lir, LStoreElementV::Value);
    Register elements = ToRegister(lir->elements());
    const LAllocation* index = lir->index();

    if (lir->mir()->needsBarrier())
        emitPreBarrier(elements, index, lir->mir()->offsetAdjustment());

    if (lir->mir()->needsHoleCheck())
        emitStoreHoleCheck(elements, index, lir->mir()->offsetAdjustment(), lir->snapshot());

    if (lir->index()->isConstant()) {
        Address dest(elements,
                     ToInt32(lir->index()) * sizeof(js::Value) + lir->mir()->offsetAdjustment());
        masm.storeValue(value, dest);
    } else {
        BaseIndex dest(elements, ToRegister(lir->index()), TimesEight,
                       lir->mir()->offsetAdjustment());
        masm.storeValue(value, dest);
    }
}

template <typename T> void
CodeGenerator::emitStoreElementHoleT(T* lir)
{
    static_assert(std::is_same<T, LStoreElementHoleT>::value || std::is_same<T, LFallibleStoreElementT>::value,
                  "emitStoreElementHoleT called with unexpected argument type");

    OutOfLineStoreElementHole* ool = new(alloc()) OutOfLineStoreElementHole(lir);
    addOutOfLineCode(ool, lir->mir());

    Register obj = ToRegister(lir->object());
    Register elements = ToRegister(lir->elements());
    const LAllocation* index = lir->index();
    RegisterOrInt32Constant key = ToRegisterOrInt32Constant(index);

    JSValueType unboxedType = lir->mir()->unboxedType();
    if (unboxedType == JSVAL_TYPE_MAGIC) {
        Address initLength(elements, ObjectElements::offsetOfInitializedLength());
        masm.branch32(Assembler::BelowOrEqual, initLength, key, ool->entry());

        if (lir->mir()->needsBarrier())
            emitPreBarrier(elements, index, 0);

        masm.bind(ool->rejoinStore());
        emitStoreElementTyped(lir->value(), lir->mir()->value()->type(), lir->mir()->elementType(),
                              elements, index, 0);
    } else {
        Register temp = ToRegister(lir->getTemp(0));
        Address initLength(obj, UnboxedArrayObject::offsetOfCapacityIndexAndInitializedLength());
        masm.load32(initLength, temp);
        masm.and32(Imm32(UnboxedArrayObject::InitializedLengthMask), temp);
        masm.branch32(Assembler::BelowOrEqual, temp, key, ool->entry());

        ConstantOrRegister v = ToConstantOrRegister(lir->value(), lir->mir()->value()->type());

        if (index->isConstant()) {
            Address address(elements, ToInt32(index) * UnboxedTypeSize(unboxedType));
            EmitUnboxedPreBarrier(masm, address, unboxedType);

            masm.bind(ool->rejoinStore());
            masm.storeUnboxedProperty(address, unboxedType, v, nullptr);
        } else {
            BaseIndex address(elements, ToRegister(index),
                              ScaleFromElemWidth(UnboxedTypeSize(unboxedType)));
            EmitUnboxedPreBarrier(masm, address, unboxedType);

            masm.bind(ool->rejoinStore());
            masm.storeUnboxedProperty(address, unboxedType, v, nullptr);
        }
    }

    masm.bind(ool->rejoin());
}

void
CodeGenerator::visitStoreElementHoleT(LStoreElementHoleT* lir)
{
    emitStoreElementHoleT(lir);
}

template <typename T> void
CodeGenerator::emitStoreElementHoleV(T* lir)
{
    static_assert(std::is_same<T, LStoreElementHoleV>::value || std::is_same<T, LFallibleStoreElementV>::value,
                  "emitStoreElementHoleV called with unexpected parameter type");

    OutOfLineStoreElementHole* ool = new(alloc()) OutOfLineStoreElementHole(lir);
    addOutOfLineCode(ool, lir->mir());

    Register obj = ToRegister(lir->object());
    Register elements = ToRegister(lir->elements());
    const LAllocation* index = lir->index();
    const ValueOperand value = ToValue(lir, T::Value);
    RegisterOrInt32Constant key = ToRegisterOrInt32Constant(index);

    JSValueType unboxedType = lir->mir()->unboxedType();
    if (unboxedType == JSVAL_TYPE_MAGIC) {
        Address initLength(elements, ObjectElements::offsetOfInitializedLength());
        masm.branch32(Assembler::BelowOrEqual, initLength, key, ool->entry());

        if (lir->mir()->needsBarrier())
            emitPreBarrier(elements, index, 0);

        masm.bind(ool->rejoinStore());
        if (index->isConstant())
            masm.storeValue(value, Address(elements, ToInt32(index) * sizeof(js::Value)));
        else
            masm.storeValue(value, BaseIndex(elements, ToRegister(index), TimesEight));
    } else {
        Register temp = ToRegister(lir->getTemp(0));
        Address initLength(obj, UnboxedArrayObject::offsetOfCapacityIndexAndInitializedLength());
        masm.load32(initLength, temp);
        masm.and32(Imm32(UnboxedArrayObject::InitializedLengthMask), temp);
        masm.branch32(Assembler::BelowOrEqual, temp, key, ool->entry());

        if (index->isConstant()) {
            Address address(elements, ToInt32(index) * UnboxedTypeSize(unboxedType));
            EmitUnboxedPreBarrier(masm, address, unboxedType);

            masm.bind(ool->rejoinStore());
            masm.storeUnboxedProperty(address, unboxedType, ConstantOrRegister(value), nullptr);
        } else {
            BaseIndex address(elements, ToRegister(index),
                              ScaleFromElemWidth(UnboxedTypeSize(unboxedType)));
            EmitUnboxedPreBarrier(masm, address, unboxedType);

            masm.bind(ool->rejoinStore());
            masm.storeUnboxedProperty(address, unboxedType, ConstantOrRegister(value), nullptr);
        }
    }

    masm.bind(ool->rejoin());
}

void
CodeGenerator::visitStoreElementHoleV(LStoreElementHoleV* lir)
{
    emitStoreElementHoleV(lir);
}

typedef bool (*ThrowReadOnlyFn)(JSContext*, HandleObject, int32_t);
static const VMFunction ThrowReadOnlyInfo =
    FunctionInfo<ThrowReadOnlyFn>(ThrowReadOnlyError, "ThrowReadOnlyError");

void
CodeGenerator::visitFallibleStoreElementT(LFallibleStoreElementT* lir)
{
    Register elements = ToRegister(lir->elements());

    // Handle frozen objects
    Label isFrozen;
    Address flags(elements, ObjectElements::offsetOfFlags());
    if (!lir->mir()->strict()) {
        masm.branchTest32(Assembler::NonZero, flags, Imm32(ObjectElements::FROZEN), &isFrozen);
    } else {
        Register object = ToRegister(lir->object());
        const LAllocation* index = lir->index();
        OutOfLineCode* ool;
        if (index->isConstant()) {
            ool = oolCallVM(ThrowReadOnlyInfo, lir,
                            ArgList(object, Imm32(ToInt32(index))), StoreNothing());
        } else {
            ool = oolCallVM(ThrowReadOnlyInfo, lir,
                            ArgList(object, ToRegister(index)), StoreNothing());
        }
        masm.branchTest32(Assembler::NonZero, flags, Imm32(ObjectElements::FROZEN), ool->entry());
        // This OOL code should have thrown an exception, so will never return.
        // So, do not bind ool->rejoin() anywhere, so that it implicitly (and without the cost
        // of a jump) does a masm.assumeUnreachable().
    }

    emitStoreElementHoleT(lir);

    masm.bind(&isFrozen);
}

void
CodeGenerator::visitFallibleStoreElementV(LFallibleStoreElementV* lir)
{
    Register elements = ToRegister(lir->elements());

    // Handle frozen objects
    Label isFrozen;
    Address flags(elements, ObjectElements::offsetOfFlags());
    if (!lir->mir()->strict()) {
        masm.branchTest32(Assembler::NonZero, flags, Imm32(ObjectElements::FROZEN), &isFrozen);
    } else {
        Register object = ToRegister(lir->object());
        const LAllocation* index = lir->index();
        OutOfLineCode* ool;
        if (index->isConstant()) {
            ool = oolCallVM(ThrowReadOnlyInfo, lir,
                            ArgList(object, Imm32(ToInt32(index))), StoreNothing());
        } else {
            ool = oolCallVM(ThrowReadOnlyInfo, lir,
                            ArgList(object, ToRegister(index)), StoreNothing());
        }
        masm.branchTest32(Assembler::NonZero, flags, Imm32(ObjectElements::FROZEN), ool->entry());
        // This OOL code should have thrown an exception, so will never return.
        // So, do not bind ool->rejoin() anywhere, so that it implicitly (and without the cost
        // of a jump) does a masm.assumeUnreachable().
    }

    emitStoreElementHoleV(lir);

    masm.bind(&isFrozen);
}

typedef bool (*SetDenseOrUnboxedArrayElementFn)(JSContext*, HandleObject, int32_t,
                                                HandleValue, bool strict);
static const VMFunction SetDenseOrUnboxedArrayElementInfo =
    FunctionInfo<SetDenseOrUnboxedArrayElementFn>(SetDenseOrUnboxedArrayElement,
                                                  "SetDenseOrUnboxedArrayElement");

void
CodeGenerator::visitOutOfLineStoreElementHole(OutOfLineStoreElementHole* ool)
{
    Register object, elements;
    LInstruction* ins = ool->ins();
    const LAllocation* index;
    MIRType valueType;
    ConstantOrRegister value;
    JSValueType unboxedType;
    LDefinition *temp = nullptr;

    if (ins->isStoreElementHoleV()) {
        LStoreElementHoleV* store = ins->toStoreElementHoleV();
        object = ToRegister(store->object());
        elements = ToRegister(store->elements());
        index = store->index();
        valueType = store->mir()->value()->type();
        value = TypedOrValueRegister(ToValue(store, LStoreElementHoleV::Value));
        unboxedType = store->mir()->unboxedType();
        temp = store->getTemp(0);
    } else if (ins->isFallibleStoreElementV()) {
        LFallibleStoreElementV* store = ins->toFallibleStoreElementV();
        object = ToRegister(store->object());
        elements = ToRegister(store->elements());
        index = store->index();
        valueType = store->mir()->value()->type();
        value = TypedOrValueRegister(ToValue(store, LFallibleStoreElementV::Value));
        unboxedType = store->mir()->unboxedType();
        temp = store->getTemp(0);
    } else if (ins->isStoreElementHoleT()) {
        LStoreElementHoleT* store = ins->toStoreElementHoleT();
        object = ToRegister(store->object());
        elements = ToRegister(store->elements());
        index = store->index();
        valueType = store->mir()->value()->type();
        if (store->value()->isConstant())
            value = ConstantOrRegister(store->value()->toConstant()->toJSValue());
        else
            value = TypedOrValueRegister(valueType, ToAnyRegister(store->value()));
        unboxedType = store->mir()->unboxedType();
        temp = store->getTemp(0);
    } else { // ins->isFallibleStoreElementT()
        LFallibleStoreElementT* store = ins->toFallibleStoreElementT();
        object = ToRegister(store->object());
        elements = ToRegister(store->elements());
        index = store->index();
        valueType = store->mir()->value()->type();
        if (store->value()->isConstant())
            value = ConstantOrRegister(store->value()->toConstant()->toJSValue());
        else
            value = TypedOrValueRegister(valueType, ToAnyRegister(store->value()));
        unboxedType = store->mir()->unboxedType();
        temp = store->getTemp(0);
    }

    RegisterOrInt32Constant key = ToRegisterOrInt32Constant(index);

    // If index == initializedLength, try to bump the initialized length inline.
    // If index > initializedLength, call a stub. Note that this relies on the
    // condition flags sticking from the incoming branch.
    Label callStub;
#if defined(JS_CODEGEN_MIPS32) || defined(JS_CODEGEN_MIPS64)
    // Had to reimplement for MIPS because there are no flags.
    if (unboxedType == JSVAL_TYPE_MAGIC) {
        Address initLength(elements, ObjectElements::offsetOfInitializedLength());
        masm.branch32(Assembler::NotEqual, initLength, key, &callStub);
    } else {
        Address initLength(object, UnboxedArrayObject::offsetOfCapacityIndexAndInitializedLength());
        masm.load32(initLength, ToRegister(temp));
        masm.and32(Imm32(UnboxedArrayObject::InitializedLengthMask), ToRegister(temp));
        masm.branch32(Assembler::NotEqual, ToRegister(temp), key, &callStub);
    }
#else
    masm.j(Assembler::NotEqual, &callStub);
#endif

    if (unboxedType == JSVAL_TYPE_MAGIC) {
        // Check array capacity.
        masm.branch32(Assembler::BelowOrEqual, Address(elements, ObjectElements::offsetOfCapacity()),
                      key, &callStub);

        // Update initialized length. The capacity guard above ensures this won't overflow,
        // due to MAX_DENSE_ELEMENTS_COUNT.
        masm.inc32(&key);
        masm.store32(key, Address(elements, ObjectElements::offsetOfInitializedLength()));

        // Update length if length < initializedLength.
        Label dontUpdate;
        masm.branch32(Assembler::AboveOrEqual, Address(elements, ObjectElements::offsetOfLength()),
                      key, &dontUpdate);
        masm.store32(key, Address(elements, ObjectElements::offsetOfLength()));
        masm.bind(&dontUpdate);

        masm.dec32(&key);
    } else {
        // Check array capacity.
        masm.checkUnboxedArrayCapacity(object, key, ToRegister(temp), &callStub);

        // Update initialized length.
        masm.add32(Imm32(1), Address(object, UnboxedArrayObject::offsetOfCapacityIndexAndInitializedLength()));

        // Update length if length < initializedLength.
        Address lengthAddr(object, UnboxedArrayObject::offsetOfLength());
        Label dontUpdate;
        masm.branch32(Assembler::Above, lengthAddr, key, &dontUpdate);
        masm.add32(Imm32(1), lengthAddr);
        masm.bind(&dontUpdate);
    }

    if ((ins->isStoreElementHoleT() || ins->isFallibleStoreElementT()) &&
        unboxedType == JSVAL_TYPE_MAGIC && valueType != MIRType::Double)
    {
        // The inline path for StoreElementHoleT and FallibleStoreElementT does not always store
        // the type tag, so we do the store on the OOL path. We use MIRType::None for the element
        // type so that storeElementTyped will always store the type tag.
        if (ins->isStoreElementHoleT()) {
            emitStoreElementTyped(ins->toStoreElementHoleT()->value(), valueType, MIRType::None,
                                  elements, index, 0);
            masm.jump(ool->rejoin());
        } else if (ins->isFallibleStoreElementT()) {
            emitStoreElementTyped(ins->toFallibleStoreElementT()->value(), valueType,
                                  MIRType::None, elements, index, 0);
            masm.jump(ool->rejoin());
        }
    } else {
        // Jump to the inline path where we will store the value.
        masm.jump(ool->rejoinStore());
    }

    masm.bind(&callStub);
    saveLive(ins);

    pushArg(Imm32(current->mir()->strict()));
    pushArg(value);
    if (index->isConstant())
        pushArg(Imm32(ToInt32(index)));
    else
        pushArg(ToRegister(index));
    pushArg(object);
    callVM(SetDenseOrUnboxedArrayElementInfo, ins);

    restoreLive(ins);
    masm.jump(ool->rejoin());
}

template <typename T>
static void
StoreUnboxedPointer(MacroAssembler& masm, T address, MIRType type, const LAllocation* value,
                    bool preBarrier)
{
    if (preBarrier)
        masm.patchableCallPreBarrier(address, type);
    if (value->isConstant()) {
        Value v = value->toConstant()->toJSValue();
        if (v.isGCThing()) {
            masm.storePtr(ImmGCPtr(v.toGCThing()), address);
        } else {
            MOZ_ASSERT(v.isNull());
            masm.storePtr(ImmWord(0), address);
        }
    } else {
        masm.storePtr(ToRegister(value), address);
    }
}

void
CodeGenerator::visitStoreUnboxedPointer(LStoreUnboxedPointer* lir)
{
    MIRType type;
    int32_t offsetAdjustment;
    bool preBarrier;
    if (lir->mir()->isStoreUnboxedObjectOrNull()) {
        type = MIRType::Object;
        offsetAdjustment = lir->mir()->toStoreUnboxedObjectOrNull()->offsetAdjustment();
        preBarrier = lir->mir()->toStoreUnboxedObjectOrNull()->preBarrier();
    } else if (lir->mir()->isStoreUnboxedString()) {
        type = MIRType::String;
        offsetAdjustment = lir->mir()->toStoreUnboxedString()->offsetAdjustment();
        preBarrier = lir->mir()->toStoreUnboxedString()->preBarrier();
    } else {
        MOZ_CRASH();
    }

    Register elements = ToRegister(lir->elements());
    const LAllocation* index = lir->index();
    const LAllocation* value = lir->value();

    if (index->isConstant()) {
        Address address(elements, ToInt32(index) * sizeof(uintptr_t) + offsetAdjustment);
        StoreUnboxedPointer(masm, address, type, value, preBarrier);
    } else {
        BaseIndex address(elements, ToRegister(index), ScalePointer, offsetAdjustment);
        StoreUnboxedPointer(masm, address, type, value, preBarrier);
    }
}

typedef bool (*ConvertUnboxedObjectToNativeFn)(JSContext*, JSObject*);
static const VMFunction ConvertUnboxedPlainObjectToNativeInfo =
    FunctionInfo<ConvertUnboxedObjectToNativeFn>(UnboxedPlainObject::convertToNative,
                                                 "UnboxedPlainObject::convertToNative");
static const VMFunction ConvertUnboxedArrayObjectToNativeInfo =
    FunctionInfo<ConvertUnboxedObjectToNativeFn>(UnboxedArrayObject::convertToNative,
                                                 "UnboxedArrayObject::convertToNative");

void
CodeGenerator::visitConvertUnboxedObjectToNative(LConvertUnboxedObjectToNative* lir)
{
    Register object = ToRegister(lir->getOperand(0));

    OutOfLineCode* ool = oolCallVM(lir->mir()->group()->unboxedLayoutDontCheckGeneration().isArray()
                                   ? ConvertUnboxedArrayObjectToNativeInfo
                                   : ConvertUnboxedPlainObjectToNativeInfo,
                                   lir, ArgList(object), StoreNothing());

    masm.branchPtr(Assembler::Equal, Address(object, JSObject::offsetOfGroup()),
                   ImmGCPtr(lir->mir()->group()), ool->entry());
    masm.bind(ool->rejoin());
}

typedef bool (*ArrayPopShiftFn)(JSContext*, HandleObject, MutableHandleValue);
static const VMFunction ArrayPopDenseInfo =
    FunctionInfo<ArrayPopShiftFn>(jit::ArrayPopDense, "ArrayPopDense");
static const VMFunction ArrayShiftDenseInfo =
    FunctionInfo<ArrayPopShiftFn>(jit::ArrayShiftDense, "ArrayShiftDense");

void
CodeGenerator::emitArrayPopShift(LInstruction* lir, const MArrayPopShift* mir, Register obj,
                                 Register elementsTemp, Register lengthTemp, TypedOrValueRegister out)
{
    OutOfLineCode* ool;

    if (mir->mode() == MArrayPopShift::Pop) {
        ool = oolCallVM(ArrayPopDenseInfo, lir, ArgList(obj), StoreValueTo(out));
    } else {
        MOZ_ASSERT(mir->mode() == MArrayPopShift::Shift);
        ool = oolCallVM(ArrayShiftDenseInfo, lir, ArgList(obj), StoreValueTo(out));
    }

    // VM call if a write barrier is necessary.
    masm.branchTestNeedsIncrementalBarrier(Assembler::NonZero, ool->entry());

    // Load elements and length, and VM call if length != initializedLength.
    RegisterOrInt32Constant key = RegisterOrInt32Constant(lengthTemp);
    if (mir->unboxedType() == JSVAL_TYPE_MAGIC) {
        masm.loadPtr(Address(obj, NativeObject::offsetOfElements()), elementsTemp);
        masm.load32(Address(elementsTemp, ObjectElements::offsetOfLength()), lengthTemp);

        Address initLength(elementsTemp, ObjectElements::offsetOfInitializedLength());
        masm.branch32(Assembler::NotEqual, initLength, key, ool->entry());
    } else {
        masm.loadPtr(Address(obj, UnboxedArrayObject::offsetOfElements()), elementsTemp);
        masm.load32(Address(obj, UnboxedArrayObject::offsetOfCapacityIndexAndInitializedLength()), lengthTemp);
        masm.and32(Imm32(UnboxedArrayObject::InitializedLengthMask), lengthTemp);

        Address lengthAddr(obj, UnboxedArrayObject::offsetOfLength());
        masm.branch32(Assembler::NotEqual, lengthAddr, key, ool->entry());
    }

    // Test for length != 0. On zero length either take a VM call or generate
    // an undefined value, depending on whether the call is known to produce
    // undefined.
    Label done;
    if (mir->maybeUndefined()) {
        Label notEmpty;
        masm.branchTest32(Assembler::NonZero, lengthTemp, lengthTemp, &notEmpty);

        // According to the spec we need to set the length 0 (which is already 0).
        // This is observable when the array length is made non-writable.
        // Handle this case in the OOL. When freezing an unboxed array it is converted
        // to an normal array.
        if (mir->unboxedType() == JSVAL_TYPE_MAGIC) {
            Address elementFlags(elementsTemp, ObjectElements::offsetOfFlags());
            Imm32 bit(ObjectElements::NONWRITABLE_ARRAY_LENGTH);
            masm.branchTest32(Assembler::NonZero, elementFlags, bit, ool->entry());
        }

        masm.moveValue(UndefinedValue(), out.valueReg());
        masm.jump(&done);
        masm.bind(&notEmpty);
    } else {
        masm.branchTest32(Assembler::Zero, lengthTemp, lengthTemp, ool->entry());
    }

    masm.dec32(&key);

    if (mir->mode() == MArrayPopShift::Pop) {
        if (mir->unboxedType() == JSVAL_TYPE_MAGIC) {
            BaseIndex addr(elementsTemp, lengthTemp, TimesEight);
            masm.loadElementTypedOrValue(addr, out, mir->needsHoleCheck(), ool->entry());
        } else {
            size_t elemSize = UnboxedTypeSize(mir->unboxedType());
            BaseIndex addr(elementsTemp, lengthTemp, ScaleFromElemWidth(elemSize));
            masm.loadUnboxedProperty(addr, mir->unboxedType(), out);
        }
    } else {
        MOZ_ASSERT(mir->mode() == MArrayPopShift::Shift);
        Address addr(elementsTemp, 0);
        if (mir->unboxedType() == JSVAL_TYPE_MAGIC)
            masm.loadElementTypedOrValue(addr, out, mir->needsHoleCheck(), ool->entry());
        else
            masm.loadUnboxedProperty(addr, mir->unboxedType(), out);
    }

    if (mir->unboxedType() == JSVAL_TYPE_MAGIC) {
        // Handle the failure case when the array length is non-writable in the
        // OOL path.  (Unlike in the adding-an-element cases, we can't rely on the
        // capacity <= length invariant for such arrays to avoid an explicit
        // check.)
        Address elementFlags(elementsTemp, ObjectElements::offsetOfFlags());
        Imm32 bit(ObjectElements::NONWRITABLE_ARRAY_LENGTH);
        masm.branchTest32(Assembler::NonZero, elementFlags, bit, ool->entry());

        // Now adjust length and initializedLength.
        masm.store32(lengthTemp, Address(elementsTemp, ObjectElements::offsetOfLength()));
        masm.store32(lengthTemp, Address(elementsTemp, ObjectElements::offsetOfInitializedLength()));
    } else {
        // Unboxed arrays always have writable lengths. Adjust length and
        // initializedLength.
        masm.store32(lengthTemp, Address(obj, UnboxedArrayObject::offsetOfLength()));
        masm.add32(Imm32(-1), Address(obj, UnboxedArrayObject::offsetOfCapacityIndexAndInitializedLength()));
    }

    if (mir->mode() == MArrayPopShift::Shift) {
        // Don't save the temp registers.
        LiveRegisterSet temps;
        temps.add(elementsTemp);
        temps.add(lengthTemp);

        saveVolatile(temps);
        masm.setupUnalignedABICall(lengthTemp);
        masm.passABIArg(obj);
        masm.callWithABI(JS_FUNC_TO_DATA_PTR(void*, js::ArrayShiftMoveElements));
        restoreVolatile(temps);
    }

    masm.bind(&done);
    masm.bind(ool->rejoin());
}

void
CodeGenerator::visitArrayPopShiftV(LArrayPopShiftV* lir)
{
    Register obj = ToRegister(lir->object());
    Register elements = ToRegister(lir->temp0());
    Register length = ToRegister(lir->temp1());
    TypedOrValueRegister out(ToOutValue(lir));
    emitArrayPopShift(lir, lir->mir(), obj, elements, length, out);
}

void
CodeGenerator::visitArrayPopShiftT(LArrayPopShiftT* lir)
{
    Register obj = ToRegister(lir->object());
    Register elements = ToRegister(lir->temp0());
    Register length = ToRegister(lir->temp1());
    TypedOrValueRegister out(lir->mir()->type(), ToAnyRegister(lir->output()));
    emitArrayPopShift(lir, lir->mir(), obj, elements, length, out);
}

typedef bool (*ArrayPushDenseFn)(JSContext*, HandleObject, HandleValue, uint32_t*);
static const VMFunction ArrayPushDenseInfo =
    FunctionInfo<ArrayPushDenseFn>(jit::ArrayPushDense, "ArrayPushDense");

void
CodeGenerator::emitArrayPush(LInstruction* lir, const MArrayPush* mir, Register obj,
                             const ConstantOrRegister& value, Register elementsTemp, Register length)
{
    OutOfLineCode* ool = oolCallVM(ArrayPushDenseInfo, lir, ArgList(obj, value), StoreRegisterTo(length));

    RegisterOrInt32Constant key = RegisterOrInt32Constant(length);
    if (mir->unboxedType() == JSVAL_TYPE_MAGIC) {
        // Load elements and length.
        masm.loadPtr(Address(obj, NativeObject::offsetOfElements()), elementsTemp);
        masm.load32(Address(elementsTemp, ObjectElements::offsetOfLength()), length);

        // Guard length == initializedLength.
        Address initLength(elementsTemp, ObjectElements::offsetOfInitializedLength());
        masm.branch32(Assembler::NotEqual, initLength, key, ool->entry());

        // Guard length < capacity.
        Address capacity(elementsTemp, ObjectElements::offsetOfCapacity());
        masm.branch32(Assembler::BelowOrEqual, capacity, key, ool->entry());

        // Do the store.
        masm.storeConstantOrRegister(value, BaseIndex(elementsTemp, length, TimesEight));
    } else {
        // Load initialized length.
        masm.load32(Address(obj, UnboxedArrayObject::offsetOfCapacityIndexAndInitializedLength()), length);
        masm.and32(Imm32(UnboxedArrayObject::InitializedLengthMask), length);

        // Guard length == initializedLength.
        Address lengthAddr(obj, UnboxedArrayObject::offsetOfLength());
        masm.branch32(Assembler::NotEqual, lengthAddr, key, ool->entry());

        // Guard length < capacity.
        masm.checkUnboxedArrayCapacity(obj, key, elementsTemp, ool->entry());

        // Load elements and do the store.
        masm.loadPtr(Address(obj, UnboxedArrayObject::offsetOfElements()), elementsTemp);
        size_t elemSize = UnboxedTypeSize(mir->unboxedType());
        BaseIndex addr(elementsTemp, length, ScaleFromElemWidth(elemSize));
        masm.storeUnboxedProperty(addr, mir->unboxedType(), value, nullptr);
    }

    masm.inc32(&key);

    // Update length and initialized length.
    if (mir->unboxedType() == JSVAL_TYPE_MAGIC) {
        masm.store32(length, Address(elementsTemp, ObjectElements::offsetOfLength()));
        masm.store32(length, Address(elementsTemp, ObjectElements::offsetOfInitializedLength()));
    } else {
        masm.store32(length, Address(obj, UnboxedArrayObject::offsetOfLength()));
        masm.add32(Imm32(1), Address(obj, UnboxedArrayObject::offsetOfCapacityIndexAndInitializedLength()));
    }

    masm.bind(ool->rejoin());
}

void
CodeGenerator::visitArrayPushV(LArrayPushV* lir)
{
    Register obj = ToRegister(lir->object());
    Register elementsTemp = ToRegister(lir->temp());
    Register length = ToRegister(lir->output());
    ConstantOrRegister value = TypedOrValueRegister(ToValue(lir, LArrayPushV::Value));
    emitArrayPush(lir, lir->mir(), obj, value, elementsTemp, length);
}

void
CodeGenerator::visitArrayPushT(LArrayPushT* lir)
{
    Register obj = ToRegister(lir->object());
    Register elementsTemp = ToRegister(lir->temp());
    Register length = ToRegister(lir->output());
    ConstantOrRegister value;
    if (lir->value()->isConstant())
        value = ConstantOrRegister(lir->value()->toConstant()->toJSValue());
    else
        value = TypedOrValueRegister(lir->mir()->value()->type(), ToAnyRegister(lir->value()));
    emitArrayPush(lir, lir->mir(), obj, value, elementsTemp, length);
}

typedef JSObject* (*ArraySliceDenseFn)(JSContext*, HandleObject, int32_t, int32_t, HandleObject);
static const VMFunction ArraySliceDenseInfo =
    FunctionInfo<ArraySliceDenseFn>(array_slice_dense, "array_slice_dense");

void
CodeGenerator::visitArraySlice(LArraySlice* lir)
{
    Register object = ToRegister(lir->object());
    Register begin = ToRegister(lir->begin());
    Register end = ToRegister(lir->end());
    Register temp1 = ToRegister(lir->temp1());
    Register temp2 = ToRegister(lir->temp2());

    Label call, fail;

    // Try to allocate an object.
    masm.createGCObject(temp1, temp2, lir->mir()->templateObj(), lir->mir()->initialHeap(), &fail);

    // Fixup the group of the result in case it doesn't match the template object.
    masm.loadPtr(Address(object, JSObject::offsetOfGroup()), temp2);
    masm.storePtr(temp2, Address(temp1, JSObject::offsetOfGroup()));

    masm.jump(&call);
    {
        masm.bind(&fail);
        masm.movePtr(ImmPtr(nullptr), temp1);
    }
    masm.bind(&call);

    pushArg(temp1);
    pushArg(end);
    pushArg(begin);
    pushArg(object);
    callVM(ArraySliceDenseInfo, lir);
}

typedef JSString* (*ArrayJoinFn)(JSContext*, HandleObject, HandleString);
static const VMFunction ArrayJoinInfo = FunctionInfo<ArrayJoinFn>(jit::ArrayJoin, "ArrayJoin");

void
CodeGenerator::visitArrayJoin(LArrayJoin* lir)
{
    pushArg(ToRegister(lir->separator()));
    pushArg(ToRegister(lir->array()));

    callVM(ArrayJoinInfo, lir);
}

typedef JSObject* (*ValueToIteratorFn)(JSContext*, uint32_t, HandleValue);
static const VMFunction ValueToIteratorInfo =
    FunctionInfo<ValueToIteratorFn>(ValueToIterator, "ValueToIterator");

void
CodeGenerator::visitCallIteratorStartV(LCallIteratorStartV* lir)
{
    pushArg(ToValue(lir, LCallIteratorStartV::Value));
    pushArg(Imm32(lir->mir()->flags()));
    callVM(ValueToIteratorInfo, lir);
}

typedef JSObject* (*GetIteratorObjectFn)(JSContext*, HandleObject, uint32_t);
static const VMFunction GetIteratorObjectInfo =
    FunctionInfo<GetIteratorObjectFn>(GetIteratorObject, "GetIteratorObject");

void
CodeGenerator::visitCallIteratorStartO(LCallIteratorStartO* lir)
{
    pushArg(Imm32(lir->mir()->flags()));
    pushArg(ToRegister(lir->object()));
    callVM(GetIteratorObjectInfo, lir);
}

void
CodeGenerator::branchIfNotEmptyObjectElements(Register obj, Label* target)
{
    Label emptyObj;
    masm.branchPtr(Assembler::Equal,
                   Address(obj, NativeObject::offsetOfElements()),
                   ImmPtr(js::emptyObjectElements),
                   &emptyObj);
    masm.branchPtr(Assembler::NotEqual,
                   Address(obj, NativeObject::offsetOfElements()),
                   ImmPtr(js::emptyObjectElementsShared),
                   target);
    masm.bind(&emptyObj);
}

void
CodeGenerator::visitIteratorStartO(LIteratorStartO* lir)
{
    const Register obj = ToRegister(lir->object());
    const Register output = ToRegister(lir->output());

    uint32_t flags = lir->mir()->flags();

    OutOfLineCode* ool = oolCallVM(GetIteratorObjectInfo, lir,
                                   ArgList(obj, Imm32(flags)), StoreRegisterTo(output));

    const Register temp1 = ToRegister(lir->temp1());
    const Register temp2 = ToRegister(lir->temp2());
    const Register niTemp = ToRegister(lir->temp3()); // Holds the NativeIterator object.

    // Iterators other than for-in should use LCallIteratorStart.
    MOZ_ASSERT(flags == JSITER_ENUMERATE);

    // Fetch the most recent iterator and ensure it's not nullptr.
    masm.loadPtr(AbsoluteAddress(gen->compartment->addressOfLastCachedNativeIterator()), output);
    masm.branchTestPtr(Assembler::Zero, output, output, ool->entry());

    // Load NativeIterator.
    masm.loadObjPrivate(output, JSObject::ITER_CLASS_NFIXED_SLOTS, niTemp);

    // Ensure the |active| and |unreusable| bits are not set.
    masm.branchTest32(Assembler::NonZero, Address(niTemp, offsetof(NativeIterator, flags)),
                      Imm32(JSITER_ACTIVE|JSITER_UNREUSABLE), ool->entry());

    // Load the iterator's receiver guard array.
    masm.loadPtr(Address(niTemp, offsetof(NativeIterator, guard_array)), temp2);

    // Compare object with the first receiver guard. The last iterator can only
    // match for native objects and unboxed objects.
    {
        Address groupAddr(temp2, offsetof(ReceiverGuard, group));
        Address shapeAddr(temp2, offsetof(ReceiverGuard, shape));
        Label guardDone, shapeMismatch, noExpando;
        masm.loadObjShape(obj, temp1);
        masm.branchPtr(Assembler::NotEqual, shapeAddr, temp1, &shapeMismatch);

        // Ensure the object does not have any elements. The presence of dense
        // elements is not captured by the shape tests above.
        branchIfNotEmptyObjectElements(obj, ool->entry());
        masm.jump(&guardDone);

        masm.bind(&shapeMismatch);
        masm.loadObjGroup(obj, temp1);
        masm.branchPtr(Assembler::NotEqual, groupAddr, temp1, ool->entry());
        masm.loadPtr(Address(obj, UnboxedPlainObject::offsetOfExpando()), temp1);
        masm.branchTestPtr(Assembler::Zero, temp1, temp1, &noExpando);
        branchIfNotEmptyObjectElements(temp1, ool->entry());
        masm.loadObjShape(temp1, temp1);
        masm.bind(&noExpando);
        masm.branchPtr(Assembler::NotEqual, shapeAddr, temp1, ool->entry());
        masm.bind(&guardDone);
    }

    // Compare shape of object's prototype with the second shape. The prototype
    // must be native, as unboxed objects cannot be prototypes (they cannot
    // have the delegate flag set). Also check for the absence of dense elements.
    Address prototypeShapeAddr(temp2, sizeof(ReceiverGuard) + offsetof(ReceiverGuard, shape));
    masm.loadObjProto(obj, temp1);
    branchIfNotEmptyObjectElements(temp1, ool->entry());
    masm.loadObjShape(temp1, temp1);
    masm.branchPtr(Assembler::NotEqual, prototypeShapeAddr, temp1, ool->entry());

    // Ensure the object's prototype's prototype is nullptr. The last native
    // iterator will always have a prototype chain length of one (i.e. it must
    // be a plain object), so we do not need to generate a loop here.
    masm.loadObjProto(obj, temp1);
    masm.loadObjProto(temp1, temp1);
    masm.branchTestPtr(Assembler::NonZero, temp1, temp1, ool->entry());

    // Write barrier for stores to the iterator. We only need to take a write
    // barrier if NativeIterator::obj is actually going to change.
    {
        // Bug 867815: Unconditionally take this out- of-line so that we do not
        // have to post-barrier the store to NativeIter::obj. This just needs
        // JIT support for the Cell* buffer.
        Address objAddr(niTemp, offsetof(NativeIterator, obj));
        masm.branchPtr(Assembler::NotEqual, objAddr, obj, ool->entry());
    }

    // Mark iterator as active.
    masm.storePtr(obj, Address(niTemp, offsetof(NativeIterator, obj)));
    masm.or32(Imm32(JSITER_ACTIVE), Address(niTemp, offsetof(NativeIterator, flags)));

    // Chain onto the active iterator stack.
    masm.loadPtr(AbsoluteAddress(gen->compartment->addressOfEnumerators()), temp1);

    // ni->next = list
    masm.storePtr(temp1, Address(niTemp, NativeIterator::offsetOfNext()));

    // ni->prev = list->prev
    masm.loadPtr(Address(temp1, NativeIterator::offsetOfPrev()), temp2);
    masm.storePtr(temp2, Address(niTemp, NativeIterator::offsetOfPrev()));

    // list->prev->next = ni
    masm.storePtr(niTemp, Address(temp2, NativeIterator::offsetOfNext()));

    // list->prev = ni
    masm.storePtr(niTemp, Address(temp1, NativeIterator::offsetOfPrev()));

    masm.bind(ool->rejoin());
}

static void
LoadNativeIterator(MacroAssembler& masm, Register obj, Register dest, Label* failures)
{
    MOZ_ASSERT(obj != dest);

    // Test class.
    masm.branchTestObjClass(Assembler::NotEqual, obj, dest, &PropertyIteratorObject::class_, failures);

    // Load NativeIterator object.
    masm.loadObjPrivate(obj, JSObject::ITER_CLASS_NFIXED_SLOTS, dest);
}

typedef bool (*IteratorMoreFn)(JSContext*, HandleObject, MutableHandleValue);
static const VMFunction IteratorMoreInfo =
    FunctionInfo<IteratorMoreFn>(IteratorMore, "IteratorMore");

void
CodeGenerator::visitIteratorMore(LIteratorMore* lir)
{
    const Register obj = ToRegister(lir->object());
    const ValueOperand output = ToOutValue(lir);
    const Register temp = ToRegister(lir->temp());

    OutOfLineCode* ool = oolCallVM(IteratorMoreInfo, lir, ArgList(obj), StoreValueTo(output));

    Register outputScratch = output.scratchReg();
    LoadNativeIterator(masm, obj, outputScratch, ool->entry());

    masm.branchTest32(Assembler::NonZero, Address(outputScratch, offsetof(NativeIterator, flags)),
                      Imm32(JSITER_FOREACH), ool->entry());

    // If props_cursor < props_end, load the next string and advance the cursor.
    // Else, return MagicValue(JS_NO_ITER_VALUE).
    Label iterDone;
    Address cursorAddr(outputScratch, offsetof(NativeIterator, props_cursor));
    Address cursorEndAddr(outputScratch, offsetof(NativeIterator, props_end));
    masm.loadPtr(cursorAddr, temp);
    masm.branchPtr(Assembler::BelowOrEqual, cursorEndAddr, temp, &iterDone);

    // Get next string.
    masm.loadPtr(Address(temp, 0), temp);

    // Increase the cursor.
    masm.addPtr(Imm32(sizeof(JSString*)), cursorAddr);

    masm.tagValue(JSVAL_TYPE_STRING, temp, output);
    masm.jump(ool->rejoin());

    masm.bind(&iterDone);
    masm.moveValue(MagicValue(JS_NO_ITER_VALUE), output);

    masm.bind(ool->rejoin());
}

void
CodeGenerator::visitIsNoIterAndBranch(LIsNoIterAndBranch* lir)
{
    ValueOperand input = ToValue(lir, LIsNoIterAndBranch::Input);
    Label* ifTrue = getJumpLabelForBranch(lir->ifTrue());
    Label* ifFalse = getJumpLabelForBranch(lir->ifFalse());

    masm.branchTestMagic(Assembler::Equal, input, ifTrue);

    if (!isNextBlock(lir->ifFalse()->lir()))
        masm.jump(ifFalse);
}

typedef bool (*CloseIteratorFn)(JSContext*, HandleObject);
static const VMFunction CloseIteratorInfo =
    FunctionInfo<CloseIteratorFn>(CloseIterator, "CloseIterator");

void
CodeGenerator::visitIteratorEnd(LIteratorEnd* lir)
{
    const Register obj = ToRegister(lir->object());
    const Register temp1 = ToRegister(lir->temp1());
    const Register temp2 = ToRegister(lir->temp2());
    const Register temp3 = ToRegister(lir->temp3());

    OutOfLineCode* ool = oolCallVM(CloseIteratorInfo, lir, ArgList(obj), StoreNothing());

    LoadNativeIterator(masm, obj, temp1, ool->entry());

    masm.branchTest32(Assembler::Zero, Address(temp1, offsetof(NativeIterator, flags)),
                      Imm32(JSITER_ENUMERATE), ool->entry());

    // Clear active bit.
    masm.and32(Imm32(~JSITER_ACTIVE), Address(temp1, offsetof(NativeIterator, flags)));

    // Reset property cursor.
    masm.loadPtr(Address(temp1, offsetof(NativeIterator, props_array)), temp2);
    masm.storePtr(temp2, Address(temp1, offsetof(NativeIterator, props_cursor)));

    // Unlink from the iterator list.
    const Register next = temp2;
    const Register prev = temp3;
    masm.loadPtr(Address(temp1, NativeIterator::offsetOfNext()), next);
    masm.loadPtr(Address(temp1, NativeIterator::offsetOfPrev()), prev);
    masm.storePtr(prev, Address(next, NativeIterator::offsetOfPrev()));
    masm.storePtr(next, Address(prev, NativeIterator::offsetOfNext()));
#ifdef DEBUG
    masm.storePtr(ImmPtr(nullptr), Address(temp1, NativeIterator::offsetOfNext()));
    masm.storePtr(ImmPtr(nullptr), Address(temp1, NativeIterator::offsetOfPrev()));
#endif

    masm.bind(ool->rejoin());
}

void
CodeGenerator::visitArgumentsLength(LArgumentsLength* lir)
{
    // read number of actual arguments from the JS frame.
    Register argc = ToRegister(lir->output());
    Address ptr(masm.getStackPointer(), frameSize() + JitFrameLayout::offsetOfNumActualArgs());

    masm.loadPtr(ptr, argc);
}

void
CodeGenerator::visitGetFrameArgument(LGetFrameArgument* lir)
{
    ValueOperand result = GetValueOutput(lir);
    const LAllocation* index = lir->index();
    size_t argvOffset = frameSize() + JitFrameLayout::offsetOfActualArgs();

    if (index->isConstant()) {
        int32_t i = index->toConstant()->toInt32();
        Address argPtr(masm.getStackPointer(), sizeof(Value) * i + argvOffset);
        masm.loadValue(argPtr, result);
    } else {
        Register i = ToRegister(index);
        BaseValueIndex argPtr(masm.getStackPointer(), i, argvOffset);
        masm.loadValue(argPtr, result);
    }
}

void
CodeGenerator::visitSetFrameArgumentT(LSetFrameArgumentT* lir)
{
    size_t argOffset = frameSize() + JitFrameLayout::offsetOfActualArgs() +
                       (sizeof(Value) * lir->mir()->argno());

    MIRType type = lir->mir()->value()->type();

    if (type == MIRType::Double) {
        // Store doubles directly.
        FloatRegister input = ToFloatRegister(lir->input());
        masm.storeDouble(input, Address(masm.getStackPointer(), argOffset));

    } else {
        Register input = ToRegister(lir->input());
        masm.storeValue(ValueTypeFromMIRType(type), input, Address(masm.getStackPointer(), argOffset));
    }
}

void
CodeGenerator:: visitSetFrameArgumentC(LSetFrameArgumentC* lir)
{
    size_t argOffset = frameSize() + JitFrameLayout::offsetOfActualArgs() +
                       (sizeof(Value) * lir->mir()->argno());
    masm.storeValue(lir->val(), Address(masm.getStackPointer(), argOffset));
}

void
CodeGenerator:: visitSetFrameArgumentV(LSetFrameArgumentV* lir)
{
    const ValueOperand val = ToValue(lir, LSetFrameArgumentV::Input);
    size_t argOffset = frameSize() + JitFrameLayout::offsetOfActualArgs() +
                       (sizeof(Value) * lir->mir()->argno());
    masm.storeValue(val, Address(masm.getStackPointer(), argOffset));
}

typedef bool (*RunOnceScriptPrologueFn)(JSContext*, HandleScript);
static const VMFunction RunOnceScriptPrologueInfo =
    FunctionInfo<RunOnceScriptPrologueFn>(js::RunOnceScriptPrologue, "RunOnceScriptPrologue");

void
CodeGenerator::visitRunOncePrologue(LRunOncePrologue* lir)
{
    pushArg(ImmGCPtr(lir->mir()->block()->info().script()));
    callVM(RunOnceScriptPrologueInfo, lir);
}

typedef JSObject* (*InitRestParameterFn)(JSContext*, uint32_t, Value*, HandleObject,
                                         HandleObject);
static const VMFunction InitRestParameterInfo =
    FunctionInfo<InitRestParameterFn>(InitRestParameter, "InitRestParameter");

void
CodeGenerator::emitRest(LInstruction* lir, Register array, Register numActuals,
                        Register temp0, Register temp1, unsigned numFormals,
                        JSObject* templateObject, bool saveAndRestore, Register resultreg)
{
    // Compute actuals() + numFormals.
    size_t actualsOffset = frameSize() + JitFrameLayout::offsetOfActualArgs();
    masm.moveStackPtrTo(temp1);
    masm.addPtr(Imm32(sizeof(Value) * numFormals + actualsOffset), temp1);

    // Compute numActuals - numFormals.
    Label emptyLength, joinLength;
    masm.movePtr(numActuals, temp0);
    masm.branch32(Assembler::LessThanOrEqual, temp0, Imm32(numFormals), &emptyLength);
    masm.sub32(Imm32(numFormals), temp0);
    masm.jump(&joinLength);
    {
        masm.bind(&emptyLength);
        masm.move32(Imm32(0), temp0);
    }
    masm.bind(&joinLength);

    if (saveAndRestore)
        saveLive(lir);

    pushArg(array);
    pushArg(ImmGCPtr(templateObject));
    pushArg(temp1);
    pushArg(temp0);

    callVM(InitRestParameterInfo, lir);

    if (saveAndRestore) {
        storeResultTo(resultreg);
        restoreLive(lir);
    }
}

void
CodeGenerator::visitRest(LRest* lir)
{
    Register numActuals = ToRegister(lir->numActuals());
    Register temp0 = ToRegister(lir->getTemp(0));
    Register temp1 = ToRegister(lir->getTemp(1));
    Register temp2 = ToRegister(lir->getTemp(2));
    unsigned numFormals = lir->mir()->numFormals();
    ArrayObject* templateObject = lir->mir()->templateObject();

    Label joinAlloc, failAlloc;
    masm.createGCObject(temp2, temp0, templateObject, gc::DefaultHeap, &failAlloc);
    masm.jump(&joinAlloc);
    {
        masm.bind(&failAlloc);
        masm.movePtr(ImmPtr(nullptr), temp2);
    }
    masm.bind(&joinAlloc);

    emitRest(lir, temp2, numActuals, temp0, temp1, numFormals, templateObject, false, ToRegister(lir->output()));
}

bool
CodeGenerator::generateWasm(wasm::SigIdDesc sigId, wasm::TrapOffset trapOffset,
                            wasm::FuncOffsets* offsets)
{
    JitSpew(JitSpew_Codegen, "# Emitting wasm code");

    wasm::GenerateFunctionPrologue(masm, frameSize(), sigId, offsets);

    // Overflow checks are omitted by CodeGenerator in some cases (leaf
    // functions with small framePushed). Perform overflow-checking after
    // pushing framePushed to catch cases with really large frames.
    Label onOverflow;
    if (!omitOverRecursedCheck()) {
        masm.branchPtr(Assembler::AboveOrEqual,
                       Address(WasmTlsReg, offsetof(wasm::TlsData, stackLimit)),
                       masm.getStackPointer(),
                       &onOverflow);
    }

    if (!generateBody())
        return false;

    masm.bind(&returnLabel_);
    wasm::GenerateFunctionEpilogue(masm, frameSize(), offsets);

    if (!omitOverRecursedCheck()) {
        // Since we just overflowed the stack, to be on the safe side, pop the
        // stack so that, when the trap exit stub executes, it is a safe
        // distance away from the end of the native stack.
        wasm::TrapDesc trap(trapOffset, wasm::Trap::StackOverflow, /* framePushed = */ 0);
        if (frameSize() > 0) {
            masm.bind(&onOverflow);
            masm.addToStackPtr(Imm32(frameSize()));
            masm.jump(trap);
        } else {
            masm.bindLater(&onOverflow, trap);
        }
    }

#if defined(JS_ION_PERF)
    // Note the end of the inline code and start of the OOL code.
    gen->perfSpewer().noteEndInlineCode(masm);
#endif

    if (!generateOutOfLineCode())
        return false;

    masm.wasmEmitTrapOutOfLineCode();

    masm.flush();
    if (masm.oom())
        return false;

    offsets->end = masm.currentOffset();

    MOZ_ASSERT(!masm.failureLabel()->used());
    MOZ_ASSERT(snapshots_.listSize() == 0);
    MOZ_ASSERT(snapshots_.RVATableSize() == 0);
    MOZ_ASSERT(recovers_.size() == 0);
    MOZ_ASSERT(bailouts_.empty());
    MOZ_ASSERT(graph.numConstants() == 0);
    MOZ_ASSERT(safepointIndices_.empty());
    MOZ_ASSERT(osiIndices_.empty());
    MOZ_ASSERT(cacheList_.empty());
    MOZ_ASSERT(icList_.empty());
    MOZ_ASSERT(safepoints_.size() == 0);
    MOZ_ASSERT(!scriptCounts_);
    return true;
}

bool
CodeGenerator::generate()
{
    JitSpew(JitSpew_Codegen, "# Emitting code for script %s:%" PRIuSIZE,
            gen->info().script()->filename(),
            gen->info().script()->lineno());

    // Initialize native code table with an entry to the start of
    // top-level script.
    InlineScriptTree* tree = gen->info().inlineScriptTree();
    jsbytecode* startPC = tree->script()->code();
    BytecodeSite* startSite = new(gen->alloc()) BytecodeSite(tree, startPC);
    if (!addNativeToBytecodeEntry(startSite))
        return false;

    if (!snapshots_.init())
        return false;

    if (!safepoints_.init(gen->alloc()))
        return false;

    if (!generatePrologue())
        return false;

    // Before generating any code, we generate type checks for all parameters.
    // This comes before deoptTable_, because we can't use deopt tables without
    // creating the actual frame.
    generateArgumentsChecks();

    if (frameClass_ != FrameSizeClass::None()) {
        deoptTable_ = gen->jitRuntime()->getBailoutTable(frameClass_);
        if (!deoptTable_)
            return false;
    }

    // Skip over the alternative entry to IonScript code.
    Label skipPrologue;
    masm.jump(&skipPrologue);

    // An alternative entry to the IonScript code, which doesn't test the
    // arguments.
    masm.flushBuffer();
    setSkipArgCheckEntryOffset(masm.size());
    masm.setFramePushed(0);
    if (!generatePrologue())
        return false;

    masm.bind(&skipPrologue);

#ifdef DEBUG
    // Assert that the argument types are correct.
    generateArgumentsChecks(/* bailout = */ false);
#endif

    // Reset native => bytecode map table with top-level script and startPc.
    if (!addNativeToBytecodeEntry(startSite))
        return false;

    if (!generateBody())
        return false;

    // Reset native => bytecode map table with top-level script and startPc.
    if (!addNativeToBytecodeEntry(startSite))
        return false;

    if (!generateEpilogue())
        return false;

    // Reset native => bytecode map table with top-level script and startPc.
    if (!addNativeToBytecodeEntry(startSite))
        return false;

    generateInvalidateEpilogue();
#if defined(JS_ION_PERF)
    // Note the end of the inline code and start of the OOL code.
    perfSpewer_.noteEndInlineCode(masm);
#endif

    // native => bytecode entries for OOL code will be added
    // by CodeGeneratorShared::generateOutOfLineCode
    if (!generateOutOfLineCode())
        return false;

    // Add terminal entry.
    if (!addNativeToBytecodeEntry(startSite))
        return false;

    // Dump Native to bytecode entries to spew.
    dumpNativeToBytecodeEntries();

    return !masm.oom();
}

bool
CodeGenerator::linkSharedStubs(JSContext* cx)
{
    for (uint32_t i = 0; i < sharedStubs_.length(); i++) {
        ICStub *stub = nullptr;

        switch (sharedStubs_[i].kind) {
          case ICStub::Kind::BinaryArith_Fallback: {
            ICBinaryArith_Fallback::Compiler stubCompiler(cx, ICStubCompiler::Engine::IonSharedIC);
            stub = stubCompiler.getStub(&stubSpace_);
            break;
          }
          case ICStub::Kind::UnaryArith_Fallback: {
            ICUnaryArith_Fallback::Compiler stubCompiler(cx, ICStubCompiler::Engine::IonSharedIC);
            stub = stubCompiler.getStub(&stubSpace_);
            break;
          }
          case ICStub::Kind::Compare_Fallback: {
            ICCompare_Fallback::Compiler stubCompiler(cx, ICStubCompiler::Engine::IonSharedIC);
            stub = stubCompiler.getStub(&stubSpace_);
            break;
          }
          case ICStub::Kind::GetProp_Fallback: {
            ICGetProp_Fallback::Compiler stubCompiler(cx, ICStubCompiler::Engine::IonSharedIC);
            stub = stubCompiler.getStub(&stubSpace_);
            break;
          }
          case ICStub::Kind::NewArray_Fallback: {
            JSScript* script = sharedStubs_[i].entry.script();
            jsbytecode* pc = sharedStubs_[i].entry.pc(script);
            ObjectGroup* group = ObjectGroup::allocationSiteGroup(cx, script, pc, JSProto_Array);
            if (!group)
                return false;

            ICNewArray_Fallback::Compiler stubCompiler(cx, group, ICStubCompiler::Engine::IonSharedIC);
            stub = stubCompiler.getStub(&stubSpace_);
            break;
          }
          case ICStub::Kind::NewObject_Fallback: {
            ICNewObject_Fallback::Compiler stubCompiler(cx, ICStubCompiler::Engine::IonSharedIC);
            stub = stubCompiler.getStub(&stubSpace_);
            break;
          }
          default:
            MOZ_CRASH("Unsupported shared stub.");
        }

        if (!stub)
            return false;

        sharedStubs_[i].entry.setFirstStub(stub);
    }
    return true;
}

bool
CodeGenerator::link(JSContext* cx, CompilerConstraintList* constraints)
{
    RootedScript script(cx, gen->info().script());
    OptimizationLevel optimizationLevel = gen->optimizationInfo().level();

    // Capture the SIMD template objects which are used during the
    // compilation. This iterates over the template objects, using read-barriers
    // to let the GC know that the generated code relies on these template
    // objects.
    captureSimdTemplate(cx);

    // We finished the new IonScript. Invalidate the current active IonScript,
    // so we can replace it with this new (probably higher optimized) version.
    if (script->hasIonScript()) {
        MOZ_ASSERT(script->ionScript()->isRecompiling());
        // Do a normal invalidate, except don't cancel offThread compilations,
        // since that will cancel this compilation too.
        Invalidate(cx, script, /* resetUses */ false, /* cancelOffThread*/ false);
    }

    if (scriptCounts_ && !script->hasScriptCounts() && !script->initScriptCounts(cx))
        return false;

    if (!linkSharedStubs(cx))
        return false;

    // Check to make sure we didn't have a mid-build invalidation. If so, we
    // will trickle to jit::Compile() and return Method_Skipped.
    uint32_t warmUpCount = script->getWarmUpCount();

    // Record constraints. If an error occured, returns false and potentially
    // prevent future compilations. Otherwise, if an invalidation occured, then
    // skip the current compilation.
    RecompileInfo recompileInfo;
    bool validRecompiledInfo = false;
    if (!FinishCompilation(cx, script, constraints, &recompileInfo, &validRecompiledInfo))
        return false;
    if (!validRecompiledInfo)
        return true;
    auto guardRecordedConstraints = mozilla::MakeScopeExit([&] {
        // In case of error, invalidate the current recompileInfo.
        recompileInfo.compilerOutput(cx->zone()->types)->invalidate();
    });

    // IonMonkey could have inferred better type information during
    // compilation. Since adding the new information to the actual type
    // information can reset the usecount, increase it back to what it was
    // before.
    if (warmUpCount > script->getWarmUpCount())
        script->incWarmUpCounter(warmUpCount - script->getWarmUpCount());

    uint32_t argumentSlots = (gen->info().nargs() + 1) * sizeof(Value);
    uint32_t scriptFrameSize = frameClass_ == FrameSizeClass::None()
                           ? frameDepth_
                           : FrameSizeClass::FromDepth(frameDepth_).frameSize();

    // We encode safepoints after the OSI-point offsets have been determined.
    if (!encodeSafepoints())
        return false;

    IonScript* ionScript =
        IonScript::New(cx, recompileInfo,
                       graph.totalSlotCount(), argumentSlots, scriptFrameSize,
                       snapshots_.listSize(), snapshots_.RVATableSize(),
                       recovers_.size(), bailouts_.length(), graph.numConstants(),
                       safepointIndices_.length(), osiIndices_.length(),
                       cacheList_.length(), icList_.length(), runtimeData_.length(),
                       safepoints_.size(), patchableBackedges_.length(),
                       sharedStubs_.length(), optimizationLevel);
    if (!ionScript)
        return false;
    auto guardIonScript = mozilla::MakeScopeExit([&ionScript] {
        // Use js_free instead of IonScript::Destroy: the cache list and
        // backedge list are still uninitialized.
        js_free(ionScript);
    });

    // Also, note that creating the code here during an incremental GC will
    // trace the code and mark all GC things it refers to. This captures any
    // read barriers which were skipped while compiling the script off thread.
    Linker linker(masm);
    AutoFlushICache afc("IonLink");
    JitCode* code = linker.newCode<CanGC>(cx, ION_CODE, !patchableBackedges_.empty());
    if (!code)
        return false;

    // Encode native to bytecode map if profiling is enabled.
    if (isProfilerInstrumentationEnabled()) {
        // Generate native-to-bytecode main table.
        if (!generateCompactNativeToBytecodeMap(cx, code))
            return false;

        uint8_t* ionTableAddr = ((uint8_t*) nativeToBytecodeMap_) + nativeToBytecodeTableOffset_;
        JitcodeIonTable* ionTable = (JitcodeIonTable*) ionTableAddr;

        // Construct the IonEntry that will go into the global table.
        JitcodeGlobalEntry::IonEntry entry;
        if (!ionTable->makeIonEntry(cx, code, nativeToBytecodeScriptListLength_,
                                    nativeToBytecodeScriptList_, entry))
        {
            js_free(nativeToBytecodeScriptList_);
            js_free(nativeToBytecodeMap_);
            return false;
        }

        // nativeToBytecodeScriptList_ is no longer needed.
        js_free(nativeToBytecodeScriptList_);

        // Generate the tracked optimizations map.
        if (isOptimizationTrackingEnabled()) {
            // Treat OOMs and failures as if optimization tracking were turned off.
            IonTrackedTypeVector* allTypes = cx->new_<IonTrackedTypeVector>();
            if (allTypes && generateCompactTrackedOptimizationsMap(cx, code, allTypes)) {
                const uint8_t* optsRegionTableAddr = trackedOptimizationsMap_ +
                                                     trackedOptimizationsRegionTableOffset_;
                const IonTrackedOptimizationsRegionTable* optsRegionTable =
                    (const IonTrackedOptimizationsRegionTable*) optsRegionTableAddr;
                const uint8_t* optsTypesTableAddr = trackedOptimizationsMap_ +
                                                    trackedOptimizationsTypesTableOffset_;
                const IonTrackedOptimizationsTypesTable* optsTypesTable =
                    (const IonTrackedOptimizationsTypesTable*) optsTypesTableAddr;
                const uint8_t* optsAttemptsTableAddr = trackedOptimizationsMap_ +
                                                       trackedOptimizationsAttemptsTableOffset_;
                const IonTrackedOptimizationsAttemptsTable* optsAttemptsTable =
                    (const IonTrackedOptimizationsAttemptsTable*) optsAttemptsTableAddr;
                entry.initTrackedOptimizations(optsRegionTable, optsTypesTable, optsAttemptsTable,
                                               allTypes);
            } else {
                cx->recoverFromOutOfMemory();
            }
        }

        // Add entry to the global table.
        JitcodeGlobalTable* globalTable = cx->runtime()->jitRuntime()->getJitcodeGlobalTable();
        if (!globalTable->addEntry(entry, cx->runtime())) {
            // Memory may have been allocated for the entry.
            entry.destroy();
            return false;
        }

        // Mark the jitcode as having a bytecode map.
        code->setHasBytecodeMap();
    } else {
        // Add a dumy jitcodeGlobalTable entry.
        JitcodeGlobalEntry::DummyEntry entry;
        entry.init(code, code->raw(), code->rawEnd());

        // Add entry to the global table.
        JitcodeGlobalTable* globalTable = cx->runtime()->jitRuntime()->getJitcodeGlobalTable();
        if (!globalTable->addEntry(entry, cx->runtime())) {
            // Memory may have been allocated for the entry.
            entry.destroy();
            return false;
        }

        // Mark the jitcode as having a bytecode map.
        code->setHasBytecodeMap();
    }

    ionScript->setMethod(code);
    ionScript->setSkipArgCheckEntryOffset(getSkipArgCheckEntryOffset());

    // If SPS is enabled, mark IonScript as having been instrumented with SPS
    if (isProfilerInstrumentationEnabled())
        ionScript->setHasProfilingInstrumentation();

    script->setIonScript(cx->runtime(), ionScript);

    // Adopt fallback shared stubs from the compiler into the ion script.
    ionScript->adoptFallbackStubs(&stubSpace_);

    Assembler::PatchDataWithValueCheck(CodeLocationLabel(code, invalidateEpilogueData_),
                                       ImmPtr(ionScript),
                                       ImmPtr((void*)-1));

    for (size_t i = 0; i < ionScriptLabels_.length(); i++) {
        Assembler::PatchDataWithValueCheck(CodeLocationLabel(code, ionScriptLabels_[i]),
                                           ImmPtr(ionScript),
                                           ImmPtr((void*)-1));
    }

#ifdef JS_TRACE_LOGGING
    bool TLFailed = false;
    TraceLoggerThread* logger = TraceLoggerForMainThread(cx->runtime());

    for (uint32_t i = 0; i < patchableTLEvents_.length(); i++) {
        // Create an event on the mainthread.
        TraceLoggerEvent event(logger, patchableTLEvents_[i].event);
        if (!event.hasPayload() || !ionScript->addTraceLoggerEvent(event)) {
            TLFailed = true;
            break;
        }
        Assembler::PatchDataWithValueCheck(CodeLocationLabel(code, patchableTLEvents_[i].offset),
                ImmPtr((void*) uintptr_t(event.payload()->textId())),
                ImmPtr((void*)0));
    }

    if (!TLFailed && patchableTLScripts_.length() > 0) {
        MOZ_ASSERT(TraceLogTextIdEnabled(TraceLogger_Scripts));
        TraceLoggerEvent event(logger, TraceLogger_Scripts, script);
        if (!event.hasPayload() || !ionScript->addTraceLoggerEvent(event))
            TLFailed = true;
        if (!TLFailed) {
            uint32_t textId = event.payload()->textId();
            for (uint32_t i = 0; i < patchableTLScripts_.length(); i++) {
                Assembler::PatchDataWithValueCheck(CodeLocationLabel(code, patchableTLScripts_[i]),
                                                   ImmPtr((void*) uintptr_t(textId)),
                                                   ImmPtr((void*)0));
            }
        }
    }

    if (!TLFailed) {
        for (uint32_t i = 0; i < patchableTraceLoggers_.length(); i++) {
            Assembler::PatchDataWithValueCheck(CodeLocationLabel(code, patchableTraceLoggers_[i]),
                                               ImmPtr(logger),
                                               ImmPtr(nullptr));
        }
    }
#endif

    // Patch shared stub IC loads using IC entries
    for (size_t i = 0; i < sharedStubs_.length(); i++) {
        CodeOffset label = sharedStubs_[i].label;

        IonICEntry& entry = ionScript->sharedStubList()[i];
        entry = sharedStubs_[i].entry;
        Assembler::PatchDataWithValueCheck(CodeLocationLabel(code, label),
                                           ImmPtr(&entry),
                                           ImmPtr((void*)-1));

        MOZ_ASSERT(entry.hasStub());
        MOZ_ASSERT(entry.firstStub()->isFallback());

        entry.firstStub()->toFallbackStub()->fixupICEntry(&entry);
    }

    // for generating inline caches during the execution.
    if (runtimeData_.length())
        ionScript->copyRuntimeData(&runtimeData_[0]);
    if (cacheList_.length())
        ionScript->copyCacheEntries(&cacheList_[0], masm);
    if (icList_.length())
        ionScript->copyICEntries(&icList_[0], masm);

    for (size_t i = 0; i < icInfo_.length(); i++) {
        IonIC& ic = ionScript->getICFromIndex(i);
        Assembler::PatchDataWithValueCheck(CodeLocationLabel(code, icInfo_[i].icOffsetForJump),
                                           ImmPtr(ic.codeRawPtr()),
                                           ImmPtr((void*)-1));
        Assembler::PatchDataWithValueCheck(CodeLocationLabel(code, icInfo_[i].icOffsetForPush),
                                           ImmPtr(&ic),
                                           ImmPtr((void*)-1));
    }

    JitSpew(JitSpew_Codegen, "Created IonScript %p (raw %p)",
            (void*) ionScript, (void*) code->raw());

    ionScript->setInvalidationEpilogueDataOffset(invalidateEpilogueData_.offset());
    ionScript->setOsrPc(gen->info().osrPc());
    ionScript->setOsrEntryOffset(getOsrEntryOffset());
    ionScript->setInvalidationEpilogueOffset(invalidate_.offset());

    ionScript->setDeoptTable(deoptTable_);

#if defined(JS_ION_PERF)
    if (PerfEnabled())
        perfSpewer_.writeProfile(script, code, masm);
#endif

    // for marking during GC.
    if (safepointIndices_.length())
        ionScript->copySafepointIndices(&safepointIndices_[0], masm);
    if (safepoints_.size())
        ionScript->copySafepoints(&safepoints_);

    // for reconvering from an Ion Frame.
    if (bailouts_.length())
        ionScript->copyBailoutTable(&bailouts_[0]);
    if (osiIndices_.length())
        ionScript->copyOsiIndices(&osiIndices_[0], masm);
    if (snapshots_.listSize())
        ionScript->copySnapshots(&snapshots_);
    MOZ_ASSERT_IF(snapshots_.listSize(), recovers_.size());
    if (recovers_.size())
        ionScript->copyRecovers(&recovers_);
    if (graph.numConstants()) {
        const Value* vp = graph.constantPool();
        ionScript->copyConstants(vp);
        for (size_t i = 0; i < graph.numConstants(); i++) {
            const Value& v = vp[i];
            if (v.isObject() && IsInsideNursery(&v.toObject())) {
                cx->runtime()->gc.storeBuffer.putWholeCell(script);
                break;
            }
        }
    }
    if (patchableBackedges_.length() > 0)
        ionScript->copyPatchableBackedges(cx, code, patchableBackedges_.begin(), masm);

    // The correct state for prebarriers is unknown until the end of compilation,
    // since a GC can occur during code generation. All barriers are emitted
    // off-by-default, and are toggled on here if necessary.
    if (cx->zone()->needsIncrementalBarrier())
        ionScript->toggleBarriers(true, DontReprotect);

    // Attach any generated script counts to the script.
    if (IonScriptCounts* counts = extractScriptCounts())
        script->addIonCounts(counts);

    guardIonScript.release();
    guardRecordedConstraints.release();
    return true;
}

// An out-of-line path to convert a boxed int32 to either a float or double.
class OutOfLineUnboxFloatingPoint : public OutOfLineCodeBase<CodeGenerator>
{
    LUnboxFloatingPoint* unboxFloatingPoint_;

  public:
    explicit OutOfLineUnboxFloatingPoint(LUnboxFloatingPoint* unboxFloatingPoint)
      : unboxFloatingPoint_(unboxFloatingPoint)
    { }

    void accept(CodeGenerator* codegen) {
        codegen->visitOutOfLineUnboxFloatingPoint(this);
    }

    LUnboxFloatingPoint* unboxFloatingPoint() const {
        return unboxFloatingPoint_;
    }
};

void
CodeGenerator::visitUnboxFloatingPoint(LUnboxFloatingPoint* lir)
{
    const ValueOperand box = ToValue(lir, LUnboxFloatingPoint::Input);
    const LDefinition* result = lir->output();

    // Out-of-line path to convert int32 to double or bailout
    // if this instruction is fallible.
    OutOfLineUnboxFloatingPoint* ool = new(alloc()) OutOfLineUnboxFloatingPoint(lir);
    addOutOfLineCode(ool, lir->mir());

    FloatRegister resultReg = ToFloatRegister(result);
    masm.branchTestDouble(Assembler::NotEqual, box, ool->entry());
    masm.unboxDouble(box, resultReg);
    if (lir->type() == MIRType::Float32)
        masm.convertDoubleToFloat32(resultReg, resultReg);
    masm.bind(ool->rejoin());
}

void
CodeGenerator::visitOutOfLineUnboxFloatingPoint(OutOfLineUnboxFloatingPoint* ool)
{
    LUnboxFloatingPoint* ins = ool->unboxFloatingPoint();
    const ValueOperand value = ToValue(ins, LUnboxFloatingPoint::Input);

    if (ins->mir()->fallible()) {
        Label bail;
        masm.branchTestInt32(Assembler::NotEqual, value, &bail);
        bailoutFrom(&bail, ins->snapshot());
    }
    masm.int32ValueToFloatingPoint(value, ToFloatRegister(ins->output()), ins->type());
    masm.jump(ool->rejoin());
}

typedef JSObject* (*BindVarFn)(JSContext*, HandleObject);
static const VMFunction BindVarInfo = FunctionInfo<BindVarFn>(jit::BindVar, "BindVar");

void
CodeGenerator::visitCallBindVar(LCallBindVar* lir)
{
    pushArg(ToRegister(lir->environmentChain()));
    callVM(BindVarInfo, lir);
}

typedef bool (*GetPropertyFn)(JSContext*, HandleValue, HandlePropertyName, MutableHandleValue);
static const VMFunction GetPropertyInfo = FunctionInfo<GetPropertyFn>(GetProperty, "GetProperty");

void
CodeGenerator::visitCallGetProperty(LCallGetProperty* lir)
{
    pushArg(ImmGCPtr(lir->mir()->name()));
    pushArg(ToValue(lir, LCallGetProperty::Value));

    callVM(GetPropertyInfo, lir);
}

typedef bool (*GetOrCallElementFn)(JSContext*, MutableHandleValue, HandleValue, MutableHandleValue);
static const VMFunction GetElementInfo =
    FunctionInfo<GetOrCallElementFn>(js::GetElement, "GetElement");
static const VMFunction CallElementInfo =
    FunctionInfo<GetOrCallElementFn>(js::CallElement, "CallElement");

void
CodeGenerator::visitCallGetElement(LCallGetElement* lir)
{
    pushArg(ToValue(lir, LCallGetElement::RhsInput));
    pushArg(ToValue(lir, LCallGetElement::LhsInput));

    JSOp op = JSOp(*lir->mir()->resumePoint()->pc());

    if (op == JSOP_GETELEM) {
        callVM(GetElementInfo, lir);
    } else {
        MOZ_ASSERT(op == JSOP_CALLELEM);
        callVM(CallElementInfo, lir);
    }
}

typedef bool (*SetObjectElementFn)(JSContext*, HandleObject, HandleValue, HandleValue,
                                   bool strict);
static const VMFunction SetObjectElementInfo =
    FunctionInfo<SetObjectElementFn>(SetObjectElement, "SetObjectElement");

void
CodeGenerator::visitCallSetElement(LCallSetElement* lir)
{
    pushArg(Imm32(lir->mir()->strict()));
    pushArg(ToValue(lir, LCallSetElement::Value));
    pushArg(ToValue(lir, LCallSetElement::Index));
    pushArg(ToRegister(lir->getOperand(0)));
    callVM(SetObjectElementInfo, lir);
}

typedef bool (*InitElementArrayFn)(JSContext*, jsbytecode*, HandleObject, uint32_t, HandleValue);
static const VMFunction InitElementArrayInfo =
    FunctionInfo<InitElementArrayFn>(js::InitElementArray, "InitElementArray");

void
CodeGenerator::visitCallInitElementArray(LCallInitElementArray* lir)
{
    pushArg(ToValue(lir, LCallInitElementArray::Value));
    pushArg(Imm32(lir->mir()->index()));
    pushArg(ToRegister(lir->getOperand(0)));
    pushArg(ImmPtr(lir->mir()->resumePoint()->pc()));
    callVM(InitElementArrayInfo, lir);
}

void
CodeGenerator::visitLoadFixedSlotV(LLoadFixedSlotV* ins)
{
    const Register obj = ToRegister(ins->getOperand(0));
    size_t slot = ins->mir()->slot();
    ValueOperand result = GetValueOutput(ins);

    masm.loadValue(Address(obj, NativeObject::getFixedSlotOffset(slot)), result);
}

void
CodeGenerator::visitLoadFixedSlotT(LLoadFixedSlotT* ins)
{
    const Register obj = ToRegister(ins->getOperand(0));
    size_t slot = ins->mir()->slot();
    AnyRegister result = ToAnyRegister(ins->getDef(0));
    MIRType type = ins->mir()->type();

    masm.loadUnboxedValue(Address(obj, NativeObject::getFixedSlotOffset(slot)), type, result);
}

void
CodeGenerator::visitLoadFixedSlotAndUnbox(LLoadFixedSlotAndUnbox* ins)
{
    const MLoadFixedSlotAndUnbox* mir = ins->mir();
    MIRType type = mir->type();
    const Register input = ToRegister(ins->getOperand(0));
    AnyRegister result = ToAnyRegister(ins->output());
    size_t slot = mir->slot();

    Address address(input, NativeObject::getFixedSlotOffset(slot));
    Label bail;
    if (type == MIRType::Double) {
        MOZ_ASSERT(result.isFloat());
        masm.ensureDouble(address, result.fpu(), &bail);
        if (mir->fallible())
            bailoutFrom(&bail, ins->snapshot());
        return;
    }
    if (mir->fallible()) {
        switch (type) {
          case MIRType::Int32:
            masm.branchTestInt32(Assembler::NotEqual, address, &bail);
            break;
          case MIRType::Boolean:
            masm.branchTestBoolean(Assembler::NotEqual, address, &bail);
            break;
          default:
            MOZ_CRASH("Given MIRType cannot be unboxed.");
        }
        bailoutFrom(&bail, ins->snapshot());
    }
    masm.loadUnboxedValue(address, type, result);
}

void
CodeGenerator::visitStoreFixedSlotV(LStoreFixedSlotV* ins)
{
    const Register obj = ToRegister(ins->getOperand(0));
    size_t slot = ins->mir()->slot();

    const ValueOperand value = ToValue(ins, LStoreFixedSlotV::Value);

    Address address(obj, NativeObject::getFixedSlotOffset(slot));
    if (ins->mir()->needsBarrier())
        emitPreBarrier(address);

    masm.storeValue(value, address);
}

void
CodeGenerator::visitStoreFixedSlotT(LStoreFixedSlotT* ins)
{
    const Register obj = ToRegister(ins->getOperand(0));
    size_t slot = ins->mir()->slot();

    const LAllocation* value = ins->value();
    MIRType valueType = ins->mir()->value()->type();

    Address address(obj, NativeObject::getFixedSlotOffset(slot));
    if (ins->mir()->needsBarrier())
        emitPreBarrier(address);

    if (valueType == MIRType::ObjectOrNull) {
        Register nvalue = ToRegister(value);
        masm.storeObjectOrNull(nvalue, address);
    } else {
        ConstantOrRegister nvalue = value->isConstant()
                                    ? ConstantOrRegister(value->toConstant()->toJSValue())
                                    : TypedOrValueRegister(valueType, ToAnyRegister(value));
        masm.storeConstantOrRegister(nvalue, address);
    }
}

void
CodeGenerator::visitGetNameCache(LGetNameCache* ins)
{
    LiveRegisterSet liveRegs = ins->safepoint()->liveRegs();
    Register envChain = ToRegister(ins->envObj());
    TypedOrValueRegister output(GetValueOutput(ins));
    bool isTypeOf = ins->mir()->accessKind() != MGetNameCache::NAME;

    NameIC cache(liveRegs, isTypeOf, envChain, ins->mir()->name(), output);
    cache.setProfilerLeavePC(ins->mir()->profilerLeavePc());
    addCache(ins, allocateCache(cache));
}

typedef bool (*NameICFn)(JSContext*, HandleScript, size_t, HandleObject, MutableHandleValue);
const VMFunction NameIC::UpdateInfo = FunctionInfo<NameICFn>(NameIC::update, "NameIC::update");

void
CodeGenerator::visitNameIC(OutOfLineUpdateCache* ool, DataPtr<NameIC>& ic)
{
    LInstruction* lir = ool->lir();
    saveLive(lir);

    pushArg(ic->environmentChainReg());
    pushArg(Imm32(ool->getCacheIndex()));
    pushArg(ImmGCPtr(gen->info().script()));
    callVM(NameIC::UpdateInfo, lir);
    StoreValueTo(ic->outputReg()).generate(this);
    restoreLiveIgnore(lir, StoreValueTo(ic->outputReg()).clobbered());

    masm.jump(ool->rejoin());
}

void
CodeGenerator::addGetPropertyCache(LInstruction* ins, LiveRegisterSet liveRegs, Register objReg,
                                   const ConstantOrRegister& id, TypedOrValueRegister output,
                                   Register maybeTemp, bool monitoredResult,
                                   bool allowDoubleResult, jsbytecode* profilerLeavePc)
{
    if (EnableIonCacheIR) {
        CacheKind kind = CacheKind::GetElem;
        if (id.constant() && id.value().isString()) {
            JSString* idString = id.value().toString();
            uint32_t dummy;
            if (idString->isAtom() && !idString->asAtom().isIndex(&dummy))
                kind = CacheKind::GetProp;
        }
        IonGetPropertyIC cache(kind, liveRegs, objReg, id, output, maybeTemp, monitoredResult,
                               allowDoubleResult);
        addIC(ins, allocateIC(cache));
        return;
    }

    GetPropertyIC cache(liveRegs, objReg, id, output, monitoredResult, allowDoubleResult);
    cache.setProfilerLeavePC(profilerLeavePc);
    addCache(ins, allocateCache(cache));
}

void
CodeGenerator::addSetPropertyCache(LInstruction* ins, LiveRegisterSet liveRegs, Register objReg,
                                   Register temp, Register tempUnbox, FloatRegister tempDouble,
                                   FloatRegister tempF32, const ConstantOrRegister& id,
                                   const ConstantOrRegister& value,
                                   bool strict, bool needsTypeBarrier, bool guardHoles,
                                   jsbytecode* profilerLeavePc)
{
    SetPropertyIC cache(liveRegs, objReg, temp, tempUnbox, tempDouble, tempF32, id, value, strict,
                        needsTypeBarrier, guardHoles);
    cache.setProfilerLeavePC(profilerLeavePc);
    addCache(ins, allocateCache(cache));
}

ConstantOrRegister
CodeGenerator::toConstantOrRegister(LInstruction* lir, size_t n, MIRType type)
{
    if (type == MIRType::Value)
        return TypedOrValueRegister(ToValue(lir, n));

    const LAllocation* value = lir->getOperand(n);
    if (value->isConstant())
        return ConstantOrRegister(value->toConstant()->toJSValue());

    return TypedOrValueRegister(type, ToAnyRegister(value));
}

void
CodeGenerator::visitGetPropertyCacheV(LGetPropertyCacheV* ins)
{
    LiveRegisterSet liveRegs = ins->safepoint()->liveRegs();
    Register objReg = ToRegister(ins->getOperand(0));
    ConstantOrRegister id = toConstantOrRegister(ins, LGetPropertyCacheV::Id, ins->mir()->idval()->type());
    bool monitoredResult = ins->mir()->monitoredResult();
    TypedOrValueRegister output = TypedOrValueRegister(GetValueOutput(ins));
    Register maybeTemp = ins->temp()->isBogusTemp() ? InvalidReg : ToRegister(ins->temp());

    addGetPropertyCache(ins, liveRegs, objReg, id, output, maybeTemp, monitoredResult,
                        ins->mir()->allowDoubleResult(), ins->mir()->profilerLeavePc());
}

void
CodeGenerator::visitGetPropertyCacheT(LGetPropertyCacheT* ins)
{
    LiveRegisterSet liveRegs = ins->safepoint()->liveRegs();
    Register objReg = ToRegister(ins->getOperand(0));
    ConstantOrRegister id = toConstantOrRegister(ins, LGetPropertyCacheT::Id, ins->mir()->idval()->type());
    bool monitoredResult = ins->mir()->monitoredResult();
    TypedOrValueRegister output(ins->mir()->type(), ToAnyRegister(ins->getDef(0)));
    Register maybeTemp = ins->temp()->isBogusTemp() ? InvalidReg : ToRegister(ins->temp());

    addGetPropertyCache(ins, liveRegs, objReg, id, output, maybeTemp, monitoredResult,
                        ins->mir()->allowDoubleResult(), ins->mir()->profilerLeavePc());
}

typedef bool (*GetPropertyICFn)(JSContext*, HandleScript, size_t, HandleObject, HandleValue,
                                MutableHandleValue);
const VMFunction GetPropertyIC::UpdateInfo =
    FunctionInfo<GetPropertyICFn>(GetPropertyIC::update, "GetPropertyIC::update");

void
CodeGenerator::visitGetPropertyIC(OutOfLineUpdateCache* ool, DataPtr<GetPropertyIC>& ic)
{
    LInstruction* lir = ool->lir();

    if (ic->idempotent()) {
        size_t numLocs;
        CacheLocationList& cacheLocs = lir->mirRaw()->toGetPropertyCache()->location();
        size_t locationBase;
        if (!addCacheLocations(cacheLocs, &numLocs, &locationBase))
            return;
        ic->setLocationInfo(locationBase, numLocs);
    }

    saveLive(lir);

    pushArg(ic->id());
    pushArg(ic->object());
    pushArg(Imm32(ool->getCacheIndex()));
    pushArg(ImmGCPtr(gen->info().script()));
    callVM(GetPropertyIC::UpdateInfo, lir);
    StoreValueTo(ic->output()).generate(this);
    restoreLiveIgnore(lir, StoreValueTo(ic->output()).clobbered());

    masm.jump(ool->rejoin());
}

void
CodeGenerator::visitBindNameCache(LBindNameCache* ins)
{
    Register envChain = ToRegister(ins->environmentChain());
    Register output = ToRegister(ins->output());
    BindNameIC cache(envChain, ins->mir()->name(), output);
    cache.setProfilerLeavePC(ins->mir()->profilerLeavePc());

    addCache(ins, allocateCache(cache));
}

typedef JSObject* (*BindNameICFn)(JSContext*, HandleScript, size_t, HandleObject);
const VMFunction BindNameIC::UpdateInfo =
    FunctionInfo<BindNameICFn>(BindNameIC::update, "BindNameIC::update");

void
CodeGenerator::visitBindNameIC(OutOfLineUpdateCache* ool, DataPtr<BindNameIC>& ic)
{
    LInstruction* lir = ool->lir();
    saveLive(lir);

    pushArg(ic->environmentChainReg());
    pushArg(Imm32(ool->getCacheIndex()));
    pushArg(ImmGCPtr(gen->info().script()));
    callVM(BindNameIC::UpdateInfo, lir);
    StoreRegisterTo(ic->outputReg()).generate(this);
    restoreLiveIgnore(lir, StoreRegisterTo(ic->outputReg()).clobbered());

    masm.jump(ool->rejoin());
}

typedef bool (*SetPropertyFn)(JSContext*, HandleObject,
                              HandlePropertyName, const HandleValue, bool, jsbytecode*);
static const VMFunction SetPropertyInfo = FunctionInfo<SetPropertyFn>(SetProperty, "SetProperty");

void
CodeGenerator::visitCallSetProperty(LCallSetProperty* ins)
{
    ConstantOrRegister value = TypedOrValueRegister(ToValue(ins, LCallSetProperty::Value));

    const Register objReg = ToRegister(ins->getOperand(0));

    pushArg(ImmPtr(ins->mir()->resumePoint()->pc()));
    pushArg(Imm32(ins->mir()->strict()));

    pushArg(value);
    pushArg(ImmGCPtr(ins->mir()->name()));
    pushArg(objReg);

    callVM(SetPropertyInfo, ins);
}

typedef bool (*DeletePropertyFn)(JSContext*, HandleValue, HandlePropertyName, bool*);
static const VMFunction DeletePropertyStrictInfo =
    FunctionInfo<DeletePropertyFn>(DeletePropertyJit<true>, "DeletePropertyStrictJit");
static const VMFunction DeletePropertyNonStrictInfo =
    FunctionInfo<DeletePropertyFn>(DeletePropertyJit<false>, "DeletePropertyNonStrictJit");

void
CodeGenerator::visitCallDeleteProperty(LCallDeleteProperty* lir)
{
    pushArg(ImmGCPtr(lir->mir()->name()));
    pushArg(ToValue(lir, LCallDeleteProperty::Value));

    if (lir->mir()->strict())
        callVM(DeletePropertyStrictInfo, lir);
    else
        callVM(DeletePropertyNonStrictInfo, lir);
}

typedef bool (*DeleteElementFn)(JSContext*, HandleValue, HandleValue, bool*);
static const VMFunction DeleteElementStrictInfo =
    FunctionInfo<DeleteElementFn>(DeleteElementJit<true>, "DeleteElementStrictJit");
static const VMFunction DeleteElementNonStrictInfo =
    FunctionInfo<DeleteElementFn>(DeleteElementJit<false>, "DeleteElementNonStrictJit");

void
CodeGenerator::visitCallDeleteElement(LCallDeleteElement* lir)
{
    pushArg(ToValue(lir, LCallDeleteElement::Index));
    pushArg(ToValue(lir, LCallDeleteElement::Value));

    if (lir->mir()->strict())
        callVM(DeleteElementStrictInfo, lir);
    else
        callVM(DeleteElementNonStrictInfo, lir);
}

void
CodeGenerator::visitSetPropertyCache(LSetPropertyCache* ins)
{
    LiveRegisterSet liveRegs = ins->safepoint()->liveRegs();
    Register objReg = ToRegister(ins->getOperand(0));
    Register temp = ToRegister(ins->temp());
    Register tempUnbox = ToTempUnboxRegister(ins->tempToUnboxIndex());
    FloatRegister tempDouble = ToTempFloatRegisterOrInvalid(ins->tempDouble());
    FloatRegister tempF32 = ToTempFloatRegisterOrInvalid(ins->tempFloat32());

    ConstantOrRegister id =
        toConstantOrRegister(ins, LSetPropertyCache::Id, ins->mir()->idval()->type());
    ConstantOrRegister value =
        toConstantOrRegister(ins, LSetPropertyCache::Value, ins->mir()->value()->type());

    addSetPropertyCache(ins, liveRegs, objReg, temp, tempUnbox, tempDouble, tempF32,
                        id, value, ins->mir()->strict(), ins->mir()->needsTypeBarrier(),
                        ins->mir()->guardHoles(), ins->mir()->profilerLeavePc());
}

typedef bool (*SetPropertyICFn)(JSContext*, HandleScript, size_t, HandleObject, HandleValue,
                                HandleValue);
const VMFunction SetPropertyIC::UpdateInfo =
    FunctionInfo<SetPropertyICFn>(SetPropertyIC::update, "SetPropertyIC::update");

void
CodeGenerator::visitSetPropertyIC(OutOfLineUpdateCache* ool, DataPtr<SetPropertyIC>& ic)
{
    LInstruction* lir = ool->lir();
    saveLive(lir);

    pushArg(ic->value());
    pushArg(ic->id());
    pushArg(ic->object());
    pushArg(Imm32(ool->getCacheIndex()));
    pushArg(ImmGCPtr(gen->info().script()));
    callVM(SetPropertyIC::UpdateInfo, lir);
    restoreLive(lir);

    masm.jump(ool->rejoin());
}

typedef bool (*ThrowFn)(JSContext*, HandleValue);
static const VMFunction ThrowInfoCodeGen = FunctionInfo<ThrowFn>(js::Throw, "Throw");

void
CodeGenerator::visitThrow(LThrow* lir)
{
    pushArg(ToValue(lir, LThrow::Value));
    callVM(ThrowInfoCodeGen, lir);
}

typedef bool (*BitNotFn)(JSContext*, HandleValue, int* p);
static const VMFunction BitNotInfo = FunctionInfo<BitNotFn>(BitNot, "BitNot");

void
CodeGenerator::visitBitNotV(LBitNotV* lir)
{
    pushArg(ToValue(lir, LBitNotV::Input));
    callVM(BitNotInfo, lir);
}

typedef bool (*BitopFn)(JSContext*, HandleValue, HandleValue, int* p);
static const VMFunction BitAndInfo = FunctionInfo<BitopFn>(BitAnd, "BitAnd");
static const VMFunction BitOrInfo = FunctionInfo<BitopFn>(BitOr, "BitOr");
static const VMFunction BitXorInfo = FunctionInfo<BitopFn>(BitXor, "BitXor");
static const VMFunction BitLhsInfo = FunctionInfo<BitopFn>(BitLsh, "BitLsh");
static const VMFunction BitRhsInfo = FunctionInfo<BitopFn>(BitRsh, "BitRsh");

void
CodeGenerator::visitBitOpV(LBitOpV* lir)
{
    pushArg(ToValue(lir, LBitOpV::RhsInput));
    pushArg(ToValue(lir, LBitOpV::LhsInput));

    switch (lir->jsop()) {
      case JSOP_BITAND:
        callVM(BitAndInfo, lir);
        break;
      case JSOP_BITOR:
        callVM(BitOrInfo, lir);
        break;
      case JSOP_BITXOR:
        callVM(BitXorInfo, lir);
        break;
      case JSOP_LSH:
        callVM(BitLhsInfo, lir);
        break;
      case JSOP_RSH:
        callVM(BitRhsInfo, lir);
        break;
      default:
        MOZ_CRASH("unexpected bitop");
    }
}

class OutOfLineTypeOfV : public OutOfLineCodeBase<CodeGenerator>
{
    LTypeOfV* ins_;

  public:
    explicit OutOfLineTypeOfV(LTypeOfV* ins)
      : ins_(ins)
    { }

    void accept(CodeGenerator* codegen) {
        codegen->visitOutOfLineTypeOfV(this);
    }
    LTypeOfV* ins() const {
        return ins_;
    }
};

void
CodeGenerator::visitTypeOfV(LTypeOfV* lir)
{
    const ValueOperand value = ToValue(lir, LTypeOfV::Input);
    Register output = ToRegister(lir->output());
    Register tag = masm.splitTagForTest(value);

    const JSAtomState& names = GetJitContext()->runtime->names();
    Label done;

    MDefinition* input = lir->mir()->input();

    bool testObject = input->mightBeType(MIRType::Object);
    bool testNumber = input->mightBeType(MIRType::Int32) || input->mightBeType(MIRType::Double);
    bool testBoolean = input->mightBeType(MIRType::Boolean);
    bool testUndefined = input->mightBeType(MIRType::Undefined);
    bool testNull = input->mightBeType(MIRType::Null);
    bool testString = input->mightBeType(MIRType::String);
    bool testSymbol = input->mightBeType(MIRType::Symbol);

    unsigned numTests = unsigned(testObject) + unsigned(testNumber) + unsigned(testBoolean) +
        unsigned(testUndefined) + unsigned(testNull) + unsigned(testString) + unsigned(testSymbol);

    MOZ_ASSERT_IF(!input->emptyResultTypeSet(), numTests > 0);

    OutOfLineTypeOfV* ool = nullptr;
    if (testObject) {
        if (lir->mir()->inputMaybeCallableOrEmulatesUndefined()) {
            // The input may be a callable object (result is "function") or may
            // emulate undefined (result is "undefined"). Use an OOL path.
            ool = new(alloc()) OutOfLineTypeOfV(lir);
            addOutOfLineCode(ool, lir->mir());

            if (numTests > 1)
                masm.branchTestObject(Assembler::Equal, tag, ool->entry());
            else
                masm.jump(ool->entry());
        } else {
            // Input is not callable and does not emulate undefined, so if
            // it's an object the result is always "object".
            Label notObject;
            if (numTests > 1)
                masm.branchTestObject(Assembler::NotEqual, tag, &notObject);
            masm.movePtr(ImmGCPtr(names.object), output);
            if (numTests > 1)
                masm.jump(&done);
            masm.bind(&notObject);
        }
        numTests--;
    }

    if (testNumber) {
        Label notNumber;
        if (numTests > 1)
            masm.branchTestNumber(Assembler::NotEqual, tag, &notNumber);
        masm.movePtr(ImmGCPtr(names.number), output);
        if (numTests > 1)
            masm.jump(&done);
        masm.bind(&notNumber);
        numTests--;
    }

    if (testUndefined) {
        Label notUndefined;
        if (numTests > 1)
            masm.branchTestUndefined(Assembler::NotEqual, tag, &notUndefined);
        masm.movePtr(ImmGCPtr(names.undefined), output);
        if (numTests > 1)
            masm.jump(&done);
        masm.bind(&notUndefined);
        numTests--;
    }

    if (testNull) {
        Label notNull;
        if (numTests > 1)
            masm.branchTestNull(Assembler::NotEqual, tag, &notNull);
        masm.movePtr(ImmGCPtr(names.object), output);
        if (numTests > 1)
            masm.jump(&done);
        masm.bind(&notNull);
        numTests--;
    }

    if (testBoolean) {
        Label notBoolean;
        if (numTests > 1)
            masm.branchTestBoolean(Assembler::NotEqual, tag, &notBoolean);
        masm.movePtr(ImmGCPtr(names.boolean), output);
        if (numTests > 1)
            masm.jump(&done);
        masm.bind(&notBoolean);
        numTests--;
    }

    if (testString) {
        Label notString;
        if (numTests > 1)
            masm.branchTestString(Assembler::NotEqual, tag, &notString);
        masm.movePtr(ImmGCPtr(names.string), output);
        if (numTests > 1)
            masm.jump(&done);
        masm.bind(&notString);
        numTests--;
    }

    if (testSymbol) {
        Label notSymbol;
        if (numTests > 1)
            masm.branchTestSymbol(Assembler::NotEqual, tag, &notSymbol);
        masm.movePtr(ImmGCPtr(names.symbol), output);
        if (numTests > 1)
            masm.jump(&done);
        masm.bind(&notSymbol);
        numTests--;
    }

    MOZ_ASSERT(numTests == 0);

    masm.bind(&done);
    if (ool)
        masm.bind(ool->rejoin());
}

void
CodeGenerator::visitOutOfLineTypeOfV(OutOfLineTypeOfV* ool)
{
    LTypeOfV* ins = ool->ins();

    ValueOperand input = ToValue(ins, LTypeOfV::Input);
    Register temp = ToTempUnboxRegister(ins->tempToUnbox());
    Register output = ToRegister(ins->output());

    Register obj = masm.extractObject(input, temp);

    saveVolatile(output);
    masm.setupUnalignedABICall(output);
    masm.passABIArg(obj);
    masm.movePtr(ImmPtr(GetJitContext()->runtime), output);
    masm.passABIArg(output);
    masm.callWithABI(JS_FUNC_TO_DATA_PTR(void*, js::TypeOfObjectOperation));
    masm.storeCallWordResult(output);
    restoreVolatile(output);

    masm.jump(ool->rejoin());
}

typedef JSObject* (*ToAsyncFn)(JSContext*, HandleFunction);
static const VMFunction ToAsyncInfo = FunctionInfo<ToAsyncFn>(js::WrapAsyncFunction, "ToAsync");

void
CodeGenerator::visitToAsync(LToAsync* lir)
{
    pushArg(ToRegister(lir->unwrapped()));
    callVM(ToAsyncInfo, lir);
}

typedef bool (*ToIdFn)(JSContext*, HandleScript, jsbytecode*, HandleValue,
                       MutableHandleValue);
static const VMFunction ToIdInfo = FunctionInfo<ToIdFn>(ToIdOperation, "ToIdOperation");

void
CodeGenerator::visitToIdV(LToIdV* lir)
{
    Label notInt32;
    FloatRegister temp = ToFloatRegister(lir->tempFloat());
    const ValueOperand out = ToOutValue(lir);
    ValueOperand input = ToValue(lir, LToIdV::Input);

    OutOfLineCode* ool = oolCallVM(ToIdInfo, lir,
                                   ArgList(ImmGCPtr(current->mir()->info().script()),
                                           ImmPtr(lir->mir()->resumePoint()->pc()),
                                           ToValue(lir, LToIdV::Input)),
                                   StoreValueTo(out));

    Register tag = masm.splitTagForTest(input);

    masm.branchTestInt32(Assembler::NotEqual, tag, &notInt32);
    masm.moveValue(input, out);
    masm.jump(ool->rejoin());

    masm.bind(&notInt32);
    masm.branchTestDouble(Assembler::NotEqual, tag, ool->entry());
    masm.unboxDouble(input, temp);
    masm.convertDoubleToInt32(temp, out.scratchReg(), ool->entry(), true);
    masm.tagValue(JSVAL_TYPE_INT32, out.scratchReg(), out);

    masm.bind(ool->rejoin());
}

template<typename T>
void
CodeGenerator::emitLoadElementT(LLoadElementT* lir, const T& source)
{
    if (LIRGenerator::allowTypedElementHoleCheck()) {
        if (lir->mir()->needsHoleCheck()) {
            Label bail;
            masm.branchTestMagic(Assembler::Equal, source, &bail);
            bailoutFrom(&bail, lir->snapshot());
        }
    } else {
        MOZ_ASSERT(!lir->mir()->needsHoleCheck());
    }

    AnyRegister output = ToAnyRegister(lir->output());
    if (lir->mir()->loadDoubles())
        masm.loadDouble(source, output.fpu());
    else
        masm.loadUnboxedValue(source, lir->mir()->type(), output);
}

void
CodeGenerator::visitLoadElementT(LLoadElementT* lir)
{
    Register elements = ToRegister(lir->elements());
    const LAllocation* index = lir->index();
    if (index->isConstant()) {
        int32_t offset = ToInt32(index) * sizeof(js::Value) + lir->mir()->offsetAdjustment();
        emitLoadElementT(lir, Address(elements, offset));
    } else {
        emitLoadElementT(lir, BaseIndex(elements, ToRegister(index), TimesEight,
                                        lir->mir()->offsetAdjustment()));
    }
}

void
CodeGenerator::visitLoadElementV(LLoadElementV* load)
{
    Register elements = ToRegister(load->elements());
    const ValueOperand out = ToOutValue(load);

    if (load->index()->isConstant()) {
        NativeObject::elementsSizeMustNotOverflow();
        int32_t offset = ToInt32(load->index()) * sizeof(Value) + load->mir()->offsetAdjustment();
        masm.loadValue(Address(elements, offset), out);
    } else {
        masm.loadValue(BaseObjectElementIndex(elements, ToRegister(load->index()),
                                              load->mir()->offsetAdjustment()), out);
    }

    if (load->mir()->needsHoleCheck()) {
        Label testMagic;
        masm.branchTestMagic(Assembler::Equal, out, &testMagic);
        bailoutFrom(&testMagic, load->snapshot());
    }
}

void
CodeGenerator::visitLoadElementHole(LLoadElementHole* lir)
{
    Register elements = ToRegister(lir->elements());
    Register initLength = ToRegister(lir->initLength());
    const ValueOperand out = ToOutValue(lir);

    const MLoadElementHole* mir = lir->mir();

    // If the index is out of bounds, load |undefined|. Otherwise, load the
    // value.
    Label undefined, done;
    if (lir->index()->isConstant())
        masm.branch32(Assembler::BelowOrEqual, initLength, Imm32(ToInt32(lir->index())), &undefined);
    else
        masm.branch32(Assembler::BelowOrEqual, initLength, ToRegister(lir->index()), &undefined);

    if (mir->unboxedType() != JSVAL_TYPE_MAGIC) {
        size_t width = UnboxedTypeSize(mir->unboxedType());
        if (lir->index()->isConstant()) {
            Address addr(elements, ToInt32(lir->index()) * width);
            masm.loadUnboxedProperty(addr, mir->unboxedType(), out);
        } else {
            BaseIndex addr(elements, ToRegister(lir->index()), ScaleFromElemWidth(width));
            masm.loadUnboxedProperty(addr, mir->unboxedType(), out);
        }
    } else {
        if (lir->index()->isConstant()) {
            NativeObject::elementsSizeMustNotOverflow();
            masm.loadValue(Address(elements, ToInt32(lir->index()) * sizeof(Value)), out);
        } else {
            masm.loadValue(BaseObjectElementIndex(elements, ToRegister(lir->index())), out);
        }
    }

    // If a hole check is needed, and the value wasn't a hole, we're done.
    // Otherwise, we'll load undefined.
    if (lir->mir()->needsHoleCheck())
        masm.branchTestMagic(Assembler::NotEqual, out, &done);
    else
        masm.jump(&done);

    masm.bind(&undefined);

    if (mir->needsNegativeIntCheck()) {
        if (lir->index()->isConstant()) {
            if (ToInt32(lir->index()) < 0)
                bailout(lir->snapshot());
        } else {
            Label negative;
            masm.branch32(Assembler::LessThan, ToRegister(lir->index()), Imm32(0), &negative);
            bailoutFrom(&negative, lir->snapshot());
        }
    }

    masm.moveValue(UndefinedValue(), out);
    masm.bind(&done);
}

void
CodeGenerator::visitLoadUnboxedPointerV(LLoadUnboxedPointerV* lir)
{
    Register elements = ToRegister(lir->elements());
    const ValueOperand out = ToOutValue(lir);

    if (lir->index()->isConstant()) {
        int32_t offset = ToInt32(lir->index()) * sizeof(uintptr_t) + lir->mir()->offsetAdjustment();
        masm.loadPtr(Address(elements, offset), out.scratchReg());
    } else {
        masm.loadPtr(BaseIndex(elements, ToRegister(lir->index()), ScalePointer,
                               lir->mir()->offsetAdjustment()), out.scratchReg());
    }

    Label notNull, done;
    masm.branchPtr(Assembler::NotEqual, out.scratchReg(), ImmWord(0), &notNull);

    masm.moveValue(NullValue(), out);
    masm.jump(&done);

    masm.bind(&notNull);
    masm.tagValue(JSVAL_TYPE_OBJECT, out.scratchReg(), out);

    masm.bind(&done);
}

void
CodeGenerator::visitLoadUnboxedPointerT(LLoadUnboxedPointerT* lir)
{
    Register elements = ToRegister(lir->elements());
    const LAllocation* index = lir->index();
    Register out = ToRegister(lir->output());

    bool bailOnNull;
    int32_t offsetAdjustment;
    if (lir->mir()->isLoadUnboxedObjectOrNull()) {
        bailOnNull = lir->mir()->toLoadUnboxedObjectOrNull()->nullBehavior() ==
                     MLoadUnboxedObjectOrNull::BailOnNull;
        offsetAdjustment = lir->mir()->toLoadUnboxedObjectOrNull()->offsetAdjustment();
    } else if (lir->mir()->isLoadUnboxedString()) {
        bailOnNull = false;
        offsetAdjustment = lir->mir()->toLoadUnboxedString()->offsetAdjustment();
    } else {
        MOZ_CRASH();
    }

    if (index->isConstant()) {
        Address source(elements, ToInt32(index) * sizeof(uintptr_t) + offsetAdjustment);
        masm.loadPtr(source, out);
    } else {
        BaseIndex source(elements, ToRegister(index), ScalePointer, offsetAdjustment);
        masm.loadPtr(source, out);
    }

    if (bailOnNull) {
        Label bail;
        masm.branchTestPtr(Assembler::Zero, out, out, &bail);
        bailoutFrom(&bail, lir->snapshot());
    }
}

void
CodeGenerator::visitUnboxObjectOrNull(LUnboxObjectOrNull* lir)
{
    Register obj = ToRegister(lir->input());

    if (lir->mir()->fallible()) {
        Label bail;
        masm.branchTestPtr(Assembler::Zero, obj, obj, &bail);
        bailoutFrom(&bail, lir->snapshot());
    }
}

void
CodeGenerator::visitLoadUnboxedScalar(LLoadUnboxedScalar* lir)
{
    Register elements = ToRegister(lir->elements());
    Register temp = lir->temp()->isBogusTemp() ? InvalidReg : ToRegister(lir->temp());
    AnyRegister out = ToAnyRegister(lir->output());

    const MLoadUnboxedScalar* mir = lir->mir();

    Scalar::Type readType = mir->readType();
    unsigned numElems = mir->numElems();

    int width = Scalar::byteSize(mir->storageType());
    bool canonicalizeDouble = mir->canonicalizeDoubles();

    Label fail;
    if (lir->index()->isConstant()) {
        Address source(elements, ToInt32(lir->index()) * width + mir->offsetAdjustment());
        masm.loadFromTypedArray(readType, source, out, temp, &fail, canonicalizeDouble, numElems);
    } else {
        BaseIndex source(elements, ToRegister(lir->index()), ScaleFromElemWidth(width),
                         mir->offsetAdjustment());
        masm.loadFromTypedArray(readType, source, out, temp, &fail, canonicalizeDouble, numElems);
    }

    if (fail.used())
        bailoutFrom(&fail, lir->snapshot());
}

void
CodeGenerator::visitLoadTypedArrayElementHole(LLoadTypedArrayElementHole* lir)
{
    Register object = ToRegister(lir->object());
    const ValueOperand out = ToOutValue(lir);

    // Load the length.
    Register scratch = out.scratchReg();
    RegisterOrInt32Constant key = ToRegisterOrInt32Constant(lir->index());
    masm.unboxInt32(Address(object, TypedArrayObject::lengthOffset()), scratch);

    // Load undefined unless length > key.
    Label inbounds, done;
    masm.branch32(Assembler::Above, scratch, key, &inbounds);
    masm.moveValue(UndefinedValue(), out);
    masm.jump(&done);

    // Load the elements vector.
    masm.bind(&inbounds);
    masm.loadPtr(Address(object, TypedArrayObject::dataOffset()), scratch);

    Scalar::Type arrayType = lir->mir()->arrayType();
    int width = Scalar::byteSize(arrayType);

    Label fail;
    if (key.isConstant()) {
        Address source(scratch, key.constant() * width);
        masm.loadFromTypedArray(arrayType, source, out, lir->mir()->allowDouble(),
                                out.scratchReg(), &fail);
    } else {
        BaseIndex source(scratch, key.reg(), ScaleFromElemWidth(width));
        masm.loadFromTypedArray(arrayType, source, out, lir->mir()->allowDouble(),
                                out.scratchReg(), &fail);
    }

    if (fail.used())
        bailoutFrom(&fail, lir->snapshot());

    masm.bind(&done);
}

template <typename T>
static inline void
StoreToTypedArray(MacroAssembler& masm, Scalar::Type writeType, const LAllocation* value,
                  const T& dest, unsigned numElems = 0)
{
    if (Scalar::isSimdType(writeType) ||
        writeType == Scalar::Float32 ||
        writeType == Scalar::Float64)
    {
        masm.storeToTypedFloatArray(writeType, ToFloatRegister(value), dest, numElems);
    } else {
        if (value->isConstant())
            masm.storeToTypedIntArray(writeType, Imm32(ToInt32(value)), dest);
        else
            masm.storeToTypedIntArray(writeType, ToRegister(value), dest);
    }
}

void
CodeGenerator::visitStoreUnboxedScalar(LStoreUnboxedScalar* lir)
{
    Register elements = ToRegister(lir->elements());
    const LAllocation* value = lir->value();

    const MStoreUnboxedScalar* mir = lir->mir();

    Scalar::Type writeType = mir->writeType();
    unsigned numElems = mir->numElems();

    int width = Scalar::byteSize(mir->storageType());

    if (lir->index()->isConstant()) {
        Address dest(elements, ToInt32(lir->index()) * width + mir->offsetAdjustment());
        StoreToTypedArray(masm, writeType, value, dest, numElems);
    } else {
        BaseIndex dest(elements, ToRegister(lir->index()), ScaleFromElemWidth(width),
                       mir->offsetAdjustment());
        StoreToTypedArray(masm, writeType, value, dest, numElems);
    }
}

void
CodeGenerator::visitStoreTypedArrayElementHole(LStoreTypedArrayElementHole* lir)
{
    Register elements = ToRegister(lir->elements());
    const LAllocation* value = lir->value();

    Scalar::Type arrayType = lir->mir()->arrayType();
    int width = Scalar::byteSize(arrayType);

    const LAllocation* index = lir->index();
    const LAllocation* length = lir->length();

    bool guardLength = true;
    if (index->isConstant() && length->isConstant()) {
        uint32_t idx = ToInt32(index);
        uint32_t len = ToInt32(length);
        if (idx >= len)
            return;
        guardLength = false;
    }
    Label skip;
    if (index->isConstant()) {
        uint32_t idx = ToInt32(index);
        if (guardLength) {
            if (length->isRegister())
                masm.branch32(Assembler::BelowOrEqual, ToRegister(length), Imm32(idx), &skip);
            else
                masm.branch32(Assembler::BelowOrEqual, ToAddress(length), Imm32(idx), &skip);
        }
        Address dest(elements, idx * width);
        StoreToTypedArray(masm, arrayType, value, dest);
    } else {
        Register idxReg = ToRegister(index);
        MOZ_ASSERT(guardLength);
        if (length->isConstant())
            masm.branch32(Assembler::AboveOrEqual, idxReg, Imm32(ToInt32(length)), &skip);
        else if (length->isRegister())
            masm.branch32(Assembler::BelowOrEqual, ToRegister(length), idxReg, &skip);
        else
            masm.branch32(Assembler::BelowOrEqual, ToAddress(length), idxReg, &skip);
        BaseIndex dest(elements, ToRegister(index), ScaleFromElemWidth(width));
        StoreToTypedArray(masm, arrayType, value, dest);
    }
    if (guardLength)
        masm.bind(&skip);
}

void
CodeGenerator::visitAtomicIsLockFree(LAtomicIsLockFree* lir)
{
    Register value = ToRegister(lir->value());
    Register output = ToRegister(lir->output());

    // Keep this in sync with isLockfree() in jit/AtomicOperations.h.
    MOZ_ASSERT(AtomicOperations::isLockfree(1));  // Implementation artifact
    MOZ_ASSERT(AtomicOperations::isLockfree(2));  // Implementation artifact
    MOZ_ASSERT(AtomicOperations::isLockfree(4));  // Spec requirement
    MOZ_ASSERT(!AtomicOperations::isLockfree(8)); // Implementation invariant, for now

    Label Ldone, Lfailed;
    masm.move32(Imm32(1), output);
    masm.branch32(Assembler::Equal, value, Imm32(4), &Ldone);
    masm.branch32(Assembler::Equal, value, Imm32(2), &Ldone);
    masm.branch32(Assembler::Equal, value, Imm32(1), &Ldone);
    masm.move32(Imm32(0), output);
    masm.bind(&Ldone);
}

void
CodeGenerator::visitGuardSharedTypedArray(LGuardSharedTypedArray* guard)
{
    Register obj = ToRegister(guard->input());
    Register tmp = ToRegister(guard->tempInt());

    // The shared-memory flag is a bit in the ObjectElements header
    // that is set if the TypedArray is mapping a SharedArrayBuffer.
    // The flag is set at construction and does not change subsequently.
    masm.loadPtr(Address(obj, TypedArrayObject::offsetOfElements()), tmp);
    masm.load32(Address(tmp, ObjectElements::offsetOfFlags()), tmp);
    bailoutTest32(Assembler::Zero, tmp, Imm32(ObjectElements::SHARED_MEMORY), guard->snapshot());
}

void
CodeGenerator::visitClampIToUint8(LClampIToUint8* lir)
{
    Register output = ToRegister(lir->output());
    MOZ_ASSERT(output == ToRegister(lir->input()));
    masm.clampIntToUint8(output);
}

void
CodeGenerator::visitClampDToUint8(LClampDToUint8* lir)
{
    FloatRegister input = ToFloatRegister(lir->input());
    Register output = ToRegister(lir->output());
    masm.clampDoubleToUint8(input, output);
}

void
CodeGenerator::visitClampVToUint8(LClampVToUint8* lir)
{
    ValueOperand operand = ToValue(lir, LClampVToUint8::Input);
    FloatRegister tempFloat = ToFloatRegister(lir->tempFloat());
    Register output = ToRegister(lir->output());
    MDefinition* input = lir->mir()->input();

    Label* stringEntry;
    Label* stringRejoin;
    if (input->mightBeType(MIRType::String)) {
        OutOfLineCode* oolString = oolCallVM(StringToNumberInfo, lir, ArgList(output),
                                             StoreFloatRegisterTo(tempFloat));
        stringEntry = oolString->entry();
        stringRejoin = oolString->rejoin();
    } else {
        stringEntry = nullptr;
        stringRejoin = nullptr;
    }

    Label fails;
    masm.clampValueToUint8(operand, input,
                           stringEntry, stringRejoin,
                           output, tempFloat, output, &fails);

    bailoutFrom(&fails, lir->snapshot());
}

typedef bool (*OperatorInFn)(JSContext*, HandleValue, HandleObject, bool*);
static const VMFunction OperatorInInfo = FunctionInfo<OperatorInFn>(OperatorIn, "OperatorIn");

void
CodeGenerator::visitIn(LIn* ins)
{
    pushArg(ToRegister(ins->rhs()));
    pushArg(ToValue(ins, LIn::LHS));

    callVM(OperatorInInfo, ins);
}

typedef bool (*OperatorInIFn)(JSContext*, uint32_t, HandleObject, bool*);
static const VMFunction OperatorInIInfo = FunctionInfo<OperatorInIFn>(OperatorInI, "OperatorInI");

void
CodeGenerator::visitInArray(LInArray* lir)
{
    const MInArray* mir = lir->mir();
    Register elements = ToRegister(lir->elements());
    Register initLength = ToRegister(lir->initLength());
    Register output = ToRegister(lir->output());

    // When the array is not packed we need to do a hole check in addition to the bounds check.
    Label falseBranch, done, trueBranch;

    OutOfLineCode* ool = nullptr;
    Label* failedInitLength = &falseBranch;

    if (lir->index()->isConstant()) {
        int32_t index = ToInt32(lir->index());

        MOZ_ASSERT_IF(index < 0, mir->needsNegativeIntCheck());
        if (mir->needsNegativeIntCheck()) {
            ool = oolCallVM(OperatorInIInfo, lir,
                            ArgList(Imm32(index), ToRegister(lir->object())),
                            StoreRegisterTo(output));
            failedInitLength = ool->entry();
        }

        masm.branch32(Assembler::BelowOrEqual, initLength, Imm32(index), failedInitLength);
        if (mir->needsHoleCheck() && mir->unboxedType() == JSVAL_TYPE_MAGIC) {
            NativeObject::elementsSizeMustNotOverflow();
            Address address = Address(elements, index * sizeof(Value));
            masm.branchTestMagic(Assembler::Equal, address, &falseBranch);
        }
    } else {
        Label negativeIntCheck;
        Register index = ToRegister(lir->index());

        if (mir->needsNegativeIntCheck())
            failedInitLength = &negativeIntCheck;

        masm.branch32(Assembler::BelowOrEqual, initLength, index, failedInitLength);
        if (mir->needsHoleCheck() && mir->unboxedType() == JSVAL_TYPE_MAGIC) {
            BaseIndex address = BaseIndex(elements, ToRegister(lir->index()), TimesEight);
            masm.branchTestMagic(Assembler::Equal, address, &falseBranch);
        }
        masm.jump(&trueBranch);

        if (mir->needsNegativeIntCheck()) {
            masm.bind(&negativeIntCheck);
            ool = oolCallVM(OperatorInIInfo, lir,
                            ArgList(index, ToRegister(lir->object())),
                            StoreRegisterTo(output));

            masm.branch32(Assembler::LessThan, index, Imm32(0), ool->entry());
            masm.jump(&falseBranch);
        }
    }

    masm.bind(&trueBranch);
    masm.move32(Imm32(1), output);
    masm.jump(&done);

    masm.bind(&falseBranch);
    masm.move32(Imm32(0), output);
    masm.bind(&done);

    if (ool)
        masm.bind(ool->rejoin());
}

void
CodeGenerator::visitInstanceOfO(LInstanceOfO* ins)
{
    emitInstanceOf(ins, ins->mir()->prototypeObject());
}

void
CodeGenerator::visitInstanceOfV(LInstanceOfV* ins)
{
    emitInstanceOf(ins, ins->mir()->prototypeObject());
}

// Wrap IsDelegateOfObject, which takes a JSObject*, not a HandleObject
static bool
IsDelegateObject(JSContext* cx, HandleObject protoObj, HandleObject obj, bool* res)
{
    return IsDelegateOfObject(cx, protoObj, obj, res);
}

typedef bool (*IsDelegateObjectFn)(JSContext*, HandleObject, HandleObject, bool*);
static const VMFunction IsDelegateObjectInfo =
    FunctionInfo<IsDelegateObjectFn>(IsDelegateObject, "IsDelegateObject");

void
CodeGenerator::emitInstanceOf(LInstruction* ins, JSObject* prototypeObject)
{
    // This path implements fun_hasInstance when the function's prototype is
    // known to be prototypeObject.

    Label done;
    Register output = ToRegister(ins->getDef(0));

    // If the lhs is a primitive, the result is false.
    Register objReg;
    if (ins->isInstanceOfV()) {
        Label isObject;
        ValueOperand lhsValue = ToValue(ins, LInstanceOfV::LHS);
        masm.branchTestObject(Assembler::Equal, lhsValue, &isObject);
        masm.mov(ImmWord(0), output);
        masm.jump(&done);
        masm.bind(&isObject);
        objReg = masm.extractObject(lhsValue, output);
    } else {
        objReg = ToRegister(ins->toInstanceOfO()->lhs());
    }

    // Crawl the lhs's prototype chain in a loop to search for prototypeObject.
    // This follows the main loop of js::IsDelegate, though additionally breaks
    // out of the loop on Proxy::LazyProto.

    // Load the lhs's prototype.
    masm.loadObjProto(objReg, output);

    Label testLazy;
    {
        Label loopPrototypeChain;
        masm.bind(&loopPrototypeChain);

        // Test for the target prototype object.
        Label notPrototypeObject;
        masm.branchPtr(Assembler::NotEqual, output, ImmGCPtr(prototypeObject), &notPrototypeObject);
        masm.mov(ImmWord(1), output);
        masm.jump(&done);
        masm.bind(&notPrototypeObject);

        MOZ_ASSERT(uintptr_t(TaggedProto::LazyProto) == 1);

        // Test for nullptr or Proxy::LazyProto
        masm.branchPtr(Assembler::BelowOrEqual, output, ImmWord(1), &testLazy);

        // Load the current object's prototype.
        masm.loadObjProto(output, output);

        masm.jump(&loopPrototypeChain);
    }

    // Make a VM call if an object with a lazy proto was found on the prototype
    // chain. This currently occurs only for cross compartment wrappers, which
    // we do not expect to be compared with non-wrapper functions from this
    // compartment. Otherwise, we stopped on a nullptr prototype and the output
    // register is already correct.

    OutOfLineCode* ool = oolCallVM(IsDelegateObjectInfo, ins,
                                   ArgList(ImmGCPtr(prototypeObject), objReg),
                                   StoreRegisterTo(output));

    // Regenerate the original lhs object for the VM call.
    Label regenerate, *lazyEntry;
    if (objReg != output) {
        lazyEntry = ool->entry();
    } else {
        masm.bind(&regenerate);
        lazyEntry = &regenerate;
        if (ins->isInstanceOfV()) {
            ValueOperand lhsValue = ToValue(ins, LInstanceOfV::LHS);
            objReg = masm.extractObject(lhsValue, output);
        } else {
            objReg = ToRegister(ins->toInstanceOfO()->lhs());
        }
        MOZ_ASSERT(objReg == output);
        masm.jump(ool->entry());
    }

    masm.bind(&testLazy);
    masm.branchPtr(Assembler::Equal, output, ImmWord(1), lazyEntry);

    masm.bind(&done);
    masm.bind(ool->rejoin());
}

typedef bool (*HasInstanceFn)(JSContext*, HandleObject, HandleValue, bool*);
static const VMFunction HasInstanceInfo = FunctionInfo<HasInstanceFn>(js::HasInstance, "HasInstance");

void
CodeGenerator::visitCallInstanceOf(LCallInstanceOf* ins)
{
    ValueOperand lhs = ToValue(ins, LCallInstanceOf::LHS);
    Register rhs = ToRegister(ins->rhs());
    MOZ_ASSERT(ToRegister(ins->output()) == ReturnReg);

    pushArg(lhs);
    pushArg(rhs);
    callVM(HasInstanceInfo, ins);
}

void
CodeGenerator::visitGetDOMProperty(LGetDOMProperty* ins)
{
    const Register JSContextReg = ToRegister(ins->getJSContextReg());
    const Register ObjectReg = ToRegister(ins->getObjectReg());
    const Register PrivateReg = ToRegister(ins->getPrivReg());
    const Register ValueReg = ToRegister(ins->getValueReg());

    Label haveValue;
    if (ins->mir()->valueMayBeInSlot()) {
        size_t slot = ins->mir()->domMemberSlotIndex();
        // It's a bit annoying to redo these slot calculations, which duplcate
        // LSlots and a few other things like that, but I'm not sure there's a
        // way to reuse those here.
        if (slot < NativeObject::MAX_FIXED_SLOTS) {
            masm.loadValue(Address(ObjectReg, NativeObject::getFixedSlotOffset(slot)),
                           JSReturnOperand);
        } else {
            // It's a dynamic slot.
            slot -= NativeObject::MAX_FIXED_SLOTS;
            // Use PrivateReg as a scratch register for the slots pointer.
            masm.loadPtr(Address(ObjectReg, NativeObject::offsetOfSlots()),
                         PrivateReg);
            masm.loadValue(Address(PrivateReg, slot*sizeof(js::Value)),
                           JSReturnOperand);
        }
        masm.branchTestUndefined(Assembler::NotEqual, JSReturnOperand, &haveValue);
    }

    DebugOnly<uint32_t> initialStack = masm.framePushed();

    masm.checkStackAlignment();

    // Make space for the outparam.  Pre-initialize it to UndefinedValue so we
    // can trace it at GC time.
    masm.Push(UndefinedValue());
    // We pass the pointer to our out param as an instance of
    // JSJitGetterCallArgs, since on the binary level it's the same thing.
    JS_STATIC_ASSERT(sizeof(JSJitGetterCallArgs) == sizeof(Value*));
    masm.moveStackPtrTo(ValueReg);

    masm.Push(ObjectReg);

    LoadDOMPrivate(masm, ObjectReg, PrivateReg);

    // Rooting will happen at GC time.
    masm.moveStackPtrTo(ObjectReg);

    uint32_t safepointOffset = masm.buildFakeExitFrame(JSContextReg);
    masm.enterFakeExitFrame(IonDOMExitFrameLayoutGetterToken);

    markSafepointAt(safepointOffset, ins);

    masm.setupUnalignedABICall(JSContextReg);

    masm.loadJSContext(JSContextReg);

    masm.passABIArg(JSContextReg);
    masm.passABIArg(ObjectReg);
    masm.passABIArg(PrivateReg);
    masm.passABIArg(ValueReg);
    masm.callWithABI(JS_FUNC_TO_DATA_PTR(void*, ins->mir()->fun()));

    if (ins->mir()->isInfallible()) {
        masm.loadValue(Address(masm.getStackPointer(), IonDOMExitFrameLayout::offsetOfResult()),
                       JSReturnOperand);
    } else {
        masm.branchIfFalseBool(ReturnReg, masm.exceptionLabel());

        masm.loadValue(Address(masm.getStackPointer(), IonDOMExitFrameLayout::offsetOfResult()),
                       JSReturnOperand);
    }
    masm.adjustStack(IonDOMExitFrameLayout::Size());

    masm.bind(&haveValue);

    MOZ_ASSERT(masm.framePushed() == initialStack);
}

void
CodeGenerator::visitGetDOMMemberV(LGetDOMMemberV* ins)
{
    // It's simpler to duplicate visitLoadFixedSlotV here than it is to try to
    // use an LLoadFixedSlotV or some subclass of it for this case: that would
    // require us to have MGetDOMMember inherit from MLoadFixedSlot, and then
    // we'd have to duplicate a bunch of stuff we now get for free from
    // MGetDOMProperty.
    Register object = ToRegister(ins->object());
    size_t slot = ins->mir()->domMemberSlotIndex();
    ValueOperand result = GetValueOutput(ins);

    masm.loadValue(Address(object, NativeObject::getFixedSlotOffset(slot)), result);
}

void
CodeGenerator::visitGetDOMMemberT(LGetDOMMemberT* ins)
{
    // It's simpler to duplicate visitLoadFixedSlotT here than it is to try to
    // use an LLoadFixedSlotT or some subclass of it for this case: that would
    // require us to have MGetDOMMember inherit from MLoadFixedSlot, and then
    // we'd have to duplicate a bunch of stuff we now get for free from
    // MGetDOMProperty.
    Register object = ToRegister(ins->object());
    size_t slot = ins->mir()->domMemberSlotIndex();
    AnyRegister result = ToAnyRegister(ins->getDef(0));
    MIRType type = ins->mir()->type();

    masm.loadUnboxedValue(Address(object, NativeObject::getFixedSlotOffset(slot)), type, result);
}

void
CodeGenerator::visitSetDOMProperty(LSetDOMProperty* ins)
{
    const Register JSContextReg = ToRegister(ins->getJSContextReg());
    const Register ObjectReg = ToRegister(ins->getObjectReg());
    const Register PrivateReg = ToRegister(ins->getPrivReg());
    const Register ValueReg = ToRegister(ins->getValueReg());

    DebugOnly<uint32_t> initialStack = masm.framePushed();

    masm.checkStackAlignment();

    // Push the argument. Rooting will happen at GC time.
    ValueOperand argVal = ToValue(ins, LSetDOMProperty::Value);
    masm.Push(argVal);
    // We pass the pointer to our out param as an instance of
    // JSJitGetterCallArgs, since on the binary level it's the same thing.
    JS_STATIC_ASSERT(sizeof(JSJitSetterCallArgs) == sizeof(Value*));
    masm.moveStackPtrTo(ValueReg);

    masm.Push(ObjectReg);

    LoadDOMPrivate(masm, ObjectReg, PrivateReg);

    // Rooting will happen at GC time.
    masm.moveStackPtrTo(ObjectReg);

    uint32_t safepointOffset = masm.buildFakeExitFrame(JSContextReg);
    masm.enterFakeExitFrame(IonDOMExitFrameLayoutSetterToken);

    markSafepointAt(safepointOffset, ins);

    masm.setupUnalignedABICall(JSContextReg);

    masm.loadJSContext(JSContextReg);

    masm.passABIArg(JSContextReg);
    masm.passABIArg(ObjectReg);
    masm.passABIArg(PrivateReg);
    masm.passABIArg(ValueReg);
    masm.callWithABI(JS_FUNC_TO_DATA_PTR(void*, ins->mir()->fun()));

    masm.branchIfFalseBool(ReturnReg, masm.exceptionLabel());

    masm.adjustStack(IonDOMExitFrameLayout::Size());

    MOZ_ASSERT(masm.framePushed() == initialStack);
}

class OutOfLineIsCallable : public OutOfLineCodeBase<CodeGenerator>
{
    LIsCallable* ins_;

  public:
    explicit OutOfLineIsCallable(LIsCallable* ins)
      : ins_(ins)
    { }

    void accept(CodeGenerator* codegen) {
        codegen->visitOutOfLineIsCallable(this);
    }
    LIsCallable* ins() const {
        return ins_;
    }
};

template <CodeGenerator::CallableOrConstructor mode>
void
CodeGenerator::emitIsCallableOrConstructor(Register object, Register output, Label* failure)
{
    Label notFunction, hasCOps, done;
    masm.loadObjClass(object, output);

    // Just skim proxies off. Their notion of isCallable()/isConstructor() is
    // more complicated.
    masm.branchTestClassIsProxy(true, output, failure);

    // An object is callable iff:
    //   is<JSFunction>() || (getClass()->cOps && getClass()->cOps->call).
    // An object is constructor iff:
    //  ((is<JSFunction>() && as<JSFunction>().isConstructor) ||
    //   (getClass()->cOps && getClass()->cOps->construct)).
    masm.branchPtr(Assembler::NotEqual, output, ImmPtr(&JSFunction::class_), &notFunction);
    if (mode == Callable) {
        masm.move32(Imm32(1), output);
    } else {
        Label notConstructor;
        masm.load16ZeroExtend(Address(object, JSFunction::offsetOfFlags()), output);
        masm.and32(Imm32(JSFunction::CONSTRUCTOR), output);
        masm.branchTest32(Assembler::Zero, output, output, &notConstructor);
        masm.move32(Imm32(1), output);
        masm.jump(&done);
        masm.bind(&notConstructor);
        masm.move32(Imm32(0), output);
    }
    masm.jump(&done);

    masm.bind(&notFunction);
    masm.branchPtr(Assembler::NonZero, Address(output, offsetof(js::Class, cOps)),
                   ImmPtr(nullptr), &hasCOps);
    masm.move32(Imm32(0), output);
    masm.jump(&done);

    masm.bind(&hasCOps);
    masm.loadPtr(Address(output, offsetof(js::Class, cOps)), output);
    size_t opsOffset = mode == Callable
                       ? offsetof(js::ClassOps, call)
                       : offsetof(js::ClassOps, construct);
    masm.cmpPtrSet(Assembler::NonZero, Address(output, opsOffset),
                   ImmPtr(nullptr), output);

    masm.bind(&done);
}

void
CodeGenerator::visitIsCallable(LIsCallable* ins)
{
    Register object = ToRegister(ins->object());
    Register output = ToRegister(ins->output());

    OutOfLineIsCallable* ool = new(alloc()) OutOfLineIsCallable(ins);
    addOutOfLineCode(ool, ins->mir());

    emitIsCallableOrConstructor<Callable>(object, output, ool->entry());

    masm.bind(ool->rejoin());
}

void
CodeGenerator::visitOutOfLineIsCallable(OutOfLineIsCallable* ool)
{
    LIsCallable* ins = ool->ins();
    Register object = ToRegister(ins->object());
    Register output = ToRegister(ins->output());

    saveVolatile(output);
    masm.setupUnalignedABICall(output);
    masm.passABIArg(object);
    masm.callWithABI(JS_FUNC_TO_DATA_PTR(void*, ObjectIsCallable));
    masm.storeCallBoolResult(output);
    restoreVolatile(output);
    masm.jump(ool->rejoin());
}

typedef bool (*CheckIsCallableFn)(JSContext*, HandleValue, CheckIsCallableKind);
static const VMFunction CheckIsCallableInfo =
    FunctionInfo<CheckIsCallableFn>(CheckIsCallable, "CheckIsCallable");

void
CodeGenerator::visitCheckIsCallable(LCheckIsCallable* ins)
{
    ValueOperand checkValue = ToValue(ins, LCheckIsCallable::CheckValue);
    Register temp = ToRegister(ins->temp());

    // OOL code is used in the following 2 cases:
    //   * checkValue is not callable
    //   * checkValue is proxy and it's unknown whether it's callable or not
    // CheckIsCallable checks if passed value is callable, regardless of the
    // cases above.  IsCallable operation is not observable and checking it
    // again doesn't matter.
    OutOfLineCode* ool = oolCallVM(CheckIsCallableInfo, ins,
                                   ArgList(checkValue, Imm32(ins->mir()->checkKind())),
                                   StoreNothing());

    masm.branchTestObject(Assembler::NotEqual, checkValue, ool->entry());

    Register object = masm.extractObject(checkValue, temp);
    emitIsCallableOrConstructor<Callable>(object, temp, ool->entry());

    masm.branchTest32(Assembler::Zero, temp, temp, ool->entry());

    masm.bind(ool->rejoin());
}

class OutOfLineIsConstructor : public OutOfLineCodeBase<CodeGenerator>
{
    LIsConstructor* ins_;

  public:
    explicit OutOfLineIsConstructor(LIsConstructor* ins)
      : ins_(ins)
    { }

    void accept(CodeGenerator* codegen) {
        codegen->visitOutOfLineIsConstructor(this);
    }
    LIsConstructor* ins() const {
        return ins_;
    }
};

void
CodeGenerator::visitIsConstructor(LIsConstructor* ins)
{
    Register object = ToRegister(ins->object());
    Register output = ToRegister(ins->output());

    OutOfLineIsConstructor* ool = new(alloc()) OutOfLineIsConstructor(ins);
    addOutOfLineCode(ool, ins->mir());

    emitIsCallableOrConstructor<Constructor>(object, output, ool->entry());

    masm.bind(ool->rejoin());
}

void
CodeGenerator::visitOutOfLineIsConstructor(OutOfLineIsConstructor* ool)
{
    LIsConstructor* ins = ool->ins();
    Register object = ToRegister(ins->object());
    Register output = ToRegister(ins->output());

    saveVolatile(output);
    masm.setupUnalignedABICall(output);
    masm.passABIArg(object);
    masm.callWithABI(JS_FUNC_TO_DATA_PTR(void*, ObjectIsConstructor));
    masm.storeCallBoolResult(output);
    restoreVolatile(output);
    masm.jump(ool->rejoin());
}

void
CodeGenerator::visitIsObject(LIsObject* ins)
{
    Register output = ToRegister(ins->output());
    ValueOperand value = ToValue(ins, LIsObject::Input);
    masm.testObjectSet(Assembler::Equal, value, output);
}

void
CodeGenerator::visitIsObjectAndBranch(LIsObjectAndBranch* ins)
{
    ValueOperand value = ToValue(ins, LIsObjectAndBranch::Input);
    testObjectEmitBranch(Assembler::Equal, value, ins->ifTrue(), ins->ifFalse());
}

void
CodeGenerator::loadOutermostJSScript(Register reg)
{
    // The "outermost" JSScript means the script that we are compiling
    // basically; this is not always the script associated with the
    // current basic block, which might be an inlined script.

    MIRGraph& graph = current->mir()->graph();
    MBasicBlock* entryBlock = graph.entryBlock();
    masm.movePtr(ImmGCPtr(entryBlock->info().script()), reg);
}

void
CodeGenerator::loadJSScriptForBlock(MBasicBlock* block, Register reg)
{
    // The current JSScript means the script for the current
    // basic block. This may be an inlined script.

    JSScript* script = block->info().script();
    masm.movePtr(ImmGCPtr(script), reg);
}

void
CodeGenerator::visitHasClass(LHasClass* ins)
{
    Register lhs = ToRegister(ins->lhs());
    Register output = ToRegister(ins->output());

    masm.loadObjClass(lhs, output);
    masm.cmpPtrSet(Assembler::Equal, output, ImmPtr(ins->mir()->getClass()), output);
}

void
CodeGenerator::visitWasmParameter(LWasmParameter* lir)
{
}

void
CodeGenerator::visitWasmParameterI64(LWasmParameterI64* lir)
{
}

void
CodeGenerator::visitWasmReturn(LWasmReturn* lir)
{
    // Don't emit a jump to the return label if this is the last block.
    if (current->mir() != *gen->graph().poBegin())
        masm.jump(&returnLabel_);
}

void
CodeGenerator::visitWasmReturnI64(LWasmReturnI64* lir)
{
    // Don't emit a jump to the return label if this is the last block.
    if (current->mir() != *gen->graph().poBegin())
        masm.jump(&returnLabel_);
}

void
CodeGenerator::visitWasmReturnVoid(LWasmReturnVoid* lir)
{
    // Don't emit a jump to the return label if this is the last block.
    if (current->mir() != *gen->graph().poBegin())
        masm.jump(&returnLabel_);
}

void
CodeGenerator::emitAssertRangeI(const Range* r, Register input)
{
    // Check the lower bound.
    if (r->hasInt32LowerBound() && r->lower() > INT32_MIN) {
        Label success;
        masm.branch32(Assembler::GreaterThanOrEqual, input, Imm32(r->lower()), &success);
        masm.assumeUnreachable("Integer input should be equal or higher than Lowerbound.");
        masm.bind(&success);
    }

    // Check the upper bound.
    if (r->hasInt32UpperBound() && r->upper() < INT32_MAX) {
        Label success;
        masm.branch32(Assembler::LessThanOrEqual, input, Imm32(r->upper()), &success);
        masm.assumeUnreachable("Integer input should be lower or equal than Upperbound.");
        masm.bind(&success);
    }

    // For r->canHaveFractionalPart(), r->canBeNegativeZero(), and
    // r->exponent(), there's nothing to check, because if we ended up in the
    // integer range checking code, the value is already in an integer register
    // in the integer range.
}

void
CodeGenerator::emitAssertRangeD(const Range* r, FloatRegister input, FloatRegister temp)
{
    // Check the lower bound.
    if (r->hasInt32LowerBound()) {
        Label success;
        masm.loadConstantDouble(r->lower(), temp);
        if (r->canBeNaN())
            masm.branchDouble(Assembler::DoubleUnordered, input, input, &success);
        masm.branchDouble(Assembler::DoubleGreaterThanOrEqual, input, temp, &success);
        masm.assumeUnreachable("Double input should be equal or higher than Lowerbound.");
        masm.bind(&success);
    }
    // Check the upper bound.
    if (r->hasInt32UpperBound()) {
        Label success;
        masm.loadConstantDouble(r->upper(), temp);
        if (r->canBeNaN())
            masm.branchDouble(Assembler::DoubleUnordered, input, input, &success);
        masm.branchDouble(Assembler::DoubleLessThanOrEqual, input, temp, &success);
        masm.assumeUnreachable("Double input should be lower or equal than Upperbound.");
        masm.bind(&success);
    }

    // This code does not yet check r->canHaveFractionalPart(). This would require new
    // assembler interfaces to make rounding instructions available.

    if (!r->canBeNegativeZero()) {
        Label success;

        // First, test for being equal to 0.0, which also includes -0.0.
        masm.loadConstantDouble(0.0, temp);
        masm.branchDouble(Assembler::DoubleNotEqualOrUnordered, input, temp, &success);

        // The easiest way to distinguish -0.0 from 0.0 is that 1.0/-0.0 is
        // -Infinity instead of Infinity.
        masm.loadConstantDouble(1.0, temp);
        masm.divDouble(input, temp);
        masm.branchDouble(Assembler::DoubleGreaterThan, temp, input, &success);

        masm.assumeUnreachable("Input shouldn't be negative zero.");

        masm.bind(&success);
    }

    if (!r->hasInt32Bounds() && !r->canBeInfiniteOrNaN() &&
        r->exponent() < FloatingPoint<double>::kExponentBias)
    {
        // Check the bounds implied by the maximum exponent.
        Label exponentLoOk;
        masm.loadConstantDouble(pow(2.0, r->exponent() + 1), temp);
        masm.branchDouble(Assembler::DoubleUnordered, input, input, &exponentLoOk);
        masm.branchDouble(Assembler::DoubleLessThanOrEqual, input, temp, &exponentLoOk);
        masm.assumeUnreachable("Check for exponent failed.");
        masm.bind(&exponentLoOk);

        Label exponentHiOk;
        masm.loadConstantDouble(-pow(2.0, r->exponent() + 1), temp);
        masm.branchDouble(Assembler::DoubleUnordered, input, input, &exponentHiOk);
        masm.branchDouble(Assembler::DoubleGreaterThanOrEqual, input, temp, &exponentHiOk);
        masm.assumeUnreachable("Check for exponent failed.");
        masm.bind(&exponentHiOk);
    } else if (!r->hasInt32Bounds() && !r->canBeNaN()) {
        // If we think the value can't be NaN, check that it isn't.
        Label notnan;
        masm.branchDouble(Assembler::DoubleOrdered, input, input, &notnan);
        masm.assumeUnreachable("Input shouldn't be NaN.");
        masm.bind(&notnan);

        // If we think the value also can't be an infinity, check that it isn't.
        if (!r->canBeInfiniteOrNaN()) {
            Label notposinf;
            masm.loadConstantDouble(PositiveInfinity<double>(), temp);
            masm.branchDouble(Assembler::DoubleLessThan, input, temp, &notposinf);
            masm.assumeUnreachable("Input shouldn't be +Inf.");
            masm.bind(&notposinf);

            Label notneginf;
            masm.loadConstantDouble(NegativeInfinity<double>(), temp);
            masm.branchDouble(Assembler::DoubleGreaterThan, input, temp, &notneginf);
            masm.assumeUnreachable("Input shouldn't be -Inf.");
            masm.bind(&notneginf);
        }
    }
}

void
CodeGenerator::visitAssertResultV(LAssertResultV* ins)
{
    const ValueOperand value = ToValue(ins, LAssertResultV::Input);
    emitAssertResultV(value, ins->mirRaw()->resultTypeSet());
}

void
CodeGenerator::visitAssertResultT(LAssertResultT* ins)
{
    Register input = ToRegister(ins->input());
    MDefinition* mir = ins->mirRaw();

    emitAssertObjectOrStringResult(input, mir->type(), mir->resultTypeSet());
}

void
CodeGenerator::visitAssertRangeI(LAssertRangeI* ins)
{
    Register input = ToRegister(ins->input());
    const Range* r = ins->range();

    emitAssertRangeI(r, input);
}

void
CodeGenerator::visitAssertRangeD(LAssertRangeD* ins)
{
    FloatRegister input = ToFloatRegister(ins->input());
    FloatRegister temp = ToFloatRegister(ins->temp());
    const Range* r = ins->range();

    emitAssertRangeD(r, input, temp);
}

void
CodeGenerator::visitAssertRangeF(LAssertRangeF* ins)
{
    FloatRegister input = ToFloatRegister(ins->input());
    FloatRegister temp = ToFloatRegister(ins->temp());
    FloatRegister temp2 = ToFloatRegister(ins->temp2());

    const Range* r = ins->range();

    masm.convertFloat32ToDouble(input, temp);
    emitAssertRangeD(r, temp, temp2);
}

void
CodeGenerator::visitAssertRangeV(LAssertRangeV* ins)
{
    const Range* r = ins->range();
    const ValueOperand value = ToValue(ins, LAssertRangeV::Input);
    Register tag = masm.splitTagForTest(value);
    Label done;

    {
        Label isNotInt32;
        masm.branchTestInt32(Assembler::NotEqual, tag, &isNotInt32);
        Register unboxInt32 = ToTempUnboxRegister(ins->temp());
        Register input = masm.extractInt32(value, unboxInt32);
        emitAssertRangeI(r, input);
        masm.jump(&done);
        masm.bind(&isNotInt32);
    }

    {
        Label isNotDouble;
        masm.branchTestDouble(Assembler::NotEqual, tag, &isNotDouble);
        FloatRegister input = ToFloatRegister(ins->floatTemp1());
        FloatRegister temp = ToFloatRegister(ins->floatTemp2());
        masm.unboxDouble(value, input);
        emitAssertRangeD(r, input, temp);
        masm.jump(&done);
        masm.bind(&isNotDouble);
    }

    masm.assumeUnreachable("Incorrect range for Value.");
    masm.bind(&done);
}

void
CodeGenerator::visitInterruptCheck(LInterruptCheck* lir)
{
    if (lir->implicit()) {
        OutOfLineInterruptCheckImplicit* ool = new(alloc()) OutOfLineInterruptCheckImplicit(current, lir);
        addOutOfLineCode(ool, lir->mir());

        lir->setOolEntry(ool->entry());
        masm.bind(ool->rejoin());
        return;
    }

    OutOfLineCode* ool = oolCallVM(InterruptCheckInfo, lir, ArgList(), StoreNothing());

    AbsoluteAddress interruptAddr(GetJitContext()->runtime->addressOfInterruptUint32());
    masm.branch32(Assembler::NotEqual, interruptAddr, Imm32(0), ool->entry());
    masm.bind(ool->rejoin());
}

void
CodeGenerator::visitWasmTrap(LWasmTrap* lir)
{
    MOZ_ASSERT(gen->compilingWasm());
    const MWasmTrap* mir = lir->mir();

    masm.jump(trap(mir, mir->trap()));
}

void
CodeGenerator::visitWasmBoundsCheck(LWasmBoundsCheck* ins)
{
    const MWasmBoundsCheck* mir = ins->mir();
    Register ptr = ToRegister(ins->ptr());
    masm.wasmBoundsCheck(Assembler::AboveOrEqual, ptr, trap(mir, wasm::Trap::OutOfBounds));
}

typedef bool (*RecompileFn)(JSContext*);
static const VMFunction RecompileFnInfo = FunctionInfo<RecompileFn>(Recompile, "Recompile");

typedef bool (*ForcedRecompileFn)(JSContext*);
static const VMFunction ForcedRecompileFnInfo =
    FunctionInfo<ForcedRecompileFn>(ForcedRecompile, "ForcedRecompile");

void
CodeGenerator::visitRecompileCheck(LRecompileCheck* ins)
{
    Label done;
    Register tmp = ToRegister(ins->scratch());
    OutOfLineCode* ool;
    if (ins->mir()->forceRecompilation())
        ool = oolCallVM(ForcedRecompileFnInfo, ins, ArgList(), StoreRegisterTo(tmp));
    else
        ool = oolCallVM(RecompileFnInfo, ins, ArgList(), StoreRegisterTo(tmp));

    // Check if warm-up counter is high enough.
    AbsoluteAddress warmUpCount = AbsoluteAddress(ins->mir()->script()->addressOfWarmUpCounter());
    if (ins->mir()->increaseWarmUpCounter()) {
        masm.load32(warmUpCount, tmp);
        masm.add32(Imm32(1), tmp);
        masm.store32(tmp, warmUpCount);
        masm.branch32(Assembler::BelowOrEqual, tmp, Imm32(ins->mir()->recompileThreshold()), &done);
    } else {
        masm.branch32(Assembler::BelowOrEqual, warmUpCount, Imm32(ins->mir()->recompileThreshold()),
                      &done);
    }

    // Check if not yet recompiling.
    CodeOffset label = masm.movWithPatch(ImmWord(uintptr_t(-1)), tmp);
    masm.propagateOOM(ionScriptLabels_.append(label));
    masm.branch32(Assembler::Equal,
                  Address(tmp, IonScript::offsetOfRecompiling()),
                  Imm32(0),
                  ool->entry());
    masm.bind(ool->rejoin());
    masm.bind(&done);
}

void
CodeGenerator::visitLexicalCheck(LLexicalCheck* ins)
{
    ValueOperand inputValue = ToValue(ins, LLexicalCheck::Input);
    Label bail;
    masm.branchTestMagicValue(Assembler::Equal, inputValue, JS_UNINITIALIZED_LEXICAL, &bail);
    bailoutFrom(&bail, ins->snapshot());
}

typedef bool (*ThrowRuntimeLexicalErrorFn)(JSContext*, unsigned);
static const VMFunction ThrowRuntimeLexicalErrorInfo =
    FunctionInfo<ThrowRuntimeLexicalErrorFn>(ThrowRuntimeLexicalError, "ThrowRuntimeLexicalError");

void
CodeGenerator::visitThrowRuntimeLexicalError(LThrowRuntimeLexicalError* ins)
{
    pushArg(Imm32(ins->mir()->errorNumber()));
    callVM(ThrowRuntimeLexicalErrorInfo, ins);
}

typedef bool (*GlobalNameConflictsCheckFromIonFn)(JSContext*, HandleScript);
static const VMFunction GlobalNameConflictsCheckFromIonInfo =
    FunctionInfo<GlobalNameConflictsCheckFromIonFn>(GlobalNameConflictsCheckFromIon,
                                                    "GlobalNameConflictsCheckFromIon");

void
CodeGenerator::visitGlobalNameConflictsCheck(LGlobalNameConflictsCheck* ins)
{
    pushArg(ImmGCPtr(ins->mirRaw()->block()->info().script()));
    callVM(GlobalNameConflictsCheckFromIonInfo, ins);
}

void
CodeGenerator::visitDebugger(LDebugger* ins)
{
    Register cx = ToRegister(ins->getTemp(0));
    Register temp = ToRegister(ins->getTemp(1));

    masm.loadJSContext(cx);
    masm.setupUnalignedABICall(temp);
    masm.passABIArg(cx);
    masm.callWithABI(JS_FUNC_TO_DATA_PTR(void*, GlobalHasLiveOnDebuggerStatement));

    Label bail;
    masm.branchIfTrueBool(ReturnReg, &bail);
    bailoutFrom(&bail, ins->snapshot());
}

void
CodeGenerator::visitNewTarget(LNewTarget *ins)
{
    ValueOperand output = GetValueOutput(ins);

    // if (isConstructing) output = argv[Max(numActualArgs, numFormalArgs)]
    Label notConstructing, done;
    Address calleeToken(masm.getStackPointer(), frameSize() + JitFrameLayout::offsetOfCalleeToken());
    masm.branchTestPtr(Assembler::Zero, calleeToken,
                       Imm32(CalleeToken_FunctionConstructing), &notConstructing);

    Register argvLen = output.scratchReg();

    Address actualArgsPtr(masm.getStackPointer(), frameSize() + JitFrameLayout::offsetOfNumActualArgs());
    masm.loadPtr(actualArgsPtr, argvLen);

    Label useNFormals;

    size_t numFormalArgs = ins->mirRaw()->block()->info().funMaybeLazy()->nargs();
    masm.branchPtr(Assembler::Below, argvLen, Imm32(numFormalArgs),
                   &useNFormals);

    size_t argsOffset = frameSize() + JitFrameLayout::offsetOfActualArgs();
    {
        BaseValueIndex newTarget(masm.getStackPointer(), argvLen, argsOffset);
        masm.loadValue(newTarget, output);
        masm.jump(&done);
    }

    masm.bind(&useNFormals);

    {
        Address newTarget(masm.getStackPointer(), argsOffset + (numFormalArgs * sizeof(Value)));
        masm.loadValue(newTarget, output);
        masm.jump(&done);
    }

    // else output = undefined
    masm.bind(&notConstructing);
    masm.moveValue(UndefinedValue(), output);
    masm.bind(&done);
}

void
CodeGenerator::visitCheckReturn(LCheckReturn* ins)
{
    ValueOperand returnValue = ToValue(ins, LCheckReturn::ReturnValue);
    ValueOperand thisValue = ToValue(ins, LCheckReturn::ThisValue);
    Label bail, noChecks;
    masm.branchTestObject(Assembler::Equal, returnValue, &noChecks);
    masm.branchTestUndefined(Assembler::NotEqual, returnValue, &bail);
    masm.branchTestMagicValue(Assembler::Equal, thisValue, JS_UNINITIALIZED_LEXICAL, &bail);
    bailoutFrom(&bail, ins->snapshot());
    masm.bind(&noChecks);
}

typedef bool (*ThrowCheckIsObjectFn)(JSContext*, CheckIsObjectKind);
static const VMFunction ThrowCheckIsObjectInfo =
    FunctionInfo<ThrowCheckIsObjectFn>(ThrowCheckIsObject, "ThrowCheckIsObject");

void
CodeGenerator::visitCheckIsObj(LCheckIsObj* ins)
{
    ValueOperand checkValue = ToValue(ins, LCheckIsObj::CheckValue);

    OutOfLineCode* ool = oolCallVM(ThrowCheckIsObjectInfo, ins,
                                   ArgList(Imm32(ins->mir()->checkKind())),
                                   StoreNothing());
    masm.branchTestObject(Assembler::NotEqual, checkValue, ool->entry());
    masm.bind(ool->rejoin());
}

typedef bool (*ThrowObjCoercibleFn)(JSContext*, HandleValue);
static const VMFunction ThrowObjectCoercibleInfo =
    FunctionInfo<ThrowObjCoercibleFn>(ThrowObjectCoercible, "ThrowObjectCoercible");

void
CodeGenerator::visitCheckObjCoercible(LCheckObjCoercible* ins)
{
    ValueOperand checkValue = ToValue(ins, LCheckObjCoercible::CheckValue);
    Label fail, done;
    masm.branchTestNull(Assembler::Equal, checkValue, &fail);
    masm.branchTestUndefined(Assembler::NotEqual, checkValue, &done);
    masm.bind(&fail);
    pushArg(checkValue);
    callVM(ThrowObjectCoercibleInfo, ins);
    masm.bind(&done);
}

typedef bool (*CheckSelfHostedFn)(JSContext*, HandleValue);
static const VMFunction CheckSelfHostedInfo =
    FunctionInfo<CheckSelfHostedFn>(js::Debug_CheckSelfHosted, "Debug_CheckSelfHosted");

void
CodeGenerator::visitDebugCheckSelfHosted(LDebugCheckSelfHosted* ins)
{
    ValueOperand checkValue = ToValue(ins, LDebugCheckSelfHosted::CheckValue);
    pushArg(checkValue);
    callVM(CheckSelfHostedInfo, ins);
}

void
CodeGenerator::visitRandom(LRandom* ins)
{
    using mozilla::non_crypto::XorShift128PlusRNG;

    FloatRegister output = ToFloatRegister(ins->output());
    Register tempReg = ToRegister(ins->temp0());

#ifdef JS_PUNBOX64
    Register64 s0Reg(ToRegister(ins->temp1()));
    Register64 s1Reg(ToRegister(ins->temp2()));
#else
    Register64 s0Reg(ToRegister(ins->temp1()), ToRegister(ins->temp2()));
    Register64 s1Reg(ToRegister(ins->temp3()), ToRegister(ins->temp4()));
#endif

    const void* rng = gen->compartment->addressOfRandomNumberGenerator();
    masm.movePtr(ImmPtr(rng), tempReg);

    static_assert(sizeof(XorShift128PlusRNG) == 2 * sizeof(uint64_t),
                  "Code below assumes XorShift128PlusRNG contains two uint64_t values");

    Address state0Addr(tempReg, XorShift128PlusRNG::offsetOfState0());
    Address state1Addr(tempReg, XorShift128PlusRNG::offsetOfState1());

    // uint64_t s1 = mState[0];
    masm.load64(state0Addr, s1Reg);

    // s1 ^= s1 << 23;
    masm.move64(s1Reg, s0Reg);
    masm.lshift64(Imm32(23), s1Reg);
    masm.xor64(s0Reg, s1Reg);

    // s1 ^= s1 >> 17
    masm.move64(s1Reg, s0Reg);
    masm.rshift64(Imm32(17), s1Reg);
    masm.xor64(s0Reg, s1Reg);

    // const uint64_t s0 = mState[1];
    masm.load64(state1Addr, s0Reg);

    // mState[0] = s0;
    masm.store64(s0Reg, state0Addr);

    // s1 ^= s0
    masm.xor64(s0Reg, s1Reg);

    // s1 ^= s0 >> 26
    masm.rshift64(Imm32(26), s0Reg);
    masm.xor64(s0Reg, s1Reg);

    // mState[1] = s1
    masm.store64(s1Reg, state1Addr);

    // s1 += mState[0]
    masm.load64(state0Addr, s0Reg);
    masm.add64(s0Reg, s1Reg);

    // See comment in XorShift128PlusRNG::nextDouble().
    static const int MantissaBits = FloatingPoint<double>::kExponentShift + 1;
    static const double ScaleInv = double(1) / (1ULL << MantissaBits);

    masm.and64(Imm64((1ULL << MantissaBits) - 1), s1Reg);

    if (masm.convertUInt64ToDoubleNeedsTemp())
        masm.convertUInt64ToDouble(s1Reg, output, tempReg);
    else
        masm.convertUInt64ToDouble(s1Reg, output, Register::Invalid());

    // output *= ScaleInv
    masm.mulDoublePtr(ImmPtr(&ScaleInv), tempReg, output);
}

void
CodeGenerator::visitSignExtend(LSignExtend* ins)
{
    Register input = ToRegister(ins->input());
    Register output = ToRegister(ins->output());

    switch (ins->mode()) {
      case MSignExtend::Byte:
        masm.move8SignExtend(input, output);
        break;
      case MSignExtend::Half:
        masm.move16SignExtend(input, output);
        break;
    }
}

void
CodeGenerator::visitRotate(LRotate* ins)
{
    MRotate* mir = ins->mir();
    Register input = ToRegister(ins->input());
    Register dest = ToRegister(ins->output());

    const LAllocation* count = ins->count();
    if (count->isConstant()) {
        int32_t c = ToInt32(count) & 0x1F;
        if (mir->isLeftRotate())
            masm.rotateLeft(Imm32(c), input, dest);
        else
            masm.rotateRight(Imm32(c), input, dest);
    } else {
        Register creg = ToRegister(count);
        if (mir->isLeftRotate())
            masm.rotateLeft(creg, input, dest);
        else
            masm.rotateRight(creg, input, dest);
    }
}

class OutOfLineNaNToZero : public OutOfLineCodeBase<CodeGenerator>
{
    LNaNToZero* lir_;

  public:
    explicit OutOfLineNaNToZero(LNaNToZero* lir)
      : lir_(lir)
    {}

    void accept(CodeGenerator* codegen) {
        codegen->visitOutOfLineNaNToZero(this);
    }
    LNaNToZero* lir() const {
        return lir_;
    }
};

void
CodeGenerator::visitOutOfLineNaNToZero(OutOfLineNaNToZero* ool)
{
    FloatRegister output = ToFloatRegister(ool->lir()->output());
    masm.loadConstantDouble(0.0, output);
    masm.jump(ool->rejoin());
}

void
CodeGenerator::visitNaNToZero(LNaNToZero* lir)
{
    FloatRegister input = ToFloatRegister(lir->input());

    OutOfLineNaNToZero* ool = new(alloc()) OutOfLineNaNToZero(lir);
    addOutOfLineCode(ool, lir->mir());

    if (lir->mir()->operandIsNeverNegativeZero()){
        masm.branchDouble(Assembler::DoubleUnordered, input, input, ool->entry());
    } else {
        FloatRegister scratch = ToFloatRegister(lir->tempDouble());
        masm.loadConstantDouble(0.0, scratch);
        masm.branchDouble(Assembler::DoubleEqualOrUnordered, input, scratch, ool->entry());
    }
    masm.bind(ool->rejoin());
}

} // namespace jit
} // namespace js<|MERGE_RESOLUTION|>--- conflicted
+++ resolved
@@ -7552,7 +7552,6 @@
 
     // Use slow path for ropes.
     masm.bind(&nonZero);
-<<<<<<< HEAD
 
     // TaintFox: if we detect a tainted string argument we bail out to the interpreter.
     masm.branchPtr(Assembler::NotEqual,
@@ -7560,13 +7559,7 @@
                    ImmPtr(nullptr),
                    slowPath);
 
-    static_assert(JSString::ROPE_FLAGS == 0,
-                  "rope flags must be zero for (flags & TYPE_FLAGS_MASK) == 0 "
-                  "to be a valid is-rope check");
-    masm.branchTest32(Assembler::Zero, stringFlags, Imm32(JSString::TYPE_FLAGS_MASK), slowPath);
-=======
     masm.branchIfRopeOrExternal(string, temp, slowPath);
->>>>>>> 95d2934a
 
     // Handle inlined strings by creating a FatInlineString.
     masm.branchTest32(Assembler::Zero, stringFlags, Imm32(JSString::INLINE_CHARS_BIT), &notInline);
