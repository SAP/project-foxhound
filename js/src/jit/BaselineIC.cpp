--- conflicted
+++ resolved
@@ -3218,453 +3218,42 @@
     return false;
   }
 
-<<<<<<< HEAD
-  RootedObject obj(cx, &callee.toObject());
-  if (!obj->is<JSFunction>()) {
-    // Try to attach a stub for a call/construct hook on the object.
-    if (JSNative hook = constructing ? obj->constructHook() : obj->callHook()) {
-      if (op != JSOP_FUNAPPLY && !isSpread && !createSingleton) {
-        RootedObject templateObject(cx);
-        CallArgs args = CallArgsFromVp(argc, vp);
-        if (!GetTemplateObjectForClassHook(cx, hook, args, &templateObject)) {
-          return false;
-        }
-
-        JitSpew(JitSpew_BaselineIC, "  Generating Call_ClassHook stub");
-        ICCall_ClassHook::Compiler compiler(
-            cx, typeMonitorFallback->firstMonitorStub(), obj->getClass(), hook,
-            templateObject, script->pcToOffset(pc), constructing);
-        ICStub* newStub = compiler.getStub(compiler.getStubSpace(script));
-        if (!newStub) {
-          return false;
-        }
-
-        stub->addNewStub(newStub);
-        *handled = true;
-        return true;
-      }
-    }
-    return true;
-  }
-
-  RootedFunction fun(cx, &obj->as<JSFunction>());
-
-  bool nativeWithJitEntry = fun->isNativeWithJitEntry();
-  if (fun->isInterpreted() || nativeWithJitEntry) {
-    // Never attach optimized scripted call stubs for JSOP_FUNAPPLY.
-    // MagicArguments may escape the frame through them.
-    if (op == JSOP_FUNAPPLY) {
-      return true;
-    }
-
-    // If callee is not an interpreted constructor, we have to throw.
-    if (constructing && !fun->isConstructor()) {
-      return true;
-    }
-
-    // Likewise, if the callee is a class constructor, we have to throw.
-    if (!constructing && fun->isClassConstructor()) {
-      return true;
-    }
-
-    if (!fun->hasJitEntry()) {
-      // Don't treat this as an unoptimizable case, as we'll add a stub
-      // when the callee is delazified.
-      *handled = true;
-      return true;
-    }
-
-    // If we're constructing, require the callee to have JIT code. This
-    // isn't required for correctness but avoids allocating a template
-    // object below for constructors that aren't hot. See bug 1419758.
-    if (constructing && !fun->hasJITCode()) {
-      *handled = true;
-      return true;
-    }
-
-    // Check if this stub chain has already generalized scripted calls.
-    if (stub->scriptedStubsAreGeneralized()) {
-      JitSpew(JitSpew_BaselineIC,
-              "  Chain already has generalized scripted call stub!");
-      return true;
-    }
-
-    if (stub->state().mode() == ICState::Mode::Megamorphic) {
-      // Create a Call_AnyScripted stub.
-      JitSpew(JitSpew_BaselineIC,
-              "  Generating Call_AnyScripted stub (cons=%s, spread=%s)",
-              constructing ? "yes" : "no", isSpread ? "yes" : "no");
-      ICCallScriptedCompiler compiler(
-          cx, typeMonitorFallback->firstMonitorStub(), constructing, isSpread,
-          script->pcToOffset(pc));
-      ICStub* newStub = compiler.getStub(compiler.getStubSpace(script));
-      if (!newStub) {
-        return false;
-      }
-
-      // Before adding new stub, unlink all previous Call_Scripted.
-      stub->unlinkStubsWithKind(cx, ICStub::Call_Scripted);
-
-      // Add new generalized stub.
-      stub->addNewStub(newStub);
-      *handled = true;
-      return true;
-    }
-
-    // Keep track of the function's |prototype| property in type
-    // information, for use during Ion compilation.
-    if (IsIonEnabled(cx)) {
-      EnsureTrackPropertyTypes(cx, fun, NameToId(cx->names().prototype));
-    }
-
-    // Remember the template object associated with any script being called
-    // as a constructor, for later use during Ion compilation. This is unsound
-    // for super(), as a single callsite can have multiple possible prototype
-    // object created (via different newTargets)
-    RootedObject templateObject(cx);
-    if (constructing && !isSuper) {
-      // If we are calling a constructor for which the new script
-      // properties analysis has not been performed yet, don't attach a
-      // stub. After the analysis is performed, CreateThisForFunction may
-      // start returning objects with a different type, and the Ion
-      // compiler will get confused.
-
-      // Only attach a stub if the function already has a prototype and
-      // we can look it up without causing side effects.
-      RootedObject newTarget(cx, &vp[2 + argc].toObject());
-      RootedValue protov(cx);
-      if (!GetPropertyPure(cx, newTarget, NameToId(cx->names().prototype),
-                           protov.address())) {
-        JitSpew(JitSpew_BaselineIC, "  Can't purely lookup function prototype");
-        return true;
-      }
-
-      if (protov.isObject()) {
-        AutoRealm ar(cx, fun);
-        TaggedProto proto(&protov.toObject());
-        ObjectGroup* group =
-            ObjectGroup::defaultNewGroup(cx, nullptr, proto, newTarget);
-        if (!group) {
-          return false;
-        }
-
-        AutoSweepObjectGroup sweep(group);
-        if (group->newScript(sweep) && !group->newScript(sweep)->analyzed()) {
-          JitSpew(JitSpew_BaselineIC,
-                  "  Function newScript has not been analyzed");
-
-          // This is temporary until the analysis is perfomed, so
-          // don't treat this as unoptimizable.
-          *handled = true;
-          return true;
-        }
-      }
-
-      JSObject* thisObject =
-          CreateThisForFunction(cx, fun, newTarget, TenuredObject);
-      if (!thisObject) {
-        return false;
-      }
-
-      MOZ_ASSERT(thisObject->nonCCWRealm() == fun->realm());
-
-      if (thisObject->is<PlainObject>() ||
-          thisObject->is<UnboxedPlainObject>()) {
-        templateObject = thisObject;
-      }
-    }
-
-    if (nativeWithJitEntry) {
-      JitSpew(JitSpew_BaselineIC,
-              "  Generating Call_Scripted stub (native=%p with jit entry, "
-              "cons=%s, spread=%s)",
-              fun->native(), constructing ? "yes" : "no",
-              isSpread ? "yes" : "no");
-    } else {
-      JitSpew(JitSpew_BaselineIC,
-              "  Generating Call_Scripted stub (fun=%p, %s:%u:%u, cons=%s, "
-              "spread=%s)",
-              fun.get(), fun->nonLazyScript()->filename(),
-              fun->nonLazyScript()->lineno(), fun->nonLazyScript()->column(),
-              constructing ? "yes" : "no", isSpread ? "yes" : "no");
-    }
-
-    bool isCrossRealm = cx->realm() != fun->realm();
-    ICCallScriptedCompiler compiler(cx, typeMonitorFallback->firstMonitorStub(),
-                                    fun, templateObject, constructing, isSpread,
-                                    isCrossRealm, script->pcToOffset(pc));
-    ICStub* newStub = compiler.getStub(compiler.getStubSpace(script));
-    if (!newStub) {
-      return false;
-    }
-
-    stub->addNewStub(newStub);
-    *handled = true;
-    return true;
-  }
-
-  if (fun->isNative() &&
-      (!constructing || (constructing && fun->isConstructor()))) {
-    // Generalized native call stubs are not here yet!
-    MOZ_ASSERT(!stub->nativeStubsAreGeneralized());
-
-    // Check for JSOP_FUNAPPLY
-    if (op == JSOP_FUNAPPLY) {
-      if (fun->native() == fun_apply) {
-        return TryAttachFunApplyStub(cx, stub, script, pc, thisv, argc, vp + 2,
-                                     typeMonitorFallback, handled);
-      }
-
-      // Don't try to attach a "regular" optimized call stubs for FUNAPPLY ops,
-      // since MagicArguments may escape through them.
-      return true;
-    }
-
-    if (op == JSOP_FUNCALL && fun->native() == fun_call) {
-      if (!TryAttachFunCallStub(cx, stub, script, pc, thisv,
-                                typeMonitorFallback, handled)) {
-        return false;
-      }
-      if (*handled) {
-        return true;
-      }
-    }
-
-    if (stub->state().mode() == ICState::Mode::Megamorphic) {
-      JitSpew(JitSpew_BaselineIC,
-              "  Megamorphic Call_Native stubs. TODO: add Call_AnyNative!");
-      return true;
-    }
-
-    bool isCrossRealm = cx->realm() != fun->realm();
-
-    RootedObject templateObject(cx);
-    if (MOZ_LIKELY(!isSpread && !isSuper)) {
-      CallArgs args = CallArgsFromVp(argc, vp);
-      AutoRealm ar(cx, fun);
-      if (!GetTemplateObjectForNative(cx, fun, args, &templateObject)) {
-        return false;
-      }
-      MOZ_ASSERT_IF(templateObject,
-                    !templateObject->group()
-                         ->maybePreliminaryObjectsDontCheckGeneration());
-    }
-
-    bool ignoresReturnValue =
-        op == JSOP_CALL_IGNORES_RV && fun->isNative() && fun->hasJitInfo() &&
-        fun->jitInfo()->type() == JSJitInfo::IgnoresReturnValueNative;
-
-    JitSpew(JitSpew_BaselineIC,
-            "  Generating Call_Native stub (fun=%p, cons=%s, spread=%s)",
-            fun.get(), constructing ? "yes" : "no", isSpread ? "yes" : "no");
-    ICCall_Native::Compiler compiler(
-        cx, typeMonitorFallback->firstMonitorStub(), fun, templateObject,
-        constructing, ignoresReturnValue, isSpread, isCrossRealm,
-        script->pcToOffset(pc));
-    ICStub* newStub = compiler.getStub(compiler.getStubSpace(script));
-    if (!newStub) {
-      return false;
-    }
-
-    stub->addNewStub(newStub);
-    *handled = true;
-    return true;
-  }
-
-  return true;
-}
-
-static bool TryAttachConstStringSplit(JSContext* cx, ICCall_Fallback* stub,
-                                      HandleScript script, uint32_t argc,
-                                      HandleValue callee, Value* vp,
-                                      jsbytecode* pc, HandleValue res,
-                                      bool* attached) {
-  if (stub->numOptimizedStubs() != 0) {
-    return true;
-  }
-
-  Value* args = vp + 2;
-
-  if (!IsOptimizableConstStringSplit(cx->realm(), callee, argc, args)) {
-    return true;
-  }
-
-  RootedString str(cx, args[0].toString());
-  RootedString sep(cx, args[1].toString());
-  RootedArrayObject obj(cx, &res.toObject().as<ArrayObject>());
-  uint32_t initLength = obj->getDenseInitializedLength();
-  MOZ_ASSERT(initLength == obj->length(),
-             "string-split result is a fully initialized array");
-
-  // Copy the array before storing in stub.
-  RootedArrayObject arrObj(cx);
-  arrObj =
-      NewFullyAllocatedArrayTryReuseGroup(cx, obj, initLength, TenuredObject);
-  if (!arrObj) {
-    return false;
-  }
-  arrObj->ensureDenseInitializedLength(cx, 0, initLength);
-
-  // Atomize all elements of the array.
-  if (initLength > 0) {
-    // Mimic NewFullyAllocatedStringArray() and directly inform TI about
-    // the element type.
-    AddTypePropertyId(cx, arrObj, JSID_VOID, TypeSet::StringType());
-
-    for (uint32_t i = 0; i < initLength; i++) {
-      JSAtom* str = js::AtomizeString(cx, obj->getDenseElement(i).toString());
-      if (!str) {
-        return false;
-      }
-
-      arrObj->initDenseElement(i, StringValue(str));
-    }
-  }
-
-  ICTypeMonitor_Fallback* typeMonitorFallback =
-      stub->getFallbackMonitorStub(cx, script);
-  if (!typeMonitorFallback) {
-    return false;
-  }
-
-  ICCall_ConstStringSplit::Compiler compiler(
-      cx, typeMonitorFallback->firstMonitorStub(), script->pcToOffset(pc), str,
-      sep, arrObj);
-  ICStub* newStub = compiler.getStub(compiler.getStubSpace(script));
-  if (!newStub) {
-    return false;
-  }
-
-  stub->addNewStub(newStub);
-  *attached = true;
-  return true;
-}
-
-bool DoCallFallback(JSContext* cx, BaselineFrame* frame, ICCall_Fallback* stub,
-                    uint32_t argc, Value* vp, MutableHandleValue res) {
-  stub->incrementEnteredCount();
-
-  RootedScript script(cx, frame->script());
-  jsbytecode* pc = stub->icEntry()->pc(script);
-  JSOp op = JSOp(*pc);
-  FallbackICSpew(cx, stub, "Call(%s)", CodeName[op]);
-
-  MOZ_ASSERT(argc == GET_ARGC(pc));
-  bool constructing = (op == JSOP_NEW || op == JSOP_SUPERCALL);
-  bool ignoresReturnValue = (op == JSOP_CALL_IGNORES_RV);
-
-  // Ensure vp array is rooted - we may GC in here.
-  size_t numValues = argc + 2 + constructing;
-  AutoArrayRooter vpRoot(cx, numValues, vp);
-
-  CallArgs callArgs = CallArgsFromSp(argc + constructing, vp + numValues,
-                                     constructing, ignoresReturnValue);
-  RootedValue callee(cx, vp[0]);
-
-  // Handle funapply with JSOP_ARGUMENTS
-  if (op == JSOP_FUNAPPLY && argc == 2 &&
-      callArgs[1].isMagic(JS_OPTIMIZED_ARGUMENTS)) {
-    if (!GuardFunApplyArgumentsOptimization(cx, frame, callArgs)) {
-      return false;
-    }
-  }
-
-  // Transition stub state to megamorphic or generic if warranted.
-  if (stub->state().maybeTransition()) {
-    stub->discardStubs(cx);
-  }
-
-  bool canAttachStub = stub->state().canAttachStub();
-  bool handled = false;
-
-  // Only bother to try optimizing JSOP_CALL with CacheIR if the chain is still
-  // allowed to attach stubs.
-  if (canAttachStub) {
-    CallIRGenerator gen(cx, script, pc, op, stub->state().mode(), argc, callee,
-                        callArgs.thisv(),
-                        HandleValueArray::fromMarkedLocation(argc, vp + 2));
-    if (gen.tryAttachStub()) {
-      ICStub* newStub = AttachBaselineCacheIRStub(
-          cx, gen.writerRef(), gen.cacheKind(), gen.cacheIRStubKind(), script,
-          stub, &handled);
-
-      if (newStub) {
-        JitSpew(JitSpew_BaselineIC, "  Attached Call CacheIR stub");
-
-        // If it's an updated stub, initialize it.
-        if (gen.cacheIRStubKind() == BaselineCacheIRStubKind::Updated) {
-          SetUpdateStubData(newStub->toCacheIR_Updated(), gen.typeCheckInfo());
-        }
-      }
-    }
-
-    // Try attaching a regular call stub, but only if the CacheIR attempt didn't
-    // add any stubs.
-    if (!handled) {
-      bool createSingleton =
-          ObjectGroup::useSingletonForNewObject(cx, script, pc);
-      if (!TryAttachCallStub(cx, stub, script, pc, op, argc, vp, constructing,
-                             false, createSingleton, &handled)) {
-        return false;
-      }
-    }
-  }
-
-  if (constructing) {
-    if (!ConstructFromStack(cx, callArgs)) {
-      return false;
-    }
-    res.set(callArgs.rval());
-  } else if ((op == JSOP_EVAL || op == JSOP_STRICTEVAL) &&
-             cx->global()->valueIsEval(callee)) {
-    if (!DirectEval(cx, callArgs.get(0), res)) {
-      return false;
-    }
-  } else {
-    MOZ_ASSERT(op == JSOP_CALL || op == JSOP_CALL_IGNORES_RV ||
-               op == JSOP_CALLITER || op == JSOP_FUNCALL ||
-               op == JSOP_FUNAPPLY || op == JSOP_EVAL || op == JSOP_STRICTEVAL);
-    if (op == JSOP_CALLITER && callee.isPrimitive()) {
-      MOZ_ASSERT(argc == 0, "thisv must be on top of the stack");
-      ReportValueError(cx, JSMSG_NOT_ITERABLE, -1, callArgs.thisv(), nullptr);
-      return false;
-    }
-
-    if (!CallFromStack(cx, callArgs)) {
-      return false;
-    }
-
-    res.set(callArgs.rval());
-  }
-
-  StackTypeSet* types = TypeScript::BytecodeTypes(script, pc);
-  TypeScript::Monitor(cx, script, pc, types, res);
-
-  // Add a type monitor stub for the resulting value.
-  if (!stub->addMonitorStubForValue(cx, frame, types, res)) {
-    return false;
-  }
-
   // Try to transition again in case we called this IC recursively.
   if (stub->state().maybeTransition()) {
     stub->discardStubs(cx);
   }
   canAttachStub = stub->state().canAttachStub();
 
-  if (!handled && canAttachStub && !constructing) {
-    // If 'callee' is a potential Call_ConstStringSplit, try to attach an
-    // optimized ConstStringSplit stub. Note that vp[0] now holds the return
-    // value instead of the callee, so we pass the callee as well.
-    if (!TryAttachConstStringSplit(cx, stub, script, argc, callee, vp, pc, res,
-                                   &handled)) {
-      return false;
-    }
-  }
-
-  if (!handled) {
-    if (canAttachStub) {
-      stub->state().trackNotAttached();
-    }
+  if (deferred && canAttachStub) {
+    HandleValueArray args = HandleValueArray::fromMarkedLocation(argc, vp + 2);
+    CallIRGenerator gen(cx, script, pc, op, stub->state().mode(), argc, callee,
+                        callArgs.thisv(), newTarget, args);
+    switch (gen.tryAttachDeferredStub(res)) {
+      case AttachDecision::Attach: {
+        ICStub* newStub = AttachBaselineCacheIRStub(
+            cx, gen.writerRef(), gen.cacheKind(), gen.cacheIRStubKind(), script,
+            stub, &handled);
+        if (newStub) {
+          JitSpew(JitSpew_BaselineIC, "  Attached Call CacheIR stub");
+
+          // If it's an updated stub, initialize it.
+          if (gen.cacheIRStubKind() == BaselineCacheIRStubKind::Updated) {
+            SetUpdateStubData(newStub->toCacheIR_Updated(),
+                              gen.typeCheckInfo());
+          }
+        }
+      } break;
+      case AttachDecision::NoAction:
+        break;
+      case AttachDecision::TemporarilyUnoptimizable:
+      case AttachDecision::Deferred:
+        MOZ_ASSERT_UNREACHABLE("Impossible attach decision");
+        break;
+    }
+  }
+
+  if (!handled && canAttachStub) {
+    stub->state().trackNotAttached();
   }
   return true;
 }
@@ -3688,12 +3277,48 @@
   RootedValue arr(cx, vp[2]);
   RootedValue newTarget(cx, constructing ? vp[3] : NullValue());
 
+  // Transition stub state to megamorphic or generic if warranted.
+  if (stub->state().maybeTransition()) {
+    stub->discardStubs(cx);
+  }
+
   // Try attaching a call stub.
   bool handled = false;
   if (op != JSOP_SPREADEVAL && op != JSOP_STRICTSPREADEVAL &&
-      !TryAttachCallStub(cx, stub, script, pc, op, 1, vp, constructing, true,
-                         false, &handled)) {
-    return false;
+      stub->state().canAttachStub()) {
+    // Try CacheIR first:
+    RootedArrayObject aobj(cx, &arr.toObject().as<ArrayObject>());
+    MOZ_ASSERT(aobj->length() == aobj->getDenseInitializedLength());
+
+    HandleValueArray args = HandleValueArray::fromMarkedLocation(
+        aobj->length(), aobj->getDenseElements());
+    CallIRGenerator gen(cx, script, pc, op, stub->state().mode(), 1, callee,
+                        thisv, newTarget, args);
+    switch (gen.tryAttachStub()) {
+      case AttachDecision::NoAction:
+        break;
+      case AttachDecision::Attach: {
+        ICStub* newStub = AttachBaselineCacheIRStub(
+            cx, gen.writerRef(), gen.cacheKind(), gen.cacheIRStubKind(), script,
+            stub, &handled);
+
+        if (newStub) {
+          JitSpew(JitSpew_BaselineIC, "  Attached Spread Call CacheIR stub");
+
+          // If it's an updated stub, initialize it.
+          if (gen.cacheIRStubKind() == BaselineCacheIRStubKind::Updated) {
+            SetUpdateStubData(newStub->toCacheIR_Updated(),
+                              gen.typeCheckInfo());
+          }
+        }
+      } break;
+      case AttachDecision::TemporarilyUnoptimizable:
+        handled = true;
+        break;
+      case AttachDecision::Deferred:
+        MOZ_ASSERT_UNREACHABLE("No deferred optimizations for spread calls");
+        break;
+    }
   }
 
   if (!SpreadCallOperation(cx, script, pc, thisv, callee, arr, newTarget,
@@ -3701,16 +3326,10 @@
     return false;
   }
 
-  // Add a type monitor stub for the resulting value.
-  StackTypeSet* types = TypeScript::BytecodeTypes(script, pc);
-  if (!stub->addMonitorStubForValue(cx, frame, types, res)) {
-    return false;
-  }
-
-  return true;
-}
-
-void ICCallStubCompiler::pushCallArguments(MacroAssembler& masm,
+  return TypeMonitorResult(cx, stub, frame, script, pc, res);
+}
+
+void ICStubCompilerBase::pushCallArguments(MacroAssembler& masm,
                                            AllocatableGeneralRegisterSet regs,
                                            Register argcReg, bool isJitCall,
                                            bool isConstructing) {
@@ -3745,7 +3364,7 @@
   // Align the stack such that the JitFrameLayout is aligned on the
   // JitStackAlignment.
   if (isJitCall) {
-    masm.alignJitStackBasedOnNArgs(count);
+    masm.alignJitStackBasedOnNArgs(count, /*countIncludesThis =*/false);
 
     // Account for callee and |this|, skipped earlier
     masm.add32(Imm32(2), count);
@@ -3765,261 +3384,7 @@
   masm.bind(&done);
 }
 
-void ICCallStubCompiler::guardSpreadCall(MacroAssembler& masm, Register argcReg,
-                                         Label* failure, bool isConstructing) {
-  masm.unboxObject(Address(masm.getStackPointer(),
-                           isConstructing * sizeof(Value) + ICStackValueOffset),
-                   argcReg);
-  masm.loadPtr(Address(argcReg, NativeObject::offsetOfElements()), argcReg);
-  masm.load32(Address(argcReg, ObjectElements::offsetOfLength()), argcReg);
-
-  // Limit actual argc to something reasonable (huge number of arguments can
-  // blow the stack limit).
-  static_assert(ICCall_Scripted::MAX_ARGS_SPREAD_LENGTH <= ARGS_LENGTH_MAX,
-                "maximum arguments length for optimized stub should be <= "
-                "ARGS_LENGTH_MAX");
-  masm.branch32(Assembler::Above, argcReg,
-                Imm32(ICCall_Scripted::MAX_ARGS_SPREAD_LENGTH), failure);
-}
-
-void ICCallStubCompiler::pushSpreadCallArguments(
-    MacroAssembler& masm, AllocatableGeneralRegisterSet regs, Register argcReg,
-    bool isJitCall, bool isConstructing) {
-  // Pull the array off the stack before aligning.
-  Register startReg = regs.takeAny();
-  masm.unboxObject(Address(masm.getStackPointer(),
-                           (isConstructing * sizeof(Value)) + STUB_FRAME_SIZE),
-                   startReg);
-  masm.loadPtr(Address(startReg, NativeObject::offsetOfElements()), startReg);
-
-  // Align the stack such that the JitFrameLayout is aligned on the
-  // JitStackAlignment.
-  if (isJitCall) {
-    Register alignReg = argcReg;
-    if (isConstructing) {
-      alignReg = regs.takeAny();
-      masm.movePtr(argcReg, alignReg);
-      masm.addPtr(Imm32(1), alignReg);
-    }
-    masm.alignJitStackBasedOnNArgs(alignReg);
-    if (isConstructing) {
-      MOZ_ASSERT(alignReg != argcReg);
-      regs.add(alignReg);
-    }
-  }
-
-  // Push newTarget, if necessary
-  if (isConstructing) {
-    masm.pushValue(Address(BaselineFrameReg, STUB_FRAME_SIZE));
-  }
-
-  // Push arguments: set up endReg to point to &array[argc]
-  Register endReg = regs.takeAny();
-  masm.movePtr(argcReg, endReg);
-  static_assert(sizeof(Value) == 8, "Value must be 8 bytes");
-  masm.lshiftPtr(Imm32(3), endReg);
-  masm.addPtr(startReg, endReg);
-
-  // Copying pre-decrements endReg by 8 until startReg is reached
-  Label copyDone;
-  Label copyStart;
-  masm.bind(&copyStart);
-  masm.branchPtr(Assembler::Equal, endReg, startReg, &copyDone);
-  masm.subPtr(Imm32(sizeof(Value)), endReg);
-  masm.pushValue(Address(endReg, 0));
-  masm.jump(&copyStart);
-  masm.bind(&copyDone);
-
-  regs.add(startReg);
-  regs.add(endReg);
-
-  // Push the callee and |this|.
-  masm.pushValue(
-      Address(BaselineFrameReg,
-              STUB_FRAME_SIZE + (1 + isConstructing) * sizeof(Value)));
-  masm.pushValue(
-      Address(BaselineFrameReg,
-              STUB_FRAME_SIZE + (2 + isConstructing) * sizeof(Value)));
-}
-
-Register ICCallStubCompiler::guardFunApply(MacroAssembler& masm,
-                                           AllocatableGeneralRegisterSet regs,
-                                           Register argcReg,
-                                           FunApplyThing applyThing,
-                                           Label* failure) {
-  // Ensure argc == 2
-  masm.branch32(Assembler::NotEqual, argcReg, Imm32(2), failure);
-
-  // Stack looks like:
-  //      [..., CalleeV, ThisV, Arg0V, Arg1V <MaybeReturnReg>]
-
-  Address secondArgSlot(masm.getStackPointer(), ICStackValueOffset);
-  if (applyThing == FunApply_MagicArgs) {
-    // Ensure that the second arg is magic arguments.
-    masm.branchTestMagic(Assembler::NotEqual, secondArgSlot, failure);
-
-    // Ensure that this frame doesn't have an arguments object.
-    masm.branchTest32(
-        Assembler::NonZero,
-        Address(BaselineFrameReg, BaselineFrame::reverseOffsetOfFlags()),
-        Imm32(BaselineFrame::HAS_ARGS_OBJ), failure);
-
-    // Limit the length to something reasonable.
-    masm.branch32(
-        Assembler::Above,
-        Address(BaselineFrameReg, BaselineFrame::offsetOfNumActualArgs()),
-        Imm32(ICCall_ScriptedApplyArray::MAX_ARGS_ARRAY_LENGTH), failure);
-  } else {
-    MOZ_ASSERT(applyThing == FunApply_Array);
-
-    AllocatableGeneralRegisterSet regsx = regs;
-
-    // Ensure that the second arg is an array.
-    ValueOperand secondArgVal = regsx.takeAnyValue();
-    masm.loadValue(secondArgSlot, secondArgVal);
-
-    masm.branchTestObject(Assembler::NotEqual, secondArgVal, failure);
-    Register secondArgObj = masm.extractObject(secondArgVal, ExtractTemp1);
-
-    regsx.add(secondArgVal);
-    regsx.takeUnchecked(secondArgObj);
-
-    masm.branchTestObjClass(Assembler::NotEqual, secondArgObj,
-                            &ArrayObject::class_, regsx.getAny(), secondArgObj,
-                            failure);
-
-    // Get the array elements and ensure that initializedLength == length
-    masm.loadPtr(Address(secondArgObj, NativeObject::offsetOfElements()),
-                 secondArgObj);
-
-    Register lenReg = regsx.takeAny();
-    masm.load32(Address(secondArgObj, ObjectElements::offsetOfLength()),
-                lenReg);
-
-    masm.branch32(
-        Assembler::NotEqual,
-        Address(secondArgObj, ObjectElements::offsetOfInitializedLength()),
-        lenReg, failure);
-
-    // Limit the length to something reasonable (huge number of arguments can
-    // blow the stack limit).
-    masm.branch32(Assembler::Above, lenReg,
-                  Imm32(ICCall_ScriptedApplyArray::MAX_ARGS_ARRAY_LENGTH),
-                  failure);
-
-    // Ensure no holes.  Loop through values in array and make sure none are
-    // magic. Start address is secondArgObj, end address is secondArgObj +
-    // (lenReg * sizeof(Value))
-    static_assert(sizeof(Value) == 8,
-                  "shift by 3 below assumes Value is 8 bytes");
-    masm.lshiftPtr(Imm32(3), lenReg);
-    masm.addPtr(secondArgObj, lenReg);
-
-    Register start = secondArgObj;
-    Register end = lenReg;
-    Label loop;
-    Label endLoop;
-    masm.bind(&loop);
-    masm.branchPtr(Assembler::AboveOrEqual, start, end, &endLoop);
-    masm.branchTestMagic(Assembler::Equal, Address(start, 0), failure);
-    masm.addPtr(Imm32(sizeof(Value)), start);
-    masm.jump(&loop);
-    masm.bind(&endLoop);
-  }
-
-  // Stack now confirmed to be like:
-  //      [..., CalleeV, ThisV, Arg0V, MagicValue(Arguments), <MaybeReturnAddr>]
-
-  // Load the callee, ensure that it's fun_apply
-  ValueOperand val = regs.takeAnyValue();
-  Address calleeSlot(masm.getStackPointer(),
-                     ICStackValueOffset + (3 * sizeof(Value)));
-  masm.loadValue(calleeSlot, val);
-
-  masm.branchTestObject(Assembler::NotEqual, val, failure);
-  Register callee = masm.extractObject(val, ExtractTemp1);
-
-  masm.branchTestObjClass(Assembler::NotEqual, callee, &JSFunction::class_,
-                          regs.getAny(), callee, failure);
-  masm.loadPtr(Address(callee, JSFunction::offsetOfNativeOrEnv()), callee);
-
-  masm.branchPtr(Assembler::NotEqual, callee, ImmPtr(fun_apply), failure);
-
-  // Load the |thisv|, ensure that it's a scripted function with a valid
-  // baseline or ion script, or a native function.
-  Address thisSlot(masm.getStackPointer(),
-                   ICStackValueOffset + (2 * sizeof(Value)));
-  masm.loadValue(thisSlot, val);
-
-  masm.branchTestObject(Assembler::NotEqual, val, failure);
-  Register target = masm.extractObject(val, ExtractTemp1);
-  regs.add(val);
-  regs.takeUnchecked(target);
-
-  masm.branchTestObjClass(Assembler::NotEqual, target, &JSFunction::class_,
-                          regs.getAny(), target, failure);
-
-  Register temp = regs.takeAny();
-  masm.branchIfFunctionHasNoJitEntry(target, /* constructing */ false, failure);
-  masm.branchFunctionKind(Assembler::Equal, JSFunction::ClassConstructor,
-                          callee, temp, failure);
-  regs.add(temp);
-  return target;
-}
-
-void ICCallStubCompiler::pushCallerArguments(
-    MacroAssembler& masm, AllocatableGeneralRegisterSet regs) {
-  // Initialize copyReg to point to start caller arguments vector.
-  // Initialize argcReg to poitn to the end of it.
-  Register startReg = regs.takeAny();
-  Register endReg = regs.takeAny();
-  masm.loadPtr(Address(BaselineFrameReg, 0), startReg);
-  masm.loadPtr(Address(startReg, BaselineFrame::offsetOfNumActualArgs()),
-               endReg);
-  masm.addPtr(Imm32(BaselineFrame::offsetOfArg(0)), startReg);
-  masm.alignJitStackBasedOnNArgs(endReg);
-  masm.lshiftPtr(Imm32(ValueShift), endReg);
-  masm.addPtr(startReg, endReg);
-
-  // Copying pre-decrements endReg by 8 until startReg is reached
-  Label copyDone;
-  Label copyStart;
-  masm.bind(&copyStart);
-  masm.branchPtr(Assembler::Equal, endReg, startReg, &copyDone);
-  masm.subPtr(Imm32(sizeof(Value)), endReg);
-  masm.pushValue(Address(endReg, 0));
-  masm.jump(&copyStart);
-  masm.bind(&copyDone);
-}
-
-void ICCallStubCompiler::pushArrayArguments(
-    MacroAssembler& masm, Address arrayVal,
-    AllocatableGeneralRegisterSet regs) {
-  // Load start and end address of values to copy.
-  // guardFunApply has already gauranteed that the array is packed and contains
-  // no holes.
-  Register startReg = regs.takeAny();
-  Register endReg = regs.takeAny();
-  masm.unboxObject(arrayVal, startReg);
-  masm.loadPtr(Address(startReg, NativeObject::offsetOfElements()), startReg);
-  masm.load32(Address(startReg, ObjectElements::offsetOfInitializedLength()),
-              endReg);
-  masm.alignJitStackBasedOnNArgs(endReg);
-  masm.lshiftPtr(Imm32(ValueShift), endReg);
-  masm.addPtr(startReg, endReg);
-
-  // Copying pre-decrements endReg by 8 until startReg is reached
-  Label copyDone;
-  Label copyStart;
-  masm.bind(&copyStart);
-  masm.branchPtr(Assembler::Equal, endReg, startReg, &copyDone);
-  masm.subPtr(Imm32(sizeof(Value)), endReg);
-  masm.pushValue(Address(endReg, 0));
-  masm.jump(&copyStart);
-  masm.bind(&copyDone);
-}
-
-bool ICCall_Fallback::Compiler::generateStubCode(MacroAssembler& masm) {
+bool FallbackICCodeCompiler::emitCall(bool isSpread, bool isConstructing) {
   MOZ_ASSERT(R0 == JSReturnOperand);
 
   // Values are on the stack left-to-right. Calling convention wants them
@@ -4028,7 +3393,7 @@
 
   AllocatableGeneralRegisterSet regs(availableGeneralRegs(0));
 
-  if (MOZ_UNLIKELY(isSpread_)) {
+  if (MOZ_UNLIKELY(isSpread)) {
     // Push a stub frame so that we can perform a non-tail call.
     enterStubFrame(masm, R1.scratchReg());
 
@@ -4037,22 +3402,26 @@
     // calling enterStubFrame.
 
     // newTarget
-    if (isConstructing_) {
+    uint32_t valueOffset = 0;
+    if (isConstructing) {
       masm.pushValue(Address(BaselineFrameReg, STUB_FRAME_SIZE));
+      valueOffset++;
     }
 
     // array
-    uint32_t valueOffset = isConstructing_;
     masm.pushValue(Address(BaselineFrameReg,
-                           valueOffset++ * sizeof(Value) + STUB_FRAME_SIZE));
+                           valueOffset * sizeof(Value) + STUB_FRAME_SIZE));
+    valueOffset++;
 
     // this
     masm.pushValue(Address(BaselineFrameReg,
-                           valueOffset++ * sizeof(Value) + STUB_FRAME_SIZE));
+                           valueOffset * sizeof(Value) + STUB_FRAME_SIZE));
+    valueOffset++;
 
     // callee
     masm.pushValue(Address(BaselineFrameReg,
-                           valueOffset++ * sizeof(Value) + STUB_FRAME_SIZE));
+                           valueOffset * sizeof(Value) + STUB_FRAME_SIZE));
+    valueOffset++;
 
     masm.push(masm.getStackPointer());
     masm.push(ICStubReg);
@@ -4079,7 +3448,7 @@
   regs.take(R0.scratchReg());  // argc.
 
   pushCallArguments(masm, regs, R0.scratchReg(), /* isJitCall = */ false,
-                    isConstructing_);
+                    isConstructing);
 
   masm.push(masm.getStackPointer());
   masm.push(R0.scratchReg());
@@ -4100,7 +3469,14 @@
   // Ion inlined frames. The return address pushed onto reconstructed stack
   // will point here.
   assumeStubFrame();
-  bailoutReturnOffset_.bind(masm.currentOffset());
+
+  MOZ_ASSERT(!isSpread);
+
+  if (isConstructing) {
+    code.initBailoutReturnOffset(BailoutReturnKind::New, masm.currentOffset());
+  } else {
+    code.initBailoutReturnOffset(BailoutReturnKind::Call, masm.currentOffset());
+  }
 
   // Load passed-in ThisV into R1 just in case it's needed.  Need to do this
   // before we leave the stub frame since that info will be lost.
@@ -4111,7 +3487,7 @@
 
   // If this is a |constructing| call, if the callee returns a non-object, we
   // replace it with the |this| object passed in.
-  if (isConstructing_) {
+  if (isConstructing) {
     MOZ_ASSERT(JSReturnOperand == R0);
     Label skipThisReplace;
 
@@ -4139,835 +3515,6 @@
   return true;
 }
 
-void ICCall_Fallback::Compiler::postGenerateStubCode(MacroAssembler& masm,
-                                                     Handle<JitCode*> code) {
-  if (MOZ_UNLIKELY(isSpread_)) {
-    return;
-  }
-
-  void* address = code->raw() + bailoutReturnOffset_.offset();
-  BailoutReturnStub kind =
-      isConstructing_ ? BailoutReturnStub::New : BailoutReturnStub::Call;
-  cx->realm()->jitRealm()->initBailoutReturnAddr(address, getKey(), kind);
-}
-
-bool ICCallScriptedCompiler::generateStubCode(MacroAssembler& masm) {
-  Label failure;
-  AllocatableGeneralRegisterSet regs(availableGeneralRegs(0));
-  bool canUseTailCallReg = regs.has(ICTailCallReg);
-
-  Register argcReg = R0.scratchReg();
-  regs.take(argcReg);
-  regs.takeUnchecked(ICTailCallReg);
-
-  if (isSpread_) {
-    guardSpreadCall(masm, argcReg, &failure, isConstructing_);
-  }
-
-  // Load the callee in R1, accounting for newTarget, if necessary
-  // Stack Layout:
-  //      [ ..., CalleeVal, ThisVal, Arg0Val, ..., ArgNVal, [newTarget],
-  //        +ICStackValueOffset+ ]
-  if (isSpread_) {
-    unsigned skipToCallee = (2 + isConstructing_) * sizeof(Value);
-    masm.loadValue(
-        Address(masm.getStackPointer(), skipToCallee + ICStackValueOffset), R1);
-  } else {
-    // Account for newTarget, if necessary
-    unsigned nonArgsSkip = (1 + isConstructing_) * sizeof(Value);
-    BaseValueIndex calleeSlot(masm.getStackPointer(), argcReg,
-                              ICStackValueOffset + nonArgsSkip);
-    masm.loadValue(calleeSlot, R1);
-  }
-  regs.take(R1);
-
-  // Ensure callee is an object.
-  masm.branchTestObject(Assembler::NotEqual, R1, &failure);
-
-  // Ensure callee is a function.
-  Register callee = masm.extractObject(R1, ExtractTemp0);
-
-  // If calling a specific script, check if the script matches.  Otherwise,
-  // ensure that callee function is scripted.  Leave calleeScript in |callee|
-  // reg.
-  if (callee_) {
-    MOZ_ASSERT(kind == ICStub::Call_Scripted);
-
-    // Check if the object matches this callee.
-    Address expectedCallee(ICStubReg, ICCall_Scripted::offsetOfCallee());
-    masm.branchPtr(Assembler::NotEqual, expectedCallee, callee, &failure);
-
-    // Guard against relazification.
-    masm.branchIfFunctionHasNoJitEntry(callee, isConstructing_, &failure);
-  } else {
-    // Ensure the object is a function.
-    masm.branchTestObjClass(Assembler::NotEqual, callee, &JSFunction::class_,
-                            regs.getAny(), callee, &failure);
-    if (isConstructing_) {
-      masm.branchIfNotInterpretedConstructor(callee, regs.getAny(), &failure);
-    } else {
-      masm.branchIfFunctionHasNoJitEntry(callee, /* constructing */ false,
-                                         &failure);
-      masm.branchFunctionKind(Assembler::Equal, JSFunction::ClassConstructor,
-                              callee, regs.getAny(), &failure);
-    }
-  }
-
-  // Load the start of the target JitCode.
-  Register code;
-  if (!isConstructing_) {
-    code = regs.takeAny();
-    masm.loadJitCodeRaw(callee, code);
-  }
-
-  // We no longer need R1.
-  regs.add(R1);
-
-  // Push a stub frame so that we can perform a non-tail call.
-  enterStubFrame(masm, regs.getAny());
-  if (canUseTailCallReg) {
-    regs.add(ICTailCallReg);
-  }
-
-  if (maybeCrossRealm_) {
-    masm.switchToObjectRealm(callee, regs.getAny());
-  }
-
-  if (isConstructing_) {
-    // Save argc before call.
-    masm.push(argcReg);
-
-    // Stack now looks like:
-    //      [ ..., Callee, ThisV, Arg0V, ..., ArgNV, NewTarget,
-    //        StubFrameHeader, ArgC ]
-    masm.loadValue(
-        Address(masm.getStackPointer(), STUB_FRAME_SIZE + sizeof(size_t)), R1);
-    masm.push(masm.extractObject(R1, ExtractTemp0));
-
-    if (isSpread_) {
-      masm.loadValue(Address(masm.getStackPointer(),
-                             3 * sizeof(Value) + STUB_FRAME_SIZE +
-                                 sizeof(size_t) + sizeof(JSObject*)),
-                     R1);
-    } else {
-      BaseValueIndex calleeSlot2(masm.getStackPointer(), argcReg,
-                                 2 * sizeof(Value) + STUB_FRAME_SIZE +
-                                     sizeof(size_t) + sizeof(JSObject*));
-      masm.loadValue(calleeSlot2, R1);
-    }
-    masm.push(masm.extractObject(R1, ExtractTemp0));
-
-    using Fn = bool (*)(JSContext * cx, HandleObject callee,
-                        HandleObject newTarget, MutableHandleValue rval);
-    if (!callVM<Fn, CreateThis>(masm)) {
-      return false;
-    }
-
-    // Return of CreateThis must be an object or uninitialized.
-#ifdef DEBUG
-    Label createdThisOK;
-    masm.branchTestObject(Assembler::Equal, JSReturnOperand, &createdThisOK);
-    masm.branchTestMagic(Assembler::Equal, JSReturnOperand, &createdThisOK);
-    masm.assumeUnreachable(
-        "The return of CreateThis must be an object or uninitialized.");
-    masm.bind(&createdThisOK);
-#endif
-
-    // Reset the register set from here on in.
-    static_assert(JSReturnOperand == R0, "The code below needs to be adapted.");
-    regs = availableGeneralRegs(0);
-    regs.take(R0);
-    argcReg = regs.takeAny();
-
-    // Restore saved argc so we can use it to calculate the address to save
-    // the resulting this object to.
-    masm.pop(argcReg);
-
-    // Save "this" value back into pushed arguments on stack. R0 can be
-    // clobbered after that.
-    //
-    // Stack now looks like:
-    //      [ ..., Callee, ThisV, Arg0V, ..., ArgNV, [NewTarget],
-    //        StubFrameHeader ]
-    if (isSpread_) {
-      masm.storeValue(
-          R0, Address(masm.getStackPointer(),
-                      (1 + isConstructing_) * sizeof(Value) + STUB_FRAME_SIZE));
-    } else {
-      BaseValueIndex thisSlot(
-          masm.getStackPointer(), argcReg,
-          STUB_FRAME_SIZE + isConstructing_ * sizeof(Value));
-      masm.storeValue(R0, thisSlot);
-    }
-
-    // Restore the stub register from the baseline stub frame.
-    masm.loadPtr(Address(masm.getStackPointer(), STUB_FRAME_SAVED_STUB_OFFSET),
-                 ICStubReg);
-
-    // Reload callee script. Note that a GC triggered by CreateThis may
-    // have destroyed the callee BaselineScript and IonScript. CreateThis
-    // is safely repeatable though, so in this case we just leave the stub
-    // frame and jump to the next stub.
-
-    // Just need to load the script now.
-    if (isSpread_) {
-      unsigned skipForCallee = (2 + isConstructing_) * sizeof(Value);
-      masm.loadValue(
-          Address(masm.getStackPointer(), skipForCallee + STUB_FRAME_SIZE), R0);
-    } else {
-      // Account for newTarget, if necessary
-      unsigned nonArgsSkip = (1 + isConstructing_) * sizeof(Value);
-      BaseValueIndex calleeSlot3(masm.getStackPointer(), argcReg,
-                                 nonArgsSkip + STUB_FRAME_SIZE);
-      masm.loadValue(calleeSlot3, R0);
-    }
-    callee = masm.extractObject(R0, ExtractTemp0);
-    regs.add(R0);
-    regs.takeUnchecked(callee);
-
-    code = regs.takeAny();
-    masm.loadJitCodeRaw(callee, code);
-
-    // Release callee register, but don't add ExtractTemp0 back into the pool
-    // ExtractTemp0 is used later, and if it's allocated to some other register
-    // at that point, it will get clobbered when used.
-    if (callee != ExtractTemp0) {
-      regs.add(callee);
-    }
-
-    if (canUseTailCallReg) {
-      regs.addUnchecked(ICTailCallReg);
-    }
-  }
-  Register scratch = regs.takeAny();
-
-  // Values are on the stack left-to-right. Calling convention wants them
-  // right-to-left so duplicate them on the stack in reverse order.
-  // |this| and callee are pushed last.
-  if (isSpread_) {
-    pushSpreadCallArguments(masm, regs, argcReg, /* isJitCall = */ true,
-                            isConstructing_);
-  } else {
-    pushCallArguments(masm, regs, argcReg, /* isJitCall = */ true,
-                      isConstructing_);
-  }
-
-  // The callee is on top of the stack. Pop and unbox it.
-  ValueOperand val = regs.takeAnyValue();
-  masm.popValue(val);
-  callee = masm.extractObject(val, ExtractTemp0);
-
-  EmitBaselineCreateStubFrameDescriptor(masm, scratch, JitFrameLayout::Size());
-
-  // Note that we use Push, not push, so that callJit will align the stack
-  // properly on ARM.
-  masm.Push(argcReg);
-  masm.PushCalleeToken(callee, isConstructing_);
-  masm.Push(scratch);
-
-  // Handle arguments underflow.
-  Label noUnderflow;
-  masm.load16ZeroExtend(Address(callee, JSFunction::offsetOfNargs()), callee);
-  masm.branch32(Assembler::AboveOrEqual, argcReg, callee, &noUnderflow);
-  {
-    // Call the arguments rectifier.
-    TrampolinePtr argumentsRectifier =
-        cx->runtime()->jitRuntime()->getArgumentsRectifier();
-    masm.movePtr(argumentsRectifier, code);
-  }
-
-  masm.bind(&noUnderflow);
-  masm.callJit(code);
-
-  // If this is a constructing call, and the callee returns a non-object,
-  // replace it with the |this| object passed in.
-  if (isConstructing_) {
-    Label skipThisReplace;
-    masm.branchTestObject(Assembler::Equal, JSReturnOperand, &skipThisReplace);
-
-    // Current stack: [ Padding?, ARGVALS..., ThisVal, ActualArgc, Callee,
-    //                  Descriptor ]
-    // However, we can't use this ThisVal, because it hasn't been traced.
-    // We need to use the ThisVal higher up the stack:
-    // Current stack: [ ThisVal, ARGVALS..., ...STUB FRAME..., Padding?,
-    //                  ARGVALS..., ThisVal, ActualArgc, Callee, Descriptor ]
-
-    // Restore the BaselineFrameReg based on the frame descriptor.
-    //
-    // BaselineFrameReg = BaselineStackReg
-    //                  + sizeof(Descriptor)
-    //                  + sizeof(Callee)
-    //                  + sizeof(ActualArgc)
-    //                  + stubFrameSize(Descriptor)
-    //                  - sizeof(ICStubReg)
-    //                  - sizeof(BaselineFrameReg)
-    Address descriptorAddr(masm.getStackPointer(), 0);
-    masm.loadPtr(descriptorAddr, BaselineFrameReg);
-    masm.rshiftPtr(Imm32(FRAMESIZE_SHIFT), BaselineFrameReg);
-    masm.addPtr(Imm32((3 - 2) * sizeof(size_t)), BaselineFrameReg);
-    masm.addStackPtrTo(BaselineFrameReg);
-
-    // Load the number of arguments present before the stub frame.
-    Register argcReg = JSReturnOperand.scratchReg();
-    if (isSpread_) {
-      // Account for the Array object.
-      masm.move32(Imm32(1), argcReg);
-    } else {
-      Address argcAddr(masm.getStackPointer(), 2 * sizeof(size_t));
-      masm.loadPtr(argcAddr, argcReg);
-    }
-
-    // Current stack:
-    //      [ ThisVal, ARGVALS..., ...STUB FRAME..., <-- BaselineFrameReg
-    //        Padding?, ARGVALS..., ThisVal, ActualArgc, Callee, Descriptor ]
-    //
-    // &ThisVal = BaselineFrameReg + argc * sizeof(Value) + STUB_FRAME_SIZE +
-    // sizeof(Value) This last sizeof(Value) accounts for the newTarget on the
-    // end of the arguments vector which is not reflected in actualArgc
-    BaseValueIndex thisSlotAddr(BaselineFrameReg, argcReg,
-                                STUB_FRAME_SIZE + sizeof(Value));
-    masm.loadValue(thisSlotAddr, JSReturnOperand);
-#ifdef DEBUG
-    masm.branchTestObject(Assembler::Equal, JSReturnOperand, &skipThisReplace);
-    masm.assumeUnreachable("Return of constructing call should be an object.");
-#endif
-    masm.bind(&skipThisReplace);
-  }
-
-  leaveStubFrame(masm, true);
-
-  if (maybeCrossRealm_) {
-    masm.switchToBaselineFrameRealm(R1.scratchReg());
-  }
-
-  // Enter type monitor IC to type-check result.
-  EmitEnterTypeMonitorIC(masm);
-
-  masm.bind(&failure);
-  EmitStubGuardFailure(masm);
-  return true;
-}
-
-bool ICCall_ConstStringSplit::Compiler::generateStubCode(MacroAssembler& masm) {
-  // Stack Layout:
-  //      [ ..., CalleeVal, ThisVal, strVal, sepVal, +ICStackValueOffset+ ]
-  static const size_t SEP_DEPTH = 0;
-  static const size_t STR_DEPTH = sizeof(Value);
-  static const size_t CALLEE_DEPTH = 3 * sizeof(Value);
-
-  AllocatableGeneralRegisterSet regs(availableGeneralRegs(0));
-  Label failureRestoreArgc;
-#ifdef DEBUG
-  Label twoArg;
-  Register argcReg = R0.scratchReg();
-  masm.branch32(Assembler::Equal, argcReg, Imm32(2), &twoArg);
-  masm.assumeUnreachable("Expected argc == 2");
-  masm.bind(&twoArg);
-#endif
-  Register scratchReg = regs.takeAny();
-
-  // Guard that callee is native function js::intrinsic_StringSplitString.
-  {
-    Address calleeAddr(masm.getStackPointer(),
-                       ICStackValueOffset + CALLEE_DEPTH);
-    ValueOperand calleeVal = regs.takeAnyValue();
-
-    // Ensure that callee is an object.
-    masm.loadValue(calleeAddr, calleeVal);
-    masm.branchTestObject(Assembler::NotEqual, calleeVal, &failureRestoreArgc);
-
-    // Ensure that callee is a function.
-    Register calleeObj = masm.extractObject(calleeVal, ExtractTemp0);
-    masm.branchTestObjClass(Assembler::NotEqual, calleeObj, &JSFunction::class_,
-                            scratchReg, calleeObj, &failureRestoreArgc);
-
-    // Ensure that callee's function impl is the native
-    // intrinsic_StringSplitString.
-    masm.loadPtr(Address(calleeObj, JSFunction::offsetOfNativeOrEnv()),
-                 scratchReg);
-    masm.branchPtr(Assembler::NotEqual, scratchReg,
-                   ImmPtr(js::intrinsic_StringSplitString),
-                   &failureRestoreArgc);
-
-    regs.add(calleeVal);
-  }
-
-  // Guard sep.
-  {
-    // Ensure that sep is a string.
-    Address sepAddr(masm.getStackPointer(), ICStackValueOffset + SEP_DEPTH);
-    ValueOperand sepVal = regs.takeAnyValue();
-
-    masm.loadValue(sepAddr, sepVal);
-    masm.branchTestString(Assembler::NotEqual, sepVal, &failureRestoreArgc);
-
-    Register sep = sepVal.scratchReg();
-    masm.unboxString(sepVal, sep);
-    masm.branchPtr(Assembler::NotEqual,
-                   Address(ICStubReg, offsetOfExpectedSep()), sep,
-                   &failureRestoreArgc);
-    regs.add(sepVal);
-  }
-
-  // Guard str.
-  {
-    // Ensure that str is a string.
-    Address strAddr(masm.getStackPointer(), ICStackValueOffset + STR_DEPTH);
-    ValueOperand strVal = regs.takeAnyValue();
-
-    masm.loadValue(strAddr, strVal);
-    masm.branchTestString(Assembler::NotEqual, strVal, &failureRestoreArgc);
-
-    Register str = strVal.scratchReg();
-    masm.unboxString(strVal, str);
-    masm.branchPtr(Assembler::NotEqual,
-                   Address(ICStubReg, offsetOfExpectedStr()), str,
-                   &failureRestoreArgc);
-
-     // TaintFox: bail out if str is tainted.
-     masm.branchPtr(Assembler::NotEqual,
-                    Address(str, JSString::offsetOfTaint()),
-                    ImmPtr(nullptr),
-                    &failureRestoreArgc);
-    regs.add(strVal);
-  }
-
-  // Main stub body.
-  {
-    Register paramReg = regs.takeAny();
-
-    // Push arguments.
-    enterStubFrame(masm, scratchReg);
-    masm.loadPtr(Address(ICStubReg, offsetOfTemplateObject()), paramReg);
-    masm.push(paramReg);
-
-    using Fn = bool (*)(JSContext*, HandleArrayObject, MutableHandleValue);
-    if (!callVM<Fn, CopyStringSplitArray>(masm)) {
-      return false;
-    }
-    leaveStubFrame(masm);
-    regs.add(paramReg);
-  }
-
-  // Enter type monitor IC to type-check result.
-  EmitEnterTypeMonitorIC(masm);
-
-  // Guard failure path.
-  masm.bind(&failureRestoreArgc);
-  masm.move32(Imm32(2), R0.scratchReg());
-  EmitStubGuardFailure(masm);
-  return true;
-}
-
-bool ICCall_Native::Compiler::generateStubCode(MacroAssembler& masm) {
-  Label failure;
-  AllocatableGeneralRegisterSet regs(availableGeneralRegs(0));
-
-  Register argcReg = R0.scratchReg();
-  regs.take(argcReg);
-  regs.takeUnchecked(ICTailCallReg);
-
-  if (isSpread_) {
-    guardSpreadCall(masm, argcReg, &failure, isConstructing_);
-  }
-
-  // Load the callee in R1.
-  if (isSpread_) {
-    unsigned skipToCallee = (2 + isConstructing_) * sizeof(Value);
-    masm.loadValue(
-        Address(masm.getStackPointer(), skipToCallee + ICStackValueOffset), R1);
-  } else {
-    unsigned nonArgsSlots = (1 + isConstructing_) * sizeof(Value);
-    BaseValueIndex calleeSlot(masm.getStackPointer(), argcReg,
-                              ICStackValueOffset + nonArgsSlots);
-    masm.loadValue(calleeSlot, R1);
-  }
-  regs.take(R1);
-
-  masm.branchTestObject(Assembler::NotEqual, R1, &failure);
-
-  // Ensure callee matches this stub's callee.
-  Register callee = masm.extractObject(R1, ExtractTemp0);
-  Address expectedCallee(ICStubReg, ICCall_Native::offsetOfCallee());
-  masm.branchPtr(Assembler::NotEqual, expectedCallee, callee, &failure);
-
-  regs.add(R1);
-  regs.takeUnchecked(callee);
-
-  // Push a stub frame so that we can perform a non-tail call.
-  // Note that this leaves the return address in TailCallReg.
-  enterStubFrame(masm, regs.getAny());
-
-  if (isCrossRealm_) {
-    masm.switchToObjectRealm(callee, regs.getAny());
-  }
-
-  // Values are on the stack left-to-right. Calling convention wants them
-  // right-to-left so duplicate them on the stack in reverse order.
-  // |this| and callee are pushed last.
-  if (isSpread_) {
-    pushSpreadCallArguments(masm, regs, argcReg, /* isJitCall = */ false,
-                            isConstructing_);
-  } else {
-    pushCallArguments(masm, regs, argcReg, /* isJitCall = */ false,
-                      isConstructing_);
-  }
-
-  // Native functions have the signature:
-  //
-  //    bool (*)(JSContext*, unsigned, Value* vp)
-  //
-  // Where vp[0] is space for callee/return value, vp[1] is |this|, and vp[2]
-  // onward are the function arguments.
-
-  // Initialize vp.
-  Register vpReg = regs.takeAny();
-  masm.moveStackPtrTo(vpReg);
-
-  // Construct a native exit frame.
-  masm.push(argcReg);
-
-  Register scratch = regs.takeAny();
-  EmitBaselineCreateStubFrameDescriptor(masm, scratch, ExitFrameLayout::Size());
-  masm.push(scratch);
-  masm.push(ICTailCallReg);
-  masm.loadJSContext(scratch);
-  masm.enterFakeExitFrameForNative(scratch, scratch, isConstructing_);
-
-  // Execute call.
-  masm.setupUnalignedABICall(scratch);
-  masm.loadJSContext(scratch);
-  masm.passABIArg(scratch);
-  masm.passABIArg(argcReg);
-  masm.passABIArg(vpReg);
-
-#ifdef JS_SIMULATOR
-  // The simulator requires VM calls to be redirected to a special swi
-  // instruction to handle them, so we store the redirected pointer in the
-  // stub and use that instead of the original one.
-  masm.callWithABI(Address(ICStubReg, ICCall_Native::offsetOfNative()));
-#else
-  if (ignoresReturnValue_) {
-    MOZ_ASSERT(callee_->hasJitInfo());
-    masm.loadPtr(Address(callee, JSFunction::offsetOfJitInfo()), callee);
-    masm.callWithABI(
-        Address(callee, JSJitInfo::offsetOfIgnoresReturnValueNative()));
-  } else {
-    masm.callWithABI(Address(callee, JSFunction::offsetOfNative()));
-  }
-#endif
-
-  // Test for failure.
-  masm.branchIfFalseBool(ReturnReg, masm.exceptionLabel());
-
-  // Load the return value into R0.
-  masm.loadValue(
-      Address(masm.getStackPointer(), NativeExitFrameLayout::offsetOfResult()),
-      R0);
-
-  leaveStubFrame(masm);
-
-  if (isCrossRealm_) {
-    masm.switchToBaselineFrameRealm(R1.scratchReg());
-=======
-  // Try to transition again in case we called this IC recursively.
-  if (stub->state().maybeTransition()) {
-    stub->discardStubs(cx);
->>>>>>> e3f1cbb4
-  }
-  canAttachStub = stub->state().canAttachStub();
-
-  if (deferred && canAttachStub) {
-    HandleValueArray args = HandleValueArray::fromMarkedLocation(argc, vp + 2);
-    CallIRGenerator gen(cx, script, pc, op, stub->state().mode(), argc, callee,
-                        callArgs.thisv(), newTarget, args);
-    switch (gen.tryAttachDeferredStub(res)) {
-      case AttachDecision::Attach: {
-        ICStub* newStub = AttachBaselineCacheIRStub(
-            cx, gen.writerRef(), gen.cacheKind(), gen.cacheIRStubKind(), script,
-            stub, &handled);
-        if (newStub) {
-          JitSpew(JitSpew_BaselineIC, "  Attached Call CacheIR stub");
-
-          // If it's an updated stub, initialize it.
-          if (gen.cacheIRStubKind() == BaselineCacheIRStubKind::Updated) {
-            SetUpdateStubData(newStub->toCacheIR_Updated(),
-                              gen.typeCheckInfo());
-          }
-        }
-      } break;
-      case AttachDecision::NoAction:
-        break;
-      case AttachDecision::TemporarilyUnoptimizable:
-      case AttachDecision::Deferred:
-        MOZ_ASSERT_UNREACHABLE("Impossible attach decision");
-        break;
-    }
-  }
-
-  if (!handled && canAttachStub) {
-    stub->state().trackNotAttached();
-  }
-  return true;
-}
-
-bool DoSpreadCallFallback(JSContext* cx, BaselineFrame* frame,
-                          ICCall_Fallback* stub, Value* vp,
-                          MutableHandleValue res) {
-  stub->incrementEnteredCount();
-
-  RootedScript script(cx, frame->script());
-  jsbytecode* pc = stub->icEntry()->pc(script);
-  JSOp op = JSOp(*pc);
-  bool constructing = (op == JSOP_SPREADNEW || op == JSOP_SPREADSUPERCALL);
-  FallbackICSpew(cx, stub, "SpreadCall(%s)", CodeName[op]);
-
-  // Ensure vp array is rooted - we may GC in here.
-  AutoArrayRooter vpRoot(cx, 3 + constructing, vp);
-
-  RootedValue callee(cx, vp[0]);
-  RootedValue thisv(cx, vp[1]);
-  RootedValue arr(cx, vp[2]);
-  RootedValue newTarget(cx, constructing ? vp[3] : NullValue());
-
-  // Transition stub state to megamorphic or generic if warranted.
-  if (stub->state().maybeTransition()) {
-    stub->discardStubs(cx);
-  }
-
-  // Try attaching a call stub.
-  bool handled = false;
-  if (op != JSOP_SPREADEVAL && op != JSOP_STRICTSPREADEVAL &&
-      stub->state().canAttachStub()) {
-    // Try CacheIR first:
-    RootedArrayObject aobj(cx, &arr.toObject().as<ArrayObject>());
-    MOZ_ASSERT(aobj->length() == aobj->getDenseInitializedLength());
-
-    HandleValueArray args = HandleValueArray::fromMarkedLocation(
-        aobj->length(), aobj->getDenseElements());
-    CallIRGenerator gen(cx, script, pc, op, stub->state().mode(), 1, callee,
-                        thisv, newTarget, args);
-    switch (gen.tryAttachStub()) {
-      case AttachDecision::NoAction:
-        break;
-      case AttachDecision::Attach: {
-        ICStub* newStub = AttachBaselineCacheIRStub(
-            cx, gen.writerRef(), gen.cacheKind(), gen.cacheIRStubKind(), script,
-            stub, &handled);
-
-        if (newStub) {
-          JitSpew(JitSpew_BaselineIC, "  Attached Spread Call CacheIR stub");
-
-          // If it's an updated stub, initialize it.
-          if (gen.cacheIRStubKind() == BaselineCacheIRStubKind::Updated) {
-            SetUpdateStubData(newStub->toCacheIR_Updated(),
-                              gen.typeCheckInfo());
-          }
-        }
-      } break;
-      case AttachDecision::TemporarilyUnoptimizable:
-        handled = true;
-        break;
-      case AttachDecision::Deferred:
-        MOZ_ASSERT_UNREACHABLE("No deferred optimizations for spread calls");
-        break;
-    }
-  }
-
-  if (!SpreadCallOperation(cx, script, pc, thisv, callee, arr, newTarget,
-                           res)) {
-    return false;
-  }
-
-  return TypeMonitorResult(cx, stub, frame, script, pc, res);
-}
-
-void ICStubCompilerBase::pushCallArguments(MacroAssembler& masm,
-                                           AllocatableGeneralRegisterSet regs,
-                                           Register argcReg, bool isJitCall,
-                                           bool isConstructing) {
-  MOZ_ASSERT(!regs.has(argcReg));
-
-  // Account for new.target
-  Register count = regs.takeAny();
-
-  masm.move32(argcReg, count);
-
-  // If we are setting up for a jitcall, we have to align the stack taking
-  // into account the args and newTarget. We could also count callee and |this|,
-  // but it's a waste of stack space. Because we want to keep argcReg unchanged,
-  // just account for newTarget initially, and add the other 2 after assuring
-  // allignment.
-  if (isJitCall) {
-    if (isConstructing) {
-      masm.add32(Imm32(1), count);
-    }
-  } else {
-    masm.add32(Imm32(2 + isConstructing), count);
-  }
-
-  // argPtr initially points to the last argument.
-  Register argPtr = regs.takeAny();
-  masm.moveStackPtrTo(argPtr);
-
-  // Skip 4 pointers pushed on top of the arguments: the frame descriptor,
-  // return address, old frame pointer and stub reg.
-  masm.addPtr(Imm32(STUB_FRAME_SIZE), argPtr);
-
-  // Align the stack such that the JitFrameLayout is aligned on the
-  // JitStackAlignment.
-  if (isJitCall) {
-    masm.alignJitStackBasedOnNArgs(count, /*countIncludesThis =*/false);
-
-    // Account for callee and |this|, skipped earlier
-    masm.add32(Imm32(2), count);
-  }
-
-  // Push all values, starting at the last one.
-  Label loop, done;
-  masm.bind(&loop);
-  masm.branchTest32(Assembler::Zero, count, count, &done);
-  {
-    masm.pushValue(Address(argPtr, 0));
-    masm.addPtr(Imm32(sizeof(Value)), argPtr);
-
-    masm.sub32(Imm32(1), count);
-    masm.jump(&loop);
-  }
-  masm.bind(&done);
-}
-
-bool FallbackICCodeCompiler::emitCall(bool isSpread, bool isConstructing) {
-  MOZ_ASSERT(R0 == JSReturnOperand);
-
-  // Values are on the stack left-to-right. Calling convention wants them
-  // right-to-left so duplicate them on the stack in reverse order.
-  // |this| and callee are pushed last.
-
-  AllocatableGeneralRegisterSet regs(availableGeneralRegs(0));
-
-  if (MOZ_UNLIKELY(isSpread)) {
-    // Push a stub frame so that we can perform a non-tail call.
-    enterStubFrame(masm, R1.scratchReg());
-
-    // Use BaselineFrameReg instead of BaselineStackReg, because
-    // BaselineFrameReg and BaselineStackReg hold the same value just after
-    // calling enterStubFrame.
-
-    // newTarget
-    uint32_t valueOffset = 0;
-    if (isConstructing) {
-      masm.pushValue(Address(BaselineFrameReg, STUB_FRAME_SIZE));
-      valueOffset++;
-    }
-
-    // array
-    masm.pushValue(Address(BaselineFrameReg,
-                           valueOffset * sizeof(Value) + STUB_FRAME_SIZE));
-    valueOffset++;
-
-    // this
-    masm.pushValue(Address(BaselineFrameReg,
-                           valueOffset * sizeof(Value) + STUB_FRAME_SIZE));
-    valueOffset++;
-
-    // callee
-    masm.pushValue(Address(BaselineFrameReg,
-                           valueOffset * sizeof(Value) + STUB_FRAME_SIZE));
-    valueOffset++;
-
-    masm.push(masm.getStackPointer());
-    masm.push(ICStubReg);
-
-    PushStubPayload(masm, R0.scratchReg());
-
-    using Fn = bool (*)(JSContext*, BaselineFrame*, ICCall_Fallback*, Value*,
-                        MutableHandleValue);
-    if (!callVM<Fn, DoSpreadCallFallback>(masm)) {
-      return false;
-    }
-
-    leaveStubFrame(masm);
-    EmitReturnFromIC(masm);
-
-    // SPREADCALL is not yet supported in Ion, so do not generate asmcode for
-    // bailout.
-    return true;
-  }
-
-  // Push a stub frame so that we can perform a non-tail call.
-  enterStubFrame(masm, R1.scratchReg());
-
-  regs.take(R0.scratchReg());  // argc.
-
-  pushCallArguments(masm, regs, R0.scratchReg(), /* isJitCall = */ false,
-                    isConstructing);
-
-  masm.push(masm.getStackPointer());
-  masm.push(R0.scratchReg());
-  masm.push(ICStubReg);
-
-  PushStubPayload(masm, R0.scratchReg());
-
-  using Fn = bool (*)(JSContext*, BaselineFrame*, ICCall_Fallback*, uint32_t,
-                      Value*, MutableHandleValue);
-  if (!callVM<Fn, DoCallFallback>(masm)) {
-    return false;
-  }
-
-  leaveStubFrame(masm);
-  EmitReturnFromIC(masm);
-
-  // This is the resume point used when bailout rewrites call stack to undo
-  // Ion inlined frames. The return address pushed onto reconstructed stack
-  // will point here.
-  assumeStubFrame();
-
-  MOZ_ASSERT(!isSpread);
-
-  if (isConstructing) {
-    code.initBailoutReturnOffset(BailoutReturnKind::New, masm.currentOffset());
-  } else {
-    code.initBailoutReturnOffset(BailoutReturnKind::Call, masm.currentOffset());
-  }
-
-  // Load passed-in ThisV into R1 just in case it's needed.  Need to do this
-  // before we leave the stub frame since that info will be lost.
-  // Current stack:  [...., ThisV, ActualArgc, CalleeToken, Descriptor ]
-  masm.loadValue(Address(masm.getStackPointer(), 3 * sizeof(size_t)), R1);
-
-  leaveStubFrame(masm, true);
-
-  // If this is a |constructing| call, if the callee returns a non-object, we
-  // replace it with the |this| object passed in.
-  if (isConstructing) {
-    MOZ_ASSERT(JSReturnOperand == R0);
-    Label skipThisReplace;
-
-    masm.branchTestObject(Assembler::Equal, JSReturnOperand, &skipThisReplace);
-    masm.moveValue(R1, R0);
-#ifdef DEBUG
-    masm.branchTestObject(Assembler::Equal, JSReturnOperand, &skipThisReplace);
-    masm.assumeUnreachable("Failed to return object in constructing call.");
-#endif
-    masm.bind(&skipThisReplace);
-  }
-
-  // At this point, ICStubReg points to the ICCall_Fallback stub, which is NOT
-  // a MonitoredStub, but rather a MonitoredFallbackStub.  To use
-  // EmitEnterTypeMonitorIC, first load the ICTypeMonitor_Fallback stub into
-  // ICStubReg.  Then, use EmitEnterTypeMonitorIC with a custom struct offset.
-  // Note that we must have a non-null fallbackMonitorStub here because
-  // InitFromBailout delazifies.
-  masm.loadPtr(Address(ICStubReg,
-                       ICMonitoredFallbackStub::offsetOfFallbackMonitorStub()),
-               ICStubReg);
-  EmitEnterTypeMonitorIC(masm,
-                         ICTypeMonitor_Fallback::offsetOfFirstMonitorStub());
-
-  return true;
-}
-
 bool FallbackICCodeCompiler::emit_Call() {
   return emitCall(/* isSpread = */ false, /* isConstructing = */ false);
 }
