--- conflicted
+++ resolved
@@ -6865,24 +6865,17 @@
         masm.loadValue(strAddr, strVal);
         masm.branchTestString(Assembler::NotEqual, strVal, &failureRestoreArgc);
 
-<<<<<<< HEAD
-        Register thisvString = masm.extractString(thisvVal, ExtractTemp0);
-        masm.branchPtr(Assembler::NotEqual, Address(ICStubReg, offsetOfExpectedThis()),
-                       thisvString, &failureRestoreArgc);
-
-        // TaintFox: bail out if thisv is tainted.
-        masm.branchPtr(Assembler::NotEqual,
-                       Address(thisvString, JSString::offsetOfTaint()),
-                       ImmPtr(nullptr),
-                       &failureRestoreArgc);
-
-        regs.add(thisvVal);
-=======
         Register str = masm.extractString(strVal, ExtractTemp0);
         masm.branchPtr(Assembler::NotEqual, Address(ICStubReg, offsetOfExpectedStr()),
                        str, &failureRestoreArgc);
+
+        // TaintFox: bail out if str is tainted.
+        masm.branchPtr(Assembler::NotEqual,
+                       Address(str, JSString::offsetOfTaint()),
+                       ImmPtr(nullptr),
+                       &failureRestoreArgc);
+
         regs.add(strVal);
->>>>>>> 03675846
     }
 
     // Main stub body.
