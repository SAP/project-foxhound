/* -*- Mode: C++; tab-width: 8; indent-tabs-mode: nil; c-basic-offset: 4 -*-
 * vim: set ts=8 sts=4 et sw=4 tw=99:
 * This Source Code Form is subject to the terms of the Mozilla Public
 * License, v. 2.0. If a copy of the MPL was not distributed with this
 * file, You can obtain one at http://mozilla.org/MPL/2.0/. */

#include "jit/BaselineIC.h"

#include "mozilla/DebugOnly.h"
#include "mozilla/SizePrintfMacros.h"
#include "mozilla/TemplateLib.h"

#include "jslibmath.h"
#include "jstypes.h"

#include "builtin/Eval.h"
#include "builtin/SIMD.h"
#include "gc/Policy.h"
#include "jit/BaselineCacheIRCompiler.h"
#include "jit/BaselineDebugModeOSR.h"
#include "jit/BaselineJIT.h"
#include "jit/InlinableNatives.h"
#include "jit/JitSpewer.h"
#include "jit/Linker.h"
#include "jit/Lowering.h"
#ifdef JS_ION_PERF
# include "jit/PerfSpewer.h"
#endif
#include "jit/SharedICHelpers.h"
#include "jit/VMFunctions.h"
#include "js/Conversions.h"
#include "js/GCVector.h"
#include "vm/Opcodes.h"
#include "vm/SelfHosting.h"
#include "vm/TypedArrayCommon.h"
#include "vm/TypedArrayObject.h"

#include "jsboolinlines.h"
#include "jsscriptinlines.h"

#include "jit/JitFrames-inl.h"
#include "jit/MacroAssembler-inl.h"
#include "jit/shared/Lowering-shared-inl.h"
#include "vm/EnvironmentObject-inl.h"
#include "vm/Interpreter-inl.h"
#include "vm/StringObject-inl.h"
#include "vm/UnboxedObject-inl.h"

using mozilla::DebugOnly;

namespace js {
namespace jit {

//
// WarmUpCounter_Fallback
//


//
// The following data is kept in a temporary heap-allocated buffer, stored in
// JitRuntime (high memory addresses at top, low at bottom):
//
//     +----->+=================================+  --      <---- High Address
//     |      |                                 |   |
//     |      |     ...BaselineFrame...         |   |-- Copy of BaselineFrame + stack values
//     |      |                                 |   |
//     |      +---------------------------------+   |
//     |      |                                 |   |
//     |      |     ...Locals/Stack...          |   |
//     |      |                                 |   |
//     |      +=================================+  --
//     |      |     Padding(Maybe Empty)        |
//     |      +=================================+  --
//     +------|-- baselineFrame                 |   |-- IonOsrTempData
//            |   jitcode                       |   |
//            +=================================+  --      <---- Low Address
//
// A pointer to the IonOsrTempData is returned.

struct IonOsrTempData
{
    void* jitcode;
    uint8_t* baselineFrame;
};

static IonOsrTempData*
PrepareOsrTempData(JSContext* cx, ICWarmUpCounter_Fallback* stub, BaselineFrame* frame,
                   HandleScript script, jsbytecode* pc, void* jitcode)
{
    size_t numLocalsAndStackVals = frame->numValueSlots();

    // Calculate the amount of space to allocate:
    //      BaselineFrame space:
    //          (sizeof(Value) * (numLocals + numStackVals))
    //        + sizeof(BaselineFrame)
    //
    //      IonOsrTempData space:
    //          sizeof(IonOsrTempData)

    size_t frameSpace = sizeof(BaselineFrame) + sizeof(Value) * numLocalsAndStackVals;
    size_t ionOsrTempDataSpace = sizeof(IonOsrTempData);

    size_t totalSpace = AlignBytes(frameSpace, sizeof(Value)) +
                        AlignBytes(ionOsrTempDataSpace, sizeof(Value));

    IonOsrTempData* info = (IonOsrTempData*)cx->runtime()->getJitRuntime(cx)->allocateOsrTempData(totalSpace);
    if (!info)
        return nullptr;

    memset(info, 0, totalSpace);

    info->jitcode = jitcode;

    // Copy the BaselineFrame + local/stack Values to the buffer. Arguments and
    // |this| are not copied but left on the stack: the Baseline and Ion frame
    // share the same frame prefix and Ion won't clobber these values. Note
    // that info->baselineFrame will point to the *end* of the frame data, like
    // the frame pointer register in baseline frames.
    uint8_t* frameStart = (uint8_t*)info + AlignBytes(ionOsrTempDataSpace, sizeof(Value));
    info->baselineFrame = frameStart + frameSpace;

    memcpy(frameStart, (uint8_t*)frame - numLocalsAndStackVals * sizeof(Value), frameSpace);

    JitSpew(JitSpew_BaselineOSR, "Allocated IonOsrTempData at %p", (void*) info);
    JitSpew(JitSpew_BaselineOSR, "Jitcode is %p", info->jitcode);

    // All done.
    return info;
}

static bool
DoWarmUpCounterFallbackOSR(JSContext* cx, BaselineFrame* frame, ICWarmUpCounter_Fallback* stub,
                           IonOsrTempData** infoPtr)
{
    MOZ_ASSERT(infoPtr);
    *infoPtr = nullptr;

    RootedScript script(cx, frame->script());
    jsbytecode* pc = stub->icEntry()->pc(script);
    MOZ_ASSERT(JSOp(*pc) == JSOP_LOOPENTRY);

    FallbackICSpew(cx, stub, "WarmUpCounter(%d)", int(script->pcToOffset(pc)));

    if (!IonCompileScriptForBaseline(cx, frame, pc))
        return false;

    if (!script->hasIonScript() || script->ionScript()->osrPc() != pc ||
        script->ionScript()->bailoutExpected() ||
        frame->isDebuggee())
    {
        return true;
    }

    IonScript* ion = script->ionScript();
    MOZ_ASSERT(cx->runtime()->spsProfiler.enabled() == ion->hasProfilingInstrumentation());
    MOZ_ASSERT(ion->osrPc() == pc);

    JitSpew(JitSpew_BaselineOSR, "  OSR possible!");
    void* jitcode = ion->method()->raw() + ion->osrEntryOffset();

    // Prepare the temporary heap copy of the fake InterpreterFrame and actual args list.
    JitSpew(JitSpew_BaselineOSR, "Got jitcode.  Preparing for OSR into ion.");
    IonOsrTempData* info = PrepareOsrTempData(cx, stub, frame, script, pc, jitcode);
    if (!info)
        return false;
    *infoPtr = info;

    return true;
}

typedef bool (*DoWarmUpCounterFallbackOSRFn)(JSContext*, BaselineFrame*,
                                             ICWarmUpCounter_Fallback*, IonOsrTempData** infoPtr);
static const VMFunction DoWarmUpCounterFallbackOSRInfo =
    FunctionInfo<DoWarmUpCounterFallbackOSRFn>(DoWarmUpCounterFallbackOSR,
                                               "DoWarmUpCounterFallbackOSR");

bool
ICWarmUpCounter_Fallback::Compiler::generateStubCode(MacroAssembler& masm)
{
    MOZ_ASSERT(engine_ == Engine::Baseline);

    // Push a stub frame so that we can perform a non-tail call.
    enterStubFrame(masm, R1.scratchReg());

    Label noCompiledCode;
    // Call DoWarmUpCounterFallbackOSR to compile/check-for Ion-compiled function
    {
        // Push IonOsrTempData pointer storage
        masm.subFromStackPtr(Imm32(sizeof(void*)));
        masm.push(masm.getStackPointer());

        // Push stub pointer.
        masm.push(ICStubReg);

        pushStubPayload(masm, R0.scratchReg());

        if (!callVM(DoWarmUpCounterFallbackOSRInfo, masm))
            return false;

        // Pop IonOsrTempData pointer.
        masm.pop(R0.scratchReg());

        leaveStubFrame(masm);

        // If no JitCode was found, then skip just exit the IC.
        masm.branchPtr(Assembler::Equal, R0.scratchReg(), ImmPtr(nullptr), &noCompiledCode);
    }

    // Get a scratch register.
    AllocatableGeneralRegisterSet regs(availableGeneralRegs(0));
    Register osrDataReg = R0.scratchReg();
    regs.take(osrDataReg);
    regs.takeUnchecked(OsrFrameReg);

    Register scratchReg = regs.takeAny();

    // At this point, stack looks like:
    //  +-> [...Calling-Frame...]
    //  |   [...Actual-Args/ThisV/ArgCount/Callee...]
    //  |   [Descriptor]
    //  |   [Return-Addr]
    //  +---[Saved-FramePtr]            <-- BaselineFrameReg points here.
    //      [...Baseline-Frame...]

    // Restore the stack pointer to point to the saved frame pointer.
    masm.moveToStackPtr(BaselineFrameReg);

    // Discard saved frame pointer, so that the return address is on top of
    // the stack.
    masm.pop(scratchReg);

#ifdef DEBUG
    // If profiler instrumentation is on, ensure that lastProfilingFrame is
    // the frame currently being OSR-ed
    {
        Label checkOk;
        AbsoluteAddress addressOfEnabled(cx->runtime()->spsProfiler.addressOfEnabled());
        masm.branch32(Assembler::Equal, addressOfEnabled, Imm32(0), &checkOk);
        masm.loadPtr(AbsoluteAddress((void*)&cx->runtime()->jitActivation), scratchReg);
        masm.loadPtr(Address(scratchReg, JitActivation::offsetOfLastProfilingFrame()), scratchReg);

        // It may be the case that we entered the baseline frame with
        // profiling turned off on, then in a call within a loop (i.e. a
        // callee frame), turn on profiling, then return to this frame,
        // and then OSR with profiling turned on.  In this case, allow for
        // lastProfilingFrame to be null.
        masm.branchPtr(Assembler::Equal, scratchReg, ImmWord(0), &checkOk);

        masm.branchStackPtr(Assembler::Equal, scratchReg, &checkOk);
        masm.assumeUnreachable("Baseline OSR lastProfilingFrame mismatch.");
        masm.bind(&checkOk);
    }
#endif

    // Jump into Ion.
    masm.loadPtr(Address(osrDataReg, offsetof(IonOsrTempData, jitcode)), scratchReg);
    masm.loadPtr(Address(osrDataReg, offsetof(IonOsrTempData, baselineFrame)), OsrFrameReg);
    masm.jump(scratchReg);

    // No jitcode available, do nothing.
    masm.bind(&noCompiledCode);
    EmitReturnFromIC(masm);
    return true;
}

//
// TypeUpdate_Fallback
//
static bool
DoTypeUpdateFallback(JSContext* cx, BaselineFrame* frame, ICUpdatedStub* stub, HandleValue objval,
                     HandleValue value)
{
    // This can get called from optimized stubs. Therefore it is not allowed to gc.
    JS::AutoCheckCannotGC nogc;

    FallbackICSpew(cx, stub->getChainFallback(), "TypeUpdate(%s)",
                   ICStub::KindString(stub->kind()));

    RootedScript script(cx, frame->script());
    RootedObject obj(cx, &objval.toObject());
    RootedId id(cx);

    switch (stub->kind()) {
      case ICStub::CacheIR_Updated: {
        id = stub->toCacheIR_Updated()->updateStubId();
        MOZ_ASSERT(id != JSID_EMPTY);

        // The group should match the object's group, except when the object is
        // an unboxed expando object: in that case, the group is the group of
        // the unboxed object.
        RootedObjectGroup group(cx, stub->toCacheIR_Updated()->updateStubGroup());
#ifdef DEBUG
        if (obj->is<UnboxedExpandoObject>())
            MOZ_ASSERT(group->clasp() == &UnboxedPlainObject::class_);
        else
            MOZ_ASSERT(obj->group() == group);
#endif

        // If we're storing null/undefined to a typed object property, check if
        // we want to include it in this property's type information.
        if (MOZ_UNLIKELY(obj->is<TypedObject>()) && value.isNullOrUndefined()) {
            StructTypeDescr* structDescr = &obj->as<TypedObject>().typeDescr().as<StructTypeDescr>();
            size_t fieldIndex;
            MOZ_ALWAYS_TRUE(structDescr->fieldIndex(id, &fieldIndex));

            TypeDescr* fieldDescr = &structDescr->fieldDescr(fieldIndex);
            ReferenceTypeDescr::Type type = fieldDescr->as<ReferenceTypeDescr>().type();
            if (type == ReferenceTypeDescr::TYPE_ANY) {
                // Ignore undefined values, which are included implicitly in type
                // information for this property.
                if (value.isUndefined())
                    break;
            } else {
                MOZ_ASSERT(type == ReferenceTypeDescr::TYPE_OBJECT);

                // Ignore null values being written here. Null is included
                // implicitly in type information for this property. Note that
                // non-object, non-null values are not possible here, these
                // should have been filtered out by the IR emitter.
                if (value.isNull())
                    break;
            }
        }

        JSObject* maybeSingleton = obj->isSingleton() ? obj.get() : nullptr;
        AddTypePropertyId(cx, group, maybeSingleton, id, value);
        break;
      }
      case ICStub::SetElem_DenseOrUnboxedArray:
      case ICStub::SetElem_DenseOrUnboxedArrayAdd: {
        id = JSID_VOID;
        AddTypePropertyId(cx, obj, id, value);
        break;
      }
      case ICStub::SetProp_NativeAdd: {
        MOZ_ASSERT(obj->isNative() || obj->is<UnboxedPlainObject>());
        jsbytecode* pc = stub->getChainFallback()->icEntry()->pc(script);
        if (*pc == JSOP_SETALIASEDVAR || *pc == JSOP_INITALIASEDLEXICAL)
            id = NameToId(EnvironmentCoordinateName(cx->caches.envCoordinateNameCache, script, pc));
        else
            id = NameToId(script->getName(pc));
        AddTypePropertyId(cx, obj, id, value);
        break;
      }
      default:
        MOZ_CRASH("Invalid stub");
    }

    return stub->addUpdateStubForValue(cx, script /* = outerScript */, obj, id, value);
}

typedef bool (*DoTypeUpdateFallbackFn)(JSContext*, BaselineFrame*, ICUpdatedStub*, HandleValue,
                                       HandleValue);
const VMFunction DoTypeUpdateFallbackInfo =
    FunctionInfo<DoTypeUpdateFallbackFn>(DoTypeUpdateFallback, "DoTypeUpdateFallback", NonTailCall);

bool
ICTypeUpdate_Fallback::Compiler::generateStubCode(MacroAssembler& masm)
{
    MOZ_ASSERT(engine_ == Engine::Baseline);

    // Just store false into R1.scratchReg() and return.
    masm.move32(Imm32(0), R1.scratchReg());
    EmitReturnFromIC(masm);
    return true;
}

bool
ICTypeUpdate_PrimitiveSet::Compiler::generateStubCode(MacroAssembler& masm)
{
    MOZ_ASSERT(engine_ == Engine::Baseline);

    Label success;
    if ((flags_ & TypeToFlag(JSVAL_TYPE_INT32)) && !(flags_ & TypeToFlag(JSVAL_TYPE_DOUBLE)))
        masm.branchTestInt32(Assembler::Equal, R0, &success);

    if (flags_ & TypeToFlag(JSVAL_TYPE_DOUBLE))
        masm.branchTestNumber(Assembler::Equal, R0, &success);

    if (flags_ & TypeToFlag(JSVAL_TYPE_UNDEFINED))
        masm.branchTestUndefined(Assembler::Equal, R0, &success);

    if (flags_ & TypeToFlag(JSVAL_TYPE_BOOLEAN))
        masm.branchTestBoolean(Assembler::Equal, R0, &success);

    if (flags_ & TypeToFlag(JSVAL_TYPE_STRING))
        masm.branchTestString(Assembler::Equal, R0, &success);

    if (flags_ & TypeToFlag(JSVAL_TYPE_SYMBOL))
        masm.branchTestSymbol(Assembler::Equal, R0, &success);

    // Currently, we will never generate primitive stub checks for object.  However,
    // when we do get to the point where we want to collapse our monitor chains of
    // objects and singletons down (when they get too long) to a generic "any object"
    // in coordination with the typeset doing the same thing, this will need to
    // be re-enabled.
    /*
    if (flags_ & TypeToFlag(JSVAL_TYPE_OBJECT))
        masm.branchTestObject(Assembler::Equal, R0, &success);
    */
    MOZ_ASSERT(!(flags_ & TypeToFlag(JSVAL_TYPE_OBJECT)));

    if (flags_ & TypeToFlag(JSVAL_TYPE_NULL))
        masm.branchTestNull(Assembler::Equal, R0, &success);

    EmitStubGuardFailure(masm);

    // Type matches, load true into R1.scratchReg() and return.
    masm.bind(&success);
    masm.mov(ImmWord(1), R1.scratchReg());
    EmitReturnFromIC(masm);

    return true;
}

bool
ICTypeUpdate_SingleObject::Compiler::generateStubCode(MacroAssembler& masm)
{
    MOZ_ASSERT(engine_ == Engine::Baseline);

    Label failure;
    masm.branchTestObject(Assembler::NotEqual, R0, &failure);

    // Guard on the object's identity.
    Register obj = masm.extractObject(R0, R1.scratchReg());
    Address expectedObject(ICStubReg, ICTypeUpdate_SingleObject::offsetOfObject());
    masm.branchPtr(Assembler::NotEqual, expectedObject, obj, &failure);

    // Identity matches, load true into R1.scratchReg() and return.
    masm.mov(ImmWord(1), R1.scratchReg());
    EmitReturnFromIC(masm);

    masm.bind(&failure);
    EmitStubGuardFailure(masm);
    return true;
}

bool
ICTypeUpdate_ObjectGroup::Compiler::generateStubCode(MacroAssembler& masm)
{
    MOZ_ASSERT(engine_ == Engine::Baseline);

    Label failure;
    masm.branchTestObject(Assembler::NotEqual, R0, &failure);

    // Guard on the object's ObjectGroup.
    Register obj = masm.extractObject(R0, R1.scratchReg());
    masm.loadPtr(Address(obj, JSObject::offsetOfGroup()), R1.scratchReg());

    Address expectedGroup(ICStubReg, ICTypeUpdate_ObjectGroup::offsetOfGroup());
    masm.branchPtr(Assembler::NotEqual, expectedGroup, R1.scratchReg(), &failure);

    // Group matches, load true into R1.scratchReg() and return.
    masm.mov(ImmWord(1), R1.scratchReg());
    EmitReturnFromIC(masm);

    masm.bind(&failure);
    EmitStubGuardFailure(masm);
    return true;
}

//
// ToBool_Fallback
//

static bool
DoToBoolFallback(JSContext* cx, BaselineFrame* frame, ICToBool_Fallback* stub, HandleValue arg,
                 MutableHandleValue ret)
{
    FallbackICSpew(cx, stub, "ToBool");

    bool cond = ToBoolean(arg);
    ret.setBoolean(cond);

    // Check to see if a new stub should be generated.
    if (stub->numOptimizedStubs() >= ICToBool_Fallback::MAX_OPTIMIZED_STUBS) {
        // TODO: Discard all stubs in this IC and replace with inert megamorphic stub.
        // But for now we just bail.
        return true;
    }

    MOZ_ASSERT(!arg.isBoolean());

    JSScript* script = frame->script();

    // Try to generate new stubs.
    if (arg.isInt32()) {
        JitSpew(JitSpew_BaselineIC, "  Generating ToBool(Int32) stub.");
        ICToBool_Int32::Compiler compiler(cx);
        ICStub* int32Stub = compiler.getStub(compiler.getStubSpace(script));
        if (!int32Stub)
            return false;

        stub->addNewStub(int32Stub);
        return true;
    }

    if (arg.isDouble() && cx->runtime()->jitSupportsFloatingPoint) {
        JitSpew(JitSpew_BaselineIC, "  Generating ToBool(Double) stub.");
        ICToBool_Double::Compiler compiler(cx);
        ICStub* doubleStub = compiler.getStub(compiler.getStubSpace(script));
        if (!doubleStub)
            return false;

        stub->addNewStub(doubleStub);
        return true;
    }

    if (arg.isString()) {
        JitSpew(JitSpew_BaselineIC, "  Generating ToBool(String) stub");
        ICToBool_String::Compiler compiler(cx);
        ICStub* stringStub = compiler.getStub(compiler.getStubSpace(script));
        if (!stringStub)
            return false;

        stub->addNewStub(stringStub);
        return true;
    }

    if (arg.isNull() || arg.isUndefined()) {
        ICToBool_NullUndefined::Compiler compiler(cx);
        ICStub* nilStub = compiler.getStub(compiler.getStubSpace(script));
        if (!nilStub)
            return false;

        stub->addNewStub(nilStub);
        return true;
    }

    if (arg.isObject()) {
        JitSpew(JitSpew_BaselineIC, "  Generating ToBool(Object) stub.");
        ICToBool_Object::Compiler compiler(cx);
        ICStub* objStub = compiler.getStub(compiler.getStubSpace(script));
        if (!objStub)
            return false;

        stub->addNewStub(objStub);
        return true;
    }

    return true;
}

typedef bool (*pf)(JSContext*, BaselineFrame*, ICToBool_Fallback*, HandleValue,
                   MutableHandleValue);
static const VMFunction fun = FunctionInfo<pf>(DoToBoolFallback, "DoToBoolFallback", TailCall);

bool
ICToBool_Fallback::Compiler::generateStubCode(MacroAssembler& masm)
{
    MOZ_ASSERT(engine_ == Engine::Baseline);
    MOZ_ASSERT(R0 == JSReturnOperand);

    // Restore the tail call register.
    EmitRestoreTailCallReg(masm);

    // Push arguments.
    masm.pushValue(R0);
    masm.push(ICStubReg);
    pushStubPayload(masm, R0.scratchReg());

    return tailCallVM(fun, masm);
}

//
// ToBool_Int32
//

bool
ICToBool_Int32::Compiler::generateStubCode(MacroAssembler& masm)
{
    MOZ_ASSERT(engine_ == Engine::Baseline);

    Label failure;
    masm.branchTestInt32(Assembler::NotEqual, R0, &failure);

    Label ifFalse;
    masm.branchTestInt32Truthy(false, R0, &ifFalse);

    masm.moveValue(BooleanValue(true), R0);
    EmitReturnFromIC(masm);

    masm.bind(&ifFalse);
    masm.moveValue(BooleanValue(false), R0);
    EmitReturnFromIC(masm);

    // Failure case - jump to next stub
    masm.bind(&failure);
    EmitStubGuardFailure(masm);
    return true;
}

//
// ToBool_String
//

bool
ICToBool_String::Compiler::generateStubCode(MacroAssembler& masm)
{
    MOZ_ASSERT(engine_ == Engine::Baseline);

    Label failure;
    masm.branchTestString(Assembler::NotEqual, R0, &failure);

    Label ifFalse;
    masm.branchTestStringTruthy(false, R0, &ifFalse);

    masm.moveValue(BooleanValue(true), R0);
    EmitReturnFromIC(masm);

    masm.bind(&ifFalse);
    masm.moveValue(BooleanValue(false), R0);
    EmitReturnFromIC(masm);

    // Failure case - jump to next stub
    masm.bind(&failure);
    EmitStubGuardFailure(masm);
    return true;
}

//
// ToBool_NullUndefined
//

bool
ICToBool_NullUndefined::Compiler::generateStubCode(MacroAssembler& masm)
{
    MOZ_ASSERT(engine_ == Engine::Baseline);

    Label failure, ifFalse;
    masm.branchTestNull(Assembler::Equal, R0, &ifFalse);
    masm.branchTestUndefined(Assembler::NotEqual, R0, &failure);

    masm.bind(&ifFalse);
    masm.moveValue(BooleanValue(false), R0);
    EmitReturnFromIC(masm);

    // Failure case - jump to next stub
    masm.bind(&failure);
    EmitStubGuardFailure(masm);
    return true;
}

//
// ToBool_Double
//

bool
ICToBool_Double::Compiler::generateStubCode(MacroAssembler& masm)
{
    MOZ_ASSERT(engine_ == Engine::Baseline);

    Label failure, ifTrue;
    masm.branchTestDouble(Assembler::NotEqual, R0, &failure);
    masm.unboxDouble(R0, FloatReg0);
    masm.branchTestDoubleTruthy(true, FloatReg0, &ifTrue);

    masm.moveValue(BooleanValue(false), R0);
    EmitReturnFromIC(masm);

    masm.bind(&ifTrue);
    masm.moveValue(BooleanValue(true), R0);
    EmitReturnFromIC(masm);

    // Failure case - jump to next stub
    masm.bind(&failure);
    EmitStubGuardFailure(masm);
    return true;
}

//
// ToBool_Object
//

bool
ICToBool_Object::Compiler::generateStubCode(MacroAssembler& masm)
{
    MOZ_ASSERT(engine_ == Engine::Baseline);

    Label failure, ifFalse, slowPath;
    masm.branchTestObject(Assembler::NotEqual, R0, &failure);

    Register objReg = masm.extractObject(R0, ExtractTemp0);
    Register scratch = R1.scratchReg();
    masm.branchTestObjectTruthy(false, objReg, scratch, &slowPath, &ifFalse);

    // If object doesn't emulate undefined, it evaulates to true.
    masm.moveValue(BooleanValue(true), R0);
    EmitReturnFromIC(masm);

    masm.bind(&ifFalse);
    masm.moveValue(BooleanValue(false), R0);
    EmitReturnFromIC(masm);

    masm.bind(&slowPath);
    masm.setupUnalignedABICall(scratch);
    masm.passABIArg(objReg);
    masm.callWithABI(JS_FUNC_TO_DATA_PTR(void*, js::EmulatesUndefined));
    masm.convertBoolToInt32(ReturnReg, ReturnReg);
    masm.xor32(Imm32(1), ReturnReg);
    masm.tagValue(JSVAL_TYPE_BOOLEAN, ReturnReg, R0);
    EmitReturnFromIC(masm);

    // Failure case - jump to next stub
    masm.bind(&failure);
    EmitStubGuardFailure(masm);
    return true;
}

//
// ToNumber_Fallback
//

static bool
DoToNumberFallback(JSContext* cx, ICToNumber_Fallback* stub, HandleValue arg, MutableHandleValue ret)
{
    FallbackICSpew(cx, stub, "ToNumber");
    ret.set(arg);
    return ToNumber(cx, ret);
}

typedef bool (*DoToNumberFallbackFn)(JSContext*, ICToNumber_Fallback*, HandleValue, MutableHandleValue);
static const VMFunction DoToNumberFallbackInfo =
    FunctionInfo<DoToNumberFallbackFn>(DoToNumberFallback, "DoToNumberFallback", TailCall,
                                       PopValues(1));

bool
ICToNumber_Fallback::Compiler::generateStubCode(MacroAssembler& masm)
{
    MOZ_ASSERT(engine_ == Engine::Baseline);
    MOZ_ASSERT(R0 == JSReturnOperand);

    // Restore the tail call register.
    EmitRestoreTailCallReg(masm);

    // Ensure stack is fully synced for the expression decompiler.
    masm.pushValue(R0);

    // Push arguments.
    masm.pushValue(R0);
    masm.push(ICStubReg);

    return tailCallVM(DoToNumberFallbackInfo, masm);
}

//
// GetElem_Fallback
//

static Shape*
LastPropertyForSetProp(JSObject* obj)
{
    if (obj->isNative())
        return obj->as<NativeObject>().lastProperty();

    if (obj->is<UnboxedPlainObject>()) {
        UnboxedExpandoObject* expando = obj->as<UnboxedPlainObject>().maybeExpando();
        return expando ? expando->lastProperty() : nullptr;
    }

    return nullptr;
}

static bool
IsCacheableSetPropAddSlot(JSContext* cx, JSObject* obj, Shape* oldShape,
                          jsid id, Shape* propertyShape, size_t* protoChainDepth)
{
    // The property must be the last added property of the object.
    if (LastPropertyForSetProp(obj) != propertyShape)
        return false;

    // Object must be extensible, oldShape must be immediate parent of current shape.
    if (!obj->nonProxyIsExtensible() || propertyShape->previous() != oldShape)
        return false;

    // Basic shape checks.
    if (propertyShape->inDictionary() ||
        !propertyShape->hasSlot() ||
        !propertyShape->hasDefaultSetter() ||
        !propertyShape->writable())
    {
        return false;
    }

    // Watch out for resolve or addProperty hooks.
    if (ClassMayResolveId(cx->names(), obj->getClass(), id, obj) ||
        obj->getClass()->getAddProperty())
    {
        return false;
    }

    size_t chainDepth = 0;
    // Walk up the object prototype chain and ensure that all prototypes are
    // native, and that all prototypes have no setter defined on the property.
    for (JSObject* proto = obj->staticPrototype(); proto; proto = proto->staticPrototype()) {
        chainDepth++;
        // if prototype is non-native, don't optimize
        if (!proto->isNative())
            return false;

        MOZ_ASSERT(proto->hasStaticPrototype());

        // if prototype defines this property in a non-plain way, don't optimize
        Shape* protoShape = proto->as<NativeObject>().lookup(cx, id);
        if (protoShape && !protoShape->hasDefaultSetter())
            return false;

        // Otherwise, if there's no such property, watch out for a resolve hook
        // that would need to be invoked and thus prevent inlining of property
        // addition.
        if (ClassMayResolveId(cx->names(), proto->getClass(), id, proto))
            return false;
    }

    // Only add a IC entry if the dynamic slots didn't change when the shapes
    // changed.  Need to ensure that a shape change for a subsequent object
    // won't involve reallocating the slot array.
    if (NativeObject::dynamicSlotsCount(propertyShape) != NativeObject::dynamicSlotsCount(oldShape))
        return false;

    *protoChainDepth = chainDepth;
    return true;
}

static bool
IsCacheableSetPropCall(JSContext* cx, JSObject* obj, JSObject* holder, Shape* shape,
                       bool* isScripted, bool* isTemporarilyUnoptimizable)
{
    MOZ_ASSERT(isScripted);

    if (!shape || !IsCacheableProtoChain(obj, holder))
        return false;

    if (shape->hasSlot() || shape->hasDefaultSetter())
        return false;

    if (!shape->hasSetterValue())
        return false;

    if (!shape->setterValue().isObject() || !shape->setterObject()->is<JSFunction>())
        return false;

    JSFunction* func = &shape->setterObject()->as<JSFunction>();

    if (IsWindow(obj)) {
        if (!func->isNative())
            return false;

        if (!func->jitInfo() || func->jitInfo()->needsOuterizedThisObject())
            return false;
    }

    if (func->isNative()) {
        *isScripted = false;
        return true;
    }

    if (!func->hasJITCode()) {
        *isTemporarilyUnoptimizable = true;
        return false;
    }

    *isScripted = true;
    return true;
}

static bool
IsOptimizableElementPropertyName(JSContext* cx, HandleValue key, MutableHandleId idp)
{
    if (!key.isString())
        return false;

    // Convert to interned property name.
    if (!ValueToId<CanGC>(cx, key, idp))
        return false;

    uint32_t dummy;
    if (!JSID_IS_ATOM(idp) || JSID_TO_ATOM(idp)->isIndex(&dummy))
        return false;

    return true;
}

bool
IsPrimitiveArrayTypedObject(JSObject* obj)
{
    if (!obj->is<TypedObject>())
        return false;
    TypeDescr& descr = obj->as<TypedObject>().typeDescr();
    return descr.is<ArrayTypeDescr>() &&
           descr.as<ArrayTypeDescr>().elementType().is<ScalarTypeDescr>();
}

static Scalar::Type
PrimitiveArrayTypedObjectType(JSObject* obj)
{
    MOZ_ASSERT(IsPrimitiveArrayTypedObject(obj));
    TypeDescr& descr = obj->as<TypedObject>().typeDescr();
    return descr.as<ArrayTypeDescr>().elementType().as<ScalarTypeDescr>().type();
}

Scalar::Type
TypedThingElementType(JSObject* obj)
{
    return obj->is<TypedArrayObject>()
           ? obj->as<TypedArrayObject>().type()
           : PrimitiveArrayTypedObjectType(obj);
}

bool
TypedThingRequiresFloatingPoint(JSObject* obj)
{
    Scalar::Type type = TypedThingElementType(obj);
    return type == Scalar::Uint32 ||
           type == Scalar::Float32 ||
           type == Scalar::Float64;
}

static bool
IsNativeDenseElementAccess(HandleObject obj, HandleValue key)
{
    if (obj->isNative() && key.isInt32() && key.toInt32() >= 0 && !obj->is<TypedArrayObject>())
        return true;
    return false;
}

static bool
IsNativeOrUnboxedDenseElementAccess(HandleObject obj, HandleValue key)
{
    if (!obj->isNative() && !obj->is<UnboxedArrayObject>())
        return false;
    if (key.isInt32() && key.toInt32() >= 0 && !obj->is<TypedArrayObject>())
        return true;
    return false;
}

static bool
DoGetElemFallback(JSContext* cx, BaselineFrame* frame, ICGetElem_Fallback* stub_, HandleValue lhs,
                  HandleValue rhs, MutableHandleValue res)
{
    SharedStubInfo info(cx, frame, stub_->icEntry());

    // This fallback stub may trigger debug mode toggling.
    DebugModeOSRVolatileStub<ICGetElem_Fallback*> stub(frame, stub_);

    RootedScript script(cx, frame->script());
    jsbytecode* pc = stub->icEntry()->pc(frame->script());
    JSOp op = JSOp(*pc);
    FallbackICSpew(cx, stub, "GetElem(%s)", CodeName[op]);

    MOZ_ASSERT(op == JSOP_GETELEM || op == JSOP_CALLELEM);

    // Don't pass lhs directly, we need it when generating stubs.
    RootedValue lhsCopy(cx, lhs);

    bool isOptimizedArgs = false;
    if (lhs.isMagic(JS_OPTIMIZED_ARGUMENTS)) {
        // Handle optimized arguments[i] access.
        if (!GetElemOptimizedArguments(cx, frame, &lhsCopy, rhs, res, &isOptimizedArgs))
            return false;
        if (isOptimizedArgs)
            TypeScript::Monitor(cx, frame->script(), pc, res);
    }

    bool attached = false;
    if (stub->numOptimizedStubs() >= ICGetElem_Fallback::MAX_OPTIMIZED_STUBS) {
        // TODO: Discard all stubs in this IC and replace with inert megamorphic stub.
        // But for now we just bail.
        stub->noteUnoptimizableAccess();
        attached = true;
    }
<<<<<<< HEAD

    // Try to attach an optimized getter stub.
    bool isTemporarilyUnoptimizable = false;
    if (!attached && lhs.isObject() && lhs.toObject().isNative()){
        if (rhs.isString()) {
            RootedScript rootedScript(cx, frame->script());
            RootedNativeObject obj(cx, &lhs.toObject().as<NativeObject>());
            if (!TryAttachNativeGetAccessorElemStub<PropertyName*>(cx, rootedScript, pc, stub,
                                                                   obj, rhs, &attached,
                                                                   &isTemporarilyUnoptimizable))
            {
                return false;
            }
            script = rootedScript;
        } else if (rhs.isSymbol()) {
            RootedScript rootedScript(cx, frame->script());
            RootedNativeObject obj(cx, &lhs.toObject().as<NativeObject>());
            if (!TryAttachNativeGetAccessorElemStub<JS::Symbol*>(cx, rootedScript, pc, stub,
                                                                 obj, rhs, &attached,
                                                                 &isTemporarilyUnoptimizable))
            {
                return false;
            }
            script = rootedScript;
        }
    }

    if (!isOptimizedArgs) {
        if (!GetElementOperation(cx, op, &lhsCopy, rhs, res))
            return false;
        TypeScript::Monitor(cx, frame->script(), pc, res);
    }

    // Check if debug mode toggling made the stub invalid.
    if (stub.invalid())
        return true;

    // Add a type monitor stub for the resulting value.
    if (!stub->addMonitorStubForValue(cx, &info, res))
    {
        return false;
    }

    if (attached)
        return true;

    // Try to attach an optimized stub.
    if (!TryAttachGetElemStub(cx, frame->script(), pc, stub, lhs, rhs, res, &attached))
        return false;

    if (!attached && !isTemporarilyUnoptimizable)
        stub->noteUnoptimizableAccess();

    return true;
}

typedef bool (*DoGetElemFallbackFn)(JSContext*, BaselineFrame*, ICGetElem_Fallback*,
                                    HandleValue, HandleValue, MutableHandleValue);
static const VMFunction DoGetElemFallbackInfo =
    FunctionInfo<DoGetElemFallbackFn>(DoGetElemFallback, "DoGetElemFallback", TailCall,
                                      PopValues(2));

bool
ICGetElem_Fallback::Compiler::generateStubCode(MacroAssembler& masm)
{
    MOZ_ASSERT(engine_ == Engine::Baseline);
    MOZ_ASSERT(R0 == JSReturnOperand);

    // Restore the tail call register.
    EmitRestoreTailCallReg(masm);

    // Ensure stack is fully synced for the expression decompiler.
    masm.pushValue(R0);
    masm.pushValue(R1);

    // Push arguments.
    masm.pushValue(R1);
    masm.pushValue(R0);
    masm.push(ICStubReg);
    pushStubPayload(masm, R0.scratchReg());

    return tailCallVM(DoGetElemFallbackInfo, masm);
}

//
// GetElem_NativeSlot
//

static bool
DoAtomizeString(JSContext* cx, HandleString string, MutableHandleValue result)
{
    JitSpew(JitSpew_BaselineIC, "  AtomizeString called");

    RootedValue key(cx, StringValue(string));

    // Convert to interned property name.
    RootedId id(cx);
    if (!ValueToId<CanGC>(cx, key, &id))
        return false;

    if (!JSID_IS_ATOM(id)) {
        result.set(key);
        return true;
    }

    result.set(StringValue(JSID_TO_ATOM(id)));
    return true;
}

typedef bool (*DoAtomizeStringFn)(JSContext*, HandleString, MutableHandleValue);
static const VMFunction DoAtomizeStringInfo = FunctionInfo<DoAtomizeStringFn>(DoAtomizeString,
                                                                              "DoAtomizeString");

template <class T>
bool
ICGetElemNativeCompiler<T>::emitCallNative(MacroAssembler& masm, Register objReg)
{
    AllocatableGeneralRegisterSet regs(availableGeneralRegs(0));
    regs.takeUnchecked(objReg);
    regs.takeUnchecked(ICTailCallReg);

    enterStubFrame(masm, regs.getAny());

    // Push object.
    masm.push(objReg);

    // Push native callee.
    masm.loadPtr(Address(ICStubReg, ICGetElemNativeGetterStub<T>::offsetOfGetter()), objReg);
    masm.push(objReg);

    regs.add(objReg);

    // Call helper.
    if (!callVM(DoCallNativeGetterInfo, masm))
        return false;

    leaveStubFrame(masm);

    return true;
}

template <class T>
bool
ICGetElemNativeCompiler<T>::emitCallScripted(MacroAssembler& masm, Register objReg)
{
    AllocatableGeneralRegisterSet regs(availableGeneralRegs(0));
    regs.takeUnchecked(objReg);
    regs.takeUnchecked(ICTailCallReg);

    // Enter stub frame.
    enterStubFrame(masm, regs.getAny());

    // Align the stack such that the JitFrameLayout is aligned on
    // JitStackAlignment.
    masm.alignJitStackBasedOnNArgs(0);

    // Push |this| for getter (target object).
    {
        ValueOperand val = regs.takeAnyValue();
        masm.tagValue(JSVAL_TYPE_OBJECT, objReg, val);
        masm.Push(val);
        regs.add(val);
    }

    regs.add(objReg);

    Register callee = regs.takeAny();
    masm.loadPtr(Address(ICStubReg, ICGetElemNativeGetterStub<T>::offsetOfGetter()), callee);

    // Push argc, callee, and descriptor.
    {
        Register callScratch = regs.takeAny();
        EmitBaselineCreateStubFrameDescriptor(masm, callScratch, JitFrameLayout::Size());
        masm.Push(Imm32(0));  // ActualArgc is 0
        masm.Push(callee);
        masm.Push(callScratch);
        regs.add(callScratch);
    }

    Register code = regs.takeAnyExcluding(ArgumentsRectifierReg);
    masm.loadPtr(Address(callee, JSFunction::offsetOfNativeOrScript()), code);
    masm.loadBaselineOrIonRaw(code, code, nullptr);

    Register scratch = regs.takeAny();

    // Handle arguments underflow.
    Label noUnderflow;
    masm.load16ZeroExtend(Address(callee, JSFunction::offsetOfNargs()), scratch);
    masm.branch32(Assembler::Equal, scratch, Imm32(0), &noUnderflow);
    {
        // Call the arguments rectifier.
        MOZ_ASSERT(ArgumentsRectifierReg != code);

        JitCode* argumentsRectifier =
            cx->runtime()->jitRuntime()->getArgumentsRectifier();

        masm.movePtr(ImmGCPtr(argumentsRectifier), code);
        masm.loadPtr(Address(code, JitCode::offsetOfCode()), code);
        masm.movePtr(ImmWord(0), ArgumentsRectifierReg);
    }

    masm.bind(&noUnderflow);
    masm.callJit(code);

    leaveStubFrame(masm, true);

    return true;
}

template <class T>
bool
ICGetElemNativeCompiler<T>::emitCheckKey(MacroAssembler& masm, Label& failure)
{
    MOZ_ASSERT_UNREACHABLE("Key has to be PropertyName or Symbol");
    return false;
}

template <>
bool
ICGetElemNativeCompiler<JS::Symbol*>::emitCheckKey(MacroAssembler& masm, Label& failure)
{
    MOZ_ASSERT(!needsAtomize_);
    masm.branchTestSymbol(Assembler::NotEqual, R1, &failure);
    Address symbolAddr(ICStubReg, ICGetElemNativeStubImpl<JS::Symbol*>::offsetOfKey());
    Register symExtract = masm.extractObject(R1, ExtractTemp1);
    masm.branchPtr(Assembler::NotEqual, symbolAddr, symExtract, &failure);
    return true;
}

template <>
bool
ICGetElemNativeCompiler<PropertyName*>::emitCheckKey(MacroAssembler& masm, Label& failure)
{
    masm.branchTestString(Assembler::NotEqual, R1, &failure);
    // Check key identity.  Don't automatically fail if this fails, since the incoming
    // key maybe a non-interned string.  Switch to a slowpath vm-call based check.
    Address nameAddr(ICStubReg, ICGetElemNativeStubImpl<PropertyName*>::offsetOfKey());
    Register strExtract = masm.extractString(R1, ExtractTemp1);

    // If needsAtomize_ is true, and the string is not already an atom, then atomize the
    // string before proceeding.
    if (needsAtomize_) {
        Label skipAtomize;

        // If string is already an atom, skip the atomize.
        masm.branchTest32(Assembler::NonZero,
                          Address(strExtract, JSString::offsetOfFlags()),
                          Imm32(JSString::ATOM_BIT),
                          &skipAtomize);

        // Stow R0.
        EmitStowICValues(masm, 1);

        enterStubFrame(masm, R0.scratchReg());

        // Atomize the string into a new value.
        masm.push(strExtract);
        if (!callVM(DoAtomizeStringInfo, masm))
            return false;

        // Atomized string is now in JSReturnOperand (R0).
        // Leave stub frame, move atomized string into R1.
        MOZ_ASSERT(R0 == JSReturnOperand);
        leaveStubFrame(masm);
        masm.moveValue(JSReturnOperand, R1);

        // Unstow R0
        EmitUnstowICValues(masm, 1);

        // Extract string from R1 again.
        DebugOnly<Register> strExtract2 = masm.extractString(R1, ExtractTemp1);
        MOZ_ASSERT(Register(strExtract2) == strExtract);

        masm.bind(&skipAtomize);
    }

    // Key has been atomized if necessary.  Do identity check on string pointer.
    masm.branchPtr(Assembler::NotEqual, nameAddr, strExtract, &failure);
    return true;
}

template <class T>
bool
ICGetElemNativeCompiler<T>::generateStubCode(MacroAssembler& masm)
{
    MOZ_ASSERT(engine_ == Engine::Baseline);

    Label failure;
    Label failurePopR1;
    bool popR1 = false;

    masm.branchTestObject(Assembler::NotEqual, R0, &failure);

    AllocatableGeneralRegisterSet regs(availableGeneralRegs(2));
    Register scratchReg = regs.takeAny();

    // Unbox object.
    Register objReg = masm.extractObject(R0, ExtractTemp0);

    // Check object shape/group.
    GuardReceiverObject(masm, ReceiverGuard(obj_), objReg, scratchReg,
                        ICGetElemNativeStub::offsetOfReceiverGuard(), &failure);

    // Since this stub sometimes enters a stub frame, we manually set this to true (lie).
#ifdef DEBUG
    entersStubFrame_ = true;
#endif

    if (!emitCheckKey(masm, failure))
        return false;

    Register holderReg;
    if (obj_ == holder_) {
        holderReg = objReg;

        if (obj_->is<UnboxedPlainObject>() && acctype_ != ICGetElemNativeStub::UnboxedProperty) {
            // The property will be loaded off the unboxed expando.
            masm.push(R1.scratchReg());
            popR1 = true;
            holderReg = R1.scratchReg();
            masm.loadPtr(Address(objReg, UnboxedPlainObject::offsetOfExpando()), holderReg);
        }
    } else {
        // Shape guard holder.
        if (regs.empty()) {
            masm.push(R1.scratchReg());
            popR1 = true;
            holderReg = R1.scratchReg();
        } else {
            holderReg = regs.takeAny();
        }

        if (kind == ICStub::GetElem_NativePrototypeCallNativeName ||
            kind == ICStub::GetElem_NativePrototypeCallNativeSymbol ||
            kind == ICStub::GetElem_NativePrototypeCallScriptedName ||
            kind == ICStub::GetElem_NativePrototypeCallScriptedSymbol)
        {
            masm.loadPtr(Address(ICStubReg,
                                 ICGetElemNativePrototypeCallStub<T>::offsetOfHolder()),
                         holderReg);
            masm.loadPtr(Address(ICStubReg,
                                 ICGetElemNativePrototypeCallStub<T>::offsetOfHolderShape()),
                         scratchReg);
        } else {
            masm.loadPtr(Address(ICStubReg,
                                 ICGetElem_NativePrototypeSlot<T>::offsetOfHolder()),
                         holderReg);
            masm.loadPtr(Address(ICStubReg,
                                 ICGetElem_NativePrototypeSlot<T>::offsetOfHolderShape()),
                         scratchReg);
        }
        masm.branchTestObjShape(Assembler::NotEqual, holderReg, scratchReg,
                                popR1 ? &failurePopR1 : &failure);
    }

    if (acctype_ == ICGetElemNativeStub::DynamicSlot ||
        acctype_ == ICGetElemNativeStub::FixedSlot)
    {
        masm.load32(Address(ICStubReg, ICGetElemNativeSlotStub<T>::offsetOfOffset()),
                    scratchReg);

        // Load from object.
        if (acctype_ == ICGetElemNativeStub::DynamicSlot)
            masm.addPtr(Address(holderReg, NativeObject::offsetOfSlots()), scratchReg);
        else
            masm.addPtr(holderReg, scratchReg);

        Address valAddr(scratchReg, 0);
        masm.loadValue(valAddr, R0);
        if (popR1)
            masm.addToStackPtr(ImmWord(sizeof(size_t)));

    } else if (acctype_ == ICGetElemNativeStub::UnboxedProperty) {
        masm.load32(Address(ICStubReg, ICGetElemNativeSlotStub<T>::offsetOfOffset()),
                    scratchReg);
        masm.loadUnboxedProperty(BaseIndex(objReg, scratchReg, TimesOne), unboxedType_,
                                 TypedOrValueRegister(R0));
        if (popR1)
            masm.addToStackPtr(ImmWord(sizeof(size_t)));
    } else {
        MOZ_ASSERT(acctype_ == ICGetElemNativeStub::NativeGetter ||
                   acctype_ == ICGetElemNativeStub::ScriptedGetter);
        MOZ_ASSERT(kind == ICStub::GetElem_NativePrototypeCallNativeName ||
                   kind == ICStub::GetElem_NativePrototypeCallNativeSymbol ||
                   kind == ICStub::GetElem_NativePrototypeCallScriptedName ||
                   kind == ICStub::GetElem_NativePrototypeCallScriptedSymbol);

        if (acctype_ == ICGetElemNativeStub::NativeGetter) {
            // If calling a native getter, there is no chance of failure now.

            // GetElem key (R1) is no longer needed.
            if (popR1)
                masm.addToStackPtr(ImmWord(sizeof(size_t)));

            if (!emitCallNative(masm, objReg))
                return false;

        } else {
            MOZ_ASSERT(acctype_ == ICGetElemNativeStub::ScriptedGetter);

            // Load function in scratchReg and ensure that it has a jit script.
            masm.loadPtr(Address(ICStubReg, ICGetElemNativeGetterStub<T>::offsetOfGetter()),
                         scratchReg);
            masm.branchIfFunctionHasNoScript(scratchReg, popR1 ? &failurePopR1 : &failure);
            masm.loadPtr(Address(scratchReg, JSFunction::offsetOfNativeOrScript()), scratchReg);
            masm.loadBaselineOrIonRaw(scratchReg, scratchReg, popR1 ? &failurePopR1 : &failure);

            // At this point, we are guaranteed to successfully complete.
            if (popR1)
                masm.addToStackPtr(Imm32(sizeof(size_t)));

            if (!emitCallScripted(masm, objReg))
                return false;
        }
    }

    // Enter type monitor IC to type-check result.
    EmitEnterTypeMonitorIC(masm);

    // Failure case - jump to next stub
    if (popR1) {
        masm.bind(&failurePopR1);
        masm.pop(R1.scratchReg());
    }
    masm.bind(&failure);
    EmitStubGuardFailure(masm);

    return true;
}

//
// GetElem_String
//

bool
ICGetElem_String::Compiler::generateStubCode(MacroAssembler& masm)
{
    MOZ_ASSERT(engine_ == Engine::Baseline);

    Label failure;
    masm.branchTestString(Assembler::NotEqual, R0, &failure);
    masm.branchTestInt32(Assembler::NotEqual, R1, &failure);

    AllocatableGeneralRegisterSet regs(availableGeneralRegs(2));
    Register scratchReg = regs.takeAny();

    // Unbox string in R0.
    Register str = masm.extractString(R0, ExtractTemp0);

    // Check for non-linear strings.
    masm.branchIfRope(str, &failure);

    // TaintFox: bail out if thisv is tainted.
    masm.branchPtr(Assembler::NotEqual,
                   Address(str, JSString::offsetOfTaint()),
                   ImmPtr(nullptr),
                   &failure);

    // Unbox key.
    Register key = masm.extractInt32(R1, ExtractTemp1);

    // Bounds check.
    masm.branch32(Assembler::BelowOrEqual, Address(str, JSString::offsetOfLength()),
                  key, &failure);

    // Get char code.
    masm.loadStringChar(str, key, scratchReg);

    // Check if char code >= UNIT_STATIC_LIMIT.
    masm.branch32(Assembler::AboveOrEqual, scratchReg, Imm32(StaticStrings::UNIT_STATIC_LIMIT),
                  &failure);

    // Load static string.
    masm.movePtr(ImmPtr(&cx->staticStrings().unitStaticTable), str);
    masm.loadPtr(BaseIndex(str, scratchReg, ScalePointer), str);

    // Return.
    masm.tagValue(JSVAL_TYPE_STRING, str, R0);
    EmitReturnFromIC(masm);

    // Failure case - jump to next stub
    masm.bind(&failure);
    EmitStubGuardFailure(masm);
    return true;
}

//
// GetElem_Dense
//

bool
ICGetElem_Dense::Compiler::generateStubCode(MacroAssembler& masm)
{
    MOZ_ASSERT(engine_ == Engine::Baseline);

    Label failure;
    masm.branchTestObject(Assembler::NotEqual, R0, &failure);
    masm.branchTestInt32(Assembler::NotEqual, R1, &failure);

    AllocatableGeneralRegisterSet regs(availableGeneralRegs(2));
    Register scratchReg = regs.takeAny();

    // Unbox R0 and shape guard.
    Register obj = masm.extractObject(R0, ExtractTemp0);
    masm.loadPtr(Address(ICStubReg, ICGetElem_Dense::offsetOfShape()), scratchReg);
    masm.branchTestObjShape(Assembler::NotEqual, obj, scratchReg, &failure);

    // Load obj->elements.
    masm.loadPtr(Address(obj, NativeObject::offsetOfElements()), scratchReg);

    // Unbox key.
    Register key = masm.extractInt32(R1, ExtractTemp1);

    // Bounds check.
    Address initLength(scratchReg, ObjectElements::offsetOfInitializedLength());
    masm.branch32(Assembler::BelowOrEqual, initLength, key, &failure);

    // Hole check and load value.
    BaseObjectElementIndex element(scratchReg, key);
    masm.branchTestMagic(Assembler::Equal, element, &failure);

    // Load value from element location.
    masm.loadValue(element, R0);

    // Enter type monitor IC to type-check result.
    EmitEnterTypeMonitorIC(masm);

    // Failure case - jump to next stub
    masm.bind(&failure);
    EmitStubGuardFailure(masm);
    return true;
}

//
// GetElem_UnboxedArray
//

bool
ICGetElem_UnboxedArray::Compiler::generateStubCode(MacroAssembler& masm)
{
    MOZ_ASSERT(engine_ == Engine::Baseline);

    Label failure;
    masm.branchTestObject(Assembler::NotEqual, R0, &failure);
    masm.branchTestInt32(Assembler::NotEqual, R1, &failure);

    AllocatableGeneralRegisterSet regs(availableGeneralRegs(2));
    Register scratchReg = regs.takeAny();

    // Unbox R0 and group guard.
    Register obj = masm.extractObject(R0, ExtractTemp0);
    masm.loadPtr(Address(ICStubReg, ICGetElem_UnboxedArray::offsetOfGroup()), scratchReg);
    masm.branchTestObjGroup(Assembler::NotEqual, obj, scratchReg, &failure);

    // Unbox key.
    Register key = masm.extractInt32(R1, ExtractTemp1);

    // Bounds check.
    masm.load32(Address(obj, UnboxedArrayObject::offsetOfCapacityIndexAndInitializedLength()),
                scratchReg);
    masm.and32(Imm32(UnboxedArrayObject::InitializedLengthMask), scratchReg);
    masm.branch32(Assembler::BelowOrEqual, scratchReg, key, &failure);

    // Load obj->elements.
    masm.loadPtr(Address(obj, UnboxedArrayObject::offsetOfElements()), scratchReg);

    // Load value.
    size_t width = UnboxedTypeSize(elementType_);
    BaseIndex addr(scratchReg, key, ScaleFromElemWidth(width));
    masm.loadUnboxedProperty(addr, elementType_, R0);

    // Only monitor the result if its type might change.
    if (elementType_ == JSVAL_TYPE_OBJECT)
        EmitEnterTypeMonitorIC(masm);
    else
        EmitReturnFromIC(masm);

    // Failure case - jump to next stub
    masm.bind(&failure);
    EmitStubGuardFailure(masm);
    return true;
}

//
// GetElem_TypedArray
//

static void
LoadTypedThingLength(MacroAssembler& masm, TypedThingLayout layout, Register obj, Register result)
{
    switch (layout) {
      case Layout_TypedArray:
        masm.unboxInt32(Address(obj, TypedArrayObject::lengthOffset()), result);
        break;
      case Layout_OutlineTypedObject:
      case Layout_InlineTypedObject:
        masm.loadPtr(Address(obj, JSObject::offsetOfGroup()), result);
        masm.loadPtr(Address(result, ObjectGroup::offsetOfAddendum()), result);
        masm.unboxInt32(Address(result, ArrayTypeDescr::offsetOfLength()), result);
        break;
      default:
        MOZ_CRASH();
    }
}

bool
ICGetElem_TypedArray::Compiler::generateStubCode(MacroAssembler& masm)
{
    MOZ_ASSERT(engine_ == Engine::Baseline);

    Label failure;

    if (layout_ != Layout_TypedArray)
        CheckForTypedObjectWithDetachedStorage(cx, masm, &failure);

    masm.branchTestObject(Assembler::NotEqual, R0, &failure);

    AllocatableGeneralRegisterSet regs(availableGeneralRegs(2));
    Register scratchReg = regs.takeAny();

    // Unbox R0 and shape guard.
    Register obj = masm.extractObject(R0, ExtractTemp0);
    masm.loadPtr(Address(ICStubReg, ICGetElem_TypedArray::offsetOfShape()), scratchReg);
    masm.branchTestObjShape(Assembler::NotEqual, obj, scratchReg, &failure);

    // Ensure the index is an integer.
    if (cx->runtime()->jitSupportsFloatingPoint) {
        Label isInt32;
        masm.branchTestInt32(Assembler::Equal, R1, &isInt32);
        {
            // If the index is a double, try to convert it to int32. It's okay
            // to convert -0 to 0: the shape check ensures the object is a typed
            // array so the difference is not observable.
            masm.branchTestDouble(Assembler::NotEqual, R1, &failure);
            masm.unboxDouble(R1, FloatReg0);
            masm.convertDoubleToInt32(FloatReg0, scratchReg, &failure, /* negZeroCheck = */false);
            masm.tagValue(JSVAL_TYPE_INT32, scratchReg, R1);
        }
        masm.bind(&isInt32);
    } else {
        masm.branchTestInt32(Assembler::NotEqual, R1, &failure);
    }

    // Unbox key.
    Register key = masm.extractInt32(R1, ExtractTemp1);

    // Bounds check.
    LoadTypedThingLength(masm, layout_, obj, scratchReg);
    masm.branch32(Assembler::BelowOrEqual, scratchReg, key, &failure);

    // Load the elements vector.
    LoadTypedThingData(masm, layout_, obj, scratchReg);

    // Load the value.
    BaseIndex source(scratchReg, key, ScaleFromElemWidth(Scalar::byteSize(type_)));
    masm.loadFromTypedArray(type_, source, R0, false, scratchReg, &failure);

    // Todo: Allow loading doubles from uint32 arrays, but this requires monitoring.
    EmitReturnFromIC(masm);

    // Failure case - jump to next stub
    masm.bind(&failure);
    EmitStubGuardFailure(masm);
    return true;
}

//
// GetElem_Arguments
//
bool
ICGetElem_Arguments::Compiler::generateStubCode(MacroAssembler& masm)
{
    MOZ_ASSERT(engine_ == Engine::Baseline);

    Label failure;
    if (which_ == ICGetElem_Arguments::Magic) {
        // Ensure that this is a magic arguments value.
        masm.branchTestMagicValue(Assembler::NotEqual, R0, JS_OPTIMIZED_ARGUMENTS, &failure);

        // Ensure that frame has not loaded different arguments object since.
        masm.branchTest32(Assembler::NonZero,
                          Address(BaselineFrameReg, BaselineFrame::reverseOffsetOfFlags()),
                          Imm32(BaselineFrame::HAS_ARGS_OBJ),
                          &failure);

        // Ensure that index is an integer.
        masm.branchTestInt32(Assembler::NotEqual, R1, &failure);
        Register idx = masm.extractInt32(R1, ExtractTemp1);

        AllocatableGeneralRegisterSet regs(availableGeneralRegs(2));
        Register scratch = regs.takeAny();

        // Load num actual arguments
        Address actualArgs(BaselineFrameReg, BaselineFrame::offsetOfNumActualArgs());
        masm.loadPtr(actualArgs, scratch);

        // Ensure idx < argc
        masm.branch32(Assembler::AboveOrEqual, idx, scratch, &failure);
=======
>>>>>>> 95d2934a

    bool isTemporarilyUnoptimizable = false;
    if (!attached && !JitOptions.disableCacheIR) {
        ICStubEngine engine = ICStubEngine::Baseline;
        GetPropIRGenerator gen(cx, pc, CacheKind::GetElem, engine, &isTemporarilyUnoptimizable,
                               lhs, rhs, CanAttachGetter::Yes);
        if (gen.tryAttachStub()) {
            ICStub* newStub = AttachBaselineCacheIRStub(cx, gen.writerRef(), gen.cacheKind(),
                                                        engine, info.outerScript(cx), stub);
            if (newStub) {
                JitSpew(JitSpew_BaselineIC, "  Attached CacheIR stub");
                attached = true;
                if (gen.shouldNotePreliminaryObjectStub())
                    newStub->toCacheIR_Monitored()->notePreliminaryObject();
                else if (gen.shouldUnlinkPreliminaryObjectStubs())
                    StripPreliminaryObjectStubs(cx, stub);
            }
        }
    }

    if (!isOptimizedArgs) {
        if (!GetElementOperation(cx, op, &lhsCopy, rhs, res))
            return false;
        TypeScript::Monitor(cx, frame->script(), pc, res);
    }

    // Check if debug mode toggling made the stub invalid.
    if (stub.invalid())
        return true;

    // Add a type monitor stub for the resulting value.
    if (!stub->addMonitorStubForValue(cx, &info, res))
    {
        return false;
    }

    if (attached)
        return true;

    // GetElem operations on non-native objects cannot be cached by either
    // Baseline or Ion. Indicate this in the cache so that Ion does not
    // generate a cache for this op.
    if (lhs.isObject() && !lhs.toObject().isNative())
        stub->noteNonNativeAccess();

    // GetElem operations which could access negative indexes generally can't
    // be optimized without the potential for bailouts, as we can't statically
    // determine that an object has no properties on such indexes.
    if (rhs.isNumber() && rhs.toNumber() < 0)
        stub->noteNegativeIndex();

    if (!attached && !isTemporarilyUnoptimizable)
        stub->noteUnoptimizableAccess();

    return true;
}

typedef bool (*DoGetElemFallbackFn)(JSContext*, BaselineFrame*, ICGetElem_Fallback*,
                                    HandleValue, HandleValue, MutableHandleValue);
static const VMFunction DoGetElemFallbackInfo =
    FunctionInfo<DoGetElemFallbackFn>(DoGetElemFallback, "DoGetElemFallback", TailCall,
                                      PopValues(2));

bool
ICGetElem_Fallback::Compiler::generateStubCode(MacroAssembler& masm)
{
    MOZ_ASSERT(engine_ == Engine::Baseline);
    MOZ_ASSERT(R0 == JSReturnOperand);

    // Restore the tail call register.
    EmitRestoreTailCallReg(masm);

    // Ensure stack is fully synced for the expression decompiler.
    masm.pushValue(R0);
    masm.pushValue(R1);

    // Push arguments.
    masm.pushValue(R1);
    masm.pushValue(R0);
    masm.push(ICStubReg);
    pushStubPayload(masm, R0.scratchReg());

    return tailCallVM(DoGetElemFallbackInfo, masm);
}

void
LoadTypedThingLength(MacroAssembler& masm, TypedThingLayout layout, Register obj, Register result)
{
    switch (layout) {
      case Layout_TypedArray:
        masm.unboxInt32(Address(obj, TypedArrayObject::lengthOffset()), result);
        break;
      case Layout_OutlineTypedObject:
      case Layout_InlineTypedObject:
        masm.loadPtr(Address(obj, JSObject::offsetOfGroup()), result);
        masm.loadPtr(Address(result, ObjectGroup::offsetOfAddendum()), result);
        masm.unboxInt32(Address(result, ArrayTypeDescr::offsetOfLength()), result);
        break;
      default:
        MOZ_CRASH();
    }
}

//
// SetElem_Fallback
//

static bool
SetElemAddHasSameShapes(ICSetElem_DenseOrUnboxedArrayAdd* stub, JSObject* obj)
{
    static const size_t MAX_DEPTH = ICSetElem_DenseOrUnboxedArrayAdd::MAX_PROTO_CHAIN_DEPTH;
    ICSetElem_DenseOrUnboxedArrayAddImpl<MAX_DEPTH>* nstub = stub->toImplUnchecked<MAX_DEPTH>();

    if (obj->maybeShape() != nstub->shape(0))
        return false;

    JSObject* proto = obj->staticPrototype();
    for (size_t i = 0; i < stub->protoChainDepth(); i++) {
        if (!proto->isNative())
            return false;
        if (proto->as<NativeObject>().lastProperty() != nstub->shape(i + 1))
            return false;
        proto = obj->staticPrototype();
        if (!proto) {
            if (i != stub->protoChainDepth() - 1)
                return false;
            break;
        }
    }

    return true;
}

static bool
DenseOrUnboxedArraySetElemStubExists(JSContext* cx, ICStub::Kind kind,
                                     ICSetElem_Fallback* stub, HandleObject obj)
{
    MOZ_ASSERT(kind == ICStub::SetElem_DenseOrUnboxedArray ||
               kind == ICStub::SetElem_DenseOrUnboxedArrayAdd);

    for (ICStubConstIterator iter = stub->beginChainConst(); !iter.atEnd(); iter++) {
        if (kind == ICStub::SetElem_DenseOrUnboxedArray && iter->isSetElem_DenseOrUnboxedArray()) {
            ICSetElem_DenseOrUnboxedArray* nstub = iter->toSetElem_DenseOrUnboxedArray();
            if (obj->maybeShape() == nstub->shape() &&
                JSObject::getGroup(cx, obj) == nstub->group())
            {
                return true;
            }
        }

        if (kind == ICStub::SetElem_DenseOrUnboxedArrayAdd && iter->isSetElem_DenseOrUnboxedArrayAdd()) {
            ICSetElem_DenseOrUnboxedArrayAdd* nstub = iter->toSetElem_DenseOrUnboxedArrayAdd();
            if (JSObject::getGroup(cx, obj) == nstub->group() &&
                SetElemAddHasSameShapes(nstub, obj))
            {
                return true;
            }
        }
    }
    return false;
}

static bool
TypedArraySetElemStubExists(ICSetElem_Fallback* stub, HandleObject obj, bool expectOOB)
{
    for (ICStubConstIterator iter = stub->beginChainConst(); !iter.atEnd(); iter++) {
        if (!iter->isSetElem_TypedArray())
            continue;
        ICSetElem_TypedArray* taStub = iter->toSetElem_TypedArray();
        if (obj->maybeShape() == taStub->shape() && taStub->expectOutOfBounds() == expectOOB)
            return true;
    }
    return false;
}

static bool
RemoveExistingTypedArraySetElemStub(JSContext* cx, ICSetElem_Fallback* stub, HandleObject obj)
{
    for (ICStubIterator iter = stub->beginChain(); !iter.atEnd(); iter++) {
        if (!iter->isSetElem_TypedArray())
            continue;

        if (obj->maybeShape() != iter->toSetElem_TypedArray()->shape())
            continue;

        // TypedArraySetElem stubs are only removed using this procedure if
        // being replaced with one that expects out of bounds index.
        MOZ_ASSERT(!iter->toSetElem_TypedArray()->expectOutOfBounds());
        iter.unlink(cx);
        return true;
    }
    return false;
}

static bool
CanOptimizeDenseOrUnboxedArraySetElem(JSObject* obj, uint32_t index,
                                      Shape* oldShape, uint32_t oldCapacity, uint32_t oldInitLength,
                                      bool* isAddingCaseOut, size_t* protoDepthOut)
{
    uint32_t initLength = GetAnyBoxedOrUnboxedInitializedLength(obj);
    uint32_t capacity = GetAnyBoxedOrUnboxedCapacity(obj);

    *isAddingCaseOut = false;
    *protoDepthOut = 0;

    // Some initial sanity checks.
    if (initLength < oldInitLength || capacity < oldCapacity)
        return false;

    // Unboxed arrays need to be able to emit floating point code.
    if (obj->is<UnboxedArrayObject>() && !obj->runtimeFromMainThread()->jitSupportsFloatingPoint)
        return false;

    Shape* shape = obj->maybeShape();

    // Cannot optimize if the shape changed.
    if (oldShape != shape)
        return false;

    // Cannot optimize if the capacity changed.
    if (oldCapacity != capacity)
        return false;

    // Cannot optimize if the index doesn't fit within the new initialized length.
    if (index >= initLength)
        return false;

    // Cannot optimize if the value at position after the set is a hole.
    if (obj->isNative() && !obj->as<NativeObject>().containsDenseElement(index))
        return false;

    // At this point, if we know that the initLength did not change, then
    // an optimized set is possible.
    if (oldInitLength == initLength)
        return true;

    // If it did change, ensure that it changed specifically by incrementing by 1
    // to accomodate this particular indexed set.
    if (oldInitLength + 1 != initLength)
        return false;
    if (index != oldInitLength)
        return false;

    // The checks are not complete.  The object may have a setter definition,
    // either directly, or via a prototype, or via the target object for a prototype
    // which is a proxy, that handles a particular integer write.
    // Scan the prototype and shape chain to make sure that this is not the case.
    if (obj->isIndexed())
        return false;
    JSObject* curObj = obj->staticPrototype();
    while (curObj) {
        ++*protoDepthOut;
        if (!curObj->isNative() || curObj->isIndexed())
            return false;
        curObj = curObj->staticPrototype();
    }

    if (*protoDepthOut > ICSetElem_DenseOrUnboxedArrayAdd::MAX_PROTO_CHAIN_DEPTH)
        return false;

    *isAddingCaseOut = true;
    return true;
}

static bool
DoSetElemFallback(JSContext* cx, BaselineFrame* frame, ICSetElem_Fallback* stub_, Value* stack,
                  HandleValue objv, HandleValue index, HandleValue rhs)
{
    // This fallback stub may trigger debug mode toggling.
    DebugModeOSRVolatileStub<ICSetElem_Fallback*> stub(frame, stub_);

    RootedScript script(cx, frame->script());
    RootedScript outerScript(cx, script);
    jsbytecode* pc = stub->icEntry()->pc(script);
    JSOp op = JSOp(*pc);
    FallbackICSpew(cx, stub, "SetElem(%s)", CodeName[JSOp(*pc)]);

    MOZ_ASSERT(op == JSOP_SETELEM ||
               op == JSOP_STRICTSETELEM ||
               op == JSOP_INITELEM ||
               op == JSOP_INITHIDDENELEM ||
               op == JSOP_INITELEM_ARRAY ||
               op == JSOP_INITELEM_INC);

    RootedObject obj(cx, ToObjectFromStack(cx, objv));
    if (!obj)
        return false;

    RootedShape oldShape(cx, obj->maybeShape());

    // Check the old capacity
    uint32_t oldCapacity = 0;
    uint32_t oldInitLength = 0;
    if (index.isInt32() && index.toInt32() >= 0) {
        oldCapacity = GetAnyBoxedOrUnboxedCapacity(obj);
        oldInitLength = GetAnyBoxedOrUnboxedInitializedLength(obj);
    }

    if (op == JSOP_INITELEM || op == JSOP_INITHIDDENELEM) {
        if (!InitElemOperation(cx, pc, obj, index, rhs))
            return false;
    } else if (op == JSOP_INITELEM_ARRAY) {
        MOZ_ASSERT(uint32_t(index.toInt32()) <= INT32_MAX,
                   "the bytecode emitter must fail to compile code that would "
                   "produce JSOP_INITELEM_ARRAY with an index exceeding "
                   "int32_t range");
        MOZ_ASSERT(uint32_t(index.toInt32()) == GET_UINT32(pc));
        if (!InitArrayElemOperation(cx, pc, obj, index.toInt32(), rhs))
            return false;
    } else if (op == JSOP_INITELEM_INC) {
        if (!InitArrayElemOperation(cx, pc, obj, index.toInt32(), rhs))
            return false;
    } else {
        if (!SetObjectElement(cx, obj, index, rhs, objv, JSOp(*pc) == JSOP_STRICTSETELEM, script, pc))
            return false;
    }

    // Don't try to attach stubs that wish to be hidden. We don't know how to
    // have different enumerability in the stubs for the moment.
    if (op == JSOP_INITHIDDENELEM)
        return true;

    // Overwrite the object on the stack (pushed for the decompiler) with the rhs.
    MOZ_ASSERT(stack[2] == objv);
    stack[2] = rhs;

    // Check if debug mode toggling made the stub invalid.
    if (stub.invalid())
        return true;

    if (stub->numOptimizedStubs() >= ICSetElem_Fallback::MAX_OPTIMIZED_STUBS) {
        // TODO: Discard all stubs in this IC and replace with inert megamorphic stub.
        // But for now we just bail.
        return true;
    }

    // Try to generate new stubs.
    if (IsNativeOrUnboxedDenseElementAccess(obj, index) && !rhs.isMagic(JS_ELEMENTS_HOLE)) {
        bool addingCase;
        size_t protoDepth;

        if (CanOptimizeDenseOrUnboxedArraySetElem(obj, index.toInt32(),
                                                  oldShape, oldCapacity, oldInitLength,
                                                  &addingCase, &protoDepth))
        {
            RootedShape shape(cx, obj->maybeShape());
            RootedObjectGroup group(cx, JSObject::getGroup(cx, obj));
            if (!group)
                return false;

            if (addingCase &&
                !DenseOrUnboxedArraySetElemStubExists(cx, ICStub::SetElem_DenseOrUnboxedArrayAdd,
                                                      stub, obj))
            {
                JitSpew(JitSpew_BaselineIC,
                        "  Generating SetElem_DenseOrUnboxedArrayAdd stub "
                        "(shape=%p, group=%p, protoDepth=%" PRIuSIZE ")",
                        shape.get(), group.get(), protoDepth);
                ICSetElemDenseOrUnboxedArrayAddCompiler compiler(cx, obj, protoDepth);
                ICUpdatedStub* newStub = compiler.getStub(compiler.getStubSpace(outerScript));
                if (!newStub)
                    return false;
                if (compiler.needsUpdateStubs() &&
                    !newStub->addUpdateStubForValue(cx, outerScript, obj, JSID_VOIDHANDLE, rhs))
                {
                    return false;
                }

                stub->addNewStub(newStub);
            } else if (!addingCase &&
                       !DenseOrUnboxedArraySetElemStubExists(cx,
                                                             ICStub::SetElem_DenseOrUnboxedArray,
                                                             stub, obj))
            {
                JitSpew(JitSpew_BaselineIC,
                        "  Generating SetElem_DenseOrUnboxedArray stub (shape=%p, group=%p)",
                        shape.get(), group.get());
                ICSetElem_DenseOrUnboxedArray::Compiler compiler(cx, shape, group);
                ICUpdatedStub* newStub = compiler.getStub(compiler.getStubSpace(outerScript));
                if (!newStub)
                    return false;
                if (compiler.needsUpdateStubs() &&
                    !newStub->addUpdateStubForValue(cx, outerScript, obj, JSID_VOIDHANDLE, rhs))
                {
                    return false;
                }

                stub->addNewStub(newStub);
            }
        }

        return true;
    }

    if ((obj->is<TypedArrayObject>() || IsPrimitiveArrayTypedObject(obj)) &&
        index.isNumber() &&
        rhs.isNumber())
    {
        if (!cx->runtime()->jitSupportsFloatingPoint &&
            (TypedThingRequiresFloatingPoint(obj) || index.isDouble()))
        {
            return true;
        }

        bool expectOutOfBounds;
        double idx = index.toNumber();
        if (obj->is<TypedArrayObject>()) {
            expectOutOfBounds = (idx < 0 || idx >= double(obj->as<TypedArrayObject>().length()));
        } else {
            // Typed objects throw on out of bounds accesses. Don't attach
            // a stub in this case.
            if (idx < 0 || idx >= double(obj->as<TypedObject>().length()))
                return true;
            expectOutOfBounds = false;

            // Don't attach stubs if the underlying storage for typed objects
            // in the compartment could be detached, as the stub will always
            // bail out.
            if (cx->compartment()->detachedTypedObjects)
                return true;
        }

        if (!TypedArraySetElemStubExists(stub, obj, expectOutOfBounds)) {
            // Remove any existing TypedArraySetElemStub that doesn't handle out-of-bounds
            if (expectOutOfBounds)
                RemoveExistingTypedArraySetElemStub(cx, stub, obj);

            Shape* shape = obj->maybeShape();
            Scalar::Type type = TypedThingElementType(obj);

            JitSpew(JitSpew_BaselineIC,
                    "  Generating SetElem_TypedArray stub (shape=%p, type=%u, oob=%s)",
                    shape, type, expectOutOfBounds ? "yes" : "no");
            ICSetElem_TypedArray::Compiler compiler(cx, shape, type, expectOutOfBounds);
            ICStub* typedArrayStub = compiler.getStub(compiler.getStubSpace(outerScript));
            if (!typedArrayStub)
                return false;

            stub->addNewStub(typedArrayStub);
            return true;
        }
    }

    return true;
}

typedef bool (*DoSetElemFallbackFn)(JSContext*, BaselineFrame*, ICSetElem_Fallback*, Value*,
                                    HandleValue, HandleValue, HandleValue);
static const VMFunction DoSetElemFallbackInfo =
    FunctionInfo<DoSetElemFallbackFn>(DoSetElemFallback, "DoSetElemFallback", TailCall,
                                      PopValues(2));

bool
ICSetElem_Fallback::Compiler::generateStubCode(MacroAssembler& masm)
{
    MOZ_ASSERT(engine_ == Engine::Baseline);
    MOZ_ASSERT(R0 == JSReturnOperand);

    EmitRestoreTailCallReg(masm);

    // State: R0: object, R1: index, stack: rhs.
    // For the decompiler, the stack has to be: object, index, rhs,
    // so we push the index, then overwrite the rhs Value with R0
    // and push the rhs value.
    masm.pushValue(R1);
    masm.loadValue(Address(masm.getStackPointer(), sizeof(Value)), R1);
    masm.storeValue(R0, Address(masm.getStackPointer(), sizeof(Value)));
    masm.pushValue(R1);

    // Push arguments.
    masm.pushValue(R1); // RHS

    // Push index. On x86 and ARM two push instructions are emitted so use a
    // separate register to store the old stack pointer.
    masm.moveStackPtrTo(R1.scratchReg());
    masm.pushValue(Address(R1.scratchReg(), 2 * sizeof(Value)));
    masm.pushValue(R0); // Object.

    // Push pointer to stack values, so that the stub can overwrite the object
    // (pushed for the decompiler) with the rhs.
    masm.computeEffectiveAddress(Address(masm.getStackPointer(), 3 * sizeof(Value)), R0.scratchReg());
    masm.push(R0.scratchReg());

    masm.push(ICStubReg);
    pushStubPayload(masm, R0.scratchReg());

    return tailCallVM(DoSetElemFallbackInfo, masm);
}

void
BaselineScript::noteArrayWriteHole(uint32_t pcOffset)
{
    ICEntry& entry = icEntryFromPCOffset(pcOffset);
    ICFallbackStub* stub = entry.fallbackStub();

    if (stub->isSetElem_Fallback())
        stub->toSetElem_Fallback()->noteArrayWriteHole();
}

//
// SetElem_DenseOrUnboxedArray
//

void
EmitUnboxedPreBarrierForBaseline(MacroAssembler &masm, const BaseIndex& address, JSValueType type)
{
    if (type == JSVAL_TYPE_OBJECT)
        EmitPreBarrier(masm, address, MIRType::Object);
    else if (type == JSVAL_TYPE_STRING)
        EmitPreBarrier(masm, address, MIRType::String);
    else
        MOZ_ASSERT(!UnboxedTypeNeedsPreBarrier(type));
}

bool
ICSetElem_DenseOrUnboxedArray::Compiler::generateStubCode(MacroAssembler& masm)
{
    MOZ_ASSERT(engine_ == Engine::Baseline);

    // R0 = object
    // R1 = key
    // Stack = { ... rhs-value, <return-addr>? }
    Label failure, failurePopR0;
    masm.branchTestObject(Assembler::NotEqual, R0, &failure);
    masm.branchTestInt32(Assembler::NotEqual, R1, &failure);

    AllocatableGeneralRegisterSet regs(availableGeneralRegs(2));
    Register scratchReg = regs.takeAny();

    // Unbox R0 and guard on its group and, if this is a native access, its shape.
    Register obj = masm.extractObject(R0, ExtractTemp0);
    masm.loadPtr(Address(ICStubReg, ICSetElem_DenseOrUnboxedArray::offsetOfGroup()),
                 scratchReg);
    masm.branchTestObjGroup(Assembler::NotEqual, obj, scratchReg, &failure);
    if (unboxedType_ == JSVAL_TYPE_MAGIC) {
        masm.loadPtr(Address(ICStubReg, ICSetElem_DenseOrUnboxedArray::offsetOfShape()),
                     scratchReg);
        masm.branchTestObjShape(Assembler::NotEqual, obj, scratchReg, &failure);
    }

    if (needsUpdateStubs()) {
        // Stow both R0 and R1 (object and key)
        // But R0 and R1 still hold their values.
        EmitStowICValues(masm, 2);

        // Stack is now: { ..., rhs-value, object-value, key-value, maybe?-RET-ADDR }
        // Load rhs-value into R0
        masm.loadValue(Address(masm.getStackPointer(), 2 * sizeof(Value) + ICStackValueOffset), R0);

        // Call the type-update stub.
        if (!callTypeUpdateIC(masm, sizeof(Value)))
            return false;

        // Unstow R0 and R1 (object and key)
        EmitUnstowICValues(masm, 2);

        // Restore object.
        obj = masm.extractObject(R0, ExtractTemp0);

        // Trigger post barriers here on the value being written. Fields which
        // objects can be written to also need update stubs.
        masm.Push(R1);
        masm.loadValue(Address(masm.getStackPointer(), sizeof(Value) + ICStackValueOffset), R1);

        LiveGeneralRegisterSet saveRegs;
        saveRegs.add(R0);
        saveRegs.addUnchecked(obj);
        saveRegs.add(ICStubReg);
        BaselineEmitPostWriteBarrierSlot(masm, obj, R1, scratchReg, saveRegs, cx);

        masm.Pop(R1);
    }

    // Unbox key.
    Register key = masm.extractInt32(R1, ExtractTemp1);

    if (unboxedType_ == JSVAL_TYPE_MAGIC) {
        // Set element on a native object.

        // Load obj->elements in scratchReg.
        masm.loadPtr(Address(obj, NativeObject::offsetOfElements()), scratchReg);

        // Bounds check.
        Address initLength(scratchReg, ObjectElements::offsetOfInitializedLength());
        masm.branch32(Assembler::BelowOrEqual, initLength, key, &failure);

        // Hole check.
        BaseIndex element(scratchReg, key, TimesEight);
        masm.branchTestMagic(Assembler::Equal, element, &failure);

        // Perform a single test to see if we either need to convert double
        // elements, clone the copy on write elements in the object or fail
        // due to a frozen element.
        Label noSpecialHandling;
        Address elementsFlags(scratchReg, ObjectElements::offsetOfFlags());
        masm.branchTest32(Assembler::Zero, elementsFlags,
                          Imm32(ObjectElements::CONVERT_DOUBLE_ELEMENTS |
                                ObjectElements::COPY_ON_WRITE |
                                ObjectElements::FROZEN),
                          &noSpecialHandling);

        // Fail if we need to clone copy on write elements or to throw due
        // to a frozen element.
        masm.branchTest32(Assembler::NonZero, elementsFlags,
                          Imm32(ObjectElements::COPY_ON_WRITE |
                                ObjectElements::FROZEN),
                          &failure);

        // Failure is not possible now.  Free up registers.
        regs.add(R0);
        regs.add(R1);
        regs.takeUnchecked(obj);
        regs.takeUnchecked(key);

        Address valueAddr(masm.getStackPointer(), ICStackValueOffset);

        // We need to convert int32 values being stored into doubles. In this case
        // the heap typeset is guaranteed to contain both int32 and double, so it's
        // okay to store a double. Note that double arrays are only created by
        // IonMonkey, so if we have no floating-point support Ion is disabled and
        // there should be no double arrays.
        if (cx->runtime()->jitSupportsFloatingPoint)
            masm.convertInt32ValueToDouble(valueAddr, regs.getAny(), &noSpecialHandling);
        else
            masm.assumeUnreachable("There shouldn't be double arrays when there is no FP support.");

        masm.bind(&noSpecialHandling);

        ValueOperand tmpVal = regs.takeAnyValue();
        masm.loadValue(valueAddr, tmpVal);
        EmitPreBarrier(masm, element, MIRType::Value);
        masm.storeValue(tmpVal, element);
    } else {
        // Set element on an unboxed array.

        // Bounds check.
        Address initLength(obj, UnboxedArrayObject::offsetOfCapacityIndexAndInitializedLength());
        masm.load32(initLength, scratchReg);
        masm.and32(Imm32(UnboxedArrayObject::InitializedLengthMask), scratchReg);
        masm.branch32(Assembler::BelowOrEqual, scratchReg, key, &failure);

        // Load obj->elements.
        masm.loadPtr(Address(obj, UnboxedArrayObject::offsetOfElements()), scratchReg);

        // Compute the address being written to.
        BaseIndex address(scratchReg, key, ScaleFromElemWidth(UnboxedTypeSize(unboxedType_)));

        EmitUnboxedPreBarrierForBaseline(masm, address, unboxedType_);

        Address valueAddr(masm.getStackPointer(), ICStackValueOffset + sizeof(Value));
        masm.Push(R0);
        masm.loadValue(valueAddr, R0);
        masm.storeUnboxedProperty(address, unboxedType_,
                                  ConstantOrRegister(TypedOrValueRegister(R0)), &failurePopR0);
        masm.Pop(R0);
    }

    EmitReturnFromIC(masm);

    if (failurePopR0.used()) {
        // Failure case: restore the value of R0
        masm.bind(&failurePopR0);
        masm.popValue(R0);
    }

    // Failure case - jump to next stub
    masm.bind(&failure);
    EmitStubGuardFailure(masm);
    return true;
}

//
// SetElem_DenseOrUnboxedArrayAdd
//

ICUpdatedStub*
ICSetElemDenseOrUnboxedArrayAddCompiler::getStub(ICStubSpace* space)
{
    Rooted<ShapeVector> shapes(cx, ShapeVector(cx));
    if (!shapes.append(obj_->maybeShape()))
        return nullptr;

    if (!GetProtoShapes(obj_, protoChainDepth_, &shapes))
        return nullptr;

    JS_STATIC_ASSERT(ICSetElem_DenseOrUnboxedArrayAdd::MAX_PROTO_CHAIN_DEPTH == 4);

    ICUpdatedStub* stub = nullptr;
    switch (protoChainDepth_) {
      case 0: stub = getStubSpecific<0>(space, shapes); break;
      case 1: stub = getStubSpecific<1>(space, shapes); break;
      case 2: stub = getStubSpecific<2>(space, shapes); break;
      case 3: stub = getStubSpecific<3>(space, shapes); break;
      case 4: stub = getStubSpecific<4>(space, shapes); break;
      default: MOZ_CRASH("ProtoChainDepth too high.");
    }
    if (!stub || !stub->initUpdatingChain(cx, space))
        return nullptr;
    return stub;
}

bool
ICSetElemDenseOrUnboxedArrayAddCompiler::generateStubCode(MacroAssembler& masm)
{
    MOZ_ASSERT(engine_ == Engine::Baseline);

    // R0 = object
    // R1 = key
    // Stack = { ... rhs-value, <return-addr>? }
    Label failure, failurePopR0, failureUnstow;
    masm.branchTestObject(Assembler::NotEqual, R0, &failure);
    masm.branchTestInt32(Assembler::NotEqual, R1, &failure);

    AllocatableGeneralRegisterSet regs(availableGeneralRegs(2));
    Register scratchReg = regs.takeAny();

    // Unbox R0 and guard on its group and, if this is a native access, its shape.
    Register obj = masm.extractObject(R0, ExtractTemp0);
    masm.loadPtr(Address(ICStubReg, ICSetElem_DenseOrUnboxedArrayAdd::offsetOfGroup()),
                 scratchReg);
    masm.branchTestObjGroup(Assembler::NotEqual, obj, scratchReg, &failure);
    if (unboxedType_ == JSVAL_TYPE_MAGIC) {
        masm.loadPtr(Address(ICStubReg, ICSetElem_DenseOrUnboxedArrayAddImpl<0>::offsetOfShape(0)),
                     scratchReg);
        masm.branchTestObjShape(Assembler::NotEqual, obj, scratchReg, &failure);
    }

    // Stow both R0 and R1 (object and key)
    // But R0 and R1 still hold their values.
    EmitStowICValues(masm, 2);

    uint32_t framePushedAfterStow = masm.framePushed();

    // We may need to free up some registers.
    regs = availableGeneralRegs(0);
    regs.take(R0);
    regs.take(scratchReg);

    // Shape guard objects on the proto chain.
    Register protoReg = regs.takeAny();
    for (size_t i = 0; i < protoChainDepth_; i++) {
        masm.loadObjProto(i == 0 ? obj : protoReg, protoReg);
        masm.branchTestPtr(Assembler::Zero, protoReg, protoReg, &failureUnstow);
        masm.loadPtr(Address(ICStubReg, ICSetElem_DenseOrUnboxedArrayAddImpl<0>::offsetOfShape(i + 1)),
                     scratchReg);
        masm.branchTestObjShape(Assembler::NotEqual, protoReg, scratchReg, &failureUnstow);
    }
    regs.add(protoReg);
    regs.add(scratchReg);

    if (needsUpdateStubs()) {
        // Stack is now: { ..., rhs-value, object-value, key-value, maybe?-RET-ADDR }
        // Load rhs-value in to R0
        masm.loadValue(Address(masm.getStackPointer(), 2 * sizeof(Value) + ICStackValueOffset), R0);

        // Call the type-update stub.
        if (!callTypeUpdateIC(masm, sizeof(Value)))
            return false;
    }

    // Unstow R0 and R1 (object and key)
    EmitUnstowICValues(masm, 2);

    // Restore object.
    obj = masm.extractObject(R0, ExtractTemp0);

    if (needsUpdateStubs()) {
        // Trigger post barriers here on the value being written. Fields which
        // objects can be written to also need update stubs.
        masm.Push(R1);
        masm.loadValue(Address(masm.getStackPointer(), sizeof(Value) + ICStackValueOffset), R1);

        LiveGeneralRegisterSet saveRegs;
        saveRegs.add(R0);
        saveRegs.addUnchecked(obj);
        saveRegs.add(ICStubReg);
        BaselineEmitPostWriteBarrierSlot(masm, obj, R1, scratchReg, saveRegs, cx);

        masm.Pop(R1);
    }

    // Reset register set.
    regs = availableGeneralRegs(2);
    scratchReg = regs.takeAny();

    // Unbox key.
    Register key = masm.extractInt32(R1, ExtractTemp1);

    if (unboxedType_ == JSVAL_TYPE_MAGIC) {
        // Adding element to a native object.

        // Load obj->elements in scratchReg.
        masm.loadPtr(Address(obj, NativeObject::offsetOfElements()), scratchReg);

        // Bounds check (key == initLength)
        Address initLength(scratchReg, ObjectElements::offsetOfInitializedLength());
        masm.branch32(Assembler::NotEqual, initLength, key, &failure);

        // Capacity check.
        Address capacity(scratchReg, ObjectElements::offsetOfCapacity());
        masm.branch32(Assembler::BelowOrEqual, capacity, key, &failure);

        // Check for copy on write elements.
        Address elementsFlags(scratchReg, ObjectElements::offsetOfFlags());
        masm.branchTest32(Assembler::NonZero, elementsFlags,
                          Imm32(ObjectElements::COPY_ON_WRITE |
                                ObjectElements::FROZEN),
                          &failure);

        // Failure is not possible now.  Free up registers.
        regs.add(R0);
        regs.add(R1);
        regs.takeUnchecked(obj);
        regs.takeUnchecked(key);

        // Increment initLength before write.
        masm.add32(Imm32(1), initLength);

        // If length is now <= key, increment length before write.
        Label skipIncrementLength;
        Address length(scratchReg, ObjectElements::offsetOfLength());
        masm.branch32(Assembler::Above, length, key, &skipIncrementLength);
        masm.add32(Imm32(1), length);
        masm.bind(&skipIncrementLength);

        // Convert int32 values to double if convertDoubleElements is set. In this
        // case the heap typeset is guaranteed to contain both int32 and double, so
        // it's okay to store a double.
        Label dontConvertDoubles;
        masm.branchTest32(Assembler::Zero, elementsFlags,
                          Imm32(ObjectElements::CONVERT_DOUBLE_ELEMENTS),
                          &dontConvertDoubles);

        Address valueAddr(masm.getStackPointer(), ICStackValueOffset);

        // Note that double arrays are only created by IonMonkey, so if we have no
        // floating-point support Ion is disabled and there should be no double arrays.
        if (cx->runtime()->jitSupportsFloatingPoint)
            masm.convertInt32ValueToDouble(valueAddr, regs.getAny(), &dontConvertDoubles);
        else
            masm.assumeUnreachable("There shouldn't be double arrays when there is no FP support.");
        masm.bind(&dontConvertDoubles);

        // Write the value.  No need for pre-barrier since we're not overwriting an old value.
        ValueOperand tmpVal = regs.takeAnyValue();
        BaseIndex element(scratchReg, key, TimesEight);
        masm.loadValue(valueAddr, tmpVal);
        masm.storeValue(tmpVal, element);
    } else {
        // Adding element to an unboxed array.

        // Bounds check (key == initLength)
        Address initLengthAddr(obj, UnboxedArrayObject::offsetOfCapacityIndexAndInitializedLength());
        masm.load32(initLengthAddr, scratchReg);
        masm.and32(Imm32(UnboxedArrayObject::InitializedLengthMask), scratchReg);
        masm.branch32(Assembler::NotEqual, scratchReg, key, &failure);

        // Capacity check.
        masm.checkUnboxedArrayCapacity(obj, RegisterOrInt32Constant(key), scratchReg, &failure);

        // Load obj->elements.
        masm.loadPtr(Address(obj, UnboxedArrayObject::offsetOfElements()), scratchReg);

        // Write the value first, since this can fail. No need for pre-barrier
        // since we're not overwriting an old value.
        masm.Push(R0);
        Address valueAddr(masm.getStackPointer(), ICStackValueOffset + sizeof(Value));
        masm.loadValue(valueAddr, R0);
        BaseIndex address(scratchReg, key, ScaleFromElemWidth(UnboxedTypeSize(unboxedType_)));
        masm.storeUnboxedProperty(address, unboxedType_,
                                  ConstantOrRegister(TypedOrValueRegister(R0)), &failurePopR0);
        masm.Pop(R0);

        // Increment initialized length.
        masm.add32(Imm32(1), initLengthAddr);

        // If length is now <= key, increment length.
        Address lengthAddr(obj, UnboxedArrayObject::offsetOfLength());
        Label skipIncrementLength;
        masm.branch32(Assembler::Above, lengthAddr, key, &skipIncrementLength);
        masm.add32(Imm32(1), lengthAddr);
        masm.bind(&skipIncrementLength);
    }

    EmitReturnFromIC(masm);

    if (failurePopR0.used()) {
        // Failure case: restore the value of R0
        masm.bind(&failurePopR0);
        masm.popValue(R0);
        masm.jump(&failure);
    }

    // Failure case - fail but first unstow R0 and R1
    masm.bind(&failureUnstow);
    masm.setFramePushed(framePushedAfterStow);
    EmitUnstowICValues(masm, 2);

    // Failure case - jump to next stub
    masm.bind(&failure);
    EmitStubGuardFailure(masm);
    return true;
}

//
// SetElem_TypedArray
//

template <typename S, typename T>
void
BaselineStoreToTypedArray(JSContext* cx, MacroAssembler& masm, Scalar::Type type, const S& value,
                          const T& dest, Register scratch, Label* failure,
                          Label* failureModifiedScratch)
{
    Label done;

    if (type == Scalar::Float32 || type == Scalar::Float64) {
        masm.ensureDouble(value, FloatReg0, failure);
        if (type == Scalar::Float32) {
            masm.convertDoubleToFloat32(FloatReg0, ScratchFloat32Reg);
            masm.storeToTypedFloatArray(type, ScratchFloat32Reg, dest);
        } else {
            masm.storeToTypedFloatArray(type, FloatReg0, dest);
        }
    } else if (type == Scalar::Uint8Clamped) {
        Label notInt32;
        masm.branchTestInt32(Assembler::NotEqual, value, &notInt32);
        masm.unboxInt32(value, scratch);
        masm.clampIntToUint8(scratch);

        Label clamped;
        masm.bind(&clamped);
        masm.storeToTypedIntArray(type, scratch, dest);
        masm.jump(&done);

        // If the value is a double, clamp to uint8 and jump back.
        // Else, jump to failure.
        masm.bind(&notInt32);
        if (cx->runtime()->jitSupportsFloatingPoint) {
            masm.branchTestDouble(Assembler::NotEqual, value, failure);
            masm.unboxDouble(value, FloatReg0);
            masm.clampDoubleToUint8(FloatReg0, scratch);
            masm.jump(&clamped);
        } else {
            masm.jump(failure);
        }
    } else {
        Label notInt32;
        masm.branchTestInt32(Assembler::NotEqual, value, &notInt32);
        masm.unboxInt32(value, scratch);

        Label isInt32;
        masm.bind(&isInt32);
        masm.storeToTypedIntArray(type, scratch, dest);
        masm.jump(&done);

        // If the value is a double, truncate and jump back.
        // Else, jump to failure.
        masm.bind(&notInt32);
        if (cx->runtime()->jitSupportsFloatingPoint) {
            masm.branchTestDouble(Assembler::NotEqual, value, failure);
            masm.unboxDouble(value, FloatReg0);
            masm.branchTruncateDoubleMaybeModUint32(FloatReg0, scratch, failureModifiedScratch);
            masm.jump(&isInt32);
        } else {
            masm.jump(failure);
        }
    }

    masm.bind(&done);
}

template void
BaselineStoreToTypedArray(JSContext* cx, MacroAssembler& masm, Scalar::Type type,
                          const ValueOperand& value, const Address& dest, Register scratch,
                          Label* failure, Label* failureModifiedScratch);

template void
BaselineStoreToTypedArray(JSContext* cx, MacroAssembler& masm, Scalar::Type type,
                          const Address& value, const BaseIndex& dest, Register scratch,
                          Label* failure, Label* failureModifiedScratch);

bool
ICSetElem_TypedArray::Compiler::generateStubCode(MacroAssembler& masm)
{
    MOZ_ASSERT(engine_ == Engine::Baseline);

    Label failure;

    if (layout_ != Layout_TypedArray)
        CheckForTypedObjectWithDetachedStorage(cx, masm, &failure);

    masm.branchTestObject(Assembler::NotEqual, R0, &failure);

    AllocatableGeneralRegisterSet regs(availableGeneralRegs(2));
    Register scratchReg = regs.takeAny();

    // Unbox R0 and shape guard.
    Register obj = masm.extractObject(R0, ExtractTemp0);
    masm.loadPtr(Address(ICStubReg, ICSetElem_TypedArray::offsetOfShape()), scratchReg);
    masm.branchTestObjShape(Assembler::NotEqual, obj, scratchReg, &failure);

    // Ensure the index is an integer.
    if (cx->runtime()->jitSupportsFloatingPoint) {
        Label isInt32;
        masm.branchTestInt32(Assembler::Equal, R1, &isInt32);
        {
            // If the index is a double, try to convert it to int32. It's okay
            // to convert -0 to 0: the shape check ensures the object is a typed
            // array so the difference is not observable.
            masm.branchTestDouble(Assembler::NotEqual, R1, &failure);
            masm.unboxDouble(R1, FloatReg0);
            masm.convertDoubleToInt32(FloatReg0, scratchReg, &failure, /* negZeroCheck = */false);
            masm.tagValue(JSVAL_TYPE_INT32, scratchReg, R1);
        }
        masm.bind(&isInt32);
    } else {
        masm.branchTestInt32(Assembler::NotEqual, R1, &failure);
    }

    // Unbox key.
    Register key = masm.extractInt32(R1, ExtractTemp1);

    // Bounds check.
    Label oobWrite;
    LoadTypedThingLength(masm, layout_, obj, scratchReg);
    masm.branch32(Assembler::BelowOrEqual, scratchReg, key,
                  expectOutOfBounds_ ? &oobWrite : &failure);

    // Load the elements vector.
    LoadTypedThingData(masm, layout_, obj, scratchReg);

    BaseIndex dest(scratchReg, key, ScaleFromElemWidth(Scalar::byteSize(type_)));
    Address value(masm.getStackPointer(), ICStackValueOffset);

    // We need a second scratch register. It's okay to clobber the type tag of
    // R0 or R1, as long as it's restored before jumping to the next stub.
    regs = availableGeneralRegs(0);
    regs.takeUnchecked(obj);
    regs.takeUnchecked(key);
    regs.take(scratchReg);
    Register secondScratch = regs.takeAny();

    Label failureModifiedSecondScratch;
    BaselineStoreToTypedArray(cx, masm, type_, value, dest,
                              secondScratch, &failure, &failureModifiedSecondScratch);
    EmitReturnFromIC(masm);

    if (failureModifiedSecondScratch.used()) {
        // Writing to secondScratch may have clobbered R0 or R1, restore them
        // first.
        masm.bind(&failureModifiedSecondScratch);
        masm.tagValue(JSVAL_TYPE_OBJECT, obj, R0);
        masm.tagValue(JSVAL_TYPE_INT32, key, R1);
    }

    // Failure case - jump to next stub
    masm.bind(&failure);
    EmitStubGuardFailure(masm);

    if (expectOutOfBounds_) {
        MOZ_ASSERT(layout_ == Layout_TypedArray);
        masm.bind(&oobWrite);
        EmitReturnFromIC(masm);
    }
    return true;
}

//
// In_Fallback
//

static bool
TryAttachDenseInStub(JSContext* cx, HandleScript outerScript, ICIn_Fallback* stub,
                     HandleValue key, HandleObject obj, bool* attached)
{
    MOZ_ASSERT(!*attached);

    if (!IsNativeDenseElementAccess(obj, key))
        return true;

    JitSpew(JitSpew_BaselineIC, "  Generating In(Native[Int32] dense) stub");
    ICIn_Dense::Compiler compiler(cx, obj->as<NativeObject>().lastProperty());
    ICStub* denseStub = compiler.getStub(compiler.getStubSpace(outerScript));
    if (!denseStub)
        return false;

    *attached = true;
    stub->addNewStub(denseStub);
    return true;
}

static bool
TryAttachNativeInStub(JSContext* cx, HandleScript outerScript, ICIn_Fallback* stub,
                      HandleValue key, HandleObject obj, bool* attached)
{
    MOZ_ASSERT(!*attached);

    RootedId id(cx);
    if (!IsOptimizableElementPropertyName(cx, key, &id))
        return true;

    RootedPropertyName name(cx, JSID_TO_ATOM(id)->asPropertyName());
    Rooted<PropertyResult> prop(cx);
    RootedObject holder(cx);
    if (!EffectlesslyLookupProperty(cx, obj, id, &holder, &prop))
        return false;

    if (prop.isNonNativeProperty()) {
        MOZ_ASSERT(!IsCacheableProtoChain(obj, holder, false));
        return true;
    }

    RootedShape shape(cx, prop.maybeShape());
    if (IsCacheableGetPropReadSlot(obj, holder, shape)) {
        ICStub::Kind kind = (obj == holder) ? ICStub::In_Native
                                            : ICStub::In_NativePrototype;
        JitSpew(JitSpew_BaselineIC, "  Generating In(Native %s) stub",
                    (obj == holder) ? "direct" : "prototype");
        ICInNativeCompiler compiler(cx, kind, obj, holder, name);
        ICStub* newStub = compiler.getStub(compiler.getStubSpace(outerScript));
        if (!newStub)
            return false;

        *attached = true;
        stub->addNewStub(newStub);
        return true;
    }

    return true;
}

static bool
TryAttachNativeInDoesNotExistStub(JSContext* cx, HandleScript outerScript,
                                  ICIn_Fallback* stub, HandleValue key,
                                  HandleObject obj, bool* attached)
{
    MOZ_ASSERT(!*attached);

    RootedId id(cx);
    if (!IsOptimizableElementPropertyName(cx, key, &id))
        return true;

    // Check if does-not-exist can be confirmed on property.
    RootedPropertyName name(cx, JSID_TO_ATOM(id)->asPropertyName());
    RootedObject lastProto(cx);
    size_t protoChainDepth = SIZE_MAX;
    if (!CheckHasNoSuchProperty(cx, obj.get(), id, lastProto.address(), &protoChainDepth))
        return true;
    MOZ_ASSERT(protoChainDepth < SIZE_MAX);

    if (protoChainDepth > ICIn_NativeDoesNotExist::MAX_PROTO_CHAIN_DEPTH)
        return true;

    // Confirmed no-such-property. Add stub.
    JitSpew(JitSpew_BaselineIC, "  Generating In_NativeDoesNotExist stub");
    ICInNativeDoesNotExistCompiler compiler(cx, obj, name, protoChainDepth);
    ICStub* newStub = compiler.getStub(compiler.getStubSpace(outerScript));
    if (!newStub)
        return false;

    *attached = true;
    stub->addNewStub(newStub);
    return true;
}

static bool
DoInFallback(JSContext* cx, BaselineFrame* frame, ICIn_Fallback* stub_,
             HandleValue key, HandleValue objValue, MutableHandleValue res)
{
    // This fallback stub may trigger debug mode toggling.
    DebugModeOSRVolatileStub<ICIn_Fallback*> stub(frame, stub_);

    FallbackICSpew(cx, stub, "In");

    if (!objValue.isObject()) {
        ReportValueError(cx, JSMSG_IN_NOT_OBJECT, -1, objValue, nullptr);
        return false;
    }

    RootedObject obj(cx, &objValue.toObject());

    bool cond = false;
    if (!OperatorIn(cx, key, obj, &cond))
        return false;
    res.setBoolean(cond);

    if (stub.invalid())
        return true;

    if (stub->numOptimizedStubs() >= ICIn_Fallback::MAX_OPTIMIZED_STUBS)
        return true;

    if (obj->isNative()) {
        RootedScript script(cx, frame->script());
        bool attached = false;
        if (cond) {
            if (!TryAttachDenseInStub(cx, script, stub, key, obj, &attached))
                return false;
            if (attached)
                return true;
            if (!TryAttachNativeInStub(cx, script, stub, key, obj, &attached))
                return false;
            if (attached)
                return true;
        } else {
            if (!TryAttachNativeInDoesNotExistStub(cx, script, stub, key, obj, &attached))
                return false;
            if (attached)
                return true;
        }
    }

    return true;
}

typedef bool (*DoInFallbackFn)(JSContext*, BaselineFrame*, ICIn_Fallback*, HandleValue,
                               HandleValue, MutableHandleValue);
static const VMFunction DoInFallbackInfo =
    FunctionInfo<DoInFallbackFn>(DoInFallback, "DoInFallback", TailCall, PopValues(2));

bool
ICIn_Fallback::Compiler::generateStubCode(MacroAssembler& masm)
{
    MOZ_ASSERT(engine_ == Engine::Baseline);

    EmitRestoreTailCallReg(masm);

    // Sync for the decompiler.
    masm.pushValue(R0);
    masm.pushValue(R1);

    // Push arguments.
    masm.pushValue(R1);
    masm.pushValue(R0);
    masm.push(ICStubReg);
    pushStubPayload(masm, R0.scratchReg());

    return tailCallVM(DoInFallbackInfo, masm);
}

bool
ICInNativeCompiler::generateStubCode(MacroAssembler& masm)
{
    MOZ_ASSERT(engine_ == Engine::Baseline);

    Label failure, failurePopR0Scratch;

    masm.branchTestString(Assembler::NotEqual, R0, &failure);
    masm.branchTestObject(Assembler::NotEqual, R1, &failure);

    AllocatableGeneralRegisterSet regs(availableGeneralRegs(2));
    Register scratch = regs.takeAny();

    // Check key identity.
    Register strExtract = masm.extractString(R0, ExtractTemp0);
    masm.loadPtr(Address(ICStubReg, ICInNativeStub::offsetOfName()), scratch);
    masm.branchPtr(Assembler::NotEqual, strExtract, scratch, &failure);

    // Unbox and shape guard object.
    Register objReg = masm.extractObject(R1, ExtractTemp0);
    masm.loadPtr(Address(ICStubReg, ICInNativeStub::offsetOfShape()), scratch);
    masm.branchTestObjShape(Assembler::NotEqual, objReg, scratch, &failure);

    if (kind == ICStub::In_NativePrototype) {
        // Shape guard holder. Use R0 scrachReg since on x86 there're not enough registers.
        Register holderReg = R0.scratchReg();
        masm.push(R0.scratchReg());
        masm.loadPtr(Address(ICStubReg, ICIn_NativePrototype::offsetOfHolder()),
                     holderReg);
        masm.loadPtr(Address(ICStubReg, ICIn_NativePrototype::offsetOfHolderShape()),
                     scratch);
        masm.branchTestObjShape(Assembler::NotEqual, holderReg, scratch, &failurePopR0Scratch);
        masm.addToStackPtr(Imm32(sizeof(size_t)));
    }

    masm.moveValue(BooleanValue(true), R0);

    EmitReturnFromIC(masm);

    // Failure case - jump to next stub
    masm.bind(&failurePopR0Scratch);
    masm.pop(R0.scratchReg());
    masm.bind(&failure);
    EmitStubGuardFailure(masm);
    return true;
}

ICStub*
ICInNativeDoesNotExistCompiler::getStub(ICStubSpace* space)
{
    Rooted<ShapeVector> shapes(cx, ShapeVector(cx));
    if (!shapes.append(obj_->as<NativeObject>().lastProperty()))
        return nullptr;

    if (!GetProtoShapes(obj_, protoChainDepth_, &shapes))
        return nullptr;

    JS_STATIC_ASSERT(ICIn_NativeDoesNotExist::MAX_PROTO_CHAIN_DEPTH == 8);

    ICStub* stub = nullptr;
    switch (protoChainDepth_) {
      case 0: stub = getStubSpecific<0>(space, shapes); break;
      case 1: stub = getStubSpecific<1>(space, shapes); break;
      case 2: stub = getStubSpecific<2>(space, shapes); break;
      case 3: stub = getStubSpecific<3>(space, shapes); break;
      case 4: stub = getStubSpecific<4>(space, shapes); break;
      case 5: stub = getStubSpecific<5>(space, shapes); break;
      case 6: stub = getStubSpecific<6>(space, shapes); break;
      case 7: stub = getStubSpecific<7>(space, shapes); break;
      case 8: stub = getStubSpecific<8>(space, shapes); break;
      default: MOZ_CRASH("ProtoChainDepth too high.");
    }
    if (!stub)
        return nullptr;
    return stub;
}

bool
ICInNativeDoesNotExistCompiler::generateStubCode(MacroAssembler& masm)
{
    MOZ_ASSERT(engine_ == Engine::Baseline);

    Label failure, failurePopR0Scratch;

    masm.branchTestString(Assembler::NotEqual, R0, &failure);
    masm.branchTestObject(Assembler::NotEqual, R1, &failure);

    AllocatableGeneralRegisterSet regs(availableGeneralRegs(2));
    Register scratch = regs.takeAny();

#ifdef DEBUG
    // Ensure that protoChainDepth_ matches the protoChainDepth stored on the stub.
    {
        Label ok;
        masm.load16ZeroExtend(Address(ICStubReg, ICStub::offsetOfExtra()), scratch);
        masm.branch32(Assembler::Equal, scratch, Imm32(protoChainDepth_), &ok);
        masm.assumeUnreachable("Non-matching proto chain depth on stub.");
        masm.bind(&ok);
    }
#endif // DEBUG

    // Check key identity.
    Register strExtract = masm.extractString(R0, ExtractTemp0);
    masm.loadPtr(Address(ICStubReg, ICIn_NativeDoesNotExist::offsetOfName()), scratch);
    masm.branchPtr(Assembler::NotEqual, strExtract, scratch, &failure);

    // Unbox and guard against old shape.
    Register objReg = masm.extractObject(R1, ExtractTemp0);
    masm.loadPtr(Address(ICStubReg, ICIn_NativeDoesNotExist::offsetOfShape(0)),
                 scratch);
    masm.branchTestObjShape(Assembler::NotEqual, objReg, scratch, &failure);

    // Check the proto chain.
    Register protoReg = R0.scratchReg();
    masm.push(R0.scratchReg());
    for (size_t i = 0; i < protoChainDepth_; ++i) {
        masm.loadObjProto(i == 0 ? objReg : protoReg, protoReg);
        masm.branchTestPtr(Assembler::Zero, protoReg, protoReg, &failurePopR0Scratch);
        size_t shapeOffset = ICIn_NativeDoesNotExistImpl<0>::offsetOfShape(i + 1);
        masm.loadPtr(Address(ICStubReg, shapeOffset), scratch);
        masm.branchTestObjShape(Assembler::NotEqual, protoReg, scratch, &failurePopR0Scratch);
    }
    masm.addToStackPtr(Imm32(sizeof(size_t)));

    // Shape and type checks succeeded, ok to proceed.
    masm.moveValue(BooleanValue(false), R0);

    EmitReturnFromIC(masm);

    masm.bind(&failurePopR0Scratch);
    masm.pop(R0.scratchReg());
    masm.bind(&failure);
    EmitStubGuardFailure(masm);
    return true;
}

bool
ICIn_Dense::Compiler::generateStubCode(MacroAssembler& masm)
{
    MOZ_ASSERT(engine_ == Engine::Baseline);

    Label failure;

    masm.branchTestInt32(Assembler::NotEqual, R0, &failure);
    masm.branchTestObject(Assembler::NotEqual, R1, &failure);

    AllocatableGeneralRegisterSet regs(availableGeneralRegs(2));
    Register scratch = regs.takeAny();

    // Unbox and shape guard object.
    Register obj = masm.extractObject(R1, ExtractTemp0);
    masm.loadPtr(Address(ICStubReg, ICIn_Dense::offsetOfShape()), scratch);
    masm.branchTestObjShape(Assembler::NotEqual, obj, scratch, &failure);

    // Load obj->elements.
    masm.loadPtr(Address(obj, NativeObject::offsetOfElements()), scratch);

    // Unbox key and bounds check.
    Address initLength(scratch, ObjectElements::offsetOfInitializedLength());
    Register key = masm.extractInt32(R0, ExtractTemp0);
    masm.branch32(Assembler::BelowOrEqual, initLength, key, &failure);

    // Hole check.
    JS_STATIC_ASSERT(sizeof(Value) == 8);
    BaseIndex element(scratch, key, TimesEight);
    masm.branchTestMagic(Assembler::Equal, element, &failure);

    masm.moveValue(BooleanValue(true), R0);

    EmitReturnFromIC(masm);

    // Failure case - jump to next stub
    masm.bind(&failure);
    EmitStubGuardFailure(masm);
    return true;
}

static bool
DoGetNameFallback(JSContext* cx, BaselineFrame* frame, ICGetName_Fallback* stub_,
                  HandleObject envChain, MutableHandleValue res)
{
    SharedStubInfo info(cx, frame, stub_->icEntry());

    // This fallback stub may trigger debug mode toggling.
    DebugModeOSRVolatileStub<ICGetName_Fallback*> stub(frame, stub_);

    RootedScript script(cx, frame->script());
    jsbytecode* pc = stub->icEntry()->pc(script);
    mozilla::DebugOnly<JSOp> op = JSOp(*pc);
    FallbackICSpew(cx, stub, "GetName(%s)", CodeName[JSOp(*pc)]);

    MOZ_ASSERT(op == JSOP_GETNAME || op == JSOP_GETGNAME);

    RootedPropertyName name(cx, script->getName(pc));
    bool attached = false;

    // Attach new stub.
    if (stub->numOptimizedStubs() >= ICGetName_Fallback::MAX_OPTIMIZED_STUBS) {
        // TODO: Discard all stubs in this IC and replace with generic stub.
        attached = true;
    }

    if (!attached && !JitOptions.disableCacheIR) {
        ICStubEngine engine = ICStubEngine::Baseline;
        GetNameIRGenerator gen(cx, pc, script, envChain, name);
        if (gen.tryAttachStub()) {
            ICStub* newStub = AttachBaselineCacheIRStub(cx, gen.writerRef(), gen.cacheKind(),
                                                        engine, info.outerScript(cx), stub);
            if (newStub) {
                JitSpew(JitSpew_BaselineIC, "  Attached CacheIR stub");
                attached = true;
            }
        }
    }

    static_assert(JSOP_GETGNAME_LENGTH == JSOP_GETNAME_LENGTH,
                  "Otherwise our check for JSOP_TYPEOF isn't ok");
    if (JSOp(pc[JSOP_GETGNAME_LENGTH]) == JSOP_TYPEOF) {
        if (!GetEnvironmentNameForTypeOf(cx, envChain, name, res))
            return false;
    } else {
        if (!GetEnvironmentName(cx, envChain, name, res))
            return false;
    }

    TypeScript::Monitor(cx, script, pc, res);

    // Check if debug mode toggling made the stub invalid.
    if (stub.invalid())
        return true;

    // Add a type monitor stub for the resulting value.
    if (!stub->addMonitorStubForValue(cx, &info, res))
        return false;

    if (!attached)
        stub->noteUnoptimizableAccess();
    return true;
}

typedef bool (*DoGetNameFallbackFn)(JSContext*, BaselineFrame*, ICGetName_Fallback*,
                                    HandleObject, MutableHandleValue);
static const VMFunction DoGetNameFallbackInfo =
    FunctionInfo<DoGetNameFallbackFn>(DoGetNameFallback, "DoGetNameFallback", TailCall);

bool
ICGetName_Fallback::Compiler::generateStubCode(MacroAssembler& masm)
{
    MOZ_ASSERT(engine_ == Engine::Baseline);
    MOZ_ASSERT(R0 == JSReturnOperand);

    EmitRestoreTailCallReg(masm);

    masm.push(R0.scratchReg());
    masm.push(ICStubReg);
    pushStubPayload(masm, R0.scratchReg());

    return tailCallVM(DoGetNameFallbackInfo, masm);
}

//
// BindName_Fallback
//

static bool
DoBindNameFallback(JSContext* cx, BaselineFrame* frame, ICBindName_Fallback* stub,
                   HandleObject envChain, MutableHandleValue res)
{
    jsbytecode* pc = stub->icEntry()->pc(frame->script());
    mozilla::DebugOnly<JSOp> op = JSOp(*pc);
    FallbackICSpew(cx, stub, "BindName(%s)", CodeName[JSOp(*pc)]);

    MOZ_ASSERT(op == JSOP_BINDNAME || op == JSOP_BINDGNAME);

    RootedPropertyName name(cx, frame->script()->getName(pc));

    RootedObject scope(cx);
    if (!LookupNameUnqualified(cx, name, envChain, &scope))
        return false;

    res.setObject(*scope);
    return true;
}

typedef bool (*DoBindNameFallbackFn)(JSContext*, BaselineFrame*, ICBindName_Fallback*,
                                     HandleObject, MutableHandleValue);
static const VMFunction DoBindNameFallbackInfo =
    FunctionInfo<DoBindNameFallbackFn>(DoBindNameFallback, "DoBindNameFallback", TailCall);

bool
ICBindName_Fallback::Compiler::generateStubCode(MacroAssembler& masm)
{
    MOZ_ASSERT(engine_ == Engine::Baseline);
    MOZ_ASSERT(R0 == JSReturnOperand);

    EmitRestoreTailCallReg(masm);

    masm.push(R0.scratchReg());
    masm.push(ICStubReg);
    pushStubPayload(masm, R0.scratchReg());

    return tailCallVM(DoBindNameFallbackInfo, masm);
}

//
// GetIntrinsic_Fallback
//

static bool
DoGetIntrinsicFallback(JSContext* cx, BaselineFrame* frame, ICGetIntrinsic_Fallback* stub_,
                       MutableHandleValue res)
{
    // This fallback stub may trigger debug mode toggling.
    DebugModeOSRVolatileStub<ICGetIntrinsic_Fallback*> stub(frame, stub_);

    RootedScript script(cx, frame->script());
    jsbytecode* pc = stub->icEntry()->pc(script);
    mozilla::DebugOnly<JSOp> op = JSOp(*pc);
    FallbackICSpew(cx, stub, "GetIntrinsic(%s)", CodeName[JSOp(*pc)]);

    MOZ_ASSERT(op == JSOP_GETINTRINSIC);

    if (!GetIntrinsicOperation(cx, pc, res))
        return false;

    // An intrinsic operation will always produce the same result, so only
    // needs to be monitored once. Attach a stub to load the resulting constant
    // directly.

    TypeScript::Monitor(cx, script, pc, res);

    // Check if debug mode toggling made the stub invalid.
    if (stub.invalid())
        return true;

    JitSpew(JitSpew_BaselineIC, "  Generating GetIntrinsic optimized stub");
    ICGetIntrinsic_Constant::Compiler compiler(cx, res);
    ICStub* newStub = compiler.getStub(compiler.getStubSpace(script));
    if (!newStub)
        return false;

    stub->addNewStub(newStub);
    return true;
}

typedef bool (*DoGetIntrinsicFallbackFn)(JSContext*, BaselineFrame*, ICGetIntrinsic_Fallback*,
                                         MutableHandleValue);
static const VMFunction DoGetIntrinsicFallbackInfo =
    FunctionInfo<DoGetIntrinsicFallbackFn>(DoGetIntrinsicFallback, "DoGetIntrinsicFallback",
                                           TailCall);

bool
ICGetIntrinsic_Fallback::Compiler::generateStubCode(MacroAssembler& masm)
{
    MOZ_ASSERT(engine_ == Engine::Baseline);

    EmitRestoreTailCallReg(masm);

    masm.push(ICStubReg);
    pushStubPayload(masm, R0.scratchReg());

    return tailCallVM(DoGetIntrinsicFallbackInfo, masm);
}

bool
ICGetIntrinsic_Constant::Compiler::generateStubCode(MacroAssembler& masm)
{
    MOZ_ASSERT(engine_ == Engine::Baseline);

    masm.loadValue(Address(ICStubReg, ICGetIntrinsic_Constant::offsetOfValue()), R0);

    EmitReturnFromIC(masm);
    return true;
}

//
// SetProp_Fallback
//

// Attach an optimized property set stub for a SETPROP/SETGNAME/SETNAME op on a
// value property.
static bool
TryAttachSetValuePropStub(JSContext* cx, HandleScript script, jsbytecode* pc, ICSetProp_Fallback* stub,
                          HandleObject obj, HandleShape oldShape, HandleObjectGroup oldGroup,
                          HandlePropertyName name, HandleId id, HandleValue rhs, bool* attached)
{
    MOZ_ASSERT(!*attached);

    if (obj->watched())
        return true;

    Rooted<PropertyResult> prop(cx);
    RootedObject holder(cx);
    if (!EffectlesslyLookupProperty(cx, obj, id, &holder, &prop))
        return false;
    if (obj != holder)
        return true;

    RootedShape shape(cx);
    if (obj->isNative()) {
        shape = prop.shape();
    } else {
        if (obj->is<UnboxedPlainObject>()) {
            UnboxedExpandoObject* expando = obj->as<UnboxedPlainObject>().maybeExpando();
            if (expando) {
                shape = expando->lookup(cx, name);
                if (!shape)
                    return true;
            } else {
                return true;
            }
        } else {
            return true;
        }
    }

    size_t chainDepth;
    if (IsCacheableSetPropAddSlot(cx, obj, oldShape, id, shape, &chainDepth)) {
        // Don't attach if proto chain depth is too high.
        if (chainDepth > ICSetProp_NativeAdd::MAX_PROTO_CHAIN_DEPTH)
            return true;

        // Don't attach if we are adding a property to an object which the new
        // script properties analysis hasn't been performed for yet, as there
        // may be a shape change required here afterwards. Pretend we attached
        // a stub, though, so the access is not marked as unoptimizable.
        if (oldGroup->newScript() && !oldGroup->newScript()->analyzed()) {
            *attached = true;
            return true;
        }

        bool isFixedSlot;
        uint32_t offset;
        GetFixedOrDynamicSlotOffset(shape, &isFixedSlot, &offset);

        JitSpew(JitSpew_BaselineIC, "  Generating SetProp(NativeObject.ADD) stub");
        ICSetPropNativeAddCompiler compiler(cx, obj, oldShape, oldGroup,
                                            chainDepth, isFixedSlot, offset);
        ICUpdatedStub* newStub = compiler.getStub(compiler.getStubSpace(script));
        if (!newStub)
            return false;
        if (!newStub->addUpdateStubForValue(cx, script, obj, id, rhs))
            return false;

        stub->addNewStub(newStub);
        *attached = true;
        return true;
    }

    return true;
}

// Try to update existing SetProp setter call stubs for the given holder in
// place with a new shape and setter.
static bool
UpdateExistingSetPropCallStubs(ICSetProp_Fallback* fallbackStub,
                               ICStub::Kind kind,
                               NativeObject* holder,
                               JSObject* receiver,
                               JSFunction* setter)
{
    MOZ_ASSERT(kind == ICStub::SetProp_CallScripted ||
               kind == ICStub::SetProp_CallNative);
    MOZ_ASSERT(holder);
    MOZ_ASSERT(receiver);

    bool isOwnSetter = (holder == receiver);
    bool foundMatchingStub = false;
    ReceiverGuard receiverGuard(receiver);
    for (ICStubConstIterator iter = fallbackStub->beginChainConst(); !iter.atEnd(); iter++) {
        if (iter->kind() == kind) {
            ICSetPropCallSetter* setPropStub = static_cast<ICSetPropCallSetter*>(*iter);
            if (setPropStub->holder() == holder && setPropStub->isOwnSetter() == isOwnSetter) {
                // If this is an own setter, update the receiver guard as well,
                // since that's the shape we'll be guarding on. Furthermore,
                // isOwnSetter() relies on holderShape_ and receiverGuard_ being
                // the same shape.
                if (isOwnSetter)
                    setPropStub->receiverGuard().update(receiverGuard);

                MOZ_ASSERT(setPropStub->holderShape() != holder->lastProperty() ||
                           !setPropStub->receiverGuard().matches(receiverGuard),
                           "Why didn't we end up using this stub?");

                // We want to update the holder shape to match the new one no
                // matter what, even if the receiver shape is different.
                setPropStub->holderShape() = holder->lastProperty();

                // Make sure to update the setter, since a shape change might
                // have changed which setter we want to use.
                setPropStub->setter() = setter;
                if (setPropStub->receiverGuard().matches(receiverGuard))
                    foundMatchingStub = true;
            }
        }
    }

    return foundMatchingStub;
}

// Attach an optimized property set stub for a SETPROP/SETGNAME/SETNAME op on
// an accessor property.
static bool
TryAttachSetAccessorPropStub(JSContext* cx, HandleScript script, jsbytecode* pc,
                             ICSetProp_Fallback* stub,
                             HandleObject obj, const RootedReceiverGuard& receiverGuard,
                             HandlePropertyName name,
                             HandleId id, HandleValue rhs, bool* attached,
                             bool* isTemporarilyUnoptimizable)
{
    MOZ_ASSERT(!*attached);
    MOZ_ASSERT(!*isTemporarilyUnoptimizable);

    if (obj->watched())
        return true;

    Rooted<PropertyResult> prop(cx);
    RootedObject holder(cx);
    if (!EffectlesslyLookupProperty(cx, obj, id, &holder, &prop))
        return false;

    if (prop.isNonNativeProperty()) {
        MOZ_ASSERT(!IsCacheableProtoChain(obj, holder));
        return true;
    }

    RootedShape shape(cx, prop.maybeShape());
    bool isScripted = false;
    bool cacheableCall = IsCacheableSetPropCall(cx, obj, holder, shape,
                                                &isScripted, isTemporarilyUnoptimizable);

    // Try handling scripted setters.
    if (cacheableCall && isScripted) {
        RootedFunction callee(cx, &shape->setterObject()->as<JSFunction>());
        MOZ_ASSERT(callee->hasScript());

        if (UpdateExistingSetPropCallStubs(stub, ICStub::SetProp_CallScripted,
                                           &holder->as<NativeObject>(), obj, callee)) {
            *attached = true;
            return true;
        }

        JitSpew(JitSpew_BaselineIC, "  Generating SetProp(NativeObj/ScriptedSetter %s:%" PRIuSIZE ") stub",
                    callee->nonLazyScript()->filename(), callee->nonLazyScript()->lineno());

        ICSetProp_CallScripted::Compiler compiler(cx, obj, holder, callee, script->pcToOffset(pc));
        ICStub* newStub = compiler.getStub(compiler.getStubSpace(script));
        if (!newStub)
            return false;

        stub->addNewStub(newStub);
        *attached = true;
        return true;
    }

    // Try handling JSNative setters.
    if (cacheableCall && !isScripted) {
        RootedFunction callee(cx, &shape->setterObject()->as<JSFunction>());
        MOZ_ASSERT(callee->isNative());

        if (UpdateExistingSetPropCallStubs(stub, ICStub::SetProp_CallNative,
                                           &holder->as<NativeObject>(), obj, callee)) {
            *attached = true;
            return true;
        }

        JitSpew(JitSpew_BaselineIC, "  Generating SetProp(NativeObj/NativeSetter %p) stub",
                    callee->native());

        ICSetProp_CallNative::Compiler compiler(cx, obj, holder, callee, script->pcToOffset(pc));
        ICStub* newStub = compiler.getStub(compiler.getStubSpace(script));
        if (!newStub)
            return false;

        stub->addNewStub(newStub);
        *attached = true;
        return true;
    }

    return true;
}

static bool
DoSetPropFallback(JSContext* cx, BaselineFrame* frame, ICSetProp_Fallback* stub_, Value* stack,
                  HandleValue lhs, HandleValue rhs)
{
    // This fallback stub may trigger debug mode toggling.
    DebugModeOSRVolatileStub<ICSetProp_Fallback*> stub(frame, stub_);

    RootedScript script(cx, frame->script());
    jsbytecode* pc = stub->icEntry()->pc(script);
    JSOp op = JSOp(*pc);
    FallbackICSpew(cx, stub, "SetProp(%s)", CodeName[op]);

    MOZ_ASSERT(op == JSOP_SETPROP ||
               op == JSOP_STRICTSETPROP ||
               op == JSOP_SETNAME ||
               op == JSOP_STRICTSETNAME ||
               op == JSOP_SETGNAME ||
               op == JSOP_STRICTSETGNAME ||
               op == JSOP_INITPROP ||
               op == JSOP_INITLOCKEDPROP ||
               op == JSOP_INITHIDDENPROP ||
               op == JSOP_SETALIASEDVAR ||
               op == JSOP_INITALIASEDLEXICAL ||
               op == JSOP_INITGLEXICAL);

    RootedPropertyName name(cx);
    if (op == JSOP_SETALIASEDVAR || op == JSOP_INITALIASEDLEXICAL)
        name = EnvironmentCoordinateName(cx->caches.envCoordinateNameCache, script, pc);
    else
        name = script->getName(pc);
    RootedId id(cx, NameToId(name));

    RootedObject obj(cx, ToObjectFromStack(cx, lhs));
    if (!obj)
        return false;
    RootedShape oldShape(cx, obj->maybeShape());
    RootedObjectGroup oldGroup(cx, JSObject::getGroup(cx, obj));
    if (!oldGroup)
        return false;
    RootedReceiverGuard oldGuard(cx, ReceiverGuard(obj));

    if (obj->is<UnboxedPlainObject>()) {
        MOZ_ASSERT(!oldShape);
        if (UnboxedExpandoObject* expando = obj->as<UnboxedPlainObject>().maybeExpando())
            oldShape = expando->lastProperty();
    }

    bool attached = false;
    // There are some reasons we can fail to attach a stub that are temporary.
    // We want to avoid calling noteUnoptimizableAccess() if the reason we
    // failed to attach a stub is one of those temporary reasons, since we might
    // end up attaching a stub for the exact same access later.
    bool isTemporarilyUnoptimizable = false;
    if (stub->numOptimizedStubs() < ICSetProp_Fallback::MAX_OPTIMIZED_STUBS &&
        lhs.isObject() &&
        !TryAttachSetAccessorPropStub(cx, script, pc, stub, obj, oldGuard, name, id,
                                      rhs, &attached, &isTemporarilyUnoptimizable))
    {
        return false;
    }

    if (!attached &&
        stub->numOptimizedStubs() < ICSetProp_Fallback::MAX_OPTIMIZED_STUBS &&
        !JitOptions.disableCacheIR)
    {
        RootedValue idVal(cx, StringValue(name));
        SetPropIRGenerator gen(cx, pc, CacheKind::SetProp, &isTemporarilyUnoptimizable,
                               lhs, idVal, rhs);
        if (gen.tryAttachStub()) {
            ICStub* newStub = AttachBaselineCacheIRStub(cx, gen.writerRef(), gen.cacheKind(),
                                                        ICStubEngine::Baseline, frame->script(), stub);
            if (newStub) {
                JitSpew(JitSpew_BaselineIC, "  Attached CacheIR stub");
                attached = true;

                newStub->toCacheIR_Updated()->updateStubGroup() = gen.updateStubGroup();
                newStub->toCacheIR_Updated()->updateStubId() = gen.updateStubId();

                if (gen.shouldNotePreliminaryObjectStub())
                    newStub->toCacheIR_Updated()->notePreliminaryObject();
                else if (gen.shouldUnlinkPreliminaryObjectStubs())
                    StripPreliminaryObjectStubs(cx, stub);
            }
        }
    }

    if (op == JSOP_INITPROP ||
        op == JSOP_INITLOCKEDPROP ||
        op == JSOP_INITHIDDENPROP)
    {
        if (!InitPropertyOperation(cx, op, obj, id, rhs))
            return false;
    } else if (op == JSOP_SETNAME ||
               op == JSOP_STRICTSETNAME ||
               op == JSOP_SETGNAME ||
               op == JSOP_STRICTSETGNAME)
    {
        if (!SetNameOperation(cx, script, pc, obj, rhs))
            return false;
    } else if (op == JSOP_SETALIASEDVAR || op == JSOP_INITALIASEDLEXICAL) {
        obj->as<EnvironmentObject>().setAliasedBinding(cx, EnvironmentCoordinate(pc), name, rhs);
    } else if (op == JSOP_INITGLEXICAL) {
        RootedValue v(cx, rhs);
        LexicalEnvironmentObject* lexicalEnv;
        if (script->hasNonSyntacticScope())
            lexicalEnv = &NearestEnclosingExtensibleLexicalEnvironment(frame->environmentChain());
        else
            lexicalEnv = &cx->global()->lexicalEnvironment();
        InitGlobalLexicalOperation(cx, lexicalEnv, script, pc, v);
    } else {
        MOZ_ASSERT(op == JSOP_SETPROP || op == JSOP_STRICTSETPROP);

        ObjectOpResult result;
        if (!SetProperty(cx, obj, id, rhs, lhs, result) ||
            !result.checkStrictErrorOrWarning(cx, obj, id, op == JSOP_STRICTSETPROP))
        {
            return false;
        }
    }

    // Overwrite the LHS on the stack (pushed for the decompiler) with the RHS.
    MOZ_ASSERT(stack[1] == lhs);
    stack[1] = rhs;

    // Check if debug mode toggling made the stub invalid.
    if (stub.invalid())
        return true;

    if (stub->numOptimizedStubs() >= ICSetProp_Fallback::MAX_OPTIMIZED_STUBS) {
        // TODO: Discard all stubs in this IC and replace with generic setprop stub.
        return true;
    }

    if (!attached &&
        lhs.isObject() &&
        !TryAttachSetValuePropStub(cx, script, pc, stub, obj, oldShape, oldGroup,
                                   name, id, rhs, &attached))
    {
        return false;
    }
    if (attached)
        return true;

    MOZ_ASSERT(!attached);
    if (!isTemporarilyUnoptimizable)
        stub->noteUnoptimizableAccess();

    return true;
}

typedef bool (*DoSetPropFallbackFn)(JSContext*, BaselineFrame*, ICSetProp_Fallback*, Value*,
                                    HandleValue, HandleValue);
static const VMFunction DoSetPropFallbackInfo =
    FunctionInfo<DoSetPropFallbackFn>(DoSetPropFallback, "DoSetPropFallback", TailCall,
                                      PopValues(1));

bool
ICSetProp_Fallback::Compiler::generateStubCode(MacroAssembler& masm)
{
    MOZ_ASSERT(engine_ == Engine::Baseline);
    MOZ_ASSERT(R0 == JSReturnOperand);

    EmitRestoreTailCallReg(masm);

    // Ensure stack is fully synced for the expression decompiler.
    // Overwrite the RHS value on top of the stack with the object, then push
    // the RHS in R1 on top of that.
    masm.storeValue(R0, Address(masm.getStackPointer(), 0));
    masm.pushValue(R1);

    // Push arguments.
    masm.pushValue(R1);
    masm.pushValue(R0);

    // Push pointer to stack values, so that the stub can overwrite the object
    // (pushed for the decompiler) with the RHS.
    masm.computeEffectiveAddress(Address(masm.getStackPointer(), 2 * sizeof(Value)),
                                 R0.scratchReg());
    masm.push(R0.scratchReg());

    masm.push(ICStubReg);
    pushStubPayload(masm, R0.scratchReg());

    if (!tailCallVM(DoSetPropFallbackInfo, masm))
        return false;

    // Even though the fallback frame doesn't enter a stub frame, the CallScripted
    // frame that we are emulating does. Again, we lie.
#ifdef DEBUG
    EmitRepushTailCallReg(masm);
    EmitStowICValues(masm, 1);
    enterStubFrame(masm, R1.scratchReg());
#else
    inStubFrame_ = true;
#endif

    // What follows is bailout-only code for inlined script getters.
    // The return address pointed to by the baseline stack points here.
    returnOffset_ = masm.currentOffset();

    leaveStubFrame(masm, true);
    EmitReturnFromIC(masm);

    return true;
}

void
ICSetProp_Fallback::Compiler::postGenerateStubCode(MacroAssembler& masm, Handle<JitCode*> code)
{
    cx->compartment()->jitCompartment()->initBaselineSetPropReturnAddr(code->raw() + returnOffset_);
}

static void
GuardGroupAndShapeMaybeUnboxedExpando(MacroAssembler& masm, JSObject* obj,
                                      Register object, Register scratch,
                                      size_t offsetOfGroup, size_t offsetOfShape, Label* failure)
{
    // Guard against object group.
    masm.loadPtr(Address(ICStubReg, offsetOfGroup), scratch);
    masm.branchPtr(Assembler::NotEqual, Address(object, JSObject::offsetOfGroup()), scratch,
                   failure);

    // Guard against shape or expando shape.
    masm.loadPtr(Address(ICStubReg, offsetOfShape), scratch);
    if (obj->is<UnboxedPlainObject>()) {
        Address expandoAddress(object, UnboxedPlainObject::offsetOfExpando());
        masm.branchPtr(Assembler::Equal, expandoAddress, ImmWord(0), failure);
        Label done;
        masm.push(object);
        masm.loadPtr(expandoAddress, object);
        masm.branchTestObjShape(Assembler::Equal, object, scratch, &done);
        masm.pop(object);
        masm.jump(failure);
        masm.bind(&done);
        masm.pop(object);
    } else {
        masm.branchTestObjShape(Assembler::NotEqual, object, scratch, failure);
    }
}

ICUpdatedStub*
ICSetPropNativeAddCompiler::getStub(ICStubSpace* space)
{
    Rooted<ShapeVector> shapes(cx, ShapeVector(cx));
    if (!shapes.append(oldShape_))
        return nullptr;

    if (!GetProtoShapes(obj_, protoChainDepth_, &shapes))
        return nullptr;

    JS_STATIC_ASSERT(ICSetProp_NativeAdd::MAX_PROTO_CHAIN_DEPTH == 4);

    ICUpdatedStub* stub = nullptr;
    switch(protoChainDepth_) {
      case 0: stub = getStubSpecific<0>(space, shapes); break;
      case 1: stub = getStubSpecific<1>(space, shapes); break;
      case 2: stub = getStubSpecific<2>(space, shapes); break;
      case 3: stub = getStubSpecific<3>(space, shapes); break;
      case 4: stub = getStubSpecific<4>(space, shapes); break;
      default: MOZ_CRASH("ProtoChainDepth too high.");
    }
    if (!stub || !stub->initUpdatingChain(cx, space))
        return nullptr;
    return stub;
}

bool
ICSetPropNativeAddCompiler::generateStubCode(MacroAssembler& masm)
{
    MOZ_ASSERT(engine_ == Engine::Baseline);

    Label failure;
    Label failureUnstow;

    // Guard input is an object.
    masm.branchTestObject(Assembler::NotEqual, R0, &failure);
    Register objReg = masm.extractObject(R0, ExtractTemp0);

    AllocatableGeneralRegisterSet regs(availableGeneralRegs(2));
    Register scratch = regs.takeAny();

    GuardGroupAndShapeMaybeUnboxedExpando(masm, obj_, objReg, scratch,
                                          ICSetProp_NativeAdd::offsetOfGroup(),
                                          ICSetProp_NativeAddImpl<0>::offsetOfShape(0),
                                          &failure);

    // Stow both R0 and R1 (object and value).
    EmitStowICValues(masm, 2);

    regs = availableGeneralRegs(1);
    scratch = regs.takeAny();
    Register protoReg = regs.takeAny();
    // Check the proto chain.
    for (size_t i = 0; i < protoChainDepth_; i++) {
        masm.loadObjProto(i == 0 ? objReg : protoReg, protoReg);
        masm.branchTestPtr(Assembler::Zero, protoReg, protoReg, &failureUnstow);
        masm.loadPtr(Address(ICStubReg, ICSetProp_NativeAddImpl<0>::offsetOfShape(i + 1)),
                     scratch);
        masm.branchTestObjShape(Assembler::NotEqual, protoReg, scratch, &failureUnstow);
    }

    // Shape and type checks succeeded, ok to proceed.

    // Load RHS into R0 for TypeUpdate check.
    // Stack is currently: [..., ObjValue, RHSValue, MaybeReturnAddr? ]
    masm.loadValue(Address(masm.getStackPointer(), ICStackValueOffset), R0);

    // Call the type-update stub.
    if (!callTypeUpdateIC(masm, sizeof(Value)))
        return false;

    // Unstow R0 and R1 (object and key)
    EmitUnstowICValues(masm, 2);
    regs = availableGeneralRegs(2);
    scratch = regs.takeAny();

    if (obj_->is<PlainObject>()) {
        // Try to change the object's group.
        Label noGroupChange;

        // Check if the cache has a new group to change to.
        masm.loadPtr(Address(ICStubReg, ICSetProp_NativeAdd::offsetOfNewGroup()), scratch);
        masm.branchTestPtr(Assembler::Zero, scratch, scratch, &noGroupChange);

        // Check if the old group still has a newScript.
        masm.loadPtr(Address(objReg, JSObject::offsetOfGroup()), scratch);
        masm.branchPtr(Assembler::Equal,
                       Address(scratch, ObjectGroup::offsetOfAddendum()),
                       ImmWord(0),
                       &noGroupChange);

        // Reload the new group from the cache.
        masm.loadPtr(Address(ICStubReg, ICSetProp_NativeAdd::offsetOfNewGroup()), scratch);

        // Change the object's group.
        Address groupAddr(objReg, JSObject::offsetOfGroup());
        EmitPreBarrier(masm, groupAddr, MIRType::ObjectGroup);
        masm.storePtr(scratch, groupAddr);

        masm.bind(&noGroupChange);
    }

    Register holderReg;
    regs.add(R0);
    regs.takeUnchecked(objReg);

    if (obj_->is<UnboxedPlainObject>()) {
        holderReg = regs.takeAny();
        masm.loadPtr(Address(objReg, UnboxedPlainObject::offsetOfExpando()), holderReg);

        // Write the expando object's new shape.
        Address shapeAddr(holderReg, ShapedObject::offsetOfShape());
        EmitPreBarrier(masm, shapeAddr, MIRType::Shape);
        masm.loadPtr(Address(ICStubReg, ICSetProp_NativeAdd::offsetOfNewShape()), scratch);
        masm.storePtr(scratch, shapeAddr);

        if (!isFixedSlot_)
            masm.loadPtr(Address(holderReg, NativeObject::offsetOfSlots()), holderReg);
    } else {
        // Write the object's new shape.
        Address shapeAddr(objReg, ShapedObject::offsetOfShape());
        EmitPreBarrier(masm, shapeAddr, MIRType::Shape);
        masm.loadPtr(Address(ICStubReg, ICSetProp_NativeAdd::offsetOfNewShape()), scratch);
        masm.storePtr(scratch, shapeAddr);

        if (isFixedSlot_) {
            holderReg = objReg;
        } else {
            holderReg = regs.takeAny();
            masm.loadPtr(Address(objReg, NativeObject::offsetOfSlots()), holderReg);
        }
    }

    // Perform the store.  No write barrier required since this is a new
    // initialization.
    masm.load32(Address(ICStubReg, ICSetProp_NativeAdd::offsetOfOffset()), scratch);
    masm.storeValue(R1, BaseIndex(holderReg, scratch, TimesOne));

    if (holderReg != objReg)
        regs.add(holderReg);

    if (cx->runtime()->gc.nursery.exists()) {
        Register scr = regs.takeAny();
        LiveGeneralRegisterSet saveRegs;
        saveRegs.add(R1);
        BaselineEmitPostWriteBarrierSlot(masm, objReg, R1, scr, saveRegs, cx);
    }

    EmitReturnFromIC(masm);

    // Failure case - jump to next stub
    masm.bind(&failureUnstow);
    EmitUnstowICValues(masm, 2);

    masm.bind(&failure);
    EmitStubGuardFailure(masm);
    return true;
}

bool
ICSetProp_CallScripted::Compiler::generateStubCode(MacroAssembler& masm)
{
    MOZ_ASSERT(engine_ == Engine::Baseline);

    Label failure;
    Label failureUnstow;
    Label failureLeaveStubFrame;

    // Guard input is an object.
    masm.branchTestObject(Assembler::NotEqual, R0, &failure);

    // Stow R0 and R1 to free up registers.
    EmitStowICValues(masm, 2);

    AllocatableGeneralRegisterSet regs(availableGeneralRegs(1));
    Register scratch = regs.takeAnyExcluding(ICTailCallReg);

    // Unbox and shape guard.
    uint32_t framePushed = masm.framePushed();
    Register objReg = masm.extractObject(R0, ExtractTemp0);
    GuardReceiverObject(masm, ReceiverGuard(receiver_), objReg, scratch,
                        ICSetProp_CallScripted::offsetOfReceiverGuard(), &failureUnstow);

    if (receiver_ != holder_) {
        Register holderReg = regs.takeAny();
        masm.loadPtr(Address(ICStubReg, ICSetProp_CallScripted::offsetOfHolder()), holderReg);
        masm.loadPtr(Address(ICStubReg, ICSetProp_CallScripted::offsetOfHolderShape()), scratch);
        masm.branchTestObjShape(Assembler::NotEqual, holderReg, scratch, &failureUnstow);
        regs.add(holderReg);
    }

    // Push a stub frame so that we can perform a non-tail call.
    enterStubFrame(masm, scratch);

    // Load callee function and code.  To ensure that |code| doesn't end up being
    // ArgumentsRectifierReg, if it's available we assign it to |callee| instead.
    Register callee;
    if (regs.has(ArgumentsRectifierReg)) {
        callee = ArgumentsRectifierReg;
        regs.take(callee);
    } else {
        callee = regs.takeAny();
    }
    Register code = regs.takeAny();
    masm.loadPtr(Address(ICStubReg, ICSetProp_CallScripted::offsetOfSetter()), callee);
    masm.branchIfFunctionHasNoScript(callee, &failureLeaveStubFrame);
    masm.loadPtr(Address(callee, JSFunction::offsetOfNativeOrScript()), code);
    masm.loadBaselineOrIonRaw(code, code, &failureLeaveStubFrame);

    // Align the stack such that the JitFrameLayout is aligned on
    // JitStackAlignment.
    masm.alignJitStackBasedOnNArgs(1);

    // Setter is called with the new value as the only argument, and |obj| as thisv.
    // Note that we use Push, not push, so that callJit will align the stack
    // properly on ARM.

    // To Push R1, read it off of the stowed values on stack.
    // Stack: [ ..., R0, R1, ..STUBFRAME-HEADER.., padding? ]
    masm.PushValue(Address(BaselineFrameReg, STUB_FRAME_SIZE));
    masm.Push(R0);
    EmitBaselineCreateStubFrameDescriptor(masm, scratch, JitFrameLayout::Size());
    masm.Push(Imm32(1));  // ActualArgc is 1
    masm.Push(callee);
    masm.Push(scratch);

    // Handle arguments underflow.
    Label noUnderflow;
    masm.load16ZeroExtend(Address(callee, JSFunction::offsetOfNargs()), scratch);
    masm.branch32(Assembler::BelowOrEqual, scratch, Imm32(1), &noUnderflow);
    {
        // Call the arguments rectifier.
        MOZ_ASSERT(ArgumentsRectifierReg != code);

        JitCode* argumentsRectifier =
            cx->runtime()->jitRuntime()->getArgumentsRectifier();

        masm.movePtr(ImmGCPtr(argumentsRectifier), code);
        masm.loadPtr(Address(code, JitCode::offsetOfCode()), code);
        masm.movePtr(ImmWord(1), ArgumentsRectifierReg);
    }

    masm.bind(&noUnderflow);
    masm.callJit(code);

    uint32_t framePushedAfterCall = masm.framePushed();

    leaveStubFrame(masm, true);
    // Do not care about return value from function. The original RHS should be returned
    // as the result of this operation.
    EmitUnstowICValues(masm, 2);
    EmitReturnFromIC(masm);

    // Leave stub frame and go to next stub.
    masm.bind(&failureLeaveStubFrame);
    masm.setFramePushed(framePushedAfterCall);
    inStubFrame_ = true;
    leaveStubFrame(masm, false);

    // Unstow R0 and R1
    masm.bind(&failureUnstow);
    masm.setFramePushed(framePushed);
    EmitUnstowICValues(masm, 2);

    // Failure case - jump to next stub
    masm.bind(&failure);
    EmitStubGuardFailure(masm);
    return true;
}

static bool
DoCallNativeSetter(JSContext* cx, HandleFunction callee, HandleObject obj, HandleValue val)
{
    MOZ_ASSERT(callee->isNative());
    JSNative natfun = callee->native();

    JS::AutoValueArray<3> vp(cx);
    vp[0].setObject(*callee.get());
    vp[1].setObject(*obj.get());
    vp[2].set(val);

    return natfun(cx, 1, vp.begin());
}

typedef bool (*DoCallNativeSetterFn)(JSContext*, HandleFunction, HandleObject, HandleValue);
static const VMFunction DoCallNativeSetterInfo =
    FunctionInfo<DoCallNativeSetterFn>(DoCallNativeSetter, "DoNativeCallSetter");

bool
ICSetProp_CallNative::Compiler::generateStubCode(MacroAssembler& masm)
{
    MOZ_ASSERT(engine_ == Engine::Baseline);

    Label failure;
    Label failureUnstow;

    // Guard input is an object.
    masm.branchTestObject(Assembler::NotEqual, R0, &failure);

    // Stow R0 and R1 to free up registers.
    EmitStowICValues(masm, 2);

    AllocatableGeneralRegisterSet regs(availableGeneralRegs(1));
    Register scratch = regs.takeAnyExcluding(ICTailCallReg);

    // Unbox and shape guard.
    uint32_t framePushed = masm.framePushed();
    Register objReg = masm.extractObject(R0, ExtractTemp0);
    GuardReceiverObject(masm, ReceiverGuard(receiver_), objReg, scratch,
                        ICSetProp_CallNative::offsetOfReceiverGuard(), &failureUnstow);

    if (receiver_ != holder_) {
        Register holderReg = regs.takeAny();
        masm.loadPtr(Address(ICStubReg, ICSetProp_CallNative::offsetOfHolder()), holderReg);
        masm.loadPtr(Address(ICStubReg, ICSetProp_CallNative::offsetOfHolderShape()), scratch);
        masm.branchTestObjShape(Assembler::NotEqual, holderReg, scratch, &failureUnstow);
        regs.add(holderReg);
    }

    // Push a stub frame so that we can perform a non-tail call.
    enterStubFrame(masm, scratch);

    // Load callee function and code.  To ensure that |code| doesn't end up being
    // ArgumentsRectifierReg, if it's available we assign it to |callee| instead.
    Register callee = regs.takeAny();
    masm.loadPtr(Address(ICStubReg, ICSetProp_CallNative::offsetOfSetter()), callee);

    // To Push R1, read it off of the stowed values on stack.
    // Stack: [ ..., R0, R1, ..STUBFRAME-HEADER.. ]
    masm.moveStackPtrTo(scratch);
    masm.pushValue(Address(scratch, STUB_FRAME_SIZE));
    masm.push(objReg);
    masm.push(callee);

    // Don't need to preserve R0 anymore.
    regs.add(R0);

    if (!callVM(DoCallNativeSetterInfo, masm))
        return false;
    leaveStubFrame(masm);

    // Do not care about return value from function. The original RHS should be returned
    // as the result of this operation.
    EmitUnstowICValues(masm, 2);
    EmitReturnFromIC(masm);

    // Unstow R0 and R1
    masm.bind(&failureUnstow);
    masm.setFramePushed(framePushed);
    EmitUnstowICValues(masm, 2);

    // Failure case - jump to next stub
    masm.bind(&failure);
    EmitStubGuardFailure(masm);
    return true;
}

//
// Call_Fallback
//

static bool
TryAttachFunApplyStub(JSContext* cx, ICCall_Fallback* stub, HandleScript script, jsbytecode* pc,
                      HandleValue thisv, uint32_t argc, Value* argv, bool* attached)
{
    if (argc != 2)
        return true;

    if (!thisv.isObject() || !thisv.toObject().is<JSFunction>())
        return true;
    RootedFunction target(cx, &thisv.toObject().as<JSFunction>());

    bool isScripted = target->hasJITCode();

    // right now, only handle situation where second argument is |arguments|
    if (argv[1].isMagic(JS_OPTIMIZED_ARGUMENTS) && !script->needsArgsObj()) {
        if (isScripted && !stub->hasStub(ICStub::Call_ScriptedApplyArguments)) {
            JitSpew(JitSpew_BaselineIC, "  Generating Call_ScriptedApplyArguments stub");

            ICCall_ScriptedApplyArguments::Compiler compiler(
                cx, stub->fallbackMonitorStub()->firstMonitorStub(), script->pcToOffset(pc));
            ICStub* newStub = compiler.getStub(compiler.getStubSpace(script));
            if (!newStub)
                return false;

            stub->addNewStub(newStub);
            *attached = true;
            return true;
        }

        // TODO: handle FUNAPPLY for native targets.
    }

    if (argv[1].isObject() && argv[1].toObject().is<ArrayObject>()) {
        if (isScripted && !stub->hasStub(ICStub::Call_ScriptedApplyArray)) {
            JitSpew(JitSpew_BaselineIC, "  Generating Call_ScriptedApplyArray stub");

            ICCall_ScriptedApplyArray::Compiler compiler(
                cx, stub->fallbackMonitorStub()->firstMonitorStub(), script->pcToOffset(pc));
            ICStub* newStub = compiler.getStub(compiler.getStubSpace(script));
            if (!newStub)
                return false;

            stub->addNewStub(newStub);
            *attached = true;
            return true;
        }
    }
    return true;
}

static bool
TryAttachFunCallStub(JSContext* cx, ICCall_Fallback* stub, HandleScript script, jsbytecode* pc,
                     HandleValue thisv, bool* attached)
{
    // Try to attach a stub for Function.prototype.call with scripted |this|.

    *attached = false;
    if (!thisv.isObject() || !thisv.toObject().is<JSFunction>())
        return true;
    RootedFunction target(cx, &thisv.toObject().as<JSFunction>());

    // Attach a stub if the script can be Baseline-compiled. We do this also
    // if the script is not yet compiled to avoid attaching a CallNative stub
    // that handles everything, even after the callee becomes hot.
    if (target->hasScript() && target->nonLazyScript()->canBaselineCompile() &&
        !stub->hasStub(ICStub::Call_ScriptedFunCall))
    {
        JitSpew(JitSpew_BaselineIC, "  Generating Call_ScriptedFunCall stub");

        ICCall_ScriptedFunCall::Compiler compiler(cx, stub->fallbackMonitorStub()->firstMonitorStub(),
                                                  script->pcToOffset(pc));
        ICStub* newStub = compiler.getStub(compiler.getStubSpace(script));
        if (!newStub)
            return false;

        *attached = true;
        stub->addNewStub(newStub);
        return true;
    }

    return true;
}

// Check if target is a native SIMD operation which returns a SIMD type.
// If so, set res to a template object matching the SIMD type produced and return true.
static bool
GetTemplateObjectForSimd(JSContext* cx, JSFunction* target, MutableHandleObject res)
{
    const JSJitInfo* jitInfo = target->jitInfo();
    if (!jitInfo || jitInfo->type() != JSJitInfo::InlinableNative)
        return false;

    // Check if this is a native inlinable SIMD operation.
    SimdType ctrlType;
    switch (jitInfo->inlinableNative) {
      case InlinableNative::SimdInt8x16:   ctrlType = SimdType::Int8x16;   break;
      case InlinableNative::SimdUint8x16:  ctrlType = SimdType::Uint8x16;  break;
      case InlinableNative::SimdInt16x8:   ctrlType = SimdType::Int16x8;   break;
      case InlinableNative::SimdUint16x8:  ctrlType = SimdType::Uint16x8;  break;
      case InlinableNative::SimdInt32x4:   ctrlType = SimdType::Int32x4;   break;
      case InlinableNative::SimdUint32x4:  ctrlType = SimdType::Uint32x4;  break;
      case InlinableNative::SimdFloat32x4: ctrlType = SimdType::Float32x4; break;
      case InlinableNative::SimdBool8x16:  ctrlType = SimdType::Bool8x16;  break;
      case InlinableNative::SimdBool16x8:  ctrlType = SimdType::Bool16x8;  break;
      case InlinableNative::SimdBool32x4:  ctrlType = SimdType::Bool32x4;  break;
      // This is not an inlinable SIMD operation.
      default: return false;
    }

    // The controlling type is not necessarily the return type.
    // Check the actual operation.
    SimdOperation simdOp = SimdOperation(jitInfo->nativeOp);
    SimdType retType;

    switch(simdOp) {
      case SimdOperation::Fn_allTrue:
      case SimdOperation::Fn_anyTrue:
      case SimdOperation::Fn_extractLane:
        // These operations return a scalar. No template object needed.
        return false;

      case SimdOperation::Fn_lessThan:
      case SimdOperation::Fn_lessThanOrEqual:
      case SimdOperation::Fn_equal:
      case SimdOperation::Fn_notEqual:
      case SimdOperation::Fn_greaterThan:
      case SimdOperation::Fn_greaterThanOrEqual:
        // These operations return a boolean vector with the same shape as the
        // controlling type.
        retType = GetBooleanSimdType(ctrlType);
        break;

      default:
        // All other operations return the controlling type.
        retType = ctrlType;
        break;
    }

    // Create a template object based on retType.
    RootedGlobalObject global(cx, cx->global());
    Rooted<SimdTypeDescr*> descr(cx, GlobalObject::getOrCreateSimdTypeDescr(cx, global, retType));
    res.set(cx->compartment()->jitCompartment()->getSimdTemplateObjectFor(cx, descr));
    return true;
}

static void
EnsureArrayGroupAnalyzed(JSContext* cx, JSObject* obj)
{
    if (PreliminaryObjectArrayWithTemplate* objects = obj->group()->maybePreliminaryObjects())
        objects->maybeAnalyze(cx, obj->group(), /* forceAnalyze = */ true);
}

static bool
GetTemplateObjectForNative(JSContext* cx, HandleFunction target, const CallArgs& args,
                           MutableHandleObject res, bool* skipAttach)
{
    Native native = target->native();

    // Check for natives to which template objects can be attached. This is
    // done to provide templates to Ion for inlining these natives later on.

    if (native == ArrayConstructor || native == array_construct) {
        // Note: the template array won't be used if its length is inaccurately
        // computed here.  (We allocate here because compilation may occur on a
        // separate thread where allocation is impossible.)
        size_t count = 0;
        if (args.length() != 1)
            count = args.length();
        else if (args.length() == 1 && args[0].isInt32() && args[0].toInt32() >= 0)
            count = args[0].toInt32();

        if (count <= ArrayObject::EagerAllocationMaxLength) {
            ObjectGroup* group = ObjectGroup::callingAllocationSiteGroup(cx, JSProto_Array);
            if (!group)
                return false;
            if (group->maybePreliminaryObjects()) {
                *skipAttach = true;
                return true;
            }

            // With this and other array templates, analyze the group so that
            // we don't end up with a template whose structure might change later.
            res.set(NewFullyAllocatedArrayForCallingAllocationSite(cx, count, TenuredObject));
            if (!res)
                return false;
            EnsureArrayGroupAnalyzed(cx, res);
            return true;
        }
    }

    if (args.length() == 1) {
        size_t len = 0;

        if (args[0].isInt32() && args[0].toInt32() >= 0)
            len = args[0].toInt32();

        if (!TypedArrayObject::GetTemplateObjectForNative(cx, native, len, res))
            return false;
        if (res)
            return true;
    }

    if (native == js::array_slice) {
        if (args.thisv().isObject()) {
            RootedObject obj(cx, &args.thisv().toObject());
            if (!obj->isSingleton()) {
                if (obj->group()->maybePreliminaryObjects()) {
                    *skipAttach = true;
                    return true;
                }
                res.set(NewFullyAllocatedArrayTryReuseGroup(cx, obj, 0, TenuredObject));
                if (!res)
                    return false;
                EnsureArrayGroupAnalyzed(cx, res);
                return true;
            }
        }
    }

    if (native == js::intrinsic_StringSplitString && args.length() == 2 && args[0].isString() &&
        args[1].isString())
    {
        ObjectGroup* group = ObjectGroup::callingAllocationSiteGroup(cx, JSProto_Array);
        if (!group)
            return false;
        if (group->maybePreliminaryObjects()) {
            *skipAttach = true;
            return true;
        }

        res.set(NewFullyAllocatedArrayForCallingAllocationSite(cx, 0, TenuredObject));
        if (!res)
            return false;
        EnsureArrayGroupAnalyzed(cx, res);
        return true;
    }

    if (native == StringConstructor) {
        RootedString emptyString(cx, cx->runtime()->emptyString);
        res.set(StringObject::create(cx, emptyString, /* proto = */ nullptr, TenuredObject));
        return !!res;
    }

    if (native == obj_create && args.length() == 1 && args[0].isObjectOrNull()) {
        RootedObject proto(cx, args[0].toObjectOrNull());
        res.set(ObjectCreateImpl(cx, proto, TenuredObject));
        return !!res;
    }

    if (JitSupportsSimd() && GetTemplateObjectForSimd(cx, target, res))
       return !!res;

    return true;
}

static bool
GetTemplateObjectForClassHook(JSContext* cx, JSNative hook, CallArgs& args,
                              MutableHandleObject templateObject)
{
    if (hook == TypedObject::construct) {
        Rooted<TypeDescr*> descr(cx, &args.callee().as<TypeDescr>());
        templateObject.set(TypedObject::createZeroed(cx, descr, 1, gc::TenuredHeap));
        return !!templateObject;
    }

    if (hook == SimdTypeDescr::call && JitSupportsSimd()) {
        Rooted<SimdTypeDescr*> descr(cx, &args.callee().as<SimdTypeDescr>());
        templateObject.set(cx->compartment()->jitCompartment()->getSimdTemplateObjectFor(cx, descr));
        return !!templateObject;
    }

    return true;
}

static bool
IsOptimizableCallStringSplit(const Value& callee, int argc, Value* args)
{
    if (argc != 2 || !args[0].isString() || !args[1].isString())
        return false;

    if (!args[0].toString()->isAtom() || !args[1].toString()->isAtom())
        return false;

    if (!callee.isObject() || !callee.toObject().is<JSFunction>())
        return false;

    JSFunction& calleeFun = callee.toObject().as<JSFunction>();
    if (!calleeFun.isNative() || calleeFun.native() != js::intrinsic_StringSplitString)
        return false;

    return true;
}

static bool
TryAttachCallStub(JSContext* cx, ICCall_Fallback* stub, HandleScript script, jsbytecode* pc,
                  JSOp op, uint32_t argc, Value* vp, bool constructing, bool isSpread,
                  bool createSingleton, bool* handled)
{
    bool isSuper = op == JSOP_SUPERCALL || op == JSOP_SPREADSUPERCALL;

    if (createSingleton || op == JSOP_EVAL || op == JSOP_STRICTEVAL)
        return true;

    if (stub->numOptimizedStubs() >= ICCall_Fallback::MAX_OPTIMIZED_STUBS) {
        // TODO: Discard all stubs in this IC and replace with inert megamorphic stub.
        // But for now we just bail.
        return true;
    }

    RootedValue callee(cx, vp[0]);
    RootedValue thisv(cx, vp[1]);

    // Don't attach an optimized call stub if we could potentially attach an
    // optimized StringSplit stub.
    if (stub->numOptimizedStubs() == 0 && IsOptimizableCallStringSplit(callee, argc, vp + 2))
        return true;

    MOZ_ASSERT_IF(stub->hasStub(ICStub::Call_StringSplit), stub->numOptimizedStubs() == 1);

    stub->unlinkStubsWithKind(cx, ICStub::Call_StringSplit);

    if (!callee.isObject())
        return true;

    RootedObject obj(cx, &callee.toObject());
    if (!obj->is<JSFunction>()) {
        // Try to attach a stub for a call/construct hook on the object.
        // Ignore proxies, which are special cased by callHook/constructHook.
        if (obj->is<ProxyObject>())
            return true;
        if (JSNative hook = constructing ? obj->constructHook() : obj->callHook()) {
            if (op != JSOP_FUNAPPLY && !isSpread && !createSingleton) {
                RootedObject templateObject(cx);
                CallArgs args = CallArgsFromVp(argc, vp);
                if (!GetTemplateObjectForClassHook(cx, hook, args, &templateObject))
                    return false;

                JitSpew(JitSpew_BaselineIC, "  Generating Call_ClassHook stub");
                ICCall_ClassHook::Compiler compiler(cx, stub->fallbackMonitorStub()->firstMonitorStub(),
                                                    obj->getClass(), hook, templateObject,
                                                    script->pcToOffset(pc), constructing);
                ICStub* newStub = compiler.getStub(compiler.getStubSpace(script));
                if (!newStub)
                    return false;

                stub->addNewStub(newStub);
                *handled = true;
                return true;
            }
        }
        return true;
    }

    RootedFunction fun(cx, &obj->as<JSFunction>());

    if (fun->hasScript()) {
        // Never attach optimized scripted call stubs for JSOP_FUNAPPLY.
        // MagicArguments may escape the frame through them.
        if (op == JSOP_FUNAPPLY)
            return true;

        // If callee is not an interpreted constructor, we have to throw.
        if (constructing && !fun->isConstructor())
            return true;

        // Likewise, if the callee is a class constructor, we have to throw.
        if (!constructing && fun->isClassConstructor())
            return true;

        if (!fun->hasJITCode()) {
            // Don't treat this as an unoptimizable case, as we'll add a stub
            // when the callee becomes hot.
            *handled = true;
            return true;
        }

        // Check if this stub chain has already generalized scripted calls.
        if (stub->scriptedStubsAreGeneralized()) {
            JitSpew(JitSpew_BaselineIC, "  Chain already has generalized scripted call stub!");
            return true;
        }

        if (stub->scriptedStubCount() >= ICCall_Fallback::MAX_SCRIPTED_STUBS) {
            // Create a Call_AnyScripted stub.
            JitSpew(JitSpew_BaselineIC, "  Generating Call_AnyScripted stub (cons=%s, spread=%s)",
                    constructing ? "yes" : "no", isSpread ? "yes" : "no");
            ICCallScriptedCompiler compiler(cx, stub->fallbackMonitorStub()->firstMonitorStub(),
                                            constructing, isSpread, script->pcToOffset(pc));
            ICStub* newStub = compiler.getStub(compiler.getStubSpace(script));
            if (!newStub)
                return false;

            // Before adding new stub, unlink all previous Call_Scripted.
            stub->unlinkStubsWithKind(cx, ICStub::Call_Scripted);

            // Add new generalized stub.
            stub->addNewStub(newStub);
            *handled = true;
            return true;
        }

        // Keep track of the function's |prototype| property in type
        // information, for use during Ion compilation.
        if (IsIonEnabled(cx))
            EnsureTrackPropertyTypes(cx, fun, NameToId(cx->names().prototype));

        // Remember the template object associated with any script being called
        // as a constructor, for later use during Ion compilation. This is unsound
        // for super(), as a single callsite can have multiple possible prototype object
        // created (via different newTargets)
        RootedObject templateObject(cx);
        if (constructing && !isSuper) {
            // If we are calling a constructor for which the new script
            // properties analysis has not been performed yet, don't attach a
            // stub. After the analysis is performed, CreateThisForFunction may
            // start returning objects with a different type, and the Ion
            // compiler will get confused.

            // Only attach a stub if the function already has a prototype and
            // we can look it up without causing side effects.
            RootedObject newTarget(cx, &vp[2 + argc].toObject());
            RootedValue protov(cx);
            if (!GetPropertyPure(cx, newTarget, NameToId(cx->names().prototype), protov.address())) {
                JitSpew(JitSpew_BaselineIC, "  Can't purely lookup function prototype");
                return true;
            }

            if (protov.isObject()) {
                TaggedProto proto(&protov.toObject());
                ObjectGroup* group = ObjectGroup::defaultNewGroup(cx, nullptr, proto, newTarget);
                if (!group)
                    return false;

                if (group->newScript() && !group->newScript()->analyzed()) {
                    JitSpew(JitSpew_BaselineIC, "  Function newScript has not been analyzed");

                    // This is temporary until the analysis is perfomed, so
                    // don't treat this as unoptimizable.
                    *handled = true;
                    return true;
                }
            }

            JSObject* thisObject = CreateThisForFunction(cx, fun, newTarget, TenuredObject);
            if (!thisObject)
                return false;

            if (thisObject->is<PlainObject>() || thisObject->is<UnboxedPlainObject>())
                templateObject = thisObject;
        }

        JitSpew(JitSpew_BaselineIC,
                "  Generating Call_Scripted stub (fun=%p, %s:%" PRIuSIZE ", cons=%s, spread=%s)",
                fun.get(), fun->nonLazyScript()->filename(), fun->nonLazyScript()->lineno(),
                constructing ? "yes" : "no", isSpread ? "yes" : "no");
        ICCallScriptedCompiler compiler(cx, stub->fallbackMonitorStub()->firstMonitorStub(),
                                        fun, templateObject,
                                        constructing, isSpread, script->pcToOffset(pc));
        ICStub* newStub = compiler.getStub(compiler.getStubSpace(script));
        if (!newStub)
            return false;

        stub->addNewStub(newStub);
        *handled = true;
        return true;
    }

    if (fun->isNative() && (!constructing || (constructing && fun->isConstructor()))) {
        // Generalized native call stubs are not here yet!
        MOZ_ASSERT(!stub->nativeStubsAreGeneralized());

        // Check for JSOP_FUNAPPLY
        if (op == JSOP_FUNAPPLY) {
            if (fun->native() == fun_apply)
                return TryAttachFunApplyStub(cx, stub, script, pc, thisv, argc, vp + 2, handled);

            // Don't try to attach a "regular" optimized call stubs for FUNAPPLY ops,
            // since MagicArguments may escape through them.
            return true;
        }

        if (op == JSOP_FUNCALL && fun->native() == fun_call) {
            if (!TryAttachFunCallStub(cx, stub, script, pc, thisv, handled))
                return false;
            if (*handled)
                return true;
        }

        if (stub->nativeStubCount() >= ICCall_Fallback::MAX_NATIVE_STUBS) {
            JitSpew(JitSpew_BaselineIC,
                    "  Too many Call_Native stubs. TODO: add Call_AnyNative!");
            return true;
        }

        if (fun->native() == intrinsic_IsSuspendedStarGenerator) {
            // This intrinsic only appears in self-hosted code.
            MOZ_ASSERT(op != JSOP_NEW);
            MOZ_ASSERT(argc == 1);
            JitSpew(JitSpew_BaselineIC, "  Generating Call_IsSuspendedStarGenerator stub");

            ICCall_IsSuspendedStarGenerator::Compiler compiler(cx);
            ICStub* newStub = compiler.getStub(compiler.getStubSpace(script));
            if (!newStub)
                return false;

            stub->addNewStub(newStub);
            *handled = true;
            return true;
        }

        RootedObject templateObject(cx);
        if (MOZ_LIKELY(!isSpread && !isSuper)) {
            bool skipAttach = false;
            CallArgs args = CallArgsFromVp(argc, vp);
            if (!GetTemplateObjectForNative(cx, fun, args, &templateObject, &skipAttach))
                return false;
            if (skipAttach) {
                *handled = true;
                return true;
            }
            MOZ_ASSERT_IF(templateObject, !templateObject->group()->maybePreliminaryObjects());
        }

        JitSpew(JitSpew_BaselineIC, "  Generating Call_Native stub (fun=%p, cons=%s, spread=%s)",
                fun.get(), constructing ? "yes" : "no", isSpread ? "yes" : "no");
        ICCall_Native::Compiler compiler(cx, stub->fallbackMonitorStub()->firstMonitorStub(),
                                         fun, templateObject, constructing, isSpread,
                                         script->pcToOffset(pc));
        ICStub* newStub = compiler.getStub(compiler.getStubSpace(script));
        if (!newStub)
            return false;

        stub->addNewStub(newStub);
        *handled = true;
        return true;
    }

    return true;
}

static bool
CopyArray(JSContext* cx, HandleObject obj, MutableHandleValue result)
{
    uint32_t length = GetAnyBoxedOrUnboxedArrayLength(obj);
    JSObject* nobj = NewFullyAllocatedArrayTryReuseGroup(cx, obj, length, TenuredObject);
    if (!nobj)
        return false;
    EnsureArrayGroupAnalyzed(cx, nobj);
    CopyAnyBoxedOrUnboxedDenseElements(cx, nobj, obj, 0, 0, length);

    result.setObject(*nobj);
    return true;
}

static bool
TryAttachStringSplit(JSContext* cx, ICCall_Fallback* stub, HandleScript script,
                     uint32_t argc, HandleValue callee, Value* vp, jsbytecode* pc,
                     HandleValue res, bool* attached)
{
    if (stub->numOptimizedStubs() != 0)
        return true;

    Value* args = vp + 2;

    // String.prototype.split will not yield a constructable.
    if (JSOp(*pc) == JSOP_NEW)
        return true;

    if (!IsOptimizableCallStringSplit(callee, argc, args))
        return true;

    MOZ_ASSERT(callee.isObject());
    MOZ_ASSERT(callee.toObject().is<JSFunction>());

    RootedString str(cx, args[0].toString());
    RootedString sep(cx, args[1].toString());
    RootedObject obj(cx, &res.toObject());
    RootedValue arr(cx);

    // Copy the array before storing in stub.
    if (!CopyArray(cx, obj, &arr))
        return false;

    // Atomize all elements of the array.
    RootedObject arrObj(cx, &arr.toObject());
    uint32_t initLength = GetAnyBoxedOrUnboxedArrayLength(arrObj);
    for (uint32_t i = 0; i < initLength; i++) {
        JSAtom* str = js::AtomizeString(cx, GetAnyBoxedOrUnboxedDenseElement(arrObj, i).toString());
        if (!str)
            return false;

        if (!SetAnyBoxedOrUnboxedDenseElement(cx, arrObj, i, StringValue(str))) {
            // The value could not be stored to an unboxed dense element.
            return true;
        }
    }

    ICCall_StringSplit::Compiler compiler(cx, stub->fallbackMonitorStub()->firstMonitorStub(),
                                          script->pcToOffset(pc), str, sep,
                                          arr);
    ICStub* newStub = compiler.getStub(compiler.getStubSpace(script));
    if (!newStub)
        return false;

    stub->addNewStub(newStub);
    *attached = true;
    return true;
}

static bool
DoCallFallback(JSContext* cx, BaselineFrame* frame, ICCall_Fallback* stub_, uint32_t argc,
               Value* vp, MutableHandleValue res)
{
    SharedStubInfo info(cx, frame, stub_->icEntry());

    // This fallback stub may trigger debug mode toggling.
    DebugModeOSRVolatileStub<ICCall_Fallback*> stub(frame, stub_);

    RootedScript script(cx, frame->script());
    jsbytecode* pc = stub->icEntry()->pc(script);
    JSOp op = JSOp(*pc);
    FallbackICSpew(cx, stub, "Call(%s)", CodeName[op]);

    MOZ_ASSERT(argc == GET_ARGC(pc));
    bool constructing = (op == JSOP_NEW);

    // Ensure vp array is rooted - we may GC in here.
    size_t numValues = argc + 2 + constructing;
    AutoArrayRooter vpRoot(cx, numValues, vp);

    CallArgs callArgs = CallArgsFromSp(argc + constructing, vp + numValues, constructing);
    RootedValue callee(cx, vp[0]);

    // Handle funapply with JSOP_ARGUMENTS
    if (op == JSOP_FUNAPPLY && argc == 2 && callArgs[1].isMagic(JS_OPTIMIZED_ARGUMENTS)) {
        if (!GuardFunApplyArgumentsOptimization(cx, frame, callArgs))
            return false;
    }

    bool createSingleton = ObjectGroup::useSingletonForNewObject(cx, script, pc);

    // Try attaching a call stub.
    bool handled = false;
    if (!TryAttachCallStub(cx, stub, script, pc, op, argc, vp, constructing, false,
                           createSingleton, &handled))
    {
        return false;
    }

    if (op == JSOP_NEW) {
        if (!ConstructFromStack(cx, callArgs))
            return false;
        res.set(callArgs.rval());
    } else if ((op == JSOP_EVAL || op == JSOP_STRICTEVAL) &&
               frame->environmentChain()->global().valueIsEval(callee))
    {
        if (!DirectEval(cx, callArgs.get(0), res))
            return false;
    } else {
        MOZ_ASSERT(op == JSOP_CALL ||
                   op == JSOP_CALLITER ||
                   op == JSOP_FUNCALL ||
                   op == JSOP_FUNAPPLY ||
                   op == JSOP_EVAL ||
                   op == JSOP_STRICTEVAL);
        if (op == JSOP_CALLITER && callee.isPrimitive()) {
            MOZ_ASSERT(argc == 0, "thisv must be on top of the stack");
            ReportValueError(cx, JSMSG_NOT_ITERABLE, -1, callArgs.thisv(), nullptr);
            return false;
        }

        if (!CallFromStack(cx, callArgs))
            return false;

        res.set(callArgs.rval());
    }

    TypeScript::Monitor(cx, script, pc, res);

    // Check if debug mode toggling made the stub invalid.
    if (stub.invalid())
        return true;

    // Attach a new TypeMonitor stub for this value.
    ICTypeMonitor_Fallback* typeMonFbStub = stub->fallbackMonitorStub();
    if (!typeMonFbStub->addMonitorStubForValue(cx, &info, res))
    {
        return false;
    }

    // Add a type monitor stub for the resulting value.
    if (!stub->addMonitorStubForValue(cx, &info, res))
        return false;

    // If 'callee' is a potential Call_StringSplit, try to attach an
    // optimized StringSplit stub. Note that vp[0] now holds the return value
    // instead of the callee, so we pass the callee as well.
    if (!TryAttachStringSplit(cx, stub, script, argc, callee, vp, pc, res, &handled))
        return false;

    if (!handled)
        stub->noteUnoptimizableCall();
    return true;
}

static bool
DoSpreadCallFallback(JSContext* cx, BaselineFrame* frame, ICCall_Fallback* stub_, Value* vp,
                     MutableHandleValue res)
{
    SharedStubInfo info(cx, frame, stub_->icEntry());

    // This fallback stub may trigger debug mode toggling.
    DebugModeOSRVolatileStub<ICCall_Fallback*> stub(frame, stub_);

    RootedScript script(cx, frame->script());
    jsbytecode* pc = stub->icEntry()->pc(script);
    JSOp op = JSOp(*pc);
    bool constructing = (op == JSOP_SPREADNEW);
    FallbackICSpew(cx, stub, "SpreadCall(%s)", CodeName[op]);

    // Ensure vp array is rooted - we may GC in here.
    AutoArrayRooter vpRoot(cx, 3 + constructing, vp);

    RootedValue callee(cx, vp[0]);
    RootedValue thisv(cx, vp[1]);
    RootedValue arr(cx, vp[2]);
    RootedValue newTarget(cx, constructing ? vp[3] : NullValue());

    // Try attaching a call stub.
    bool handled = false;
    if (op != JSOP_SPREADEVAL && op != JSOP_STRICTSPREADEVAL &&
        !TryAttachCallStub(cx, stub, script, pc, op, 1, vp, constructing, true, false,
                           &handled))
    {
        return false;
    }

    if (!SpreadCallOperation(cx, script, pc, thisv, callee, arr, newTarget, res))
        return false;

    // Check if debug mode toggling made the stub invalid.
    if (stub.invalid())
        return true;

    // Attach a new TypeMonitor stub for this value.
    ICTypeMonitor_Fallback* typeMonFbStub = stub->fallbackMonitorStub();
    if (!typeMonFbStub->addMonitorStubForValue(cx, &info, res))
    {
        return false;
    }

    // Add a type monitor stub for the resulting value.
    if (!stub->addMonitorStubForValue(cx, &info, res))
        return false;

    if (!handled)
        stub->noteUnoptimizableCall();
    return true;
}

void
ICCallStubCompiler::pushCallArguments(MacroAssembler& masm, AllocatableGeneralRegisterSet regs,
                                      Register argcReg, bool isJitCall, bool isConstructing)
{
    MOZ_ASSERT(!regs.has(argcReg));

    // Account for new.target
    Register count = regs.takeAny();

    masm.move32(argcReg, count);

    // If we are setting up for a jitcall, we have to align the stack taking
    // into account the args and newTarget. We could also count callee and |this|,
    // but it's a waste of stack space. Because we want to keep argcReg unchanged,
    // just account for newTarget initially, and add the other 2 after assuring
    // allignment.
    if (isJitCall) {
        if (isConstructing)
            masm.add32(Imm32(1), count);
    } else {
        masm.add32(Imm32(2 + isConstructing), count);
    }

    // argPtr initially points to the last argument.
    Register argPtr = regs.takeAny();
    masm.moveStackPtrTo(argPtr);

    // Skip 4 pointers pushed on top of the arguments: the frame descriptor,
    // return address, old frame pointer and stub reg.
    masm.addPtr(Imm32(STUB_FRAME_SIZE), argPtr);

    // Align the stack such that the JitFrameLayout is aligned on the
    // JitStackAlignment.
    if (isJitCall) {
        masm.alignJitStackBasedOnNArgs(count);

        // Account for callee and |this|, skipped earlier
        masm.add32(Imm32(2), count);
    }

    // Push all values, starting at the last one.
    Label loop, done;
    masm.bind(&loop);
    masm.branchTest32(Assembler::Zero, count, count, &done);
    {
        masm.pushValue(Address(argPtr, 0));
        masm.addPtr(Imm32(sizeof(Value)), argPtr);

        masm.sub32(Imm32(1), count);
        masm.jump(&loop);
    }
    masm.bind(&done);
}

void
ICCallStubCompiler::guardSpreadCall(MacroAssembler& masm, Register argcReg, Label* failure,
                                    bool isConstructing)
{
    masm.unboxObject(Address(masm.getStackPointer(),
                     isConstructing * sizeof(Value) + ICStackValueOffset), argcReg);
    masm.loadPtr(Address(argcReg, NativeObject::offsetOfElements()), argcReg);
    masm.load32(Address(argcReg, ObjectElements::offsetOfLength()), argcReg);

    // Limit actual argc to something reasonable (huge number of arguments can
    // blow the stack limit).
    static_assert(ICCall_Scripted::MAX_ARGS_SPREAD_LENGTH <= ARGS_LENGTH_MAX,
                  "maximum arguments length for optimized stub should be <= ARGS_LENGTH_MAX");
    masm.branch32(Assembler::Above, argcReg, Imm32(ICCall_Scripted::MAX_ARGS_SPREAD_LENGTH),
                  failure);
}

void
ICCallStubCompiler::pushSpreadCallArguments(MacroAssembler& masm,
                                            AllocatableGeneralRegisterSet regs,
                                            Register argcReg, bool isJitCall,
                                            bool isConstructing)
{
    // Pull the array off the stack before aligning.
    Register startReg = regs.takeAny();
    masm.unboxObject(Address(masm.getStackPointer(),
                             (isConstructing * sizeof(Value)) + STUB_FRAME_SIZE), startReg);
    masm.loadPtr(Address(startReg, NativeObject::offsetOfElements()), startReg);

    // Align the stack such that the JitFrameLayout is aligned on the
    // JitStackAlignment.
    if (isJitCall) {
        Register alignReg = argcReg;
        if (isConstructing) {
            alignReg = regs.takeAny();
            masm.movePtr(argcReg, alignReg);
            masm.addPtr(Imm32(1), alignReg);
        }
        masm.alignJitStackBasedOnNArgs(alignReg);
        if (isConstructing) {
            MOZ_ASSERT(alignReg != argcReg);
            regs.add(alignReg);
        }
    }

    // Push newTarget, if necessary
    if (isConstructing)
        masm.pushValue(Address(BaselineFrameReg, STUB_FRAME_SIZE));

    // Push arguments: set up endReg to point to &array[argc]
    Register endReg = regs.takeAny();
    masm.movePtr(argcReg, endReg);
    static_assert(sizeof(Value) == 8, "Value must be 8 bytes");
    masm.lshiftPtr(Imm32(3), endReg);
    masm.addPtr(startReg, endReg);

    // Copying pre-decrements endReg by 8 until startReg is reached
    Label copyDone;
    Label copyStart;
    masm.bind(&copyStart);
    masm.branchPtr(Assembler::Equal, endReg, startReg, &copyDone);
    masm.subPtr(Imm32(sizeof(Value)), endReg);
    masm.pushValue(Address(endReg, 0));
    masm.jump(&copyStart);
    masm.bind(&copyDone);

    regs.add(startReg);
    regs.add(endReg);

    // Push the callee and |this|.
    masm.pushValue(Address(BaselineFrameReg, STUB_FRAME_SIZE + (1 + isConstructing) * sizeof(Value)));
    masm.pushValue(Address(BaselineFrameReg, STUB_FRAME_SIZE + (2 + isConstructing) * sizeof(Value)));
}

Register
ICCallStubCompiler::guardFunApply(MacroAssembler& masm, AllocatableGeneralRegisterSet regs,
                                  Register argcReg, bool checkNative, FunApplyThing applyThing,
                                  Label* failure)
{
    // Ensure argc == 2
    masm.branch32(Assembler::NotEqual, argcReg, Imm32(2), failure);

    // Stack looks like:
    //      [..., CalleeV, ThisV, Arg0V, Arg1V <MaybeReturnReg>]

    Address secondArgSlot(masm.getStackPointer(), ICStackValueOffset);
    if (applyThing == FunApply_MagicArgs) {
        // Ensure that the second arg is magic arguments.
        masm.branchTestMagic(Assembler::NotEqual, secondArgSlot, failure);

        // Ensure that this frame doesn't have an arguments object.
        masm.branchTest32(Assembler::NonZero,
                          Address(BaselineFrameReg, BaselineFrame::reverseOffsetOfFlags()),
                          Imm32(BaselineFrame::HAS_ARGS_OBJ),
                          failure);

        // Limit the length to something reasonable.
        masm.branch32(Assembler::Above,
                      Address(BaselineFrameReg, BaselineFrame::offsetOfNumActualArgs()),
                      Imm32(ICCall_ScriptedApplyArray::MAX_ARGS_ARRAY_LENGTH),
                      failure);
    } else {
        MOZ_ASSERT(applyThing == FunApply_Array);

        AllocatableGeneralRegisterSet regsx = regs;

        // Ensure that the second arg is an array.
        ValueOperand secondArgVal = regsx.takeAnyValue();
        masm.loadValue(secondArgSlot, secondArgVal);

        masm.branchTestObject(Assembler::NotEqual, secondArgVal, failure);
        Register secondArgObj = masm.extractObject(secondArgVal, ExtractTemp1);

        regsx.add(secondArgVal);
        regsx.takeUnchecked(secondArgObj);

        masm.branchTestObjClass(Assembler::NotEqual, secondArgObj, regsx.getAny(),
                                &ArrayObject::class_, failure);

        // Get the array elements and ensure that initializedLength == length
        masm.loadPtr(Address(secondArgObj, NativeObject::offsetOfElements()), secondArgObj);

        Register lenReg = regsx.takeAny();
        masm.load32(Address(secondArgObj, ObjectElements::offsetOfLength()), lenReg);

        masm.branch32(Assembler::NotEqual,
                      Address(secondArgObj, ObjectElements::offsetOfInitializedLength()),
                      lenReg, failure);

        // Limit the length to something reasonable (huge number of arguments can
        // blow the stack limit).
        masm.branch32(Assembler::Above, lenReg,
                      Imm32(ICCall_ScriptedApplyArray::MAX_ARGS_ARRAY_LENGTH),
                      failure);

        // Ensure no holes.  Loop through values in array and make sure none are magic.
        // Start address is secondArgObj, end address is secondArgObj + (lenReg * sizeof(Value))
        JS_STATIC_ASSERT(sizeof(Value) == 8);
        masm.lshiftPtr(Imm32(3), lenReg);
        masm.addPtr(secondArgObj, lenReg);

        Register start = secondArgObj;
        Register end = lenReg;
        Label loop;
        Label endLoop;
        masm.bind(&loop);
        masm.branchPtr(Assembler::AboveOrEqual, start, end, &endLoop);
        masm.branchTestMagic(Assembler::Equal, Address(start, 0), failure);
        masm.addPtr(Imm32(sizeof(Value)), start);
        masm.jump(&loop);
        masm.bind(&endLoop);
    }

    // Stack now confirmed to be like:
    //      [..., CalleeV, ThisV, Arg0V, MagicValue(Arguments), <MaybeReturnAddr>]

    // Load the callee, ensure that it's fun_apply
    ValueOperand val = regs.takeAnyValue();
    Address calleeSlot(masm.getStackPointer(), ICStackValueOffset + (3 * sizeof(Value)));
    masm.loadValue(calleeSlot, val);

    masm.branchTestObject(Assembler::NotEqual, val, failure);
    Register callee = masm.extractObject(val, ExtractTemp1);

    masm.branchTestObjClass(Assembler::NotEqual, callee, regs.getAny(), &JSFunction::class_,
                            failure);
    masm.loadPtr(Address(callee, JSFunction::offsetOfNativeOrScript()), callee);

    masm.branchPtr(Assembler::NotEqual, callee, ImmPtr(fun_apply), failure);

    // Load the |thisv|, ensure that it's a scripted function with a valid baseline or ion
    // script, or a native function.
    Address thisSlot(masm.getStackPointer(), ICStackValueOffset + (2 * sizeof(Value)));
    masm.loadValue(thisSlot, val);

    masm.branchTestObject(Assembler::NotEqual, val, failure);
    Register target = masm.extractObject(val, ExtractTemp1);
    regs.add(val);
    regs.takeUnchecked(target);

    masm.branchTestObjClass(Assembler::NotEqual, target, regs.getAny(), &JSFunction::class_,
                            failure);

    if (checkNative) {
        masm.branchIfInterpreted(target, failure);
    } else {
        masm.branchIfFunctionHasNoScript(target, failure);
        Register temp = regs.takeAny();
        masm.loadPtr(Address(target, JSFunction::offsetOfNativeOrScript()), temp);
        masm.loadBaselineOrIonRaw(temp, temp, failure);
        regs.add(temp);
    }
    return target;
}

void
ICCallStubCompiler::pushCallerArguments(MacroAssembler& masm, AllocatableGeneralRegisterSet regs)
{
    // Initialize copyReg to point to start caller arguments vector.
    // Initialize argcReg to poitn to the end of it.
    Register startReg = regs.takeAny();
    Register endReg = regs.takeAny();
    masm.loadPtr(Address(BaselineFrameReg, 0), startReg);
    masm.loadPtr(Address(startReg, BaselineFrame::offsetOfNumActualArgs()), endReg);
    masm.addPtr(Imm32(BaselineFrame::offsetOfArg(0)), startReg);
    masm.alignJitStackBasedOnNArgs(endReg);
    masm.lshiftPtr(Imm32(ValueShift), endReg);
    masm.addPtr(startReg, endReg);

    // Copying pre-decrements endReg by 8 until startReg is reached
    Label copyDone;
    Label copyStart;
    masm.bind(&copyStart);
    masm.branchPtr(Assembler::Equal, endReg, startReg, &copyDone);
    masm.subPtr(Imm32(sizeof(Value)), endReg);
    masm.pushValue(Address(endReg, 0));
    masm.jump(&copyStart);
    masm.bind(&copyDone);
}

void
ICCallStubCompiler::pushArrayArguments(MacroAssembler& masm, Address arrayVal,
                                       AllocatableGeneralRegisterSet regs)
{
    // Load start and end address of values to copy.
    // guardFunApply has already gauranteed that the array is packed and contains
    // no holes.
    Register startReg = regs.takeAny();
    Register endReg = regs.takeAny();
    masm.extractObject(arrayVal, startReg);
    masm.loadPtr(Address(startReg, NativeObject::offsetOfElements()), startReg);
    masm.load32(Address(startReg, ObjectElements::offsetOfInitializedLength()), endReg);
    masm.alignJitStackBasedOnNArgs(endReg);
    masm.lshiftPtr(Imm32(ValueShift), endReg);
    masm.addPtr(startReg, endReg);

    // Copying pre-decrements endReg by 8 until startReg is reached
    Label copyDone;
    Label copyStart;
    masm.bind(&copyStart);
    masm.branchPtr(Assembler::Equal, endReg, startReg, &copyDone);
    masm.subPtr(Imm32(sizeof(Value)), endReg);
    masm.pushValue(Address(endReg, 0));
    masm.jump(&copyStart);
    masm.bind(&copyDone);
}

typedef bool (*DoCallFallbackFn)(JSContext*, BaselineFrame*, ICCall_Fallback*,
                                 uint32_t, Value*, MutableHandleValue);
static const VMFunction DoCallFallbackInfo =
    FunctionInfo<DoCallFallbackFn>(DoCallFallback, "DoCallFallback");

typedef bool (*DoSpreadCallFallbackFn)(JSContext*, BaselineFrame*, ICCall_Fallback*,
                                       Value*, MutableHandleValue);
static const VMFunction DoSpreadCallFallbackInfo =
    FunctionInfo<DoSpreadCallFallbackFn>(DoSpreadCallFallback, "DoSpreadCallFallback");

bool
ICCall_Fallback::Compiler::generateStubCode(MacroAssembler& masm)
{
    MOZ_ASSERT(engine_ == Engine::Baseline);

    MOZ_ASSERT(R0 == JSReturnOperand);

    // Values are on the stack left-to-right. Calling convention wants them
    // right-to-left so duplicate them on the stack in reverse order.
    // |this| and callee are pushed last.

    AllocatableGeneralRegisterSet regs(availableGeneralRegs(0));

    if (MOZ_UNLIKELY(isSpread_)) {
        // Push a stub frame so that we can perform a non-tail call.
        enterStubFrame(masm, R1.scratchReg());

        // Use BaselineFrameReg instead of BaselineStackReg, because
        // BaselineFrameReg and BaselineStackReg hold the same value just after
        // calling enterStubFrame.

        // newTarget
        if (isConstructing_)
            masm.pushValue(Address(BaselineFrameReg, STUB_FRAME_SIZE));

        // array
        uint32_t valueOffset = isConstructing_;
        masm.pushValue(Address(BaselineFrameReg, valueOffset++ * sizeof(Value) + STUB_FRAME_SIZE));

        // this
        masm.pushValue(Address(BaselineFrameReg, valueOffset++ * sizeof(Value) + STUB_FRAME_SIZE));

        // callee
        masm.pushValue(Address(BaselineFrameReg, valueOffset++ * sizeof(Value) + STUB_FRAME_SIZE));

        masm.push(masm.getStackPointer());
        masm.push(ICStubReg);

        PushStubPayload(masm, R0.scratchReg());

        if (!callVM(DoSpreadCallFallbackInfo, masm))
            return false;

        leaveStubFrame(masm);
        EmitReturnFromIC(masm);

        // SPREADCALL is not yet supported in Ion, so do not generate asmcode for
        // bailout.
        return true;
    }

    // Push a stub frame so that we can perform a non-tail call.
    enterStubFrame(masm, R1.scratchReg());

    regs.take(R0.scratchReg()); // argc.

    pushCallArguments(masm, regs, R0.scratchReg(), /* isJitCall = */ false, isConstructing_);

    masm.push(masm.getStackPointer());
    masm.push(R0.scratchReg());
    masm.push(ICStubReg);

    PushStubPayload(masm, R0.scratchReg());

    if (!callVM(DoCallFallbackInfo, masm))
        return false;

    uint32_t framePushed = masm.framePushed();
    leaveStubFrame(masm);
    EmitReturnFromIC(masm);

    // The following asmcode is only used when an Ion inlined frame bails out
    // into into baseline jitcode. The return address pushed onto the
    // reconstructed baseline stack points here.
    returnOffset_ = masm.currentOffset();

    // Here we are again in a stub frame. Marking as so.
    inStubFrame_ = true;
    masm.setFramePushed(framePushed);

    // Load passed-in ThisV into R1 just in case it's needed.  Need to do this before
    // we leave the stub frame since that info will be lost.
    // Current stack:  [...., ThisV, ActualArgc, CalleeToken, Descriptor ]
    masm.loadValue(Address(masm.getStackPointer(), 3 * sizeof(size_t)), R1);

    leaveStubFrame(masm, true);

    // If this is a |constructing| call, if the callee returns a non-object, we replace it with
    // the |this| object passed in.
    if (isConstructing_) {
        MOZ_ASSERT(JSReturnOperand == R0);
        Label skipThisReplace;

        masm.branchTestObject(Assembler::Equal, JSReturnOperand, &skipThisReplace);
        masm.moveValue(R1, R0);
#ifdef DEBUG
        masm.branchTestObject(Assembler::Equal, JSReturnOperand, &skipThisReplace);
        masm.assumeUnreachable("Failed to return object in constructing call.");
#endif
        masm.bind(&skipThisReplace);
    }

    // At this point, ICStubReg points to the ICCall_Fallback stub, which is NOT
    // a MonitoredStub, but rather a MonitoredFallbackStub.  To use EmitEnterTypeMonitorIC,
    // first load the ICTypeMonitor_Fallback stub into ICStubReg.  Then, use
    // EmitEnterTypeMonitorIC with a custom struct offset.
    masm.loadPtr(Address(ICStubReg, ICMonitoredFallbackStub::offsetOfFallbackMonitorStub()),
                 ICStubReg);
    EmitEnterTypeMonitorIC(masm, ICTypeMonitor_Fallback::offsetOfFirstMonitorStub());

    return true;
}

void
ICCall_Fallback::Compiler::postGenerateStubCode(MacroAssembler& masm, Handle<JitCode*> code)
{
    if (MOZ_UNLIKELY(isSpread_))
        return;

    cx->compartment()->jitCompartment()->initBaselineCallReturnAddr(code->raw() + returnOffset_,
                                                                    isConstructing_);
}

typedef bool (*CreateThisFn)(JSContext* cx, HandleObject callee, HandleObject newTarget,
                             MutableHandleValue rval);
static const VMFunction CreateThisInfoBaseline =
    FunctionInfo<CreateThisFn>(CreateThis, "CreateThis");

bool
ICCallScriptedCompiler::generateStubCode(MacroAssembler& masm)
{
    MOZ_ASSERT(engine_ == Engine::Baseline);

    Label failure;
    AllocatableGeneralRegisterSet regs(availableGeneralRegs(0));
    bool canUseTailCallReg = regs.has(ICTailCallReg);

    Register argcReg = R0.scratchReg();
    MOZ_ASSERT(argcReg != ArgumentsRectifierReg);

    regs.take(argcReg);
    regs.take(ArgumentsRectifierReg);
    regs.takeUnchecked(ICTailCallReg);

    if (isSpread_)
        guardSpreadCall(masm, argcReg, &failure, isConstructing_);

    // Load the callee in R1, accounting for newTarget, if necessary
    // Stack Layout: [ ..., CalleeVal, ThisVal, Arg0Val, ..., ArgNVal, [newTarget] +ICStackValueOffset+ ]
    if (isSpread_) {
        unsigned skipToCallee = (2 + isConstructing_) * sizeof(Value);
        masm.loadValue(Address(masm.getStackPointer(), skipToCallee + ICStackValueOffset), R1);
    } else {
        // Account for newTarget, if necessary
        unsigned nonArgsSkip = (1 + isConstructing_) * sizeof(Value);
        BaseValueIndex calleeSlot(masm.getStackPointer(), argcReg, ICStackValueOffset + nonArgsSkip);
        masm.loadValue(calleeSlot, R1);
    }
    regs.take(R1);

    // Ensure callee is an object.
    masm.branchTestObject(Assembler::NotEqual, R1, &failure);

    // Ensure callee is a function.
    Register callee = masm.extractObject(R1, ExtractTemp0);

    // If calling a specific script, check if the script matches.  Otherwise, ensure that
    // callee function is scripted.  Leave calleeScript in |callee| reg.
    if (callee_) {
        MOZ_ASSERT(kind == ICStub::Call_Scripted);

        // Check if the object matches this callee.
        Address expectedCallee(ICStubReg, ICCall_Scripted::offsetOfCallee());
        masm.branchPtr(Assembler::NotEqual, expectedCallee, callee, &failure);

        // Guard against relazification.
        masm.branchIfFunctionHasNoScript(callee, &failure);
    } else {
        // Ensure the object is a function.
        masm.branchTestObjClass(Assembler::NotEqual, callee, regs.getAny(), &JSFunction::class_,
                                &failure);
        if (isConstructing_) {
            masm.branchIfNotInterpretedConstructor(callee, regs.getAny(), &failure);
        } else {
            masm.branchIfFunctionHasNoScript(callee, &failure);
            masm.branchFunctionKind(Assembler::Equal, JSFunction::ClassConstructor, callee,
                                    regs.getAny(), &failure);
        }
    }

    // Load the JSScript.
    masm.loadPtr(Address(callee, JSFunction::offsetOfNativeOrScript()), callee);

    // Load the start of the target JitCode.
    Register code;
    if (!isConstructing_) {
        code = regs.takeAny();
        masm.loadBaselineOrIonRaw(callee, code, &failure);
    } else {
        Address scriptCode(callee, JSScript::offsetOfBaselineOrIonRaw());
        masm.branchPtr(Assembler::Equal, scriptCode, ImmPtr(nullptr), &failure);
    }

    // We no longer need R1.
    regs.add(R1);

    // Push a stub frame so that we can perform a non-tail call.
    enterStubFrame(masm, regs.getAny());
    if (canUseTailCallReg)
        regs.add(ICTailCallReg);

    Label failureLeaveStubFrame;

    if (isConstructing_) {
        // Save argc before call.
        masm.push(argcReg);

        // Stack now looks like:
        //      [..., Callee, ThisV, Arg0V, ..., ArgNV, NewTarget, StubFrameHeader, ArgC ]
        masm.loadValue(Address(masm.getStackPointer(), STUB_FRAME_SIZE + sizeof(size_t)), R1);
        masm.push(masm.extractObject(R1, ExtractTemp0));

        if (isSpread_) {
            masm.loadValue(Address(masm.getStackPointer(),
                                   3 * sizeof(Value) + STUB_FRAME_SIZE + sizeof(size_t) +
                                   sizeof(JSObject*)),
                                   R1);
        } else {
            BaseValueIndex calleeSlot2(masm.getStackPointer(), argcReg,
                                       2 * sizeof(Value) + STUB_FRAME_SIZE + sizeof(size_t) +
                                       sizeof(JSObject*));
            masm.loadValue(calleeSlot2, R1);
        }
        masm.push(masm.extractObject(R1, ExtractTemp0));
        if (!callVM(CreateThisInfoBaseline, masm))
            return false;

        // Return of CreateThis must be an object or uninitialized.
#ifdef DEBUG
        Label createdThisOK;
        masm.branchTestObject(Assembler::Equal, JSReturnOperand, &createdThisOK);
        masm.branchTestMagic(Assembler::Equal, JSReturnOperand, &createdThisOK);
        masm.assumeUnreachable("The return of CreateThis must be an object or uninitialized.");
        masm.bind(&createdThisOK);
#endif

        // Reset the register set from here on in.
        MOZ_ASSERT(JSReturnOperand == R0);
        regs = availableGeneralRegs(0);
        regs.take(R0);
        regs.take(ArgumentsRectifierReg);
        argcReg = regs.takeAny();

        // Restore saved argc so we can use it to calculate the address to save
        // the resulting this object to.
        masm.pop(argcReg);

        // Save "this" value back into pushed arguments on stack.  R0 can be clobbered after that.
        // Stack now looks like:
        //      [..., Callee, ThisV, Arg0V, ..., ArgNV, [NewTarget], StubFrameHeader ]
        if (isSpread_) {
            masm.storeValue(R0, Address(masm.getStackPointer(),
                                        (1 + isConstructing_) * sizeof(Value) + STUB_FRAME_SIZE));
        } else {
            BaseValueIndex thisSlot(masm.getStackPointer(), argcReg,
                                    STUB_FRAME_SIZE + isConstructing_ * sizeof(Value));
            masm.storeValue(R0, thisSlot);
        }

        // Restore the stub register from the baseline stub frame.
        masm.loadPtr(Address(masm.getStackPointer(), STUB_FRAME_SAVED_STUB_OFFSET), ICStubReg);

        // Reload callee script. Note that a GC triggered by CreateThis may
        // have destroyed the callee BaselineScript and IonScript. CreateThis is
        // safely repeatable though, so in this case we just leave the stub frame
        // and jump to the next stub.

        // Just need to load the script now.
        if (isSpread_) {
            unsigned skipForCallee = (2 + isConstructing_) * sizeof(Value);
            masm.loadValue(Address(masm.getStackPointer(), skipForCallee + STUB_FRAME_SIZE), R0);
        } else {
            // Account for newTarget, if necessary
            unsigned nonArgsSkip = (1 + isConstructing_) * sizeof(Value);
            BaseValueIndex calleeSlot3(masm.getStackPointer(), argcReg, nonArgsSkip + STUB_FRAME_SIZE);
            masm.loadValue(calleeSlot3, R0);
        }
        callee = masm.extractObject(R0, ExtractTemp0);
        regs.add(R0);
        regs.takeUnchecked(callee);
        masm.loadPtr(Address(callee, JSFunction::offsetOfNativeOrScript()), callee);

        code = regs.takeAny();
        masm.loadBaselineOrIonRaw(callee, code, &failureLeaveStubFrame);

        // Release callee register, but don't add ExtractTemp0 back into the pool
        // ExtractTemp0 is used later, and if it's allocated to some other register at that
        // point, it will get clobbered when used.
        if (callee != ExtractTemp0)
            regs.add(callee);

        if (canUseTailCallReg)
            regs.addUnchecked(ICTailCallReg);
    }
    Register scratch = regs.takeAny();

    // Values are on the stack left-to-right. Calling convention wants them
    // right-to-left so duplicate them on the stack in reverse order.
    // |this| and callee are pushed last.
    if (isSpread_)
        pushSpreadCallArguments(masm, regs, argcReg, /* isJitCall = */ true, isConstructing_);
    else
        pushCallArguments(masm, regs, argcReg, /* isJitCall = */ true, isConstructing_);

    // The callee is on top of the stack. Pop and unbox it.
    ValueOperand val = regs.takeAnyValue();
    masm.popValue(val);
    callee = masm.extractObject(val, ExtractTemp0);

    EmitBaselineCreateStubFrameDescriptor(masm, scratch, JitFrameLayout::Size());

    // Note that we use Push, not push, so that callJit will align the stack
    // properly on ARM.
    masm.Push(argcReg);
    masm.PushCalleeToken(callee, isConstructing_);
    masm.Push(scratch);

    // Handle arguments underflow.
    Label noUnderflow;
    masm.load16ZeroExtend(Address(callee, JSFunction::offsetOfNargs()), callee);
    masm.branch32(Assembler::AboveOrEqual, argcReg, callee, &noUnderflow);
    {
        // Call the arguments rectifier.
        MOZ_ASSERT(ArgumentsRectifierReg != code);
        MOZ_ASSERT(ArgumentsRectifierReg != argcReg);

        JitCode* argumentsRectifier =
            cx->runtime()->jitRuntime()->getArgumentsRectifier();

        masm.movePtr(ImmGCPtr(argumentsRectifier), code);
        masm.loadPtr(Address(code, JitCode::offsetOfCode()), code);
        masm.movePtr(argcReg, ArgumentsRectifierReg);
    }

    masm.bind(&noUnderflow);
    masm.callJit(code);

    // If this is a constructing call, and the callee returns a non-object, replace it with
    // the |this| object passed in.
    if (isConstructing_) {
        Label skipThisReplace;
        masm.branchTestObject(Assembler::Equal, JSReturnOperand, &skipThisReplace);

        // Current stack: [ Padding?, ARGVALS..., ThisVal, ActualArgc, Callee, Descriptor ]
        // However, we can't use this ThisVal, because it hasn't been traced.  We need to use
        // The ThisVal higher up the stack:
        // Current stack: [ ThisVal, ARGVALS..., ...STUB FRAME...,
        //                  Padding?, ARGVALS..., ThisVal, ActualArgc, Callee, Descriptor ]

        // Restore the BaselineFrameReg based on the frame descriptor.
        //
        // BaselineFrameReg = BaselineStackReg
        //                  + sizeof(Descriptor) + sizeof(Callee) + sizeof(ActualArgc)
        //                  + stubFrameSize(Descriptor)
        //                  - sizeof(ICStubReg) - sizeof(BaselineFrameReg)
        Address descriptorAddr(masm.getStackPointer(), 0);
        masm.loadPtr(descriptorAddr, BaselineFrameReg);
        masm.rshiftPtr(Imm32(FRAMESIZE_SHIFT), BaselineFrameReg);
        masm.addPtr(Imm32((3 - 2) * sizeof(size_t)), BaselineFrameReg);
        masm.addStackPtrTo(BaselineFrameReg);

        // Load the number of arguments present before the stub frame.
        Register argcReg = JSReturnOperand.scratchReg();
        if (isSpread_) {
            // Account for the Array object.
            masm.move32(Imm32(1), argcReg);
        } else {
            Address argcAddr(masm.getStackPointer(), 2 * sizeof(size_t));
            masm.loadPtr(argcAddr, argcReg);
        }

        // Current stack: [ ThisVal, ARGVALS..., ...STUB FRAME..., <-- BaselineFrameReg
        //                  Padding?, ARGVALS..., ThisVal, ActualArgc, Callee, Descriptor ]
        //
        // &ThisVal = BaselineFrameReg + argc * sizeof(Value) + STUB_FRAME_SIZE + sizeof(Value)
        // This last sizeof(Value) accounts for the newTarget on the end of the arguments vector
        // which is not reflected in actualArgc
        BaseValueIndex thisSlotAddr(BaselineFrameReg, argcReg, STUB_FRAME_SIZE + sizeof(Value));
        masm.loadValue(thisSlotAddr, JSReturnOperand);
#ifdef DEBUG
        masm.branchTestObject(Assembler::Equal, JSReturnOperand, &skipThisReplace);
        masm.assumeUnreachable("Return of constructing call should be an object.");
#endif
        masm.bind(&skipThisReplace);
    }

    leaveStubFrame(masm, true);

    // Enter type monitor IC to type-check result.
    EmitEnterTypeMonitorIC(masm);

    // Leave stub frame and restore argc for the next stub.
    masm.bind(&failureLeaveStubFrame);
    inStubFrame_ = true;
    leaveStubFrame(masm, false);
    if (argcReg != R0.scratchReg())
        masm.movePtr(argcReg, R0.scratchReg());

    masm.bind(&failure);
    EmitStubGuardFailure(masm);
    return true;
}

typedef bool (*CopyArrayFn)(JSContext*, HandleObject, MutableHandleValue);
static const VMFunction CopyArrayInfo = FunctionInfo<CopyArrayFn>(CopyArray, "CopyArray");

bool
ICCall_StringSplit::Compiler::generateStubCode(MacroAssembler& masm)
{
    MOZ_ASSERT(engine_ == Engine::Baseline);

    // Stack Layout: [ ..., CalleeVal, ThisVal, strVal, sepVal, +ICStackValueOffset+ ]
    static const size_t SEP_DEPTH = 0;
    static const size_t STR_DEPTH = sizeof(Value);
    static const size_t CALLEE_DEPTH = 3 * sizeof(Value);

    AllocatableGeneralRegisterSet regs(availableGeneralRegs(0));
    Label failureRestoreArgc;
#ifdef DEBUG
    Label twoArg;
    Register argcReg = R0.scratchReg();
    masm.branch32(Assembler::Equal, argcReg, Imm32(2), &twoArg);
    masm.assumeUnreachable("Expected argc == 2");
    masm.bind(&twoArg);
#endif
    Register scratchReg = regs.takeAny();

    // Guard that callee is native function js::intrinsic_StringSplitString.
    {
        Address calleeAddr(masm.getStackPointer(), ICStackValueOffset + CALLEE_DEPTH);
        ValueOperand calleeVal = regs.takeAnyValue();

        // Ensure that callee is an object.
        masm.loadValue(calleeAddr, calleeVal);
        masm.branchTestObject(Assembler::NotEqual, calleeVal, &failureRestoreArgc);

        // Ensure that callee is a function.
        Register calleeObj = masm.extractObject(calleeVal, ExtractTemp0);
        masm.branchTestObjClass(Assembler::NotEqual, calleeObj, scratchReg,
                                &JSFunction::class_, &failureRestoreArgc);

        // Ensure that callee's function impl is the native intrinsic_StringSplitString.
        masm.loadPtr(Address(calleeObj, JSFunction::offsetOfNativeOrScript()), scratchReg);
        masm.branchPtr(Assembler::NotEqual, scratchReg, ImmPtr(js::intrinsic_StringSplitString),
                       &failureRestoreArgc);

        regs.add(calleeVal);
    }

    // Guard sep.
    {
        // Ensure that sep is a string.
        Address sepAddr(masm.getStackPointer(), ICStackValueOffset + SEP_DEPTH);
        ValueOperand sepVal = regs.takeAnyValue();

        masm.loadValue(sepAddr, sepVal);
        masm.branchTestString(Assembler::NotEqual, sepVal, &failureRestoreArgc);

        Register sep = masm.extractString(sepVal, ExtractTemp0);
        masm.branchPtr(Assembler::NotEqual, Address(ICStubReg, offsetOfExpectedSep()),
                       sep, &failureRestoreArgc);
        regs.add(sepVal);
    }

    // Guard str.
    {
        // Ensure that str is a string.
        Address strAddr(masm.getStackPointer(), ICStackValueOffset + STR_DEPTH);
        ValueOperand strVal = regs.takeAnyValue();

        masm.loadValue(strAddr, strVal);
        masm.branchTestString(Assembler::NotEqual, strVal, &failureRestoreArgc);

        Register str = masm.extractString(strVal, ExtractTemp0);
        masm.branchPtr(Assembler::NotEqual, Address(ICStubReg, offsetOfExpectedStr()),
                       str, &failureRestoreArgc);

        // TaintFox: bail out if str is tainted.
        masm.branchPtr(Assembler::NotEqual,
                       Address(str, JSString::offsetOfTaint()),
                       ImmPtr(nullptr),
                       &failureRestoreArgc);

        regs.add(strVal);
    }

    // Main stub body.
    {
        Register paramReg = regs.takeAny();

        // Push arguments.
        enterStubFrame(masm, scratchReg);
        masm.loadPtr(Address(ICStubReg, offsetOfTemplateObject()), paramReg);
        masm.push(paramReg);

        if (!callVM(CopyArrayInfo, masm))
            return false;
        leaveStubFrame(masm);
        regs.add(paramReg);
    }

    // Enter type monitor IC to type-check result.
    EmitEnterTypeMonitorIC(masm);

    // Guard failure path.
    masm.bind(&failureRestoreArgc);
    masm.move32(Imm32(2), R0.scratchReg());
    EmitStubGuardFailure(masm);
    return true;
}

bool
ICCall_IsSuspendedStarGenerator::Compiler::generateStubCode(MacroAssembler& masm)
{
    MOZ_ASSERT(engine_ == Engine::Baseline);

    // The IsSuspendedStarGenerator intrinsic is only called in self-hosted
    // code, so it's safe to assume we have a single argument and the callee
    // is our intrinsic.

    AllocatableGeneralRegisterSet regs(availableGeneralRegs(0));

    // Load the argument.
    Address argAddr(masm.getStackPointer(), ICStackValueOffset);
    ValueOperand argVal = regs.takeAnyValue();
    masm.loadValue(argAddr, argVal);

    // Check if it's an object.
    Label returnFalse;
    Register genObj = regs.takeAny();
    masm.branchTestObject(Assembler::NotEqual, argVal, &returnFalse);
    masm.unboxObject(argVal, genObj);

    // Check if it's a StarGeneratorObject.
    Register scratch = regs.takeAny();
    masm.branchTestObjClass(Assembler::NotEqual, genObj, scratch, &StarGeneratorObject::class_,
                            &returnFalse);

    // If the yield index slot holds an int32 value < YIELD_INDEX_CLOSING,
    // the generator is suspended.
    masm.loadValue(Address(genObj, GeneratorObject::offsetOfYieldIndexSlot()), argVal);
    masm.branchTestInt32(Assembler::NotEqual, argVal, &returnFalse);
    masm.unboxInt32(argVal, scratch);
    masm.branch32(Assembler::AboveOrEqual, scratch, Imm32(StarGeneratorObject::YIELD_INDEX_CLOSING),
                  &returnFalse);

    masm.moveValue(BooleanValue(true), R0);
    EmitReturnFromIC(masm);

    masm.bind(&returnFalse);
    masm.moveValue(BooleanValue(false), R0);
    EmitReturnFromIC(masm);
    return true;
}

bool
ICCall_Native::Compiler::generateStubCode(MacroAssembler& masm)
{
    MOZ_ASSERT(engine_ == Engine::Baseline);

    Label failure;
    AllocatableGeneralRegisterSet regs(availableGeneralRegs(0));

    Register argcReg = R0.scratchReg();
    regs.take(argcReg);
    regs.takeUnchecked(ICTailCallReg);

    if (isSpread_)
        guardSpreadCall(masm, argcReg, &failure, isConstructing_);

    // Load the callee in R1.
    if (isSpread_) {
        masm.loadValue(Address(masm.getStackPointer(), ICStackValueOffset + 2 * sizeof(Value)), R1);
    } else {
        unsigned nonArgsSlots = (1 + isConstructing_) * sizeof(Value);
        BaseValueIndex calleeSlot(masm.getStackPointer(), argcReg, ICStackValueOffset + nonArgsSlots);
        masm.loadValue(calleeSlot, R1);
    }
    regs.take(R1);

    masm.branchTestObject(Assembler::NotEqual, R1, &failure);

    // Ensure callee matches this stub's callee.
    Register callee = masm.extractObject(R1, ExtractTemp0);
    Address expectedCallee(ICStubReg, ICCall_Native::offsetOfCallee());
    masm.branchPtr(Assembler::NotEqual, expectedCallee, callee, &failure);

    regs.add(R1);
    regs.takeUnchecked(callee);

    // Push a stub frame so that we can perform a non-tail call.
    // Note that this leaves the return address in TailCallReg.
    enterStubFrame(masm, regs.getAny());

    // Values are on the stack left-to-right. Calling convention wants them
    // right-to-left so duplicate them on the stack in reverse order.
    // |this| and callee are pushed last.
    if (isSpread_)
        pushSpreadCallArguments(masm, regs, argcReg, /* isJitCall = */ false, isConstructing_);
    else
        pushCallArguments(masm, regs, argcReg, /* isJitCall = */ false, isConstructing_);


    // Native functions have the signature:
    //
    //    bool (*)(JSContext*, unsigned, Value* vp)
    //
    // Where vp[0] is space for callee/return value, vp[1] is |this|, and vp[2] onward
    // are the function arguments.

    // Initialize vp.
    Register vpReg = regs.takeAny();
    masm.moveStackPtrTo(vpReg);

    // Construct a native exit frame.
    masm.push(argcReg);

    Register scratch = regs.takeAny();
    EmitBaselineCreateStubFrameDescriptor(masm, scratch, ExitFrameLayout::Size());
    masm.push(scratch);
    masm.push(ICTailCallReg);
    masm.enterFakeExitFrameForNative(isConstructing_);

    // Execute call.
    masm.setupUnalignedABICall(scratch);
    masm.loadJSContext(scratch);
    masm.passABIArg(scratch);
    masm.passABIArg(argcReg);
    masm.passABIArg(vpReg);

#ifdef JS_SIMULATOR
    // The simulator requires VM calls to be redirected to a special swi
    // instruction to handle them, so we store the redirected pointer in the
    // stub and use that instead of the original one.
    masm.callWithABI(Address(ICStubReg, ICCall_Native::offsetOfNative()));
#else
    masm.callWithABI(Address(callee, JSFunction::offsetOfNativeOrScript()));
#endif

    // Test for failure.
    masm.branchIfFalseBool(ReturnReg, masm.exceptionLabel());

    // Load the return value into R0.
    masm.loadValue(Address(masm.getStackPointer(), NativeExitFrameLayout::offsetOfResult()), R0);

    leaveStubFrame(masm);

    // Enter type monitor IC to type-check result.
    EmitEnterTypeMonitorIC(masm);

    masm.bind(&failure);
    EmitStubGuardFailure(masm);
    return true;
}

bool
ICCall_ClassHook::Compiler::generateStubCode(MacroAssembler& masm)
{
    MOZ_ASSERT(engine_ == Engine::Baseline);

    Label failure;
    AllocatableGeneralRegisterSet regs(availableGeneralRegs(0));

    Register argcReg = R0.scratchReg();
    regs.take(argcReg);
    regs.takeUnchecked(ICTailCallReg);

    // Load the callee in R1.
    unsigned nonArgSlots = (1 + isConstructing_) * sizeof(Value);
    BaseValueIndex calleeSlot(masm.getStackPointer(), argcReg, ICStackValueOffset + nonArgSlots);
    masm.loadValue(calleeSlot, R1);
    regs.take(R1);

    masm.branchTestObject(Assembler::NotEqual, R1, &failure);

    // Ensure the callee's class matches the one in this stub.
    Register callee = masm.extractObject(R1, ExtractTemp0);
    Register scratch = regs.takeAny();
    masm.loadObjClass(callee, scratch);
    masm.branchPtr(Assembler::NotEqual,
                   Address(ICStubReg, ICCall_ClassHook::offsetOfClass()),
                   scratch, &failure);

    regs.add(R1);
    regs.takeUnchecked(callee);

    // Push a stub frame so that we can perform a non-tail call.
    // Note that this leaves the return address in TailCallReg.
    enterStubFrame(masm, regs.getAny());

    regs.add(scratch);
    pushCallArguments(masm, regs, argcReg, /* isJitCall = */ false, isConstructing_);
    regs.take(scratch);

    masm.checkStackAlignment();

    // Native functions have the signature:
    //
    //    bool (*)(JSContext*, unsigned, Value* vp)
    //
    // Where vp[0] is space for callee/return value, vp[1] is |this|, and vp[2] onward
    // are the function arguments.

    // Initialize vp.
    Register vpReg = regs.takeAny();
    masm.moveStackPtrTo(vpReg);

    // Construct a native exit frame.
    masm.push(argcReg);

    EmitBaselineCreateStubFrameDescriptor(masm, scratch, ExitFrameLayout::Size());
    masm.push(scratch);
    masm.push(ICTailCallReg);
    masm.enterFakeExitFrameForNative(isConstructing_);

    // Execute call.
    masm.setupUnalignedABICall(scratch);
    masm.loadJSContext(scratch);
    masm.passABIArg(scratch);
    masm.passABIArg(argcReg);
    masm.passABIArg(vpReg);
    masm.callWithABI(Address(ICStubReg, ICCall_ClassHook::offsetOfNative()));

    // Test for failure.
    masm.branchIfFalseBool(ReturnReg, masm.exceptionLabel());

    // Load the return value into R0.
    masm.loadValue(Address(masm.getStackPointer(), NativeExitFrameLayout::offsetOfResult()), R0);

    leaveStubFrame(masm);

    // Enter type monitor IC to type-check result.
    EmitEnterTypeMonitorIC(masm);

    masm.bind(&failure);
    EmitStubGuardFailure(masm);
    return true;
}

bool
ICCall_ScriptedApplyArray::Compiler::generateStubCode(MacroAssembler& masm)
{
    MOZ_ASSERT(engine_ == Engine::Baseline);

    Label failure;
    AllocatableGeneralRegisterSet regs(availableGeneralRegs(0));

    Register argcReg = R0.scratchReg();
    regs.take(argcReg);
    regs.takeUnchecked(ICTailCallReg);
    regs.takeUnchecked(ArgumentsRectifierReg);

    //
    // Validate inputs
    //

    Register target = guardFunApply(masm, regs, argcReg, /*checkNative=*/false,
                                    FunApply_Array, &failure);
    if (regs.has(target)) {
        regs.take(target);
    } else {
        // If target is already a reserved reg, take another register for it, because it's
        // probably currently an ExtractTemp, which might get clobbered later.
        Register targetTemp = regs.takeAny();
        masm.movePtr(target, targetTemp);
        target = targetTemp;
    }

    // Push a stub frame so that we can perform a non-tail call.
    enterStubFrame(masm, regs.getAny());

    //
    // Push arguments
    //

    // Stack now looks like:
    //                                      BaselineFrameReg -------------------.
    //                                                                          v
    //      [..., fun_apply, TargetV, TargetThisV, ArgsArrayV, StubFrameHeader]

    // Push all array elements onto the stack:
    Address arrayVal(BaselineFrameReg, STUB_FRAME_SIZE);
    pushArrayArguments(masm, arrayVal, regs);

    // Stack now looks like:
    //                                      BaselineFrameReg -------------------.
    //                                                                          v
    //      [..., fun_apply, TargetV, TargetThisV, ArgsArrayV, StubFrameHeader,
    //       PushedArgN, ..., PushedArg0]
    // Can't fail after this, so it's ok to clobber argcReg.

    // Push actual argument 0 as |thisv| for call.
    masm.pushValue(Address(BaselineFrameReg, STUB_FRAME_SIZE + sizeof(Value)));

    // All pushes after this use Push instead of push to make sure ARM can align
    // stack properly for call.
    Register scratch = regs.takeAny();
    EmitBaselineCreateStubFrameDescriptor(masm, scratch, JitFrameLayout::Size());

    // Reload argc from length of array.
    masm.extractObject(arrayVal, argcReg);
    masm.loadPtr(Address(argcReg, NativeObject::offsetOfElements()), argcReg);
    masm.load32(Address(argcReg, ObjectElements::offsetOfInitializedLength()), argcReg);

    masm.Push(argcReg);
    masm.Push(target);
    masm.Push(scratch);

    // Load nargs into scratch for underflow check, and then load jitcode pointer into target.
    masm.load16ZeroExtend(Address(target, JSFunction::offsetOfNargs()), scratch);
    masm.loadPtr(Address(target, JSFunction::offsetOfNativeOrScript()), target);
    masm.loadBaselineOrIonRaw(target, target, nullptr);

    // Handle arguments underflow.
    Label noUnderflow;
    masm.branch32(Assembler::AboveOrEqual, argcReg, scratch, &noUnderflow);
    {
        // Call the arguments rectifier.
        MOZ_ASSERT(ArgumentsRectifierReg != target);
        MOZ_ASSERT(ArgumentsRectifierReg != argcReg);

        JitCode* argumentsRectifier =
            cx->runtime()->jitRuntime()->getArgumentsRectifier();

        masm.movePtr(ImmGCPtr(argumentsRectifier), target);
        masm.loadPtr(Address(target, JitCode::offsetOfCode()), target);
        masm.movePtr(argcReg, ArgumentsRectifierReg);
    }
    masm.bind(&noUnderflow);
    regs.add(argcReg);

    // Do call
    masm.callJit(target);
    leaveStubFrame(masm, true);

    // Enter type monitor IC to type-check result.
    EmitEnterTypeMonitorIC(masm);

    masm.bind(&failure);
    EmitStubGuardFailure(masm);
    return true;
}

bool
ICCall_ScriptedApplyArguments::Compiler::generateStubCode(MacroAssembler& masm)
{
    MOZ_ASSERT(engine_ == Engine::Baseline);

    Label failure;
    AllocatableGeneralRegisterSet regs(availableGeneralRegs(0));

    Register argcReg = R0.scratchReg();
    regs.take(argcReg);
    regs.takeUnchecked(ICTailCallReg);
    regs.takeUnchecked(ArgumentsRectifierReg);

    //
    // Validate inputs
    //

    Register target = guardFunApply(masm, regs, argcReg, /*checkNative=*/false,
                                    FunApply_MagicArgs, &failure);
    if (regs.has(target)) {
        regs.take(target);
    } else {
        // If target is already a reserved reg, take another register for it, because it's
        // probably currently an ExtractTemp, which might get clobbered later.
        Register targetTemp = regs.takeAny();
        masm.movePtr(target, targetTemp);
        target = targetTemp;
    }

    // Push a stub frame so that we can perform a non-tail call.
    enterStubFrame(masm, regs.getAny());

    //
    // Push arguments
    //

    // Stack now looks like:
    //      [..., fun_apply, TargetV, TargetThisV, MagicArgsV, StubFrameHeader]

    // Push all arguments supplied to caller function onto the stack.
    pushCallerArguments(masm, regs);

    // Stack now looks like:
    //                                      BaselineFrameReg -------------------.
    //                                                                          v
    //      [..., fun_apply, TargetV, TargetThisV, MagicArgsV, StubFrameHeader,
    //       PushedArgN, ..., PushedArg0]
    // Can't fail after this, so it's ok to clobber argcReg.

    // Push actual argument 0 as |thisv| for call.
    masm.pushValue(Address(BaselineFrameReg, STUB_FRAME_SIZE + sizeof(Value)));

    // All pushes after this use Push instead of push to make sure ARM can align
    // stack properly for call.
    Register scratch = regs.takeAny();
    EmitBaselineCreateStubFrameDescriptor(masm, scratch, JitFrameLayout::Size());

    masm.loadPtr(Address(BaselineFrameReg, 0), argcReg);
    masm.loadPtr(Address(argcReg, BaselineFrame::offsetOfNumActualArgs()), argcReg);
    masm.Push(argcReg);
    masm.Push(target);
    masm.Push(scratch);

    // Load nargs into scratch for underflow check, and then load jitcode pointer into target.
    masm.load16ZeroExtend(Address(target, JSFunction::offsetOfNargs()), scratch);
    masm.loadPtr(Address(target, JSFunction::offsetOfNativeOrScript()), target);
    masm.loadBaselineOrIonRaw(target, target, nullptr);

    // Handle arguments underflow.
    Label noUnderflow;
    masm.branch32(Assembler::AboveOrEqual, argcReg, scratch, &noUnderflow);
    {
        // Call the arguments rectifier.
        MOZ_ASSERT(ArgumentsRectifierReg != target);
        MOZ_ASSERT(ArgumentsRectifierReg != argcReg);

        JitCode* argumentsRectifier =
            cx->runtime()->jitRuntime()->getArgumentsRectifier();

        masm.movePtr(ImmGCPtr(argumentsRectifier), target);
        masm.loadPtr(Address(target, JitCode::offsetOfCode()), target);
        masm.movePtr(argcReg, ArgumentsRectifierReg);
    }
    masm.bind(&noUnderflow);
    regs.add(argcReg);

    // Do call
    masm.callJit(target);
    leaveStubFrame(masm, true);

    // Enter type monitor IC to type-check result.
    EmitEnterTypeMonitorIC(masm);

    masm.bind(&failure);
    EmitStubGuardFailure(masm);
    return true;
}

bool
ICCall_ScriptedFunCall::Compiler::generateStubCode(MacroAssembler& masm)
{
    MOZ_ASSERT(engine_ == Engine::Baseline);

    Label failure;
    AllocatableGeneralRegisterSet regs(availableGeneralRegs(0));
    bool canUseTailCallReg = regs.has(ICTailCallReg);

    Register argcReg = R0.scratchReg();
    MOZ_ASSERT(argcReg != ArgumentsRectifierReg);

    regs.take(argcReg);
    regs.take(ArgumentsRectifierReg);
    regs.takeUnchecked(ICTailCallReg);

    // Load the callee in R1.
    // Stack Layout: [ ..., CalleeVal, ThisVal, Arg0Val, ..., ArgNVal, +ICStackValueOffset+ ]
    BaseValueIndex calleeSlot(masm.getStackPointer(), argcReg, ICStackValueOffset + sizeof(Value));
    masm.loadValue(calleeSlot, R1);
    regs.take(R1);

    // Ensure callee is fun_call.
    masm.branchTestObject(Assembler::NotEqual, R1, &failure);

    Register callee = masm.extractObject(R1, ExtractTemp0);
    masm.branchTestObjClass(Assembler::NotEqual, callee, regs.getAny(), &JSFunction::class_,
                            &failure);
    masm.loadPtr(Address(callee, JSFunction::offsetOfNativeOrScript()), callee);
    masm.branchPtr(Assembler::NotEqual, callee, ImmPtr(fun_call), &failure);

    // Ensure |this| is a scripted function with JIT code.
    BaseIndex thisSlot(masm.getStackPointer(), argcReg, TimesEight, ICStackValueOffset);
    masm.loadValue(thisSlot, R1);

    masm.branchTestObject(Assembler::NotEqual, R1, &failure);
    callee = masm.extractObject(R1, ExtractTemp0);

    masm.branchTestObjClass(Assembler::NotEqual, callee, regs.getAny(), &JSFunction::class_,
                            &failure);
    masm.branchIfFunctionHasNoScript(callee, &failure);
    masm.loadPtr(Address(callee, JSFunction::offsetOfNativeOrScript()), callee);

    // Load the start of the target JitCode.
    Register code = regs.takeAny();
    masm.loadBaselineOrIonRaw(callee, code, &failure);

    // We no longer need R1.
    regs.add(R1);

    // Push a stub frame so that we can perform a non-tail call.
    enterStubFrame(masm, regs.getAny());
    if (canUseTailCallReg)
        regs.add(ICTailCallReg);

    // Decrement argc if argc > 0. If argc == 0, push |undefined| as |this|.
    Label zeroArgs, done;
    masm.branchTest32(Assembler::Zero, argcReg, argcReg, &zeroArgs);

    // Avoid the copy of the callee (function.call).
    masm.sub32(Imm32(1), argcReg);

    // Values are on the stack left-to-right. Calling convention wants them
    // right-to-left so duplicate them on the stack in reverse order.

    pushCallArguments(masm, regs, argcReg, /* isJitCall = */ true);

    // Pop scripted callee (the original |this|).
    ValueOperand val = regs.takeAnyValue();
    masm.popValue(val);

    masm.jump(&done);
    masm.bind(&zeroArgs);

    // Copy scripted callee (the original |this|).
    Address thisSlotFromStubFrame(BaselineFrameReg, STUB_FRAME_SIZE);
    masm.loadValue(thisSlotFromStubFrame, val);

    // Align the stack.
    masm.alignJitStackBasedOnNArgs(0);

    // Store the new |this|.
    masm.pushValue(UndefinedValue());

    masm.bind(&done);

    // Unbox scripted callee.
    callee = masm.extractObject(val, ExtractTemp0);

    Register scratch = regs.takeAny();
    EmitBaselineCreateStubFrameDescriptor(masm, scratch, JitFrameLayout::Size());

    // Note that we use Push, not push, so that callJit will align the stack
    // properly on ARM.
    masm.Push(argcReg);
    masm.Push(callee);
    masm.Push(scratch);

    // Handle arguments underflow.
    Label noUnderflow;
    masm.load16ZeroExtend(Address(callee, JSFunction::offsetOfNargs()), callee);
    masm.branch32(Assembler::AboveOrEqual, argcReg, callee, &noUnderflow);
    {
        // Call the arguments rectifier.
        MOZ_ASSERT(ArgumentsRectifierReg != code);
        MOZ_ASSERT(ArgumentsRectifierReg != argcReg);

        JitCode* argumentsRectifier =
            cx->runtime()->jitRuntime()->getArgumentsRectifier();

        masm.movePtr(ImmGCPtr(argumentsRectifier), code);
        masm.loadPtr(Address(code, JitCode::offsetOfCode()), code);
        masm.movePtr(argcReg, ArgumentsRectifierReg);
    }

    masm.bind(&noUnderflow);
    masm.callJit(code);

    leaveStubFrame(masm, true);

    // Enter type monitor IC to type-check result.
    EmitEnterTypeMonitorIC(masm);

    masm.bind(&failure);
    EmitStubGuardFailure(masm);
    return true;
}

static bool
DoubleValueToInt32ForSwitch(Value* v)
{
    double d = v->toDouble();
    int32_t truncated = int32_t(d);
    if (d != double(truncated))
        return false;

    v->setInt32(truncated);
    return true;
}

bool
ICTableSwitch::Compiler::generateStubCode(MacroAssembler& masm)
{
    MOZ_ASSERT(engine_ == Engine::Baseline);

    Label isInt32, notInt32, outOfRange;
    Register scratch = R1.scratchReg();

    masm.branchTestInt32(Assembler::NotEqual, R0, &notInt32);

    Register key = masm.extractInt32(R0, ExtractTemp0);

    masm.bind(&isInt32);

    masm.load32(Address(ICStubReg, offsetof(ICTableSwitch, min_)), scratch);
    masm.sub32(scratch, key);
    masm.branch32(Assembler::BelowOrEqual,
                  Address(ICStubReg, offsetof(ICTableSwitch, length_)), key, &outOfRange);

    masm.loadPtr(Address(ICStubReg, offsetof(ICTableSwitch, table_)), scratch);
    masm.loadPtr(BaseIndex(scratch, key, ScalePointer), scratch);

    EmitChangeICReturnAddress(masm, scratch);
    EmitReturnFromIC(masm);

    masm.bind(&notInt32);

    masm.branchTestDouble(Assembler::NotEqual, R0, &outOfRange);
    if (cx->runtime()->jitSupportsFloatingPoint) {
        masm.unboxDouble(R0, FloatReg0);

        // N.B. -0 === 0, so convert -0 to a 0 int32.
        masm.convertDoubleToInt32(FloatReg0, key, &outOfRange, /* negativeZeroCheck = */ false);
    } else {
        // Pass pointer to double value.
        masm.pushValue(R0);
        masm.moveStackPtrTo(R0.scratchReg());

        masm.setupUnalignedABICall(scratch);
        masm.passABIArg(R0.scratchReg());
        masm.callWithABI(JS_FUNC_TO_DATA_PTR(void*, DoubleValueToInt32ForSwitch));

        // If the function returns |true|, the value has been converted to
        // int32.
        masm.movePtr(ReturnReg, scratch);
        masm.popValue(R0);
        masm.branchIfFalseBool(scratch, &outOfRange);
        masm.unboxInt32(R0, key);
    }
    masm.jump(&isInt32);

    masm.bind(&outOfRange);

    masm.loadPtr(Address(ICStubReg, offsetof(ICTableSwitch, defaultTarget_)), scratch);

    EmitChangeICReturnAddress(masm, scratch);
    EmitReturnFromIC(masm);
    return true;
}

ICStub*
ICTableSwitch::Compiler::getStub(ICStubSpace* space)
{
    JitCode* code = getStubCode();
    if (!code)
        return nullptr;

    jsbytecode* pc = pc_;
    pc += JUMP_OFFSET_LEN;
    int32_t low = GET_JUMP_OFFSET(pc);
    pc += JUMP_OFFSET_LEN;
    int32_t high = GET_JUMP_OFFSET(pc);
    int32_t length = high - low + 1;
    pc += JUMP_OFFSET_LEN;

    void** table = (void**) space->alloc(sizeof(void*) * length);
    if (!table) {
        ReportOutOfMemory(cx);
        return nullptr;
    }

    jsbytecode* defaultpc = pc_ + GET_JUMP_OFFSET(pc_);

    for (int32_t i = 0; i < length; i++) {
        int32_t off = GET_JUMP_OFFSET(pc);
        if (off)
            table[i] = pc_ + off;
        else
            table[i] = defaultpc;
        pc += JUMP_OFFSET_LEN;
    }

    return newStub<ICTableSwitch>(space, code, table, low, length, defaultpc);
}

void
ICTableSwitch::fixupJumpTable(JSScript* script, BaselineScript* baseline)
{
    defaultTarget_ = baseline->nativeCodeForPC(script, (jsbytecode*) defaultTarget_);

    for (int32_t i = 0; i < length_; i++)
        table_[i] = baseline->nativeCodeForPC(script, (jsbytecode*) table_[i]);
}

//
// IteratorNew_Fallback
//

static bool
DoIteratorNewFallback(JSContext* cx, BaselineFrame* frame, ICIteratorNew_Fallback* stub,
                      HandleValue value, MutableHandleValue res)
{
    jsbytecode* pc = stub->icEntry()->pc(frame->script());
    FallbackICSpew(cx, stub, "IteratorNew");

    uint8_t flags = GET_UINT8(pc);
    res.set(value);
    RootedObject iterobj(cx, ValueToIterator(cx, flags, res));
    if (!iterobj)
        return false;
    res.setObject(*iterobj);
    return true;
}

typedef bool (*DoIteratorNewFallbackFn)(JSContext*, BaselineFrame*, ICIteratorNew_Fallback*,
                                        HandleValue, MutableHandleValue);
static const VMFunction DoIteratorNewFallbackInfo =
    FunctionInfo<DoIteratorNewFallbackFn>(DoIteratorNewFallback, "DoIteratorNewFallback",
                                          TailCall, PopValues(1));

bool
ICIteratorNew_Fallback::Compiler::generateStubCode(MacroAssembler& masm)
{
    MOZ_ASSERT(engine_ == Engine::Baseline);

    EmitRestoreTailCallReg(masm);

    // Sync stack for the decompiler.
    masm.pushValue(R0);

    masm.pushValue(R0);
    masm.push(ICStubReg);
    pushStubPayload(masm, R0.scratchReg());

    return tailCallVM(DoIteratorNewFallbackInfo, masm);
}

//
// IteratorMore_Fallback
//

static bool
DoIteratorMoreFallback(JSContext* cx, BaselineFrame* frame, ICIteratorMore_Fallback* stub_,
                       HandleObject iterObj, MutableHandleValue res)
{
    // This fallback stub may trigger debug mode toggling.
    DebugModeOSRVolatileStub<ICIteratorMore_Fallback*> stub(frame, stub_);

    FallbackICSpew(cx, stub, "IteratorMore");

    if (!IteratorMore(cx, iterObj, res))
        return false;

    // Check if debug mode toggling made the stub invalid.
    if (stub.invalid())
        return true;

    if (!res.isMagic(JS_NO_ITER_VALUE) && !res.isString())
        stub->setHasNonStringResult();

    if (iterObj->is<PropertyIteratorObject>() &&
        !stub->hasStub(ICStub::IteratorMore_Native))
    {
        ICIteratorMore_Native::Compiler compiler(cx);
        ICStub* newStub = compiler.getStub(compiler.getStubSpace(frame->script()));
        if (!newStub)
            return false;
        stub->addNewStub(newStub);
    }

    return true;
}

typedef bool (*DoIteratorMoreFallbackFn)(JSContext*, BaselineFrame*, ICIteratorMore_Fallback*,
                                         HandleObject, MutableHandleValue);
static const VMFunction DoIteratorMoreFallbackInfo =
    FunctionInfo<DoIteratorMoreFallbackFn>(DoIteratorMoreFallback, "DoIteratorMoreFallback",
                                           TailCall);

bool
ICIteratorMore_Fallback::Compiler::generateStubCode(MacroAssembler& masm)
{
    MOZ_ASSERT(engine_ == Engine::Baseline);

    EmitRestoreTailCallReg(masm);

    masm.unboxObject(R0, R0.scratchReg());
    masm.push(R0.scratchReg());
    masm.push(ICStubReg);
    pushStubPayload(masm, R0.scratchReg());

    return tailCallVM(DoIteratorMoreFallbackInfo, masm);
}

//
// IteratorMore_Native
//

bool
ICIteratorMore_Native::Compiler::generateStubCode(MacroAssembler& masm)
{
    MOZ_ASSERT(engine_ == Engine::Baseline);

    Label failure;

    Register obj = masm.extractObject(R0, ExtractTemp0);

    AllocatableGeneralRegisterSet regs(availableGeneralRegs(1));
    Register nativeIterator = regs.takeAny();
    Register scratch = regs.takeAny();

    masm.branchTestObjClass(Assembler::NotEqual, obj, scratch,
                            &PropertyIteratorObject::class_, &failure);
    masm.loadObjPrivate(obj, JSObject::ITER_CLASS_NFIXED_SLOTS, nativeIterator);

    masm.branchTest32(Assembler::NonZero, Address(nativeIterator, offsetof(NativeIterator, flags)),
                      Imm32(JSITER_FOREACH), &failure);

    // If props_cursor < props_end, load the next string and advance the cursor.
    // Else, return MagicValue(JS_NO_ITER_VALUE).
    Label iterDone;
    Address cursorAddr(nativeIterator, offsetof(NativeIterator, props_cursor));
    Address cursorEndAddr(nativeIterator, offsetof(NativeIterator, props_end));
    masm.loadPtr(cursorAddr, scratch);
    masm.branchPtr(Assembler::BelowOrEqual, cursorEndAddr, scratch, &iterDone);

    // Get next string.
    masm.loadPtr(Address(scratch, 0), scratch);

    // Increase the cursor.
    masm.addPtr(Imm32(sizeof(JSString*)), cursorAddr);

    masm.tagValue(JSVAL_TYPE_STRING, scratch, R0);
    EmitReturnFromIC(masm);

    masm.bind(&iterDone);
    masm.moveValue(MagicValue(JS_NO_ITER_VALUE), R0);
    EmitReturnFromIC(masm);

    // Failure case - jump to next stub
    masm.bind(&failure);
    EmitStubGuardFailure(masm);
    return true;
}

//
// IteratorClose_Fallback
//

static bool
DoIteratorCloseFallback(JSContext* cx, ICIteratorClose_Fallback* stub, HandleValue iterValue)
{
    FallbackICSpew(cx, stub, "IteratorClose");

    RootedObject iteratorObject(cx, &iterValue.toObject());
    return CloseIterator(cx, iteratorObject);
}

typedef bool (*DoIteratorCloseFallbackFn)(JSContext*, ICIteratorClose_Fallback*, HandleValue);
static const VMFunction DoIteratorCloseFallbackInfo =
    FunctionInfo<DoIteratorCloseFallbackFn>(DoIteratorCloseFallback, "DoIteratorCloseFallback",
                                            TailCall);

bool
ICIteratorClose_Fallback::Compiler::generateStubCode(MacroAssembler& masm)
{
    MOZ_ASSERT(engine_ == Engine::Baseline);

    EmitRestoreTailCallReg(masm);

    masm.pushValue(R0);
    masm.push(ICStubReg);

    return tailCallVM(DoIteratorCloseFallbackInfo, masm);
}

//
// InstanceOf_Fallback
//

static bool
TryAttachInstanceOfStub(JSContext* cx, BaselineFrame* frame, ICInstanceOf_Fallback* stub,
                        HandleFunction fun, bool* attached)
{
    MOZ_ASSERT(!*attached);
    if (fun->isBoundFunction())
        return true;

    // If the user has supplied their own @@hasInstance method we shouldn't
    // clobber it.
    if (!js::FunctionHasDefaultHasInstance(fun, cx->wellKnownSymbols()))
        return true;

    // Refuse to optimize any function whose [[Prototype]] isn't
    // Function.prototype.
    if (!fun->hasStaticPrototype() || fun->hasUncacheableProto())
        return true;

    Value funProto = cx->global()->getPrototype(JSProto_Function);
    if (funProto.isObject() && fun->staticPrototype() != &funProto.toObject())
        return true;

    Shape* shape = fun->lookupPure(cx->names().prototype);
    if (!shape || !shape->hasSlot() || !shape->hasDefaultGetter())
        return true;

    uint32_t slot = shape->slot();
    MOZ_ASSERT(fun->numFixedSlots() == 0, "Stub code relies on this");

    if (!fun->getSlot(slot).isObject())
        return true;

    JSObject* protoObject = &fun->getSlot(slot).toObject();

    JitSpew(JitSpew_BaselineIC, "  Generating InstanceOf(Function) stub");
    ICInstanceOf_Function::Compiler compiler(cx, fun->lastProperty(), protoObject, slot);
    ICStub* newStub = compiler.getStub(compiler.getStubSpace(frame->script()));
    if (!newStub)
        return false;

    stub->addNewStub(newStub);
    *attached = true;
    return true;
}

static bool
DoInstanceOfFallback(JSContext* cx, BaselineFrame* frame, ICInstanceOf_Fallback* stub,
                     HandleValue lhs, HandleValue rhs, MutableHandleValue res)
{
    FallbackICSpew(cx, stub, "InstanceOf");

    if (!rhs.isObject()) {
        ReportValueError(cx, JSMSG_BAD_INSTANCEOF_RHS, -1, rhs, nullptr);
        return false;
    }

    RootedObject obj(cx, &rhs.toObject());
    bool cond = false;
    if (!HasInstance(cx, obj, lhs, &cond))
        return false;

    res.setBoolean(cond);

    if (!obj->is<JSFunction>()) {
        stub->noteUnoptimizableAccess();
        return true;
    }

    // For functions, keep track of the |prototype| property in type information,
    // for use during Ion compilation.
    EnsureTrackPropertyTypes(cx, obj, NameToId(cx->names().prototype));

    if (stub->numOptimizedStubs() >= ICInstanceOf_Fallback::MAX_OPTIMIZED_STUBS)
        return true;

    RootedFunction fun(cx, &obj->as<JSFunction>());
    bool attached = false;
    if (!TryAttachInstanceOfStub(cx, frame, stub, fun, &attached))
        return false;
    if (!attached)
        stub->noteUnoptimizableAccess();
    return true;
}

typedef bool (*DoInstanceOfFallbackFn)(JSContext*, BaselineFrame*, ICInstanceOf_Fallback*,
                                       HandleValue, HandleValue, MutableHandleValue);
static const VMFunction DoInstanceOfFallbackInfo =
    FunctionInfo<DoInstanceOfFallbackFn>(DoInstanceOfFallback, "DoInstanceOfFallback", TailCall,
                                         PopValues(2));

bool
ICInstanceOf_Fallback::Compiler::generateStubCode(MacroAssembler& masm)
{
    MOZ_ASSERT(engine_ == Engine::Baseline);

    EmitRestoreTailCallReg(masm);

    // Sync stack for the decompiler.
    masm.pushValue(R0);
    masm.pushValue(R1);

    masm.pushValue(R1);
    masm.pushValue(R0);
    masm.push(ICStubReg);
    pushStubPayload(masm, R0.scratchReg());

    return tailCallVM(DoInstanceOfFallbackInfo, masm);
}

bool
ICInstanceOf_Function::Compiler::generateStubCode(MacroAssembler& masm)
{
    MOZ_ASSERT(engine_ == Engine::Baseline);

    Label failure;

    // Ensure RHS is an object.
    masm.branchTestObject(Assembler::NotEqual, R1, &failure);
    Register rhsObj = masm.extractObject(R1, ExtractTemp0);

    // Allow using R1's type register as scratch. We have to restore it when
    // we want to jump to the next stub.
    Label failureRestoreR1;
    AllocatableGeneralRegisterSet regs(availableGeneralRegs(1));
    regs.takeUnchecked(rhsObj);

    Register scratch1 = regs.takeAny();
    Register scratch2 = regs.takeAny();

    // Shape guard.
    masm.loadPtr(Address(ICStubReg, ICInstanceOf_Function::offsetOfShape()), scratch1);
    masm.branchTestObjShape(Assembler::NotEqual, rhsObj, scratch1, &failureRestoreR1);

    // Guard on the .prototype object.
    masm.loadPtr(Address(rhsObj, NativeObject::offsetOfSlots()), scratch1);
    masm.load32(Address(ICStubReg, ICInstanceOf_Function::offsetOfSlot()), scratch2);
    BaseValueIndex prototypeSlot(scratch1, scratch2);
    masm.branchTestObject(Assembler::NotEqual, prototypeSlot, &failureRestoreR1);
    masm.unboxObject(prototypeSlot, scratch1);
    masm.branchPtr(Assembler::NotEqual,
                   Address(ICStubReg, ICInstanceOf_Function::offsetOfPrototypeObject()),
                   scratch1, &failureRestoreR1);

    // If LHS is a primitive, return false.
    Label returnFalse, returnTrue;
    masm.branchTestObject(Assembler::NotEqual, R0, &returnFalse);

    // LHS is an object. Load its proto.
    masm.unboxObject(R0, scratch2);
    masm.loadObjProto(scratch2, scratch2);

    {
        // Walk the proto chain until we either reach the target object,
        // nullptr or LazyProto.
        Label loop;
        masm.bind(&loop);

        masm.branchPtr(Assembler::Equal, scratch2, scratch1, &returnTrue);
        masm.branchTestPtr(Assembler::Zero, scratch2, scratch2, &returnFalse);

        MOZ_ASSERT(uintptr_t(TaggedProto::LazyProto) == 1);
        masm.branchPtr(Assembler::Equal, scratch2, ImmWord(1), &failureRestoreR1);

        masm.loadObjProto(scratch2, scratch2);
        masm.jump(&loop);
    }

    EmitReturnFromIC(masm);

    masm.bind(&returnFalse);
    masm.moveValue(BooleanValue(false), R0);
    EmitReturnFromIC(masm);

    masm.bind(&returnTrue);
    masm.moveValue(BooleanValue(true), R0);
    EmitReturnFromIC(masm);

    masm.bind(&failureRestoreR1);
    masm.tagValue(JSVAL_TYPE_OBJECT, rhsObj, R1);

    masm.bind(&failure);
    EmitStubGuardFailure(masm);
    return true;
}

//
// TypeOf_Fallback
//

static bool
DoTypeOfFallback(JSContext* cx, BaselineFrame* frame, ICTypeOf_Fallback* stub, HandleValue val,
                 MutableHandleValue res)
{
    FallbackICSpew(cx, stub, "TypeOf");
    JSType type = js::TypeOfValue(val);
    RootedString string(cx, TypeName(type, cx->names()));

    res.setString(string);

    if (stub->numOptimizedStubs() >= ICTypeOf_Fallback::MAX_OPTIMIZED_STUBS)
        return true;

    MOZ_ASSERT(type != JSTYPE_NULL);
    if (type != JSTYPE_OBJECT && type != JSTYPE_FUNCTION) {
        // Create a new TypeOf stub.
        JitSpew(JitSpew_BaselineIC, "  Generating TypeOf stub for JSType (%d)", (int) type);
        ICTypeOf_Typed::Compiler compiler(cx, type, string);
        ICStub* typeOfStub = compiler.getStub(compiler.getStubSpace(frame->script()));
        if (!typeOfStub)
            return false;
        stub->addNewStub(typeOfStub);
    }

    return true;
}

typedef bool (*DoTypeOfFallbackFn)(JSContext*, BaselineFrame* frame, ICTypeOf_Fallback*,
                                   HandleValue, MutableHandleValue);
static const VMFunction DoTypeOfFallbackInfo =
    FunctionInfo<DoTypeOfFallbackFn>(DoTypeOfFallback, "DoTypeOfFallback", TailCall);

bool
ICTypeOf_Fallback::Compiler::generateStubCode(MacroAssembler& masm)
{
    MOZ_ASSERT(engine_ == Engine::Baseline);

    EmitRestoreTailCallReg(masm);

    masm.pushValue(R0);
    masm.push(ICStubReg);
    pushStubPayload(masm, R0.scratchReg());

    return tailCallVM(DoTypeOfFallbackInfo, masm);
}

bool
ICTypeOf_Typed::Compiler::generateStubCode(MacroAssembler& masm)
{
    MOZ_ASSERT(engine_ == Engine::Baseline);
    MOZ_ASSERT(type_ != JSTYPE_NULL);
    MOZ_ASSERT(type_ != JSTYPE_FUNCTION);
    MOZ_ASSERT(type_ != JSTYPE_OBJECT);

    Label failure;
    switch(type_) {
      case JSTYPE_VOID:
        masm.branchTestUndefined(Assembler::NotEqual, R0, &failure);
        break;

      case JSTYPE_STRING:
        masm.branchTestString(Assembler::NotEqual, R0, &failure);
        break;

      case JSTYPE_NUMBER:
        masm.branchTestNumber(Assembler::NotEqual, R0, &failure);
        break;

      case JSTYPE_BOOLEAN:
        masm.branchTestBoolean(Assembler::NotEqual, R0, &failure);
        break;

      case JSTYPE_SYMBOL:
        masm.branchTestSymbol(Assembler::NotEqual, R0, &failure);
        break;

      default:
        MOZ_CRASH("Unexpected type");
    }

    masm.movePtr(ImmGCPtr(typeString_), R0.scratchReg());
    masm.tagValue(JSVAL_TYPE_STRING, R0.scratchReg(), R0);
    EmitReturnFromIC(masm);

    masm.bind(&failure);
    EmitStubGuardFailure(masm);
    return true;
}

static bool
DoRetSubFallback(JSContext* cx, BaselineFrame* frame, ICRetSub_Fallback* stub,
                 HandleValue val, uint8_t** resumeAddr)
{
    FallbackICSpew(cx, stub, "RetSub");

    // |val| is the bytecode offset where we should resume.

    MOZ_ASSERT(val.isInt32());
    MOZ_ASSERT(val.toInt32() >= 0);

    JSScript* script = frame->script();
    uint32_t offset = uint32_t(val.toInt32());

    *resumeAddr = script->baselineScript()->nativeCodeForPC(script, script->offsetToPC(offset));

    if (stub->numOptimizedStubs() >= ICRetSub_Fallback::MAX_OPTIMIZED_STUBS)
        return true;

    // Attach an optimized stub for this pc offset.
    JitSpew(JitSpew_BaselineIC, "  Generating RetSub stub for pc offset %u", offset);
    ICRetSub_Resume::Compiler compiler(cx, offset, *resumeAddr);
    ICStub* optStub = compiler.getStub(compiler.getStubSpace(script));
    if (!optStub)
        return false;

    stub->addNewStub(optStub);
    return true;
}

typedef bool(*DoRetSubFallbackFn)(JSContext* cx, BaselineFrame*, ICRetSub_Fallback*,
                                  HandleValue, uint8_t**);
static const VMFunction DoRetSubFallbackInfo =
    FunctionInfo<DoRetSubFallbackFn>(DoRetSubFallback, "DoRetSubFallback");

typedef bool (*ThrowFn)(JSContext*, HandleValue);
static const VMFunction ThrowInfoBaseline =
    FunctionInfo<ThrowFn>(js::Throw, "ThrowInfoBaseline", TailCall);

bool
ICRetSub_Fallback::Compiler::generateStubCode(MacroAssembler& masm)
{
    MOZ_ASSERT(engine_ == Engine::Baseline);

    // If R0 is BooleanValue(true), rethrow R1.
    Label rethrow;
    masm.branchTestBooleanTruthy(true, R0, &rethrow);
    {
        // Call a stub to get the native code address for the pc offset in R1.
        AllocatableGeneralRegisterSet regs(availableGeneralRegs(0));
        regs.take(R1);
        regs.takeUnchecked(ICTailCallReg);
        Register scratch = regs.getAny();

        enterStubFrame(masm, scratch);

        masm.pushValue(R1);
        masm.push(ICStubReg);
        pushStubPayload(masm, scratch);

        if (!callVM(DoRetSubFallbackInfo, masm))
            return false;

        leaveStubFrame(masm);

        EmitChangeICReturnAddress(masm, ReturnReg);
        EmitReturnFromIC(masm);
    }

    masm.bind(&rethrow);
    EmitRestoreTailCallReg(masm);
    masm.pushValue(R1);
    return tailCallVM(ThrowInfoBaseline, masm);
}

bool
ICRetSub_Resume::Compiler::generateStubCode(MacroAssembler& masm)
{
    MOZ_ASSERT(engine_ == Engine::Baseline);

    // If R0 is BooleanValue(true), rethrow R1.
    Label fail, rethrow;
    masm.branchTestBooleanTruthy(true, R0, &rethrow);

    // R1 is the pc offset. Ensure it matches this stub's offset.
    Register offset = masm.extractInt32(R1, ExtractTemp0);
    masm.branch32(Assembler::NotEqual,
                  Address(ICStubReg, ICRetSub_Resume::offsetOfPCOffset()),
                  offset,
                  &fail);

    // pc offset matches, resume at the target pc.
    masm.loadPtr(Address(ICStubReg, ICRetSub_Resume::offsetOfAddr()), R0.scratchReg());
    EmitChangeICReturnAddress(masm, R0.scratchReg());
    EmitReturnFromIC(masm);

    // Rethrow the Value stored in R1.
    masm.bind(&rethrow);
    EmitRestoreTailCallReg(masm);
    masm.pushValue(R1);
    if (!tailCallVM(ThrowInfoBaseline, masm))
        return false;

    masm.bind(&fail);
    EmitStubGuardFailure(masm);
    return true;
}

ICTypeMonitor_SingleObject::ICTypeMonitor_SingleObject(JitCode* stubCode, JSObject* obj)
  : ICStub(TypeMonitor_SingleObject, stubCode),
    obj_(obj)
{ }

ICTypeMonitor_ObjectGroup::ICTypeMonitor_ObjectGroup(JitCode* stubCode, ObjectGroup* group)
  : ICStub(TypeMonitor_ObjectGroup, stubCode),
    group_(group)
{ }

ICTypeUpdate_SingleObject::ICTypeUpdate_SingleObject(JitCode* stubCode, JSObject* obj)
  : ICStub(TypeUpdate_SingleObject, stubCode),
    obj_(obj)
{ }

ICTypeUpdate_ObjectGroup::ICTypeUpdate_ObjectGroup(JitCode* stubCode, ObjectGroup* group)
  : ICStub(TypeUpdate_ObjectGroup, stubCode),
    group_(group)
{ }

ICSetElem_DenseOrUnboxedArray::ICSetElem_DenseOrUnboxedArray(JitCode* stubCode, Shape* shape, ObjectGroup* group)
  : ICUpdatedStub(SetElem_DenseOrUnboxedArray, stubCode),
    shape_(shape),
    group_(group)
{ }

ICSetElem_DenseOrUnboxedArrayAdd::ICSetElem_DenseOrUnboxedArrayAdd(JitCode* stubCode, ObjectGroup* group,
                                                                   size_t protoChainDepth)
  : ICUpdatedStub(SetElem_DenseOrUnboxedArrayAdd, stubCode),
    group_(group)
{
    MOZ_ASSERT(protoChainDepth <= MAX_PROTO_CHAIN_DEPTH);
    extra_ = protoChainDepth;
}

template <size_t ProtoChainDepth>
ICUpdatedStub*
ICSetElemDenseOrUnboxedArrayAddCompiler::getStubSpecific(ICStubSpace* space,
                                                         Handle<ShapeVector> shapes)
{
    RootedObjectGroup group(cx, JSObject::getGroup(cx, obj_));
    if (!group)
        return nullptr;
    Rooted<JitCode*> stubCode(cx, getStubCode());
    return newStub<ICSetElem_DenseOrUnboxedArrayAddImpl<ProtoChainDepth>>(space, stubCode, group, shapes);
}

ICSetElem_TypedArray::ICSetElem_TypedArray(JitCode* stubCode, Shape* shape, Scalar::Type type,
                                           bool expectOutOfBounds)
  : ICStub(SetElem_TypedArray, stubCode),
    shape_(shape)
{
    extra_ = uint8_t(type);
    MOZ_ASSERT(extra_ == type);
    extra_ |= (static_cast<uint16_t>(expectOutOfBounds) << 8);
}

ICInNativeStub::ICInNativeStub(ICStub::Kind kind, JitCode* stubCode, HandleShape shape,
                               HandlePropertyName name)
  : ICStub(kind, stubCode),
    shape_(shape),
    name_(name)
{ }

ICIn_NativePrototype::ICIn_NativePrototype(JitCode* stubCode, HandleShape shape,
                                           HandlePropertyName name, HandleObject holder,
                                           HandleShape holderShape)
  : ICInNativeStub(In_NativePrototype, stubCode, shape, name),
    holder_(holder),
    holderShape_(holderShape)
{ }

ICIn_NativeDoesNotExist::ICIn_NativeDoesNotExist(JitCode* stubCode, size_t protoChainDepth,
                                                 HandlePropertyName name)
  : ICStub(In_NativeDoesNotExist, stubCode),
    name_(name)
{
    MOZ_ASSERT(protoChainDepth <= MAX_PROTO_CHAIN_DEPTH);
    extra_ = protoChainDepth;
}

/* static */ size_t
ICIn_NativeDoesNotExist::offsetOfShape(size_t idx)
{
    MOZ_ASSERT(ICIn_NativeDoesNotExistImpl<0>::offsetOfShape(idx) ==
               ICIn_NativeDoesNotExistImpl<
                    ICIn_NativeDoesNotExist::MAX_PROTO_CHAIN_DEPTH>::offsetOfShape(idx));
    return ICIn_NativeDoesNotExistImpl<0>::offsetOfShape(idx);
}

template <size_t ProtoChainDepth>
ICIn_NativeDoesNotExistImpl<ProtoChainDepth>::ICIn_NativeDoesNotExistImpl(
        JitCode* stubCode, Handle<ShapeVector> shapes, HandlePropertyName name)
  : ICIn_NativeDoesNotExist(stubCode, ProtoChainDepth, name)
{
    MOZ_ASSERT(shapes.length() == NumShapes);
    for (size_t i = 0; i < NumShapes; i++)
        shapes_[i].init(shapes[i]);
}

ICInNativeDoesNotExistCompiler::ICInNativeDoesNotExistCompiler(
        JSContext* cx, HandleObject obj, HandlePropertyName name, size_t protoChainDepth)
  : ICStubCompiler(cx, ICStub::In_NativeDoesNotExist, Engine::Baseline),
    obj_(cx, obj),
    name_(cx, name),
    protoChainDepth_(protoChainDepth)
{
    MOZ_ASSERT(protoChainDepth_ <= ICIn_NativeDoesNotExist::MAX_PROTO_CHAIN_DEPTH);
}

ICIn_Dense::ICIn_Dense(JitCode* stubCode, HandleShape shape)
  : ICStub(In_Dense, stubCode),
    shape_(shape)
{ }


ICGetIntrinsic_Constant::ICGetIntrinsic_Constant(JitCode* stubCode, const Value& value)
  : ICStub(GetIntrinsic_Constant, stubCode),
    value_(value)
{ }

ICGetIntrinsic_Constant::~ICGetIntrinsic_Constant()
{ }

ICInstanceOf_Function::ICInstanceOf_Function(JitCode* stubCode, Shape* shape,
                                             JSObject* prototypeObj, uint32_t slot)
  : ICStub(InstanceOf_Function, stubCode),
    shape_(shape),
    prototypeObj_(prototypeObj),
    slot_(slot)
{ }

ICSetProp_NativeAdd::ICSetProp_NativeAdd(JitCode* stubCode, ObjectGroup* group,
                                         size_t protoChainDepth,
                                         Shape* newShape,
                                         ObjectGroup* newGroup,
                                         uint32_t offset)
  : ICUpdatedStub(SetProp_NativeAdd, stubCode),
    group_(group),
    newShape_(newShape),
    newGroup_(newGroup),
    offset_(offset)
{
    MOZ_ASSERT(protoChainDepth <= MAX_PROTO_CHAIN_DEPTH);
    extra_ = protoChainDepth;
}

template <size_t ProtoChainDepth>
ICSetProp_NativeAddImpl<ProtoChainDepth>::ICSetProp_NativeAddImpl(JitCode* stubCode,
                                                                  ObjectGroup* group,
                                                                  Handle<ShapeVector> shapes,
                                                                  Shape* newShape,
                                                                  ObjectGroup* newGroup,
                                                                  uint32_t offset)
  : ICSetProp_NativeAdd(stubCode, group, ProtoChainDepth, newShape, newGroup, offset)
{
    MOZ_ASSERT(shapes.length() == NumShapes);
    for (size_t i = 0; i < NumShapes; i++)
        shapes_[i].init(shapes[i]);
}

ICSetPropNativeAddCompiler::ICSetPropNativeAddCompiler(JSContext* cx, HandleObject obj,
                                                       HandleShape oldShape,
                                                       HandleObjectGroup oldGroup,
                                                       size_t protoChainDepth,
                                                       bool isFixedSlot,
                                                       uint32_t offset)
  : ICStubCompiler(cx, ICStub::SetProp_NativeAdd, Engine::Baseline),
    obj_(cx, obj),
    oldShape_(cx, oldShape),
    oldGroup_(cx, oldGroup),
    protoChainDepth_(protoChainDepth),
    isFixedSlot_(isFixedSlot),
    offset_(offset)
{
    MOZ_ASSERT(protoChainDepth_ <= ICSetProp_NativeAdd::MAX_PROTO_CHAIN_DEPTH);
}

ICSetPropCallSetter::ICSetPropCallSetter(Kind kind, JitCode* stubCode, ReceiverGuard receiverGuard,
                                         JSObject* holder, Shape* holderShape,
                                         JSFunction* setter, uint32_t pcOffset)
  : ICStub(kind, stubCode),
    receiverGuard_(receiverGuard),
    holder_(holder),
    holderShape_(holderShape),
    setter_(setter),
    pcOffset_(pcOffset)
{
    MOZ_ASSERT(kind == ICStub::SetProp_CallScripted || kind == ICStub::SetProp_CallNative);
}

/* static */ ICSetProp_CallScripted*
ICSetProp_CallScripted::Clone(JSContext* cx, ICStubSpace* space, ICStub*,
                              ICSetProp_CallScripted& other)
{
    return New<ICSetProp_CallScripted>(cx, space, other.jitCode(), other.receiverGuard(),
                                       other.holder_, other.holderShape_, other.setter_,
                                       other.pcOffset_);
}

/* static */ ICSetProp_CallNative*
ICSetProp_CallNative::Clone(JSContext* cx, ICStubSpace* space, ICStub*, ICSetProp_CallNative& other)
{
    return New<ICSetProp_CallNative>(cx, space, other.jitCode(), other.receiverGuard(),
                                     other.holder_, other.holderShape_, other.setter_,
                                     other.pcOffset_);
}

ICCall_Scripted::ICCall_Scripted(JitCode* stubCode, ICStub* firstMonitorStub,
                                 JSFunction* callee, JSObject* templateObject,
                                 uint32_t pcOffset)
  : ICMonitoredStub(ICStub::Call_Scripted, stubCode, firstMonitorStub),
    callee_(callee),
    templateObject_(templateObject),
    pcOffset_(pcOffset)
{ }

/* static */ ICCall_Scripted*
ICCall_Scripted::Clone(JSContext* cx, ICStubSpace* space, ICStub* firstMonitorStub,
                       ICCall_Scripted& other)
{
    return New<ICCall_Scripted>(cx, space, other.jitCode(), firstMonitorStub, other.callee_,
                                other.templateObject_, other.pcOffset_);
}

/* static */ ICCall_AnyScripted*
ICCall_AnyScripted::Clone(JSContext* cx, ICStubSpace* space, ICStub* firstMonitorStub,
                          ICCall_AnyScripted& other)
{
    return New<ICCall_AnyScripted>(cx, space, other.jitCode(), firstMonitorStub, other.pcOffset_);
}

ICCall_Native::ICCall_Native(JitCode* stubCode, ICStub* firstMonitorStub,
                             JSFunction* callee, JSObject* templateObject,
                             uint32_t pcOffset)
  : ICMonitoredStub(ICStub::Call_Native, stubCode, firstMonitorStub),
    callee_(callee),
    templateObject_(templateObject),
    pcOffset_(pcOffset)
{
#ifdef JS_SIMULATOR
    // The simulator requires VM calls to be redirected to a special swi
    // instruction to handle them. To make this work, we store the redirected
    // pointer in the stub.
    native_ = Simulator::RedirectNativeFunction(JS_FUNC_TO_DATA_PTR(void*, callee->native()),
                                                Args_General3);
#endif
}

/* static */ ICCall_Native*
ICCall_Native::Clone(JSContext* cx, ICStubSpace* space, ICStub* firstMonitorStub,
                     ICCall_Native& other)
{
    return New<ICCall_Native>(cx, space, other.jitCode(), firstMonitorStub, other.callee_,
                              other.templateObject_, other.pcOffset_);
}

ICCall_ClassHook::ICCall_ClassHook(JitCode* stubCode, ICStub* firstMonitorStub,
                                   const Class* clasp, Native native,
                                   JSObject* templateObject, uint32_t pcOffset)
  : ICMonitoredStub(ICStub::Call_ClassHook, stubCode, firstMonitorStub),
    clasp_(clasp),
    native_(JS_FUNC_TO_DATA_PTR(void*, native)),
    templateObject_(templateObject),
    pcOffset_(pcOffset)
{
#ifdef JS_SIMULATOR
    // The simulator requires VM calls to be redirected to a special swi
    // instruction to handle them. To make this work, we store the redirected
    // pointer in the stub.
    native_ = Simulator::RedirectNativeFunction(native_, Args_General3);
#endif
}

/* static */ ICCall_ClassHook*
ICCall_ClassHook::Clone(JSContext* cx, ICStubSpace* space, ICStub* firstMonitorStub,
                        ICCall_ClassHook& other)
{
    ICCall_ClassHook* res = New<ICCall_ClassHook>(cx, space, other.jitCode(), firstMonitorStub,
                                                  other.clasp(), nullptr, other.templateObject_,
                                                  other.pcOffset_);
    if (res)
        res->native_ = other.native();
    return res;
}

/* static */ ICCall_ScriptedApplyArray*
ICCall_ScriptedApplyArray::Clone(JSContext* cx, ICStubSpace* space, ICStub* firstMonitorStub,
                                 ICCall_ScriptedApplyArray& other)
{
    return New<ICCall_ScriptedApplyArray>(cx, space, other.jitCode(), firstMonitorStub,
                                          other.pcOffset_);
}

/* static */ ICCall_ScriptedApplyArguments*
ICCall_ScriptedApplyArguments::Clone(JSContext* cx,
                                     ICStubSpace* space,
                                     ICStub* firstMonitorStub,
                                     ICCall_ScriptedApplyArguments& other)
{
    return New<ICCall_ScriptedApplyArguments>(cx, space, other.jitCode(), firstMonitorStub,
                                              other.pcOffset_);
}

/* static */ ICCall_ScriptedFunCall*
ICCall_ScriptedFunCall::Clone(JSContext* cx, ICStubSpace* space, ICStub* firstMonitorStub,
                              ICCall_ScriptedFunCall& other)
{
    return New<ICCall_ScriptedFunCall>(cx, space, other.jitCode(), firstMonitorStub,
                                       other.pcOffset_);
}

//
// Rest_Fallback
//

static bool DoRestFallback(JSContext* cx, BaselineFrame* frame, ICRest_Fallback* stub,
                           MutableHandleValue res)
{
    unsigned numFormals = frame->numFormalArgs() - 1;
    unsigned numActuals = frame->numActualArgs();
    unsigned numRest = numActuals > numFormals ? numActuals - numFormals : 0;
    Value* rest = frame->argv() + numFormals;

    JSObject* obj = ObjectGroup::newArrayObject(cx, rest, numRest, GenericObject,
                                                ObjectGroup::NewArrayKind::UnknownIndex);
    if (!obj)
        return false;
    res.setObject(*obj);
    return true;
}

typedef bool (*DoRestFallbackFn)(JSContext*, BaselineFrame*, ICRest_Fallback*,
                                 MutableHandleValue);
static const VMFunction DoRestFallbackInfo =
    FunctionInfo<DoRestFallbackFn>(DoRestFallback, "DoRestFallback", TailCall);

bool
ICRest_Fallback::Compiler::generateStubCode(MacroAssembler& masm)
{
    MOZ_ASSERT(engine_ == Engine::Baseline);

    EmitRestoreTailCallReg(masm);

    masm.push(ICStubReg);
    pushStubPayload(masm, R0.scratchReg());

    return tailCallVM(DoRestFallbackInfo, masm);
}

} // namespace jit
} // namespace js<|MERGE_RESOLUTION|>--- conflicted
+++ resolved
@@ -969,707 +969,6 @@
         stub->noteUnoptimizableAccess();
         attached = true;
     }
-<<<<<<< HEAD
-
-    // Try to attach an optimized getter stub.
-    bool isTemporarilyUnoptimizable = false;
-    if (!attached && lhs.isObject() && lhs.toObject().isNative()){
-        if (rhs.isString()) {
-            RootedScript rootedScript(cx, frame->script());
-            RootedNativeObject obj(cx, &lhs.toObject().as<NativeObject>());
-            if (!TryAttachNativeGetAccessorElemStub<PropertyName*>(cx, rootedScript, pc, stub,
-                                                                   obj, rhs, &attached,
-                                                                   &isTemporarilyUnoptimizable))
-            {
-                return false;
-            }
-            script = rootedScript;
-        } else if (rhs.isSymbol()) {
-            RootedScript rootedScript(cx, frame->script());
-            RootedNativeObject obj(cx, &lhs.toObject().as<NativeObject>());
-            if (!TryAttachNativeGetAccessorElemStub<JS::Symbol*>(cx, rootedScript, pc, stub,
-                                                                 obj, rhs, &attached,
-                                                                 &isTemporarilyUnoptimizable))
-            {
-                return false;
-            }
-            script = rootedScript;
-        }
-    }
-
-    if (!isOptimizedArgs) {
-        if (!GetElementOperation(cx, op, &lhsCopy, rhs, res))
-            return false;
-        TypeScript::Monitor(cx, frame->script(), pc, res);
-    }
-
-    // Check if debug mode toggling made the stub invalid.
-    if (stub.invalid())
-        return true;
-
-    // Add a type monitor stub for the resulting value.
-    if (!stub->addMonitorStubForValue(cx, &info, res))
-    {
-        return false;
-    }
-
-    if (attached)
-        return true;
-
-    // Try to attach an optimized stub.
-    if (!TryAttachGetElemStub(cx, frame->script(), pc, stub, lhs, rhs, res, &attached))
-        return false;
-
-    if (!attached && !isTemporarilyUnoptimizable)
-        stub->noteUnoptimizableAccess();
-
-    return true;
-}
-
-typedef bool (*DoGetElemFallbackFn)(JSContext*, BaselineFrame*, ICGetElem_Fallback*,
-                                    HandleValue, HandleValue, MutableHandleValue);
-static const VMFunction DoGetElemFallbackInfo =
-    FunctionInfo<DoGetElemFallbackFn>(DoGetElemFallback, "DoGetElemFallback", TailCall,
-                                      PopValues(2));
-
-bool
-ICGetElem_Fallback::Compiler::generateStubCode(MacroAssembler& masm)
-{
-    MOZ_ASSERT(engine_ == Engine::Baseline);
-    MOZ_ASSERT(R0 == JSReturnOperand);
-
-    // Restore the tail call register.
-    EmitRestoreTailCallReg(masm);
-
-    // Ensure stack is fully synced for the expression decompiler.
-    masm.pushValue(R0);
-    masm.pushValue(R1);
-
-    // Push arguments.
-    masm.pushValue(R1);
-    masm.pushValue(R0);
-    masm.push(ICStubReg);
-    pushStubPayload(masm, R0.scratchReg());
-
-    return tailCallVM(DoGetElemFallbackInfo, masm);
-}
-
-//
-// GetElem_NativeSlot
-//
-
-static bool
-DoAtomizeString(JSContext* cx, HandleString string, MutableHandleValue result)
-{
-    JitSpew(JitSpew_BaselineIC, "  AtomizeString called");
-
-    RootedValue key(cx, StringValue(string));
-
-    // Convert to interned property name.
-    RootedId id(cx);
-    if (!ValueToId<CanGC>(cx, key, &id))
-        return false;
-
-    if (!JSID_IS_ATOM(id)) {
-        result.set(key);
-        return true;
-    }
-
-    result.set(StringValue(JSID_TO_ATOM(id)));
-    return true;
-}
-
-typedef bool (*DoAtomizeStringFn)(JSContext*, HandleString, MutableHandleValue);
-static const VMFunction DoAtomizeStringInfo = FunctionInfo<DoAtomizeStringFn>(DoAtomizeString,
-                                                                              "DoAtomizeString");
-
-template <class T>
-bool
-ICGetElemNativeCompiler<T>::emitCallNative(MacroAssembler& masm, Register objReg)
-{
-    AllocatableGeneralRegisterSet regs(availableGeneralRegs(0));
-    regs.takeUnchecked(objReg);
-    regs.takeUnchecked(ICTailCallReg);
-
-    enterStubFrame(masm, regs.getAny());
-
-    // Push object.
-    masm.push(objReg);
-
-    // Push native callee.
-    masm.loadPtr(Address(ICStubReg, ICGetElemNativeGetterStub<T>::offsetOfGetter()), objReg);
-    masm.push(objReg);
-
-    regs.add(objReg);
-
-    // Call helper.
-    if (!callVM(DoCallNativeGetterInfo, masm))
-        return false;
-
-    leaveStubFrame(masm);
-
-    return true;
-}
-
-template <class T>
-bool
-ICGetElemNativeCompiler<T>::emitCallScripted(MacroAssembler& masm, Register objReg)
-{
-    AllocatableGeneralRegisterSet regs(availableGeneralRegs(0));
-    regs.takeUnchecked(objReg);
-    regs.takeUnchecked(ICTailCallReg);
-
-    // Enter stub frame.
-    enterStubFrame(masm, regs.getAny());
-
-    // Align the stack such that the JitFrameLayout is aligned on
-    // JitStackAlignment.
-    masm.alignJitStackBasedOnNArgs(0);
-
-    // Push |this| for getter (target object).
-    {
-        ValueOperand val = regs.takeAnyValue();
-        masm.tagValue(JSVAL_TYPE_OBJECT, objReg, val);
-        masm.Push(val);
-        regs.add(val);
-    }
-
-    regs.add(objReg);
-
-    Register callee = regs.takeAny();
-    masm.loadPtr(Address(ICStubReg, ICGetElemNativeGetterStub<T>::offsetOfGetter()), callee);
-
-    // Push argc, callee, and descriptor.
-    {
-        Register callScratch = regs.takeAny();
-        EmitBaselineCreateStubFrameDescriptor(masm, callScratch, JitFrameLayout::Size());
-        masm.Push(Imm32(0));  // ActualArgc is 0
-        masm.Push(callee);
-        masm.Push(callScratch);
-        regs.add(callScratch);
-    }
-
-    Register code = regs.takeAnyExcluding(ArgumentsRectifierReg);
-    masm.loadPtr(Address(callee, JSFunction::offsetOfNativeOrScript()), code);
-    masm.loadBaselineOrIonRaw(code, code, nullptr);
-
-    Register scratch = regs.takeAny();
-
-    // Handle arguments underflow.
-    Label noUnderflow;
-    masm.load16ZeroExtend(Address(callee, JSFunction::offsetOfNargs()), scratch);
-    masm.branch32(Assembler::Equal, scratch, Imm32(0), &noUnderflow);
-    {
-        // Call the arguments rectifier.
-        MOZ_ASSERT(ArgumentsRectifierReg != code);
-
-        JitCode* argumentsRectifier =
-            cx->runtime()->jitRuntime()->getArgumentsRectifier();
-
-        masm.movePtr(ImmGCPtr(argumentsRectifier), code);
-        masm.loadPtr(Address(code, JitCode::offsetOfCode()), code);
-        masm.movePtr(ImmWord(0), ArgumentsRectifierReg);
-    }
-
-    masm.bind(&noUnderflow);
-    masm.callJit(code);
-
-    leaveStubFrame(masm, true);
-
-    return true;
-}
-
-template <class T>
-bool
-ICGetElemNativeCompiler<T>::emitCheckKey(MacroAssembler& masm, Label& failure)
-{
-    MOZ_ASSERT_UNREACHABLE("Key has to be PropertyName or Symbol");
-    return false;
-}
-
-template <>
-bool
-ICGetElemNativeCompiler<JS::Symbol*>::emitCheckKey(MacroAssembler& masm, Label& failure)
-{
-    MOZ_ASSERT(!needsAtomize_);
-    masm.branchTestSymbol(Assembler::NotEqual, R1, &failure);
-    Address symbolAddr(ICStubReg, ICGetElemNativeStubImpl<JS::Symbol*>::offsetOfKey());
-    Register symExtract = masm.extractObject(R1, ExtractTemp1);
-    masm.branchPtr(Assembler::NotEqual, symbolAddr, symExtract, &failure);
-    return true;
-}
-
-template <>
-bool
-ICGetElemNativeCompiler<PropertyName*>::emitCheckKey(MacroAssembler& masm, Label& failure)
-{
-    masm.branchTestString(Assembler::NotEqual, R1, &failure);
-    // Check key identity.  Don't automatically fail if this fails, since the incoming
-    // key maybe a non-interned string.  Switch to a slowpath vm-call based check.
-    Address nameAddr(ICStubReg, ICGetElemNativeStubImpl<PropertyName*>::offsetOfKey());
-    Register strExtract = masm.extractString(R1, ExtractTemp1);
-
-    // If needsAtomize_ is true, and the string is not already an atom, then atomize the
-    // string before proceeding.
-    if (needsAtomize_) {
-        Label skipAtomize;
-
-        // If string is already an atom, skip the atomize.
-        masm.branchTest32(Assembler::NonZero,
-                          Address(strExtract, JSString::offsetOfFlags()),
-                          Imm32(JSString::ATOM_BIT),
-                          &skipAtomize);
-
-        // Stow R0.
-        EmitStowICValues(masm, 1);
-
-        enterStubFrame(masm, R0.scratchReg());
-
-        // Atomize the string into a new value.
-        masm.push(strExtract);
-        if (!callVM(DoAtomizeStringInfo, masm))
-            return false;
-
-        // Atomized string is now in JSReturnOperand (R0).
-        // Leave stub frame, move atomized string into R1.
-        MOZ_ASSERT(R0 == JSReturnOperand);
-        leaveStubFrame(masm);
-        masm.moveValue(JSReturnOperand, R1);
-
-        // Unstow R0
-        EmitUnstowICValues(masm, 1);
-
-        // Extract string from R1 again.
-        DebugOnly<Register> strExtract2 = masm.extractString(R1, ExtractTemp1);
-        MOZ_ASSERT(Register(strExtract2) == strExtract);
-
-        masm.bind(&skipAtomize);
-    }
-
-    // Key has been atomized if necessary.  Do identity check on string pointer.
-    masm.branchPtr(Assembler::NotEqual, nameAddr, strExtract, &failure);
-    return true;
-}
-
-template <class T>
-bool
-ICGetElemNativeCompiler<T>::generateStubCode(MacroAssembler& masm)
-{
-    MOZ_ASSERT(engine_ == Engine::Baseline);
-
-    Label failure;
-    Label failurePopR1;
-    bool popR1 = false;
-
-    masm.branchTestObject(Assembler::NotEqual, R0, &failure);
-
-    AllocatableGeneralRegisterSet regs(availableGeneralRegs(2));
-    Register scratchReg = regs.takeAny();
-
-    // Unbox object.
-    Register objReg = masm.extractObject(R0, ExtractTemp0);
-
-    // Check object shape/group.
-    GuardReceiverObject(masm, ReceiverGuard(obj_), objReg, scratchReg,
-                        ICGetElemNativeStub::offsetOfReceiverGuard(), &failure);
-
-    // Since this stub sometimes enters a stub frame, we manually set this to true (lie).
-#ifdef DEBUG
-    entersStubFrame_ = true;
-#endif
-
-    if (!emitCheckKey(masm, failure))
-        return false;
-
-    Register holderReg;
-    if (obj_ == holder_) {
-        holderReg = objReg;
-
-        if (obj_->is<UnboxedPlainObject>() && acctype_ != ICGetElemNativeStub::UnboxedProperty) {
-            // The property will be loaded off the unboxed expando.
-            masm.push(R1.scratchReg());
-            popR1 = true;
-            holderReg = R1.scratchReg();
-            masm.loadPtr(Address(objReg, UnboxedPlainObject::offsetOfExpando()), holderReg);
-        }
-    } else {
-        // Shape guard holder.
-        if (regs.empty()) {
-            masm.push(R1.scratchReg());
-            popR1 = true;
-            holderReg = R1.scratchReg();
-        } else {
-            holderReg = regs.takeAny();
-        }
-
-        if (kind == ICStub::GetElem_NativePrototypeCallNativeName ||
-            kind == ICStub::GetElem_NativePrototypeCallNativeSymbol ||
-            kind == ICStub::GetElem_NativePrototypeCallScriptedName ||
-            kind == ICStub::GetElem_NativePrototypeCallScriptedSymbol)
-        {
-            masm.loadPtr(Address(ICStubReg,
-                                 ICGetElemNativePrototypeCallStub<T>::offsetOfHolder()),
-                         holderReg);
-            masm.loadPtr(Address(ICStubReg,
-                                 ICGetElemNativePrototypeCallStub<T>::offsetOfHolderShape()),
-                         scratchReg);
-        } else {
-            masm.loadPtr(Address(ICStubReg,
-                                 ICGetElem_NativePrototypeSlot<T>::offsetOfHolder()),
-                         holderReg);
-            masm.loadPtr(Address(ICStubReg,
-                                 ICGetElem_NativePrototypeSlot<T>::offsetOfHolderShape()),
-                         scratchReg);
-        }
-        masm.branchTestObjShape(Assembler::NotEqual, holderReg, scratchReg,
-                                popR1 ? &failurePopR1 : &failure);
-    }
-
-    if (acctype_ == ICGetElemNativeStub::DynamicSlot ||
-        acctype_ == ICGetElemNativeStub::FixedSlot)
-    {
-        masm.load32(Address(ICStubReg, ICGetElemNativeSlotStub<T>::offsetOfOffset()),
-                    scratchReg);
-
-        // Load from object.
-        if (acctype_ == ICGetElemNativeStub::DynamicSlot)
-            masm.addPtr(Address(holderReg, NativeObject::offsetOfSlots()), scratchReg);
-        else
-            masm.addPtr(holderReg, scratchReg);
-
-        Address valAddr(scratchReg, 0);
-        masm.loadValue(valAddr, R0);
-        if (popR1)
-            masm.addToStackPtr(ImmWord(sizeof(size_t)));
-
-    } else if (acctype_ == ICGetElemNativeStub::UnboxedProperty) {
-        masm.load32(Address(ICStubReg, ICGetElemNativeSlotStub<T>::offsetOfOffset()),
-                    scratchReg);
-        masm.loadUnboxedProperty(BaseIndex(objReg, scratchReg, TimesOne), unboxedType_,
-                                 TypedOrValueRegister(R0));
-        if (popR1)
-            masm.addToStackPtr(ImmWord(sizeof(size_t)));
-    } else {
-        MOZ_ASSERT(acctype_ == ICGetElemNativeStub::NativeGetter ||
-                   acctype_ == ICGetElemNativeStub::ScriptedGetter);
-        MOZ_ASSERT(kind == ICStub::GetElem_NativePrototypeCallNativeName ||
-                   kind == ICStub::GetElem_NativePrototypeCallNativeSymbol ||
-                   kind == ICStub::GetElem_NativePrototypeCallScriptedName ||
-                   kind == ICStub::GetElem_NativePrototypeCallScriptedSymbol);
-
-        if (acctype_ == ICGetElemNativeStub::NativeGetter) {
-            // If calling a native getter, there is no chance of failure now.
-
-            // GetElem key (R1) is no longer needed.
-            if (popR1)
-                masm.addToStackPtr(ImmWord(sizeof(size_t)));
-
-            if (!emitCallNative(masm, objReg))
-                return false;
-
-        } else {
-            MOZ_ASSERT(acctype_ == ICGetElemNativeStub::ScriptedGetter);
-
-            // Load function in scratchReg and ensure that it has a jit script.
-            masm.loadPtr(Address(ICStubReg, ICGetElemNativeGetterStub<T>::offsetOfGetter()),
-                         scratchReg);
-            masm.branchIfFunctionHasNoScript(scratchReg, popR1 ? &failurePopR1 : &failure);
-            masm.loadPtr(Address(scratchReg, JSFunction::offsetOfNativeOrScript()), scratchReg);
-            masm.loadBaselineOrIonRaw(scratchReg, scratchReg, popR1 ? &failurePopR1 : &failure);
-
-            // At this point, we are guaranteed to successfully complete.
-            if (popR1)
-                masm.addToStackPtr(Imm32(sizeof(size_t)));
-
-            if (!emitCallScripted(masm, objReg))
-                return false;
-        }
-    }
-
-    // Enter type monitor IC to type-check result.
-    EmitEnterTypeMonitorIC(masm);
-
-    // Failure case - jump to next stub
-    if (popR1) {
-        masm.bind(&failurePopR1);
-        masm.pop(R1.scratchReg());
-    }
-    masm.bind(&failure);
-    EmitStubGuardFailure(masm);
-
-    return true;
-}
-
-//
-// GetElem_String
-//
-
-bool
-ICGetElem_String::Compiler::generateStubCode(MacroAssembler& masm)
-{
-    MOZ_ASSERT(engine_ == Engine::Baseline);
-
-    Label failure;
-    masm.branchTestString(Assembler::NotEqual, R0, &failure);
-    masm.branchTestInt32(Assembler::NotEqual, R1, &failure);
-
-    AllocatableGeneralRegisterSet regs(availableGeneralRegs(2));
-    Register scratchReg = regs.takeAny();
-
-    // Unbox string in R0.
-    Register str = masm.extractString(R0, ExtractTemp0);
-
-    // Check for non-linear strings.
-    masm.branchIfRope(str, &failure);
-
-    // TaintFox: bail out if thisv is tainted.
-    masm.branchPtr(Assembler::NotEqual,
-                   Address(str, JSString::offsetOfTaint()),
-                   ImmPtr(nullptr),
-                   &failure);
-
-    // Unbox key.
-    Register key = masm.extractInt32(R1, ExtractTemp1);
-
-    // Bounds check.
-    masm.branch32(Assembler::BelowOrEqual, Address(str, JSString::offsetOfLength()),
-                  key, &failure);
-
-    // Get char code.
-    masm.loadStringChar(str, key, scratchReg);
-
-    // Check if char code >= UNIT_STATIC_LIMIT.
-    masm.branch32(Assembler::AboveOrEqual, scratchReg, Imm32(StaticStrings::UNIT_STATIC_LIMIT),
-                  &failure);
-
-    // Load static string.
-    masm.movePtr(ImmPtr(&cx->staticStrings().unitStaticTable), str);
-    masm.loadPtr(BaseIndex(str, scratchReg, ScalePointer), str);
-
-    // Return.
-    masm.tagValue(JSVAL_TYPE_STRING, str, R0);
-    EmitReturnFromIC(masm);
-
-    // Failure case - jump to next stub
-    masm.bind(&failure);
-    EmitStubGuardFailure(masm);
-    return true;
-}
-
-//
-// GetElem_Dense
-//
-
-bool
-ICGetElem_Dense::Compiler::generateStubCode(MacroAssembler& masm)
-{
-    MOZ_ASSERT(engine_ == Engine::Baseline);
-
-    Label failure;
-    masm.branchTestObject(Assembler::NotEqual, R0, &failure);
-    masm.branchTestInt32(Assembler::NotEqual, R1, &failure);
-
-    AllocatableGeneralRegisterSet regs(availableGeneralRegs(2));
-    Register scratchReg = regs.takeAny();
-
-    // Unbox R0 and shape guard.
-    Register obj = masm.extractObject(R0, ExtractTemp0);
-    masm.loadPtr(Address(ICStubReg, ICGetElem_Dense::offsetOfShape()), scratchReg);
-    masm.branchTestObjShape(Assembler::NotEqual, obj, scratchReg, &failure);
-
-    // Load obj->elements.
-    masm.loadPtr(Address(obj, NativeObject::offsetOfElements()), scratchReg);
-
-    // Unbox key.
-    Register key = masm.extractInt32(R1, ExtractTemp1);
-
-    // Bounds check.
-    Address initLength(scratchReg, ObjectElements::offsetOfInitializedLength());
-    masm.branch32(Assembler::BelowOrEqual, initLength, key, &failure);
-
-    // Hole check and load value.
-    BaseObjectElementIndex element(scratchReg, key);
-    masm.branchTestMagic(Assembler::Equal, element, &failure);
-
-    // Load value from element location.
-    masm.loadValue(element, R0);
-
-    // Enter type monitor IC to type-check result.
-    EmitEnterTypeMonitorIC(masm);
-
-    // Failure case - jump to next stub
-    masm.bind(&failure);
-    EmitStubGuardFailure(masm);
-    return true;
-}
-
-//
-// GetElem_UnboxedArray
-//
-
-bool
-ICGetElem_UnboxedArray::Compiler::generateStubCode(MacroAssembler& masm)
-{
-    MOZ_ASSERT(engine_ == Engine::Baseline);
-
-    Label failure;
-    masm.branchTestObject(Assembler::NotEqual, R0, &failure);
-    masm.branchTestInt32(Assembler::NotEqual, R1, &failure);
-
-    AllocatableGeneralRegisterSet regs(availableGeneralRegs(2));
-    Register scratchReg = regs.takeAny();
-
-    // Unbox R0 and group guard.
-    Register obj = masm.extractObject(R0, ExtractTemp0);
-    masm.loadPtr(Address(ICStubReg, ICGetElem_UnboxedArray::offsetOfGroup()), scratchReg);
-    masm.branchTestObjGroup(Assembler::NotEqual, obj, scratchReg, &failure);
-
-    // Unbox key.
-    Register key = masm.extractInt32(R1, ExtractTemp1);
-
-    // Bounds check.
-    masm.load32(Address(obj, UnboxedArrayObject::offsetOfCapacityIndexAndInitializedLength()),
-                scratchReg);
-    masm.and32(Imm32(UnboxedArrayObject::InitializedLengthMask), scratchReg);
-    masm.branch32(Assembler::BelowOrEqual, scratchReg, key, &failure);
-
-    // Load obj->elements.
-    masm.loadPtr(Address(obj, UnboxedArrayObject::offsetOfElements()), scratchReg);
-
-    // Load value.
-    size_t width = UnboxedTypeSize(elementType_);
-    BaseIndex addr(scratchReg, key, ScaleFromElemWidth(width));
-    masm.loadUnboxedProperty(addr, elementType_, R0);
-
-    // Only monitor the result if its type might change.
-    if (elementType_ == JSVAL_TYPE_OBJECT)
-        EmitEnterTypeMonitorIC(masm);
-    else
-        EmitReturnFromIC(masm);
-
-    // Failure case - jump to next stub
-    masm.bind(&failure);
-    EmitStubGuardFailure(masm);
-    return true;
-}
-
-//
-// GetElem_TypedArray
-//
-
-static void
-LoadTypedThingLength(MacroAssembler& masm, TypedThingLayout layout, Register obj, Register result)
-{
-    switch (layout) {
-      case Layout_TypedArray:
-        masm.unboxInt32(Address(obj, TypedArrayObject::lengthOffset()), result);
-        break;
-      case Layout_OutlineTypedObject:
-      case Layout_InlineTypedObject:
-        masm.loadPtr(Address(obj, JSObject::offsetOfGroup()), result);
-        masm.loadPtr(Address(result, ObjectGroup::offsetOfAddendum()), result);
-        masm.unboxInt32(Address(result, ArrayTypeDescr::offsetOfLength()), result);
-        break;
-      default:
-        MOZ_CRASH();
-    }
-}
-
-bool
-ICGetElem_TypedArray::Compiler::generateStubCode(MacroAssembler& masm)
-{
-    MOZ_ASSERT(engine_ == Engine::Baseline);
-
-    Label failure;
-
-    if (layout_ != Layout_TypedArray)
-        CheckForTypedObjectWithDetachedStorage(cx, masm, &failure);
-
-    masm.branchTestObject(Assembler::NotEqual, R0, &failure);
-
-    AllocatableGeneralRegisterSet regs(availableGeneralRegs(2));
-    Register scratchReg = regs.takeAny();
-
-    // Unbox R0 and shape guard.
-    Register obj = masm.extractObject(R0, ExtractTemp0);
-    masm.loadPtr(Address(ICStubReg, ICGetElem_TypedArray::offsetOfShape()), scratchReg);
-    masm.branchTestObjShape(Assembler::NotEqual, obj, scratchReg, &failure);
-
-    // Ensure the index is an integer.
-    if (cx->runtime()->jitSupportsFloatingPoint) {
-        Label isInt32;
-        masm.branchTestInt32(Assembler::Equal, R1, &isInt32);
-        {
-            // If the index is a double, try to convert it to int32. It's okay
-            // to convert -0 to 0: the shape check ensures the object is a typed
-            // array so the difference is not observable.
-            masm.branchTestDouble(Assembler::NotEqual, R1, &failure);
-            masm.unboxDouble(R1, FloatReg0);
-            masm.convertDoubleToInt32(FloatReg0, scratchReg, &failure, /* negZeroCheck = */false);
-            masm.tagValue(JSVAL_TYPE_INT32, scratchReg, R1);
-        }
-        masm.bind(&isInt32);
-    } else {
-        masm.branchTestInt32(Assembler::NotEqual, R1, &failure);
-    }
-
-    // Unbox key.
-    Register key = masm.extractInt32(R1, ExtractTemp1);
-
-    // Bounds check.
-    LoadTypedThingLength(masm, layout_, obj, scratchReg);
-    masm.branch32(Assembler::BelowOrEqual, scratchReg, key, &failure);
-
-    // Load the elements vector.
-    LoadTypedThingData(masm, layout_, obj, scratchReg);
-
-    // Load the value.
-    BaseIndex source(scratchReg, key, ScaleFromElemWidth(Scalar::byteSize(type_)));
-    masm.loadFromTypedArray(type_, source, R0, false, scratchReg, &failure);
-
-    // Todo: Allow loading doubles from uint32 arrays, but this requires monitoring.
-    EmitReturnFromIC(masm);
-
-    // Failure case - jump to next stub
-    masm.bind(&failure);
-    EmitStubGuardFailure(masm);
-    return true;
-}
-
-//
-// GetElem_Arguments
-//
-bool
-ICGetElem_Arguments::Compiler::generateStubCode(MacroAssembler& masm)
-{
-    MOZ_ASSERT(engine_ == Engine::Baseline);
-
-    Label failure;
-    if (which_ == ICGetElem_Arguments::Magic) {
-        // Ensure that this is a magic arguments value.
-        masm.branchTestMagicValue(Assembler::NotEqual, R0, JS_OPTIMIZED_ARGUMENTS, &failure);
-
-        // Ensure that frame has not loaded different arguments object since.
-        masm.branchTest32(Assembler::NonZero,
-                          Address(BaselineFrameReg, BaselineFrame::reverseOffsetOfFlags()),
-                          Imm32(BaselineFrame::HAS_ARGS_OBJ),
-                          &failure);
-
-        // Ensure that index is an integer.
-        masm.branchTestInt32(Assembler::NotEqual, R1, &failure);
-        Register idx = masm.extractInt32(R1, ExtractTemp1);
-
-        AllocatableGeneralRegisterSet regs(availableGeneralRegs(2));
-        Register scratch = regs.takeAny();
-
-        // Load num actual arguments
-        Address actualArgs(BaselineFrameReg, BaselineFrame::offsetOfNumActualArgs());
-        masm.loadPtr(actualArgs, scratch);
-
-        // Ensure idx < argc
-        masm.branch32(Assembler::AboveOrEqual, idx, scratch, &failure);
-=======
->>>>>>> 95d2934a
 
     bool isTemporarilyUnoptimizable = false;
     if (!attached && !JitOptions.disableCacheIR) {
