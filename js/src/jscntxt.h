/* -*- Mode: C++; tab-width: 8; indent-tabs-mode: nil; c-basic-offset: 4 -*-
 * vim: set ts=8 sw=4 et tw=78:
 *
 * ***** BEGIN LICENSE BLOCK *****
 * Version: MPL 1.1/GPL 2.0/LGPL 2.1
 *
 * The contents of this file are subject to the Mozilla Public License Version
 * 1.1 (the "License"); you may not use this file except in compliance with
 * the License. You may obtain a copy of the License at
 * http://www.mozilla.org/MPL/
 *
 * Software distributed under the License is distributed on an "AS IS" basis,
 * WITHOUT WARRANTY OF ANY KIND, either express or implied. See the License
 * for the specific language governing rights and limitations under the
 * License.
 *
 * The Original Code is Mozilla Communicator client code, released
 * March 31, 1998.
 *
 * The Initial Developer of the Original Code is
 * Netscape Communications Corporation.
 * Portions created by the Initial Developer are Copyright (C) 1998
 * the Initial Developer. All Rights Reserved.
 *
 * Contributor(s):
 *
 * Alternatively, the contents of this file may be used under the terms of
 * either of the GNU General Public License Version 2 or later (the "GPL"),
 * or the GNU Lesser General Public License Version 2.1 or later (the "LGPL"),
 * in which case the provisions of the GPL or the LGPL are applicable instead
 * of those above. If you wish to allow use of your version of this file only
 * under the terms of either the GPL or the LGPL, and not to allow others to
 * use your version of this file under the terms of the MPL, indicate your
 * decision by deleting the provisions above and replace them with the notice
 * and other provisions required by the GPL or the LGPL. If you do not delete
 * the provisions above, a recipient may use your version of this file under
 * the terms of any one of the MPL, the GPL or the LGPL.
 *
 * ***** END LICENSE BLOCK ***** */

/* JS execution context. */

#ifndef jscntxt_h___
#define jscntxt_h___

#include "mozilla/Attributes.h"

#include <string.h>

#include "jsapi.h"
#include "jsfriendapi.h"
#include "jsprvtd.h"
#include "jsatom.h"
#include "jsclist.h"
#include "jsdhash.h"
#include "jsgc.h"
#include "jspropertycache.h"
#include "jspropertytree.h"
#include "jsutil.h"
#include "prmjtime.h"

#include "ds/LifoAlloc.h"
#include "gc/Statistics.h"
#include "js/HashTable.h"
#include "js/Vector.h"
#include "vm/Stack.h"

#ifdef _MSC_VER
#pragma warning(push)
#pragma warning(disable:4100) /* Silence unreferenced formal parameter warnings */
#pragma warning(push)
#pragma warning(disable:4355) /* Silence warning about "this" used in base member initializer list */
#endif

JS_BEGIN_EXTERN_C
struct DtoaState;
JS_END_EXTERN_C

struct JSSharpObjectMap {
    jsrefcount  depth;
    uint32_t    sharpgen;
    JSHashTable *table;

    JSSharpObjectMap() : depth(0), sharpgen(0), table(NULL) {}
};

namespace js {

namespace mjit {
class JaegerCompartment;
}

namespace ion {
class IonActivation;
}

class WeakMapBase;
class InterpreterFrames;

class ScriptOpcodeCounts;
struct ScriptOpcodeCountsPair;

/*
 * GetSrcNote cache to avoid O(n^2) growth in finding a source note for a
 * given pc in a script. We use the script->code pointer to tag the cache,
 * instead of the script address itself, so that source notes are always found
 * by offset from the bytecode with which they were generated.
 */
struct GSNCache {
    typedef HashMap<jsbytecode *,
                    jssrcnote *,
                    PointerHasher<jsbytecode *, 0>,
                    SystemAllocPolicy> Map;

    jsbytecode      *code;
    Map             map;

    GSNCache() : code(NULL) { }

    void purge();
};

inline GSNCache *
GetGSNCache(JSContext *cx);

struct PendingProxyOperation {
    PendingProxyOperation   *next;
    JSObject                *object;
};

typedef Vector<ScriptOpcodeCountsPair, 0, SystemAllocPolicy> ScriptOpcodeCountsVector;

struct ConservativeGCData
{
    /*
     * The GC scans conservatively between ThreadData::nativeStackBase and
     * nativeStackTop unless the latter is NULL.
     */
    uintptr_t           *nativeStackTop;

    union {
        jmp_buf         jmpbuf;
        uintptr_t       words[JS_HOWMANY(sizeof(jmp_buf), sizeof(uintptr_t))];
    } registerSnapshot;

    /*
     * Cycle collector uses this to communicate that the native stack of the
     * GC thread should be scanned only if the thread have more than the given
     * threshold of requests.
     */
    unsigned requestThreshold;

    ConservativeGCData()
      : nativeStackTop(NULL), requestThreshold(0)
    {}

    ~ConservativeGCData() {
#ifdef JS_THREADSAFE
        /*
         * The conservative GC scanner should be disabled when the thread leaves
         * the last request.
         */
        JS_ASSERT(!hasStackToScan());
#endif
    }

    JS_NEVER_INLINE void recordStackTop();

#ifdef JS_THREADSAFE
    void updateForRequestEnd(unsigned suspendCount) {
        if (suspendCount)
            recordStackTop();
        else
            nativeStackTop = NULL;
    }
#endif

    bool hasStackToScan() const {
        return !!nativeStackTop;
    }
};

} /* namespace js */

struct JSRuntime : js::RuntimeFriendFields
{
    /* Default compartment. */
    JSCompartment       *atomsCompartment;

    /* List of compartments (protected by the GC lock). */
    js::CompartmentVector compartments;

    /* See comment for JS_AbortIfWrongThread in jsapi.h. */
#ifdef JS_THREADSAFE
  public:
    void *ownerThread() const { return ownerThread_; }
    void clearOwnerThread();
    void setOwnerThread();
    JS_FRIEND_API(bool) onOwnerThread() const;
  private:
    void                *ownerThread_;
  public:
#else
  public:
    bool onOwnerThread() const { return true; }
#endif

    /* Keeper of the contiguous stack used by all contexts in this thread. */
    js::StackSpace stackSpace;

    /* Temporary arena pool used while compiling and decompiling. */
    static const size_t TEMP_LIFO_ALLOC_PRIMARY_CHUNK_SIZE = 1 << 12;
    js::LifoAlloc tempLifoAlloc;

  private:
    /*
     * Both of these allocators are used for regular expression code which is shared at the
     * thread-data level.
     */
    JSC::ExecutableAllocator *execAlloc_;
    WTF::BumpPointerAllocator *bumpAlloc_;

    JSC::ExecutableAllocator *createExecutableAllocator(JSContext *cx);
    WTF::BumpPointerAllocator *createBumpPointerAllocator(JSContext *cx);

  public:
    JSC::ExecutableAllocator *getExecutableAllocator(JSContext *cx) {
        return execAlloc_ ? execAlloc_ : createExecutableAllocator(cx);
    }
    WTF::BumpPointerAllocator *getBumpPointerAllocator(JSContext *cx) {
        return bumpAlloc_ ? bumpAlloc_ : createBumpPointerAllocator(cx);
    }

    /* Base address of the native stack for the current thread. */
    uintptr_t           nativeStackBase;

    /* The native stack size limit that runtime should not exceed. */
    size_t              nativeStackQuota;

    /*
     * Frames currently running in js::Interpret. See InterpreterFrames for
     * details.
     */
    js::InterpreterFrames *interpreterFrames;

    /* Context create/destroy callback. */
    JSContextCallback   cxCallback;

    /* Compartment create/destroy callback. */
    JSCompartmentCallback compartmentCallback;

    js::ActivityCallback  activityCallback;
    void                 *activityCallbackArg;

#ifdef JS_THREADSAFE
    /* Number of JS_SuspendRequest calls withot JS_ResumeRequest. */
    unsigned            suspendCount;

    /* The request depth for this thread. */
    unsigned            requestDepth;

# ifdef DEBUG
    unsigned            checkRequestDepth;
# endif
#endif

    /* Garbage collector state, used by jsgc.c. */

    /*
     * Set of all GC chunks with at least one allocated thing. The
     * conservative GC uses it to quickly check if a possible GC thing points
     * into an allocated chunk.
     */
    js::GCChunkSet      gcChunkSet;

    /*
     * Doubly-linked lists of chunks from user and system compartments. The GC
     * allocates its arenas from the corresponding list and when all arenas
     * in the list head are taken, then the chunk is removed from the list.
     * During the GC when all arenas in a chunk become free, that chunk is
     * removed from the list and scheduled for release.
     */
    js::gc::Chunk       *gcSystemAvailableChunkListHead;
    js::gc::Chunk       *gcUserAvailableChunkListHead;
    js::gc::ChunkPool   gcChunkPool;

    js::RootedValueMap  gcRootsHash;
    js::GCLocks         gcLocksHash;
    jsrefcount          gcKeepAtoms;
    size_t              gcBytes;
    size_t              gcMaxBytes;
    size_t              gcMaxMallocBytes;

    /*
     * Number of the committed arenas in all GC chunks including empty chunks.
     * The counter is volatile as it is read without the GC lock, see comments
     * in MaybeGC.
     */
    volatile uint32_t   gcNumArenasFreeCommitted;
    uint32_t            gcNumber;
    js::GCMarker        *gcIncrementalTracer;
    void                *gcVerifyData;
    bool                gcChunkAllocationSinceLastGC;
    int64_t             gcNextFullGCTime;
    int64_t             gcJitReleaseTime;
    JSGCMode            gcMode;
    volatile uintptr_t  gcBarrierFailed;
    volatile uintptr_t  gcIsNeeded;
    js::WeakMapBase     *gcWeakMapList;
    js::gcstats::Statistics gcStats;

    /* The reason that an interrupt-triggered GC should be called. */
    js::gcreason::Reason gcTriggerReason;

    /* Pre-allocated space for the GC mark stack. */
    uintptr_t           gcMarkStackArray[js::MARK_STACK_LENGTH];

    /*
     * Compartment that triggered GC. If more than one Compatment need GC,
     * gcTriggerCompartment is reset to NULL and a global GC is performed.
     */
    JSCompartment       *gcTriggerCompartment;

    /* Compartment that is currently involved in per-compartment GC */
    JSCompartment       *gcCurrentCompartment;

    /*
     * If this is non-NULL, all marked objects must belong to this compartment.
     * This is used to look for compartment bugs.
     */
    JSCompartment       *gcCheckCompartment;

    /*
     * We can pack these flags as only the GC thread writes to them. Atomic
     * updates to packed bytes are not guaranteed, so stores issued by one
     * thread may be lost due to unsynchronized read-modify-write cycles on
     * other threads.
     */
    bool                gcPoke;
    bool                gcMarkAndSweep;
    bool                gcRunning;

    /*
     * These options control the zealousness of the GC. The fundamental values
     * are gcNextScheduled and gcDebugCompartmentGC. At every allocation,
     * gcNextScheduled is decremented. When it reaches zero, we do either a
     * full or a compartmental GC, based on gcDebugCompartmentGC.
     *
     * At this point, if gcZeal_ >= 2 then gcNextScheduled is reset to the
     * value of gcZealFrequency. Otherwise, no additional GCs take place.
     *
     * You can control these values in several ways:
     *   - Pass the -Z flag to the shell (see the usage info for details)
     *   - Call gczeal() or schedulegc() from inside shell-executed JS code
     *     (see the help for details)
     *
     * Additionally, if gzZeal_ == 1 then we perform GCs in select places
     * (during MaybeGC and whenever a GC poke happens). This option is mainly
     * useful to embedders.
     *
     * We use gcZeal_ == 4 to enable write barrier verification. See the comment
     * in jsgc.cpp for more information about this.
     */
#ifdef JS_GC_ZEAL
    int                 gcZeal_;
    int                 gcZealFrequency;
    int                 gcNextScheduled;
    bool                gcDebugCompartmentGC;

    int gcZeal() { return gcZeal_; }

    bool needZealousGC() {
        if (gcNextScheduled > 0 && --gcNextScheduled == 0) {
            if (gcZeal() >= js::gc::ZealAllocThreshold && gcZeal() < js::gc::ZealVerifierThreshold)
                gcNextScheduled = gcZealFrequency;
            return true;
        }
        return false;
    }
#else
    int gcZeal() { return 0; }
    bool needZealousGC() { return false; }
#endif

    JSGCCallback        gcCallback;
    JSGCFinishedCallback gcFinishedCallback;

  private:
    /*
     * Malloc counter to measure memory pressure for GC scheduling. It runs
     * from gcMaxMallocBytes down to zero.
     */
    volatile ptrdiff_t  gcMallocBytes;

  public:
    /*
     * The trace operations to trace embedding-specific GC roots. One is for
     * tracing through black roots and the other is for tracing through gray
     * roots. The black/gray distinction is only relevant to the cycle
     * collector.
     */
    JSTraceDataOp       gcBlackRootsTraceOp;
    void                *gcBlackRootsData;
    JSTraceDataOp       gcGrayRootsTraceOp;
    void                *gcGrayRootsData;

    /* Strong references on scripts held for PCCount profiling API. */
    js::ScriptOpcodeCountsVector *scriptPCCounters;

    /* Well-known numbers held for use by this runtime's contexts. */
    js::Value           NaNValue;
    js::Value           negativeInfinityValue;
    js::Value           positiveInfinityValue;

    JSAtom              *emptyString;

    /* List of active contexts sharing this runtime. */
    JSCList             contextList;

    bool hasContexts() const {
        return !JS_CLIST_IS_EMPTY(&contextList);
    }

    /* Per runtime debug hooks -- see jsprvtd.h and jsdbgapi.h. */
    JSDebugHooks        globalDebugHooks;

    /* If true, new compartments are initially in debug mode. */
    bool                debugMode;

    /* If true, new scripts must be created with PC counter information. */
    bool                profilingScripts;

    /* Had an out-of-memory error which did not populate an exception. */
    JSBool              hadOutOfMemory;

    /*
     * Linked list of all js::Debugger objects. This may be accessed by the GC
     * thread, if any, or a thread that is in a request and holds gcLock.
     */
    JSCList             debuggerList;

    /* Client opaque pointers */
    void                *data;

#ifdef JS_THREADSAFE
    /* These combine to interlock the GC and new requests. */
    PRLock              *gcLock;

    js::GCHelperThread  gcHelperThread;
#endif /* JS_THREADSAFE */

    uint32_t            debuggerMutations;

    /*
     * Security callbacks set on the runtime are used by each context unless
     * an override is set on the context.
     */
    JSSecurityCallbacks *securityCallbacks;

    /* Structured data callbacks are runtime-wide. */
    const JSStructuredCloneCallbacks *structuredCloneCallbacks;

    /* Call this to accumulate telemetry data. */
    JSAccumulateTelemetryDataCallback telemetryCallback;

    /*
     * The propertyRemovals counter is incremented for every JSObject::clear,
     * and for each JSObject::remove method call that frees a slot in the given
     * object. See js_NativeGet and js_NativeSet in jsobj.cpp.
     */
    int32_t             propertyRemovals;

    /* Number localization, used by jsnum.c */
    const char          *thousandsSeparator;
    const char          *decimalSeparator;
    const char          *numGrouping;

    /*
     * Weak references to lazily-created, well-known XML singletons.
     *
     * NB: Singleton objects must be carefully disconnected from the rest of
     * the object graph usually associated with a JSContext's global object,
     * including the set of standard class objects.  See jsxml.c for details.
     */
    JSObject            *anynameObject;
    JSObject            *functionNamespaceObject;

    /*
     * Flag indicating that we are waiving any soft limits on the GC heap
     * because we want allocations to be infallible (except when we hit OOM).
     */
    bool                waiveGCQuota;

    /*
     * The GSN cache is per thread since even multi-cx-per-thread embeddings
     * do not interleave js_GetSrcNote calls.
     */
    js::GSNCache        gsnCache;

    /* Property cache for faster call/get/set invocation. */
    js::PropertyCache   propertyCache;

    /* State used by jsdtoa.cpp. */
    DtoaState           *dtoaState;

    /* List of currently pending operations on proxies. */
    js::PendingProxyOperation *pendingProxyOperation;

    js::ConservativeGCData conservativeGC;

  private:
    JSPrincipals        *trustedPrincipals_;
  public:
    void setTrustedPrincipals(JSPrincipals *p) { trustedPrincipals_ = p; }
    JSPrincipals *trustedPrincipals() const { return trustedPrincipals_; }

    /* Literal table maintained by jsatom.c functions. */
    JSAtomState         atomState;

    /* Tables of strings that are pre-allocated in the atomsCompartment. */
    js::StaticStrings   staticStrings;

    JSWrapObjectCallback wrapObjectCallback;
    JSPreWrapCallback    preWrapObjectCallback;
    js::PreserveWrapperCallback preserveWrapperCallback;

#ifdef DEBUG
    size_t              noGCOrAllocationCheck;
#endif

    /*
     * To ensure that cx->malloc does not cause a GC, we set this flag during
     * OOM reporting (in js_ReportOutOfMemory). If a GC is requested while
     * reporting the OOM, we ignore it.
     */
    int32_t             inOOMReport;

<<<<<<< HEAD
    // If Ion code is on the stack, and has called into C++, this will be
    // aligned to an Ion exit frame.
    uint8_t             *ionTop;
    JSContext           *ionJSContext;
    uintptr_t            ionStackLimit;

    // This points to the most recent Ion activation running on the thread.
    js::ion::IonActivation  *ionActivation;
=======
    bool                jitHardening;
>>>>>>> 06f3868e

    JSRuntime();
    ~JSRuntime();

    bool init(uint32_t maxbytes);

    JSRuntime *thisFromCtor() { return this; }

    /*
     * Call the system malloc while checking for GC memory pressure and
     * reporting OOM error when cx is not null. We will not GC from here.
     */
    void* malloc_(size_t bytes, JSContext *cx = NULL) {
        updateMallocCounter(cx, bytes);
        void *p = ::js_malloc(bytes);
        return JS_LIKELY(!!p) ? p : onOutOfMemory(NULL, bytes, cx);
    }

    /*
     * Call the system calloc while checking for GC memory pressure and
     * reporting OOM error when cx is not null. We will not GC from here.
     */
    void* calloc_(size_t bytes, JSContext *cx = NULL) {
        updateMallocCounter(cx, bytes);
        void *p = ::js_calloc(bytes);
        return JS_LIKELY(!!p) ? p : onOutOfMemory(reinterpret_cast<void *>(1), bytes, cx);
    }

    void* realloc_(void* p, size_t oldBytes, size_t newBytes, JSContext *cx = NULL) {
        JS_ASSERT(oldBytes < newBytes);
        updateMallocCounter(cx, newBytes - oldBytes);
        void *p2 = ::js_realloc(p, newBytes);
        return JS_LIKELY(!!p2) ? p2 : onOutOfMemory(p, newBytes, cx);
    }

    void* realloc_(void* p, size_t bytes, JSContext *cx = NULL) {
        /*
         * For compatibility we do not account for realloc that increases
         * previously allocated memory.
         */
        if (!p)
            updateMallocCounter(cx, bytes);
        void *p2 = ::js_realloc(p, bytes);
        return JS_LIKELY(!!p2) ? p2 : onOutOfMemory(p, bytes, cx);
    }

    inline void free_(void* p) {
        /* FIXME: Making this free in the background is buggy. Can it work? */
        js::Foreground::free_(p);
    }

    JS_DECLARE_NEW_METHODS(malloc_, JS_ALWAYS_INLINE)
    JS_DECLARE_DELETE_METHODS(free_, JS_ALWAYS_INLINE)

    bool isGCMallocLimitReached() const { return gcMallocBytes <= 0; }

    void resetGCMallocBytes() { gcMallocBytes = ptrdiff_t(gcMaxMallocBytes); }

    void setGCMaxMallocBytes(size_t value) {
        /*
         * For compatibility treat any value that exceeds PTRDIFF_T_MAX to
         * mean that value.
         */
        gcMaxMallocBytes = (ptrdiff_t(value) >= 0) ? value : size_t(-1) >> 1;
        resetGCMallocBytes();
    }

    /*
     * Call this after allocating memory held by GC things, to update memory
     * pressure counters or report the OOM error if necessary. If oomError and
     * cx is not null the function also reports OOM error.
     *
     * The function must be called outside the GC lock and in case of OOM error
     * the caller must ensure that no deadlock possible during OOM reporting.
     */
    void updateMallocCounter(JSContext *cx, size_t nbytes);

    /*
     * The function must be called outside the GC lock.
     */
    JS_FRIEND_API(void) onTooMuchMalloc();

    /*
     * This should be called after system malloc/realloc returns NULL to try
     * to recove some memory or to report an error. Failures in malloc and
     * calloc are signaled by p == null and p == reinterpret_cast<void *>(1).
     * Other values of p mean a realloc failure.
     *
     * The function must be called outside the GC lock.
     */
    JS_FRIEND_API(void *) onOutOfMemory(void *p, size_t nbytes, JSContext *cx);

    JS_FRIEND_API(void) triggerOperationCallback();

    void setJitHardening(bool enabled);
    bool getJitHardening() const {
        return jitHardening;
    }

    void sizeOfExcludingThis(JSMallocSizeOfFun mallocSizeOf, size_t *normal, size_t *temporary,
                             size_t *regexpCode, size_t *stackCommitted);

    void purge(JSContext *cx);
};

/* Common macros to access thread-local caches in JSRuntime. */
#define JS_PROPERTY_CACHE(cx)   (cx->runtime->propertyCache)

#define JS_KEEP_ATOMS(rt)   (rt)->gcKeepAtoms++;
#define JS_UNKEEP_ATOMS(rt) (rt)->gcKeepAtoms--;

#ifdef JS_ARGUMENT_FORMATTER_DEFINED
/*
 * Linked list mapping format strings for JS_{Convert,Push}Arguments{,VA} to
 * formatter functions.  Elements are sorted in non-increasing format string
 * length order.
 */
struct JSArgumentFormatMap {
    const char          *format;
    size_t              length;
    JSArgumentFormatter formatter;
    JSArgumentFormatMap *next;
};
#endif

extern const JSDebugHooks js_NullDebugHooks;  /* defined in jsdbgapi.cpp */

namespace js {

template <typename T> class Root;
class CheckRoot;

struct AutoResolving;

static inline bool
OptionsHasXML(uint32_t options)
{
    return !!(options & JSOPTION_XML);
}

static inline bool
OptionsSameVersionFlags(uint32_t self, uint32_t other)
{
    static const uint32_t mask = JSOPTION_XML;
    return !((self & mask) ^ (other & mask));
}

/*
 * Flags accompany script version data so that a) dynamically created scripts
 * can inherit their caller's compile-time properties and b) scripts can be
 * appropriately compared in the eval cache across global option changes. An
 * example of the latter is enabling the top-level-anonymous-function-is-error
 * option: subsequent evals of the same, previously-valid script text may have
 * become invalid.
 */
namespace VersionFlags {
static const uintN MASK         = 0x0FFF; /* see JSVersion in jspubtd.h */
static const uintN HAS_XML      = 0x1000; /* flag induced by XML option */
static const uintN FULL_MASK    = 0x3FFF;
}

static inline JSVersion
VersionNumber(JSVersion version)
{
    return JSVersion(uint32_t(version) & VersionFlags::MASK);
}

static inline bool
VersionHasXML(JSVersion version)
{
    return !!(version & VersionFlags::HAS_XML);
}

/* @warning This is a distinct condition from having the XML flag set. */
static inline bool
VersionShouldParseXML(JSVersion version)
{
    return VersionHasXML(version) || VersionNumber(version) >= JSVERSION_1_6;
}

static inline JSVersion
VersionExtractFlags(JSVersion version)
{
    return JSVersion(uint32_t(version) & ~VersionFlags::MASK);
}

static inline void
VersionCopyFlags(JSVersion *version, JSVersion from)
{
    *version = JSVersion(VersionNumber(*version) | VersionExtractFlags(from));
}

static inline bool
VersionHasFlags(JSVersion version)
{
    return !!VersionExtractFlags(version);
}

static inline uintN
VersionFlagsToOptions(JSVersion version)
{
    uintN copts = VersionHasXML(version) ? JSOPTION_XML : 0;
    JS_ASSERT((copts & JSCOMPILEOPTION_MASK) == copts);
    return copts;
}

static inline JSVersion
OptionFlagsToVersion(uintN options, JSVersion version)
{
    return VersionSetXML(version, OptionsHasXML(options));
}

static inline bool
VersionIsKnown(JSVersion version)
{
    return VersionNumber(version) != JSVERSION_UNKNOWN;
}

typedef HashSet<JSObject *,
                DefaultHasher<JSObject *>,
                SystemAllocPolicy> BusyArraysSet;

} /* namespace js */

struct JSContext : js::ContextFriendFields
{
    explicit JSContext(JSRuntime *rt);
    JSContext *thisDuringConstruction() { return this; }
    ~JSContext();

    /* JSRuntime contextList linkage. */
    JSCList             link;

  private:
    /* See JSContext::findVersion. */
    JSVersion           defaultVersion;      /* script compilation version */
    JSVersion           versionOverride;     /* supercedes defaultVersion when valid */
    bool                hasVersionOverride;

    /* Exception state -- the exception member is a GC root by definition. */
    JSBool              throwing;           /* is there a pending exception? */
    js::Value           exception;          /* most-recently-thrown exception */

    /* Per-context run options. */
    uintN               runOptions;            /* see jsapi.h for JSOPTION_* */

  public:
    int32_t             reportGranularity;  /* see jsprobes.h */

    /* Locale specific callbacks for string conversion. */
    JSLocaleCallbacks   *localeCallbacks;

    js::AutoResolving   *resolvingList;

    /*
     * True if generating an error, to prevent runaway recursion.
     * NB: generatingError packs with throwing below.
     */
    JSPackedBool        generatingError;

    /* GC heap compartment. */
    JSCompartment       *compartment;

    inline void setCompartment(JSCompartment *compartment);

    /* Current execution stack. */
    js::ContextStack    stack;

    /* ContextStack convenience functions */
    inline bool hasfp() const               { return stack.hasfp(); }
    inline js::StackFrame* fp() const       { return stack.fp(); }
    inline js::StackFrame* maybefp() const  { return stack.maybefp(); }
    inline js::FrameRegs& regs() const      { return stack.regs(); }
    inline js::FrameRegs* maybeRegs() const { return stack.maybeRegs(); }

    /* Set cx->compartment based on the current scope chain. */
    void resetCompartment();

    /* Wrap cx->exception for the current compartment. */
    void wrapPendingException();

  private:
    /* Lazily initialized pool of maps used during parse/emit. */
    js::ParseMapPool    *parseMapPool_;

  public:
    /* Top-level object and pointer to top stack frame's scope chain. */
    JSObject            *globalObject;

    /* State for object and array toSource conversion. */
    JSSharpObjectMap    sharpObjectMap;
    js::BusyArraysSet   busyArrays;

    /* Argument formatter support for JS_{Convert,Push}Arguments{,VA}. */
    JSArgumentFormatMap *argumentFormatMap;

    /* Last message string and log file for debugging. */
    char                *lastMessage;

    /* Per-context optional error reporter. */
    JSErrorReporter     errorReporter;

    /* Branch callback. */
    JSOperationCallback operationCallback;

    /* Client opaque pointers. */
    void                *data;
    void                *data2;

    inline js::RegExpStatics *regExpStatics();

  public:
    js::ParseMapPool &parseMapPool() {
        JS_ASSERT(parseMapPool_);
        return *parseMapPool_;
    }

    inline bool ensureParseMapPool();

    /*
     * The default script compilation version can be set iff there is no code running.
     * This typically occurs via the JSAPI right after a context is constructed.
     */
    inline bool canSetDefaultVersion() const;

    /* Force a version for future script compilation. */
    inline void overrideVersion(JSVersion newVersion);

    /* Set the default script compilation version. */
    void setDefaultVersion(JSVersion version) {
        defaultVersion = version;
    }

    void clearVersionOverride() { hasVersionOverride = false; }
    JSVersion getDefaultVersion() const { return defaultVersion; }
    bool isVersionOverridden() const { return hasVersionOverride; }

    JSVersion getVersionOverride() const {
        JS_ASSERT(isVersionOverridden());
        return versionOverride;
    }

    /*
     * Set the default version if possible; otherwise, force the version.
     * Return whether an override occurred.
     */
    inline bool maybeOverrideVersion(JSVersion newVersion);

    /*
     * If there is no code on the stack, turn the override version into the
     * default version.
     */
    void maybeMigrateVersionOverride() {
        JS_ASSERT(stack.empty());
        if (JS_UNLIKELY(isVersionOverridden())) {
            defaultVersion = versionOverride;
            clearVersionOverride();
        }
    }

    /*
     * Return:
     * - The override version, if there is an override version.
     * - The newest scripted frame's version, if there is such a frame.
     * - The default version.
     *
     * Note: if this ever shows up in a profile, just add caching!
     */
    inline JSVersion findVersion() const;

    void setRunOptions(uintN ropts) {
        JS_ASSERT((ropts & JSRUNOPTION_MASK) == ropts);
        runOptions = ropts;
    }

    /* Note: may override the version. */
    inline void setCompileOptions(uintN newcopts);

    uintN getRunOptions() const { return runOptions; }
    inline uintN getCompileOptions() const;
    inline uintN allOptions() const;

    bool hasRunOption(uintN ropt) const {
        JS_ASSERT((ropt & JSRUNOPTION_MASK) == ropt);
        return !!(runOptions & ropt);
    }

    bool hasStrictOption() const { return hasRunOption(JSOPTION_STRICT); }
    bool hasWErrorOption() const { return hasRunOption(JSOPTION_WERROR); }
    bool hasAtLineOption() const { return hasRunOption(JSOPTION_ATLINE); }

    js::LifoAlloc &tempLifoAlloc() { return runtime->tempLifoAlloc; }
    inline js::LifoAlloc &typeLifoAlloc();

#ifdef JS_THREADSAFE
    unsigned            outstandingRequests;/* number of JS_BeginRequest calls
                                               without the corresponding
                                               JS_EndRequest. */
    JSCList             threadLinks;        /* JSThread contextList linkage */
#endif

    /* Stack of thread-stack-allocated GC roots. */
    js::AutoGCRooter   *autoGCRooters;

#ifdef JSGC_ROOT_ANALYSIS

    /*
     * Stack allocated GC roots for stack GC heap pointers, which may be
     * overwritten if moved during a GC.
     */
    js::Root<js::gc::Cell*> *thingGCRooters[js::THING_ROOT_COUNT];

#ifdef DEBUG
    /*
     * Stack allocated list of stack locations which hold non-relocatable
     * GC heap pointers (where the target is rooted somewhere else) or integer
     * values which may be confused for GC heap pointers. These are used to
     * suppress false positives which occur when a rooting analysis treats the
     * location as holding a relocatable pointer, but have no other effect on
     * GC behavior.
     */
    js::CheckRoot *checkGCRooters;
#endif

#endif /* JSGC_ROOT_ANALYSIS */

    /* Debug hooks associated with the current context. */
    const JSDebugHooks  *debugHooks;

    /* Security callbacks that override any defined on the runtime. */
    JSSecurityCallbacks *securityCallbacks;

    /* Stored here to avoid passing it around as a parameter. */
    uintN               resolveFlags;

    /* Random number generator state, used by jsmath.cpp. */
    int64_t             rngSeed;

    /* Location to stash the iteration value between JSOP_MOREITER and JSOP_ITERNEXT. */
    js::Value           iterValue;

#ifdef JS_METHODJIT
    bool                 methodJitEnabled;

    inline js::mjit::JaegerCompartment *jaegerCompartment();
#endif

    bool                 inferenceEnabled;

    bool typeInferenceEnabled() { return inferenceEnabled; }

    /* Caller must be holding runtime->gcLock. */
    void updateJITEnabled();

#ifdef MOZ_TRACE_JSCALLS
    /* Function entry/exit debugging callback. */
    JSFunctionCallback    functionCallback;

    void doFunctionCallback(const JSFunction *fun,
                            const JSScript *scr,
                            int entering) const
    {
        if (functionCallback)
            functionCallback(fun, scr, this, entering);
    }
#endif

    DSTOffsetCache dstOffsetCache;

    /* List of currently active non-escaping enumerators (for-in). */
    JSObject *enumerators;

  private:
    /*
     * To go from a live generator frame (on the stack) to its generator object
     * (see comment js_FloatingFrameIfGenerator), we maintain a stack of active
     * generators, pushing and popping when entering and leaving generator
     * frames, respectively.
     */
    js::Vector<JSGenerator *, 2, js::SystemAllocPolicy> genStack;

  public:
    /* Return the generator object for the given generator frame. */
    JSGenerator *generatorFor(js::StackFrame *fp) const;

    /* Early OOM-check. */
    inline bool ensureGeneratorStackSpace();

    bool enterGenerator(JSGenerator *gen) {
        return genStack.append(gen);
    }

    void leaveGenerator(JSGenerator *gen) {
        JS_ASSERT(genStack.back() == gen);
        genStack.popBack();
    }

#ifdef JS_THREADSAFE
    /*
     * When non-null JSContext::free_ delegates the job to the background
     * thread.
     */
    js::GCHelperThread *gcBackgroundFree;
#endif

    inline void* malloc_(size_t bytes) {
        return runtime->malloc_(bytes, this);
    }

    inline void* mallocNoReport(size_t bytes) {
        JS_ASSERT(bytes != 0);
        return runtime->malloc_(bytes, NULL);
    }

    inline void* calloc_(size_t bytes) {
        JS_ASSERT(bytes != 0);
        return runtime->calloc_(bytes, this);
    }

    inline void* realloc_(void* p, size_t bytes) {
        return runtime->realloc_(p, bytes, this);
    }

    inline void* realloc_(void* p, size_t oldBytes, size_t newBytes) {
        return runtime->realloc_(p, oldBytes, newBytes, this);
    }

    inline void free_(void* p) {
#ifdef JS_THREADSAFE
        if (gcBackgroundFree) {
            gcBackgroundFree->freeLater(p);
            return;
        }
#endif
        runtime->free_(p);
    }

    JS_DECLARE_NEW_METHODS(malloc_, inline)
    JS_DECLARE_DELETE_METHODS(free_, inline)

    void purge();

    /* For DEBUG. */
    inline void assertValidStackDepth(uintN depth);

    bool isExceptionPending() {
        return throwing;
    }

    js::Value getPendingException() {
        JS_ASSERT(throwing);
        return exception;
    }

    void setPendingException(js::Value v);

    void clearPendingException() {
        this->throwing = false;
        this->exception.setUndefined();
    }

    /*
     * Count of currently active compilations.
     * When there are compilations active for the context, the GC must not
     * purge the ParseMapPool.
     */
    uintN activeCompilations;

#ifdef DEBUG
    /*
     * Controls whether a quadratic-complexity assertion is performed during
     * stack iteration, defaults to true.
     */
    bool stackIterAssertionEnabled;
#endif

    /*
     * See JS_SetTrustedPrincipals in jsapi.h.
     * Note: !cx->compartment is treated as trusted.
     */
    bool runningWithTrustedPrincipals() const;

    JS_FRIEND_API(size_t) sizeOfIncludingThis(JSMallocSizeOfFun mallocSizeOf) const;

    static inline JSContext *fromLinkField(JSCList *link) {
        JS_ASSERT(link);
        return reinterpret_cast<JSContext *>(uintptr_t(link) - offsetof(JSContext, link));
    }

  private:
    /*
     * The allocation code calls the function to indicate either OOM failure
     * when p is null or that a memory pressure counter has reached some
     * threshold when p is not null. The function takes the pointer and not
     * a boolean flag to minimize the amount of code in its inlined callers.
     */
    JS_FRIEND_API(void) checkMallocGCPressure(void *p);
}; /* struct JSContext */

namespace js {

struct AutoResolving {
  public:
    enum Kind {
        LOOKUP,
        WATCH
    };

    AutoResolving(JSContext *cx, JSObject *obj, jsid id, Kind kind = LOOKUP
                  JS_GUARD_OBJECT_NOTIFIER_PARAM)
      : context(cx), object(obj), id(id), kind(kind), link(cx->resolvingList)
    {
        JS_GUARD_OBJECT_NOTIFIER_INIT;
        JS_ASSERT(obj);
        cx->resolvingList = this;
    }

    ~AutoResolving() {
        JS_ASSERT(context->resolvingList == this);
        context->resolvingList = link;
    }

    bool alreadyStarted() const {
        return link && alreadyStartedSlow();
    }

  private:
    bool alreadyStartedSlow() const;

    JSContext           *const context;
    JSObject            *const object;
    jsid                const id;
    Kind                const kind;
    AutoResolving       *const link;
    JS_DECL_USE_GUARD_OBJECT_NOTIFIER
};

#ifdef JS_HAS_XML_SUPPORT
class AutoXMLRooter : private AutoGCRooter {
  public:
    AutoXMLRooter(JSContext *cx, JSXML *xml
                  JS_GUARD_OBJECT_NOTIFIER_PARAM)
      : AutoGCRooter(cx, XML), xml(xml)
    {
        JS_GUARD_OBJECT_NOTIFIER_INIT;
        JS_ASSERT(xml);
    }

    friend void AutoGCRooter::trace(JSTracer *trc);

  private:
    JSXML * const xml;
    JS_DECL_USE_GUARD_OBJECT_NOTIFIER
};
#endif /* JS_HAS_XML_SUPPORT */

#ifdef JS_THREADSAFE
# define JS_LOCK_GC(rt)    PR_Lock((rt)->gcLock)
# define JS_UNLOCK_GC(rt)  PR_Unlock((rt)->gcLock)
#else
# define JS_LOCK_GC(rt)
# define JS_UNLOCK_GC(rt)
#endif

class AutoUnlockGC {
  private:
    JSRuntime *rt;
    JS_DECL_USE_GUARD_OBJECT_NOTIFIER

  public:
    explicit AutoUnlockGC(JSRuntime *rt
                          JS_GUARD_OBJECT_NOTIFIER_PARAM)
      : rt(rt)
    {
        JS_GUARD_OBJECT_NOTIFIER_INIT;
        JS_UNLOCK_GC(rt);
    }
    ~AutoUnlockGC() { JS_LOCK_GC(rt); }
};

class AutoKeepAtoms {
    JSRuntime *rt;
    JS_DECL_USE_GUARD_OBJECT_NOTIFIER

  public:
    explicit AutoKeepAtoms(JSRuntime *rt
                           JS_GUARD_OBJECT_NOTIFIER_PARAM)
      : rt(rt)
    {
        JS_GUARD_OBJECT_NOTIFIER_INIT;
        JS_KEEP_ATOMS(rt);
    }
    ~AutoKeepAtoms() { JS_UNKEEP_ATOMS(rt); }
};

class AutoReleasePtr {
    JSContext   *cx;
    void        *ptr;
    JS_DECL_USE_GUARD_OBJECT_NOTIFIER

    AutoReleasePtr(const AutoReleasePtr &other) MOZ_DELETE;
    AutoReleasePtr operator=(const AutoReleasePtr &other) MOZ_DELETE;

  public:
    explicit AutoReleasePtr(JSContext *cx, void *ptr
                            JS_GUARD_OBJECT_NOTIFIER_PARAM)
      : cx(cx), ptr(ptr)
    {
        JS_GUARD_OBJECT_NOTIFIER_INIT;
    }
    ~AutoReleasePtr() { cx->free_(ptr); }
};

/*
 * FIXME: bug 602774: cleaner API for AutoReleaseNullablePtr
 */
class AutoReleaseNullablePtr {
    JSContext   *cx;
    void        *ptr;
    JS_DECL_USE_GUARD_OBJECT_NOTIFIER

    AutoReleaseNullablePtr(const AutoReleaseNullablePtr &other) MOZ_DELETE;
    AutoReleaseNullablePtr operator=(const AutoReleaseNullablePtr &other) MOZ_DELETE;

  public:
    explicit AutoReleaseNullablePtr(JSContext *cx, void *ptr
                                    JS_GUARD_OBJECT_NOTIFIER_PARAM)
      : cx(cx), ptr(ptr)
    {
        JS_GUARD_OBJECT_NOTIFIER_INIT;
    }
    void reset(void *ptr2) {
        if (ptr)
            cx->free_(ptr);
        ptr = ptr2;
    }
    ~AutoReleaseNullablePtr() { if (ptr) cx->free_(ptr); }
};

} /* namespace js */

class JSAutoResolveFlags
{
  public:
    JSAutoResolveFlags(JSContext *cx, uintN flags
                       JS_GUARD_OBJECT_NOTIFIER_PARAM)
      : mContext(cx), mSaved(cx->resolveFlags)
    {
        JS_GUARD_OBJECT_NOTIFIER_INIT;
        cx->resolveFlags = flags;
    }

    ~JSAutoResolveFlags() { mContext->resolveFlags = mSaved; }

  private:
    JSContext *mContext;
    uintN mSaved;
    JS_DECL_USE_GUARD_OBJECT_NOTIFIER
};

namespace js {

/*
 * Enumerate all contexts in a runtime that are in the same thread as a given
 * context.
 */
class ThreadContextRange {
    JSCList *begin;
    JSCList *end;

public:
    explicit ThreadContextRange(JSContext *cx) {
        end = &cx->runtime->contextList;
        begin = end->next;
    }

    bool empty() const { return begin == end; }
    void popFront() { JS_ASSERT(!empty()); begin = begin->next; }

    JSContext *front() const {
        return JSContext::fromLinkField(begin);
    }
};

} /* namespace js */

/*
 * Create and destroy functions for JSContext, which is manually allocated
 * and exclusively owned.
 */
extern JSContext *
js_NewContext(JSRuntime *rt, size_t stackChunkSize);

typedef enum JSDestroyContextMode {
    JSDCM_NO_GC,
    JSDCM_MAYBE_GC,
    JSDCM_FORCE_GC,
    JSDCM_NEW_FAILED
} JSDestroyContextMode;

extern void
js_DestroyContext(JSContext *cx, JSDestroyContextMode mode);

/*
 * If unlocked, acquire and release rt->gcLock around *iterp update; otherwise
 * the caller must be holding rt->gcLock.
 */
extern JSContext *
js_ContextIterator(JSRuntime *rt, JSBool unlocked, JSContext **iterp);

#ifdef va_start
extern JSBool
js_ReportErrorVA(JSContext *cx, uintN flags, const char *format, va_list ap);

extern JSBool
js_ReportErrorNumberVA(JSContext *cx, uintN flags, JSErrorCallback callback,
                       void *userRef, const uintN errorNumber,
                       JSBool charArgs, va_list ap);

extern JSBool
js_ExpandErrorArguments(JSContext *cx, JSErrorCallback callback,
                        void *userRef, const uintN errorNumber,
                        char **message, JSErrorReport *reportp,
                        bool charArgs, va_list ap);
#endif

extern void
js_ReportOutOfMemory(JSContext *cx);

extern JS_FRIEND_API(void)
js_ReportAllocationOverflow(JSContext *cx);

/*
 * Report an exception using a previously composed JSErrorReport.
 * XXXbe remove from "friend" API
 */
extern JS_FRIEND_API(void)
js_ReportErrorAgain(JSContext *cx, const char *message, JSErrorReport *report);

extern void
js_ReportIsNotDefined(JSContext *cx, const char *name);

/*
 * Report an attempt to access the property of a null or undefined value (v).
 */
extern JSBool
js_ReportIsNullOrUndefined(JSContext *cx, intN spindex, const js::Value &v,
                           JSString *fallback);

extern void
js_ReportMissingArg(JSContext *cx, const js::Value &v, uintN arg);

/*
 * Report error using js_DecompileValueGenerator(cx, spindex, v, fallback) as
 * the first argument for the error message. If the error message has less
 * then 3 arguments, use null for arg1 or arg2.
 */
extern JSBool
js_ReportValueErrorFlags(JSContext *cx, uintN flags, const uintN errorNumber,
                         intN spindex, const js::Value &v, JSString *fallback,
                         const char *arg1, const char *arg2);

#define js_ReportValueError(cx,errorNumber,spindex,v,fallback)                \
    ((void)js_ReportValueErrorFlags(cx, JSREPORT_ERROR, errorNumber,          \
                                    spindex, v, fallback, NULL, NULL))

#define js_ReportValueError2(cx,errorNumber,spindex,v,fallback,arg1)          \
    ((void)js_ReportValueErrorFlags(cx, JSREPORT_ERROR, errorNumber,          \
                                    spindex, v, fallback, arg1, NULL))

#define js_ReportValueError3(cx,errorNumber,spindex,v,fallback,arg1,arg2)     \
    ((void)js_ReportValueErrorFlags(cx, JSREPORT_ERROR, errorNumber,          \
                                    spindex, v, fallback, arg1, arg2))

extern JSErrorFormatString js_ErrorFormatString[JSErr_Limit];

#ifdef JS_THREADSAFE
# define JS_ASSERT_REQUEST_DEPTH(cx)  JS_ASSERT((cx)->runtime->requestDepth >= 1)
#else
# define JS_ASSERT_REQUEST_DEPTH(cx)  ((void) 0)
#endif

/*
 * If the operation callback flag was set, call the operation callback.
 * This macro can run the full GC. Return true if it is OK to continue and
 * false otherwise.
 */
#define JS_CHECK_OPERATION_LIMIT(cx)                                          \
    (JS_ASSERT_REQUEST_DEPTH(cx),                                             \
     (!cx->runtime->interrupt || js_InvokeOperationCallback(cx)))

/*
 * Invoke the operation callback and return false if the current execution
 * is to be terminated.
 */
extern JSBool
js_InvokeOperationCallback(JSContext *cx);

extern JSBool
js_HandleExecutionInterrupt(JSContext *cx);

/*
 * Get the topmost scripted frame in a context. Note: if the topmost frame is
 * in the middle of an inline call, that call will be expanded. To avoid this,
 * use cx->stack.currentScript or cx->stack.currentScriptedScopeChain.
 */
extern js::StackFrame *
js_GetScriptedCaller(JSContext *cx, js::StackFrame *fp);

extern jsbytecode*
js_GetCurrentBytecodePC(JSContext* cx);

extern JSScript *
js_GetCurrentScript(JSContext* cx);

namespace js {

#ifdef JS_METHODJIT
namespace mjit {
    void ExpandInlineFrames(JSCompartment *compartment);
}
#endif

} /* namespace js */

/* How much expansion of inlined frames to do when inspecting the stack. */
enum FrameExpandKind {
    FRAME_EXPAND_NONE = 0,
    FRAME_EXPAND_ALL = 1
};

namespace js {

/************************************************************************/

static JS_ALWAYS_INLINE void
MakeRangeGCSafe(Value *vec, size_t len)
{
    PodZero(vec, len);
}

static JS_ALWAYS_INLINE void
MakeRangeGCSafe(Value *beg, Value *end)
{
    PodZero(beg, end - beg);
}

static JS_ALWAYS_INLINE void
MakeRangeGCSafe(jsid *beg, jsid *end)
{
    for (jsid *id = beg; id != end; ++id)
        *id = INT_TO_JSID(0);
}

static JS_ALWAYS_INLINE void
MakeRangeGCSafe(jsid *vec, size_t len)
{
    MakeRangeGCSafe(vec, vec + len);
}

static JS_ALWAYS_INLINE void
MakeRangeGCSafe(const Shape **beg, const Shape **end)
{
    PodZero(beg, end - beg);
}

static JS_ALWAYS_INLINE void
MakeRangeGCSafe(const Shape **vec, size_t len)
{
    PodZero(vec, len);
}

static JS_ALWAYS_INLINE void
SetValueRangeToUndefined(Value *beg, Value *end)
{
    for (Value *v = beg; v != end; ++v)
        v->setUndefined();
}

static JS_ALWAYS_INLINE void
SetValueRangeToUndefined(Value *vec, size_t len)
{
    SetValueRangeToUndefined(vec, vec + len);
}

static JS_ALWAYS_INLINE void
SetValueRangeToNull(Value *beg, Value *end)
{
    for (Value *v = beg; v != end; ++v)
        v->setNull();
}

static JS_ALWAYS_INLINE void
SetValueRangeToNull(Value *vec, size_t len)
{
    SetValueRangeToNull(vec, vec + len);
}

class AutoObjectVector : public AutoVectorRooter<JSObject *>
{
  public:
    explicit AutoObjectVector(JSContext *cx
                              JS_GUARD_OBJECT_NOTIFIER_PARAM)
        : AutoVectorRooter<JSObject *>(cx, OBJVECTOR)
    {
        JS_GUARD_OBJECT_NOTIFIER_INIT;
    }

    JS_DECL_USE_GUARD_OBJECT_NOTIFIER
};

class AutoShapeVector : public AutoVectorRooter<const Shape *>
{
  public:
    explicit AutoShapeVector(JSContext *cx
                             JS_GUARD_OBJECT_NOTIFIER_PARAM)
        : AutoVectorRooter<const Shape *>(cx, SHAPEVECTOR)
    {
        JS_GUARD_OBJECT_NOTIFIER_INIT;
    }

    JS_DECL_USE_GUARD_OBJECT_NOTIFIER
};

class AutoValueArray : public AutoGCRooter
{
    const js::Value *start_;
    unsigned length_;

  public:
    AutoValueArray(JSContext *cx, const js::Value *start, unsigned length
                   JS_GUARD_OBJECT_NOTIFIER_PARAM)
        : AutoGCRooter(cx, VALARRAY), start_(start), length_(length)
    {
        JS_GUARD_OBJECT_NOTIFIER_INIT;
    }

    const Value *start() const { return start_; }
    unsigned length() const { return length_; }

    JS_DECL_USE_GUARD_OBJECT_NOTIFIER
};

/*
 * Allocation policy that uses JSRuntime::malloc_ and friends, so that
 * memory pressure is properly accounted for. This is suitable for
 * long-lived objects owned by the JSRuntime.
 *
 * Since it doesn't hold a JSContext (those may not live long enough), it
 * can't report out-of-memory conditions itself; the caller must check for
 * OOM and take the appropriate action.
 *
 * FIXME bug 647103 - replace these *AllocPolicy names.
 */
class RuntimeAllocPolicy
{
    JSRuntime *const runtime;

  public:
    RuntimeAllocPolicy(JSRuntime *rt) : runtime(rt) {}
    RuntimeAllocPolicy(JSContext *cx) : runtime(cx->runtime) {}
    void *malloc_(size_t bytes) { return runtime->malloc_(bytes); }
    void *realloc_(void *p, size_t bytes) { return runtime->realloc_(p, bytes); }
    void free_(void *p) { runtime->free_(p); }
    void reportAllocOverflow() const {}
};

/*
 * FIXME bug 647103 - replace these *AllocPolicy names.
 */
class ContextAllocPolicy
{
    JSContext *const cx;

  public:
    ContextAllocPolicy(JSContext *cx) : cx(cx) {}
    JSContext *context() const { return cx; }
    void *malloc_(size_t bytes) { return cx->malloc_(bytes); }
    void *realloc_(void *p, size_t oldBytes, size_t bytes) { return cx->realloc_(p, oldBytes, bytes); }
    void free_(void *p) { cx->free_(p); }
    void reportAllocOverflow() const { js_ReportAllocationOverflow(cx); }
};

} /* namespace js */

#ifdef _MSC_VER
#pragma warning(pop)
#pragma warning(pop)
#endif

#endif /* jscntxt_h___ */<|MERGE_RESOLUTION|>--- conflicted
+++ resolved
@@ -535,7 +535,8 @@
      */
     int32_t             inOOMReport;
 
-<<<<<<< HEAD
+    bool                jitHardening;
+
     // If Ion code is on the stack, and has called into C++, this will be
     // aligned to an Ion exit frame.
     uint8_t             *ionTop;
@@ -544,9 +545,6 @@
 
     // This points to the most recent Ion activation running on the thread.
     js::ion::IonActivation  *ionActivation;
-=======
-    bool                jitHardening;
->>>>>>> 06f3868e
 
     JSRuntime();
     ~JSRuntime();
