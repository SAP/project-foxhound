--- conflicted
+++ resolved
@@ -594,11 +594,8 @@
           case JSOP_HOLE:
           case JSOP_LOOPHEAD:
           case JSOP_LOOPENTRY:
-<<<<<<< HEAD
+          case JSOP_ACTUALSFILLED:
           case JSOP_NOTEARG:
-=======
-          case JSOP_ACTUALSFILLED:
->>>>>>> 7fa7186c
             break;
 
           default:
