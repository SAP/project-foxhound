--- conflicted
+++ resolved
@@ -747,36 +747,6 @@
   }
 
   JS::AutoCheckCannotGC nogc;
-<<<<<<< HEAD
-  return linear->hasLatin1Chars()
-             ? AtomizeAndCopyChars(cx, linear->latin1Chars(nogc),
-                                   linear->length(), pin, indexValue)
-             : AtomizeAndCopyChars(cx, linear->twoByteChars(nogc),
-                                   linear->length(), pin, indexValue);
-}
-
-JSLinearString*
-js::AtomizeIfUntainted(JSContext* cx, JSString* str,
-                   js::PinningBehavior pin)
-{
-    JSLinearString* linear = str->ensureLinear(cx);
-    if (linear->isTainted())
-        return linear;
-    else
-        return AtomizeString(cx, linear, pin);
-}
-
-bool js::AtomIsPinned(JSContext* cx, JSAtom* atom) {
-  JSRuntime* rt = cx->runtime();
-  return rt->atoms().atomIsPinned(rt, atom);
-}
-
-bool AtomsTable::atomIsPinned(JSRuntime* rt, JSAtom* atom) {
-  MOZ_ASSERT(atom);
-
-  if (atom->isPermanentAtom()) {
-    return true;
-=======
   JSAtom* atom = linear->hasLatin1Chars()
                      ? AtomizeAndCopyChars(cx, linear->latin1Chars(nogc),
                                            linear->length(), indexValue)
@@ -784,7 +754,6 @@
                                            linear->length(), indexValue);
   if (!atom) {
     return nullptr;
->>>>>>> 713683b4
   }
 
   if (cx->isMainThreadContext()) {
@@ -794,6 +763,16 @@
   return atom;
 }
 
+JSLinearString*
+js::AtomizeIfUntainted(JSContext* cx, JSString* str)
+{
+    JSLinearString* linear = str->ensureLinear(cx);
+    if (linear->isTainted())
+        return linear;
+    else
+        return AtomizeString(cx, linear);
+}
+  
 bool js::AtomIsPinned(JSContext* cx, JSAtom* atom) { return atom->isPinned(); }
 
 bool js::PinAtom(JSContext* cx, JSAtom* atom) {
@@ -859,14 +838,13 @@
 template JSAtom* js::AtomizeChars(JSContext* cx, HashNumber hash,
                                   const Latin1Char* chars, size_t length);
 
-<<<<<<< HEAD
 template <typename CharT>
 JSLinearString*
 js::AtomizeCharsIfUntainted(JSContext* cx, const CharT* chars, size_t length,
-                            const StringTaint& taint, js::PinningBehavior pin)
+                            const StringTaint& taint)
 {
     if (!taint.hasTaint())
-        return AtomizeChars(cx, chars, length, pin);
+      return AtomizeChars(cx, chars, length);
 
     JSLinearString* flat = NewStringCopyN<NoGC>(cx, chars, length);
     if (!flat) {
@@ -880,22 +858,16 @@
 }
 
 template JSLinearString*
-js::AtomizeCharsIfUntainted(JSContext* cx, const Latin1Char* chars, size_t length, const StringTaint& taint, js::PinningBehavior pin);
+js::AtomizeCharsIfUntainted(JSContext* cx, const Latin1Char* chars, size_t length, const StringTaint& taint);
 
 template JSLinearString*
-js::AtomizeCharsIfUntainted(JSContext* cx, const char16_t* chars, size_t length, const StringTaint& taint, js::PinningBehavior pin);
-
-
-template <typename CharsT>
-JSAtom* AtomizeUTF8OrWTF8Chars(JSContext* cx, const char* utf8Chars,
-                               size_t utf8ByteLength) {
-=======
+js::AtomizeCharsIfUntainted(JSContext* cx, const char16_t* chars, size_t length, const StringTaint& taint);
+
 template JSAtom* js::AtomizeChars(JSContext* cx, HashNumber hash,
                                   const char16_t* chars, size_t length);
 
 JSAtom* js::AtomizeUTF8Chars(JSContext* cx, const char* utf8Chars,
                              size_t utf8ByteLength) {
->>>>>>> 713683b4
   {
     // Permanent atoms,|JSRuntime::atoms_|, and  static strings are disjoint
     // sets.  |AtomizeAndCopyCharsFromLookup| only consults the first two sets,
