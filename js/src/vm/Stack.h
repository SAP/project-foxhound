/* -*- Mode: C; tab-width: 4; indent-tabs-mode: nil; c-basic-offset: 4 -*-
 * vim: set ts=4 sw=4 et tw=79 ft=cpp:
 *
 * ***** BEGIN LICENSE BLOCK *****
 * Version: MPL 1.1/GPL 2.0/LGPL 2.1
 *
 * The contents of this file are subject to the Mozilla Public License Version
 * 1.1 (the "License"); you may not use this file except in compliance with
 * the License. You may obtain a copy of the License at
 * http://www.mozilla.org/MPL/
 *
 * Software distributed under the License is distributed on an "AS IS" basis,
 * WITHOUT WARRANTY OF ANY KIND, either express or implied. See the License
 * for the specific language governing rights and limitations under the
 * License.
 *
 * The Original Code is SpiderMonkey JavaScript engine.
 *
 * The Initial Developer of the Original Code is
 * Mozilla Corporation.
 * Portions created by the Initial Developer are Copyright (C) 2009
 * the Initial Developer. All Rights Reserved.
 *
 * Contributor(s):
 *   Luke Wagner <luke@mozilla.com>
 *
 * Alternatively, the contents of this file may be used under the terms of
 * either the GNU General Public License Version 2 or later (the "GPL"), or
 * the GNU Lesser General Public License Version 2.1 or later (the "LGPL"),
 * in which case the provisions of the GPL or the LGPL are applicable instead
 * of those above. If you wish to allow use of your version of this file only
 * under the terms of either the GPL or the LGPL, and not to allow others to
 * use your version of this file under the terms of the MPL, indicate your
 * decision by deleting the provisions above and replace them with the notice
 * and other provisions required by the GPL or the LGPL. If you do not delete
 * the provisions above, a recipient may use your version of this file under
 * the terms of any one of the MPL, the GPL or the LGPL.
 *
 * ***** END LICENSE BLOCK ***** */

#ifndef Stack_h__
#define Stack_h__

#include "jsfun.h"
#include "ion/IonFrameIterator.h"

struct JSContext;
struct JSCompartment;

namespace js {

class StackFrame;
class FrameRegs;
class StackSegment;
class StackSpace;
class ContextStack;

class InvokeArgsGuard;
class InvokeFrameGuard;
class FrameGuard;
class ExecuteFrameGuard;
class BailoutFrameGuard;
class DummyFrameGuard;
class GeneratorFrameGuard;

namespace mjit {
    struct JITScript;
    struct CallSite;
    jsbytecode *NativeToPC(JITScript *jit, void *ncode, CallSite **pinline);
}
namespace detail { struct OOMCheck; }

class CallIter;
class FrameRegsIter;
class AllFramesIter;

class ArgumentsObject;

#ifdef JS_METHODJIT
typedef js::mjit::CallSite JSInlinedSite;
#else
struct JSInlinedSite {};
#endif

typedef /* js::mjit::RejoinState */ size_t JSRejoinState;

/*
 * VM stack layout
 *
 * SpiderMonkey uses a per-thread stack to store the activation records,
 * parameters, locals, and expression temporaries for the stack of actively
 * executing scripts, functions and generators. The per-thread stack is owned
 * by the StackSpace object stored in the thread's ThreadData.
 *
 * The per-thread stack is subdivided into contiguous segments of memory which
 * have a memory layout invariant that allows fixed offsets to be used for stack
 * access (by jit code) as well as fast call/return. This memory layout is
 * encapsulated by a set of types that describe different regions of memory.
 * This encapsulation has holes: to avoid calling into C++ from generated code,
 * JIT compilers generate code that simulates analogous operations in C++.
 *
 * A sample memory layout of a segment looks like:
 *
 *                          regs
 *       .---------------------------------------------.
 *       |                                             V
 *       |                                   fp .--FrameRegs--. sp
 *       |                                      V             V
 * |StackSegment| slots |StackFrame| slots |StackFrame| slots |
 *                        |      ^           |
 *           ? <----------'      `-----------'
 *                 prev               prev
 *
 * A segment starts with a fixed-size header (js::StackSegment) which logically
 * describes the segment, links it to the rest of the stack, and points to the
 * end of the stack.
 *
 * Each script activation (global or function code) is given a fixed-size header
 * (js::StackFrame) which is associated with the values (called "slots") before
 * and after it. The frame contains bookkeeping information about the activation
 * and links to the previous frame.
 *
 * The slots preceding a (function) StackFrame in memory are the arguments of
 * the call. The slots after a StackFrame in memory are its locals followed by
 * its expression stack. There is no clean line between the arguments of a
 * frame and the expression stack of the previous frame since the top slots of
 * the expression become the arguments of a call. There are also layout
 * invariants concerning the arguments and StackFrame; see "Arguments" comment
 * in StackFrame for more details.
 *
 * The top of a segment's current frame's expression stack is pointed to by the
 * segment's "current regs", which contains the stack pointer 'sp'. In the
 * interpreter, sp is adjusted as individual values are pushed and popped from
 * the stack and the FrameRegs struct (pointed by the StackSegment) is a local
 * var of js::Interpret. JIT code simulates this by lazily updating FrameRegs
 * when calling from JIT code into the VM. Ideally, we'd like to remove all
 * dependence on FrameRegs outside the interpreter.
 *
 * A call to a native (C++) function does not push a frame. Instead, an array
 * of values is passed to the native. The layout of this array is abstracted by
 * js::CallArgs. With respect to the StackSegment layout above, the args to a
 * native call are inserted anywhere there can be slots. A sample memory layout
 * looks like:
 *
 *                          regs
 *       .----------------------------------------.
 *       |                                        V
 *       |                              fp .--FrameRegs--. sp
 *       |                                 V             V
 * |StackSegment| native call | slots |StackFrame| slots | native call |
 *       |     vp <--argc--> end                        vp <--argc--> end
 *       |         CallArgs <------------------------------ CallArgs
 *       |                               prev                  ^
 *       `-----------------------------------------------------'
 *                                  calls
 *
 * Here there are two native calls on the stack. The start of each native arg
 * range is recorded by a CallArgs element which is prev-linked like stack
 * frames. Note that, in full generality, native and scripted calls can
 * interleave arbitrarily. Thus, the end of a segment is the maximum of its
 * current frame and its current native call. Similarly, the top of the entire
 * thread stack is the end of its current segment.
 *
 * Note that, between any two StackFrames there may be any number
 * of native calls, so the meaning of 'prev' is not 'directly called by'.
 *
 * An additional feature (perhaps not for much longer: bug 650361) is that
 * multiple independent "contexts" can interleave (LIFO) on a single contiguous
 * stack. "Independent" here means that neither context sees the other's
 * frames. Concretely, an embedding may enter the JS engine on cx1 and then,
 * from a native called by the JS engine, reenter the VM on cx2. Changing from
 * cx1 to cx2 causes a new segment to be started for cx2's stack on top of
 * cx1's current segment. These two segments are linked from the perspective of
 * StackSpace, since they are adjacent on the thread's stack, but not from the
 * perspective of cx1 and cx2. Thus, each segment has two links: prevInMemory
 * and prevInContext. Each independent stack is encapsulated and managed by
 * the js::ContextStack object stored in JSContext. ContextStack is the primary
 * interface to the rest of the engine for pushing and popping the stack.
 */

/*****************************************************************************/

class CallReceiver
{
  protected:
#ifdef DEBUG
    mutable bool usedRval_;
    void setUsedRval() const { usedRval_ = true; }
    void clearUsedRval() const { usedRval_ = false; }
#else
    void setUsedRval() const {}
    void clearUsedRval() const {}
#endif
    Value *argv_;
  public:
    friend CallReceiver CallReceiverFromVp(Value *);
    friend CallReceiver CallReceiverFromArgv(Value *);
    Value *base() const { return argv_ - 2; }
    JSObject &callee() const { JS_ASSERT(!usedRval_); return argv_[-2].toObject(); }
    Value &calleev() const { JS_ASSERT(!usedRval_); return argv_[-2]; }
    Value &thisv() const { return argv_[-1]; }

    Value &rval() const {
        setUsedRval();
        return argv_[-2];
    }

    Value *spAfterCall() const {
        setUsedRval();
        return argv_ - 1;
    }

    void setCallee(Value calleev) {
        clearUsedRval();
        this->calleev() = calleev;
    }
};

JS_ALWAYS_INLINE CallReceiver
CallReceiverFromArgv(Value *argv)
{
    CallReceiver receiver;
    receiver.clearUsedRval();
    receiver.argv_ = argv;
    return receiver;
}

JS_ALWAYS_INLINE CallReceiver
CallReceiverFromVp(Value *vp)
{
    return CallReceiverFromArgv(vp + 2);
}

/*****************************************************************************/

class CallArgs : public CallReceiver
{
  protected:
    uintN argc_;
  public:
    friend CallArgs CallArgsFromVp(uintN, Value *);
    friend CallArgs CallArgsFromArgv(uintN, Value *);
    friend CallArgs CallArgsFromSp(uintN, Value *);
    Value &operator[](unsigned i) const { JS_ASSERT(i < argc_); return argv_[i]; }
    Value *array() const { return argv_; }
    uintN length() const { return argc_; }
    Value *end() const { return argv_ + argc_; }
};

JS_ALWAYS_INLINE CallArgs
CallArgsFromArgv(uintN argc, Value *argv)
{
    CallArgs args;
    args.clearUsedRval();
    args.argv_ = argv;
    args.argc_ = argc;
    return args;
}

JS_ALWAYS_INLINE CallArgs
CallArgsFromVp(uintN argc, Value *vp)
{
    return CallArgsFromArgv(argc, vp + 2);
}

JS_ALWAYS_INLINE CallArgs
CallArgsFromSp(uintN argc, Value *sp)
{
    return CallArgsFromArgv(argc, sp - argc);
}

/*****************************************************************************/

/*
 * For calls to natives, the InvokeArgsGuard object provides a record of the
 * call for the debugger's callstack. For this to work, the InvokeArgsGuard
 * record needs to know when the call is actually active (because the
 * InvokeArgsGuard can be pushed long before and popped long after the actual
 * call, during which time many stack-observing things can happen).
 */
class CallArgsList : public CallArgs
{
    friend class StackSegment;
    CallArgsList *prev_;
    bool active_;
  public:
    friend CallArgsList CallArgsListFromVp(uintN, Value *, CallArgsList *);
    friend CallArgsList CallArgsListFromArgv(uintN, Value *, CallArgsList *);
    CallArgsList *prev() const { return prev_; }
    bool active() const { return active_; }
    void setActive() { active_ = true; }
    void setInactive() { active_ = false; }
};

JS_ALWAYS_INLINE CallArgsList
CallArgsListFromArgv(uintN argc, Value *argv, CallArgsList *prev)
{
    CallArgsList args;
#ifdef DEBUG
    args.usedRval_ = false;
#endif
    args.argv_ = argv;
    args.argc_ = argc;
    args.prev_ = prev;
    args.active_ = false;
    return args;
}

JS_ALWAYS_INLINE CallArgsList
CallArgsListFromVp(uintN argc, Value *vp, CallArgsList *prev)
{
    return CallArgsListFromArgv(argc, vp + 2, prev);
}

/*****************************************************************************/

class StackFrame
{
  public:
    enum Flags {
        /* Primary frame type */
        GLOBAL             =        0x1,  /* frame pushed for a global script */
        FUNCTION           =        0x2,  /* frame pushed for a scripted call */
        DUMMY              =        0x4,  /* frame pushed for bookkeeping */

        /* Frame subtypes */
        EVAL               =        0x8,  /* frame pushed for eval() or debugger eval */
        DEBUGGER           =       0x10,  /* frame pushed for debugger eval */
        GENERATOR          =       0x20,  /* frame is associated with a generator */
        FLOATING_GENERATOR =       0x40,  /* frame is is in generator obj, not on stack */
        CONSTRUCTING       =       0x80,  /* frame is for a constructor invocation */

        /* Temporary frame states */
        YIELDING           =      0x100,  /* js::Interpret dispatched JSOP_YIELD */
        FINISHED_IN_INTERP =      0x200,  /* set if frame finished in Interpret() */

        /* Concerning function arguments */
        OVERRIDE_ARGS      =      0x400,  /* overridden arguments local variable */
        OVERFLOW_ARGS      =      0x800,  /* numActualArgs > numFormalArgs */
        UNDERFLOW_ARGS     =     0x1000,  /* numActualArgs < numFormalArgs */

        /* Lazy frame initialization */
        HAS_CALL_OBJ       =     0x2000,  /* frame has a callobj reachable from scopeChain_ */
        HAS_ARGS_OBJ       =     0x4000,  /* frame has an argsobj in StackFrame::args */
        HAS_HOOK_DATA      =     0x8000,  /* frame has hookData_ set */
        HAS_ANNOTATION     =    0x10000,  /* frame has annotation_ set */
        HAS_RVAL           =    0x20000,  /* frame has rval_ set */
        HAS_SCOPECHAIN     =    0x40000,  /* frame has scopeChain_ set */
        HAS_PREVPC         =    0x80000,  /* frame has prevpc_ and prevInline_ set */

        /* Method JIT state */
        DOWN_FRAMES_EXPANDED = 0x100000,  /* inlining in down frames has been expanded */
        LOWERED_CALL_APPLY   = 0x200000,  /* Pushed by a lowered call/apply */

        /* Ion frame state */
        RUNNING_IN_ION       = 0x400000   /* frame is running in Ion */
    };

  private:
    mutable uint32_t    flags_;         /* bits described by Flags */
    union {                             /* describes what code is executing in a */
        JSScript        *script;        /*   global frame */
        JSFunction      *fun;           /*   function frame, pre GetScopeChain */
    } exec;
    union {                             /* describes the arguments of a function */
        uintN           nactual;        /*   before js_GetArgsObject */
        ArgumentsObject *obj;           /*   after js_GetArgsObject */
        JSScript        *script;        /* eval has no args, but needs a script */
    } args;
    mutable JSObject    *scopeChain_;   /* current scope chain */
    StackFrame          *prev_;         /* previous cx->regs->fp */
    void                *ncode_;        /* return address for method JIT */

    /* Lazily initialized */
    Value               rval_;          /* return value of the frame */
    jsbytecode          *prevpc_;       /* pc of previous frame*/
    JSInlinedSite       *prevInline_;   /* inlined site in previous frame */
    void                *hookData_;     /* closure returned by call hook */
    void                *annotation_;   /* perhaps remove with bug 546848 */
    JSRejoinState       rejoin_;        /* If rejoining into the interpreter
                                         * from JIT code, state at rejoin. */

    static void staticAsserts() {
        JS_STATIC_ASSERT(offsetof(StackFrame, rval_) % sizeof(Value) == 0);
        JS_STATIC_ASSERT(sizeof(StackFrame) % sizeof(Value) == 0);
    }

    inline void initPrev(JSContext *cx);
    jsbytecode *prevpcSlow(JSInlinedSite **pinlined);

  public:
    /*
     * Frame initialization
     *
     * After acquiring a pointer to an uninitialized stack frame on the VM
     * stack from StackSpace, these members are used to initialize the stack
     * frame before officially pushing the frame into the context.
     */

    /* Used for Invoke, Interpret, trace-jit LeaveTree, and method-jit stubs. */
<<<<<<< HEAD
    void initCallFrame(JSContext *cx, JSFunction &callee, JSScript *script,
                       uint32 nactual, StackFrame::Flags flags);
=======
    void initCallFrame(JSContext *cx, JSFunction &callee,
                       JSScript *script, uint32_t nactual, StackFrame::Flags flags);
>>>>>>> 1172cf87

    /* Used for SessionInvoke. */
    void resetCallFrame(JSScript *script);

    /* Called by jit stubs and serve as a specification for jit-code. */
    void initJitFrameCallerHalf(StackFrame *prev, StackFrame::Flags flags, void *ncode);
    void initJitFrameEarlyPrologue(JSFunction *fun, uint32_t nactual);
    bool initJitFrameLatePrologue(JSContext *cx, Value **limit);

    /* Used for eval. */
    void initExecuteFrame(JSScript *script, StackFrame *prev, FrameRegs *regs,
                          const Value &thisv, JSObject &scopeChain, ExecuteType type);

    /* Used when activating generators. */
    void stealFrameAndSlots(Value *vp, StackFrame *otherfp, Value *othervp, Value *othersp);

    /* Perhaps one fine day we will remove dummy frames. */
    void initDummyFrame(JSContext *cx, JSObject &chain);

    /*
     * Stack frame type
     *
     * A stack frame may have one of three types, which determines which
     * members of the frame may be accessed and other invariants:
     *
     *  global frame:   execution of global code or an eval in global code
     *  function frame: execution of function code or an eval in a function
     *  dummy frame:    bookkeeping frame (to be removed in bug 625199)
     */

    bool isFunctionFrame() const {
        return !!(flags_ & FUNCTION);
    }

    bool isGlobalFrame() const {
        return !!(flags_ & GLOBAL);
    }

    bool isDummyFrame() const {
        return !!(flags_ & DUMMY);
    }

    bool isScriptFrame() const {
        bool retval = !!(flags_ & (FUNCTION | GLOBAL));
        JS_ASSERT(retval == !isDummyFrame());
        return retval;
    }

    /*
     * Eval frames
     *
     * As noted above, global and function frames may optionally be 'eval
     * frames'. Eval code shares its parent's arguments which means that the
     * arg-access members of StackFrame may not be used for eval frames.
     * Search for 'hasArgs' below for more details.
     *
     * A further sub-classification of eval frames is whether the frame was
     * pushed for an ES5 strict-mode eval().
     */

    bool isEvalFrame() const {
        JS_ASSERT_IF(flags_ & EVAL, isScriptFrame());
        return flags_ & EVAL;
    }

    bool isEvalInFunction() const {
        return (flags_ & (EVAL | FUNCTION)) == (EVAL | FUNCTION);
    }

    bool isNonEvalFunctionFrame() const {
        return (flags_ & (FUNCTION | EVAL)) == FUNCTION;
    }

    inline bool isStrictEvalFrame() const {
        return isEvalFrame() && script()->strictModeCode;
    }

    bool isNonStrictEvalFrame() const {
        return isEvalFrame() && !script()->strictModeCode;
    }

    /*
     * Previous frame
     *
     * A frame's 'prev' frame is either null or the previous frame pointed to
     * by cx->regs->fp when this frame was pushed. Often, given two prev-linked
     * frames, the next-frame is a function or eval that was called by the
     * prev-frame, but not always: the prev-frame may have called a native that
     * reentered the VM through JS_CallFunctionValue on the same context
     * (without calling JS_SaveFrameChain) which pushed the next-frame. Thus,
     * 'prev' has little semantic meaning and basically just tells the VM what
     * to set cx->regs->fp to when this frame is popped.
     */

    StackFrame *prev() const {
        return prev_;
    }

    inline void resetGeneratorPrev(JSContext *cx);
    inline void resetInlinePrev(StackFrame *prevfp, jsbytecode *prevpc);

    inline void initInlineFrame(JSFunction *fun, StackFrame *prevfp, jsbytecode *prevpc);

    /*
     * Frame slots
     *
     * A frame's 'slots' are the fixed slots associated with the frame (like
     * local variables) followed by an expression stack holding temporary
     * values. A frame's 'base' is the base of the expression stack.
     */

    Value *slots() const {
        return (Value *)(this + 1);
    }

    Value *base() const {
        return slots() + script()->nfixed;
    }

    Value &varSlot(uintN i) {
        JS_ASSERT(i < script()->nfixed);
        JS_ASSERT_IF(maybeFun(), i < script()->bindings.countVars());
        return slots()[i];
    }

    /*
     * Script
     *
     * All function and global frames have an associated JSScript which holds
     * the bytecode being executed for the frame. This script/bytecode does
     * not reflect any inlining that has been performed by the method JIT.
     * If other frames were inlined into this one, the script/pc reflect the
     * point of the outermost call. Inlined frame invariants:
     *
     * - Inlined frames have the same scope chain as the outer frame.
     * - Inlined frames have the same strictness as the outer frame.
     * - Inlined frames can only make calls to other JIT frames associated with
     *   the same VMFrame. Other calls force expansion of the inlined frames.
     */

    /*
     * Get the frame's current bytecode, assuming |this| is in |cx|. next is
     * frame whose prev == this, NULL if not known or if this == cx->fp().
     * If the frame is inside an inline call made within the pc, the pc will
     * be that of the outermost call and the state of any inlined frame(s) is
     * returned through pinlined.
     *
     * Beware, as the name implies, pcQuadratic can lead to quadratic behavior
     * in loops such as:
     *
     *   for ( ...; fp; fp = fp->prev())
     *     ... fp->pcQuadratic(cx->stack);
     *
     * Using next can avoid this, but in most cases prefer FrameRegsIter;
     * it is amortized O(1).
     *
     *   When I get to the bottom I go back to the top of the stack
     *   Where I stop and I turn and I go right back
     *   Till I get to the bottom and I see you again...
     */
    jsbytecode *pcQuadratic(const ContextStack &stack, StackFrame *next = NULL,
                            JSInlinedSite **pinlined = NULL);

    jsbytecode *prevpc(JSInlinedSite **pinlined) {
        if (flags_ & HAS_PREVPC) {
            if (pinlined)
                *pinlined = prevInline_;
            return prevpc_;
        }
        return prevpcSlow(pinlined);
    }

    JSInlinedSite *prevInline() {
        JS_ASSERT(flags_ & HAS_PREVPC);
        return prevInline_;
    }

    JSScript *script() const {
        JS_ASSERT(isScriptFrame());
        return isFunctionFrame()
               ? isEvalFrame() ? args.script : fun()->script()
               : exec.script;
    }

    JSScript *functionScript() const {
        JS_ASSERT(isFunctionFrame());
        return isEvalFrame() ? args.script : fun()->script();
    }

    JSScript *globalScript() const {
        JS_ASSERT(isGlobalFrame());
        return exec.script;
    }

    JSScript *maybeScript() const {
        return isScriptFrame() ? script() : NULL;
    }

    size_t numFixed() const {
        return script()->nfixed;
    }

    size_t numSlots() const {
        return script()->nslots;
    }

    size_t numGlobalVars() const {
        JS_ASSERT(isGlobalFrame());
        return exec.script->nfixed;
    }

    /*
     * Function
     *
     * All function frames have an associated interpreted JSFunction. The
     * function returned by fun() and maybeFun() is not necessarily the
     * original canonical function which the frame's script was compiled
     * against. To get this function, use maybeScriptFunction().
     */

    JSFunction* fun() const {
        JS_ASSERT(isFunctionFrame());
        return exec.fun;
    }

    JSFunction* maybeFun() const {
        return isFunctionFrame() ? fun() : NULL;
    }

    JSFunction* maybeScriptFunction() const {
        if (!isFunctionFrame())
            return NULL;
        const StackFrame *fp = this;
        while (fp->isEvalFrame())
            fp = fp->prev();
        return fp->script()->function();
    }

    /*
     * Arguments
     *
     * Only non-eval function frames have arguments. A frame follows its
     * arguments contiguously in memory. The arguments pushed by the caller are
     * the 'actual' arguments. The declared arguments of the callee are the
     * 'formal' arguments. When the caller passes less or equal actual
     * arguments, the actual and formal arguments are the same array (but with
     * different extents). When the caller passes too many arguments, the
     * formal subset of the actual arguments is copied onto the top of the
     * stack. This allows the engine to maintain a jit-time constant offset of
     * arguments from the frame pointer. Since the formal subset of the actual
     * arguments is potentially on the stack twice, it is important for all
     * reads/writes to refer to the same canonical memory location.
     *
     * An arguments object (the object returned by the 'arguments' keyword) is
     * lazily created, so a given function frame may or may not have one.
     */

    /* True if this frame has arguments. Contrast with hasArgsObj. */
    bool hasArgs() const {
        return isNonEvalFunctionFrame();
    }

    uintN numFormalArgs() const {
        JS_ASSERT(hasArgs());
        return fun()->nargs;
    }

    Value &formalArg(uintN i) const {
        JS_ASSERT(i < numFormalArgs());
        return formalArgs()[i];
    }

    Value *formalArgs() const {
        JS_ASSERT(hasArgs());
        return (Value *)this - numFormalArgs();
    }

    Value *formalArgsEnd() const {
        JS_ASSERT(hasArgs());
        return (Value *)this;
    }

    Value *maybeFormalArgs() const {
        return (flags_ & (FUNCTION | EVAL)) == FUNCTION
               ? formalArgs()
               : NULL;
    }

    inline uintN numActualArgs() const;
    inline Value *actualArgs() const;
    inline Value *actualArgsEnd() const;

    inline Value &canonicalActualArg(uintN i) const;
    template <class Op>
    inline bool forEachCanonicalActualArg(Op op, uintN start = 0, uintN count = uintN(-1));
    template <class Op> inline bool forEachFormalArg(Op op);

    bool hasArgsObj() const {
        return !!(flags_ & HAS_ARGS_OBJ);
    }

    ArgumentsObject &argsObj() const {
        JS_ASSERT(hasArgsObj());
        JS_ASSERT(!isEvalFrame());
        return *args.obj;
    }

    ArgumentsObject *maybeArgsObj() const {
        return hasArgsObj() ? &argsObj() : NULL;
    }

    inline void setArgsObj(ArgumentsObject &obj);

    /*
     * This value
     *
     * Every frame has a this value although, until 'this' is computed, the
     * value may not be the semantically-correct 'this' value.
     *
     * The 'this' value is stored before the formal arguments for function
     * frames and directly before the frame for global frames. The *Args
     * members assert !isEvalFrame(), so we implement specialized inline
     * methods for accessing 'this'. When the caller has static knowledge that
     * a frame is a function or global frame, 'functionThis' and 'globalThis',
     * respectively, allow more efficient access.
     */

    Value &functionThis() const {
        JS_ASSERT(isFunctionFrame());
        if (isEvalFrame())
            return ((Value *)this)[-1];
        return formalArgs()[-1];
    }

    JSObject &constructorThis() const {
        JS_ASSERT(hasArgs());
        return formalArgs()[-1].toObject();
    }

    Value &globalThis() const {
        JS_ASSERT(isGlobalFrame());
        return ((Value *)this)[-1];
    }

    Value &thisValue() const {
        if (flags_ & (EVAL | GLOBAL))
            return ((Value *)this)[-1];
        return formalArgs()[-1];
    }

    /*
     * Callee
     *
     * Only function frames have a callee. An eval frame in a function has the
     * same caller as its containing function frame. maybeCalleev can be used
     * to return a value that is either caller object (for function frames) or
     * null (for global frames).
     */

    JSObject &callee() const {
        JS_ASSERT(isFunctionFrame());
        return calleev().toObject();
    }

    const Value &calleev() const {
        JS_ASSERT(isFunctionFrame());
        return mutableCalleev();
    }

    const Value &maybeCalleev() const {
        JS_ASSERT(isScriptFrame());
        Value &calleev = flags_ & (EVAL | GLOBAL)
                         ? ((Value *)this)[-2]
                         : formalArgs()[-2];
        JS_ASSERT(calleev.isObjectOrNull());
        return calleev;
    }

    /*
     * Beware! Ad hoc changes can corrupt the stack layout; the callee should
     * only be changed to something that is equivalent to the current callee in
     * terms of numFormalArgs etc. Prefer overwriteCallee since it checks.
     */
    inline void overwriteCallee(JSObject &newCallee);

    Value &mutableCalleev() const {
        JS_ASSERT(isFunctionFrame());
        if (isEvalFrame())
            return ((Value *)this)[-2];
        return formalArgs()[-2];
    }

    /*
     * Compute the callee function for this stack frame, cloning if needed to
     * implement the method read barrier.  If this is not a function frame,
     * set *vp to null.
     */
    bool getValidCalleeObject(JSContext *cx, Value *vp);

    CallReceiver callReceiver() const {
        return CallReceiverFromArgv(formalArgs());
    }

    /*
     * Scope chain
     *
     * Every frame has a scopeChain which, when traversed via the 'parent' link
     * to the root, indicates the current global object. A 'call object' is a
     * node on a scope chain representing a function's activation record. A
     * call object is used for dynamically-scoped name lookup and lexically-
     * scoped upvar access. The call object holds the values of locals and
     * arguments when a function returns (and its stack frame is popped). For
     * performance reasons, call objects are created lazily for 'lightweight'
     * functions, i.e., functions which are not statically known to require a
     * call object. Thus, a given function frame may or may not have a call
     * object. When a function does have a call object, it is found by walking
     * up the scope chain until the first call object. Thus, it is important,
     * when setting the scope chain, to indicate whether the new scope chain
     * contains a new call object and thus changes the 'hasCallObj' state.
     *
     * The method JIT requires that HAS_SCOPECHAIN be set for all frames which
     * use NAME or related opcodes that can access the scope chain (so it does
     * not have to test the bit). To ensure this, we always initialize the
     * scope chain when pushing frames in the VM, and only initialize it when
     * pushing frames in JIT code when the above situation applies.
     *
     * NB: 'fp->hasCallObj()' implies that fp->callObj() needs to be 'put' when
     * the frame is popped. Since the scope chain of a non-strict eval frame
     * contains the call object of the parent (function) frame, it is possible
     * to have:
     *   !fp->hasCall() && fp->scopeChain().isCall()
     */

    inline JSObject &scopeChain() const;

    bool hasCallObj() const {
        bool ret = !!(flags_ & HAS_CALL_OBJ);
        JS_ASSERT_IF(ret, !isNonStrictEvalFrame());
        return ret;
    }

    inline CallObject &callObj() const;
    inline void setScopeChainNoCallObj(JSObject &obj);
    inline void setScopeChainWithOwnCallObj(CallObject &obj);

    /*
     * Prologue for function frames: make a call object for heavyweight
     * functions, and maintain type nesting invariants.
     */
    inline bool functionPrologue(JSContext *cx);

    /*
     * Epilogue for function frames: put any args or call object for the frame
     * which may still be live, and maintain type nesting invariants. Note:
     * this does not mark the epilogue as having been completed, since the
     * frame is about to be popped. Use markFunctionEpilogueDone for this.
     */
    inline void functionEpilogue();

    /*
     * Mark any work needed in the function's epilogue as done. This call must
     * be followed by a later functionEpilogue.
     */
    inline void markFunctionEpilogueDone();

    inline bool maintainNestingState() const;

    /*
     * Variables object
     *
     * Given that a (non-dummy) StackFrame corresponds roughly to a ES5
     * Execution Context (ES5 10.3), StackFrame::varObj corresponds to the
     * VariableEnvironment component of a Exection Context. Intuitively, the
     * variables object is where new bindings (variables and functions) are
     * stored. One might expect that this is either the callObj or
     * scopeChain.globalObj for function or global code, respectively, however
     * the JSAPI allows calls of Execute to specify a variables object on the
     * scope chain other than the call/global object. This allows embeddings to
     * run multiple scripts under the same global, each time using a new
     * variables object to collect and discard the script's global variables.
     */

    inline JSObject &varObj();

    /*
     * Frame compartment
     *
     * A stack frame's compartment is the frame's containing context's
     * compartment when the frame was pushed.
     */

    inline JSCompartment *compartment() const;

    /* Annotation (will be removed after bug 546848) */

    void* annotation() const {
        return (flags_ & HAS_ANNOTATION) ? annotation_ : NULL;
    }

    void setAnnotation(void *annot) {
        flags_ |= HAS_ANNOTATION;
        annotation_ = annot;
    }

    /* JIT rejoin state */

    JSRejoinState rejoin() const {
        return rejoin_;
    }

    void setRejoin(JSRejoinState state) {
        rejoin_ = state;
    }

    /* Down frame expansion state */

    void setDownFramesExpanded() {
        flags_ |= DOWN_FRAMES_EXPANDED;
    }

    bool downFramesExpanded() {
        return !!(flags_ & DOWN_FRAMES_EXPANDED);
    }

    /* Debugger hook data */

    bool hasHookData() const {
        return !!(flags_ & HAS_HOOK_DATA);
    }

    void* hookData() const {
        JS_ASSERT(hasHookData());
        return hookData_;
    }

    void* maybeHookData() const {
        return hasHookData() ? hookData_ : NULL;
    }

    void setHookData(void *v) {
        hookData_ = v;
        flags_ |= HAS_HOOK_DATA;
    }

    /* Return value */

    const Value &returnValue() {
        if (!(flags_ & HAS_RVAL))
            rval_.setUndefined();
        return rval_;
    }

    void markReturnValue() {
        flags_ |= HAS_RVAL;
    }

    void setReturnValue(const Value &v) {
        rval_ = v;
        markReturnValue();
    }

    void clearReturnValue() {
        rval_.setUndefined();
        markReturnValue();
    }

    /* Native-code return address */

    void *nativeReturnAddress() const {
        return ncode_;
    }

    void setNativeReturnAddress(void *addr) {
        ncode_ = addr;
    }

    void **addressOfNativeReturnAddress() {
        return &ncode_;
    }

    /*
     * Generator-specific members
     *
     * A non-eval function frame may optionally be the activation of a
     * generator. For the most part, generator frames act like ordinary frames.
     * For exceptions, see js_FloatingFrameIfGenerator.
     */

    bool isGeneratorFrame() const {
        return !!(flags_ & GENERATOR);
    }

    bool isFloatingGenerator() const {
        JS_ASSERT_IF(flags_ & FLOATING_GENERATOR, isGeneratorFrame());
        return !!(flags_ & FLOATING_GENERATOR);
    }

    void initFloatingGenerator() {
        JS_ASSERT(!(flags_ & GENERATOR));
        flags_ |= (GENERATOR | FLOATING_GENERATOR);
    }

    void unsetFloatingGenerator() {
        flags_ &= ~FLOATING_GENERATOR;
    }

    void setFloatingGenerator() {
        flags_ |= FLOATING_GENERATOR;
    }

    /*
     * js::Execute pushes both global and function frames (since eval() in a
     * function pushes a frame with isFunctionFrame() && isEvalFrame()). Most
     * code should not care where a frame was pushed, but if it is necessary to
     * pick out frames pushed by js::Execute, this is the right query:
     */

    bool isFramePushedByExecute() const {
        return !!(flags_ & (GLOBAL | EVAL));
    }

    /*
     * Other flags
     */

    InitialFrameFlags initialFlags() const {
        JS_STATIC_ASSERT((int)INITIAL_NONE == 0);
        JS_STATIC_ASSERT((int)INITIAL_CONSTRUCT == (int)CONSTRUCTING);
        JS_STATIC_ASSERT((int)INITIAL_LOWERED == (int)LOWERED_CALL_APPLY);
        uint32_t mask = CONSTRUCTING | LOWERED_CALL_APPLY;
        JS_ASSERT((flags_ & mask) != mask);
        return InitialFrameFlags(flags_ & mask);
    }

    bool isConstructing() const {
        return !!(flags_ & CONSTRUCTING);
    }

    /*
     * The method JIT call/apply optimization can erase Function.{call,apply}
     * invocations from the stack and push the callee frame directly. The base
     * of these frames will be offset by one value, however, which the
     * interpreter needs to account for if it ends up popping the frame.
     */
    bool loweredCallOrApply() const {
        return !!(flags_ & LOWERED_CALL_APPLY);
    }

    bool isDebuggerFrame() const {
        return !!(flags_ & DEBUGGER);
    }

    bool hasOverriddenArgs() const {
        return !!(flags_ & OVERRIDE_ARGS);
    }

    bool hasOverflowArgs() const {
        return !!(flags_ & OVERFLOW_ARGS);
    }

    void setOverriddenArgs() {
        flags_ |= OVERRIDE_ARGS;
    }

    bool isYielding() {
        return !!(flags_ & YIELDING);
    }

    void setYielding() {
        flags_ |= YIELDING;
    }

    void clearYielding() {
        flags_ &= ~YIELDING;
    }

    void setFinishedInInterpreter() {
        flags_ |= FINISHED_IN_INTERP;
    }

    bool finishedInInterpreter() const {
        return !!(flags_ & FINISHED_IN_INTERP);
    }

#ifdef DEBUG
    /* Poison scopeChain value set before a frame is flushed. */
    static JSObject *const sInvalidScopeChain;
#endif

  public:
    /* Public, but only for JIT use: */

    static size_t offsetOfFlags() {
        return offsetof(StackFrame, flags_);
    }

    static size_t offsetOfExec() {
        return offsetof(StackFrame, exec);
    }

    static size_t offsetOfArgs() {
        return offsetof(StackFrame, args);
    }    

    void *addressOfArgs() {
        return &args;
    }

    static size_t offsetOfScopeChain() {
        return offsetof(StackFrame, scopeChain_);
    }

    JSObject **addressOfScopeChain() {
        JS_ASSERT(flags_ & HAS_SCOPECHAIN);
        return &scopeChain_;
    }

    static size_t offsetOfPrev() {
        return offsetof(StackFrame, prev_);
    }

    static size_t offsetOfReturnValue() {
        return offsetof(StackFrame, rval_);
    }

    static ptrdiff_t offsetOfNcode() {
        return offsetof(StackFrame, ncode_);
    }

    static ptrdiff_t offsetOfCallee(JSFunction *fun) {
        JS_ASSERT(fun != NULL);
        return -(fun->nargs + 2) * sizeof(Value);
    }

    static ptrdiff_t offsetOfThis(JSFunction *fun) {
        return fun == NULL
               ? -1 * ptrdiff_t(sizeof(Value))
               : -(fun->nargs + 1) * ptrdiff_t(sizeof(Value));
    }

    static ptrdiff_t offsetOfFormalArg(JSFunction *fun, uintN i) {
        JS_ASSERT(i < fun->nargs);
        return (-(int)fun->nargs + i) * sizeof(Value);
    }

    static size_t offsetOfFixed(uintN i) {
        return sizeof(StackFrame) + i * sizeof(Value);
    }

#ifdef JS_METHODJIT
    mjit::JITScript *jit() {
        return script()->getJIT(isConstructing());
    }
#endif

    void methodjitStaticAsserts();

    bool runningInIon() const {
        return !!(flags_ & RUNNING_IN_ION);
    }
    void setRunningInIon() {
        flags_ |= RUNNING_IN_ION;
    }
    void clearRunningInIon() {
        flags_ &= ~RUNNING_IN_ION;
    }
};

static const size_t VALUES_PER_STACK_FRAME = sizeof(StackFrame) / sizeof(Value);

static inline uintN
ToReportFlags(InitialFrameFlags initial)
{
    return uintN(initial & StackFrame::CONSTRUCTING);
}

static inline StackFrame::Flags
ToFrameFlags(InitialFrameFlags initial)
{
    return StackFrame::Flags(initial);
}

static inline InitialFrameFlags
InitialFrameFlagsFromConstructing(bool b)
{
    return b ? INITIAL_CONSTRUCT : INITIAL_NONE;
}

static inline bool
InitialFrameFlagsAreConstructing(InitialFrameFlags initial)
{
    return !!(initial & INITIAL_CONSTRUCT);
}

static inline bool
InitialFrameFlagsAreLowered(InitialFrameFlags initial)
{
    return !!(initial & INITIAL_LOWERED);
}

inline StackFrame *          Valueify(JSStackFrame *fp) { return (StackFrame *)fp; }
static inline JSStackFrame * Jsvalify(StackFrame *fp)   { return (JSStackFrame *)fp; }

/*****************************************************************************/

class FrameRegs
{
  public:
    Value *sp;
    jsbytecode *pc;
  private:
    JSInlinedSite *inlined_;
    StackFrame *fp_;
  public:
    StackFrame *fp() const { return fp_; }
    JSInlinedSite *inlined() const { return inlined_; }

    /* For jit use (need constant): */
    static const size_t offsetOfFp = 3 * sizeof(void *);
    static const size_t offsetOfInlined = 2 * sizeof(void *);
    static void staticAssert() {
        JS_STATIC_ASSERT(offsetOfFp == offsetof(FrameRegs, fp_));
        JS_STATIC_ASSERT(offsetOfInlined == offsetof(FrameRegs, inlined_));
    }
    void clearInlined() { inlined_ = NULL; }

    /* For generator: */
    void rebaseFromTo(const FrameRegs &from, StackFrame &to) {
        fp_ = &to;
        sp = to.slots() + (from.sp - from.fp_->slots());
        pc = from.pc;
        inlined_ = from.inlined_;
        JS_ASSERT(fp_);
    }

    /* For ContextStack: */
    void popFrame(Value *newsp) {
        pc = fp_->prevpc(&inlined_);
        sp = newsp;
        fp_ = fp_->prev();
        JS_ASSERT(fp_);
    }

    /* For FixupArity: */
    void popPartialFrame(Value *newsp) {
        sp = newsp;
        fp_ = fp_->prev();
        JS_ASSERT(fp_);
    }

    /* For InternalInterpret: */
    void restorePartialFrame(Value *newfp) {
        fp_ = (StackFrame *) newfp;
    }

    /* For stubs::CompileFunction, ContextStack: */
    void prepareToRun(StackFrame &fp, JSScript *script) {
        pc = script->code;
        sp = fp.slots() + script->nfixed;
        fp_ = &fp;
        inlined_ = NULL;
    }

    /* For pushDummyFrame: */
    void initDummyFrame(StackFrame &fp) {
        pc = NULL;
        sp = fp.slots();
        fp_ = &fp;
        inlined_ = NULL;
    }

    /* For expandInlineFrames: */
    void expandInline(StackFrame *innerfp, jsbytecode *innerpc) {
        pc = innerpc;
        fp_ = innerfp;
        inlined_ = NULL;
    }

#ifdef JS_METHODJIT
    /* For LimitCheck: */
    void updateForNcode(mjit::JITScript *jit, void *ncode) {
        pc = mjit::NativeToPC(jit, ncode, &inlined_);
    }
#endif
};

/*****************************************************************************/

class StackSegment
{
    /* Previous segment within same context stack. */
    StackSegment *const prevInContext_;

    /* Previous segment sequentially in memory. */
    StackSegment *const prevInMemory_;

    /* Execution registers for most recent script in this segment (or null). */
    FrameRegs *regs_;

    /* Call args for most recent native call in this segment (or null). */
    CallArgsList *calls_;

  public:
    StackSegment(StackSegment *prevInContext,
                 StackSegment *prevInMemory,
                 FrameRegs *regs,
                 CallArgsList *calls)
      : prevInContext_(prevInContext),
        prevInMemory_(prevInMemory),
        regs_(regs),
        calls_(calls)
    {}

    /* A segment is followed in memory by the arguments of the first call. */

    Value *slotsBegin() const {
        return (Value *)(this + 1);
    }

    /* Accessors. */

    FrameRegs &regs() const {
        JS_ASSERT(regs_);
        return *regs_;
    }

    FrameRegs *maybeRegs() const {
        return regs_;
    }

    StackFrame *fp() const {
        return regs_->fp();
    }

    StackFrame *maybefp() const {
        return regs_ ? regs_->fp() : NULL;
    }

    CallArgsList &calls() const {
        JS_ASSERT(calls_);
        return *calls_;
    }

    CallArgsList *maybeCalls() const {
        return calls_;
    }

    Value *callArgv() const {
        return calls_->array();
    }

    Value *maybeCallArgv() const {
        return calls_ ? calls_->array() : NULL;
    }

    StackSegment *prevInContext() const {
        return prevInContext_;
    }

    StackSegment *prevInMemory() const {
        return prevInMemory_;
    }

    void repointRegs(FrameRegs *regs) {
        regs_ = regs;
    }

    bool isEmpty() const {
        return !calls_ && !regs_;
    }

    bool contains(const StackFrame *fp) const;
    bool contains(const FrameRegs *regs) const;
    bool contains(const CallArgsList *call) const;

    StackFrame *computeNextFrame(const StackFrame *fp) const;

    Value *end() const;

    FrameRegs *pushRegs(FrameRegs &regs);
    void popRegs(FrameRegs *regs);
    void pushCall(CallArgsList &callList);
    void pointAtCall(CallArgsList &callList);
    void popCall();

    /* For jit access: */

    static const size_t offsetOfRegs() { return offsetof(StackSegment, regs_); }
};

static const size_t VALUES_PER_STACK_SEGMENT = sizeof(StackSegment) / sizeof(Value);
JS_STATIC_ASSERT(sizeof(StackSegment) % sizeof(Value) == 0);

inline Value *
StackSpace::firstUnused() const { return seg_ ? seg_->end() : base_; }

inline bool         ContextStack::hasfp() const     { return seg_ && seg_->maybeRegs(); }
inline FrameRegs *  ContextStack::maybeRegs() const { return seg_ ? seg_->maybeRegs() : NULL; }
inline StackFrame * ContextStack::maybefp() const   { return seg_ ? seg_->maybefp() : NULL; }
inline FrameRegs &  ContextStack::regs() const      { JS_ASSERT(hasfp()); return seg_->regs(); }
inline StackFrame * ContextStack::fp() const        { JS_ASSERT(hasfp()); return seg_->fp(); }

} /* namespace js */

inline bool            JSContext::hasfp() const      { return stack.hasfp(); }
inline js::StackFrame* JSContext::fp() const         { return stack.fp(); }
inline js::StackFrame* JSContext::maybefp() const    { return stack.maybefp(); }
inline js::FrameRegs&  JSContext::regs() const       { return stack.regs(); }
inline js::FrameRegs*  JSContext::maybeRegs() const  { return stack.maybeRegs(); }

namespace js {

inline void
ContextStack::repointRegs(FrameRegs *regs) { seg_->repointRegs(regs); }

/*****************************************************************************/

class InvokeArgsGuard : public CallArgsList
{
    friend class ContextStack;
    ContextStack *stack_;
    bool pushedSeg_;
    void setPushed(ContextStack &stack) { JS_ASSERT(!pushed()); stack_ = &stack; }
  public:
    InvokeArgsGuard() : CallArgsList(), stack_(NULL), pushedSeg_(false) {}
    ~InvokeArgsGuard() { if (pushed()) stack_->popInvokeArgs(*this); }
    bool pushed() const { return !!stack_; }
    void pop() { stack_->popInvokeArgs(*this); stack_ = NULL; }
};

class FrameGuard
{
  protected:
    friend class ContextStack;
    ContextStack *stack_;
    bool pushedSeg_;
    FrameRegs regs_;
    FrameRegs *prevRegs_;
    void setPushed(ContextStack &stack) { stack_ = &stack; }
  public:
    FrameGuard() : stack_(NULL), pushedSeg_(false) {}
    ~FrameGuard() { if (pushed()) stack_->popFrame(*this); }
    bool pushed() const { return !!stack_; }
    void pop() { stack_->popFrame(*this); stack_ = NULL; }

    StackFrame *fp() const { return regs_.fp(); }
};

class InvokeFrameGuard : public FrameGuard
{};

class ExecuteFrameGuard : public FrameGuard
{};

class BailoutFrameGuard : public FrameGuard
{};

class DummyFrameGuard : public FrameGuard
{};

class GeneratorFrameGuard : public FrameGuard
{
    friend class ContextStack;
    JSGenerator *gen_;
    Value *stackvp_;
  public:
    ~GeneratorFrameGuard() { if (pushed()) stack_->popGeneratorFrame(*this); }
};

/*****************************************************************************/

/*
 * Iterate through the callstack of the given context. Each element of said
 * callstack can either be the execution of a script (scripted function call,
 * global code, eval code, debugger code) or the invocation of a (C++) native.
 * Example usage:
 *
 *   for (Stackiter i(cx); !i.done(); ++i) {
 *     if (i.isScript()) {
 *       ... i.fp() ... i.sp() ... i.pc()
 *     } else {
 *       JS_ASSERT(i.isNativeCall());
 *       ... i.args();
 *     }
 *
 * The SavedOption parameter additionally lets the iterator continue through
 * breaks in the callstack (from JS_SaveFrameChain). The default is to stop.
 */
class StackIter
{
    friend class ContextStack;
    JSContext    *cx_;
  public:
    enum SavedOption { STOP_AT_SAVED, GO_THROUGH_SAVED };
  private:
    SavedOption  savedOption_;

    enum State { DONE, SCRIPTED, NATIVE, IMPLICIT_NATIVE
#ifdef JS_ION
        , ION
#endif
    };

    State        state_;

    StackFrame   *fp_;
    CallArgsList *calls_;

    StackSegment *seg_;
    Value        *sp_;
    jsbytecode   *pc_;
    CallArgs     args_;

#ifdef JS_ION
    ion::IonActivationIterator ionActivations_;
    ion::IonFrameIterator ionFrames_;
#endif

    void poisonRegs();
    void popFrame();
    void popCall();
#ifdef JS_ION
    void popIonFrame();
#endif
    void settleOnNewSegment();
    void settleOnNewState();
    void startOnSegment(StackSegment *seg);

  public:
    StackIter(JSContext *cx, SavedOption = STOP_AT_SAVED);

    bool done() const { return state_ == DONE; }
    StackIter &operator++();

    bool operator==(const StackIter &rhs) const;
    bool operator!=(const StackIter &rhs) const { return !(*this == rhs); }

    bool isScript() const { JS_ASSERT(!done()); return state_ == SCRIPTED; }
    StackFrame *fp() const { JS_ASSERT(!done() && isScript()); return fp_; }
    Value      *sp() const { JS_ASSERT(!done() && isScript()); return sp_; }
    jsbytecode *pc() const { JS_ASSERT(!done() && isScript()); return pc_; }

    bool isNativeCall() const { JS_ASSERT(!done()); return state_ != SCRIPTED; }
    CallArgs nativeArgs() const { JS_ASSERT(!done() && isNativeCall()); return args_; }
};

/* A filtering of the StackIter to only stop at scripts. */
class FrameRegsIter
{
    StackIter iter_;

    void settle() {
        while (!iter_.done() && !iter_.isScript())
            ++iter_;
    }

  public:
    FrameRegsIter(JSContext *cx, StackIter::SavedOption opt = StackIter::STOP_AT_SAVED)
        : iter_(cx, opt) { settle(); }

    bool done() const { return iter_.done(); }
    FrameRegsIter &operator++() { ++iter_; settle(); return *this; }

    bool operator==(const FrameRegsIter &rhs) const { return iter_ == rhs.iter_; }
    bool operator!=(const FrameRegsIter &rhs) const { return iter_ != rhs.iter_; }

    StackFrame *fp() const { return iter_.fp(); }
    Value      *sp() const { return iter_.sp(); }
    jsbytecode *pc() const { return iter_.pc(); }
};

/*****************************************************************************/

/*
 * Blindly iterate over all frames in the current thread's stack. These frames
 * can be from different contexts and compartments, so beware.
 */
class AllFramesIter
{
  public:
    AllFramesIter(StackSpace &space);

    bool done() const { return fp_ == NULL; }
    AllFramesIter& operator++();

    StackFrame *fp() const { return fp_; }

  private:
    StackSegment *seg_;
    StackFrame *fp_;
};

}  /* namespace js */

#endif /* Stack_h__ */<|MERGE_RESOLUTION|>--- conflicted
+++ resolved
@@ -398,13 +398,8 @@
      */
 
     /* Used for Invoke, Interpret, trace-jit LeaveTree, and method-jit stubs. */
-<<<<<<< HEAD
-    void initCallFrame(JSContext *cx, JSFunction &callee, JSScript *script,
-                       uint32 nactual, StackFrame::Flags flags);
-=======
     void initCallFrame(JSContext *cx, JSFunction &callee,
                        JSScript *script, uint32_t nactual, StackFrame::Flags flags);
->>>>>>> 1172cf87
 
     /* Used for SessionInvoke. */
     void resetCallFrame(JSScript *script);
