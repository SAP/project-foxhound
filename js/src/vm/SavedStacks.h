--- conflicted
+++ resolved
@@ -16,108 +16,6 @@
 
 namespace js {
 
-<<<<<<< HEAD
-class SavedFrame;
-typedef JS::Handle<SavedFrame*> HandleSavedFrame;
-typedef JS::MutableHandle<SavedFrame*> MutableHandleSavedFrame;
-typedef JS::Rooted<SavedFrame*> RootedSavedFrame;
-
-class SavedFrame : public NativeObject {
-    friend class SavedStacks;
-
-  public:
-    static const Class          class_;
-    static void finalize(FreeOp* fop, JSObject* obj);
-    static const JSPropertySpec protoAccessors[];
-    static const JSFunctionSpec protoFunctions[];
-    static const JSFunctionSpec staticFunctions[];
-
-    // Prototype methods and properties to be exposed to JS.
-    static bool construct(JSContext* cx, unsigned argc, Value* vp);
-    static bool sourceProperty(JSContext* cx, unsigned argc, Value* vp);
-    static bool lineProperty(JSContext* cx, unsigned argc, Value* vp);
-    static bool columnProperty(JSContext* cx, unsigned argc, Value* vp);
-    static bool functionDisplayNameProperty(JSContext* cx, unsigned argc, Value* vp);
-    static bool parentProperty(JSContext* cx, unsigned argc, Value* vp);
-#if _TAINT_ON_
-    static bool lineSourceProperty(JSContext* cx, unsigned argc, Value* vp);
-#endif
-    static bool toStringMethod(JSContext* cx, unsigned argc, Value* vp);
-
-    // Convenient getters for SavedFrame's reserved slots for use from C++.
-    JSAtom*      getSource();
-    uint32_t     getLine();
-    uint32_t     getColumn();
-    JSAtom*      getFunctionDisplayName();
-    SavedFrame*  getParent();
-    JSPrincipals* getPrincipals();
-#if _TAINT_ON_
-    JSAtom*      getLineSource();
-#endif
-
-    bool         isSelfHosted();
-
-    struct Lookup;
-    struct HashPolicy;
-
-    typedef HashSet<js::ReadBarriered<SavedFrame*>,
-                    HashPolicy,
-                    SystemAllocPolicy> Set;
-
-    typedef RootedGeneric<Lookup*> AutoLookupRooter;
-    typedef AutoLookupRooter& HandleLookup;
-    class AutoLookupVector;
-
-  private:
-    static bool finishSavedFrameInit(JSContext* cx, HandleObject ctor, HandleObject proto);
-    void initFromLookup(HandleLookup lookup);
-
-    enum {
-        // The reserved slots in the SavedFrame class.
-        JSSLOT_SOURCE,
-        JSSLOT_LINE,
-        JSSLOT_COLUMN,
-        JSSLOT_FUNCTIONDISPLAYNAME,
-        JSSLOT_PARENT,
-        JSSLOT_PRINCIPALS,
-        JSSLOT_PRIVATE_PARENT,
-#if _TAINT_ON_
-        JSSLOT_LINESOURCE,
-#endif
-
-
-        // The total number of reserved slots in the SavedFrame class.
-        JSSLOT_COUNT
-    };
-
-    // Because we hash the parent pointer, we need to rekey a saved frame
-    // whenever its parent was relocated by the GC. However, the GC doesn't
-    // notify us when this occurs. As a work around, we keep a duplicate copy of
-    // the parent pointer as a private value in a reserved slot. Whenever the
-    // private value parent pointer doesn't match the regular parent pointer, we
-    // know that GC moved the parent and we need to update our private value and
-    // rekey the saved frame in its hash set. These two methods are helpers for
-    // this process.
-    bool parentMoved();
-    void updatePrivateParent();
-
-    static bool checkThis(JSContext* cx, CallArgs& args, const char* fnName,
-                          MutableHandleSavedFrame frame);
-};
-
-struct SavedFrame::HashPolicy
-{
-    typedef SavedFrame::Lookup               Lookup;
-    typedef PointerHasher<SavedFrame*, 3>   SavedFramePtrHasher;
-    typedef PointerHasher<JSPrincipals*, 3> JSPrincipalsPtrHasher;
-
-    static HashNumber hash(const Lookup& lookup);
-    static bool       match(SavedFrame* existing, const Lookup& lookup);
-
-    typedef ReadBarriered<SavedFrame*> Key;
-    static void rekey(Key& key, const Key& newKey);
-};
-=======
 // # Saved Stacks
 //
 // The `SavedStacks` class provides a compact way to capture and save JS stacks
@@ -246,7 +144,6 @@
 // compartment. Similar to the case of y, only the B and C frames are exposed
 // because the cx's current compartment's principals do not subsume A's captured
 // principals.
->>>>>>> ecb5fb4d
 
 class SavedStacks {
     friend JSObject* SavedStacksMetadataCallback(JSContext* cx, JSObject* target);
@@ -320,47 +217,20 @@
         jsbytecode*        pc;
     };
 
-public:
     struct LocationValue {
-        LocationValue()
-            : source(nullptr),
-#if _TAINT_ON_
-              linesource(nullptr),
-#endif
-              line(0),
-              column(0)
-        { }
-
-#if _TAINT_ON_
-        LocationValue(JSAtom* source, JSAtom* linesource, size_t line, uint32_t column)
-#else
+        LocationValue() : source(nullptr), line(0), column(0) { }
         LocationValue(JSAtom* source, size_t line, uint32_t column)
-#endif
             : source(source),
-#if _TAINT_ON_
-              linesource(linesource),
-#endif
               line(line),
               column(column)
         { }
 
         void trace(JSTracer* trc) {
             if (source)
-<<<<<<< HEAD
-                gc::MarkString(trc, &source, "SavedStacks::LocationValue::source");
-#if _TAINT_ON_
-            if (linesource)
-                gc::MarkString(trc, &linesource, "SavedStacks::LocationValue::linesource");
-#endif
-=======
                 TraceEdge(trc, &source, "SavedStacks::LocationValue::source");
->>>>>>> ecb5fb4d
         }
 
         PreBarrieredAtom source;
-#if _TAINT_ON_
-        PreBarrieredAtom linesource;
-#endif
         size_t           line;
         uint32_t         column;
     };
@@ -397,7 +267,6 @@
         AutoLocationValueRooter* location;
     };
 
-private:
     struct PCLocationHasher : public DefaultHasher<PCKey> {
         typedef PointerHasher<JSScript*, 3>   ScriptPtrHasher;
         typedef PointerHasher<jsbytecode*, 3> BytecodePtrHasher;
@@ -417,35 +286,7 @@
     PCLocationMap pcLocationMap;
 
     void sweepPCLocationMap();
-public:
-#if _TAINT_ON_
-    bool getLocation(JSContext* cx, const FrameIter& iter, MutableHandleLocationValue locationp,
-        bool capturesource = false);
-#else
     bool getLocation(JSContext* cx, const FrameIter& iter, MutableHandleLocationValue locationp);
-#endif
-
-struct FrameState
-    {
-        FrameState() : principals(nullptr), name(nullptr), location() { }
-        explicit FrameState(const FrameIter& iter);
-        FrameState(const FrameState& fs);
-
-        ~FrameState();
-
-        void trace(JSTracer* trc);
-
-        // Note: we don't have to hold/drop principals, because we're
-        // only alive while the stack is being walked and during this
-        // time the principals are kept alive by the stack itself.
-        JSPrincipals* principals;
-        JSAtom*       name;
-        LocationValue location;
-    };
-
-    void buildSavedFrame(JSContext* cx, MutableHandleSavedFrame frame, FrameState& state);
-
-
 };
 
 JSObject* SavedStacksMetadataCallback(JSContext* cx, JSObject* target);
