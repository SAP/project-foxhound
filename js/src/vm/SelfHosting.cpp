--- conflicted
+++ resolved
@@ -2095,7 +2095,166 @@
   MOZ_ASSERT(args.length() == 1);
   MOZ_ASSERT(args[0].isObject());
 
-<<<<<<< HEAD
+  auto* object = UnwrapAndDowncastValue<TypedArrayObject>(cx, args[0]);
+  if (!object) {
+    return false;
+  }
+
+  JSProtoKey protoKey = StandardProtoKeyOrNull(object);
+  MOZ_ASSERT(protoKey);
+
+  // While it may seem like an invariant that in any compartment,
+  // seeing a typed array object implies that the TypedArray constructor
+  // for that type is initialized on the compartment's global, this is not
+  // the case. When we construct a typed array given a cross-compartment
+  // ArrayBuffer, we put the constructed TypedArray in the same compartment
+  // as the ArrayBuffer. Since we use the prototype from the initial
+  // compartment, and never call the constructor in the ArrayBuffer's
+  // compartment from script, we are not guaranteed to have initialized
+  // the constructor.
+  JSObject* ctor = GlobalObject::getOrCreateConstructor(cx, protoKey);
+  if (!ctor) {
+    return false;
+  }
+
+  args.rval().setObject(*ctor);
+  return true;
+}
+
+static bool intrinsic_NameForTypedArray(JSContext* cx, unsigned argc,
+                                        Value* vp) {
+  CallArgs args = CallArgsFromVp(argc, vp);
+  MOZ_ASSERT(args.length() == 1);
+  MOZ_ASSERT(args[0].isObject());
+
+  auto* object = UnwrapAndDowncastValue<TypedArrayObject>(cx, args[0]);
+  if (!object) {
+    return false;
+  }
+
+  JSProtoKey protoKey = StandardProtoKeyOrNull(object);
+  MOZ_ASSERT(protoKey);
+
+  args.rval().setString(ClassName(protoKey, cx));
+  return true;
+}
+
+static bool intrinsic_HostResolveImportedModule(JSContext* cx, unsigned argc,
+                                                Value* vp) {
+  CallArgs args = CallArgsFromVp(argc, vp);
+  MOZ_ASSERT(args.length() == 2);
+  RootedModuleObject module(cx, &args[0].toObject().as<ModuleObject>());
+  RootedString specifier(cx, args[1].toString());
+
+  RootedValue referencingPrivate(cx, JS::GetModulePrivate(module));
+  RootedObject result(cx,
+                      CallModuleResolveHook(cx, referencingPrivate, specifier));
+  if (!result) {
+    return false;
+  }
+
+  if (!result->is<ModuleObject>()) {
+    JS_ReportErrorASCII(cx, "Module resolve hook did not return Module object");
+    return false;
+  }
+
+  args.rval().setObject(*result);
+  return true;
+}
+
+static bool intrinsic_CreateImportBinding(JSContext* cx, unsigned argc,
+                                          Value* vp) {
+  CallArgs args = CallArgsFromVp(argc, vp);
+  MOZ_ASSERT(args.length() == 4);
+  RootedModuleEnvironmentObject environment(
+      cx, &args[0].toObject().as<ModuleEnvironmentObject>());
+  RootedAtom importedName(cx, &args[1].toString()->asAtom());
+  RootedModuleObject module(cx, &args[2].toObject().as<ModuleObject>());
+  RootedAtom localName(cx, &args[3].toString()->asAtom());
+  if (!environment->createImportBinding(cx, importedName, module, localName)) {
+    return false;
+  }
+
+  args.rval().setUndefined();
+  return true;
+}
+
+static bool intrinsic_CreateNamespaceBinding(JSContext* cx, unsigned argc,
+                                             Value* vp) {
+  CallArgs args = CallArgsFromVp(argc, vp);
+  MOZ_ASSERT(args.length() == 3);
+  RootedModuleEnvironmentObject environment(
+      cx, &args[0].toObject().as<ModuleEnvironmentObject>());
+  RootedId name(cx, AtomToId(&args[1].toString()->asAtom()));
+  MOZ_ASSERT(args[2].toObject().is<ModuleNamespaceObject>());
+  // The property already exists in the evironment but is not writable, so set
+  // the slot directly.
+  RootedShape shape(cx, environment->lookup(cx, name));
+  MOZ_ASSERT(shape);
+  environment->setSlot(shape->slot(), args[2]);
+  args.rval().setUndefined();
+  return true;
+}
+
+static bool intrinsic_InstantiateModuleFunctionDeclarations(JSContext* cx,
+                                                            unsigned argc,
+                                                            Value* vp) {
+  CallArgs args = CallArgsFromVp(argc, vp);
+  MOZ_ASSERT(args.length() == 1);
+  RootedModuleObject module(cx, &args[0].toObject().as<ModuleObject>());
+  args.rval().setUndefined();
+  return ModuleObject::instantiateFunctionDeclarations(cx, module);
+}
+
+static bool intrinsic_ExecuteModule(JSContext* cx, unsigned argc, Value* vp) {
+  CallArgs args = CallArgsFromVp(argc, vp);
+  MOZ_ASSERT(args.length() == 1);
+  RootedModuleObject module(cx, &args[0].toObject().as<ModuleObject>());
+  return ModuleObject::execute(cx, module, args.rval());
+}
+
+static bool intrinsic_NewModuleNamespace(JSContext* cx, unsigned argc,
+                                         Value* vp) {
+  CallArgs args = CallArgsFromVp(argc, vp);
+  MOZ_ASSERT(args.length() == 2);
+  RootedModuleObject module(cx, &args[0].toObject().as<ModuleObject>());
+  RootedObject exports(cx, &args[1].toObject());
+  JSObject* namespace_ = ModuleObject::createNamespace(cx, module, exports);
+  if (!namespace_) {
+    return false;
+  }
+
+  args.rval().setObject(*namespace_);
+  return true;
+}
+
+static bool intrinsic_AddModuleNamespaceBinding(JSContext* cx, unsigned argc,
+                                                Value* vp) {
+  CallArgs args = CallArgsFromVp(argc, vp);
+  MOZ_ASSERT(args.length() == 4);
+  RootedModuleNamespaceObject namespace_(
+      cx, &args[0].toObject().as<ModuleNamespaceObject>());
+  RootedAtom exportedName(cx, &args[1].toString()->asAtom());
+  RootedModuleObject targetModule(cx, &args[2].toObject().as<ModuleObject>());
+  RootedAtom localName(cx, &args[3].toString()->asAtom());
+  if (!namespace_->addBinding(cx, exportedName, targetModule, localName)) {
+    return false;
+  }
+
+  args.rval().setUndefined();
+  return true;
+}
+
+static bool intrinsic_ModuleNamespaceExports(JSContext* cx, unsigned argc,
+                                             Value* vp) {
+  CallArgs args = CallArgsFromVp(argc, vp);
+  MOZ_ASSERT(args.length() == 1);
+  RootedModuleNamespaceObject namespace_(
+      cx, &args[0].toObject().as<ModuleNamespaceObject>());
+  args.rval().setObject(namespace_->exports());
+  return true;
+}
+
 // TaintFox: Add taint operation to JSString.
 static bool
 taint_addTaintOperation(JSContext* cx, unsigned argc, Value* vp)
@@ -2164,178 +2323,6 @@
     return true;
 }
 
-static bool
-intrinsic_CreatePendingPromise(JSContext* cx, unsigned argc, Value* vp)
-{
-    CallArgs args = CallArgsFromVp(argc, vp);
-    MOZ_ASSERT(args.length() == 0);
-    RootedObject promise(cx, PromiseObject::createSkippingExecutor(cx));
-    if (!promise)
-        return false;
-    args.rval().setObject(*promise);
-    return true;
-}
-=======
-  auto* object = UnwrapAndDowncastValue<TypedArrayObject>(cx, args[0]);
-  if (!object) {
-    return false;
-  }
-
-  JSProtoKey protoKey = StandardProtoKeyOrNull(object);
-  MOZ_ASSERT(protoKey);
-
-  // While it may seem like an invariant that in any compartment,
-  // seeing a typed array object implies that the TypedArray constructor
-  // for that type is initialized on the compartment's global, this is not
-  // the case. When we construct a typed array given a cross-compartment
-  // ArrayBuffer, we put the constructed TypedArray in the same compartment
-  // as the ArrayBuffer. Since we use the prototype from the initial
-  // compartment, and never call the constructor in the ArrayBuffer's
-  // compartment from script, we are not guaranteed to have initialized
-  // the constructor.
-  JSObject* ctor = GlobalObject::getOrCreateConstructor(cx, protoKey);
-  if (!ctor) {
-    return false;
-  }
->>>>>>> 030f2d6b
-
-  args.rval().setObject(*ctor);
-  return true;
-}
-
-static bool intrinsic_NameForTypedArray(JSContext* cx, unsigned argc,
-                                        Value* vp) {
-  CallArgs args = CallArgsFromVp(argc, vp);
-  MOZ_ASSERT(args.length() == 1);
-  MOZ_ASSERT(args[0].isObject());
-
-  auto* object = UnwrapAndDowncastValue<TypedArrayObject>(cx, args[0]);
-  if (!object) {
-    return false;
-  }
-
-  JSProtoKey protoKey = StandardProtoKeyOrNull(object);
-  MOZ_ASSERT(protoKey);
-
-  args.rval().setString(ClassName(protoKey, cx));
-  return true;
-}
-
-static bool intrinsic_HostResolveImportedModule(JSContext* cx, unsigned argc,
-                                                Value* vp) {
-  CallArgs args = CallArgsFromVp(argc, vp);
-  MOZ_ASSERT(args.length() == 2);
-  RootedModuleObject module(cx, &args[0].toObject().as<ModuleObject>());
-  RootedString specifier(cx, args[1].toString());
-
-  RootedValue referencingPrivate(cx, JS::GetModulePrivate(module));
-  RootedObject result(cx,
-                      CallModuleResolveHook(cx, referencingPrivate, specifier));
-  if (!result) {
-    return false;
-  }
-
-  if (!result->is<ModuleObject>()) {
-    JS_ReportErrorASCII(cx, "Module resolve hook did not return Module object");
-    return false;
-  }
-
-  args.rval().setObject(*result);
-  return true;
-}
-
-static bool intrinsic_CreateImportBinding(JSContext* cx, unsigned argc,
-                                          Value* vp) {
-  CallArgs args = CallArgsFromVp(argc, vp);
-  MOZ_ASSERT(args.length() == 4);
-  RootedModuleEnvironmentObject environment(
-      cx, &args[0].toObject().as<ModuleEnvironmentObject>());
-  RootedAtom importedName(cx, &args[1].toString()->asAtom());
-  RootedModuleObject module(cx, &args[2].toObject().as<ModuleObject>());
-  RootedAtom localName(cx, &args[3].toString()->asAtom());
-  if (!environment->createImportBinding(cx, importedName, module, localName)) {
-    return false;
-  }
-
-  args.rval().setUndefined();
-  return true;
-}
-
-static bool intrinsic_CreateNamespaceBinding(JSContext* cx, unsigned argc,
-                                             Value* vp) {
-  CallArgs args = CallArgsFromVp(argc, vp);
-  MOZ_ASSERT(args.length() == 3);
-  RootedModuleEnvironmentObject environment(
-      cx, &args[0].toObject().as<ModuleEnvironmentObject>());
-  RootedId name(cx, AtomToId(&args[1].toString()->asAtom()));
-  MOZ_ASSERT(args[2].toObject().is<ModuleNamespaceObject>());
-  // The property already exists in the evironment but is not writable, so set
-  // the slot directly.
-  RootedShape shape(cx, environment->lookup(cx, name));
-  MOZ_ASSERT(shape);
-  environment->setSlot(shape->slot(), args[2]);
-  args.rval().setUndefined();
-  return true;
-}
-
-static bool intrinsic_InstantiateModuleFunctionDeclarations(JSContext* cx,
-                                                            unsigned argc,
-                                                            Value* vp) {
-  CallArgs args = CallArgsFromVp(argc, vp);
-  MOZ_ASSERT(args.length() == 1);
-  RootedModuleObject module(cx, &args[0].toObject().as<ModuleObject>());
-  args.rval().setUndefined();
-  return ModuleObject::instantiateFunctionDeclarations(cx, module);
-}
-
-static bool intrinsic_ExecuteModule(JSContext* cx, unsigned argc, Value* vp) {
-  CallArgs args = CallArgsFromVp(argc, vp);
-  MOZ_ASSERT(args.length() == 1);
-  RootedModuleObject module(cx, &args[0].toObject().as<ModuleObject>());
-  return ModuleObject::execute(cx, module, args.rval());
-}
-
-static bool intrinsic_NewModuleNamespace(JSContext* cx, unsigned argc,
-                                         Value* vp) {
-  CallArgs args = CallArgsFromVp(argc, vp);
-  MOZ_ASSERT(args.length() == 2);
-  RootedModuleObject module(cx, &args[0].toObject().as<ModuleObject>());
-  RootedObject exports(cx, &args[1].toObject());
-  JSObject* namespace_ = ModuleObject::createNamespace(cx, module, exports);
-  if (!namespace_) {
-    return false;
-  }
-
-  args.rval().setObject(*namespace_);
-  return true;
-}
-
-static bool intrinsic_AddModuleNamespaceBinding(JSContext* cx, unsigned argc,
-                                                Value* vp) {
-  CallArgs args = CallArgsFromVp(argc, vp);
-  MOZ_ASSERT(args.length() == 4);
-  RootedModuleNamespaceObject namespace_(
-      cx, &args[0].toObject().as<ModuleNamespaceObject>());
-  RootedAtom exportedName(cx, &args[1].toString()->asAtom());
-  RootedModuleObject targetModule(cx, &args[2].toObject().as<ModuleObject>());
-  RootedAtom localName(cx, &args[3].toString()->asAtom());
-  if (!namespace_->addBinding(cx, exportedName, targetModule, localName)) {
-    return false;
-  }
-
-  args.rval().setUndefined();
-  return true;
-}
-
-static bool intrinsic_ModuleNamespaceExports(JSContext* cx, unsigned argc,
-                                             Value* vp) {
-  CallArgs args = CallArgsFromVp(argc, vp);
-  MOZ_ASSERT(args.length() == 1);
-  RootedModuleNamespaceObject namespace_(
-      cx, &args[0].toObject().as<ModuleNamespaceObject>());
-  args.rval().setObject(namespace_->exports());
-  return true;
-}
 
 static bool intrinsic_PromiseResolve(JSContext* cx, unsigned argc, Value* vp) {
   CallArgs args = CallArgsFromVp(argc, vp);
@@ -2871,47 +2858,10 @@
           0),
     JS_FN("ModuleNamespaceExports", intrinsic_ModuleNamespaceExports, 1, 0),
 
-<<<<<<< HEAD
-    JS_FN("CreatePendingPromise", intrinsic_CreatePendingPromise, 0, 0),
-    JS_FN("CreatePromiseResolvedWith", intrinsic_CreatePromiseResolvedWith, 1, 0),
-    JS_FN("CreatePromiseRejectedWith", intrinsic_CreatePromiseRejectedWith, 1, 0),
-    JS_FN("ResolvePromise", intrinsic_ResolvePromise, 2, 0),
-    JS_FN("RejectPromise", intrinsic_RejectPromise, 2, 0),
-    JS_FN("AddPromiseReactions", intrinsic_AddPromiseReactions, 3, 0),
-    JS_FN("CallOriginalPromiseThen", intrinsic_CallOriginalPromiseThen, 3, 0),
+    JS_FN("PromiseResolve", intrinsic_PromiseResolve, 2, 0),
 
     JS_FN("AddTaintOperation", taint_addTaintOperation, 2, 0),
     JS_FN("CopyString", taint_copyString, 1, 0),
-
-    JS_FS_END
-};
-
-void
-js::FillSelfHostingCompileOptions(CompileOptions& options)
-{
-    /*
-     * In self-hosting mode, scripts use JSOP_GETINTRINSIC instead of
-     * JSOP_GETNAME or JSOP_GETGNAME to access unbound variables.
-     * JSOP_GETINTRINSIC does a name lookup on a special object, whose
-     * properties are filled in lazily upon first access for a given global.
-     *
-     * As that object is inaccessible to client code, the lookups are
-     * guaranteed to return the original objects, ensuring safe implementation
-     * of self-hosted builtins.
-     *
-     * Additionally, the special syntax callFunction(fun, receiver, ...args)
-     * is supported, for which bytecode is emitted that invokes |fun| with
-     * |receiver| as the this-object and ...args as the arguments.
-     */
-    options.setIntroductionType("self-hosted");
-    options.setFileAndLine("self-hosted", 1);
-    options.setSelfHostingMode(true);
-    options.setCanLazilyParse(false);
-    options.setVersion(JSVERSION_LATEST);
-    options.werrorOption = true;
-    options.strictOption = true;
-=======
-    JS_FN("PromiseResolve", intrinsic_PromiseResolve, 2, 0),
 
     JS_FS_END};
 
@@ -2936,7 +2886,6 @@
   options.setCanLazilyParse(false);
   options.werrorOption = true;
   options.strictOption = true;
->>>>>>> 030f2d6b
 
 #ifdef DEBUG
   options.extraWarningsOption = true;
@@ -3227,30 +3176,12 @@
   return true;
 }
 
-<<<<<<< HEAD
-static JSString*
-CloneString(JSContext* cx, JSFlatString* selfHostedString)
-{
-    // TaintFox: TODO(samuel) just curious, can these ever be tainted?
-    RootedString rooted(cx, selfHostedString);
-    if (selfHostedString->isTainted())
-        JS_ReportTaintSink(cx, rooted, "SelfHosting::CloneString");
-
-    size_t len = selfHostedString->length();
-    {
-        JS::AutoCheckCannotGC nogc;
-        JSString* clone;
-        if (selfHostedString->hasLatin1Chars())
-            clone = NewStringCopyN<NoGC>(cx, selfHostedString->latin1Chars(nogc), len);
-        else
-            clone = NewStringCopyNDontDeflate<NoGC>(cx, selfHostedString->twoByteChars(nogc), len);
-        if (clone) {
-            // TaintFox: clone taint information as well.
-            clone->setTaint(selfHostedString->taint());
-            return clone;
-        }
-=======
 static JSString* CloneString(JSContext* cx, JSFlatString* selfHostedString) {
+  // TaintFox: TODO(samuel) just curious, can these ever be tainted?
+  RootedString rooted(cx, selfHostedString);
+  if (selfHostedString->isTainted())
+      JS_ReportTaintSink(cx, rooted, "SelfHosting::CloneString");
+
   size_t len = selfHostedString->length();
   {
     JS::AutoCheckCannotGC nogc;
@@ -3261,9 +3192,10 @@
     } else {
       clone = NewStringCopyNDontDeflate<NoGC>(
           cx, selfHostedString->twoByteChars(nogc), len);
->>>>>>> 030f2d6b
     }
     if (clone) {
+      // TaintFox: clone taint information as well.
+      clone->setTaint(selfHostedString->taint());
       return clone;
     }
   }
@@ -3273,19 +3205,14 @@
     return nullptr;
   }
 
-  return chars.isLatin1()
+  JSString* clone = chars.isLatin1()
              ? NewStringCopyN<CanGC>(cx, chars.latin1Range().begin().get(), len)
              : NewStringCopyNDontDeflate<CanGC>(
                    cx, chars.twoByteRange().begin().get(), len);
-}
-
-<<<<<<< HEAD
-    JSString* clone = chars.isLatin1()
-           ? NewStringCopyN<CanGC>(cx, chars.latin1Range().begin().get(), len)
-           : NewStringCopyNDontDeflate<CanGC>(cx, chars.twoByteRange().begin().get(), len);
-    clone->setTaint(selfHostedString->taint());             // TODO see above, might want to remove this
-    return clone;
-=======
+  clone->setTaint(selfHostedString->taint());             // TODO see above, might want to remove this
+  return clone;
+}
+
 // Returns the ScriptSourceObject to use for cloned self-hosted scripts in the
 // current realm.
 static ScriptSourceObject* SelfHostingScriptSourceObject(JSContext* cx) {
@@ -3304,7 +3231,6 @@
 
   cx->realm()->selfHostingScriptSource.set(sourceObject);
   return sourceObject;
->>>>>>> 030f2d6b
 }
 
 static JSObject* CloneObject(JSContext* cx,
