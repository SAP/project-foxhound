--- conflicted
+++ resolved
@@ -2142,7 +2142,6 @@
       !in.readChars(chars.get(), nchars)) {
     return nullptr;
   }
-<<<<<<< HEAD
 
   // TODO: taintfox: check if MessageEvent.data if the only source relevant
   // also investigate whether the structured clone should be taint aware
@@ -2150,10 +2149,7 @@
   // adding the MessageEvent.data taint here causes a pipe error - I guess
   // the IPC mechanism isn't taint aware enough?
 
-  return chars.toStringDontDeflate(context(), nchars);
-=======
   return chars.toStringDontDeflate(context(), nchars, heap);
->>>>>>> a068577d
 }
 
 JSString* JSStructuredCloneReader::readString(uint32_t data,
