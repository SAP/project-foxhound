--- conflicted
+++ resolved
@@ -2505,21 +2505,11 @@
     return nullptr;
   }
 
-<<<<<<< HEAD
-  // TODO: taintfox: check if MessageEvent.data if the only source relevant
-  // also investigate whether the structured clone should be taint aware
-  //
-  // adding the MessageEvent.data taint here causes a pipe error - I guess
-  // the IPC mechanism isn't taint aware enough?
-
-  return chars.toStringDontDeflate(context(), nchars, heap);
-=======
   if (atomize) {
     return chars.toAtom(context(), nchars);
   }
 
   return chars.toStringDontDeflate(context(), nchars, gcHeap);
->>>>>>> bf57fe91
 }
 
 JSString* JSStructuredCloneReader::readString(uint32_t data,
