--- conflicted
+++ resolved
@@ -1287,7 +1287,6 @@
     return false;
   }
 
-<<<<<<< HEAD
   // TaintFox: TODO(samuel) Depending on the current context, this might be a sink.
   // On the other hand, should probably just make the JSStructuredCloneWriter taint aware.
   //
@@ -1296,7 +1295,6 @@
   // and the taint is getting lost.
   //
   // Need to add taint information to this serialization class
-=======
   if (useBuffer) {
     mozilla::StringBuffer* buffer = linear->stringBuffer();
     if (!out.buf.stringBufferRefsHeld_.emplaceBack(buffer)) {
@@ -1306,7 +1304,6 @@
     uintptr_t p = reinterpret_cast<uintptr_t>(buffer);
     return out.writeBytes(&p, sizeof(p));
   }
->>>>>>> bc78b980
 
   JS::AutoCheckCannotGC nogc;
   return linear->hasLatin1Chars()
