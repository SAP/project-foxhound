/* -*- Mode: C++; tab-width: 8; indent-tabs-mode: nil; c-basic-offset: 4 -*-
 * vim: set ts=8 sts=4 et sw=4 tw=99:
 * This Source Code Form is subject to the terms of the Mozilla Public
 * License, v. 2.0. If a copy of the MPL was not distributed with this
 * file, You can obtain one at http://mozilla.org/MPL/2.0/. */

#include "vm/SavedStacks.h"

#include "mozilla/Attributes.h"
#include "mozilla/DebugOnly.h"
#include "mozilla/Move.h"

#include <algorithm>
#include <math.h>

#include "jsapi.h"
#include "jscompartment.h"
#include "jsfriendapi.h"
#include "jshashutil.h"
#include "jsmath.h"
#include "jsnum.h"
#include "jsscript.h"

#include "gc/Marking.h"
#include "gc/Rooting.h"
#include "js/Vector.h"
#include "vm/Debugger.h"
#include "vm/SavedFrame.h"
#include "vm/StringBuffer.h"
#include "vm/Time.h"
#include "vm/WrapperObject.h"

#include "jscntxtinlines.h"

#include "vm/NativeObject-inl.h"
#include "vm/Stack-inl.h"

using mozilla::AddToHash;
using mozilla::DebugOnly;
using mozilla::HashString;
using mozilla::Maybe;
using mozilla::Move;
using mozilla::Nothing;
using mozilla::Some;

namespace js {

/**
 * Maximum number of saved frames returned for an async stack.
 */
const unsigned ASYNC_STACK_MAX_FRAME_COUNT = 60;

/* static */ Maybe<LiveSavedFrameCache::FramePtr>
LiveSavedFrameCache::getFramePtr(FrameIter& iter)
{
    if (iter.hasUsableAbstractFramePtr())
        return Some(FramePtr(iter.abstractFramePtr()));

    if (iter.isPhysicalIonFrame())
        return Some(FramePtr(iter.physicalIonFrame()));

    return Nothing();
}

/* static */ void
LiveSavedFrameCache::trace(LiveSavedFrameCache* cache, JSTracer* trc)
{
    if (!cache->initialized())
        return;

    for (auto* entry = cache->frames->begin(); entry < cache->frames->end(); entry++) {
        TraceEdge(trc,
                  &entry->savedFrame,
                  "LiveSavedFrameCache::frames SavedFrame");
    }
}

bool
LiveSavedFrameCache::insert(JSContext* cx, FramePtr& framePtr, jsbytecode* pc,
                            HandleSavedFrame savedFrame)
{
    MOZ_ASSERT(initialized());

    if (!frames->emplaceBack(framePtr, pc, savedFrame)) {
        ReportOutOfMemory(cx);
        return false;
    }

    // Safe to dereference the cache key because the stack frames are still
    // live. After this point, they should never be dereferenced again.
    if (framePtr.is<AbstractFramePtr>())
        framePtr.as<AbstractFramePtr>().setHasCachedSavedFrame();
    else
        framePtr.as<jit::CommonFrameLayout*>()->setHasCachedSavedFrame();

    return true;
}

void
LiveSavedFrameCache::find(JSContext* cx, FrameIter& frameIter, MutableHandleSavedFrame frame) const
{
    MOZ_ASSERT(initialized());
    MOZ_ASSERT(!frameIter.done());
    MOZ_ASSERT(frameIter.hasCachedSavedFrame());

    Maybe<FramePtr> maybeFramePtr = getFramePtr(frameIter);
    MOZ_ASSERT(maybeFramePtr.isSome());

    FramePtr framePtr(*maybeFramePtr);
    jsbytecode* pc = frameIter.pc();
    size_t numberStillValid = 0;

    frame.set(nullptr);
    for (auto* p = frames->begin(); p < frames->end(); p++) {
        numberStillValid++;
        if (framePtr == p->framePtr && pc == p->pc) {
            frame.set(p->savedFrame);
            break;
        }
    }

    if (!frame) {
        frames->clear();
        return;
    }

    MOZ_ASSERT(0 < numberStillValid && numberStillValid <= frames->length());

    if (frame->compartment() != cx->compartment()) {
        frame.set(nullptr);
        numberStillValid--;
    }

    // Everything after the cached SavedFrame are stale younger frames we have
    // since popped.
    frames->shrinkBy(frames->length() - numberStillValid);
}

struct SavedFrame::Lookup {
<<<<<<< HEAD
#if _TAINT_ON_
    Lookup(JSAtom* source, JSAtom* linesource, uint32_t line, uint32_t column, JSAtom* functionDisplayName,
           SavedFrame* parent, JSPrincipals* principals)
#else
    Lookup(JSAtom* source, uint32_t line, uint32_t column, JSAtom* functionDisplayName,
           SavedFrame* parent, JSPrincipals* principals)
#endif
=======
    Lookup(JSAtom* source, uint32_t line, uint32_t column,
           JSAtom* functionDisplayName, JSAtom* asyncCause, SavedFrame* parent,
           JSPrincipals* principals, Maybe<LiveSavedFrameCache::FramePtr> framePtr = Nothing(),
           jsbytecode* pc = nullptr, Activation* activation = nullptr)
>>>>>>> ecb5fb4d
      : source(source),
#if _TAINT_ON_
        linesource(linesource),
#endif
        line(line),
        column(column),
        functionDisplayName(functionDisplayName),
        asyncCause(asyncCause),
        parent(parent),
        principals(principals),
        framePtr(framePtr),
        pc(pc),
        activation(activation)
    {
        MOZ_ASSERT(source);
        MOZ_ASSERT_IF(framePtr.isSome(), pc);
        MOZ_ASSERT_IF(framePtr.isSome(), activation);
    }

<<<<<<< HEAD
    JSAtom*      source;
#if _TAINT_ON_
    JSAtom*      linesource;
#endif
    uint32_t     line;
    uint32_t     column;
    JSAtom*      functionDisplayName;
    SavedFrame*  parent;
=======
    explicit Lookup(SavedFrame& savedFrame)
      : source(savedFrame.getSource()),
        line(savedFrame.getLine()),
        column(savedFrame.getColumn()),
        functionDisplayName(savedFrame.getFunctionDisplayName()),
        asyncCause(savedFrame.getAsyncCause()),
        parent(savedFrame.getParent()),
        principals(savedFrame.getPrincipals()),
        framePtr(Nothing()),
        pc(nullptr),
        activation(nullptr)
    {
        MOZ_ASSERT(source);
    }

    JSAtom*       source;
    uint32_t      line;
    uint32_t      column;
    JSAtom*       functionDisplayName;
    JSAtom*       asyncCause;
    SavedFrame*   parent;
>>>>>>> ecb5fb4d
    JSPrincipals* principals;

    // These are used only by the LiveSavedFrameCache and not used for identity or
    // hashing.
    Maybe<LiveSavedFrameCache::FramePtr> framePtr;
    jsbytecode*                          pc;
    Activation*                          activation;

    void trace(JSTracer* trc) {
        TraceManuallyBarrieredEdge(trc, &source, "SavedFrame::Lookup::source");
        if (functionDisplayName) {
            TraceManuallyBarrieredEdge(trc, &functionDisplayName,
                                       "SavedFrame::Lookup::functionDisplayName");
        }
<<<<<<< HEAD
#if _TAINT_ON_
        if(linesource) {
            gc::MarkStringUnbarriered(trc, &linesource,
                                      "SavedFrame::Lookup::linesource");
        }
#endif
=======
        if (asyncCause)
            TraceManuallyBarrieredEdge(trc, &asyncCause, "SavedFrame::Lookup::asyncCause");
        if (parent)
            TraceManuallyBarrieredEdge(trc, &parent, "SavedFrame::Lookup::parent");
>>>>>>> ecb5fb4d
    }
};

class MOZ_STACK_CLASS SavedFrame::AutoLookupVector : public JS::CustomAutoRooter {
  public:
    explicit AutoLookupVector(JSContext* cx)
      : JS::CustomAutoRooter(cx),
        lookups(cx)
    { }

    typedef Vector<Lookup, 20> LookupVector;
    inline LookupVector* operator->() { return &lookups; }
    inline HandleLookup operator[](size_t i) { return HandleLookup(lookups[i]); }

  private:
    LookupVector lookups;

    virtual void trace(JSTracer* trc) {
        for (size_t i = 0; i < lookups.length(); i++)
            lookups[i].trace(trc);
    }
};

/* static */ HashNumber
SavedFrame::HashPolicy::hash(const Lookup& lookup)
{
    JS::AutoCheckCannotGC nogc;
    // Assume that we can take line mod 2^32 without losing anything of
    // interest.  If that assumption changes, we'll just need to start with 0
    // and add another overload of AddToHash with more arguments.
    return AddToHash(lookup.line,
                     lookup.column,
                     lookup.source,
                     lookup.functionDisplayName,
                     lookup.asyncCause,
                     SavedFramePtrHasher::hash(lookup.parent),
                     JSPrincipalsPtrHasher::hash(lookup.principals));
}

/* static */ bool
SavedFrame::HashPolicy::match(SavedFrame* existing, const Lookup& lookup)
{
    if (existing->getLine() != lookup.line)
        return false;

    if (existing->getColumn() != lookup.column)
        return false;

    if (existing->getParent() != lookup.parent)
        return false;

    if (existing->getPrincipals() != lookup.principals)
        return false;

    JSAtom* source = existing->getSource();
    if (source != lookup.source)
        return false;

    JSAtom* functionDisplayName = existing->getFunctionDisplayName();
    if (functionDisplayName != lookup.functionDisplayName)
        return false;

    JSAtom* asyncCause = existing->getAsyncCause();
    if (asyncCause != lookup.asyncCause)
        return false;

    return true;
}

/* static */ void
SavedFrame::HashPolicy::rekey(Key& key, const Key& newKey)
{
    key = newKey;
}

/* static */ bool
SavedFrame::finishSavedFrameInit(JSContext* cx, HandleObject ctor, HandleObject proto)
{
    // The only object with the SavedFrame::class_ that doesn't have a source
    // should be the prototype.
    proto->as<NativeObject>().setReservedSlot(SavedFrame::JSSLOT_SOURCE, NullValue());

    return FreezeObject(cx, proto);
}

/* static */ const Class SavedFrame::class_ = {
    "SavedFrame",
    JSCLASS_HAS_PRIVATE |
    JSCLASS_HAS_RESERVED_SLOTS(SavedFrame::JSSLOT_COUNT) |
    JSCLASS_HAS_CACHED_PROTO(JSProto_SavedFrame) |
    JSCLASS_IS_ANONYMOUS,
    nullptr,                    // addProperty
    nullptr,                    // delProperty
    nullptr,                    // getProperty
    nullptr,                    // setProperty
    nullptr,                    // enumerate
    nullptr,                    // resolve
    nullptr,                    // mayResolve
    nullptr,                    // convert
    SavedFrame::finalize,       // finalize
    nullptr,                    // call
    nullptr,                    // hasInstance
    nullptr,                    // construct
    nullptr,                    // trace

    // ClassSpec
    {
        GenericCreateConstructor<SavedFrame::construct, 0, gc::AllocKind::FUNCTION>,
        GenericCreatePrototype,
        SavedFrame::staticFunctions,
        nullptr,
        SavedFrame::protoFunctions,
        SavedFrame::protoAccessors,
        SavedFrame::finishSavedFrameInit,
        ClassSpec::DontDefineConstructor
    }
};

/* static */ const JSFunctionSpec
SavedFrame::staticFunctions[] = {
    JS_FS_END
};

/* static */ const JSFunctionSpec
SavedFrame::protoFunctions[] = {
    JS_FN("constructor", SavedFrame::construct, 0, 0),
    JS_FN("toString", SavedFrame::toStringMethod, 0, 0),
    JS_FS_END
};

/* static */ const JSPropertySpec
SavedFrame::protoAccessors[] = {
    JS_PSG("source", SavedFrame::sourceProperty, 0),
    JS_PSG("line", SavedFrame::lineProperty, 0),
    JS_PSG("column", SavedFrame::columnProperty, 0),
    JS_PSG("functionDisplayName", SavedFrame::functionDisplayNameProperty, 0),
    JS_PSG("asyncCause", SavedFrame::asyncCauseProperty, 0),
    JS_PSG("asyncParent", SavedFrame::asyncParentProperty, 0),
    JS_PSG("parent", SavedFrame::parentProperty, 0),
#if _TAINT_ON_
    JS_PSG("lineSource", SavedFrame::lineSourceProperty, 0),
#endif
    JS_PS_END
};

/* static */ void
SavedFrame::finalize(FreeOp* fop, JSObject* obj)
{
    JSPrincipals* p = obj->as<SavedFrame>().getPrincipals();
    if (p) {
        JSRuntime* rt = obj->runtimeFromMainThread();
        JS_DropPrincipals(rt, p);
    }
}

JSAtom*
SavedFrame::getSource()
{
    const Value& v = getReservedSlot(JSSLOT_SOURCE);
    JSString* s = v.toString();
    return &s->asAtom();
}

uint32_t
SavedFrame::getLine()
{
    const Value& v = getReservedSlot(JSSLOT_LINE);
    return v.toPrivateUint32();
}

uint32_t
SavedFrame::getColumn()
{
    const Value& v = getReservedSlot(JSSLOT_COLUMN);
    return v.toPrivateUint32();
}

JSAtom*
SavedFrame::getFunctionDisplayName()
{
    const Value& v = getReservedSlot(JSSLOT_FUNCTIONDISPLAYNAME);
    if (v.isNull())
        return nullptr;
    JSString* s = v.toString();
    return &s->asAtom();
}

<<<<<<< HEAD
#if _TAINT_ON_
JSAtom*
SavedFrame::getLineSource()
{
    const Value& v = getReservedSlot(JSSLOT_LINESOURCE);
=======
JSAtom*
SavedFrame::getAsyncCause()
{
    const Value& v = getReservedSlot(JSSLOT_ASYNCCAUSE);
>>>>>>> ecb5fb4d
    if (v.isNull())
        return nullptr;
    JSString* s = v.toString();
    return &s->asAtom();
}
<<<<<<< HEAD
#endif
=======
>>>>>>> ecb5fb4d

SavedFrame*
SavedFrame::getParent() const
{
    const Value& v = getReservedSlot(JSSLOT_PARENT);
    return v.isObject() ? &v.toObject().as<SavedFrame>() : nullptr;
}

JSPrincipals*
SavedFrame::getPrincipals()
{
    const Value& v = getReservedSlot(JSSLOT_PRINCIPALS);
    if (v.isUndefined())
        return nullptr;
    return static_cast<JSPrincipals*>(v.toPrivate());
}

void
SavedFrame::initFromLookup(SavedFrame::HandleLookup lookup)
{
    MOZ_ASSERT(lookup->source);
    MOZ_ASSERT(getReservedSlot(JSSLOT_SOURCE).isUndefined());
    setReservedSlot(JSSLOT_SOURCE, StringValue(lookup->source));

    setReservedSlot(JSSLOT_LINE, PrivateUint32Value(lookup->line));
    setReservedSlot(JSSLOT_COLUMN, PrivateUint32Value(lookup->column));
    setReservedSlot(JSSLOT_FUNCTIONDISPLAYNAME,
                    lookup->functionDisplayName
                        ? StringValue(lookup->functionDisplayName)
                        : NullValue());
    setReservedSlot(JSSLOT_ASYNCCAUSE,
                    lookup->asyncCause
                        ? StringValue(lookup->asyncCause)
                        : NullValue());
    setReservedSlot(JSSLOT_PARENT, ObjectOrNullValue(lookup->parent));

    MOZ_ASSERT(getReservedSlot(JSSLOT_PRINCIPALS).isUndefined());
    if (lookup->principals)
        JS_HoldPrincipals(lookup->principals);
    setReservedSlot(JSSLOT_PRINCIPALS, PrivateValue(lookup->principals));
#if _TAINT_ON_
    if(lookup->linesource)
        setReservedSlot(JSSLOT_LINESOURCE, StringValue(lookup->linesource));
    else
        setReservedSlot(JSSLOT_LINESOURCE, NullValue());
#endif
}

bool
SavedFrame::isSelfHosted()
{
    JSAtom* source = getSource();
    return StringEqualsAscii(source, "self-hosted");
}

/* static */ bool
SavedFrame::construct(JSContext* cx, unsigned argc, Value* vp)
{
    JS_ReportErrorNumber(cx, GetErrorMessage, nullptr, JSMSG_NO_CONSTRUCTOR,
                         "SavedFrame");
    return false;
}

static bool
SavedFrameSubsumedByCaller(JSContext* cx, HandleSavedFrame frame)
{
    auto subsumes = cx->runtime()->securityCallbacks->subsumes;
    if (!subsumes)
        return true;

    auto currentCompartmentPrincipals = cx->compartment()->principals();
    MOZ_ASSERT(!ReconstructedSavedFramePrincipals::is(currentCompartmentPrincipals));

    auto framePrincipals = frame->getPrincipals();

    // Handle SavedFrames that have been reconstructed from stacks in a heap
    // snapshot.
    if (framePrincipals == &ReconstructedSavedFramePrincipals::IsSystem)
        return cx->runningWithTrustedPrincipals();
    if (framePrincipals == &ReconstructedSavedFramePrincipals::IsNotSystem)
        return true;

    return subsumes(currentCompartmentPrincipals, framePrincipals);
}

// Return the first SavedFrame in the chain that starts with |frame| whose
// principals are subsumed by |principals|, according to |subsumes|. If there is
// no such frame, return nullptr. |skippedAsync| is set to true if any of the
// skipped frames had the |asyncCause| property set, otherwise it is explicitly
// set to false.
static SavedFrame*
GetFirstSubsumedFrame(JSContext* cx, HandleSavedFrame frame, bool& skippedAsync)
{
    skippedAsync = false;

    RootedSavedFrame rootedFrame(cx, frame);
    while (rootedFrame && !SavedFrameSubsumedByCaller(cx, rootedFrame)) {
        if (rootedFrame->getAsyncCause())
            skippedAsync = true;
        rootedFrame = rootedFrame->getParent();
    }

    return rootedFrame;
}

JS_FRIEND_API(JSObject*)
GetFirstSubsumedSavedFrame(JSContext* cx, HandleObject savedFrame)
{
    if (!savedFrame)
        return nullptr;
    bool skippedAsync;
    RootedSavedFrame frame(cx, &savedFrame->as<SavedFrame>());
    return GetFirstSubsumedFrame(cx, frame, skippedAsync);
}

/* static */ bool
SavedFrame::checkThis(JSContext* cx, CallArgs& args, const char* fnName,
                      MutableHandleObject frame)
{
    const Value& thisValue = args.thisv();

    if (!thisValue.isObject()) {
        JS_ReportErrorNumber(cx, GetErrorMessage, nullptr, JSMSG_NOT_NONNULL_OBJECT, InformalValueTypeName(thisValue));
        return false;
    }

    JSObject* thisObject = CheckedUnwrap(&thisValue.toObject());
    if (!thisObject || !thisObject->is<SavedFrame>()) {
        JS_ReportErrorNumber(cx, GetErrorMessage, nullptr, JSMSG_INCOMPATIBLE_PROTO,
                             SavedFrame::class_.name, fnName,
                             thisObject ? thisObject->getClass()->name : "object");
        return false;
    }

    // Check for SavedFrame.prototype, which has the same class as SavedFrame
    // instances, however doesn't actually represent a captured stack frame. It
    // is the only object that is<SavedFrame>() but doesn't have a source.
    if (thisObject->as<SavedFrame>().getReservedSlot(JSSLOT_SOURCE).isNull()) {
        JS_ReportErrorNumber(cx, GetErrorMessage, nullptr, JSMSG_INCOMPATIBLE_PROTO,
                             SavedFrame::class_.name, fnName, "prototype object");
        return false;
    }

    // Now set "frame" to the actual object we were invoked in (which may be a
    // wrapper), not the unwrapped version.  Consumers will need to know what
    // that original object was, and will do principal checks as needed.
    frame.set(&thisValue.toObject());
    return true;
}

// Get the SavedFrame * from the current this value and handle any errors that
// might occur therein.
//
// These parameters must already exist when calling this macro:
//   - JSContext* cx
//   - unsigned   argc
//   - Value*     vp
//   - const char* fnName
// These parameters will be defined after calling this macro:
//   - CallArgs args
//   - Rooted<SavedFrame*> frame (will be non-null)
#define THIS_SAVEDFRAME(cx, argc, vp, fnName, args, frame)             \
    CallArgs args = CallArgsFromVp(argc, vp);                          \
    RootedObject frame(cx);                                            \
    if (!checkThis(cx, args, fnName, &frame))                          \
        return false;

} /* namespace js */

namespace JS {

namespace {

// It's possible that our caller is privileged (and hence would see the entire
// stack) but we're working with an SavedFrame object that was captured in
// unprivileged code.  If so, drop privileges down to its level.  The idea is
// that this way devtools code that's asking an exception object for a stack to
// display will end up with the stack the web developer would see via doing
// .stack in a web page, with Firefox implementation details excluded.
//
// We want callers to pass us the object they were actually passed, not an
// unwrapped form of it.  That way Xray access to SavedFrame objects should not
// be affected by AutoMaybeEnterFrameCompartment and the only things that will
// be affected will be cases in which privileged code works with some C++ object
// that then pokes at an unprivileged StackFrame it has on hand.
class MOZ_STACK_CLASS AutoMaybeEnterFrameCompartment
{
public:
    AutoMaybeEnterFrameCompartment(JSContext* cx,
                                   HandleObject obj
                                   MOZ_GUARD_OBJECT_NOTIFIER_PARAM)
    {
        MOZ_GUARD_OBJECT_NOTIFIER_INIT;
        // Note that obj might be null here, since we're doing this
        // before UnwrapSavedFrame.
        if (obj && cx->compartment() != obj->compartment())
        {
            JSSubsumesOp subsumes = cx->runtime()->securityCallbacks->subsumes;
            if (subsumes && subsumes(cx->compartment()->principals(),
                                     obj->compartment()->principals()))
            {
                ac_.emplace(cx, obj);
            }
        }
    }

 private:
    Maybe<JSAutoCompartment> ac_;
    MOZ_DECL_USE_GUARD_OBJECT_NOTIFIER
};

} // namespace

static inline js::SavedFrame*
UnwrapSavedFrame(JSContext* cx, HandleObject obj, bool& skippedAsync)
{
    if (!obj)
        return nullptr;
    RootedObject savedFrameObj(cx, CheckedUnwrap(obj));
    MOZ_ASSERT(savedFrameObj);
    MOZ_ASSERT(js::SavedFrame::isSavedFrameAndNotProto(*savedFrameObj));
    js::RootedSavedFrame frame(cx, &savedFrameObj->as<js::SavedFrame>());
    return GetFirstSubsumedFrame(cx, frame, skippedAsync);
}

JS_PUBLIC_API(SavedFrameResult)
GetSavedFrameSource(JSContext* cx, HandleObject savedFrame, MutableHandleString sourcep)
{
    AutoMaybeEnterFrameCompartment ac(cx, savedFrame);
    bool skippedAsync;
    js::RootedSavedFrame frame(cx, UnwrapSavedFrame(cx, savedFrame, skippedAsync));
    if (!frame) {
        sourcep.set(cx->runtime()->emptyString);
        return SavedFrameResult::AccessDenied;
    }
    sourcep.set(frame->getSource());
    return SavedFrameResult::Ok;
}

JS_PUBLIC_API(SavedFrameResult)
GetSavedFrameLine(JSContext* cx, HandleObject savedFrame, uint32_t* linep)
{
    MOZ_ASSERT(linep);
    AutoMaybeEnterFrameCompartment ac(cx, savedFrame);
    bool skippedAsync;
    js::RootedSavedFrame frame(cx, UnwrapSavedFrame(cx, savedFrame, skippedAsync));
    if (!frame) {
        *linep = 0;
        return SavedFrameResult::AccessDenied;
    }
    *linep = frame->getLine();
    return SavedFrameResult::Ok;
}

JS_PUBLIC_API(SavedFrameResult)
GetSavedFrameColumn(JSContext* cx, HandleObject savedFrame, uint32_t* columnp)
{
    MOZ_ASSERT(columnp);
    AutoMaybeEnterFrameCompartment ac(cx, savedFrame);
    bool skippedAsync;
    js::RootedSavedFrame frame(cx, UnwrapSavedFrame(cx, savedFrame, skippedAsync));
    if (!frame) {
        *columnp = 0;
        return SavedFrameResult::AccessDenied;
    }
    *columnp = frame->getColumn();
    return SavedFrameResult::Ok;
}

JS_PUBLIC_API(SavedFrameResult)
GetSavedFrameFunctionDisplayName(JSContext* cx, HandleObject savedFrame, MutableHandleString namep)
{
    AutoMaybeEnterFrameCompartment ac(cx, savedFrame);
    bool skippedAsync;
    js::RootedSavedFrame frame(cx, UnwrapSavedFrame(cx, savedFrame, skippedAsync));
    if (!frame) {
        namep.set(nullptr);
        return SavedFrameResult::AccessDenied;
    }
    namep.set(frame->getFunctionDisplayName());
    return SavedFrameResult::Ok;
}

JS_PUBLIC_API(SavedFrameResult)
GetSavedFrameAsyncCause(JSContext* cx, HandleObject savedFrame, MutableHandleString asyncCausep)
{
    AutoMaybeEnterFrameCompartment ac(cx, savedFrame);
    bool skippedAsync;
    js::RootedSavedFrame frame(cx, UnwrapSavedFrame(cx, savedFrame, skippedAsync));
    if (!frame) {
        asyncCausep.set(nullptr);
        return SavedFrameResult::AccessDenied;
    }
    asyncCausep.set(frame->getAsyncCause());
    if (!asyncCausep && skippedAsync)
        asyncCausep.set(cx->names().Async);
    return SavedFrameResult::Ok;
}

JS_PUBLIC_API(SavedFrameResult)
GetSavedFrameAsyncParent(JSContext* cx, HandleObject savedFrame, MutableHandleObject asyncParentp)
{
    AutoMaybeEnterFrameCompartment ac(cx, savedFrame);
    bool skippedAsync;
    js::RootedSavedFrame frame(cx, UnwrapSavedFrame(cx, savedFrame, skippedAsync));
    if (!frame) {
        asyncParentp.set(nullptr);
        return SavedFrameResult::AccessDenied;
    }
    js::RootedSavedFrame parent(cx, frame->getParent());

    // The current value of |skippedAsync| is not interesting, because we are
    // interested in whether we would cross any async parents to get from here
    // to the first subsumed parent frame instead.
    js::RootedSavedFrame subsumedParent(cx, GetFirstSubsumedFrame(cx, parent, skippedAsync));

    // Even if |parent| is not subsumed, we still want to return a pointer to it
    // rather than |subsumedParent| so it can pick up any |asyncCause| from the
    // inaccessible part of the chain.
    if (subsumedParent && (subsumedParent->getAsyncCause() || skippedAsync))
        asyncParentp.set(parent);
    else
        asyncParentp.set(nullptr);
    return SavedFrameResult::Ok;
}

JS_PUBLIC_API(SavedFrameResult)
GetSavedFrameParent(JSContext* cx, HandleObject savedFrame, MutableHandleObject parentp)
{
    AutoMaybeEnterFrameCompartment ac(cx, savedFrame);
    bool skippedAsync;
    js::RootedSavedFrame frame(cx, UnwrapSavedFrame(cx, savedFrame, skippedAsync));
    if (!frame) {
        parentp.set(nullptr);
        return SavedFrameResult::AccessDenied;
    }
    js::RootedSavedFrame parent(cx, frame->getParent());

    // The current value of |skippedAsync| is not interesting, because we are
    // interested in whether we would cross any async parents to get from here
    // to the first subsumed parent frame instead.
    js::RootedSavedFrame subsumedParent(cx, GetFirstSubsumedFrame(cx, parent, skippedAsync));

    // Even if |parent| is not subsumed, we still want to return a pointer to it
    // rather than |subsumedParent| so it can pick up any |asyncCause| from the
    // inaccessible part of the chain.
    if (subsumedParent && !(subsumedParent->getAsyncCause() || skippedAsync))
        parentp.set(parent);
    else
        parentp.set(nullptr);
    return SavedFrameResult::Ok;
}

JS_PUBLIC_API(bool)
BuildStackString(JSContext* cx, HandleObject stack, MutableHandleString stringp)
{
    js::StringBuffer sb(cx);

    // Enter a new block to constrain the scope of possibly entering the stack's
    // compartment. This ensures that when we finish the StringBuffer, we are
    // back in the cx's original compartment, and fulfill our contract with
    // callers to place the output string in the cx's current compartment.
    {
        AutoMaybeEnterFrameCompartment ac(cx, stack);
        bool skippedAsync;
        js::RootedSavedFrame frame(cx, UnwrapSavedFrame(cx, stack, skippedAsync));
        if (!frame) {
            stringp.set(cx->runtime()->emptyString);
            return true;
        }

        js::RootedSavedFrame parent(cx);
        do {
            MOZ_ASSERT(SavedFrameSubsumedByCaller(cx, frame));

            if (!frame->isSelfHosted()) {
                RootedString asyncCause(cx, frame->getAsyncCause());
                if (!asyncCause && skippedAsync)
                    asyncCause.set(cx->names().Async);

                js::RootedAtom name(cx, frame->getFunctionDisplayName());
                if ((asyncCause && (!sb.append(asyncCause) || !sb.append('*')))
                    || (name && !sb.append(name))
                    || !sb.append('@')
                    || !sb.append(frame->getSource())
                    || !sb.append(':')
                    || !NumberValueToStringBuffer(cx, NumberValue(frame->getLine()), sb)
                    || !sb.append(':')
                    || !NumberValueToStringBuffer(cx, NumberValue(frame->getColumn()), sb)
                    || !sb.append('\n'))
                {
                    return false;
                }
            }

            parent = frame->getParent();
            frame = js::GetFirstSubsumedFrame(cx, parent, skippedAsync);
        } while (frame);
    }

    JSString* str = sb.finishString();
    if (!str)
        return false;
    assertSameCompartment(cx, str);
    stringp.set(str);
    return true;
}

} /* namespace JS */

namespace js {

/* static */ bool
SavedFrame::sourceProperty(JSContext* cx, unsigned argc, Value* vp)
{
    THIS_SAVEDFRAME(cx, argc, vp, "(get source)", args, frame);
    RootedString source(cx);
    if (JS::GetSavedFrameSource(cx, frame, &source) == JS::SavedFrameResult::Ok) {
        if (!cx->compartment()->wrap(cx, &source))
            return false;
        args.rval().setString(source);
    } else {
        args.rval().setNull();
    }
    return true;
}

/* static */ bool
SavedFrame::lineProperty(JSContext* cx, unsigned argc, Value* vp)
{
    THIS_SAVEDFRAME(cx, argc, vp, "(get line)", args, frame);
    uint32_t line;
    if (JS::GetSavedFrameLine(cx, frame, &line) == JS::SavedFrameResult::Ok)
        args.rval().setNumber(line);
    else
        args.rval().setNull();
    return true;
}

/* static */ bool
SavedFrame::columnProperty(JSContext* cx, unsigned argc, Value* vp)
{
    THIS_SAVEDFRAME(cx, argc, vp, "(get column)", args, frame);
    uint32_t column;
    if (JS::GetSavedFrameColumn(cx, frame, &column) == JS::SavedFrameResult::Ok)
        args.rval().setNumber(column);
    else
        args.rval().setNull();
    return true;
}

/* static */ bool
SavedFrame::functionDisplayNameProperty(JSContext* cx, unsigned argc, Value* vp)
{
    THIS_SAVEDFRAME(cx, argc, vp, "(get functionDisplayName)", args, frame);
    RootedString name(cx);
    JS::SavedFrameResult result = JS::GetSavedFrameFunctionDisplayName(cx, frame, &name);
    if (result == JS::SavedFrameResult::Ok && name) {
        if (!cx->compartment()->wrap(cx, &name))
            return false;
        args.rval().setString(name);
    } else {
        args.rval().setNull();
    }
    return true;
}

#if _TAINT_ON_
bool
SavedFrame::lineSourceProperty(JSContext *cx, unsigned argc, Value *vp)
{
    THIS_SAVEDFRAME(cx, argc, vp, "(get linesource)", NullValue(), args, frame);
    RootedAtom src(cx, frame->getLineSource());
    if (src)
        args.rval().setString(src);
    else
        args.rval().setNull();
    return true;
}
#endif

/* static */ bool
SavedFrame::asyncCauseProperty(JSContext* cx, unsigned argc, Value* vp)
{
    THIS_SAVEDFRAME(cx, argc, vp, "(get asyncCause)", args, frame);
    RootedString asyncCause(cx);
    JS::SavedFrameResult result = JS::GetSavedFrameAsyncCause(cx, frame, &asyncCause);
    if (result == JS::SavedFrameResult::Ok && asyncCause) {
        if (!cx->compartment()->wrap(cx, &asyncCause))
            return false;
        args.rval().setString(asyncCause);
    } else {
        args.rval().setNull();
    }
    return true;
}

/* static */ bool
SavedFrame::asyncParentProperty(JSContext* cx, unsigned argc, Value* vp)
{
    THIS_SAVEDFRAME(cx, argc, vp, "(get asyncParent)", args, frame);
    RootedObject asyncParent(cx);
    (void) JS::GetSavedFrameAsyncParent(cx, frame, &asyncParent);
    if (!cx->compartment()->wrap(cx, &asyncParent))
        return false;
    args.rval().setObjectOrNull(asyncParent);
    return true;
}

/* static */ bool
SavedFrame::parentProperty(JSContext* cx, unsigned argc, Value* vp)
{
    THIS_SAVEDFRAME(cx, argc, vp, "(get parent)", args, frame);
    RootedObject parent(cx);
    (void) JS::GetSavedFrameParent(cx, frame, &parent);
    if (!cx->compartment()->wrap(cx, &parent))
        return false;
    args.rval().setObjectOrNull(parent);
    return true;
}

/* static */ bool
SavedFrame::toStringMethod(JSContext* cx, unsigned argc, Value* vp)
{
    THIS_SAVEDFRAME(cx, argc, vp, "toString", args, frame);
    RootedString string(cx);
    if (!JS::BuildStackString(cx, frame, &string))
        return false;
    args.rval().setString(string);
    return true;
}

bool
SavedStacks::init()
{
    if (!pcLocationMap.init())
        return false;

    return frames.init();
}

bool
SavedStacks::saveCurrentStack(JSContext* cx, MutableHandleSavedFrame frame, unsigned maxFrameCount)
{
    MOZ_ASSERT(initialized());
    assertSameCompartment(cx, this);

    if (creatingSavedFrame ||
        cx->isExceptionPending() ||
        !cx->global()->isStandardClassResolved(JSProto_Object))
    {
        frame.set(nullptr);
        return true;
    }

    FrameIter iter(cx, FrameIter::ALL_CONTEXTS, FrameIter::GO_THROUGH_SAVED);
    return insertFrames(cx, iter, frame, maxFrameCount);
}

void
SavedStacks::sweep(JSRuntime* rt)
{
    if (frames.initialized()) {
        for (SavedFrame::Set::Enum e(frames); !e.empty(); e.popFront()) {
            JSObject* obj = e.front().unbarrieredGet();
            JSObject* temp = obj;

            if (IsAboutToBeFinalizedUnbarriered(&obj)) {
                e.removeFront();
            } else {
                SavedFrame* frame = &obj->as<SavedFrame>();

                SavedFrame* parent = frame->getParent();
                bool parentMoved = parent && IsForwarded(parent);
                if (parentMoved)
                    parent = Forwarded(parent);

                if (obj != temp || parentMoved) {
<<<<<<< HEAD
                    e.rekeyFront(SavedFrame::Lookup(frame->getSource(),
#if _TAINT_ON_
                                                    frame->getLineSource(),
#endif  
                                                    frame->getLine(),                                                  
                                                    frame->getColumn(),
                                                    frame->getFunctionDisplayName(),
                                                    frame->getParent(),
                                                    frame->getPrincipals()),
                                 ReadBarriered<SavedFrame*>(frame));
=======
                    MOZ_ASSERT(!IsForwarded(frame));
                    SavedFrame::Lookup newLocation(*frame);
                    newLocation.parent = parent;
                    e.rekeyFront(newLocation, ReadBarriered<SavedFrame*>(frame));
>>>>>>> ecb5fb4d
                }
            }
        }
    }

    sweepPCLocationMap();
}

void
SavedStacks::trace(JSTracer* trc)
{
<<<<<<< HEAD
    if (!pcLocationMap.initialized())
        return;

    // Mark each of the source strings in our pc to location cache.
    for (PCLocationMap::Enum e(pcLocationMap); !e.empty(); e.popFront()) {
        LocationValue& loc = e.front().value();
#if _TAINT_ON_
        if(loc.linesource)
            MarkString(trc, &loc.linesource, "SavedStacks::PCLocationMap's memoized script line source");
#endif
        MarkString(trc, &loc.source, "SavedStacks::PCLocationMap's memoized script source name");
=======
    if (pcLocationMap.initialized()) {
        // Mark each of the source strings in our pc to location cache.
        for (PCLocationMap::Enum e(pcLocationMap); !e.empty(); e.popFront()) {
            LocationValue& loc = e.front().value();
            TraceEdge(trc, &loc.source, "SavedStacks::PCLocationMap's memoized script source name");
        }
>>>>>>> ecb5fb4d
    }
}

uint32_t
SavedStacks::count()
{
    MOZ_ASSERT(initialized());
    return frames.count();
}

void
SavedStacks::clear()
{
    frames.clear();
}

size_t
SavedStacks::sizeOfExcludingThis(mozilla::MallocSizeOf mallocSizeOf)
{
    return frames.sizeOfExcludingThis(mallocSizeOf);
}

bool
SavedStacks::insertFrames(JSContext* cx, FrameIter& iter, MutableHandleSavedFrame frame,
                          unsigned maxFrameCount)
{
    // In order to lookup a cached SavedFrame object, we need to have its parent
    // SavedFrame, which means we need to walk the stack from oldest frame to
    // youngest. However, FrameIter walks the stack from youngest frame to
    // oldest. The solution is to append stack frames to a vector as we walk the
    // stack with FrameIter, and then do a second pass through that vector in
    // reverse order after the traversal has completed and get or create the
    // SavedFrame objects at that time.
    //
    // To avoid making many copies of FrameIter (whose copy constructor is
    // relatively slow), we use a vector of `SavedFrame::Lookup` objects, which
    // only contain the FrameIter data we need. The `SavedFrame::Lookup`
    // objects are partially initialized with everything except their parent
    // pointers on the first pass, and then we fill in the parent pointers as we
    // return in the second pass.

    Activation* asyncActivation = nullptr;
    RootedSavedFrame asyncStack(cx, nullptr);
    RootedString asyncCause(cx, nullptr);
    bool parentIsInCache = false;
    RootedSavedFrame cachedFrame(cx, nullptr);

    // Accumulate the vector of Lookup objects in |stackChain|.
    SavedFrame::AutoLookupVector stackChain(cx);
    while (!iter.done()) {
        Activation& activation = *iter.activation();

        if (asyncActivation && asyncActivation != &activation) {
            // We found an async stack in the previous activation, and we
            // walked past the oldest frame of that activation, we're done.
            // However, we only want to use the async parent if it was
            // explicitly requested; if we got here otherwise, we have
            // a direct parent, which we prefer.
            if (asyncActivation->asyncCallIsExplicit())
                break;
            asyncActivation = nullptr;
        }

        if (!asyncActivation) {
            asyncStack = activation.asyncStack();
            if (asyncStack) {
                // While walking from the youngest to the oldest frame, we found
                // an activation that has an async stack set. We will use the
                // youngest frame of the async stack as the parent of the oldest
                // frame of this activation. We still need to iterate over other
                // frames in this activation before reaching the oldest frame.
                asyncCause = activation.asyncCause();
                asyncActivation = &activation;
            }
        }

        AutoLocationValueRooter location(cx);
        {
            AutoCompartment ac(cx, iter.compartment());
            if (!cx->compartment()->savedStacks().getLocation(cx, iter, &location))
                return false;
        }

        // The bit set means that the next older parent (frame, pc) pair *must*
        // be in the cache.
        if (maxFrameCount == 0)
            parentIsInCache = iter.hasCachedSavedFrame();

        auto displayAtom = iter.isNonEvalFunctionFrame() ? iter.functionDisplayAtom() : nullptr;
        if (!stackChain->emplaceBack(location->source,
                                     location->line,
                                     location->column,
                                     displayAtom,
                                     nullptr,
                                     nullptr,
                                     iter.compartment()->principals(),
                                     LiveSavedFrameCache::getFramePtr(iter),
                                     iter.pc(),
                                     &activation))
        {
            ReportOutOfMemory(cx);
            return false;
<<<<<<< HEAD
        new (&stackChain->back()) SavedFrame::Lookup(
          location->source,
#if _TAINT_ON_
          location->linesource,
#endif
          location->line,
          location->column,
          iter.isNonEvalFunctionFrame() ? iter.functionDisplayAtom() : nullptr,
          nullptr,
          iter.compartment()->principals
        );
=======
        }
>>>>>>> ecb5fb4d

        ++iter;

        if (maxFrameCount == 1) {
            // The frame we just saved was the last one we were asked to save.
            // If we had an async stack, ensure we don't use any of its frames.
            asyncStack.set(nullptr);
            break;
        }

        if (parentIsInCache &&
            !iter.done() &&
            iter.hasCachedSavedFrame())
        {
            auto* cache = activation.getLiveSavedFrameCache(cx);
            if (!cache)
                return false;
            cache->find(cx, iter, &cachedFrame);
            if (cachedFrame)
                break;
        }

        // If maxFrameCount is zero there's no limit on the number of frames.
        if (maxFrameCount == 0)
            continue;

        maxFrameCount--;
    }

    // Limit the depth of the async stack, if any, and ensure that the
    // SavedFrame instances we use are stored in the same compartment as the
    // rest of the synchronous stack chain.
    RootedSavedFrame parentFrame(cx, cachedFrame);
    if (asyncStack && !adoptAsyncStack(cx, asyncStack, asyncCause, &parentFrame, maxFrameCount))
        return false;

    // Iterate through |stackChain| in reverse order and get or create the
    // actual SavedFrame instances.
    for (size_t i = stackChain->length(); i != 0; i--) {
        SavedFrame::HandleLookup lookup = stackChain[i-1];
        lookup->parent = parentFrame;
        parentFrame.set(getOrCreateSavedFrame(cx, lookup));
        if (!parentFrame)
            return false;

        if (maxFrameCount == 0 && lookup->framePtr && parentFrame != cachedFrame) {
            auto* cache = lookup->activation->getLiveSavedFrameCache(cx);
            if (!cache || !cache->insert(cx, *lookup->framePtr, lookup->pc, parentFrame))
                return false;
        }
    }

    frame.set(parentFrame);
    return true;
}

<<<<<<< HEAD
void
SavedStacks::buildSavedFrame(JSContext *cx, MutableHandleSavedFrame frame, FrameState &state)
{
    SavedFrame::Lookup chainlookup(state.location.source,
#if _TAINT_ON_
                              state.location.linesource,
#endif
                              state.location.line,
                              state.location.column,
                              state.name,
                              frame,
                              state.principals);
    SavedFrame::AutoLookupRooter lookup(cx, &chainlookup);
    frame.set(createFrameFromLookup(cx, lookup));
=======
bool
SavedStacks::adoptAsyncStack(JSContext* cx, HandleSavedFrame asyncStack,
                             HandleString asyncCause,
                             MutableHandleSavedFrame adoptedStack,
                             unsigned maxFrameCount)
{
    RootedAtom asyncCauseAtom(cx, AtomizeString(cx, asyncCause));
    if (!asyncCauseAtom)
        return false;

    // If maxFrameCount is zero, the caller asked for an unlimited number of
    // stack frames, but async stacks are not limited by the available stack
    // memory, so we need to set an arbitrary limit when collecting them. We
    // still don't enforce an upper limit if the caller requested more frames.
    if (maxFrameCount == 0)
        maxFrameCount = ASYNC_STACK_MAX_FRAME_COUNT;

    // Accumulate the vector of Lookup objects in |stackChain|.
    SavedFrame::AutoLookupVector stackChain(cx);
    SavedFrame* currentSavedFrame = asyncStack;
    for (unsigned i = 0; i < maxFrameCount && currentSavedFrame; i++) {
        if (!stackChain->emplaceBack(*currentSavedFrame)) {
            ReportOutOfMemory(cx);
            return false;
        }

        // Attach the asyncCause to the youngest frame.
        if (i == 0)
            stackChain->back().asyncCause = asyncCauseAtom;

        currentSavedFrame = currentSavedFrame->getParent();
    }

    // Iterate through |stackChain| in reverse order and get or create the
    // actual SavedFrame instances.
    RootedSavedFrame parentFrame(cx, nullptr);
    for (size_t i = stackChain->length(); i != 0; i--) {
        SavedFrame::HandleLookup lookup = stackChain[i-1];
        lookup->parent = parentFrame;
        parentFrame.set(getOrCreateSavedFrame(cx, lookup));
        if (!parentFrame)
            return false;
    }

    adoptedStack.set(parentFrame);
    return true;
>>>>>>> ecb5fb4d
}

SavedFrame*
SavedStacks::getOrCreateSavedFrame(JSContext* cx, SavedFrame::HandleLookup lookup)
{
    const SavedFrame::Lookup& lookupInstance = lookup.get();
    DependentAddPtr<SavedFrame::Set> p(cx, frames, lookupInstance);
    if (p)
        return *p;

    RootedSavedFrame frame(cx, createFrameFromLookup(cx, lookup));
    if (!frame)
        return nullptr;

    if (!p.add(cx, frames, lookupInstance, frame))
        return nullptr;

    return frame;
}

SavedFrame*
SavedStacks::createFrameFromLookup(JSContext* cx, SavedFrame::HandleLookup lookup)
{
    RootedGlobalObject global(cx, cx->global());
    assertSameCompartment(cx, global);

    // Ensure that we don't try to capture the stack again in the
    // `SavedStacksMetadataCallback` for this new SavedFrame object, and
    // accidentally cause O(n^2) behavior.
    SavedStacks::AutoReentrancyGuard guard(*this);

    RootedNativeObject proto(cx, GlobalObject::getOrCreateSavedFramePrototype(cx, global));
    if (!proto)
        return nullptr;
    assertSameCompartment(cx, proto);

    RootedObject frameObj(cx, NewObjectWithGivenProto(cx, &SavedFrame::class_, proto));
    if (!frameObj)
        return nullptr;

    RootedSavedFrame f(cx, &frameObj->as<SavedFrame>());
    f->initFromLookup(lookup);

    if (!FreezeObject(cx, frameObj))
        return nullptr;

    return f.get();
}

/*
 * Remove entries from the table whose JSScript is being collected.
 */
void
SavedStacks::sweepPCLocationMap()
{
    for (PCLocationMap::Enum e(pcLocationMap); !e.empty(); e.popFront()) {
        PCKey key = e.front().key();
        JSScript* script = key.script.get();
        if (IsAboutToBeFinalizedUnbarriered(&script)) {
            e.removeFront();
        } else if (script != key.script.get()) {
            key.script = script;
            e.rekeyFront(key);
        }
    }
}

bool
#if _TAINT_ON_
SavedStacks::getLocation(JSContext* cx, const FrameIter& iter, MutableHandleLocationValue locationp,
    bool capturesource)
#else
SavedStacks::getLocation(JSContext* cx, const FrameIter& iter, MutableHandleLocationValue locationp)
#endif
{
    // We should only ever be caching location values for scripts in this
    // compartment. Otherwise, we would get dead cross-compartment scripts in
    // the cache because our compartment's sweep method isn't called when their
    // compartment gets collected.
    assertSameCompartment(cx, this, iter.compartment());

    // When we have a |JSScript| for this frame, use a potentially memoized
    // location from our PCLocationMap and copy it into |locationp|. When we do
    // not have a |JSScript| for this frame (asm.js frames), we take a slow path
    // that doesn't employ memoization, and update |locationp|'s slots directly.

    if (!iter.hasScript()) {
        if (const char16_t* displayURL = iter.scriptDisplayURL()) {
            locationp->source = AtomizeChars(cx, displayURL, js_strlen(displayURL));
        } else {
            const char* filename = iter.scriptFilename() ? iter.scriptFilename() : "";
            locationp->source = Atomize(cx, filename, strlen(filename));
        }
        if (!locationp->source)
            return false;

        locationp->line = iter.computeLine(&locationp->column);
        // XXX: Make the column 1-based as in other browsers, instead of 0-based
        // which is how SpiderMonkey stores it internally. This will be
        // unnecessary once bug 1144340 is fixed.
        locationp->column++;
        return true;
    }

    RootedScript script(cx, iter.script());
    jsbytecode* pc = iter.pc();

    PCKey key(script, pc);
    PCLocationMap::AddPtr p = pcLocationMap.lookupForAdd(key);

    if (!p) {
        RootedAtom source(cx);
        if (const char16_t* displayURL = iter.scriptDisplayURL()) {
            source = AtomizeChars(cx, displayURL, js_strlen(displayURL));
        } else {
            const char* filename = script->filename() ? script->filename() : "";
            source = Atomize(cx, filename, strlen(filename));
        }
        if (!source)
            return false;

        uint32_t column;
        uint32_t line = PCToLineNumber(script, pc, &column);

<<<<<<< HEAD
#if _TAINT_ON_
        RootedAtom linesource(cx, nullptr);
        ScriptSource *sc = iter.scriptSource();
        uint32_t scriptline = line - iter.script()->lineno() + 1;
        if(capturesource && sc && sc->hasSourceData()) {
            UncompressedSourceCache::AutoHoldEntry holder;
            const char16_t *srcbase = sc->chars(cx, holder);
            const char16_t *srcstart = srcbase + iter.script()->sourceStart();
            const char16_t *srcend = srcbase + iter.script()->sourceEnd();

            if(srcstart) {
                size_t searchidx = 0;
                const char16_t *ls = nullptr;
                const char16_t *le = srcstart - 1;

                do {
                    ls = le + 1;
                    le = js_strchr_limit(ls, '\n', srcend);
                    searchidx++;
                } while(le && searchidx < scriptline);

                if(searchidx >= scriptline) {
                    //no line feed at end of file
                    linesource = AtomizeChars(cx, ls, (le ? le : srcend) - ls);
                }
            }
        }

        LocationValue value(source, linesource, line, column);
#else
        LocationValue value(source, line, column);
#endif
        if (!pcLocationMap.add(p, key, value))
=======
        // Make the column 1-based. See comment above.
        LocationValue value(source, line, column + 1);
        if (!pcLocationMap.add(p, key, value)) {
            ReportOutOfMemory(cx);
>>>>>>> ecb5fb4d
            return false;
        }
    }

    locationp.set(p->value());
    return true;
}

void
SavedStacks::chooseSamplingProbability(JSContext* cx)
{
    GlobalObject::DebuggerVector* dbgs = cx->global()->getDebuggers();
    if (!dbgs || dbgs->empty())
        return;

    mozilla::DebugOnly<Debugger**> begin = dbgs->begin();

    allocationSamplingProbability = 0;
    for (Debugger** dbgp = dbgs->begin(); dbgp < dbgs->end(); dbgp++) {
        // The set of debuggers had better not change while we're iterating,
        // such that the vector gets reallocated.
        MOZ_ASSERT(dbgs->begin() == begin);

        if ((*dbgp)->trackingAllocationSites && (*dbgp)->enabled) {
            allocationSamplingProbability = std::max((*dbgp)->allocationSamplingProbability,
                                                     allocationSamplingProbability);
        }
    }
}

<<<<<<< HEAD
SavedStacks::FrameState::FrameState(const FrameIter &iter)
    : principals(iter.compartment()->principals),
      name(iter.isNonEvalFunctionFrame() ? iter.functionDisplayAtom() : nullptr),
      location()
{
}

SavedStacks::FrameState::FrameState(const FrameState &fs)
    : principals(fs.principals),
      name(fs.name),
      location(fs.location)
{
}

SavedStacks::FrameState::~FrameState()
{
}

void
SavedStacks::FrameState::trace(JSTracer *trc) {
    if (name)
        gc::MarkStringUnbarriered(trc, &name, "SavedStacks::FrameState::name");
    location.trace(trc);
}

bool
SavedStacksMetadataCallback(JSContext* cx, JSObject** pmetadata)
=======
JSObject*
SavedStacksMetadataCallback(JSContext* cx, JSObject* target)
>>>>>>> ecb5fb4d
{
    RootedObject obj(cx, target);

    SavedStacks& stacks = cx->compartment()->savedStacks();
    if (stacks.allocationSkipCount > 0) {
        stacks.allocationSkipCount--;
        return nullptr;
    }

    stacks.chooseSamplingProbability(cx);
    if (stacks.allocationSamplingProbability == 0.0)
        return nullptr;

    // If the sampling probability is set to 1.0, we are always taking a sample
    // and can therefore leave allocationSkipCount at 0.
    if (stacks.allocationSamplingProbability != 1.0) {
        // Rather than generating a random number on every allocation to decide
        // if we want to sample that particular allocation (which would be
        // expensive), we calculate the number of allocations to skip before
        // taking the next sample.
        //
        // P = the probability we sample any given event.
        //
        // ~P = 1-P, the probability we don't sample a given event.
        //
        // (~P)^n = the probability that we skip at least the next n events.
        //
        // let X = random between 0 and 1.
        //
        // floor(log base ~P of X) = n, aka the number of events we should skip
        // until we take the next sample. Any value for X less than (~P)^n
        // yields a skip count greater than n, so the likelihood of a skip count
        // greater than n is (~P)^n, as required.
        double notSamplingProb = 1.0 - stacks.allocationSamplingProbability;
        stacks.allocationSkipCount = std::floor(std::log(random_nextDouble(&stacks.rngState)) /
                                                std::log(notSamplingProb));
    }

    RootedSavedFrame frame(cx);
    if (!stacks.saveCurrentStack(cx, &frame))
        CrashAtUnhandlableOOM("SavedStacksMetadataCallback");

    if (!Debugger::onLogAllocationSite(cx, obj, frame, JS_GetCurrentEmbedderTime()))
        CrashAtUnhandlableOOM("SavedStacksMetadataCallback");

    MOZ_ASSERT_IF(frame, !frame->is<WrapperObject>());
    return frame;
}

#ifdef JS_CRASH_DIAGNOSTICS
void
CompartmentChecker::check(SavedStacks* stacks)
{
    if (&compartment->savedStacks() != stacks) {
        printf("*** Compartment SavedStacks mismatch: %p vs. %p\n",
               (void*) &compartment->savedStacks(), stacks);
        MOZ_CRASH();
    }
}
#endif /* JS_CRASH_DIAGNOSTICS */

/* static */ ReconstructedSavedFramePrincipals ReconstructedSavedFramePrincipals::IsSystem;
/* static */ ReconstructedSavedFramePrincipals ReconstructedSavedFramePrincipals::IsNotSystem;

} /* namespace js */

namespace JS {
namespace ubi {

bool
ConcreteStackFrame<SavedFrame>::isSystem() const
{
    auto trustedPrincipals = get().runtimeFromAnyThread()->trustedPrincipals();
    return get().getPrincipals() == trustedPrincipals ||
           get().getPrincipals() == &js::ReconstructedSavedFramePrincipals::IsSystem;
}

bool
ConcreteStackFrame<SavedFrame>::constructSavedFrameStack(JSContext* cx,
                                                         MutableHandleObject outSavedFrameStack)
    const
{
    outSavedFrameStack.set(&get());
    if (!cx->compartment()->wrap(cx, outSavedFrameStack)) {
        outSavedFrameStack.set(nullptr);
        return false;
    }
    return true;
}

// A `mozilla::Variant` matcher that converts the inner value of a
// `JS::ubi::AtomOrTwoByteChars` string to a `JSAtom*`.
struct MOZ_STACK_CLASS AtomizingMatcher
{
    using ReturnType = JSAtom*;

    JSContext* cx;
    size_t     length;

    explicit AtomizingMatcher(JSContext* cx, size_t length)
      : cx(cx)
      , length(length)
    { }

    JSAtom* match(JSAtom* atom) {
        MOZ_ASSERT(atom);
        return atom;
    }

    JSAtom* match(const char16_t* chars) {
        MOZ_ASSERT(chars);
        return AtomizeChars(cx, chars, length);
    }
};

bool ConstructSavedFrameStackSlow(JSContext* cx, JS::ubi::StackFrame& frame,
                                  MutableHandleObject outSavedFrameStack)
{
    SavedFrame::AutoLookupVector stackChain(cx);
    Rooted<JS::ubi::StackFrame> ubiFrame(cx, frame);

    while (ubiFrame.get()) {
        // Convert the source and functionDisplayName strings to atoms.

        js::RootedAtom source(cx);
        AtomizingMatcher atomizer(cx, ubiFrame.get().sourceLength());
        source = ubiFrame.get().source().match(atomizer);
        if (!source)
            return false;

        js::RootedAtom functionDisplayName(cx);
        auto nameLength = ubiFrame.get().functionDisplayNameLength();
        if (nameLength > 0) {
            AtomizingMatcher atomizer(cx, nameLength);
            functionDisplayName = ubiFrame.get().functionDisplayName().match(atomizer);
            if (!functionDisplayName)
                return false;
        }

        auto principals = js::ReconstructedSavedFramePrincipals::getSingleton(ubiFrame.get());

        if (!stackChain->emplaceBack(source, ubiFrame.get().line(), ubiFrame.get().column(),
                                     functionDisplayName, /* asyncCause */ nullptr,
                                     /* parent */ nullptr, principals))
        {
            ReportOutOfMemory(cx);
            return false;
        }

        ubiFrame = ubiFrame.get().parent();
    }

    js::RootedSavedFrame parentFrame(cx);
    for (size_t i = stackChain->length(); i != 0; i--) {
        SavedFrame::HandleLookup lookup = stackChain[i-1];
        lookup->parent = parentFrame;
        parentFrame = cx->compartment()->savedStacks().getOrCreateSavedFrame(cx, lookup);
        if (!parentFrame)
            return false;
    }

    outSavedFrameStack.set(parentFrame);
    return true;
}


} // namespace ubi
} // namespace JS<|MERGE_RESOLUTION|>--- conflicted
+++ resolved
@@ -137,24 +137,11 @@
 }
 
 struct SavedFrame::Lookup {
-<<<<<<< HEAD
-#if _TAINT_ON_
-    Lookup(JSAtom* source, JSAtom* linesource, uint32_t line, uint32_t column, JSAtom* functionDisplayName,
-           SavedFrame* parent, JSPrincipals* principals)
-#else
-    Lookup(JSAtom* source, uint32_t line, uint32_t column, JSAtom* functionDisplayName,
-           SavedFrame* parent, JSPrincipals* principals)
-#endif
-=======
     Lookup(JSAtom* source, uint32_t line, uint32_t column,
            JSAtom* functionDisplayName, JSAtom* asyncCause, SavedFrame* parent,
            JSPrincipals* principals, Maybe<LiveSavedFrameCache::FramePtr> framePtr = Nothing(),
            jsbytecode* pc = nullptr, Activation* activation = nullptr)
->>>>>>> ecb5fb4d
       : source(source),
-#if _TAINT_ON_
-        linesource(linesource),
-#endif
         line(line),
         column(column),
         functionDisplayName(functionDisplayName),
@@ -170,16 +157,6 @@
         MOZ_ASSERT_IF(framePtr.isSome(), activation);
     }
 
-<<<<<<< HEAD
-    JSAtom*      source;
-#if _TAINT_ON_
-    JSAtom*      linesource;
-#endif
-    uint32_t     line;
-    uint32_t     column;
-    JSAtom*      functionDisplayName;
-    SavedFrame*  parent;
-=======
     explicit Lookup(SavedFrame& savedFrame)
       : source(savedFrame.getSource()),
         line(savedFrame.getLine()),
@@ -201,7 +178,6 @@
     JSAtom*       functionDisplayName;
     JSAtom*       asyncCause;
     SavedFrame*   parent;
->>>>>>> ecb5fb4d
     JSPrincipals* principals;
 
     // These are used only by the LiveSavedFrameCache and not used for identity or
@@ -216,19 +192,10 @@
             TraceManuallyBarrieredEdge(trc, &functionDisplayName,
                                        "SavedFrame::Lookup::functionDisplayName");
         }
-<<<<<<< HEAD
-#if _TAINT_ON_
-        if(linesource) {
-            gc::MarkStringUnbarriered(trc, &linesource,
-                                      "SavedFrame::Lookup::linesource");
-        }
-#endif
-=======
         if (asyncCause)
             TraceManuallyBarrieredEdge(trc, &asyncCause, "SavedFrame::Lookup::asyncCause");
         if (parent)
             TraceManuallyBarrieredEdge(trc, &parent, "SavedFrame::Lookup::parent");
->>>>>>> ecb5fb4d
     }
 };
 
@@ -368,9 +335,6 @@
     JS_PSG("asyncCause", SavedFrame::asyncCauseProperty, 0),
     JS_PSG("asyncParent", SavedFrame::asyncParentProperty, 0),
     JS_PSG("parent", SavedFrame::parentProperty, 0),
-#if _TAINT_ON_
-    JS_PSG("lineSource", SavedFrame::lineSourceProperty, 0),
-#endif
     JS_PS_END
 };
 
@@ -416,27 +380,15 @@
     return &s->asAtom();
 }
 
-<<<<<<< HEAD
-#if _TAINT_ON_
-JSAtom*
-SavedFrame::getLineSource()
-{
-    const Value& v = getReservedSlot(JSSLOT_LINESOURCE);
-=======
 JSAtom*
 SavedFrame::getAsyncCause()
 {
     const Value& v = getReservedSlot(JSSLOT_ASYNCCAUSE);
->>>>>>> ecb5fb4d
     if (v.isNull())
         return nullptr;
     JSString* s = v.toString();
     return &s->asAtom();
 }
-<<<<<<< HEAD
-#endif
-=======
->>>>>>> ecb5fb4d
 
 SavedFrame*
 SavedFrame::getParent() const
@@ -477,12 +429,6 @@
     if (lookup->principals)
         JS_HoldPrincipals(lookup->principals);
     setReservedSlot(JSSLOT_PRINCIPALS, PrivateValue(lookup->principals));
-#if _TAINT_ON_
-    if(lookup->linesource)
-        setReservedSlot(JSSLOT_LINESOURCE, StringValue(lookup->linesource));
-    else
-        setReservedSlot(JSSLOT_LINESOURCE, NullValue());
-#endif
 }
 
 bool
@@ -904,20 +850,6 @@
     return true;
 }
 
-#if _TAINT_ON_
-bool
-SavedFrame::lineSourceProperty(JSContext *cx, unsigned argc, Value *vp)
-{
-    THIS_SAVEDFRAME(cx, argc, vp, "(get linesource)", NullValue(), args, frame);
-    RootedAtom src(cx, frame->getLineSource());
-    if (src)
-        args.rval().setString(src);
-    else
-        args.rval().setNull();
-    return true;
-}
-#endif
-
 /* static */ bool
 SavedFrame::asyncCauseProperty(JSContext* cx, unsigned argc, Value* vp)
 {
@@ -1015,23 +947,10 @@
                     parent = Forwarded(parent);
 
                 if (obj != temp || parentMoved) {
-<<<<<<< HEAD
-                    e.rekeyFront(SavedFrame::Lookup(frame->getSource(),
-#if _TAINT_ON_
-                                                    frame->getLineSource(),
-#endif  
-                                                    frame->getLine(),                                                  
-                                                    frame->getColumn(),
-                                                    frame->getFunctionDisplayName(),
-                                                    frame->getParent(),
-                                                    frame->getPrincipals()),
-                                 ReadBarriered<SavedFrame*>(frame));
-=======
                     MOZ_ASSERT(!IsForwarded(frame));
                     SavedFrame::Lookup newLocation(*frame);
                     newLocation.parent = parent;
                     e.rekeyFront(newLocation, ReadBarriered<SavedFrame*>(frame));
->>>>>>> ecb5fb4d
                 }
             }
         }
@@ -1043,26 +962,12 @@
 void
 SavedStacks::trace(JSTracer* trc)
 {
-<<<<<<< HEAD
-    if (!pcLocationMap.initialized())
-        return;
-
-    // Mark each of the source strings in our pc to location cache.
-    for (PCLocationMap::Enum e(pcLocationMap); !e.empty(); e.popFront()) {
-        LocationValue& loc = e.front().value();
-#if _TAINT_ON_
-        if(loc.linesource)
-            MarkString(trc, &loc.linesource, "SavedStacks::PCLocationMap's memoized script line source");
-#endif
-        MarkString(trc, &loc.source, "SavedStacks::PCLocationMap's memoized script source name");
-=======
     if (pcLocationMap.initialized()) {
         // Mark each of the source strings in our pc to location cache.
         for (PCLocationMap::Enum e(pcLocationMap); !e.empty(); e.popFront()) {
             LocationValue& loc = e.front().value();
             TraceEdge(trc, &loc.source, "SavedStacks::PCLocationMap's memoized script source name");
         }
->>>>>>> ecb5fb4d
     }
 }
 
@@ -1165,21 +1070,7 @@
         {
             ReportOutOfMemory(cx);
             return false;
-<<<<<<< HEAD
-        new (&stackChain->back()) SavedFrame::Lookup(
-          location->source,
-#if _TAINT_ON_
-          location->linesource,
-#endif
-          location->line,
-          location->column,
-          iter.isNonEvalFunctionFrame() ? iter.functionDisplayAtom() : nullptr,
-          nullptr,
-          iter.compartment()->principals
-        );
-=======
-        }
->>>>>>> ecb5fb4d
+        }
 
         ++iter;
 
@@ -1236,22 +1127,6 @@
     return true;
 }
 
-<<<<<<< HEAD
-void
-SavedStacks::buildSavedFrame(JSContext *cx, MutableHandleSavedFrame frame, FrameState &state)
-{
-    SavedFrame::Lookup chainlookup(state.location.source,
-#if _TAINT_ON_
-                              state.location.linesource,
-#endif
-                              state.location.line,
-                              state.location.column,
-                              state.name,
-                              frame,
-                              state.principals);
-    SavedFrame::AutoLookupRooter lookup(cx, &chainlookup);
-    frame.set(createFrameFromLookup(cx, lookup));
-=======
 bool
 SavedStacks::adoptAsyncStack(JSContext* cx, HandleSavedFrame asyncStack,
                              HandleString asyncCause,
@@ -1298,7 +1173,6 @@
 
     adoptedStack.set(parentFrame);
     return true;
->>>>>>> ecb5fb4d
 }
 
 SavedFrame*
@@ -1367,12 +1241,7 @@
 }
 
 bool
-#if _TAINT_ON_
-SavedStacks::getLocation(JSContext* cx, const FrameIter& iter, MutableHandleLocationValue locationp,
-    bool capturesource)
-#else
 SavedStacks::getLocation(JSContext* cx, const FrameIter& iter, MutableHandleLocationValue locationp)
-#endif
 {
     // We should only ever be caching location values for scripts in this
     // compartment. Otherwise, we would get dead cross-compartment scripts in
@@ -1423,46 +1292,10 @@
         uint32_t column;
         uint32_t line = PCToLineNumber(script, pc, &column);
 
-<<<<<<< HEAD
-#if _TAINT_ON_
-        RootedAtom linesource(cx, nullptr);
-        ScriptSource *sc = iter.scriptSource();
-        uint32_t scriptline = line - iter.script()->lineno() + 1;
-        if(capturesource && sc && sc->hasSourceData()) {
-            UncompressedSourceCache::AutoHoldEntry holder;
-            const char16_t *srcbase = sc->chars(cx, holder);
-            const char16_t *srcstart = srcbase + iter.script()->sourceStart();
-            const char16_t *srcend = srcbase + iter.script()->sourceEnd();
-
-            if(srcstart) {
-                size_t searchidx = 0;
-                const char16_t *ls = nullptr;
-                const char16_t *le = srcstart - 1;
-
-                do {
-                    ls = le + 1;
-                    le = js_strchr_limit(ls, '\n', srcend);
-                    searchidx++;
-                } while(le && searchidx < scriptline);
-
-                if(searchidx >= scriptline) {
-                    //no line feed at end of file
-                    linesource = AtomizeChars(cx, ls, (le ? le : srcend) - ls);
-                }
-            }
-        }
-
-        LocationValue value(source, linesource, line, column);
-#else
-        LocationValue value(source, line, column);
-#endif
-        if (!pcLocationMap.add(p, key, value))
-=======
         // Make the column 1-based. See comment above.
         LocationValue value(source, line, column + 1);
         if (!pcLocationMap.add(p, key, value)) {
             ReportOutOfMemory(cx);
->>>>>>> ecb5fb4d
             return false;
         }
     }
@@ -1493,38 +1326,8 @@
     }
 }
 
-<<<<<<< HEAD
-SavedStacks::FrameState::FrameState(const FrameIter &iter)
-    : principals(iter.compartment()->principals),
-      name(iter.isNonEvalFunctionFrame() ? iter.functionDisplayAtom() : nullptr),
-      location()
-{
-}
-
-SavedStacks::FrameState::FrameState(const FrameState &fs)
-    : principals(fs.principals),
-      name(fs.name),
-      location(fs.location)
-{
-}
-
-SavedStacks::FrameState::~FrameState()
-{
-}
-
-void
-SavedStacks::FrameState::trace(JSTracer *trc) {
-    if (name)
-        gc::MarkStringUnbarriered(trc, &name, "SavedStacks::FrameState::name");
-    location.trace(trc);
-}
-
-bool
-SavedStacksMetadataCallback(JSContext* cx, JSObject** pmetadata)
-=======
 JSObject*
 SavedStacksMetadataCallback(JSContext* cx, JSObject* target)
->>>>>>> ecb5fb4d
 {
     RootedObject obj(cx, target);
 
