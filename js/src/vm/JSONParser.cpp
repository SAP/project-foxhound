--- conflicted
+++ resolved
@@ -126,42 +126,19 @@
       if (!str) {
         return token(OOM);
       }
+      // TaintFox: propagate taint.
+      if (ST != JSONParser::PropertyName && inputTaint) {
+        // The 'if' is currently required since we don't handle atom tainting.
+        ptrdiff_t offset = start - begin;
+        StringTaint taint = StringTaint::substr(*inputTaint, offset, offset + length);
+        str->setTaint(taint.extend(TaintOperation("JSON.parse")));
+      }
       return stringToken(str);
     }
 
-<<<<<<< HEAD
-    /*
-     * Optimization: if the source contains no escaped characters, create the
-     * string directly from the source text.
-     */
-    CharPtr start = current;
-    for (; current < end; current++) {
-        if (*current == '"') {
-            size_t length = current - start;
-            current++;
-            JSFlatString* str = (ST == JSONParser::PropertyName)
-                                ? AtomizeChars(cx, start.get(), length)
-                                : NewStringCopyN<CanGC>(cx, start.get(), length);
-            if (!str)
-                return token(OOM);
-
-            // TaintFox: propagate taint.
-            if (ST != JSONParser::PropertyName && inputTaint) {
-                // The 'if' is currently required since we don't handle atom tainting.
-                ptrdiff_t offset = start - begin;
-                StringTaint taint = StringTaint::substr(*inputTaint, offset, offset + length);
-                str->setTaint(taint.extend(TaintOperation("JSON.parse")));
-            }
-            return stringToken(str);
-        }
-
-        if (*current == '\\')
-            break;
-=======
     if (*current == '\\') {
       break;
     }
->>>>>>> 030f2d6b
 
     if (*current <= 0x001F) {
       error("bad control character in string literal");
@@ -176,43 +153,15 @@
    */
   StringBuffer buffer(cx);
   do {
+    // TaintFox: add taint information for next chunk of characters.
+    if (inputTaint && inputTaint->hasTaint()) {
+        buffer.appendTaintAt(buffer.length(), inputTaint->subtaint(start - begin, current - begin));
+    }
+
     if (start < current && !buffer.append(start.get(), current.get())) {
       return token(OOM);
     }
 
-<<<<<<< HEAD
-    /*
-     * Slow case: string contains escaped characters.  Copy a maximal sequence
-     * of unescaped characters into a temporary buffer, then an escaped
-     * character, and repeat until the entire string is consumed.
-     */
-    StringBuffer buffer(cx);
-    do {
-        // TaintFox: add taint information for next chunk of characters.
-        if (inputTaint && inputTaint->hasTaint()) {
-            buffer.appendTaintAt(buffer.length(), inputTaint->subtaint(start - begin, current - begin));
-        }
-
-        if (start < current && !buffer.append(start.get(), current.get()))
-            return token(OOM);
-
-        if (current >= end)
-            break;
-
-        char16_t c = *current++;
-        if (c == '"') {
-            JSFlatString* str = (ST == JSONParser::PropertyName)
-                                ? buffer.finishAtom()
-                                : buffer.finishString();
-            if (!str)
-                return token(OOM);
-
-            // TaintFox: Add taint operation.
-            str->taint().extend(TaintOperation("JSON.parse"));
-
-            return stringToken(str);
-        }
-=======
     if (current >= end) {
       break;
     }
@@ -225,9 +174,12 @@
       if (!str) {
         return token(OOM);
       }
+
+      // TaintFox: Add taint operation.
+      str->taint().extend(TaintOperation("JSON.parse"));
+
       return stringToken(str);
     }
->>>>>>> 030f2d6b
 
     if (c != '\\') {
       --current;
@@ -286,25 +238,6 @@
           error("bad Unicode escape");
           return token(Error);
         }
-<<<<<<< HEAD
-
-        // TaintFox: add taint information for next output character.
-        if (inputTaint && inputTaint->hasTaint()) {
-            if (auto flow = inputTaint->at(current - 1 - begin))
-                buffer.taint().append(TaintRange(buffer.length(), buffer.length() + 1, *flow));
-        }
-
-        if (!buffer.append(c))
-            return token(OOM);
-
-
-        start = current;
-        for (; current < end; current++) {
-            if (*current == '"' || *current == '\\' || *current <= 0x001F)
-                break;
-        }
-    } while (current < end);
-=======
         c = (JS7_UNHEX(current[0]) << 12) | (JS7_UNHEX(current[1]) << 8) |
             (JS7_UNHEX(current[2]) << 4) | (JS7_UNHEX(current[3]));
         current += 4;
@@ -315,10 +248,16 @@
         error("bad escaped character");
         return token(Error);
     }
+
+    // TaintFox: add taint information for next output character.
+    if (inputTaint && inputTaint->hasTaint()) {
+        if (auto flow = inputTaint->at(current - 1 - begin))
+            buffer.taint().append(TaintRange(buffer.length(), buffer.length() + 1, *flow));
+    }
+
     if (!buffer.append(c)) {
       return token(OOM);
     }
->>>>>>> 030f2d6b
 
     start = current;
     for (; current < end; current++) {
