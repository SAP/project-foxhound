/* -*- Mode: C++; tab-width: 8; indent-tabs-mode: nil; c-basic-offset: 2 -*-
 * vim: set ts=8 sts=2 et sw=2 tw=80:
 * This Source Code Form is subject to the terms of the Mozilla Public
 * License, v. 2.0. If a copy of the MPL was not distributed with this
 * file, You can obtain one at http://mozilla.org/MPL/2.0/. */
/*
 * Modifications Copyright SAP SE. 2019-2021.  All rights reserved.
 */

#include "vm/JSONParser.h"

#include "mozilla/Assertions.h"  // MOZ_ASSERT
#include "mozilla/Attributes.h"  // MOZ_STACK_CLASS
#include "mozilla/Range.h"       // mozilla::Range
#include "mozilla/RangedPtr.h"   // mozilla::RangedPtr

#include "mozilla/Sprintf.h"    // SprintfLiteral
#include "mozilla/TextUtils.h"  // mozilla::AsciiAlphanumericToNumber, mozilla::IsAsciiDigit, mozilla::IsAsciiHexDigit

#include <stddef.h>  // size_t
#include <stdint.h>  // uint32_t
#include <utility>   // std::move

#include "jsnum.h"  // ParseDecimalNumber, GetFullInteger, FullStringToDouble

#include "builtin/Array.h"            // NewDenseCopiedArray
#include "ds/IdValuePair.h"           // IdValuePair
#include "gc/Allocator.h"             // CanGC
#include "gc/Tracer.h"                // JS::TraceRoot
#include "js/AllocPolicy.h"           // ReportOutOfMemory
#include "js/ErrorReport.h"           // JS_ReportErrorNumberASCII
#include "js/friend/ErrorMessages.h"  // js::GetErrorMessage, JSMSG_*
#include "js/GCVector.h"              // JS::GCVector
#include "js/Id.h"                    // jsid
#include "js/JSON.h"                  // JS::IsValidJSON
#include "js/RootingAPI.h"  // JS::Handle, JS::MutableHandle, MutableWrappedPtrOperations
#include "js/TypeDecls.h"  // Latin1Char
#include "js/Utility.h"    // js_delete
#include "js/Value.h"  // JS::Value, JS::BooleanValue, JS::NullValue, JS::NumberValue, JS::StringValue
#include "js/Vector.h"          // Vector
#include "util/StringBuffer.h"  // JSStringBuilder
#include "vm/ArrayObject.h"     // ArrayObject
#include "vm/ErrorReporting.h"  // ReportCompileErrorLatin1, ErrorMetadata
#include "vm/JSAtom.h"          // AtomizeChars
#include "vm/JSContext.h"       // JSContext
#include "vm/PlainObject.h"     // NewPlainObjectWithMaybeDuplicateKeys
#include "vm/StringType.h"  // JSString, JSAtom, JSLinearString, NewStringCopyN, NameToId

#include "vm/JSAtom-inl.h"  // AtomToId

using namespace js;

using mozilla::AsciiAlphanumericToNumber;
using mozilla::IsAsciiDigit;
using mozilla::IsAsciiHexDigit;
using mozilla::RangedPtr;

template <typename CharT, typename ParserT, typename StringBuilderT>
template <JSONStringType ST>
JSONToken JSONTokenizer<CharT, ParserT, StringBuilderT>::stringToken(
    const CharPtr start, size_t length) {
  if (!parser->handler.template setStringValue<ST>(start, length)) {
    return JSONToken::OOM;
  }
  return JSONToken::String;
}

template <typename CharT, typename ParserT, typename StringBuilderT>
template <JSONStringType ST>
JSONToken JSONTokenizer<CharT, ParserT, StringBuilderT>::stringToken(
    StringBuilderT& builder) {
  if (!parser->handler.template setStringValue<ST>(builder)) {
    return JSONToken::OOM;
  }
  return JSONToken::String;
}

template <typename CharT, typename ParserT, typename StringBuilderT>
JSONToken JSONTokenizer<CharT, ParserT, StringBuilderT>::numberToken(double d) {
  parser->handler.setNumberValue(d);
  return JSONToken::Number;
}

template <typename CharT, typename ParserT, typename StringBuilderT>
template <JSONStringType ST>
JSONToken JSONTokenizer<CharT, ParserT, StringBuilderT>::readString() {
  MOZ_ASSERT(current < end);
  MOZ_ASSERT(*current == '"');

  /*
   * JSONString:
   *   /^"([^\u0000-\u001F"\\]|\\(["/\\bfnrt]|u[0-9a-fA-F]{4}))*"$/
   */

  if (++current == end) {
    error("unterminated string literal");
    return token(JSONToken::Error);
  }

  /*
   * Optimization: if the source contains no escaped characters, create the
   * string directly from the source text.
   */
  CharPtr start = current;
  for (; current < end; current++) {
    if (*current == '"') {
      size_t length = current - start;
      current++;
<<<<<<< HEAD
      JSLinearString* str =
          (ST == JSONParser::PropertyName)
              ? AtomizeChars(cx, start.get(), length)
              : NewStringCopyN<CanGC>(cx, start.get(), length);
      if (!str) {
        return token(OOM);
      }
      // TaintFox: propagate taint.
      if (ST != JSONParser::PropertyName && inputTaint.hasTaint()) {
        // The 'if' is currently required since we don't handle atom tainting.
        ptrdiff_t offset = start - begin;
        SafeStringTaint taint = inputTaint.safeSubTaint(offset, offset + length);
        str->setTaint(cx, taint.extend(TaintOperationFromContext(cx, "JSON.parse", true)));
      }
      return stringToken(str);
=======
      return stringToken<ST>(start, length);
>>>>>>> 2be4fd19
    }

    if (*current == '\\') {
      break;
    }

    if (*current <= 0x001F) {
      error("bad control character in string literal");
      return token(JSONToken::Error);
    }
  }

  /*
   * Slow case: string contains escaped characters.  Copy a maximal sequence
   * of unescaped characters into a temporary buffer, then an escaped
   * character, and repeat until the entire string is consumed.
   */
  StringBuilderT builder(parser->handler.context());
  do {
<<<<<<< HEAD
    // TaintFox: add taint information for next chunk of characters.
    if (inputTaint.hasTaint()) {
      buffer.appendTaintAt(buffer.length(), inputTaint.safeSubTaint(start - begin, current - begin));
    }

    if (start < current && !buffer.append(start.get(), current.get())) {
      return token(OOM);
=======
    if (start < current && !builder.append(start.get(), current.get())) {
      return token(JSONToken::OOM);
>>>>>>> 2be4fd19
    }

    if (current >= end) {
      break;
    }

    char16_t c = *current++;
    if (c == '"') {
<<<<<<< HEAD
      JSLinearString* str = (ST == JSONParser::PropertyName)
                                ? buffer.finishAtom()
                                : buffer.finishString();
      if (!str) {
        return token(OOM);
      }

      // TaintFox: Add taint operation.
      str->taint().extend(TaintOperationFromContext(cx, "JSON.parse", true));
      return stringToken(str);
=======
      return stringToken<ST>(builder);
>>>>>>> 2be4fd19
    }

    if (c != '\\') {
      --current;
      error("bad character in string literal");
      return token(JSONToken::Error);
    }

    if (current >= end) {
      break;
    }

    switch (*current++) {
      case '"':
        c = '"';
        break;
      case '/':
        c = '/';
        break;
      case '\\':
        c = '\\';
        break;
      case 'b':
        c = '\b';
        break;
      case 'f':
        c = '\f';
        break;
      case 'n':
        c = '\n';
        break;
      case 'r':
        c = '\r';
        break;
      case 't':
        c = '\t';
        break;

      case 'u':
        if (end - current < 4 ||
            !(IsAsciiHexDigit(current[0]) && IsAsciiHexDigit(current[1]) &&
              IsAsciiHexDigit(current[2]) && IsAsciiHexDigit(current[3]))) {
          // Point to the first non-hexadecimal character (which may be
          // missing).
          if (current == end || !IsAsciiHexDigit(current[0])) {
            ;  // already at correct location
          } else if (current + 1 == end || !IsAsciiHexDigit(current[1])) {
            current += 1;
          } else if (current + 2 == end || !IsAsciiHexDigit(current[2])) {
            current += 2;
          } else if (current + 3 == end || !IsAsciiHexDigit(current[3])) {
            current += 3;
          } else {
            MOZ_CRASH("logic error determining first erroneous character");
          }

          error("bad Unicode escape");
          return token(JSONToken::Error);
        }
        c = (AsciiAlphanumericToNumber(current[0]) << 12) |
            (AsciiAlphanumericToNumber(current[1]) << 8) |
            (AsciiAlphanumericToNumber(current[2]) << 4) |
            (AsciiAlphanumericToNumber(current[3]));
        current += 4;
        break;

      default:
        current--;
        error("bad escaped character");
        return token(JSONToken::Error);
    }
<<<<<<< HEAD

    // TaintFox: add taint information for next output character.
    if (inputTaint.hasTaint()) {
        if (auto flow = inputTaint.at(current - 1 - begin))
            buffer.taint().append(TaintRange(buffer.length(), buffer.length() + 1, *flow));
    }

    if (!buffer.append(c)) {
      return token(OOM);
=======
    if (!builder.append(c)) {
      return token(JSONToken::OOM);
>>>>>>> 2be4fd19
    }

    start = current;
    for (; current < end; current++) {
      if (*current == '"' || *current == '\\' || *current <= 0x001F) {
        break;
      }
    }
  } while (current < end);

  error("unterminated string");
  return token(JSONToken::Error);
}

template <typename CharT, typename ParserT, typename StringBuilderT>
JSONToken JSONTokenizer<CharT, ParserT, StringBuilderT>::readNumber() {
  MOZ_ASSERT(current < end);
  MOZ_ASSERT(IsAsciiDigit(*current) || *current == '-');

  /*
   * JSONNumber:
   *   /^-?(0|[1-9][0-9]+)(\.[0-9]+)?([eE][\+\-]?[0-9]+)?$/
   */

  bool negative = *current == '-';

  /* -? */
  if (negative && ++current == end) {
    error("no number after minus sign");
    return token(JSONToken::Error);
  }

  const CharPtr digitStart = current;

  /* 0|[1-9][0-9]+ */
  if (!IsAsciiDigit(*current)) {
    error("unexpected non-digit");
    return token(JSONToken::Error);
  }
  if (*current++ != '0') {
    for (; current < end; current++) {
      if (!IsAsciiDigit(*current)) {
        break;
      }
    }
  }

  /* Fast path: no fractional or exponent part. */
  if (current == end ||
      (*current != '.' && *current != 'e' && *current != 'E')) {
    mozilla::Range<const CharT> chars(digitStart.get(), current - digitStart);
    if (chars.length() < strlen("9007199254740992")) {
      // If the decimal number is shorter than the length of 2**53, (the
      // largest number a double can represent with integral precision),
      // parse it using a decimal-only parser.  This comparison is
      // conservative but faster than a fully-precise check.
      double d = ParseDecimalNumber(chars);
      return numberToken(negative ? -d : d);
    }

    double d;
    if (!GetFullInteger(digitStart.get(), current.get(), 10,
                        IntegerSeparatorHandling::None, &d)) {
      parser->outOfMemory();
      return token(JSONToken::OOM);
    }
    return numberToken(negative ? -d : d);
  }

  /* (\.[0-9]+)? */
  if (current < end && *current == '.') {
    if (++current == end) {
      error("missing digits after decimal point");
      return token(JSONToken::Error);
    }
    if (!IsAsciiDigit(*current)) {
      error("unterminated fractional number");
      return token(JSONToken::Error);
    }
    while (++current < end) {
      if (!IsAsciiDigit(*current)) {
        break;
      }
    }
  }

  /* ([eE][\+\-]?[0-9]+)? */
  if (current < end && (*current == 'e' || *current == 'E')) {
    if (++current == end) {
      error("missing digits after exponent indicator");
      return token(JSONToken::Error);
    }
    if (*current == '+' || *current == '-') {
      if (++current == end) {
        error("missing digits after exponent sign");
        return token(JSONToken::Error);
      }
    }
    if (!IsAsciiDigit(*current)) {
      error("exponent part is missing a number");
      return token(JSONToken::Error);
    }
    while (++current < end) {
      if (!IsAsciiDigit(*current)) {
        break;
      }
    }
  }

  double d = FullStringToDouble(digitStart.get(), current.get());
  return numberToken(negative ? -d : d);
}

static inline bool IsJSONWhitespace(char16_t c) {
  return c == '\t' || c == '\r' || c == '\n' || c == ' ';
}

template <typename CharT, typename ParserT, typename StringBuilderT>
bool JSONTokenizer<CharT, ParserT,
                   StringBuilderT>::consumeTrailingWhitespaces() {
  for (; current < end; current++) {
    if (!IsJSONWhitespace(*current)) {
      return false;
    }
  }
  return true;
}

template <typename CharT, typename ParserT, typename StringBuilderT>
JSONToken JSONTokenizer<CharT, ParserT, StringBuilderT>::advance() {
  while (current < end && IsJSONWhitespace(*current)) {
    current++;
  }
  if (current >= end) {
    error("unexpected end of data");
    return token(JSONToken::Error);
  }

  switch (*current) {
    case '"':
      return readString<JSONStringType::LiteralValue>();

    case '-':
    case '0':
    case '1':
    case '2':
    case '3':
    case '4':
    case '5':
    case '6':
    case '7':
    case '8':
    case '9':
      return readNumber();

    case 't':
      if (end - current < 4 || current[1] != 'r' || current[2] != 'u' ||
          current[3] != 'e') {
        error("unexpected keyword");
        return token(JSONToken::Error);
      }
      current += 4;
      return token(JSONToken::True);

    case 'f':
      if (end - current < 5 || current[1] != 'a' || current[2] != 'l' ||
          current[3] != 's' || current[4] != 'e') {
        error("unexpected keyword");
        return token(JSONToken::Error);
      }
      current += 5;
      return token(JSONToken::False);

    case 'n':
      if (end - current < 4 || current[1] != 'u' || current[2] != 'l' ||
          current[3] != 'l') {
        error("unexpected keyword");
        return token(JSONToken::Error);
      }
      current += 4;
      return token(JSONToken::Null);

    case '[':
      current++;
      return token(JSONToken::ArrayOpen);
    case ']':
      current++;
      return token(JSONToken::ArrayClose);

    case '{':
      current++;
      return token(JSONToken::ObjectOpen);
    case '}':
      current++;
      return token(JSONToken::ObjectClose);

    case ',':
      current++;
      return token(JSONToken::Comma);

    case ':':
      current++;
      return token(JSONToken::Colon);

    default:
      error("unexpected character");
      return token(JSONToken::Error);
  }
}

template <typename CharT, typename ParserT, typename StringBuilderT>
JSONToken JSONTokenizer<CharT, ParserT, StringBuilderT>::advancePropertyName() {
  MOZ_ASSERT(current[-1] == ',');

  while (current < end && IsJSONWhitespace(*current)) {
    current++;
  }
  if (current >= end) {
    error("end of data when property name was expected");
    return token(JSONToken::Error);
  }

  if (*current == '"') {
    return readString<JSONStringType::PropertyName>();
  }

  error("expected double-quoted property name");
  return token(JSONToken::Error);
}

template <typename CharT, typename ParserT, typename StringBuilderT>
JSONToken
JSONTokenizer<CharT, ParserT, StringBuilderT>::advancePropertyColon() {
  MOZ_ASSERT(current[-1] == '"');

  while (current < end && IsJSONWhitespace(*current)) {
    current++;
  }
  if (current >= end) {
    error("end of data after property name when ':' was expected");
    return token(JSONToken::Error);
  }

  if (*current == ':') {
    current++;
    return token(JSONToken::Colon);
  }

  error("expected ':' after property name in object");
  return token(JSONToken::Error);
}

template <typename CharT>
static inline void AssertPastValue(const RangedPtr<const CharT> current) {
  /*
   * We're past an arbitrary JSON value, so the previous character is
   * *somewhat* constrained, even if this assertion is pretty broad.  Don't
   * knock it till you tried it: this assertion *did* catch a bug once.
   */
  MOZ_ASSERT((current[-1] == 'l' && current[-2] == 'l' && current[-3] == 'u' &&
              current[-4] == 'n') ||
             (current[-1] == 'e' && current[-2] == 'u' && current[-3] == 'r' &&
              current[-4] == 't') ||
             (current[-1] == 'e' && current[-2] == 's' && current[-3] == 'l' &&
              current[-4] == 'a' && current[-5] == 'f') ||
             current[-1] == '}' || current[-1] == ']' || current[-1] == '"' ||
             IsAsciiDigit(current[-1]));
}

template <typename CharT, typename ParserT, typename StringBuilderT>
JSONToken
JSONTokenizer<CharT, ParserT, StringBuilderT>::advanceAfterProperty() {
  AssertPastValue(current);

  while (current < end && IsJSONWhitespace(*current)) {
    current++;
  }
  if (current >= end) {
    error("end of data after property value in object");
    return token(JSONToken::Error);
  }

  if (*current == ',') {
    current++;
    return token(JSONToken::Comma);
  }

  if (*current == '}') {
    current++;
    return token(JSONToken::ObjectClose);
  }

  error("expected ',' or '}' after property value in object");
  return token(JSONToken::Error);
}

template <typename CharT, typename ParserT, typename StringBuilderT>
JSONToken
JSONTokenizer<CharT, ParserT, StringBuilderT>::advanceAfterObjectOpen() {
  MOZ_ASSERT(current[-1] == '{');

  while (current < end && IsJSONWhitespace(*current)) {
    current++;
  }
  if (current >= end) {
    error("end of data while reading object contents");
    return token(JSONToken::Error);
  }

  if (*current == '"') {
    return readString<JSONStringType::PropertyName>();
  }

  if (*current == '}') {
    current++;
    return token(JSONToken::ObjectClose);
  }

  error("expected property name or '}'");
  return token(JSONToken::Error);
}

template <typename CharT, typename ParserT, typename StringBuilderT>
JSONToken
JSONTokenizer<CharT, ParserT, StringBuilderT>::advanceAfterArrayElement() {
  AssertPastValue(current);

  while (current < end && IsJSONWhitespace(*current)) {
    current++;
  }
  if (current >= end) {
    error("end of data when ',' or ']' was expected");
    return token(JSONToken::Error);
  }

  if (*current == ',') {
    current++;
    return token(JSONToken::Comma);
  }

  if (*current == ']') {
    current++;
    return token(JSONToken::ArrayClose);
  }

  error("expected ',' or ']' after array element");
  return token(JSONToken::Error);
}

template <typename CharT, typename ParserT, typename StringBuilderT>
void JSONTokenizer<CharT, ParserT, StringBuilderT>::error(const char* msg) {
  parser->error(msg);
}

template <typename CharT, typename ParserT, typename StringBuilderT>
void JSONTokenizer<CharT, ParserT, StringBuilderT>::getTextPosition(
    uint32_t* column, uint32_t* line) {
  CharPtr ptr = begin;
  uint32_t col = 1;
  uint32_t row = 1;
  for (; ptr < current; ptr++) {
    if (*ptr == '\n' || *ptr == '\r') {
      ++row;
      col = 1;
      // \r\n is treated as a single newline.
      if (ptr + 1 < current && *ptr == '\r' && *(ptr + 1) == '\n') {
        ++ptr;
      }
    } else {
      ++col;
    }
  }
  *column = col;
  *line = row;
}

JSONFullParseHandlerAnyChar::~JSONFullParseHandlerAnyChar() {
  for (size_t i = 0; i < freeElements.length(); i++) {
    js_delete(freeElements[i]);
  }

  for (size_t i = 0; i < freeProperties.length(); i++) {
    js_delete(freeProperties[i]);
  }
}

void JSONFullParseHandlerAnyChar::trace(JSTracer* trc) {
  JS::TraceRoot(trc, &v, "JSONFullParseHandlerAnyChar current value");
}

inline void JSONFullParseHandlerAnyChar::freeStackEntry(StackEntry& entry) {
  if (entry.state == JSONParserState::FinishArrayElement) {
    js_delete(&entry.elements());
  } else {
    js_delete(&entry.properties());
  }
}

template <typename CharT>
void JSONParser<CharT>::trace(JSTracer* trc) {
  this->handler.trace(trc);

  for (auto& elem : this->stack) {
    if (elem.state == JSONParserState::FinishArrayElement) {
      elem.elements().trace(trc);
    } else {
      elem.properties().trace(trc);
    }
  }
}

inline void JSONFullParseHandlerAnyChar::setNumberValue(double d) {
  v = JS::NumberValue(d);
}

template <typename CharT>
template <JSONStringType ST>
inline bool JSONFullParseHandler<CharT>::setStringValue(CharPtr start,
                                                        size_t length) {
  JSLinearString* str = (ST == JSONStringType::PropertyName)
                            ? AtomizeChars(cx, start.get(), length)
                            : NewStringCopyN<CanGC>(cx, start.get(), length);
  if (!str) {
    return false;
  }
  v = JS::StringValue(str);
  return true;
}

template <typename CharT>
template <JSONStringType ST>
inline bool JSONFullParseHandler<CharT>::setStringValue(
    StringBuilder& builder) {
  JSLinearString* str = (ST == JSONStringType::PropertyName)
                            ? builder.buffer.finishAtom()
                            : builder.buffer.finishString();
  if (!str) {
    return false;
  }
  v = JS::StringValue(str);
  return true;
}

inline bool JSONFullParseHandlerAnyChar::objectOpen(
    Vector<StackEntry, 10>& stack, PropertyVector** properties) {
  if (!freeProperties.empty()) {
    *properties = freeProperties.popCopy();
    (*properties)->clear();
  } else {
    (*properties) = cx->new_<PropertyVector>(cx);
    if (!*properties) {
      return false;
    }
  }
  if (!stack.append(*properties)) {
    js_delete(*properties);
    return false;
  }

  return true;
}

inline bool JSONFullParseHandlerAnyChar::objectPropertyName(
    Vector<StackEntry, 10>& stack, bool* isProtoInEval) {
  *isProtoInEval = false;
  jsid id = AtomToId(atomValue());
  if (parseType == ParseType::AttemptForEval) {
    // In |JSON.parse|, "__proto__" is a property like any other and may
    // appear multiple times. In object literal syntax, "__proto__" is
    // prototype mutation and can appear at most once. |JSONParser| only
    // supports the former semantics, so if this parse attempt is for
    // |eval|, return true (without reporting an error) to indicate the
    // JSON parse attempt was unsuccessful.
    if (id == NameToId(cx->names().proto)) {
      *isProtoInEval = true;
      return true;
    }
  }
  PropertyVector& properties = stack.back().properties();
  if (!properties.emplaceBack(id)) {
    return false;
  }

  return true;
}

inline void JSONFullParseHandlerAnyChar::finishObjectMember(
    Vector<StackEntry, 10>& stack, JS::Handle<JS::Value> value,
    PropertyVector** properties) {
  *properties = &stack.back().properties();
  (*properties)->back().value = value;
}

inline bool JSONFullParseHandlerAnyChar::finishObject(
    Vector<StackEntry, 10>& stack, JS::MutableHandle<JS::Value> vp,
    PropertyVector& properties) {
  MOZ_ASSERT(&properties == &stack.back().properties());

  JSObject* obj = NewPlainObjectWithMaybeDuplicateKeys(cx, properties.begin(),
                                                       properties.length());
  if (!obj) {
    return false;
  }

  vp.setObject(*obj);
  if (!freeProperties.append(&properties)) {
    return false;
  }
  stack.popBack();
  return true;
}

inline bool JSONFullParseHandlerAnyChar::arrayOpen(
    Vector<StackEntry, 10>& stack, ElementVector** elements) {
  if (!freeElements.empty()) {
    *elements = freeElements.popCopy();
    (*elements)->clear();
  } else {
    (*elements) = cx->new_<ElementVector>(cx);
    if (!*elements) {
      return false;
    }
  }
  if (!stack.append(*elements)) {
    js_delete(*elements);
    return false;
  }

  return true;
}

inline bool JSONFullParseHandlerAnyChar::arrayElement(
    Vector<StackEntry, 10>& stack, JS::Handle<JS::Value> value,
    ElementVector** elements) {
  *elements = &stack.back().elements();
  return (*elements)->append(value.get());
}

inline bool JSONFullParseHandlerAnyChar::finishArray(
    Vector<StackEntry, 10>& stack, JS::MutableHandle<JS::Value> vp,
    ElementVector& elements) {
  MOZ_ASSERT(&elements == &stack.back().elements());

  ArrayObject* obj =
      NewDenseCopiedArray(cx, elements.length(), elements.begin());
  if (!obj) {
    return false;
  }

  vp.setObject(*obj);
  if (!freeElements.append(&elements)) {
    return false;
  }
  stack.popBack();
  return true;
}

template <typename CharT>
void JSONFullParseHandler<CharT>::reportError(const char* msg,
                                              const char* lineString,
                                              const char* columnString) {
  JS_ReportErrorNumberASCII(cx, GetErrorMessage, nullptr, JSMSG_JSON_BAD_PARSE,
                            msg, lineString, columnString);
}

template <typename CharT, typename HandlerT>
void JSONPerHandlerParser<CharT, HandlerT>::outOfMemory() {
  ReportOutOfMemory(handler.context());
}

template <typename CharT, typename HandlerT>
void JSONPerHandlerParser<CharT, HandlerT>::error(const char* msg) {
  if (handler.ignoreError()) {
    return;
  }

  uint32_t column = 1, line = 1;
  tokenizer.getTextPosition(&column, &line);

  const size_t MaxWidth = sizeof("4294967295");
  char columnNumber[MaxWidth];
  SprintfLiteral(columnNumber, "%" PRIu32, column);
  char lineNumber[MaxWidth];
  SprintfLiteral(lineNumber, "%" PRIu32, line);

  handler.reportError(msg, lineNumber, columnNumber);
}

template <typename CharT>
bool JSONFullParseHandler<CharT>::StringBuilder::append(char16_t c) {
  return buffer.append(c);
}

template <typename CharT>
bool JSONFullParseHandler<CharT>::StringBuilder::append(const CharT* begin,
                                                        const CharT* end) {
  return buffer.append(begin, end);
}

template <typename CharT, typename HandlerT>
JSONPerHandlerParser<CharT, HandlerT>::~JSONPerHandlerParser() {
  for (size_t i = 0; i < stack.length(); i++) {
    handler.freeStackEntry(stack[i]);
  }
}

template class js::JSONPerHandlerParser<Latin1Char,
                                        js::JSONFullParseHandler<Latin1Char>>;
template class js::JSONPerHandlerParser<char16_t,
                                        js::JSONFullParseHandler<char16_t>>;

template <typename CharT, typename HandlerT>
template <typename TempValueT, typename ResultSetter>
bool JSONPerHandlerParser<CharT, HandlerT>::parseImpl(TempValueT& value,
                                                      ResultSetter setResult) {
  MOZ_ASSERT(stack.empty());

  JSONToken token;
  JSONParserState state = JSONParserState::JSONValue;
  while (true) {
    switch (state) {
      case JSONParserState::FinishObjectMember: {
        typename HandlerT::PropertyVector* properties;
        handler.finishObjectMember(stack, value, &properties);

        token = tokenizer.advanceAfterProperty();
        if (token == JSONToken::ObjectClose) {
          if (!handler.finishObject(stack, &value, *properties)) {
            return false;
          }
          break;
        }
        if (token != JSONToken::Comma) {
          if (token == JSONToken::OOM) {
            return false;
          }
          if (token != JSONToken::Error) {
            error(
                "expected ',' or '}' after property-value pair in object "
                "literal");
          }
          return handler.errorReturn();
        }
        token = tokenizer.advancePropertyName();
        /* FALL THROUGH */
      }

      JSONMember:
        if (token == JSONToken::String) {
          bool isProtoInEval;
          if (!handler.objectPropertyName(stack, &isProtoInEval)) {
            return false;
          }
          if (isProtoInEval) {
            // See JSONFullParseHandlerAnyChar::objectPropertyName.
            return true;
          }
          token = tokenizer.advancePropertyColon();
          if (token != JSONToken::Colon) {
            MOZ_ASSERT(token == JSONToken::Error);
            return handler.errorReturn();
          }
          goto JSONValue;
        }
        if (token == JSONToken::OOM) {
          return false;
        }
        if (token != JSONToken::Error) {
          error("property names must be double-quoted strings");
        }
        return handler.errorReturn();

      case JSONParserState::FinishArrayElement: {
        typename HandlerT::ElementVector* elements;
        if (!handler.arrayElement(stack, value, &elements)) {
          return false;
        }
        token = tokenizer.advanceAfterArrayElement();
        if (token == JSONToken::Comma) {
          goto JSONValue;
        }
        if (token == JSONToken::ArrayClose) {
          if (!handler.finishArray(stack, &value, *elements)) {
            return false;
          }
          break;
        }
        MOZ_ASSERT(token == JSONToken::Error);
        return handler.errorReturn();
      }

      JSONValue:
      case JSONParserState::JSONValue:
        token = tokenizer.advance();
      JSONValueSwitch:
        switch (token) {
          case JSONToken::String:
            value = handler.stringValue();
            break;
          case JSONToken::Number:
            value = handler.numberValue();
            break;
          case JSONToken::True:
            value = handler.booleanValue(true);
            break;
          case JSONToken::False:
            value = handler.booleanValue(false);
            break;
          case JSONToken::Null:
            value = handler.nullValue();
            break;

          case JSONToken::ArrayOpen: {
            typename HandlerT::ElementVector* elements;
            if (!handler.arrayOpen(stack, &elements)) {
              return false;
            }

            token = tokenizer.advance();
            if (token == JSONToken::ArrayClose) {
              if (!handler.finishArray(stack, &value, *elements)) {
                return false;
              }
              break;
            }
            goto JSONValueSwitch;
          }

          case JSONToken::ObjectOpen: {
            typename HandlerT::PropertyVector* properties;
            if (!handler.objectOpen(stack, &properties)) {
              return false;
            }

            token = tokenizer.advanceAfterObjectOpen();
            if (token == JSONToken::ObjectClose) {
              if (!handler.finishObject(stack, &value, *properties)) {
                return false;
              }
              break;
            }
            goto JSONMember;
          }

          case JSONToken::ArrayClose:
          case JSONToken::ObjectClose:
          case JSONToken::Colon:
          case JSONToken::Comma:
            // Move the current pointer backwards so that the position
            // reported in the error message is correct.
            tokenizer.unget();
            error("unexpected character");
            return handler.errorReturn();

          case JSONToken::OOM:
            return false;

          case JSONToken::Error:
            return handler.errorReturn();
        }
        break;
    }

    if (stack.empty()) {
      break;
    }
    state = stack.back().state;
  }

  if (!tokenizer.consumeTrailingWhitespaces()) {
    error("unexpected non-whitespace character after JSON data");
    return handler.errorReturn();
  }

  MOZ_ASSERT(tokenizer.finished());
  MOZ_ASSERT(stack.empty());

  setResult(value);
  return true;
}

template <typename CharT>
bool JSONParser<CharT>::parse(JS::MutableHandle<JS::Value> vp) {
  JS::Rooted<JS::Value> tempValue(this->handler.cx);

  vp.setUndefined();

  return this->parseImpl(tempValue,
                         [&](JS::Handle<JS::Value> value) { vp.set(value); });
}

template class js::JSONParser<Latin1Char>;
template class js::JSONParser<char16_t>;

template <typename CharT>
inline bool JSONSyntaxParseHandler<CharT>::objectOpen(
    Vector<StackEntry, 10>& stack, PropertyVector** properties) {
  StackEntry entry{JSONParserState::FinishObjectMember};
  if (!stack.append(entry)) {
    return false;
  }
  return true;
}

template <typename CharT>
inline bool JSONSyntaxParseHandler<CharT>::finishObject(
    Vector<StackEntry, 10>& stack, DummyValue* vp, PropertyVector& properties) {
  stack.popBack();
  return true;
}

template <typename CharT>
inline bool JSONSyntaxParseHandler<CharT>::arrayOpen(
    Vector<StackEntry, 10>& stack, ElementVector** elements) {
  StackEntry entry{JSONParserState::FinishArrayElement};
  if (!stack.append(entry)) {
    return false;
  }
  return true;
}

template <typename CharT>
inline bool JSONSyntaxParseHandler<CharT>::finishArray(
    Vector<StackEntry, 10>& stack, DummyValue* vp, ElementVector& elements) {
  stack.popBack();
  return true;
}

static void ReportJSONSyntaxError(FrontendContext* fc, ErrorMetadata&& metadata,
                                  unsigned errorNumber, ...) {
  va_list args;
  va_start(args, errorNumber);

  js::ReportCompileErrorLatin1(fc, std::move(metadata), nullptr, errorNumber,
                               &args);

  va_end(args);
}

template <typename CharT>
void JSONSyntaxParseHandler<CharT>::reportError(const char* msg,
                                                const char* lineString,
                                                const char* columnString) {
  ErrorMetadata metadata;
  metadata.isMuted = false;
  metadata.filename = "";
  metadata.lineNumber = 0;
  metadata.columnNumber = 0;

  ReportJSONSyntaxError(fc, std::move(metadata), JSMSG_JSON_BAD_PARSE, msg,
                        lineString, columnString);
}

template class js::JSONSyntaxParseHandler<Latin1Char>;
template class js::JSONSyntaxParseHandler<char16_t>;

template <typename CharT>
bool JSONSyntaxParser<CharT>::parse() {
  typename HandlerT::DummyValue unused;

  if (!this->parseImpl(unused,
                       [&](const typename HandlerT::DummyValue& unused) {})) {
    return false;
  }

  return true;
}

template class js::JSONPerHandlerParser<Latin1Char,
                                        js::JSONSyntaxParseHandler<Latin1Char>>;
template class js::JSONPerHandlerParser<char16_t,
                                        js::JSONSyntaxParseHandler<char16_t>>;

template class js::JSONSyntaxParser<Latin1Char>;
template class js::JSONSyntaxParser<char16_t>;

template <typename CharT>
static bool IsValidJSONImpl(const CharT* chars, uint32_t len) {
  FrontendContext fc;

  JSONSyntaxParser<CharT> parser(&fc, mozilla::Range(chars, len));
  if (!parser.parse()) {
    MOZ_ASSERT(fc.hadErrors());
    return false;
  }
  MOZ_ASSERT(!fc.hadErrors());

  return true;
}

JS_PUBLIC_API bool JS::IsValidJSON(const JS::Latin1Char* chars, uint32_t len) {
  return IsValidJSONImpl(chars, len);
}

JS_PUBLIC_API bool JS::IsValidJSON(const char16_t* chars, uint32_t len) {
  return IsValidJSONImpl(chars, len);
}<|MERGE_RESOLUTION|>--- conflicted
+++ resolved
@@ -58,8 +58,8 @@
 template <typename CharT, typename ParserT, typename StringBuilderT>
 template <JSONStringType ST>
 JSONToken JSONTokenizer<CharT, ParserT, StringBuilderT>::stringToken(
-    const CharPtr start, size_t length) {
-  if (!parser->handler.template setStringValue<ST>(start, length)) {
+    const CharPtr start, size_t length, const StringTaint& taint) {
+  if (!parser->handler.template setStringValue<ST>(start, length, taint)) {
     return JSONToken::OOM;
   }
   return JSONToken::String;
@@ -105,26 +105,9 @@
   for (; current < end; current++) {
     if (*current == '"') {
       size_t length = current - start;
+      ptrdiff_t offset = start - begin;
       current++;
-<<<<<<< HEAD
-      JSLinearString* str =
-          (ST == JSONParser::PropertyName)
-              ? AtomizeChars(cx, start.get(), length)
-              : NewStringCopyN<CanGC>(cx, start.get(), length);
-      if (!str) {
-        return token(OOM);
-      }
-      // TaintFox: propagate taint.
-      if (ST != JSONParser::PropertyName && inputTaint.hasTaint()) {
-        // The 'if' is currently required since we don't handle atom tainting.
-        ptrdiff_t offset = start - begin;
-        SafeStringTaint taint = inputTaint.safeSubTaint(offset, offset + length);
-        str->setTaint(cx, taint.extend(TaintOperationFromContext(cx, "JSON.parse", true)));
-      }
-      return stringToken(str);
-=======
-      return stringToken<ST>(start, length);
->>>>>>> 2be4fd19
+      return stringToken<ST>(start, length, taint.safeSubTaint(offset, offset + length));
     }
 
     if (*current == '\\') {
@@ -144,18 +127,8 @@
    */
   StringBuilderT builder(parser->handler.context());
   do {
-<<<<<<< HEAD
-    // TaintFox: add taint information for next chunk of characters.
-    if (inputTaint.hasTaint()) {
-      buffer.appendTaintAt(buffer.length(), inputTaint.safeSubTaint(start - begin, current - begin));
-    }
-
-    if (start < current && !buffer.append(start.get(), current.get())) {
-      return token(OOM);
-=======
-    if (start < current && !builder.append(start.get(), current.get())) {
+    if (start < current && !builder.append(start.get(), current.get(), taint.safeSubTaint(start - begin, current - begin))) {
       return token(JSONToken::OOM);
->>>>>>> 2be4fd19
     }
 
     if (current >= end) {
@@ -164,20 +137,7 @@
 
     char16_t c = *current++;
     if (c == '"') {
-<<<<<<< HEAD
-      JSLinearString* str = (ST == JSONParser::PropertyName)
-                                ? buffer.finishAtom()
-                                : buffer.finishString();
-      if (!str) {
-        return token(OOM);
-      }
-
-      // TaintFox: Add taint operation.
-      str->taint().extend(TaintOperationFromContext(cx, "JSON.parse", true));
-      return stringToken(str);
-=======
       return stringToken<ST>(builder);
->>>>>>> 2be4fd19
     }
 
     if (c != '\\') {
@@ -249,20 +209,9 @@
         error("bad escaped character");
         return token(JSONToken::Error);
     }
-<<<<<<< HEAD
-
-    // TaintFox: add taint information for next output character.
-    if (inputTaint.hasTaint()) {
-        if (auto flow = inputTaint.at(current - 1 - begin))
-            buffer.taint().append(TaintRange(buffer.length(), buffer.length() + 1, *flow));
-    }
-
-    if (!buffer.append(c)) {
-      return token(OOM);
-=======
-    if (!builder.append(c)) {
+
+    if (!builder.append(c, taint.atRef(current - 1 - begin))) {
       return token(JSONToken::OOM);
->>>>>>> 2be4fd19
     }
 
     start = current;
@@ -681,13 +630,21 @@
 template <typename CharT>
 template <JSONStringType ST>
 inline bool JSONFullParseHandler<CharT>::setStringValue(CharPtr start,
-                                                        size_t length) {
+                                                        size_t length,
+                                                        const StringTaint& taint) {
   JSLinearString* str = (ST == JSONStringType::PropertyName)
                             ? AtomizeChars(cx, start.get(), length)
                             : NewStringCopyN<CanGC>(cx, start.get(), length);
   if (!str) {
     return false;
   }
+
+  // TaintFox: propagate taint.
+  if (ST != JSONStringType::PropertyName && taint.hasTaint()) {
+    str->setTaint(cx, taint);
+    str->taint().extend(TaintOperationFromContext(cx, "JSON.parse", true));
+  }
+
   v = JS::StringValue(str);
   return true;
 }
@@ -702,6 +659,13 @@
   if (!str) {
     return false;
   }
+
+  // TaintFox: Add taint operation.
+  if (str->taint().hasTaint()) {
+    DumpTaint(str->taint());
+    str->taint().extend(TaintOperationFromContext(cx, "JSON.parse", true));
+  }
+
   v = JS::StringValue(str);
   return true;
 }
@@ -852,13 +816,17 @@
 }
 
 template <typename CharT>
-bool JSONFullParseHandler<CharT>::StringBuilder::append(char16_t c) {
+bool JSONFullParseHandler<CharT>::StringBuilder::append(char16_t c, const TaintFlow& taintFlow) {
+  // TaintFox: add taint information for next output character.
+  buffer.taint().append(TaintRange(buffer.length(), buffer.length() + 1, taintFlow));
   return buffer.append(c);
 }
 
 template <typename CharT>
 bool JSONFullParseHandler<CharT>::StringBuilder::append(const CharT* begin,
-                                                        const CharT* end) {
+                                                        const CharT* end,
+                                                        const StringTaint& taint) {
+  buffer.appendTaintAt(buffer.length(), taint);
   return buffer.append(begin, end);
 }
 
