--- conflicted
+++ resolved
@@ -330,14 +330,9 @@
 template <typename CharT, typename ParserT, typename StringBuilderT>
 template <JSONStringType ST>
 JSONToken JSONTokenizer<CharT, ParserT, StringBuilderT>::stringToken(
-<<<<<<< HEAD
     const CharPtr start, size_t length, const StringTaint& taint) {
-  if (!parser->handler.template setStringValue<ST, ParserT>(start, length, taint, parser)) {
-=======
-    const CharPtr start, size_t length) {
-  if (!parser->handler.template setStringValue<ST>(start, length,
-                                                   getSource())) {
->>>>>>> bd7e0ac2
+  if (!parser->handler.template setStringValue<ST, ParserT>(start, length,
+                                                   getSource(), taint, parser)) {
     return JSONToken::OOM;
   }
   return JSONToken::String;
@@ -347,14 +342,10 @@
 template <JSONStringType ST>
 JSONToken JSONTokenizer<CharT, ParserT, StringBuilderT>::stringToken(
     StringBuilderT& builder) {
-<<<<<<< HEAD
-  if (!parser->handler.template setStringValue<ST, ParserT>(builder, parser)) {
-=======
-  if (!parser->handler.template setStringValue<ST>(builder, getSource())) {
->>>>>>> bd7e0ac2
+  if (!parser->handler.template setStringValue<ST, ParserT>(builder, getSource(), parser)) {
     return JSONToken::OOM;
   }
-  return JSONToken::String;
+  return JSONToken::String;    
 }
 
 template <typename CharT, typename ParserT, typename StringBuilderT>
@@ -647,9 +638,127 @@
   }
 }
 
-<<<<<<< HEAD
-void JSONFullParseHandlerAnyChar::trace(JSTracer* trc) {
-  JS::TraceRoot(trc, &v, "JSONFullParseHandlerAnyChar current value");
+inline bool JSONFullParseHandlerAnyChar::objectOpen(
+    Vector<StackEntry, 10>& stack, PropertyVector** properties) {
+  if (!freeProperties.empty()) {
+    *properties = freeProperties.popCopy();
+    (*properties)->clear();
+  } else {
+    (*properties) = cx->new_<PropertyVector>(cx);
+    if (!*properties) {
+      return false;
+    }
+  }
+  if (!stack.append(*properties)) {
+    js_delete(*properties);
+    return false;
+  }
+
+  return true;
+}
+
+inline bool JSONFullParseHandlerAnyChar::objectPropertyName(
+    Vector<StackEntry, 10>& stack, bool* isProtoInEval) {
+  *isProtoInEval = false;
+  jsid id = AtomToId(atomValue());
+  if (parseType == ParseType::AttemptForEval) {
+    // In |JSON.parse|, "__proto__" is a property like any other and may
+    // appear multiple times. In object literal syntax, "__proto__" is
+    // prototype mutation and can appear at most once. |JSONParser| only
+    // supports the former semantics, so if this parse attempt is for
+    // |eval|, return true (without reporting an error) to indicate the
+    // JSON parse attempt was unsuccessful.
+    if (id == NameToId(cx->names().proto_)) {
+      *isProtoInEval = true;
+      return true;
+    }
+  }
+  PropertyVector& properties = stack.back().properties();
+  if (!properties.emplaceBack(id)) {
+    return false;
+  }
+
+  return true;
+}
+
+inline void JSONFullParseHandlerAnyChar::finishObjectMember(
+    Vector<StackEntry, 10>& stack, JS::Handle<JS::Value> value,
+    PropertyVector** properties) {
+  *properties = &stack.back().properties();
+  (*properties)->back().value = value;
+}
+
+inline bool JSONFullParseHandlerAnyChar::finishObject(
+    Vector<StackEntry, 10>& stack, JS::MutableHandle<JS::Value> vp,
+    PropertyVector* properties) {
+  MOZ_ASSERT(properties == &stack.back().properties());
+
+  NewObjectKind newKind = GenericObject;
+  if (gcHeap == gc::Heap::Tenured) {
+    newKind = TenuredObject;
+  }
+  // properties is traced in the parser; see JSONParser<CharT>::trace()
+  JSObject* obj = NewPlainObjectWithMaybeDuplicateKeys(
+      cx, Handle<IdValueVector>::fromMarkedLocation(properties), newKind);
+  if (!obj) {
+    return false;
+  }
+
+  vp.setObject(*obj);
+  if (!freeProperties.append(properties)) {
+    return false;
+  }
+  stack.popBack();
+  return true;
+}
+
+inline bool JSONFullParseHandlerAnyChar::arrayOpen(
+    Vector<StackEntry, 10>& stack, ElementVector** elements) {
+  if (!freeElements.empty()) {
+    *elements = freeElements.popCopy();
+    (*elements)->clear();
+  } else {
+    (*elements) = cx->new_<ElementVector>(cx);
+    if (!*elements) {
+      return false;
+    }
+  }
+  if (!stack.append(*elements)) {
+    js_delete(*elements);
+    return false;
+  }
+
+  return true;
+}
+
+inline bool JSONFullParseHandlerAnyChar::arrayElement(
+    Vector<StackEntry, 10>& stack, JS::Handle<JS::Value> value,
+    ElementVector** elements) {
+  *elements = &stack.back().elements();
+  return (*elements)->append(value.get());
+}
+
+inline bool JSONFullParseHandlerAnyChar::finishArray(
+    Vector<StackEntry, 10>& stack, JS::MutableHandle<JS::Value> vp,
+    ElementVector* elements) {
+  MOZ_ASSERT(elements == &stack.back().elements());
+
+  NewObjectKind newKind = GenericObject;
+  if (gcHeap == gc::Heap::Tenured) {
+    newKind = TenuredObject;
+  }
+  ArrayObject* obj =
+      NewDenseCopiedArray(cx, elements->length(), elements->begin(), newKind);
+  if (!obj) {
+    return false;
+  }
+
+  vp.setObject(*obj);
+  if (!freeElements.append(elements)) {
+    return false;
+  }
+  stack.popBack();
+  return true;
 }
 
 inline void JSONFullParseHandlerAnyChar::freeStackEntry(StackEntry& entry) {
@@ -660,17 +769,23 @@
   }
 }
 
-template <typename CharT>
-void JSONParser<CharT>::trace(JSTracer* trc) {
-  this->handler.trace(trc);
-
-  for (auto& elem : this->stack) {
-    if (elem.state == JSONParserState::FinishArrayElement) {
-      elem.elements().trace(trc);
-    } else {
-      elem.properties().trace(trc);
-    }
-  }
+void JSONFullParseHandlerAnyChar::trace(JSTracer* trc) {
+  JS::TraceRoot(trc, &v, "JSONFullParseHandlerAnyChar current value");
+}
+
+template <typename CharT>
+bool JSONFullParseHandler<CharT>::StringBuilder::append(char16_t c, const TaintFlow& taintFlow) {
+  // TaintFox: add taint information for next output character.
+  buffer.taint().append(TaintRange(buffer.length(), buffer.length() + 1, taintFlow));
+  return buffer.append(c);
+}
+
+template <typename CharT>
+bool JSONFullParseHandler<CharT>::StringBuilder::append(const CharT* begin,
+                                                        const CharT* end,
+                                                        const StringTaint& taint) {
+  buffer.appendTaintAt(buffer.length(), taint);
+  return buffer.append(begin, end);
 }
 
 JSString* JSONFullParseHandlerAnyChar::CurrentJsonPath(const Vector<StackEntry, 10>& stack) const {
@@ -718,16 +833,12 @@
   return builder.finishString(gcHeap);
 }
 
-inline void JSONFullParseHandlerAnyChar::setNumberValue(double d) {
-  v = JS::NumberValue(d);
-}
-
 template <typename CharT>
 template <JSONStringType ST, typename ParserT>
-inline bool JSONFullParseHandler<CharT>::setStringValue(CharPtr start,
-                                                        size_t length,
-                                                        const StringTaint& taint,
-                                                        const ParserT* parser) {
+inline bool JSONFullParseHandler<CharT>::setStringValue(
+    CharPtr start, size_t length, mozilla::Span<const CharT>&& source,
+    const StringTaint& taint, const ParserT* parser) {
+
   TaintOperation op("JSON.parse");
   // TaintFox: propagate taint.
   if (ST != JSONStringType::PropertyName && taint.hasTaint()) {
@@ -735,7 +846,7 @@
     RootedString jsonPath(cx, path);
     op = TaintOperationFromContextJSString(cx, "JSON.parse", true, jsonPath);
   }
-
+  
   JSString* str;
   if constexpr (ST == JSONStringType::PropertyName) {
     str = AtomizeChars(cx, start.get(), length);
@@ -754,13 +865,13 @@
   }
 
   v = JS::StringValue(str);
-  return true;
+  return createJSONParseRecord(v, source);
 }
 
 template <typename CharT>
 template <JSONStringType ST, typename ParserT>
 inline bool JSONFullParseHandler<CharT>::setStringValue(
-    StringBuilder& builder, const ParserT* parser) {
+    StringBuilder& builder, mozilla::Span<const CharT>&& source, const ParserT* parser) {
 
   TaintOperation op("JSON.parse");
   // TaintFox: propagate taint.
@@ -786,190 +897,6 @@
     str->taint().extend(op);
   }
 
-  v = JS::StringValue(str);
-  return true;
-}
-
-=======
->>>>>>> bd7e0ac2
-inline bool JSONFullParseHandlerAnyChar::objectOpen(
-    Vector<StackEntry, 10>& stack, PropertyVector** properties) {
-  if (!freeProperties.empty()) {
-    *properties = freeProperties.popCopy();
-    (*properties)->clear();
-  } else {
-    (*properties) = cx->new_<PropertyVector>(cx);
-    if (!*properties) {
-      return false;
-    }
-  }
-  if (!stack.append(*properties)) {
-    js_delete(*properties);
-    return false;
-  }
-
-  return true;
-}
-
-inline bool JSONFullParseHandlerAnyChar::objectPropertyName(
-    Vector<StackEntry, 10>& stack, bool* isProtoInEval) {
-  *isProtoInEval = false;
-  jsid id = AtomToId(atomValue());
-  if (parseType == ParseType::AttemptForEval) {
-    // In |JSON.parse|, "__proto__" is a property like any other and may
-    // appear multiple times. In object literal syntax, "__proto__" is
-    // prototype mutation and can appear at most once. |JSONParser| only
-    // supports the former semantics, so if this parse attempt is for
-    // |eval|, return true (without reporting an error) to indicate the
-    // JSON parse attempt was unsuccessful.
-    if (id == NameToId(cx->names().proto_)) {
-      *isProtoInEval = true;
-      return true;
-    }
-  }
-  PropertyVector& properties = stack.back().properties();
-  if (!properties.emplaceBack(id)) {
-    return false;
-  }
-
-  return true;
-}
-
-inline void JSONFullParseHandlerAnyChar::finishObjectMember(
-    Vector<StackEntry, 10>& stack, JS::Handle<JS::Value> value,
-    PropertyVector** properties) {
-  *properties = &stack.back().properties();
-  (*properties)->back().value = value;
-}
-
-inline bool JSONFullParseHandlerAnyChar::finishObject(
-    Vector<StackEntry, 10>& stack, JS::MutableHandle<JS::Value> vp,
-    PropertyVector* properties) {
-  MOZ_ASSERT(properties == &stack.back().properties());
-
-  NewObjectKind newKind = GenericObject;
-  if (gcHeap == gc::Heap::Tenured) {
-    newKind = TenuredObject;
-  }
-  // properties is traced in the parser; see JSONParser<CharT>::trace()
-  JSObject* obj = NewPlainObjectWithMaybeDuplicateKeys(
-      cx, Handle<IdValueVector>::fromMarkedLocation(properties), newKind);
-  if (!obj) {
-    return false;
-  }
-
-  vp.setObject(*obj);
-  if (!freeProperties.append(properties)) {
-    return false;
-  }
-  stack.popBack();
-  return true;
-}
-
-inline bool JSONFullParseHandlerAnyChar::arrayOpen(
-    Vector<StackEntry, 10>& stack, ElementVector** elements) {
-  if (!freeElements.empty()) {
-    *elements = freeElements.popCopy();
-    (*elements)->clear();
-  } else {
-    (*elements) = cx->new_<ElementVector>(cx);
-    if (!*elements) {
-      return false;
-    }
-  }
-  if (!stack.append(*elements)) {
-    js_delete(*elements);
-    return false;
-  }
-
-  return true;
-}
-
-inline bool JSONFullParseHandlerAnyChar::arrayElement(
-    Vector<StackEntry, 10>& stack, JS::Handle<JS::Value> value,
-    ElementVector** elements) {
-  *elements = &stack.back().elements();
-  return (*elements)->append(value.get());
-}
-
-inline bool JSONFullParseHandlerAnyChar::finishArray(
-    Vector<StackEntry, 10>& stack, JS::MutableHandle<JS::Value> vp,
-    ElementVector* elements) {
-  MOZ_ASSERT(elements == &stack.back().elements());
-
-  NewObjectKind newKind = GenericObject;
-  if (gcHeap == gc::Heap::Tenured) {
-    newKind = TenuredObject;
-  }
-  ArrayObject* obj =
-      NewDenseCopiedArray(cx, elements->length(), elements->begin(), newKind);
-  if (!obj) {
-    return false;
-  }
-
-  vp.setObject(*obj);
-  if (!freeElements.append(elements)) {
-    return false;
-  }
-  stack.popBack();
-  return true;
-}
-
-inline void JSONFullParseHandlerAnyChar::freeStackEntry(StackEntry& entry) {
-  if (entry.state == JSONParserState::FinishArrayElement) {
-    js_delete(&entry.elements());
-  } else {
-    js_delete(&entry.properties());
-  }
-}
-
-void JSONFullParseHandlerAnyChar::trace(JSTracer* trc) {
-  JS::TraceRoot(trc, &v, "JSONFullParseHandlerAnyChar current value");
-}
-
-template <typename CharT>
-bool JSONFullParseHandler<CharT>::StringBuilder::append(char16_t c) {
-  return buffer.append(c);
-}
-
-template <typename CharT>
-bool JSONFullParseHandler<CharT>::StringBuilder::append(const CharT* begin,
-                                                        const CharT* end) {
-  return buffer.append(begin, end);
-}
-
-template <typename CharT>
-template <JSONStringType ST>
-inline bool JSONFullParseHandler<CharT>::setStringValue(
-    CharPtr start, size_t length, mozilla::Span<const CharT>&& source) {
-  JSString* str;
-  if constexpr (ST == JSONStringType::PropertyName) {
-    str = AtomizeChars(cx, start.get(), length);
-  } else {
-    str = NewStringCopyN<CanGC>(cx, start.get(), length, gcHeap);
-  }
-
-  if (!str) {
-    return false;
-  }
-  v = JS::StringValue(str);
-  return createJSONParseRecord(v, source);
-}
-
-template <typename CharT>
-template <JSONStringType ST>
-inline bool JSONFullParseHandler<CharT>::setStringValue(
-    StringBuilder& builder, mozilla::Span<const CharT>&& source) {
-  JSString* str;
-  if constexpr (ST == JSONStringType::PropertyName) {
-    str = builder.buffer.finishAtom();
-  } else {
-    str = builder.buffer.finishString(gcHeap);
-  }
-
-  if (!str) {
-    return false;
-  }
   v = JS::StringValue(str);
   return createJSONParseRecord(v, source);
 }
@@ -1007,20 +934,6 @@
 }
 
 template <typename CharT>
-<<<<<<< HEAD
-bool JSONFullParseHandler<CharT>::StringBuilder::append(char16_t c, const TaintFlow& taintFlow) {
-  // TaintFox: add taint information for next output character.
-  buffer.taint().append(TaintRange(buffer.length(), buffer.length() + 1, taintFlow));
-  return buffer.append(c);
-}
-
-template <typename CharT>
-bool JSONFullParseHandler<CharT>::StringBuilder::append(const CharT* begin,
-                                                        const CharT* end,
-                                                        const StringTaint& taint) {
-  buffer.appendTaintAt(buffer.length(), taint);
-  return buffer.append(begin, end);
-=======
 void JSONFullParseHandler<CharT>::trace(JSTracer* trc) {
   Base::trace(trc);
   parseRecord.trace(trc);
@@ -1041,7 +954,6 @@
   }
 #endif
   return true;
->>>>>>> bd7e0ac2
 }
 
 template <typename CharT, typename HandlerT>
@@ -1411,9 +1323,9 @@
 
     explicit StringBuilder(FrontendContext* fc) : buffer(fc) {}
 
-    bool append(char16_t c) { return buffer.append(c); }
-    bool append(const CharT* begin, const CharT* end) {
-      return buffer.append(begin, end);
+    bool append(char16_t c, const TaintFlow& taintFlow) { return buffer.append(c, taintFlow); }
+    bool append(const CharT* begin, const CharT* end, const StringTaint& taint) {
+      return buffer.append(begin, end, taint);
     }
   };
 
@@ -1434,9 +1346,10 @@
 
   FrontendContext* context() { return fc; }
 
-  template <JSONStringType ST>
+  template <JSONStringType ST, typename ParserT>
   inline bool setStringValue(CharPtr start, size_t length,
-                             mozilla::Span<const CharT>&& source) {
+                             mozilla::Span<const CharT>&& source,
+                             const StringTaint& taint, const ParserT* parser) {
     if (hadHandlerError_) {
       return false;
     }
@@ -1448,9 +1361,10 @@
     return handler_->stringValue(start.get(), length);
   }
 
-  template <JSONStringType ST>
+  template <JSONStringType ST, typename ParserT>
   inline bool setStringValue(StringBuilder& builder,
-                             mozilla::Span<const CharT>&& source) {
+                             mozilla::Span<const CharT>&& source,
+                             const ParserT* parser) {
     if (hadHandlerError_) {
       return false;
     }
@@ -1602,9 +1516,9 @@
   using Base = JSONPerHandlerParser<CharT, HandlerT>;
 
  public:
-  DelegateParser(FrontendContext* fc, mozilla::Range<const CharT> data,
+  DelegateParser(FrontendContext* fc, mozilla::Range<const CharT> data, const StringTaint& taint,
                  JS::JSONParseHandler* handler)
-      : Base(fc, data) {
+      : Base(fc, data, taint) {
     this->handler.setDelegateHandler(handler);
   }
 
@@ -1635,7 +1549,7 @@
   FrontendContext fc;
   // NOTE: We don't set stack quota here because JSON parser doesn't use it.
 
-  DelegateParser<CharT> parser(&fc, mozilla::Range(chars, len), handler);
+  DelegateParser<CharT> parser(&fc, mozilla::Range(chars, len), EmptyTaint, handler);
   if (!parser.parse()) {
     return false;
   }
