/* -*- Mode: C++; tab-width: 8; indent-tabs-mode: nil; c-basic-offset: 2 -*-
 * vim: set ts=8 sts=2 et sw=2 tw=80:
 * This Source Code Form is subject to the terms of the Mozilla Public
 * License, v. 2.0. If a copy of the MPL was not distributed with this
 * file, You can obtain one at http://mozilla.org/MPL/2.0/. */
/*
 * Modifications Copyright SAP SE. 2019-2021.  All rights reserved.
 */

#include "vm/JSONParser.h"

#include "mozilla/Range.h"
#include "mozilla/RangedPtr.h"
#include "mozilla/Sprintf.h"
#include "mozilla/TextUtils.h"

#include "jsnum.h"

#include "builtin/Array.h"
#include "js/ErrorReport.h"
#include "js/friend/ErrorMessages.h"  // js::GetErrorMessage, JSMSG_*
#include "util/StringBuffer.h"
#include "vm/ArrayObject.h"
#include "vm/JSContext.h"
#include "vm/PlainObject.h"  // js::NewPlainObjectWithProperties

#include "vm/JSAtom-inl.h"

using namespace js;

using mozilla::AsciiAlphanumericToNumber;
using mozilla::IsAsciiDigit;
using mozilla::IsAsciiHexDigit;
using mozilla::RangedPtr;

JSONParserBase::~JSONParserBase() {
  for (size_t i = 0; i < stack.length(); i++) {
    if (stack[i].state == FinishArrayElement) {
      js_delete(&stack[i].elements());
    } else {
      js_delete(&stack[i].properties());
    }
  }

  for (size_t i = 0; i < freeElements.length(); i++) {
    js_delete(freeElements[i]);
  }

  for (size_t i = 0; i < freeProperties.length(); i++) {
    js_delete(freeProperties[i]);
  }
}

void JSONParserBase::trace(JSTracer* trc) {
  for (auto& elem : stack) {
    if (elem.state == FinishArrayElement) {
      elem.elements().trace(trc);
    } else {
      elem.properties().trace(trc);
    }
  }
}

template <typename CharT>
void JSONParser<CharT>::getTextPosition(uint32_t* column, uint32_t* line) {
  CharPtr ptr = begin;
  uint32_t col = 1;
  uint32_t row = 1;
  for (; ptr < current; ptr++) {
    if (*ptr == '\n' || *ptr == '\r') {
      ++row;
      col = 1;
      // \r\n is treated as a single newline.
      if (ptr + 1 < current && *ptr == '\r' && *(ptr + 1) == '\n') {
        ++ptr;
      }
    } else {
      ++col;
    }
  }
  *column = col;
  *line = row;
}

template <typename CharT>
void JSONParser<CharT>::error(const char* msg) {
  if (parseType == ParseType::JSONParse) {
    uint32_t column = 1, line = 1;
    getTextPosition(&column, &line);

    const size_t MaxWidth = sizeof("4294967295");
    char columnNumber[MaxWidth];
    SprintfLiteral(columnNumber, "%" PRIu32, column);
    char lineNumber[MaxWidth];
    SprintfLiteral(lineNumber, "%" PRIu32, line);

    JS_ReportErrorNumberASCII(cx, GetErrorMessage, nullptr,
                              JSMSG_JSON_BAD_PARSE, msg, lineNumber,
                              columnNumber);
  }
}

bool JSONParserBase::errorReturn() {
  return parseType == ParseType::AttemptForEval;
}

template <typename CharT>
template <JSONParserBase::StringType ST>
JSONParserBase::Token JSONParser<CharT>::readString() {
  MOZ_ASSERT(current < end);
  MOZ_ASSERT(*current == '"');

  /*
   * JSONString:
   *   /^"([^\u0000-\u001F"\\]|\\(["/\\bfnrt]|u[0-9a-fA-F]{4}))*"$/
   */

  if (++current == end) {
    error("unterminated string literal");
    return token(Error);
  }

  /*
   * Optimization: if the source contains no escaped characters, create the
   * string directly from the source text.
   */
  CharPtr start = current;
  for (; current < end; current++) {
    if (*current == '"') {
      size_t length = current - start;
      current++;
      JSLinearString* str =
          (ST == JSONParser::PropertyName)
              ? AtomizeChars(cx, start.get(), length)
              : NewStringCopyN<CanGC>(cx, start.get(), length);
      if (!str) {
        return token(OOM);
      }
      // TaintFox: propagate taint.
      if (ST != JSONParser::PropertyName && inputTaint.hasTaint()) {
        // The 'if' is currently required since we don't handle atom tainting.
        ptrdiff_t offset = start - begin;
        SafeStringTaint taint = inputTaint.safeSubTaint(offset, offset + length);
        str->setTaint(cx, taint.extend(TaintOperationFromContext(cx, "JSON.parse", true)));
      }
      return stringToken(str);
    }

    if (*current == '\\') {
      break;
    }

    if (*current <= 0x001F) {
      error("bad control character in string literal");
      return token(Error);
    }
  }

  /*
   * Slow case: string contains escaped characters.  Copy a maximal sequence
   * of unescaped characters into a temporary buffer, then an escaped
   * character, and repeat until the entire string is consumed.
   */
  JSStringBuilder buffer(cx);
  do {
    // TaintFox: add taint information for next chunk of characters.
    if (inputTaint.hasTaint()) {
      buffer.appendTaintAt(buffer.length(), inputTaint.safeSubTaint(start - begin, current - begin));
    }

    if (start < current && !buffer.append(start.get(), current.get())) {
      buffer.failure();
      return token(OOM);
    }

    if (current >= end) {
      break;
    }

    char16_t c = *current++;
    if (c == '"') {
      JSLinearString* str = (ST == JSONParser::PropertyName)
                                ? buffer.finishAtom()
                                : buffer.finishString();
      if (!str) {
        buffer.failure();
        return token(OOM);
      }
<<<<<<< HEAD

      // TaintFox: Add taint operation.
      str->taint().extend(TaintOperationFromContext(cx, "JSON.parse", true));

=======
      buffer.ok();
>>>>>>> fe696aba
      return stringToken(str);
    }

    if (c != '\\') {
      --current;
      error("bad character in string literal");
      buffer.failure();
      return token(Error);
    }

    if (current >= end) {
      break;
    }

    switch (*current++) {
      case '"':
        c = '"';
        break;
      case '/':
        c = '/';
        break;
      case '\\':
        c = '\\';
        break;
      case 'b':
        c = '\b';
        break;
      case 'f':
        c = '\f';
        break;
      case 'n':
        c = '\n';
        break;
      case 'r':
        c = '\r';
        break;
      case 't':
        c = '\t';
        break;

      case 'u':
        if (end - current < 4 ||
            !(IsAsciiHexDigit(current[0]) && IsAsciiHexDigit(current[1]) &&
              IsAsciiHexDigit(current[2]) && IsAsciiHexDigit(current[3]))) {
          // Point to the first non-hexadecimal character (which may be
          // missing).
          if (current == end || !IsAsciiHexDigit(current[0])) {
            ;  // already at correct location
          } else if (current + 1 == end || !IsAsciiHexDigit(current[1])) {
            current += 1;
          } else if (current + 2 == end || !IsAsciiHexDigit(current[2])) {
            current += 2;
          } else if (current + 3 == end || !IsAsciiHexDigit(current[3])) {
            current += 3;
          } else {
            MOZ_CRASH("logic error determining first erroneous character");
          }

          error("bad Unicode escape");
          buffer.failure();
          return token(Error);
        }
        c = (AsciiAlphanumericToNumber(current[0]) << 12) |
            (AsciiAlphanumericToNumber(current[1]) << 8) |
            (AsciiAlphanumericToNumber(current[2]) << 4) |
            (AsciiAlphanumericToNumber(current[3]));
        current += 4;
        break;

      default:
        current--;
        error("bad escaped character");
        buffer.failure();
        return token(Error);
    }

    // TaintFox: add taint information for next output character.
    if (inputTaint.hasTaint()) {
        if (auto flow = inputTaint.at(current - 1 - begin))
            buffer.taint().append(TaintRange(buffer.length(), buffer.length() + 1, *flow));
    }

    if (!buffer.append(c)) {
      buffer.failure();
      return token(OOM);
    }

    start = current;
    for (; current < end; current++) {
      if (*current == '"' || *current == '\\' || *current <= 0x001F) {
        break;
      }
    }
  } while (current < end);

  error("unterminated string");
  buffer.failure();
  return token(Error);
}

template <typename CharT>
JSONParserBase::Token JSONParser<CharT>::readNumber() {
  MOZ_ASSERT(current < end);
  MOZ_ASSERT(IsAsciiDigit(*current) || *current == '-');

  /*
   * JSONNumber:
   *   /^-?(0|[1-9][0-9]+)(\.[0-9]+)?([eE][\+\-]?[0-9]+)?$/
   */

  bool negative = *current == '-';

  /* -? */
  if (negative && ++current == end) {
    error("no number after minus sign");
    return token(Error);
  }

  const CharPtr digitStart = current;

  /* 0|[1-9][0-9]+ */
  if (!IsAsciiDigit(*current)) {
    error("unexpected non-digit");
    return token(Error);
  }
  if (*current++ != '0') {
    for (; current < end; current++) {
      if (!IsAsciiDigit(*current)) {
        break;
      }
    }
  }

  /* Fast path: no fractional or exponent part. */
  if (current == end ||
      (*current != '.' && *current != 'e' && *current != 'E')) {
    mozilla::Range<const CharT> chars(digitStart.get(), current - digitStart);
    if (chars.length() < strlen("9007199254740992")) {
      // If the decimal number is shorter than the length of 2**53, (the
      // largest number a double can represent with integral precision),
      // parse it using a decimal-only parser.  This comparison is
      // conservative but faster than a fully-precise check.
      double d = ParseDecimalNumber(chars);
      return numberToken(negative ? -d : d);
    }

    double d;
    if (!GetFullInteger(cx, digitStart.get(), current.get(), 10,
                        IntegerSeparatorHandling::None, &d)) {
      return token(OOM);
    }
    return numberToken(negative ? -d : d);
  }

  /* (\.[0-9]+)? */
  if (current < end && *current == '.') {
    if (++current == end) {
      error("missing digits after decimal point");
      return token(Error);
    }
    if (!IsAsciiDigit(*current)) {
      error("unterminated fractional number");
      return token(Error);
    }
    while (++current < end) {
      if (!IsAsciiDigit(*current)) {
        break;
      }
    }
  }

  /* ([eE][\+\-]?[0-9]+)? */
  if (current < end && (*current == 'e' || *current == 'E')) {
    if (++current == end) {
      error("missing digits after exponent indicator");
      return token(Error);
    }
    if (*current == '+' || *current == '-') {
      if (++current == end) {
        error("missing digits after exponent sign");
        return token(Error);
      }
    }
    if (!IsAsciiDigit(*current)) {
      error("exponent part is missing a number");
      return token(Error);
    }
    while (++current < end) {
      if (!IsAsciiDigit(*current)) {
        break;
      }
    }
  }

  double d = FullStringToDouble(digitStart.get(), current.get());
  return numberToken(negative ? -d : d);
}

static inline bool IsJSONWhitespace(char16_t c) {
  return c == '\t' || c == '\r' || c == '\n' || c == ' ';
}

template <typename CharT>
JSONParserBase::Token JSONParser<CharT>::advance() {
  while (current < end && IsJSONWhitespace(*current)) {
    current++;
  }
  if (current >= end) {
    error("unexpected end of data");
    return token(Error);
  }

  switch (*current) {
    case '"':
      return readString<LiteralValue>();

    case '-':
    case '0':
    case '1':
    case '2':
    case '3':
    case '4':
    case '5':
    case '6':
    case '7':
    case '8':
    case '9':
      return readNumber();

    case 't':
      if (end - current < 4 || current[1] != 'r' || current[2] != 'u' ||
          current[3] != 'e') {
        error("unexpected keyword");
        return token(Error);
      }
      current += 4;
      return token(True);

    case 'f':
      if (end - current < 5 || current[1] != 'a' || current[2] != 'l' ||
          current[3] != 's' || current[4] != 'e') {
        error("unexpected keyword");
        return token(Error);
      }
      current += 5;
      return token(False);

    case 'n':
      if (end - current < 4 || current[1] != 'u' || current[2] != 'l' ||
          current[3] != 'l') {
        error("unexpected keyword");
        return token(Error);
      }
      current += 4;
      return token(Null);

    case '[':
      current++;
      return token(ArrayOpen);
    case ']':
      current++;
      return token(ArrayClose);

    case '{':
      current++;
      return token(ObjectOpen);
    case '}':
      current++;
      return token(ObjectClose);

    case ',':
      current++;
      return token(Comma);

    case ':':
      current++;
      return token(Colon);

    default:
      error("unexpected character");
      return token(Error);
  }
}

template <typename CharT>
JSONParserBase::Token JSONParser<CharT>::advanceAfterObjectOpen() {
  MOZ_ASSERT(current[-1] == '{');

  while (current < end && IsJSONWhitespace(*current)) {
    current++;
  }
  if (current >= end) {
    error("end of data while reading object contents");
    return token(Error);
  }

  if (*current == '"') {
    return readString<PropertyName>();
  }

  if (*current == '}') {
    current++;
    return token(ObjectClose);
  }

  error("expected property name or '}'");
  return token(Error);
}

template <typename CharT>
static inline void AssertPastValue(const RangedPtr<const CharT> current) {
  /*
   * We're past an arbitrary JSON value, so the previous character is
   * *somewhat* constrained, even if this assertion is pretty broad.  Don't
   * knock it till you tried it: this assertion *did* catch a bug once.
   */
  MOZ_ASSERT((current[-1] == 'l' && current[-2] == 'l' && current[-3] == 'u' &&
              current[-4] == 'n') ||
             (current[-1] == 'e' && current[-2] == 'u' && current[-3] == 'r' &&
              current[-4] == 't') ||
             (current[-1] == 'e' && current[-2] == 's' && current[-3] == 'l' &&
              current[-4] == 'a' && current[-5] == 'f') ||
             current[-1] == '}' || current[-1] == ']' || current[-1] == '"' ||
             IsAsciiDigit(current[-1]));
}

template <typename CharT>
JSONParserBase::Token JSONParser<CharT>::advanceAfterArrayElement() {
  AssertPastValue(current);

  while (current < end && IsJSONWhitespace(*current)) {
    current++;
  }
  if (current >= end) {
    error("end of data when ',' or ']' was expected");
    return token(Error);
  }

  if (*current == ',') {
    current++;
    return token(Comma);
  }

  if (*current == ']') {
    current++;
    return token(ArrayClose);
  }

  error("expected ',' or ']' after array element");
  return token(Error);
}

template <typename CharT>
JSONParserBase::Token JSONParser<CharT>::advancePropertyName() {
  MOZ_ASSERT(current[-1] == ',');

  while (current < end && IsJSONWhitespace(*current)) {
    current++;
  }
  if (current >= end) {
    error("end of data when property name was expected");
    return token(Error);
  }

  if (*current == '"') {
    return readString<PropertyName>();
  }

  error("expected double-quoted property name");
  return token(Error);
}

template <typename CharT>
JSONParserBase::Token JSONParser<CharT>::advancePropertyColon() {
  MOZ_ASSERT(current[-1] == '"');

  while (current < end && IsJSONWhitespace(*current)) {
    current++;
  }
  if (current >= end) {
    error("end of data after property name when ':' was expected");
    return token(Error);
  }

  if (*current == ':') {
    current++;
    return token(Colon);
  }

  error("expected ':' after property name in object");
  return token(Error);
}

template <typename CharT>
JSONParserBase::Token JSONParser<CharT>::advanceAfterProperty() {
  AssertPastValue(current);

  while (current < end && IsJSONWhitespace(*current)) {
    current++;
  }
  if (current >= end) {
    error("end of data after property value in object");
    return token(Error);
  }

  if (*current == ',') {
    current++;
    return token(Comma);
  }

  if (*current == '}') {
    current++;
    return token(ObjectClose);
  }

  error("expected ',' or '}' after property value in object");
  return token(Error);
}

inline bool JSONParserBase::finishObject(MutableHandleValue vp,
                                         PropertyVector& properties) {
  MOZ_ASSERT(&properties == &stack.back().properties());

  JSObject* obj = NewPlainObjectWithMaybeDuplicateKeys(cx, properties.begin(),
                                                       properties.length());
  if (!obj) {
    return false;
  }

  vp.setObject(*obj);
  if (!freeProperties.append(&properties)) {
    return false;
  }
  stack.popBack();
  return true;
}

inline bool JSONParserBase::finishArray(MutableHandleValue vp,
                                        ElementVector& elements) {
  MOZ_ASSERT(&elements == &stack.back().elements());

  ArrayObject* obj =
      NewDenseCopiedArray(cx, elements.length(), elements.begin());
  if (!obj) {
    return false;
  }

  vp.setObject(*obj);
  if (!freeElements.append(&elements)) {
    return false;
  }
  stack.popBack();
  return true;
}

template <typename CharT>
bool JSONParser<CharT>::parse(MutableHandleValue vp) {
  RootedValue value(cx);
  MOZ_ASSERT(stack.empty());

  vp.setUndefined();

  Token token;
  ParserState state = JSONValue;
  while (true) {
    switch (state) {
      case FinishObjectMember: {
        PropertyVector& properties = stack.back().properties();
        properties.back().value = value;

        token = advanceAfterProperty();
        if (token == ObjectClose) {
          if (!finishObject(&value, properties)) {
            return false;
          }
          break;
        }
        if (token != Comma) {
          if (token == OOM) {
            return false;
          }
          if (token != Error) {
            error(
                "expected ',' or '}' after property-value pair in object "
                "literal");
          }
          return errorReturn();
        }
        token = advancePropertyName();
        /* FALL THROUGH */
      }

      JSONMember:
        if (token == String) {
          jsid id = AtomToId(atomValue());
          if (parseType == ParseType::AttemptForEval) {
            // In |JSON.parse|, "__proto__" is a property like any other and may
            // appear multiple times. In object literal syntax, "__proto__" is
            // prototype mutation and can appear at most once. |JSONParser| only
            // supports the former semantics, so if this parse attempt is for
            // |eval|, return true (without reporting an error) to indicate the
            // JSON parse attempt was unsuccessful.
            if (id == NameToId(cx->names().proto)) {
              return true;
            }
          }
          PropertyVector& properties = stack.back().properties();
          if (!properties.emplaceBack(id)) {
            return false;
          }
          token = advancePropertyColon();
          if (token != Colon) {
            MOZ_ASSERT(token == Error);
            return errorReturn();
          }
          goto JSONValue;
        }
        if (token == OOM) {
          return false;
        }
        if (token != Error) {
          error("property names must be double-quoted strings");
        }
        return errorReturn();

      case FinishArrayElement: {
        ElementVector& elements = stack.back().elements();
        if (!elements.append(value.get())) {
          return false;
        }
        token = advanceAfterArrayElement();
        if (token == Comma) {
          goto JSONValue;
        }
        if (token == ArrayClose) {
          if (!finishArray(&value, elements)) {
            return false;
          }
          break;
        }
        MOZ_ASSERT(token == Error);
        return errorReturn();
      }

      JSONValue:
      case JSONValue:
        token = advance();
      JSONValueSwitch:
        switch (token) {
          case String:
            value = stringValue();
            break;
          case Number:
            value = numberValue();
            break;
          case True:
            value = BooleanValue(true);
            break;
          case False:
            value = BooleanValue(false);
            break;
          case Null:
            value = NullValue();
            break;

          case ArrayOpen: {
            ElementVector* elements;
            if (!freeElements.empty()) {
              elements = freeElements.popCopy();
              elements->clear();
            } else {
              elements = cx->new_<ElementVector>(cx);
              if (!elements) {
                return false;
              }
            }
            if (!stack.append(elements)) {
              js_delete(elements);
              return false;
            }

            token = advance();
            if (token == ArrayClose) {
              if (!finishArray(&value, *elements)) {
                return false;
              }
              break;
            }
            goto JSONValueSwitch;
          }

          case ObjectOpen: {
            PropertyVector* properties;
            if (!freeProperties.empty()) {
              properties = freeProperties.popCopy();
              properties->clear();
            } else {
              properties = cx->new_<PropertyVector>(cx);
              if (!properties) {
                return false;
              }
            }
            if (!stack.append(properties)) {
              js_delete(properties);
              return false;
            }

            token = advanceAfterObjectOpen();
            if (token == ObjectClose) {
              if (!finishObject(&value, *properties)) {
                return false;
              }
              break;
            }
            goto JSONMember;
          }

          case ArrayClose:
          case ObjectClose:
          case Colon:
          case Comma:
            // Move the current pointer backwards so that the position
            // reported in the error message is correct.
            --current;
            error("unexpected character");
            return errorReturn();

          case OOM:
            return false;

          case Error:
            return errorReturn();
        }
        break;
    }

    if (stack.empty()) {
      break;
    }
    state = stack.back().state;
  }

  for (; current < end; current++) {
    if (!IsJSONWhitespace(*current)) {
      error("unexpected non-whitespace character after JSON data");
      return errorReturn();
    }
  }

  MOZ_ASSERT(end == current);
  MOZ_ASSERT(stack.empty());

  vp.set(value);
  return true;
}

template class js::JSONParser<Latin1Char>;
template class js::JSONParser<char16_t>;<|MERGE_RESOLUTION|>--- conflicted
+++ resolved
@@ -186,14 +186,11 @@
         buffer.failure();
         return token(OOM);
       }
-<<<<<<< HEAD
 
       // TaintFox: Add taint operation.
       str->taint().extend(TaintOperationFromContext(cx, "JSON.parse", true));
 
-=======
       buffer.ok();
->>>>>>> fe696aba
       return stringToken(str);
     }
 
