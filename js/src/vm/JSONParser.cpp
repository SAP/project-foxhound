/* -*- Mode: C++; tab-width: 8; indent-tabs-mode: nil; c-basic-offset: 2 -*-
 * vim: set ts=8 sts=2 et sw=2 tw=80:
 * This Source Code Form is subject to the terms of the Mozilla Public
 * License, v. 2.0. If a copy of the MPL was not distributed with this
 * file, You can obtain one at http://mozilla.org/MPL/2.0/. */
/*
 * Modifications Copyright SAP SE. 2019-2021.  All rights reserved.
 */

#include "vm/JSONParser.h"

#include "mozilla/Range.h"
#include "mozilla/RangedPtr.h"
#include "mozilla/Sprintf.h"
#include "mozilla/TextUtils.h"

#include "jsnum.h"

#include "builtin/Array.h"
#include "js/ErrorReport.h"
#include "js/friend/ErrorMessages.h"  // js::GetErrorMessage, JSMSG_*
#include "util/StringBuffer.h"
#include "vm/ArrayObject.h"
#include "vm/JSContext.h"
#include "vm/PlainObject.h"  // js::NewPlainObjectWithProperties

#include "vm/JSAtom-inl.h"

using namespace js;

using mozilla::AsciiAlphanumericToNumber;
using mozilla::IsAsciiDigit;
using mozilla::IsAsciiHexDigit;
using mozilla::RangedPtr;

JSONParserBase::~JSONParserBase() {
  for (size_t i = 0; i < stack.length(); i++) {
    if (stack[i].state == FinishArrayElement) {
      js_delete(&stack[i].elements());
    } else {
      js_delete(&stack[i].properties());
    }
  }

  for (size_t i = 0; i < freeElements.length(); i++) {
    js_delete(freeElements[i]);
  }

  for (size_t i = 0; i < freeProperties.length(); i++) {
    js_delete(freeProperties[i]);
  }
}

void JSONParserBase::trace(JSTracer* trc) {
  for (auto& elem : stack) {
    if (elem.state == FinishArrayElement) {
      elem.elements().trace(trc);
    } else {
      elem.properties().trace(trc);
    }
  }
}

template <typename CharT>
void JSONParser<CharT>::getTextPosition(uint32_t* column, uint32_t* line) {
  CharPtr ptr = begin;
  uint32_t col = 1;
  uint32_t row = 1;
  for (; ptr < current; ptr++) {
    if (*ptr == '\n' || *ptr == '\r') {
      ++row;
      col = 1;
      // \r\n is treated as a single newline.
      if (ptr + 1 < current && *ptr == '\r' && *(ptr + 1) == '\n') {
        ++ptr;
      }
    } else {
      ++col;
    }
  }
  *column = col;
  *line = row;
}

template <typename CharT>
void JSONParser<CharT>::error(const char* msg) {
  if (parseType == ParseType::JSONParse) {
    uint32_t column = 1, line = 1;
    getTextPosition(&column, &line);

    const size_t MaxWidth = sizeof("4294967295");
    char columnNumber[MaxWidth];
    SprintfLiteral(columnNumber, "%" PRIu32, column);
    char lineNumber[MaxWidth];
    SprintfLiteral(lineNumber, "%" PRIu32, line);

    JS_ReportErrorNumberASCII(cx, GetErrorMessage, nullptr,
                              JSMSG_JSON_BAD_PARSE, msg, lineNumber,
                              columnNumber);
  }
}

bool JSONParserBase::errorReturn() {
  return parseType == ParseType::AttemptForEval;
}

template <typename CharT>
template <JSONParserBase::StringType ST>
JSONParserBase::Token JSONParser<CharT>::readString() {
  MOZ_ASSERT(current < end);
  MOZ_ASSERT(*current == '"');

  /*
   * JSONString:
   *   /^"([^\u0000-\u001F"\\]|\\(["/\\bfnrt]|u[0-9a-fA-F]{4}))*"$/
   */

  if (++current == end) {
    error("unterminated string literal");
    return token(Error);
  }

  /*
   * Optimization: if the source contains no escaped characters, create the
   * string directly from the source text.
   */
  CharPtr start = current;
  for (; current < end; current++) {
    if (*current == '"') {
      size_t length = current - start;
      current++;
      JSLinearString* str =
          (ST == JSONParser::PropertyName)
              ? AtomizeChars(cx, start.get(), length)
              : NewStringCopyN<CanGC>(cx, start.get(), length);
      if (!str) {
        return token(OOM);
      }
      // TaintFox: propagate taint.
      if (ST != JSONParser::PropertyName && inputTaint.hasTaint()) {
        // The 'if' is currently required since we don't handle atom tainting.
        ptrdiff_t offset = start - begin;
        SafeStringTaint taint = inputTaint.safeSubTaint(offset, offset + length);
        str->setTaint(cx, taint.extend(TaintOperationFromContext(cx, "JSON.parse", true)));
      }
      return stringToken(str);
    }

    if (*current == '\\') {
      break;
    }

    if (*current <= 0x001F) {
      error("bad control character in string literal");
      return token(Error);
    }
  }

  /*
   * Slow case: string contains escaped characters.  Copy a maximal sequence
   * of unescaped characters into a temporary buffer, then an escaped
   * character, and repeat until the entire string is consumed.
   */
  JSStringBuilder buffer(cx);
  do {
    // TaintFox: add taint information for next chunk of characters.
    if (inputTaint.hasTaint()) {
      buffer.appendTaintAt(buffer.length(), inputTaint.safeSubTaint(start - begin, current - begin));
    }

    if (start < current && !buffer.append(start.get(), current.get())) {
      return token(OOM);
    }

    if (current >= end) {
      break;
    }

    char16_t c = *current++;
    if (c == '"') {
      JSLinearString* str = (ST == JSONParser::PropertyName)
                                ? buffer.finishAtom()
                                : buffer.finishString();
      if (!str) {
        return token(OOM);
      }
<<<<<<< HEAD

      // TaintFox: Add taint operation.
      str->taint().extend(TaintOperationFromContext(cx, "JSON.parse", true));

      buffer.ok();
=======
>>>>>>> a1600bbb
      return stringToken(str);
    }

    if (c != '\\') {
      --current;
      error("bad character in string literal");
      return token(Error);
    }

    if (current >= end) {
      break;
    }

    switch (*current++) {
      case '"':
        c = '"';
        break;
      case '/':
        c = '/';
        break;
      case '\\':
        c = '\\';
        break;
      case 'b':
        c = '\b';
        break;
      case 'f':
        c = '\f';
        break;
      case 'n':
        c = '\n';
        break;
      case 'r':
        c = '\r';
        break;
      case 't':
        c = '\t';
        break;

      case 'u':
        if (end - current < 4 ||
            !(IsAsciiHexDigit(current[0]) && IsAsciiHexDigit(current[1]) &&
              IsAsciiHexDigit(current[2]) && IsAsciiHexDigit(current[3]))) {
          // Point to the first non-hexadecimal character (which may be
          // missing).
          if (current == end || !IsAsciiHexDigit(current[0])) {
            ;  // already at correct location
          } else if (current + 1 == end || !IsAsciiHexDigit(current[1])) {
            current += 1;
          } else if (current + 2 == end || !IsAsciiHexDigit(current[2])) {
            current += 2;
          } else if (current + 3 == end || !IsAsciiHexDigit(current[3])) {
            current += 3;
          } else {
            MOZ_CRASH("logic error determining first erroneous character");
          }

          error("bad Unicode escape");
          return token(Error);
        }
        c = (AsciiAlphanumericToNumber(current[0]) << 12) |
            (AsciiAlphanumericToNumber(current[1]) << 8) |
            (AsciiAlphanumericToNumber(current[2]) << 4) |
            (AsciiAlphanumericToNumber(current[3]));
        current += 4;
        break;

      default:
        current--;
        error("bad escaped character");
        return token(Error);
    }

    // TaintFox: add taint information for next output character.
    if (inputTaint.hasTaint()) {
        if (auto flow = inputTaint.at(current - 1 - begin))
            buffer.taint().append(TaintRange(buffer.length(), buffer.length() + 1, *flow));
    }

    if (!buffer.append(c)) {
      return token(OOM);
    }

    start = current;
    for (; current < end; current++) {
      if (*current == '"' || *current == '\\' || *current <= 0x001F) {
        break;
      }
    }
  } while (current < end);

  error("unterminated string");
  return token(Error);
}

template <typename CharT>
JSONParserBase::Token JSONParser<CharT>::readNumber() {
  MOZ_ASSERT(current < end);
  MOZ_ASSERT(IsAsciiDigit(*current) || *current == '-');

  /*
   * JSONNumber:
   *   /^-?(0|[1-9][0-9]+)(\.[0-9]+)?([eE][\+\-]?[0-9]+)?$/
   */

  bool negative = *current == '-';

  /* -? */
  if (negative && ++current == end) {
    error("no number after minus sign");
    return token(Error);
  }

  const CharPtr digitStart = current;

  /* 0|[1-9][0-9]+ */
  if (!IsAsciiDigit(*current)) {
    error("unexpected non-digit");
    return token(Error);
  }
  if (*current++ != '0') {
    for (; current < end; current++) {
      if (!IsAsciiDigit(*current)) {
        break;
      }
    }
  }

  /* Fast path: no fractional or exponent part. */
  if (current == end ||
      (*current != '.' && *current != 'e' && *current != 'E')) {
    mozilla::Range<const CharT> chars(digitStart.get(), current - digitStart);
    if (chars.length() < strlen("9007199254740992")) {
      // If the decimal number is shorter than the length of 2**53, (the
      // largest number a double can represent with integral precision),
      // parse it using a decimal-only parser.  This comparison is
      // conservative but faster than a fully-precise check.
      double d = ParseDecimalNumber(chars);
      return numberToken(negative ? -d : d);
    }

    double d;
    if (!GetFullInteger(digitStart.get(), current.get(), 10,
                        IntegerSeparatorHandling::None, &d)) {
      ReportOutOfMemory(cx);
      return token(OOM);
    }
    return numberToken(negative ? -d : d);
  }

  /* (\.[0-9]+)? */
  if (current < end && *current == '.') {
    if (++current == end) {
      error("missing digits after decimal point");
      return token(Error);
    }
    if (!IsAsciiDigit(*current)) {
      error("unterminated fractional number");
      return token(Error);
    }
    while (++current < end) {
      if (!IsAsciiDigit(*current)) {
        break;
      }
    }
  }

  /* ([eE][\+\-]?[0-9]+)? */
  if (current < end && (*current == 'e' || *current == 'E')) {
    if (++current == end) {
      error("missing digits after exponent indicator");
      return token(Error);
    }
    if (*current == '+' || *current == '-') {
      if (++current == end) {
        error("missing digits after exponent sign");
        return token(Error);
      }
    }
    if (!IsAsciiDigit(*current)) {
      error("exponent part is missing a number");
      return token(Error);
    }
    while (++current < end) {
      if (!IsAsciiDigit(*current)) {
        break;
      }
    }
  }

  double d = FullStringToDouble(digitStart.get(), current.get());
  return numberToken(negative ? -d : d);
}

static inline bool IsJSONWhitespace(char16_t c) {
  return c == '\t' || c == '\r' || c == '\n' || c == ' ';
}

template <typename CharT>
JSONParserBase::Token JSONParser<CharT>::advance() {
  while (current < end && IsJSONWhitespace(*current)) {
    current++;
  }
  if (current >= end) {
    error("unexpected end of data");
    return token(Error);
  }

  switch (*current) {
    case '"':
      return readString<LiteralValue>();

    case '-':
    case '0':
    case '1':
    case '2':
    case '3':
    case '4':
    case '5':
    case '6':
    case '7':
    case '8':
    case '9':
      return readNumber();

    case 't':
      if (end - current < 4 || current[1] != 'r' || current[2] != 'u' ||
          current[3] != 'e') {
        error("unexpected keyword");
        return token(Error);
      }
      current += 4;
      return token(True);

    case 'f':
      if (end - current < 5 || current[1] != 'a' || current[2] != 'l' ||
          current[3] != 's' || current[4] != 'e') {
        error("unexpected keyword");
        return token(Error);
      }
      current += 5;
      return token(False);

    case 'n':
      if (end - current < 4 || current[1] != 'u' || current[2] != 'l' ||
          current[3] != 'l') {
        error("unexpected keyword");
        return token(Error);
      }
      current += 4;
      return token(Null);

    case '[':
      current++;
      return token(ArrayOpen);
    case ']':
      current++;
      return token(ArrayClose);

    case '{':
      current++;
      return token(ObjectOpen);
    case '}':
      current++;
      return token(ObjectClose);

    case ',':
      current++;
      return token(Comma);

    case ':':
      current++;
      return token(Colon);

    default:
      error("unexpected character");
      return token(Error);
  }
}

template <typename CharT>
JSONParserBase::Token JSONParser<CharT>::advanceAfterObjectOpen() {
  MOZ_ASSERT(current[-1] == '{');

  while (current < end && IsJSONWhitespace(*current)) {
    current++;
  }
  if (current >= end) {
    error("end of data while reading object contents");
    return token(Error);
  }

  if (*current == '"') {
    return readString<PropertyName>();
  }

  if (*current == '}') {
    current++;
    return token(ObjectClose);
  }

  error("expected property name or '}'");
  return token(Error);
}

template <typename CharT>
static inline void AssertPastValue(const RangedPtr<const CharT> current) {
  /*
   * We're past an arbitrary JSON value, so the previous character is
   * *somewhat* constrained, even if this assertion is pretty broad.  Don't
   * knock it till you tried it: this assertion *did* catch a bug once.
   */
  MOZ_ASSERT((current[-1] == 'l' && current[-2] == 'l' && current[-3] == 'u' &&
              current[-4] == 'n') ||
             (current[-1] == 'e' && current[-2] == 'u' && current[-3] == 'r' &&
              current[-4] == 't') ||
             (current[-1] == 'e' && current[-2] == 's' && current[-3] == 'l' &&
              current[-4] == 'a' && current[-5] == 'f') ||
             current[-1] == '}' || current[-1] == ']' || current[-1] == '"' ||
             IsAsciiDigit(current[-1]));
}

template <typename CharT>
JSONParserBase::Token JSONParser<CharT>::advanceAfterArrayElement() {
  AssertPastValue(current);

  while (current < end && IsJSONWhitespace(*current)) {
    current++;
  }
  if (current >= end) {
    error("end of data when ',' or ']' was expected");
    return token(Error);
  }

  if (*current == ',') {
    current++;
    return token(Comma);
  }

  if (*current == ']') {
    current++;
    return token(ArrayClose);
  }

  error("expected ',' or ']' after array element");
  return token(Error);
}

template <typename CharT>
JSONParserBase::Token JSONParser<CharT>::advancePropertyName() {
  MOZ_ASSERT(current[-1] == ',');

  while (current < end && IsJSONWhitespace(*current)) {
    current++;
  }
  if (current >= end) {
    error("end of data when property name was expected");
    return token(Error);
  }

  if (*current == '"') {
    return readString<PropertyName>();
  }

  error("expected double-quoted property name");
  return token(Error);
}

template <typename CharT>
JSONParserBase::Token JSONParser<CharT>::advancePropertyColon() {
  MOZ_ASSERT(current[-1] == '"');

  while (current < end && IsJSONWhitespace(*current)) {
    current++;
  }
  if (current >= end) {
    error("end of data after property name when ':' was expected");
    return token(Error);
  }

  if (*current == ':') {
    current++;
    return token(Colon);
  }

  error("expected ':' after property name in object");
  return token(Error);
}

template <typename CharT>
JSONParserBase::Token JSONParser<CharT>::advanceAfterProperty() {
  AssertPastValue(current);

  while (current < end && IsJSONWhitespace(*current)) {
    current++;
  }
  if (current >= end) {
    error("end of data after property value in object");
    return token(Error);
  }

  if (*current == ',') {
    current++;
    return token(Comma);
  }

  if (*current == '}') {
    current++;
    return token(ObjectClose);
  }

  error("expected ',' or '}' after property value in object");
  return token(Error);
}

inline bool JSONParserBase::finishObject(MutableHandleValue vp,
                                         PropertyVector& properties) {
  MOZ_ASSERT(&properties == &stack.back().properties());

  JSObject* obj = NewPlainObjectWithMaybeDuplicateKeys(cx, properties.begin(),
                                                       properties.length());
  if (!obj) {
    return false;
  }

  vp.setObject(*obj);
  if (!freeProperties.append(&properties)) {
    return false;
  }
  stack.popBack();
  return true;
}

inline bool JSONParserBase::finishArray(MutableHandleValue vp,
                                        ElementVector& elements) {
  MOZ_ASSERT(&elements == &stack.back().elements());

  ArrayObject* obj =
      NewDenseCopiedArray(cx, elements.length(), elements.begin());
  if (!obj) {
    return false;
  }

  vp.setObject(*obj);
  if (!freeElements.append(&elements)) {
    return false;
  }
  stack.popBack();
  return true;
}

template <typename CharT>
bool JSONParser<CharT>::parse(MutableHandleValue vp) {
  RootedValue value(cx);
  MOZ_ASSERT(stack.empty());

  vp.setUndefined();

  Token token;
  ParserState state = JSONValue;
  while (true) {
    switch (state) {
      case FinishObjectMember: {
        PropertyVector& properties = stack.back().properties();
        properties.back().value = value;

        token = advanceAfterProperty();
        if (token == ObjectClose) {
          if (!finishObject(&value, properties)) {
            return false;
          }
          break;
        }
        if (token != Comma) {
          if (token == OOM) {
            return false;
          }
          if (token != Error) {
            error(
                "expected ',' or '}' after property-value pair in object "
                "literal");
          }
          return errorReturn();
        }
        token = advancePropertyName();
        /* FALL THROUGH */
      }

      JSONMember:
        if (token == String) {
          jsid id = AtomToId(atomValue());
          if (parseType == ParseType::AttemptForEval) {
            // In |JSON.parse|, "__proto__" is a property like any other and may
            // appear multiple times. In object literal syntax, "__proto__" is
            // prototype mutation and can appear at most once. |JSONParser| only
            // supports the former semantics, so if this parse attempt is for
            // |eval|, return true (without reporting an error) to indicate the
            // JSON parse attempt was unsuccessful.
            if (id == NameToId(cx->names().proto)) {
              return true;
            }
          }
          PropertyVector& properties = stack.back().properties();
          if (!properties.emplaceBack(id)) {
            return false;
          }
          token = advancePropertyColon();
          if (token != Colon) {
            MOZ_ASSERT(token == Error);
            return errorReturn();
          }
          goto JSONValue;
        }
        if (token == OOM) {
          return false;
        }
        if (token != Error) {
          error("property names must be double-quoted strings");
        }
        return errorReturn();

      case FinishArrayElement: {
        ElementVector& elements = stack.back().elements();
        if (!elements.append(value.get())) {
          return false;
        }
        token = advanceAfterArrayElement();
        if (token == Comma) {
          goto JSONValue;
        }
        if (token == ArrayClose) {
          if (!finishArray(&value, elements)) {
            return false;
          }
          break;
        }
        MOZ_ASSERT(token == Error);
        return errorReturn();
      }

      JSONValue:
      case JSONValue:
        token = advance();
      JSONValueSwitch:
        switch (token) {
          case String:
            value = stringValue();
            break;
          case Number:
            value = numberValue();
            break;
          case True:
            value = BooleanValue(true);
            break;
          case False:
            value = BooleanValue(false);
            break;
          case Null:
            value = NullValue();
            break;

          case ArrayOpen: {
            ElementVector* elements;
            if (!freeElements.empty()) {
              elements = freeElements.popCopy();
              elements->clear();
            } else {
              elements = cx->new_<ElementVector>(cx);
              if (!elements) {
                return false;
              }
            }
            if (!stack.append(elements)) {
              js_delete(elements);
              return false;
            }

            token = advance();
            if (token == ArrayClose) {
              if (!finishArray(&value, *elements)) {
                return false;
              }
              break;
            }
            goto JSONValueSwitch;
          }

          case ObjectOpen: {
            PropertyVector* properties;
            if (!freeProperties.empty()) {
              properties = freeProperties.popCopy();
              properties->clear();
            } else {
              properties = cx->new_<PropertyVector>(cx);
              if (!properties) {
                return false;
              }
            }
            if (!stack.append(properties)) {
              js_delete(properties);
              return false;
            }

            token = advanceAfterObjectOpen();
            if (token == ObjectClose) {
              if (!finishObject(&value, *properties)) {
                return false;
              }
              break;
            }
            goto JSONMember;
          }

          case ArrayClose:
          case ObjectClose:
          case Colon:
          case Comma:
            // Move the current pointer backwards so that the position
            // reported in the error message is correct.
            --current;
            error("unexpected character");
            return errorReturn();

          case OOM:
            return false;

          case Error:
            return errorReturn();
        }
        break;
    }

    if (stack.empty()) {
      break;
    }
    state = stack.back().state;
  }

  for (; current < end; current++) {
    if (!IsJSONWhitespace(*current)) {
      error("unexpected non-whitespace character after JSON data");
      return errorReturn();
    }
  }

  MOZ_ASSERT(end == current);
  MOZ_ASSERT(stack.empty());

  vp.set(value);
  return true;
}

template class js::JSONParser<Latin1Char>;
template class js::JSONParser<char16_t>;<|MERGE_RESOLUTION|>--- conflicted
+++ resolved
@@ -184,15 +184,9 @@
       if (!str) {
         return token(OOM);
       }
-<<<<<<< HEAD
 
       // TaintFox: Add taint operation.
       str->taint().extend(TaintOperationFromContext(cx, "JSON.parse", true));
-
-      buffer.ok();
-=======
->>>>>>> a1600bbb
-      return stringToken(str);
     }
 
     if (c != '\\') {
