--- conflicted
+++ resolved
@@ -1495,7 +1495,6 @@
      */
     mozilla::MallocSizeOf debuggerMallocSizeOf;
 
-<<<<<<< HEAD
 #if _TAINT_ON_
     bool taintCaptureStack;
     bool taintCaptureStackSource;
@@ -1504,7 +1503,6 @@
     uint32_t getTaintParameter(JSTaintParamKey key);
 #endif
 
-=======
     /* Last time at which an animation was played for this runtime. */
     int64_t lastAnimationTime;
 
@@ -1805,7 +1803,6 @@
         mozilla::Vector<mozilla::RefPtr<js::PerformanceGroup>> touchedGroups;
     };
     Stopwatch stopwatch;
->>>>>>> ecb5fb4d
 };
 
 namespace js {
