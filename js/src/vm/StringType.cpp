/* -*- Mode: C++; tab-width: 8; indent-tabs-mode: nil; c-basic-offset: 2 -*-
 * vim: set ts=8 sts=2 et sw=2 tw=80:
 * This Source Code Form is subject to the terms of the Mozilla Public
 * License, v. 2.0. If a copy of the MPL was not distributed with this
 * file, You can obtain one at http://mozilla.org/MPL/2.0/. */
/*
 * Modifications Copyright SAP SE. 2019-2021.  All rights reserved.
 */

#include "vm/StringType-inl.h"

#include "mozilla/DebugOnly.h"
#include "mozilla/HashFunctions.h"
#include "mozilla/Latin1.h"
#include "mozilla/MathAlgorithms.h"
#include "mozilla/MemoryReporting.h"
#include "mozilla/PodOperations.h"
#include "mozilla/RangedPtr.h"
#include "mozilla/StringBuffer.h"
#include "mozilla/TextUtils.h"
#include "mozilla/Utf8.h"
#include "mozilla/Vector.h"

#include <algorithm>    // std::{all_of,copy_n,enable_if,is_const,move}
#include <cstdint>
#include <iterator>     // std::size
#include <type_traits>  // std::is_same, std::is_unsigned

#include "jsfriendapi.h"
#include "jsnum.h"

#include "builtin/Boolean.h"
#ifdef ENABLE_RECORD_TUPLE
#  include "builtin/RecordObject.h"
#endif
#include "gc/AllocKind.h"
#include "gc/MaybeRooted.h"
#include "gc/Nursery.h"
#include "js/CharacterEncoding.h"
#include "js/friend/ErrorMessages.h"  // js::GetErrorMessage, JSMSG_*
#include "js/Printer.h"               // js::GenericPrinter
#include "js/PropertyAndElement.h"    // JS_DefineElement
#include "js/SourceText.h"            // JS::SourceText
#include "js/StableStringChars.h"
#include "js/UbiNode.h"
#include "util/Identifier.h"  // js::IsIdentifierNameOrPrivateName
#include "util/Unicode.h"
#include "vm/GeckoProfiler.h"
#include "vm/JSONPrinter.h"  // js::JSONPrinter
#include "vm/StaticStrings.h"
#include "vm/ToSource.h"  // js::ValueToSource

#include "gc/Marking-inl.h"
#include "vm/GeckoProfiler-inl.h"
#ifdef ENABLE_RECORD_TUPLE
#  include "vm/RecordType.h"
#  include "vm/TupleType.h"
#endif

using namespace js;

using mozilla::AsWritableChars;
using mozilla::ConvertLatin1toUtf16;
using mozilla::IsAsciiDigit;
using mozilla::IsUtf16Latin1;
using mozilla::LossyConvertUtf16toLatin1;
using mozilla::PodCopy;
using mozilla::RangedPtr;
using mozilla::RoundUpPow2;
using mozilla::Span;

using JS::AutoCheckCannotGC;
using JS::AutoStableStringChars;

using UniqueLatin1Chars = UniquePtr<Latin1Char[], JS::FreePolicy>;

size_t JSString::sizeOfExcludingThis(mozilla::MallocSizeOf mallocSizeOf) {
  // JSRope: do nothing, we'll count all children chars when we hit the leaf
  // strings.
  if (isRope()) {
    return 0;
  }

  MOZ_ASSERT(isLinear());

  // JSDependentString: do nothing, we'll count the chars when we hit the base
  // string.
  if (isDependent()) {
    return 0;
  }

  // JSExternalString: Ask the embedding to tell us what's going on.
  if (isExternal()) {
    // Our callback isn't supposed to cause GC.
    JS::AutoSuppressGCAnalysis nogc;
    JSExternalString& external = asExternal();
    if (external.hasLatin1Chars()) {
      return asExternal().callbacks()->sizeOfBuffer(external.latin1Chars(),
                                                    mallocSizeOf);
    } else {
      return asExternal().callbacks()->sizeOfBuffer(external.twoByteChars(),
                                                    mallocSizeOf);
    }
  }

  // JSExtensibleString: count the full capacity, not just the used space.
  if (isExtensible()) {
    JSExtensibleString& extensible = asExtensible();
    return extensible.hasLatin1Chars()
               ? mallocSizeOf(extensible.rawLatin1Chars())
               : mallocSizeOf(extensible.rawTwoByteChars());
  }

  // JSInlineString, JSFatInlineString, js::ThinInlineAtom, js::FatInlineAtom:
  // the chars are inline.
  if (isInline()) {
    return 0;
  }

  JSLinearString& linear = asLinear();

  if (hasStringBuffer()) {
    return linear.stringBuffer()->SizeOfIncludingThisIfUnshared(mallocSizeOf);
  }

  // Chars in the nursery are owned by the nursery.
  if (!ownsMallocedChars()) {
    return 0;
  }

  // Everything else: measure the space for the chars.
  return linear.hasLatin1Chars() ? mallocSizeOf(linear.rawLatin1Chars())
                                 : mallocSizeOf(linear.rawTwoByteChars());
}

JS::ubi::Node::Size JS::ubi::Concrete<JSString>::size(
    mozilla::MallocSizeOf mallocSizeOf) const {
  JSString& str = get();
  size_t size;
  if (str.isAtom()) {
    if (str.isInline()) {
      size = str.isFatInline() ? sizeof(js::FatInlineAtom)
                               : sizeof(js::ThinInlineAtom);
    } else {
      size = sizeof(js::NormalAtom);
    }
  } else {
    size = str.isFatInline() ? sizeof(JSFatInlineString) : sizeof(JSString);
  }

  if (IsInsideNursery(&str)) {
    size += Nursery::nurseryCellHeaderSize();
  }

  size += str.sizeOfExcludingThis(mallocSizeOf);

  return size;
}

const char16_t JS::ubi::Concrete<JSString>::concreteTypeName[] = u"JSString";

mozilla::Maybe<std::tuple<size_t, size_t>> JSString::encodeUTF8Partial(
    const JS::AutoRequireNoGC& nogc, mozilla::Span<char> buffer) const {
  mozilla::Vector<const JSString*, 16, SystemAllocPolicy> stack;
  const JSString* current = this;
  char16_t pendingLeadSurrogate = 0;  // U+0000 means no pending lead surrogate
  size_t totalRead = 0;
  size_t totalWritten = 0;
  for (;;) {
    if (current->isRope()) {
      JSRope& rope = current->asRope();
      if (!stack.append(rope.rightChild())) {
        // OOM
        return mozilla::Nothing();
      }
      current = rope.leftChild();
      continue;
    }

    JSLinearString& linear = current->asLinear();
    if (MOZ_LIKELY(linear.hasLatin1Chars())) {
      if (MOZ_UNLIKELY(pendingLeadSurrogate)) {
        if (buffer.Length() < 3) {
          return mozilla::Some(std::make_tuple(totalRead, totalWritten));
        }
        buffer[0] = '\xEF';
        buffer[1] = '\xBF';
        buffer[2] = '\xBD';
        buffer = buffer.From(3);
        totalRead += 1;  // pendingLeadSurrogate
        totalWritten += 3;
        pendingLeadSurrogate = 0;
      }
      auto src = mozilla::AsChars(
          mozilla::Span(linear.latin1Chars(nogc), linear.length()));
      size_t read;
      size_t written;
      std::tie(read, written) =
          mozilla::ConvertLatin1toUtf8Partial(src, buffer);
      buffer = buffer.From(written);
      totalRead += read;
      totalWritten += written;
      if (read < src.Length()) {
        return mozilla::Some(std::make_tuple(totalRead, totalWritten));
      }
    } else {
      auto src = mozilla::Span(linear.twoByteChars(nogc), linear.length());
      if (MOZ_UNLIKELY(pendingLeadSurrogate)) {
        char16_t first = 0;
        if (!src.IsEmpty()) {
          first = src[0];
        }
        if (unicode::IsTrailSurrogate(first)) {
          // Got a surrogate pair
          if (buffer.Length() < 4) {
            return mozilla::Some(std::make_tuple(totalRead, totalWritten));
          }
          uint32_t astral = unicode::UTF16Decode(pendingLeadSurrogate, first);
          buffer[0] = char(0b1111'0000 | (astral >> 18));
          buffer[1] = char(0b1000'0000 | ((astral >> 12) & 0b11'1111));
          buffer[2] = char(0b1000'0000 | ((astral >> 6) & 0b11'1111));
          buffer[3] = char(0b1000'0000 | (astral & 0b11'1111));
          src = src.From(1);
          buffer = buffer.From(4);
          totalRead += 2;  // both pendingLeadSurrogate and first!
          totalWritten += 4;
        } else {
          // unpaired surrogate
          if (buffer.Length() < 3) {
            return mozilla::Some(std::make_tuple(totalRead, totalWritten));
          }
          buffer[0] = '\xEF';
          buffer[1] = '\xBF';
          buffer[2] = '\xBD';
          buffer = buffer.From(3);
          totalRead += 1;  // pendingLeadSurrogate
          totalWritten += 3;
        }
        pendingLeadSurrogate = 0;
      }
      if (!src.IsEmpty()) {
        char16_t last = src[src.Length() - 1];
        if (unicode::IsLeadSurrogate(last)) {
          src = src.To(src.Length() - 1);
          pendingLeadSurrogate = last;
        } else {
          MOZ_ASSERT(!pendingLeadSurrogate);
        }
        size_t read;
        size_t written;
        std::tie(read, written) =
            mozilla::ConvertUtf16toUtf8Partial(src, buffer);
        buffer = buffer.From(written);
        totalRead += read;
        totalWritten += written;
        if (read < src.Length()) {
          return mozilla::Some(std::make_tuple(totalRead, totalWritten));
        }
      }
    }
    if (stack.empty()) {
      break;
    }
    current = stack.popCopy();
  }
  if (MOZ_UNLIKELY(pendingLeadSurrogate)) {
    if (buffer.Length() < 3) {
      return mozilla::Some(std::make_tuple(totalRead, totalWritten));
    }
    buffer[0] = '\xEF';
    buffer[1] = '\xBF';
    buffer[2] = '\xBD';
    // No need to update buffer and pendingLeadSurrogate anymore
    totalRead += 1;
    totalWritten += 3;
  }
  return mozilla::Some(std::make_tuple(totalRead, totalWritten));
}

#if defined(DEBUG) || defined(JS_JITSPEW) || defined(JS_CACHEIR_SPEW) || defined(JS_TAINTSPEW)
template <typename CharT>
/*static */
void JSString::dumpCharsNoQuote(const CharT* s, size_t n,
                                js::GenericPrinter& out) {
  for (size_t i = 0; i < n; i++) {
    char16_t c = s[i];
    if (c == '"') {
      out.put("\\\"");
    } else if (c == '\'') {
      out.put("\\'");
    } else if (c == '`') {
      out.put("\\`");
    } else if (c == '\\') {
      out.put("\\\\");
    } else if (c == '\r') {
      out.put("\\r");
    } else if (c == '\n') {
      out.put("\\n");
    } else if (c == '\t') {
      out.put("\\t");
    } else if (c >= 32 && c < 127) {
      out.putChar((char)s[i]);
    } else if (c <= 255) {
      out.printf("\\x%02x", unsigned(c));
    } else {
      out.printf("\\u%04x", unsigned(c));
    }
  }
}

/* static */
template void JSString::dumpCharsNoQuote(const Latin1Char* s, size_t n,
                                         js::GenericPrinter& out);

/* static */
template void JSString::dumpCharsNoQuote(const char16_t* s, size_t n,
                                         js::GenericPrinter& out);

void JSString::dump() const {
  js::Fprinter out(stderr);
  dump(out);
}

void JSString::dump(js::GenericPrinter& out) const {
  js::JSONPrinter json(out);
  dump(json);
  out.put("\n");
}

void JSString::dump(js::JSONPrinter& json) const {
  json.beginObject();
  dumpFields(json);
  json.endObject();
}

const char* RepresentationToString(const JSString* s) {
  if (s->isAtom()) {
    return "JSAtom";
  }

  if (s->isLinear()) {
    if (s->isDependent()) {
      return "JSDependentString";
    }
    if (s->isExternal()) {
      return "JSExternalString";
    }
    if (s->isExtensible()) {
      return "JSExtensibleString";
    }

    if (s->isInline()) {
      if (s->isFatInline()) {
        return "JSFatInlineString";
      }
      return "JSThinInlineString";
    }

    return "JSLinearString";
  }

  if (s->isRope()) {
    return "JSRope";
  }

  return "JSString";
}

template <typename KnownF, typename UnknownF>
void ForEachStringFlag(const JSString* str, uint32_t flags, KnownF known,
                       UnknownF unknown) {
  for (uint32_t i = js::Bit(3); i < js::Bit(17); i = i << 1) {
    if (!(flags & i)) {
      continue;
    }
    switch (i) {
      case JSString::ATOM_BIT:
        known("ATOM_BIT");
        break;
      case JSString::LINEAR_BIT:
        known("LINEAR_BIT");
        break;
      case JSString::DEPENDENT_BIT:
        known("DEPENDENT_BIT");
        break;
      case JSString::INLINE_CHARS_BIT:
        known("INLINE_BIT");
        break;
      case JSString::LINEAR_IS_EXTENSIBLE_BIT:
        static_assert(JSString::LINEAR_IS_EXTENSIBLE_BIT ==
                      JSString::INLINE_IS_FAT_BIT);
        if (str->isLinear()) {
          if (str->isInline()) {
            known("FAT");
          } else if (!str->isAtom()) {
            known("EXTENSIBLE");
          } else {
            unknown(i);
          }
        } else {
          unknown(i);
        }
        break;
      case JSString::LINEAR_IS_EXTERNAL_BIT:
        static_assert(JSString::LINEAR_IS_EXTERNAL_BIT ==
                      JSString::ATOM_IS_PERMANENT_BIT);
        if (str->isAtom()) {
          known("PERMANENT");
        } else if (str->isLinear()) {
          known("EXTERNAL");
        } else {
          unknown(i);
        }
        break;
      case JSString::LATIN1_CHARS_BIT:
        known("LATIN1_CHARS_BIT");
        break;
      case JSString::HAS_STRING_BUFFER_BIT:
        known("HAS_STRING_BUFFER_BIT");
        break;
      case JSString::ATOM_IS_INDEX_BIT:
        if (str->isAtom()) {
          known("ATOM_IS_INDEX_BIT");
        } else {
          known("ATOM_REF_BIT");
        }
        break;
      case JSString::INDEX_VALUE_BIT:
        known("INDEX_VALUE_BIT");
        break;
      case JSString::IN_STRING_TO_ATOM_CACHE:
        known("IN_STRING_TO_ATOM_CACHE");
        break;
      case JSString::FLATTEN_VISIT_RIGHT:
        if (str->isRope()) {
          known("FLATTEN_VISIT_RIGHT");
        } else {
          known("DEPENDED_ON_BIT");
        }
        break;
      case JSString::FLATTEN_FINISH_NODE:
        static_assert(JSString::FLATTEN_FINISH_NODE ==
                      JSString::PINNED_ATOM_BIT);
        if (str->isRope()) {
          known("FLATTEN_FINISH_NODE");
        } else if (str->isAtom()) {
          known("PINNED_ATOM_BIT");
        } else {
          known("NON_DEDUP_BIT");
        }
        break;
      default:
        unknown(i);
        break;
    }
  }
}

void JSString::dumpFields(js::JSONPrinter& json) const {
  dumpCommonFields(json);
  dumpCharsFields(json);
}

void JSString::dumpCommonFields(js::JSONPrinter& json) const {
  json.formatProperty("address", "(%s*)0x%p", RepresentationToString(this),
                      this);

  json.beginInlineListProperty("flags");
  ForEachStringFlag(
      this, flags(), [&](const char* name) { json.value("%s", name); },
      [&](uint32_t value) { json.value("Unknown(%08x)", value); });
  json.endInlineList();

  if (hasIndexValue()) {
    json.property("indexValue", getIndexValue());
  }

  json.boolProperty("isTenured", isTenured());

  json.property("length", length());
}

void JSString::dumpCharsFields(js::JSONPrinter& json) const {
  if (isLinear()) {
    const JSLinearString* linear = &asLinear();

    AutoCheckCannotGC nogc;
    if (hasLatin1Chars()) {
      const Latin1Char* chars = linear->latin1Chars(nogc);

      json.formatProperty("chars", "(JS::Latin1Char*)0x%p", chars);

      js::GenericPrinter& out = json.beginStringProperty("value");
      dumpCharsNoQuote(chars, length(), out);
      json.endStringProperty();
    } else {
      const char16_t* chars = linear->twoByteChars(nogc);

      json.formatProperty("chars", "(char16_t*)0x%p", chars);

      js::GenericPrinter& out = json.beginStringProperty("value");
      dumpCharsNoQuote(chars, length(), out);
      json.endStringProperty();
    }
  } else {
    js::GenericPrinter& out = json.beginStringProperty("value");
    dumpCharsNoQuote(out);
    json.endStringProperty();
  }
}

void JSString::dumpRepresentation() const {
  js::Fprinter out(stderr);
  dumpRepresentation(out);
}

void JSString::dumpRepresentation(js::GenericPrinter& out) const {
  js::JSONPrinter json(out);
  dumpRepresentation(json);
  out.put("\n");
}

void JSString::dumpRepresentation(js::JSONPrinter& json) const {
  json.beginObject();
  dumpRepresentationFields(json);
  json.endObject();
}

void JSString::dumpRepresentationFields(js::JSONPrinter& json) const {
  dumpCommonFields(json);

  if (isAtom()) {
    asAtom().dumpOwnRepresentationFields(json);
  } else if (isLinear()) {
    asLinear().dumpOwnRepresentationFields(json);

    if (isDependent()) {
      asDependent().dumpOwnRepresentationFields(json);
    } else if (isExternal()) {
      asExternal().dumpOwnRepresentationFields(json);
    } else if (isExtensible()) {
      asExtensible().dumpOwnRepresentationFields(json);
    } else if (isInline()) {
      asInline().dumpOwnRepresentationFields(json);
    }
  } else if (isRope()) {
    asRope().dumpOwnRepresentationFields(json);
    // Rope already shows the chars.
    return;
  }

  dumpCharsFields(json);
}

void JSString::dumpStringContent(js::GenericPrinter& out) const {
  dumpCharsSingleQuote(out);

  out.printf(" @ (%s*)0x%p", RepresentationToString(this), this);
}

void JSString::dumpPropertyName(js::GenericPrinter& out) const {
  dumpCharsNoQuote(out);
}

void JSString::dumpChars(js::GenericPrinter& out) const {
  out.putChar('"');
  dumpCharsNoQuote(out);
  out.putChar('"');
}

void JSString::dumpCharsSingleQuote(js::GenericPrinter& out) const {
  out.putChar('\'');
  dumpCharsNoQuote(out);
  out.putChar('\'');
}

void JSString::dumpCharsNoQuote(js::GenericPrinter& out) const {
  if (isLinear()) {
    const JSLinearString* linear = &asLinear();

    AutoCheckCannotGC nogc;
    if (hasLatin1Chars()) {
      dumpCharsNoQuote(linear->latin1Chars(nogc), length(), out);
    } else {
      dumpCharsNoQuote(linear->twoByteChars(nogc), length(), out);
    }
  } else if (isRope()) {
    JSRope* rope = &asRope();
    rope->leftChild()->dumpCharsNoQuote(out);
    rope->rightChild()->dumpCharsNoQuote(out);
  }
}

bool JSString::equals(const char* s) {
  JSLinearString* linear = ensureLinear(nullptr);
  if (!linear) {
    // This is DEBUG-only code.
    fprintf(stderr, "OOM in JSString::equals!\n");
    return false;
  }

  return StringEqualsAscii(linear, s);
}
#endif /* defined(DEBUG) || defined(JS_JITSPEW) || defined(JS_CACHEIR_SPEW) */

JSExtensibleString& JSLinearString::makeExtensible(size_t capacity) {
  MOZ_ASSERT(!isDependent());
  MOZ_ASSERT(!isInline());
  MOZ_ASSERT(!isAtom());
  MOZ_ASSERT(!isExternal());
  MOZ_ASSERT(capacity >= length());
  js::RemoveCellMemory(this, allocSize(), js::MemoryUse::StringContents);
  setLengthAndFlags(length(), flags() | EXTENSIBLE_FLAGS);
  d.s.u3.capacity = capacity;
  js::AddCellMemory(this, allocSize(), js::MemoryUse::StringContents);
  return asExtensible();
}

template <typename CharT>
static MOZ_ALWAYS_INLINE bool AllocCharsForFlatten(JSString* str, size_t length,
                                                   CharT** chars,
                                                   size_t* capacity) {
  /*
   * Grow by 12.5% if the buffer is very large. Otherwise, round up to the
   * next power of 2. This is similar to what we do with arrays; see
   * JSObject::ensureDenseArrayElements.
   */
  static const size_t DOUBLING_MAX = 1024 * 1024;
  *capacity =
      length > DOUBLING_MAX ? length + (length / 8) : RoundUpPow2(length);

  static_assert(JSString::MAX_LENGTH * sizeof(CharT) <= UINT32_MAX);
  *chars =
      str->zone()->pod_arena_malloc<CharT>(js::StringBufferArena, *capacity);
  return *chars != nullptr;
}

UniqueLatin1Chars JSRope::copyLatin1Chars(JSContext* maybecx,
                                          arena_id_t destArenaId) const {
  return copyCharsInternal<Latin1Char>(maybecx, destArenaId);
}

UniqueTwoByteChars JSRope::copyTwoByteChars(JSContext* maybecx,
                                            arena_id_t destArenaId) const {
  return copyCharsInternal<char16_t>(maybecx, destArenaId);
}

// Allocate chars for a string. If parameters and conditions allow, this will
// try to allocate in the nursery, but this may always fall back to a malloc
// allocation. The return value will record where the allocation happened.
template <typename CharT>
static MOZ_ALWAYS_INLINE JSString::OwnedChars<CharT> AllocChars(JSContext* cx,
                                                                size_t length,
                                                                gc::Heap heap) {
  if (heap == gc::Heap::Default && cx->zone()->allocNurseryStrings()) {
    MOZ_ASSERT(cx->nursery().isEnabled());
    void* buffer = cx->nursery().tryAllocateNurseryBuffer(
        cx->zone(), length * sizeof(CharT), js::StringBufferArena);
    if (buffer) {
      using Kind = typename JSString::OwnedChars<CharT>::Kind;
      return {static_cast<CharT*>(buffer), length, Kind::Nursery};
    }
  }

  static_assert(JSString::MIN_BYTES_FOR_BUFFER % sizeof(CharT) == 0);

  if (length < JSString::MIN_BYTES_FOR_BUFFER / sizeof(CharT)) {
    auto buffer =
        cx->make_pod_arena_array<CharT>(js::StringBufferArena, length);
    if (!buffer) {
      return {};
    }
    return {std::move(buffer), length};
  }

  if (MOZ_UNLIKELY(!mozilla::StringBuffer::IsValidLength<CharT>(length))) {
    ReportOversizedAllocation(cx, JSMSG_ALLOC_OVERFLOW);
    return {};
  }

  // Note: StringBuffers must be null-terminated.
  RefPtr<mozilla::StringBuffer> buffer = mozilla::StringBuffer::Alloc(
      (length + 1) * sizeof(CharT), mozilla::Some(js::StringBufferArena));
  if (!buffer) {
    ReportOutOfMemory(cx);
    return {};
  }
  static_cast<CharT*>(buffer->Data())[length] = '\0';
  return {std::move(buffer), length};
}

// Like AllocChars but for atom characters. Does not report an exception on OOM.
template <typename CharT>
JSString::OwnedChars<CharT> js::AllocAtomCharsValidLength(JSContext* cx,
                                                          size_t length) {
  MOZ_ASSERT(cx->zone()->isAtomsZone());
  MOZ_ASSERT(JSAtom::validateLength(cx, length));
  MOZ_ASSERT(mozilla::StringBuffer::IsValidLength<CharT>(length));

  static_assert(JSString::MIN_BYTES_FOR_BUFFER % sizeof(CharT) == 0);

  if (length < JSString::MIN_BYTES_FOR_BUFFER / sizeof(CharT)) {
    auto buffer =
        cx->make_pod_arena_array<CharT>(js::StringBufferArena, length);
    if (!buffer) {
      cx->recoverFromOutOfMemory();
      return {};
    }
    return {std::move(buffer), length};
  }

  // Note: StringBuffers must be null-terminated.
  RefPtr<mozilla::StringBuffer> buffer = mozilla::StringBuffer::Alloc(
      (length + 1) * sizeof(CharT), mozilla::Some(js::StringBufferArena));
  if (!buffer) {
    return {};
  }
  static_cast<CharT*>(buffer->Data())[length] = '\0';
  return {std::move(buffer), length};
}

template JSString::OwnedChars<Latin1Char> js::AllocAtomCharsValidLength(
    JSContext* cx, size_t length);
template JSString::OwnedChars<char16_t> js::AllocAtomCharsValidLength(
    JSContext* cx, size_t length);

template <typename CharT>
UniquePtr<CharT[], JS::FreePolicy> JSRope::copyCharsInternal(
    JSContext* maybecx, arena_id_t destArenaId) const {
  // Left-leaning ropes are far more common than right-leaning ropes, so
  // perform a non-destructive traversal of the rope, right node first,
  // splatting each node's characters into a contiguous buffer.

  size_t n = length();

  UniquePtr<CharT[], JS::FreePolicy> out;
  if (maybecx) {
    out.reset(maybecx->pod_arena_malloc<CharT>(destArenaId, n));
  } else {
    out.reset(js_pod_arena_malloc<CharT>(destArenaId, n));
  }

  if (!out) {
    return nullptr;
  }

  Vector<const JSString*, 8, SystemAllocPolicy> nodeStack;
  const JSString* str = this;
  CharT* end = out.get() + str->length();
  while (true) {
    if (str->isRope()) {
      if (!nodeStack.append(str->asRope().leftChild())) {
        if (maybecx) {
          ReportOutOfMemory(maybecx);
        }
        return nullptr;
      }
      str = str->asRope().rightChild();
    } else {
      end -= str->length();
      CopyChars(end, str->asLinear());
      if (nodeStack.empty()) {
        break;
      }
      str = nodeStack.popCopy();
    }
  }
  MOZ_ASSERT(end == out.get());

  return out;
}

template <typename CharT>
void AddStringToHash(uint32_t* hash, const CharT* chars, size_t len) {
  // It's tempting to use |HashString| instead of this loop, but that's
  // slightly different than our existing implementation for non-ropes. We
  // want to pretend we have a contiguous set of chars so we need to
  // accumulate char by char rather than generate a new hash for substring
  // and then accumulate that.
  for (size_t i = 0; i < len; i++) {
    *hash = mozilla::AddToHash(*hash, chars[i]);
  }
}

void AddStringToHash(uint32_t* hash, const JSString* str) {
  AutoCheckCannotGC nogc;
  const auto& s = str->asLinear();
  if (s.hasLatin1Chars()) {
    AddStringToHash(hash, s.latin1Chars(nogc), s.length());
  } else {
    AddStringToHash(hash, s.twoByteChars(nogc), s.length());
  }
}

bool JSRope::hash(uint32_t* outHash) const {
  Vector<const JSString*, 8, SystemAllocPolicy> nodeStack;
  const JSString* str = this;

  *outHash = 0;

  while (true) {
    if (str->isRope()) {
      if (!nodeStack.append(str->asRope().rightChild())) {
        return false;
      }
      str = str->asRope().leftChild();
    } else {
      AddStringToHash(outHash, str);
      if (nodeStack.empty()) {
        break;
      }
      str = nodeStack.popCopy();
    }
  }

  return true;
}

#if defined(DEBUG) || defined(JS_JITSPEW) || defined(JS_CACHEIR_SPEW) || defined(JS_TAINTSPEW)
void JSRope::dumpOwnRepresentationFields(js::JSONPrinter& json) const {
  json.beginObjectProperty("leftChild");
  leftChild()->dumpRepresentationFields(json);
  json.endObject();

  json.beginObjectProperty("rightChild");
  rightChild()->dumpRepresentationFields(json);
  json.endObject();
}
#endif

namespace js {

template <>
void CopyChars(char16_t* dest, const JSLinearString& str) {
  AutoCheckCannotGC nogc;
  if (str.hasTwoByteChars()) {
    PodCopy(dest, str.twoByteChars(nogc), str.length());
  } else {
    CopyAndInflateChars(dest, str.latin1Chars(nogc), str.length());
  }
}

template <>
void CopyChars(Latin1Char* dest, const JSLinearString& str) {
  AutoCheckCannotGC nogc;
  if (str.hasLatin1Chars()) {
    PodCopy(dest, str.latin1Chars(nogc), str.length());
  } else {
    /*
     * When we flatten a TwoByte rope, we turn child ropes (including Latin1
     * ropes) into TwoByte dependent strings. If one of these strings is
     * also part of another Latin1 rope tree, we can have a Latin1 rope with
     * a TwoByte descendent and we end up here when we flatten it. Although
     * the chars are stored as TwoByte, we know they must be in the Latin1
     * range, so we can safely deflate here.
     */
    size_t len = str.length();
    const char16_t* chars = str.twoByteChars(nogc);
    auto src = Span(chars, len);
    MOZ_ASSERT(IsUtf16Latin1(src));
    LossyConvertUtf16toLatin1(src, AsWritableChars(Span(dest, len)));
  }
}

} /* namespace js */

template <typename CharT>
static constexpr uint32_t StringFlagsForCharType(uint32_t baseFlags) {
  if constexpr (std::is_same_v<CharT, char16_t>) {
    return baseFlags;
  }

  return baseFlags | JSString::LATIN1_CHARS_BIT;
}

static bool UpdateNurseryBuffersOnTransfer(js::Nursery& nursery, JSString* from,
                                           JSString* to, void* buffer,
                                           size_t size) {
  // Update the list of buffers associated with nursery cells when |buffer| is
  // moved from string |from| to string |to|, depending on whether those strings
  // are in the nursery or not.

  if (from->isTenured() && !to->isTenured()) {
    // Tenured leftmost child is giving its chars buffer to the
    // nursery-allocated root node.
    if (!nursery.registerMallocedBuffer(buffer, size)) {
      return false;
    }
  } else if (!from->isTenured() && to->isTenured()) {
    // Leftmost child is giving its nursery-held chars buffer to a
    // tenured string.
    nursery.removeMallocedBuffer(buffer, size);
  }

  return true;
}

static bool CanReuseLeftmostBuffer(JSString* leftmostChild, size_t wholeLength,
                                   bool hasTwoByteChars) {
  if (!leftmostChild->isExtensible()) {
    return false;
  }

  JSExtensibleString& str = leftmostChild->asExtensible();
  return str.capacity() >= wholeLength &&
         str.hasTwoByteChars() == hasTwoByteChars;
}

JSLinearString* JSRope::flatten(JSContext* maybecx) {
  mozilla::Maybe<AutoGeckoProfilerEntry> entry;
  if (maybecx) {
    entry.emplace(maybecx, "JSRope::flatten");
  }

  JSLinearString* str = flattenInternal();
  if (!str && maybecx) {
    ReportOutOfMemory(maybecx);
  }

  return str;
}

JSLinearString* JSRope::flattenInternal() {
  if (zone()->needsIncrementalBarrier()) {
    return flattenInternal<WithIncrementalBarrier>();
  }

  return flattenInternal<NoBarrier>();
}

template <JSRope::UsingBarrier usingBarrier>
JSLinearString* JSRope::flattenInternal() {
  if (hasTwoByteChars()) {
    return flattenInternal<usingBarrier, char16_t>(this);
  }

  return flattenInternal<usingBarrier, Latin1Char>(this);
}

template <JSRope::UsingBarrier usingBarrier, typename CharT>
/* static */
JSLinearString* JSRope::flattenInternal(JSRope* root) {
  /*
   * Consider the DAG of JSRopes rooted at |root|, with non-JSRopes as
   * stealing its buffer for use in our new root, and transforming it into a
   * JSDependentString too. Do not mutate any of the other leaves.
   *
   * Perform a depth-first dag traversal, splatting each node's characters
   * into a contiguous buffer. Visit each rope node three times:
   *   2. recurse into the right child;
   *   3. transform the node into a dependent string.
   * To avoid maintaining a stack, tree nodes are mutated to indicate how many
   * times they have been visited. Since ropes can be dags, a node may be
   * encountered multiple times during traversal. However, step 3 above leaves
   * a valid dependent string, so everything works out.
   *
   * While ropes avoid all sorts of quadratic cases with string concatenation,
   * they can't help when ropes are immediately flattened. One idiomatic case
   * that we'd like to keep linear (and has traditionally been linear in SM
   * and other JS engines) is:
   *
   *   while (...) {
   *     s += ...
   *     s.flatten
   *   }
   *
   * Two behaviors accomplish this:
   *
   * - When the leftmost non-rope in the DAG we're flattening is a
   *   JSExtensibleString with sufficient capacity to hold the entire
   *   flattened string, we just flatten the DAG into its buffer. Then, when
   *   we transform the root of the DAG from a JSRope into a
   *   JSExtensibleString, we steal that buffer, and change the victim from a
   *   JSExtensibleString to a JSDependentString. In this case, the left-hand
   *   side of the string never needs to be copied.
   *
   * - Otherwise, we round up the total flattened size and create a fresh
   *   JSExtensibleString with that much capacity. If this in turn becomes the
   *   leftmost leaf of a subsequent flatten, we will hopefully be able to
   *   fill it, as in the case above.
   *
   * Note that, even though the code for creating JSDependentStrings avoids
   * creating dependents of dependents, we can create that situation here: the
   * JSExtensibleStrings we transform into JSDependentStrings might have
   * JSDependentStrings pointing to them already. Stealing the buffer doesn't
   * change its address, only its owning JSExtensibleString, so all chars()
   * pointers in the JSDependentStrings are still valid.
   *
   * This chain of dependent strings could be problematic if the base string
   * moves, either because it was initially allocated in the nursery or it
   * gets deduplicated, because you might have a dependent ->
   * tenured dependent -> nursery base string, and the store buffer would
   * only capture the latter edge. Prevent this case from happening by
   * marking the root as nondeduplicatable if the extensible string
   * optimization applied.
   */

  const size_t wholeLength = root->length();
  size_t wholeCapacity;
  CharT* wholeChars;
  uint32_t newRootFlags = 0;

  AutoCheckCannotGC nogc;

  Nursery& nursery = root->runtimeFromMainThread()->gc.nursery();

  /* Find the left most string, containing the first string. */
  JSRope* leftmostRope = root;
  while (leftmostRope->leftChild()->isRope()) {
    leftmostRope = &leftmostRope->leftChild()->asRope();
  }
  JSString* leftmostChild = leftmostRope->leftChild();

  bool reuseLeftmostBuffer = CanReuseLeftmostBuffer(
      leftmostChild, wholeLength, std::is_same_v<CharT, char16_t>);

  if (reuseLeftmostBuffer) {
    JSExtensibleString& left = leftmostChild->asExtensible();
    wholeCapacity = left.capacity();
    wholeChars = const_cast<CharT*>(left.nonInlineChars<CharT>(nogc));

    // Nursery::registerMallocedBuffer is fallible, so attempt it first before
    // doing anything irreversible.
    if (!UpdateNurseryBuffersOnTransfer(nursery, &left, root, wholeChars,
                                        wholeCapacity * sizeof(CharT))) {
      return nullptr;
    }
  } else {
    // If we can't reuse the leftmost child's buffer, allocate a new one.
    if (!AllocCharsForFlatten(root, wholeLength, &wholeChars, &wholeCapacity)) {
      return nullptr;
    }

    if (!root->isTenured()) {
      if (!nursery.registerMallocedBuffer(wholeChars,
                                          wholeCapacity * sizeof(CharT))) {
        js_free(wholeChars);
        return nullptr;
      }
    }
  }

  JSRope* str = root;
  CharT* pos = wholeChars;

  JSRope* parent = nullptr;
  uint32_t parentFlag = 0;

first_visit_node: {
  MOZ_ASSERT_IF(str != root, parent && parentFlag);
  MOZ_ASSERT(!str->asRope().isBeingFlattened());

  ropeBarrierDuringFlattening<usingBarrier>(str);

  JSString& left = *str->d.s.u2.left;
  str->d.s.u2.parent = parent;
  str->setFlagBit(parentFlag);
  parent = nullptr;
  parentFlag = 0;
  if (left.isRope()) {
    /* Return to this node when 'left' done, then goto visit_right_child. */
    parent = str;
    parentFlag = FLATTEN_VISIT_RIGHT;
    str = &left.asRope();
    goto first_visit_node;
  }
  if (!(reuseLeftmostBuffer && pos == wholeChars)) {
    CopyChars(pos, left.asLinear());
  }
  pos += left.length();
}

visit_right_child: {
  JSString& right = *str->d.s.u3.right;
  if (right.isRope()) {
    /* Return to this node when 'right' done, then goto finish_node. */
    parent = str;
    parentFlag = FLATTEN_FINISH_NODE;
    str = &right.asRope();
    goto first_visit_node;
  }
  CopyChars(pos, right.asLinear());
  pos += right.length();
}

finish_node: {
  if (str == root) {
    goto finish_root;
  }

  MOZ_ASSERT(pos >= wholeChars);
  CharT* chars = pos - str->length();
  JSRope* strParent = str->d.s.u2.parent;
  str->setNonInlineChars(chars, /* usesStringBuffer = */ false);

  MOZ_ASSERT(str->asRope().isBeingFlattened());
  mozilla::DebugOnly<bool> visitRight = str->flags() & FLATTEN_VISIT_RIGHT;
  bool finishNode = str->flags() & FLATTEN_FINISH_NODE;
  MOZ_ASSERT(visitRight != finishNode);

  // This also clears the flags related to flattening.
  str->setLengthAndFlags(str->length(),
                         StringFlagsForCharType<CharT>(INIT_DEPENDENT_FLAGS));
  str->d.s.u3.base =
      reinterpret_cast<JSLinearString*>(root); /* will be true on exit */
  newRootFlags |= DEPENDED_ON_BIT;

  // Every interior (rope) node in the rope's tree will be visited during
  // the traversal and post-barriered here, so earlier additions of
  // dependent.base -> root pointers are handled by this barrier as well.
  //
  // The only time post-barriers need do anything is when the root is in
  // the nursery. Note that the root was a rope but will be an extensible
  // string when we return, so it will not point to any strings and need
  // not be barriered.
  if (str->isTenured() && !root->isTenured()) {
    root->storeBuffer()->putWholeCell(str);
  }
  str = strParent;
  if (finishNode) {
    goto finish_node;
  }
  MOZ_ASSERT(visitRight);
  goto visit_right_child;
}

finish_root:
  // We traversed all the way back up to the root so we're finished.
  MOZ_ASSERT(str == root);
  MOZ_ASSERT(pos == wholeChars + wholeLength);

  root->setLengthAndFlags(wholeLength,
                          StringFlagsForCharType<CharT>(EXTENSIBLE_FLAGS));
  root->setNonInlineChars(wholeChars, /* usesStringBuffer = */ false);
  root->d.s.u3.capacity = wholeCapacity;
  AddCellMemory(root, root->asLinear().allocSize(), MemoryUse::StringContents);

  if (reuseLeftmostBuffer) {
    // Remove memory association for left node we're about to make into a
    // dependent string.
    JSString& left = *leftmostChild;
    RemoveCellMemory(&left, left.allocSize(), MemoryUse::StringContents);

    // Inherit NON_DEDUP_BIT from the leftmost string.
    newRootFlags |= left.flags() & NON_DEDUP_BIT;

    // Set root's DEPENDED_ON_BIT because the leftmost string is now a
    // dependent.
    newRootFlags |= DEPENDED_ON_BIT;

    uint32_t flags = INIT_DEPENDENT_FLAGS;
    if (left.inStringToAtomCache()) {
      flags |= IN_STRING_TO_ATOM_CACHE;
    }
    // If left was depended on, we need to make sure we preserve that. Even
    // though the string that depended on left's buffer will now depend on
    // root's buffer, if left is the only edge to root, replacing left with an
    // atom ref would break that edge and allow root's buffer to be freed.
    if (left.isDependedOn()) {
      flags |= DEPENDED_ON_BIT;
    }
    left.setLengthAndFlags(left.length(), StringFlagsForCharType<CharT>(flags));
    left.d.s.u3.base = &root->asLinear();
    if (left.isTenured() && !root->isTenured()) {
      // leftmost child -> root is a tenured -> nursery edge. Put the leftmost
      // child in the store buffer and prevent the root's chars from moving or
      // being freed (because the leftmost child may have a tenured dependent
      // string that cannot be updated.)
      root->storeBuffer()->putWholeCell(&left);
      newRootFlags |= NON_DEDUP_BIT;
    }
  }

  root->setHeaderFlagBit(newRootFlags);

  return &root->asLinear();
}

template <JSRope::UsingBarrier usingBarrier>
/* static */
inline void JSRope::ropeBarrierDuringFlattening(JSRope* rope) {
  MOZ_ASSERT(!rope->isBeingFlattened());
  if constexpr (usingBarrier) {
    gc::PreWriteBarrierDuringFlattening(rope->leftChild());
    gc::PreWriteBarrierDuringFlattening(rope->rightChild());
  }
}

template <AllowGC allowGC>
static JSLinearString* EnsureLinear(
    JSContext* cx,
    typename MaybeRooted<JSString*, allowGC>::HandleType string) {
  JSLinearString* linear = string->ensureLinear(cx);
  // Don't report an exception if GC is not allowed, just return nullptr.
  if (!linear && !allowGC) {
    cx->recoverFromOutOfMemory();
  }
  return linear;
}

// Taintfox: Concat without adding operations to taint flow
template <AllowGC allowGC>
JSString* js::ConcatStringsQuiet(
    JSContext* cx, typename MaybeRooted<JSString*, allowGC>::HandleType left,
    typename MaybeRooted<JSString*, allowGC>::HandleType right, gc::Heap heap) {
  MOZ_ASSERT_IF(!left->isAtom(), cx->isInsideCurrentZone(left));
  MOZ_ASSERT_IF(!right->isAtom(), cx->isInsideCurrentZone(right));

  size_t leftLen = left->length();
  if (leftLen == 0) {
    return right;
  }

  size_t rightLen = right->length();
  if (rightLen == 0) {
    return left;
  }

  size_t wholeLength = leftLen + rightLen;
  if (MOZ_UNLIKELY(wholeLength > JSString::MAX_LENGTH)) {
    // Don't report an exception if GC is not allowed, just return nullptr.
    if (allowGC) {
      js::ReportOversizedAllocation(cx, JSMSG_ALLOC_OVERFLOW);
    }
    return nullptr;
  }

  bool isLatin1 = left->hasLatin1Chars() && right->hasLatin1Chars();
  bool canUseInline = isLatin1
                          ? JSInlineString::lengthFits<Latin1Char>(wholeLength)
                          : JSInlineString::lengthFits<char16_t>(wholeLength);
  if (canUseInline) {
    Latin1Char* latin1Buf = nullptr;  // initialize to silence GCC warning
    char16_t* twoByteBuf = nullptr;   // initialize to silence GCC warning
    JSInlineString* str =
        isLatin1
            ? AllocateInlineString<allowGC>(cx, wholeLength, &latin1Buf, heap)
            : AllocateInlineString<allowGC>(cx, wholeLength, &twoByteBuf, heap);
    if (!str) {
      return nullptr;
    }

    AutoCheckCannotGC nogc;

    // Taintfox: compute the taint here
    SafeStringTaint newTaint = left->taint().safeCopy();
    newTaint.concat(right->taint(), left->length());

    JSLinearString* leftLinear = EnsureLinear<allowGC>(cx, left);
    if (!leftLinear) {
      return nullptr;
    }
    JSLinearString* rightLinear = EnsureLinear<allowGC>(cx, right);
    if (!rightLinear) {
      return nullptr;
    }

    if (isLatin1) {
      PodCopy(latin1Buf, leftLinear->latin1Chars(nogc), leftLen);
      PodCopy(latin1Buf + leftLen, rightLinear->latin1Chars(nogc), rightLen);
    } else {
      if (leftLinear->hasTwoByteChars()) {
        PodCopy(twoByteBuf, leftLinear->twoByteChars(nogc), leftLen);
      } else {
        CopyAndInflateChars(twoByteBuf, leftLinear->latin1Chars(nogc), leftLen);
      }
      if (rightLinear->hasTwoByteChars()) {
        PodCopy(twoByteBuf + leftLen, rightLinear->twoByteChars(nogc),
                rightLen);
      } else {
        CopyAndInflateChars(twoByteBuf + leftLen,
                            rightLinear->latin1Chars(nogc), rightLen);
      }
    }
    // Taintfox
    if (str->length() > 0) {
        str->setTaint(cx, newTaint);
    }
    return str;
  }

  // TaintFox: JSRope handles taint propagation itself.
  return JSRope::new_<allowGC>(cx, left, right, wholeLength, heap);
}

template JSString* js::ConcatStringsQuiet<CanGC>(JSContext* cx, HandleString left,
                                            HandleString right,
                                            gc::Heap heap);

template JSString* js::ConcatStringsQuiet<NoGC>(JSContext* cx, JSString* const& left,
                                           JSString* const& right,
                                           gc::Heap heap);

template <AllowGC allowGC>
JSString* js::ConcatStrings(
    JSContext* cx, typename MaybeRooted<JSString*, allowGC>::HandleType left,
    typename MaybeRooted<JSString*, allowGC>::HandleType right,
    gc::Heap heap) {

  TaintOperation op("concat");
  if ((left && right) && (left->taint().hasTaint() || right->taint().hasTaint())) {
    op = JS::TaintOperationConcat(cx, "concat", true, left, right);
  }
  
  JSString* str = ConcatStringsQuiet<allowGC>(cx, left, right, heap);

  if (str && str->taint().hasTaint()) {
     str->taint().extend(op);
  }

  return str;
}

template JSString* js::ConcatStrings<CanGC>(JSContext* cx, HandleString left,
                                            HandleString right, gc::Heap heap);

template JSString* js::ConcatStrings<NoGC>(JSContext* cx, JSString* const& left,
                                           JSString* const& right,
                                           gc::Heap heap);

#if defined(DEBUG) || defined(JS_JITSPEW) || defined(JS_CACHEIR_SPEW) || defined(JS_TAINTSPEW)
void JSDependentString::dumpOwnRepresentationFields(
    js::JSONPrinter& json) const {
  json.property("baseOffset", baseOffset());
  json.beginObjectProperty("base");
  base()->dumpRepresentationFields(json);
  json.endObject();
}
#endif

bool js::EqualChars(const JSLinearString* str1, const JSLinearString* str2) {
  // Assert this isn't called for strings the caller should handle with a fast
  // path.
  MOZ_ASSERT(str1->length() == str2->length());
  MOZ_ASSERT(str1 != str2);
  MOZ_ASSERT(!str1->isAtom() || !str2->isAtom());

  size_t len = str1->length();

  AutoCheckCannotGC nogc;
  if (str1->hasTwoByteChars()) {
    if (str2->hasTwoByteChars()) {
      return EqualChars(str1->twoByteChars(nogc), str2->twoByteChars(nogc),
                        len);
    }

    return EqualChars(str2->latin1Chars(nogc), str1->twoByteChars(nogc), len);
  }

  if (str2->hasLatin1Chars()) {
    return EqualChars(str1->latin1Chars(nogc), str2->latin1Chars(nogc), len);
  }

  return EqualChars(str1->latin1Chars(nogc), str2->twoByteChars(nogc), len);
}

bool js::HasSubstringAt(const JSLinearString* text, const JSLinearString* pat,
                        size_t start) {
  MOZ_ASSERT(start + pat->length() <= text->length());

  size_t patLen = pat->length();

  AutoCheckCannotGC nogc;
  if (text->hasLatin1Chars()) {
    const Latin1Char* textChars = text->latin1Chars(nogc) + start;
    if (pat->hasLatin1Chars()) {
      return EqualChars(textChars, pat->latin1Chars(nogc), patLen);
    }

    return EqualChars(textChars, pat->twoByteChars(nogc), patLen);
  }

  const char16_t* textChars = text->twoByteChars(nogc) + start;
  if (pat->hasTwoByteChars()) {
    return EqualChars(textChars, pat->twoByteChars(nogc), patLen);
  }

  return EqualChars(pat->latin1Chars(nogc), textChars, patLen);
}

bool js::EqualStrings(JSContext* cx, JSString* str1, JSString* str2,
                      bool* result) {
  if (str1 == str2) {
    *result = true;
    return true;
  }
  if (str1->length() != str2->length()) {
    *result = false;
    return true;
  }
  if (str1->isAtom() && str2->isAtom()) {
    *result = false;
    return true;
  }

  JSLinearString* linear1 = str1->ensureLinear(cx);
  if (!linear1) {
    return false;
  }
  JSLinearString* linear2 = str2->ensureLinear(cx);
  if (!linear2) {
    return false;
  }

  *result = EqualChars(linear1, linear2);
  return true;
}

bool js::EqualStrings(const JSLinearString* str1, const JSLinearString* str2) {
  if (str1 == str2) {
    return true;
  }
  if (str1->length() != str2->length()) {
    return false;
  }
  if (str1->isAtom() && str2->isAtom()) {
    return false;
  }
  return EqualChars(str1, str2);
}

int32_t js::CompareChars(const char16_t* s1, size_t len1,
                         const JSLinearString* s2) {
  AutoCheckCannotGC nogc;
  return s2->hasLatin1Chars()
             ? CompareChars(s1, len1, s2->latin1Chars(nogc), s2->length())
             : CompareChars(s1, len1, s2->twoByteChars(nogc), s2->length());
}

static int32_t CompareStringsImpl(const JSLinearString* str1,
                                  const JSLinearString* str2) {
  size_t len1 = str1->length();
  size_t len2 = str2->length();

  AutoCheckCannotGC nogc;
  if (str1->hasLatin1Chars()) {
    const Latin1Char* chars1 = str1->latin1Chars(nogc);
    return str2->hasLatin1Chars()
               ? CompareChars(chars1, len1, str2->latin1Chars(nogc), len2)
               : CompareChars(chars1, len1, str2->twoByteChars(nogc), len2);
  }

  const char16_t* chars1 = str1->twoByteChars(nogc);
  return str2->hasLatin1Chars()
             ? CompareChars(chars1, len1, str2->latin1Chars(nogc), len2)
             : CompareChars(chars1, len1, str2->twoByteChars(nogc), len2);
}

bool js::CompareStrings(JSContext* cx, JSString* str1, JSString* str2,
                        int32_t* result) {
  MOZ_ASSERT(str1);
  MOZ_ASSERT(str2);

  if (str1 == str2) {
    *result = 0;
    return true;
  }

  JSLinearString* linear1 = str1->ensureLinear(cx);
  if (!linear1) {
    return false;
  }

  JSLinearString* linear2 = str2->ensureLinear(cx);
  if (!linear2) {
    return false;
  }

  *result = CompareStringsImpl(linear1, linear2);
  return true;
}

int32_t js::CompareStrings(const JSLinearString* str1,
                           const JSLinearString* str2) {
  MOZ_ASSERT(str1);
  MOZ_ASSERT(str2);

  if (str1 == str2) {
    return 0;
  }
  return CompareStringsImpl(str1, str2);
}

bool js::StringIsAscii(const JSLinearString* str) {
  JS::AutoCheckCannotGC nogc;
  if (str->hasLatin1Chars()) {
    return mozilla::IsAscii(
        AsChars(Span(str->latin1Chars(nogc), str->length())));
  }
  return mozilla::IsAscii(Span(str->twoByteChars(nogc), str->length()));
}

bool js::StringEqualsAscii(const JSLinearString* str, const char* asciiBytes) {
  return StringEqualsAscii(str, asciiBytes, strlen(asciiBytes));
}

bool js::StringEqualsAscii(const JSLinearString* str, const char* asciiBytes,
                           size_t length) {
  MOZ_ASSERT(JS::StringIsASCII(Span(asciiBytes, length)));

  if (length != str->length()) {
    return false;
  }

  const Latin1Char* latin1 = reinterpret_cast<const Latin1Char*>(asciiBytes);

  AutoCheckCannotGC nogc;
  return str->hasLatin1Chars()
             ? EqualChars(latin1, str->latin1Chars(nogc), length)
             : EqualChars(latin1, str->twoByteChars(nogc), length);
}

template <typename CharT>
bool js::CheckStringIsIndex(const CharT* s, size_t length, uint32_t* indexp) {
  MOZ_ASSERT(length > 0);
  MOZ_ASSERT(length <= UINT32_CHAR_BUFFER_LENGTH);
  MOZ_ASSERT(IsAsciiDigit(*s),
             "caller's fast path must have checked first char");

  RangedPtr<const CharT> cp(s, length);
  const RangedPtr<const CharT> end(s + length, s, length);

  uint32_t index = AsciiDigitToNumber(*cp++);
  uint32_t oldIndex = 0;
  uint32_t c = 0;

  if (index != 0) {
    // Consume remaining characters only if the first character isn't '0'.
    while (cp < end && IsAsciiDigit(*cp)) {
      oldIndex = index;
      c = AsciiDigitToNumber(*cp);
      index = 10 * index + c;
      cp++;
    }
  }

  // It's not an integer index if there are characters after the number.
  if (cp != end) {
    return false;
  }

  // Look out for "4294967295" and larger-number strings that fit in
  // UINT32_CHAR_BUFFER_LENGTH: only unsigned 32-bit integers less than or equal
  // to MAX_ARRAY_INDEX shall pass.
  if (oldIndex < MAX_ARRAY_INDEX / 10 ||
      (oldIndex == MAX_ARRAY_INDEX / 10 && c <= (MAX_ARRAY_INDEX % 10))) {
    MOZ_ASSERT(index <= MAX_ARRAY_INDEX);
    *indexp = index;
    return true;
  }

  return false;
}

template bool js::CheckStringIsIndex(const Latin1Char* s, size_t length,
                                     uint32_t* indexp);
template bool js::CheckStringIsIndex(const char16_t* s, size_t length,
                                     uint32_t* indexp);

template <typename CharT>
static uint32_t AtomCharsToIndex(const CharT* s, size_t length) {
  // Chars are known to be a valid index value (as determined by
  // CheckStringIsIndex) that didn't fit in the "index value" bits in the
  // header.

  MOZ_ASSERT(length > 0);
  MOZ_ASSERT(length <= UINT32_CHAR_BUFFER_LENGTH);

  RangedPtr<const CharT> cp(s, length);
  const RangedPtr<const CharT> end(s + length, s, length);

  MOZ_ASSERT(IsAsciiDigit(*cp));
  uint32_t index = AsciiDigitToNumber(*cp++);
  MOZ_ASSERT(index != 0);

  while (cp < end) {
    MOZ_ASSERT(IsAsciiDigit(*cp));
    index = 10 * index + AsciiDigitToNumber(*cp);
    cp++;
  }

  MOZ_ASSERT(index <= MAX_ARRAY_INDEX);
  return index;
}

uint32_t JSAtom::getIndexSlow() const {
  MOZ_ASSERT(isIndex());
  MOZ_ASSERT(!hasIndexValue());

  size_t len = length();

  AutoCheckCannotGC nogc;
  return hasLatin1Chars() ? AtomCharsToIndex(latin1Chars(nogc), len)
                          : AtomCharsToIndex(twoByteChars(nogc), len);
}

// Ensure that the incoming s.chars pointer is stable, as in, it cannot be
// changed even across a GC. That requires that the string that owns the chars
// not be collected or deduplicated.
void AutoStableStringChars::holdStableChars(JSLinearString* s) {
  while (s->hasBase()) {
    s = s->base();
  }
  if (!s->isTenured()) {
    s->setNonDeduplicatable();
  }
  s_ = s;
}

bool AutoStableStringChars::init(JSContext* cx, JSString* s) {
  Rooted<JSLinearString*> linearString(cx, s->ensureLinear(cx));
  if (!linearString) {
    return false;
  }

  linearString->setDependedOn();

  MOZ_ASSERT(state_ == Uninitialized);
  length_ = linearString->length();

  // Inline and nursery-allocated chars may move during a GC, so copy them
  // out into a temporary malloced buffer. Note that we cannot update the
  // string itself with a malloced buffer, because there may be dependent
  // strings that are using the original chars.
  if (linearString->hasMovableChars()) {
    return linearString->hasTwoByteChars() ? copyTwoByteChars(cx, linearString)
                                           : copyLatin1Chars(cx, linearString);
  }

  if (linearString->hasLatin1Chars()) {
    state_ = Latin1;
    latin1Chars_ = linearString->rawLatin1Chars();
  } else {
    state_ = TwoByte;
    twoByteChars_ = linearString->rawTwoByteChars();
  }

  holdStableChars(linearString);
  return true;
}

bool AutoStableStringChars::initTwoByte(JSContext* cx, JSString* s) {
  Rooted<JSLinearString*> linearString(cx, s->ensureLinear(cx));
  if (!linearString) {
    return false;
  }

  linearString->setDependedOn();

  MOZ_ASSERT(state_ == Uninitialized);
  length_ = linearString->length();

  if (linearString->hasLatin1Chars()) {
    return copyAndInflateLatin1Chars(cx, linearString);
  }

  // Copy movable chars since they may be moved by GC (see above).
  if (linearString->hasMovableChars()) {
    return copyTwoByteChars(cx, linearString);
  }

  state_ = TwoByte;
  twoByteChars_ = linearString->rawTwoByteChars();

  holdStableChars(linearString);
  return true;
}

template <typename T>
T* AutoStableStringChars::allocOwnChars(JSContext* cx, size_t count) {
  static_assert(
      InlineCapacity >=
              sizeof(JS::Latin1Char) * JSFatInlineString::MAX_LENGTH_LATIN1 &&
          InlineCapacity >=
              sizeof(char16_t) * JSFatInlineString::MAX_LENGTH_TWO_BYTE,
      "InlineCapacity too small to hold fat inline strings");

  static_assert((JSString::MAX_LENGTH &
                 mozilla::tl::MulOverflowMask<sizeof(T)>::value) == 0,
                "Size calculation can overflow");
  MOZ_ASSERT(count <= JSString::MAX_LENGTH);
  size_t size = sizeof(T) * count;

  ownChars_.emplace(cx);
  if (!ownChars_->resize(size)) {
    ownChars_.reset();
    return nullptr;
  }

  return reinterpret_cast<T*>(ownChars_->begin());
}

bool AutoStableStringChars::copyAndInflateLatin1Chars(
    JSContext* cx, Handle<JSLinearString*> linearString) {
  MOZ_ASSERT(state_ == Uninitialized);
  MOZ_ASSERT(s_ == nullptr);

  char16_t* chars = allocOwnChars<char16_t>(cx, length_);
  if (!chars) {
    return false;
  }

  // Copy |src[0..length]| to |dest[0..length]| when copying doesn't narrow and
  // therefore can't lose information.
  auto src = AsChars(Span(linearString->rawLatin1Chars(), length_));
  auto dest = Span(chars, length_);
  ConvertLatin1toUtf16(src, dest);

  state_ = TwoByte;
  twoByteChars_ = chars;
  s_ = linearString;
  return true;
}

bool AutoStableStringChars::copyLatin1Chars(
    JSContext* cx, Handle<JSLinearString*> linearString) {
  MOZ_ASSERT(state_ == Uninitialized);
  MOZ_ASSERT(s_ == nullptr);

  JS::Latin1Char* chars = allocOwnChars<JS::Latin1Char>(cx, length_);
  if (!chars) {
    return false;
  }

  PodCopy(chars, linearString->rawLatin1Chars(), length_);

  state_ = Latin1;
  latin1Chars_ = chars;
  s_ = linearString;
  return true;
}

bool AutoStableStringChars::copyTwoByteChars(
    JSContext* cx, Handle<JSLinearString*> linearString) {
  MOZ_ASSERT(state_ == Uninitialized);
  MOZ_ASSERT(s_ == nullptr);

  char16_t* chars = allocOwnChars<char16_t>(cx, length_);
  if (!chars) {
    return false;
  }

  PodCopy(chars, linearString->rawTwoByteChars(), length_);

  state_ = TwoByte;
  twoByteChars_ = chars;
  s_ = linearString;
  return true;
}

template <>
bool JS::SourceText<char16_t>::initMaybeBorrowed(
    JSContext* cx, JS::AutoStableStringChars& linearChars, const StringTaint& taint) {
  MOZ_ASSERT(linearChars.isTwoByte(),
             "AutoStableStringChars must be initialized with char16_t");

  const char16_t* chars = linearChars.twoByteChars();
  size_t length = linearChars.length();
  JS::SourceOwnership ownership = linearChars.maybeGiveOwnershipToCaller()
                                      ? JS::SourceOwnership::TakeOwnership
                                      : JS::SourceOwnership::Borrowed;
  return initImpl(cx, chars, length, taint, ownership);
}

template <>
bool JS::SourceText<char16_t>::initMaybeBorrowed(
    JS::FrontendContext* fc, JS::AutoStableStringChars& linearChars, const StringTaint& taint) {
  MOZ_ASSERT(linearChars.isTwoByte(),
             "AutoStableStringChars must be initialized with char16_t");

  const char16_t* chars = linearChars.twoByteChars();
  size_t length = linearChars.length();
  JS::SourceOwnership ownership = linearChars.maybeGiveOwnershipToCaller()
                                      ? JS::SourceOwnership::TakeOwnership
                                      : JS::SourceOwnership::Borrowed;
  return initImpl(fc, chars, length, taint, ownership);
}

#if defined(DEBUG) || defined(JS_JITSPEW) || defined(JS_CACHEIR_SPEW) || defined(JS_TAINTSPEW)
void JSAtom::dump(js::GenericPrinter& out) {
  out.printf("JSAtom* (%p) = ", (void*)this);
  this->JSString::dump(out);
}

void JSAtom::dump() {
  Fprinter out(stderr);
  dump(out);
}

void JSExternalString::dumpOwnRepresentationFields(
    js::JSONPrinter& json) const {
  json.formatProperty("callbacks", "(JSExternalStringCallbacks*)0x%p",
                      callbacks());
}
#endif /* defined(DEBUG) || defined(JS_JITSPEW) || defined(JS_CACHEIR_SPEW) */

JSLinearString* js::NewDependentString(JSContext* cx, JSString* baseArg,
                                       size_t start, size_t length,
                                       gc::Heap heap) {
  if (length == 0) {
    return cx->emptyString();
  }

  JSLinearString* base = baseArg->ensureLinear(cx);
  if (!base) {
    return nullptr;
  }

  /* TaintFox: disabled. We need this function to return a new string instance
   * so we can cheaply copy strings (required for tainting).
  if (start == 0 && length == base->length())
      return base;
  */

  /* TaintFox: Same here, we currently require a new instance in every case.
   * TODO maybe fix this some time.
   */
  bool useInline;
  if (base->hasTwoByteChars()) {
    AutoCheckCannotGC nogc;
    /* Foxhound: disabled
    const char16_t* chars = base->twoByteChars(nogc) + start;
    if (JSLinearString* staticStr = cx->staticStrings().lookup(chars, length)) {
      return staticStr;
    }
    */
    useInline = JSInlineString::lengthFits<char16_t>(length);
  } else {
    AutoCheckCannotGC nogc;
    /* Foxhound: disabled 
    const Latin1Char* chars = base->latin1Chars(nogc) + start;
    if (JSLinearString* staticStr = cx->staticStrings().lookup(chars, length)) {
      return staticStr;
    }
    */
    useInline = JSInlineString::lengthFits<Latin1Char>(length);
  }

  if (useInline) {
    Rooted<JSLinearString*> rootedBase(cx, base);

    // Do not create a dependent string that would fit into an inline string.
    // First, that could create a string dependent on an inline base string's
    // chars, which would be an awkward moving-GC hazard. Second, this makes
    // it more likely to have a very short string keep a very long string alive.
    if (base->hasTwoByteChars()) {
      return NewInlineString<char16_t>(cx, rootedBase, start, length, nullptr, heap);
    }
    return NewInlineString<Latin1Char>(cx, rootedBase, start, length, nullptr, heap);
  }

  return JSDependentString::new_(cx, base, start, length, heap);
}

static constexpr bool CanStoreCharsAsLatin1(const JS::Latin1Char* s,
                                            size_t length) {
  return true;
}

static inline bool CanStoreCharsAsLatin1(const char16_t* s, size_t length) {
  return IsUtf16Latin1(Span(s, length));
}

/**
 * Copy |src[0..length]| to |dest[0..length]| when copying *does* narrow, but
 * the user guarantees every runtime |src[i]| value can be stored without change
 * of value in |dest[i]|.
 */
static inline void FillFromCompatible(unsigned char* dest, const char16_t* src,
                                      size_t length) {
  LossyConvertUtf16toLatin1(Span(src, length),
                            AsWritableChars(Span(dest, length)));
}

template <AllowGC allowGC>
static MOZ_ALWAYS_INLINE JSInlineString* NewInlineStringDeflated(
    JSContext* cx, const mozilla::Range<const char16_t>& chars,
    gc::Heap heap = gc::Heap::Default) {
  size_t len = chars.length();
  Latin1Char* storage;
  JSInlineString* str = AllocateInlineString<allowGC>(cx, len, &storage, heap);
  if (!str) {
    return nullptr;
  }

  MOZ_ASSERT(CanStoreCharsAsLatin1(chars.begin().get(), len));
  FillFromCompatible(storage, chars.begin().get(), len);
  return str;
}

template <AllowGC allowGC>
static JSLinearString* NewStringDeflated(JSContext* cx, const char16_t* s,
                                         size_t n, gc::Heap heap) {
// Foxhound: Avoid creating atoms
//  if (JSLinearString* str = TryEmptyOrStaticString(cx, s, n)) {
//    return str;
//  }

  if (JSInlineString::lengthFits<Latin1Char>(n)) {
    return NewInlineStringDeflated<allowGC>(
        cx, mozilla::Range<const char16_t>(s, n), heap);
  }

  JS::Rooted<JSString::OwnedChars<Latin1Char>> news(
      cx, AllocChars<Latin1Char>(cx, n, heap));
  if (!news) {
    if (!allowGC) {
      cx->recoverFromOutOfMemory();
    }
    return nullptr;
  }

  MOZ_ASSERT(CanStoreCharsAsLatin1(s, n));
  FillFromCompatible(news.data(), s, n);

  return JSLinearString::new_<allowGC, Latin1Char>(cx, &news, heap);
}

static MOZ_ALWAYS_INLINE JSAtom* NewInlineAtomDeflated(JSContext* cx,
                                                       const char16_t* chars,
                                                       size_t length,
                                                       js::HashNumber hash) {
  Latin1Char* storage;
  JSAtom* str = AllocateInlineAtom(cx, length, &storage, hash);
  if (!str) {
    return nullptr;
  }

  MOZ_ASSERT(CanStoreCharsAsLatin1(chars, length));
  FillFromCompatible(storage, chars, length);
  return str;
}

static JSAtom* NewAtomDeflatedValidLength(JSContext* cx, const char16_t* s,
                                          size_t n, js::HashNumber hash) {
  if (JSAtom::lengthFitsInline<Latin1Char>(n)) {
    return NewInlineAtomDeflated(cx, s, n, hash);
  }

  JSString::OwnedChars<Latin1Char> newChars(
      AllocAtomCharsValidLength<Latin1Char>(cx, n));
  if (!newChars) {
    return nullptr;
  }

  MOZ_ASSERT(CanStoreCharsAsLatin1(s, n));
  FillFromCompatible(newChars.data(), s, n);

  return JSAtom::newValidLength<Latin1Char>(cx, newChars, hash);
}

template <AllowGC allowGC, typename CharT>
JSLinearString* js::NewStringDontDeflate(
  JSContext* cx, UniquePtr<CharT[], JS::FreePolicy> chars, size_t length,
  gc::Heap heap) {
  // TaintFox: TODO disabled for now, causes XPConnect string conversion to
  // fail wrt taint propagation if this function returns a JSAtom.
  // if (JSLinearString* str = TryEmptyOrStaticString(cx, chars.get(), length)) {
  //   return str;
  // }

  if (JSInlineString::lengthFits<CharT>(length)) {
    // |chars.get()| is safe because 1) |NewInlineString| necessarily *copies*,
    // and 2) |chars| frees its contents only when this function returns.
    return NewInlineString<allowGC>(
        cx, mozilla::Range<const CharT>(chars.get(), length), heap);
  }

  JS::Rooted<JSString::OwnedChars<CharT>> ownedChars(cx, std::move(chars),
                                                     length);
  return JSLinearString::new_<allowGC, CharT>(cx, &ownedChars, heap);
}

template JSLinearString* js::NewStringDontDeflate<CanGC>(
    JSContext* cx, UniqueTwoByteChars chars, size_t length, gc::Heap heap);

template JSLinearString* js::NewStringDontDeflate<NoGC>(
    JSContext* cx, UniqueTwoByteChars chars, size_t length, gc::Heap heap);

template JSLinearString* js::NewStringDontDeflate<CanGC>(
    JSContext* cx, UniqueLatin1Chars chars, size_t length, gc::Heap heap);

template JSLinearString* js::NewStringDontDeflate<NoGC>(JSContext* cx,
                                                        UniqueLatin1Chars chars,
                                                        size_t length,
                                                        gc::Heap heap);

template <AllowGC allowGC, typename CharT>
JSLinearString* js::NewString(JSContext* cx,
                              UniquePtr<CharT[], JS::FreePolicy> chars,
                              size_t length, gc::Heap heap) {
  if constexpr (std::is_same_v<CharT, char16_t>) {
    if (CanStoreCharsAsLatin1(chars.get(), length)) {
      // Deflating copies from |chars.get()| and lets |chars| be freed on
      // return.
      return NewStringDeflated<allowGC>(cx, chars.get(), length, heap);
    }
  }

  return NewStringDontDeflate<allowGC>(cx, std::move(chars), length, heap);
}

template JSLinearString* js::NewString<CanGC>(JSContext* cx,
                                              UniqueTwoByteChars chars,
                                              size_t length, gc::Heap heap);

template JSLinearString* js::NewString<NoGC>(JSContext* cx,
                                             UniqueTwoByteChars chars,
                                             size_t length, gc::Heap heap);

template JSLinearString* js::NewString<CanGC>(JSContext* cx,
                                              UniqueLatin1Chars chars,
                                              size_t length, gc::Heap heap);

template JSLinearString* js::NewString<NoGC>(JSContext* cx,
                                             UniqueLatin1Chars chars,
                                             size_t length, gc::Heap heap);

namespace js {

template <AllowGC allowGC, typename CharT>
JSLinearString* NewStringCopyNDontDeflateNonStaticValidLength(JSContext* cx,
                                                              const CharT* s,
                                                              size_t n,
                                                              gc::Heap heap) {
  if (JSInlineString::lengthFits<CharT>(n)) {
    return NewInlineString<allowGC>(cx, mozilla::Range<const CharT>(s, n),
                                    heap);
  }

  Rooted<JSString::OwnedChars<CharT>> news(cx,
                                           ::AllocChars<CharT>(cx, n, heap));
  if (!news) {
    if (!allowGC) {
      cx->recoverFromOutOfMemory();
    }
    return nullptr;
  }

  PodCopy(news.data(), s, n);

  return JSLinearString::newValidLength<allowGC, CharT>(cx, &news, heap);
}

template JSLinearString* NewStringCopyNDontDeflateNonStaticValidLength<CanGC>(
    JSContext* cx, const char16_t* s, size_t n, gc::Heap heap);

template JSLinearString* NewStringCopyNDontDeflateNonStaticValidLength<CanGC>(
    JSContext* cx, const Latin1Char* s, size_t n, gc::Heap heap);

template <AllowGC allowGC, typename CharT>
JSLinearString* NewStringCopyNDontDeflate(JSContext* cx, const CharT* s,
                                          size_t n, gc::Heap heap) {
  // Foxhound: don't create atoms
  // if (JSLinearString* str = TryEmptyOrStaticString(cx, s, n)) {
  //   return str;
  // }

  if (MOZ_UNLIKELY(!JSLinearString::validateLength(cx, n))) {
    return nullptr;
  }

  return NewStringCopyNDontDeflateNonStaticValidLength<allowGC>(cx, s, n, heap);
}

template JSLinearString* NewStringCopyNDontDeflate<CanGC>(JSContext* cx,
                                                          const char16_t* s,
                                                          size_t n,
                                                          gc::Heap heap);

template JSLinearString* NewStringCopyNDontDeflate<NoGC>(JSContext* cx,
                                                         const char16_t* s,
                                                         size_t n,
                                                         gc::Heap heap);

template JSLinearString* NewStringCopyNDontDeflate<CanGC>(JSContext* cx,
                                                          const Latin1Char* s,
                                                          size_t n,
                                                          gc::Heap heap);

template JSLinearString* NewStringCopyNDontDeflate<NoGC>(JSContext* cx,
                                                         const Latin1Char* s,
                                                         size_t n,
                                                         gc::Heap heap);

JSLinearString* NewLatin1StringZ(JSContext* cx, UniqueChars chars,
                                 gc::Heap heap) {
  size_t length = strlen(chars.get());
  UniqueLatin1Chars latin1(reinterpret_cast<Latin1Char*>(chars.release()));
  return NewString<CanGC>(cx, std::move(latin1), length, heap);
}

template <AllowGC allowGC, typename CharT>
JSLinearString* NewStringCopyN(JSContext* cx, const CharT* s, size_t n,
                               gc::Heap heap) {
  if constexpr (std::is_same_v<CharT, char16_t>) {
    if (CanStoreCharsAsLatin1(s, n)) {
      return NewStringDeflated<allowGC>(cx, s, n, heap);
    }
  }

  return NewStringCopyNDontDeflate<allowGC>(cx, s, n, heap);
}

template JSLinearString* NewStringCopyN<CanGC>(JSContext* cx, const char16_t* s,
                                               size_t n, gc::Heap heap);

template JSLinearString* NewStringCopyN<NoGC>(JSContext* cx, const char16_t* s,
                                              size_t n, gc::Heap heap);

template JSLinearString* NewStringCopyN<CanGC>(JSContext* cx,
                                               const Latin1Char* s, size_t n,
                                               gc::Heap heap);

template JSLinearString* NewStringCopyN<NoGC>(JSContext* cx,
                                              const Latin1Char* s, size_t n,
                                              gc::Heap heap);

template <typename CharT>
JSAtom* NewAtomCopyNDontDeflateValidLength(JSContext* cx, const CharT* s,
                                           size_t n, js::HashNumber hash) {
  if constexpr (std::is_same_v<CharT, char16_t>) {
    MOZ_ASSERT(!CanStoreCharsAsLatin1(s, n));
  }

  if (JSAtom::lengthFitsInline<CharT>(n)) {
    return NewInlineAtom(cx, s, n, hash);
  }

  JSString::OwnedChars<CharT> newChars(AllocAtomCharsValidLength<CharT>(cx, n));
  if (!newChars) {
    return nullptr;
  }

  PodCopy(newChars.data(), s, n);

  return JSAtom::newValidLength<CharT>(cx, newChars, hash);
}

template JSAtom* NewAtomCopyNDontDeflateValidLength(JSContext* cx,
                                                    const char16_t* s, size_t n,
                                                    js::HashNumber hash);

template JSAtom* NewAtomCopyNDontDeflateValidLength(JSContext* cx,
                                                    const Latin1Char* s,
                                                    size_t n,
                                                    js::HashNumber hash);

template <typename CharT>
JSAtom* NewAtomCopyNMaybeDeflateValidLength(JSContext* cx, const CharT* s,
                                            size_t n, js::HashNumber hash) {
  if constexpr (std::is_same_v<CharT, char16_t>) {
    if (CanStoreCharsAsLatin1(s, n)) {
      return NewAtomDeflatedValidLength(cx, s, n, hash);
    }
  }

  return NewAtomCopyNDontDeflateValidLength(cx, s, n, hash);
}

template JSAtom* NewAtomCopyNMaybeDeflateValidLength(JSContext* cx,
                                                     const char16_t* s,
                                                     size_t n,
                                                     js::HashNumber hash);

template JSAtom* NewAtomCopyNMaybeDeflateValidLength(JSContext* cx,
                                                     const Latin1Char* s,
                                                     size_t n,
                                                     js::HashNumber hash);

JSLinearString* NewStringCopyUTF8N(JSContext* cx, const JS::UTF8Chars& utf8,
                                   JS::SmallestEncoding encoding,
                                   gc::Heap heap) {
  if (encoding == JS::SmallestEncoding::ASCII) {
    return NewStringCopyN<js::CanGC>(cx, utf8.begin().get(), utf8.length(),
                                     heap);
  }

  size_t length;
  if (encoding == JS::SmallestEncoding::Latin1) {
    UniqueLatin1Chars latin1(
        UTF8CharsToNewLatin1CharsZ(cx, utf8, &length, js::StringBufferArena)
            .get());
    if (!latin1) {
      return nullptr;
    }

    return NewString<js::CanGC>(cx, std::move(latin1), length, heap);
  }

  MOZ_ASSERT(encoding == JS::SmallestEncoding::UTF16);

  UniqueTwoByteChars utf16(
      UTF8CharsToNewTwoByteCharsZ(cx, utf8, &length, js::StringBufferArena)
          .get());
  if (!utf16) {
    return nullptr;
  }

  return NewString<js::CanGC>(cx, std::move(utf16), length, heap);
}

JSLinearString* NewStringCopyUTF8N(JSContext* cx, const JS::UTF8Chars& utf8,
                                   gc::Heap heap) {
  JS::SmallestEncoding encoding = JS::FindSmallestEncoding(utf8);
  return NewStringCopyUTF8N(cx, utf8, encoding, heap);
}

template <typename CharT>
MOZ_ALWAYS_INLINE JSLinearString* ExternalStringCache::lookupImpl(
    const CharT* chars, size_t len) const {
  AutoCheckCannotGC nogc;

  for (size_t i = 0; i < NumEntries; i++) {
    JSLinearString* str = entries_[i];
    if (!str || str->length() != len) {
      continue;
    }

    if constexpr (std::is_same_v<CharT, JS::Latin1Char>) {
      if (!str->hasLatin1Chars()) {
        continue;
      }
    } else {
      if (!str->hasTwoByteChars()) {
        continue;
      }
    }

    const CharT* strChars = str->chars<CharT>(nogc);
    if (chars == strChars) {
      // Note that we don't need an incremental barrier here or below.
      // The cache is purged on GC so any string we get from the cache
      // must have been allocated after the GC started.
      MOZ_ASSERT(!str->isInline());
      return str;
    }

    // Compare the chars. Don't do this for long strings as it will be
    // faster to allocate a new external string.
    static const size_t MaxLengthForCharComparison = 100;
    if (len <= MaxLengthForCharComparison && EqualChars(chars, strChars, len)) {
      return str;
    }
  }

  return nullptr;
}

MOZ_ALWAYS_INLINE JSLinearString* ExternalStringCache::lookup(
    const JS::Latin1Char* chars, size_t len) const {
  return lookupImpl(chars, len);
}
MOZ_ALWAYS_INLINE JSLinearString* ExternalStringCache::lookup(
    const char16_t* chars, size_t len) const {
  return lookupImpl(chars, len);
}

MOZ_ALWAYS_INLINE void ExternalStringCache::put(JSLinearString* str) {
  for (size_t i = NumEntries - 1; i > 0; i--) {
    entries_[i] = entries_[i - 1];
  }
  entries_[0] = str;
}

template <typename CharT>
MOZ_ALWAYS_INLINE JSInlineString* ExternalStringCache::lookupInlineLatin1Impl(
    const CharT* chars, size_t len) const {
  MOZ_ASSERT(CanStoreCharsAsLatin1(chars, len));
  MOZ_ASSERT(JSThinInlineString::lengthFits<Latin1Char>(len));

  AutoCheckCannotGC nogc;

  for (size_t i = 0; i < NumEntries; i++) {
    JSInlineString* str = inlineLatin1Entries_[i];
    if (!str || str->length() != len) {
      continue;
    }

    const JS::Latin1Char* strChars = str->latin1Chars(nogc);
    if (EqualChars(chars, strChars, len)) {
      return str;
    }
  }

  return nullptr;
}

MOZ_ALWAYS_INLINE JSInlineString* ExternalStringCache::lookupInlineLatin1(
    const JS::Latin1Char* chars, size_t len) const {
  return lookupInlineLatin1Impl(chars, len);
}
MOZ_ALWAYS_INLINE JSInlineString* ExternalStringCache::lookupInlineLatin1(
    const char16_t* chars, size_t len) const {
  return lookupInlineLatin1Impl(chars, len);
}

MOZ_ALWAYS_INLINE void ExternalStringCache::putInlineLatin1(
    JSInlineString* str) {
  MOZ_ASSERT(str->hasLatin1Chars());

  for (size_t i = NumEntries - 1; i > 0; i--) {
    inlineLatin1Entries_[i] = inlineLatin1Entries_[i - 1];
  }
  inlineLatin1Entries_[0] = str;
}

} /* namespace js */

template <AllowGC allowGC>
static MOZ_ALWAYS_INLINE JSInlineString* NewInlineStringMaybeDeflated(
    JSContext* cx, const mozilla::Range<const JS::Latin1Char>& chars,
    gc::Heap heap = gc::Heap::Default) {
  return NewInlineString<allowGC>(cx, chars, heap);
}

template <AllowGC allowGC>
static MOZ_ALWAYS_INLINE JSInlineString* NewInlineStringMaybeDeflated(
    JSContext* cx, const mozilla::Range<const char16_t>& chars,
    gc::Heap heap = gc::Heap::Default) {
  return NewInlineStringDeflated<allowGC>(cx, chars, heap);
}

namespace js {

template <typename CharT>
JSString* NewMaybeExternalString(JSContext* cx, const CharT* s, size_t n,
                                 const JSExternalStringCallbacks* callbacks,
                                 bool* allocatedExternal, gc::Heap heap) {
// Foxhound: Avoid creating atoms
//  if (JSString* str = TryEmptyOrStaticString(cx, s, n)) {
//    *allocatedExternal = false;
//    return str;
//  }

  ExternalStringCache& cache = cx->zone()->externalStringCache();

  if (JSThinInlineString::lengthFits<Latin1Char>(n) &&
      CanStoreCharsAsLatin1(s, n)) {
    *allocatedExternal = false;
    if (JSInlineString* str = cache.lookupInlineLatin1(s, n)) {
      return str;
    }
    JSInlineString* str = NewInlineStringMaybeDeflated<AllowGC::CanGC>(
        cx, mozilla::Range<const CharT>(s, n), heap);
    if (!str) {
      return nullptr;
    }
    cache.putInlineLatin1(str);
    return str;
  }

  if (auto* str = cache.lookup(s, n)) {
    *allocatedExternal = false;
    return str;
  }

  JSExternalString* str = JSExternalString::new_(cx, s, n, callbacks);
  if (!str) {
    return nullptr;
  }

  *allocatedExternal = true;
  cache.put(str);
  return str;
}

template JSString* NewMaybeExternalString(
    JSContext* cx, const JS::Latin1Char* s, size_t n,
    const JSExternalStringCallbacks* callbacks, bool* allocatedExternal,
    gc::Heap heap);

template JSString* NewMaybeExternalString(
    JSContext* cx, const char16_t* s, size_t n,
    const JSExternalStringCallbacks* callbacks, bool* allocatedExternal,
    gc::Heap heap);

} /* namespace js */

<<<<<<< HEAD
#if defined(DEBUG) || defined(JS_JITSPEW) || defined(JS_CACHEIR_SPEW) || defined(JS_TAINTSPEW)
=======
template <typename CharT, typename BufferT>
static JSString* NewStringFromBuffer(JSContext* cx, BufferT&& buffer,
                                     size_t length) {
  AssertHeapIsIdle();
  CHECK_THREAD(cx);

  const auto* s = static_cast<const CharT*>(buffer->Data());

  if (JSString* str = TryEmptyOrStaticString(cx, s, length)) {
    return str;
  }

  ExternalStringCache& cache = cx->zone()->externalStringCache();

  // Use the inline-string cache that we also use for external strings.
  if (JSThinInlineString::lengthFits<Latin1Char>(length) &&
      CanStoreCharsAsLatin1(s, length)) {
    if (JSInlineString* str = cache.lookupInlineLatin1(s, length)) {
      return str;
    }
    JSInlineString* str = NewInlineStringMaybeDeflated<AllowGC::CanGC>(
        cx, mozilla::Range(s, length), gc::Heap::Default);
    if (!str) {
      return nullptr;
    }
    cache.putInlineLatin1(str);
    return str;
  }

  if (auto* str = cache.lookup(s, length)) {
    return str;
  }

  JSLinearString* str;
  if (JSInlineString::lengthFits<CharT>(length)) {
    str = NewInlineString<CanGC>(cx, mozilla::Range(s, length),
                                 gc::Heap::Default);
  } else {
    // Note: |buffer| is either a StringBuffer* or a RefPtr<StringBuffer>, so
    // ensure we have a RefPtr.
    RefPtr<mozilla::StringBuffer> bufferRef(std::move(buffer));
    Rooted<JSString::OwnedChars<CharT>> owned(cx, std::move(bufferRef), length);
    str = JSLinearString::new_<CanGC, CharT>(cx, &owned, gc::Heap::Default);
  }
  if (!str) {
    return nullptr;
  }
  cache.put(str);
  return str;
}

JS_PUBLIC_API JSString* JS::NewStringFromLatin1Buffer(
    JSContext* cx, RefPtr<mozilla::StringBuffer> buffer, size_t length) {
  return NewStringFromBuffer<Latin1Char>(cx, std::move(buffer), length);
}

JS_PUBLIC_API JSString* JS::NewStringFromKnownLiveLatin1Buffer(
    JSContext* cx, mozilla::StringBuffer* buffer, size_t length) {
  return NewStringFromBuffer<Latin1Char>(cx, buffer, length);
}

JS_PUBLIC_API JSString* JS::NewStringFromTwoByteBuffer(
    JSContext* cx, RefPtr<mozilla::StringBuffer> buffer, size_t length) {
  return NewStringFromBuffer<char16_t>(cx, std::move(buffer), length);
}

JS_PUBLIC_API JSString* JS::NewStringFromKnownLiveTwoByteBuffer(
    JSContext* cx, mozilla::StringBuffer* buffer, size_t length) {
  return NewStringFromBuffer<char16_t>(cx, buffer, length);
}

template <typename BufferT>
static JSString* NewStringFromUTF8Buffer(JSContext* cx, BufferT&& buffer,
                                         size_t length) {
  AssertHeapIsIdle();
  CHECK_THREAD(cx);

  const JS::UTF8Chars utf8(static_cast<const char*>(buffer->Data()), length);

  JS::SmallestEncoding encoding = JS::FindSmallestEncoding(utf8);
  if (encoding == JS::SmallestEncoding::ASCII) {
    // ASCII case can use the string buffer as Latin1 buffer.
    return NewStringFromBuffer<Latin1Char>(cx, std::move(buffer), length);
  }

  // Non-ASCII case cannot use the string buffer.
  return NewStringCopyUTF8N(cx, utf8, encoding);
}

JS_PUBLIC_API JSString* JS::NewStringFromUTF8Buffer(
    JSContext* cx, RefPtr<mozilla::StringBuffer> buffer, size_t length) {
  return ::NewStringFromUTF8Buffer(cx, std::move(buffer), length);
}

JS_PUBLIC_API JSString* JS::NewStringFromKnownLiveUTF8Buffer(
    JSContext* cx, mozilla::StringBuffer* buffer, size_t length) {
  return ::NewStringFromUTF8Buffer(cx, buffer, length);
}

#if defined(DEBUG) || defined(JS_JITSPEW) || defined(JS_CACHEIR_SPEW)
>>>>>>> bc78b980
void JSExtensibleString::dumpOwnRepresentationFields(
    js::JSONPrinter& json) const {
  json.property("capacity", capacity());
}

void JSInlineString::dumpOwnRepresentationFields(js::JSONPrinter& json) const {}

void JSLinearString::dumpOwnRepresentationFields(js::JSONPrinter& json) const {
  if (hasStringBuffer()) {
#  ifdef DEBUG
    json.property("bufferRefCount", stringBuffer()->RefCount());
#  endif
    return;
  }
  if (!isInline()) {
    // Include whether the chars are in the nursery even for tenured
    // strings, which should always be false. For investigating bugs, it's
    // better to not assume that.
    js::Nursery& nursery = runtimeFromMainThread()->gc.nursery();
    bool inNursery = nursery.isInside(nonInlineCharsRaw());
    json.boolProperty("charsInNursery", inNursery);
  }
}
#endif

struct RepresentativeExternalString : public JSExternalStringCallbacks {
  void finalize(JS::Latin1Char* chars) const override {
    // Constant chars, nothing to do.
  }
  void finalize(char16_t* chars) const override {
    // Constant chars, nothing to do.
  }
  size_t sizeOfBuffer(const JS::Latin1Char* chars,
                      mozilla::MallocSizeOf mallocSizeOf) const override {
    // This string's buffer is not heap-allocated, so its malloc size is 0.
    return 0;
  }
  size_t sizeOfBuffer(const char16_t* chars,
                      mozilla::MallocSizeOf mallocSizeOf) const override {
    // This string's buffer is not heap-allocated, so its malloc size is 0.
    return 0;
  }
};

static const RepresentativeExternalString RepresentativeExternalStringCallbacks;

template <typename CheckString, typename CharT>
static bool FillWithRepresentatives(JSContext* cx, Handle<ArrayObject*> array,
                                    uint32_t* index, const CharT* chars,
                                    size_t len, size_t inlineStringMaxLength,
                                    size_t inlineAtomMaxLength,
                                    const CheckString& check, gc::Heap heap) {
  auto AppendString = [&check](JSContext* cx, Handle<ArrayObject*> array,
                               uint32_t* index, HandleString s) {
    MOZ_ASSERT(check(s));
    (void)check;  // silence clang -Wunused-lambda-capture in opt builds
    RootedValue val(cx, StringValue(s));
    return JS_DefineElement(cx, array, (*index)++, val, 0);
  };

  MOZ_ASSERT(len > inlineStringMaxLength);
  MOZ_ASSERT(len > inlineAtomMaxLength);

  // Normal atom.
  RootedString atom1(cx, AtomizeChars(cx, chars, len));
  if (!atom1 || !AppendString(cx, array, index, atom1)) {
    return false;
  }
  MOZ_ASSERT(atom1->isAtom());

  // Thin inline atom.
  RootedString atom2(cx, AtomizeChars(cx, chars, 2));
  if (!atom2 || !AppendString(cx, array, index, atom2)) {
    return false;
  }
  MOZ_ASSERT(atom2->isAtom());
  MOZ_ASSERT(atom2->isInline());

  // Fat inline atom.
  RootedString atom3(cx, AtomizeChars(cx, chars, inlineAtomMaxLength));
  if (!atom3 || !AppendString(cx, array, index, atom3)) {
    return false;
  }
  MOZ_ASSERT(atom3->isAtom());
  MOZ_ASSERT_IF(inlineStringMaxLength < inlineAtomMaxLength,
                atom3->isFatInline());

  // Normal linear string; maybe nursery.
  RootedString linear1(cx, NewStringCopyN<CanGC>(cx, chars, len, heap));
  if (!linear1 || !AppendString(cx, array, index, linear1)) {
    return false;
  }
  MOZ_ASSERT(linear1->isLinear());

  // Inline string; maybe nursery.
  RootedString linear2(cx, NewStringCopyN<CanGC>(cx, chars, 3, heap));
  if (!linear2 || !AppendString(cx, array, index, linear2)) {
    return false;
  }
  MOZ_ASSERT(linear2->isLinear());
  MOZ_ASSERT(linear2->isInline());

  // Fat inline string; maybe nursery.
  RootedString linear3(
      cx, NewStringCopyN<CanGC>(cx, chars, inlineStringMaxLength, heap));
  if (!linear3 || !AppendString(cx, array, index, linear3)) {
    return false;
  }
  MOZ_ASSERT(linear3->isLinear());
  MOZ_ASSERT(linear3->isFatInline());

  // Rope; maybe nursery.
  RootedString rope(cx, ConcatStrings<CanGC>(cx, atom1, atom3, heap));
  if (!rope || !AppendString(cx, array, index, rope)) {
    return false;
  }
  MOZ_ASSERT(rope->isRope());

  // Dependent; maybe nursery.
  RootedString dep(cx, NewDependentString(cx, atom1, 0, len - 2, heap));
  if (!dep || !AppendString(cx, array, index, dep)) {
    return false;
  }
  MOZ_ASSERT(dep->isDependent());

  // Extensible; maybe nursery.
  RootedString temp1(cx, NewStringCopyN<CanGC>(cx, chars, len, heap));
  if (!temp1) {
    return false;
  }
  RootedString extensible(cx, ConcatStrings<CanGC>(cx, temp1, atom3, heap));
  if (!extensible || !extensible->ensureLinear(cx)) {
    return false;
  }
  if (!AppendString(cx, array, index, extensible)) {
    return false;
  }
  MOZ_ASSERT(extensible->isExtensible());

  RootedString external1(cx), external2(cx);
  if constexpr (std::is_same_v<CharT, char16_t>) {
    external1 = JS_NewExternalUCString(cx, (const char16_t*)chars, len,
                                       &RepresentativeExternalStringCallbacks);
    if (!external1 || !AppendString(cx, array, index, external1)) {
      return false;
    }
    MOZ_ASSERT(external1->isExternal());

    external2 = JS_NewExternalUCString(cx, (const char16_t*)chars, 2,
                                       &RepresentativeExternalStringCallbacks);
    if (!external2 || !AppendString(cx, array, index, external2)) {
      return false;
    }
    MOZ_ASSERT(external2->isExternal());
  } else {
    external1 =
        JS_NewExternalStringLatin1(cx, (const Latin1Char*)chars, len,
                                   &RepresentativeExternalStringCallbacks);
    if (!external1 || !AppendString(cx, array, index, external1)) {
      return false;
    }
    MOZ_ASSERT(external1->isExternal());

    external2 =
        JS_NewExternalStringLatin1(cx, (const Latin1Char*)chars, 2,
                                   &RepresentativeExternalStringCallbacks);
    if (!external2 || !AppendString(cx, array, index, external2)) {
      return false;
    }
    MOZ_ASSERT(external2->isExternal());
  }

  // Assert the strings still have the types we expect after creating the
  // other strings.

  MOZ_ASSERT(atom1->isAtom());
  MOZ_ASSERT(atom2->isAtom());
  MOZ_ASSERT(atom3->isAtom());
  MOZ_ASSERT(atom2->isInline());
  MOZ_ASSERT_IF(inlineStringMaxLength < inlineAtomMaxLength,
                atom3->isFatInline());

  MOZ_ASSERT(linear1->isLinear());
  MOZ_ASSERT(linear2->isLinear());
  MOZ_ASSERT(linear3->isLinear());
  MOZ_ASSERT(linear2->isInline());
  MOZ_ASSERT(linear3->isFatInline());

  MOZ_ASSERT(rope->isRope());
  MOZ_ASSERT(dep->isDependent());
  MOZ_ASSERT(extensible->isExtensible());
  MOZ_ASSERT(external1->isExternal());
  MOZ_ASSERT(external2->isExternal());
  return true;
}

/* static */
bool JSString::fillWithRepresentatives(JSContext* cx,
                                       Handle<ArrayObject*> array) {
  uint32_t index = 0;

  auto CheckTwoByte = [](JSString* str) { return str->hasTwoByteChars(); };
  auto CheckLatin1 = [](JSString* str) { return str->hasLatin1Chars(); };

  static const char16_t twoByteChars[] =
      u"\u1234abc\0def\u5678ghijklmasdfa\0xyz0123456789";
  static const Latin1Char latin1Chars[] = "abc\0defghijklmasdfa\0xyz0123456789";

  // Create strings using both the default heap and forcing the tenured heap. If
  // nursery strings are available, this is a best effort at creating them in
  // the default heap case. Since nursery strings may be disabled or a GC may
  // occur during this process, there may be duplicate representatives in the
  // final list.

  if (!FillWithRepresentatives(cx, array, &index, twoByteChars,
                               std::size(twoByteChars) - 1,
                               JSFatInlineString::MAX_LENGTH_TWO_BYTE,
                               js::FatInlineAtom::MAX_LENGTH_TWO_BYTE,
                               CheckTwoByte, gc::Heap::Tenured)) {
    return false;
  }
  if (!FillWithRepresentatives(cx, array, &index, latin1Chars,
                               std::size(latin1Chars) - 1,
                               JSFatInlineString::MAX_LENGTH_LATIN1,
                               js::FatInlineAtom::MAX_LENGTH_LATIN1,
                               CheckLatin1, gc::Heap::Tenured)) {
    return false;
  }
  if (!FillWithRepresentatives(cx, array, &index, twoByteChars,
                               std::size(twoByteChars) - 1,
                               JSFatInlineString::MAX_LENGTH_TWO_BYTE,
                               js::FatInlineAtom::MAX_LENGTH_TWO_BYTE,
                               CheckTwoByte, gc::Heap::Default)) {
    return false;
  }
  if (!FillWithRepresentatives(cx, array, &index, latin1Chars,
                               std::size(latin1Chars) - 1,
                               JSFatInlineString::MAX_LENGTH_LATIN1,
                               js::FatInlineAtom::MAX_LENGTH_LATIN1,
                               CheckLatin1, gc::Heap::Default)) {
    return false;
  }

#ifdef DEBUG
  //  * Normal atom
  //  * Inline atom.
  //  * Fat inline atom.
  //  * Normal linear string
  //  * Inline string
  //  * Fat inline string
  //  * Rope; maybe nursery.
  //  * Dependent
  //  * Extensible
  //  * External with original len
  //  * External with len==2
  static constexpr uint32_t StringTypes = 11;
  //  * Latin1
  //  * TwoByte
  static constexpr uint32_t CharTypes = 2;
  //  * Tenured
  //  * Default
  static constexpr uint32_t HeapType = 2;
  MOZ_ASSERT(index == StringTypes * CharTypes * HeapType);
#endif

  return true;
}

bool JSString::tryReplaceWithAtomRef(JSAtom* atom) {
  MOZ_ASSERT(!isAtomRef());

  if (isDependedOn() || isInline() || isExternal()) {
    return false;
  }

  AutoCheckCannotGC nogc;
  if (hasOutOfLineChars()) {
    if (asLinear().hasStringBuffer()) {
      // If the string is in the nursery, the reference to the buffer will be
      // released during the next minor GC (in Nursery::sweep). If the string is
      // tenured, we have to release this reference here.
      if (isTenured()) {
        RemoveCellMemory(this, allocSize(), MemoryUse::StringContents);
        asLinear().stringBuffer()->Release();
      }
    } else {
      void* buffer = asLinear().nonInlineCharsRaw();
      // This is a little cheeky and so deserves a comment. If the string is
      // not tenured, then either its buffer lives purely in the nursery, in
      // which case it will just be forgotten and blown away in the next
      // minor GC, or it is tracked in the nursery's mallocedBuffers hashtable,
      // in which case it will be freed for us in the next minor GC. We opt
      // to let the GC take care of it since there's a chance it will run
      // during idle time.
      if (isTenured()) {
        RemoveCellMemory(this, allocSize(), MemoryUse::StringContents);
        js_free(buffer);
      }
    }
  }

  // Pre-barrier for d.s.u3 which is overwritten and d.s.u2 which is ignored
  // for atom refs.
  MOZ_ASSERT(isRope() || isLinear());
  if (isRope()) {
    PreWriteBarrier(d.s.u2.left);
    PreWriteBarrier(d.s.u3.right);
  } else if (isDependent()) {
    PreWriteBarrier(d.s.u3.base);
  }

  uint32_t flags = INIT_ATOM_REF_FLAGS;
  d.s.u3.atom = atom;
  if (atom->hasLatin1Chars()) {
    flags |= LATIN1_CHARS_BIT;
    setLengthAndFlags(length(), flags);
    setNonInlineChars(atom->chars<Latin1Char>(nogc), atom->hasStringBuffer());
  } else {
    setLengthAndFlags(length(), flags);
    setNonInlineChars(atom->chars<char16_t>(nogc), atom->hasStringBuffer());
  }
  // Redundant, but just a reminder that this needs to be true or else we need
  // to check and conditionally put ourselves in the store buffer
  MOZ_ASSERT(atom->isTenured());
  return true;
}

/*** Conversions ************************************************************/

UniqueChars js::EncodeLatin1(JSContext* cx, JSString* str) {
  JSLinearString* linear = str->ensureLinear(cx);
  if (!linear) {
    return nullptr;
  }

  JS::AutoCheckCannotGC nogc;
  if (linear->hasTwoByteChars()) {
    JS::Latin1CharsZ chars =
        JS::LossyTwoByteCharsToNewLatin1CharsZ(cx, linear->twoByteRange(nogc));
    return UniqueChars(chars.c_str());
  }

  size_t len = str->length();
  Latin1Char* buf = cx->pod_malloc<Latin1Char>(len + 1);
  if (!buf) {
    return nullptr;
  }

  PodCopy(buf, linear->latin1Chars(nogc), len);
  buf[len] = '\0';

  return UniqueChars(reinterpret_cast<char*>(buf));
}

UniqueChars js::EncodeAscii(JSContext* cx, JSString* str) {
  JSLinearString* linear = str->ensureLinear(cx);
  if (!linear) {
    return nullptr;
  }

  MOZ_ASSERT(StringIsAscii(linear));
  return EncodeLatin1(cx, linear);
}

UniqueChars js::IdToPrintableUTF8(JSContext* cx, HandleId id,
                                  IdToPrintableBehavior behavior) {
  // ToString(<symbol>) throws a TypeError, therefore require that callers
  // request source representation when |id| is a property key.
  MOZ_ASSERT_IF(behavior == IdToPrintableBehavior::IdIsIdentifier,
                id.isAtom() && IsIdentifierNameOrPrivateName(id.toAtom()));

  RootedValue v(cx, IdToValue(id));
  JSString* str;
  if (behavior == IdToPrintableBehavior::IdIsPropertyKey) {
    str = ValueToSource(cx, v);
  } else {
    str = ToString<CanGC>(cx, v);
  }
  if (!str) {
    return nullptr;
  }
  return StringToNewUTF8CharsZ(cx, *str);
}

template <AllowGC allowGC>
JSString* js::ToStringSlow(
    JSContext* cx, typename MaybeRooted<Value, allowGC>::HandleType arg) {
  /* As with ToObjectSlow, callers must verify that |arg| isn't a string. */
  MOZ_ASSERT(!arg.isString());

  Value v = arg;
  if (!v.isPrimitive()) {
    if (!allowGC) {
      return nullptr;
    }
    RootedValue v2(cx, v);
    if (!ToPrimitive(cx, JSTYPE_STRING, &v2)) {
      return nullptr;
    }
    v = v2;
  }

  JSString* str;
  if (v.isString()) {
    str = v.toString();
  } else if (v.isInt32()) {
    str = Int32ToString<allowGC>(cx, v.toInt32());
  } else if (v.isDouble()) {
    str = NumberToString<allowGC>(cx, v.toDouble());
  } else if (v.isBoolean()) {
    str = BooleanToString(cx, v.toBoolean());
  } else if (v.isNull()) {
    str = cx->names().null;
  } else if (v.isSymbol()) {
    if (allowGC) {
      JS_ReportErrorNumberASCII(cx, GetErrorMessage, nullptr,
                                JSMSG_SYMBOL_TO_STRING);
    }
    return nullptr;
  } else if (v.isBigInt()) {
    if (!allowGC) {
      return nullptr;
    }
    RootedBigInt i(cx, v.toBigInt());
    str = BigInt::toString<CanGC>(cx, i, 10);
  }
#ifdef ENABLE_RECORD_TUPLE
  else if (v.isExtendedPrimitive()) {
    if (!allowGC) {
      return nullptr;
    }
    if (IsTuple(v)) {
      Rooted<TupleType*> tup(cx, &TupleType::thisTupleValue(v));
      return TupleToSource(cx, tup);
    }
    Rooted<RecordType*> rec(cx);
    MOZ_ALWAYS_TRUE(RecordObject::maybeUnbox(&v.getObjectPayload(), &rec));
    return RecordToSource(cx, rec);
  }
#endif
  else {
    MOZ_ASSERT(v.isUndefined());
    str = cx->names().undefined;
  }
  return str;
}

template JSString* js::ToStringSlow<CanGC>(JSContext* cx, HandleValue arg);

template JSString* js::ToStringSlow<NoGC>(JSContext* cx, const Value& arg);

JS_PUBLIC_API JSString* js::ToStringSlow(JSContext* cx, HandleValue v) {
  return ToStringSlow<CanGC>(cx, v);
}

/* static */
void JSString::sweepAfterMinorGC(JS::GCContext* gcx, JSString* str) {
  if (!str) {
    return;
  }

  if (IsInsideNursery(str) && !IsForwarded(str) && str->isTainted()) {
#ifdef JS_TAINTSPEW_NURSERY
    printf("-----------------------------------------------------\n");
    printf("Str: %p\n", str);
    str->dumpRepresentationHeader();
#endif
    auto* ptr = reinterpret_cast<uint8_t*>(str) + offsetOfTaint();
#ifdef JS_TAINTSPEW_NURSERY
    printf("Ptr: %p\n", ptr);
    printf("Before: %p\n", *reinterpret_cast<void**>(ptr));
#endif
    str->clearTaint();
#ifdef JS_TAINTSPEW_NURSERY
    printf("After Clear: %p\n", *reinterpret_cast<void**>(ptr));
#endif
    AlwaysPoison(ptr, 0x7A, sizeof(StringTaint), MemCheckKind::MakeNoAccess);
#ifdef JS_TAINTSPEW_NURSERY
    printf("After Poison: %p\n", *reinterpret_cast<void**>(ptr));
    printf("-----------------------------------------------------\n");
#endif
  }
}<|MERGE_RESOLUTION|>--- conflicted
+++ resolved
@@ -2377,9 +2377,6 @@
 
 } /* namespace js */
 
-<<<<<<< HEAD
-#if defined(DEBUG) || defined(JS_JITSPEW) || defined(JS_CACHEIR_SPEW) || defined(JS_TAINTSPEW)
-=======
 template <typename CharT, typename BufferT>
 static JSString* NewStringFromBuffer(JSContext* cx, BufferT&& buffer,
                                      size_t length) {
@@ -2480,7 +2477,6 @@
 }
 
 #if defined(DEBUG) || defined(JS_JITSPEW) || defined(JS_CACHEIR_SPEW)
->>>>>>> bc78b980
 void JSExtensibleString::dumpOwnRepresentationFields(
     js::JSONPrinter& json) const {
   json.property("capacity", capacity());
