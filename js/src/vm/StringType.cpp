/* -*- Mode: C++; tab-width: 8; indent-tabs-mode: nil; c-basic-offset: 2 -*-
 * vim: set ts=8 sts=2 et sw=2 tw=80:
 * This Source Code Form is subject to the terms of the Mozilla Public
 * License, v. 2.0. If a copy of the MPL was not distributed with this
 * file, You can obtain one at http://mozilla.org/MPL/2.0/. */

#include "vm/StringType-inl.h"

#include "mozilla/ArrayUtils.h"
#include "mozilla/Casting.h"
#include "mozilla/EndianUtils.h"
#include "mozilla/HashFunctions.h"
#include "mozilla/Latin1.h"
#include "mozilla/MathAlgorithms.h"
#include "mozilla/MemoryReporting.h"
#include "mozilla/PodOperations.h"
#include "mozilla/RangedPtr.h"
#include "mozilla/ScopeExit.h"
#include "mozilla/TextUtils.h"
#include "mozilla/Unused.h"
#include "mozilla/Utf8.h"
#include "mozilla/Vector.h"

#include <algorithm>    // std::{all_of,copy_n,enable_if,is_const,move}
#include <type_traits>  // std::is_same, std::is_unsigned

#include "jsfriendapi.h"

#include "frontend/BytecodeCompiler.h"
#include "gc/Marking.h"
#include "gc/MaybeRooted.h"
#include "gc/Nursery.h"
#include "js/CharacterEncoding.h"
#include "js/StableStringChars.h"
#include "js/Symbol.h"
#include "js/UbiNode.h"
#include "util/StringBuffer.h"
#include "util/Unicode.h"
#include "vm/GeckoProfiler.h"
#include "vm/ToSource.h"  // js::ValueToSource

#include "vm/GeckoProfiler-inl.h"
#include "vm/JSContext-inl.h"
#include "vm/JSObject-inl.h"
#include "vm/Realm-inl.h"

using namespace js;

using mozilla::ArrayEqual;
using mozilla::AssertedCast;
using mozilla::AsWritableChars;
using mozilla::ConvertLatin1toUtf16;
using mozilla::IsAsciiDigit;
using mozilla::IsUtf16Latin1;
using mozilla::LossyConvertUtf16toLatin1;
using mozilla::MakeSpan;
using mozilla::PodCopy;
using mozilla::RangedPtr;
using mozilla::RoundUpPow2;
using mozilla::Unused;

using JS::AutoCheckCannotGC;
using JS::AutoStableStringChars;

using UniqueLatin1Chars = UniquePtr<Latin1Char[], JS::FreePolicy>;

size_t JSString::sizeOfExcludingThis(mozilla::MallocSizeOf mallocSizeOf) {
  // JSRope: do nothing, we'll count all children chars when we hit the leaf
  // strings.
  if (isRope()) {
    return 0;
  }

  MOZ_ASSERT(isLinear());

  // JSDependentString: do nothing, we'll count the chars when we hit the base
  // string.
  if (isDependent()) {
    return 0;
  }

  // JSExternalString: Ask the embedding to tell us what's going on.
  if (isExternal()) {
    // Our callback isn't supposed to cause GC.
    JS::AutoSuppressGCAnalysis nogc;
    return asExternal().callbacks()->sizeOfBuffer(asExternal().twoByteChars(),
                                                  mallocSizeOf);
  }

  // JSExtensibleString: count the full capacity, not just the used space.
  if (isExtensible()) {
    JSExtensibleString& extensible = asExtensible();
    return extensible.hasLatin1Chars()
               ? mallocSizeOf(extensible.rawLatin1Chars())
               : mallocSizeOf(extensible.rawTwoByteChars());
  }

  // JSInlineString, JSFatInlineString [JSInlineAtom, JSFatInlineAtom]: the
  // chars are inline.
  if (isInline()) {
    return 0;
  }

  // Everything else: measure the space for the chars.
  JSLinearString& linear = asLinear();
  MOZ_ASSERT(linear.ownsMallocedChars());
  return linear.hasLatin1Chars() ? mallocSizeOf(linear.rawLatin1Chars())
                                 : mallocSizeOf(linear.rawTwoByteChars());
}

JS::ubi::Node::Size JS::ubi::Concrete<JSString>::size(
    mozilla::MallocSizeOf mallocSizeOf) const {
  JSString& str = get();
  size_t size;
  if (str.isAtom()) {
    size =
        str.isFatInline() ? sizeof(js::FatInlineAtom) : sizeof(js::NormalAtom);
  } else {
    size = str.isFatInline() ? sizeof(JSFatInlineString) : sizeof(JSString);
  }

  if (IsInsideNursery(&str)) {
    size += Nursery::nurseryCellHeaderSize();
  }

  size += str.sizeOfExcludingThis(mallocSizeOf);

  return size;
}

const char16_t JS::ubi::Concrete<JSString>::concreteTypeName[] = u"JSString";

mozilla::Maybe<mozilla::Tuple<size_t, size_t> > JSString::encodeUTF8Partial(
    const JS::AutoRequireNoGC& nogc, mozilla::Span<char> buffer) const {
  mozilla::Vector<const JSString*, 16, SystemAllocPolicy> stack;
  const JSString* current = this;
  char16_t pendingLeadSurrogate = 0;  // U+0000 means no pending lead surrogate
  size_t totalRead = 0;
  size_t totalWritten = 0;
  for (;;) {
    if (current->isRope()) {
      JSRope& rope = current->asRope();
      if (!stack.append(rope.rightChild())) {
        // OOM
        return mozilla::Nothing();
      }
      current = rope.leftChild();
      continue;
    }

    JSLinearString& linear = current->asLinear();
    if (MOZ_LIKELY(linear.hasLatin1Chars())) {
      if (MOZ_UNLIKELY(pendingLeadSurrogate)) {
        if (buffer.Length() < 3) {
          return mozilla::Some(mozilla::MakeTuple(totalRead, totalWritten));
        }
        buffer[0] = '\xEF';
        buffer[1] = '\xBF';
        buffer[2] = '\xBD';
        buffer = buffer.From(3);
        totalRead += 1;  // pendingLeadSurrogate
        totalWritten += 3;
        pendingLeadSurrogate = 0;
      }
      auto src = mozilla::AsChars(
          mozilla::MakeSpan(linear.latin1Chars(nogc), linear.length()));
      size_t read;
      size_t written;
      mozilla::Tie(read, written) =
          mozilla::ConvertLatin1toUtf8Partial(src, buffer);
      buffer = buffer.From(written);
      totalRead += read;
      totalWritten += written;
      if (read < src.Length()) {
        return mozilla::Some(mozilla::MakeTuple(totalRead, totalWritten));
      }
    } else {
      auto src = mozilla::MakeSpan(linear.twoByteChars(nogc), linear.length());
      if (MOZ_UNLIKELY(pendingLeadSurrogate)) {
        char16_t first = 0;
        if (!src.IsEmpty()) {
          first = src[0];
        }
        if (unicode::IsTrailSurrogate(first)) {
          // Got a surrogate pair
          if (buffer.Length() < 4) {
            return mozilla::Some(mozilla::MakeTuple(totalRead, totalWritten));
          }
          uint32_t astral = unicode::UTF16Decode(pendingLeadSurrogate, first);
          buffer[0] = char(0b1111'0000 | (astral >> 18));
          buffer[1] = char(0b1000'0000 | ((astral >> 12) & 0b11'1111));
          buffer[2] = char(0b1000'0000 | ((astral >> 6) & 0b11'1111));
          buffer[3] = char(0b1000'0000 | (astral & 0b11'1111));
          src = src.From(1);
          buffer = buffer.From(4);
          totalRead += 2;  // both pendingLeadSurrogate and first!
          totalWritten += 4;
        } else {
          // unpaired surrogate
          if (buffer.Length() < 3) {
            return mozilla::Some(mozilla::MakeTuple(totalRead, totalWritten));
          }
          buffer[0] = '\xEF';
          buffer[1] = '\xBF';
          buffer[2] = '\xBD';
          buffer = buffer.From(3);
          totalRead += 1;  // pendingLeadSurrogate
          totalWritten += 3;
        }
        pendingLeadSurrogate = 0;
      }
      if (src.IsEmpty()) {
        return mozilla::Some(mozilla::MakeTuple(totalRead, totalWritten));
      }
      char16_t last = src[src.Length() - 1];
      if (unicode::IsLeadSurrogate(last)) {
        src = src.To(src.Length() - 1);
        pendingLeadSurrogate = last;
      } else {
        MOZ_ASSERT(!pendingLeadSurrogate);
      }
      size_t read;
      size_t written;
      mozilla::Tie(read, written) =
          mozilla::ConvertUtf16toUtf8Partial(src, buffer);
      buffer = buffer.From(written);
      totalRead += read;
      totalWritten += written;
      if (read < src.Length()) {
        return mozilla::Some(mozilla::MakeTuple(totalRead, totalWritten));
      }
    }
    if (stack.empty()) {
      break;
    }
    current = stack.popCopy();
  }
  if (MOZ_UNLIKELY(pendingLeadSurrogate)) {
    if (buffer.Length() < 3) {
      return mozilla::Some(mozilla::MakeTuple(totalRead, totalWritten));
    }
    buffer[0] = '\xEF';
    buffer[1] = '\xBF';
    buffer[2] = '\xBD';
    // No need to update buffer and pendingLeadSurrogate anymore
    totalRead += 1;
    totalWritten += 3;
  }
  return mozilla::Some(mozilla::MakeTuple(totalRead, totalWritten));
}

#if defined(DEBUG) || defined(JS_JITSPEW)

template <typename CharT>
/*static */
void JSString::dumpChars(const CharT* s, size_t n, js::GenericPrinter& out) {
  if (n == SIZE_MAX) {
    n = 0;
    while (s[n]) {
      n++;
    }
  }

  out.put("\"");
  for (size_t i = 0; i < n; i++) {
    char16_t c = s[i];
    if (c == '\n') {
      out.put("\\n");
    } else if (c == '\t') {
      out.put("\\t");
    } else if (c >= 32 && c < 127) {
      out.putChar((char)s[i]);
    } else if (c <= 255) {
      out.printf("\\x%02x", unsigned(c));
    } else {
      out.printf("\\u%04x", unsigned(c));
    }
  }
  out.putChar('"');
}

template void JSString::dumpChars(const Latin1Char* s, size_t n,
                                  js::GenericPrinter& out);

template void JSString::dumpChars(const char16_t* s, size_t n,
                                  js::GenericPrinter& out);

void JSString::dumpCharsNoNewline(js::GenericPrinter& out) {
  if (JSLinearString* linear = ensureLinear(nullptr)) {
    AutoCheckCannotGC nogc;
    if (hasLatin1Chars()) {
      out.put("[Latin 1]");
      dumpChars(linear->latin1Chars(nogc), length(), out);
    } else {
      out.put("[2 byte]");
      dumpChars(linear->twoByteChars(nogc), length(), out);
    }
  } else {
    out.put("(oom in JSString::dumpCharsNoNewline)");
  }
}

void JSString::dump() {
  js::Fprinter out(stderr);
  dump(out);
}

void JSString::dump(js::GenericPrinter& out) {
  dumpNoNewline(out);
  out.putChar('\n');
}

void JSString::dumpNoNewline(js::GenericPrinter& out) {
  if (JSLinearString* linear = ensureLinear(nullptr)) {
    AutoCheckCannotGC nogc;
    if (hasLatin1Chars()) {
      const Latin1Char* chars = linear->latin1Chars(nogc);
      out.printf("JSString* (%p) = Latin1Char * (%p) = ", (void*)this,
                 (void*)chars);
      dumpChars(chars, length(), out);
    } else {
      const char16_t* chars = linear->twoByteChars(nogc);
      out.printf("JSString* (%p) = char16_t * (%p) = ", (void*)this,
                 (void*)chars);
      dumpChars(chars, length(), out);
    }
  } else {
    out.put("(oom in JSString::dump)");
  }
}

void JSString::dumpRepresentation(js::GenericPrinter& out, int indent) const {
  if (isRope()) {
    asRope().dumpRepresentation(out, indent);
  } else if (isDependent()) {
    asDependent().dumpRepresentation(out, indent);
  } else if (isExternal()) {
    asExternal().dumpRepresentation(out, indent);
  } else if (isExtensible()) {
    asExtensible().dumpRepresentation(out, indent);
  } else if (isInline()) {
    asInline().dumpRepresentation(out, indent);
  } else if (isLinear()) {
    asLinear().dumpRepresentation(out, indent);
  } else {
    MOZ_CRASH("Unexpected JSString representation");
  }
}

void JSString::dumpRepresentationHeader(js::GenericPrinter& out,
                                        const char* subclass) const {
  uint32_t flags = JSString::flags();
  // Print the string's address as an actual C++ expression, to facilitate
  // copy-and-paste into a debugger.
  out.printf("((%s*) %p) length: %zu  flags: 0x%x", subclass, this, length(),
             flags);
  if (flags & LINEAR_BIT) out.put(" LINEAR");
  if (flags & DEPENDENT_BIT) out.put(" DEPENDENT");
  if (flags & INLINE_CHARS_BIT) out.put(" INLINE_CHARS");
  if (flags & ATOM_BIT)
    out.put(" ATOM");
  else
    out.put(" (NON ATOM)");
  if (isPermanentAtom()) out.put(" PERMANENT");
  if (flags & LATIN1_CHARS_BIT) out.put(" LATIN1");
  if (flags & INDEX_VALUE_BIT) out.printf(" INDEX_VALUE(%u)", getIndexValue());
  if (!isTenured()) out.put(" NURSERY");
  out.putChar('\n');
}

void JSLinearString::dumpRepresentationChars(js::GenericPrinter& out,
                                             int indent) const {
  if (hasLatin1Chars()) {
    out.printf("%*schars: ((Latin1Char*) %p) ", indent, "", rawLatin1Chars());
    dumpChars(rawLatin1Chars(), length(), out);
  } else {
    out.printf("%*schars: ((char16_t*) %p) ", indent, "", rawTwoByteChars());
    dumpChars(rawTwoByteChars(), length(), out);
  }
  out.putChar('\n');
}

bool JSString::equals(const char* s) {
  JSLinearString* linear = ensureLinear(nullptr);
  if (!linear) {
    // This is DEBUG-only code.
    fprintf(stderr, "OOM in JSString::equals!\n");
    return false;
  }

  return StringEqualsAscii(linear, s);
}
#endif /* defined(DEBUG) || defined(JS_JITSPEW) */

template <typename CharT>
static MOZ_ALWAYS_INLINE bool AllocChars(JSString* str, size_t length,
                                         CharT** chars, size_t* capacity) {
  /*
   * Grow by 12.5% if the buffer is very large. Otherwise, round up to the
   * next power of 2. This is similar to what we do with arrays; see
   * JSObject::ensureDenseArrayElements.
   */
  static const size_t DOUBLING_MAX = 1024 * 1024;
  *capacity =
      length > DOUBLING_MAX ? length + (length / 8) : RoundUpPow2(length);

  static_assert(JSString::MAX_LENGTH * sizeof(CharT) <= UINT32_MAX);
  *chars =
      str->zone()->pod_arena_malloc<CharT>(js::StringBufferArena, *capacity);
  return *chars != nullptr;
}

UniqueLatin1Chars JSRope::copyLatin1Chars(JSContext* maybecx,
                                          arena_id_t destArenaId) const {
  return copyCharsInternal<Latin1Char>(maybecx, destArenaId);
}

UniqueTwoByteChars JSRope::copyTwoByteChars(JSContext* maybecx,
                                            arena_id_t destArenaId) const {
  return copyCharsInternal<char16_t>(maybecx, destArenaId);
}

template <typename CharT>
UniquePtr<CharT[], JS::FreePolicy> JSRope::copyCharsInternal(
    JSContext* maybecx, arena_id_t destArenaId) const {
  // Left-leaning ropes are far more common than right-leaning ropes, so
  // perform a non-destructive traversal of the rope, right node first,
  // splatting each node's characters into a contiguous buffer.

  size_t n = length();

  UniquePtr<CharT[], JS::FreePolicy> out;
  if (maybecx) {
    out.reset(maybecx->pod_arena_malloc<CharT>(destArenaId, n));
  } else {
    out.reset(js_pod_arena_malloc<CharT>(destArenaId, n));
  }

  if (!out) {
    return nullptr;
  }

  Vector<const JSString*, 8, SystemAllocPolicy> nodeStack;
  const JSString* str = this;
  CharT* end = out.get() + str->length();
  while (true) {
    if (str->isRope()) {
      if (!nodeStack.append(str->asRope().leftChild())) {
        if (maybecx) {
          ReportOutOfMemory(maybecx);
        }
        return nullptr;
      }
      str = str->asRope().rightChild();
    } else {
      end -= str->length();
      CopyChars(end, str->asLinear());
      if (nodeStack.empty()) {
        break;
      }
      str = nodeStack.popCopy();
    }
  }
  MOZ_ASSERT(end == out.get());

  return out;
}

template <typename CharT>
void AddStringToHash(uint32_t* hash, const CharT* chars, size_t len) {
  // It's tempting to use |HashString| instead of this loop, but that's
  // slightly different than our existing implementation for non-ropes. We
  // want to pretend we have a contiguous set of chars so we need to
  // accumulate char by char rather than generate a new hash for substring
  // and then accumulate that.
  for (size_t i = 0; i < len; i++) {
    *hash = mozilla::AddToHash(*hash, chars[i]);
  }
}

void AddStringToHash(uint32_t* hash, const JSString* str) {
  AutoCheckCannotGC nogc;
  const auto& s = str->asLinear();
  if (s.hasLatin1Chars()) {
    AddStringToHash(hash, s.latin1Chars(nogc), s.length());
  } else {
    AddStringToHash(hash, s.twoByteChars(nogc), s.length());
  }
}

bool JSRope::hash(uint32_t* outHash) const {
  Vector<const JSString*, 8, SystemAllocPolicy> nodeStack;
  const JSString* str = this;

  *outHash = 0;

  while (true) {
    if (str->isRope()) {
      if (!nodeStack.append(str->asRope().rightChild())) {
        return false;
      }
      str = str->asRope().leftChild();
    } else {
      AddStringToHash(outHash, str);
      if (nodeStack.empty()) {
        break;
      }
      str = nodeStack.popCopy();
    }
  }

  return true;
}

#if defined(DEBUG) || defined(JS_JITSPEW)
void JSRope::dumpRepresentation(js::GenericPrinter& out, int indent) const {
  dumpRepresentationHeader(out, "JSRope");
  indent += 2;

  out.printf("%*sleft:  ", indent, "");
  leftChild()->dumpRepresentation(out, indent);

  out.printf("%*sright: ", indent, "");
  rightChild()->dumpRepresentation(out, indent);
}
#endif

namespace js {

template <>
void CopyChars(char16_t* dest, const JSLinearString& str) {
  AutoCheckCannotGC nogc;
  if (str.hasTwoByteChars()) {
    PodCopy(dest, str.twoByteChars(nogc), str.length());
  } else {
    CopyAndInflateChars(dest, str.latin1Chars(nogc), str.length());
  }
}

template <>
void CopyChars(Latin1Char* dest, const JSLinearString& str) {
  AutoCheckCannotGC nogc;
  if (str.hasLatin1Chars()) {
    PodCopy(dest, str.latin1Chars(nogc), str.length());
  } else {
    /*
     * When we flatten a TwoByte rope, we turn child ropes (including Latin1
     * ropes) into TwoByte dependent strings. If one of these strings is
     * also part of another Latin1 rope tree, we can have a Latin1 rope with
     * a TwoByte descendent and we end up here when we flatten it. Although
     * the chars are stored as TwoByte, we know they must be in the Latin1
     * range, so we can safely deflate here.
     */
    size_t len = str.length();
    const char16_t* chars = str.twoByteChars(nogc);
    auto src = MakeSpan(chars, len);
    MOZ_ASSERT(IsUtf16Latin1(src));
    LossyConvertUtf16toLatin1(src, AsWritableChars(MakeSpan(dest, len)));
  }
}

} /* namespace js */

template <JSRope::UsingBarrier b, typename CharT>
JSLinearString* JSRope::flattenInternal(JSContext* maybecx) {
  /*
   * Consider the DAG of JSRopes rooted at this JSRope, with non-JSRopes as
   * its leaves. Mutate the root JSRope into a JSExtensibleString containing
   * the full flattened text that the root represents, and mutate all other
   * JSRopes in the interior of the DAG into JSDependentStrings that refer to
   * this new JSExtensibleString.
   *
   * If the leftmost leaf of our DAG is a JSExtensibleString, consider
   * stealing its buffer for use in our new root, and transforming it into a
   * JSDependentString too. Do not mutate any of the other leaves.
   *
   * Perform a depth-first dag traversal, splatting each node's characters
   * into a contiguous buffer. Visit each rope node three times:
   *   1. record position in the buffer and recurse into left child;
   *   2. recurse into the right child;
   *   3. transform the node into a dependent string.
   * To avoid maintaining a stack, tree nodes are mutated to indicate how many
   * times they have been visited. Since ropes can be dags, a node may be
   * encountered multiple times during traversal. However, step 3 above leaves
   * a valid dependent string, so everything works out.
   *
   * While ropes avoid all sorts of quadratic cases with string concatenation,
   * they can't help when ropes are immediately flattened. One idiomatic case
   * that we'd like to keep linear (and has traditionally been linear in SM
   * and other JS engines) is:
   *
   *   while (...) {
   *     s += ...
   *     s.flatten
   *   }
   *
   * Two behaviors accomplish this:
   *
   * - When the leftmost non-rope in the DAG we're flattening is a
   *   JSExtensibleString with sufficient capacity to hold the entire
   *   flattened string, we just flatten the DAG into its buffer. Then, when
   *   we transform the root of the DAG from a JSRope into a
   *   JSExtensibleString, we steal that buffer, and change the victim from a
   *   JSExtensibleString to a JSDependentString. In this case, the left-hand
   *   side of the string never needs to be copied.
   *
   * - Otherwise, we round up the total flattened size and create a fresh
   *   JSExtensibleString with that much capacity. If this in turn becomes the
   *   leftmost leaf of a subsequent flatten, we will hopefully be able to
   *   fill it, as in the case above.
   *
   * Note that, even though the code for creating JSDependentStrings avoids
   * creating dependents of dependents, we can create that situation here: the
   * JSExtensibleStrings we transform into JSDependentStrings might have
   * JSDependentStrings pointing to them already. Stealing the buffer doesn't
   * change its address, only its owning JSExtensibleString, so all chars()
   * pointers in the JSDependentStrings are still valid.
   */
  const size_t wholeLength = length();
  size_t wholeCapacity;
  CharT* wholeChars;
  JSString* str = this;
  CharT* pos;

  // JSString::setFlattenData() is used to store a tagged pointer to the
  // parent node. The tag indicates what to do when we return to the parent.
  static const uintptr_t Tag_Mask = 0x3;
  static const uintptr_t Tag_FinishNode = 0x0;
  static const uintptr_t Tag_VisitRightChild = 0x1;

  AutoCheckCannotGC nogc;

  gc::StoreBuffer* bufferIfNursery = storeBuffer();

  /* Find the left most string, containing the first string. */
  JSRope* leftMostRope = this;
  while (leftMostRope->leftChild()->isRope()) {
    leftMostRope = &leftMostRope->leftChild()->asRope();
  }

  if (leftMostRope->leftChild()->isExtensible()) {
    JSExtensibleString& left = leftMostRope->leftChild()->asExtensible();
    size_t capacity = left.capacity();
    if (capacity >= wholeLength &&
        left.hasTwoByteChars() == std::is_same_v<CharT, char16_t>) {
      wholeChars = const_cast<CharT*>(left.nonInlineChars<CharT>(nogc));
      wholeCapacity = capacity;

      // registerMallocedBuffer is fallible, so attempt it first before doing
      // anything irreversible.
      Nursery& nursery = runtimeFromMainThread()->gc.nursery();
      bool inTenured = !bufferIfNursery;
      if (!inTenured && left.isTenured()) {
        // tenured leftmost child is giving its chars buffer to the
        // nursery-allocated root node.
        if (!nursery.registerMallocedBuffer(wholeChars,
                                            wholeCapacity * sizeof(CharT))) {
          if (maybecx) {
            ReportOutOfMemory(maybecx);
          }
          return nullptr;
        }
        // leftmost child -> root is a tenured -> nursery edge.
        bufferIfNursery->putWholeCell(&left);
      } else if (inTenured && !left.isTenured()) {
        // leftmost child is giving its nursery-held chars buffer to a
        // tenured string.
        nursery.removeMallocedBuffer(wholeChars, wholeCapacity * sizeof(CharT));
      }

      /*
       * Simulate a left-most traversal from the root to leftMost->leftChild()
       * via first_visit_node
       */
      MOZ_ASSERT(str->isRope());
      while (str != leftMostRope) {
        if (b == WithIncrementalBarrier) {
          JSString::writeBarrierPre(str->d.s.u2.left);
          JSString::writeBarrierPre(str->d.s.u3.right);
        }
        JSString* child = str->d.s.u2.left;
        // 'child' will be post-barriered during the later traversal.
        MOZ_ASSERT(child->isRope());
        str->setNonInlineChars(wholeChars);
        child->setFlattenData(uintptr_t(str) | Tag_VisitRightChild);
        str = child;
      }
      if (b == WithIncrementalBarrier) {
        JSString::writeBarrierPre(str->d.s.u2.left);
        JSString::writeBarrierPre(str->d.s.u3.right);
      }
      str->setNonInlineChars(wholeChars);
      uint32_t left_len = left.length();
      pos = wholeChars + left_len;

      // Remove memory association for left node we're about to make into a
      // dependent string.
      if (left.isTenured()) {
        RemoveCellMemory(&left, left.allocSize(), MemoryUse::StringContents);
      }

      if constexpr (std::is_same_v<CharT, char16_t>) {
        left.setLengthAndFlags(left_len, INIT_DEPENDENT_FLAGS);
      } else {
        left.setLengthAndFlags(left_len,
                               INIT_DEPENDENT_FLAGS | LATIN1_CHARS_BIT);
      }
      left.d.s.u3.base = (JSLinearString*)this; /* will be true on exit */
      goto visit_right_child;
    }
  }

  if (!AllocChars(this, wholeLength, &wholeChars, &wholeCapacity)) {
    if (maybecx) {
      ReportOutOfMemory(maybecx);
    }
    return nullptr;
  }

  if (!isTenured()) {
    Nursery& nursery = runtimeFromMainThread()->gc.nursery();
    if (!nursery.registerMallocedBuffer(wholeChars,
                                        wholeCapacity * sizeof(CharT))) {
      js_free(wholeChars);
      if (maybecx) {
        ReportOutOfMemory(maybecx);
      }
      return nullptr;
    }
  }

  pos = wholeChars;
first_visit_node : {
  if (b == WithIncrementalBarrier) {
    JSString::writeBarrierPre(str->d.s.u2.left);
    JSString::writeBarrierPre(str->d.s.u3.right);
  }

  JSString& left = *str->d.s.u2.left;
  str->setNonInlineChars(pos);
  if (left.isRope()) {
    /* Return to this node when 'left' done, then goto visit_right_child. */
    left.setFlattenData(uintptr_t(str) | Tag_VisitRightChild);
    str = &left;
    goto first_visit_node;
  }
  CopyChars(pos, left.asLinear());
  pos += left.length();
}
visit_right_child : {
  JSString& right = *str->d.s.u3.right;
  if (right.isRope()) {
    /* Return to this node when 'right' done, then goto finish_node. */
    right.setFlattenData(uintptr_t(str) | Tag_FinishNode);
    str = &right;
    goto first_visit_node;
  }
  CopyChars(pos, right.asLinear());
  pos += right.length();
}

finish_node : {
  if (str == this) {
    MOZ_ASSERT(pos == wholeChars + wholeLength);
    if constexpr (std::is_same_v<CharT, char16_t>) {
      str->setLengthAndFlags(wholeLength, EXTENSIBLE_FLAGS);
    } else {
      str->setLengthAndFlags(wholeLength, EXTENSIBLE_FLAGS | LATIN1_CHARS_BIT);
    }
    str->setNonInlineChars(wholeChars);
    str->d.s.u3.capacity = wholeCapacity;

    if (str->isTenured()) {
      AddCellMemory(str, str->asLinear().allocSize(),
                    MemoryUse::StringContents);
    }

    return &this->asLinear();
  }
  uintptr_t flattenData;
  uint32_t len = pos - str->nonInlineCharsRaw<CharT>();
  if constexpr (std::is_same_v<CharT, char16_t>) {
    flattenData = str->unsetFlattenData(len, INIT_DEPENDENT_FLAGS);
  } else {
    flattenData =
        str->unsetFlattenData(len, INIT_DEPENDENT_FLAGS | LATIN1_CHARS_BIT);
  }
  str->d.s.u3.base = (JSLinearString*)this; /* will be true on exit */

  // Every interior (rope) node in the rope's tree will be visited during
  // the traversal and post-barriered here, so earlier additions of
  // dependent.base -> root pointers are handled by this barrier as well.
  //
  // The only time post-barriers need do anything is when the root is in
  // the nursery. Note that the root was a rope but will be an extensible
  // string when we return, so it will not point to any strings and need
  // not be barriered.
  gc::StoreBuffer* bufferIfNursery = storeBuffer();
  if (bufferIfNursery && str->isTenured()) {
    bufferIfNursery->putWholeCell(str);
  }

  str = (JSString*)(flattenData & ~Tag_Mask);
  if ((flattenData & Tag_Mask) == Tag_VisitRightChild) {
    goto visit_right_child;
  }
  MOZ_ASSERT((flattenData & Tag_Mask) == Tag_FinishNode);
  goto finish_node;
}
}

template <JSRope::UsingBarrier b>
JSLinearString* JSRope::flattenInternal(JSContext* maybecx) {
  if (hasTwoByteChars()) {
    return flattenInternal<b, char16_t>(maybecx);
  }
  return flattenInternal<b, Latin1Char>(maybecx);
}

JSLinearString* JSRope::flatten(JSContext* maybecx) {
  mozilla::Maybe<AutoGeckoProfilerEntry> entry;
  if (maybecx && !maybecx->isHelperThreadContext()) {
    entry.emplace(maybecx, "JSRope::flatten");
  }

  if (zone()->needsIncrementalBarrier()) {
    return flattenInternal<WithIncrementalBarrier>(maybecx);
  }
  return flattenInternal<NoBarrier>(maybecx);
}

template <AllowGC allowGC>
static JSLinearString* EnsureLinear(
    JSContext* cx,
    typename MaybeRooted<JSString*, allowGC>::HandleType string) {
  JSLinearString* linear = string->ensureLinear(cx);
  // Don't report an exception if GC is not allowed, just return nullptr.
  if (!linear && !allowGC) {
    cx->recoverFromOutOfMemory();
  }
  return linear;
}

template <AllowGC allowGC>
JSString* js::ConcatStrings(
    JSContext* cx, typename MaybeRooted<JSString*, allowGC>::HandleType left,
    typename MaybeRooted<JSString*, allowGC>::HandleType right,
    gc::InitialHeap heap) {
  MOZ_ASSERT_IF(!left->isAtom(), cx->isInsideCurrentZone(left));
  MOZ_ASSERT_IF(!right->isAtom(), cx->isInsideCurrentZone(right));

  size_t leftLen = left->length();
  if (leftLen == 0) {
    return right;
  }

  size_t rightLen = right->length();
  if (rightLen == 0) {
    return left;
  }

  size_t wholeLength = leftLen + rightLen;
  if (MOZ_UNLIKELY(wholeLength > JSString::MAX_LENGTH)) {
    // Don't report an exception if GC is not allowed, just return nullptr.
    if (allowGC) {
      js::ReportAllocationOverflow(cx);
    }
    return nullptr;
  }

  bool isLatin1 = left->hasLatin1Chars() && right->hasLatin1Chars();
  bool canUseInline = isLatin1
                          ? JSInlineString::lengthFits<Latin1Char>(wholeLength)
                          : JSInlineString::lengthFits<char16_t>(wholeLength);
  if (canUseInline) {
    // Taintfox: compute the taint here
    StringTaint newTaint = left->taint();
    newTaint.concat(right->taint(), left->length());
    if (newTaint.hasTaint()) {
      newTaint.extend(JS::TaintOperationFromContext(cx, "concat", true, left, right));
    }

    Latin1Char* latin1Buf = nullptr;  // initialize to silence GCC warning
    char16_t* twoByteBuf = nullptr;   // initialize to silence GCC warning
    JSInlineString* str =
        isLatin1
            ? AllocateInlineString<allowGC>(cx, wholeLength, &latin1Buf, heap)
            : AllocateInlineString<allowGC>(cx, wholeLength, &twoByteBuf, heap);
    if (!str) {
      return nullptr;
    }

    AutoCheckCannotGC nogc;
    JSLinearString* leftLinear = EnsureLinear<allowGC>(cx, left);
    if (!leftLinear) {
      return nullptr;
    }
    JSLinearString* rightLinear = EnsureLinear<allowGC>(cx, right);
    if (!rightLinear) {
      return nullptr;
    }

    if (isLatin1) {
      PodCopy(latin1Buf, leftLinear->latin1Chars(nogc), leftLen);
      PodCopy(latin1Buf + leftLen, rightLinear->latin1Chars(nogc), rightLen);
    } else {
      if (leftLinear->hasTwoByteChars()) {
        PodCopy(twoByteBuf, leftLinear->twoByteChars(nogc), leftLen);
      } else {
        CopyAndInflateChars(twoByteBuf, leftLinear->latin1Chars(nogc), leftLen);
      }
      if (rightLinear->hasTwoByteChars()) {
        PodCopy(twoByteBuf + leftLen, rightLinear->twoByteChars(nogc),
                rightLen);
      } else {
        CopyAndInflateChars(twoByteBuf + leftLen,
                            rightLinear->latin1Chars(nogc), rightLen);
      }
    }
    // Taintfox
    if (str->length() > 0) {
        str->setTaint(cx, newTaint);
    }
    return str;
  }

<<<<<<< HEAD
  // TaintFox: JSRope handles taint propagation itself.
  JSString* rope = JSRope::new_<allowGC>(cx, left, right, wholeLength);
  // TaintFox: add concat operation to taint flow.
  if ((rope) && (rope->taint().hasTaint())) {
    rope->taint().extend(JS::TaintOperationFromContext(cx, "concat", true, left, right));
  }
  return rope;
=======
  return JSRope::new_<allowGC>(cx, left, right, wholeLength, heap);
>>>>>>> a068577d
}

template JSString* js::ConcatStrings<CanGC>(JSContext* cx, HandleString left,
                                            HandleString right,
                                            gc::InitialHeap heap);

template JSString* js::ConcatStrings<NoGC>(JSContext* cx, JSString* const& left,
                                           JSString* const& right,
                                           gc::InitialHeap heap);

/**
 * Copy |src[0..length]| to |dest[0..length]| when copying doesn't narrow and
 * therefore can't lose information.
 */
static inline void FillChars(char16_t* dest, const unsigned char* src,
                             size_t length) {
  ConvertLatin1toUtf16(AsChars(MakeSpan(src, length)), MakeSpan(dest, length));
}

static inline void FillChars(char16_t* dest, const char16_t* src,
                             size_t length) {
  PodCopy(dest, src, length);
}

static inline void FillChars(unsigned char* dest, const unsigned char* src,
                             size_t length) {
  PodCopy(dest, src, length);
}

static inline void FillChars(char16_t* dest, LittleEndianChars src,
                             size_t length) {
#if MOZ_LITTLE_ENDIAN()
  memcpy(dest, src.get(), length * sizeof(char16_t));
#else
  for (size_t i = 0; i < length; ++i) {
    dest[i] = src[i];
  }
#endif
}

/**
 * Copy |src[0..length]| to |dest[0..length]| when copying *does* narrow, but
 * the user guarantees every runtime |src[i]| value can be stored without change
 * of value in |dest[i]|.
 */
static inline void FillFromCompatible(unsigned char* dest, const char16_t* src,
                                      size_t length) {
  LossyConvertUtf16toLatin1(MakeSpan(src, length),
                            AsWritableChars(MakeSpan(dest, length)));
}

static inline void FillFromCompatible(unsigned char* dest,
                                      LittleEndianChars src, size_t length) {
  for (size_t i = 0; i < length; ++i) {
    dest[i] = AssertedCast<unsigned char>(src[i]);
  }
}

#if defined(DEBUG) || defined(JS_JITSPEW)
void JSDependentString::dumpRepresentation(js::GenericPrinter& out,
                                           int indent) const {
  dumpRepresentationHeader(out, "JSDependentString");
  indent += 2;
  out.printf("%*soffset: %zu\n", indent, "", baseOffset());
  out.printf("%*sbase: ", indent, "");
  base()->dumpRepresentation(out, indent);
}
#endif

bool js::EqualChars(JSLinearString* str1, JSLinearString* str2) {
  MOZ_ASSERT(str1->length() == str2->length());

  size_t len = str1->length();

  AutoCheckCannotGC nogc;
  if (str1->hasTwoByteChars()) {
    if (str2->hasTwoByteChars()) {
      return ArrayEqual(str1->twoByteChars(nogc), str2->twoByteChars(nogc),
                        len);
    }

    return EqualChars(str2->latin1Chars(nogc), str1->twoByteChars(nogc), len);
  }

  if (str2->hasLatin1Chars()) {
    return ArrayEqual(str1->latin1Chars(nogc), str2->latin1Chars(nogc), len);
  }

  return EqualChars(str1->latin1Chars(nogc), str2->twoByteChars(nogc), len);
}

bool js::HasSubstringAt(JSLinearString* text, JSLinearString* pat,
                        size_t start) {
  MOZ_ASSERT(start + pat->length() <= text->length());

  size_t patLen = pat->length();

  AutoCheckCannotGC nogc;
  if (text->hasLatin1Chars()) {
    const Latin1Char* textChars = text->latin1Chars(nogc) + start;
    if (pat->hasLatin1Chars()) {
      return ArrayEqual(textChars, pat->latin1Chars(nogc), patLen);
    }

    return EqualChars(textChars, pat->twoByteChars(nogc), patLen);
  }

  const char16_t* textChars = text->twoByteChars(nogc) + start;
  if (pat->hasTwoByteChars()) {
    return ArrayEqual(textChars, pat->twoByteChars(nogc), patLen);
  }

  return EqualChars(pat->latin1Chars(nogc), textChars, patLen);
}

bool js::EqualStrings(JSContext* cx, JSString* str1, JSString* str2,
                      bool* result) {
  if (str1 == str2) {
    *result = true;
    return true;
  }

  size_t length1 = str1->length();
  if (length1 != str2->length()) {
    *result = false;
    return true;
  }

  JSLinearString* linear1 = str1->ensureLinear(cx);
  if (!linear1) {
    return false;
  }
  JSLinearString* linear2 = str2->ensureLinear(cx);
  if (!linear2) {
    return false;
  }

  *result = EqualChars(linear1, linear2);
  return true;
}

bool js::EqualStrings(JSLinearString* str1, JSLinearString* str2) {
  if (str1 == str2) {
    return true;
  }

  size_t length1 = str1->length();
  if (length1 != str2->length()) {
    return false;
  }

  return EqualChars(str1, str2);
}

int32_t js::CompareChars(const char16_t* s1, size_t len1, JSLinearString* s2) {
  AutoCheckCannotGC nogc;
  return s2->hasLatin1Chars()
             ? CompareChars(s1, len1, s2->latin1Chars(nogc), s2->length())
             : CompareChars(s1, len1, s2->twoByteChars(nogc), s2->length());
}

static int32_t CompareStringsImpl(JSLinearString* str1, JSLinearString* str2) {
  size_t len1 = str1->length();
  size_t len2 = str2->length();

  AutoCheckCannotGC nogc;
  if (str1->hasLatin1Chars()) {
    const Latin1Char* chars1 = str1->latin1Chars(nogc);
    return str2->hasLatin1Chars()
               ? CompareChars(chars1, len1, str2->latin1Chars(nogc), len2)
               : CompareChars(chars1, len1, str2->twoByteChars(nogc), len2);
  }

  const char16_t* chars1 = str1->twoByteChars(nogc);
  return str2->hasLatin1Chars()
             ? CompareChars(chars1, len1, str2->latin1Chars(nogc), len2)
             : CompareChars(chars1, len1, str2->twoByteChars(nogc), len2);
}

bool js::CompareStrings(JSContext* cx, JSString* str1, JSString* str2,
                        int32_t* result) {
  MOZ_ASSERT(str1);
  MOZ_ASSERT(str2);

  if (str1 == str2) {
    *result = 0;
    return true;
  }

  JSLinearString* linear1 = str1->ensureLinear(cx);
  if (!linear1) {
    return false;
  }

  JSLinearString* linear2 = str2->ensureLinear(cx);
  if (!linear2) {
    return false;
  }

  *result = CompareStringsImpl(linear1, linear2);
  return true;
}

int32_t js::CompareAtoms(JSAtom* atom1, JSAtom* atom2) {
  return CompareStringsImpl(atom1, atom2);
}

bool js::StringIsAscii(JSLinearString* str) {
  JS::AutoCheckCannotGC nogc;
  if (str->hasLatin1Chars()) {
    return mozilla::IsAscii(
        AsChars(MakeSpan(str->latin1Chars(nogc), str->length())));
  }
  return mozilla::IsAscii(MakeSpan(str->twoByteChars(nogc), str->length()));
}

bool js::StringEqualsAscii(JSLinearString* str, const char* asciiBytes) {
  return StringEqualsAscii(str, asciiBytes, strlen(asciiBytes));
}

bool js::StringEqualsAscii(JSLinearString* str, const char* asciiBytes,
                           size_t length) {
  MOZ_ASSERT(JS::StringIsASCII(MakeSpan(asciiBytes, length)));

  if (length != str->length()) {
    return false;
  }

  const Latin1Char* latin1 = reinterpret_cast<const Latin1Char*>(asciiBytes);

  AutoCheckCannotGC nogc;
  return str->hasLatin1Chars()
             ? ArrayEqual(latin1, str->latin1Chars(nogc), length)
             : EqualChars(latin1, str->twoByteChars(nogc), length);
}

template <typename CharT>
bool js::CheckStringIsIndex(const CharT* s, size_t length, uint32_t* indexp) {
  MOZ_ASSERT(length > 0);
  MOZ_ASSERT(length <= UINT32_CHAR_BUFFER_LENGTH);
  MOZ_ASSERT(IsAsciiDigit(*s),
             "caller's fast path must have checked first char");

  RangedPtr<const CharT> cp(s, length);
  const RangedPtr<const CharT> end(s + length, s, length);

  uint32_t index = AsciiDigitToNumber(*cp++);
  uint32_t oldIndex = 0;
  uint32_t c = 0;

  if (index != 0) {
    while (cp < end && IsAsciiDigit(*cp)) {
      oldIndex = index;
      c = AsciiDigitToNumber(*cp);
      index = 10 * index + c;
      cp++;
    }
  }

  /* It's not an element if there are characters after the number. */
  if (cp != end) {
    return false;
  }

  /*
   * Look out for "4294967296" and larger-number strings that fit in
   * UINT32_CHAR_BUFFER_LENGTH: only unsigned 32-bit integers shall pass.
   */
  if (oldIndex < UINT32_MAX / 10 ||
      (oldIndex == UINT32_MAX / 10 && c <= (UINT32_MAX % 10))) {
    *indexp = index;
    return true;
  }

  return false;
}

template bool js::CheckStringIsIndex(const Latin1Char* s, size_t length,
                                     uint32_t* indexp);
template bool js::CheckStringIsIndex(const char16_t* s, size_t length,
                                     uint32_t* indexp);

template <typename CharT>
/* static */
bool JSLinearString::isIndexSlow(const CharT* s, size_t length,
                                 uint32_t* indexp) {
  return js::CheckStringIsIndex(s, length, indexp);
}

template bool JSLinearString::isIndexSlow(const Latin1Char* s, size_t length,
                                          uint32_t* indexp);

template bool JSLinearString::isIndexSlow(const char16_t* s, size_t length,
                                          uint32_t* indexp);

/*
 * Declare length-2 strings. We only store strings where both characters are
 * alphanumeric. The lower 10 short chars are the numerals, the next 26 are
 * the lowercase letters, and the next 26 are the uppercase letters.
 */

constexpr Latin1Char StaticStrings::fromSmallChar(SmallChar c) {
  if (c < 10) {
    return c + '0';
  }
  if (c < 36) {
    return c + 'a' - 10;
  }
  return c + 'A' - 36;
}

constexpr StaticStrings::SmallChar StaticStrings::toSmallChar(uint32_t c) {
  if (mozilla::IsAsciiDigit(c)) {
    return c - '0';
  }
  if (mozilla::IsAsciiLowercaseAlpha(c)) {
    return c - 'a' + 10;
  }
  if (mozilla::IsAsciiUppercaseAlpha(c)) {
    return c - 'A' + 36;
  }
  return StaticStrings::INVALID_SMALL_CHAR;
}

constexpr StaticStrings::SmallCharArray StaticStrings::createSmallCharArray() {
  SmallCharArray array{};
  for (size_t i = 0; i < SMALL_CHAR_LIMIT; i++) {
    array[i] = toSmallChar(i);
  }
  return array;
}

const StaticStrings::SmallCharArray StaticStrings::toSmallCharArray =
    createSmallCharArray();

bool StaticStrings::init(JSContext* cx) {
  AutoAllocInAtomsZone az(cx);

  static_assert(UNIT_STATIC_LIMIT - 1 <= JSString::MAX_LATIN1_CHAR,
                "Unit strings must fit in Latin1Char.");

  using Latin1Range = mozilla::Range<const Latin1Char>;

  for (uint32_t i = 0; i < UNIT_STATIC_LIMIT; i++) {
    Latin1Char ch = Latin1Char(i);
    JSLinearString* s =
        NewInlineString<NoGC>(cx, Latin1Range(&ch, 1), gc::TenuredHeap);
    if (!s) {
      return false;
    }
    HashNumber hash = mozilla::HashString(&ch, 1);
    unitStaticTable[i] = s->morphAtomizedStringIntoPermanentAtom(hash);
  }

  for (uint32_t i = 0; i < NUM_SMALL_CHARS * NUM_SMALL_CHARS; i++) {
    Latin1Char buffer[] = {fromSmallChar(i >> 6), fromSmallChar(i & 0x3F)};
    JSLinearString* s =
        NewInlineString<NoGC>(cx, Latin1Range(buffer, 2), gc::TenuredHeap);
    if (!s) {
      return false;
    }
    HashNumber hash = mozilla::HashString(buffer, 2);
    length2StaticTable[i] = s->morphAtomizedStringIntoPermanentAtom(hash);
  }

  for (uint32_t i = 0; i < INT_STATIC_LIMIT; i++) {
    if (i < 10) {
      intStaticTable[i] = unitStaticTable[i + '0'];
    } else if (i < 100) {
      size_t index = ((size_t)toSmallChar((i / 10) + '0') << 6) +
                     toSmallChar((i % 10) + '0');
      intStaticTable[i] = length2StaticTable[index];
    } else {
      Latin1Char buffer[] = {Latin1Char('0' + (i / 100)),
                             Latin1Char('0' + ((i / 10) % 10)),
                             Latin1Char('0' + (i % 10))};
      JSLinearString* s =
          NewInlineString<NoGC>(cx, Latin1Range(buffer, 3), gc::TenuredHeap);
      if (!s) {
        return false;
      }
      HashNumber hash = mozilla::HashString(buffer, 3);
      intStaticTable[i] = s->morphAtomizedStringIntoPermanentAtom(hash);
    }

    // Static string initialization can not race, so allow even without the
    // lock.
    intStaticTable[i]->maybeInitializeIndex(i, true);
  }

  return true;
}

inline void TraceStaticString(JSTracer* trc, JSAtom* atom, const char* name) {
  MOZ_ASSERT(atom->isPermanentAtom());
  TraceProcessGlobalRoot(trc, atom, name);
}

void StaticStrings::trace(JSTracer* trc) {
  /* These strings never change, so barriers are not needed. */

  for (uint32_t i = 0; i < UNIT_STATIC_LIMIT; i++) {
    TraceStaticString(trc, unitStaticTable[i], "unit-static-string");
  }

  for (uint32_t i = 0; i < NUM_SMALL_CHARS * NUM_SMALL_CHARS; i++) {
    TraceStaticString(trc, length2StaticTable[i], "length2-static-string");
  }

  /* This may mark some strings more than once, but so be it. */
  for (uint32_t i = 0; i < INT_STATIC_LIMIT; i++) {
    TraceStaticString(trc, intStaticTable[i], "int-static-string");
  }
}

static void MarkStringAndBasesNonDeduplicatable(JSLinearString* s) {
  while (true) {
    if (!s->isTenured()) {
      s->setNonDeduplicatable();
    }
    if (!s->hasBase()) {
      break;
    }
    s = s->base();
  }
}

bool AutoStableStringChars::init(JSContext* cx, JSString* s) {
  RootedLinearString linearString(cx, s->ensureLinear(cx));
  if (!linearString) {
    return false;
  }

  MOZ_ASSERT(state_ == Uninitialized);

  // If the chars are inline then we need to copy them since they may be moved
  // by a compacting GC.
  if (baseIsInline(linearString)) {
    return linearString->hasTwoByteChars() ? copyTwoByteChars(cx, linearString)
                                           : copyLatin1Chars(cx, linearString);
  }

  if (linearString->hasLatin1Chars()) {
    state_ = Latin1;
    latin1Chars_ = linearString->rawLatin1Chars();
  } else {
    state_ = TwoByte;
    twoByteChars_ = linearString->rawTwoByteChars();
  }

  MarkStringAndBasesNonDeduplicatable(linearString);

  s_ = linearString;
  return true;
}

bool AutoStableStringChars::initTwoByte(JSContext* cx, JSString* s) {
  RootedLinearString linearString(cx, s->ensureLinear(cx));
  if (!linearString) {
    return false;
  }

  MOZ_ASSERT(state_ == Uninitialized);

  if (linearString->hasLatin1Chars()) {
    return copyAndInflateLatin1Chars(cx, linearString);
  }

  // If the chars are inline then we need to copy them since they may be moved
  // by a compacting GC.
  if (baseIsInline(linearString)) {
    return copyTwoByteChars(cx, linearString);
  }

  state_ = TwoByte;
  twoByteChars_ = linearString->rawTwoByteChars();

  MarkStringAndBasesNonDeduplicatable(linearString);

  s_ = linearString;
  return true;
}

bool AutoStableStringChars::baseIsInline(HandleLinearString linearString) {
  JSString* base = linearString;
  while (base->isDependent()) {
    base = base->asDependent().base();
  }
  return base->isInline();
}

template <typename T>
T* AutoStableStringChars::allocOwnChars(JSContext* cx, size_t count) {
  static_assert(
      InlineCapacity >=
              sizeof(JS::Latin1Char) * JSFatInlineString::MAX_LENGTH_LATIN1 &&
          InlineCapacity >=
              sizeof(char16_t) * JSFatInlineString::MAX_LENGTH_TWO_BYTE,
      "InlineCapacity too small to hold fat inline strings");

  static_assert((JSString::MAX_LENGTH &
                 mozilla::tl::MulOverflowMask<sizeof(T)>::value) == 0,
                "Size calculation can overflow");
  MOZ_ASSERT(count <= JSString::MAX_LENGTH);
  size_t size = sizeof(T) * count;

  ownChars_.emplace(cx);
  if (!ownChars_->resize(size)) {
    ownChars_.reset();
    return nullptr;
  }

  return reinterpret_cast<T*>(ownChars_->begin());
}

bool AutoStableStringChars::copyAndInflateLatin1Chars(
    JSContext* cx, HandleLinearString linearString) {
  char16_t* chars = allocOwnChars<char16_t>(cx, linearString->length());
  if (!chars) {
    return false;
  }

  FillChars(chars, linearString->rawLatin1Chars(), linearString->length());

  state_ = TwoByte;
  twoByteChars_ = chars;
  s_ = linearString;
  return true;
}

bool AutoStableStringChars::copyLatin1Chars(JSContext* cx,
                                            HandleLinearString linearString) {
  size_t length = linearString->length();
  JS::Latin1Char* chars = allocOwnChars<JS::Latin1Char>(cx, length);
  if (!chars) {
    return false;
  }

  FillChars(chars, linearString->rawLatin1Chars(), length);

  state_ = Latin1;
  latin1Chars_ = chars;
  s_ = linearString;
  return true;
}

bool AutoStableStringChars::copyTwoByteChars(JSContext* cx,
                                             HandleLinearString linearString) {
  size_t length = linearString->length();
  char16_t* chars = allocOwnChars<char16_t>(cx, length);
  if (!chars) {
    return false;
  }

  FillChars(chars, linearString->rawTwoByteChars(), length);

  state_ = TwoByte;
  twoByteChars_ = chars;
  s_ = linearString;
  return true;
}

#if defined(DEBUG) || defined(JS_JITSPEW)
void JSAtom::dump(js::GenericPrinter& out) {
  out.printf("JSAtom* (%p) = ", (void*)this);
  this->JSString::dump(out);
}

void JSAtom::dump() {
  Fprinter out(stderr);
  dump(out);
}

void JSExternalString::dumpRepresentation(js::GenericPrinter& out,
                                          int indent) const {
  dumpRepresentationHeader(out, "JSExternalString");
  indent += 2;

  out.printf("%*sfinalizer: ((JSExternalStringCallbacks*) %p)\n", indent, "",
             callbacks());
  dumpRepresentationChars(out, indent);
}
#endif /* defined(DEBUG) || defined(JS_JITSPEW) */

JSLinearString* js::NewDependentString(JSContext* cx, JSString* baseArg,
                                       size_t start, size_t length,
                                       gc::InitialHeap heap) {
  if (length == 0) {
    return cx->emptyString();
  }

  JSLinearString* base = baseArg->ensureLinear(cx);
  if (!base) {
    return nullptr;
  }

  /* TaintFox: disabled. We need this function to return a new string instance
   * so we can cheaply copy strings (required for tainting).
  if (start == 0 && length == base->length())
      return base;
  */

  /* TaintFox: Same here, we currently require a new instance in every case.
   * TODO maybe fix this some time.
  if (base->hasTwoByteChars()) {
      AutoCheckCannotGC nogc;
      const char16_t* chars = base->twoByteChars(nogc) + start;
      if (JSLinearString* staticStr = cx->staticStrings().lookup(chars, length))
          return staticStr;
  } else {
      AutoCheckCannotGC nogc;
      const Latin1Char* chars = base->latin1Chars(nogc) + start;
      if (JSLinearString* staticStr = cx->staticStrings().lookup(chars, length))
          return staticStr;
  }
  */

  return JSDependentString::new_(cx, base, start, length, heap);
}

static inline bool CanStoreCharsAsLatin1(const char16_t* s, size_t length) {
  return IsUtf16Latin1(MakeSpan(s, length));
}

static bool CanStoreCharsAsLatin1(LittleEndianChars chars, size_t length) {
  for (size_t i = 0; i < length; i++) {
    if (chars[i] > JSString::MAX_LATIN1_CHAR) {
      return false;
    }
  }

  return true;
}

template <AllowGC allowGC>
static MOZ_ALWAYS_INLINE JSInlineString* NewInlineStringDeflated(
    JSContext* cx, const mozilla::Range<const char16_t>& chars,
    gc::InitialHeap heap = gc::DefaultHeap) {
  size_t len = chars.length();
  Latin1Char* storage;
  JSInlineString* str = AllocateInlineString<allowGC>(cx, len, &storage, heap);
  if (!str) {
    return nullptr;
  }

  MOZ_ASSERT(CanStoreCharsAsLatin1(chars.begin().get(), len));
  FillFromCompatible(storage, chars.begin().get(), len);
  return str;
}

template <AllowGC allowGC>
static JSLinearString* NewStringDeflated(JSContext* cx, const char16_t* s,
                                         size_t n, gc::InitialHeap heap) {
  if (JSLinearString* str = TryEmptyOrStaticString(cx, s, n)) {
    return str;
  }

  if (JSInlineString::lengthFits<Latin1Char>(n)) {
    return NewInlineStringDeflated<allowGC>(
        cx, mozilla::Range<const char16_t>(s, n), heap);
  }

  auto news = cx->make_pod_arena_array<Latin1Char>(js::StringBufferArena, n);
  if (!news) {
    if (!allowGC) {
      cx->recoverFromOutOfMemory();
    }
    return nullptr;
  }

  MOZ_ASSERT(CanStoreCharsAsLatin1(s, n));
  FillFromCompatible(news.get(), s, n);

  return JSLinearString::new_<allowGC>(cx, std::move(news), n, heap);
}

static JSLinearString* NewStringDeflatedFromLittleEndianNoGC(
    JSContext* cx, LittleEndianChars chars, size_t length,
    gc::InitialHeap heap) {
  MOZ_ASSERT(CanStoreCharsAsLatin1(chars, length));

  if (JSInlineString::lengthFits<Latin1Char>(length)) {
    Latin1Char* storage;
    JSInlineString* str =
        AllocateInlineString<NoGC>(cx, length, &storage, heap);
    if (!str) {
      return nullptr;
    }

    FillFromCompatible(storage, chars, length);
    return str;
  }

  auto news =
      cx->make_pod_arena_array<Latin1Char>(js::StringBufferArena, length);
  if (!news) {
    cx->recoverFromOutOfMemory();
    return nullptr;
  }

  FillFromCompatible(news.get(), chars, length);

  return JSLinearString::new_<NoGC>(cx, std::move(news), length, heap);
}

template <AllowGC allowGC, typename CharT>
JSLinearString* js::NewStringDontDeflate(
<<<<<<< HEAD
    JSContext* cx, UniquePtr<CharT[], JS::FreePolicy> chars, size_t length) {
  // TaintFox: TODO disabled for now, causes XPConnect string conversion to
  // fail wrt taint propagation if this function returns a JSAtom.
  // if (JSLinearString* str = TryEmptyOrStaticString(cx, chars.get(), length)) {
  //   return str;
  // }
=======
    JSContext* cx, UniquePtr<CharT[], JS::FreePolicy> chars, size_t length,
    gc::InitialHeap heap) {
  if (JSLinearString* str = TryEmptyOrStaticString(cx, chars.get(), length)) {
    return str;
  }
>>>>>>> a068577d

  if (JSInlineString::lengthFits<CharT>(length)) {
    // |chars.get()| is safe because 1) |NewInlineString| necessarily *copies*,
    // and 2) |chars| frees its contents only when this function returns.
    return NewInlineString<allowGC>(
        cx, mozilla::Range<const CharT>(chars.get(), length), heap);
  }

  return JSLinearString::new_<allowGC>(cx, std::move(chars), length, heap);
}

template JSLinearString* js::NewStringDontDeflate<CanGC>(
    JSContext* cx, UniqueTwoByteChars chars, size_t length,
    gc::InitialHeap heap);

template JSLinearString* js::NewStringDontDeflate<NoGC>(
    JSContext* cx, UniqueTwoByteChars chars, size_t length,
    gc::InitialHeap heap);

template JSLinearString* js::NewStringDontDeflate<CanGC>(
    JSContext* cx, UniqueLatin1Chars chars, size_t length,
    gc::InitialHeap heap);

template JSLinearString* js::NewStringDontDeflate<NoGC>(JSContext* cx,
                                                        UniqueLatin1Chars chars,
                                                        size_t length,
                                                        gc::InitialHeap heap);

template <AllowGC allowGC, typename CharT>
JSLinearString* js::NewString(JSContext* cx,
                              UniquePtr<CharT[], JS::FreePolicy> chars,
                              size_t length, gc::InitialHeap heap) {
  if constexpr (std::is_same_v<CharT, char16_t>) {
    if (CanStoreCharsAsLatin1(chars.get(), length)) {
      // Deflating copies from |chars.get()| and lets |chars| be freed on
      // return.
      return NewStringDeflated<allowGC>(cx, chars.get(), length, heap);
    }
  }

  return NewStringDontDeflate<allowGC>(cx, std::move(chars), length, heap);
}

template JSLinearString* js::NewString<CanGC>(JSContext* cx,
                                              UniqueTwoByteChars chars,
                                              size_t length,
                                              gc::InitialHeap heap);

template JSLinearString* js::NewString<NoGC>(JSContext* cx,
                                             UniqueTwoByteChars chars,
                                             size_t length,
                                             gc::InitialHeap heap);

template JSLinearString* js::NewString<CanGC>(JSContext* cx,
                                              UniqueLatin1Chars chars,
                                              size_t length,
                                              gc::InitialHeap heap);

template JSLinearString* js::NewString<NoGC>(JSContext* cx,
                                             UniqueLatin1Chars chars,
                                             size_t length,
                                             gc::InitialHeap heap);

namespace js {

template <AllowGC allowGC, typename CharT>
JSLinearString* NewStringCopyNDontDeflate(JSContext* cx, const CharT* s,
                                          size_t n, gc::InitialHeap heap) {
  if (JSLinearString* str = TryEmptyOrStaticString(cx, s, n)) {
    return str;
  }

  if (JSInlineString::lengthFits<CharT>(n)) {
    return NewInlineString<allowGC>(cx, mozilla::Range<const CharT>(s, n),
                                    heap);
  }

  auto news = cx->make_pod_arena_array<CharT>(js::StringBufferArena, n);
  if (!news) {
    if (!allowGC) {
      cx->recoverFromOutOfMemory();
    }
    return nullptr;
  }

  FillChars(news.get(), s, n);

  return JSLinearString::new_<allowGC>(cx, std::move(news), n, heap);
}

template JSLinearString* NewStringCopyNDontDeflate<CanGC>(JSContext* cx,
                                                          const char16_t* s,
                                                          size_t n,
                                                          gc::InitialHeap heap);

template JSLinearString* NewStringCopyNDontDeflate<NoGC>(JSContext* cx,
                                                         const char16_t* s,
                                                         size_t n,
                                                         gc::InitialHeap heap);

template JSLinearString* NewStringCopyNDontDeflate<CanGC>(JSContext* cx,
                                                          const Latin1Char* s,
                                                          size_t n,
                                                          gc::InitialHeap heap);

template JSLinearString* NewStringCopyNDontDeflate<NoGC>(JSContext* cx,
                                                         const Latin1Char* s,
                                                         size_t n,
                                                         gc::InitialHeap heap);

static JSLinearString* NewUndeflatedStringFromLittleEndianNoGC(
    JSContext* cx, LittleEndianChars chars, size_t length,
    gc::InitialHeap heap) {
  if (JSInlineString::lengthFits<char16_t>(length)) {
    char16_t* storage;
    JSInlineString* str =
        AllocateInlineString<NoGC>(cx, length, &storage, heap);
    if (!str) {
      return nullptr;
    }

    FillChars(storage, chars, length);
    return str;
  }

  auto news = cx->make_pod_arena_array<char16_t>(js::StringBufferArena, length);
  if (!news) {
    cx->recoverFromOutOfMemory();
    return nullptr;
  }

  FillChars(news.get(), chars, length);

  return JSLinearString::new_<NoGC>(cx, std::move(news), length, heap);
}

JSLinearString* NewLatin1StringZ(JSContext* cx, UniqueChars chars,
                                 gc::InitialHeap heap) {
  size_t length = strlen(chars.get());
  UniqueLatin1Chars latin1(reinterpret_cast<Latin1Char*>(chars.release()));
  return NewString<CanGC>(cx, std::move(latin1), length, heap);
}

template <AllowGC allowGC, typename CharT>
JSLinearString* NewStringCopyN(JSContext* cx, const CharT* s, size_t n,
                               gc::InitialHeap heap) {
  if constexpr (std::is_same_v<CharT, char16_t>) {
    if (CanStoreCharsAsLatin1(s, n)) {
      return NewStringDeflated<allowGC>(cx, s, n, heap);
    }
  }

  return NewStringCopyNDontDeflate<allowGC>(cx, s, n, heap);
}

template JSLinearString* NewStringCopyN<CanGC>(JSContext* cx, const char16_t* s,
                                               size_t n, gc::InitialHeap heap);

template JSLinearString* NewStringCopyN<NoGC>(JSContext* cx, const char16_t* s,
                                              size_t n, gc::InitialHeap heap);

template JSLinearString* NewStringCopyN<CanGC>(JSContext* cx,
                                               const Latin1Char* s, size_t n,
                                               gc::InitialHeap heap);

template JSLinearString* NewStringCopyN<NoGC>(JSContext* cx,
                                              const Latin1Char* s, size_t n,
                                              gc::InitialHeap heap);

JSLinearString* NewStringFromLittleEndianNoGC(JSContext* cx,
                                              LittleEndianChars chars,
                                              size_t length,
                                              gc::InitialHeap heap) {
  if (JSLinearString* str = TryEmptyOrStaticString(cx, chars, length)) {
    return str;
  }

  if (CanStoreCharsAsLatin1(chars, length)) {
    return NewStringDeflatedFromLittleEndianNoGC(cx, chars, length, heap);
  }

  return NewUndeflatedStringFromLittleEndianNoGC(cx, chars, length, heap);
}

template <js::AllowGC allowGC>
JSLinearString* NewStringCopyUTF8N(JSContext* cx, const JS::UTF8Chars utf8,
                                   gc::InitialHeap heap) {
  JS::SmallestEncoding encoding = JS::FindSmallestEncoding(utf8);
  if (encoding == JS::SmallestEncoding::ASCII) {
    return NewStringCopyN<allowGC>(cx, utf8.begin().get(), utf8.length(), heap);
  }

  size_t length;
  if (encoding == JS::SmallestEncoding::Latin1) {
    UniqueLatin1Chars latin1(
        UTF8CharsToNewLatin1CharsZ(cx, utf8, &length, js::StringBufferArena)
            .get());
    if (!latin1) {
      return nullptr;
    }

    return NewString<allowGC>(cx, std::move(latin1), length, heap);
  }

  MOZ_ASSERT(encoding == JS::SmallestEncoding::UTF16);

  UniqueTwoByteChars utf16(
      UTF8CharsToNewTwoByteCharsZ(cx, utf8, &length, js::StringBufferArena)
          .get());
  if (!utf16) {
    return nullptr;
  }

  return NewString<allowGC>(cx, std::move(utf16), length, heap);
}

template JSLinearString* NewStringCopyUTF8N<CanGC>(JSContext* cx,
                                                   const JS::UTF8Chars utf8,
                                                   gc::InitialHeap heap);

MOZ_ALWAYS_INLINE JSString* ExternalStringCache::lookup(const char16_t* chars,
                                                        size_t len) const {
  AutoCheckCannotGC nogc;

  for (size_t i = 0; i < NumEntries; i++) {
    JSString* str = entries_[i];
    if (!str || str->length() != len) {
      continue;
    }

    const char16_t* strChars = str->asLinear().nonInlineTwoByteChars(nogc);
    if (chars == strChars) {
      // Note that we don't need an incremental barrier here or below.
      // The cache is purged on GC so any string we get from the cache
      // must have been allocated after the GC started.
      return str;
    }

    // Compare the chars. Don't do this for long strings as it will be
    // faster to allocate a new external string.
    static const size_t MaxLengthForCharComparison = 100;
    if (len <= MaxLengthForCharComparison && ArrayEqual(chars, strChars, len)) {
      return str;
    }
  }

  return nullptr;
}

MOZ_ALWAYS_INLINE void ExternalStringCache::put(JSString* str) {
  MOZ_ASSERT(str->isExternal());

  for (size_t i = NumEntries - 1; i > 0; i--) {
    entries_[i] = entries_[i - 1];
  }

  entries_[0] = str;
}

JSString* NewMaybeExternalString(JSContext* cx, const char16_t* s, size_t n,
                                 const JSExternalStringCallbacks* callbacks,
                                 bool* allocatedExternal,
                                 gc::InitialHeap heap) {
  if (JSString* str = TryEmptyOrStaticString(cx, s, n)) {
    *allocatedExternal = false;
    return str;
  }

  if (JSThinInlineString::lengthFits<Latin1Char>(n) &&
      CanStoreCharsAsLatin1(s, n)) {
    *allocatedExternal = false;
    return NewInlineStringDeflated<AllowGC::CanGC>(
        cx, mozilla::Range<const char16_t>(s, n), heap);
  }

  ExternalStringCache& cache = cx->zone()->externalStringCache();
  if (JSString* str = cache.lookup(s, n)) {
    *allocatedExternal = false;
    return str;
  }

  JSString* str = JSExternalString::new_(cx, s, n, callbacks);
  if (!str) {
    return nullptr;
  }

  *allocatedExternal = true;
  cache.put(str);
  return str;
}

} /* namespace js */

#if defined(DEBUG) || defined(JS_JITSPEW)
void JSExtensibleString::dumpRepresentation(js::GenericPrinter& out,
                                            int indent) const {
  dumpRepresentationHeader(out, "JSExtensibleString");
  indent += 2;

  out.printf("%*scapacity: %zu\n", indent, "", capacity());
  dumpRepresentationChars(out, indent);
}

void JSInlineString::dumpRepresentation(js::GenericPrinter& out,
                                        int indent) const {
  dumpRepresentationHeader(
      out, isFatInline() ? "JSFatInlineString" : "JSThinInlineString");
  indent += 2;

  dumpRepresentationChars(out, indent);
}

void JSLinearString::dumpRepresentation(js::GenericPrinter& out,
                                        int indent) const {
  dumpRepresentationHeader(out, "JSLinearString");
  indent += 2;

  dumpRepresentationChars(out, indent);
}
#endif

struct RepresentativeExternalString : public JSExternalStringCallbacks {
  void finalize(char16_t* chars) const override {
    // Constant chars, nothing to do.
  }
  size_t sizeOfBuffer(const char16_t* chars,
                      mozilla::MallocSizeOf mallocSizeOf) const override {
    // This string's buffer is not heap-allocated, so its malloc size is 0.
    return 0;
  }
};

static const RepresentativeExternalString RepresentativeExternalStringCallbacks;

template <typename CheckString, typename CharT>
static bool FillWithRepresentatives(JSContext* cx, HandleArrayObject array,
                                    uint32_t* index, const CharT* chars,
                                    size_t len, size_t fatInlineMaxLength,
                                    const CheckString& check) {
  auto AppendString = [&check](JSContext* cx, HandleArrayObject array,
                               uint32_t* index, HandleString s) {
    MOZ_ASSERT(check(s));
    Unused << check;  // silence clang -Wunused-lambda-capture in opt builds
    RootedValue val(cx, StringValue(s));
    return JS_DefineElement(cx, array, (*index)++, val, 0);
  };

  MOZ_ASSERT(len > fatInlineMaxLength);

  // Normal atom.
  RootedString atom1(cx, AtomizeChars(cx, chars, len));
  if (!atom1 || !AppendString(cx, array, index, atom1)) {
    return false;
  }
  MOZ_ASSERT(atom1->isAtom());

  // Inline atom.
  RootedString atom2(cx, AtomizeChars(cx, chars, 2));
  if (!atom2 || !AppendString(cx, array, index, atom2)) {
    return false;
  }
  MOZ_ASSERT(atom2->isAtom());
  MOZ_ASSERT(atom2->isInline());

  // Fat inline atom.
  RootedString atom3(cx, AtomizeChars(cx, chars, fatInlineMaxLength));
  if (!atom3 || !AppendString(cx, array, index, atom3)) {
    return false;
  }
  MOZ_ASSERT(atom3->isAtom());
  MOZ_ASSERT(atom3->isFatInline());

  // Normal linear string.
  RootedString linear1(cx, NewStringCopyN<CanGC>(cx, chars, len));
  if (!linear1 || !AppendString(cx, array, index, linear1)) {
    return false;
  }
  MOZ_ASSERT(linear1->isLinear());

  // Inline string.
  RootedString linear2(cx, NewStringCopyN<CanGC>(cx, chars, 3));
  if (!linear2 || !AppendString(cx, array, index, linear2)) {
    return false;
  }
  MOZ_ASSERT(linear2->isLinear());
  MOZ_ASSERT(linear2->isInline());

  // Fat inline string.
  RootedString linear3(cx,
                       NewStringCopyN<CanGC>(cx, chars, fatInlineMaxLength));
  if (!linear3 || !AppendString(cx, array, index, linear3)) {
    return false;
  }
  MOZ_ASSERT(linear3->isLinear());
  MOZ_ASSERT(linear3->isFatInline());

  // Rope.
  RootedString rope(cx, ConcatStrings<CanGC>(cx, atom1, atom3));
  if (!rope || !AppendString(cx, array, index, rope)) {
    return false;
  }
  MOZ_ASSERT(rope->isRope());

  // Dependent.
  RootedString dep(cx, NewDependentString(cx, atom1, 0, len - 2));
  if (!dep || !AppendString(cx, array, index, dep)) {
    return false;
  }
  MOZ_ASSERT(dep->isDependent());

  // Extensible.
  RootedString temp1(cx, NewStringCopyN<CanGC>(cx, chars, len));
  if (!temp1) {
    return false;
  }
  RootedString extensible(cx, ConcatStrings<CanGC>(cx, temp1, atom3));
  if (!extensible || !extensible->ensureLinear(cx)) {
    return false;
  }
  if (!AppendString(cx, array, index, extensible)) {
    return false;
  }
  MOZ_ASSERT(extensible->isExtensible());

  // External. Note that we currently only support TwoByte external strings.
  RootedString external1(cx), external2(cx);
  if constexpr (std::is_same_v<CharT, char16_t>) {
    external1 = JS_NewExternalString(cx, (const char16_t*)chars, len,
                                     &RepresentativeExternalStringCallbacks);
    if (!external1 || !AppendString(cx, array, index, external1)) {
      return false;
    }
    MOZ_ASSERT(external1->isExternal());

    external2 = JS_NewExternalString(cx, (const char16_t*)chars, 2,
                                     &RepresentativeExternalStringCallbacks);
    if (!external2 || !AppendString(cx, array, index, external2)) {
      return false;
    }
    MOZ_ASSERT(external2->isExternal());
  }

  // Assert the strings still have the types we expect after creating the
  // other strings.

  MOZ_ASSERT(atom1->isAtom());
  MOZ_ASSERT(atom2->isAtom());
  MOZ_ASSERT(atom3->isAtom());
  MOZ_ASSERT(atom2->isInline());
  MOZ_ASSERT(atom3->isFatInline());

  MOZ_ASSERT(linear1->isLinear());
  MOZ_ASSERT(linear2->isLinear());
  MOZ_ASSERT(linear3->isLinear());
  MOZ_ASSERT(linear2->isInline());
  MOZ_ASSERT(linear3->isFatInline());

  MOZ_ASSERT(rope->isRope());
  MOZ_ASSERT(dep->isDependent());
  MOZ_ASSERT(extensible->isExtensible());
  MOZ_ASSERT_IF(external1, external1->isExternal());
  MOZ_ASSERT_IF(external2, external2->isExternal());
  return true;
}

/* static */
bool JSString::fillWithRepresentatives(JSContext* cx, HandleArrayObject array) {
  uint32_t index = 0;

  auto CheckTwoByte = [](JSString* str) { return str->hasTwoByteChars(); };
  auto CheckLatin1 = [](JSString* str) { return str->hasLatin1Chars(); };

  // Append TwoByte strings.
  static const char16_t twoByteChars[] =
      u"\u1234abc\0def\u5678ghijklmasdfa\0xyz0123456789";
  if (!FillWithRepresentatives(cx, array, &index, twoByteChars,
                               mozilla::ArrayLength(twoByteChars) - 1,
                               JSFatInlineString::MAX_LENGTH_TWO_BYTE,
                               CheckTwoByte)) {
    return false;
  }

  // Append Latin1 strings.
  static const Latin1Char latin1Chars[] = "abc\0defghijklmasdfa\0xyz0123456789";
  if (!FillWithRepresentatives(
          cx, array, &index, latin1Chars, mozilla::ArrayLength(latin1Chars) - 1,
          JSFatInlineString::MAX_LENGTH_LATIN1, CheckLatin1)) {
    return false;
  }

  // Now create forcibly-tenured versions of each of these string types. Note
  // that this is best-effort; if nursery strings are disabled, or we GC
  // midway through here, then we may end up with fewer nursery strings than
  // desired. Also, some types of strings are not nursery-allocatable, so
  // this will always produce some number of redundant strings.
  gc::AutoSuppressNurseryCellAlloc suppress(cx);

  // Append TwoByte strings.
  if (!FillWithRepresentatives(cx, array, &index, twoByteChars,
                               mozilla::ArrayLength(twoByteChars) - 1,
                               JSFatInlineString::MAX_LENGTH_TWO_BYTE,
                               CheckTwoByte)) {
    return false;
  }

  // Append Latin1 strings.
  if (!FillWithRepresentatives(
          cx, array, &index, latin1Chars, mozilla::ArrayLength(latin1Chars) - 1,
          JSFatInlineString::MAX_LENGTH_LATIN1, CheckLatin1)) {
    return false;
  }

  MOZ_ASSERT(index == 40);

  return true;
}

/*** Conversions ************************************************************/

UniqueChars js::EncodeLatin1(JSContext* cx, JSString* str) {
  JSLinearString* linear = str->ensureLinear(cx);
  if (!linear) {
    return nullptr;
  }

  JS::AutoCheckCannotGC nogc;
  if (linear->hasTwoByteChars()) {
    Latin1CharsZ chars =
        JS::LossyTwoByteCharsToNewLatin1CharsZ(cx, linear->twoByteRange(nogc));
    return UniqueChars(chars.c_str());
  }

  size_t len = str->length();
  Latin1Char* buf = cx->pod_malloc<Latin1Char>(len + 1);
  if (!buf) {
    return nullptr;
  }

  FillChars(buf, linear->latin1Chars(nogc), len);
  buf[len] = '\0';

  return UniqueChars(reinterpret_cast<char*>(buf));
}

UniqueChars js::EncodeAscii(JSContext* cx, JSString* str) {
  JSLinearString* linear = str->ensureLinear(cx);
  if (!linear) {
    return nullptr;
  }

  MOZ_ASSERT(StringIsAscii(linear));
  return EncodeLatin1(cx, linear);
}

UniqueChars js::IdToPrintableUTF8(JSContext* cx, HandleId id,
                                  IdToPrintableBehavior behavior) {
  // ToString(<symbol>) throws a TypeError, therefore require that callers
  // request source representation when |id| is a property key.
  MOZ_ASSERT_IF(behavior == IdToPrintableBehavior::IdIsIdentifier,
                JSID_IS_ATOM(id) &&
                    frontend::IsIdentifierNameOrPrivateName(JSID_TO_ATOM(id)));

  RootedValue v(cx, IdToValue(id));
  JSString* str;
  if (behavior == IdToPrintableBehavior::IdIsPropertyKey) {
    str = ValueToSource(cx, v);
  } else {
    str = ToString<CanGC>(cx, v);
  }
  if (!str) {
    return nullptr;
  }
  return StringToNewUTF8CharsZ(cx, *str);
}

template <AllowGC allowGC>
JSString* js::ToStringSlow(
    JSContext* cx, typename MaybeRooted<Value, allowGC>::HandleType arg) {
  /* As with ToObjectSlow, callers must verify that |arg| isn't a string. */
  MOZ_ASSERT(!arg.isString());

  Value v = arg;
  if (!v.isPrimitive()) {
    MOZ_ASSERT(!cx->isHelperThreadContext());
    if (!allowGC) {
      return nullptr;
    }
    RootedValue v2(cx, v);
    if (!ToPrimitive(cx, JSTYPE_STRING, &v2)) {
      return nullptr;
    }
    v = v2;
  }

  JSString* str;
  if (v.isString()) {
    str = v.toString();
  } else if (v.isInt32()) {
    str = Int32ToString<allowGC>(cx, v.toInt32());
  } else if (v.isDouble()) {
    str = NumberToString<allowGC>(cx, v.toDouble());
  } else if (v.isBoolean()) {
    str = BooleanToString(cx, v.toBoolean());
  } else if (v.isNull()) {
    str = cx->names().null;
  } else if (v.isSymbol()) {
    MOZ_ASSERT(!cx->isHelperThreadContext());
    if (allowGC) {
      JS_ReportErrorNumberASCII(cx, GetErrorMessage, nullptr,
                                JSMSG_SYMBOL_TO_STRING);
    }
    return nullptr;
  } else if (v.isBigInt()) {
    if (!allowGC) {
      return nullptr;
    }
    RootedBigInt i(cx, v.toBigInt());
    str = BigInt::toString<CanGC>(cx, i, 10);
  } else {
    MOZ_ASSERT(v.isUndefined());
    str = cx->names().undefined;
  }
  return str;
}

template JSString* js::ToStringSlow<CanGC>(JSContext* cx, HandleValue arg);

template JSString* js::ToStringSlow<NoGC>(JSContext* cx, const Value& arg);

JS_PUBLIC_API JSString* js::ToStringSlow(JSContext* cx, HandleValue v) {
  return ToStringSlow<CanGC>(cx, v);
}<|MERGE_RESOLUTION|>--- conflicted
+++ resolved
@@ -924,17 +924,13 @@
     return str;
   }
 
-<<<<<<< HEAD
   // TaintFox: JSRope handles taint propagation itself.
-  JSString* rope = JSRope::new_<allowGC>(cx, left, right, wholeLength);
+  JSString* rope = JSRope::new_<allowGC>(cx, left, right, wholeLength, heap);
   // TaintFox: add concat operation to taint flow.
   if ((rope) && (rope->taint().hasTaint())) {
     rope->taint().extend(JS::TaintOperationFromContext(cx, "concat", true, left, right));
   }
   return rope;
-=======
-  return JSRope::new_<allowGC>(cx, left, right, wholeLength, heap);
->>>>>>> a068577d
 }
 
 template JSString* js::ConcatStrings<CanGC>(JSContext* cx, HandleString left,
@@ -1642,20 +1638,13 @@
 
 template <AllowGC allowGC, typename CharT>
 JSLinearString* js::NewStringDontDeflate(
-<<<<<<< HEAD
-    JSContext* cx, UniquePtr<CharT[], JS::FreePolicy> chars, size_t length) {
+  JSContext* cx, UniquePtr<CharT[], JS::FreePolicy> chars, size_t length,
+  gc::InitialHeap heap) {
   // TaintFox: TODO disabled for now, causes XPConnect string conversion to
   // fail wrt taint propagation if this function returns a JSAtom.
   // if (JSLinearString* str = TryEmptyOrStaticString(cx, chars.get(), length)) {
   //   return str;
   // }
-=======
-    JSContext* cx, UniquePtr<CharT[], JS::FreePolicy> chars, size_t length,
-    gc::InitialHeap heap) {
-  if (JSLinearString* str = TryEmptyOrStaticString(cx, chars.get(), length)) {
-    return str;
-  }
->>>>>>> a068577d
 
   if (JSInlineString::lengthFits<CharT>(length)) {
     // |chars.get()| is safe because 1) |NewInlineString| necessarily *copies*,
