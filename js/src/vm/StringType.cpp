/* -*- Mode: C++; tab-width: 8; indent-tabs-mode: nil; c-basic-offset: 2 -*-
 * vim: set ts=8 sts=2 et sw=2 tw=80:
 * This Source Code Form is subject to the terms of the Mozilla Public
 * License, v. 2.0. If a copy of the MPL was not distributed with this
 * file, You can obtain one at http://mozilla.org/MPL/2.0/. */
/*
 * Modifications Copyright SAP SE. 2019-2021.  All rights reserved.
 */

#include "vm/StringType-inl.h"

#include "mozilla/DebugOnly.h"
#include "mozilla/HashFunctions.h"
#include "mozilla/Latin1.h"
#include "mozilla/MathAlgorithms.h"
#include "mozilla/MemoryReporting.h"
#include "mozilla/PodOperations.h"
#include "mozilla/RangedPtr.h"
#include "mozilla/TextUtils.h"
#include "mozilla/Utf8.h"
#include "mozilla/Vector.h"

#include <algorithm>    // std::{all_of,copy_n,enable_if,is_const,move}
#include <cstdint>
#include <iterator>     // std::size
#include <type_traits>  // std::is_same, std::is_unsigned

#include "jsfriendapi.h"
#include "jsnum.h"

#include "builtin/Boolean.h"
#ifdef ENABLE_RECORD_TUPLE
#  include "builtin/RecordObject.h"
#endif
#include "gc/AllocKind.h"
#include "gc/MaybeRooted.h"
#include "gc/Nursery.h"
#include "js/CharacterEncoding.h"
#include "js/friend/ErrorMessages.h"  // js::GetErrorMessage, JSMSG_*
#include "js/Printer.h"               // js::GenericPrinter
#include "js/PropertyAndElement.h"    // JS_DefineElement
#include "js/SourceText.h"            // JS::SourceText
#include "js/StableStringChars.h"
#include "js/UbiNode.h"
#include "util/Identifier.h"  // js::IsIdentifierNameOrPrivateName
#include "util/Unicode.h"
#include "vm/GeckoProfiler.h"
#include "vm/JSONPrinter.h"  // js::JSONPrinter
#include "vm/StaticStrings.h"
#include "vm/ToSource.h"  // js::ValueToSource

#include "gc/Marking-inl.h"
#include "vm/GeckoProfiler-inl.h"
#ifdef ENABLE_RECORD_TUPLE
#  include "vm/RecordType.h"
#  include "vm/TupleType.h"
#endif

using namespace js;

using mozilla::AsWritableChars;
using mozilla::ConvertLatin1toUtf16;
using mozilla::IsAsciiDigit;
using mozilla::IsUtf16Latin1;
using mozilla::LossyConvertUtf16toLatin1;
using mozilla::PodCopy;
using mozilla::RangedPtr;
using mozilla::RoundUpPow2;
using mozilla::Span;

using JS::AutoCheckCannotGC;
using JS::AutoStableStringChars;

using UniqueLatin1Chars = UniquePtr<Latin1Char[], JS::FreePolicy>;

size_t JSString::sizeOfExcludingThis(mozilla::MallocSizeOf mallocSizeOf) {
  // JSRope: do nothing, we'll count all children chars when we hit the leaf
  // strings.
  if (isRope()) {
    return 0;
  }

  MOZ_ASSERT(isLinear());

  // JSDependentString: do nothing, we'll count the chars when we hit the base
  // string.
  if (isDependent()) {
    return 0;
  }

  // JSExternalString: Ask the embedding to tell us what's going on.
  if (isExternal()) {
    // Our callback isn't supposed to cause GC.
    JS::AutoSuppressGCAnalysis nogc;
    JSExternalString& external = asExternal();
    if (external.hasLatin1Chars()) {
      return asExternal().callbacks()->sizeOfBuffer(external.latin1Chars(),
                                                    mallocSizeOf);
    } else {
      return asExternal().callbacks()->sizeOfBuffer(external.twoByteChars(),
                                                    mallocSizeOf);
    }
  }

  // JSExtensibleString: count the full capacity, not just the used space.
  if (isExtensible()) {
    JSExtensibleString& extensible = asExtensible();
    return extensible.hasLatin1Chars()
               ? mallocSizeOf(extensible.rawLatin1Chars())
               : mallocSizeOf(extensible.rawTwoByteChars());
  }

  // JSInlineString, JSFatInlineString, js::ThinInlineAtom, js::FatInlineAtom:
  // the chars are inline.
  if (isInline()) {
    return 0;
  }

  // Chars in the nursery are owned by the nursery.
  if (!ownsMallocedChars()) {
    return 0;
  }

  // Everything else: measure the space for the chars.
  JSLinearString& linear = asLinear();
  return linear.hasLatin1Chars() ? mallocSizeOf(linear.rawLatin1Chars())
                                 : mallocSizeOf(linear.rawTwoByteChars());
}

JS::ubi::Node::Size JS::ubi::Concrete<JSString>::size(
    mozilla::MallocSizeOf mallocSizeOf) const {
  JSString& str = get();
  size_t size;
  if (str.isAtom()) {
    if (str.isInline()) {
      size = str.isFatInline() ? sizeof(js::FatInlineAtom)
                               : sizeof(js::ThinInlineAtom);
    } else {
      size = sizeof(js::NormalAtom);
    }
  } else {
    size = str.isFatInline() ? sizeof(JSFatInlineString) : sizeof(JSString);
  }

  if (IsInsideNursery(&str)) {
    size += Nursery::nurseryCellHeaderSize();
  }

  size += str.sizeOfExcludingThis(mallocSizeOf);

  return size;
}

const char16_t JS::ubi::Concrete<JSString>::concreteTypeName[] = u"JSString";

mozilla::Maybe<std::tuple<size_t, size_t>> JSString::encodeUTF8Partial(
    const JS::AutoRequireNoGC& nogc, mozilla::Span<char> buffer) const {
  mozilla::Vector<const JSString*, 16, SystemAllocPolicy> stack;
  const JSString* current = this;
  char16_t pendingLeadSurrogate = 0;  // U+0000 means no pending lead surrogate
  size_t totalRead = 0;
  size_t totalWritten = 0;
  for (;;) {
    if (current->isRope()) {
      JSRope& rope = current->asRope();
      if (!stack.append(rope.rightChild())) {
        // OOM
        return mozilla::Nothing();
      }
      current = rope.leftChild();
      continue;
    }

    JSLinearString& linear = current->asLinear();
    if (MOZ_LIKELY(linear.hasLatin1Chars())) {
      if (MOZ_UNLIKELY(pendingLeadSurrogate)) {
        if (buffer.Length() < 3) {
          return mozilla::Some(std::make_tuple(totalRead, totalWritten));
        }
        buffer[0] = '\xEF';
        buffer[1] = '\xBF';
        buffer[2] = '\xBD';
        buffer = buffer.From(3);
        totalRead += 1;  // pendingLeadSurrogate
        totalWritten += 3;
        pendingLeadSurrogate = 0;
      }
      auto src = mozilla::AsChars(
          mozilla::Span(linear.latin1Chars(nogc), linear.length()));
      size_t read;
      size_t written;
      std::tie(read, written) =
          mozilla::ConvertLatin1toUtf8Partial(src, buffer);
      buffer = buffer.From(written);
      totalRead += read;
      totalWritten += written;
      if (read < src.Length()) {
        return mozilla::Some(std::make_tuple(totalRead, totalWritten));
      }
    } else {
      auto src = mozilla::Span(linear.twoByteChars(nogc), linear.length());
      if (MOZ_UNLIKELY(pendingLeadSurrogate)) {
        char16_t first = 0;
        if (!src.IsEmpty()) {
          first = src[0];
        }
        if (unicode::IsTrailSurrogate(first)) {
          // Got a surrogate pair
          if (buffer.Length() < 4) {
            return mozilla::Some(std::make_tuple(totalRead, totalWritten));
          }
          uint32_t astral = unicode::UTF16Decode(pendingLeadSurrogate, first);
          buffer[0] = char(0b1111'0000 | (astral >> 18));
          buffer[1] = char(0b1000'0000 | ((astral >> 12) & 0b11'1111));
          buffer[2] = char(0b1000'0000 | ((astral >> 6) & 0b11'1111));
          buffer[3] = char(0b1000'0000 | (astral & 0b11'1111));
          src = src.From(1);
          buffer = buffer.From(4);
          totalRead += 2;  // both pendingLeadSurrogate and first!
          totalWritten += 4;
        } else {
          // unpaired surrogate
          if (buffer.Length() < 3) {
            return mozilla::Some(std::make_tuple(totalRead, totalWritten));
          }
          buffer[0] = '\xEF';
          buffer[1] = '\xBF';
          buffer[2] = '\xBD';
          buffer = buffer.From(3);
          totalRead += 1;  // pendingLeadSurrogate
          totalWritten += 3;
        }
        pendingLeadSurrogate = 0;
      }
      if (!src.IsEmpty()) {
        char16_t last = src[src.Length() - 1];
        if (unicode::IsLeadSurrogate(last)) {
          src = src.To(src.Length() - 1);
          pendingLeadSurrogate = last;
        } else {
          MOZ_ASSERT(!pendingLeadSurrogate);
        }
        size_t read;
        size_t written;
        std::tie(read, written) =
            mozilla::ConvertUtf16toUtf8Partial(src, buffer);
        buffer = buffer.From(written);
        totalRead += read;
        totalWritten += written;
        if (read < src.Length()) {
          return mozilla::Some(std::make_tuple(totalRead, totalWritten));
        }
      }
    }
    if (stack.empty()) {
      break;
    }
    current = stack.popCopy();
  }
  if (MOZ_UNLIKELY(pendingLeadSurrogate)) {
    if (buffer.Length() < 3) {
      return mozilla::Some(std::make_tuple(totalRead, totalWritten));
    }
    buffer[0] = '\xEF';
    buffer[1] = '\xBF';
    buffer[2] = '\xBD';
    // No need to update buffer and pendingLeadSurrogate anymore
    totalRead += 1;
    totalWritten += 3;
  }
  return mozilla::Some(std::make_tuple(totalRead, totalWritten));
}

<<<<<<< HEAD
#if defined(DEBUG) || defined(JS_JITSPEW) || defined(JS_CACHEIR_SPEW) || defined(TAINT_DEBUG)

template <typename CharT>
/*static */
void JSString::dumpChars(const CharT* s, size_t n, js::GenericPrinter& out) {
  if (n == SIZE_MAX) {
    n = 0;
    while (s[n]) {
      n++;
    }
  }

  out.put("\"");
  dumpCharsNoQuote(s, n, out);
  out.putChar('"');
}

template void JSString::dumpChars(const Latin1Char* s, size_t n,
                                  js::GenericPrinter& out);

template void JSString::dumpChars(const char16_t* s, size_t n,
                                  js::GenericPrinter& out);

=======
#if defined(DEBUG) || defined(JS_JITSPEW) || defined(JS_CACHEIR_SPEW)
>>>>>>> bd7e0ac2
template <typename CharT>
/*static */
void JSString::dumpCharsNoQuote(const CharT* s, size_t n,
                                js::GenericPrinter& out) {
  for (size_t i = 0; i < n; i++) {
    char16_t c = s[i];
    if (c == '"') {
      out.put("\\\"");
    } else if (c == '\'') {
      out.put("\\'");
    } else if (c == '`') {
      out.put("\\`");
    } else if (c == '\\') {
      out.put("\\\\");
    } else if (c == '\r') {
      out.put("\\r");
    } else if (c == '\n') {
      out.put("\\n");
    } else if (c == '\t') {
      out.put("\\t");
    } else if (c >= 32 && c < 127) {
      out.putChar((char)s[i]);
    } else if (c <= 255) {
      out.printf("\\x%02x", unsigned(c));
    } else {
      out.printf("\\u%04x", unsigned(c));
    }
  }
}

/* static */
template void JSString::dumpCharsNoQuote(const Latin1Char* s, size_t n,
                                         js::GenericPrinter& out);

/* static */
template void JSString::dumpCharsNoQuote(const char16_t* s, size_t n,
                                         js::GenericPrinter& out);

void JSString::dump() const {
  js::Fprinter out(stderr);
  dump(out);
}

void JSString::dump(js::GenericPrinter& out) const {
  js::JSONPrinter json(out);
  dump(json);
  out.put("\n");
}

void JSString::dump(js::JSONPrinter& json) const {
  json.beginObject();
  dumpFields(json);
  json.endObject();
}

const char* RepresentationToString(const JSString* s) {
  if (s->isAtom()) {
    return "JSAtom";
  }

  if (s->isLinear()) {
    if (s->isDependent()) {
      return "JSDependentString";
    }
    if (s->isExternal()) {
      return "JSExternalString";
    }
    if (s->isExtensible()) {
      return "JSExtensibleString";
    }

    if (s->isInline()) {
      if (s->isFatInline()) {
        return "JSFatInlineString";
      }
      return "JSThinInlineString";
    }

    return "JSLinearString";
  }

  if (s->isRope()) {
    return "JSRope";
  }

  return "JSString";
}

template <typename KnownF, typename UnknownF>
void ForEachStringFlag(const JSString* str, uint32_t flags, KnownF known,
                       UnknownF unknown) {
  for (uint32_t i = js::Bit(3); i < js::Bit(16); i = i << 1) {
    if (!(flags & i)) {
      continue;
    }
    switch (i) {
      case JSString::ATOM_BIT:
        known("ATOM_BIT");
        break;
      case JSString::LINEAR_BIT:
        known("LINEAR_BIT");
        break;
      case JSString::DEPENDENT_BIT:
        known("DEPENDENT_BIT");
        break;
      case JSString::INLINE_CHARS_BIT:
        known("INLINE_BIT");
        break;
      case JSString::LINEAR_IS_EXTENSIBLE_BIT:
        static_assert(JSString::LINEAR_IS_EXTENSIBLE_BIT ==
                      JSString::INLINE_IS_FAT_BIT);
        if (str->isLinear()) {
          known("EXTENSIBLE");
        } else if (str->isInline()) {
          known("FAT");
        } else {
          unknown(i);
        }
        break;
      case JSString::LINEAR_IS_EXTERNAL_BIT:
        static_assert(JSString::LINEAR_IS_EXTERNAL_BIT ==
                      JSString::ATOM_IS_PERMANENT_BIT);
        if (str->isAtom()) {
          known("PERMANENT");
        } else if (str->isLinear()) {
          known("EXTERNAL");
        } else {
          unknown(i);
        }
        break;
      case JSString::LATIN1_CHARS_BIT:
        known("LATIN1_CHARS_BIT");
        break;
      case JSString::ATOM_IS_INDEX_BIT:
        known("ATOM_IS_INDEX_BIT");
        break;
      case JSString::INDEX_VALUE_BIT:
        known("INDEX_VALUE_BIT");
        break;
      case JSString::NON_DEDUP_BIT:
        known("NON_DEDUP_BIT");
        break;
      case JSString::IN_STRING_TO_ATOM_CACHE:
        known("IN_STRING_TO_ATOM_CACHE");
        break;
      case JSString::FLATTEN_VISIT_RIGHT:
        if (str->isRope()) {
          known("FLATTEN_VISIT_RIGHT");
        } else {
          unknown(i);
        }
        break;
      case JSString::FLATTEN_FINISH_NODE:
        static_assert(JSString::FLATTEN_FINISH_NODE ==
                      JSString::PINNED_ATOM_BIT);
        if (str->isRope()) {
          known("FLATTEN_FINISH_NODE");
        } else if (str->isAtom()) {
          known("PINNED_ATOM_BIT");
        } else {
          unknown(i);
        }
        break;
      default:
        unknown(i);
        break;
    }
  }
}

void JSString::dumpFields(js::JSONPrinter& json) const {
  dumpCommonFields(json);
  dumpCharsFields(json);
}

void JSString::dumpCommonFields(js::JSONPrinter& json) const {
  json.formatProperty("address", "(%s*)0x%p", RepresentationToString(this),
                      this);

  json.beginInlineListProperty("flags");
  ForEachStringFlag(
      this, flags(), [&](const char* name) { json.value("%s", name); },
      [&](uint32_t value) { json.value("Unknown(%08x)", value); });
  json.endInlineList();

  if (hasIndexValue()) {
    json.property("indexValue", getIndexValue());
  }

  json.boolProperty("isTenured", isTenured());

  json.property("length", length());
}

void JSString::dumpCharsFields(js::JSONPrinter& json) const {
  if (isLinear()) {
    const JSLinearString* linear = &asLinear();

    AutoCheckCannotGC nogc;
    if (hasLatin1Chars()) {
      const Latin1Char* chars = linear->latin1Chars(nogc);

      json.formatProperty("chars", "(JS::Latin1Char*)0x%p", chars);

      js::GenericPrinter& out = json.beginStringProperty("value");
      dumpCharsNoQuote(chars, length(), out);
      json.endStringProperty();
    } else {
      const char16_t* chars = linear->twoByteChars(nogc);

      json.formatProperty("chars", "(char16_t*)0x%p", chars);

      js::GenericPrinter& out = json.beginStringProperty("value");
      dumpCharsNoQuote(chars, length(), out);
      json.endStringProperty();
    }
  } else {
    js::GenericPrinter& out = json.beginStringProperty("value");
    dumpCharsNoQuote(out);
    json.endStringProperty();
  }
}

void JSString::dumpRepresentation() const {
  js::Fprinter out(stderr);
<<<<<<< HEAD
  dumpRepresentation(out, 0);
  out.putChar('\n');
}

void JSString::dumpRepresentationHeader() const {
  js::Fprinter out(stderr);
  dumpRepresentationHeader(out, 0);
  out.putChar('\n');
}

void JSString::dumpRepresentation(js::GenericPrinter& out, int indent) const {
  if (isRope()) {
    asRope().dumpRepresentation(out, indent);
  } else if (isDependent()) {
    asDependent().dumpRepresentation(out, indent);
  } else if (isExternal()) {
    asExternal().dumpRepresentation(out, indent);
  } else if (isExtensible()) {
    asExtensible().dumpRepresentation(out, indent);
  } else if (isInline()) {
    asInline().dumpRepresentation(out, indent);
  } else if (isLinear()) {
    asLinear().dumpRepresentation(out, indent);
  } else {
    MOZ_CRASH("Unexpected JSString representation");
  }
}

void JSString::dumpRepresentationHeader(js::GenericPrinter& out,
                                        const char* subclass) const {
  uint32_t flags = JSString::flags();
  // Print the string's address as an actual C++ expression, to facilitate
  // copy-and-paste into a debugger.
  out.printf("((%s*) %p) length: %zu  flags: 0x%x", subclass, this, length(),
             flags);
  if (isForwarded()) out.put(" FORWARDED");
  if (flags & LINEAR_BIT) out.put(" LINEAR");
  if (flags & DEPENDENT_BIT) out.put(" DEPENDENT");
  if (flags & INLINE_CHARS_BIT) out.put(" INLINE_CHARS");
  if (flags & ATOM_BIT)
    out.put(" ATOM");
  else
    out.put(" (NON ATOM)");
  if (isPermanentAtom()) out.put(" PERMANENT");
  if (flags & LATIN1_CHARS_BIT) out.put(" LATIN1");
  if (!isAtom() && inStringToAtomCache()) out.put(" IN_STRING_TO_ATOM_CACHE");
  if (flags & INDEX_VALUE_BIT) out.printf(" INDEX_VALUE(%u)", getIndexValue());
  if (!isTenured()) out.put(" NURSERY");
  if (isTainted()) out.put(" TAINTED");
  out.putChar('\n');
}

void JSLinearString::dumpRepresentationChars(js::GenericPrinter& out,
                                             int indent) const {
  const char* where = "";
  if (!isInline()) {
    js::gc::StoreBuffer* sb = storeBuffer();
    if (sb && sb->nursery().isInside(nonInlineCharsRaw())) {
      where = "(NURSERY) ";
=======
  dumpRepresentation(out);
}

void JSString::dumpRepresentation(js::GenericPrinter& out) const {
  js::JSONPrinter json(out);
  dumpRepresentation(json);
  out.put("\n");
}

void JSString::dumpRepresentation(js::JSONPrinter& json) const {
  json.beginObject();
  dumpRepresentationFields(json);
  json.endObject();
}

void JSString::dumpRepresentationFields(js::JSONPrinter& json) const {
  dumpCommonFields(json);

  if (isAtom()) {
    asAtom().dumpOwnRepresentationFields(json);
  } else if (isLinear()) {
    asLinear().dumpOwnRepresentationFields(json);

    if (isDependent()) {
      asDependent().dumpOwnRepresentationFields(json);
    } else if (isExternal()) {
      asExternal().dumpOwnRepresentationFields(json);
    } else if (isExtensible()) {
      asExtensible().dumpOwnRepresentationFields(json);
    } else if (isInline()) {
      asInline().dumpOwnRepresentationFields(json);
>>>>>>> bd7e0ac2
    }
  } else if (isRope()) {
    asRope().dumpOwnRepresentationFields(json);
    // Rope already shows the chars.
    return;
  }

  dumpCharsFields(json);
}

void JSString::dumpStringContent(js::GenericPrinter& out) const {
  dumpCharsSingleQuote(out);

  out.printf(" @ (%s*)0x%p", RepresentationToString(this), this);
}

void JSString::dumpPropertyName(js::GenericPrinter& out) const {
  dumpCharsNoQuote(out);
}

void JSString::dumpChars(js::GenericPrinter& out) const {
  out.putChar('"');
  dumpCharsNoQuote(out);
  out.putChar('"');
}

void JSString::dumpCharsSingleQuote(js::GenericPrinter& out) const {
  out.putChar('\'');
  dumpCharsNoQuote(out);
  out.putChar('\'');
}

void JSString::dumpCharsNoQuote(js::GenericPrinter& out) const {
  if (isLinear()) {
    const JSLinearString* linear = &asLinear();

    AutoCheckCannotGC nogc;
    if (hasLatin1Chars()) {
      dumpCharsNoQuote(linear->latin1Chars(nogc), length(), out);
    } else {
      dumpCharsNoQuote(linear->twoByteChars(nogc), length(), out);
    }
  } else if (isRope()) {
    JSRope* rope = &asRope();
    rope->leftChild()->dumpCharsNoQuote(out);
    rope->rightChild()->dumpCharsNoQuote(out);
  }
}

bool JSString::equals(const char* s) {
  JSLinearString* linear = ensureLinear(nullptr);
  if (!linear) {
    // This is DEBUG-only code.
    fprintf(stderr, "OOM in JSString::equals!\n");
    return false;
  }

  return StringEqualsAscii(linear, s);
}
#endif /* defined(DEBUG) || defined(JS_JITSPEW) || defined(JS_CACHEIR_SPEW) */

JSExtensibleString& JSLinearString::makeExtensible(size_t capacity) {
  MOZ_ASSERT(!isDependent());
  MOZ_ASSERT(!isInline());
  MOZ_ASSERT(!isAtom());
  MOZ_ASSERT(!isExternal());
  MOZ_ASSERT(capacity >= length());
  js::RemoveCellMemory(this, allocSize(), js::MemoryUse::StringContents);
  setLengthAndFlags(length(), flags() | EXTENSIBLE_FLAGS);
  d.s.u3.capacity = capacity;
  js::AddCellMemory(this, allocSize(), js::MemoryUse::StringContents);
  return asExtensible();
}

template <typename CharT>
static MOZ_ALWAYS_INLINE bool AllocCharsForFlatten(JSString* str, size_t length,
                                                   CharT** chars,
                                                   size_t* capacity) {
  /*
   * Grow by 12.5% if the buffer is very large. Otherwise, round up to the
   * next power of 2. This is similar to what we do with arrays; see
   * JSObject::ensureDenseArrayElements.
   */
  static const size_t DOUBLING_MAX = 1024 * 1024;
  *capacity =
      length > DOUBLING_MAX ? length + (length / 8) : RoundUpPow2(length);

  static_assert(JSString::MAX_LENGTH * sizeof(CharT) <= UINT32_MAX);
  *chars =
      str->zone()->pod_arena_malloc<CharT>(js::StringBufferArena, *capacity);
  return *chars != nullptr;
}

UniqueLatin1Chars JSRope::copyLatin1Chars(JSContext* maybecx,
                                          arena_id_t destArenaId) const {
  return copyCharsInternal<Latin1Char>(maybecx, destArenaId);
}

UniqueTwoByteChars JSRope::copyTwoByteChars(JSContext* maybecx,
                                            arena_id_t destArenaId) const {
  return copyCharsInternal<char16_t>(maybecx, destArenaId);
}

// Allocate chars for a string. If parameters and conditions allow, this will
// try to allocate in the nursery, but this may always fall back to a malloc
// allocation. The return value will record where the allocation happened.
template <typename CharT>
static MOZ_ALWAYS_INLINE JSString::OwnedChars<CharT> AllocChars(JSContext* cx,
                                                                size_t length,
                                                                gc::Heap heap) {
  if (heap == gc::Heap::Default && cx->zone()->allocNurseryStrings()) {
    MOZ_ASSERT(cx->nursery().isEnabled());
    auto [buffer, isMalloced] = cx->nursery().allocateBuffer(
        cx->zone(), length * sizeof(CharT), js::StringBufferArena);

    return {static_cast<CharT*>(buffer), length, isMalloced, isMalloced};
  }

  auto buffer = cx->make_pod_arena_array<CharT>(js::StringBufferArena, length);
  return {std::move(buffer), length, true};
}

template <typename CharT>
UniquePtr<CharT[], JS::FreePolicy> JSRope::copyCharsInternal(
    JSContext* maybecx, arena_id_t destArenaId) const {
  // Left-leaning ropes are far more common than right-leaning ropes, so
  // perform a non-destructive traversal of the rope, right node first,
  // splatting each node's characters into a contiguous buffer.

  size_t n = length();

  UniquePtr<CharT[], JS::FreePolicy> out;
  if (maybecx) {
    out.reset(maybecx->pod_arena_malloc<CharT>(destArenaId, n));
  } else {
    out.reset(js_pod_arena_malloc<CharT>(destArenaId, n));
  }

  if (!out) {
    return nullptr;
  }

  Vector<const JSString*, 8, SystemAllocPolicy> nodeStack;
  const JSString* str = this;
  CharT* end = out.get() + str->length();
  while (true) {
    if (str->isRope()) {
      if (!nodeStack.append(str->asRope().leftChild())) {
        if (maybecx) {
          ReportOutOfMemory(maybecx);
        }
        return nullptr;
      }
      str = str->asRope().rightChild();
    } else {
      end -= str->length();
      CopyChars(end, str->asLinear());
      if (nodeStack.empty()) {
        break;
      }
      str = nodeStack.popCopy();
    }
  }
  MOZ_ASSERT(end == out.get());

  return out;
}

template <typename CharT>
void AddStringToHash(uint32_t* hash, const CharT* chars, size_t len) {
  // It's tempting to use |HashString| instead of this loop, but that's
  // slightly different than our existing implementation for non-ropes. We
  // want to pretend we have a contiguous set of chars so we need to
  // accumulate char by char rather than generate a new hash for substring
  // and then accumulate that.
  for (size_t i = 0; i < len; i++) {
    *hash = mozilla::AddToHash(*hash, chars[i]);
  }
}

void AddStringToHash(uint32_t* hash, const JSString* str) {
  AutoCheckCannotGC nogc;
  const auto& s = str->asLinear();
  if (s.hasLatin1Chars()) {
    AddStringToHash(hash, s.latin1Chars(nogc), s.length());
  } else {
    AddStringToHash(hash, s.twoByteChars(nogc), s.length());
  }
}

bool JSRope::hash(uint32_t* outHash) const {
  Vector<const JSString*, 8, SystemAllocPolicy> nodeStack;
  const JSString* str = this;

  *outHash = 0;

  while (true) {
    if (str->isRope()) {
      if (!nodeStack.append(str->asRope().rightChild())) {
        return false;
      }
      str = str->asRope().leftChild();
    } else {
      AddStringToHash(outHash, str);
      if (nodeStack.empty()) {
        break;
      }
      str = nodeStack.popCopy();
    }
  }

  return true;
}

<<<<<<< HEAD
#if defined(DEBUG) || defined(JS_JITSPEW) || defined(JS_CACHEIR_SPEW) || defined(TAINT_DEBUG)
void JSRope::dumpRepresentation(js::GenericPrinter& out, int indent) const {
  dumpRepresentationHeader(out, "JSRope");
  indent += 2;

  out.printf("%*sleft:  ", indent, "");
  leftChild()->dumpRepresentation(out, indent);
=======
#if defined(DEBUG) || defined(JS_JITSPEW) || defined(JS_CACHEIR_SPEW)
void JSRope::dumpOwnRepresentationFields(js::JSONPrinter& json) const {
  json.beginObjectProperty("leftChild");
  leftChild()->dumpRepresentationFields(json);
  json.endObject();
>>>>>>> bd7e0ac2

  json.beginObjectProperty("rightChild");
  rightChild()->dumpRepresentationFields(json);
  json.endObject();
}
#endif

namespace js {

template <>
void CopyChars(char16_t* dest, const JSLinearString& str) {
  AutoCheckCannotGC nogc;
  if (str.hasTwoByteChars()) {
    PodCopy(dest, str.twoByteChars(nogc), str.length());
  } else {
    CopyAndInflateChars(dest, str.latin1Chars(nogc), str.length());
  }
}

template <>
void CopyChars(Latin1Char* dest, const JSLinearString& str) {
  AutoCheckCannotGC nogc;
  if (str.hasLatin1Chars()) {
    PodCopy(dest, str.latin1Chars(nogc), str.length());
  } else {
    /*
     * When we flatten a TwoByte rope, we turn child ropes (including Latin1
     * ropes) into TwoByte dependent strings. If one of these strings is
     * also part of another Latin1 rope tree, we can have a Latin1 rope with
     * a TwoByte descendent and we end up here when we flatten it. Although
     * the chars are stored as TwoByte, we know they must be in the Latin1
     * range, so we can safely deflate here.
     */
    size_t len = str.length();
    const char16_t* chars = str.twoByteChars(nogc);
    auto src = Span(chars, len);
    MOZ_ASSERT(IsUtf16Latin1(src));
    LossyConvertUtf16toLatin1(src, AsWritableChars(Span(dest, len)));
  }
}

} /* namespace js */

template <typename CharT>
static constexpr uint32_t StringFlagsForCharType(uint32_t baseFlags) {
  if constexpr (std::is_same_v<CharT, char16_t>) {
    return baseFlags;
  }

  return baseFlags | JSString::LATIN1_CHARS_BIT;
}

static bool UpdateNurseryBuffersOnTransfer(js::Nursery& nursery, JSString* from,
                                           JSString* to, void* buffer,
                                           size_t size) {
  // Update the list of buffers associated with nursery cells when |buffer| is
  // moved from string |from| to string |to|, depending on whether those strings
  // are in the nursery or not.

  if (from->isTenured() && !to->isTenured()) {
    // Tenured leftmost child is giving its chars buffer to the
    // nursery-allocated root node.
    if (!nursery.registerMallocedBuffer(buffer, size)) {
      return false;
    }
  } else if (!from->isTenured() && to->isTenured()) {
    // Leftmost child is giving its nursery-held chars buffer to a
    // tenured string.
    nursery.removeMallocedBuffer(buffer, size);
  }

  return true;
}

static bool CanReuseLeftmostBuffer(JSString* leftmostChild, size_t wholeLength,
                                   bool hasTwoByteChars) {
  if (!leftmostChild->isExtensible()) {
    return false;
  }

  JSExtensibleString& str = leftmostChild->asExtensible();
  return str.capacity() >= wholeLength &&
         str.hasTwoByteChars() == hasTwoByteChars;
}

JSLinearString* JSRope::flatten(JSContext* maybecx) {
  mozilla::Maybe<AutoGeckoProfilerEntry> entry;
  if (maybecx) {
    entry.emplace(maybecx, "JSRope::flatten");
  }

  JSLinearString* str = flattenInternal();
  if (!str && maybecx) {
    ReportOutOfMemory(maybecx);
  }

  return str;
}

JSLinearString* JSRope::flattenInternal() {
  if (zone()->needsIncrementalBarrier()) {
    return flattenInternal<WithIncrementalBarrier>();
  }

  return flattenInternal<NoBarrier>();
}

template <JSRope::UsingBarrier usingBarrier>
JSLinearString* JSRope::flattenInternal() {
  if (hasTwoByteChars()) {
    return flattenInternal<usingBarrier, char16_t>(this);
  }

  return flattenInternal<usingBarrier, Latin1Char>(this);
}

template <JSRope::UsingBarrier usingBarrier, typename CharT>
/* static */
JSLinearString* JSRope::flattenInternal(JSRope* root) {
  /*
   * Consider the DAG of JSRopes rooted at |root|, with non-JSRopes as
   * its leaves. Mutate the root JSRope into a JSExtensibleString containing
   * the full flattened text that the root represents, and mutate all other
   * JSRopes in the interior of the DAG into JSDependentStrings that refer to
   * this new JSExtensibleString.
   *
   * If the leftmost leaf of our DAG is a JSExtensibleString, consider
   * stealing its buffer for use in our new root, and transforming it into a
   * JSDependentString too. Do not mutate any of the other leaves.
   *
   * Perform a depth-first dag traversal, splatting each node's characters
   * into a contiguous buffer. Visit each rope node three times:
   *   1. record position in the buffer and recurse into left child;
   *   2. recurse into the right child;
   *   3. transform the node into a dependent string.
   * To avoid maintaining a stack, tree nodes are mutated to indicate how many
   * times they have been visited. Since ropes can be dags, a node may be
   * encountered multiple times during traversal. However, step 3 above leaves
   * a valid dependent string, so everything works out.
   *
   * While ropes avoid all sorts of quadratic cases with string concatenation,
   * they can't help when ropes are immediately flattened. One idiomatic case
   * that we'd like to keep linear (and has traditionally been linear in SM
   * and other JS engines) is:
   *
   *   while (...) {
   *     s += ...
   *     s.flatten
   *   }
   *
   * Two behaviors accomplish this:
   *
   * - When the leftmost non-rope in the DAG we're flattening is a
   *   JSExtensibleString with sufficient capacity to hold the entire
   *   flattened string, we just flatten the DAG into its buffer. Then, when
   *   we transform the root of the DAG from a JSRope into a
   *   JSExtensibleString, we steal that buffer, and change the victim from a
   *   JSExtensibleString to a JSDependentString. In this case, the left-hand
   *   side of the string never needs to be copied.
   *
   * - Otherwise, we round up the total flattened size and create a fresh
   *   JSExtensibleString with that much capacity. If this in turn becomes the
   *   leftmost leaf of a subsequent flatten, we will hopefully be able to
   *   fill it, as in the case above.
   *
   * Note that, even though the code for creating JSDependentStrings avoids
   * creating dependents of dependents, we can create that situation here: the
   * JSExtensibleStrings we transform into JSDependentStrings might have
   * JSDependentStrings pointing to them already. Stealing the buffer doesn't
   * change its address, only its owning JSExtensibleString, so all chars()
   * pointers in the JSDependentStrings are still valid.
   */

  const size_t wholeLength = root->length();
  size_t wholeCapacity;
  CharT* wholeChars;

  AutoCheckCannotGC nogc;

  Nursery& nursery = root->runtimeFromMainThread()->gc.nursery();

  /* Find the left most string, containing the first string. */
  JSRope* leftmostRope = root;
  while (leftmostRope->leftChild()->isRope()) {
    leftmostRope = &leftmostRope->leftChild()->asRope();
  }
  JSString* leftmostChild = leftmostRope->leftChild();

  bool reuseLeftmostBuffer = CanReuseLeftmostBuffer(
      leftmostChild, wholeLength, std::is_same_v<CharT, char16_t>);

  if (reuseLeftmostBuffer) {
    JSExtensibleString& left = leftmostChild->asExtensible();
    wholeCapacity = left.capacity();
    wholeChars = const_cast<CharT*>(left.nonInlineChars<CharT>(nogc));

    // Nursery::registerMallocedBuffer is fallible, so attempt it first before
    // doing anything irreversible.
    if (!UpdateNurseryBuffersOnTransfer(nursery, &left, root, wholeChars,
                                        wholeCapacity * sizeof(CharT))) {
      return nullptr;
    }
  } else {
    // If we can't reuse the leftmost child's buffer, allocate a new one.
    if (!AllocCharsForFlatten(root, wholeLength, &wholeChars, &wholeCapacity)) {
      return nullptr;
    }

    if (!root->isTenured()) {
      if (!nursery.registerMallocedBuffer(wholeChars,
                                          wholeCapacity * sizeof(CharT))) {
        js_free(wholeChars);
        return nullptr;
      }
    }
  }

  JSRope* str = root;
  CharT* pos = wholeChars;

  JSRope* parent = nullptr;
  uint32_t parentFlag = 0;

first_visit_node: {
  MOZ_ASSERT_IF(str != root, parent && parentFlag);
  MOZ_ASSERT(!str->asRope().isBeingFlattened());

  ropeBarrierDuringFlattening<usingBarrier>(str);

  JSString& left = *str->d.s.u2.left;
  str->d.s.u2.parent = parent;
  str->setFlagBit(parentFlag);
  parent = nullptr;
  parentFlag = 0;
  if (left.isRope()) {
    /* Return to this node when 'left' done, then goto visit_right_child. */
    parent = str;
    parentFlag = FLATTEN_VISIT_RIGHT;
    str = &left.asRope();
    goto first_visit_node;
  }
  if (!(reuseLeftmostBuffer && pos == wholeChars)) {
    CopyChars(pos, left.asLinear());
  }
  pos += left.length();
}

visit_right_child: {
  JSString& right = *str->d.s.u3.right;
  if (right.isRope()) {
    /* Return to this node when 'right' done, then goto finish_node. */
    parent = str;
    parentFlag = FLATTEN_FINISH_NODE;
    str = &right.asRope();
    goto first_visit_node;
  }
  CopyChars(pos, right.asLinear());
  pos += right.length();
}

finish_node: {
  if (str == root) {
    goto finish_root;
  }

  MOZ_ASSERT(pos >= wholeChars);
  CharT* chars = pos - str->length();
  JSRope* strParent = str->d.s.u2.parent;
  str->setNonInlineChars(chars);

  MOZ_ASSERT(str->asRope().isBeingFlattened());
  mozilla::DebugOnly<bool> visitRight = str->flags() & FLATTEN_VISIT_RIGHT;
  bool finishNode = str->flags() & FLATTEN_FINISH_NODE;
  MOZ_ASSERT(visitRight != finishNode);

  // This also clears the flags related to flattening.
  str->setLengthAndFlags(str->length(),
                         StringFlagsForCharType<CharT>(INIT_DEPENDENT_FLAGS));
  str->d.s.u3.base =
      reinterpret_cast<JSLinearString*>(root); /* will be true on exit */

  // Every interior (rope) node in the rope's tree will be visited during
  // the traversal and post-barriered here, so earlier additions of
  // dependent.base -> root pointers are handled by this barrier as well.
  //
  // The only time post-barriers need do anything is when the root is in
  // the nursery. Note that the root was a rope but will be an extensible
  // string when we return, so it will not point to any strings and need
  // not be barriered.
  if (str->isTenured() && !root->isTenured()) {
    root->storeBuffer()->putWholeCell(str);
  }
  str = strParent;
  if (finishNode) {
    goto finish_node;
  }
  MOZ_ASSERT(visitRight);
  goto visit_right_child;
}

finish_root:
  // We traversed all the way back up to the root so we're finished.
  MOZ_ASSERT(str == root);
  MOZ_ASSERT(pos == wholeChars + wholeLength);

  root->setLengthAndFlags(wholeLength,
                          StringFlagsForCharType<CharT>(EXTENSIBLE_FLAGS));
  root->setNonInlineChars(wholeChars);
  root->d.s.u3.capacity = wholeCapacity;
  AddCellMemory(root, root->asLinear().allocSize(), MemoryUse::StringContents);

  if (reuseLeftmostBuffer) {
    // Remove memory association for left node we're about to make into a
    // dependent string.
    JSString& left = *leftmostChild;
    RemoveCellMemory(&left, left.allocSize(), MemoryUse::StringContents);

    uint32_t flags = INIT_DEPENDENT_FLAGS;
    if (left.inStringToAtomCache()) {
      flags |= IN_STRING_TO_ATOM_CACHE;
    }
    left.setLengthAndFlags(left.length(), StringFlagsForCharType<CharT>(flags));
    left.d.s.u3.base = &root->asLinear();
    if (left.isTenured() && !root->isTenured()) {
      // leftmost child -> root is a tenured -> nursery edge.
      root->storeBuffer()->putWholeCell(&left);
    }
  }

  return &root->asLinear();
}

template <JSRope::UsingBarrier usingBarrier>
/* static */
inline void JSRope::ropeBarrierDuringFlattening(JSRope* rope) {
  MOZ_ASSERT(!rope->isBeingFlattened());
  if constexpr (usingBarrier) {
    gc::PreWriteBarrierDuringFlattening(rope->leftChild());
    gc::PreWriteBarrierDuringFlattening(rope->rightChild());
  }
}

template <AllowGC allowGC>
static JSLinearString* EnsureLinear(
    JSContext* cx,
    typename MaybeRooted<JSString*, allowGC>::HandleType string) {
  JSLinearString* linear = string->ensureLinear(cx);
  // Don't report an exception if GC is not allowed, just return nullptr.
  if (!linear && !allowGC) {
    cx->recoverFromOutOfMemory();
  }
  return linear;
}

// Taintfox: Concat without adding operations to taint flow
template <AllowGC allowGC>
JSString* js::ConcatStringsQuiet(
    JSContext* cx, typename MaybeRooted<JSString*, allowGC>::HandleType left,
    typename MaybeRooted<JSString*, allowGC>::HandleType right, gc::Heap heap) {
  MOZ_ASSERT_IF(!left->isAtom(), cx->isInsideCurrentZone(left));
  MOZ_ASSERT_IF(!right->isAtom(), cx->isInsideCurrentZone(right));

  size_t leftLen = left->length();
  if (leftLen == 0) {
    return right;
  }

  size_t rightLen = right->length();
  if (rightLen == 0) {
    return left;
  }

  size_t wholeLength = leftLen + rightLen;
  if (MOZ_UNLIKELY(wholeLength > JSString::MAX_LENGTH)) {
    // Don't report an exception if GC is not allowed, just return nullptr.
    if (allowGC) {
      js::ReportOversizedAllocation(cx, JSMSG_ALLOC_OVERFLOW);
    }
    return nullptr;
  }

  bool isLatin1 = left->hasLatin1Chars() && right->hasLatin1Chars();
  bool canUseInline = isLatin1
                          ? JSInlineString::lengthFits<Latin1Char>(wholeLength)
                          : JSInlineString::lengthFits<char16_t>(wholeLength);
  if (canUseInline) {
    Latin1Char* latin1Buf = nullptr;  // initialize to silence GCC warning
    char16_t* twoByteBuf = nullptr;   // initialize to silence GCC warning
    JSInlineString* str =
        isLatin1
            ? AllocateInlineString<allowGC>(cx, wholeLength, &latin1Buf, heap)
            : AllocateInlineString<allowGC>(cx, wholeLength, &twoByteBuf, heap);
    if (!str) {
      return nullptr;
    }

    AutoCheckCannotGC nogc;

    // Taintfox: compute the taint here
    SafeStringTaint newTaint = left->taint().safeCopy();
    newTaint.concat(right->taint(), left->length());

    JSLinearString* leftLinear = EnsureLinear<allowGC>(cx, left);
    if (!leftLinear) {
      return nullptr;
    }
    JSLinearString* rightLinear = EnsureLinear<allowGC>(cx, right);
    if (!rightLinear) {
      return nullptr;
    }

    if (isLatin1) {
      PodCopy(latin1Buf, leftLinear->latin1Chars(nogc), leftLen);
      PodCopy(latin1Buf + leftLen, rightLinear->latin1Chars(nogc), rightLen);
    } else {
      if (leftLinear->hasTwoByteChars()) {
        PodCopy(twoByteBuf, leftLinear->twoByteChars(nogc), leftLen);
      } else {
        CopyAndInflateChars(twoByteBuf, leftLinear->latin1Chars(nogc), leftLen);
      }
      if (rightLinear->hasTwoByteChars()) {
        PodCopy(twoByteBuf + leftLen, rightLinear->twoByteChars(nogc),
                rightLen);
      } else {
        CopyAndInflateChars(twoByteBuf + leftLen,
                            rightLinear->latin1Chars(nogc), rightLen);
      }
    }
    // Taintfox
    if (str->length() > 0) {
        str->setTaint(cx, newTaint);
    }
    return str;
  }

  // TaintFox: JSRope handles taint propagation itself.
  return JSRope::new_<allowGC>(cx, left, right, wholeLength, heap);
}

template JSString* js::ConcatStringsQuiet<CanGC>(JSContext* cx, HandleString left,
                                            HandleString right,
                                            gc::Heap heap);

template JSString* js::ConcatStringsQuiet<NoGC>(JSContext* cx, JSString* const& left,
                                           JSString* const& right,
                                           gc::Heap heap);

template <AllowGC allowGC>
JSString* js::ConcatStrings(
    JSContext* cx, typename MaybeRooted<JSString*, allowGC>::HandleType left,
    typename MaybeRooted<JSString*, allowGC>::HandleType right,
    gc::Heap heap) {

  TaintOperation op("concat");
  if ((left && right) && (left->taint().hasTaint() || right->taint().hasTaint())) {
    op = JS::TaintOperationConcat(cx, "concat", true, left, right);
  }
  
  JSString* str = ConcatStringsQuiet<allowGC>(cx, left, right, heap);

  if (str && str->taint().hasTaint()) {
     str->taint().extend(op);
  }

  return str;
}

template JSString* js::ConcatStrings<CanGC>(JSContext* cx, HandleString left,
                                            HandleString right, gc::Heap heap);

template JSString* js::ConcatStrings<NoGC>(JSContext* cx, JSString* const& left,
                                           JSString* const& right,
                                           gc::Heap heap);

<<<<<<< HEAD
#if defined(DEBUG) || defined(JS_JITSPEW) || defined(JS_CACHEIR_SPEW) || defined(TAINT_DEBUG)
void JSDependentString::dumpRepresentation(js::GenericPrinter& out,
                                           int indent) const {
  dumpRepresentationHeader(out, "JSDependentString");
  indent += 2;
  out.printf("%*soffset: %zu\n", indent, "", baseOffset());
  out.printf("%*sbase: ", indent, "");
  base()->dumpRepresentation(out, indent);
=======
#if defined(DEBUG) || defined(JS_JITSPEW) || defined(JS_CACHEIR_SPEW)
void JSDependentString::dumpOwnRepresentationFields(
    js::JSONPrinter& json) const {
  json.property("baseOffset", baseOffset());
  json.beginObjectProperty("base");
  base()->dumpRepresentationFields(json);
  json.endObject();
>>>>>>> bd7e0ac2
}
#endif

bool js::EqualChars(const JSLinearString* str1, const JSLinearString* str2) {
  // Assert this isn't called for strings the caller should handle with a fast
  // path.
  MOZ_ASSERT(str1->length() == str2->length());
  MOZ_ASSERT(str1 != str2);
  MOZ_ASSERT(!str1->isAtom() || !str2->isAtom());

  size_t len = str1->length();

  AutoCheckCannotGC nogc;
  if (str1->hasTwoByteChars()) {
    if (str2->hasTwoByteChars()) {
      return EqualChars(str1->twoByteChars(nogc), str2->twoByteChars(nogc),
                        len);
    }

    return EqualChars(str2->latin1Chars(nogc), str1->twoByteChars(nogc), len);
  }

  if (str2->hasLatin1Chars()) {
    return EqualChars(str1->latin1Chars(nogc), str2->latin1Chars(nogc), len);
  }

  return EqualChars(str1->latin1Chars(nogc), str2->twoByteChars(nogc), len);
}

bool js::HasSubstringAt(JSLinearString* text, JSLinearString* pat,
                        size_t start) {
  MOZ_ASSERT(start + pat->length() <= text->length());

  size_t patLen = pat->length();

  AutoCheckCannotGC nogc;
  if (text->hasLatin1Chars()) {
    const Latin1Char* textChars = text->latin1Chars(nogc) + start;
    if (pat->hasLatin1Chars()) {
      return EqualChars(textChars, pat->latin1Chars(nogc), patLen);
    }

    return EqualChars(textChars, pat->twoByteChars(nogc), patLen);
  }

  const char16_t* textChars = text->twoByteChars(nogc) + start;
  if (pat->hasTwoByteChars()) {
    return EqualChars(textChars, pat->twoByteChars(nogc), patLen);
  }

  return EqualChars(pat->latin1Chars(nogc), textChars, patLen);
}

bool js::EqualStrings(JSContext* cx, JSString* str1, JSString* str2,
                      bool* result) {
  if (str1 == str2) {
    *result = true;
    return true;
  }
  if (str1->length() != str2->length()) {
    *result = false;
    return true;
  }
  if (str1->isAtom() && str2->isAtom()) {
    *result = false;
    return true;
  }

  JSLinearString* linear1 = str1->ensureLinear(cx);
  if (!linear1) {
    return false;
  }
  JSLinearString* linear2 = str2->ensureLinear(cx);
  if (!linear2) {
    return false;
  }

  *result = EqualChars(linear1, linear2);
  return true;
}

bool js::EqualStrings(const JSLinearString* str1, const JSLinearString* str2) {
  if (str1 == str2) {
    return true;
  }
  if (str1->length() != str2->length()) {
    return false;
  }
  if (str1->isAtom() && str2->isAtom()) {
    return false;
  }
  return EqualChars(str1, str2);
}

int32_t js::CompareChars(const char16_t* s1, size_t len1, JSLinearString* s2) {
  AutoCheckCannotGC nogc;
  return s2->hasLatin1Chars()
             ? CompareChars(s1, len1, s2->latin1Chars(nogc), s2->length())
             : CompareChars(s1, len1, s2->twoByteChars(nogc), s2->length());
}

static int32_t CompareStringsImpl(const JSLinearString* str1,
                                  const JSLinearString* str2) {
  size_t len1 = str1->length();
  size_t len2 = str2->length();

  AutoCheckCannotGC nogc;
  if (str1->hasLatin1Chars()) {
    const Latin1Char* chars1 = str1->latin1Chars(nogc);
    return str2->hasLatin1Chars()
               ? CompareChars(chars1, len1, str2->latin1Chars(nogc), len2)
               : CompareChars(chars1, len1, str2->twoByteChars(nogc), len2);
  }

  const char16_t* chars1 = str1->twoByteChars(nogc);
  return str2->hasLatin1Chars()
             ? CompareChars(chars1, len1, str2->latin1Chars(nogc), len2)
             : CompareChars(chars1, len1, str2->twoByteChars(nogc), len2);
}

bool js::CompareStrings(JSContext* cx, JSString* str1, JSString* str2,
                        int32_t* result) {
  MOZ_ASSERT(str1);
  MOZ_ASSERT(str2);

  if (str1 == str2) {
    *result = 0;
    return true;
  }

  JSLinearString* linear1 = str1->ensureLinear(cx);
  if (!linear1) {
    return false;
  }

  JSLinearString* linear2 = str2->ensureLinear(cx);
  if (!linear2) {
    return false;
  }

  *result = CompareStringsImpl(linear1, linear2);
  return true;
}

int32_t js::CompareStrings(const JSLinearString* str1,
                           const JSLinearString* str2) {
  MOZ_ASSERT(str1);
  MOZ_ASSERT(str2);

  if (str1 == str2) {
    return 0;
  }
  return CompareStringsImpl(str1, str2);
}

bool js::StringIsAscii(JSLinearString* str) {
  JS::AutoCheckCannotGC nogc;
  if (str->hasLatin1Chars()) {
    return mozilla::IsAscii(
        AsChars(Span(str->latin1Chars(nogc), str->length())));
  }
  return mozilla::IsAscii(Span(str->twoByteChars(nogc), str->length()));
}

bool js::StringEqualsAscii(JSLinearString* str, const char* asciiBytes) {
  return StringEqualsAscii(str, asciiBytes, strlen(asciiBytes));
}

bool js::StringEqualsAscii(JSLinearString* str, const char* asciiBytes,
                           size_t length) {
  MOZ_ASSERT(JS::StringIsASCII(Span(asciiBytes, length)));

  if (length != str->length()) {
    return false;
  }

  const Latin1Char* latin1 = reinterpret_cast<const Latin1Char*>(asciiBytes);

  AutoCheckCannotGC nogc;
  return str->hasLatin1Chars()
             ? EqualChars(latin1, str->latin1Chars(nogc), length)
             : EqualChars(latin1, str->twoByteChars(nogc), length);
}

template <typename CharT>
bool js::CheckStringIsIndex(const CharT* s, size_t length, uint32_t* indexp) {
  MOZ_ASSERT(length > 0);
  MOZ_ASSERT(length <= UINT32_CHAR_BUFFER_LENGTH);
  MOZ_ASSERT(IsAsciiDigit(*s),
             "caller's fast path must have checked first char");

  RangedPtr<const CharT> cp(s, length);
  const RangedPtr<const CharT> end(s + length, s, length);

  uint32_t index = AsciiDigitToNumber(*cp++);
  uint32_t oldIndex = 0;
  uint32_t c = 0;

  if (index != 0) {
    // Consume remaining characters only if the first character isn't '0'.
    while (cp < end && IsAsciiDigit(*cp)) {
      oldIndex = index;
      c = AsciiDigitToNumber(*cp);
      index = 10 * index + c;
      cp++;
    }
  }

  // It's not an integer index if there are characters after the number.
  if (cp != end) {
    return false;
  }

  // Look out for "4294967295" and larger-number strings that fit in
  // UINT32_CHAR_BUFFER_LENGTH: only unsigned 32-bit integers less than or equal
  // to MAX_ARRAY_INDEX shall pass.
  if (oldIndex < MAX_ARRAY_INDEX / 10 ||
      (oldIndex == MAX_ARRAY_INDEX / 10 && c <= (MAX_ARRAY_INDEX % 10))) {
    MOZ_ASSERT(index <= MAX_ARRAY_INDEX);
    *indexp = index;
    return true;
  }

  return false;
}

template bool js::CheckStringIsIndex(const Latin1Char* s, size_t length,
                                     uint32_t* indexp);
template bool js::CheckStringIsIndex(const char16_t* s, size_t length,
                                     uint32_t* indexp);

template <typename CharT>
static uint32_t AtomCharsToIndex(const CharT* s, size_t length) {
  // Chars are known to be a valid index value (as determined by
  // CheckStringIsIndex) that didn't fit in the "index value" bits in the
  // header.

  MOZ_ASSERT(length > 0);
  MOZ_ASSERT(length <= UINT32_CHAR_BUFFER_LENGTH);

  RangedPtr<const CharT> cp(s, length);
  const RangedPtr<const CharT> end(s + length, s, length);

  MOZ_ASSERT(IsAsciiDigit(*cp));
  uint32_t index = AsciiDigitToNumber(*cp++);
  MOZ_ASSERT(index != 0);

  while (cp < end) {
    MOZ_ASSERT(IsAsciiDigit(*cp));
    index = 10 * index + AsciiDigitToNumber(*cp);
    cp++;
  }

  MOZ_ASSERT(index <= MAX_ARRAY_INDEX);
  return index;
}

uint32_t JSAtom::getIndexSlow() const {
  MOZ_ASSERT(isIndex());
  MOZ_ASSERT(!hasIndexValue());

  size_t len = length();

  AutoCheckCannotGC nogc;
  return hasLatin1Chars() ? AtomCharsToIndex(latin1Chars(nogc), len)
                          : AtomCharsToIndex(twoByteChars(nogc), len);
}

static void MarkStringAndBasesNonDeduplicatable(JSLinearString* s) {
  while (true) {
    if (!s->isTenured()) {
      s->setNonDeduplicatable();
    }
    if (!s->hasBase()) {
      break;
    }
    s = s->base();
  }
}

bool AutoStableStringChars::init(JSContext* cx, JSString* s) {
  Rooted<JSLinearString*> linearString(cx, s->ensureLinear(cx));
  if (!linearString) {
    return false;
  }

  MOZ_ASSERT(state_ == Uninitialized);

  // Inline and nursery-allocated chars may move during a GC, so copy them
  // out into a temporary malloced buffer. Note that we cannot update the
  // string itself with a malloced buffer, because there may be dependent
  // strings that are using the original chars.
  if (linearString->hasMovableChars()) {
    return linearString->hasTwoByteChars() ? copyTwoByteChars(cx, linearString)
                                           : copyLatin1Chars(cx, linearString);
  }

  if (linearString->hasLatin1Chars()) {
    state_ = Latin1;
    latin1Chars_ = linearString->rawLatin1Chars();
  } else {
    state_ = TwoByte;
    twoByteChars_ = linearString->rawTwoByteChars();
  }

  MarkStringAndBasesNonDeduplicatable(linearString);

  s_ = linearString;
  return true;
}

bool AutoStableStringChars::initTwoByte(JSContext* cx, JSString* s) {
  Rooted<JSLinearString*> linearString(cx, s->ensureLinear(cx));
  if (!linearString) {
    return false;
  }

  MOZ_ASSERT(state_ == Uninitialized);

  if (linearString->hasLatin1Chars()) {
    return copyAndInflateLatin1Chars(cx, linearString);
  }

  // Copy movable chars since they may be moved by GC (see above).
  if (linearString->hasMovableChars()) {
    return copyTwoByteChars(cx, linearString);
  }

  state_ = TwoByte;
  twoByteChars_ = linearString->rawTwoByteChars();

  MarkStringAndBasesNonDeduplicatable(linearString);

  s_ = linearString;
  return true;
}

template <typename T>
T* AutoStableStringChars::allocOwnChars(JSContext* cx, size_t count) {
  static_assert(
      InlineCapacity >=
              sizeof(JS::Latin1Char) * JSFatInlineString::MAX_LENGTH_LATIN1 &&
          InlineCapacity >=
              sizeof(char16_t) * JSFatInlineString::MAX_LENGTH_TWO_BYTE,
      "InlineCapacity too small to hold fat inline strings");

  static_assert((JSString::MAX_LENGTH &
                 mozilla::tl::MulOverflowMask<sizeof(T)>::value) == 0,
                "Size calculation can overflow");
  MOZ_ASSERT(count <= JSString::MAX_LENGTH);
  size_t size = sizeof(T) * count;

  ownChars_.emplace(cx);
  if (!ownChars_->resize(size)) {
    ownChars_.reset();
    return nullptr;
  }

  return reinterpret_cast<T*>(ownChars_->begin());
}

bool AutoStableStringChars::copyAndInflateLatin1Chars(
    JSContext* cx, Handle<JSLinearString*> linearString) {
  size_t length = linearString->length();
  char16_t* chars = allocOwnChars<char16_t>(cx, length);
  if (!chars) {
    return false;
  }

  // Copy |src[0..length]| to |dest[0..length]| when copying doesn't narrow and
  // therefore can't lose information.
  auto src = AsChars(Span(linearString->rawLatin1Chars(), length));
  auto dest = Span(chars, length);
  ConvertLatin1toUtf16(src, dest);

  state_ = TwoByte;
  twoByteChars_ = chars;
  s_ = linearString;
  return true;
}

bool AutoStableStringChars::copyLatin1Chars(
    JSContext* cx, Handle<JSLinearString*> linearString) {
  size_t length = linearString->length();
  JS::Latin1Char* chars = allocOwnChars<JS::Latin1Char>(cx, length);
  if (!chars) {
    return false;
  }

  PodCopy(chars, linearString->rawLatin1Chars(), length);

  state_ = Latin1;
  latin1Chars_ = chars;
  s_ = linearString;
  return true;
}

bool AutoStableStringChars::copyTwoByteChars(
    JSContext* cx, Handle<JSLinearString*> linearString) {
  size_t length = linearString->length();
  char16_t* chars = allocOwnChars<char16_t>(cx, length);
  if (!chars) {
    return false;
  }

  PodCopy(chars, linearString->rawTwoByteChars(), length);

  state_ = TwoByte;
  twoByteChars_ = chars;
  s_ = linearString;
  return true;
}

template <>
bool JS::SourceText<char16_t>::initMaybeBorrowed(
    JSContext* cx, JS::AutoStableStringChars& linearChars, const StringTaint& taint) {
  MOZ_ASSERT(linearChars.isTwoByte(),
             "AutoStableStringChars must be initialized with char16_t");

  const char16_t* chars = linearChars.twoByteChars();
  size_t length = linearChars.length();
  JS::SourceOwnership ownership = linearChars.maybeGiveOwnershipToCaller()
                                      ? JS::SourceOwnership::TakeOwnership
                                      : JS::SourceOwnership::Borrowed;
  return initImpl(cx, chars, length, taint, ownership);
}

template <>
bool JS::SourceText<char16_t>::initMaybeBorrowed(
    JS::FrontendContext* fc, JS::AutoStableStringChars& linearChars, const StringTaint& taint) {
  MOZ_ASSERT(linearChars.isTwoByte(),
             "AutoStableStringChars must be initialized with char16_t");

  const char16_t* chars = linearChars.twoByteChars();
  size_t length = linearChars.length();
  JS::SourceOwnership ownership = linearChars.maybeGiveOwnershipToCaller()
                                      ? JS::SourceOwnership::TakeOwnership
                                      : JS::SourceOwnership::Borrowed;
  return initImpl(fc, chars, length, taint, ownership);
}

#if defined(DEBUG) || defined(JS_JITSPEW) || defined(JS_CACHEIR_SPEW) || defined(TAINT_DEBUG)
void JSAtom::dump(js::GenericPrinter& out) {
  out.printf("JSAtom* (%p) = ", (void*)this);
  this->JSString::dump(out);
}

void JSAtom::dump() {
  Fprinter out(stderr);
  dump(out);
}

void JSExternalString::dumpOwnRepresentationFields(
    js::JSONPrinter& json) const {
  json.formatProperty("callbacks", "(JSExternalStringCallbacks*)0x%p",
                      callbacks());
}
#endif /* defined(DEBUG) || defined(JS_JITSPEW) || defined(JS_CACHEIR_SPEW) */

JSLinearString* js::NewDependentString(JSContext* cx, JSString* baseArg,
                                       size_t start, size_t length,
                                       gc::Heap heap) {
  if (length == 0) {
    return cx->emptyString();
  }

  JSLinearString* base = baseArg->ensureLinear(cx);
  if (!base) {
    return nullptr;
  }

  /* TaintFox: disabled. We need this function to return a new string instance
   * so we can cheaply copy strings (required for tainting).
  if (start == 0 && length == base->length())
      return base;
  */

  /* TaintFox: Same here, we currently require a new instance in every case.
   * TODO maybe fix this some time.
   */
  bool useInline;
  if (base->hasTwoByteChars()) {
    AutoCheckCannotGC nogc;
    /* Foxhound: disabled
    const char16_t* chars = base->twoByteChars(nogc) + start;
    if (JSLinearString* staticStr = cx->staticStrings().lookup(chars, length)) {
      return staticStr;
    }
    */
    useInline = JSInlineString::lengthFits<char16_t>(length);
  } else {
    AutoCheckCannotGC nogc;
    /* Foxhound: disabled 
    const Latin1Char* chars = base->latin1Chars(nogc) + start;
    if (JSLinearString* staticStr = cx->staticStrings().lookup(chars, length)) {
      return staticStr;
    }
    */
    useInline = JSInlineString::lengthFits<Latin1Char>(length);
  }

  if (useInline) {
    Rooted<JSLinearString*> rootedBase(cx, base);

    // Do not create a dependent string that would fit into an inline string.
    // First, that could create a string dependent on an inline base string's
    // chars, which would be an awkward moving-GC hazard. Second, this makes
    // it more likely to have a very short string keep a very long string alive.
    if (base->hasTwoByteChars()) {
      return NewInlineString<char16_t>(cx, rootedBase, start, length, nullptr, heap);
    }
    return NewInlineString<Latin1Char>(cx, rootedBase, start, length, nullptr, heap);
  }

  return JSDependentString::new_(cx, base, start, length, heap);
}

static constexpr bool CanStoreCharsAsLatin1(const JS::Latin1Char* s,
                                            size_t length) {
  return true;
}

static inline bool CanStoreCharsAsLatin1(const char16_t* s, size_t length) {
  return IsUtf16Latin1(Span(s, length));
}

/**
 * Copy |src[0..length]| to |dest[0..length]| when copying *does* narrow, but
 * the user guarantees every runtime |src[i]| value can be stored without change
 * of value in |dest[i]|.
 */
static inline void FillFromCompatible(unsigned char* dest, const char16_t* src,
                                      size_t length) {
  LossyConvertUtf16toLatin1(Span(src, length),
                            AsWritableChars(Span(dest, length)));
}

template <AllowGC allowGC>
static MOZ_ALWAYS_INLINE JSInlineString* NewInlineStringDeflated(
    JSContext* cx, const mozilla::Range<const char16_t>& chars,
    gc::Heap heap = gc::Heap::Default) {
  size_t len = chars.length();
  Latin1Char* storage;
  JSInlineString* str = AllocateInlineString<allowGC>(cx, len, &storage, heap);
  if (!str) {
    return nullptr;
  }

  MOZ_ASSERT(CanStoreCharsAsLatin1(chars.begin().get(), len));
  FillFromCompatible(storage, chars.begin().get(), len);
  return str;
}

template <AllowGC allowGC>
static JSLinearString* NewStringDeflated(JSContext* cx, const char16_t* s,
                                         size_t n, gc::Heap heap) {
// Foxhound: Avoid creating atoms
//  if (JSLinearString* str = TryEmptyOrStaticString(cx, s, n)) {
//    return str;
//  }

  if (JSInlineString::lengthFits<Latin1Char>(n)) {
    return NewInlineStringDeflated<allowGC>(
        cx, mozilla::Range<const char16_t>(s, n), heap);
  }

  JS::Rooted<JSString::OwnedChars<Latin1Char>> news(
      cx, AllocChars<Latin1Char>(cx, n, heap));
  if (!news) {
    if (!allowGC) {
      cx->recoverFromOutOfMemory();
    }
    return nullptr;
  }

  MOZ_ASSERT(CanStoreCharsAsLatin1(s, n));
  FillFromCompatible(news.data(), s, n);

  return JSLinearString::new_<allowGC, Latin1Char>(cx, &news, heap);
}

static MOZ_ALWAYS_INLINE JSAtom* NewInlineAtomDeflated(JSContext* cx,
                                                       const char16_t* chars,
                                                       size_t length,
                                                       js::HashNumber hash) {
  Latin1Char* storage;
  JSAtom* str = AllocateInlineAtom(cx, length, &storage, hash);
  if (!str) {
    return nullptr;
  }

  MOZ_ASSERT(CanStoreCharsAsLatin1(chars, length));
  FillFromCompatible(storage, chars, length);
  return str;
}

static JSAtom* NewAtomDeflatedValidLength(JSContext* cx, const char16_t* s,
                                          size_t n, js::HashNumber hash) {
  if (JSAtom::lengthFitsInline<Latin1Char>(n)) {
    return NewInlineAtomDeflated(cx, s, n, hash);
  }

  auto news = cx->make_pod_arena_array<Latin1Char>(js::StringBufferArena, n);
  if (!news) {
    cx->recoverFromOutOfMemory();
    return nullptr;
  }

  MOZ_ASSERT(CanStoreCharsAsLatin1(s, n));
  FillFromCompatible(news.get(), s, n);

  return JSAtom::newValidLength(cx, std::move(news), n, hash);
}

template <AllowGC allowGC, typename CharT>
JSLinearString* js::NewStringDontDeflate(
  JSContext* cx, UniquePtr<CharT[], JS::FreePolicy> chars, size_t length,
  gc::Heap heap) {
  // TaintFox: TODO disabled for now, causes XPConnect string conversion to
  // fail wrt taint propagation if this function returns a JSAtom.
  // if (JSLinearString* str = TryEmptyOrStaticString(cx, chars.get(), length)) {
  //   return str;
  // }

  if (JSInlineString::lengthFits<CharT>(length)) {
    // |chars.get()| is safe because 1) |NewInlineString| necessarily *copies*,
    // and 2) |chars| frees its contents only when this function returns.
    return NewInlineString<allowGC>(
        cx, mozilla::Range<const CharT>(chars.get(), length), heap);
  }

  JS::Rooted<JSString::OwnedChars<CharT>> ownedChars(cx, std::move(chars),
                                                     length, true);
  return JSLinearString::new_<allowGC, CharT>(cx, &ownedChars, heap);
}

template JSLinearString* js::NewStringDontDeflate<CanGC>(
    JSContext* cx, UniqueTwoByteChars chars, size_t length, gc::Heap heap);

template JSLinearString* js::NewStringDontDeflate<NoGC>(
    JSContext* cx, UniqueTwoByteChars chars, size_t length, gc::Heap heap);

template JSLinearString* js::NewStringDontDeflate<CanGC>(
    JSContext* cx, UniqueLatin1Chars chars, size_t length, gc::Heap heap);

template JSLinearString* js::NewStringDontDeflate<NoGC>(JSContext* cx,
                                                        UniqueLatin1Chars chars,
                                                        size_t length,
                                                        gc::Heap heap);

template <AllowGC allowGC, typename CharT>
JSLinearString* js::NewString(JSContext* cx,
                              UniquePtr<CharT[], JS::FreePolicy> chars,
                              size_t length, gc::Heap heap) {
  if constexpr (std::is_same_v<CharT, char16_t>) {
    if (CanStoreCharsAsLatin1(chars.get(), length)) {
      // Deflating copies from |chars.get()| and lets |chars| be freed on
      // return.
      return NewStringDeflated<allowGC>(cx, chars.get(), length, heap);
    }
  }

  return NewStringDontDeflate<allowGC>(cx, std::move(chars), length, heap);
}

template JSLinearString* js::NewString<CanGC>(JSContext* cx,
                                              UniqueTwoByteChars chars,
                                              size_t length, gc::Heap heap);

template JSLinearString* js::NewString<NoGC>(JSContext* cx,
                                             UniqueTwoByteChars chars,
                                             size_t length, gc::Heap heap);

template JSLinearString* js::NewString<CanGC>(JSContext* cx,
                                              UniqueLatin1Chars chars,
                                              size_t length, gc::Heap heap);

template JSLinearString* js::NewString<NoGC>(JSContext* cx,
                                             UniqueLatin1Chars chars,
                                             size_t length, gc::Heap heap);

namespace js {

template <AllowGC allowGC, typename CharT>
JSLinearString* NewStringCopyNDontDeflateNonStaticValidLength(JSContext* cx,
                                                              const CharT* s,
                                                              size_t n,
                                                              gc::Heap heap) {
  if (JSInlineString::lengthFits<CharT>(n)) {
    return NewInlineString<allowGC>(cx, mozilla::Range<const CharT>(s, n),
                                    heap);
  }

  Rooted<JSString::OwnedChars<CharT>> news(cx,
                                           ::AllocChars<CharT>(cx, n, heap));
  if (!news) {
    if (!allowGC) {
      cx->recoverFromOutOfMemory();
    }
    return nullptr;
  }

  PodCopy(news.data(), s, n);

  return JSLinearString::newValidLength<allowGC, CharT>(cx, &news, heap);
}

template JSLinearString* NewStringCopyNDontDeflateNonStaticValidLength<CanGC>(
    JSContext* cx, const char16_t* s, size_t n, gc::Heap heap);

template JSLinearString* NewStringCopyNDontDeflateNonStaticValidLength<CanGC>(
    JSContext* cx, const Latin1Char* s, size_t n, gc::Heap heap);

template <AllowGC allowGC, typename CharT>
JSLinearString* NewStringCopyNDontDeflate(JSContext* cx, const CharT* s,
                                          size_t n, gc::Heap heap) {
  // Foxhound: don't create atoms
  // if (JSLinearString* str = TryEmptyOrStaticString(cx, s, n)) {
  //   return str;
  // }

  if (MOZ_UNLIKELY(!JSLinearString::validateLength(cx, n))) {
    return nullptr;
  }

  return NewStringCopyNDontDeflateNonStaticValidLength<allowGC>(cx, s, n, heap);
}

template JSLinearString* NewStringCopyNDontDeflate<CanGC>(JSContext* cx,
                                                          const char16_t* s,
                                                          size_t n,
                                                          gc::Heap heap);

template JSLinearString* NewStringCopyNDontDeflate<NoGC>(JSContext* cx,
                                                         const char16_t* s,
                                                         size_t n,
                                                         gc::Heap heap);

template JSLinearString* NewStringCopyNDontDeflate<CanGC>(JSContext* cx,
                                                          const Latin1Char* s,
                                                          size_t n,
                                                          gc::Heap heap);

template JSLinearString* NewStringCopyNDontDeflate<NoGC>(JSContext* cx,
                                                         const Latin1Char* s,
                                                         size_t n,
                                                         gc::Heap heap);

JSLinearString* NewLatin1StringZ(JSContext* cx, UniqueChars chars,
                                 gc::Heap heap) {
  size_t length = strlen(chars.get());
  UniqueLatin1Chars latin1(reinterpret_cast<Latin1Char*>(chars.release()));
  return NewString<CanGC>(cx, std::move(latin1), length, heap);
}

template <AllowGC allowGC, typename CharT>
JSLinearString* NewStringCopyN(JSContext* cx, const CharT* s, size_t n,
                               gc::Heap heap) {
  if constexpr (std::is_same_v<CharT, char16_t>) {
    if (CanStoreCharsAsLatin1(s, n)) {
      return NewStringDeflated<allowGC>(cx, s, n, heap);
    }
  }

  return NewStringCopyNDontDeflate<allowGC>(cx, s, n, heap);
}

template JSLinearString* NewStringCopyN<CanGC>(JSContext* cx, const char16_t* s,
                                               size_t n, gc::Heap heap);

template JSLinearString* NewStringCopyN<NoGC>(JSContext* cx, const char16_t* s,
                                              size_t n, gc::Heap heap);

template JSLinearString* NewStringCopyN<CanGC>(JSContext* cx,
                                               const Latin1Char* s, size_t n,
                                               gc::Heap heap);

template JSLinearString* NewStringCopyN<NoGC>(JSContext* cx,
                                              const Latin1Char* s, size_t n,
                                              gc::Heap heap);

template <typename CharT>
JSAtom* NewAtomCopyNDontDeflateValidLength(JSContext* cx, const CharT* s,
                                           size_t n, js::HashNumber hash) {
  if constexpr (std::is_same_v<CharT, char16_t>) {
    MOZ_ASSERT(!CanStoreCharsAsLatin1(s, n));
  }

  if (JSAtom::lengthFitsInline<CharT>(n)) {
    return NewInlineAtom(cx, s, n, hash);
  }

  auto news = cx->make_pod_arena_array<CharT>(js::StringBufferArena, n);
  if (!news) {
    cx->recoverFromOutOfMemory();
    return nullptr;
  }

  PodCopy(news.get(), s, n);

  return JSAtom::newValidLength(cx, std::move(news), n, hash);
}

template JSAtom* NewAtomCopyNDontDeflateValidLength(JSContext* cx,
                                                    const char16_t* s, size_t n,
                                                    js::HashNumber hash);

template JSAtom* NewAtomCopyNDontDeflateValidLength(JSContext* cx,
                                                    const Latin1Char* s,
                                                    size_t n,
                                                    js::HashNumber hash);

template <typename CharT>
JSAtom* NewAtomCopyNMaybeDeflateValidLength(JSContext* cx, const CharT* s,
                                            size_t n, js::HashNumber hash) {
  if constexpr (std::is_same_v<CharT, char16_t>) {
    if (CanStoreCharsAsLatin1(s, n)) {
      return NewAtomDeflatedValidLength(cx, s, n, hash);
    }
  }

  return NewAtomCopyNDontDeflateValidLength(cx, s, n, hash);
}

template JSAtom* NewAtomCopyNMaybeDeflateValidLength(JSContext* cx,
                                                     const char16_t* s,
                                                     size_t n,
                                                     js::HashNumber hash);

template JSAtom* NewAtomCopyNMaybeDeflateValidLength(JSContext* cx,
                                                     const Latin1Char* s,
                                                     size_t n,
                                                     js::HashNumber hash);

JSLinearString* NewStringCopyUTF8N(JSContext* cx, const JS::UTF8Chars& utf8,
                                   JS::SmallestEncoding encoding,
                                   gc::Heap heap) {
  if (encoding == JS::SmallestEncoding::ASCII) {
    return NewStringCopyN<js::CanGC>(cx, utf8.begin().get(), utf8.length(),
                                     heap);
  }

  size_t length;
  if (encoding == JS::SmallestEncoding::Latin1) {
    UniqueLatin1Chars latin1(
        UTF8CharsToNewLatin1CharsZ(cx, utf8, &length, js::StringBufferArena)
            .get());
    if (!latin1) {
      return nullptr;
    }

    return NewString<js::CanGC>(cx, std::move(latin1), length, heap);
  }

  MOZ_ASSERT(encoding == JS::SmallestEncoding::UTF16);

  UniqueTwoByteChars utf16(
      UTF8CharsToNewTwoByteCharsZ(cx, utf8, &length, js::StringBufferArena)
          .get());
  if (!utf16) {
    return nullptr;
  }

  return NewString<js::CanGC>(cx, std::move(utf16), length, heap);
}

JSLinearString* NewStringCopyUTF8N(JSContext* cx, const JS::UTF8Chars& utf8,
                                   gc::Heap heap) {
  JS::SmallestEncoding encoding = JS::FindSmallestEncoding(utf8);
  return NewStringCopyUTF8N(cx, utf8, encoding, heap);
}

template <typename CharT>
MOZ_ALWAYS_INLINE JSExternalString* ExternalStringCache::lookupExternalImpl(
    const CharT* chars, size_t len) const {
  AutoCheckCannotGC nogc;

  for (size_t i = 0; i < NumEntries; i++) {
    JSExternalString* str = externalEntries_[i];
    if (!str || str->length() != len) {
      continue;
    }

    if constexpr (std::is_same_v<CharT, JS::Latin1Char>) {
      if (!str->hasLatin1Chars()) {
        continue;
      }
    } else {
      if (!str->hasTwoByteChars()) {
        continue;
      }
    }

    const CharT* strChars = str->nonInlineChars<CharT>(nogc);
    if (chars == strChars) {
      // Note that we don't need an incremental barrier here or below.
      // The cache is purged on GC so any string we get from the cache
      // must have been allocated after the GC started.
      return str;
    }

    // Compare the chars. Don't do this for long strings as it will be
    // faster to allocate a new external string.
    static const size_t MaxLengthForCharComparison = 100;
    if (len <= MaxLengthForCharComparison && EqualChars(chars, strChars, len)) {
      return str;
    }
  }

  return nullptr;
}

MOZ_ALWAYS_INLINE JSExternalString* ExternalStringCache::lookupExternal(
    const JS::Latin1Char* chars, size_t len) const {
  return lookupExternalImpl(chars, len);
}
MOZ_ALWAYS_INLINE JSExternalString* ExternalStringCache::lookupExternal(
    const char16_t* chars, size_t len) const {
  return lookupExternalImpl(chars, len);
}

MOZ_ALWAYS_INLINE void ExternalStringCache::putExternal(JSExternalString* str) {
  for (size_t i = NumEntries - 1; i > 0; i--) {
    externalEntries_[i] = externalEntries_[i - 1];
  }
  externalEntries_[0] = str;
}

template <typename CharT>
MOZ_ALWAYS_INLINE JSInlineString* ExternalStringCache::lookupInlineImpl(
    const CharT* chars, size_t len) const {
  MOZ_ASSERT(CanStoreCharsAsLatin1(chars, len));
  MOZ_ASSERT(JSThinInlineString::lengthFits<Latin1Char>(len));

  AutoCheckCannotGC nogc;

  for (size_t i = 0; i < NumEntries; i++) {
    JSInlineString* str = inlineEntries_[i];
    if (!str || str->length() != len) {
      continue;
    }

    const JS::Latin1Char* strChars = str->latin1Chars(nogc);
    if (EqualChars(chars, strChars, len)) {
      return str;
    }
  }

  return nullptr;
}

MOZ_ALWAYS_INLINE JSInlineString* ExternalStringCache::lookupInline(
    const JS::Latin1Char* chars, size_t len) const {
  return lookupInlineImpl(chars, len);
}
MOZ_ALWAYS_INLINE JSInlineString* ExternalStringCache::lookupInline(
    const char16_t* chars, size_t len) const {
  return lookupInlineImpl(chars, len);
}

MOZ_ALWAYS_INLINE void ExternalStringCache::putInline(JSInlineString* str) {
  MOZ_ASSERT(str->hasLatin1Chars());

  for (size_t i = NumEntries - 1; i > 0; i--) {
    inlineEntries_[i] = inlineEntries_[i - 1];
  }
  inlineEntries_[0] = str;
}

} /* namespace js */

template <AllowGC allowGC>
static MOZ_ALWAYS_INLINE JSInlineString* NewInlineStringMaybeDeflated(
    JSContext* cx, const mozilla::Range<const JS::Latin1Char>& chars,
    gc::Heap heap = gc::Heap::Default) {
  return NewInlineString<allowGC>(cx, chars, heap);
}

template <AllowGC allowGC>
static MOZ_ALWAYS_INLINE JSInlineString* NewInlineStringMaybeDeflated(
    JSContext* cx, const mozilla::Range<const char16_t>& chars,
    gc::Heap heap = gc::Heap::Default) {
  return NewInlineStringDeflated<allowGC>(cx, chars, heap);
}

namespace js {

template <typename CharT>
JSString* NewMaybeExternalString(JSContext* cx, const CharT* s, size_t n,
                                 const JSExternalStringCallbacks* callbacks,
                                 bool* allocatedExternal, gc::Heap heap) {
// Foxhound: Avoid creating atoms
//  if (JSString* str = TryEmptyOrStaticString(cx, s, n)) {
//    *allocatedExternal = false;
//    return str;
//  }

  ExternalStringCache& cache = cx->zone()->externalStringCache();

  if (JSThinInlineString::lengthFits<Latin1Char>(n) &&
      CanStoreCharsAsLatin1(s, n)) {
    *allocatedExternal = false;
    if (JSInlineString* str = cache.lookupInline(s, n)) {
      return str;
    }
    JSInlineString* str = NewInlineStringMaybeDeflated<AllowGC::CanGC>(
        cx, mozilla::Range<const CharT>(s, n), heap);
    if (!str) {
      return nullptr;
    }
    cache.putInline(str);
    return str;
  }

  if (JSExternalString* str = cache.lookupExternal(s, n)) {
    *allocatedExternal = false;
    return str;
  }

  JSExternalString* str = JSExternalString::new_(cx, s, n, callbacks);
  if (!str) {
    return nullptr;
  }

  *allocatedExternal = true;
  cache.putExternal(str);
  return str;
}

template JSString* NewMaybeExternalString(
    JSContext* cx, const JS::Latin1Char* s, size_t n,
    const JSExternalStringCallbacks* callbacks, bool* allocatedExternal,
    gc::Heap heap);

template JSString* NewMaybeExternalString(
    JSContext* cx, const char16_t* s, size_t n,
    const JSExternalStringCallbacks* callbacks, bool* allocatedExternal,
    gc::Heap heap);

} /* namespace js */

<<<<<<< HEAD
#if defined(DEBUG) || defined(JS_JITSPEW) || defined(JS_CACHEIR_SPEW) || defined(TAINT_DEBUG)
void JSExtensibleString::dumpRepresentation(js::GenericPrinter& out,
                                            int indent) const {
  dumpRepresentationHeader(out, "JSExtensibleString");
  indent += 2;

  out.printf("%*scapacity: %zu\n", indent, "", capacity());
  dumpRepresentationChars(out, indent);
=======
#if defined(DEBUG) || defined(JS_JITSPEW) || defined(JS_CACHEIR_SPEW)
void JSExtensibleString::dumpOwnRepresentationFields(
    js::JSONPrinter& json) const {
  json.property("capacity", capacity());
>>>>>>> bd7e0ac2
}

void JSInlineString::dumpOwnRepresentationFields(js::JSONPrinter& json) const {}

void JSLinearString::dumpOwnRepresentationFields(js::JSONPrinter& json) const {
  if (!isInline()) {
    // Include whether the chars are in the nursery even for tenured
    // strings, which should always be false. For investigating bugs, it's
    // better to not assume that.
    js::Nursery& nursery = runtimeFromMainThread()->gc.nursery();
    bool inNursery = nursery.isInside(nonInlineCharsRaw());
    json.boolProperty("charsInNursery", inNursery);
  }
}
#endif

struct RepresentativeExternalString : public JSExternalStringCallbacks {
  void finalize(JS::Latin1Char* chars) const override {
    // Constant chars, nothing to do.
  }
  void finalize(char16_t* chars) const override {
    // Constant chars, nothing to do.
  }
  size_t sizeOfBuffer(const JS::Latin1Char* chars,
                      mozilla::MallocSizeOf mallocSizeOf) const override {
    // This string's buffer is not heap-allocated, so its malloc size is 0.
    return 0;
  }
  size_t sizeOfBuffer(const char16_t* chars,
                      mozilla::MallocSizeOf mallocSizeOf) const override {
    // This string's buffer is not heap-allocated, so its malloc size is 0.
    return 0;
  }
};

static const RepresentativeExternalString RepresentativeExternalStringCallbacks;

template <typename CheckString, typename CharT>
static bool FillWithRepresentatives(JSContext* cx, Handle<ArrayObject*> array,
                                    uint32_t* index, const CharT* chars,
                                    size_t len, size_t inlineStringMaxLength,
                                    size_t inlineAtomMaxLength,
                                    const CheckString& check, gc::Heap heap) {
  auto AppendString = [&check](JSContext* cx, Handle<ArrayObject*> array,
                               uint32_t* index, HandleString s) {
    MOZ_ASSERT(check(s));
    (void)check;  // silence clang -Wunused-lambda-capture in opt builds
    RootedValue val(cx, StringValue(s));
    return JS_DefineElement(cx, array, (*index)++, val, 0);
  };

  MOZ_ASSERT(len > inlineStringMaxLength);
  MOZ_ASSERT(len > inlineAtomMaxLength);

  // Normal atom.
  RootedString atom1(cx, AtomizeChars(cx, chars, len));
  if (!atom1 || !AppendString(cx, array, index, atom1)) {
    return false;
  }
  MOZ_ASSERT(atom1->isAtom());

  // Thin inline atom.
  RootedString atom2(cx, AtomizeChars(cx, chars, 2));
  if (!atom2 || !AppendString(cx, array, index, atom2)) {
    return false;
  }
  MOZ_ASSERT(atom2->isAtom());
  MOZ_ASSERT(atom2->isInline());

  // Fat inline atom.
  RootedString atom3(cx, AtomizeChars(cx, chars, inlineAtomMaxLength));
  if (!atom3 || !AppendString(cx, array, index, atom3)) {
    return false;
  }
  MOZ_ASSERT(atom3->isAtom());
  MOZ_ASSERT_IF(inlineStringMaxLength < inlineAtomMaxLength,
                atom3->isFatInline());

  // Normal linear string; maybe nursery.
  RootedString linear1(cx, NewStringCopyN<CanGC>(cx, chars, len, heap));
  if (!linear1 || !AppendString(cx, array, index, linear1)) {
    return false;
  }
  MOZ_ASSERT(linear1->isLinear());

  // Inline string; maybe nursery.
  RootedString linear2(cx, NewStringCopyN<CanGC>(cx, chars, 3, heap));
  if (!linear2 || !AppendString(cx, array, index, linear2)) {
    return false;
  }
  MOZ_ASSERT(linear2->isLinear());
  MOZ_ASSERT(linear2->isInline());

  // Fat inline string; maybe nursery.
  RootedString linear3(
      cx, NewStringCopyN<CanGC>(cx, chars, inlineStringMaxLength, heap));
  if (!linear3 || !AppendString(cx, array, index, linear3)) {
    return false;
  }
  MOZ_ASSERT(linear3->isLinear());
  MOZ_ASSERT(linear3->isFatInline());

  // Rope; maybe nursery.
  RootedString rope(cx, ConcatStrings<CanGC>(cx, atom1, atom3, heap));
  if (!rope || !AppendString(cx, array, index, rope)) {
    return false;
  }
  MOZ_ASSERT(rope->isRope());

  // Dependent; maybe nursery.
  RootedString dep(cx, NewDependentString(cx, atom1, 0, len - 2, heap));
  if (!dep || !AppendString(cx, array, index, dep)) {
    return false;
  }
  MOZ_ASSERT(dep->isDependent());

  // Extensible; maybe nursery.
  RootedString temp1(cx, NewStringCopyN<CanGC>(cx, chars, len, heap));
  if (!temp1) {
    return false;
  }
  RootedString extensible(cx, ConcatStrings<CanGC>(cx, temp1, atom3, heap));
  if (!extensible || !extensible->ensureLinear(cx)) {
    return false;
  }
  if (!AppendString(cx, array, index, extensible)) {
    return false;
  }
  MOZ_ASSERT(extensible->isExtensible());

  RootedString external1(cx), external2(cx);
  if constexpr (std::is_same_v<CharT, char16_t>) {
    external1 = JS_NewExternalUCString(cx, (const char16_t*)chars, len,
                                       &RepresentativeExternalStringCallbacks);
    if (!external1 || !AppendString(cx, array, index, external1)) {
      return false;
    }
    MOZ_ASSERT(external1->isExternal());

    external2 = JS_NewExternalUCString(cx, (const char16_t*)chars, 2,
                                       &RepresentativeExternalStringCallbacks);
    if (!external2 || !AppendString(cx, array, index, external2)) {
      return false;
    }
    MOZ_ASSERT(external2->isExternal());
  } else {
    external1 =
        JS_NewExternalStringLatin1(cx, (const Latin1Char*)chars, len,
                                   &RepresentativeExternalStringCallbacks);
    if (!external1 || !AppendString(cx, array, index, external1)) {
      return false;
    }
    MOZ_ASSERT(external1->isExternal());

    external2 =
        JS_NewExternalStringLatin1(cx, (const Latin1Char*)chars, 2,
                                   &RepresentativeExternalStringCallbacks);
    if (!external2 || !AppendString(cx, array, index, external2)) {
      return false;
    }
    MOZ_ASSERT(external2->isExternal());
  }

  // Assert the strings still have the types we expect after creating the
  // other strings.

  MOZ_ASSERT(atom1->isAtom());
  MOZ_ASSERT(atom2->isAtom());
  MOZ_ASSERT(atom3->isAtom());
  MOZ_ASSERT(atom2->isInline());
  MOZ_ASSERT_IF(inlineStringMaxLength < inlineAtomMaxLength,
                atom3->isFatInline());

  MOZ_ASSERT(linear1->isLinear());
  MOZ_ASSERT(linear2->isLinear());
  MOZ_ASSERT(linear3->isLinear());
  MOZ_ASSERT(linear2->isInline());
  MOZ_ASSERT(linear3->isFatInline());

  MOZ_ASSERT(rope->isRope());
  MOZ_ASSERT(dep->isDependent());
  MOZ_ASSERT(extensible->isExtensible());
  MOZ_ASSERT(external1->isExternal());
  MOZ_ASSERT(external2->isExternal());
  return true;
}

/* static */
bool JSString::fillWithRepresentatives(JSContext* cx,
                                       Handle<ArrayObject*> array) {
  uint32_t index = 0;

  auto CheckTwoByte = [](JSString* str) { return str->hasTwoByteChars(); };
  auto CheckLatin1 = [](JSString* str) { return str->hasLatin1Chars(); };

  static const char16_t twoByteChars[] =
      u"\u1234abc\0def\u5678ghijklmasdfa\0xyz0123456789";
  static const Latin1Char latin1Chars[] = "abc\0defghijklmasdfa\0xyz0123456789";

  // Create strings using both the default heap and forcing the tenured heap. If
  // nursery strings are available, this is a best effort at creating them in
  // the default heap case. Since nursery strings may be disabled or a GC may
  // occur during this process, there may be duplicate representatives in the
  // final list.

  if (!FillWithRepresentatives(cx, array, &index, twoByteChars,
                               std::size(twoByteChars) - 1,
                               JSFatInlineString::MAX_LENGTH_TWO_BYTE,
                               js::FatInlineAtom::MAX_LENGTH_TWO_BYTE,
                               CheckTwoByte, gc::Heap::Tenured)) {
    return false;
  }
  if (!FillWithRepresentatives(cx, array, &index, latin1Chars,
                               std::size(latin1Chars) - 1,
                               JSFatInlineString::MAX_LENGTH_LATIN1,
                               js::FatInlineAtom::MAX_LENGTH_LATIN1,
                               CheckLatin1, gc::Heap::Tenured)) {
    return false;
  }
  if (!FillWithRepresentatives(cx, array, &index, twoByteChars,
                               std::size(twoByteChars) - 1,
                               JSFatInlineString::MAX_LENGTH_TWO_BYTE,
                               js::FatInlineAtom::MAX_LENGTH_TWO_BYTE,
                               CheckTwoByte, gc::Heap::Default)) {
    return false;
  }
  if (!FillWithRepresentatives(cx, array, &index, latin1Chars,
                               std::size(latin1Chars) - 1,
                               JSFatInlineString::MAX_LENGTH_LATIN1,
                               js::FatInlineAtom::MAX_LENGTH_LATIN1,
                               CheckLatin1, gc::Heap::Default)) {
    return false;
  }

#ifdef DEBUG
  //  * Normal atom
  //  * Inline atom.
  //  * Fat inline atom.
  //  * Normal linear string
  //  * Inline string
  //  * Fat inline string
  //  * Rope; maybe nursery.
  //  * Dependent
  //  * Extensible
  //  * External with original len
  //  * External with len==2
  static constexpr uint32_t StringTypes = 11;
  //  * Latin1
  //  * TwoByte
  static constexpr uint32_t CharTypes = 2;
  //  * Tenured
  //  * Default
  static constexpr uint32_t HeapType = 2;
  MOZ_ASSERT(index == StringTypes * CharTypes * HeapType);
#endif

  return true;
}

/*** Conversions ************************************************************/

UniqueChars js::EncodeLatin1(JSContext* cx, JSString* str) {
  JSLinearString* linear = str->ensureLinear(cx);
  if (!linear) {
    return nullptr;
  }

  JS::AutoCheckCannotGC nogc;
  if (linear->hasTwoByteChars()) {
    JS::Latin1CharsZ chars =
        JS::LossyTwoByteCharsToNewLatin1CharsZ(cx, linear->twoByteRange(nogc));
    return UniqueChars(chars.c_str());
  }

  size_t len = str->length();
  Latin1Char* buf = cx->pod_malloc<Latin1Char>(len + 1);
  if (!buf) {
    return nullptr;
  }

  PodCopy(buf, linear->latin1Chars(nogc), len);
  buf[len] = '\0';

  return UniqueChars(reinterpret_cast<char*>(buf));
}

UniqueChars js::EncodeAscii(JSContext* cx, JSString* str) {
  JSLinearString* linear = str->ensureLinear(cx);
  if (!linear) {
    return nullptr;
  }

  MOZ_ASSERT(StringIsAscii(linear));
  return EncodeLatin1(cx, linear);
}

UniqueChars js::IdToPrintableUTF8(JSContext* cx, HandleId id,
                                  IdToPrintableBehavior behavior) {
  // ToString(<symbol>) throws a TypeError, therefore require that callers
  // request source representation when |id| is a property key.
  MOZ_ASSERT_IF(behavior == IdToPrintableBehavior::IdIsIdentifier,
                id.isAtom() && IsIdentifierNameOrPrivateName(id.toAtom()));

  RootedValue v(cx, IdToValue(id));
  JSString* str;
  if (behavior == IdToPrintableBehavior::IdIsPropertyKey) {
    str = ValueToSource(cx, v);
  } else {
    str = ToString<CanGC>(cx, v);
  }
  if (!str) {
    return nullptr;
  }
  return StringToNewUTF8CharsZ(cx, *str);
}

template <AllowGC allowGC>
JSString* js::ToStringSlow(
    JSContext* cx, typename MaybeRooted<Value, allowGC>::HandleType arg) {
  /* As with ToObjectSlow, callers must verify that |arg| isn't a string. */
  MOZ_ASSERT(!arg.isString());

  Value v = arg;
  if (!v.isPrimitive()) {
    if (!allowGC) {
      return nullptr;
    }
    RootedValue v2(cx, v);
    if (!ToPrimitive(cx, JSTYPE_STRING, &v2)) {
      return nullptr;
    }
    v = v2;
  }

  JSString* str;
  if (v.isString()) {
    str = v.toString();
  } else if (v.isInt32()) {
    str = Int32ToString<allowGC>(cx, v.toInt32());
  } else if (v.isDouble()) {
    str = NumberToString<allowGC>(cx, v.toDouble());
  } else if (v.isBoolean()) {
    str = BooleanToString(cx, v.toBoolean());
  } else if (v.isNull()) {
    str = cx->names().null;
  } else if (v.isSymbol()) {
    if (allowGC) {
      JS_ReportErrorNumberASCII(cx, GetErrorMessage, nullptr,
                                JSMSG_SYMBOL_TO_STRING);
    }
    return nullptr;
  } else if (v.isBigInt()) {
    if (!allowGC) {
      return nullptr;
    }
    RootedBigInt i(cx, v.toBigInt());
    str = BigInt::toString<CanGC>(cx, i, 10);
  }
#ifdef ENABLE_RECORD_TUPLE
  else if (v.isExtendedPrimitive()) {
    if (!allowGC) {
      return nullptr;
    }
    if (IsTuple(v)) {
      Rooted<TupleType*> tup(cx, &TupleType::thisTupleValue(v));
      return TupleToSource(cx, tup);
    }
    Rooted<RecordType*> rec(cx);
    MOZ_ALWAYS_TRUE(RecordObject::maybeUnbox(&v.getObjectPayload(), &rec));
    return RecordToSource(cx, rec);
  }
#endif
  else {
    MOZ_ASSERT(v.isUndefined());
    str = cx->names().undefined;
  }
  return str;
}

template JSString* js::ToStringSlow<CanGC>(JSContext* cx, HandleValue arg);

template JSString* js::ToStringSlow<NoGC>(JSContext* cx, const Value& arg);

JS_PUBLIC_API JSString* js::ToStringSlow(JSContext* cx, HandleValue v) {
  return ToStringSlow<CanGC>(cx, v);
}

/* static */
void JSString::sweepAfterMinorGC(JS::GCContext* gcx, JSString* str) {
  if (!str) {
    return;
  }

  if (IsInsideNursery(str) && !IsForwarded(str) && str->isTainted()) {
#ifdef TAINT_DEBUG_NURSERY
    printf("-----------------------------------------------------\n");
    printf("Str: %p\n", str);
    str->dumpRepresentationHeader();
#endif
    auto* ptr = reinterpret_cast<uint8_t*>(str) + offsetOfTaint();
#ifdef TAINT_DEBUG_NURSERY
    printf("Ptr: %p\n", ptr);
    printf("Before: %p\n", *reinterpret_cast<void**>(ptr));
#endif
    str->clearTaint();
#ifdef TAINT_DEBUG_NURSERY
    printf("After Clear: %p\n", *reinterpret_cast<void**>(ptr));
#endif
    AlwaysPoison(ptr, 0x7A, sizeof(StringTaint), MemCheckKind::MakeNoAccess);
#ifdef TAINT_DEBUG_NURSERY
    printf("After Poison: %p\n", *reinterpret_cast<void**>(ptr));
    printf("-----------------------------------------------------\n");
#endif
  }
}<|MERGE_RESOLUTION|>--- conflicted
+++ resolved
@@ -271,33 +271,7 @@
   return mozilla::Some(std::make_tuple(totalRead, totalWritten));
 }
 
-<<<<<<< HEAD
 #if defined(DEBUG) || defined(JS_JITSPEW) || defined(JS_CACHEIR_SPEW) || defined(TAINT_DEBUG)
-
-template <typename CharT>
-/*static */
-void JSString::dumpChars(const CharT* s, size_t n, js::GenericPrinter& out) {
-  if (n == SIZE_MAX) {
-    n = 0;
-    while (s[n]) {
-      n++;
-    }
-  }
-
-  out.put("\"");
-  dumpCharsNoQuote(s, n, out);
-  out.putChar('"');
-}
-
-template void JSString::dumpChars(const Latin1Char* s, size_t n,
-                                  js::GenericPrinter& out);
-
-template void JSString::dumpChars(const char16_t* s, size_t n,
-                                  js::GenericPrinter& out);
-
-=======
-#if defined(DEBUG) || defined(JS_JITSPEW) || defined(JS_CACHEIR_SPEW)
->>>>>>> bd7e0ac2
 template <typename CharT>
 /*static */
 void JSString::dumpCharsNoQuote(const CharT* s, size_t n,
@@ -523,67 +497,6 @@
 
 void JSString::dumpRepresentation() const {
   js::Fprinter out(stderr);
-<<<<<<< HEAD
-  dumpRepresentation(out, 0);
-  out.putChar('\n');
-}
-
-void JSString::dumpRepresentationHeader() const {
-  js::Fprinter out(stderr);
-  dumpRepresentationHeader(out, 0);
-  out.putChar('\n');
-}
-
-void JSString::dumpRepresentation(js::GenericPrinter& out, int indent) const {
-  if (isRope()) {
-    asRope().dumpRepresentation(out, indent);
-  } else if (isDependent()) {
-    asDependent().dumpRepresentation(out, indent);
-  } else if (isExternal()) {
-    asExternal().dumpRepresentation(out, indent);
-  } else if (isExtensible()) {
-    asExtensible().dumpRepresentation(out, indent);
-  } else if (isInline()) {
-    asInline().dumpRepresentation(out, indent);
-  } else if (isLinear()) {
-    asLinear().dumpRepresentation(out, indent);
-  } else {
-    MOZ_CRASH("Unexpected JSString representation");
-  }
-}
-
-void JSString::dumpRepresentationHeader(js::GenericPrinter& out,
-                                        const char* subclass) const {
-  uint32_t flags = JSString::flags();
-  // Print the string's address as an actual C++ expression, to facilitate
-  // copy-and-paste into a debugger.
-  out.printf("((%s*) %p) length: %zu  flags: 0x%x", subclass, this, length(),
-             flags);
-  if (isForwarded()) out.put(" FORWARDED");
-  if (flags & LINEAR_BIT) out.put(" LINEAR");
-  if (flags & DEPENDENT_BIT) out.put(" DEPENDENT");
-  if (flags & INLINE_CHARS_BIT) out.put(" INLINE_CHARS");
-  if (flags & ATOM_BIT)
-    out.put(" ATOM");
-  else
-    out.put(" (NON ATOM)");
-  if (isPermanentAtom()) out.put(" PERMANENT");
-  if (flags & LATIN1_CHARS_BIT) out.put(" LATIN1");
-  if (!isAtom() && inStringToAtomCache()) out.put(" IN_STRING_TO_ATOM_CACHE");
-  if (flags & INDEX_VALUE_BIT) out.printf(" INDEX_VALUE(%u)", getIndexValue());
-  if (!isTenured()) out.put(" NURSERY");
-  if (isTainted()) out.put(" TAINTED");
-  out.putChar('\n');
-}
-
-void JSLinearString::dumpRepresentationChars(js::GenericPrinter& out,
-                                             int indent) const {
-  const char* where = "";
-  if (!isInline()) {
-    js::gc::StoreBuffer* sb = storeBuffer();
-    if (sb && sb->nursery().isInside(nonInlineCharsRaw())) {
-      where = "(NURSERY) ";
-=======
   dumpRepresentation(out);
 }
 
@@ -615,7 +528,6 @@
       asExtensible().dumpOwnRepresentationFields(json);
     } else if (isInline()) {
       asInline().dumpOwnRepresentationFields(json);
->>>>>>> bd7e0ac2
     }
   } else if (isRope()) {
     asRope().dumpOwnRepresentationFields(json);
@@ -830,21 +742,11 @@
   return true;
 }
 
-<<<<<<< HEAD
 #if defined(DEBUG) || defined(JS_JITSPEW) || defined(JS_CACHEIR_SPEW) || defined(TAINT_DEBUG)
-void JSRope::dumpRepresentation(js::GenericPrinter& out, int indent) const {
-  dumpRepresentationHeader(out, "JSRope");
-  indent += 2;
-
-  out.printf("%*sleft:  ", indent, "");
-  leftChild()->dumpRepresentation(out, indent);
-=======
-#if defined(DEBUG) || defined(JS_JITSPEW) || defined(JS_CACHEIR_SPEW)
 void JSRope::dumpOwnRepresentationFields(js::JSONPrinter& json) const {
   json.beginObjectProperty("leftChild");
   leftChild()->dumpRepresentationFields(json);
   json.endObject();
->>>>>>> bd7e0ac2
 
   json.beginObjectProperty("rightChild");
   rightChild()->dumpRepresentationFields(json);
@@ -966,18 +868,11 @@
 JSLinearString* JSRope::flattenInternal(JSRope* root) {
   /*
    * Consider the DAG of JSRopes rooted at |root|, with non-JSRopes as
-   * its leaves. Mutate the root JSRope into a JSExtensibleString containing
-   * the full flattened text that the root represents, and mutate all other
-   * JSRopes in the interior of the DAG into JSDependentStrings that refer to
-   * this new JSExtensibleString.
-   *
-   * If the leftmost leaf of our DAG is a JSExtensibleString, consider
    * stealing its buffer for use in our new root, and transforming it into a
    * JSDependentString too. Do not mutate any of the other leaves.
    *
    * Perform a depth-first dag traversal, splatting each node's characters
    * into a contiguous buffer. Visit each rope node three times:
-   *   1. record position in the buffer and recurse into left child;
    *   2. recurse into the right child;
    *   3. transform the node into a dependent string.
    * To avoid maintaining a stack, tree nodes are mutated to indicate how many
@@ -1319,24 +1214,13 @@
                                            JSString* const& right,
                                            gc::Heap heap);
 
-<<<<<<< HEAD
 #if defined(DEBUG) || defined(JS_JITSPEW) || defined(JS_CACHEIR_SPEW) || defined(TAINT_DEBUG)
-void JSDependentString::dumpRepresentation(js::GenericPrinter& out,
-                                           int indent) const {
-  dumpRepresentationHeader(out, "JSDependentString");
-  indent += 2;
-  out.printf("%*soffset: %zu\n", indent, "", baseOffset());
-  out.printf("%*sbase: ", indent, "");
-  base()->dumpRepresentation(out, indent);
-=======
-#if defined(DEBUG) || defined(JS_JITSPEW) || defined(JS_CACHEIR_SPEW)
 void JSDependentString::dumpOwnRepresentationFields(
     js::JSONPrinter& json) const {
   json.property("baseOffset", baseOffset());
   json.beginObjectProperty("base");
   base()->dumpRepresentationFields(json);
   json.endObject();
->>>>>>> bd7e0ac2
 }
 #endif
 
@@ -2378,21 +2262,10 @@
 
 } /* namespace js */
 
-<<<<<<< HEAD
 #if defined(DEBUG) || defined(JS_JITSPEW) || defined(JS_CACHEIR_SPEW) || defined(TAINT_DEBUG)
-void JSExtensibleString::dumpRepresentation(js::GenericPrinter& out,
-                                            int indent) const {
-  dumpRepresentationHeader(out, "JSExtensibleString");
-  indent += 2;
-
-  out.printf("%*scapacity: %zu\n", indent, "", capacity());
-  dumpRepresentationChars(out, indent);
-=======
-#if defined(DEBUG) || defined(JS_JITSPEW) || defined(JS_CACHEIR_SPEW)
 void JSExtensibleString::dumpOwnRepresentationFields(
     js::JSONPrinter& json) const {
   json.property("capacity", capacity());
->>>>>>> bd7e0ac2
 }
 
 void JSInlineString::dumpOwnRepresentationFields(js::JSONPrinter& json) const {}
