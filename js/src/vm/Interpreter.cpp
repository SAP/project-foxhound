--- conflicted
+++ resolved
@@ -466,7 +466,6 @@
 
   /* Invoke native functions. */
   RootedFunction fun(cx, &args.callee().as<JSFunction>());
-<<<<<<< HEAD
   // TaintFox: mark tainted function call arguments for tracing purposes.
   if (!fun->isSelfHostedOrIntrinsic() && fun->isInterpreted())
       MarkTaintedFunctionArguments(cx, fun, args);
@@ -477,10 +476,7 @@
     return false;
   }
 
-  if (fun->isNative()) {
-=======
   if (fun->isNativeFun()) {
->>>>>>> 713683b4
     MOZ_ASSERT_IF(construct, !fun->isConstructor());
     JSNative native = fun->native();
     if (!construct && args.ignoresReturnValue() && fun->hasJitInfo()) {
