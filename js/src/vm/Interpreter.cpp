/* -*- Mode: C++; tab-width: 8; indent-tabs-mode: nil; c-basic-offset: 4 -*-
 * vim: set ts=8 sts=4 et sw=4 tw=99:
 * This Source Code Form is subject to the terms of the Mozilla Public
 * License, v. 2.0. If a copy of the MPL was not distributed with this
 * file, You can obtain one at http://mozilla.org/MPL/2.0/. */

/*
 * JavaScript bytecode interpreter.
 */

#include "vm/Interpreter-inl.h"

#include "mozilla/ArrayUtils.h"
#include "mozilla/DebugOnly.h"
#include "mozilla/FloatingPoint.h"
#include "mozilla/Maybe.h"
#include "mozilla/PodOperations.h"
#include "mozilla/Sprintf.h"

#include <string.h>

#include "jsarray.h"
#include "jsatom.h"
#include "jscntxt.h"
#include "jsfun.h"
#include "jsgc.h"
#include "jsiter.h"
#include "jslibmath.h"
#include "jsnum.h"
#include "jsobj.h"
#include "jsopcode.h"
#include "jsprf.h"
#include "jsscript.h"
#include "jsstr.h"

#include "builtin/Eval.h"
#include "jit/AtomicOperations.h"
#include "jit/BaselineJIT.h"
#include "jit/Ion.h"
#include "jit/IonAnalysis.h"
#include "vm/AsyncFunction.h"
#include "vm/Debugger.h"
#include "vm/GeneratorObject.h"
#include "vm/Opcodes.h"
#include "vm/Scope.h"
#include "vm/Shape.h"
#include "vm/Stopwatch.h"
#include "vm/TraceLogging.h"

#include "jsatominlines.h"
#include "jsboolinlines.h"
#include "jsfuninlines.h"
#include "jsscriptinlines.h"

#include "jit/JitFrames-inl.h"
#include "vm/Debugger-inl.h"
#include "vm/EnvironmentObject-inl.h"
#include "vm/NativeObject-inl.h"
#include "vm/Probes-inl.h"
#include "vm/Stack-inl.h"

using namespace js;
using namespace js::gc;

using mozilla::ArrayLength;
using mozilla::DebugOnly;
using mozilla::NumberEqualsInt32;
using mozilla::PodCopy;
using JS::ForOfIterator;

template <bool Eq>
static MOZ_ALWAYS_INLINE bool
LooseEqualityOp(JSContext* cx, InterpreterRegs& regs)
{
    HandleValue rval = regs.stackHandleAt(-1);
    HandleValue lval = regs.stackHandleAt(-2);
    bool cond;
    if (!LooselyEqual(cx, lval, rval, &cond))
        return false;
    cond = (cond == Eq);
    regs.sp--;
    regs.sp[-1].setBoolean(cond);
    return true;
}

bool
js::BoxNonStrictThis(JSContext* cx, HandleValue thisv, MutableHandleValue vp)
{
    /*
     * Check for SynthesizeFrame poisoning and fast constructors which
     * didn't check their callee properly.
     */
    MOZ_ASSERT(!thisv.isMagic());

    if (thisv.isNullOrUndefined()) {
        vp.set(GetThisValue(cx->global()));
        return true;
    }

    if (thisv.isObject()) {
        vp.set(thisv);
        return true;
    }

    JSObject* obj = PrimitiveToObject(cx, thisv);
    if (!obj)
        return false;

    vp.setObject(*obj);
    return true;
}

bool
js::GetFunctionThis(JSContext* cx, AbstractFramePtr frame, MutableHandleValue res)
{
    MOZ_ASSERT(frame.isFunctionFrame());
    MOZ_ASSERT(!frame.callee()->isArrow());

    if (frame.thisArgument().isObject() ||
        frame.callee()->strict() ||
        frame.callee()->isSelfHostedBuiltin())
    {
        res.set(frame.thisArgument());
        return true;
    }

    RootedValue thisv(cx, frame.thisArgument());
    return BoxNonStrictThis(cx, thisv, res);
}

bool
js::GetNonSyntacticGlobalThis(JSContext* cx, HandleObject envChain, MutableHandleValue res)
{
    RootedObject env(cx, envChain);
    while (true) {
        if (IsExtensibleLexicalEnvironment(env)) {
            res.set(env->as<LexicalEnvironmentObject>().thisValue());
            return true;
        }
        if (!env->enclosingEnvironment()) {
            // This can only happen in Debugger eval frames: in that case we
            // don't always have a global lexical env, see EvaluateInEnv.
            MOZ_ASSERT(env->is<GlobalObject>());
            res.set(GetThisValue(env));
            return true;
        }
        env = env->enclosingEnvironment();
    }

    return true;
}

bool
js::Debug_CheckSelfHosted(JSContext* cx, HandleValue fun)
{
#ifndef DEBUG
    MOZ_CRASH("self-hosted checks should only be done in Debug builds");
#endif

    RootedObject funObj(cx, UncheckedUnwrap(&fun.toObject()));
    MOZ_ASSERT(funObj->as<JSFunction>().isSelfHostedOrIntrinsic());

    // This is purely to police self-hosted code. There is no actual operation.
    return true;
}

static inline bool
GetPropertyOperation(JSContext* cx, InterpreterFrame* fp, HandleScript script, jsbytecode* pc,
                     MutableHandleValue lval, MutableHandleValue vp)
{
    JSOp op = JSOp(*pc);

    if (op == JSOP_LENGTH) {
        if (IsOptimizedArguments(fp, lval)) {
            vp.setInt32(fp->numActualArgs());
            return true;
        }

        if (GetLengthProperty(lval, vp))
            return true;
    }

    RootedPropertyName name(cx, script->getName(pc));

    if (name == cx->names().callee && IsOptimizedArguments(fp, lval)) {
        vp.setObject(fp->callee());
        return true;
    }

    // Copy lval, because it might alias vp.
    RootedValue v(cx, lval);
    return GetProperty(cx, v, name, vp);
}

static inline bool
GetNameOperation(JSContext* cx, InterpreterFrame* fp, jsbytecode* pc, MutableHandleValue vp)
{
    JSObject* obj = fp->environmentChain();
    PropertyName* name = fp->script()->getName(pc);

    /*
     * Skip along the env chain to the enclosing global object. This is
     * used for GNAME opcodes where the bytecode emitter has determined a
     * name access must be on the global. It also insulates us from bugs
     * in the emitter: type inference will assume that GNAME opcodes are
     * accessing the global object, and the inferred behavior should match
     * the actual behavior even if the id could be found on the env chain
     * before the global object.
     */
    if (IsGlobalOp(JSOp(*pc)) && !fp->script()->hasNonSyntacticScope())
        obj = &obj->global().lexicalEnvironment();

    PropertyResult prop;
    JSObject* env = nullptr;
    JSObject* pobj = nullptr;
    if (LookupNameNoGC(cx, name, obj, &env, &pobj, &prop)) {
        if (FetchNameNoGC(pobj, prop, vp))
            return true;
    }

    RootedObject objRoot(cx, obj), envRoot(cx), pobjRoot(cx);
    RootedPropertyName nameRoot(cx, name);
    Rooted<PropertyResult> propRoot(cx);

    if (!LookupName(cx, nameRoot, objRoot, &envRoot, &pobjRoot, &propRoot))
        return false;

    /* Kludge to allow (typeof foo == "undefined") tests. */
    JSOp op2 = JSOp(pc[JSOP_GETNAME_LENGTH]);
    if (op2 == JSOP_TYPEOF)
        return FetchName<true>(cx, envRoot, pobjRoot, nameRoot, propRoot, vp);

    return FetchName<false>(cx, envRoot, pobjRoot, nameRoot, propRoot, vp);
}

static inline bool
GetImportOperation(JSContext* cx, InterpreterFrame* fp, jsbytecode* pc, MutableHandleValue vp)
{
    RootedObject obj(cx, fp->environmentChain()), env(cx), pobj(cx);
    RootedPropertyName name(cx, fp->script()->getName(pc));
    Rooted<PropertyResult> prop(cx);

    MOZ_ALWAYS_TRUE(LookupName(cx, name, obj, &env, &pobj, &prop));
    MOZ_ASSERT(env && env->is<ModuleEnvironmentObject>());
    MOZ_ASSERT(env->as<ModuleEnvironmentObject>().hasImportBinding(name));
    return FetchName<false>(cx, env, pobj, name, prop, vp);
}

static bool
SetPropertyOperation(JSContext* cx, JSOp op, HandleValue lval, HandleId id, HandleValue rval)
{
    MOZ_ASSERT(op == JSOP_SETPROP || op == JSOP_STRICTSETPROP);

    RootedObject obj(cx, ToObjectFromStack(cx, lval));
    if (!obj)
        return false;

    ObjectOpResult result;
    return SetProperty(cx, obj, id, rval, lval, result) &&
           result.checkStrictErrorOrWarning(cx, obj, id, op == JSOP_STRICTSETPROP);
}

static JSFunction*
MakeDefaultConstructor(JSContext* cx, JSOp op, JSAtom* atom, HandleObject proto)
{
    bool derived = op == JSOP_DERIVEDCONSTRUCTOR;
    MOZ_ASSERT(derived == !!proto);

    PropertyName* lookup = derived ? cx->names().DefaultDerivedClassConstructor
                                   : cx->names().DefaultBaseClassConstructor;

    RootedPropertyName selfHostedName(cx, lookup);
    RootedAtom name(cx, atom == cx->names().empty ? nullptr : atom);

    RootedFunction ctor(cx);
    if (!cx->runtime()->createLazySelfHostedFunctionClone(cx, selfHostedName, name,
                                                          /* nargs = */ !!derived,
                                                          proto, TenuredObject, &ctor))
    {
        return nullptr;
    }

    ctor->setIsConstructor();
    ctor->setIsClassConstructor();

    MOZ_ASSERT(ctor->infallibleIsDefaultClassConstructor(cx));

    return ctor;
}

bool
js::ReportIsNotFunction(JSContext* cx, HandleValue v, int numToSkip, MaybeConstruct construct)
{
    unsigned error = construct ? JSMSG_NOT_CONSTRUCTOR : JSMSG_NOT_FUNCTION;
    int spIndex = numToSkip >= 0 ? -(numToSkip + 1) : JSDVG_SEARCH_STACK;

    ReportValueError(cx, error, spIndex, v, nullptr);
    return false;
}

JSObject*
js::ValueToCallable(JSContext* cx, HandleValue v, int numToSkip, MaybeConstruct construct)
{
    if (v.isObject() && v.toObject().isCallable()) {
        return &v.toObject();
    }

    ReportIsNotFunction(cx, v, numToSkip, construct);
    return nullptr;
}

bool
RunState::maybeCreateThisForConstructor(JSContext* cx)
{
    if (isInvoke()) {
        InvokeState& invoke = *asInvoke();
        if (invoke.constructing() && invoke.args().thisv().isPrimitive()) {
            RootedObject callee(cx, &invoke.args().callee());
            if (callee->isBoundFunction()) {
                invoke.args().setThis(MagicValue(JS_UNINITIALIZED_LEXICAL));
            } else if (script()->isDerivedClassConstructor()) {
                MOZ_ASSERT(callee->as<JSFunction>().isClassConstructor());
                invoke.args().setThis(MagicValue(JS_UNINITIALIZED_LEXICAL));
            } else {
                MOZ_ASSERT(invoke.args().thisv().isMagic(JS_IS_CONSTRUCTING));
                RootedObject newTarget(cx, &invoke.args().newTarget().toObject());
                NewObjectKind newKind = invoke.createSingleton() ? SingletonObject : GenericObject;
                JSObject* obj = CreateThisForFunction(cx, callee, newTarget, newKind);
                if (!obj)
                    return false;
                invoke.args().setThis(ObjectValue(*obj));
            }
        }
    }
    return true;
}

static MOZ_NEVER_INLINE bool
Interpret(JSContext* cx, RunState& state);

InterpreterFrame*
InvokeState::pushInterpreterFrame(JSContext* cx)
{
    return cx->runtime()->interpreterStack().pushInvokeFrame(cx, args_, construct_);
}

InterpreterFrame*
ExecuteState::pushInterpreterFrame(JSContext* cx)
{
    return cx->runtime()->interpreterStack().pushExecuteFrame(cx, script_, newTargetValue_,
                                                              envChain_, evalInFrame_);
}
// MSVC with PGO inlines a lot of functions in RunScript, resulting in large
// stack frames and stack overflow issues, see bug 1167883. Turn off PGO to
// avoid this.
#ifdef _MSC_VER
# pragma optimize("g", off)
#endif
bool
js::RunScript(JSContext* cx, RunState& state)
{
    JS_CHECK_RECURSION(cx, return false);

    // Since any script can conceivably GC, make sure it's safe to do so.
    cx->runtime()->gc.verifyIsSafeToGC();

    MOZ_DIAGNOSTIC_ASSERT(cx->compartment()->isSystem() ||
                          cx->runtime()->allowContentJS());

    if (!Debugger::checkNoExecute(cx, state.script()))
        return false;

#if defined(MOZ_HAVE_RDTSC)
    js::AutoStopwatch stopwatch(cx);
#endif // defined(MOZ_HAVE_RDTSC)

    SPSEntryMarker marker(cx->runtime(), state.script());

    state.script()->ensureNonLazyCanonicalFunction();

    if (jit::IsIonEnabled(cx)) {
        jit::MethodStatus status = jit::CanEnter(cx, state);
        if (status == jit::Method_Error)
            return false;
        if (status == jit::Method_Compiled) {
            jit::JitExecStatus status = jit::IonCannon(cx, state);
            return !IsErrorStatus(status);
        }
    }

    if (jit::IsBaselineEnabled(cx)) {
        jit::MethodStatus status = jit::CanEnterBaselineMethod(cx, state);
        if (status == jit::Method_Error)
            return false;
        if (status == jit::Method_Compiled) {
            jit::JitExecStatus status = jit::EnterBaselineMethod(cx, state);
            return !IsErrorStatus(status);
        }
    }

    if (state.isInvoke()) {
        InvokeState& invoke = *state.asInvoke();
        TypeMonitorCall(cx, invoke.args(), invoke.constructing());
    }

    return Interpret(cx, state);
}
#ifdef _MSC_VER
# pragma optimize("", on)
#endif

struct AutoGCIfRequested
{
    JSRuntime* runtime;
    explicit AutoGCIfRequested(JSRuntime* rt) : runtime(rt) {}
    ~AutoGCIfRequested() { runtime->gc.gcIfRequested(); }
};

/*
 * Find a function reference and its 'this' value implicit first parameter
 * under argc arguments on cx's stack, and call the function.  Push missing
 * required arguments, allocate declared local variables, and pop everything
 * when done.  Then push the return value.
 *
 * Note: This function DOES NOT call GetThisValue to munge |args.thisv()| if
 *       necessary.  The caller (usually the interpreter) must have performed
 *       this step already!
 */
bool
js::InternalCallOrConstruct(JSContext* cx, const CallArgs& args, MaybeConstruct construct)
{
    MOZ_ASSERT(args.length() <= ARGS_LENGTH_MAX);
    MOZ_ASSERT(!cx->zone()->types.activeAnalysis);

    /* Perform GC if necessary on exit from the function. */
    AutoGCIfRequested gcIfRequested(cx->runtime());

    unsigned skipForCallee = args.length() + 1 + (construct == CONSTRUCT);
    if (args.calleev().isPrimitive())
        return ReportIsNotFunction(cx, args.calleev(), skipForCallee, construct);

    /* Invoke non-functions. */
    if (MOZ_UNLIKELY(!args.callee().is<JSFunction>())) {
        MOZ_ASSERT_IF(construct, !args.callee().constructHook());
        JSNative call = args.callee().callHook();
        if (!call)
            return ReportIsNotFunction(cx, args.calleev(), skipForCallee, construct);
        return CallJSNative(cx, call, args);
    }

    /* Invoke native functions. */
<<<<<<< HEAD
    JSFunction* fun = &args.callee().as<JSFunction>();

    // TaintFox: mark tainted function call arguments for tracing purposes.
    if (!fun->isSelfHostedOrIntrinsic() && fun->isInterpreted())
        MarkTaintedFunctionArguments(cx, fun, args);

=======
    RootedFunction fun(cx, &args.callee().as<JSFunction>());
>>>>>>> 95d2934a
    if (construct != CONSTRUCT && fun->isClassConstructor()) {
        JS_ReportErrorNumberASCII(cx, GetErrorMessage, nullptr, JSMSG_CANT_CALL_CLASS_CONSTRUCTOR);
        return false;
    }

    if (fun->isNative()) {
        MOZ_ASSERT_IF(construct, !fun->isConstructor());
        return CallJSNative(cx, fun->native(), args);
    }

    if (!JSFunction::getOrCreateScript(cx, fun))
        return false;

    /* Run function until JSOP_RETRVAL, JSOP_RETURN or error. */
    InvokeState state(cx, args, construct);

    // Check to see if createSingleton flag should be set for this frame.
    if (construct) {
        jsbytecode* pc;
        if (JSScript* script = cx->currentScript(&pc)) {
            if (ObjectGroup::useSingletonForNewObject(cx, script, pc))
                state.setCreateSingleton();
        }
    }

    bool ok = RunScript(cx, state);

    MOZ_ASSERT_IF(ok && construct, args.rval().isObject());
    return ok;
}

static bool
InternalCall(JSContext* cx, const AnyInvokeArgs& args)
{
    MOZ_ASSERT(args.array() + args.length() == args.end(),
               "must pass calling arguments to a calling attempt");

    if (args.thisv().isObject()) {
        // We must call the thisValue hook in case we are not called from the
        // interpreter, where a prior bytecode has computed an appropriate
        // |this| already.  But don't do that if fval is a DOM function.
        HandleValue fval = args.calleev();
        if (!fval.isObject() || !fval.toObject().is<JSFunction>() ||
            !fval.toObject().as<JSFunction>().isNative() ||
            !fval.toObject().as<JSFunction>().jitInfo() ||
            fval.toObject().as<JSFunction>().jitInfo()->needsOuterizedThisObject())
        {
            JSObject* thisObj = &args.thisv().toObject();
            args.mutableThisv().set(GetThisValue(thisObj));
        }
    }

    return InternalCallOrConstruct(cx, args, NO_CONSTRUCT);
}

bool
js::CallFromStack(JSContext* cx, const CallArgs& args)
{
    return InternalCall(cx, static_cast<const AnyInvokeArgs&>(args));
}

// ES7 rev 0c1bd3004329336774cbc90de727cd0cf5f11e93 7.3.12 Call.
bool
js::Call(JSContext* cx, HandleValue fval, HandleValue thisv, const AnyInvokeArgs& args,
         MutableHandleValue rval)
{
    // Explicitly qualify these methods to bypass AnyInvokeArgs's deliberate
    // shadowing.
    args.CallArgs::setCallee(fval);
    args.CallArgs::setThis(thisv);

    if (!InternalCall(cx, args))
        return false;

    rval.set(args.rval());
    return true;
}

static bool
InternalConstruct(JSContext* cx, const AnyConstructArgs& args)
{
    MOZ_ASSERT(args.array() + args.length() + 1 == args.end(),
               "must pass constructing arguments to a construction attempt");
    MOZ_ASSERT(!JSFunction::class_.getConstruct());

    // Callers are responsible for enforcing these preconditions.
    MOZ_ASSERT(IsConstructor(args.calleev()),
               "trying to construct a value that isn't a constructor");
    MOZ_ASSERT(IsConstructor(args.CallArgs::newTarget()),
               "provided new.target value must be a constructor");

    MOZ_ASSERT(args.thisv().isMagic(JS_IS_CONSTRUCTING) || args.thisv().isObject());

    JSObject& callee = args.callee();
    if (callee.is<JSFunction>()) {
        RootedFunction fun(cx, &callee.as<JSFunction>());

        if (fun->isNative())
            return CallJSNativeConstructor(cx, fun->native(), args);

        if (!InternalCallOrConstruct(cx, args, CONSTRUCT))
            return false;

        MOZ_ASSERT(args.CallArgs::rval().isObject());
        return true;
    }

    JSNative construct = callee.constructHook();
    MOZ_ASSERT(construct != nullptr, "IsConstructor without a construct hook?");

    return CallJSNativeConstructor(cx, construct, args);
}

// Check that |callee|, the callee in a |new| expression, is a constructor.
static bool
StackCheckIsConstructorCalleeNewTarget(JSContext* cx, HandleValue callee, HandleValue newTarget)
{
    // Calls from the stack could have any old non-constructor callee.
    if (!IsConstructor(callee)) {
        ReportValueError(cx, JSMSG_NOT_CONSTRUCTOR, JSDVG_SEARCH_STACK, callee, nullptr);
        return false;
    }

    // The new.target has already been vetted by previous calls, or is the callee.
    // We can just assert that it's a constructor.
    MOZ_ASSERT(IsConstructor(newTarget));

    return true;
}

bool
js::ConstructFromStack(JSContext* cx, const CallArgs& args)
{
    if (!StackCheckIsConstructorCalleeNewTarget(cx, args.calleev(), args.newTarget()))
        return false;

    return InternalConstruct(cx, static_cast<const AnyConstructArgs&>(args));
}

bool
js::Construct(JSContext* cx, HandleValue fval, const AnyConstructArgs& args, HandleValue newTarget,
              MutableHandleObject objp)
{
    MOZ_ASSERT(args.thisv().isMagic(JS_IS_CONSTRUCTING));

    // Explicitly qualify to bypass AnyConstructArgs's deliberate shadowing.
    args.CallArgs::setCallee(fval);
    args.CallArgs::newTarget().set(newTarget);

    if (!InternalConstruct(cx, args))
        return false;

    MOZ_ASSERT(args.CallArgs::rval().isObject());
    objp.set(&args.CallArgs::rval().toObject());
    return true;
}

bool
js::InternalConstructWithProvidedThis(JSContext* cx, HandleValue fval, HandleValue thisv,
                                      const AnyConstructArgs& args, HandleValue newTarget,
                                      MutableHandleValue rval)
{
    args.CallArgs::setCallee(fval);

    MOZ_ASSERT(thisv.isObject());
    args.CallArgs::setThis(thisv);

    args.CallArgs::newTarget().set(newTarget);

    if (!InternalConstruct(cx, args))
        return false;

    rval.set(args.CallArgs::rval());
    return true;
}

bool
js::CallGetter(JSContext* cx, HandleValue thisv, HandleValue getter, MutableHandleValue rval)
{
    // Invoke could result in another try to get or set the same id again, see
    // bug 355497.
    JS_CHECK_RECURSION(cx, return false);

    FixedInvokeArgs<0> args(cx);

    return Call(cx, getter, thisv, args, rval);
}

bool
js::CallSetter(JSContext* cx, HandleValue thisv, HandleValue setter, HandleValue v)
{
    JS_CHECK_RECURSION(cx, return false);

    FixedInvokeArgs<1> args(cx);

    args[0].set(v);

    RootedValue ignored(cx);
    return Call(cx, setter, thisv, args, &ignored);
}

bool
js::ExecuteKernel(JSContext* cx, HandleScript script, JSObject& envChainArg,
                  const Value& newTargetValue, AbstractFramePtr evalInFrame,
                  Value* result)
{
    MOZ_ASSERT_IF(script->isGlobalCode(),
                  IsGlobalLexicalEnvironment(&envChainArg) ||
                  !IsSyntacticEnvironment(&envChainArg));
#ifdef DEBUG
    RootedObject terminatingEnv(cx, &envChainArg);
    while (IsSyntacticEnvironment(terminatingEnv))
        terminatingEnv = terminatingEnv->enclosingEnvironment();
    MOZ_ASSERT(terminatingEnv->is<GlobalObject>() ||
               script->hasNonSyntacticScope());
#endif

    if (script->treatAsRunOnce()) {
        if (script->hasRunOnce()) {
            JS_ReportErrorASCII(cx, "Trying to execute a run-once script multiple times");
            return false;
        }

        script->setHasRunOnce();
    }

    if (script->isEmpty()) {
        if (result)
            result->setUndefined();
        return true;
    }

    probes::StartExecution(script);
    ExecuteState state(cx, script, newTargetValue, envChainArg, evalInFrame, result);
    bool ok = RunScript(cx, state);
    probes::StopExecution(script);

    return ok;
}

bool
js::Execute(JSContext* cx, HandleScript script, JSObject& envChainArg, Value* rval)
{
    /* The env chain is something we control, so we know it can't
       have any outer objects on it. */
    RootedObject envChain(cx, &envChainArg);
    MOZ_ASSERT(!IsWindowProxy(envChain));

    if (script->module()) {
        MOZ_RELEASE_ASSERT(envChain == script->module()->environment(),
                           "Module scripts can only be executed in the module's environment");
    } else {
        MOZ_RELEASE_ASSERT(IsGlobalLexicalEnvironment(envChain) || script->hasNonSyntacticScope(),
                           "Only global scripts with non-syntactic envs can be executed with "
                           "interesting envchains");
    }

    /* Ensure the env chain is all same-compartment and terminates in a global. */
#ifdef DEBUG
    JSObject* s = envChain;
    do {
        assertSameCompartment(cx, s);
        MOZ_ASSERT_IF(!s->enclosingEnvironment(), s->is<GlobalObject>());
    } while ((s = s->enclosingEnvironment()));
#endif

    return ExecuteKernel(cx, script, *envChain, NullValue(),
                         NullFramePtr() /* evalInFrame */, rval);
}

/*
 * ES6 (4-25-16) 12.10.4 InstanceofOperator
 */
extern bool
js::InstanceOfOperator(JSContext* cx, HandleObject obj, HandleValue v, bool* bp)
{
    /* Step 1. is handled by caller. */

    /* Step 2. */
    RootedValue hasInstance(cx);
    RootedId id(cx, SYMBOL_TO_JSID(cx->wellKnownSymbols().hasInstance));
    if (!GetProperty(cx, obj, obj, id, &hasInstance))
        return false;

    if (!hasInstance.isNullOrUndefined()) {
        if (!IsCallable(hasInstance))
            return ReportIsNotFunction(cx, hasInstance);

        /* Step 3. */
        RootedValue rval(cx);
        if (!Call(cx, hasInstance, obj, v, &rval))
            return false;
        *bp = ToBoolean(rval);
        return true;
    }

    /* Step 4. */
    if (!obj->isCallable()) {
        RootedValue val(cx, ObjectValue(*obj));
        return ReportIsNotFunction(cx, val);
    }

    /* Step 5. */
    return OrdinaryHasInstance(cx, obj, v, bp);
}

bool
js::HasInstance(JSContext* cx, HandleObject obj, HandleValue v, bool* bp)
{
    const Class* clasp = obj->getClass();
    RootedValue local(cx, v);
    if (JSHasInstanceOp hasInstance = clasp->getHasInstance())
        return hasInstance(cx, obj, &local, bp);
    return js::InstanceOfOperator(cx, obj, local, bp);
}

static inline bool
EqualGivenSameType(JSContext* cx, HandleValue lval, HandleValue rval, bool* equal)
{
    MOZ_ASSERT(SameType(lval, rval));

    if (lval.isString())
        return EqualStrings(cx, lval.toString(), rval.toString(), equal);
    if (lval.isDouble()) {
        *equal = (lval.toDouble() == rval.toDouble());
        return true;
    }
    if (lval.isGCThing()) {  // objects or symbols
        *equal = (lval.toGCThing() == rval.toGCThing());
        return true;
    }
    *equal = lval.get().payloadAsRawUint32() == rval.get().payloadAsRawUint32();
    MOZ_ASSERT_IF(lval.isUndefined() || lval.isNull(), *equal);
    return true;
}

static inline bool
LooselyEqualBooleanAndOther(JSContext* cx, HandleValue lval, HandleValue rval, bool* result)
{
    MOZ_ASSERT(!rval.isBoolean());
    RootedValue lvalue(cx, Int32Value(lval.toBoolean() ? 1 : 0));

    // The tail-call would end up in Step 3.
    if (rval.isNumber()) {
        *result = (lvalue.toNumber() == rval.toNumber());
        return true;
    }
    // The tail-call would end up in Step 6.
    if (rval.isString()) {
        double num;
        if (!StringToNumber(cx, rval.toString(), &num))
            return false;
        *result = (lvalue.toNumber() == num);
        return true;
    }

    return LooselyEqual(cx, lvalue, rval, result);
}

// ES6 draft rev32 7.2.12 Abstract Equality Comparison
bool
js::LooselyEqual(JSContext* cx, HandleValue lval, HandleValue rval, bool* result)
{
    // Step 3.
    if (SameType(lval, rval))
        return EqualGivenSameType(cx, lval, rval, result);

    // Handle int32 x double.
    if (lval.isNumber() && rval.isNumber()) {
        *result = (lval.toNumber() == rval.toNumber());
        return true;
    }

    // Step 4. This a bit more complex, because of the undefined emulating object.
    if (lval.isNullOrUndefined()) {
        // We can return early here, because null | undefined is only equal to the same set.
        *result = rval.isNullOrUndefined() ||
                  (rval.isObject() && EmulatesUndefined(&rval.toObject()));
        return true;
    }

    // Step 5.
    if (rval.isNullOrUndefined()) {
        MOZ_ASSERT(!lval.isNullOrUndefined());
        *result = lval.isObject() && EmulatesUndefined(&lval.toObject());
        return true;
    }

    // Step 6.
    if (lval.isNumber() && rval.isString()) {
        double num;
        if (!StringToNumber(cx, rval.toString(), &num))
            return false;
        *result = (lval.toNumber() == num);
        return true;
    }

    // Step 7.
    if (lval.isString() && rval.isNumber()) {
        double num;
        if (!StringToNumber(cx, lval.toString(), &num))
            return false;
        *result = (num == rval.toNumber());
        return true;
    }

    // Step 8.
    if (lval.isBoolean())
        return LooselyEqualBooleanAndOther(cx, lval, rval, result);

    // Step 9.
    if (rval.isBoolean())
        return LooselyEqualBooleanAndOther(cx, rval, lval, result);

    // Step 10.
    if ((lval.isString() || lval.isNumber() || lval.isSymbol()) && rval.isObject()) {
        RootedValue rvalue(cx, rval);
        if (!ToPrimitive(cx, &rvalue))
            return false;
        return LooselyEqual(cx, lval, rvalue, result);
    }

    // Step 11.
    if (lval.isObject() && (rval.isString() || rval.isNumber() || rval.isSymbol())) {
        RootedValue lvalue(cx, lval);
        if (!ToPrimitive(cx, &lvalue))
            return false;
        return LooselyEqual(cx, lvalue, rval, result);
    }

    // Step 12.
    *result = false;
    return true;
}

bool
js::StrictlyEqual(JSContext* cx, HandleValue lval, HandleValue rval, bool* equal)
{
    if (SameType(lval, rval))
        return EqualGivenSameType(cx, lval, rval, equal);

    if (lval.isNumber() && rval.isNumber()) {
        *equal = (lval.toNumber() == rval.toNumber());
        return true;
    }

    *equal = false;
    return true;
}

static inline bool
IsNegativeZero(const Value& v)
{
    return v.isDouble() && mozilla::IsNegativeZero(v.toDouble());
}

static inline bool
IsNaN(const Value& v)
{
    return v.isDouble() && mozilla::IsNaN(v.toDouble());
}

bool
js::SameValue(JSContext* cx, HandleValue v1, HandleValue v2, bool* same)
{
    if (IsNegativeZero(v1)) {
        *same = IsNegativeZero(v2);
        return true;
    }
    if (IsNegativeZero(v2)) {
        *same = false;
        return true;
    }
    if (IsNaN(v1) && IsNaN(v2)) {
        *same = true;
        return true;
    }
    return StrictlyEqual(cx, v1, v2, same);
}

JSType
js::TypeOfObject(JSObject* obj)
{
    if (EmulatesUndefined(obj))
        return JSTYPE_VOID;
    if (obj->isCallable())
        return JSTYPE_FUNCTION;
    return JSTYPE_OBJECT;
}

JSType
js::TypeOfValue(const Value& v)
{
    if (v.isNumber())
        return JSTYPE_NUMBER;
    if (v.isString())
        return JSTYPE_STRING;
    if (v.isNull())
        return JSTYPE_OBJECT;
    if (v.isUndefined())
        return JSTYPE_VOID;
    if (v.isObject())
        return TypeOfObject(&v.toObject());
    if (v.isBoolean())
        return JSTYPE_BOOLEAN;
    MOZ_ASSERT(v.isSymbol());
    return JSTYPE_SYMBOL;
}

/*
 * Enter the new with environment using an object at sp[-1] and associate the
 * depth of the with block with sp + stackIndex.
 */
bool
js::EnterWithOperation(JSContext* cx, AbstractFramePtr frame, HandleValue val,
                       Handle<WithScope*> scope)
{
    RootedObject obj(cx);
    if (val.isObject()) {
        obj = &val.toObject();
    } else {
        obj = ToObject(cx, val);
        if (!obj)
            return false;
    }

    RootedObject envChain(cx, frame.environmentChain());
    WithEnvironmentObject* withobj = WithEnvironmentObject::create(cx, obj, envChain, scope);
    if (!withobj)
        return false;

    frame.pushOnEnvironmentChain(*withobj);
    return true;
}

static void
PopEnvironment(JSContext* cx, EnvironmentIter& ei)
{
    switch (ei.scope().kind()) {
      case ScopeKind::Lexical:
      case ScopeKind::SimpleCatch:
      case ScopeKind::Catch:
      case ScopeKind::NamedLambda:
      case ScopeKind::StrictNamedLambda:
        if (MOZ_UNLIKELY(cx->compartment()->isDebuggee()))
            DebugEnvironments::onPopLexical(cx, ei);
        if (ei.scope().hasEnvironment())
            ei.initialFrame().popOffEnvironmentChain<LexicalEnvironmentObject>();
        break;
      case ScopeKind::With:
        if (MOZ_UNLIKELY(cx->compartment()->isDebuggee()))
            DebugEnvironments::onPopWith(ei.initialFrame());
        ei.initialFrame().popOffEnvironmentChain<WithEnvironmentObject>();
        break;
      case ScopeKind::Function:
        if (MOZ_UNLIKELY(cx->compartment()->isDebuggee()))
            DebugEnvironments::onPopCall(cx, ei.initialFrame());
        if (ei.scope().hasEnvironment())
            ei.initialFrame().popOffEnvironmentChain<CallObject>();
        break;
      case ScopeKind::FunctionBodyVar:
      case ScopeKind::ParameterExpressionVar:
      case ScopeKind::StrictEval:
        if (MOZ_UNLIKELY(cx->compartment()->isDebuggee()))
            DebugEnvironments::onPopVar(cx, ei);
        if (ei.scope().hasEnvironment())
            ei.initialFrame().popOffEnvironmentChain<VarEnvironmentObject>();
        break;
      case ScopeKind::Eval:
      case ScopeKind::Global:
      case ScopeKind::NonSyntactic:
      case ScopeKind::Module:
        break;
      case ScopeKind::WasmFunction:
        MOZ_CRASH("wasm is not interpreted");
        break;
    }
}

// Unwind environment chain and iterator to match the env corresponding to
// the given bytecode position.
void
js::UnwindEnvironment(JSContext* cx, EnvironmentIter& ei, jsbytecode* pc)
{
    if (!ei.withinInitialFrame())
        return;

    RootedScope scope(cx, ei.initialFrame().script()->innermostScope(pc));

#ifdef DEBUG
    // A frame's environment chain cannot be unwound to anything enclosing the
    // body scope of a script.  This includes the parameter defaults
    // environment and the decl env object. These environments, once pushed
    // onto the environment chain, are expected to be there for the duration
    // of the frame.
    //
    // Attempting to unwind to the parameter defaults code in a script is a
    // bug; that section of code has no try-catch blocks.
    JSScript* script = ei.initialFrame().script();
    for (uint32_t i = 0; i < script->bodyScopeIndex(); i++)
        MOZ_ASSERT(scope != script->getScope(i));
#endif

    for (; ei.maybeScope() != scope; ei++)
        PopEnvironment(cx, ei);
}

// Unwind all environments. This is needed because block scopes may cover the
// first bytecode at a script's main(). e.g.,
//
//     function f() { { let i = 0; } }
//
// will have no pc location distinguishing the first block scope from the
// outermost function scope.
void
js::UnwindAllEnvironmentsInFrame(JSContext* cx, EnvironmentIter& ei)
{
    for (; ei.withinInitialFrame(); ei++)
        PopEnvironment(cx, ei);
}

// Compute the pc needed to unwind the environment to the beginning of a try
// block. We cannot unwind to *after* the JSOP_TRY, because that might be the
// first opcode of an inner scope, with the same problem as above. e.g.,
//
// try { { let x; } }
//
// will have no pc location distinguishing the try block scope from the inner
// let block scope.
jsbytecode*
js::UnwindEnvironmentToTryPc(JSScript* script, JSTryNote* tn)
{
    jsbytecode* pc = script->main() + tn->start;
    if (tn->kind == JSTRY_CATCH || tn->kind == JSTRY_FINALLY) {
        pc -= JSOP_TRY_LENGTH;
        MOZ_ASSERT(*pc == JSOP_TRY);
    }
    return pc;
}

static bool
ForcedReturn(JSContext* cx, EnvironmentIter& ei, InterpreterRegs& regs, bool frameOk = true)
{
    bool ok = Debugger::onLeaveFrame(cx, regs.fp(), regs.pc, frameOk);
    // Point the frame to the end of the script, regardless of error. The
    // caller must jump to the correct continuation depending on 'ok'.
    regs.setToEndOfScript();
    return ok;
}

static bool
ForcedReturn(JSContext* cx, InterpreterRegs& regs)
{
    EnvironmentIter ei(cx, regs.fp(), regs.pc);
    return ForcedReturn(cx, ei, regs);
}

static void
SettleOnTryNote(JSContext* cx, JSTryNote* tn, EnvironmentIter& ei, InterpreterRegs& regs)
{
    // Unwind the environment to the beginning of the JSOP_TRY.
    UnwindEnvironment(cx, ei, UnwindEnvironmentToTryPc(regs.fp()->script(), tn));

    // Set pc to the first bytecode after the the try note to point
    // to the beginning of catch or finally.
    regs.pc = regs.fp()->script()->main() + tn->start + tn->length;
    regs.sp = regs.spForStackDepth(tn->stackDepth);
}

class InterpreterFrameStackDepthOp
{
    const InterpreterRegs& regs_;
  public:
    explicit InterpreterFrameStackDepthOp(const InterpreterRegs& regs)
      : regs_(regs)
    { }
    uint32_t operator()() { return regs_.stackDepth(); }
};

class TryNoteIterInterpreter : public TryNoteIter<InterpreterFrameStackDepthOp>
{
  public:
    TryNoteIterInterpreter(JSContext* cx, const InterpreterRegs& regs)
      : TryNoteIter(cx, regs.fp()->script(), regs.pc, InterpreterFrameStackDepthOp(regs))
    { }
};

static void
UnwindIteratorsForUncatchableException(JSContext* cx, const InterpreterRegs& regs)
{
    // c.f. the regular (catchable) TryNoteIterInterpreter loop in
    // ProcessTryNotes.
    for (TryNoteIterInterpreter tni(cx, regs); !tni.done(); ++tni) {
        JSTryNote* tn = *tni;
        if (tn->kind == JSTRY_FOR_IN) {
            Value* sp = regs.spForStackDepth(tn->stackDepth);
            UnwindIteratorForUncatchableException(cx, &sp[-1].toObject());
        }
    }
}

enum HandleErrorContinuation
{
    SuccessfulReturnContinuation,
    ErrorReturnContinuation,
    CatchContinuation,
    FinallyContinuation
};

static HandleErrorContinuation
ProcessTryNotes(JSContext* cx, EnvironmentIter& ei, InterpreterRegs& regs)
{
    bool inForOfIterClose = false;
    for (TryNoteIterInterpreter tni(cx, regs); !tni.done(); ++tni) {
        JSTryNote* tn = *tni;

        switch (tn->kind) {
          case JSTRY_CATCH:
            /* Catch cannot intercept the closing of a generator. */
            if (cx->isClosingGenerator())
                break;

            // If IteratorClose due to abnormal completion threw inside a
            // for-of loop, it is not catchable by try statements inside of
            // the for-of loop.
            //
            // This is handled by this weirdness in the exception handler
            // instead of in bytecode because it is hard to do so in bytecode:
            //
            //   1. IteratorClose emitted due to abnormal completion (break,
            //   throw, return) are emitted inline, at the source location of
            //   the break, throw, or return statement. For example:
            //
            //     for (x of iter) {
            //       try { return; } catch (e) { }
            //     }
            //
            //   From the try-note nesting's perspective, the IteratorClose
            //   resulting from |return| is covered by the inner try, when it
            //   should not be.
            //
            //   2. Try-catch notes cannot be disjoint. That is, we can't have
            //   multiple notes with disjoint pc ranges jumping to the same
            //   catch block.
            if (inForOfIterClose)
                break;
            SettleOnTryNote(cx, tn, ei, regs);
            return CatchContinuation;

          case JSTRY_FINALLY:
            // See note above.
            if (inForOfIterClose)
                break;
            SettleOnTryNote(cx, tn, ei, regs);
            return FinallyContinuation;

          case JSTRY_FOR_IN: {
            /* This is similar to JSOP_ENDITER in the interpreter loop. */
            DebugOnly<jsbytecode*> pc = regs.fp()->script()->main() + tn->start + tn->length;
            MOZ_ASSERT(JSOp(*pc) == JSOP_ENDITER);
            Value* sp = regs.spForStackDepth(tn->stackDepth);
            RootedObject obj(cx, &sp[-1].toObject());
            if (!UnwindIteratorForException(cx, obj)) {
                // We should only settle on the note only if
                // UnwindIteratorForException itself threw, as
                // onExceptionUnwind should be called anew with the new
                // location of the throw (the iterator). Indeed, we must
                // settle to avoid infinitely handling the same exception.
                SettleOnTryNote(cx, tn, ei, regs);
                return ErrorReturnContinuation;
            }
            break;
          }

          case JSTRY_DESTRUCTURING_ITERCLOSE: {
            // Whether the destructuring iterator is done is at the top of the
            // stack. The iterator object is second from the top.
            MOZ_ASSERT(tn->stackDepth > 1);
            Value* sp = regs.spForStackDepth(tn->stackDepth);
            RootedValue doneValue(cx, sp[-1]);
            bool done = ToBoolean(doneValue);
            if (!done) {
                RootedObject iterObject(cx, &sp[-2].toObject());
                if (!IteratorCloseForException(cx, iterObject)) {
                    SettleOnTryNote(cx, tn, ei, regs);
                    return ErrorReturnContinuation;
                }
            }
            break;
          }

          case JSTRY_FOR_OF_ITERCLOSE:
            inForOfIterClose = true;
            break;

          case JSTRY_FOR_OF:
            inForOfIterClose = false;
            break;

          case JSTRY_LOOP:
            break;

          default:
            MOZ_CRASH("Invalid try note");
        }
    }

    return SuccessfulReturnContinuation;
}

bool
js::HandleClosingGeneratorReturn(JSContext* cx, AbstractFramePtr frame, bool ok)
{
    /*
     * Propagate the exception or error to the caller unless the exception
     * is an asynchronous return from a generator.
     */
    if (cx->isClosingGenerator()) {
        cx->clearPendingException();
        ok = true;
        SetReturnValueForClosingGenerator(cx, frame);
    }
    return ok;
}

static HandleErrorContinuation
HandleError(JSContext* cx, InterpreterRegs& regs)
{
    MOZ_ASSERT(regs.fp()->script()->containsPC(regs.pc));

    if (regs.fp()->script()->hasScriptCounts()) {
        PCCounts* counts = regs.fp()->script()->getThrowCounts(regs.pc);
        // If we failed to allocate, then skip the increment and continue to
        // handle the exception.
        if (counts)
            counts->numExec()++;
    }

    EnvironmentIter ei(cx, regs.fp(), regs.pc);
    bool ok = false;

  again:
    if (cx->isExceptionPending()) {
        /* Call debugger throw hooks. */
        if (!cx->isClosingGenerator()) {
            JSTrapStatus status = Debugger::onExceptionUnwind(cx, regs.fp());
            switch (status) {
              case JSTRAP_ERROR:
                goto again;

              case JSTRAP_CONTINUE:
              case JSTRAP_THROW:
                break;

              case JSTRAP_RETURN:
                UnwindIteratorsForUncatchableException(cx, regs);
                if (!ForcedReturn(cx, ei, regs))
                    return ErrorReturnContinuation;
                return SuccessfulReturnContinuation;

              default:
                MOZ_CRASH("Bad Debugger::onExceptionUnwind status");
            }
        }

        HandleErrorContinuation res = ProcessTryNotes(cx, ei, regs);
        switch (res) {
          case SuccessfulReturnContinuation:
            break;
          case ErrorReturnContinuation:
            goto again;
          case CatchContinuation:
          case FinallyContinuation:
            // No need to increment the PCCounts number of execution here, as
            // the interpreter increments any PCCounts if present.
            MOZ_ASSERT_IF(regs.fp()->script()->hasScriptCounts(),
                          regs.fp()->script()->maybeGetPCCounts(regs.pc));
            return res;
        }

        ok = HandleClosingGeneratorReturn(cx, regs.fp(), ok);
        ok = Debugger::onLeaveFrame(cx, regs.fp(), regs.pc, ok);
    } else {
        // We may be propagating a forced return from the interrupt
        // callback, which cannot easily force a return.
        if (MOZ_UNLIKELY(cx->isPropagatingForcedReturn())) {
            cx->clearPropagatingForcedReturn();
            if (!ForcedReturn(cx, ei, regs))
                return ErrorReturnContinuation;
            return SuccessfulReturnContinuation;
        }

        UnwindIteratorsForUncatchableException(cx, regs);
    }

    // After this point, we will pop the frame regardless. Settle the frame on
    // the end of the script.
    regs.setToEndOfScript();

    return ok ? SuccessfulReturnContinuation : ErrorReturnContinuation;
}

#define REGS                     (activation.regs())
#define PUSH_COPY(v)             do { *REGS.sp++ = (v); assertSameCompartmentDebugOnly(cx, REGS.sp[-1]); } while (0)
#define PUSH_COPY_SKIP_CHECK(v)  *REGS.sp++ = (v)
#define PUSH_NULL()              REGS.sp++->setNull()
#define PUSH_UNDEFINED()         REGS.sp++->setUndefined()
#define PUSH_BOOLEAN(b)          REGS.sp++->setBoolean(b)
#define PUSH_DOUBLE(d)           REGS.sp++->setDouble(d)
#define PUSH_INT32(i)            REGS.sp++->setInt32(i)
#define PUSH_SYMBOL(s)           REGS.sp++->setSymbol(s)
#define PUSH_STRING(s)           do { REGS.sp++->setString(s); assertSameCompartmentDebugOnly(cx, REGS.sp[-1]); } while (0)
#define PUSH_OBJECT(obj)         do { REGS.sp++->setObject(obj); assertSameCompartmentDebugOnly(cx, REGS.sp[-1]); } while (0)
#define PUSH_OBJECT_OR_NULL(obj) do { REGS.sp++->setObjectOrNull(obj); assertSameCompartmentDebugOnly(cx, REGS.sp[-1]); } while (0)
#define PUSH_MAGIC(magic)        REGS.sp++->setMagic(magic)
#define POP_COPY_TO(v)           (v) = *--REGS.sp
#define POP_RETURN_VALUE()       REGS.fp()->setReturnValue(*--REGS.sp)

#define FETCH_OBJECT(cx, n, obj)                                              \
    JS_BEGIN_MACRO                                                            \
        HandleValue val = REGS.stackHandleAt(n);                              \
        obj = ToObjectFromStack((cx), (val));                                 \
        if (!obj)                                                             \
            goto error;                                                       \
    JS_END_MACRO

/*
 * Same for JSOP_SETNAME and JSOP_SETPROP, which differ only slightly but
 * remain distinct for the decompiler.
 */
JS_STATIC_ASSERT(JSOP_SETNAME_LENGTH == JSOP_SETPROP_LENGTH);

/* See TRY_BRANCH_AFTER_COND. */
JS_STATIC_ASSERT(JSOP_IFNE_LENGTH == JSOP_IFEQ_LENGTH);
JS_STATIC_ASSERT(JSOP_IFNE == JSOP_IFEQ + 1);

/*
 * Compute the implicit |this| parameter for a call expression where the callee
 * funval was resolved from an unqualified name reference to a property on obj
 * (an object on the env chain).
 *
 * We can avoid computing |this| eagerly and push the implicit callee-coerced
 * |this| value, undefined, if either of these conditions hold:
 *
 * 1. The nominal |this|, obj, is a global object.
 *
 * 2. The nominal |this|, obj, has one of LexicalEnvironment or Call class (this
 *    is what IsCacheableEnvironment tests). Such objects-as-envs must be
 *    censored with undefined.
 *
 * Otherwise, we bind |this| to the result of GetThisValue(). Only names inside
 * |with| statements and embedding-specific environment objects fall into this
 * category.
 *
 * If the callee is a strict mode function, then code implementing JSOP_THIS
 * in the interpreter and JITs will leave undefined as |this|. If funval is a
 * function not in strict mode, JSOP_THIS code replaces undefined with funval's
 * global.
 */
static inline Value
ComputeImplicitThis(JSObject* obj)
{
    if (obj->is<GlobalObject>())
        return UndefinedValue();

    if (IsCacheableEnvironment(obj))
        return UndefinedValue();

    return GetThisValue(obj);
}

static MOZ_ALWAYS_INLINE bool
AddOperation(JSContext* cx, MutableHandleValue lhs, MutableHandleValue rhs, MutableHandleValue res)
{
    if (lhs.isInt32() && rhs.isInt32()) {
        int32_t l = lhs.toInt32(), r = rhs.toInt32();
        int32_t t;
        if (MOZ_LIKELY(SafeAdd(l, r, &t))) {
            res.setInt32(t);
            return true;
        }
    }

    if (!ToPrimitive(cx, lhs))
        return false;
    if (!ToPrimitive(cx, rhs))
        return false;

    bool lIsString, rIsString;
    if ((lIsString = lhs.isString()) | (rIsString = rhs.isString())) {
        JSString* lstr;
        if (lIsString) {
            lstr = lhs.toString();
        } else {
            lstr = ToString<CanGC>(cx, lhs);
            if (!lstr)
                return false;
        }

        JSString* rstr;
        if (rIsString) {
            rstr = rhs.toString();
        } else {
            // Save/restore lstr in case of GC activity under ToString.
            lhs.setString(lstr);
            rstr = ToString<CanGC>(cx, rhs);
            if (!rstr)
                return false;
            lstr = lhs.toString();
        }
        JSString* str = ConcatStrings<NoGC>(cx, lstr, rstr);
        if (!str) {
            RootedString nlstr(cx, lstr), nrstr(cx, rstr);
            str = ConcatStrings<CanGC>(cx, nlstr, nrstr);
            if (!str)
                return false;
        }
        res.setString(str);
    } else {
        double l, r;
        if (!ToNumber(cx, lhs, &l) || !ToNumber(cx, rhs, &r))
            return false;
        res.setNumber(l + r);
    }

    return true;
}

static MOZ_ALWAYS_INLINE bool
SubOperation(JSContext* cx, HandleValue lhs, HandleValue rhs, MutableHandleValue res)
{
    double d1, d2;
    if (!ToNumber(cx, lhs, &d1) || !ToNumber(cx, rhs, &d2))
        return false;
    res.setNumber(d1 - d2);
    return true;
}

static MOZ_ALWAYS_INLINE bool
MulOperation(JSContext* cx, HandleValue lhs, HandleValue rhs, MutableHandleValue res)
{
    double d1, d2;
    if (!ToNumber(cx, lhs, &d1) || !ToNumber(cx, rhs, &d2))
        return false;
    res.setNumber(d1 * d2);
    return true;
}

static MOZ_ALWAYS_INLINE bool
DivOperation(JSContext* cx, HandleValue lhs, HandleValue rhs, MutableHandleValue res)
{
    double d1, d2;
    if (!ToNumber(cx, lhs, &d1) || !ToNumber(cx, rhs, &d2))
        return false;
    res.setNumber(NumberDiv(d1, d2));
    return true;
}

static MOZ_ALWAYS_INLINE bool
ModOperation(JSContext* cx, HandleValue lhs, HandleValue rhs, MutableHandleValue res)
{
    int32_t l, r;
    if (lhs.isInt32() && rhs.isInt32() &&
        (l = lhs.toInt32()) >= 0 && (r = rhs.toInt32()) > 0) {
        int32_t mod = l % r;
        res.setInt32(mod);
        return true;
    }

    double d1, d2;
    if (!ToNumber(cx, lhs, &d1) || !ToNumber(cx, rhs, &d2))
        return false;

    res.setNumber(NumberMod(d1, d2));
    return true;
}

static MOZ_ALWAYS_INLINE bool
SetObjectElementOperation(JSContext* cx, HandleObject obj, HandleId id, HandleValue value,
                          HandleValue receiver, bool strict,
                          JSScript* script = nullptr, jsbytecode* pc = nullptr)
{
    // receiver != obj happens only at super[expr], where we expect to find the property
    // People probably aren't building hashtables with |super| anyway.
    TypeScript::MonitorAssign(cx, obj, id);

    if (obj->isNative() && JSID_IS_INT(id)) {
        uint32_t length = obj->as<NativeObject>().getDenseInitializedLength();
        int32_t i = JSID_TO_INT(id);
        if ((uint32_t)i >= length) {
            // Annotate script if provided with information (e.g. baseline)
            if (script && script->hasBaselineScript() && IsSetElemPC(pc))
                script->baselineScript()->noteArrayWriteHole(script->pcToOffset(pc));
        }
    }

    if (obj->isNative() && !JSID_IS_INT(id) && !JSObject::setHadElementsAccess(cx, obj))
        return false;

    ObjectOpResult result;
    return SetProperty(cx, obj, id, value, receiver, result) &&
           result.checkStrictErrorOrWarning(cx, obj, id, strict);
}

/*
 * Get the innermost enclosing function that has a 'this' binding.
 *
 * Implements ES6 12.3.5.2 GetSuperConstructor() steps 1-3, including
 * the loop in ES6 8.3.2 GetThisEnvironment(). Our implementation of
 * ES6 12.3.5.3 MakeSuperPropertyReference() also uses this code.
 */
static JSFunction&
GetSuperEnvFunction(JSContext* cx, InterpreterRegs& regs)
{
    JSObject* env = regs.fp()->environmentChain();
    Scope* scope = regs.fp()->script()->innermostScope(regs.pc);
    for (EnvironmentIter ei(cx, env, scope); ei; ei++) {
        if (ei.hasSyntacticEnvironment() && ei.scope().is<FunctionScope>()) {
            JSFunction& callee = ei.environment().as<CallObject>().callee();

            // Arrow functions don't have the information we're looking for,
            // their enclosing scopes do. Nevertheless, they might have call
            // objects. Skip them to find what we came for.
            if (callee.isArrow())
                continue;

            return callee;
        }
    }
    MOZ_CRASH("unexpected env chain for GetSuperEnvFunction");
}


/*
 * As an optimization, the interpreter creates a handful of reserved Rooted<T>
 * variables at the beginning, thus inserting them into the Rooted list once
 * upon entry. ReservedRooted "borrows" a reserved Rooted variable and uses it
 * within a local scope, resetting the value to nullptr (or the appropriate
 * equivalent for T) at scope end. This avoids inserting/removing the Rooted
 * from the rooter list, while preventing stale values from being kept alive
 * unnecessarily.
 */

template<typename T>
class ReservedRooted : public RootedBase<T, ReservedRooted<T>>
{
    Rooted<T>* savedRoot;

  public:
    ReservedRooted(Rooted<T>* root, const T& ptr) : savedRoot(root) {
        *root = ptr;
    }

    explicit ReservedRooted(Rooted<T>* root) : savedRoot(root) {
        *root = JS::GCPolicy<T>::initial();
    }

    ~ReservedRooted() {
        *savedRoot = JS::GCPolicy<T>::initial();
    }

    void set(const T& p) const { *savedRoot = p; }
    operator Handle<T>() { return *savedRoot; }
    operator Rooted<T>&() { return *savedRoot; }
    MutableHandle<T> operator&() { return &*savedRoot; }

    DECLARE_NONPOINTER_ACCESSOR_METHODS(savedRoot->get())
    DECLARE_NONPOINTER_MUTABLE_ACCESSOR_METHODS(savedRoot->get())
    DECLARE_POINTER_CONSTREF_OPS(T)
    DECLARE_POINTER_ASSIGN_OPS(ReservedRooted, T)
};

static MOZ_NEVER_INLINE bool
Interpret(JSContext* cx, RunState& state)
{
/*
 * Define macros for an interpreter loop. Opcode dispatch may be either by a
 * switch statement or by indirect goto (aka a threaded interpreter), depending
 * on compiler support.
 *
 * Threaded interpretation appears to be well-supported by GCC 3 and higher.
 * IBM's C compiler when run with the right options (e.g., -qlanglvl=extended)
 * also supports threading. Ditto the SunPro C compiler.
 */
#if (defined(__GNUC__) ||                                                         \
     (__IBMC__ >= 700 && defined __IBM_COMPUTED_GOTO) ||                      \
     __SUNPRO_C >= 0x570)
// Non-standard but faster indirect-goto-based dispatch.
# define INTERPRETER_LOOP()
# define CASE(OP)                 label_##OP:
# define DEFAULT()                label_default:
# define DISPATCH_TO(OP)          goto* addresses[(OP)]

# define LABEL(X)                 (&&label_##X)

    // Use addresses instead of offsets to optimize for runtime speed over
    // load-time relocation overhead.
    static const void* const addresses[EnableInterruptsPseudoOpcode + 1] = {
# define OPCODE_LABEL(op, ...)  LABEL(op),
        FOR_EACH_OPCODE(OPCODE_LABEL)
# undef OPCODE_LABEL
# define TRAILING_LABEL(v)                                                    \
    ((v) == EnableInterruptsPseudoOpcode                                      \
     ? LABEL(EnableInterruptsPseudoOpcode)                                    \
     : LABEL(default)),
        FOR_EACH_TRAILING_UNUSED_OPCODE(TRAILING_LABEL)
# undef TRAILING_LABEL
    };
#else
// Portable switch-based dispatch.
# define INTERPRETER_LOOP()       the_switch: switch (switchOp)
# define CASE(OP)                 case OP:
# define DEFAULT()                default:
# define DISPATCH_TO(OP)                                                      \
    JS_BEGIN_MACRO                                                            \
        switchOp = (OP);                                                      \
        goto the_switch;                                                      \
    JS_END_MACRO

    // This variable is effectively a parameter to the_switch.
    jsbytecode switchOp;
#endif

    /*
     * Increment REGS.pc by N, load the opcode at that position,
     * and jump to the code to execute it.
     *
     * When Debugger puts a script in single-step mode, all js::Interpret
     * invocations that might be presently running that script must have
     * interrupts enabled. It's not practical to simply check
     * script->stepModeEnabled() at each point some callee could have changed
     * it, because there are so many places js::Interpret could possibly cause
     * JavaScript to run: each place an object might be coerced to a primitive
     * or a number, for example. So instead, we expose a simple mechanism to
     * let Debugger tweak the affected js::Interpret frames when an onStep
     * handler is added: calling activation.enableInterruptsUnconditionally()
     * will enable interrupts, and activation.opMask() is or'd with the opcode
     * to implement a simple alternate dispatch.
     */
#define ADVANCE_AND_DISPATCH(N)                                               \
    JS_BEGIN_MACRO                                                            \
        REGS.pc += (N);                                                       \
        SANITY_CHECKS();                                                      \
        DISPATCH_TO(*REGS.pc | activation.opMask());                          \
    JS_END_MACRO

   /*
    * Shorthand for the common sequence at the end of a fixed-size opcode.
    */
#define END_CASE(OP)              ADVANCE_AND_DISPATCH(OP##_LENGTH);

    /*
     * Prepare to call a user-supplied branch handler, and abort the script
     * if it returns false.
     */
#define CHECK_BRANCH()                                                        \
    JS_BEGIN_MACRO                                                            \
        if (!CheckForInterrupt(cx))                                           \
            goto error;                                                       \
    JS_END_MACRO

    /*
     * This is a simple wrapper around ADVANCE_AND_DISPATCH which also does
     * a CHECK_BRANCH() if n is not positive, which possibly indicates that it
     * is the backedge of a loop.
     */
#define BRANCH(n)                                                             \
    JS_BEGIN_MACRO                                                            \
        int32_t nlen = (n);                                                   \
        if (nlen <= 0)                                                        \
            CHECK_BRANCH();                                                   \
        ADVANCE_AND_DISPATCH(nlen);                                           \
    JS_END_MACRO

    /*
     * Initialize code coverage vectors.
     */
#define INIT_COVERAGE()                                                       \
    JS_BEGIN_MACRO                                                            \
        if (!script->hasScriptCounts()) {                                     \
            if (cx->compartment()->collectCoverageForDebug()) {               \
                if (!script->initScriptCounts(cx))                            \
                    goto error;                                               \
            }                                                                 \
        }                                                                     \
    JS_END_MACRO

    /*
     * Increment the code coverage counter associated with the given pc.
     */
#define COUNT_COVERAGE_PC(PC)                                                 \
    JS_BEGIN_MACRO                                                            \
        if (script->hasScriptCounts()) {                                      \
            PCCounts* counts = script->maybeGetPCCounts(PC);                  \
            MOZ_ASSERT(counts);                                               \
            counts->numExec()++;                                              \
        }                                                                     \
    JS_END_MACRO

#define COUNT_COVERAGE_MAIN()                                                 \
    JS_BEGIN_MACRO                                                            \
        jsbytecode* main = script->main();                                    \
        if (!BytecodeIsJumpTarget(JSOp(*main)))                               \
            COUNT_COVERAGE_PC(main);                                          \
    JS_END_MACRO

#define COUNT_COVERAGE()                                                      \
    JS_BEGIN_MACRO                                                            \
        MOZ_ASSERT(BytecodeIsJumpTarget(JSOp(*REGS.pc)));                     \
        COUNT_COVERAGE_PC(REGS.pc);                                           \
    JS_END_MACRO

#define LOAD_DOUBLE(PCOFF, dbl)                                               \
    ((dbl) = script->getConst(GET_UINT32_INDEX(REGS.pc + (PCOFF))).toDouble())

#define SET_SCRIPT(s)                                                         \
    JS_BEGIN_MACRO                                                            \
        script = (s);                                                         \
        if (script->hasAnyBreakpointsOrStepMode() || script->hasScriptCounts()) \
            activation.enableInterruptsUnconditionally();                     \
    JS_END_MACRO

#define SANITY_CHECKS()                                                       \
    JS_BEGIN_MACRO                                                            \
        js::gc::MaybeVerifyBarriers(cx);                                      \
    JS_END_MACRO

    gc::MaybeVerifyBarriers(cx, true);
    MOZ_ASSERT(!cx->zone()->types.activeAnalysis);

    InterpreterFrame* entryFrame = state.pushInterpreterFrame(cx);
    if (!entryFrame)
        return false;

    ActivationEntryMonitor entryMonitor(cx, entryFrame);
    InterpreterActivation activation(state, cx, entryFrame);

    /* The script is used frequently, so keep a local copy. */
    RootedScript script(cx);
    SET_SCRIPT(REGS.fp()->script());

    TraceLoggerThread* logger = TraceLoggerForMainThread(cx->runtime());
    TraceLoggerEvent scriptEvent(logger, TraceLogger_Scripts, script);
    TraceLogStartEvent(logger, scriptEvent);
    TraceLogStartEvent(logger, TraceLogger_Interpreter);

    /*
     * Pool of rooters for use in this interpreter frame. References to these
     * are used for local variables within interpreter cases. This avoids
     * creating new rooters each time an interpreter case is entered, and also
     * correctness pitfalls due to incorrect compilation of destructor calls
     * around computed gotos.
     */
    RootedValue rootValue0(cx), rootValue1(cx);
    RootedString rootString0(cx), rootString1(cx);
    RootedObject rootObject0(cx), rootObject1(cx), rootObject2(cx);
    RootedNativeObject rootNativeObject0(cx);
    RootedFunction rootFunction0(cx);
    RootedPropertyName rootName0(cx);
    RootedId rootId0(cx);
    RootedShape rootShape0(cx);
    RootedScript rootScript0(cx);
    Rooted<Scope*> rootScope0(cx);
    DebugOnly<uint32_t> blockDepth;

    /* State communicated between non-local jumps: */
    bool interpReturnOK;
    bool frameHalfInitialized;

    if (!activation.entryFrame()->prologue(cx))
        goto prologue_error;

    switch (Debugger::onEnterFrame(cx, activation.entryFrame())) {
      case JSTRAP_CONTINUE:
        break;
      case JSTRAP_RETURN:
        if (!ForcedReturn(cx, REGS))
            goto error;
        goto successful_return_continuation;
      case JSTRAP_THROW:
      case JSTRAP_ERROR:
        goto error;
      default:
        MOZ_CRASH("bad Debugger::onEnterFrame status");
    }

    // Increment the coverage for the main entry point.
    INIT_COVERAGE();
    COUNT_COVERAGE_MAIN();

    // Enter the interpreter loop starting at the current pc.
    ADVANCE_AND_DISPATCH(0);

INTERPRETER_LOOP() {

CASE(EnableInterruptsPseudoOpcode)
{
    bool moreInterrupts = false;
    jsbytecode op = *REGS.pc;

    if (!script->hasScriptCounts() && cx->compartment()->collectCoverageForDebug()) {
        if (!script->initScriptCounts(cx))
            goto error;
    }

    if (script->isDebuggee()) {
        if (script->stepModeEnabled()) {
            RootedValue rval(cx);
            JSTrapStatus status = JSTRAP_CONTINUE;
            status = Debugger::onSingleStep(cx, &rval);
            switch (status) {
              case JSTRAP_ERROR:
                goto error;
              case JSTRAP_CONTINUE:
                break;
              case JSTRAP_RETURN:
                REGS.fp()->setReturnValue(rval);
                if (!ForcedReturn(cx, REGS))
                    goto error;
                goto successful_return_continuation;
              case JSTRAP_THROW:
                cx->setPendingException(rval);
                goto error;
              default:;
            }
            moreInterrupts = true;
        }

        if (script->hasAnyBreakpointsOrStepMode())
            moreInterrupts = true;

        if (script->hasBreakpointsAt(REGS.pc)) {
            RootedValue rval(cx);
            JSTrapStatus status = Debugger::onTrap(cx, &rval);
            switch (status) {
              case JSTRAP_ERROR:
                goto error;
              case JSTRAP_RETURN:
                REGS.fp()->setReturnValue(rval);
                if (!ForcedReturn(cx, REGS))
                    goto error;
                goto successful_return_continuation;
              case JSTRAP_THROW:
                cx->setPendingException(rval);
                goto error;
              default:
                break;
            }
            MOZ_ASSERT(status == JSTRAP_CONTINUE);
            MOZ_ASSERT(rval.isInt32() && rval.toInt32() == op);
        }
    }

    MOZ_ASSERT(activation.opMask() == EnableInterruptsPseudoOpcode);
    if (!moreInterrupts)
        activation.clearInterruptsMask();

    /* Commence executing the actual opcode. */
    SANITY_CHECKS();
    DISPATCH_TO(op);
}

/* Various 1-byte no-ops. */
CASE(JSOP_NOP)
CASE(JSOP_NOP_DESTRUCTURING)
CASE(JSOP_UNUSED192)
CASE(JSOP_UNUSED209)
CASE(JSOP_UNUSED210)
CASE(JSOP_UNUSED211)
CASE(JSOP_UNUSED220)
CASE(JSOP_UNUSED221)
CASE(JSOP_UNUSED222)
CASE(JSOP_UNUSED223)
CASE(JSOP_CONDSWITCH)
{
    MOZ_ASSERT(CodeSpec[*REGS.pc].length == 1);
    ADVANCE_AND_DISPATCH(1);
}

CASE(JSOP_TRY)
CASE(JSOP_JUMPTARGET)
CASE(JSOP_LOOPHEAD)
{
    MOZ_ASSERT(CodeSpec[*REGS.pc].length == 1);
    COUNT_COVERAGE();
    ADVANCE_AND_DISPATCH(1);
}

CASE(JSOP_LABEL)
END_CASE(JSOP_LABEL)

CASE(JSOP_LOOPENTRY)
    COUNT_COVERAGE();
    // Attempt on-stack replacement with Baseline code.
    if (jit::IsBaselineEnabled(cx)) {
        jit::MethodStatus status = jit::CanEnterBaselineAtBranch(cx, REGS.fp(), false);
        if (status == jit::Method_Error)
            goto error;
        if (status == jit::Method_Compiled) {
            bool wasSPS = REGS.fp()->hasPushedSPSFrame();

            jit::JitExecStatus maybeOsr;
            {
                SPSBaselineOSRMarker spsOSR(cx->runtime(), wasSPS);
                maybeOsr = jit::EnterBaselineAtBranch(cx, REGS.fp(), REGS.pc);
            }

            // We failed to call into baseline at all, so treat as an error.
            if (maybeOsr == jit::JitExec_Aborted)
                goto error;

            interpReturnOK = (maybeOsr == jit::JitExec_Ok);

            // Pop the SPS frame pushed by the interpreter.  (The compiled version of the
            // function popped a copy of the frame pushed by the OSR trampoline.)
            if (wasSPS)
                cx->runtime()->spsProfiler.exit(script, script->functionNonDelazifying());

            if (activation.entryFrame() != REGS.fp())
                goto jit_return_pop_frame;
            goto leave_on_safe_point;
        }
    }
END_CASE(JSOP_LOOPENTRY)

CASE(JSOP_LINENO)
END_CASE(JSOP_LINENO)

CASE(JSOP_FORCEINTERPRETER)
END_CASE(JSOP_FORCEINTERPRETER)

CASE(JSOP_UNDEFINED)
    // If this ever changes, change what JSOP_GIMPLICITTHIS does too.
    PUSH_UNDEFINED();
END_CASE(JSOP_UNDEFINED)

CASE(JSOP_POP)
    REGS.sp--;
END_CASE(JSOP_POP)

CASE(JSOP_POPN)
    MOZ_ASSERT(GET_UINT16(REGS.pc) <= REGS.stackDepth());
    REGS.sp -= GET_UINT16(REGS.pc);
END_CASE(JSOP_POPN)

CASE(JSOP_DUPAT)
{
    MOZ_ASSERT(GET_UINT24(REGS.pc) < REGS.stackDepth());
    unsigned i = GET_UINT24(REGS.pc);
    const Value& rref = REGS.sp[-int(i + 1)];
    PUSH_COPY(rref);
}
END_CASE(JSOP_DUPAT)

CASE(JSOP_SETRVAL)
    POP_RETURN_VALUE();
END_CASE(JSOP_SETRVAL)

CASE(JSOP_GETRVAL)
    PUSH_COPY(REGS.fp()->returnValue());
END_CASE(JSOP_GETRVAL)

CASE(JSOP_ENTERWITH)
{
    ReservedRooted<Value> val(&rootValue0, REGS.sp[-1]);
    REGS.sp--;
    ReservedRooted<Scope*> scope(&rootScope0, script->getScope(REGS.pc));

    if (!EnterWithOperation(cx, REGS.fp(), val, scope.as<WithScope>()))
        goto error;
}
END_CASE(JSOP_ENTERWITH)

CASE(JSOP_LEAVEWITH)
    REGS.fp()->popOffEnvironmentChain<WithEnvironmentObject>();
END_CASE(JSOP_LEAVEWITH)

CASE(JSOP_RETURN)
    POP_RETURN_VALUE();
    /* FALL THROUGH */

CASE(JSOP_RETRVAL)
{
    /*
     * When the inlined frame exits with an exception or an error, ok will be
     * false after the inline_return label.
     */
    CHECK_BRANCH();

  successful_return_continuation:
    interpReturnOK = true;

  return_continuation:
    frameHalfInitialized = false;

  prologue_return_continuation:

    if (activation.entryFrame() != REGS.fp()) {
        // Stop the engine. (No details about which engine exactly, could be
        // interpreter, Baseline or IonMonkey.)
        TraceLogStopEvent(logger, TraceLogger_Engine);
        TraceLogStopEvent(logger, TraceLogger_Scripts);

        if (MOZ_LIKELY(!frameHalfInitialized)) {
            interpReturnOK = Debugger::onLeaveFrame(cx, REGS.fp(), REGS.pc, interpReturnOK);

            REGS.fp()->epilogue(cx, REGS.pc);
        }

  jit_return_pop_frame:

        activation.popInlineFrame(REGS.fp());
        SET_SCRIPT(REGS.fp()->script());

  jit_return:

        MOZ_ASSERT(CodeSpec[*REGS.pc].format & JOF_INVOKE);

        /* Resume execution in the calling frame. */
        if (MOZ_LIKELY(interpReturnOK)) {
            TypeScript::Monitor(cx, script, REGS.pc, REGS.sp[-1]);

            ADVANCE_AND_DISPATCH(JSOP_CALL_LENGTH);
        }

        goto error;
    } else {
        MOZ_ASSERT(REGS.stackDepth() == 0);
    }
    goto exit;
}

CASE(JSOP_DEFAULT)
    REGS.sp--;
    /* FALL THROUGH */
CASE(JSOP_GOTO)
{
    BRANCH(GET_JUMP_OFFSET(REGS.pc));
}

CASE(JSOP_IFEQ)
{
    bool cond = ToBoolean(REGS.stackHandleAt(-1));
    REGS.sp--;
    if (!cond)
        BRANCH(GET_JUMP_OFFSET(REGS.pc));
}
END_CASE(JSOP_IFEQ)

CASE(JSOP_IFNE)
{
    bool cond = ToBoolean(REGS.stackHandleAt(-1));
    REGS.sp--;
    if (cond)
        BRANCH(GET_JUMP_OFFSET(REGS.pc));
}
END_CASE(JSOP_IFNE)

CASE(JSOP_OR)
{
    bool cond = ToBoolean(REGS.stackHandleAt(-1));
    if (cond)
        ADVANCE_AND_DISPATCH(GET_JUMP_OFFSET(REGS.pc));
}
END_CASE(JSOP_OR)

CASE(JSOP_AND)
{
    bool cond = ToBoolean(REGS.stackHandleAt(-1));
    if (!cond)
        ADVANCE_AND_DISPATCH(GET_JUMP_OFFSET(REGS.pc));
}
END_CASE(JSOP_AND)

#define FETCH_ELEMENT_ID(n, id)                                               \
    JS_BEGIN_MACRO                                                            \
        if (!ToPropertyKey(cx, REGS.stackHandleAt(n), &(id)))                 \
            goto error;                                                       \
    JS_END_MACRO

#define TRY_BRANCH_AFTER_COND(cond,spdec)                                     \
    JS_BEGIN_MACRO                                                            \
        MOZ_ASSERT(CodeSpec[*REGS.pc].length == 1);                           \
        unsigned diff_ = (unsigned) GET_UINT8(REGS.pc) - (unsigned) JSOP_IFEQ; \
        if (diff_ <= 1) {                                                     \
            REGS.sp -= (spdec);                                               \
            if ((cond) == (diff_ != 0)) {                                     \
                ++REGS.pc;                                                    \
                BRANCH(GET_JUMP_OFFSET(REGS.pc));                             \
            }                                                                 \
            ADVANCE_AND_DISPATCH(1 + JSOP_IFEQ_LENGTH);                       \
        }                                                                     \
    JS_END_MACRO

CASE(JSOP_IN)
{
    HandleValue rref = REGS.stackHandleAt(-1);
    if (!rref.isObject()) {
        ReportValueError(cx, JSMSG_IN_NOT_OBJECT, -1, rref, nullptr);
        goto error;
    }
    bool found;
    {
        ReservedRooted<JSObject*> obj(&rootObject0, &rref.toObject());
        ReservedRooted<jsid> id(&rootId0);
        FETCH_ELEMENT_ID(-2, id);
        if (!HasProperty(cx, obj, id, &found))
            goto error;
    }
    TRY_BRANCH_AFTER_COND(found, 2);
    REGS.sp--;
    REGS.sp[-1].setBoolean(found);
}
END_CASE(JSOP_IN)

CASE(JSOP_ITER)
{
    MOZ_ASSERT(REGS.stackDepth() >= 1);
    uint8_t flags = GET_UINT8(REGS.pc);
    HandleValue val = REGS.stackHandleAt(-1);
    ReservedRooted<JSObject*> iter(&rootObject0);
    iter.set(ValueToIterator(cx, flags, val));
    if (!iter)
        goto error;
    REGS.sp[-1].setObject(*iter);
}
END_CASE(JSOP_ITER)

CASE(JSOP_MOREITER)
{
    MOZ_ASSERT(REGS.stackDepth() >= 1);
    MOZ_ASSERT(REGS.sp[-1].isObject());
    PUSH_NULL();
    ReservedRooted<JSObject*> obj(&rootObject0, &REGS.sp[-2].toObject());
    if (!IteratorMore(cx, obj, REGS.stackHandleAt(-1)))
        goto error;
}
END_CASE(JSOP_MOREITER)

CASE(JSOP_ISNOITER)
{
    bool b = REGS.sp[-1].isMagic(JS_NO_ITER_VALUE);
    PUSH_BOOLEAN(b);
}
END_CASE(JSOP_ISNOITER)

CASE(JSOP_ENDITER)
{
    MOZ_ASSERT(REGS.stackDepth() >= 1);
    COUNT_COVERAGE();
    ReservedRooted<JSObject*> obj(&rootObject0, &REGS.sp[-1].toObject());
    bool ok = CloseIterator(cx, obj);
    REGS.sp--;
    if (!ok)
        goto error;
}
END_CASE(JSOP_ENDITER)

CASE(JSOP_ISGENCLOSING)
{
    bool b = REGS.sp[-1].isMagic(JS_GENERATOR_CLOSING);
    PUSH_BOOLEAN(b);
}
END_CASE(JSOP_ISGENCLOSING)

CASE(JSOP_DUP)
{
    MOZ_ASSERT(REGS.stackDepth() >= 1);
    const Value& rref = REGS.sp[-1];
    PUSH_COPY(rref);
}
END_CASE(JSOP_DUP)

CASE(JSOP_DUP2)
{
    MOZ_ASSERT(REGS.stackDepth() >= 2);
    const Value& lref = REGS.sp[-2];
    const Value& rref = REGS.sp[-1];
    PUSH_COPY(lref);
    PUSH_COPY(rref);
}
END_CASE(JSOP_DUP2)

CASE(JSOP_SWAP)
{
    MOZ_ASSERT(REGS.stackDepth() >= 2);
    Value& lref = REGS.sp[-2];
    Value& rref = REGS.sp[-1];
    lref.swap(rref);
}
END_CASE(JSOP_SWAP)

CASE(JSOP_PICK)
{
    unsigned i = GET_UINT8(REGS.pc);
    MOZ_ASSERT(REGS.stackDepth() >= i + 1);
    Value lval = REGS.sp[-int(i + 1)];
    memmove(REGS.sp - (i + 1), REGS.sp - i, sizeof(Value) * i);
    REGS.sp[-1] = lval;
}
END_CASE(JSOP_PICK)

CASE(JSOP_UNPICK)
{
    int i = GET_UINT8(REGS.pc);
    MOZ_ASSERT(REGS.stackDepth() >= unsigned(i) + 1);
    Value lval = REGS.sp[-1];
    memmove(REGS.sp - i, REGS.sp - (i + 1), sizeof(Value) * i);
    REGS.sp[-(i + 1)] = lval;
}
END_CASE(JSOP_UNPICK)

CASE(JSOP_BINDGNAME)
CASE(JSOP_BINDNAME)
{
    JSOp op = JSOp(*REGS.pc);
    ReservedRooted<JSObject*> envChain(&rootObject0);
    if (op == JSOP_BINDNAME || script->hasNonSyntacticScope())
        envChain.set(REGS.fp()->environmentChain());
    else
        envChain.set(&REGS.fp()->global().lexicalEnvironment());
    ReservedRooted<PropertyName*> name(&rootName0, script->getName(REGS.pc));

    /* Assigning to an undeclared name adds a property to the global object. */
    ReservedRooted<JSObject*> env(&rootObject1);
    if (!LookupNameUnqualified(cx, name, envChain, &env))
        goto error;

    PUSH_OBJECT(*env);

    static_assert(JSOP_BINDNAME_LENGTH == JSOP_BINDGNAME_LENGTH,
                  "We're sharing the END_CASE so the lengths better match");
}
END_CASE(JSOP_BINDNAME)

CASE(JSOP_BINDVAR)
{
    PUSH_OBJECT(REGS.fp()->varObj());
}
END_CASE(JSOP_BINDVAR)

#define BITWISE_OP(OP)                                                        \
    JS_BEGIN_MACRO                                                            \
        int32_t i, j;                                                         \
        if (!ToInt32(cx, REGS.stackHandleAt(-2), &i))                         \
            goto error;                                                       \
        if (!ToInt32(cx, REGS.stackHandleAt(-1), &j))                         \
            goto error;                                                       \
        i = i OP j;                                                           \
        REGS.sp--;                                                            \
        REGS.sp[-1].setInt32(i);                                              \
    JS_END_MACRO

CASE(JSOP_BITOR)
    BITWISE_OP(|);
END_CASE(JSOP_BITOR)

CASE(JSOP_BITXOR)
    BITWISE_OP(^);
END_CASE(JSOP_BITXOR)

CASE(JSOP_BITAND)
    BITWISE_OP(&);
END_CASE(JSOP_BITAND)

#undef BITWISE_OP

CASE(JSOP_EQ)
    if (!LooseEqualityOp<true>(cx, REGS))
        goto error;
END_CASE(JSOP_EQ)

CASE(JSOP_NE)
    if (!LooseEqualityOp<false>(cx, REGS))
        goto error;
END_CASE(JSOP_NE)

#define STRICT_EQUALITY_OP(OP, COND)                                          \
    JS_BEGIN_MACRO                                                            \
        HandleValue lval = REGS.stackHandleAt(-2);                            \
        HandleValue rval = REGS.stackHandleAt(-1);                            \
        bool equal;                                                           \
        if (!StrictlyEqual(cx, lval, rval, &equal))                           \
            goto error;                                                       \
        (COND) = equal OP true;                                               \
        REGS.sp--;                                                            \
    JS_END_MACRO

CASE(JSOP_STRICTEQ)
{
    bool cond;
    STRICT_EQUALITY_OP(==, cond);
    REGS.sp[-1].setBoolean(cond);
}
END_CASE(JSOP_STRICTEQ)

CASE(JSOP_STRICTNE)
{
    bool cond;
    STRICT_EQUALITY_OP(!=, cond);
    REGS.sp[-1].setBoolean(cond);
}
END_CASE(JSOP_STRICTNE)

CASE(JSOP_CASE)
{
    bool cond;
    STRICT_EQUALITY_OP(==, cond);
    if (cond) {
        REGS.sp--;
        BRANCH(GET_JUMP_OFFSET(REGS.pc));
    }
}
END_CASE(JSOP_CASE)

#undef STRICT_EQUALITY_OP

CASE(JSOP_LT)
{
    bool cond;
    MutableHandleValue lval = REGS.stackHandleAt(-2);
    MutableHandleValue rval = REGS.stackHandleAt(-1);
    if (!LessThanOperation(cx, lval, rval, &cond))
        goto error;
    TRY_BRANCH_AFTER_COND(cond, 2);
    REGS.sp[-2].setBoolean(cond);
    REGS.sp--;
}
END_CASE(JSOP_LT)

CASE(JSOP_LE)
{
    bool cond;
    MutableHandleValue lval = REGS.stackHandleAt(-2);
    MutableHandleValue rval = REGS.stackHandleAt(-1);
    if (!LessThanOrEqualOperation(cx, lval, rval, &cond))
        goto error;
    TRY_BRANCH_AFTER_COND(cond, 2);
    REGS.sp[-2].setBoolean(cond);
    REGS.sp--;
}
END_CASE(JSOP_LE)

CASE(JSOP_GT)
{
    bool cond;
    MutableHandleValue lval = REGS.stackHandleAt(-2);
    MutableHandleValue rval = REGS.stackHandleAt(-1);
    if (!GreaterThanOperation(cx, lval, rval, &cond))
        goto error;
    TRY_BRANCH_AFTER_COND(cond, 2);
    REGS.sp[-2].setBoolean(cond);
    REGS.sp--;
}
END_CASE(JSOP_GT)

CASE(JSOP_GE)
{
    bool cond;
    MutableHandleValue lval = REGS.stackHandleAt(-2);
    MutableHandleValue rval = REGS.stackHandleAt(-1);
    if (!GreaterThanOrEqualOperation(cx, lval, rval, &cond))
        goto error;
    TRY_BRANCH_AFTER_COND(cond, 2);
    REGS.sp[-2].setBoolean(cond);
    REGS.sp--;
}
END_CASE(JSOP_GE)

#define SIGNED_SHIFT_OP(OP)                                                   \
    JS_BEGIN_MACRO                                                            \
        int32_t i, j;                                                         \
        if (!ToInt32(cx, REGS.stackHandleAt(-2), &i))                         \
            goto error;                                                       \
        if (!ToInt32(cx, REGS.stackHandleAt(-1), &j))                         \
            goto error;                                                       \
        i = i OP (j & 31);                                                    \
        REGS.sp--;                                                            \
        REGS.sp[-1].setInt32(i);                                              \
    JS_END_MACRO

CASE(JSOP_LSH)
    SIGNED_SHIFT_OP(<<);
END_CASE(JSOP_LSH)

CASE(JSOP_RSH)
    SIGNED_SHIFT_OP(>>);
END_CASE(JSOP_RSH)

#undef SIGNED_SHIFT_OP

CASE(JSOP_URSH)
{
    HandleValue lval = REGS.stackHandleAt(-2);
    HandleValue rval = REGS.stackHandleAt(-1);
    MutableHandleValue res = REGS.stackHandleAt(-2);
    if (!UrshOperation(cx, lval, rval, res))
        goto error;
    REGS.sp--;
}
END_CASE(JSOP_URSH)

CASE(JSOP_ADD)
{
    MutableHandleValue lval = REGS.stackHandleAt(-2);
    MutableHandleValue rval = REGS.stackHandleAt(-1);
    MutableHandleValue res = REGS.stackHandleAt(-2);
    if (!AddOperation(cx, lval, rval, res))
        goto error;
    REGS.sp--;
}
END_CASE(JSOP_ADD)

CASE(JSOP_SUB)
{
    ReservedRooted<Value> lval(&rootValue0, REGS.sp[-2]);
    ReservedRooted<Value> rval(&rootValue1, REGS.sp[-1]);
    MutableHandleValue res = REGS.stackHandleAt(-2);
    if (!SubOperation(cx, lval, rval, res))
        goto error;
    REGS.sp--;
}
END_CASE(JSOP_SUB)

CASE(JSOP_MUL)
{
    ReservedRooted<Value> lval(&rootValue0, REGS.sp[-2]);
    ReservedRooted<Value> rval(&rootValue1, REGS.sp[-1]);
    MutableHandleValue res = REGS.stackHandleAt(-2);
    if (!MulOperation(cx, lval, rval, res))
        goto error;
    REGS.sp--;
}
END_CASE(JSOP_MUL)

CASE(JSOP_DIV)
{
    ReservedRooted<Value> lval(&rootValue0, REGS.sp[-2]);
    ReservedRooted<Value> rval(&rootValue1, REGS.sp[-1]);
    MutableHandleValue res = REGS.stackHandleAt(-2);
    if (!DivOperation(cx, lval, rval, res))
        goto error;
    REGS.sp--;
}
END_CASE(JSOP_DIV)

CASE(JSOP_MOD)
{
    ReservedRooted<Value> lval(&rootValue0, REGS.sp[-2]);
    ReservedRooted<Value> rval(&rootValue1, REGS.sp[-1]);
    MutableHandleValue res = REGS.stackHandleAt(-2);
    if (!ModOperation(cx, lval, rval, res))
        goto error;
    REGS.sp--;
}
END_CASE(JSOP_MOD)

CASE(JSOP_POW)
{
    ReservedRooted<Value> lval(&rootValue0, REGS.sp[-2]);
    ReservedRooted<Value> rval(&rootValue1, REGS.sp[-1]);
    MutableHandleValue res = REGS.stackHandleAt(-2);
    if (!math_pow_handle(cx, lval, rval, res))
        goto error;
    REGS.sp--;
}
END_CASE(JSOP_POW)

CASE(JSOP_NOT)
{
    bool cond = ToBoolean(REGS.stackHandleAt(-1));
    REGS.sp--;
    PUSH_BOOLEAN(!cond);
}
END_CASE(JSOP_NOT)

CASE(JSOP_BITNOT)
{
    int32_t i;
    HandleValue value = REGS.stackHandleAt(-1);
    if (!BitNot(cx, value, &i))
        goto error;
    REGS.sp[-1].setInt32(i);
}
END_CASE(JSOP_BITNOT)

CASE(JSOP_NEG)
{
    ReservedRooted<Value> val(&rootValue0, REGS.sp[-1]);
    MutableHandleValue res = REGS.stackHandleAt(-1);
    if (!NegOperation(cx, script, REGS.pc, val, res))
        goto error;
}
END_CASE(JSOP_NEG)

CASE(JSOP_POS)
    if (!ToNumber(cx, REGS.stackHandleAt(-1)))
        goto error;
END_CASE(JSOP_POS)

CASE(JSOP_DELNAME)
{
    ReservedRooted<PropertyName*> name(&rootName0, script->getName(REGS.pc));
    ReservedRooted<JSObject*> envObj(&rootObject0, REGS.fp()->environmentChain());

    PUSH_BOOLEAN(true);
    MutableHandleValue res = REGS.stackHandleAt(-1);
    if (!DeleteNameOperation(cx, name, envObj, res))
        goto error;
}
END_CASE(JSOP_DELNAME)

CASE(JSOP_DELPROP)
CASE(JSOP_STRICTDELPROP)
{
    static_assert(JSOP_DELPROP_LENGTH == JSOP_STRICTDELPROP_LENGTH,
                  "delprop and strictdelprop must be the same size");
    ReservedRooted<jsid> id(&rootId0, NameToId(script->getName(REGS.pc)));
    ReservedRooted<JSObject*> obj(&rootObject0);
    FETCH_OBJECT(cx, -1, obj);

    ObjectOpResult result;
    if (!DeleteProperty(cx, obj, id, result))
        goto error;
    if (!result && JSOp(*REGS.pc) == JSOP_STRICTDELPROP) {
        result.reportError(cx, obj, id);
        goto error;
    }
    MutableHandleValue res = REGS.stackHandleAt(-1);
    res.setBoolean(result.ok());
}
END_CASE(JSOP_DELPROP)

CASE(JSOP_DELELEM)
CASE(JSOP_STRICTDELELEM)
{
    static_assert(JSOP_DELELEM_LENGTH == JSOP_STRICTDELELEM_LENGTH,
                  "delelem and strictdelelem must be the same size");
    /* Fetch the left part and resolve it to a non-null object. */
    ReservedRooted<JSObject*> obj(&rootObject0);
    FETCH_OBJECT(cx, -2, obj);

    ReservedRooted<Value> propval(&rootValue0, REGS.sp[-1]);

    ObjectOpResult result;
    ReservedRooted<jsid> id(&rootId0);
    if (!ToPropertyKey(cx, propval, &id))
        goto error;
    if (!DeleteProperty(cx, obj, id, result))
        goto error;
    if (!result && JSOp(*REGS.pc) == JSOP_STRICTDELELEM) {
        result.reportError(cx, obj, id);
        goto error;
    }

    MutableHandleValue res = REGS.stackHandleAt(-2);
    res.setBoolean(result.ok());
    REGS.sp--;
}
END_CASE(JSOP_DELELEM)

CASE(JSOP_TOID)
{
    /*
     * Increment or decrement requires use to lookup the same property twice,
     * but we need to avoid the observable stringification the second time.
     * There must be an object value below the id, which will not be popped.
     */
    ReservedRooted<Value> idval(&rootValue1, REGS.sp[-1]);
    MutableHandleValue res = REGS.stackHandleAt(-1);
    if (!ToIdOperation(cx, script, REGS.pc, idval, res))
        goto error;
}
END_CASE(JSOP_TOID)

CASE(JSOP_TYPEOFEXPR)
CASE(JSOP_TYPEOF)
{
    REGS.sp[-1].setString(TypeOfOperation(REGS.sp[-1], cx->runtime()));
}
END_CASE(JSOP_TYPEOF)

CASE(JSOP_VOID)
    REGS.sp[-1].setUndefined();
END_CASE(JSOP_VOID)

CASE(JSOP_FUNCTIONTHIS)
    PUSH_NULL();
    if (!GetFunctionThis(cx, REGS.fp(), REGS.stackHandleAt(-1)))
        goto error;
END_CASE(JSOP_FUNCTIONTHIS)

CASE(JSOP_GLOBALTHIS)
{
    if (script->hasNonSyntacticScope()) {
        PUSH_NULL();
        if (!GetNonSyntacticGlobalThis(cx, REGS.fp()->environmentChain(), REGS.stackHandleAt(-1)))
            goto error;
    } else {
        PUSH_COPY(cx->global()->lexicalEnvironment().thisValue());
    }
}
END_CASE(JSOP_GLOBALTHIS)

CASE(JSOP_CHECKISOBJ)
{
    if (!REGS.sp[-1].isObject()) {
        MOZ_ALWAYS_FALSE(ThrowCheckIsObject(cx, CheckIsObjectKind(GET_UINT8(REGS.pc))));
        goto error;
    }
}
END_CASE(JSOP_CHECKISOBJ)

CASE(JSOP_CHECKISCALLABLE)
{
    if (!IsCallable(REGS.sp[-1])) {
        MOZ_ALWAYS_FALSE(ThrowCheckIsCallable(cx, CheckIsCallableKind(GET_UINT8(REGS.pc))));
        goto error;
    }
}
END_CASE(JSOP_CHECKISCALLABLE)

CASE(JSOP_CHECKTHIS)
{
    if (REGS.sp[-1].isMagic(JS_UNINITIALIZED_LEXICAL)) {
        MOZ_ALWAYS_FALSE(ThrowUninitializedThis(cx, REGS.fp()));
        goto error;
    }
}
END_CASE(JSOP_CHECKTHIS)

CASE(JSOP_CHECKTHISREINIT)
{
    if (!REGS.sp[-1].isMagic(JS_UNINITIALIZED_LEXICAL)) {
        JS_ReportErrorNumberASCII(cx, GetErrorMessage, nullptr, JSMSG_REINIT_THIS);
        goto error;
    }
}
END_CASE(JSOP_CHECKTHISREINIT)

CASE(JSOP_CHECKRETURN)
{
    if (!REGS.fp()->checkReturn(cx, REGS.stackHandleAt(-1)))
        goto error;
    REGS.sp--;
}
END_CASE(JSOP_CHECKRETURN)

CASE(JSOP_GETPROP)
CASE(JSOP_LENGTH)
CASE(JSOP_CALLPROP)
{
    MutableHandleValue lval = REGS.stackHandleAt(-1);
    if (!GetPropertyOperation(cx, REGS.fp(), script, REGS.pc, lval, lval))
        goto error;

    TypeScript::Monitor(cx, script, REGS.pc, lval);
    assertSameCompartmentDebugOnly(cx, lval);
}
END_CASE(JSOP_GETPROP)

CASE(JSOP_GETPROP_SUPER)
{
    ReservedRooted<JSObject*> receiver(&rootObject0);
    FETCH_OBJECT(cx, -2, receiver);
    ReservedRooted<JSObject*> obj(&rootObject1, &REGS.sp[-1].toObject());
    MutableHandleValue rref = REGS.stackHandleAt(-2);

    if (!GetProperty(cx, obj, receiver, script->getName(REGS.pc), rref))
        goto error;

    REGS.sp--;
}
END_CASE(JSOP_GETPROP_SUPER)

CASE(JSOP_GETXPROP)
{
    ReservedRooted<JSObject*> obj(&rootObject0, &REGS.sp[-1].toObject());
    ReservedRooted<jsid> id(&rootId0, NameToId(script->getName(REGS.pc)));
    MutableHandleValue rval = REGS.stackHandleAt(-1);
    if (!GetPropertyForNameLookup(cx, obj, id, rval))
        goto error;

    TypeScript::Monitor(cx, script, REGS.pc, rval);
    assertSameCompartmentDebugOnly(cx, rval);
}
END_CASE(JSOP_GETXPROP)

CASE(JSOP_SETINTRINSIC)
{
    HandleValue value = REGS.stackHandleAt(-1);

    if (!SetIntrinsicOperation(cx, script, REGS.pc, value))
        goto error;
}
END_CASE(JSOP_SETINTRINSIC)

CASE(JSOP_SETGNAME)
CASE(JSOP_STRICTSETGNAME)
CASE(JSOP_SETNAME)
CASE(JSOP_STRICTSETNAME)
{
    static_assert(JSOP_SETNAME_LENGTH == JSOP_STRICTSETNAME_LENGTH,
                  "setname and strictsetname must be the same size");
    static_assert(JSOP_SETGNAME_LENGTH == JSOP_STRICTSETGNAME_LENGTH,
                  "setganem adn strictsetgname must be the same size");
    static_assert(JSOP_SETNAME_LENGTH == JSOP_SETGNAME_LENGTH,
                  "We're sharing the END_CASE so the lengths better match");

    ReservedRooted<JSObject*> env(&rootObject0, &REGS.sp[-2].toObject());
    HandleValue value = REGS.stackHandleAt(-1);

    if (!SetNameOperation(cx, script, REGS.pc, env, value))
        goto error;

    REGS.sp[-2] = REGS.sp[-1];
    REGS.sp--;
}
END_CASE(JSOP_SETNAME)

CASE(JSOP_SETPROP)
CASE(JSOP_STRICTSETPROP)
{
    static_assert(JSOP_SETPROP_LENGTH == JSOP_STRICTSETPROP_LENGTH,
                  "setprop and strictsetprop must be the same size");
    HandleValue lval = REGS.stackHandleAt(-2);
    HandleValue rval = REGS.stackHandleAt(-1);

    ReservedRooted<jsid> id(&rootId0, NameToId(script->getName(REGS.pc)));
    if (!SetPropertyOperation(cx, JSOp(*REGS.pc), lval, id, rval))
        goto error;

    REGS.sp[-2] = REGS.sp[-1];
    REGS.sp--;
}
END_CASE(JSOP_SETPROP)

CASE(JSOP_SETPROP_SUPER)
CASE(JSOP_STRICTSETPROP_SUPER)
{
    static_assert(JSOP_SETPROP_SUPER_LENGTH == JSOP_STRICTSETPROP_SUPER_LENGTH,
                  "setprop-super and strictsetprop-super must be the same size");


    ReservedRooted<Value> receiver(&rootValue0, REGS.sp[-3]);
    ReservedRooted<JSObject*> obj(&rootObject0, &REGS.sp[-2].toObject());
    ReservedRooted<Value> rval(&rootValue1, REGS.sp[-1]);
    ReservedRooted<jsid> id(&rootId0, NameToId(script->getName(REGS.pc)));

    ObjectOpResult result;
    if (!SetProperty(cx, obj, id, rval, receiver, result))
        goto error;

    bool strict = JSOp(*REGS.pc) == JSOP_STRICTSETPROP_SUPER;
    if (!result.checkStrictErrorOrWarning(cx, obj, id, strict))
        goto error;

    REGS.sp[-3] = REGS.sp[-1];
    REGS.sp -= 2;
}
END_CASE(JSOP_SETPROP_SUPER)

CASE(JSOP_GETELEM)
CASE(JSOP_CALLELEM)
{
    MutableHandleValue lval = REGS.stackHandleAt(-2);
    HandleValue rval = REGS.stackHandleAt(-1);
    MutableHandleValue res = REGS.stackHandleAt(-2);

    bool done = false;
    if (!GetElemOptimizedArguments(cx, REGS.fp(), lval, rval, res, &done))
        goto error;

    if (!done) {
        if (!GetElementOperation(cx, JSOp(*REGS.pc), lval, rval, res))
            goto error;
    }

    TypeScript::Monitor(cx, script, REGS.pc, res);
    REGS.sp--;
}
END_CASE(JSOP_GETELEM)

CASE(JSOP_GETELEM_SUPER)
{
    HandleValue rval = REGS.stackHandleAt(-3);
    ReservedRooted<JSObject*> receiver(&rootObject0);
    FETCH_OBJECT(cx, -2, receiver);
    ReservedRooted<JSObject*> obj(&rootObject1, &REGS.sp[-1].toObject());

    MutableHandleValue res = REGS.stackHandleAt(-3);

    // Since we have asserted that obj has to be an object, it cannot be
    // either optimized arguments, or indeed any primitive. This simplifies
    // our task some.
    if (!GetObjectElementOperation(cx, JSOp(*REGS.pc), obj, receiver, rval, res))
        goto error;

    TypeScript::Monitor(cx, script, REGS.pc, res);
    REGS.sp -= 2;
}
END_CASE(JSOP_GETELEM_SUPER)

CASE(JSOP_SETELEM)
CASE(JSOP_STRICTSETELEM)
{
    static_assert(JSOP_SETELEM_LENGTH == JSOP_STRICTSETELEM_LENGTH,
                  "setelem and strictsetelem must be the same size");
    HandleValue receiver = REGS.stackHandleAt(-3);
    ReservedRooted<JSObject*> obj(&rootObject0);
    obj = ToObjectFromStack(cx, receiver);
    if (!obj)
        goto error;
    ReservedRooted<jsid> id(&rootId0);
    FETCH_ELEMENT_ID(-2, id);
    HandleValue value = REGS.stackHandleAt(-1);
    if (!SetObjectElementOperation(cx, obj, id, value, receiver, *REGS.pc == JSOP_STRICTSETELEM))
        goto error;
    REGS.sp[-3] = value;
    REGS.sp -= 2;
}
END_CASE(JSOP_SETELEM)

CASE(JSOP_SETELEM_SUPER)
CASE(JSOP_STRICTSETELEM_SUPER)
{
    static_assert(JSOP_SETELEM_SUPER_LENGTH == JSOP_STRICTSETELEM_SUPER_LENGTH,
                  "setelem-super and strictsetelem-super must be the same size");

    ReservedRooted<jsid> id(&rootId0);
    FETCH_ELEMENT_ID(-4, id);
    ReservedRooted<Value> receiver(&rootValue0, REGS.sp[-3]);
    ReservedRooted<JSObject*> obj(&rootObject1, &REGS.sp[-2].toObject());
    HandleValue value = REGS.stackHandleAt(-1);

    bool strict = JSOp(*REGS.pc) == JSOP_STRICTSETELEM_SUPER;
    if (!SetObjectElementOperation(cx, obj, id, value, receiver, strict))
        goto error;
    REGS.sp[-4] = value;
    REGS.sp -= 3;
}
END_CASE(JSOP_SETELEM_SUPER)

CASE(JSOP_EVAL)
CASE(JSOP_STRICTEVAL)
{
    static_assert(JSOP_EVAL_LENGTH == JSOP_STRICTEVAL_LENGTH,
                  "eval and stricteval must be the same size");

    CallArgs args = CallArgsFromSp(GET_ARGC(REGS.pc), REGS.sp);
    if (REGS.fp()->environmentChain()->global().valueIsEval(args.calleev())) {
        if (!DirectEval(cx, args.get(0), args.rval()))
            goto error;
    } else {
        if (!CallFromStack(cx, args))
            goto error;
    }

    REGS.sp = args.spAfterCall();
    TypeScript::Monitor(cx, script, REGS.pc, REGS.sp[-1]);
}
END_CASE(JSOP_EVAL)

CASE(JSOP_SPREADNEW)
CASE(JSOP_SPREADCALL)
CASE(JSOP_SPREADSUPERCALL)
    if (REGS.fp()->hasPushedSPSFrame())
        cx->runtime()->spsProfiler.updatePC(script, REGS.pc);
    /* FALL THROUGH */

CASE(JSOP_SPREADEVAL)
CASE(JSOP_STRICTSPREADEVAL)
{
    static_assert(JSOP_SPREADEVAL_LENGTH == JSOP_STRICTSPREADEVAL_LENGTH,
                  "spreadeval and strictspreadeval must be the same size");
    bool construct = JSOp(*REGS.pc) == JSOP_SPREADNEW || JSOp(*REGS.pc) == JSOP_SPREADSUPERCALL;;

    MOZ_ASSERT(REGS.stackDepth() >= 3u + construct);

    HandleValue callee = REGS.stackHandleAt(-3 - construct);
    HandleValue thisv = REGS.stackHandleAt(-2 - construct);
    HandleValue arr = REGS.stackHandleAt(-1 - construct);
    MutableHandleValue ret = REGS.stackHandleAt(-3 - construct);

    RootedValue& newTarget = rootValue0;
    if (construct)
        newTarget = REGS.sp[-1];
    else
        newTarget = NullValue();

    if (!SpreadCallOperation(cx, script, REGS.pc, thisv, callee, arr, newTarget, ret))
        goto error;

    REGS.sp -= 2 + construct;
}
END_CASE(JSOP_SPREADCALL)

CASE(JSOP_FUNAPPLY)
{
    CallArgs args = CallArgsFromSp(GET_ARGC(REGS.pc), REGS.sp);
    if (!GuardFunApplyArgumentsOptimization(cx, REGS.fp(), args))
        goto error;
    /* FALL THROUGH */
}

CASE(JSOP_NEW)
CASE(JSOP_CALL)
CASE(JSOP_CALLITER)
CASE(JSOP_SUPERCALL)
CASE(JSOP_FUNCALL)
{
    if (REGS.fp()->hasPushedSPSFrame())
        cx->runtime()->spsProfiler.updatePC(script, REGS.pc);

    MaybeConstruct construct = MaybeConstruct(*REGS.pc == JSOP_NEW || *REGS.pc == JSOP_SUPERCALL);
    unsigned argStackSlots = GET_ARGC(REGS.pc) + construct;

    MOZ_ASSERT(REGS.stackDepth() >= 2u + GET_ARGC(REGS.pc));
    CallArgs args = CallArgsFromSp(argStackSlots, REGS.sp, construct);

    JSFunction* maybeFun;
    bool isFunction = IsFunctionObject(args.calleev(), &maybeFun);

    /* Don't bother trying to fast-path calls to scripted non-constructors. */
    if (!isFunction || !maybeFun->isInterpreted() || !maybeFun->isConstructor() ||
        (!construct && maybeFun->isClassConstructor()))
    {
        if (construct) {
            if (!ConstructFromStack(cx, args))
                goto error;
        } else {
            if (*REGS.pc == JSOP_CALLITER && args.calleev().isPrimitive()) {
                MOZ_ASSERT(args.length() == 0, "thisv must be on top of the stack");
                ReportValueError(cx, JSMSG_NOT_ITERABLE, -1, args.thisv(), nullptr);
                goto error;
            }
            if (!CallFromStack(cx, args))
                goto error;
        }
        Value* newsp = args.spAfterCall();
        TypeScript::Monitor(cx, script, REGS.pc, newsp[-1]);
        REGS.sp = newsp;
        ADVANCE_AND_DISPATCH(JSOP_CALL_LENGTH);
    }

    {
        MOZ_ASSERT(maybeFun);
        ReservedRooted<JSFunction*> fun(&rootFunction0, maybeFun);
        ReservedRooted<JSScript*> funScript(&rootScript0, JSFunction::getOrCreateScript(cx, fun));
        if (!funScript)
            goto error;

        // TaintFox: mark tainted function call arguments for tracing purposes.
        if (!fun->isSelfHostedOrIntrinsic() && fun->isInterpreted())
            MarkTaintedFunctionArguments(cx, fun, args);

        bool createSingleton = ObjectGroup::useSingletonForNewObject(cx, script, REGS.pc);

        TypeMonitorCall(cx, args, construct);

        mozilla::Maybe<InvokeState> state;
        state.emplace(cx, args, construct);

        if (createSingleton)
            state->setCreateSingleton();

        if (!createSingleton && jit::IsIonEnabled(cx)) {
            jit::MethodStatus status = jit::CanEnter(cx, state.ref());
            if (status == jit::Method_Error)
                goto error;
            if (status == jit::Method_Compiled) {
                jit::JitExecStatus exec = jit::IonCannon(cx, state.ref());
                interpReturnOK = !IsErrorStatus(exec);
                if (interpReturnOK)
                    CHECK_BRANCH();
                REGS.sp = args.spAfterCall();
                goto jit_return;
            }
        }

        if (jit::IsBaselineEnabled(cx)) {
            jit::MethodStatus status = jit::CanEnterBaselineMethod(cx, state.ref());
            if (status == jit::Method_Error)
                goto error;
            if (status == jit::Method_Compiled) {
                jit::JitExecStatus exec = jit::EnterBaselineMethod(cx, state.ref());
                interpReturnOK = !IsErrorStatus(exec);
                if (interpReturnOK)
                    CHECK_BRANCH();
                REGS.sp = args.spAfterCall();
                goto jit_return;
            }
        }

        state.reset();
        funScript = fun->nonLazyScript();

        if (!activation.pushInlineFrame(args, funScript, construct))
            goto error;

        if (createSingleton)
            REGS.fp()->setCreateSingleton();
    }

    SET_SCRIPT(REGS.fp()->script());

    {
        TraceLoggerEvent event(logger, TraceLogger_Scripts, script);
        TraceLogStartEvent(logger, event);
        TraceLogStartEvent(logger, TraceLogger_Interpreter);
    }

    if (!REGS.fp()->prologue(cx))
        goto prologue_error;

    switch (Debugger::onEnterFrame(cx, REGS.fp())) {
      case JSTRAP_CONTINUE:
        break;
      case JSTRAP_RETURN:
        if (!ForcedReturn(cx, REGS))
            goto error;
        goto successful_return_continuation;
      case JSTRAP_THROW:
      case JSTRAP_ERROR:
        goto error;
      default:
        MOZ_CRASH("bad Debugger::onEnterFrame status");
    }

    // Increment the coverage for the main entry point.
    INIT_COVERAGE();
    COUNT_COVERAGE_MAIN();

    /* Load first op and dispatch it (safe since JSOP_RETRVAL). */
    ADVANCE_AND_DISPATCH(0);
}

CASE(JSOP_OPTIMIZE_SPREADCALL)
{
    ReservedRooted<Value> val(&rootValue0, REGS.sp[-1]);

    bool optimized = false;
    if (!OptimizeSpreadCall(cx, val, &optimized))
        goto error;

    PUSH_BOOLEAN(optimized);
}
END_CASE(JSOP_OPTIMIZE_SPREADCALL)

CASE(JSOP_THROWMSG)
{
    JS_ALWAYS_FALSE(ThrowMsgOperation(cx, GET_UINT16(REGS.pc)));
    goto error;
}
END_CASE(JSOP_THROWMSG)

CASE(JSOP_IMPLICITTHIS)
CASE(JSOP_GIMPLICITTHIS)
{
    JSOp op = JSOp(*REGS.pc);
    if (op == JSOP_IMPLICITTHIS || script->hasNonSyntacticScope()) {
        ReservedRooted<PropertyName*> name(&rootName0, script->getName(REGS.pc));
        ReservedRooted<JSObject*> envObj(&rootObject0, REGS.fp()->environmentChain());
        ReservedRooted<JSObject*> env(&rootObject1);
        if (!LookupNameWithGlobalDefault(cx, name, envObj, &env))
            goto error;

        Value v = ComputeImplicitThis(env);
        PUSH_COPY(v);
    } else {
        // Treat it like JSOP_UNDEFINED.
        PUSH_UNDEFINED();
    }
    static_assert(JSOP_IMPLICITTHIS_LENGTH == JSOP_GIMPLICITTHIS_LENGTH,
                  "We're sharing the END_CASE so the lengths better match");
}
END_CASE(JSOP_IMPLICITTHIS)

CASE(JSOP_GETGNAME)
CASE(JSOP_GETNAME)
{
    ReservedRooted<Value> rval(&rootValue0);
    if (!GetNameOperation(cx, REGS.fp(), REGS.pc, &rval))
        goto error;

    PUSH_COPY(rval);
    TypeScript::Monitor(cx, script, REGS.pc, rval);
    static_assert(JSOP_GETNAME_LENGTH == JSOP_GETGNAME_LENGTH,
                  "We're sharing the END_CASE so the lengths better match");
}
END_CASE(JSOP_GETNAME)

CASE(JSOP_GETIMPORT)
{
    PUSH_NULL();
    MutableHandleValue rval = REGS.stackHandleAt(-1);
    if (!GetImportOperation(cx, REGS.fp(), REGS.pc, rval))
        goto error;

    TypeScript::Monitor(cx, script, REGS.pc, rval);
}
END_CASE(JSOP_GETIMPORT)

CASE(JSOP_GETINTRINSIC)
{
    ReservedRooted<Value> rval(&rootValue0);
    if (!GetIntrinsicOperation(cx, REGS.pc, &rval))
        goto error;

    PUSH_COPY(rval);
    TypeScript::Monitor(cx, script, REGS.pc, rval);
}
END_CASE(JSOP_GETINTRINSIC)

CASE(JSOP_UINT16)
    PUSH_INT32((int32_t) GET_UINT16(REGS.pc));
END_CASE(JSOP_UINT16)

CASE(JSOP_UINT24)
    PUSH_INT32((int32_t) GET_UINT24(REGS.pc));
END_CASE(JSOP_UINT24)

CASE(JSOP_INT8)
    PUSH_INT32(GET_INT8(REGS.pc));
END_CASE(JSOP_INT8)

CASE(JSOP_INT32)
    PUSH_INT32(GET_INT32(REGS.pc));
END_CASE(JSOP_INT32)

CASE(JSOP_DOUBLE)
{
    double dbl;
    LOAD_DOUBLE(0, dbl);
    PUSH_DOUBLE(dbl);
}
END_CASE(JSOP_DOUBLE)

CASE(JSOP_STRING)
    PUSH_STRING(script->getAtom(REGS.pc));
END_CASE(JSOP_STRING)

CASE(JSOP_TOSTRING)
{
    MutableHandleValue oper = REGS.stackHandleAt(-1);

    if (!oper.isString()) {
        JSString* operString = ToString<CanGC>(cx, oper);
        if (!operString)
            goto error;
        oper.setString(operString);
    }
}
END_CASE(JSOP_TOSTRING)

CASE(JSOP_SYMBOL)
    PUSH_SYMBOL(cx->wellKnownSymbols().get(GET_UINT8(REGS.pc)));
END_CASE(JSOP_SYMBOL)

CASE(JSOP_OBJECT)
{
    ReservedRooted<JSObject*> ref(&rootObject0, script->getObject(REGS.pc));
    if (cx->compartment()->creationOptions().cloneSingletons()) {
        JSObject* obj = DeepCloneObjectLiteral(cx, ref, TenuredObject);
        if (!obj)
            goto error;
        PUSH_OBJECT(*obj);
    } else {
        cx->compartment()->behaviors().setSingletonsAsValues();
        PUSH_OBJECT(*ref);
    }
}
END_CASE(JSOP_OBJECT)

CASE(JSOP_CALLSITEOBJ)
{

    ReservedRooted<JSObject*> cso(&rootObject0, script->getObject(REGS.pc));
    ReservedRooted<JSObject*> raw(&rootObject1, script->getObject(GET_UINT32_INDEX(REGS.pc) + 1));
    ReservedRooted<Value> rawValue(&rootValue0, ObjectValue(*raw));

    if (!ProcessCallSiteObjOperation(cx, cso, raw, rawValue))
        goto error;

    PUSH_OBJECT(*cso);
}
END_CASE(JSOP_CALLSITEOBJ)

CASE(JSOP_REGEXP)
{
    /*
     * Push a regexp object cloned from the regexp literal object mapped by the
     * bytecode at pc.
     */
    JSObject* obj = CloneRegExpObject(cx, script->getRegExp(REGS.pc));
    if (!obj)
        goto error;
    PUSH_OBJECT(*obj);
}
END_CASE(JSOP_REGEXP)

CASE(JSOP_ZERO)
    PUSH_INT32(0);
END_CASE(JSOP_ZERO)

CASE(JSOP_ONE)
    PUSH_INT32(1);
END_CASE(JSOP_ONE)

CASE(JSOP_NULL)
    PUSH_NULL();
END_CASE(JSOP_NULL)

CASE(JSOP_FALSE)
    PUSH_BOOLEAN(false);
END_CASE(JSOP_FALSE)

CASE(JSOP_TRUE)
    PUSH_BOOLEAN(true);
END_CASE(JSOP_TRUE)

CASE(JSOP_TABLESWITCH)
{
    jsbytecode* pc2 = REGS.pc;
    int32_t len = GET_JUMP_OFFSET(pc2);

    /*
     * ECMAv2+ forbids conversion of discriminant, so we will skip to the
     * default case if the discriminant isn't already an int jsval.  (This
     * opcode is emitted only for dense int-domain switches.)
     */
    const Value& rref = *--REGS.sp;
    int32_t i;
    if (rref.isInt32()) {
        i = rref.toInt32();
    } else {
        /* Use mozilla::NumberEqualsInt32 to treat -0 (double) as 0. */
        if (!rref.isDouble() || !NumberEqualsInt32(rref.toDouble(), &i))
            ADVANCE_AND_DISPATCH(len);
    }

    pc2 += JUMP_OFFSET_LEN;
    int32_t low = GET_JUMP_OFFSET(pc2);
    pc2 += JUMP_OFFSET_LEN;
    int32_t high = GET_JUMP_OFFSET(pc2);

    i -= low;
    if ((uint32_t)i < (uint32_t)(high - low + 1)) {
        pc2 += JUMP_OFFSET_LEN + JUMP_OFFSET_LEN * i;
        int32_t off = (int32_t) GET_JUMP_OFFSET(pc2);
        if (off)
            len = off;
    }
    ADVANCE_AND_DISPATCH(len);
}

CASE(JSOP_ARGUMENTS)
    if (!script->ensureHasAnalyzedArgsUsage(cx))
        goto error;
    if (script->needsArgsObj()) {
        ArgumentsObject* obj = ArgumentsObject::createExpected(cx, REGS.fp());
        if (!obj)
            goto error;
        PUSH_COPY(ObjectValue(*obj));
    } else {
        PUSH_COPY(MagicValue(JS_OPTIMIZED_ARGUMENTS));
    }
END_CASE(JSOP_ARGUMENTS)

CASE(JSOP_RUNONCE)
{
    if (!RunOnceScriptPrologue(cx, script))
        goto error;
}
END_CASE(JSOP_RUNONCE)

CASE(JSOP_REST)
{
    ReservedRooted<JSObject*> rest(&rootObject0, REGS.fp()->createRestParameter(cx));
    if (!rest)
        goto error;
    PUSH_COPY(ObjectValue(*rest));
}
END_CASE(JSOP_REST)

CASE(JSOP_GETALIASEDVAR)
{
    EnvironmentCoordinate ec = EnvironmentCoordinate(REGS.pc);
    ReservedRooted<Value> val(&rootValue0, REGS.fp()->aliasedEnvironment(ec).aliasedBinding(ec));
#ifdef DEBUG
    // Only the .this slot can hold the TDZ MagicValue.
    if (IsUninitializedLexical(val)) {
        PropertyName* name = EnvironmentCoordinateName(cx->caches.envCoordinateNameCache,
                                                       script, REGS.pc);
        MOZ_ASSERT(name == cx->names().dotThis);
        JSOp next = JSOp(*GetNextPc(REGS.pc));
        MOZ_ASSERT(next == JSOP_CHECKTHIS || next == JSOP_CHECKRETURN || next == JSOP_CHECKTHISREINIT);
    }
#endif
    PUSH_COPY(val);
    TypeScript::Monitor(cx, script, REGS.pc, REGS.sp[-1]);
}
END_CASE(JSOP_GETALIASEDVAR)

CASE(JSOP_SETALIASEDVAR)
{
    EnvironmentCoordinate ec = EnvironmentCoordinate(REGS.pc);
    EnvironmentObject& obj = REGS.fp()->aliasedEnvironment(ec);
    SetAliasedVarOperation(cx, script, REGS.pc, obj, ec, REGS.sp[-1], CheckTDZ);
}
END_CASE(JSOP_SETALIASEDVAR)

CASE(JSOP_THROWSETCONST)
CASE(JSOP_THROWSETALIASEDCONST)
CASE(JSOP_THROWSETCALLEE)
{
    ReportRuntimeConstAssignment(cx, script, REGS.pc);
    goto error;
}
END_CASE(JSOP_THROWSETCONST)

CASE(JSOP_CHECKLEXICAL)
{
    uint32_t i = GET_LOCALNO(REGS.pc);
    ReservedRooted<Value> val(&rootValue0, REGS.fp()->unaliasedLocal(i));
    if (!CheckUninitializedLexical(cx, script, REGS.pc, val))
        goto error;
}
END_CASE(JSOP_CHECKLEXICAL)

CASE(JSOP_INITLEXICAL)
{
    uint32_t i = GET_LOCALNO(REGS.pc);
    REGS.fp()->unaliasedLocal(i) = REGS.sp[-1];
}
END_CASE(JSOP_INITLEXICAL)

CASE(JSOP_CHECKALIASEDLEXICAL)
{
    EnvironmentCoordinate ec = EnvironmentCoordinate(REGS.pc);
    ReservedRooted<Value> val(&rootValue0, REGS.fp()->aliasedEnvironment(ec).aliasedBinding(ec));
    if (!CheckUninitializedLexical(cx, script, REGS.pc, val))
        goto error;
}
END_CASE(JSOP_CHECKALIASEDLEXICAL)

CASE(JSOP_INITALIASEDLEXICAL)
{
    EnvironmentCoordinate ec = EnvironmentCoordinate(REGS.pc);
    EnvironmentObject& obj = REGS.fp()->aliasedEnvironment(ec);
    SetAliasedVarOperation(cx, script, REGS.pc, obj, ec, REGS.sp[-1], DontCheckTDZ);
}
END_CASE(JSOP_INITALIASEDLEXICAL)

CASE(JSOP_INITGLEXICAL)
{
    LexicalEnvironmentObject* lexicalEnv;
    if (script->hasNonSyntacticScope())
        lexicalEnv = &REGS.fp()->extensibleLexicalEnvironment();
    else
        lexicalEnv = &cx->global()->lexicalEnvironment();
    HandleValue value = REGS.stackHandleAt(-1);
    InitGlobalLexicalOperation(cx, lexicalEnv, script, REGS.pc, value);
}
END_CASE(JSOP_INITGLEXICAL)

CASE(JSOP_UNINITIALIZED)
    PUSH_MAGIC(JS_UNINITIALIZED_LEXICAL);
END_CASE(JSOP_UNINITIALIZED)

CASE(JSOP_GETARG)
{
    unsigned i = GET_ARGNO(REGS.pc);
    if (script->argsObjAliasesFormals())
        PUSH_COPY(REGS.fp()->argsObj().arg(i));
    else
        PUSH_COPY(REGS.fp()->unaliasedFormal(i));
}
END_CASE(JSOP_GETARG)

CASE(JSOP_SETARG)
{
    unsigned i = GET_ARGNO(REGS.pc);
    if (script->argsObjAliasesFormals())
        REGS.fp()->argsObj().setArg(i, REGS.sp[-1]);
    else
        REGS.fp()->unaliasedFormal(i) = REGS.sp[-1];
}
END_CASE(JSOP_SETARG)

CASE(JSOP_GETLOCAL)
{
    uint32_t i = GET_LOCALNO(REGS.pc);
    PUSH_COPY_SKIP_CHECK(REGS.fp()->unaliasedLocal(i));

#ifdef DEBUG
    // Derived class constructors store the TDZ Value in the .this slot
    // before a super() call.
    if (IsUninitializedLexical(REGS.sp[-1])) {
        MOZ_ASSERT(script->isDerivedClassConstructor());
        JSOp next = JSOp(*GetNextPc(REGS.pc));
        MOZ_ASSERT(next == JSOP_CHECKTHIS || next == JSOP_CHECKRETURN || next == JSOP_CHECKTHISREINIT);
    }
#endif

    /*
     * Skip the same-compartment assertion if the local will be immediately
     * popped. We do not guarantee sync for dead locals when coming in from the
     * method JIT, and a GETLOCAL followed by POP is not considered to be
     * a use of the variable.
     */
    if (REGS.pc[JSOP_GETLOCAL_LENGTH] != JSOP_POP)
        assertSameCompartmentDebugOnly(cx, REGS.sp[-1]);
}
END_CASE(JSOP_GETLOCAL)

CASE(JSOP_SETLOCAL)
{
    uint32_t i = GET_LOCALNO(REGS.pc);

    MOZ_ASSERT(!IsUninitializedLexical(REGS.fp()->unaliasedLocal(i)));

    REGS.fp()->unaliasedLocal(i) = REGS.sp[-1];
}
END_CASE(JSOP_SETLOCAL)

CASE(JSOP_DEFVAR)
{
    /* ES5 10.5 step 8 (with subsequent errata). */
    unsigned attrs = JSPROP_ENUMERATE;
    if (!REGS.fp()->isEvalFrame())
        attrs |= JSPROP_PERMANENT;

    /* Step 8b. */
    ReservedRooted<JSObject*> obj(&rootObject0, &REGS.fp()->varObj());
    ReservedRooted<PropertyName*> name(&rootName0, script->getName(REGS.pc));

    if (!DefVarOperation(cx, obj, name, attrs))
        goto error;
}
END_CASE(JSOP_DEFVAR)

CASE(JSOP_DEFCONST)
CASE(JSOP_DEFLET)
{
    LexicalEnvironmentObject* lexicalEnv;
    JSObject* varObj;
    if (script->hasNonSyntacticScope()) {
        lexicalEnv = &REGS.fp()->extensibleLexicalEnvironment();
        varObj = &REGS.fp()->varObj();
    } else {
        lexicalEnv = &cx->global()->lexicalEnvironment();
        varObj = cx->global();
    }
    if (!DefLexicalOperation(cx, lexicalEnv, varObj, script, REGS.pc))
        goto error;
}
END_CASE(JSOP_DEFLET)

CASE(JSOP_DEFFUN)
{
    /*
     * A top-level function defined in Global or Eval code (see ECMA-262
     * Ed. 3), or else a SpiderMonkey extension: a named function statement in
     * a compound statement (not at the top statement level of global code, or
     * at the top level of a function body).
     */
    ReservedRooted<JSFunction*> fun(&rootFunction0, &REGS.sp[-1].toObject().as<JSFunction>());
    if (!DefFunOperation(cx, script, REGS.fp()->environmentChain(), fun))
        goto error;
    REGS.sp--;
}
END_CASE(JSOP_DEFFUN)

CASE(JSOP_LAMBDA)
{
    /* Load the specified function object literal. */
    ReservedRooted<JSFunction*> fun(&rootFunction0, script->getFunction(GET_UINT32_INDEX(REGS.pc)));
    JSObject* obj = Lambda(cx, fun, REGS.fp()->environmentChain());
    if (!obj)
        goto error;

    MOZ_ASSERT(obj->staticPrototype());
    PUSH_OBJECT(*obj);
}
END_CASE(JSOP_LAMBDA)

CASE(JSOP_LAMBDA_ARROW)
{
    /* Load the specified function object literal. */
    ReservedRooted<JSFunction*> fun(&rootFunction0, script->getFunction(GET_UINT32_INDEX(REGS.pc)));
    ReservedRooted<Value> newTarget(&rootValue1, REGS.sp[-1]);
    JSObject* obj = LambdaArrow(cx, fun, REGS.fp()->environmentChain(), newTarget);
    if (!obj)
        goto error;

    MOZ_ASSERT(obj->staticPrototype());
    REGS.sp[-1].setObject(*obj);
}
END_CASE(JSOP_LAMBDA_ARROW)

CASE(JSOP_TOASYNC)
{
    ReservedRooted<JSFunction*> unwrapped(&rootFunction0,
                                          &REGS.sp[-1].toObject().as<JSFunction>());
    JSObject* wrapped = WrapAsyncFunction(cx, unwrapped);
    if (!wrapped)
        goto error;

    REGS.sp[-1].setObject(*wrapped);
}
END_CASE(JSOP_TOASYNC)

CASE(JSOP_SETFUNNAME)
{
    MOZ_ASSERT(REGS.stackDepth() >= 2);
    FunctionPrefixKind prefixKind = FunctionPrefixKind(GET_UINT8(REGS.pc));
    ReservedRooted<Value> name(&rootValue0, REGS.sp[-1]);
    ReservedRooted<JSFunction*> fun(&rootFunction0, &REGS.sp[-2].toObject().as<JSFunction>());
    if (!SetFunctionNameIfNoOwnName(cx, fun, name, prefixKind))
        goto error;

    REGS.sp--;
}
END_CASE(JSOP_SETFUNNAME)

CASE(JSOP_CALLEE)
    MOZ_ASSERT(REGS.fp()->isFunctionFrame());
    PUSH_COPY(REGS.fp()->calleev());
END_CASE(JSOP_CALLEE)

CASE(JSOP_INITPROP_GETTER)
CASE(JSOP_INITHIDDENPROP_GETTER)
CASE(JSOP_INITPROP_SETTER)
CASE(JSOP_INITHIDDENPROP_SETTER)
{
    MOZ_ASSERT(REGS.stackDepth() >= 2);

    ReservedRooted<JSObject*> obj(&rootObject0, &REGS.sp[-2].toObject());
    ReservedRooted<PropertyName*> name(&rootName0, script->getName(REGS.pc));
    ReservedRooted<JSObject*> val(&rootObject1, &REGS.sp[-1].toObject());

    if (!InitGetterSetterOperation(cx, REGS.pc, obj, name, val))
        goto error;

    REGS.sp--;
}
END_CASE(JSOP_INITPROP_GETTER)

CASE(JSOP_INITELEM_GETTER)
CASE(JSOP_INITHIDDENELEM_GETTER)
CASE(JSOP_INITELEM_SETTER)
CASE(JSOP_INITHIDDENELEM_SETTER)
{
    MOZ_ASSERT(REGS.stackDepth() >= 3);

    ReservedRooted<JSObject*> obj(&rootObject0, &REGS.sp[-3].toObject());
    ReservedRooted<Value> idval(&rootValue0, REGS.sp[-2]);
    ReservedRooted<JSObject*> val(&rootObject1, &REGS.sp[-1].toObject());

    if (!InitGetterSetterOperation(cx, REGS.pc, obj, idval, val))
        goto error;

    REGS.sp -= 2;
}
END_CASE(JSOP_INITELEM_GETTER)

CASE(JSOP_HOLE)
    PUSH_MAGIC(JS_ELEMENTS_HOLE);
END_CASE(JSOP_HOLE)

CASE(JSOP_NEWINIT)
{
    uint8_t i = GET_UINT8(REGS.pc);
    MOZ_ASSERT(i == JSProto_Array || i == JSProto_Object);

    JSObject* obj;
    if (i == JSProto_Array)
        obj = NewArrayOperation(cx, script, REGS.pc, 0);
    else
        obj = NewObjectOperation(cx, script, REGS.pc);

    if (!obj)
        goto error;
    PUSH_OBJECT(*obj);
}
END_CASE(JSOP_NEWINIT)

CASE(JSOP_NEWARRAY)
CASE(JSOP_SPREADCALLARRAY)
{
    uint32_t length = GET_UINT32(REGS.pc);
    JSObject* obj = NewArrayOperation(cx, script, REGS.pc, length);
    if (!obj)
        goto error;
    PUSH_OBJECT(*obj);
}
END_CASE(JSOP_NEWARRAY)

CASE(JSOP_NEWARRAY_COPYONWRITE)
{
    ReservedRooted<JSObject*> baseobj(&rootObject0, ObjectGroup::getOrFixupCopyOnWriteObject(cx, script, REGS.pc));
    if (!baseobj)
        goto error;

    ReservedRooted<JSObject*> obj(&rootObject1, NewDenseCopyOnWriteArray(cx, ((RootedObject&)(baseobj)).as<ArrayObject>(), gc::DefaultHeap));
    if (!obj)
        goto error;

    PUSH_OBJECT(*obj);
}
END_CASE(JSOP_NEWARRAY_COPYONWRITE)

CASE(JSOP_NEWOBJECT)
{
    JSObject* obj = NewObjectOperation(cx, script, REGS.pc);
    if (!obj)
        goto error;
    PUSH_OBJECT(*obj);
}
END_CASE(JSOP_NEWOBJECT)

CASE(JSOP_MUTATEPROTO)
{
    MOZ_ASSERT(REGS.stackDepth() >= 2);

    if (REGS.sp[-1].isObjectOrNull()) {
        ReservedRooted<JSObject*> newProto(&rootObject1, REGS.sp[-1].toObjectOrNull());
        ReservedRooted<JSObject*> obj(&rootObject0, &REGS.sp[-2].toObject());
        MOZ_ASSERT(obj->is<PlainObject>());

        if (!SetPrototype(cx, obj, newProto))
            goto error;
    }

    REGS.sp--;
}
END_CASE(JSOP_MUTATEPROTO)

CASE(JSOP_INITPROP)
CASE(JSOP_INITLOCKEDPROP)
CASE(JSOP_INITHIDDENPROP)
{
    static_assert(JSOP_INITPROP_LENGTH == JSOP_INITLOCKEDPROP_LENGTH,
                  "initprop and initlockedprop must be the same size");
    static_assert(JSOP_INITPROP_LENGTH == JSOP_INITHIDDENPROP_LENGTH,
                  "initprop and inithiddenprop must be the same size");
    /* Load the property's initial value into rval. */
    MOZ_ASSERT(REGS.stackDepth() >= 2);
    ReservedRooted<Value> rval(&rootValue0, REGS.sp[-1]);

    /* Load the object being initialized into lval/obj. */
    ReservedRooted<JSObject*> obj(&rootObject0, &REGS.sp[-2].toObject());

    PropertyName* name = script->getName(REGS.pc);

    RootedId& id = rootId0;
    id = NameToId(name);

    if (!InitPropertyOperation(cx, JSOp(*REGS.pc), obj, id, rval))
        goto error;

    REGS.sp--;
}
END_CASE(JSOP_INITPROP)

CASE(JSOP_INITELEM)
CASE(JSOP_INITHIDDENELEM)
{
    MOZ_ASSERT(REGS.stackDepth() >= 3);
    HandleValue val = REGS.stackHandleAt(-1);
    HandleValue id = REGS.stackHandleAt(-2);

    ReservedRooted<JSObject*> obj(&rootObject0, &REGS.sp[-3].toObject());

    if (!InitElemOperation(cx, REGS.pc, obj, id, val))
        goto error;

    REGS.sp -= 2;
}
END_CASE(JSOP_INITELEM)

CASE(JSOP_INITELEM_ARRAY)
{
    MOZ_ASSERT(REGS.stackDepth() >= 2);
    HandleValue val = REGS.stackHandleAt(-1);

    ReservedRooted<JSObject*> obj(&rootObject0, &REGS.sp[-2].toObject());

    uint32_t index = GET_UINT32(REGS.pc);
    if (!InitArrayElemOperation(cx, REGS.pc, obj, index, val))
        goto error;

    REGS.sp--;
}
END_CASE(JSOP_INITELEM_ARRAY)

CASE(JSOP_INITELEM_INC)
{
    MOZ_ASSERT(REGS.stackDepth() >= 3);
    HandleValue val = REGS.stackHandleAt(-1);

    ReservedRooted<JSObject*> obj(&rootObject0, &REGS.sp[-3].toObject());

    uint32_t index = REGS.sp[-2].toInt32();
    if (!InitArrayElemOperation(cx, REGS.pc, obj, index, val))
        goto error;

    REGS.sp[-2].setInt32(index + 1);
    REGS.sp--;
}
END_CASE(JSOP_INITELEM_INC)

CASE(JSOP_GOSUB)
{
    PUSH_BOOLEAN(false);
    int32_t i = script->pcToOffset(REGS.pc) + JSOP_GOSUB_LENGTH;
    int32_t len = GET_JUMP_OFFSET(REGS.pc);
    PUSH_INT32(i);
    ADVANCE_AND_DISPATCH(len);
}

CASE(JSOP_RETSUB)
{
    /* Pop [exception or hole, retsub pc-index]. */
    Value rval, lval;
    POP_COPY_TO(rval);
    POP_COPY_TO(lval);
    MOZ_ASSERT(lval.isBoolean());
    if (lval.toBoolean()) {
        /*
         * Exception was pending during finally, throw it *before* we adjust
         * pc, because pc indexes into script->trynotes.  This turns out not to
         * be necessary, but it seems clearer.  And it points out a FIXME:
         * 350509, due to Igor Bukanov.
         */
        cx->setPendingException(rval);
        goto error;
    }
    MOZ_ASSERT(rval.isInt32());

    /* Increment the PC by this much. */
    int32_t len = rval.toInt32() - int32_t(script->pcToOffset(REGS.pc));
    ADVANCE_AND_DISPATCH(len);
}

CASE(JSOP_EXCEPTION)
{
    PUSH_NULL();
    MutableHandleValue res = REGS.stackHandleAt(-1);
    if (!GetAndClearException(cx, res))
        goto error;
}
END_CASE(JSOP_EXCEPTION)

CASE(JSOP_FINALLY)
    CHECK_BRANCH();
END_CASE(JSOP_FINALLY)

CASE(JSOP_THROWING)
{
    ReservedRooted<Value> v(&rootValue0);
    POP_COPY_TO(v);
    MOZ_ALWAYS_TRUE(ThrowingOperation(cx, v));
}
END_CASE(JSOP_THROWING)

CASE(JSOP_THROW)
{
    CHECK_BRANCH();
    ReservedRooted<Value> v(&rootValue0);
    POP_COPY_TO(v);
    JS_ALWAYS_FALSE(Throw(cx, v));
    /* let the code at error try to catch the exception. */
    goto error;
}

CASE(JSOP_INSTANCEOF)
{
    ReservedRooted<Value> rref(&rootValue0, REGS.sp[-1]);
    if (HandleValue(rref).isPrimitive()) {
        ReportValueError(cx, JSMSG_BAD_INSTANCEOF_RHS, -1, rref, nullptr);
        goto error;
    }
    ReservedRooted<JSObject*> obj(&rootObject0, &rref.toObject());
    bool cond = false;
    if (!HasInstance(cx, obj, REGS.stackHandleAt(-2), &cond))
        goto error;
    REGS.sp--;
    REGS.sp[-1].setBoolean(cond);
}
END_CASE(JSOP_INSTANCEOF)

CASE(JSOP_DEBUGGER)
{
    RootedValue rval(cx);
    switch (Debugger::onDebuggerStatement(cx, REGS.fp())) {
      case JSTRAP_ERROR:
        goto error;
      case JSTRAP_CONTINUE:
        break;
      case JSTRAP_RETURN:
        if (!ForcedReturn(cx, REGS))
            goto error;
        goto successful_return_continuation;
      case JSTRAP_THROW:
        goto error;
      default:;
    }
}
END_CASE(JSOP_DEBUGGER)

CASE(JSOP_PUSHLEXICALENV)
{
    ReservedRooted<Scope*> scope(&rootScope0, script->getScope(REGS.pc));

    // Create block environment and push on scope chain.
    if (!REGS.fp()->pushLexicalEnvironment(cx, scope.as<LexicalScope>()))
        goto error;
}
END_CASE(JSOP_PUSHLEXICALENV)

CASE(JSOP_POPLEXICALENV)
{
#ifdef DEBUG
    // Pop block from scope chain.
    Scope* scope = script->lookupScope(REGS.pc);
    MOZ_ASSERT(scope);
    MOZ_ASSERT(scope->is<LexicalScope>());
    MOZ_ASSERT(scope->as<LexicalScope>().hasEnvironment());
#endif

    if (MOZ_UNLIKELY(cx->compartment()->isDebuggee()))
        DebugEnvironments::onPopLexical(cx, REGS.fp(), REGS.pc);

    // Pop block from scope chain.
    REGS.fp()->popOffEnvironmentChain<LexicalEnvironmentObject>();
}
END_CASE(JSOP_POPLEXICALENV)

CASE(JSOP_DEBUGLEAVELEXICALENV)
{
    MOZ_ASSERT(script->lookupScope(REGS.pc));
    MOZ_ASSERT(script->lookupScope(REGS.pc)->is<LexicalScope>());
    MOZ_ASSERT(!script->lookupScope(REGS.pc)->as<LexicalScope>().hasEnvironment());

    // FIXME: This opcode should not be necessary.  The debugger shouldn't need
    // help from bytecode to do its job.  See bug 927782.

    if (MOZ_UNLIKELY(cx->compartment()->isDebuggee()))
        DebugEnvironments::onPopLexical(cx, REGS.fp(), REGS.pc);
}
END_CASE(JSOP_DEBUGLEAVELEXICALENV)

CASE(JSOP_FRESHENLEXICALENV)
{
    if (MOZ_UNLIKELY(cx->compartment()->isDebuggee()))
        DebugEnvironments::onPopLexical(cx, REGS.fp(), REGS.pc);

    if (!REGS.fp()->freshenLexicalEnvironment(cx))
        goto error;
}
END_CASE(JSOP_FRESHENLEXICALENV)

CASE(JSOP_RECREATELEXICALENV)
{
    if (MOZ_UNLIKELY(cx->compartment()->isDebuggee()))
        DebugEnvironments::onPopLexical(cx, REGS.fp(), REGS.pc);

    if (!REGS.fp()->recreateLexicalEnvironment(cx))
        goto error;
}
END_CASE(JSOP_RECREATELEXICALENV)

CASE(JSOP_PUSHVARENV)
{
    ReservedRooted<Scope*> scope(&rootScope0, script->getScope(REGS.pc));

    if (!REGS.fp()->pushVarEnvironment(cx, scope))
        goto error;
}
END_CASE(JSOP_PUSHVARENV)

CASE(JSOP_POPVARENV)
{
#ifdef DEBUG
    Scope* scope = script->lookupScope(REGS.pc);
    MOZ_ASSERT(scope);
    MOZ_ASSERT(scope->is<VarScope>());
    MOZ_ASSERT(scope->as<VarScope>().hasEnvironment());
#endif

    if (MOZ_UNLIKELY(cx->compartment()->isDebuggee()))
        DebugEnvironments::onPopVar(cx, REGS.fp(), REGS.pc);

    REGS.fp()->popOffEnvironmentChain<VarEnvironmentObject>();
}
END_CASE(JSOP_POPVARENV)

CASE(JSOP_GENERATOR)
{
    MOZ_ASSERT(!cx->isExceptionPending());
    MOZ_ASSERT(REGS.stackDepth() == 0);
    JSObject* obj = GeneratorObject::create(cx, REGS.fp());
    if (!obj)
        goto error;
    PUSH_OBJECT(*obj);
}
END_CASE(JSOP_GENERATOR)

CASE(JSOP_INITIALYIELD)
{
    MOZ_ASSERT(!cx->isExceptionPending());
    MOZ_ASSERT(REGS.fp()->isFunctionFrame());
    ReservedRooted<JSObject*> obj(&rootObject0, &REGS.sp[-1].toObject());
    POP_RETURN_VALUE();
    MOZ_ASSERT(REGS.stackDepth() == 0);
    if (!GeneratorObject::initialSuspend(cx, obj, REGS.fp(), REGS.pc))
        goto error;
    goto successful_return_continuation;
}

CASE(JSOP_YIELD)
{
    MOZ_ASSERT(!cx->isExceptionPending());
    MOZ_ASSERT(REGS.fp()->isFunctionFrame());
    ReservedRooted<JSObject*> obj(&rootObject0, &REGS.sp[-1].toObject());
    if (!GeneratorObject::normalSuspend(cx, obj, REGS.fp(), REGS.pc,
                                        REGS.spForStackDepth(0), REGS.stackDepth() - 2))
    {
        goto error;
    }

    REGS.sp--;
    POP_RETURN_VALUE();

    goto successful_return_continuation;
}

CASE(JSOP_RESUME)
{
    {
        ReservedRooted<JSObject*> gen(&rootObject0, &REGS.sp[-2].toObject());
        ReservedRooted<Value> val(&rootValue0, REGS.sp[-1]);
        // popInlineFrame expects there to be an additional value on the stack
        // to pop off, so leave "gen" on the stack.

        GeneratorObject::ResumeKind resumeKind = GeneratorObject::getResumeKind(REGS.pc);
        bool ok = GeneratorObject::resume(cx, activation, gen, val, resumeKind);
        SET_SCRIPT(REGS.fp()->script());

        TraceLoggerThread* logger = TraceLoggerForMainThread(cx->runtime());
        TraceLoggerEvent scriptEvent(logger, TraceLogger_Scripts, script);
        TraceLogStartEvent(logger, scriptEvent);
        TraceLogStartEvent(logger, TraceLogger_Interpreter);

        if (!ok)
            goto error;
    }
    ADVANCE_AND_DISPATCH(0);
}

CASE(JSOP_DEBUGAFTERYIELD)
{
    // No-op in the interpreter, as GeneratorObject::resume takes care of
    // fixing up InterpreterFrames.
    MOZ_ASSERT_IF(REGS.fp()->script()->isDebuggee(), REGS.fp()->isDebuggee());
}
END_CASE(JSOP_DEBUGAFTERYIELD)

CASE(JSOP_FINALYIELDRVAL)
{
    ReservedRooted<JSObject*> gen(&rootObject0, &REGS.sp[-1].toObject());
    REGS.sp--;

    if (!GeneratorObject::finalSuspend(cx, gen)) {
        interpReturnOK = false;
        goto return_continuation;
    }

    goto successful_return_continuation;
}

CASE(JSOP_ARRAYPUSH)
{
    ReservedRooted<JSObject*> obj(&rootObject0, &REGS.sp[-1].toObject());
    if (!NewbornArrayPush(cx, obj, REGS.sp[-2]))
        goto error;
    REGS.sp -= 2;
}
END_CASE(JSOP_ARRAYPUSH)

CASE(JSOP_CLASSHERITAGE)
{
    ReservedRooted<Value> val(&rootValue0, REGS.sp[-1]);

    ReservedRooted<Value> objProto(&rootValue1);
    ReservedRooted<JSObject*> funcProto(&rootObject0);
    if (val.isNull()) {
        objProto = NullValue();
        if (!GetBuiltinPrototype(cx, JSProto_Function, &funcProto))
            goto error;
    } else {
        if (!IsConstructor(val)) {
            ReportIsNotFunction(cx, val, 0, CONSTRUCT);
            goto error;
        }

        funcProto = &val.toObject();

        if (!GetProperty(cx, funcProto, funcProto, cx->names().prototype, &objProto))
            goto error;

        if (!objProto.isObjectOrNull()) {
            ReportValueError(cx, JSMSG_PROTO_NOT_OBJORNULL, -1, objProto, nullptr);
            goto error;
        }
    }

    REGS.sp[-1].setObject(*funcProto);
    PUSH_COPY(objProto);
}
END_CASE(JSOP_CLASSHERITAGE)

CASE(JSOP_FUNWITHPROTO)
{
    ReservedRooted<JSObject*> proto(&rootObject1, &REGS.sp[-1].toObject());

    /* Load the specified function object literal. */
    ReservedRooted<JSFunction*> fun(&rootFunction0, script->getFunction(GET_UINT32_INDEX(REGS.pc)));

    JSObject* obj = CloneFunctionObjectIfNotSingleton(cx, fun, REGS.fp()->environmentChain(),
                                                      proto, GenericObject);
    if (!obj)
        goto error;

    REGS.sp[-1].setObject(*obj);
}
END_CASE(JSOP_FUNWITHPROTO)

CASE(JSOP_OBJWITHPROTO)
{
    ReservedRooted<JSObject*> proto(&rootObject0, REGS.sp[-1].toObjectOrNull());

    JSObject* obj = NewObjectWithGivenProto<PlainObject>(cx, proto);
    if (!obj)
        goto error;

    REGS.sp[-1].setObject(*obj);
}
END_CASE(JSOP_OBJWITHPROTO)

CASE(JSOP_INITHOMEOBJECT)
{
    unsigned skipOver = GET_UINT8(REGS.pc);
    MOZ_ASSERT(REGS.stackDepth() >= skipOver + 2);

    /* Load the function to be initialized */
    ReservedRooted<JSFunction*> func(&rootFunction0, &REGS.sp[-1].toObject().as<JSFunction>());
    MOZ_ASSERT(func->allowSuperProperty());

    /* Load the home object */
    ReservedRooted<JSObject*> obj(&rootObject0);
    obj = &REGS.sp[int(-2 - skipOver)].toObject();
    MOZ_ASSERT(obj->is<PlainObject>() || obj->is<UnboxedPlainObject>() || obj->is<JSFunction>());

    func->setExtendedSlot(FunctionExtended::METHOD_HOMEOBJECT_SLOT, ObjectValue(*obj));
}
END_CASE(JSOP_INITHOMEOBJECT)

CASE(JSOP_SUPERBASE)
{
    JSFunction& superEnvFunc = GetSuperEnvFunction(cx, REGS);
    MOZ_ASSERT(superEnvFunc.allowSuperProperty());
    MOZ_ASSERT(superEnvFunc.nonLazyScript()->needsHomeObject());
    const Value& homeObjVal = superEnvFunc.getExtendedSlot(FunctionExtended::METHOD_HOMEOBJECT_SLOT);

    ReservedRooted<JSObject*> homeObj(&rootObject0, &homeObjVal.toObject());
    ReservedRooted<JSObject*> superBase(&rootObject1);
    if (!GetPrototype(cx, homeObj, &superBase))
        goto error;

    if (!superBase) {
        JS_ReportErrorNumberASCII(cx, GetErrorMessage, nullptr, JSMSG_CANT_CONVERT_TO,
                                  "null", "object");
        goto error;
    }
    PUSH_OBJECT(*superBase);
}
END_CASE(JSOP_SUPERBASE)

CASE(JSOP_NEWTARGET)
    PUSH_COPY(REGS.fp()->newTarget());
    MOZ_ASSERT(REGS.sp[-1].isObject() || REGS.sp[-1].isUndefined());
END_CASE(JSOP_NEWTARGET)

CASE(JSOP_SUPERFUN)
{
    ReservedRooted<JSObject*> superEnvFunc(&rootObject0, &GetSuperEnvFunction(cx, REGS));
    MOZ_ASSERT(superEnvFunc->as<JSFunction>().isClassConstructor());
    MOZ_ASSERT(superEnvFunc->as<JSFunction>().nonLazyScript()->isDerivedClassConstructor());

    ReservedRooted<JSObject*> superFun(&rootObject1);

    if (!GetPrototype(cx, superEnvFunc, &superFun))
        goto error;

    ReservedRooted<Value> superFunVal(&rootValue0, UndefinedValue());
    if (!superFun)
        superFunVal = NullValue();
    else if (!superFun->isConstructor())
        superFunVal = ObjectValue(*superFun);

    if (superFunVal.isObjectOrNull()) {
        ReportIsNotFunction(cx, superFunVal, JSDVG_IGNORE_STACK, CONSTRUCT);
        goto error;
    }

    PUSH_OBJECT(*superFun);
}
END_CASE(JSOP_SUPERFUN)

CASE(JSOP_DERIVEDCONSTRUCTOR)
{
    MOZ_ASSERT(REGS.sp[-1].isObject());
    ReservedRooted<JSObject*> proto(&rootObject0, &REGS.sp[-1].toObject());

    JSFunction* constructor = MakeDefaultConstructor(cx, JSOp(*REGS.pc), script->getAtom(REGS.pc),
                                                     proto);
    if (!constructor)
        goto error;

    REGS.sp[-1].setObject(*constructor);
}
END_CASE(JSOP_DERIVEDCONSTRUCTOR)

CASE(JSOP_CLASSCONSTRUCTOR)
{
    JSFunction* constructor = MakeDefaultConstructor(cx, JSOp(*REGS.pc), script->getAtom(REGS.pc),
                                                     nullptr);
    if (!constructor)
        goto error;
    PUSH_OBJECT(*constructor);
}
END_CASE(JSOP_CLASSCONSTRUCTOR)

CASE(JSOP_CHECKOBJCOERCIBLE)
{
    ReservedRooted<Value> checkVal(&rootValue0, REGS.sp[-1]);
    if (checkVal.isNullOrUndefined() && !ToObjectFromStack(cx, checkVal))
        goto error;
}
END_CASE(JSOP_CHECKOBJCOERCIBLE)

CASE(JSOP_DEBUGCHECKSELFHOSTED)
{
#ifdef DEBUG
    ReservedRooted<Value> checkVal(&rootValue0, REGS.sp[-1]);
    if (!Debug_CheckSelfHosted(cx, checkVal))
        goto error;
#endif
}
END_CASE(JSOP_DEBUGCHECKSELFHOSTED)

CASE(JSOP_IS_CONSTRUCTING)
    PUSH_MAGIC(JS_IS_CONSTRUCTING);
END_CASE(JSOP_IS_CONSTRUCTING)

DEFAULT()
{
    char numBuf[12];
    SprintfLiteral(numBuf, "%d", *REGS.pc);
    JS_ReportErrorNumberASCII(cx, GetErrorMessage, nullptr, JSMSG_BAD_BYTECODE, numBuf);
    goto error;
}

} /* interpreter loop */

    MOZ_CRASH("Interpreter loop exited via fallthrough");

  error:
    switch (HandleError(cx, REGS)) {
      case SuccessfulReturnContinuation:
        goto successful_return_continuation;

      case ErrorReturnContinuation:
        interpReturnOK = false;
        goto return_continuation;

      case CatchContinuation:
        ADVANCE_AND_DISPATCH(0);

      case FinallyContinuation: {
        /*
         * Push (true, exception) pair for finally to indicate that [retsub]
         * should rethrow the exception.
         */
        ReservedRooted<Value> exception(&rootValue0);
        if (!cx->getPendingException(&exception)) {
            interpReturnOK = false;
            goto return_continuation;
        }
        PUSH_BOOLEAN(true);
        PUSH_COPY(exception);
        cx->clearPendingException();
      }
      ADVANCE_AND_DISPATCH(0);
    }

    MOZ_CRASH("Invalid HandleError continuation");

  exit:
    if (MOZ_LIKELY(!frameHalfInitialized)) {
        interpReturnOK = Debugger::onLeaveFrame(cx, REGS.fp(), REGS.pc, interpReturnOK);

        REGS.fp()->epilogue(cx, REGS.pc);
    }

    gc::MaybeVerifyBarriers(cx, true);

    TraceLogStopEvent(logger, TraceLogger_Engine);
    TraceLogStopEvent(logger, scriptEvent);

    /*
     * This path is used when it's guaranteed the method can be finished
     * inside the JIT.
     */
  leave_on_safe_point:

    if (interpReturnOK)
        state.setReturnValue(activation.entryFrame()->returnValue());

    return interpReturnOK;

  prologue_error:
    interpReturnOK = false;
    frameHalfInitialized = true;
    goto prologue_return_continuation;
}

bool
js::Throw(JSContext* cx, HandleValue v)
{
    MOZ_ASSERT(!cx->isExceptionPending());
    cx->setPendingException(v);
    return false;
}

bool
js::ThrowingOperation(JSContext* cx, HandleValue v)
{
    // Like js::Throw, but returns |true| instead of |false| to continue
    // execution instead of calling the (JIT) exception handler.

    MOZ_ASSERT(!cx->isExceptionPending());
    cx->setPendingException(v);
    return true;
}

bool
js::GetProperty(JSContext* cx, HandleValue v, HandlePropertyName name, MutableHandleValue vp)
{
    if (name == cx->names().length) {
        // Fast path for strings, arrays and arguments.
        if (GetLengthProperty(v, vp))
            return true;
    }

    // Optimize common cases like (2).toString() or "foo".valueOf() to not
    // create a wrapper object.
    if (v.isPrimitive() && !v.isNullOrUndefined()) {
        NativeObject* proto;
        if (v.isNumber()) {
            proto = GlobalObject::getOrCreateNumberPrototype(cx, cx->global());
        } else if (v.isString()) {
            proto = GlobalObject::getOrCreateStringPrototype(cx, cx->global());
        } else if (v.isBoolean()) {
            proto = GlobalObject::getOrCreateBooleanPrototype(cx, cx->global());
        } else {
            MOZ_ASSERT(v.isSymbol());
            proto = GlobalObject::getOrCreateSymbolPrototype(cx, cx->global());
        }
        if (!proto)
            return false;

        if (GetPropertyPure(cx, proto, NameToId(name), vp.address()))
            return true;
    }

    RootedValue receiver(cx, v);
    RootedObject obj(cx, ToObjectFromStack(cx, v));
    if (!obj)
        return false;

    return GetProperty(cx, obj, receiver, name, vp);
}

bool
js::GetEnvironmentName(JSContext* cx, HandleObject envChain, HandlePropertyName name,
                       MutableHandleValue vp)
{
    Rooted<PropertyResult> prop(cx);
    RootedObject obj(cx), pobj(cx);
    if (!LookupName(cx, name, envChain, &obj, &pobj, &prop))
        return false;

    if (!prop)
        return ReportIsNotDefined(cx, name);

    if (!GetProperty(cx, obj, obj, name, vp))
        return false;

    // We do our own explicit checking for |this|
    if (name == cx->names().dotThis)
        return true;

    // See note in FetchName.
    return CheckUninitializedLexical(cx, name, vp);
}

/*
 * Alternate form for NAME opcodes followed immediately by a TYPEOF,
 * which do not report an exception on (typeof foo == "undefined") tests.
 */
bool
js::GetEnvironmentNameForTypeOf(JSContext* cx, HandleObject envChain, HandlePropertyName name,
                                MutableHandleValue vp)
{
    Rooted<PropertyResult> prop(cx);
    RootedObject obj(cx), pobj(cx);
    if (!LookupName(cx, name, envChain, &obj, &pobj, &prop))
        return false;

    if (!prop) {
        vp.set(UndefinedValue());
        return true;
    }

    if (!GetProperty(cx, obj, obj, name, vp))
        return false;

    // See note in FetchName.
    return CheckUninitializedLexical(cx, name, vp);
}

JSObject*
js::Lambda(JSContext* cx, HandleFunction fun, HandleObject parent)
{
    MOZ_ASSERT(!fun->isArrow());

    RootedObject clone(cx, CloneFunctionObjectIfNotSingleton(cx, fun, parent));
    if (!clone)
        return nullptr;

    MOZ_ASSERT(fun->global() == clone->global());
    return clone;
}

JSObject*
js::LambdaArrow(JSContext* cx, HandleFunction fun, HandleObject parent, HandleValue newTargetv)
{
    MOZ_ASSERT(fun->isArrow());

    RootedObject clone(cx, CloneFunctionObjectIfNotSingleton(cx, fun, parent, nullptr,
                                                             TenuredObject));
    if (!clone)
        return nullptr;

    MOZ_ASSERT(clone->as<JSFunction>().isArrow());
    clone->as<JSFunction>().setExtendedSlot(0, newTargetv);

    MOZ_ASSERT(fun->global() == clone->global());
    return clone;
}

bool
js::DefFunOperation(JSContext* cx, HandleScript script, HandleObject envChain,
                    HandleFunction fun)
{
    /*
     * We define the function as a property of the variable object and not the
     * current scope chain even for the case of function expression statements
     * and functions defined by eval inside let or with blocks.
     */
    RootedObject parent(cx, envChain);
    while (!parent->isQualifiedVarObj())
        parent = parent->enclosingEnvironment();

    /* ES5 10.5 (NB: with subsequent errata). */
    RootedPropertyName name(cx, fun->explicitName()->asPropertyName());

    Rooted<PropertyResult> prop(cx);
    RootedObject pobj(cx);
    if (!LookupProperty(cx, parent, name, &pobj, &prop))
        return false;

    RootedValue rval(cx, ObjectValue(*fun));

    /*
     * ECMA requires functions defined when entering Eval code to be
     * impermanent.
     */
    unsigned attrs = script->isActiveEval()
                     ? JSPROP_ENUMERATE
                     : JSPROP_ENUMERATE | JSPROP_PERMANENT;

    /* Steps 5d, 5f. */
    if (!prop || pobj != parent) {
        if (!DefineProperty(cx, parent, name, rval, nullptr, nullptr, attrs))
            return false;

        return parent->is<GlobalObject>() ? parent->compartment()->addToVarNames(cx, name) : true;
    }

    /*
     * Step 5e.
     *
     * A DebugEnvironmentProxy is okay here, and sometimes necessary. If
     * Debugger.Frame.prototype.eval defines a function with the same name as an
     * extant variable in the frame, the DebugEnvironmentProxy takes care of storing
     * the function in the stack frame (for non-aliased variables) or on the
     * scope object (for aliased).
     */
    MOZ_ASSERT(parent->isNative() || parent->is<DebugEnvironmentProxy>());
    if (parent->is<GlobalObject>()) {
        Shape* shape = prop.shape();
        if (shape->configurable()) {
            if (!DefineProperty(cx, parent, name, rval, nullptr, nullptr, attrs))
                return false;
        } else {
            MOZ_ASSERT(shape->isDataDescriptor());
            MOZ_ASSERT(shape->writable());
            MOZ_ASSERT(shape->enumerable());
        }

        // Careful: the presence of a shape, even one appearing to derive from
        // a variable declaration, doesn't mean it's in [[VarNames]].
        if (!parent->compartment()->addToVarNames(cx, name))
            return false;
    }

    /*
     * Non-global properties, and global properties which we aren't simply
     * redefining, must be set.  First, this preserves their attributes.
     * Second, this will produce warnings and/or errors as necessary if the
     * specified Call object property is not writable (const).
     */

    /* Step 5f. */
    RootedId id(cx, NameToId(name));
    return PutProperty(cx, parent, id, rval, script->strict());
}

bool
js::ThrowMsgOperation(JSContext* cx, const unsigned errorNum)
{
    JS_ReportErrorNumberASCII(cx, GetErrorMessage, nullptr, errorNum);
    return false;
}

bool
js::GetAndClearException(JSContext* cx, MutableHandleValue res)
{
    if (!cx->getPendingException(res))
        return false;
    cx->clearPendingException();

    // Allow interrupting deeply nested exception handling.
    return CheckForInterrupt(cx);
}

template <bool strict>
bool
js::DeletePropertyJit(JSContext* cx, HandleValue v, HandlePropertyName name, bool* bp)
{
    RootedObject obj(cx, ToObjectFromStack(cx, v));
    if (!obj)
        return false;

    RootedId id(cx, NameToId(name));
    ObjectOpResult result;
    if (!DeleteProperty(cx, obj, id, result))
        return false;

    if (strict) {
        if (!result)
            return result.reportError(cx, obj, id);
        *bp = true;
    } else {
        *bp = result.ok();
    }
    return true;
}

template bool js::DeletePropertyJit<true> (JSContext* cx, HandleValue val, HandlePropertyName name,
                                           bool* bp);
template bool js::DeletePropertyJit<false>(JSContext* cx, HandleValue val, HandlePropertyName name,
                                           bool* bp);

template <bool strict>
bool
js::DeleteElementJit(JSContext* cx, HandleValue val, HandleValue index, bool* bp)
{
    RootedObject obj(cx, ToObjectFromStack(cx, val));
    if (!obj)
        return false;

    RootedId id(cx);
    if (!ToPropertyKey(cx, index, &id))
        return false;
    ObjectOpResult result;
    if (!DeleteProperty(cx, obj, id, result))
        return false;

    if (strict) {
        if (!result)
            return result.reportError(cx, obj, id);
        *bp = true;
    } else {
        *bp = result.ok();
    }
    return true;
}

template bool js::DeleteElementJit<true> (JSContext*, HandleValue, HandleValue, bool* succeeded);
template bool js::DeleteElementJit<false>(JSContext*, HandleValue, HandleValue, bool* succeeded);

bool
js::GetElement(JSContext* cx, MutableHandleValue lref, HandleValue rref, MutableHandleValue vp)
{
    return GetElementOperation(cx, JSOP_GETELEM, lref, rref, vp);
}

bool
js::CallElement(JSContext* cx, MutableHandleValue lref, HandleValue rref, MutableHandleValue res)
{
    return GetElementOperation(cx, JSOP_CALLELEM, lref, rref, res);
}

bool
js::SetObjectElement(JSContext* cx, HandleObject obj, HandleValue index, HandleValue value,
                     bool strict)
{
    RootedId id(cx);
    if (!ToPropertyKey(cx, index, &id))
        return false;
    RootedValue receiver(cx, ObjectValue(*obj));
    return SetObjectElementOperation(cx, obj, id, value, receiver, strict);
}

bool
js::SetObjectElement(JSContext* cx, HandleObject obj, HandleValue index, HandleValue value,
                     bool strict, HandleScript script, jsbytecode* pc)
{
    MOZ_ASSERT(pc);
    RootedId id(cx);
    if (!ToPropertyKey(cx, index, &id))
        return false;
    RootedValue receiver(cx, ObjectValue(*obj));
    return SetObjectElementOperation(cx, obj, id, value, receiver, strict, script, pc);
}

bool
js::SetObjectElement(JSContext* cx, HandleObject obj, HandleValue index, HandleValue value,
                     HandleValue receiver, bool strict, HandleScript script, jsbytecode* pc)
{
    MOZ_ASSERT(pc);
    RootedId id(cx);
    if (!ToPropertyKey(cx, index, &id))
        return false;
    return SetObjectElementOperation(cx, obj, id, value, receiver, strict, script, pc);
}

bool
js::InitElementArray(JSContext* cx, jsbytecode* pc, HandleObject obj, uint32_t index, HandleValue value)
{
    return InitArrayElemOperation(cx, pc, obj, index, value);
}

bool
js::AddValues(JSContext* cx, MutableHandleValue lhs, MutableHandleValue rhs, MutableHandleValue res)
{
    return AddOperation(cx, lhs, rhs, res);
}

bool
js::SubValues(JSContext* cx, MutableHandleValue lhs, MutableHandleValue rhs, MutableHandleValue res)
{
    return SubOperation(cx, lhs, rhs, res);
}

bool
js::MulValues(JSContext* cx, MutableHandleValue lhs, MutableHandleValue rhs, MutableHandleValue res)
{
    return MulOperation(cx, lhs, rhs, res);
}

bool
js::DivValues(JSContext* cx, MutableHandleValue lhs, MutableHandleValue rhs, MutableHandleValue res)
{
    return DivOperation(cx, lhs, rhs, res);
}

bool
js::ModValues(JSContext* cx, MutableHandleValue lhs, MutableHandleValue rhs, MutableHandleValue res)
{
    return ModOperation(cx, lhs, rhs, res);
}

bool
js::UrshValues(JSContext* cx, MutableHandleValue lhs, MutableHandleValue rhs, MutableHandleValue res)
{
    return UrshOperation(cx, lhs, rhs, res);
}

bool
js::AtomicIsLockFree(JSContext* cx, HandleValue in, int* out)
{
    int i;
    if (!ToInt32(cx, in, &i))
        return false;
    *out = js::jit::AtomicOperations::isLockfree(i);
    return true;
}

bool
js::DeleteNameOperation(JSContext* cx, HandlePropertyName name, HandleObject scopeObj,
                        MutableHandleValue res)
{
    RootedObject scope(cx), pobj(cx);
    Rooted<PropertyResult> prop(cx);
    if (!LookupName(cx, name, scopeObj, &scope, &pobj, &prop))
        return false;

    if (!scope) {
        // Return true for non-existent names.
        res.setBoolean(true);
        return true;
    }

    ObjectOpResult result;
    RootedId id(cx, NameToId(name));
    if (!DeleteProperty(cx, scope, id, result))
        return false;

    bool status = result.ok();
    res.setBoolean(status);

    if (status) {
        // Deleting a name from the global object removes it from [[VarNames]].
        if (pobj == scope && scope->is<GlobalObject>())
            scope->compartment()->removeFromVarNames(name);
    }

    return true;
}

bool
js::ImplicitThisOperation(JSContext* cx, HandleObject scopeObj, HandlePropertyName name,
                          MutableHandleValue res)
{
    RootedObject obj(cx);
    if (!LookupNameWithGlobalDefault(cx, name, scopeObj, &obj))
        return false;

    res.set(ComputeImplicitThis(obj));
    return true;
}

bool
js::RunOnceScriptPrologue(JSContext* cx, HandleScript script)
{
    MOZ_ASSERT(script->treatAsRunOnce());

    if (!script->hasRunOnce()) {
        script->setHasRunOnce();
        return true;
    }

    // Force instantiation of the script's function's group to ensure the flag
    // is preserved in type information.
    RootedFunction fun(cx, script->functionNonDelazifying());
    if (!JSObject::getGroup(cx, fun))
        return false;

    MarkObjectGroupFlags(cx, script->functionNonDelazifying(), OBJECT_FLAG_RUNONCE_INVALIDATED);
    return true;
}

unsigned
js::GetInitDataPropAttrs(JSOp op)
{
    switch (op) {
      case JSOP_INITPROP:
        return JSPROP_ENUMERATE;
      case JSOP_INITLOCKEDPROP:
        return JSPROP_PERMANENT | JSPROP_READONLY;
      case JSOP_INITHIDDENPROP:
        // Non-enumerable, but writable and configurable
        return 0;
      default:;
    }
    MOZ_CRASH("Unknown data initprop");
}

bool
js::InitGetterSetterOperation(JSContext* cx, jsbytecode* pc, HandleObject obj, HandleId id,
                              HandleObject val)
{
    MOZ_ASSERT(val->isCallable());
    GetterOp getter;
    SetterOp setter;
    unsigned attrs = JSPROP_SHARED;

    JSOp op = JSOp(*pc);

    if (!IsHiddenInitOp(op))
        attrs |= JSPROP_ENUMERATE;

    if (op == JSOP_INITPROP_GETTER || op == JSOP_INITELEM_GETTER ||
        op == JSOP_INITHIDDENPROP_GETTER || op == JSOP_INITHIDDENELEM_GETTER)
    {
        getter = CastAsGetterOp(val);
        setter = nullptr;
        attrs |= JSPROP_GETTER;
    } else {
        MOZ_ASSERT(op == JSOP_INITPROP_SETTER || op == JSOP_INITELEM_SETTER ||
                   op == JSOP_INITHIDDENPROP_SETTER || op == JSOP_INITHIDDENELEM_SETTER);
        getter = nullptr;
        setter = CastAsSetterOp(val);
        attrs |= JSPROP_SETTER;
    }

    RootedValue scratch(cx);
    return DefineProperty(cx, obj, id, scratch, getter, setter, attrs);
}

bool
js::InitGetterSetterOperation(JSContext* cx, jsbytecode* pc, HandleObject obj,
                              HandlePropertyName name, HandleObject val)
{
    RootedId id(cx, NameToId(name));
    return InitGetterSetterOperation(cx, pc, obj, id, val);
}

bool
js::InitGetterSetterOperation(JSContext* cx, jsbytecode* pc, HandleObject obj, HandleValue idval,
                              HandleObject val)
{
    RootedId id(cx);
    if (!ToPropertyKey(cx, idval, &id))
        return false;

    return InitGetterSetterOperation(cx, pc, obj, id, val);
}

bool
js::SpreadCallOperation(JSContext* cx, HandleScript script, jsbytecode* pc, HandleValue thisv,
                        HandleValue callee, HandleValue arr, HandleValue newTarget, MutableHandleValue res)
{
    RootedArrayObject aobj(cx, &arr.toObject().as<ArrayObject>());
    uint32_t length = aobj->length();
    JSOp op = JSOp(*pc);
    bool constructing = op == JSOP_SPREADNEW || op == JSOP_SPREADSUPERCALL;

    // {Construct,Invoke}Args::init does this too, but this gives us a better
    // error message.
    if (length > ARGS_LENGTH_MAX) {
        JS_ReportErrorNumberASCII(cx, GetErrorMessage, nullptr,
                                  constructing ? JSMSG_TOO_MANY_CON_SPREADARGS
                                               : JSMSG_TOO_MANY_FUN_SPREADARGS);
        return false;
    }

    // Do our own checks for the callee being a function, as Invoke uses the
    // expression decompiler to decompile the callee stack operand based on
    // the number of arguments. Spread operations have the callee at sp - 3
    // when not constructing, and sp - 4 when constructing.
    if (callee.isPrimitive()) {
        return ReportIsNotFunction(cx, callee, 2 + constructing,
                                   constructing ? CONSTRUCT : NO_CONSTRUCT);
    }

    if (MOZ_UNLIKELY(!callee.toObject().is<JSFunction>()) && !callee.toObject().callHook()) {
        return ReportIsNotFunction(cx, callee, 2 + constructing,
                                   constructing ? CONSTRUCT : NO_CONSTRUCT);
    }

#ifdef DEBUG
    // The object must be an array with dense elements and no holes. Baseline's
    // optimized spread call stubs rely on this.
    MOZ_ASSERT(!aobj->isIndexed());
    MOZ_ASSERT(aobj->getDenseInitializedLength() == aobj->length());
    for (size_t i = 0; i < aobj->length(); i++)
        MOZ_ASSERT(!aobj->getDenseElement(i).isMagic(JS_ELEMENTS_HOLE));
#endif

    if (constructing) {
        if (!StackCheckIsConstructorCalleeNewTarget(cx, callee, newTarget))
            return false;

        ConstructArgs cargs(cx);
        if (!cargs.init(cx, length))
            return false;

        if (!GetElements(cx, aobj, length, cargs.array()))
            return false;

        RootedObject obj(cx);
        if (!Construct(cx, callee, cargs, newTarget, &obj))
            return false;
        res.setObject(*obj);
    } else {
        InvokeArgs args(cx);
        if (!args.init(cx, length))
            return false;

        if (!GetElements(cx, aobj, length, args.array()))
            return false;

        if ((op == JSOP_SPREADEVAL || op == JSOP_STRICTSPREADEVAL) &&
            cx->global()->valueIsEval(callee))
        {
            if (!DirectEval(cx, args.get(0), res))
                return false;
        } else {
            MOZ_ASSERT(op == JSOP_SPREADCALL ||
                       op == JSOP_SPREADEVAL ||
                       op == JSOP_STRICTSPREADEVAL,
                       "bad spread opcode");

            if (!Call(cx, callee, thisv, args, res))
                return false;
        }
    }

    TypeScript::Monitor(cx, script, pc, res);
    return true;
}

bool
js::OptimizeSpreadCall(JSContext* cx, HandleValue arg, bool* optimized)
{
    // Optimize spread call by skipping spread operation when following
    // conditions are met:
    //   * the argument is an array
    //   * the array has no hole
    //   * array[@@iterator] is not modified
    //   * the array's prototype is Array.prototype
    //   * Array.prototype[@@iterator] is not modified
    //   * %ArrayIteratorPrototype%.next is not modified
    if (!arg.isObject()) {
        *optimized = false;
        return true;
    }

    RootedObject obj(cx, &arg.toObject());
    if (!IsPackedArray(obj)) {
        *optimized = false;
        return true;
    }

    ForOfPIC::Chain* stubChain = ForOfPIC::getOrCreate(cx);
    if (!stubChain)
        return false;

    return stubChain->tryOptimizeArray(cx, obj.as<ArrayObject>(), optimized);
}

JSObject*
js::NewObjectOperation(JSContext* cx, HandleScript script, jsbytecode* pc,
                       NewObjectKind newKind /* = GenericObject */)
{
    MOZ_ASSERT(newKind != SingletonObject);

    RootedObjectGroup group(cx);
    if (ObjectGroup::useSingletonForAllocationSite(script, pc, JSProto_Object)) {
        newKind = SingletonObject;
    } else {
        group = ObjectGroup::allocationSiteGroup(cx, script, pc, JSProto_Object);
        if (!group)
            return nullptr;
        if (group->maybePreliminaryObjects()) {
            group->maybePreliminaryObjects()->maybeAnalyze(cx, group);
            if (group->maybeUnboxedLayout())
                group->maybeUnboxedLayout()->setAllocationSite(script, pc);
        }

        if (group->shouldPreTenure() || group->maybePreliminaryObjects())
            newKind = TenuredObject;

        if (group->maybeUnboxedLayout())
            return UnboxedPlainObject::create(cx, group, newKind);
    }

    RootedObject obj(cx);

    if (*pc == JSOP_NEWOBJECT) {
        RootedPlainObject baseObject(cx, &script->getObject(pc)->as<PlainObject>());
        obj = CopyInitializerObject(cx, baseObject, newKind);
    } else {
        MOZ_ASSERT(*pc == JSOP_NEWINIT);
        MOZ_ASSERT(GET_UINT8(pc) == JSProto_Object);
        obj = NewBuiltinClassInstance<PlainObject>(cx, newKind);
    }

    if (!obj)
        return nullptr;

    if (newKind == SingletonObject) {
        if (!JSObject::setSingleton(cx, obj))
            return nullptr;
    } else {
        obj->setGroup(group);

        if (PreliminaryObjectArray* preliminaryObjects = group->maybePreliminaryObjects())
            preliminaryObjects->registerNewObject(obj);
    }

    return obj;
}

JSObject*
js::NewObjectOperationWithTemplate(JSContext* cx, HandleObject templateObject)
{
    // This is an optimized version of NewObjectOperation for use when the
    // object is not a singleton and has had its preliminary objects analyzed,
    // with the template object a copy of the object to create.
    MOZ_ASSERT(!templateObject->isSingleton());

    NewObjectKind newKind = templateObject->group()->shouldPreTenure() ? TenuredObject : GenericObject;

    if (templateObject->group()->maybeUnboxedLayout()) {
        RootedObjectGroup group(cx, templateObject->group());
        return UnboxedPlainObject::create(cx, group, newKind);
    }

    JSObject* obj = CopyInitializerObject(cx, templateObject.as<PlainObject>(), newKind);
    if (!obj)
        return nullptr;

    obj->setGroup(templateObject->group());
    return obj;
}

JSObject*
js::NewArrayOperation(JSContext* cx, HandleScript script, jsbytecode* pc, uint32_t length,
                      NewObjectKind newKind /* = GenericObject */)
{
    MOZ_ASSERT(newKind != SingletonObject);

    RootedObjectGroup group(cx);
    if (ObjectGroup::useSingletonForAllocationSite(script, pc, JSProto_Array)) {
        newKind = SingletonObject;
    } else {
        group = ObjectGroup::allocationSiteGroup(cx, script, pc, JSProto_Array);
        if (!group)
            return nullptr;
        if (group->maybePreliminaryObjects())
            group->maybePreliminaryObjects()->maybeAnalyze(cx, group);

        if (group->shouldPreTenure() || group->maybePreliminaryObjects())
            newKind = TenuredObject;

        if (group->maybeUnboxedLayout())
            return UnboxedArrayObject::create(cx, group, length, newKind);
    }

    ArrayObject* obj = NewDenseFullyAllocatedArray(cx, length, nullptr, newKind);
    if (!obj)
        return nullptr;

    if (newKind == SingletonObject) {
        MOZ_ASSERT(obj->isSingleton());
    } else {
        obj->setGroup(group);

        if (PreliminaryObjectArray* preliminaryObjects = group->maybePreliminaryObjects())
            preliminaryObjects->registerNewObject(obj);
    }

    return obj;
}

JSObject*
js::NewArrayOperationWithTemplate(JSContext* cx, HandleObject templateObject)
{
    MOZ_ASSERT(!templateObject->isSingleton());

    NewObjectKind newKind = templateObject->group()->shouldPreTenure() ? TenuredObject : GenericObject;

    if (templateObject->is<UnboxedArrayObject>()) {
        uint32_t length = templateObject->as<UnboxedArrayObject>().length();
        RootedObjectGroup group(cx, templateObject->group());
        return UnboxedArrayObject::create(cx, group, length, newKind);
    }

    ArrayObject* obj = NewDenseFullyAllocatedArray(cx, templateObject->as<ArrayObject>().length(),
                                                   nullptr, newKind);
    if (!obj)
        return nullptr;

    MOZ_ASSERT(obj->lastProperty() == templateObject->as<ArrayObject>().lastProperty());
    obj->setGroup(templateObject->group());
    return obj;
}

void
js::ReportRuntimeLexicalError(JSContext* cx, unsigned errorNumber, HandleId id)
{
    MOZ_ASSERT(errorNumber == JSMSG_UNINITIALIZED_LEXICAL ||
               errorNumber == JSMSG_BAD_CONST_ASSIGN);
    JSAutoByteString printable;
    if (ValueToPrintable(cx, IdToValue(id), &printable))
        JS_ReportErrorNumberLatin1(cx, GetErrorMessage, nullptr, errorNumber, printable.ptr());
}

void
js::ReportRuntimeLexicalError(JSContext* cx, unsigned errorNumber, HandlePropertyName name)
{
    RootedId id(cx, NameToId(name));
    ReportRuntimeLexicalError(cx, errorNumber, id);
}

void
js::ReportRuntimeLexicalError(JSContext* cx, unsigned errorNumber,
                              HandleScript script, jsbytecode* pc)
{
    JSOp op = JSOp(*pc);
    MOZ_ASSERT(op == JSOP_CHECKLEXICAL ||
               op == JSOP_CHECKALIASEDLEXICAL ||
               op == JSOP_THROWSETCONST ||
               op == JSOP_THROWSETALIASEDCONST ||
               op == JSOP_THROWSETCALLEE ||
               op == JSOP_GETIMPORT);

    RootedPropertyName name(cx);

    if (op == JSOP_THROWSETCALLEE) {
        name = script->functionNonDelazifying()->explicitName()->asPropertyName();
    } else if (IsLocalOp(op)) {
        name = FrameSlotName(script, pc)->asPropertyName();
    } else if (IsAtomOp(op)) {
        name = script->getName(pc);
    } else {
        MOZ_ASSERT(IsAliasedVarOp(op));
        name = EnvironmentCoordinateName(cx->caches.envCoordinateNameCache, script, pc);
    }

    ReportRuntimeLexicalError(cx, errorNumber, name);
}

void
js::ReportRuntimeRedeclaration(JSContext* cx, HandlePropertyName name, const char* redeclKind)
{
    JSAutoByteString printable;
    if (AtomToPrintableString(cx, name, &printable)) {
        JS_ReportErrorNumberLatin1(cx, GetErrorMessage, nullptr, JSMSG_REDECLARED_VAR,
                                   redeclKind, printable.ptr());
    }
}

bool
js::ThrowCheckIsObject(JSContext* cx, CheckIsObjectKind kind)
{
    switch (kind) {
      case CheckIsObjectKind::IteratorNext:
        JS_ReportErrorNumberASCII(cx, GetErrorMessage, nullptr,
                                  JSMSG_ITER_METHOD_RETURNED_PRIMITIVE, "next");
        break;
      case CheckIsObjectKind::IteratorReturn:
        JS_ReportErrorNumberASCII(cx, GetErrorMessage, nullptr,
                                  JSMSG_ITER_METHOD_RETURNED_PRIMITIVE, "return");
        break;
      case CheckIsObjectKind::IteratorThrow:
        JS_ReportErrorNumberASCII(cx, GetErrorMessage, nullptr,
                                  JSMSG_ITER_METHOD_RETURNED_PRIMITIVE, "throw");
        break;
      case CheckIsObjectKind::GetIterator:
        JS_ReportErrorNumberASCII(cx, GetErrorMessage, nullptr, JSMSG_GET_ITER_RETURNED_PRIMITIVE);
        break;
      default:
        MOZ_CRASH("Unknown kind");
    }
    return false;
}

bool
js::ThrowCheckIsCallable(JSContext* cx, CheckIsCallableKind kind)
{
    switch (kind) {
      case CheckIsCallableKind::IteratorReturn:
        JS_ReportErrorNumberASCII(cx, GetErrorMessage, nullptr, JSMSG_RETURN_NOT_CALLABLE);
        break;
      default:
        MOZ_CRASH("Unknown kind");
    }
    return false;
}

bool
js::ThrowUninitializedThis(JSContext* cx, AbstractFramePtr frame)
{
    RootedFunction fun(cx);
    if (frame.isFunctionFrame()) {
        fun = frame.callee();
    } else {
        Scope* startingScope;
        if (frame.isDebuggerEvalFrame()) {
            AbstractFramePtr evalInFramePrev = frame.asInterpreterFrame()->evalInFramePrev();
            startingScope = evalInFramePrev.script()->bodyScope();
        } else {
            MOZ_ASSERT(frame.isEvalFrame());
            MOZ_ASSERT(frame.script()->isDirectEvalInFunction());
            startingScope = frame.script()->enclosingScope();
        }

        for (ScopeIter si(startingScope); si; si++) {
            if (si.scope()->is<FunctionScope>()) {
                fun = si.scope()->as<FunctionScope>().canonicalFunction();
                break;
            }
        }
        MOZ_ASSERT(fun);
    }

    if (fun->isDerivedClassConstructor()) {
        const char* name = "anonymous";
        JSAutoByteString str;
        if (fun->explicitName()) {
            if (!AtomToPrintableString(cx, fun->explicitName(), &str))
                return false;
            name = str.ptr();
        }

        JS_ReportErrorNumberLatin1(cx, GetErrorMessage, nullptr, JSMSG_UNINITIALIZED_THIS, name);
        return false;
    }

    MOZ_ASSERT(fun->isArrow());
    JS_ReportErrorNumberUTF8(cx, GetErrorMessage, nullptr, JSMSG_UNINITIALIZED_THIS_ARROW);
    return false;
}<|MERGE_RESOLUTION|>--- conflicted
+++ resolved
@@ -449,16 +449,12 @@
     }
 
     /* Invoke native functions. */
-<<<<<<< HEAD
-    JSFunction* fun = &args.callee().as<JSFunction>();
+    RootedFunction fun(cx, &args.callee().as<JSFunction>());
 
     // TaintFox: mark tainted function call arguments for tracing purposes.
     if (!fun->isSelfHostedOrIntrinsic() && fun->isInterpreted())
         MarkTaintedFunctionArguments(cx, fun, args);
 
-=======
-    RootedFunction fun(cx, &args.callee().as<JSFunction>());
->>>>>>> 95d2934a
     if (construct != CONSTRUCT && fun->isClassConstructor()) {
         JS_ReportErrorNumberASCII(cx, GetErrorMessage, nullptr, JSMSG_CANT_CALL_CLASS_CONSTRUCTOR);
         return false;
