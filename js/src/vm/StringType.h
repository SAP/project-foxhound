/* -*- Mode: C++; tab-width: 8; indent-tabs-mode: nil; c-basic-offset: 2 -*-
 * vim: set ts=8 sts=2 et sw=2 tw=80:
 * This Source Code Form is subject to the terms of the Mozilla Public
 * License, v. 2.0. If a copy of the MPL was not distributed with this
 * file, You can obtain one at http://mozilla.org/MPL/2.0/. */

#ifndef vm_StringType_h
#define vm_StringType_h

#include "mozilla/Maybe.h"
#include "mozilla/MemoryReporting.h"
#include "mozilla/Range.h"
#include "mozilla/TextUtils.h"

#include <type_traits>  // std::is_same

#include "jsapi.h"
#include "jsfriendapi.h"

#include "gc/Barrier.h"
#include "gc/Cell.h"
#include "gc/Heap.h"
#include "gc/Nursery.h"
#include "gc/Rooting.h"
#include "js/CharacterEncoding.h"
#include "js/RootingAPI.h"
#include "js/UniquePtr.h"
#include "util/Text.h"
#include "vm/Printer.h"

class JSDependentString;
class JSExtensibleString;
class JSExternalString;
class JSInlineString;
class JSRope;

namespace JS {

class AutoStableStringChars;

}  // namespace JS

namespace js {

class StaticStrings;
class PropertyName;

/* The buffer length required to contain any unsigned 32-bit integer. */
static const size_t UINT32_CHAR_BUFFER_LENGTH = sizeof("4294967295") - 1;

} /* namespace js */

// clang-format off
/*
 * [SMDOC] JavaScript Strings
 *
 * Conceptually, a JS string is just an array of chars and a length. This array
 * of chars may or may not be null-terminated and, if it is, the null character
 * is not included in the length.
 *
 * To improve performance of common operations, the following optimizations are
 * made which affect the engine's representation of strings:
 *
 *  - The plain vanilla representation is a "flat" string which consists of a
 *    string header in the GC heap and a malloc'd null terminated char array.
 *
 *  - To avoid copying a substring of an existing "base" string , a "dependent"
 *    string (JSDependentString) can be created which points into the base
 *    string's char array.
 *
 *  - To avoid O(n^2) char buffer copying, a "rope" node (JSRope) can be created
 *    to represent a delayed string concatenation. Concatenation (called
 *    flattening) is performed if and when a linear char array is requested. In
 *    general, ropes form a binary dag whose internal nodes are JSRope string
 *    headers with no associated char array and whose leaf nodes are either flat
 *    or dependent strings.
 *
 *  - To avoid copying the leftmost string when flattening, we may produce an
 *    "extensible" string, which tracks not only its actual length but also its
 *    buffer's overall size. If such an "extensible" string appears as the
 *    leftmost string in a subsequent flatten, and its buffer has enough unused
 *    space, we can simply flatten the rest of the ropes into its buffer,
 *    leaving its text in place. We then transfer ownership of its buffer to the
 *    flattened rope, and mutate the donor extensible string into a dependent
 *    string referencing its original buffer.
 *
 *    (The term "extensible" does not imply that we ever 'realloc' the buffer.
 *    Extensible strings may have dependent strings pointing into them, and the
 *    JSAPI hands out pointers to flat strings' buffers, so resizing with
 *    'realloc' is generally not possible.)
 *
 *  - To avoid allocating small char arrays, short strings can be stored inline
 *    in the string header (JSInlineString). These come in two flavours:
 *    JSThinInlineString, which is the same size as JSString; and
 *    JSFatInlineString, which has a larger header and so can fit more chars.
 *
 *  - To avoid comparing O(n) string equality comparison, strings can be
 *    canonicalized to "atoms" (JSAtom) such that there is a single atom with a
 *    given (length,chars).
 *
 *  - To avoid copying all strings created through the JSAPI, an "external"
 *    string (JSExternalString) can be created whose chars are managed by the
 *    JSAPI client.
 *
 *  - To avoid using two bytes per character for every string, string
 *    characters are stored as Latin1 instead of TwoByte if all characters are
 *    representable in Latin1.
 *
 *  - To avoid slow conversions from strings to integer indexes, we cache 16 bit
 *    unsigned indexes on strings representing such numbers.
 *
 * Although all strings share the same basic memory layout, we can conceptually
 * arrange them into a hierarchy of operations/invariants and represent this
 * hierarchy in C++ with classes:
 *
 * C++ type                     operations+fields / invariants+properties
 * ==========================   =========================================
 * JSString (abstract)          get(Latin1|TwoByte)CharsZ, get(Latin1|TwoByte)Chars, length / -
 *  | \
 *  | JSRope                    leftChild, rightChild / -
 *  |
 * JSLinearString (abstract)    latin1Chars, twoByteChars / might be null-terminated
 *  |  |
 *  |  +-- JSDependentString    base / -
 *  |  |
 *  |  +-- JSExternalString     - / char array memory managed by embedding
 *  |
 * JSFlatString                 - / null terminated
 *  |  |
 *  |  +-- JSExtensibleString   tracks total buffer capacity (including current text)
 *  |  |
 *  |  +-- JSUndependedString   original dependent base / -
 *  |  |
 *  |  +-- JSInlineString (abstract)    - / chars stored in header
 *  |      |
 *  |      +-- JSThinInlineString       - / header is normal
 *  |      |
 *  |      +-- JSFatInlineString        - / header is fat
 *  |
 * JSAtom (abstract)            - / string equality === pointer equality
 *  |  |
 *  |  +-- js::NormalAtom       - JSFlatString + atom hash code
 *  |  |
 *  |  +-- js::FatInlineAtom    - JSFatInlineString + atom hash code
 *  |
 * js::PropertyName             - / chars don't contain an index (uint32_t)
 *
 * Classes marked with (abstract) above are not literally C++ Abstract Base
 * Classes (since there are no virtual functions, pure or not, in this
 * hierarchy), but have the same meaning: there are no strings with this type as
 * its most-derived type.
 *
 * Atoms can additionally be permanent, i.e. unable to be collected, and can
 * be combined with other string types to create additional most-derived types
 * that satisfy the invariants of more than one of the abovementioned
 * most-derived types. Furthermore, each atom stores a hash number (based on its
 * chars). This hash number is used as key in the atoms table and when the atom
 * is used as key in a JS Map/Set.
 *
 * Derived string types can be queried from ancestor types via isX() and
 * retrieved with asX() debug-only-checked casts.
 *
 * The ensureX() operations mutate 'this' in place to effectively the type to be
 * at least X (e.g., ensureLinear will change a JSRope to be a JSFlatString).
 *
 * TaintFox: the JSString class (and all subclasses) are taint aware.
 * TODO: check if it would be better to move TaintableString to later in
 * the Data struct.
 */
// clang-format on

class JSString : public js::gc::CellWithLengthAndFlags<js::gc::Cell> {
  using Base = js::gc::CellWithLengthAndFlags<js::gc::Cell>;

 protected:
  // TaintFox: We add another pointer size of inline chars here to make the total size of JString
  // evenly divisible by the gc::CellSize on 32 bit platforms.
  static const size_t NUM_INLINE_CHARS_LATIN1 =
      3 * sizeof(void*) / sizeof(JS::Latin1Char);
  static const size_t NUM_INLINE_CHARS_TWO_BYTE =
      3 * sizeof(void*) / sizeof(char16_t);

  /* Fields only apply to string types commented on the right. */
  struct Data {
    // Note: 32-bit length and flags fields are inherited from
    // CellWithLengthAndFlags.

    // Taintfox: add the taint information
    StringTaint taint_;

    union {
      union {
        /* JS(Fat)InlineString */
        JS::Latin1Char inlineStorageLatin1[NUM_INLINE_CHARS_LATIN1];
        char16_t inlineStorageTwoByte[NUM_INLINE_CHARS_TWO_BYTE];
      };
      struct {
        union {
          const JS::Latin1Char* nonInlineCharsLatin1; /* JSLinearString, except
                                                         JS(Fat)InlineString */
          const char16_t* nonInlineCharsTwoByte;      /* JSLinearString, except
                                                         JS(Fat)InlineString */
          JSString* left;                             /* JSRope */
        } u2;
        union {
          JSLinearString* base; /* JS(Dependent|Undepended)String */
          JSString* right;      /* JSRope */
          size_t capacity;      /* JSFlatString (extensible) */
          const JSStringFinalizer* externalFinalizer; /* JSExternalString */
        } u3;
      } s;
    };
  } d;

 public:
  /* Flags exposed only for jits */

  /*
   * Flag Encoding
   *
   * The first word of a JSString stores flags, index, and (on some
   * platforms) the length. The flags store both the string's type and its
   * character encoding.
   *
   * If LATIN1_CHARS_BIT is set, the string's characters are stored as Latin1
   * instead of TwoByte. This flag can also be set for ropes, if both the
   * left and right nodes are Latin1. Flattening will result in a Latin1
   * string in this case.
   *
   * The other flags store the string's type. Instead of using a dense index
   * to represent the most-derived type, string types are encoded to allow
   * single-op tests for hot queries (isRope, isDependent, isFlat, isAtom)
   * which, in view of subtyping, would require slower
   * (isX() || isY() || isZ()).
   *
   * The string type encoding can be summarized as follows. The "instance
   * encoding" entry for a type specifies the flag bits used to create a
   * string instance of that type. Abstract types have no instances and thus
   * have no such entry. The "subtype predicate" entry for a type specifies
   * the predicate used to query whether a JSString instance is subtype
   * (reflexively) of that type.
   *
   *   String        Instance     Subtype
   *   type          encoding     predicate
   *   ------------------------------------
   *   Rope          000001       xxxx0x
   *   Linear        -            xxxx1x
   *   HasBase       -            xxx1xx
   *   Dependent     000111       000111
   *   External      100011       100011
   *   Flat          -            Linear && !Dependent && !External
   *   Undepended    010111       010111
   *   Extensible    010011       010011
   *   Inline        001011       xx1xxx
   *   FatInline     011011       x11xxx
   *   NormalAtom    000010       xxxxx0
   *   PermanentAtom 100010       1xxxx0
   *   InlineAtom    -            xx1xx0
   *   FatInlineAtom -            x11xx0
   *
   * Note that the first 4 flag bits (from right to left in the previous table)
   * have the following meaning and can be used for some hot queries:
   *
   *   Bit 0: !IsAtom (Atom, PermanentAtom)
   *   Bit 1: IsLinear
   *   Bit 2: HasBase (Dependent, Undepended)
   *   Bit 3: IsInline (Inline, FatInline)
   *
   *  "HasBase" here refers to the two string types that have a 'base' field:
   *  JSDependentString and JSUndependedString.
   *  A JSUndependedString is a JSDependentString which has been 'fixed' (by
   * ensureFixed) to be null-terminated.  In such cases, the string must keep
   * marking its base since there may be any number of *other*
   * JSDependentStrings transitively depending on it.
   *
   * The atom bit (NON_ATOM_BIT) is inverted and stored in a Cell
   * ReservedBit. Atoms are never stored in nursery, so the nursery can use
   * this bit to distinguish between JSString (1) and JSObject (0).
   *
   * If the INDEX_VALUE_BIT is set, flags will also hold an integer index.
   */

  // The low bits of flag word are reserved by GC.
  static_assert(Base::NumFlagBitsReservedForGC <= 3,
                "JSString::flags must reserve enough bits for Cell");

  static const uint32_t NON_ATOM_BIT = js::gc::Cell::JSSTRING_BIT;
  static const uint32_t LINEAR_BIT = JS_BIT(4);
  static const uint32_t HAS_BASE_BIT = JS_BIT(5);
  static const uint32_t INLINE_CHARS_BIT = JS_BIT(6);

  static const uint32_t DEPENDENT_FLAGS =
      NON_ATOM_BIT | LINEAR_BIT | HAS_BASE_BIT;
  static const uint32_t UNDEPENDED_FLAGS =
      NON_ATOM_BIT | LINEAR_BIT | HAS_BASE_BIT | JS_BIT(7);
  static const uint32_t EXTENSIBLE_FLAGS =
      NON_ATOM_BIT | LINEAR_BIT | JS_BIT(7);
  static const uint32_t EXTERNAL_FLAGS = NON_ATOM_BIT | LINEAR_BIT | JS_BIT(8);

  static const uint32_t FAT_INLINE_MASK = INLINE_CHARS_BIT | JS_BIT(7);
  static const uint32_t PERMANENT_ATOM_MASK = NON_ATOM_BIT | JS_BIT(8);
  static const uint32_t PERMANENT_ATOM_FLAGS = JS_BIT(8);

  /* Initial flags for thin inline and fat inline strings. */
  static const uint32_t INIT_THIN_INLINE_FLAGS =
      NON_ATOM_BIT | LINEAR_BIT | INLINE_CHARS_BIT;
  static const uint32_t INIT_FAT_INLINE_FLAGS =
      NON_ATOM_BIT | LINEAR_BIT | FAT_INLINE_MASK;
  static const uint32_t INIT_ROPE_FLAGS = NON_ATOM_BIT;
  static const uint32_t INIT_FLAT_FLAGS = NON_ATOM_BIT | LINEAR_BIT;

  static const uint32_t TYPE_FLAGS_MASK =
      JS_BITMASK(9) - JS_BITMASK(3) + js::gc::Cell::JSSTRING_BIT;

  static const uint32_t LATIN1_CHARS_BIT = JS_BIT(9);

  static const uint32_t INDEX_VALUE_BIT = JS_BIT(10);
  static const uint32_t INDEX_VALUE_SHIFT = 16;

  static const uint32_t PINNED_ATOM_BIT = JS_BIT(11);

  static const uint32_t MAX_LENGTH = js::MaxStringLength;

  static const JS::Latin1Char MAX_LATIN1_CHAR = 0xff;

  /*
   * Helper function to validate that a string of a given length is
   * representable by a JSString. An allocation overflow is reported if false
   * is returned.
   */
  static inline bool validateLength(JSContext* maybecx, size_t length);

  static void staticAsserts() {
    static_assert(JSString::MAX_LENGTH < UINT32_MAX,
                  "Length must fit in 32 bits");
    static_assert(
        sizeof(JSString) == (offsetof(JSString, d.inlineStorageLatin1) +
                             NUM_INLINE_CHARS_LATIN1 * sizeof(char)),
        "Inline Latin1 chars must fit in a JSString");
    static_assert(
        sizeof(JSString) == (offsetof(JSString, d.inlineStorageTwoByte) +
                             NUM_INLINE_CHARS_TWO_BYTE * sizeof(char16_t)),
        "Inline char16_t chars must fit in a JSString");

    /* Ensure js::shadow::String has the same layout. */
    using JS::shadow::String;
    static_assert(offsetof(JSString, d.s.u2.nonInlineCharsLatin1) ==
                      offsetof(String, nonInlineCharsLatin1),
                  "shadow::String nonInlineChars offset must match JSString");
    static_assert(offsetof(JSString, d.s.u2.nonInlineCharsTwoByte) ==
                      offsetof(String, nonInlineCharsTwoByte),
                  "shadow::String nonInlineChars offset must match JSString");
    static_assert(
        offsetof(JSString, d.s.u3.externalFinalizer) ==
            offsetof(String, externalFinalizer),
        "shadow::String externalFinalizer offset must match JSString");
    static_assert(offsetof(JSString, d.inlineStorageLatin1) ==
                      offsetof(String, inlineStorageLatin1),
                  "shadow::String inlineStorage offset must match JSString");
    static_assert(offsetof(JSString, d.inlineStorageTwoByte) ==
                      offsetof(String, inlineStorageTwoByte),
                  "shadow::String inlineStorage offset must match JSString");
    static_assert(
        NON_ATOM_BIT == String::NON_ATOM_BIT,
        "shadow::String::NON_ATOM_BIT must match JSString::NON_ATOM_BIT");
    static_assert(LINEAR_BIT == String::LINEAR_BIT,
                  "shadow::String::LINEAR_BIT must match JSString::LINEAR_BIT");
    static_assert(INLINE_CHARS_BIT == String::INLINE_CHARS_BIT,
                  "shadow::String::INLINE_CHARS_BIT must match "
                  "JSString::INLINE_CHARS_BIT");
    static_assert(LATIN1_CHARS_BIT == String::LATIN1_CHARS_BIT,
                  "shadow::String::LATIN1_CHARS_BIT must match "
                  "JSString::LATIN1_CHARS_BIT");
    static_assert(
        TYPE_FLAGS_MASK == String::TYPE_FLAGS_MASK,
        "shadow::String::TYPE_FLAGS_MASK must match JSString::TYPE_FLAGS_MASK");
    static_assert(
        EXTERNAL_FLAGS == String::EXTERNAL_FLAGS,
        "shadow::String::EXTERNAL_FLAGS must match JSString::EXTERNAL_FLAGS");
    /* TaintFox: taint info offset assertion. */
    static_assert(offsetof(JSString, d.taint_) == offsetof(String, taint),
                  "shadow::String taint offset must match JSString");
  }

  /* Avoid silly compile errors in JSRope::flatten */
  friend class JSRope;

  friend class js::gc::RelocationOverlay;

 protected:
  template <typename CharT>
  MOZ_ALWAYS_INLINE void setNonInlineChars(const CharT* chars);

 public:
  // TaintFox: (statically) overwrite setTaint to avoid tainting the empty string.
  // Currently, we disallow tainting empty strings. This might change in the future.
  void setTaint(JSContext* cx, const StringTaint& taint) {
    if (length() > 0 && taint.hasTaint()) {
      if (isAtom()) {
        js::TaintFoxReport(cx, "Warning: cannot taint atomized string!");
        return;
      }
      d.taint_ = taint;
    }
  }

  // Direct access to the associated taint information.
  const StringTaint& taint() const { return d.taint_; }
  const StringTaint& Taint() const { return d.taint_; }
  StringTaint& taint() { return d.taint_; }
  StringTaint& Taint() { return d.taint_; }

  // A string is tainted if at least one of its characters is tainted.
  bool isTainted() const { return d.taint_.hasTaint(); }

  // Remove all taint information associated with this string.
  void clearTaint() { d.taint_.clear(); }

  // Initialize the taint information.
  //
  // This can be used instead of the public constructor, as done by JSString
  // and its derived classes.
  void initTaint() { new (&d.taint_) StringTaint(); }

  // Finalize this instance.
  //
  // Same as above, this can be used instead of the destructor. It guarantees
  // that all owned resources of this instance are released.
  void finalizeTaint() { d.taint_.~StringTaint(); }

  MOZ_ALWAYS_INLINE
  uint32_t flags() const { return flagsField(); }

  template <typename CharT>
  static MOZ_ALWAYS_INLINE void checkStringCharsArena(const CharT* chars) {
#ifdef MOZ_DEBUG
    js::AssertJSStringBufferInCorrectArena(chars);
#endif
  }

 public:
  MOZ_ALWAYS_INLINE
  size_t length() const { return lengthField(); }

 protected:
  void setFlattenData(uintptr_t data) { setTemporaryGCUnsafeData(data); }

  uintptr_t unsetFlattenData(uint32_t len, uint32_t flags) {
    return unsetTemporaryGCUnsafeData(len, flags);
  }

  // Get correct non-inline chars enum arm for given type
  template <typename CharT>
  MOZ_ALWAYS_INLINE const CharT* nonInlineCharsRaw() const;

 public:
  MOZ_ALWAYS_INLINE
  bool empty() const { return length() == 0; }

  inline bool getChar(JSContext* cx, size_t index, char16_t* code);

  /* Strings have either Latin1 or TwoByte chars. */
  bool hasLatin1Chars() const { return flags() & LATIN1_CHARS_BIT; }
  bool hasTwoByteChars() const { return !(flags() & LATIN1_CHARS_BIT); }

  /* Strings might contain cached indexes. */
  bool hasIndexValue() const { return flags() & INDEX_VALUE_BIT; }
  uint32_t getIndexValue() const {
    MOZ_ASSERT(hasIndexValue());
    MOZ_ASSERT(isLinear());
    return flags() >> INDEX_VALUE_SHIFT;
  }

  /* Fallible conversions to more-derived string types. */

  inline JSLinearString* ensureLinear(JSContext* cx);
  JSFlatString* ensureFlat(JSContext* cx);

  static bool ensureLinear(JSContext* cx, JSString* str) {
    return str->ensureLinear(cx) != nullptr;
  }

  /* Type query and debug-checked casts */

  MOZ_ALWAYS_INLINE
  bool isRope() const { return !(flags() & LINEAR_BIT); }

  MOZ_ALWAYS_INLINE
  JSRope& asRope() const {
    MOZ_ASSERT(isRope());
    return *(JSRope*)this;
  }

  MOZ_ALWAYS_INLINE
  bool isLinear() const { return flags() & LINEAR_BIT; }

  MOZ_ALWAYS_INLINE
  JSLinearString& asLinear() const {
    MOZ_ASSERT(JSString::isLinear());
    return *(JSLinearString*)this;
  }

  MOZ_ALWAYS_INLINE
  bool isDependent() const {
    return (flags() & TYPE_FLAGS_MASK) == DEPENDENT_FLAGS;
  }

  MOZ_ALWAYS_INLINE
  JSDependentString& asDependent() const {
    MOZ_ASSERT(isDependent());
    return *(JSDependentString*)this;
  }

  MOZ_ALWAYS_INLINE
  bool isFlat() const { return isLinear() && !isDependent() && !isExternal(); }

  MOZ_ALWAYS_INLINE
  JSFlatString& asFlat() const {
    MOZ_ASSERT(isFlat());
    return *(JSFlatString*)this;
  }

  MOZ_ALWAYS_INLINE
  bool isExtensible() const {
    return (flags() & TYPE_FLAGS_MASK) == EXTENSIBLE_FLAGS;
  }

  MOZ_ALWAYS_INLINE
  JSExtensibleString& asExtensible() const {
    MOZ_ASSERT(isExtensible());
    return *(JSExtensibleString*)this;
  }

  MOZ_ALWAYS_INLINE
  bool isInline() const { return flags() & INLINE_CHARS_BIT; }

  MOZ_ALWAYS_INLINE
  JSInlineString& asInline() const {
    MOZ_ASSERT(isInline());
    return *(JSInlineString*)this;
  }

  MOZ_ALWAYS_INLINE
  bool isFatInline() const {
    return (flags() & FAT_INLINE_MASK) == FAT_INLINE_MASK;
  }

  /* For hot code, prefer other type queries. */
  bool isExternal() const {
    return (flags() & TYPE_FLAGS_MASK) == EXTERNAL_FLAGS;
  }

  MOZ_ALWAYS_INLINE
  JSExternalString& asExternal() const {
    MOZ_ASSERT(isExternal());
    return *(JSExternalString*)this;
  }

  MOZ_ALWAYS_INLINE
  bool isUndepended() const {
    return (flags() & TYPE_FLAGS_MASK) == UNDEPENDED_FLAGS;
  }

  MOZ_ALWAYS_INLINE
  bool isAtom() const { return !(flags() & NON_ATOM_BIT); }

  MOZ_ALWAYS_INLINE
  bool isPermanentAtom() const {
    return (flags() & PERMANENT_ATOM_MASK) == PERMANENT_ATOM_FLAGS;
  }

  MOZ_ALWAYS_INLINE
  JSAtom& asAtom() const {
    MOZ_ASSERT(isAtom());
    return *(JSAtom*)this;
  }

  // Fills |array| with various strings that represent the different string
  // kinds and character encodings.
  static bool fillWithRepresentatives(JSContext* cx,
                                      js::HandleArrayObject array);

  /* Only called by the GC for dependent or undepended strings. */

  inline bool hasBase() const { return flags() & HAS_BASE_BIT; }

  inline JSLinearString* base() const;

  void traceBase(JSTracer* trc);

  /* Only called by the GC for strings with the AllocKind::STRING kind. */

  inline void finalize(JSFreeOp* fop);

  /* Gets the number of bytes that the chars take on the heap. */

  size_t sizeOfExcludingThis(mozilla::MallocSizeOf mallocSizeOf);

<<<<<<< HEAD
  /* TaintFox: taint property offset calculation. */
  static size_t offsetOfTaint() {
    return offsetof(JSString, d.taint_);
  }
=======
  /* Encode as many scalar values of the string as UTF-8 as can fit
   * into the caller-provided buffer replacing unpaired surrogates
   * with the REPLACEMENT CHARACTER.
   *
   * Returns the number of code units read and the number of code units
   * written.
   *
   * The semantics of this method match the semantics of
   * TextEncoder.encodeInto().
   *
   * This function doesn't modify the representation -- rope, linear,
   * flat, atom, etc. -- of this string. If this string is a rope,
   * it also doesn't modify the representation of left or right halves
   * of this string, or of those halves, and so on.
   *
   * Returns mozilla::Nothing on OOM.
   */
  mozilla::Maybe<mozilla::Tuple<size_t, size_t> > encodeUTF8Partial(
      const JS::AutoRequireNoGC& nogc, mozilla::Span<char> buffer) const;
>>>>>>> f6c5b3e9

  // Make offset accessors public.
  using Base::offsetOfFlags;
  using Base::offsetOfLength;

 private:
  // To help avoid writing Spectre-unsafe code, we only allow MacroAssembler
  // to call the method below.
  friend class js::jit::MacroAssembler;
  static size_t offsetOfNonInlineChars() {
    static_assert(
        offsetof(JSString, d.s.u2.nonInlineCharsTwoByte) ==
            offsetof(JSString, d.s.u2.nonInlineCharsLatin1),
        "nonInlineCharsTwoByte and nonInlineCharsLatin1 must have same offset");
    return offsetof(JSString, d.s.u2.nonInlineCharsTwoByte);
  }

 public:
  static const JS::TraceKind TraceKind = JS::TraceKind::String;

  JS::Zone* zone() const {
    if (isTenured()) {
      // Allow permanent atoms to be accessed across zones and runtimes.
      if (isPermanentAtom()) {
        return zoneFromAnyThread();
      }
      return asTenured().zone();
    }
    return js::Nursery::getStringZone(this);
  }

  // Implement TenuredZone members needed for template instantiations.

  JS::Zone* zoneFromAnyThread() const {
    if (isTenured()) {
      return asTenured().zoneFromAnyThread();
    }
    return js::Nursery::getStringZone(this);
  }

  void fixupAfterMovingGC() {}

  js::gc::AllocKind getAllocKind() const {
    using js::gc::AllocKind;
    AllocKind kind;
    if (isAtom()) {
      if (isFatInline()) {
        kind = AllocKind::FAT_INLINE_ATOM;
      } else {
        kind = AllocKind::ATOM;
      }
    } else if (isFatInline()) {
      kind = AllocKind::FAT_INLINE_STRING;
    } else if (isExternal()) {
      kind = AllocKind::EXTERNAL_STRING;
    } else {
      kind = AllocKind::STRING;
    }

#if DEBUG
    if (isTenured()) {
      // Normally, the kinds should match, but an EXTERNAL_STRING arena
      // may contain strings that have been flattened (see
      // JSExternalString::ensureFlat).
      AllocKind tenuredKind = asTenured().getAllocKind();
      MOZ_ASSERT(kind == tenuredKind ||
                 (tenuredKind == AllocKind::EXTERNAL_STRING &&
                  kind == AllocKind::STRING));
    }
#endif
    return kind;
  }

#if defined(DEBUG) || defined(JS_JITSPEW)
  void dump();  // Debugger-friendly stderr dump.
  void dump(js::GenericPrinter& out);
  void dumpNoNewline(js::GenericPrinter& out);
  void dumpCharsNoNewline(js::GenericPrinter& out);
  void dumpRepresentation(js::GenericPrinter& out, int indent) const;
  void dumpRepresentationHeader(js::GenericPrinter& out,
                                const char* subclass) const;

  template <typename CharT>
  static void dumpChars(const CharT* s, size_t len, js::GenericPrinter& out);

  bool equals(const char* s);
#endif

  void traceChildren(JSTracer* trc);

  static MOZ_ALWAYS_INLINE void readBarrier(JSString* thing) {
    if (thing->isPermanentAtom() || js::gc::IsInsideNursery(thing)) {
      return;
    }
    js::gc::TenuredCell::readBarrier(&thing->asTenured());
  }

  static MOZ_ALWAYS_INLINE void writeBarrierPre(JSString* thing) {
    if (!thing || thing->isPermanentAtom() || js::gc::IsInsideNursery(thing)) {
      return;
    }

    js::gc::TenuredCell::writeBarrierPre(&thing->asTenured());
  }

  static void addCellAddressToStoreBuffer(js::gc::StoreBuffer* buffer,
                                          js::gc::Cell** cellp) {
    buffer->putCell(reinterpret_cast<JSString**>(cellp));
  }

  static void removeCellAddressFromStoreBuffer(js::gc::StoreBuffer* buffer,
                                               js::gc::Cell** cellp) {
    buffer->unputCell(reinterpret_cast<JSString**>(cellp));
  }

  static void writeBarrierPost(void* cellp, JSString* prev, JSString* next) {
    // See JSObject::writeBarrierPost for a description of the logic here.
    MOZ_ASSERT(cellp);

    js::gc::StoreBuffer* buffer;
    if (next && (buffer = next->storeBuffer())) {
      if (prev && prev->storeBuffer()) {
        return;
      }
      buffer->putCell(static_cast<JSString**>(cellp));
      return;
    }

    if (prev && (buffer = prev->storeBuffer())) {
      buffer->unputCell(static_cast<JSString**>(cellp));
    }
  }

 private:
  JSString() = delete;
  JSString(const JSString& other) = delete;
  void operator=(const JSString& other) = delete;
};

class JSRope : public JSString {
  template <typename CharT>
  js::UniquePtr<CharT[], JS::FreePolicy> copyCharsInternal(
      JSContext* cx, bool nullTerminate, arena_id_t destArenaId) const;

  enum UsingBarrier { WithIncrementalBarrier, NoBarrier };

  template <UsingBarrier b, typename CharT>
  JSFlatString* flattenInternal(JSContext* cx);

  template <UsingBarrier b>
  JSFlatString* flattenInternal(JSContext* cx);

  friend class JSString;
  JSFlatString* flatten(JSContext* cx);

  void init(JSContext* cx, JSString* left, JSString* right, size_t length);

 public:
  template <js::AllowGC allowGC>
  static inline JSRope* new_(
      JSContext* cx,
      typename js::MaybeRooted<JSString*, allowGC>::HandleType left,
      typename js::MaybeRooted<JSString*, allowGC>::HandleType right,
      size_t length, js::gc::InitialHeap = js::gc::DefaultHeap);

  js::UniquePtr<JS::Latin1Char[], JS::FreePolicy> copyLatin1Chars(
      JSContext* maybecx, arena_id_t destArenaId) const;
  JS::UniqueTwoByteChars copyTwoByteChars(JSContext* maybecx,
                                          arena_id_t destArenaId) const;

  js::UniquePtr<JS::Latin1Char[], JS::FreePolicy> copyLatin1CharsZ(
      JSContext* maybecx, arena_id_t destArenaId) const;
  JS::UniqueTwoByteChars copyTwoByteCharsZ(JSContext* maybecx,
                                           arena_id_t destArenaId) const;

  template <typename CharT>
  js::UniquePtr<CharT[], JS::FreePolicy> copyChars(
      JSContext* maybecx, arena_id_t destArenaId) const;

  // Hash function specific for ropes that avoids allocating a temporary
  // string. There are still allocations internally so it's technically
  // fallible.
  //
  // Returns the same value as if this were a linear string being hashed.
  MOZ_MUST_USE bool hash(uint32_t* outhHash) const;

  JSString* leftChild() const {
    MOZ_ASSERT(isRope());
    return d.s.u2.left;
  }

  JSString* rightChild() const {
    MOZ_ASSERT(isRope());
    return d.s.u3.right;
  }

  void traceChildren(JSTracer* trc);

#if defined(DEBUG) || defined(JS_JITSPEW)
  void dumpRepresentation(js::GenericPrinter& out, int indent) const;
#endif

 private:
  // To help avoid writing Spectre-unsafe code, we only allow MacroAssembler
  // to call the methods below.
  friend class js::jit::MacroAssembler;

  static size_t offsetOfLeft() { return offsetof(JSRope, d.s.u2.left); }
  static size_t offsetOfRight() { return offsetof(JSRope, d.s.u3.right); }
};

static_assert(sizeof(JSRope) == sizeof(JSString),
              "string subclasses must be binary-compatible with JSString");

class JSLinearString : public JSString {
  friend class JSString;
  friend class JS::AutoStableStringChars;
  friend class js::TenuringTracer;

  /* Vacuous and therefore unimplemented. */
  JSLinearString* ensureLinear(JSContext* cx) = delete;
  bool isLinear() const = delete;
  JSLinearString& asLinear() const = delete;

  template <typename CharT>
  static bool isIndexSlow(const CharT* s, size_t length, uint32_t* indexp);

 protected:
  /* Returns void pointer to latin1/twoByte chars, for finalizers. */
  MOZ_ALWAYS_INLINE
  void* nonInlineCharsRaw() const {
    MOZ_ASSERT(!isInline());
    static_assert(
        offsetof(JSLinearString, d.s.u2.nonInlineCharsTwoByte) ==
            offsetof(JSLinearString, d.s.u2.nonInlineCharsLatin1),
        "nonInlineCharsTwoByte and nonInlineCharsLatin1 must have same offset");
    return (void*)d.s.u2.nonInlineCharsTwoByte;
  }

  MOZ_ALWAYS_INLINE const JS::Latin1Char* rawLatin1Chars() const;
  MOZ_ALWAYS_INLINE const char16_t* rawTwoByteChars() const;

 public:
  template <typename CharT>
  MOZ_ALWAYS_INLINE const CharT* nonInlineChars(
      const JS::AutoRequireNoGC& nogc) const;

  MOZ_ALWAYS_INLINE
  const JS::Latin1Char* nonInlineLatin1Chars(
      const JS::AutoRequireNoGC& nogc) const {
    MOZ_ASSERT(!isInline());
    MOZ_ASSERT(hasLatin1Chars());
    return d.s.u2.nonInlineCharsLatin1;
  }

  MOZ_ALWAYS_INLINE
  const char16_t* nonInlineTwoByteChars(const JS::AutoRequireNoGC& nogc) const {
    MOZ_ASSERT(!isInline());
    MOZ_ASSERT(hasTwoByteChars());
    return d.s.u2.nonInlineCharsTwoByte;
  }

  template <typename CharT>
  MOZ_ALWAYS_INLINE const CharT* chars(const JS::AutoRequireNoGC& nogc) const;

  MOZ_ALWAYS_INLINE
  const JS::Latin1Char* latin1Chars(const JS::AutoRequireNoGC& nogc) const {
    return rawLatin1Chars();
  }

  MOZ_ALWAYS_INLINE
  const char16_t* twoByteChars(const JS::AutoRequireNoGC& nogc) const {
    return rawTwoByteChars();
  }

  mozilla::Range<const JS::Latin1Char> latin1Range(
      const JS::AutoRequireNoGC& nogc) const {
    MOZ_ASSERT(JSString::isLinear());
    return mozilla::Range<const JS::Latin1Char>(latin1Chars(nogc), length());
  }

  mozilla::Range<const char16_t> twoByteRange(
      const JS::AutoRequireNoGC& nogc) const {
    MOZ_ASSERT(JSString::isLinear());
    return mozilla::Range<const char16_t>(twoByteChars(nogc), length());
  }

  MOZ_ALWAYS_INLINE
  char16_t latin1OrTwoByteChar(size_t index) const {
    MOZ_ASSERT(JSString::isLinear());
    MOZ_ASSERT(index < length());
    JS::AutoCheckCannotGC nogc;
    return hasLatin1Chars() ? latin1Chars(nogc)[index]
                            : twoByteChars(nogc)[index];
  }

  bool isIndexSlow(uint32_t* indexp) const {
    MOZ_ASSERT(JSString::isLinear());
    size_t len = length();
    if (len == 0 || len > js::UINT32_CHAR_BUFFER_LENGTH) {
      return false;
    }
    JS::AutoCheckCannotGC nogc;
    if (hasLatin1Chars()) {
      const JS::Latin1Char* s = latin1Chars(nogc);
      return mozilla::IsAsciiDigit(*s) && isIndexSlow(s, len, indexp);
    }
    const char16_t* s = twoByteChars(nogc);
    return mozilla::IsAsciiDigit(*s) && isIndexSlow(s, len, indexp);
  }

  /*
   * Returns true if this string's characters store an unsigned 32-bit
   * integer value, initializing *indexp to that value if so.  (Thus if
   * calling isIndex returns true, js::IndexToString(cx, *indexp) will be a
   * string equal to this string.)
   */
  bool isIndex(uint32_t* indexp) const {
    MOZ_ASSERT(JSString::isLinear());

    if (JSString::hasIndexValue()) {
      *indexp = getIndexValue();
      return true;
    }

    return isIndexSlow(indexp);
  }

  void maybeInitializeIndex(uint32_t index, bool allowAtom = false) {
    MOZ_ASSERT(JSString::isLinear());
    MOZ_ASSERT_IF(hasIndexValue(), getIndexValue() == index);
    MOZ_ASSERT_IF(!allowAtom, !isAtom());

    if (hasIndexValue() || index > UINT16_MAX) {
      return;
    }

    mozilla::DebugOnly<uint32_t> containedIndex;
    MOZ_ASSERT(isIndexSlow(&containedIndex));
    MOZ_ASSERT(index == containedIndex);

    setFlagBit((index << INDEX_VALUE_SHIFT) | INDEX_VALUE_BIT);
    MOZ_ASSERT(getIndexValue() == index);
  }

  /*
   * Returns a property name represented by this string, or null on failure.
   * You must verify that this is not an index per isIndex before calling
   * this method.
   */
  inline js::PropertyName* toPropertyName(JSContext* cx);

#if defined(DEBUG) || defined(JS_JITSPEW)
  void dumpRepresentationChars(js::GenericPrinter& out, int indent) const;
#endif
};

static_assert(sizeof(JSLinearString) == sizeof(JSString),
              "string subclasses must be binary-compatible with JSString");

class JSDependentString : public JSLinearString {
  friend class JSString;
  JSFlatString* undepend(JSContext* cx);

  template <typename CharT>
  JSFlatString* undependInternal(JSContext* cx);

  void init(JSContext* cx, JSLinearString* base, size_t start, size_t length,
            const StringTaint* optTaint = nullptr);

  /* Vacuous and therefore unimplemented. */
  bool isDependent() const = delete;
  JSDependentString& asDependent() const = delete;

  /* The offset of this string's chars in base->chars(). */
  MOZ_ALWAYS_INLINE mozilla::Maybe<size_t> baseOffset() const {
    MOZ_ASSERT(JSString::isDependent());
    JS::AutoCheckCannotGC nogc;
    if (MOZ_UNLIKELY(base()->isUndepended())) {
      return mozilla::Nothing();
    }
    size_t offset;
    if (hasTwoByteChars()) {
      offset = twoByteChars(nogc) - base()->twoByteChars(nogc);
    } else {
      offset = latin1Chars(nogc) - base()->latin1Chars(nogc);
    }
    MOZ_ASSERT(offset < base()->length());
    return mozilla::Some(offset);
  }

 public:
  static inline JSLinearString* new_(JSContext* cx, JSLinearString* base,
                                     size_t start, size_t length);

#if defined(DEBUG) || defined(JS_JITSPEW)
  void dumpRepresentation(js::GenericPrinter& out, int indent) const;
#endif

 private:
  // To help avoid writing Spectre-unsafe code, we only allow MacroAssembler
  // to call the method below.
  friend class js::jit::MacroAssembler;

  inline static size_t offsetOfBase() {
    return offsetof(JSDependentString, d.s.u3.base);
  }
};

static_assert(sizeof(JSDependentString) == sizeof(JSString),
              "string subclasses must be binary-compatible with JSString");

class JSFlatString : public JSLinearString {
  /* Vacuous and therefore unimplemented. */
  JSFlatString* ensureFlat(JSContext* cx) = delete;
  bool isFlat() const = delete;
  JSFlatString& asFlat() const = delete;

  void init(const char16_t* chars, size_t length);
  void init(const JS::Latin1Char* chars, size_t length);

 public:
  template <js::AllowGC allowGC, typename CharT>
  static inline JSFlatString* new_(JSContext* cx,
                                   js::UniquePtr<CharT[], JS::FreePolicy> chars,
                                   size_t length);

  /*
   * Once a JSFlatString sub-class has been added to the atom state, this
   * operation changes the string to the JSAtom type, in place.
   */
  MOZ_ALWAYS_INLINE JSAtom* morphAtomizedStringIntoAtom(js::HashNumber hash);
  MOZ_ALWAYS_INLINE JSAtom* morphAtomizedStringIntoPermanentAtom(
      js::HashNumber hash);

  inline size_t allocSize() const;

  inline void finalize(JSFreeOp* fop);

#if defined(DEBUG) || defined(JS_JITSPEW)
  void dumpRepresentation(js::GenericPrinter& out, int indent) const;
#endif
};

static_assert(sizeof(JSFlatString) == sizeof(JSString),
              "string subclasses must be binary-compatible with JSString");

class JSExtensibleString : public JSFlatString {
  /* Vacuous and therefore unimplemented. */
  bool isExtensible() const = delete;
  JSExtensibleString& asExtensible() const = delete;

 public:
  MOZ_ALWAYS_INLINE
  size_t capacity() const {
    MOZ_ASSERT(JSString::isExtensible());
    return d.s.u3.capacity;
  }

#if defined(DEBUG) || defined(JS_JITSPEW)
  void dumpRepresentation(js::GenericPrinter& out, int indent) const;
#endif
};

static_assert(sizeof(JSExtensibleString) == sizeof(JSString),
              "string subclasses must be binary-compatible with JSString");

class JSInlineString : public JSFlatString {
 public:
  MOZ_ALWAYS_INLINE
  const JS::Latin1Char* latin1Chars(const JS::AutoRequireNoGC& nogc) const {
    MOZ_ASSERT(JSString::isInline());
    MOZ_ASSERT(hasLatin1Chars());
    return d.inlineStorageLatin1;
  }

  MOZ_ALWAYS_INLINE
  const char16_t* twoByteChars(const JS::AutoRequireNoGC& nogc) const {
    MOZ_ASSERT(JSString::isInline());
    MOZ_ASSERT(hasTwoByteChars());
    return d.inlineStorageTwoByte;
  }

  template <typename CharT>
  static bool lengthFits(size_t length);

#if defined(DEBUG) || defined(JS_JITSPEW)
  void dumpRepresentation(js::GenericPrinter& out, int indent) const;
#endif

 private:
  // To help avoid writing Spectre-unsafe code, we only allow MacroAssembler
  // to call the method below.
  friend class js::jit::MacroAssembler;
  static size_t offsetOfInlineStorage() {
    return offsetof(JSInlineString, d.inlineStorageTwoByte);
  }
};

static_assert(sizeof(JSInlineString) == sizeof(JSString),
              "string subclasses must be binary-compatible with JSString");

/*
 * On 32-bit platforms, JSThinInlineString can store 7 Latin1 characters or 3
 * TwoByte characters (excluding null terminator) inline. On 64-bit platforms,
 * these numbers are 15 and 7, respectively.
 */
class JSThinInlineString : public JSInlineString {
 public:
  static const size_t MAX_LENGTH_LATIN1 = NUM_INLINE_CHARS_LATIN1 - 1;
  static const size_t MAX_LENGTH_TWO_BYTE = NUM_INLINE_CHARS_TWO_BYTE - 1;

  template <js::AllowGC allowGC>
  static inline JSThinInlineString* new_(JSContext* cx);

  template <typename CharT>
  inline CharT* init(size_t length);

  template <typename CharT>
  static bool lengthFits(size_t length);
};

static_assert(sizeof(JSThinInlineString) == sizeof(JSString),
              "string subclasses must be binary-compatible with JSString");

/*
 * On both 32-bit and 64-bit platforms, MAX_LENGTH_TWO_BYTE is 11 and
 * MAX_LENGTH_LATIN1 is 23 (excluding null terminator). This is deliberate,
 * in order to minimize potential performance differences between 32-bit and
 * 64-bit platforms.
 *
 * There are still some differences due to NUM_INLINE_CHARS_* being different.
 * E.g. TwoByte strings of length 4--7 will be JSFatInlineStrings on 32-bit
 * platforms and JSThinInlineStrings on 64-bit platforms. But the more
 * significant transition from inline strings to non-inline strings occurs at
 * length 11 (for TwoByte strings) and 23 (Latin1 strings) on both 32-bit and
 * 64-bit platforms.
 */
class JSFatInlineString : public JSInlineString
{
  // TaintFox: similar to JSString, add another pointer size of inline characters here for
  // alignment.
  static const size_t INLINE_EXTENSION_CHARS_LATIN1 =
      24 - NUM_INLINE_CHARS_LATIN1 + (sizeof(void*) / sizeof(JS::Latin1Char));
  static const size_t INLINE_EXTENSION_CHARS_TWO_BYTE =
      12 - NUM_INLINE_CHARS_TWO_BYTE + (sizeof(void*) / sizeof(char16_t));

 protected: /* to fool clang into not warning this is unused */
  union {
    char inlineStorageExtensionLatin1[INLINE_EXTENSION_CHARS_LATIN1];
    char16_t inlineStorageExtensionTwoByte[INLINE_EXTENSION_CHARS_TWO_BYTE];
  };

 public:
  template <js::AllowGC allowGC>
  static inline JSFatInlineString* new_(JSContext* cx);

  static const size_t MAX_LENGTH_LATIN1 = JSString::NUM_INLINE_CHARS_LATIN1 +
                                          INLINE_EXTENSION_CHARS_LATIN1 -
                                          1 /* null terminator */;

  static const size_t MAX_LENGTH_TWO_BYTE =
      JSString::NUM_INLINE_CHARS_TWO_BYTE + INLINE_EXTENSION_CHARS_TWO_BYTE -
      1 /* null terminator */;

  template <typename CharT>
  inline CharT* init(size_t length);

  template <typename CharT>
  static bool lengthFits(size_t length);

  // Only called by the GC for strings with the AllocKind::FAT_INLINE_STRING
  // kind.
  MOZ_ALWAYS_INLINE void finalize(JSFreeOp* fop);
};

static_assert(sizeof(JSFatInlineString) % js::gc::CellAlignBytes == 0,
              "fat inline strings shouldn't waste space up to the next cell "
              "boundary");

class JSExternalString : public JSLinearString {
  void init(const char16_t* chars, size_t length, const JSStringFinalizer* fin);

  /* Vacuous and therefore unimplemented. */
  bool isExternal() const = delete;
  JSExternalString& asExternal() const = delete;

 public:
  static inline JSExternalString* new_(JSContext* cx, const char16_t* chars,
                                       size_t length,
                                       const JSStringFinalizer* fin);

  const JSStringFinalizer* externalFinalizer() const {
    MOZ_ASSERT(JSString::isExternal());
    return d.s.u3.externalFinalizer;
  }

  // External chars are never allocated inline or in the nursery, so we can
  // safely expose this without requiring an AutoCheckCannotGC argument.
  const char16_t* twoByteChars() const { return rawTwoByteChars(); }

  // Only called by the GC for strings with the AllocKind::EXTERNAL_STRING
  // kind.
  inline void finalize(JSFreeOp* fop);

  // Free the external chars and allocate a new buffer, converting this to a
  // flat string (which still lives in an AllocKind::EXTERNAL_STRING
  // arena).
  JSFlatString* ensureFlat(JSContext* cx);

#if defined(DEBUG) || defined(JS_JITSPEW)
  void dumpRepresentation(js::GenericPrinter& out, int indent) const;
#endif
};

static_assert(sizeof(JSExternalString) == sizeof(JSString),
              "string subclasses must be binary-compatible with JSString");

class JSUndependedString : public JSFlatString {
  /*
   * JSUndependedString is not explicitly used and is only present for
   * consistency. See JSDependentString::undepend for how a JSDependentString
   * gets morphed into a JSUndependedString.
   */
};

static_assert(sizeof(JSUndependedString) == sizeof(JSString),
              "string subclasses must be binary-compatible with JSString");

class JSAtom : public JSFlatString {
  /* Vacuous and therefore unimplemented. */
  bool isAtom() const = delete;
  JSAtom& asAtom() const = delete;

 public:
  /* Returns the PropertyName for this.  isIndex() must be false. */
  inline js::PropertyName* asPropertyName();

  MOZ_ALWAYS_INLINE
  bool isPermanent() const { return JSString::isPermanentAtom(); }

  // Transform this atom into a permanent atom. This is only done during
  // initialization of the runtime. Permanent atoms are always pinned.
  MOZ_ALWAYS_INLINE void morphIntoPermanentAtom() {
    MOZ_ASSERT(static_cast<JSString*>(this)->isAtom());
    setFlagBit(PERMANENT_ATOM_FLAGS | PINNED_ATOM_BIT);
  }

  MOZ_ALWAYS_INLINE
  bool isPinned() const { return flags() & PINNED_ATOM_BIT; }

  // Mark the atom as pinned. For use by atomization only.
  MOZ_ALWAYS_INLINE void setPinned() {
    MOZ_ASSERT(static_cast<JSString*>(this)->isAtom());
    MOZ_ASSERT(!isPinned());
    setFlagBit(PINNED_ATOM_BIT);
  }

  inline js::HashNumber hash() const;
  inline void initHash(js::HashNumber hash);

#if defined(DEBUG) || defined(JS_JITSPEW)
  void dump(js::GenericPrinter& out);
  void dump();
#endif
};

static_assert(sizeof(JSAtom) == sizeof(JSString),
              "string subclasses must be binary-compatible with JSString");

namespace js {

class NormalAtom : public JSAtom {
 protected:
  HashNumber hash_;

 public:
  HashNumber hash() const { return hash_; }
  void initHash(HashNumber hash) { hash_ = hash; }
};

static_assert(sizeof(NormalAtom) == sizeof(JSString) + sizeof(uint64_t),
              "NormalAtom must have size of a string + HashNumber, "
              "aligned to gc::CellAlignBytes");

class FatInlineAtom : public JSAtom {
 protected:  // Silence Clang unused-field warning.
  char inlineStorage_[sizeof(JSFatInlineString) - sizeof(JSString)];
  HashNumber hash_;

 public:
  HashNumber hash() const { return hash_; }
  void initHash(HashNumber hash) { hash_ = hash; }

  inline void finalize(JSFreeOp* fop);
};

static_assert(
    sizeof(FatInlineAtom) == sizeof(JSFatInlineString) + sizeof(uint64_t),
    "FatInlineAtom must have size of a fat inline string + HashNumber, "
    "aligned to gc::CellAlignBytes");

}  // namespace js

inline js::HashNumber JSAtom::hash() const {
  if (isFatInline()) {
    return static_cast<const js::FatInlineAtom*>(this)->hash();
  }
  return static_cast<const js::NormalAtom*>(this)->hash();
}

inline void JSAtom::initHash(js::HashNumber hash) {
  if (isFatInline()) {
    return static_cast<js::FatInlineAtom*>(this)->initHash(hash);
  }
  return static_cast<js::NormalAtom*>(this)->initHash(hash);
}

MOZ_ALWAYS_INLINE JSAtom* JSFlatString::morphAtomizedStringIntoAtom(
    js::HashNumber hash) {
  MOZ_ASSERT(!isAtom());
  clearFlagBit(NON_ATOM_BIT);
  JSAtom* atom = &asAtom();
  atom->initHash(hash);
  return atom;
}

MOZ_ALWAYS_INLINE JSAtom* JSFlatString::morphAtomizedStringIntoPermanentAtom(
    js::HashNumber hash) {
  MOZ_ASSERT(!isAtom());
  setFlagBit(PERMANENT_ATOM_FLAGS | PINNED_ATOM_BIT);
  clearFlagBit(NON_ATOM_BIT);
  JSAtom* atom = &asAtom();
  atom->initHash(hash);
  return atom;
}

namespace js {

/**
 * An indexable characters class exposing unaligned, little-endian encoded
 * char16_t data.
 */
class LittleEndianChars {
 public:
  explicit constexpr LittleEndianChars(const uint8_t* leTwoByte)
      : current(leTwoByte) {}

  constexpr char16_t operator[](size_t index) const {
    size_t offset = index * sizeof(char16_t);
    return (current[offset + 1] << 8) | current[offset];
  }

  constexpr const uint8_t* get() { return current; }

 private:
  const uint8_t* current;
};

class StaticStrings {
 private:
  /* Bigger chars cannot be in a length-2 string. */
  static const size_t SMALL_CHAR_LIMIT = 128U;
  static const size_t NUM_SMALL_CHARS = 64U;

  JSAtom* length2StaticTable[NUM_SMALL_CHARS * NUM_SMALL_CHARS] = {};  // zeroes

 public:
  /* We keep these public for the JITs. */
  static const size_t UNIT_STATIC_LIMIT = 256U;
  JSAtom* unitStaticTable[UNIT_STATIC_LIMIT] = {};  // zeroes

  static const size_t INT_STATIC_LIMIT = 256U;
  JSAtom* intStaticTable[INT_STATIC_LIMIT] = {};  // zeroes

  StaticStrings() = default;

  bool init(JSContext* cx);
  void trace(JSTracer* trc);

  static bool hasUint(uint32_t u) { return u < INT_STATIC_LIMIT; }

  JSAtom* getUint(uint32_t u) {
    MOZ_ASSERT(hasUint(u));
    return intStaticTable[u];
  }

  static bool hasInt(int32_t i) { return uint32_t(i) < INT_STATIC_LIMIT; }

  JSAtom* getInt(int32_t i) {
    MOZ_ASSERT(hasInt(i));
    return getUint(uint32_t(i));
  }

  static bool hasUnit(char16_t c) { return c < UNIT_STATIC_LIMIT; }

  JSAtom* getUnit(char16_t c) {
    MOZ_ASSERT(hasUnit(c));
    return unitStaticTable[c];
  }

  /* May not return atom, returns null on (reported) failure. */
  inline JSLinearString* getUnitStringForElement(JSContext* cx, JSString* str,
                                                 size_t index);

  template <typename CharT>
  static bool isStatic(const CharT* chars, size_t len);
  static bool isStatic(JSAtom* atom);

  /* Return null if no static atom exists for the given (chars, length). */
  template <typename Chars>
  MOZ_ALWAYS_INLINE JSAtom* lookup(Chars chars, size_t length) {
    static_assert(std::is_same<Chars, const Latin1Char*>::value ||
                      std::is_same<Chars, const char16_t*>::value ||
                      std::is_same<Chars, LittleEndianChars>::value,
                  "for understandability, |chars| must be one of a few "
                  "identified types");

    switch (length) {
      case 1: {
        char16_t c = chars[0];
        if (c < UNIT_STATIC_LIMIT) {
          return getUnit(c);
        }
        return nullptr;
      }
      case 2:
        if (fitsInSmallChar(chars[0]) && fitsInSmallChar(chars[1])) {
          return getLength2(chars[0], chars[1]);
        }
        return nullptr;
      case 3:
        /*
         * Here we know that JSString::intStringTable covers only 256 (or at
         * least not 1000 or more) chars. We rely on order here to resolve the
         * unit vs. int string/length-2 string atom identity issue by giving
         * priority to unit strings for "0" through "9" and length-2 strings for
         * "10" through "99".
         */
        static_assert(INT_STATIC_LIMIT <= 999,
                      "static int strings assumed below to be at most "
                      "three digits");
        if ('1' <= chars[0] && chars[0] <= '9' && '0' <= chars[1] &&
            chars[1] <= '9' && '0' <= chars[2] && chars[2] <= '9') {
          int i =
              (chars[0] - '0') * 100 + (chars[1] - '0') * 10 + (chars[2] - '0');

          if (unsigned(i) < INT_STATIC_LIMIT) {
            return getInt(i);
          }
        }
        return nullptr;
    }

    return nullptr;
  }

  MOZ_ALWAYS_INLINE JSAtom* lookup(const char* chars, size_t length) {
    // Collapse calls for |const char*| into |const Latin1Char char*| to avoid
    // excess instantiations.
    return lookup(reinterpret_cast<const Latin1Char*>(chars), length);
  }

  template <typename CharT, typename = typename std::enable_if<
                                !std::is_const<CharT>::value>::type>
  MOZ_ALWAYS_INLINE JSAtom* lookup(CharT* chars, size_t length) {
    // Collapse the remaining |CharT*| to |const CharT*| to avoid excess
    // instantiations.
    return lookup(const_cast<const CharT*>(chars), length);
  }

 private:
  typedef uint8_t SmallChar;
  static const SmallChar INVALID_SMALL_CHAR = -1;

  static bool fitsInSmallChar(char16_t c) {
    return c < SMALL_CHAR_LIMIT && toSmallChar[c] != INVALID_SMALL_CHAR;
  }

  static const SmallChar toSmallChar[];

  MOZ_ALWAYS_INLINE JSAtom* getLength2(char16_t c1, char16_t c2) {
    MOZ_ASSERT(fitsInSmallChar(c1));
    MOZ_ASSERT(fitsInSmallChar(c2));
    size_t index = (size_t(toSmallChar[c1]) << 6) + toSmallChar[c2];
    return length2StaticTable[index];
  }
  JSAtom* getLength2(uint32_t u) {
    MOZ_ASSERT(u < 100);
    return getLength2('0' + u / 10, '0' + u % 10);
  }
};

/*
 * Represents an atomized string which does not contain an index (that is, an
 * unsigned 32-bit value).  Thus for any PropertyName propname,
 * ToString(ToUint32(propname)) never equals propname.
 *
 * To more concretely illustrate the utility of PropertyName, consider that it
 * is used to partition, in a type-safe manner, the ways to refer to a
 * property, as follows:
 *
 *   - uint32_t indexes,
 *   - PropertyName strings which don't encode uint32_t indexes, and
 *   - jsspecial special properties (non-ES5 properties like object-valued
 *     jsids, JSID_EMPTY, JSID_VOID, and maybe in the future Harmony-proposed
 *     private names).
 */
class PropertyName : public JSAtom {
 private:
  /* Vacuous and therefore unimplemented. */
  PropertyName* asPropertyName() = delete;
};

static_assert(sizeof(PropertyName) == sizeof(JSString),
              "string subclasses must be binary-compatible with JSString");

static MOZ_ALWAYS_INLINE jsid NameToId(PropertyName* name) {
  return NON_INTEGER_ATOM_TO_JSID(name);
}

using PropertyNameVector = JS::GCVector<PropertyName*>;

template <typename CharT>
void CopyChars(CharT* dest, const JSLinearString& str);

static inline UniqueChars StringToNewUTF8CharsZ(JSContext* maybecx,
                                                JSString& str) {
  JS::AutoCheckCannotGC nogc;

  JSLinearString* linear = str.ensureLinear(maybecx);
  if (!linear) {
    return nullptr;
  }

  return UniqueChars(
      linear->hasLatin1Chars()
          ? JS::CharsToNewUTF8CharsZ(maybecx, linear->latin1Range(nogc)).c_str()
          : JS::CharsToNewUTF8CharsZ(maybecx, linear->twoByteRange(nogc))
                .c_str());
}

/**
 * Allocate a string with the given contents, potentially GCing in the process.
 */
template <typename CharT>
extern JSFlatString* NewString(JSContext* cx,
                               UniquePtr<CharT[], JS::FreePolicy> chars,
                               size_t length);

/* Like NewString, but doesn't attempt to deflate to Latin1. */
template <typename CharT>
extern JSFlatString* NewStringDontDeflate(
    JSContext* cx, UniquePtr<CharT[], JS::FreePolicy> chars, size_t length);

/**
 * Allocate a string with the given contents.  If |allowGC == CanGC|, this may
 * trigger a GC.
 */
template <js::AllowGC allowGC, typename CharT>
extern JSFlatString* NewString(JSContext* cx,
                               UniquePtr<CharT[], JS::FreePolicy> chars,
                               size_t length);

/* Like NewString, but doesn't try to deflate to Latin1. */
template <js::AllowGC allowGC, typename CharT>
extern JSFlatString* NewStringDontDeflate(
    JSContext* cx, UniquePtr<CharT[], JS::FreePolicy> chars, size_t length);

extern JSLinearString* NewDependentString(JSContext* cx, JSString* base,
                                          size_t start, size_t length);

/* Take ownership of an array of Latin1Chars. */
extern JSFlatString* NewLatin1StringZ(JSContext* cx, UniqueChars chars);

/* Copy a counted string and GC-allocate a descriptor for it. */
template <js::AllowGC allowGC, typename CharT>
extern JSFlatString* NewStringCopyN(JSContext* cx, const CharT* s, size_t n);

template <js::AllowGC allowGC>
inline JSFlatString* NewStringCopyN(JSContext* cx, const char* s, size_t n) {
  return NewStringCopyN<allowGC>(cx, reinterpret_cast<const Latin1Char*>(s), n);
}

/* Like NewStringCopyN, but doesn't try to deflate to Latin1. */
template <js::AllowGC allowGC, typename CharT>
extern JSFlatString* NewStringCopyNDontDeflate(JSContext* cx, const CharT* s,
                                               size_t n);

/* Copy a C string and GC-allocate a descriptor for it. */
template <js::AllowGC allowGC>
inline JSFlatString* NewStringCopyZ(JSContext* cx, const char16_t* s) {
  return NewStringCopyN<allowGC>(cx, s, js_strlen(s));
}

template <js::AllowGC allowGC>
inline JSFlatString* NewStringCopyZ(JSContext* cx, const char* s) {
  return NewStringCopyN<allowGC>(cx, s, strlen(s));
}

template <js::AllowGC allowGC>
extern JSFlatString* NewStringCopyUTF8N(JSContext* cx,
                                        const JS::UTF8Chars utf8);

template <js::AllowGC allowGC>
inline JSFlatString* NewStringCopyUTF8Z(JSContext* cx,
                                        const JS::ConstUTF8CharsZ utf8) {
  return NewStringCopyUTF8N<allowGC>(
      cx, JS::UTF8Chars(utf8.c_str(), strlen(utf8.c_str())));
}

JSString* NewMaybeExternalString(JSContext* cx, const char16_t* s, size_t n,
                                 const JSStringFinalizer* fin,
                                 bool* allocatedExternal);

/**
 * Allocate a new string consisting of |chars[0..length]| characters.
 */
extern JSFlatString* NewStringFromLittleEndianNoGC(JSContext* cx,
                                                   LittleEndianChars chars,
                                                   size_t length);

JS_STATIC_ASSERT(sizeof(HashNumber) == 4);

template <AllowGC allowGC>
extern JSString* ConcatStrings(
    JSContext* cx, typename MaybeRooted<JSString*, allowGC>::HandleType left,
    typename MaybeRooted<JSString*, allowGC>::HandleType right);

/*
 * Test if strings are equal. The caller can call the function even if str1
 * or str2 are not GC-allocated things.
 */
extern bool EqualStrings(JSContext* cx, JSString* str1, JSString* str2,
                         bool* result);

/* Use the infallible method instead! */
extern bool EqualStrings(JSContext* cx, JSLinearString* str1,
                         JSLinearString* str2, bool* result) = delete;

/* EqualStrings is infallible on linear strings. */
extern bool EqualStrings(JSLinearString* str1, JSLinearString* str2);

/**
 * Compare two strings that are known to be the same length.
 * Exposed for the JITs; for ordinary uses, EqualStrings() is more sensible.
 *
 * Precondition: str1->length() == str2->length().
 */
extern bool EqualChars(JSLinearString* str1, JSLinearString* str2);

/*
 * Return less than, equal to, or greater than zero depending on whether
 * `s1[0..len1]` is less than, equal to, or greater than `s2`.
 */
extern int32_t CompareChars(const char16_t* s1, size_t len1,
                            JSLinearString* s2);

/*
 * Compare two strings, like CompareChars, but store the result in `*result`.
 * This flattens the strings and therefore can fail.
 */
extern bool CompareStrings(JSContext* cx, JSString* str1, JSString* str2,
                           int32_t* result);

/*
 * Same as CompareStrings but for atoms.  Don't use this to just test
 * for equality; use this when you need an ordering on atoms.
 */
extern int32_t CompareAtoms(JSAtom* atom1, JSAtom* atom2);

/**
 * Return true if the string contains only ASCII characters.
 */
extern bool StringIsAscii(JSLinearString* str);

/*
 * Return true if the string matches the given sequence of ASCII bytes.
 */
extern bool StringEqualsAscii(JSLinearString* str, const char* asciiBytes);
/*
 * Return true if the string matches the given sequence of ASCII
 * bytes.  The sequence of ASCII bytes must have length "length".  The
 * length should not include the trailing null, if any.
 */
extern bool StringEqualsAscii(JSLinearString* str, const char* asciiBytes,
                              size_t length);

template <size_t N>
bool StringEqualsLiteral(JSLinearString* str, const char (&asciiBytes)[N]) {
  MOZ_ASSERT(asciiBytes[N - 1] == '\0');
  return StringEqualsAscii(str, asciiBytes, N - 1);
}

extern int StringFindPattern(JSLinearString* text, JSLinearString* pat,
                             size_t start);

/**
 * Return true if the string contains a pattern at |start|.
 *
 * Precondition: `text` is long enough that this might be true;
 * that is, it has at least `start + pat->length()` characters.
 */
extern bool HasSubstringAt(JSLinearString* text, JSLinearString* pat,
                           size_t start);

/*
 * Computes |str|'s substring for the range [beginInt, beginInt + lengthInt).
 * Negative, overlarge, swapped, etc. |beginInt| and |lengthInt| are forbidden
 * and constitute API misuse.
 */
JSString* SubstringKernel(JSContext* cx, HandleString str, int32_t beginInt,
                          int32_t lengthInt);

/*** Conversions ************************************************************/

/*
 * Convert a string to a printable C string.
 *
 * Asserts if the input contains any non-ASCII characters.
 */
UniqueChars EncodeAscii(JSContext* cx, JSString* str);

/*
 * Convert a string to a printable C string.
 */
UniqueChars EncodeLatin1(JSContext* cx, JSString* str);

enum class IdToPrintableBehavior : bool {
  /*
   * Request the printable representation of an identifier.
   */
  IdIsIdentifier,

  /*
   * Request the printable representation of a property key.
   */
  IdIsPropertyKey
};

/*
 * Convert a jsid to a printable C string encoded in UTF-8.
 */
extern UniqueChars IdToPrintableUTF8(JSContext* cx, HandleId id,
                                     IdToPrintableBehavior behavior);

/*
 * Convert a non-string value to a string, returning null after reporting an
 * error, otherwise returning a new string reference.
 */
template <AllowGC allowGC>
extern JSString* ToStringSlow(
    JSContext* cx, typename MaybeRooted<Value, allowGC>::HandleType arg);

/*
 * Convert the given value to a string.  This method includes an inline
 * fast-path for the case where the value is already a string; if the value is
 * known not to be a string, use ToStringSlow instead.
 */
template <AllowGC allowGC>
static MOZ_ALWAYS_INLINE JSString* ToString(JSContext* cx, JS::HandleValue v) {
  if (v.isString()) {
    return v.toString();
  }
  return ToStringSlow<allowGC>(cx, v);
}

/*
 * This function implements E-262-3 section 9.8, toString. Convert the given
 * value to a string of characters appended to the given buffer. On error, the
 * passed buffer may have partial results appended.
 */
inline bool ValueToStringBuffer(JSContext* cx, const Value& v,
                                StringBuffer& sb);

/*
 * Convert a value to its source expression, returning null after reporting
 * an error, otherwise returning a new string reference.
 */
extern JSString* ValueToSource(JSContext* cx, HandleValue v);

} /* namespace js */

MOZ_ALWAYS_INLINE bool JSString::getChar(JSContext* cx, size_t index,
                                         char16_t* code) {
  MOZ_ASSERT(index < length());

  /*
   * Optimization for one level deep ropes.
   * This is common for the following pattern:
   *
   * while() {
   *   text = text.substr(0, x) + "bla" + text.substr(x)
   *   test.charCodeAt(x + 1)
   * }
   */
  JSString* str;
  if (isRope()) {
    JSRope* rope = &asRope();
    if (uint32_t(index) < rope->leftChild()->length()) {
      str = rope->leftChild();
    } else {
      str = rope->rightChild();
      index -= rope->leftChild()->length();
    }
  } else {
    str = this;
  }

  if (!str->ensureLinear(cx)) {
    return false;
  }

  *code = str->asLinear().latin1OrTwoByteChar(index);
  return true;
}

MOZ_ALWAYS_INLINE JSLinearString* JSString::ensureLinear(JSContext* cx) {
  return isLinear() ? &asLinear() : asRope().flatten(cx);
}

inline JSLinearString* JSString::base() const {
  MOZ_ASSERT(hasBase());
  MOZ_ASSERT(!d.s.u3.base->isInline());
  return d.s.u3.base;
}

template <>
MOZ_ALWAYS_INLINE const char16_t* JSLinearString::nonInlineChars(
    const JS::AutoRequireNoGC& nogc) const {
  return nonInlineTwoByteChars(nogc);
}

template <>
MOZ_ALWAYS_INLINE const JS::Latin1Char* JSLinearString::nonInlineChars(
    const JS::AutoRequireNoGC& nogc) const {
  return nonInlineLatin1Chars(nogc);
}

template <>
MOZ_ALWAYS_INLINE const char16_t* JSLinearString::chars(
    const JS::AutoRequireNoGC& nogc) const {
  return rawTwoByteChars();
}

template <>
MOZ_ALWAYS_INLINE const JS::Latin1Char* JSLinearString::chars(
    const JS::AutoRequireNoGC& nogc) const {
  return rawLatin1Chars();
}

template <>
MOZ_ALWAYS_INLINE js::UniquePtr<JS::Latin1Char[], JS::FreePolicy>
JSRope::copyChars<JS::Latin1Char>(JSContext* maybecx,
                                  arena_id_t destArenaId) const {
  return copyLatin1Chars(maybecx, destArenaId);
}

template <>
MOZ_ALWAYS_INLINE JS::UniqueTwoByteChars JSRope::copyChars<char16_t>(
    JSContext* maybecx, arena_id_t destArenaId) const {
  return copyTwoByteChars(maybecx, destArenaId);
}

template <>
MOZ_ALWAYS_INLINE bool JSThinInlineString::lengthFits<JS::Latin1Char>(
    size_t length) {
  return length <= MAX_LENGTH_LATIN1;
}

template <>
MOZ_ALWAYS_INLINE bool JSThinInlineString::lengthFits<char16_t>(size_t length) {
  return length <= MAX_LENGTH_TWO_BYTE;
}

template <>
MOZ_ALWAYS_INLINE bool JSFatInlineString::lengthFits<JS::Latin1Char>(
    size_t length) {
  static_assert(
      (INLINE_EXTENSION_CHARS_LATIN1 * sizeof(char)) % js::gc::CellAlignBytes ==
          0,
      "fat inline strings' Latin1 characters don't exactly "
      "fill subsequent cells and thus are wasteful");
  static_assert(MAX_LENGTH_LATIN1 + 1 ==
                    (sizeof(JSFatInlineString) -
                     offsetof(JSFatInlineString, d.inlineStorageLatin1)) /
                        sizeof(char),
                "MAX_LENGTH_LATIN1 must be one less than inline Latin1 "
                "storage count");

  return length <= MAX_LENGTH_LATIN1;
}

template <>
MOZ_ALWAYS_INLINE bool JSFatInlineString::lengthFits<char16_t>(size_t length) {
  static_assert((INLINE_EXTENSION_CHARS_TWO_BYTE * sizeof(char16_t)) %
                        js::gc::CellAlignBytes ==
                    0,
                "fat inline strings' char16_t characters don't exactly "
                "fill subsequent cells and thus are wasteful");
  static_assert(MAX_LENGTH_TWO_BYTE + 1 ==
                    (sizeof(JSFatInlineString) -
                     offsetof(JSFatInlineString, d.inlineStorageTwoByte)) /
                        sizeof(char16_t),
                "MAX_LENGTH_TWO_BYTE must be one less than inline "
                "char16_t storage count");

  return length <= MAX_LENGTH_TWO_BYTE;
}

template <>
MOZ_ALWAYS_INLINE bool JSInlineString::lengthFits<JS::Latin1Char>(
    size_t length) {
  // If it fits in a fat inline string, it fits in any inline string.
  return JSFatInlineString::lengthFits<JS::Latin1Char>(length);
}

template <>
MOZ_ALWAYS_INLINE bool JSInlineString::lengthFits<char16_t>(size_t length) {
  // If it fits in a fat inline string, it fits in any inline string.
  return JSFatInlineString::lengthFits<char16_t>(length);
}

template <>
MOZ_ALWAYS_INLINE void JSString::setNonInlineChars(const char16_t* chars) {
  // Check that the new buffer is located in the StringBufferArena
  checkStringCharsArena(chars);
  d.s.u2.nonInlineCharsTwoByte = chars;
}

template <>
MOZ_ALWAYS_INLINE void JSString::setNonInlineChars(
    const JS::Latin1Char* chars) {
  // Check that the new buffer is located in the StringBufferArena
  checkStringCharsArena(chars);
  d.s.u2.nonInlineCharsLatin1 = chars;
}

MOZ_ALWAYS_INLINE const JS::Latin1Char* JSLinearString::rawLatin1Chars() const {
  MOZ_ASSERT(JSString::isLinear());
  MOZ_ASSERT(hasLatin1Chars());
  return isInline() ? d.inlineStorageLatin1 : d.s.u2.nonInlineCharsLatin1;
}

MOZ_ALWAYS_INLINE const char16_t* JSLinearString::rawTwoByteChars() const {
  MOZ_ASSERT(JSString::isLinear());
  MOZ_ASSERT(hasTwoByteChars());
  return isInline() ? d.inlineStorageTwoByte : d.s.u2.nonInlineCharsTwoByte;
}

inline js::PropertyName* JSAtom::asPropertyName() {
#ifdef DEBUG
  uint32_t dummy;
  MOZ_ASSERT(!isIndex(&dummy));
#endif
  return static_cast<js::PropertyName*>(this);
}

namespace js {
namespace gc {
template <>
inline JSString* Cell::as<JSString>() {
  MOZ_ASSERT(is<JSString>());
  return reinterpret_cast<JSString*>(this);
}

template <>
inline JSString* TenuredCell::as<JSString>() {
  MOZ_ASSERT(is<JSString>());
  return reinterpret_cast<JSString*>(this);
}
}  // namespace gc
}  // namespace js

#endif /* vm_StringType_h */<|MERGE_RESOLUTION|>--- conflicted
+++ resolved
@@ -344,6 +344,12 @@
 
     /* Ensure js::shadow::String has the same layout. */
     using JS::shadow::String;
+    static_assert(JSString::offsetOfRawFlagsField() == offsetof(String, flags_),
+                  "shadow::String flags offset must match JSString");
+#if JS_BITS_PER_WORD == 32
+    static_assert(JSString::offsetOfLength() == offsetof(String, length_),
+                  "shadow::String length offset must match JSString");
+#endif
     static_assert(offsetof(JSString, d.s.u2.nonInlineCharsLatin1) ==
                       offsetof(String, nonInlineCharsLatin1),
                   "shadow::String nonInlineChars offset must match JSString");
@@ -596,32 +602,10 @@
 
   size_t sizeOfExcludingThis(mozilla::MallocSizeOf mallocSizeOf);
 
-<<<<<<< HEAD
   /* TaintFox: taint property offset calculation. */
   static size_t offsetOfTaint() {
     return offsetof(JSString, d.taint_);
   }
-=======
-  /* Encode as many scalar values of the string as UTF-8 as can fit
-   * into the caller-provided buffer replacing unpaired surrogates
-   * with the REPLACEMENT CHARACTER.
-   *
-   * Returns the number of code units read and the number of code units
-   * written.
-   *
-   * The semantics of this method match the semantics of
-   * TextEncoder.encodeInto().
-   *
-   * This function doesn't modify the representation -- rope, linear,
-   * flat, atom, etc. -- of this string. If this string is a rope,
-   * it also doesn't modify the representation of left or right halves
-   * of this string, or of those halves, and so on.
-   *
-   * Returns mozilla::Nothing on OOM.
-   */
-  mozilla::Maybe<mozilla::Tuple<size_t, size_t> > encodeUTF8Partial(
-      const JS::AutoRequireNoGC& nogc, mozilla::Span<char> buffer) const;
->>>>>>> f6c5b3e9
 
   // Make offset accessors public.
   using Base::offsetOfFlags;
