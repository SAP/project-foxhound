/* -*- Mode: C++; tab-width: 8; indent-tabs-mode: nil; c-basic-offset: 2 -*-
 * vim: set ts=8 sts=2 et sw=2 tw=80:
 * This Source Code Form is subject to the terms of the Mozilla Public
 * License, v. 2.0. If a copy of the MPL was not distributed with this
 * file, You can obtain one at http://mozilla.org/MPL/2.0/. */

#ifndef vm_StringType_h
#define vm_StringType_h

#include "mozilla/MemoryReporting.h"
#include "mozilla/Range.h"
#include "mozilla/TextUtils.h"

#include <type_traits>  // std::is_same

#include "jsapi.h"
#include "jsfriendapi.h"

#include "gc/Barrier.h"
#include "gc/Cell.h"
#include "gc/Heap.h"
#include "gc/Nursery.h"
#include "gc/Rooting.h"
#include "js/CharacterEncoding.h"
#include "js/RootingAPI.h"
#include "js/UniquePtr.h"
#include "util/Text.h"
#include "vm/Printer.h"

class JSDependentString;
class JSExtensibleString;
class JSExternalString;
class JSInlineString;
class JSRope;

namespace JS {

class AutoStableStringChars;

}  // namespace JS

namespace js {

class StaticStrings;
class PropertyName;

/* The buffer length required to contain any unsigned 32-bit integer. */
static const size_t UINT32_CHAR_BUFFER_LENGTH = sizeof("4294967295") - 1;

} /* namespace js */

// clang-format off
/*
 * [SMDOC] JavaScript Strings
 *
 * Conceptually, a JS string is just an array of chars and a length. This array
 * of chars may or may not be null-terminated and, if it is, the null character
 * is not included in the length.
 *
 * To improve performance of common operations, the following optimizations are
 * made which affect the engine's representation of strings:
 *
 *  - The plain vanilla representation is a "flat" string which consists of a
 *    string header in the GC heap and a malloc'd null terminated char array.
 *
 *  - To avoid copying a substring of an existing "base" string , a "dependent"
 *    string (JSDependentString) can be created which points into the base
 *    string's char array.
 *
 *  - To avoid O(n^2) char buffer copying, a "rope" node (JSRope) can be created
 *    to represent a delayed string concatenation. Concatenation (called
 *    flattening) is performed if and when a linear char array is requested. In
 *    general, ropes form a binary dag whose internal nodes are JSRope string
 *    headers with no associated char array and whose leaf nodes are either flat
 *    or dependent strings.
 *
 *  - To avoid copying the leftmost string when flattening, we may produce an
 *    "extensible" string, which tracks not only its actual length but also its
 *    buffer's overall size. If such an "extensible" string appears as the
 *    leftmost string in a subsequent flatten, and its buffer has enough unused
 *    space, we can simply flatten the rest of the ropes into its buffer,
 *    leaving its text in place. We then transfer ownership of its buffer to the
 *    flattened rope, and mutate the donor extensible string into a dependent
 *    string referencing its original buffer.
 *
 *    (The term "extensible" does not imply that we ever 'realloc' the buffer.
 *    Extensible strings may have dependent strings pointing into them, and the
 *    JSAPI hands out pointers to flat strings' buffers, so resizing with
 *    'realloc' is generally not possible.)
 *
 *  - To avoid allocating small char arrays, short strings can be stored inline
 *    in the string header (JSInlineString). These come in two flavours:
 *    JSThinInlineString, which is the same size as JSString; and
 *    JSFatInlineString, which has a larger header and so can fit more chars.
 *
 *  - To avoid comparing O(n) string equality comparison, strings can be
 *    canonicalized to "atoms" (JSAtom) such that there is a single atom with a
 *    given (length,chars).
 *
 *  - To avoid copying all strings created through the JSAPI, an "external"
 *    string (JSExternalString) can be created whose chars are managed by the
 *    JSAPI client.
 *
 *  - To avoid using two bytes per character for every string, string
 *    characters are stored as Latin1 instead of TwoByte if all characters are
 *    representable in Latin1.
 *
 *  - To avoid slow conversions from strings to integer indexes, we cache 16 bit
 *    unsigned indexes on strings representing such numbers.
 *
 * Although all strings share the same basic memory layout, we can conceptually
 * arrange them into a hierarchy of operations/invariants and represent this
 * hierarchy in C++ with classes:
 *
 * C++ type                     operations+fields / invariants+properties
 * ==========================   =========================================
 * JSString (abstract)          get(Latin1|TwoByte)CharsZ, get(Latin1|TwoByte)Chars, length / -
 *  | \
 *  | JSRope                    leftChild, rightChild / -
 *  |
 * JSLinearString (abstract)    latin1Chars, twoByteChars / might be null-terminated
 *  |  |
 *  |  +-- JSDependentString    base / -
 *  |  |
 *  |  +-- JSExternalString     - / char array memory managed by embedding
 *  |
 * JSFlatString                 - / null terminated
 *  |  |
 *  |  +-- JSExtensibleString   tracks total buffer capacity (including current text)
 *  |  |
 *  |  +-- JSUndependedString   original dependent base / -
 *  |  |
 *  |  +-- JSInlineString (abstract)    - / chars stored in header
 *  |      |
 *  |      +-- JSThinInlineString       - / header is normal
 *  |      |
 *  |      +-- JSFatInlineString        - / header is fat
 *  |
 * JSAtom (abstract)            - / string equality === pointer equality
 *  |  |
 *  |  +-- js::NormalAtom       - JSFlatString + atom hash code
 *  |  |
 *  |  +-- js::FatInlineAtom    - JSFatInlineString + atom hash code
 *  |
 * js::PropertyName             - / chars don't contain an index (uint32_t)
 *
 * Classes marked with (abstract) above are not literally C++ Abstract Base
 * Classes (since there are no virtual functions, pure or not, in this
 * hierarchy), but have the same meaning: there are no strings with this type as
 * its most-derived type.
 *
 * Atoms can additionally be permanent, i.e. unable to be collected, and can
 * be combined with other string types to create additional most-derived types
 * that satisfy the invariants of more than one of the abovementioned
 * most-derived types. Furthermore, each atom stores a hash number (based on its
 * chars). This hash number is used as key in the atoms table and when the atom
 * is used as key in a JS Map/Set.
 *
 * Derived string types can be queried from ancestor types via isX() and
 * retrieved with asX() debug-only-checked casts.
 *
 * The ensureX() operations mutate 'this' in place to effectively the type to be
 * at least X (e.g., ensureLinear will change a JSRope to be a JSFlatString).
 *
 * TaintFox: the JSString class (and all subclasses) are taint aware.
 * TODO: check if it would be better to move TaintableString to later in
 * the Data struct.
 */
// clang-format on

class JSString : public js::gc::CellWithLengthAndFlags<js::gc::Cell> {
  using Base = js::gc::CellWithLengthAndFlags<js::gc::Cell>;

 protected:
  // TaintFox: We add another pointer size of inline chars here to make the total size of JString
  // evenly divisible by the gc::CellSize on 32 bit platforms.
  static const size_t NUM_INLINE_CHARS_LATIN1 =
      3 * sizeof(void*) / sizeof(JS::Latin1Char);
  static const size_t NUM_INLINE_CHARS_TWO_BYTE =
      3 * sizeof(void*) / sizeof(char16_t);

  /* Fields only apply to string types commented on the right. */
  struct Data {
    // Note: 32-bit length and flags fields are inherited from
    // CellWithLengthAndFlags.

<<<<<<< HEAD
#if JS_BITS_PER_WORD == 32
    // Additional storage for length if |flags_| is too small to fit both.
    uint32_t length_; /* JSString */
#endif

    // Taintfox: add the taint information
    StringTaint taint_;

=======
>>>>>>> 53b1dfdc
    union {
      union {
        /* JS(Fat)InlineString */
        JS::Latin1Char inlineStorageLatin1[NUM_INLINE_CHARS_LATIN1];
        char16_t inlineStorageTwoByte[NUM_INLINE_CHARS_TWO_BYTE];
      };
      struct {
        union {
          const JS::Latin1Char* nonInlineCharsLatin1; /* JSLinearString, except
                                                         JS(Fat)InlineString */
          const char16_t* nonInlineCharsTwoByte;      /* JSLinearString, except
                                                         JS(Fat)InlineString */
          JSString* left;                             /* JSRope */
        } u2;
        union {
          JSLinearString* base; /* JS(Dependent|Undepended)String */
          JSString* right;      /* JSRope */
          size_t capacity;      /* JSFlatString (extensible) */
          const JSStringFinalizer* externalFinalizer; /* JSExternalString */
        } u3;
      } s;
    };

  } d;

 public:
  /* Flags exposed only for jits */

  /*
   * Flag Encoding
   *
   * The first word of a JSString stores flags, index, and (on some
   * platforms) the length. The flags store both the string's type and its
   * character encoding.
   *
   * If LATIN1_CHARS_BIT is set, the string's characters are stored as Latin1
   * instead of TwoByte. This flag can also be set for ropes, if both the
   * left and right nodes are Latin1. Flattening will result in a Latin1
   * string in this case.
   *
   * The other flags store the string's type. Instead of using a dense index
   * to represent the most-derived type, string types are encoded to allow
   * single-op tests for hot queries (isRope, isDependent, isFlat, isAtom)
   * which, in view of subtyping, would require slower
   * (isX() || isY() || isZ()).
   *
   * The string type encoding can be summarized as follows. The "instance
   * encoding" entry for a type specifies the flag bits used to create a
   * string instance of that type. Abstract types have no instances and thus
   * have no such entry. The "subtype predicate" entry for a type specifies
   * the predicate used to query whether a JSString instance is subtype
   * (reflexively) of that type.
   *
   *   String        Instance     Subtype
   *   type          encoding     predicate
   *   ------------------------------------
   *   Rope          000001       xxxx0x
   *   Linear        -            xxxx1x
   *   HasBase       -            xxx1xx
   *   Dependent     000111       000111
   *   External      100011       100011
   *   Flat          -            Linear && !Dependent && !External
   *   Undepended    010111       010111
   *   Extensible    010011       010011
   *   Inline        001011       xx1xxx
   *   FatInline     011011       x11xxx
   *   NormalAtom    000010       xxxxx0
   *   PermanentAtom 100010       1xxxx0
   *   InlineAtom    -            xx1xx0
   *   FatInlineAtom -            x11xx0
   *
   * Note that the first 4 flag bits (from right to left in the previous table)
   * have the following meaning and can be used for some hot queries:
   *
   *   Bit 0: !IsAtom (Atom, PermanentAtom)
   *   Bit 1: IsLinear
   *   Bit 2: HasBase (Dependent, Undepended)
   *   Bit 3: IsInline (Inline, FatInline)
   *
   *  "HasBase" here refers to the two string types that have a 'base' field:
   *  JSDependentString and JSUndependedString.
   *  A JSUndependedString is a JSDependentString which has been 'fixed' (by
   * ensureFixed) to be null-terminated.  In such cases, the string must keep
   * marking its base since there may be any number of *other*
   * JSDependentStrings transitively depending on it.
   *
   * The atom bit (NON_ATOM_BIT) is inverted and stored in a Cell
   * ReservedBit. Atoms are never stored in nursery, so the nursery can use
   * this bit to distinguish between JSString (1) and JSObject (0).
   *
   * If the INDEX_VALUE_BIT is set, flags will also hold an integer index.
   */

  // The low bits of flag word are reserved by GC.
  static_assert(Base::NumFlagBitsReservedForGC <= 3,
                "JSString::flags must reserve enough bits for Cell");

  static const uint32_t NON_ATOM_BIT = js::gc::Cell::JSSTRING_BIT;
  static const uint32_t LINEAR_BIT = JS_BIT(4);
  static const uint32_t HAS_BASE_BIT = JS_BIT(5);
  static const uint32_t INLINE_CHARS_BIT = JS_BIT(6);

  static const uint32_t DEPENDENT_FLAGS =
      NON_ATOM_BIT | LINEAR_BIT | HAS_BASE_BIT;
  static const uint32_t UNDEPENDED_FLAGS =
      NON_ATOM_BIT | LINEAR_BIT | HAS_BASE_BIT | JS_BIT(7);
  static const uint32_t EXTENSIBLE_FLAGS =
      NON_ATOM_BIT | LINEAR_BIT | JS_BIT(7);
  static const uint32_t EXTERNAL_FLAGS = NON_ATOM_BIT | LINEAR_BIT | JS_BIT(8);

  static const uint32_t FAT_INLINE_MASK = INLINE_CHARS_BIT | JS_BIT(7);
  static const uint32_t PERMANENT_ATOM_MASK = NON_ATOM_BIT | JS_BIT(8);
  static const uint32_t PERMANENT_ATOM_FLAGS = JS_BIT(8);

  /* Initial flags for thin inline and fat inline strings. */
  static const uint32_t INIT_THIN_INLINE_FLAGS =
      NON_ATOM_BIT | LINEAR_BIT | INLINE_CHARS_BIT;
  static const uint32_t INIT_FAT_INLINE_FLAGS =
      NON_ATOM_BIT | LINEAR_BIT | FAT_INLINE_MASK;
  static const uint32_t INIT_ROPE_FLAGS = NON_ATOM_BIT;
  static const uint32_t INIT_FLAT_FLAGS = NON_ATOM_BIT | LINEAR_BIT;

  static const uint32_t TYPE_FLAGS_MASK =
      JS_BITMASK(9) - JS_BITMASK(3) + js::gc::Cell::JSSTRING_BIT;

  static const uint32_t LATIN1_CHARS_BIT = JS_BIT(9);

  static const uint32_t INDEX_VALUE_BIT = JS_BIT(10);
  static const uint32_t INDEX_VALUE_SHIFT = 16;

  static const uint32_t PINNED_ATOM_BIT = JS_BIT(11);

  static const uint32_t MAX_LENGTH = js::MaxStringLength;

  static const JS::Latin1Char MAX_LATIN1_CHAR = 0xff;

  /*
   * Helper function to validate that a string of a given length is
   * representable by a JSString. An allocation overflow is reported if false
   * is returned.
   */
  static inline bool validateLength(JSContext* maybecx, size_t length);

  static void staticAsserts() {
    static_assert(JSString::MAX_LENGTH < UINT32_MAX,
                  "Length must fit in 32 bits");
    static_assert(
        sizeof(JSString) == (offsetof(JSString, d.inlineStorageLatin1) +
                             NUM_INLINE_CHARS_LATIN1 * sizeof(char)),
        "Inline Latin1 chars must fit in a JSString");
    static_assert(
        sizeof(JSString) == (offsetof(JSString, d.inlineStorageTwoByte) +
                             NUM_INLINE_CHARS_TWO_BYTE * sizeof(char16_t)),
        "Inline char16_t chars must fit in a JSString");

    /* Ensure js::shadow::String has the same layout. */
    using JS::shadow::String;
    static_assert(JSString::offsetOfRawFlagsField() == offsetof(String, flags_),
                  "shadow::String flags offset must match JSString");
#if JS_BITS_PER_WORD == 32
    static_assert(JSString::offsetOfLength() == offsetof(String, length_),
                  "shadow::String length offset must match JSString");
#endif
    static_assert(offsetof(JSString, d.s.u2.nonInlineCharsLatin1) ==
                      offsetof(String, nonInlineCharsLatin1),
                  "shadow::String nonInlineChars offset must match JSString");
    static_assert(offsetof(JSString, d.s.u2.nonInlineCharsTwoByte) ==
                      offsetof(String, nonInlineCharsTwoByte),
                  "shadow::String nonInlineChars offset must match JSString");
    static_assert(
        offsetof(JSString, d.s.u3.externalFinalizer) ==
            offsetof(String, externalFinalizer),
        "shadow::String externalFinalizer offset must match JSString");
    static_assert(offsetof(JSString, d.inlineStorageLatin1) ==
                      offsetof(String, inlineStorageLatin1),
                  "shadow::String inlineStorage offset must match JSString");
    static_assert(offsetof(JSString, d.inlineStorageTwoByte) ==
                      offsetof(String, inlineStorageTwoByte),
                  "shadow::String inlineStorage offset must match JSString");
    static_assert(
        NON_ATOM_BIT == String::NON_ATOM_BIT,
        "shadow::String::NON_ATOM_BIT must match JSString::NON_ATOM_BIT");
    static_assert(LINEAR_BIT == String::LINEAR_BIT,
                  "shadow::String::LINEAR_BIT must match JSString::LINEAR_BIT");
    static_assert(INLINE_CHARS_BIT == String::INLINE_CHARS_BIT,
                  "shadow::String::INLINE_CHARS_BIT must match "
                  "JSString::INLINE_CHARS_BIT");
    static_assert(LATIN1_CHARS_BIT == String::LATIN1_CHARS_BIT,
                  "shadow::String::LATIN1_CHARS_BIT must match "
                  "JSString::LATIN1_CHARS_BIT");
    static_assert(
        TYPE_FLAGS_MASK == String::TYPE_FLAGS_MASK,
        "shadow::String::TYPE_FLAGS_MASK must match JSString::TYPE_FLAGS_MASK");
    static_assert(
        EXTERNAL_FLAGS == String::EXTERNAL_FLAGS,
        "shadow::String::EXTERNAL_FLAGS must match JSString::EXTERNAL_FLAGS");
    /* TaintFox: taint info offset assertion. */
    static_assert(offsetof(JSString, d.taint_) == offsetof(String, taint),
                  "shadow::String taint offset must match JSString");
    static_assert(offsetof(JSString, d.flags_) == 0x0,
                  "JSString flags must be at start of memory for GC!");

  }

  /* Avoid silly compile errors in JSRope::flatten */
  friend class JSRope;

  friend class js::gc::RelocationOverlay;

 protected:
  template <typename CharT>
  MOZ_ALWAYS_INLINE void setNonInlineChars(const CharT* chars);

 public:
  // TaintFox: (statically) overwrite setTaint to avoid tainting the empty string.
  // Currently, we disallow tainting empty strings. This might change in the future.
  void setTaint(JSContext* cx, const StringTaint& taint) {
    if (length() > 0 && taint.hasTaint()) {
      if (isAtom()) {
        js::TaintFoxReport(cx, "Warning: cannot taint atomized string!");
        return;
      }
      d.taint_ = taint;
    }
  }

  // Direct access to the associated taint information.
  const StringTaint& taint() const { return d.taint_; }
  const StringTaint& Taint() const { return d.taint_; }
  StringTaint& taint() { return d.taint_; }
  StringTaint& Taint() { return d.taint_; }

  // A string is tainted if at least one of its characters is tainted.
  bool isTainted() const { return d.taint_.hasTaint(); }

  // Remove all taint information associated with this string.
  void clearTaint() { d.taint_.clear(); }

  // Initialize the taint information.
  //
  // This can be used instead of the public constructor, as done by JSString
  // and its derived classes.
  void initTaint() { new (&d.taint_) StringTaint(); }

  // Finalize this instance.
  //
  // Same as above, this can be used instead of the destructor. It guarantees
  // that all owned resources of this instance are released.
  void finalizeTaint() { d.taint_.~StringTaint(); }

  MOZ_ALWAYS_INLINE
  uint32_t flags() const { return flagsField(); }

  template <typename CharT>
  static MOZ_ALWAYS_INLINE void checkStringCharsArena(const CharT* chars) {
#ifdef MOZ_DEBUG
    js::AssertJSStringBufferInCorrectArena(chars);
#endif
  }

 public:
  MOZ_ALWAYS_INLINE
  size_t length() const { return lengthField(); }

 protected:
  void setFlattenData(uintptr_t data) { setTemporaryGCUnsafeData(data); }

  uintptr_t unsetFlattenData(uint32_t len, uint32_t flags) {
    return unsetTemporaryGCUnsafeData(len, flags);
  }

  // Get correct non-inline chars enum arm for given type
  template <typename CharT>
  MOZ_ALWAYS_INLINE const CharT* nonInlineCharsRaw() const;

 public:
  MOZ_ALWAYS_INLINE
  bool empty() const { return length() == 0; }

  inline bool getChar(JSContext* cx, size_t index, char16_t* code);

  /* Strings have either Latin1 or TwoByte chars. */
  bool hasLatin1Chars() const { return flags() & LATIN1_CHARS_BIT; }
  bool hasTwoByteChars() const { return !(flags() & LATIN1_CHARS_BIT); }

  /* Strings might contain cached indexes. */
  bool hasIndexValue() const { return flags() & INDEX_VALUE_BIT; }
  uint32_t getIndexValue() const {
    MOZ_ASSERT(hasIndexValue());
    MOZ_ASSERT(isFlat());
    return flags() >> INDEX_VALUE_SHIFT;
  }

  /* Fallible conversions to more-derived string types. */

  inline JSLinearString* ensureLinear(JSContext* cx);
  JSFlatString* ensureFlat(JSContext* cx);

  static bool ensureLinear(JSContext* cx, JSString* str) {
    return str->ensureLinear(cx) != nullptr;
  }

  /* Type query and debug-checked casts */

  MOZ_ALWAYS_INLINE
  bool isRope() const { return !(flags() & LINEAR_BIT); }

  MOZ_ALWAYS_INLINE
  JSRope& asRope() const {
    MOZ_ASSERT(isRope());
    return *(JSRope*)this;
  }

  MOZ_ALWAYS_INLINE
  bool isLinear() const { return flags() & LINEAR_BIT; }

  MOZ_ALWAYS_INLINE
  JSLinearString& asLinear() const {
    MOZ_ASSERT(JSString::isLinear());
    return *(JSLinearString*)this;
  }

  MOZ_ALWAYS_INLINE
  bool isDependent() const {
    return (flags() & TYPE_FLAGS_MASK) == DEPENDENT_FLAGS;
  }

  MOZ_ALWAYS_INLINE
  JSDependentString& asDependent() const {
    MOZ_ASSERT(isDependent());
    return *(JSDependentString*)this;
  }

  MOZ_ALWAYS_INLINE
  bool isFlat() const { return isLinear() && !isDependent() && !isExternal(); }

  MOZ_ALWAYS_INLINE
  JSFlatString& asFlat() const {
    MOZ_ASSERT(isFlat());
    return *(JSFlatString*)this;
  }

  MOZ_ALWAYS_INLINE
  bool isExtensible() const {
    return (flags() & TYPE_FLAGS_MASK) == EXTENSIBLE_FLAGS;
  }

  MOZ_ALWAYS_INLINE
  JSExtensibleString& asExtensible() const {
    MOZ_ASSERT(isExtensible());
    return *(JSExtensibleString*)this;
  }

  MOZ_ALWAYS_INLINE
  bool isInline() const { return flags() & INLINE_CHARS_BIT; }

  MOZ_ALWAYS_INLINE
  JSInlineString& asInline() const {
    MOZ_ASSERT(isInline());
    return *(JSInlineString*)this;
  }

  MOZ_ALWAYS_INLINE
  bool isFatInline() const {
    return (flags() & FAT_INLINE_MASK) == FAT_INLINE_MASK;
  }

  /* For hot code, prefer other type queries. */
  bool isExternal() const {
    return (flags() & TYPE_FLAGS_MASK) == EXTERNAL_FLAGS;
  }

  MOZ_ALWAYS_INLINE
  JSExternalString& asExternal() const {
    MOZ_ASSERT(isExternal());
    return *(JSExternalString*)this;
  }

  MOZ_ALWAYS_INLINE
  bool isUndepended() const {
    return (flags() & TYPE_FLAGS_MASK) == UNDEPENDED_FLAGS;
  }

  MOZ_ALWAYS_INLINE
  bool isAtom() const { return !(flags() & NON_ATOM_BIT); }

  MOZ_ALWAYS_INLINE
  bool isPermanentAtom() const {
    return (flags() & PERMANENT_ATOM_MASK) == PERMANENT_ATOM_FLAGS;
  }

  MOZ_ALWAYS_INLINE
  JSAtom& asAtom() const {
    MOZ_ASSERT(isAtom());
    return *(JSAtom*)this;
  }

  // Fills |array| with various strings that represent the different string
  // kinds and character encodings.
  static bool fillWithRepresentatives(JSContext* cx,
                                      js::HandleArrayObject array);

  /* Only called by the GC for dependent or undepended strings. */

  inline bool hasBase() const { return flags() & HAS_BASE_BIT; }

  inline JSLinearString* base() const;

  void traceBase(JSTracer* trc);

  /* Only called by the GC for strings with the AllocKind::STRING kind. */

  inline void finalize(JSFreeOp* fop);

  /* Gets the number of bytes that the chars take on the heap. */

  size_t sizeOfExcludingThis(mozilla::MallocSizeOf mallocSizeOf);

<<<<<<< HEAD
  /* TaintFox: taint property offset calculation. */
  static size_t offsetOfTaint() {
    return offsetof(JSString, d.taint_);
  }

  // Offsets for direct field from jit code. A number of places directly
  // access 32-bit length and flags fields so do endian trickery here.
#if JS_BITS_PER_WORD == 32
  static constexpr size_t offsetOfFlags() {
    return offsetof(JSString, d.flags_);
  }
  static constexpr size_t offsetOfLength() {
    return offsetof(JSString, d.length_);
  }
#elif MOZ_LITTLE_ENDIAN
  static constexpr size_t offsetOfFlags() {
    return offsetof(JSString, d.flags_);
  }
  static constexpr size_t offsetOfLength() {
    return offsetof(JSString, d.flags_) + sizeof(uint32_t);
  }
#else
  static constexpr size_t offsetOfFlags() {
    return offsetof(JSString, d.flags_) + sizeof(uint32_t);
  }
  static constexpr size_t offsetOfLength() {
    return offsetof(JSString, d.flags_);
  }
#endif
=======
  // Make offset accessors public.
  using Base::offsetOfFlags;
  using Base::offsetOfLength;
>>>>>>> 53b1dfdc

 private:
  // To help avoid writing Spectre-unsafe code, we only allow MacroAssembler
  // to call the method below.
  friend class js::jit::MacroAssembler;
  static size_t offsetOfNonInlineChars() {
    static_assert(
        offsetof(JSString, d.s.u2.nonInlineCharsTwoByte) ==
            offsetof(JSString, d.s.u2.nonInlineCharsLatin1),
        "nonInlineCharsTwoByte and nonInlineCharsLatin1 must have same offset");
    return offsetof(JSString, d.s.u2.nonInlineCharsTwoByte);
  }

 public:
  static const JS::TraceKind TraceKind = JS::TraceKind::String;

  JS::Zone* zone() const {
    if (isTenured()) {
      // Allow permanent atoms to be accessed across zones and runtimes.
      if (isPermanentAtom()) {
        return zoneFromAnyThread();
      }
      return asTenured().zone();
    }
    return js::Nursery::getStringZone(this);
  }

  // Implement TenuredZone members needed for template instantiations.

  JS::Zone* zoneFromAnyThread() const {
    if (isTenured()) {
      return asTenured().zoneFromAnyThread();
    }
    return js::Nursery::getStringZone(this);
  }

  void fixupAfterMovingGC() {}

  js::gc::AllocKind getAllocKind() const {
    using js::gc::AllocKind;
    AllocKind kind;
    if (isAtom()) {
      if (isFatInline()) {
        kind = AllocKind::FAT_INLINE_ATOM;
      } else {
        kind = AllocKind::ATOM;
      }
    } else if (isFatInline()) {
      kind = AllocKind::FAT_INLINE_STRING;
    } else if (isExternal()) {
      kind = AllocKind::EXTERNAL_STRING;
    } else {
      kind = AllocKind::STRING;
    }

#if DEBUG
    if (isTenured()) {
      // Normally, the kinds should match, but an EXTERNAL_STRING arena
      // may contain strings that have been flattened (see
      // JSExternalString::ensureFlat).
      AllocKind tenuredKind = asTenured().getAllocKind();
      MOZ_ASSERT(kind == tenuredKind ||
                 (tenuredKind == AllocKind::EXTERNAL_STRING &&
                  kind == AllocKind::STRING));
    }
#endif
    return kind;
  }

#if defined(DEBUG) || defined(JS_JITSPEW)
  void dump();  // Debugger-friendly stderr dump.
  void dump(js::GenericPrinter& out);
  void dumpNoNewline(js::GenericPrinter& out);
  void dumpCharsNoNewline(js::GenericPrinter& out);
  void dumpRepresentation(js::GenericPrinter& out, int indent) const;
  void dumpRepresentationHeader(js::GenericPrinter& out,
                                const char* subclass) const;

  template <typename CharT>
  static void dumpChars(const CharT* s, size_t len, js::GenericPrinter& out);

  bool equals(const char* s);
#endif

  void traceChildren(JSTracer* trc);

  static MOZ_ALWAYS_INLINE void readBarrier(JSString* thing) {
    if (thing->isPermanentAtom() || js::gc::IsInsideNursery(thing)) {
      return;
    }
    js::gc::TenuredCell::readBarrier(&thing->asTenured());
  }

  static MOZ_ALWAYS_INLINE void writeBarrierPre(JSString* thing) {
    if (!thing || thing->isPermanentAtom() || js::gc::IsInsideNursery(thing)) {
      return;
    }

    js::gc::TenuredCell::writeBarrierPre(&thing->asTenured());
  }

  static void addCellAddressToStoreBuffer(js::gc::StoreBuffer* buffer,
                                          js::gc::Cell** cellp) {
    buffer->putCell(reinterpret_cast<JSString**>(cellp));
  }

  static void removeCellAddressFromStoreBuffer(js::gc::StoreBuffer* buffer,
                                               js::gc::Cell** cellp) {
    buffer->unputCell(reinterpret_cast<JSString**>(cellp));
  }

  static void writeBarrierPost(void* cellp, JSString* prev, JSString* next) {
    // See JSObject::writeBarrierPost for a description of the logic here.
    MOZ_ASSERT(cellp);

    js::gc::StoreBuffer* buffer;
    if (next && (buffer = next->storeBuffer())) {
      if (prev && prev->storeBuffer()) {
        return;
      }
      buffer->putCell(static_cast<JSString**>(cellp));
      return;
    }

    if (prev && (buffer = prev->storeBuffer())) {
      buffer->unputCell(static_cast<JSString**>(cellp));
    }
  }

 private:
  JSString() = delete;
  JSString(const JSString& other) = delete;
  void operator=(const JSString& other) = delete;
};

class JSRope : public JSString {
  template <typename CharT>
  js::UniquePtr<CharT[], JS::FreePolicy> copyCharsInternal(
      JSContext* cx, bool nullTerminate, arena_id_t destArenaId) const;

  enum UsingBarrier { WithIncrementalBarrier, NoBarrier };

  template <UsingBarrier b, typename CharT>
  JSFlatString* flattenInternal(JSContext* cx);

  template <UsingBarrier b>
  JSFlatString* flattenInternal(JSContext* cx);

  friend class JSString;
  JSFlatString* flatten(JSContext* cx);

  void init(JSContext* cx, JSString* left, JSString* right, size_t length);

 public:
  template <js::AllowGC allowGC>
  static inline JSRope* new_(
      JSContext* cx,
      typename js::MaybeRooted<JSString*, allowGC>::HandleType left,
      typename js::MaybeRooted<JSString*, allowGC>::HandleType right,
      size_t length, js::gc::InitialHeap = js::gc::DefaultHeap);

  js::UniquePtr<JS::Latin1Char[], JS::FreePolicy> copyLatin1Chars(
      JSContext* maybecx, arena_id_t destArenaId) const;
  JS::UniqueTwoByteChars copyTwoByteChars(JSContext* maybecx,
                                          arena_id_t destArenaId) const;

  js::UniquePtr<JS::Latin1Char[], JS::FreePolicy> copyLatin1CharsZ(
      JSContext* maybecx, arena_id_t destArenaId) const;
  JS::UniqueTwoByteChars copyTwoByteCharsZ(JSContext* maybecx,
                                           arena_id_t destArenaId) const;

  template <typename CharT>
  js::UniquePtr<CharT[], JS::FreePolicy> copyChars(
      JSContext* maybecx, arena_id_t destArenaId) const;

  // Hash function specific for ropes that avoids allocating a temporary
  // string. There are still allocations internally so it's technically
  // fallible.
  //
  // Returns the same value as if this were a linear string being hashed.
  MOZ_MUST_USE bool hash(uint32_t* outhHash) const;

  JSString* leftChild() const {
    MOZ_ASSERT(isRope());
    return d.s.u2.left;
  }

  JSString* rightChild() const {
    MOZ_ASSERT(isRope());
    return d.s.u3.right;
  }

  void traceChildren(JSTracer* trc);

#if defined(DEBUG) || defined(JS_JITSPEW)
  void dumpRepresentation(js::GenericPrinter& out, int indent) const;
#endif

 private:
  // To help avoid writing Spectre-unsafe code, we only allow MacroAssembler
  // to call the methods below.
  friend class js::jit::MacroAssembler;

  static size_t offsetOfLeft() { return offsetof(JSRope, d.s.u2.left); }
  static size_t offsetOfRight() { return offsetof(JSRope, d.s.u3.right); }
};

static_assert(sizeof(JSRope) == sizeof(JSString),
              "string subclasses must be binary-compatible with JSString");

class JSLinearString : public JSString {
  friend class JSString;
  friend class JS::AutoStableStringChars;
  friend class js::TenuringTracer;

  /* Vacuous and therefore unimplemented. */
  JSLinearString* ensureLinear(JSContext* cx) = delete;
  bool isLinear() const = delete;
  JSLinearString& asLinear() const = delete;

 protected:
  /* Returns void pointer to latin1/twoByte chars, for finalizers. */
  MOZ_ALWAYS_INLINE
  void* nonInlineCharsRaw() const {
    MOZ_ASSERT(!isInline());
    static_assert(
        offsetof(JSLinearString, d.s.u2.nonInlineCharsTwoByte) ==
            offsetof(JSLinearString, d.s.u2.nonInlineCharsLatin1),
        "nonInlineCharsTwoByte and nonInlineCharsLatin1 must have same offset");
    return (void*)d.s.u2.nonInlineCharsTwoByte;
  }

  MOZ_ALWAYS_INLINE const JS::Latin1Char* rawLatin1Chars() const;
  MOZ_ALWAYS_INLINE const char16_t* rawTwoByteChars() const;

 public:
  template <typename CharT>
  MOZ_ALWAYS_INLINE const CharT* nonInlineChars(
      const JS::AutoRequireNoGC& nogc) const;

  MOZ_ALWAYS_INLINE
  const JS::Latin1Char* nonInlineLatin1Chars(
      const JS::AutoRequireNoGC& nogc) const {
    MOZ_ASSERT(!isInline());
    MOZ_ASSERT(hasLatin1Chars());
    return d.s.u2.nonInlineCharsLatin1;
  }

  MOZ_ALWAYS_INLINE
  const char16_t* nonInlineTwoByteChars(const JS::AutoRequireNoGC& nogc) const {
    MOZ_ASSERT(!isInline());
    MOZ_ASSERT(hasTwoByteChars());
    return d.s.u2.nonInlineCharsTwoByte;
  }

  template <typename CharT>
  MOZ_ALWAYS_INLINE const CharT* chars(const JS::AutoRequireNoGC& nogc) const;

  MOZ_ALWAYS_INLINE
  const JS::Latin1Char* latin1Chars(const JS::AutoRequireNoGC& nogc) const {
    return rawLatin1Chars();
  }

  MOZ_ALWAYS_INLINE
  const char16_t* twoByteChars(const JS::AutoRequireNoGC& nogc) const {
    return rawTwoByteChars();
  }

  mozilla::Range<const JS::Latin1Char> latin1Range(
      const JS::AutoRequireNoGC& nogc) const {
    MOZ_ASSERT(JSString::isLinear());
    return mozilla::Range<const JS::Latin1Char>(latin1Chars(nogc), length());
  }

  mozilla::Range<const char16_t> twoByteRange(
      const JS::AutoRequireNoGC& nogc) const {
    MOZ_ASSERT(JSString::isLinear());
    return mozilla::Range<const char16_t>(twoByteChars(nogc), length());
  }

  MOZ_ALWAYS_INLINE
  char16_t latin1OrTwoByteChar(size_t index) const {
    MOZ_ASSERT(JSString::isLinear());
    MOZ_ASSERT(index < length());
    JS::AutoCheckCannotGC nogc;
    return hasLatin1Chars() ? latin1Chars(nogc)[index]
                            : twoByteChars(nogc)[index];
  }

#if defined(DEBUG) || defined(JS_JITSPEW)
  void dumpRepresentationChars(js::GenericPrinter& out, int indent) const;
#endif
};

static_assert(sizeof(JSLinearString) == sizeof(JSString),
              "string subclasses must be binary-compatible with JSString");

class JSDependentString : public JSLinearString {
  friend class JSString;
  JSFlatString* undepend(JSContext* cx);

  template <typename CharT>
  JSFlatString* undependInternal(JSContext* cx);

  void init(JSContext* cx, JSLinearString* base, size_t start, size_t length,
            const StringTaint* optTaint = nullptr);

  /* Vacuous and therefore unimplemented. */
  bool isDependent() const = delete;
  JSDependentString& asDependent() const = delete;

  /* The offset of this string's chars in base->chars(). */
  MOZ_ALWAYS_INLINE mozilla::Maybe<size_t> baseOffset() const {
    MOZ_ASSERT(JSString::isDependent());
    JS::AutoCheckCannotGC nogc;
    if (MOZ_UNLIKELY(base()->isUndepended())) {
      return mozilla::Nothing();
    }
    size_t offset;
    if (hasTwoByteChars()) {
      offset = twoByteChars(nogc) - base()->twoByteChars(nogc);
    } else {
      offset = latin1Chars(nogc) - base()->latin1Chars(nogc);
    }
    MOZ_ASSERT(offset < base()->length());
    return mozilla::Some(offset);
  }

 public:
  static inline JSLinearString* new_(JSContext* cx, JSLinearString* base,
                                     size_t start, size_t length);

#if defined(DEBUG) || defined(JS_JITSPEW)
  void dumpRepresentation(js::GenericPrinter& out, int indent) const;
#endif

 private:
  // To help avoid writing Spectre-unsafe code, we only allow MacroAssembler
  // to call the method below.
  friend class js::jit::MacroAssembler;

  inline static size_t offsetOfBase() {
    return offsetof(JSDependentString, d.s.u3.base);
  }
};

static_assert(sizeof(JSDependentString) == sizeof(JSString),
              "string subclasses must be binary-compatible with JSString");

class JSFlatString : public JSLinearString {
  /* Vacuous and therefore unimplemented. */
  JSFlatString* ensureFlat(JSContext* cx) = delete;
  bool isFlat() const = delete;
  JSFlatString& asFlat() const = delete;

  template <typename CharT>
  static bool isIndexSlow(const CharT* s, size_t length, uint32_t* indexp);

  void init(const char16_t* chars, size_t length);
  void init(const JS::Latin1Char* chars, size_t length);

 public:
  template <js::AllowGC allowGC, typename CharT>
  static inline JSFlatString* new_(JSContext* cx,
                                   js::UniquePtr<CharT[], JS::FreePolicy> chars,
                                   size_t length);

  inline bool isIndexSlow(uint32_t* indexp) const {
    MOZ_ASSERT(JSString::isFlat());
    JS::AutoCheckCannotGC nogc;
    if (hasLatin1Chars()) {
      const JS::Latin1Char* s = latin1Chars(nogc);
      return mozilla::IsAsciiDigit(*s) && isIndexSlow(s, length(), indexp);
    }
    const char16_t* s = twoByteChars(nogc);
    return mozilla::IsAsciiDigit(*s) && isIndexSlow(s, length(), indexp);
  }

  /*
   * Returns true if this string's characters store an unsigned 32-bit
   * integer value, initializing *indexp to that value if so.  (Thus if
   * calling isIndex returns true, js::IndexToString(cx, *indexp) will be a
   * string equal to this string.)
   */
  inline bool isIndex(uint32_t* indexp) const {
    MOZ_ASSERT(JSString::isFlat());

    if (JSString::hasIndexValue()) {
      *indexp = getIndexValue();
      return true;
    }

    return isIndexSlow(indexp);
  }

  inline void maybeInitializeIndex(uint32_t index, bool allowAtom = false) {
    MOZ_ASSERT(JSString::isFlat());
    MOZ_ASSERT_IF(hasIndexValue(), getIndexValue() == index);
    MOZ_ASSERT_IF(!allowAtom, !isAtom());

    if (hasIndexValue() || index > UINT16_MAX) {
      return;
    }

    mozilla::DebugOnly<uint32_t> containedIndex;
    MOZ_ASSERT(isIndexSlow(&containedIndex));
    MOZ_ASSERT(index == containedIndex);

    setFlagBit((index << INDEX_VALUE_SHIFT) | INDEX_VALUE_BIT);
  }

  /*
   * Returns a property name represented by this string, or null on failure.
   * You must verify that this is not an index per isIndex before calling
   * this method.
   */
  inline js::PropertyName* toPropertyName(JSContext* cx);

  /*
   * Once a JSFlatString sub-class has been added to the atom state, this
   * operation changes the string to the JSAtom type, in place.
   */
  MOZ_ALWAYS_INLINE JSAtom* morphAtomizedStringIntoAtom(js::HashNumber hash);
  MOZ_ALWAYS_INLINE JSAtom* morphAtomizedStringIntoPermanentAtom(
      js::HashNumber hash);

  inline size_t allocSize() const;

  inline void finalize(JSFreeOp* fop);

#if defined(DEBUG) || defined(JS_JITSPEW)
  void dumpRepresentation(js::GenericPrinter& out, int indent) const;
#endif
};

static_assert(sizeof(JSFlatString) == sizeof(JSString),
              "string subclasses must be binary-compatible with JSString");

class JSExtensibleString : public JSFlatString {
  /* Vacuous and therefore unimplemented. */
  bool isExtensible() const = delete;
  JSExtensibleString& asExtensible() const = delete;

 public:
  MOZ_ALWAYS_INLINE
  size_t capacity() const {
    MOZ_ASSERT(JSString::isExtensible());
    return d.s.u3.capacity;
  }

#if defined(DEBUG) || defined(JS_JITSPEW)
  void dumpRepresentation(js::GenericPrinter& out, int indent) const;
#endif
};

static_assert(sizeof(JSExtensibleString) == sizeof(JSString),
              "string subclasses must be binary-compatible with JSString");

class JSInlineString : public JSFlatString {
 public:
  MOZ_ALWAYS_INLINE
  const JS::Latin1Char* latin1Chars(const JS::AutoRequireNoGC& nogc) const {
    MOZ_ASSERT(JSString::isInline());
    MOZ_ASSERT(hasLatin1Chars());
    return d.inlineStorageLatin1;
  }

  MOZ_ALWAYS_INLINE
  const char16_t* twoByteChars(const JS::AutoRequireNoGC& nogc) const {
    MOZ_ASSERT(JSString::isInline());
    MOZ_ASSERT(hasTwoByteChars());
    return d.inlineStorageTwoByte;
  }

  template <typename CharT>
  static bool lengthFits(size_t length);

#if defined(DEBUG) || defined(JS_JITSPEW)
  void dumpRepresentation(js::GenericPrinter& out, int indent) const;
#endif

 private:
  // To help avoid writing Spectre-unsafe code, we only allow MacroAssembler
  // to call the method below.
  friend class js::jit::MacroAssembler;
  static size_t offsetOfInlineStorage() {
    return offsetof(JSInlineString, d.inlineStorageTwoByte);
  }
};

static_assert(sizeof(JSInlineString) == sizeof(JSString),
              "string subclasses must be binary-compatible with JSString");

/*
 * On 32-bit platforms, JSThinInlineString can store 7 Latin1 characters or 3
 * TwoByte characters (excluding null terminator) inline. On 64-bit platforms,
 * these numbers are 15 and 7, respectively.
 */
class JSThinInlineString : public JSInlineString {
 public:
  static const size_t MAX_LENGTH_LATIN1 = NUM_INLINE_CHARS_LATIN1 - 1;
  static const size_t MAX_LENGTH_TWO_BYTE = NUM_INLINE_CHARS_TWO_BYTE - 1;

  template <js::AllowGC allowGC>
  static inline JSThinInlineString* new_(JSContext* cx);

  template <typename CharT>
  inline CharT* init(size_t length);

  template <typename CharT>
  static bool lengthFits(size_t length);
};

static_assert(sizeof(JSThinInlineString) == sizeof(JSString),
              "string subclasses must be binary-compatible with JSString");

/*
 * On both 32-bit and 64-bit platforms, MAX_LENGTH_TWO_BYTE is 11 and
 * MAX_LENGTH_LATIN1 is 23 (excluding null terminator). This is deliberate,
 * in order to minimize potential performance differences between 32-bit and
 * 64-bit platforms.
 *
 * There are still some differences due to NUM_INLINE_CHARS_* being different.
 * E.g. TwoByte strings of length 4--7 will be JSFatInlineStrings on 32-bit
 * platforms and JSThinInlineStrings on 64-bit platforms. But the more
 * significant transition from inline strings to non-inline strings occurs at
 * length 11 (for TwoByte strings) and 23 (Latin1 strings) on both 32-bit and
 * 64-bit platforms.
 */
class JSFatInlineString : public JSInlineString
{
  // TaintFox: similar to JSString, add another pointer size of inline characters here for
  // alignment.
  static const size_t INLINE_EXTENSION_CHARS_LATIN1 =
      24 - NUM_INLINE_CHARS_LATIN1 + (sizeof(void*) / sizeof(JS::Latin1Char));
  static const size_t INLINE_EXTENSION_CHARS_TWO_BYTE =
      12 - NUM_INLINE_CHARS_TWO_BYTE + (sizeof(void*) / sizeof(char16_t));

 protected: /* to fool clang into not warning this is unused */
  union {
    char inlineStorageExtensionLatin1[INLINE_EXTENSION_CHARS_LATIN1];
    char16_t inlineStorageExtensionTwoByte[INLINE_EXTENSION_CHARS_TWO_BYTE];
  };

 public:
  template <js::AllowGC allowGC>
  static inline JSFatInlineString* new_(JSContext* cx);

  static const size_t MAX_LENGTH_LATIN1 = JSString::NUM_INLINE_CHARS_LATIN1 +
                                          INLINE_EXTENSION_CHARS_LATIN1 -
                                          1 /* null terminator */;

  static const size_t MAX_LENGTH_TWO_BYTE =
      JSString::NUM_INLINE_CHARS_TWO_BYTE + INLINE_EXTENSION_CHARS_TWO_BYTE -
      1 /* null terminator */;

  template <typename CharT>
  inline CharT* init(size_t length);

  template <typename CharT>
  static bool lengthFits(size_t length);

  // Only called by the GC for strings with the AllocKind::FAT_INLINE_STRING
  // kind.
  MOZ_ALWAYS_INLINE void finalize(JSFreeOp* fop);
};

static_assert(sizeof(JSFatInlineString) % js::gc::CellAlignBytes == 0,
              "fat inline strings shouldn't waste space up to the next cell "
              "boundary");

class JSExternalString : public JSLinearString {
  void init(const char16_t* chars, size_t length, const JSStringFinalizer* fin);

  /* Vacuous and therefore unimplemented. */
  bool isExternal() const = delete;
  JSExternalString& asExternal() const = delete;

 public:
  static inline JSExternalString* new_(JSContext* cx, const char16_t* chars,
                                       size_t length,
                                       const JSStringFinalizer* fin);

  const JSStringFinalizer* externalFinalizer() const {
    MOZ_ASSERT(JSString::isExternal());
    return d.s.u3.externalFinalizer;
  }

  // External chars are never allocated inline or in the nursery, so we can
  // safely expose this without requiring an AutoCheckCannotGC argument.
  const char16_t* twoByteChars() const { return rawTwoByteChars(); }

  // Only called by the GC for strings with the AllocKind::EXTERNAL_STRING
  // kind.
  inline void finalize(JSFreeOp* fop);

  // Free the external chars and allocate a new buffer, converting this to a
  // flat string (which still lives in an AllocKind::EXTERNAL_STRING
  // arena).
  JSFlatString* ensureFlat(JSContext* cx);

#if defined(DEBUG) || defined(JS_JITSPEW)
  void dumpRepresentation(js::GenericPrinter& out, int indent) const;
#endif
};

static_assert(sizeof(JSExternalString) == sizeof(JSString),
              "string subclasses must be binary-compatible with JSString");

class JSUndependedString : public JSFlatString {
  /*
   * JSUndependedString is not explicitly used and is only present for
   * consistency. See JSDependentString::undepend for how a JSDependentString
   * gets morphed into a JSUndependedString.
   */
};

static_assert(sizeof(JSUndependedString) == sizeof(JSString),
              "string subclasses must be binary-compatible with JSString");

class JSAtom : public JSFlatString {
  /* Vacuous and therefore unimplemented. */
  bool isAtom() const = delete;
  JSAtom& asAtom() const = delete;

 public:
  /* Returns the PropertyName for this.  isIndex() must be false. */
  inline js::PropertyName* asPropertyName();

  MOZ_ALWAYS_INLINE
  bool isPermanent() const { return JSString::isPermanentAtom(); }

  // Transform this atom into a permanent atom. This is only done during
  // initialization of the runtime. Permanent atoms are always pinned.
  MOZ_ALWAYS_INLINE void morphIntoPermanentAtom() {
    MOZ_ASSERT(static_cast<JSString*>(this)->isAtom());
    setFlagBit(PERMANENT_ATOM_FLAGS | PINNED_ATOM_BIT);
  }

  MOZ_ALWAYS_INLINE
  bool isPinned() const { return flags() & PINNED_ATOM_BIT; }

  // Mark the atom as pinned. For use by atomization only.
  MOZ_ALWAYS_INLINE void setPinned() {
    MOZ_ASSERT(static_cast<JSString*>(this)->isAtom());
    MOZ_ASSERT(!isPinned());
    setFlagBit(PINNED_ATOM_BIT);
  }

  inline js::HashNumber hash() const;
  inline void initHash(js::HashNumber hash);

#if defined(DEBUG) || defined(JS_JITSPEW)
  void dump(js::GenericPrinter& out);
  void dump();
#endif
};

static_assert(sizeof(JSAtom) == sizeof(JSString),
              "string subclasses must be binary-compatible with JSString");

namespace js {

class NormalAtom : public JSAtom {
 protected:
  HashNumber hash_;

 public:
  HashNumber hash() const { return hash_; }
  void initHash(HashNumber hash) { hash_ = hash; }
};

static_assert(sizeof(NormalAtom) == sizeof(JSString) + sizeof(uint64_t),
              "NormalAtom must have size of a string + HashNumber, "
              "aligned to gc::CellAlignBytes");

class FatInlineAtom : public JSAtom {
 protected:  // Silence Clang unused-field warning.
  char inlineStorage_[sizeof(JSFatInlineString) - sizeof(JSString)];
  HashNumber hash_;

 public:
  HashNumber hash() const { return hash_; }
  void initHash(HashNumber hash) { hash_ = hash; }

  inline void finalize(JSFreeOp* fop);
};

static_assert(
    sizeof(FatInlineAtom) == sizeof(JSFatInlineString) + sizeof(uint64_t),
    "FatInlineAtom must have size of a fat inline string + HashNumber, "
    "aligned to gc::CellAlignBytes");

}  // namespace js

inline js::HashNumber JSAtom::hash() const {
  if (isFatInline()) {
    return static_cast<const js::FatInlineAtom*>(this)->hash();
  }
  return static_cast<const js::NormalAtom*>(this)->hash();
}

inline void JSAtom::initHash(js::HashNumber hash) {
  if (isFatInline()) {
    return static_cast<js::FatInlineAtom*>(this)->initHash(hash);
  }
  return static_cast<js::NormalAtom*>(this)->initHash(hash);
}

MOZ_ALWAYS_INLINE JSAtom* JSFlatString::morphAtomizedStringIntoAtom(
    js::HashNumber hash) {
  MOZ_ASSERT(!isAtom());
  clearFlagBit(NON_ATOM_BIT);
  JSAtom* atom = &asAtom();
  atom->initHash(hash);
  return atom;
}

MOZ_ALWAYS_INLINE JSAtom* JSFlatString::morphAtomizedStringIntoPermanentAtom(
    js::HashNumber hash) {
  MOZ_ASSERT(!isAtom());
  setFlagBit(PERMANENT_ATOM_FLAGS | PINNED_ATOM_BIT);
  clearFlagBit(NON_ATOM_BIT);
  JSAtom* atom = &asAtom();
  atom->initHash(hash);
  return atom;
}

namespace js {

/**
 * An indexable characters class exposing unaligned, little-endian encoded
 * char16_t data.
 */
class LittleEndianChars {
 public:
  explicit constexpr LittleEndianChars(const uint8_t* leTwoByte)
      : current(leTwoByte) {}

  constexpr char16_t operator[](size_t index) const {
    size_t offset = index * sizeof(char16_t);
    return (current[offset + 1] << 8) | current[offset];
  }

 private:
  const uint8_t* current;
};

class StaticStrings {
 private:
  /* Bigger chars cannot be in a length-2 string. */
  static const size_t SMALL_CHAR_LIMIT = 128U;
  static const size_t NUM_SMALL_CHARS = 64U;

  JSAtom* length2StaticTable[NUM_SMALL_CHARS * NUM_SMALL_CHARS] = {};  // zeroes

 public:
  /* We keep these public for the JITs. */
  static const size_t UNIT_STATIC_LIMIT = 256U;
  JSAtom* unitStaticTable[UNIT_STATIC_LIMIT] = {};  // zeroes

  static const size_t INT_STATIC_LIMIT = 256U;
  JSAtom* intStaticTable[INT_STATIC_LIMIT] = {};  // zeroes

  StaticStrings() = default;

  bool init(JSContext* cx);
  void trace(JSTracer* trc);

  static bool hasUint(uint32_t u) { return u < INT_STATIC_LIMIT; }

  JSAtom* getUint(uint32_t u) {
    MOZ_ASSERT(hasUint(u));
    return intStaticTable[u];
  }

  static bool hasInt(int32_t i) { return uint32_t(i) < INT_STATIC_LIMIT; }

  JSAtom* getInt(int32_t i) {
    MOZ_ASSERT(hasInt(i));
    return getUint(uint32_t(i));
  }

  static bool hasUnit(char16_t c) { return c < UNIT_STATIC_LIMIT; }

  JSAtom* getUnit(char16_t c) {
    MOZ_ASSERT(hasUnit(c));
    return unitStaticTable[c];
  }

  /* May not return atom, returns null on (reported) failure. */
  inline JSLinearString* getUnitStringForElement(JSContext* cx, JSString* str,
                                                 size_t index);

  template <typename CharT>
  static bool isStatic(const CharT* chars, size_t len);
  static bool isStatic(JSAtom* atom);

  /* Return null if no static atom exists for the given (chars, length). */
  template <typename Chars>
  MOZ_ALWAYS_INLINE JSAtom* lookup(Chars chars, size_t length) {
    static_assert(std::is_same<Chars, const Latin1Char*>::value ||
                      std::is_same<Chars, const char16_t*>::value ||
                      std::is_same<Chars, LittleEndianChars>::value,
                  "for understandability, |chars| must be one of a few "
                  "identified types");

    switch (length) {
      case 1: {
        char16_t c = chars[0];
        if (c < UNIT_STATIC_LIMIT) {
          return getUnit(c);
        }
        return nullptr;
      }
      case 2:
        if (fitsInSmallChar(chars[0]) && fitsInSmallChar(chars[1])) {
          return getLength2(chars[0], chars[1]);
        }
        return nullptr;
      case 3:
        /*
         * Here we know that JSString::intStringTable covers only 256 (or at
         * least not 1000 or more) chars. We rely on order here to resolve the
         * unit vs. int string/length-2 string atom identity issue by giving
         * priority to unit strings for "0" through "9" and length-2 strings for
         * "10" through "99".
         */
        static_assert(INT_STATIC_LIMIT <= 999,
                      "static int strings assumed below to be at most "
                      "three digits");
        if ('1' <= chars[0] && chars[0] <= '9' && '0' <= chars[1] &&
            chars[1] <= '9' && '0' <= chars[2] && chars[2] <= '9') {
          int i =
              (chars[0] - '0') * 100 + (chars[1] - '0') * 10 + (chars[2] - '0');

          if (unsigned(i) < INT_STATIC_LIMIT) {
            return getInt(i);
          }
        }
        return nullptr;
    }

    return nullptr;
  }

  template <typename CharT, typename = typename std::enable_if<
                                std::is_same<CharT, char>::value ||
                                std::is_same<CharT, const char>::value ||
                                !std::is_const<CharT>::value>::type>
  MOZ_ALWAYS_INLINE JSAtom* lookup(CharT* chars, size_t length) {
    // Collapse calls for |char*| or |const char*| into |const unsigned char*|
    // to avoid excess instantiations.  Collapse the remaining |CharT*| to
    // |const CharT*| for the same reason.
    using UnsignedCharT = typename std::make_unsigned<CharT>::type;
    UnsignedCharT* unsignedChars = reinterpret_cast<UnsignedCharT*>(chars);
    return lookup(const_cast<const UnsignedCharT*>(unsignedChars), length);
  }

 private:
  typedef uint8_t SmallChar;
  static const SmallChar INVALID_SMALL_CHAR = -1;

  static bool fitsInSmallChar(char16_t c) {
    return c < SMALL_CHAR_LIMIT && toSmallChar[c] != INVALID_SMALL_CHAR;
  }

  static const SmallChar toSmallChar[];

  MOZ_ALWAYS_INLINE JSAtom* getLength2(char16_t c1, char16_t c2) {
    MOZ_ASSERT(fitsInSmallChar(c1));
    MOZ_ASSERT(fitsInSmallChar(c2));
    size_t index = (size_t(toSmallChar[c1]) << 6) + toSmallChar[c2];
    return length2StaticTable[index];
  }
  JSAtom* getLength2(uint32_t u) {
    MOZ_ASSERT(u < 100);
    return getLength2('0' + u / 10, '0' + u % 10);
  }
};

/*
 * Represents an atomized string which does not contain an index (that is, an
 * unsigned 32-bit value).  Thus for any PropertyName propname,
 * ToString(ToUint32(propname)) never equals propname.
 *
 * To more concretely illustrate the utility of PropertyName, consider that it
 * is used to partition, in a type-safe manner, the ways to refer to a
 * property, as follows:
 *
 *   - uint32_t indexes,
 *   - PropertyName strings which don't encode uint32_t indexes, and
 *   - jsspecial special properties (non-ES5 properties like object-valued
 *     jsids, JSID_EMPTY, JSID_VOID, and maybe in the future Harmony-proposed
 *     private names).
 */
class PropertyName : public JSAtom {
 private:
  /* Vacuous and therefore unimplemented. */
  PropertyName* asPropertyName() = delete;
};

static_assert(sizeof(PropertyName) == sizeof(JSString),
              "string subclasses must be binary-compatible with JSString");

static MOZ_ALWAYS_INLINE jsid NameToId(PropertyName* name) {
  return NON_INTEGER_ATOM_TO_JSID(name);
}

using PropertyNameVector = JS::GCVector<PropertyName*>;

template <typename CharT>
void CopyChars(CharT* dest, const JSLinearString& str);

static inline UniqueChars StringToNewUTF8CharsZ(JSContext* maybecx,
                                                JSString& str) {
  JS::AutoCheckCannotGC nogc;

  JSLinearString* linear = str.ensureLinear(maybecx);
  if (!linear) {
    return nullptr;
  }

  return UniqueChars(
      linear->hasLatin1Chars()
          ? JS::CharsToNewUTF8CharsZ(maybecx, linear->latin1Range(nogc)).c_str()
          : JS::CharsToNewUTF8CharsZ(maybecx, linear->twoByteRange(nogc))
                .c_str());
}

/**
 * Allocate a string with the given contents, potentially GCing in the process.
 */
template <typename CharT>
extern JSFlatString* NewString(JSContext* cx,
                               UniquePtr<CharT[], JS::FreePolicy> chars,
                               size_t length);

/* Like NewString, but doesn't attempt to deflate to Latin1. */
template <typename CharT>
extern JSFlatString* NewStringDontDeflate(
    JSContext* cx, UniquePtr<CharT[], JS::FreePolicy> chars, size_t length);

/**
 * Allocate a string with the given contents.  If |allowGC == CanGC|, this may
 * trigger a GC.
 */
template <js::AllowGC allowGC, typename CharT>
extern JSFlatString* NewString(JSContext* cx,
                               UniquePtr<CharT[], JS::FreePolicy> chars,
                               size_t length);

/* Like NewString, but doesn't try to deflate to Latin1. */
template <js::AllowGC allowGC, typename CharT>
extern JSFlatString* NewStringDontDeflate(
    JSContext* cx, UniquePtr<CharT[], JS::FreePolicy> chars, size_t length);

extern JSLinearString*
NewDependentString(JSContext* cx, JSString* base, size_t start, size_t length);

/* Take ownership of an array of Latin1Chars. */
extern JSFlatString* NewLatin1StringZ(JSContext* cx, UniqueChars chars);

/* Copy a counted string and GC-allocate a descriptor for it. */
template <js::AllowGC allowGC, typename CharT>
extern JSFlatString* NewStringCopyN(JSContext* cx, const CharT* s, size_t n);

template <js::AllowGC allowGC>
inline JSFlatString* NewStringCopyN(JSContext* cx, const char* s, size_t n) {
  return NewStringCopyN<allowGC>(cx, reinterpret_cast<const Latin1Char*>(s), n);
}

/* Like NewStringCopyN, but doesn't try to deflate to Latin1. */
template <js::AllowGC allowGC, typename CharT>
extern JSFlatString* NewStringCopyNDontDeflate(JSContext* cx, const CharT* s,
                                               size_t n);

/* Copy a C string and GC-allocate a descriptor for it. */
template <js::AllowGC allowGC>
inline JSFlatString* NewStringCopyZ(JSContext* cx, const char16_t* s) {
  return NewStringCopyN<allowGC>(cx, s, js_strlen(s));
}

template <js::AllowGC allowGC>
inline JSFlatString* NewStringCopyZ(JSContext* cx, const char* s) {
  return NewStringCopyN<allowGC>(cx, s, strlen(s));
}

template <js::AllowGC allowGC>
extern JSFlatString* NewStringCopyUTF8N(JSContext* cx,
                                        const JS::UTF8Chars utf8);

template <js::AllowGC allowGC>
inline JSFlatString* NewStringCopyUTF8Z(JSContext* cx,
                                        const JS::ConstUTF8CharsZ utf8) {
  return NewStringCopyUTF8N<allowGC>(
      cx, JS::UTF8Chars(utf8.c_str(), strlen(utf8.c_str())));
}

JSString* NewMaybeExternalString(JSContext* cx, const char16_t* s, size_t n,
                                 const JSStringFinalizer* fin,
                                 bool* allocatedExternal);

/**
 * Allocate a new string consisting of |chars[0..length]| characters.
 */
extern JSFlatString* NewStringFromLittleEndianNoGC(JSContext* cx,
                                                   LittleEndianChars chars,
                                                   size_t length);

JS_STATIC_ASSERT(sizeof(HashNumber) == 4);

template <AllowGC allowGC>
extern JSString* ConcatStrings(
    JSContext* cx, typename MaybeRooted<JSString*, allowGC>::HandleType left,
    typename MaybeRooted<JSString*, allowGC>::HandleType right);

/*
 * Test if strings are equal. The caller can call the function even if str1
 * or str2 are not GC-allocated things.
 */
extern bool EqualStrings(JSContext* cx, JSString* str1, JSString* str2,
                         bool* result);

/* Use the infallible method instead! */
extern bool EqualStrings(JSContext* cx, JSLinearString* str1,
                         JSLinearString* str2, bool* result) = delete;

/* EqualStrings is infallible on linear strings. */
extern bool EqualStrings(JSLinearString* str1, JSLinearString* str2);

/**
 * Compare two strings that are known to be the same length.
 * Exposed for the JITs; for ordinary uses, EqualStrings() is more sensible.
 *
 * Precondition: str1->length() == str2->length().
 */
extern bool EqualChars(JSLinearString* str1, JSLinearString* str2);

/*
 * Return less than, equal to, or greater than zero depending on whether
 * `s1[0..len1]` is less than, equal to, or greater than `s2`.
 */
extern int32_t CompareChars(const char16_t* s1, size_t len1,
                            JSLinearString* s2);

/*
 * Compare two strings, like CompareChars, but store the result in `*result`.
 * This flattens the strings and therefore can fail.
 */
extern bool CompareStrings(JSContext* cx, JSString* str1, JSString* str2,
                           int32_t* result);

/*
 * Same as CompareStrings but for atoms.  Don't use this to just test
 * for equality; use this when you need an ordering on atoms.
 */
extern int32_t CompareAtoms(JSAtom* atom1, JSAtom* atom2);

/**
 * Return true if the string contains only ASCII characters.
 */
extern bool StringIsAscii(JSLinearString* str);

/*
 * Return true if the string matches the given sequence of ASCII bytes.
 */
extern bool StringEqualsAscii(JSLinearString* str, const char* asciiBytes);

extern int StringFindPattern(JSLinearString* text, JSLinearString* pat,
                             size_t start);

/**
 * Return true if the string contains a pattern at |start|.
 *
 * Precondition: `text` is long enough that this might be true;
 * that is, it has at least `start + pat->length()` characters.
 */
extern bool HasSubstringAt(JSLinearString* text, JSLinearString* pat,
                           size_t start);

/*
 * Computes |str|'s substring for the range [beginInt, beginInt + lengthInt).
 * Negative, overlarge, swapped, etc. |beginInt| and |lengthInt| are forbidden
 * and constitute API misuse.
 */
JSString* SubstringKernel(JSContext* cx, HandleString str, int32_t beginInt,
                          int32_t lengthInt);

/*** Conversions ************************************************************/

/*
 * Convert a string to a printable C string.
 *
 * Asserts if the input contains any non-ASCII characters.
 */
UniqueChars EncodeAscii(JSContext* cx, JSString* str);

/*
 * Convert a string to a printable C string.
 */
UniqueChars EncodeLatin1(JSContext* cx, JSString* str);

enum class IdToPrintableBehavior : bool {
  /*
   * Request the printable representation of an identifier.
   */
  IdIsIdentifier,

  /*
   * Request the printable representation of a property key.
   */
  IdIsPropertyKey
};

/*
 * Convert a jsid to a printable C string encoded in UTF-8.
 */
extern UniqueChars IdToPrintableUTF8(JSContext* cx, HandleId id,
                                     IdToPrintableBehavior behavior);

/*
 * Convert a non-string value to a string, returning null after reporting an
 * error, otherwise returning a new string reference.
 */
template <AllowGC allowGC>
extern JSString* ToStringSlow(
    JSContext* cx, typename MaybeRooted<Value, allowGC>::HandleType arg);

/*
 * Convert the given value to a string.  This method includes an inline
 * fast-path for the case where the value is already a string; if the value is
 * known not to be a string, use ToStringSlow instead.
 */
template <AllowGC allowGC>
static MOZ_ALWAYS_INLINE JSString* ToString(JSContext* cx, JS::HandleValue v) {
  if (v.isString()) {
    return v.toString();
  }
  return ToStringSlow<allowGC>(cx, v);
}

/*
 * This function implements E-262-3 section 9.8, toString. Convert the given
 * value to a string of characters appended to the given buffer. On error, the
 * passed buffer may have partial results appended.
 */
inline bool ValueToStringBuffer(JSContext* cx, const Value& v,
                                StringBuffer& sb);

/*
 * Convert a value to its source expression, returning null after reporting
 * an error, otherwise returning a new string reference.
 */
extern JSString* ValueToSource(JSContext* cx, HandleValue v);

} /* namespace js */

MOZ_ALWAYS_INLINE bool JSString::getChar(JSContext* cx, size_t index,
                                         char16_t* code) {
  MOZ_ASSERT(index < length());

  /*
   * Optimization for one level deep ropes.
   * This is common for the following pattern:
   *
   * while() {
   *   text = text.substr(0, x) + "bla" + text.substr(x)
   *   test.charCodeAt(x + 1)
   * }
   */
  JSString* str;
  if (isRope()) {
    JSRope* rope = &asRope();
    if (uint32_t(index) < rope->leftChild()->length()) {
      str = rope->leftChild();
    } else {
      str = rope->rightChild();
      index -= rope->leftChild()->length();
    }
  } else {
    str = this;
  }

  if (!str->ensureLinear(cx)) {
    return false;
  }

  *code = str->asLinear().latin1OrTwoByteChar(index);
  return true;
}

MOZ_ALWAYS_INLINE JSLinearString* JSString::ensureLinear(JSContext* cx) {
  return isLinear() ? &asLinear() : asRope().flatten(cx);
}

inline JSLinearString* JSString::base() const {
  MOZ_ASSERT(hasBase());
  MOZ_ASSERT(!d.s.u3.base->isInline());
  return d.s.u3.base;
}

template <>
MOZ_ALWAYS_INLINE const char16_t* JSLinearString::nonInlineChars(
    const JS::AutoRequireNoGC& nogc) const {
  return nonInlineTwoByteChars(nogc);
}

template <>
MOZ_ALWAYS_INLINE const JS::Latin1Char* JSLinearString::nonInlineChars(
    const JS::AutoRequireNoGC& nogc) const {
  return nonInlineLatin1Chars(nogc);
}

template <>
MOZ_ALWAYS_INLINE const char16_t* JSLinearString::chars(
    const JS::AutoRequireNoGC& nogc) const {
  return rawTwoByteChars();
}

template <>
MOZ_ALWAYS_INLINE const JS::Latin1Char* JSLinearString::chars(
    const JS::AutoRequireNoGC& nogc) const {
  return rawLatin1Chars();
}

template <>
MOZ_ALWAYS_INLINE js::UniquePtr<JS::Latin1Char[], JS::FreePolicy>
JSRope::copyChars<JS::Latin1Char>(JSContext* maybecx,
                                  arena_id_t destArenaId) const {
  return copyLatin1Chars(maybecx, destArenaId);
}

template <>
MOZ_ALWAYS_INLINE JS::UniqueTwoByteChars JSRope::copyChars<char16_t>(
    JSContext* maybecx, arena_id_t destArenaId) const {
  return copyTwoByteChars(maybecx, destArenaId);
}

template <>
MOZ_ALWAYS_INLINE bool JSThinInlineString::lengthFits<JS::Latin1Char>(
    size_t length) {
  return length <= MAX_LENGTH_LATIN1;
}

template <>
MOZ_ALWAYS_INLINE bool JSThinInlineString::lengthFits<char16_t>(size_t length) {
  return length <= MAX_LENGTH_TWO_BYTE;
}

template <>
MOZ_ALWAYS_INLINE bool JSFatInlineString::lengthFits<JS::Latin1Char>(
    size_t length) {
  static_assert(
      (INLINE_EXTENSION_CHARS_LATIN1 * sizeof(char)) % js::gc::CellAlignBytes ==
          0,
      "fat inline strings' Latin1 characters don't exactly "
      "fill subsequent cells and thus are wasteful");
  static_assert(MAX_LENGTH_LATIN1 + 1 ==
                    (sizeof(JSFatInlineString) -
                     offsetof(JSFatInlineString, d.inlineStorageLatin1)) /
                        sizeof(char),
                "MAX_LENGTH_LATIN1 must be one less than inline Latin1 "
                "storage count");

  return length <= MAX_LENGTH_LATIN1;
}

template <>
MOZ_ALWAYS_INLINE bool JSFatInlineString::lengthFits<char16_t>(size_t length) {
  static_assert((INLINE_EXTENSION_CHARS_TWO_BYTE * sizeof(char16_t)) %
                        js::gc::CellAlignBytes ==
                    0,
                "fat inline strings' char16_t characters don't exactly "
                "fill subsequent cells and thus are wasteful");
  static_assert(MAX_LENGTH_TWO_BYTE + 1 ==
                    (sizeof(JSFatInlineString) -
                     offsetof(JSFatInlineString, d.inlineStorageTwoByte)) /
                        sizeof(char16_t),
                "MAX_LENGTH_TWO_BYTE must be one less than inline "
                "char16_t storage count");

  return length <= MAX_LENGTH_TWO_BYTE;
}

template <>
MOZ_ALWAYS_INLINE bool JSInlineString::lengthFits<JS::Latin1Char>(
    size_t length) {
  // If it fits in a fat inline string, it fits in any inline string.
  return JSFatInlineString::lengthFits<JS::Latin1Char>(length);
}

template <>
MOZ_ALWAYS_INLINE bool JSInlineString::lengthFits<char16_t>(size_t length) {
  // If it fits in a fat inline string, it fits in any inline string.
  return JSFatInlineString::lengthFits<char16_t>(length);
}

template <>
MOZ_ALWAYS_INLINE void JSString::setNonInlineChars(const char16_t* chars) {
  // Check that the new buffer is located in the StringBufferArena
  checkStringCharsArena(chars);
  d.s.u2.nonInlineCharsTwoByte = chars;
}

template <>
MOZ_ALWAYS_INLINE void JSString::setNonInlineChars(
    const JS::Latin1Char* chars) {
  // Check that the new buffer is located in the StringBufferArena
  checkStringCharsArena(chars);
  d.s.u2.nonInlineCharsLatin1 = chars;
}

MOZ_ALWAYS_INLINE const JS::Latin1Char* JSLinearString::rawLatin1Chars() const {
  MOZ_ASSERT(JSString::isLinear());
  MOZ_ASSERT(hasLatin1Chars());
  return isInline() ? d.inlineStorageLatin1 : d.s.u2.nonInlineCharsLatin1;
}

MOZ_ALWAYS_INLINE const char16_t* JSLinearString::rawTwoByteChars() const {
  MOZ_ASSERT(JSString::isLinear());
  MOZ_ASSERT(hasTwoByteChars());
  return isInline() ? d.inlineStorageTwoByte : d.s.u2.nonInlineCharsTwoByte;
}

inline js::PropertyName* JSAtom::asPropertyName() {
#ifdef DEBUG
  uint32_t dummy;
  MOZ_ASSERT(!isIndex(&dummy));
#endif
  return static_cast<js::PropertyName*>(this);
}

namespace js {
namespace gc {
template <>
inline JSString* Cell::as<JSString>() {
  MOZ_ASSERT(is<JSString>());
  return reinterpret_cast<JSString*>(this);
}

template <>
inline JSString* TenuredCell::as<JSString>() {
  MOZ_ASSERT(is<JSString>());
  return reinterpret_cast<JSString*>(this);
}
}  // namespace gc
}  // namespace js

#endif /* vm_StringType_h */<|MERGE_RESOLUTION|>--- conflicted
+++ resolved
@@ -184,17 +184,9 @@
     // Note: 32-bit length and flags fields are inherited from
     // CellWithLengthAndFlags.
 
-<<<<<<< HEAD
-#if JS_BITS_PER_WORD == 32
-    // Additional storage for length if |flags_| is too small to fit both.
-    uint32_t length_; /* JSString */
-#endif
-
     // Taintfox: add the taint information
     StringTaint taint_;
 
-=======
->>>>>>> 53b1dfdc
     union {
       union {
         /* JS(Fat)InlineString */
@@ -217,7 +209,6 @@
         } u3;
       } s;
     };
-
   } d;
 
  public:
@@ -613,41 +604,14 @@
 
   size_t sizeOfExcludingThis(mozilla::MallocSizeOf mallocSizeOf);
 
-<<<<<<< HEAD
   /* TaintFox: taint property offset calculation. */
   static size_t offsetOfTaint() {
     return offsetof(JSString, d.taint_);
   }
 
-  // Offsets for direct field from jit code. A number of places directly
-  // access 32-bit length and flags fields so do endian trickery here.
-#if JS_BITS_PER_WORD == 32
-  static constexpr size_t offsetOfFlags() {
-    return offsetof(JSString, d.flags_);
-  }
-  static constexpr size_t offsetOfLength() {
-    return offsetof(JSString, d.length_);
-  }
-#elif MOZ_LITTLE_ENDIAN
-  static constexpr size_t offsetOfFlags() {
-    return offsetof(JSString, d.flags_);
-  }
-  static constexpr size_t offsetOfLength() {
-    return offsetof(JSString, d.flags_) + sizeof(uint32_t);
-  }
-#else
-  static constexpr size_t offsetOfFlags() {
-    return offsetof(JSString, d.flags_) + sizeof(uint32_t);
-  }
-  static constexpr size_t offsetOfLength() {
-    return offsetof(JSString, d.flags_);
-  }
-#endif
-=======
   // Make offset accessors public.
   using Base::offsetOfFlags;
   using Base::offsetOfLength;
->>>>>>> 53b1dfdc
 
  private:
   // To help avoid writing Spectre-unsafe code, we only allow MacroAssembler
@@ -1605,8 +1569,8 @@
 extern JSFlatString* NewStringDontDeflate(
     JSContext* cx, UniquePtr<CharT[], JS::FreePolicy> chars, size_t length);
 
-extern JSLinearString*
-NewDependentString(JSContext* cx, JSString* base, size_t start, size_t length);
+extern JSLinearString* NewDependentString(JSContext* cx, JSString* base,
+                                          size_t start, size_t length);
 
 /* Take ownership of an array of Latin1Chars. */
 extern JSFlatString* NewLatin1StringZ(JSContext* cx, UniqueChars chars);
