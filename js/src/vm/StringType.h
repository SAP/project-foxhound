--- conflicted
+++ resolved
@@ -394,7 +394,6 @@
   template <typename CharT>
   MOZ_ALWAYS_INLINE void setNonInlineChars(const CharT* chars);
 
-<<<<<<< HEAD
  public:
   // TaintFox: (statically) overwrite setTaint to avoid tainting the empty string.
   // Currently, we disallow tainting empty strings. This might change in the future.
@@ -431,8 +430,6 @@
   MOZ_ALWAYS_INLINE
   uint32_t flags() const { return flagsField(); }
 
-=======
->>>>>>> a068577d
   template <typename CharT>
   static MOZ_ALWAYS_INLINE void checkStringCharsArena(const CharT* chars) {
 #ifdef MOZ_DEBUG
@@ -619,7 +616,6 @@
   mozilla::Maybe<mozilla::Tuple<size_t, size_t>> encodeUTF8Partial(
       const JS::AutoRequireNoGC& nogc, mozilla::Span<char> buffer) const;
 
-<<<<<<< HEAD
   /* TaintFox: taint property offset calculation. */
   static size_t offsetOfTaint() {
     return offsetof(JSString, d.taint_);
@@ -629,8 +625,6 @@
   using Base::offsetOfFlags;
   using Base::offsetOfLength;
 
-=======
->>>>>>> a068577d
  private:
   // To help avoid writing Spectre-unsafe code, we only allow MacroAssembler
   // to call the method below.
