--- conflicted
+++ resolved
@@ -189,29 +189,19 @@
  * Derived string types can be queried from ancestor types via isX() and
  * retrieved with asX() debug-only-checked casts.
  *
-<<<<<<< HEAD
- * The ensureX() operations mutate 'this' in place to effectively the type to be
- * at least X (e.g., ensureLinear will change a JSRope to be a JSLinearString).
- *
- * TaintFox: the JSString class (and all subclasses) are taint aware.
- * TODO: check if it would be better to move TaintableString to later in
- * the Data struct.
-=======
  * The ensureX() operations mutate 'this' in place to effectively make the type
  * be at least X (e.g., ensureLinear will change a JSRope to be a JSLinearString).
->>>>>>> f8704c84
+ *
+ * TaintFox: the JSString class (and all subclasses) are taint aware.
  */
 // clang-format on
 
 class JSString : public js::gc::CellWithLengthAndFlags {
  protected:
-<<<<<<< HEAD
+  using Base = js::gc::CellWithLengthAndFlags;
+  
   // TaintFox: We add another pointer size of inline chars here to make the total size of JString
   // evenly divisible by the gc::CellSize on 32 bit platforms.
-=======
-  using Base = js::gc::CellWithLengthAndFlags;
-
->>>>>>> f8704c84
   static const size_t NUM_INLINE_CHARS_LATIN1 =
       3 * sizeof(void*) / sizeof(JS::Latin1Char);
   static const size_t NUM_INLINE_CHARS_TWO_BYTE =
@@ -1454,14 +1444,10 @@
   inline js::HashNumber hash() const;
   inline void initHash(js::HashNumber hash);
 
-<<<<<<< HEAD
-#if defined(DEBUG) || defined(JS_JITSPEW) || defined(JS_CACHEIR_SPEW) || defined(TAINT_DEBUG)
-=======
   template <typename CharT>
   static bool lengthFitsInline(size_t length);
 
-#if defined(DEBUG) || defined(JS_JITSPEW) || defined(JS_CACHEIR_SPEW)
->>>>>>> f8704c84
+#if defined(DEBUG) || defined(JS_JITSPEW) || defined(JS_CACHEIR_SPEW) || defined(TAINT_DEBUG)
   void dump(js::GenericPrinter& out);
   void dump();
 #endif
