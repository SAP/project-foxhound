/* -*- Mode: C++; tab-width: 8; indent-tabs-mode: nil; c-basic-offset: 2 -*-
 * vim: set ts=8 sts=2 et sw=2 tw=80:
 * This Source Code Form is subject to the terms of the Mozilla Public
 * License, v. 2.0. If a copy of the MPL was not distributed with this
 * file, You can obtain one at http://mozilla.org/MPL/2.0/. */

#ifndef vm_StringType_h
#define vm_StringType_h

#include "mozilla/Maybe.h"
#include "mozilla/MemoryReporting.h"
#include "mozilla/Range.h"
#include "mozilla/TextUtils.h"

#include <type_traits>  // std::is_same

#include "jsapi.h"
#include "jsfriendapi.h"

#include "gc/Allocator.h"
#include "gc/Barrier.h"
#include "gc/Cell.h"
#include "gc/MaybeRooted.h"
#include "gc/Nursery.h"
#include "gc/Rooting.h"
#include "js/CharacterEncoding.h"
#include "js/RootingAPI.h"
#include "js/UniquePtr.h"
#include "util/Text.h"
#include "vm/Printer.h"

class JSDependentString;
class JSExtensibleString;
class JSExternalString;
class JSInlineString;
class JSRope;

namespace JS {

class JS_FRIEND_API AutoStableStringChars;

}  // namespace JS

namespace js {

class StaticStrings;
class PropertyName;

/* The buffer length required to contain any unsigned 32-bit integer. */
static const size_t UINT32_CHAR_BUFFER_LENGTH = sizeof("4294967295") - 1;

} /* namespace js */

// clang-format off
/*
 * [SMDOC] JavaScript Strings
 *
 * Conceptually, a JS string is just an array of chars and a length. This array
 * of chars may or may not be null-terminated and, if it is, the null character
 * is not included in the length.
 *
 * To improve performance of common operations, the following optimizations are
 * made which affect the engine's representation of strings:
 *
 *  - The plain vanilla representation is a "linear" string which consists of a
 *    string header in the GC heap and a malloc'd char array.
 *
 *  - To avoid copying a substring of an existing "base" string , a "dependent"
 *    string (JSDependentString) can be created which points into the base
 *    string's char array.
 *
 *  - To avoid O(n^2) char buffer copying, a "rope" node (JSRope) can be created
 *    to represent a delayed string concatenation. Concatenation (called
 *    flattening) is performed if and when a linear char array is requested. In
 *    general, ropes form a binary dag whose internal nodes are JSRope string
 *    headers with no associated char array and whose leaf nodes are linear
 *    strings.
 *
 *  - To avoid copying the leftmost string when flattening, we may produce an
 *    "extensible" string, which tracks not only its actual length but also its
 *    buffer's overall size. If such an "extensible" string appears as the
 *    leftmost string in a subsequent flatten, and its buffer has enough unused
 *    space, we can simply flatten the rest of the ropes into its buffer,
 *    leaving its text in place. We then transfer ownership of its buffer to the
 *    flattened rope, and mutate the donor extensible string into a dependent
 *    string referencing its original buffer.
 *
 *    (The term "extensible" does not imply that we ever 'realloc' the buffer.
 *    Extensible strings may have dependent strings pointing into them, and the
 *    JSAPI hands out pointers to linear strings' buffers, so resizing with
 *    'realloc' is generally not possible.)
 *
 *  - To avoid allocating small char arrays, short strings can be stored inline
 *    in the string header (JSInlineString). These come in two flavours:
 *    JSThinInlineString, which is the same size as JSString; and
 *    JSFatInlineString, which has a larger header and so can fit more chars.
 *
 *  - To avoid comparing O(n) string equality comparison, strings can be
 *    canonicalized to "atoms" (JSAtom) such that there is a single atom with a
 *    given (length,chars).
 *
 *  - To avoid copying all strings created through the JSAPI, an "external"
 *    string (JSExternalString) can be created whose chars are managed by the
 *    JSAPI client.
 *
 *  - To avoid using two bytes per character for every string, string
 *    characters are stored as Latin1 instead of TwoByte if all characters are
 *    representable in Latin1.
 *
 *  - To avoid slow conversions from strings to integer indexes, we cache 16 bit
 *    unsigned indexes on strings representing such numbers.
 *
 * Although all strings share the same basic memory layout, we can conceptually
 * arrange them into a hierarchy of operations/invariants and represent this
 * hierarchy in C++ with classes:
 *
 * C++ type                     operations+fields / invariants+properties
 * ==========================   =========================================
 * JSString (abstract)          get(Latin1|TwoByte)CharsZ, get(Latin1|TwoByte)Chars, length / -
 *  | \
 *  | JSRope                    leftChild, rightChild / -
 *  |
 * JSLinearString (abstract)    latin1Chars, twoByteChars / -
 *  |
 *  +-- JSDependentString       base / -
 *  |
 *  +-- JSExternalString        - / char array memory managed by embedding
 *  |
 *  +-- JSExtensibleString      tracks total buffer capacity (including current text)
 *  |
 *  +-- JSInlineString (abstract) - / chars stored in header
 *  |   |
 *  |   +-- JSThinInlineString  - / header is normal
 *  |   |
 *  |   +-- JSFatInlineString   - / header is fat
 *  |
 * JSAtom (abstract)            - / string equality === pointer equality
 *  |  |
 *  |  +-- js::NormalAtom       - JSLinearString + atom hash code
 *  |  |
 *  |  +-- js::FatInlineAtom    - JSFatInlineString + atom hash code
 *  |
 * js::PropertyName             - / chars don't contain an index (uint32_t)
 *
 * Classes marked with (abstract) above are not literally C++ Abstract Base
 * Classes (since there are no virtual functions, pure or not, in this
 * hierarchy), but have the same meaning: there are no strings with this type as
 * its most-derived type.
 *
 * Atoms can additionally be permanent, i.e. unable to be collected, and can
 * be combined with other string types to create additional most-derived types
 * that satisfy the invariants of more than one of the abovementioned
 * most-derived types. Furthermore, each atom stores a hash number (based on its
 * chars). This hash number is used as key in the atoms table and when the atom
 * is used as key in a JS Map/Set.
 *
 * Derived string types can be queried from ancestor types via isX() and
 * retrieved with asX() debug-only-checked casts.
 *
 * The ensureX() operations mutate 'this' in place to effectively the type to be
<<<<<<< HEAD
 * at least X (e.g., ensureLinear will change a JSRope to be a JSFlatString).
 *
 * TaintFox: the JSString class (and all subclasses) are taint aware.
 * TODO: check if it would be better to move TaintableString to later in
 * the Data struct.
=======
 * at least X (e.g., ensureLinear will change a JSRope to be a JSLinearString).
>>>>>>> 1b133f0e
 */
// clang-format on

class JSString : public js::gc::CellWithLengthAndFlags<js::gc::Cell> {
  using Base = js::gc::CellWithLengthAndFlags<js::gc::Cell>;

 protected:
  // TaintFox: We add another pointer size of inline chars here to make the total size of JString
  // evenly divisible by the gc::CellSize on 32 bit platforms.
  static const size_t NUM_INLINE_CHARS_LATIN1 =
      3 * sizeof(void*) / sizeof(JS::Latin1Char);
  static const size_t NUM_INLINE_CHARS_TWO_BYTE =
      3 * sizeof(void*) / sizeof(char16_t);

  /* Fields only apply to string types commented on the right. */
  struct Data {
    // Note: 32-bit length and flags fields are inherited from
    // CellWithLengthAndFlags.

    // Taintfox: add the taint information
    StringTaint taint_;

    union {
      union {
        /* JS(Fat)InlineString */
        JS::Latin1Char inlineStorageLatin1[NUM_INLINE_CHARS_LATIN1];
        char16_t inlineStorageTwoByte[NUM_INLINE_CHARS_TWO_BYTE];
      };
      struct {
        union {
          const JS::Latin1Char* nonInlineCharsLatin1; /* JSLinearString, except
                                                         JS(Fat)InlineString */
          const char16_t* nonInlineCharsTwoByte;      /* JSLinearString, except
                                                         JS(Fat)InlineString */
          JSString* left;                             /* JSRope */
        } u2;
        union {
          JSLinearString* base; /* JSDependentString */
          JSString* right;      /* JSRope */
          size_t capacity;      /* JSLinearString (extensible) */
          const JSExternalStringCallbacks*
              externalCallbacks; /* JSExternalString */
        } u3;
      } s;
    };
  } d;

 public:
  /* Flags exposed only for jits */

  /*
   * Flag Encoding
   *
   * The first word of a JSString stores flags, index, and (on some
   * platforms) the length. The flags store both the string's type and its
   * character encoding.
   *
   * If LATIN1_CHARS_BIT is set, the string's characters are stored as Latin1
   * instead of TwoByte. This flag can also be set for ropes, if both the
   * left and right nodes are Latin1. Flattening will result in a Latin1
   * string in this case.
   *
   * The other flags store the string's type. Instead of using a dense index
   * to represent the most-derived type, string types are encoded to allow
   * single-op tests for hot queries (isRope, isDependent, isAtom) which, in
   * view of subtyping, would require slower (isX() || isY() || isZ()).
   *
   * The string type encoding can be summarized as follows. The "instance
   * encoding" entry for a type specifies the flag bits used to create a
   * string instance of that type. Abstract types have no instances and thus
   * have no such entry. The "subtype predicate" entry for a type specifies
   * the predicate used to query whether a JSString instance is subtype
   * (reflexively) of that type.
   *
   *   String        Instance     Subtype
   *   type          encoding     predicate
   *   ------------------------------------
   *   Rope          000001       xxxx0x
   *   Linear        -            xxxx1x
   *   Dependent     000111       xxx1xx
   *   External      100011       100011
   *   Extensible    010011       010011
   *   Inline        001011       xx1xxx
   *   FatInline     011011       x11xxx
   *   NormalAtom    000010       xxxxx0
   *   PermanentAtom 100010       1xxxx0
   *   InlineAtom    -            xx1xx0
   *   FatInlineAtom -            x11xx0
   *
   * Note that the first 4 flag bits (from right to left in the previous table)
   * have the following meaning and can be used for some hot queries:
   *
   *   Bit 0: !IsAtom (Atom, PermanentAtom)
   *   Bit 1: IsLinear
   *   Bit 2: IsDependent
   *   Bit 3: IsInline (Inline, FatInline)
   *
   * The atom bit (NON_ATOM_BIT) is inverted and stored in a Cell
   * ReservedBit. Atoms are never stored in nursery, so the nursery can use
   * this bit to distinguish between JSString (1) and JSObject (0).
   *
   * If the INDEX_VALUE_BIT is set, flags will also hold an integer index.
   */

  // The low bits of flag word are reserved by GC.
  static_assert(Base::NumFlagBitsReservedForGC <= 3,
                "JSString::flags must reserve enough bits for Cell");

  static const uint32_t NON_ATOM_BIT = js::gc::Cell::JSSTRING_BIT;
  static const uint32_t LINEAR_BIT = js::Bit(4);
  static const uint32_t DEPENDENT_BIT = js::Bit(5);
  static const uint32_t INLINE_CHARS_BIT = js::Bit(6);

  static const uint32_t EXTENSIBLE_FLAGS =
      NON_ATOM_BIT | LINEAR_BIT | js::Bit(7);
  static const uint32_t EXTERNAL_FLAGS = NON_ATOM_BIT | LINEAR_BIT | js::Bit(8);

  static const uint32_t FAT_INLINE_MASK = INLINE_CHARS_BIT | js::Bit(7);
  static const uint32_t PERMANENT_ATOM_MASK = NON_ATOM_BIT | js::Bit(8);
  static const uint32_t PERMANENT_ATOM_FLAGS = js::Bit(8);

  /* Initial flags for thin inline and fat inline strings. */
  static const uint32_t INIT_THIN_INLINE_FLAGS =
      NON_ATOM_BIT | LINEAR_BIT | INLINE_CHARS_BIT;
  static const uint32_t INIT_FAT_INLINE_FLAGS =
      NON_ATOM_BIT | LINEAR_BIT | FAT_INLINE_MASK;
  static const uint32_t INIT_ROPE_FLAGS = NON_ATOM_BIT;
  static const uint32_t INIT_LINEAR_FLAGS = NON_ATOM_BIT | LINEAR_BIT;
  static const uint32_t INIT_DEPENDENT_FLAGS =
      NON_ATOM_BIT | LINEAR_BIT | DEPENDENT_BIT;

  static const uint32_t TYPE_FLAGS_MASK =
      js::BitMask(9) - js::BitMask(3) + js::gc::Cell::JSSTRING_BIT;

  static_assert((TYPE_FLAGS_MASK & js::gc::Cell::BIGINT_BIT) == 0,
                "BigInt bit must not be used for Strings");

  static const uint32_t LATIN1_CHARS_BIT = js::Bit(9);

  static const uint32_t INDEX_VALUE_BIT = js::Bit(10);
  static const uint32_t INDEX_VALUE_SHIFT = 16;

  static const uint32_t PINNED_ATOM_BIT = js::Bit(11);

  static const uint32_t MAX_LENGTH = js::MaxStringLength;

  static const JS::Latin1Char MAX_LATIN1_CHAR = 0xff;

  /*
   * Helper function to validate that a string of a given length is
   * representable by a JSString. An allocation overflow is reported if false
   * is returned.
   */
  static inline bool validateLength(JSContext* maybecx, size_t length);

  static void staticAsserts() {
    static_assert(JSString::MAX_LENGTH < UINT32_MAX,
                  "Length must fit in 32 bits");
    static_assert(
        sizeof(JSString) == (offsetof(JSString, d.inlineStorageLatin1) +
                             NUM_INLINE_CHARS_LATIN1 * sizeof(char)),
        "Inline Latin1 chars must fit in a JSString");
    static_assert(
        sizeof(JSString) == (offsetof(JSString, d.inlineStorageTwoByte) +
                             NUM_INLINE_CHARS_TWO_BYTE * sizeof(char16_t)),
        "Inline char16_t chars must fit in a JSString");

    /* Ensure js::shadow::String has the same layout. */
    using JS::shadow::String;
    static_assert(JSString::offsetOfRawFlagsField() == offsetof(String, flags_),
                  "shadow::String flags offset must match JSString");
#if JS_BITS_PER_WORD == 32
    static_assert(JSString::offsetOfLength() == offsetof(String, length_),
                  "shadow::String length offset must match JSString");
#endif
    static_assert(offsetof(JSString, d.s.u2.nonInlineCharsLatin1) ==
                      offsetof(String, nonInlineCharsLatin1),
                  "shadow::String nonInlineChars offset must match JSString");
    static_assert(offsetof(JSString, d.s.u2.nonInlineCharsTwoByte) ==
                      offsetof(String, nonInlineCharsTwoByte),
                  "shadow::String nonInlineChars offset must match JSString");
    static_assert(
        offsetof(JSString, d.s.u3.externalCallbacks) ==
            offsetof(String, externalCallbacks),
        "shadow::String externalCallbacks offset must match JSString");
    static_assert(offsetof(JSString, d.inlineStorageLatin1) ==
                      offsetof(String, inlineStorageLatin1),
                  "shadow::String inlineStorage offset must match JSString");
    static_assert(offsetof(JSString, d.inlineStorageTwoByte) ==
                      offsetof(String, inlineStorageTwoByte),
                  "shadow::String inlineStorage offset must match JSString");
    static_assert(
        NON_ATOM_BIT == String::NON_ATOM_BIT,
        "shadow::String::NON_ATOM_BIT must match JSString::NON_ATOM_BIT");
    static_assert(LINEAR_BIT == String::LINEAR_BIT,
                  "shadow::String::LINEAR_BIT must match JSString::LINEAR_BIT");
    static_assert(INLINE_CHARS_BIT == String::INLINE_CHARS_BIT,
                  "shadow::String::INLINE_CHARS_BIT must match "
                  "JSString::INLINE_CHARS_BIT");
    static_assert(LATIN1_CHARS_BIT == String::LATIN1_CHARS_BIT,
                  "shadow::String::LATIN1_CHARS_BIT must match "
                  "JSString::LATIN1_CHARS_BIT");
    static_assert(
        TYPE_FLAGS_MASK == String::TYPE_FLAGS_MASK,
        "shadow::String::TYPE_FLAGS_MASK must match JSString::TYPE_FLAGS_MASK");
    static_assert(
        EXTERNAL_FLAGS == String::EXTERNAL_FLAGS,
        "shadow::String::EXTERNAL_FLAGS must match JSString::EXTERNAL_FLAGS");
    /* TaintFox: taint info offset assertion. */
    static_assert(offsetof(JSString, d.taint_) == offsetof(String, taint),
                  "shadow::String taint offset must match JSString");
  }

  /* Avoid silly compile errors in JSRope::flatten */
  friend class JSRope;

  friend class js::gc::RelocationOverlay;

 protected:
  template <typename CharT>
  MOZ_ALWAYS_INLINE void setNonInlineChars(const CharT* chars);

 public:
  // TaintFox: (statically) overwrite setTaint to avoid tainting the empty string.
  // Currently, we disallow tainting empty strings. This might change in the future.
  void setTaint(JSContext* cx, const StringTaint& taint) {
    if (length() > 0 && taint.hasTaint()) {
      if (isAtom()) {
        js::TaintFoxReport(cx, "Warning: cannot taint atomized string!");
        return;
      }
      d.taint_ = taint;
    }
  }

  // Direct access to the associated taint information.
  const StringTaint& taint() const { return d.taint_; }
  const StringTaint& Taint() const { return d.taint_; }
  StringTaint& taint() { return d.taint_; }
  StringTaint& Taint() { return d.taint_; }

  // A string is tainted if at least one of its characters is tainted.
  bool isTainted() const { return d.taint_.hasTaint(); }

  // Remove all taint information associated with this string.
  void clearTaint() { d.taint_.clear(); }

  // Initialize the taint information.
  //
  // This can be used instead of the public constructor, as done by JSString
  // and its derived classes.
  void initTaint() { new (&d.taint_) StringTaint(); }

  MOZ_ALWAYS_INLINE
  uint32_t flags() const { return flagsField(); }

  template <typename CharT>
  static MOZ_ALWAYS_INLINE void checkStringCharsArena(const CharT* chars) {
#ifdef MOZ_DEBUG
    js::AssertJSStringBufferInCorrectArena(chars);
#endif
  }

 public:
  MOZ_ALWAYS_INLINE
  size_t length() const { return lengthField(); }

 protected:
  void setFlattenData(uintptr_t data) { setTemporaryGCUnsafeData(data); }

  uintptr_t unsetFlattenData(uint32_t len, uint32_t flags) {
    return unsetTemporaryGCUnsafeData(len, flags);
  }

  // Get correct non-inline chars enum arm for given type
  template <typename CharT>
  MOZ_ALWAYS_INLINE const CharT* nonInlineCharsRaw() const;

 public:
  MOZ_ALWAYS_INLINE
  bool empty() const { return length() == 0; }

  inline bool getChar(JSContext* cx, size_t index, char16_t* code);

  /* Strings have either Latin1 or TwoByte chars. */
  bool hasLatin1Chars() const { return flags() & LATIN1_CHARS_BIT; }
  bool hasTwoByteChars() const { return !(flags() & LATIN1_CHARS_BIT); }

  /* Strings might contain cached indexes. */
  bool hasIndexValue() const { return flags() & INDEX_VALUE_BIT; }
  uint32_t getIndexValue() const {
    MOZ_ASSERT(hasIndexValue());
    MOZ_ASSERT(isLinear());
    return flags() >> INDEX_VALUE_SHIFT;
  }

  /* Fallible conversions to more-derived string types. */

  inline JSLinearString* ensureLinear(JSContext* cx);

  static bool ensureLinear(JSContext* cx, JSString* str) {
    return str->ensureLinear(cx) != nullptr;
  }

  /* Type query and debug-checked casts */

  MOZ_ALWAYS_INLINE
  bool isRope() const { return !(flags() & LINEAR_BIT); }

  MOZ_ALWAYS_INLINE
  JSRope& asRope() const {
    MOZ_ASSERT(isRope());
    return *(JSRope*)this;
  }

  MOZ_ALWAYS_INLINE
  bool isLinear() const { return flags() & LINEAR_BIT; }

  MOZ_ALWAYS_INLINE
  JSLinearString& asLinear() const {
    MOZ_ASSERT(JSString::isLinear());
    return *(JSLinearString*)this;
  }

  MOZ_ALWAYS_INLINE
  bool isDependent() const { return flags() & DEPENDENT_BIT; }

  MOZ_ALWAYS_INLINE
  JSDependentString& asDependent() const {
    MOZ_ASSERT(isDependent());
    return *(JSDependentString*)this;
  }

  MOZ_ALWAYS_INLINE
  bool isExtensible() const {
    return (flags() & TYPE_FLAGS_MASK) == EXTENSIBLE_FLAGS;
  }

  MOZ_ALWAYS_INLINE
  JSExtensibleString& asExtensible() const {
    MOZ_ASSERT(isExtensible());
    return *(JSExtensibleString*)this;
  }

  MOZ_ALWAYS_INLINE
  bool isInline() const { return flags() & INLINE_CHARS_BIT; }

  MOZ_ALWAYS_INLINE
  JSInlineString& asInline() const {
    MOZ_ASSERT(isInline());
    return *(JSInlineString*)this;
  }

  MOZ_ALWAYS_INLINE
  bool isFatInline() const {
    return (flags() & FAT_INLINE_MASK) == FAT_INLINE_MASK;
  }

  /* For hot code, prefer other type queries. */
  bool isExternal() const {
    return (flags() & TYPE_FLAGS_MASK) == EXTERNAL_FLAGS;
  }

  MOZ_ALWAYS_INLINE
  JSExternalString& asExternal() const {
    MOZ_ASSERT(isExternal());
    return *(JSExternalString*)this;
  }

  MOZ_ALWAYS_INLINE
  bool isAtom() const { return !(flags() & NON_ATOM_BIT); }

  MOZ_ALWAYS_INLINE
  bool isPermanentAtom() const {
    return (flags() & PERMANENT_ATOM_MASK) == PERMANENT_ATOM_FLAGS;
  }

  MOZ_ALWAYS_INLINE
  JSAtom& asAtom() const {
    MOZ_ASSERT(isAtom());
    return *(JSAtom*)this;
  }

  // Fills |array| with various strings that represent the different string
  // kinds and character encodings.
  static bool fillWithRepresentatives(JSContext* cx,
                                      js::HandleArrayObject array);

  /* Only called by the GC for dependent strings. */

  inline bool hasBase() const { return isDependent(); }

  inline JSLinearString* base() const;

  void traceBase(JSTracer* trc);

  /* Only called by the GC for strings with the AllocKind::STRING kind. */

  inline void finalize(JSFreeOp* fop);

  /* Gets the number of bytes that the chars take on the heap. */

  size_t sizeOfExcludingThis(mozilla::MallocSizeOf mallocSizeOf);

  bool ownsMallocedChars() const {
    return isLinear() && !isInline() && !isDependent() && !isExternal();
  }

  /* Encode as many scalar values of the string as UTF-8 as can fit
   * into the caller-provided buffer replacing unpaired surrogates
   * with the REPLACEMENT CHARACTER.
   *
   * Returns the number of code units read and the number of code units
   * written.
   *
   * The semantics of this method match the semantics of
   * TextEncoder.encodeInto().
   *
   * This function doesn't modify the representation -- rope, linear,
   * flat, atom, etc. -- of this string. If this string is a rope,
   * it also doesn't modify the representation of left or right halves
   * of this string, or of those halves, and so on.
   *
   * Returns mozilla::Nothing on OOM.
   */
  mozilla::Maybe<mozilla::Tuple<size_t, size_t> > encodeUTF8Partial(
      const JS::AutoRequireNoGC& nogc, mozilla::Span<char> buffer) const;

  /* TaintFox: taint property offset calculation. */
  static size_t offsetOfTaint() {
    return offsetof(JSString, d.taint_);
  }

  // Make offset accessors public.
  using Base::offsetOfFlags;
  using Base::offsetOfLength;

 private:
  // To help avoid writing Spectre-unsafe code, we only allow MacroAssembler
  // to call the method below.
  friend class js::jit::MacroAssembler;
  static size_t offsetOfNonInlineChars() {
    static_assert(
        offsetof(JSString, d.s.u2.nonInlineCharsTwoByte) ==
            offsetof(JSString, d.s.u2.nonInlineCharsLatin1),
        "nonInlineCharsTwoByte and nonInlineCharsLatin1 must have same offset");
    return offsetof(JSString, d.s.u2.nonInlineCharsTwoByte);
  }

 public:
  static const JS::TraceKind TraceKind = JS::TraceKind::String;

  JS::Zone* zone() const {
    if (isTenured()) {
      // Allow permanent atoms to be accessed across zones and runtimes.
      if (isPermanentAtom()) {
        return zoneFromAnyThread();
      }
      return asTenured().zone();
    }
    return js::Nursery::getStringZone(this);
  }

  // Implement TenuredZone members needed for template instantiations.

  JS::Zone* zoneFromAnyThread() const {
    if (isTenured()) {
      return asTenured().zoneFromAnyThread();
    }
    return js::Nursery::getStringZone(this);
  }

  void fixupAfterMovingGC() {}

  js::gc::AllocKind getAllocKind() const {
    using js::gc::AllocKind;
    AllocKind kind;
    if (isAtom()) {
      if (isFatInline()) {
        kind = AllocKind::FAT_INLINE_ATOM;
      } else {
        kind = AllocKind::ATOM;
      }
    } else if (isFatInline()) {
      kind = AllocKind::FAT_INLINE_STRING;
    } else if (isExternal()) {
      kind = AllocKind::EXTERNAL_STRING;
    } else {
      kind = AllocKind::STRING;
    }
    MOZ_ASSERT_IF(isTenured(), kind == asTenured().getAllocKind());
    return kind;
  }

#if defined(DEBUG) || defined(JS_JITSPEW)
  void dump();  // Debugger-friendly stderr dump.
  void dump(js::GenericPrinter& out);
  void dumpNoNewline(js::GenericPrinter& out);
  void dumpCharsNoNewline(js::GenericPrinter& out);
  void dumpRepresentation(js::GenericPrinter& out, int indent) const;
  void dumpRepresentationHeader(js::GenericPrinter& out,
                                const char* subclass) const;

  template <typename CharT>
  static void dumpChars(const CharT* s, size_t len, js::GenericPrinter& out);

  bool equals(const char* s);
#endif

  void traceChildren(JSTracer* trc);

  static MOZ_ALWAYS_INLINE void readBarrier(JSString* thing) {
    if (thing->isPermanentAtom() || js::gc::IsInsideNursery(thing)) {
      return;
    }
    js::gc::TenuredCell::readBarrier(&thing->asTenured());
  }

  static MOZ_ALWAYS_INLINE void writeBarrierPre(JSString* thing) {
    if (!thing || thing->isPermanentAtom() || js::gc::IsInsideNursery(thing)) {
      return;
    }

    js::gc::TenuredCell::writeBarrierPre(&thing->asTenured());
  }

  static void addCellAddressToStoreBuffer(js::gc::StoreBuffer* buffer,
                                          js::gc::Cell** cellp) {
    buffer->putCell(reinterpret_cast<JSString**>(cellp));
  }

  static void removeCellAddressFromStoreBuffer(js::gc::StoreBuffer* buffer,
                                               js::gc::Cell** cellp) {
    buffer->unputCell(reinterpret_cast<JSString**>(cellp));
  }

  static void writeBarrierPost(void* cellp, JSString* prev, JSString* next) {
    // See JSObject::writeBarrierPost for a description of the logic here.
    MOZ_ASSERT(cellp);

    js::gc::StoreBuffer* buffer;
    if (next && (buffer = next->storeBuffer())) {
      if (prev && prev->storeBuffer()) {
        return;
      }
      buffer->putCell(static_cast<JSString**>(cellp));
      return;
    }

    if (prev && (buffer = prev->storeBuffer())) {
      buffer->unputCell(static_cast<JSString**>(cellp));
    }
  }

 private:
  JSString() = delete;
  JSString(const JSString& other) = delete;
  void operator=(const JSString& other) = delete;
};

class JSRope : public JSString {
  template <typename CharT>
  js::UniquePtr<CharT[], JS::FreePolicy> copyCharsInternal(
      JSContext* cx, arena_id_t destArenaId) const;

  enum UsingBarrier { WithIncrementalBarrier, NoBarrier };

  template <UsingBarrier b, typename CharT>
  JSLinearString* flattenInternal(JSContext* cx);

  template <UsingBarrier b>
  JSLinearString* flattenInternal(JSContext* cx);

  friend class JSString;
  JSLinearString* flatten(JSContext* cx);

  void init(JSContext* cx, JSString* left, JSString* right, size_t length);

 public:
  template <js::AllowGC allowGC>
  static inline JSRope* new_(
      JSContext* cx,
      typename js::MaybeRooted<JSString*, allowGC>::HandleType left,
      typename js::MaybeRooted<JSString*, allowGC>::HandleType right,
      size_t length, js::gc::InitialHeap = js::gc::DefaultHeap);

  js::UniquePtr<JS::Latin1Char[], JS::FreePolicy> copyLatin1Chars(
      JSContext* maybecx, arena_id_t destArenaId) const;
  JS::UniqueTwoByteChars copyTwoByteChars(JSContext* maybecx,
                                          arena_id_t destArenaId) const;

  template <typename CharT>
  js::UniquePtr<CharT[], JS::FreePolicy> copyChars(
      JSContext* maybecx, arena_id_t destArenaId) const;

  // Hash function specific for ropes that avoids allocating a temporary
  // string. There are still allocations internally so it's technically
  // fallible.
  //
  // Returns the same value as if this were a linear string being hashed.
  MOZ_MUST_USE bool hash(uint32_t* outhHash) const;

  JSString* leftChild() const {
    MOZ_ASSERT(isRope());
    return d.s.u2.left;
  }

  JSString* rightChild() const {
    MOZ_ASSERT(isRope());
    return d.s.u3.right;
  }

  void traceChildren(JSTracer* trc);

#if defined(DEBUG) || defined(JS_JITSPEW)
  void dumpRepresentation(js::GenericPrinter& out, int indent) const;
#endif

 private:
  // To help avoid writing Spectre-unsafe code, we only allow MacroAssembler
  // to call the methods below.
  friend class js::jit::MacroAssembler;

  static size_t offsetOfLeft() { return offsetof(JSRope, d.s.u2.left); }
  static size_t offsetOfRight() { return offsetof(JSRope, d.s.u3.right); }
};

static_assert(sizeof(JSRope) == sizeof(JSString),
              "string subclasses must be binary-compatible with JSString");

class JSLinearString : public JSString {
  friend class JSString;
  friend class JS::AutoStableStringChars;
  friend class js::TenuringTracer;

  /* Vacuous and therefore unimplemented. */
  JSLinearString* ensureLinear(JSContext* cx) = delete;
  bool isLinear() const = delete;
  JSLinearString& asLinear() const = delete;

  template <typename CharT>
  static bool isIndexSlow(const CharT* s, size_t length, uint32_t* indexp);

 protected:
  /* Returns void pointer to latin1/twoByte chars, for finalizers. */
  MOZ_ALWAYS_INLINE
  void* nonInlineCharsRaw() const {
    MOZ_ASSERT(!isInline());
    static_assert(
        offsetof(JSLinearString, d.s.u2.nonInlineCharsTwoByte) ==
            offsetof(JSLinearString, d.s.u2.nonInlineCharsLatin1),
        "nonInlineCharsTwoByte and nonInlineCharsLatin1 must have same offset");
    return (void*)d.s.u2.nonInlineCharsTwoByte;
  }

  MOZ_ALWAYS_INLINE const JS::Latin1Char* rawLatin1Chars() const;
  MOZ_ALWAYS_INLINE const char16_t* rawTwoByteChars() const;

 public:
  void init(const char16_t* chars, size_t length);
  void init(const JS::Latin1Char* chars, size_t length);

  template <js::AllowGC allowGC, typename CharT>
  static inline JSLinearString* new_(
      JSContext* cx, js::UniquePtr<CharT[], JS::FreePolicy> chars,
      size_t length);

  template <typename CharT>
  MOZ_ALWAYS_INLINE const CharT* nonInlineChars(
      const JS::AutoRequireNoGC& nogc) const;

  MOZ_ALWAYS_INLINE
  const JS::Latin1Char* nonInlineLatin1Chars(
      const JS::AutoRequireNoGC& nogc) const {
    MOZ_ASSERT(!isInline());
    MOZ_ASSERT(hasLatin1Chars());
    return d.s.u2.nonInlineCharsLatin1;
  }

  MOZ_ALWAYS_INLINE
  const char16_t* nonInlineTwoByteChars(const JS::AutoRequireNoGC& nogc) const {
    MOZ_ASSERT(!isInline());
    MOZ_ASSERT(hasTwoByteChars());
    return d.s.u2.nonInlineCharsTwoByte;
  }

  template <typename CharT>
  MOZ_ALWAYS_INLINE const CharT* chars(const JS::AutoRequireNoGC& nogc) const;

  MOZ_ALWAYS_INLINE
  const JS::Latin1Char* latin1Chars(const JS::AutoRequireNoGC& nogc) const {
    return rawLatin1Chars();
  }

  MOZ_ALWAYS_INLINE
  const char16_t* twoByteChars(const JS::AutoRequireNoGC& nogc) const {
    return rawTwoByteChars();
  }

  mozilla::Range<const JS::Latin1Char> latin1Range(
      const JS::AutoRequireNoGC& nogc) const {
    MOZ_ASSERT(JSString::isLinear());
    return mozilla::Range<const JS::Latin1Char>(latin1Chars(nogc), length());
  }

  mozilla::Range<const char16_t> twoByteRange(
      const JS::AutoRequireNoGC& nogc) const {
    MOZ_ASSERT(JSString::isLinear());
    return mozilla::Range<const char16_t>(twoByteChars(nogc), length());
  }

  MOZ_ALWAYS_INLINE
  char16_t latin1OrTwoByteChar(size_t index) const {
    MOZ_ASSERT(JSString::isLinear());
    MOZ_ASSERT(index < length());
    JS::AutoCheckCannotGC nogc;
    return hasLatin1Chars() ? latin1Chars(nogc)[index]
                            : twoByteChars(nogc)[index];
  }

  bool isIndexSlow(uint32_t* indexp) const {
    MOZ_ASSERT(JSString::isLinear());
    size_t len = length();
    if (len == 0 || len > js::UINT32_CHAR_BUFFER_LENGTH) {
      return false;
    }
    JS::AutoCheckCannotGC nogc;
    if (hasLatin1Chars()) {
      const JS::Latin1Char* s = latin1Chars(nogc);
      return mozilla::IsAsciiDigit(*s) && isIndexSlow(s, len, indexp);
    }
    const char16_t* s = twoByteChars(nogc);
    return mozilla::IsAsciiDigit(*s) && isIndexSlow(s, len, indexp);
  }

  /*
   * Returns true if this string's characters store an unsigned 32-bit
   * integer value, initializing *indexp to that value if so.  (Thus if
   * calling isIndex returns true, js::IndexToString(cx, *indexp) will be a
   * string equal to this string.)
   */
  bool isIndex(uint32_t* indexp) const {
    MOZ_ASSERT(JSString::isLinear());

    if (JSString::hasIndexValue()) {
      *indexp = getIndexValue();
      return true;
    }

    return isIndexSlow(indexp);
  }

  void maybeInitializeIndex(uint32_t index, bool allowAtom = false) {
    MOZ_ASSERT(JSString::isLinear());
    MOZ_ASSERT_IF(hasIndexValue(), getIndexValue() == index);
    MOZ_ASSERT_IF(!allowAtom, !isAtom());

    if (hasIndexValue() || index > UINT16_MAX) {
      return;
    }

    mozilla::DebugOnly<uint32_t> containedIndex;
    MOZ_ASSERT(isIndexSlow(&containedIndex));
    MOZ_ASSERT(index == containedIndex);

    setFlagBit((index << INDEX_VALUE_SHIFT) | INDEX_VALUE_BIT);
    MOZ_ASSERT(getIndexValue() == index);
  }

  /*
   * Returns a property name represented by this string, or null on failure.
   * You must verify that this is not an index per isIndex before calling
   * this method.
   */
  inline js::PropertyName* toPropertyName(JSContext* cx);

  inline void finalize(JSFreeOp* fop);
  inline size_t allocSize() const;

#if defined(DEBUG) || defined(JS_JITSPEW)
  void dumpRepresentationChars(js::GenericPrinter& out, int indent) const;
  void dumpRepresentation(js::GenericPrinter& out, int indent) const;
#endif

  /*
   * Once a JSLinearString sub-class has been added to the atom state, this
   * operation changes the string to the JSAtom type, in place.
   */
  MOZ_ALWAYS_INLINE JSAtom* morphAtomizedStringIntoAtom(js::HashNumber hash);
  MOZ_ALWAYS_INLINE JSAtom* morphAtomizedStringIntoPermanentAtom(
      js::HashNumber hash);
};

static_assert(sizeof(JSLinearString) == sizeof(JSString),
              "string subclasses must be binary-compatible with JSString");

class JSDependentString : public JSLinearString {
  friend class JSString;

  void init(JSContext* cx, JSLinearString* base, size_t start, size_t length,
            const StringTaint* optTaint = nullptr);

  /* Vacuous and therefore unimplemented. */
  bool isDependent() const = delete;
  JSDependentString& asDependent() const = delete;

  /* The offset of this string's chars in base->chars(). */
  MOZ_ALWAYS_INLINE size_t baseOffset() const {
    MOZ_ASSERT(JSString::isDependent());
    JS::AutoCheckCannotGC nogc;
    size_t offset;
    if (hasTwoByteChars()) {
      offset = twoByteChars(nogc) - base()->twoByteChars(nogc);
    } else {
      offset = latin1Chars(nogc) - base()->latin1Chars(nogc);
    }
    MOZ_ASSERT(offset < base()->length());
    return offset;
  }

 public:
  static inline JSLinearString* new_(JSContext* cx, JSLinearString* base,
                                     size_t start, size_t length);

#if defined(DEBUG) || defined(JS_JITSPEW)
  void dumpRepresentation(js::GenericPrinter& out, int indent) const;
#endif

 private:
  // To help avoid writing Spectre-unsafe code, we only allow MacroAssembler
  // to call the method below.
  friend class js::jit::MacroAssembler;

  inline static size_t offsetOfBase() {
    return offsetof(JSDependentString, d.s.u3.base);
  }
};

static_assert(sizeof(JSDependentString) == sizeof(JSString),
              "string subclasses must be binary-compatible with JSString");

class JSExtensibleString : public JSLinearString {
  /* Vacuous and therefore unimplemented. */
  bool isExtensible() const = delete;
  JSExtensibleString& asExtensible() const = delete;

 public:
  MOZ_ALWAYS_INLINE
  size_t capacity() const {
    MOZ_ASSERT(JSString::isExtensible());
    return d.s.u3.capacity;
  }

#if defined(DEBUG) || defined(JS_JITSPEW)
  void dumpRepresentation(js::GenericPrinter& out, int indent) const;
#endif
};

static_assert(sizeof(JSExtensibleString) == sizeof(JSString),
              "string subclasses must be binary-compatible with JSString");

class JSInlineString : public JSLinearString {
 public:
  MOZ_ALWAYS_INLINE
  const JS::Latin1Char* latin1Chars(const JS::AutoRequireNoGC& nogc) const {
    MOZ_ASSERT(JSString::isInline());
    MOZ_ASSERT(hasLatin1Chars());
    return d.inlineStorageLatin1;
  }

  MOZ_ALWAYS_INLINE
  const char16_t* twoByteChars(const JS::AutoRequireNoGC& nogc) const {
    MOZ_ASSERT(JSString::isInline());
    MOZ_ASSERT(hasTwoByteChars());
    return d.inlineStorageTwoByte;
  }

  template <typename CharT>
  static bool lengthFits(size_t length);

#if defined(DEBUG) || defined(JS_JITSPEW)
  void dumpRepresentation(js::GenericPrinter& out, int indent) const;
#endif

 private:
  // To help avoid writing Spectre-unsafe code, we only allow MacroAssembler
  // to call the method below.
  friend class js::jit::MacroAssembler;
  static size_t offsetOfInlineStorage() {
    return offsetof(JSInlineString, d.inlineStorageTwoByte);
  }
};

static_assert(sizeof(JSInlineString) == sizeof(JSString),
              "string subclasses must be binary-compatible with JSString");

/*
 * On 32-bit platforms, JSThinInlineString can store 8 Latin1 characters or 4
 * TwoByte characters inline. On 64-bit platforms, these numbers are 16 and 8,
 * respectively.
 */
class JSThinInlineString : public JSInlineString {
 public:
  static const size_t MAX_LENGTH_LATIN1 = NUM_INLINE_CHARS_LATIN1;
  static const size_t MAX_LENGTH_TWO_BYTE = NUM_INLINE_CHARS_TWO_BYTE;

  template <js::AllowGC allowGC>
  static inline JSThinInlineString* new_(JSContext* cx);

  template <typename CharT>
  inline CharT* init(size_t length);

  template <typename CharT>
  static bool lengthFits(size_t length);
};

static_assert(sizeof(JSThinInlineString) == sizeof(JSString),
              "string subclasses must be binary-compatible with JSString");

/*
 * On both 32-bit and 64-bit platforms, MAX_LENGTH_TWO_BYTE is 12 and
 * MAX_LENGTH_LATIN1 is 24. This is deliberate, in order to minimize potential
 * performance differences between 32-bit and 64-bit platforms.
 *
 * There are still some differences due to NUM_INLINE_CHARS_* being different.
 * E.g. TwoByte strings of length 5--8 will be JSFatInlineStrings on 32-bit
 * platforms and JSThinInlineStrings on 64-bit platforms. But the more
 * significant transition from inline strings to non-inline strings occurs at
 * length 12 (for TwoByte strings) and 24 (Latin1 strings) on both 32-bit and
 * 64-bit platforms.
 */
class JSFatInlineString : public JSInlineString
{
  // TaintFox: similar to JSString, add another pointer size of inline characters here for
  // alignment.
  static const size_t INLINE_EXTENSION_CHARS_LATIN1 =
      24 - NUM_INLINE_CHARS_LATIN1 + (sizeof(void*) / sizeof(JS::Latin1Char));
  static const size_t INLINE_EXTENSION_CHARS_TWO_BYTE =
      12 - NUM_INLINE_CHARS_TWO_BYTE + (sizeof(void*) / sizeof(char16_t));

 protected: /* to fool clang into not warning this is unused */
  union {
    char inlineStorageExtensionLatin1[INLINE_EXTENSION_CHARS_LATIN1];
    char16_t inlineStorageExtensionTwoByte[INLINE_EXTENSION_CHARS_TWO_BYTE];
  };

 public:
  template <js::AllowGC allowGC>
  static inline JSFatInlineString* new_(JSContext* cx);

  static const size_t MAX_LENGTH_LATIN1 =
      JSString::NUM_INLINE_CHARS_LATIN1 + INLINE_EXTENSION_CHARS_LATIN1;

  static const size_t MAX_LENGTH_TWO_BYTE =
      JSString::NUM_INLINE_CHARS_TWO_BYTE + INLINE_EXTENSION_CHARS_TWO_BYTE;

  template <typename CharT>
  inline CharT* init(size_t length);

  template <typename CharT>
  static bool lengthFits(size_t length);

  // Only called by the GC for strings with the AllocKind::FAT_INLINE_STRING
  // kind.
  MOZ_ALWAYS_INLINE void finalize(JSFreeOp* fop);
};

static_assert(sizeof(JSFatInlineString) % js::gc::CellAlignBytes == 0,
              "fat inline strings shouldn't waste space up to the next cell "
              "boundary");

class JSExternalString : public JSLinearString {
  void init(const char16_t* chars, size_t length,
            const JSExternalStringCallbacks* callbacks);

  /* Vacuous and therefore unimplemented. */
  bool isExternal() const = delete;
  JSExternalString& asExternal() const = delete;

 public:
  static inline JSExternalString* new_(
      JSContext* cx, const char16_t* chars, size_t length,
      const JSExternalStringCallbacks* callbacks);

  const JSExternalStringCallbacks* callbacks() const {
    MOZ_ASSERT(JSString::isExternal());
    return d.s.u3.externalCallbacks;
  }

  // External chars are never allocated inline or in the nursery, so we can
  // safely expose this without requiring an AutoCheckCannotGC argument.
  const char16_t* twoByteChars() const { return rawTwoByteChars(); }

  // Only called by the GC for strings with the AllocKind::EXTERNAL_STRING
  // kind.
  inline void finalize(JSFreeOp* fop);

#if defined(DEBUG) || defined(JS_JITSPEW)
  void dumpRepresentation(js::GenericPrinter& out, int indent) const;
#endif
};

static_assert(sizeof(JSExternalString) == sizeof(JSString),
              "string subclasses must be binary-compatible with JSString");

class JSAtom : public JSLinearString {
  /* Vacuous and therefore unimplemented. */
  bool isAtom() const = delete;
  JSAtom& asAtom() const = delete;

 public:
  /* Returns the PropertyName for this.  isIndex() must be false. */
  inline js::PropertyName* asPropertyName();

  MOZ_ALWAYS_INLINE
  bool isPermanent() const { return JSString::isPermanentAtom(); }

  // Transform this atom into a permanent atom. This is only done during
  // initialization of the runtime. Permanent atoms are always pinned.
  MOZ_ALWAYS_INLINE void morphIntoPermanentAtom() {
    MOZ_ASSERT(static_cast<JSString*>(this)->isAtom());
    setFlagBit(PERMANENT_ATOM_FLAGS | PINNED_ATOM_BIT);
  }

  MOZ_ALWAYS_INLINE
  bool isPinned() const { return flags() & PINNED_ATOM_BIT; }

  // Mark the atom as pinned. For use by atomization only.
  MOZ_ALWAYS_INLINE void setPinned() {
    MOZ_ASSERT(static_cast<JSString*>(this)->isAtom());
    MOZ_ASSERT(!isPinned());
    setFlagBit(PINNED_ATOM_BIT);
  }

  inline js::HashNumber hash() const;
  inline void initHash(js::HashNumber hash);

#if defined(DEBUG) || defined(JS_JITSPEW)
  void dump(js::GenericPrinter& out);
  void dump();
#endif
};

static_assert(sizeof(JSAtom) == sizeof(JSString),
              "string subclasses must be binary-compatible with JSString");

namespace js {

class NormalAtom : public JSAtom {
 protected:
  HashNumber hash_;

 public:
  HashNumber hash() const { return hash_; }
  void initHash(HashNumber hash) { hash_ = hash; }
};

static_assert(sizeof(NormalAtom) == sizeof(JSString) + sizeof(uint64_t),
              "NormalAtom must have size of a string + HashNumber, "
              "aligned to gc::CellAlignBytes");

class FatInlineAtom : public JSAtom {
 protected:  // Silence Clang unused-field warning.
  char inlineStorage_[sizeof(JSFatInlineString) - sizeof(JSString)];
  HashNumber hash_;

 public:
  HashNumber hash() const { return hash_; }
  void initHash(HashNumber hash) { hash_ = hash; }

  inline void finalize(JSFreeOp* fop);
};

static_assert(
    sizeof(FatInlineAtom) == sizeof(JSFatInlineString) + sizeof(uint64_t),
    "FatInlineAtom must have size of a fat inline string + HashNumber, "
    "aligned to gc::CellAlignBytes");

}  // namespace js

inline js::HashNumber JSAtom::hash() const {
  if (isFatInline()) {
    return static_cast<const js::FatInlineAtom*>(this)->hash();
  }
  return static_cast<const js::NormalAtom*>(this)->hash();
}

inline void JSAtom::initHash(js::HashNumber hash) {
  if (isFatInline()) {
    return static_cast<js::FatInlineAtom*>(this)->initHash(hash);
  }
  return static_cast<js::NormalAtom*>(this)->initHash(hash);
}

MOZ_ALWAYS_INLINE JSAtom* JSLinearString::morphAtomizedStringIntoAtom(
    js::HashNumber hash) {
  MOZ_ASSERT(!isAtom());
  clearFlagBit(NON_ATOM_BIT);
  JSAtom* atom = &asAtom();
  atom->initHash(hash);
  return atom;
}

MOZ_ALWAYS_INLINE JSAtom* JSLinearString::morphAtomizedStringIntoPermanentAtom(
    js::HashNumber hash) {
  MOZ_ASSERT(!isAtom());
  setFlagBit(PERMANENT_ATOM_FLAGS | PINNED_ATOM_BIT);
  clearFlagBit(NON_ATOM_BIT);
  JSAtom* atom = &asAtom();
  atom->initHash(hash);
  return atom;
}

namespace js {

/**
 * An indexable characters class exposing unaligned, little-endian encoded
 * char16_t data.
 */
class LittleEndianChars {
 public:
  explicit constexpr LittleEndianChars(const uint8_t* leTwoByte)
      : current(leTwoByte) {}

  constexpr char16_t operator[](size_t index) const {
    size_t offset = index * sizeof(char16_t);
    return (current[offset + 1] << 8) | current[offset];
  }

  constexpr const uint8_t* get() { return current; }

 private:
  const uint8_t* current;
};

class StaticStrings {
 private:
  /* Bigger chars cannot be in a length-2 string. */
  static const size_t SMALL_CHAR_LIMIT = 128U;
  static const size_t NUM_SMALL_CHARS = 64U;

  JSAtom* length2StaticTable[NUM_SMALL_CHARS * NUM_SMALL_CHARS] = {};  // zeroes

 public:
  /* We keep these public for the JITs. */
  static const size_t UNIT_STATIC_LIMIT = 256U;
  JSAtom* unitStaticTable[UNIT_STATIC_LIMIT] = {};  // zeroes

  static const size_t INT_STATIC_LIMIT = 256U;
  JSAtom* intStaticTable[INT_STATIC_LIMIT] = {};  // zeroes

  StaticStrings() = default;

  bool init(JSContext* cx);
  void trace(JSTracer* trc);

  static bool hasUint(uint32_t u) { return u < INT_STATIC_LIMIT; }

  JSAtom* getUint(uint32_t u) {
    MOZ_ASSERT(hasUint(u));
    return intStaticTable[u];
  }

  static bool hasInt(int32_t i) { return uint32_t(i) < INT_STATIC_LIMIT; }

  JSAtom* getInt(int32_t i) {
    MOZ_ASSERT(hasInt(i));
    return getUint(uint32_t(i));
  }

  static bool hasUnit(char16_t c) { return c < UNIT_STATIC_LIMIT; }

  JSAtom* getUnit(char16_t c) {
    MOZ_ASSERT(hasUnit(c));
    return unitStaticTable[c];
  }

  /* May not return atom, returns null on (reported) failure. */
  inline JSLinearString* getUnitStringForElement(JSContext* cx, JSString* str,
                                                 size_t index);

  template <typename CharT>
  static bool isStatic(const CharT* chars, size_t len);

  /* Return null if no static atom exists for the given (chars, length). */
  template <typename Chars>
  MOZ_ALWAYS_INLINE JSAtom* lookup(Chars chars, size_t length) {
    static_assert(std::is_same<Chars, const Latin1Char*>::value ||
                      std::is_same<Chars, const char16_t*>::value ||
                      std::is_same<Chars, LittleEndianChars>::value,
                  "for understandability, |chars| must be one of a few "
                  "identified types");

    switch (length) {
      case 1: {
        char16_t c = chars[0];
        if (c < UNIT_STATIC_LIMIT) {
          return getUnit(c);
        }
        return nullptr;
      }
      case 2:
        if (fitsInSmallChar(chars[0]) && fitsInSmallChar(chars[1])) {
          return getLength2(chars[0], chars[1]);
        }
        return nullptr;
      case 3:
        /*
         * Here we know that JSString::intStringTable covers only 256 (or at
         * least not 1000 or more) chars. We rely on order here to resolve the
         * unit vs. int string/length-2 string atom identity issue by giving
         * priority to unit strings for "0" through "9" and length-2 strings for
         * "10" through "99".
         */
        static_assert(INT_STATIC_LIMIT <= 999,
                      "static int strings assumed below to be at most "
                      "three digits");
        if ('1' <= chars[0] && chars[0] <= '9' && '0' <= chars[1] &&
            chars[1] <= '9' && '0' <= chars[2] && chars[2] <= '9') {
          int i =
              (chars[0] - '0') * 100 + (chars[1] - '0') * 10 + (chars[2] - '0');

          if (unsigned(i) < INT_STATIC_LIMIT) {
            return getInt(i);
          }
        }
        return nullptr;
    }

    return nullptr;
  }

  MOZ_ALWAYS_INLINE JSAtom* lookup(const char* chars, size_t length) {
    // Collapse calls for |const char*| into |const Latin1Char char*| to avoid
    // excess instantiations.
    return lookup(reinterpret_cast<const Latin1Char*>(chars), length);
  }

  template <typename CharT, typename = typename std::enable_if<
                                !std::is_const<CharT>::value>::type>
  MOZ_ALWAYS_INLINE JSAtom* lookup(CharT* chars, size_t length) {
    // Collapse the remaining |CharT*| to |const CharT*| to avoid excess
    // instantiations.
    return lookup(const_cast<const CharT*>(chars), length);
  }

 private:
  using SmallChar = uint8_t;

  struct SmallCharArray {
    SmallChar storage[SMALL_CHAR_LIMIT];

    constexpr SmallChar& operator[](size_t idx) { return storage[idx]; }
    constexpr const SmallChar& operator[](size_t idx) const {
      return storage[idx];
    }
  };

  static const SmallChar INVALID_SMALL_CHAR = -1;

  static bool fitsInSmallChar(char16_t c) {
    return c < SMALL_CHAR_LIMIT && toSmallCharArray[c] != INVALID_SMALL_CHAR;
  }

  static constexpr Latin1Char fromSmallChar(SmallChar c);

  static constexpr SmallChar toSmallChar(uint32_t c);

  static constexpr SmallCharArray createSmallCharArray();

  static const SmallCharArray toSmallCharArray;

  MOZ_ALWAYS_INLINE JSAtom* getLength2(char16_t c1, char16_t c2) {
    MOZ_ASSERT(fitsInSmallChar(c1));
    MOZ_ASSERT(fitsInSmallChar(c2));
    size_t index = (size_t(toSmallCharArray[c1]) << 6) + toSmallCharArray[c2];
    return length2StaticTable[index];
  }
};

/*
 * Represents an atomized string which does not contain an index (that is, an
 * unsigned 32-bit value).  Thus for any PropertyName propname,
 * ToString(ToUint32(propname)) never equals propname.
 *
 * To more concretely illustrate the utility of PropertyName, consider that it
 * is used to partition, in a type-safe manner, the ways to refer to a
 * property, as follows:
 *
 *   - uint32_t indexes,
 *   - PropertyName strings which don't encode uint32_t indexes, and
 *   - jsspecial special properties (non-ES5 properties like object-valued
 *     jsids, JSID_EMPTY, JSID_VOID, and maybe in the future Harmony-proposed
 *     private names).
 */
class PropertyName : public JSAtom {
 private:
  /* Vacuous and therefore unimplemented. */
  PropertyName* asPropertyName() = delete;
};

static_assert(sizeof(PropertyName) == sizeof(JSString),
              "string subclasses must be binary-compatible with JSString");

static MOZ_ALWAYS_INLINE jsid NameToId(PropertyName* name) {
  return NON_INTEGER_ATOM_TO_JSID(name);
}

using PropertyNameVector = JS::GCVector<PropertyName*>;

template <typename CharT>
void CopyChars(CharT* dest, const JSLinearString& str);

static inline UniqueChars StringToNewUTF8CharsZ(JSContext* maybecx,
                                                JSString& str) {
  JS::AutoCheckCannotGC nogc;

  JSLinearString* linear = str.ensureLinear(maybecx);
  if (!linear) {
    return nullptr;
  }

  return UniqueChars(
      linear->hasLatin1Chars()
          ? JS::CharsToNewUTF8CharsZ(maybecx, linear->latin1Range(nogc)).c_str()
          : JS::CharsToNewUTF8CharsZ(maybecx, linear->twoByteRange(nogc))
                .c_str());
}

/**
 * Allocate a string with the given contents, potentially GCing in the process.
 */
template <typename CharT>
extern JSLinearString* NewString(JSContext* cx,
                                 UniquePtr<CharT[], JS::FreePolicy> chars,
                                 size_t length);

/* Like NewString, but doesn't attempt to deflate to Latin1. */
template <typename CharT>
extern JSLinearString* NewStringDontDeflate(
    JSContext* cx, UniquePtr<CharT[], JS::FreePolicy> chars, size_t length);

/**
 * Allocate a string with the given contents.  If |allowGC == CanGC|, this may
 * trigger a GC.
 */
template <js::AllowGC allowGC, typename CharT>
extern JSLinearString* NewString(JSContext* cx,
                                 UniquePtr<CharT[], JS::FreePolicy> chars,
                                 size_t length);

/* Like NewString, but doesn't try to deflate to Latin1. */
template <js::AllowGC allowGC, typename CharT>
extern JSLinearString* NewStringDontDeflate(
    JSContext* cx, UniquePtr<CharT[], JS::FreePolicy> chars, size_t length);

extern JSLinearString* NewDependentString(JSContext* cx, JSString* base,
                                          size_t start, size_t length);

/* Take ownership of an array of Latin1Chars. */
extern JSLinearString* NewLatin1StringZ(JSContext* cx, UniqueChars chars);

/* Copy a counted string and GC-allocate a descriptor for it. */
template <js::AllowGC allowGC, typename CharT>
extern JSLinearString* NewStringCopyN(JSContext* cx, const CharT* s, size_t n);

template <js::AllowGC allowGC>
inline JSLinearString* NewStringCopyN(JSContext* cx, const char* s, size_t n) {
  return NewStringCopyN<allowGC>(cx, reinterpret_cast<const Latin1Char*>(s), n);
}

/* Like NewStringCopyN, but doesn't try to deflate to Latin1. */
template <js::AllowGC allowGC, typename CharT>
extern JSLinearString* NewStringCopyNDontDeflate(JSContext* cx, const CharT* s,
                                                 size_t n);

/* Copy a C string and GC-allocate a descriptor for it. */
template <js::AllowGC allowGC>
inline JSLinearString* NewStringCopyZ(JSContext* cx, const char16_t* s) {
  return NewStringCopyN<allowGC>(cx, s, js_strlen(s));
}

template <js::AllowGC allowGC>
inline JSLinearString* NewStringCopyZ(JSContext* cx, const char* s) {
  return NewStringCopyN<allowGC>(cx, s, strlen(s));
}

template <js::AllowGC allowGC>
extern JSLinearString* NewStringCopyUTF8N(JSContext* cx,
                                          const JS::UTF8Chars utf8);

template <js::AllowGC allowGC>
inline JSLinearString* NewStringCopyUTF8Z(JSContext* cx,
                                          const JS::ConstUTF8CharsZ utf8) {
  return NewStringCopyUTF8N<allowGC>(
      cx, JS::UTF8Chars(utf8.c_str(), strlen(utf8.c_str())));
}

JSString* NewMaybeExternalString(JSContext* cx, const char16_t* s, size_t n,
                                 const JSExternalStringCallbacks* callbacks,
                                 bool* allocatedExternal);

/**
 * Allocate a new string consisting of |chars[0..length]| characters.
 */
extern JSLinearString* NewStringFromLittleEndianNoGC(JSContext* cx,
                                                     LittleEndianChars chars,
                                                     size_t length);

static_assert(sizeof(HashNumber) == 4);

template <AllowGC allowGC>
extern JSString* ConcatStrings(
    JSContext* cx, typename MaybeRooted<JSString*, allowGC>::HandleType left,
    typename MaybeRooted<JSString*, allowGC>::HandleType right);

/*
 * Test if strings are equal. The caller can call the function even if str1
 * or str2 are not GC-allocated things.
 */
extern bool EqualStrings(JSContext* cx, JSString* str1, JSString* str2,
                         bool* result);

/* Use the infallible method instead! */
extern bool EqualStrings(JSContext* cx, JSLinearString* str1,
                         JSLinearString* str2, bool* result) = delete;

/* EqualStrings is infallible on linear strings. */
extern bool EqualStrings(JSLinearString* str1, JSLinearString* str2);

/**
 * Compare two strings that are known to be the same length.
 * Exposed for the JITs; for ordinary uses, EqualStrings() is more sensible.
 *
 * Precondition: str1->length() == str2->length().
 */
extern bool EqualChars(JSLinearString* str1, JSLinearString* str2);

/*
 * Return less than, equal to, or greater than zero depending on whether
 * `s1[0..len1]` is less than, equal to, or greater than `s2`.
 */
extern int32_t CompareChars(const char16_t* s1, size_t len1,
                            JSLinearString* s2);

/*
 * Compare two strings, like CompareChars, but store the result in `*result`.
 * This flattens the strings and therefore can fail.
 */
extern bool CompareStrings(JSContext* cx, JSString* str1, JSString* str2,
                           int32_t* result);

/*
 * Same as CompareStrings but for atoms.  Don't use this to just test
 * for equality; use this when you need an ordering on atoms.
 */
extern int32_t CompareAtoms(JSAtom* atom1, JSAtom* atom2);

/**
 * Return true if the string contains only ASCII characters.
 */
extern bool StringIsAscii(JSLinearString* str);

/*
 * Return true if the string matches the given sequence of ASCII bytes.
 */
extern bool StringEqualsAscii(JSLinearString* str, const char* asciiBytes);
/*
 * Return true if the string matches the given sequence of ASCII
 * bytes.  The sequence of ASCII bytes must have length "length".  The
 * length should not include the trailing null, if any.
 */
extern bool StringEqualsAscii(JSLinearString* str, const char* asciiBytes,
                              size_t length);

template <size_t N>
bool StringEqualsLiteral(JSLinearString* str, const char (&asciiBytes)[N]) {
  MOZ_ASSERT(asciiBytes[N - 1] == '\0');
  return StringEqualsAscii(str, asciiBytes, N - 1);
}

extern int StringFindPattern(JSLinearString* text, JSLinearString* pat,
                             size_t start);

/**
 * Return true if the string contains a pattern at |start|.
 *
 * Precondition: `text` is long enough that this might be true;
 * that is, it has at least `start + pat->length()` characters.
 */
extern bool HasSubstringAt(JSLinearString* text, JSLinearString* pat,
                           size_t start);

/*
 * Computes |str|'s substring for the range [beginInt, beginInt + lengthInt).
 * Negative, overlarge, swapped, etc. |beginInt| and |lengthInt| are forbidden
 * and constitute API misuse.
 */
JSString* SubstringKernel(JSContext* cx, HandleString str, int32_t beginInt,
                          int32_t lengthInt);

inline js::HashNumber HashStringChars(JSLinearString* str) {
  JS::AutoCheckCannotGC nogc;
  size_t len = str->length();
  return str->hasLatin1Chars()
             ? mozilla::HashString(str->latin1Chars(nogc), len)
             : mozilla::HashString(str->twoByteChars(nogc), len);
}

/*** Conversions ************************************************************/

/*
 * Convert a string to a printable C string.
 *
 * Asserts if the input contains any non-ASCII characters.
 */
UniqueChars EncodeAscii(JSContext* cx, JSString* str);

/*
 * Convert a string to a printable C string.
 */
UniqueChars EncodeLatin1(JSContext* cx, JSString* str);

enum class IdToPrintableBehavior : bool {
  /*
   * Request the printable representation of an identifier.
   */
  IdIsIdentifier,

  /*
   * Request the printable representation of a property key.
   */
  IdIsPropertyKey
};

/*
 * Convert a jsid to a printable C string encoded in UTF-8.
 */
extern UniqueChars IdToPrintableUTF8(JSContext* cx, HandleId id,
                                     IdToPrintableBehavior behavior);

/*
 * Convert a non-string value to a string, returning null after reporting an
 * error, otherwise returning a new string reference.
 */
template <AllowGC allowGC>
extern JSString* ToStringSlow(
    JSContext* cx, typename MaybeRooted<Value, allowGC>::HandleType arg);

/*
 * Convert the given value to a string.  This method includes an inline
 * fast-path for the case where the value is already a string; if the value is
 * known not to be a string, use ToStringSlow instead.
 */
template <AllowGC allowGC>
static MOZ_ALWAYS_INLINE JSString* ToString(JSContext* cx, JS::HandleValue v) {
  if (v.isString()) {
    return v.toString();
  }
  return ToStringSlow<allowGC>(cx, v);
}

/*
 * This function implements E-262-3 section 9.8, toString. Convert the given
 * value to a string of characters appended to the given buffer. On error, the
 * passed buffer may have partial results appended.
 */
inline bool ValueToStringBuffer(JSContext* cx, const Value& v,
                                StringBuffer& sb);

} /* namespace js */

MOZ_ALWAYS_INLINE bool JSString::getChar(JSContext* cx, size_t index,
                                         char16_t* code) {
  MOZ_ASSERT(index < length());

  /*
   * Optimization for one level deep ropes.
   * This is common for the following pattern:
   *
   * while() {
   *   text = text.substr(0, x) + "bla" + text.substr(x)
   *   test.charCodeAt(x + 1)
   * }
   */
  JSString* str;
  if (isRope()) {
    JSRope* rope = &asRope();
    if (uint32_t(index) < rope->leftChild()->length()) {
      str = rope->leftChild();
    } else {
      str = rope->rightChild();
      index -= rope->leftChild()->length();
    }
  } else {
    str = this;
  }

  if (!str->ensureLinear(cx)) {
    return false;
  }

  *code = str->asLinear().latin1OrTwoByteChar(index);
  return true;
}

MOZ_ALWAYS_INLINE JSLinearString* JSString::ensureLinear(JSContext* cx) {
  return isLinear() ? &asLinear() : asRope().flatten(cx);
}

inline JSLinearString* JSString::base() const {
  MOZ_ASSERT(hasBase());
  MOZ_ASSERT(!d.s.u3.base->isInline());
  return d.s.u3.base;
}

template <>
MOZ_ALWAYS_INLINE const char16_t* JSLinearString::nonInlineChars(
    const JS::AutoRequireNoGC& nogc) const {
  return nonInlineTwoByteChars(nogc);
}

template <>
MOZ_ALWAYS_INLINE const JS::Latin1Char* JSLinearString::nonInlineChars(
    const JS::AutoRequireNoGC& nogc) const {
  return nonInlineLatin1Chars(nogc);
}

template <>
MOZ_ALWAYS_INLINE const char16_t* JSLinearString::chars(
    const JS::AutoRequireNoGC& nogc) const {
  return rawTwoByteChars();
}

template <>
MOZ_ALWAYS_INLINE const JS::Latin1Char* JSLinearString::chars(
    const JS::AutoRequireNoGC& nogc) const {
  return rawLatin1Chars();
}

template <>
MOZ_ALWAYS_INLINE js::UniquePtr<JS::Latin1Char[], JS::FreePolicy>
JSRope::copyChars<JS::Latin1Char>(JSContext* maybecx,
                                  arena_id_t destArenaId) const {
  return copyLatin1Chars(maybecx, destArenaId);
}

template <>
MOZ_ALWAYS_INLINE JS::UniqueTwoByteChars JSRope::copyChars<char16_t>(
    JSContext* maybecx, arena_id_t destArenaId) const {
  return copyTwoByteChars(maybecx, destArenaId);
}

template <>
MOZ_ALWAYS_INLINE bool JSThinInlineString::lengthFits<JS::Latin1Char>(
    size_t length) {
  return length <= MAX_LENGTH_LATIN1;
}

template <>
MOZ_ALWAYS_INLINE bool JSThinInlineString::lengthFits<char16_t>(size_t length) {
  return length <= MAX_LENGTH_TWO_BYTE;
}

template <>
MOZ_ALWAYS_INLINE bool JSFatInlineString::lengthFits<JS::Latin1Char>(
    size_t length) {
  static_assert(
      (INLINE_EXTENSION_CHARS_LATIN1 * sizeof(char)) % js::gc::CellAlignBytes ==
          0,
      "fat inline strings' Latin1 characters don't exactly "
      "fill subsequent cells and thus are wasteful");
  static_assert(MAX_LENGTH_LATIN1 ==
                    (sizeof(JSFatInlineString) -
                     offsetof(JSFatInlineString, d.inlineStorageLatin1)) /
                        sizeof(char),
                "MAX_LENGTH_LATIN1 must be one less than inline Latin1 "
                "storage count");

  return length <= MAX_LENGTH_LATIN1;
}

template <>
MOZ_ALWAYS_INLINE bool JSFatInlineString::lengthFits<char16_t>(size_t length) {
  static_assert((INLINE_EXTENSION_CHARS_TWO_BYTE * sizeof(char16_t)) %
                        js::gc::CellAlignBytes ==
                    0,
                "fat inline strings' char16_t characters don't exactly "
                "fill subsequent cells and thus are wasteful");
  static_assert(MAX_LENGTH_TWO_BYTE ==
                    (sizeof(JSFatInlineString) -
                     offsetof(JSFatInlineString, d.inlineStorageTwoByte)) /
                        sizeof(char16_t),
                "MAX_LENGTH_TWO_BYTE must be one less than inline "
                "char16_t storage count");

  return length <= MAX_LENGTH_TWO_BYTE;
}

template <>
MOZ_ALWAYS_INLINE bool JSInlineString::lengthFits<JS::Latin1Char>(
    size_t length) {
  // If it fits in a fat inline string, it fits in any inline string.
  return JSFatInlineString::lengthFits<JS::Latin1Char>(length);
}

template <>
MOZ_ALWAYS_INLINE bool JSInlineString::lengthFits<char16_t>(size_t length) {
  // If it fits in a fat inline string, it fits in any inline string.
  return JSFatInlineString::lengthFits<char16_t>(length);
}

template <>
MOZ_ALWAYS_INLINE void JSString::setNonInlineChars(const char16_t* chars) {
  // Check that the new buffer is located in the StringBufferArena
  checkStringCharsArena(chars);
  d.s.u2.nonInlineCharsTwoByte = chars;
}

template <>
MOZ_ALWAYS_INLINE void JSString::setNonInlineChars(
    const JS::Latin1Char* chars) {
  // Check that the new buffer is located in the StringBufferArena
  checkStringCharsArena(chars);
  d.s.u2.nonInlineCharsLatin1 = chars;
}

MOZ_ALWAYS_INLINE const JS::Latin1Char* JSLinearString::rawLatin1Chars() const {
  MOZ_ASSERT(JSString::isLinear());
  MOZ_ASSERT(hasLatin1Chars());
  return isInline() ? d.inlineStorageLatin1 : d.s.u2.nonInlineCharsLatin1;
}

MOZ_ALWAYS_INLINE const char16_t* JSLinearString::rawTwoByteChars() const {
  MOZ_ASSERT(JSString::isLinear());
  MOZ_ASSERT(hasTwoByteChars());
  return isInline() ? d.inlineStorageTwoByte : d.s.u2.nonInlineCharsTwoByte;
}

inline js::PropertyName* JSAtom::asPropertyName() {
#ifdef DEBUG
  uint32_t dummy;
  MOZ_ASSERT(!isIndex(&dummy));
#endif
  return static_cast<js::PropertyName*>(this);
}

namespace js {
namespace gc {
template <>
inline JSString* Cell::as<JSString>() {
  MOZ_ASSERT(is<JSString>());
  return reinterpret_cast<JSString*>(this);
}

template <>
inline JSString* TenuredCell::as<JSString>() {
  MOZ_ASSERT(is<JSString>());
  return reinterpret_cast<JSString*>(this);
}
}  // namespace gc
}  // namespace js

#endif /* vm_StringType_h */<|MERGE_RESOLUTION|>--- conflicted
+++ resolved
@@ -158,15 +158,11 @@
  * retrieved with asX() debug-only-checked casts.
  *
  * The ensureX() operations mutate 'this' in place to effectively the type to be
-<<<<<<< HEAD
- * at least X (e.g., ensureLinear will change a JSRope to be a JSFlatString).
+ * at least X (e.g., ensureLinear will change a JSRope to be a JSLinearString).
  *
  * TaintFox: the JSString class (and all subclasses) are taint aware.
  * TODO: check if it would be better to move TaintableString to later in
  * the Data struct.
-=======
- * at least X (e.g., ensureLinear will change a JSRope to be a JSLinearString).
->>>>>>> 1b133f0e
  */
 // clang-format on
 
