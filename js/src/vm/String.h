--- conflicted
+++ resolved
@@ -1086,24 +1086,17 @@
         return getUint(uint32_t(i));
     }
 
-<<<<<<< HEAD
-    static bool hasUnit(jschar c) {
+    static bool hasUnit(char16_t c) {
 #if _TAINT_ON_
         return false;
 #endif
         return c < UNIT_STATIC_LIMIT;
     }
 
-    JSAtom *getUnit(jschar c) {
+    JSAtom *getUnit(char16_t c) {
 #ifndef _TAINT_ON_
-        JS_ASSERT(hasUnit(c));
+        MOZ_ASSERT(hasUnit(c));
 #endif
-=======
-    static bool hasUnit(char16_t c) { return c < UNIT_STATIC_LIMIT; }
-
-    JSAtom *getUnit(char16_t c) {
-        MOZ_ASSERT(hasUnit(c));
->>>>>>> 87a3c62a
         return unitStaticTable[c];
     }
 
