/* -*- Mode: C++; tab-width: 8; indent-tabs-mode: nil; c-basic-offset: 2 -*-
 * vim: set ts=8 sts=2 et sw=2 tw=80:
 * This Source Code Form is subject to the terms of the Mozilla Public
 * License, v. 2.0. If a copy of the MPL was not distributed with this
 * file, You can obtain one at http://mozilla.org/MPL/2.0/. */

#ifndef vm_Interpreter_inl_h
#define vm_Interpreter_inl_h

#include "vm/Interpreter.h"

#include "jslibmath.h"
#include "jsmath.h"
#include "jsnum.h"

#include "js/friend/ErrorMessages.h"  // js::GetErrorMessage, JSMSG_*
#include "util/CheckedArithmetic.h"
#include "vm/ArgumentsObject.h"
#include "vm/BigIntType.h"
#include "vm/BytecodeUtil.h"  // JSDVG_SEARCH_STACK
#include "vm/JSAtomUtils.h"   // AtomizeString
#include "vm/Realm.h"
#include "vm/SharedStencil.h"  // GCThingIndex
#include "vm/StaticStrings.h"
#include "vm/ThrowMsgKind.h"
#ifdef ENABLE_RECORD_TUPLE
#  include "vm/RecordTupleShared.h"
#endif

#include "vm/GlobalObject-inl.h"
#include "vm/JSAtomUtils-inl.h"  // PrimitiveValueToId, TypeName
#include "vm/JSContext-inl.h"
#include "vm/JSObject-inl.h"
<<<<<<< HEAD
#include "vm/NumberObject-inl.h"
=======
#include "vm/NativeObject-inl.h"
>>>>>>> b4da3728
#include "vm/ObjectOperations-inl.h"
#include "vm/StringType-inl.h"

namespace js {

/*
 * Per ES6, lexical declarations may not be accessed in any fashion until they
 * are initialized (i.e., until the actual declaring statement is
 * executed). The various LEXICAL opcodes need to check if the slot is an
 * uninitialized let declaration, represented by the magic value
 * JS_UNINITIALIZED_LEXICAL.
 */
static inline bool IsUninitializedLexical(const Value& val) {
  // Use whyMagic here because JS_OPTIMIZED_OUT could flow into here.
  return val.isMagic() && val.whyMagic() == JS_UNINITIALIZED_LEXICAL;
}

static inline bool IsUninitializedLexicalSlot(HandleObject obj,
                                              const PropertyResult& prop) {
  MOZ_ASSERT(prop.isFound());
  if (obj->is<WithEnvironmentObject>()) {
    return false;
  }

  // Proxy hooks may return a non-native property.
  if (prop.isNonNativeProperty()) {
    return false;
  }

  PropertyInfo propInfo = prop.propertyInfo();
  if (!propInfo.isDataProperty()) {
    return false;
  }

  return IsUninitializedLexical(
      obj->as<NativeObject>().getSlot(propInfo.slot()));
}

static inline bool CheckUninitializedLexical(JSContext* cx, PropertyName* name_,
                                             HandleValue val) {
  if (IsUninitializedLexical(val)) {
    Rooted<PropertyName*> name(cx, name_);
    ReportRuntimeLexicalError(cx, JSMSG_UNINITIALIZED_LEXICAL, name);
    return false;
  }
  return true;
}

inline bool GetLengthProperty(const Value& lval, MutableHandleValue vp) {
  /* Optimize length accesses on strings, arrays, and arguments. */
  if (lval.isString()) {
    vp.setInt32(lval.toString()->length());
    return true;
  }
  if (lval.isObject()) {
    JSObject* obj = &lval.toObject();
    if (obj->is<ArrayObject>()) {
      vp.setNumber(obj->as<ArrayObject>().length());
      return true;
    }

    if (obj->is<ArgumentsObject>()) {
      ArgumentsObject* argsobj = &obj->as<ArgumentsObject>();
      if (!argsobj->hasOverriddenLength()) {
        uint32_t length = argsobj->initialLength();
        MOZ_ASSERT(length < INT32_MAX);
        vp.setInt32(int32_t(length));
        return true;
      }
    }
  }

  return false;
}

enum class GetNameMode { Normal, TypeOf };

template <GetNameMode mode>
inline bool FetchName(JSContext* cx, HandleObject receiver, HandleObject holder,
                      Handle<PropertyName*> name, const PropertyResult& prop,
                      MutableHandleValue vp) {
  if (prop.isNotFound()) {
    switch (mode) {
      case GetNameMode::Normal:
        ReportIsNotDefined(cx, name);
        return false;
      case GetNameMode::TypeOf:
        vp.setUndefined();
        return true;
    }
  }

  /* Take the slow path if shape was not found in a native object. */
  if (!receiver->is<NativeObject>() || !holder->is<NativeObject>()) {
    Rooted<jsid> id(cx, NameToId(name));
    if (!GetProperty(cx, receiver, receiver, id, vp)) {
      return false;
    }
  } else {
    PropertyInfo propInfo = prop.propertyInfo();
    if (propInfo.isDataProperty()) {
      /* Fast path for Object instance properties. */
      vp.set(holder->as<NativeObject>().getSlot(propInfo.slot()));
    } else {
      // Unwrap 'with' environments for reasons given in
      // GetNameBoundInEnvironment.
      RootedObject normalized(cx, MaybeUnwrapWithEnvironment(receiver));
      RootedId id(cx, NameToId(name));
      if (!NativeGetExistingProperty(cx, normalized, holder.as<NativeObject>(),
                                     id, propInfo, vp)) {
        return false;
      }
    }
  }

  // We do our own explicit checking for |this|
  if (name == cx->names().dot_this_) {
    return true;
  }

  // NAME operations are the slow paths already, so unconditionally check
  // for uninitialized lets.
  return CheckUninitializedLexical(cx, name, vp);
}

inline bool FetchNameNoGC(NativeObject* pobj, PropertyResult prop, Value* vp) {
  if (prop.isNotFound()) {
    return false;
  }

  PropertyInfo propInfo = prop.propertyInfo();
  if (!propInfo.isDataProperty()) {
    return false;
  }

  *vp = pobj->getSlot(propInfo.slot());
  return !IsUninitializedLexical(*vp);
}

template <js::GetNameMode mode>
inline bool GetEnvironmentName(JSContext* cx, HandleObject envChain,
                               Handle<PropertyName*> name,
                               MutableHandleValue vp) {
  {
    PropertyResult prop;
    JSObject* obj = nullptr;
    NativeObject* pobj = nullptr;
    if (LookupNameNoGC(cx, name, envChain, &obj, &pobj, &prop)) {
      if (FetchNameNoGC(pobj, prop, vp.address())) {
        return true;
      }
    }
  }

  PropertyResult prop;
  RootedObject obj(cx), pobj(cx);
  if (!LookupName(cx, name, envChain, &obj, &pobj, &prop)) {
    return false;
  }

  return FetchName<mode>(cx, obj, pobj, name, prop, vp);
}

inline bool HasOwnProperty(JSContext* cx, HandleValue val, HandleValue idValue,
                           bool* result) {
  // As an optimization, provide a fast path when rooting is not necessary and
  // we can safely retrieve the object's shape.
  jsid id;
  if (val.isObject() && idValue.isPrimitive() &&
      PrimitiveValueToId<NoGC>(cx, idValue, &id)) {
    JSObject* obj = &val.toObject();
    PropertyResult prop;
    if (obj->is<NativeObject>() &&
        NativeLookupOwnProperty<NoGC>(cx, &obj->as<NativeObject>(), id,
                                      &prop)) {
      *result = prop.isFound();
      return true;
    }
  }

  // Step 1.
  RootedId key(cx);
  if (!ToPropertyKey(cx, idValue, &key)) {
    return false;
  }

  // Step 2.
  RootedObject obj(cx, ToObject(cx, val));
  if (!obj) {
    return false;
  }

  // Step 3.
  return HasOwnProperty(cx, obj, key, result);
}

inline bool GetIntrinsicOperation(JSContext* cx, HandleScript script,
                                  jsbytecode* pc, MutableHandleValue vp) {
  Rooted<PropertyName*> name(cx, script->getName(pc));
  return GlobalObject::getIntrinsicValue(cx, cx->global(), name, vp);
}

inline bool SetIntrinsicOperation(JSContext* cx, JSScript* script,
                                  jsbytecode* pc, HandleValue val) {
  Rooted<PropertyName*> name(cx, script->getName(pc));
  return GlobalObject::setIntrinsicValue(cx, cx->global(), name, val);
}

inline bool SetNameOperation(JSContext* cx, JSScript* script, jsbytecode* pc,
                             HandleObject env, HandleValue val) {
  MOZ_ASSERT(JSOp(*pc) == JSOp::SetName || JSOp(*pc) == JSOp::StrictSetName ||
             JSOp(*pc) == JSOp::SetGName || JSOp(*pc) == JSOp::StrictSetGName);
  MOZ_ASSERT_IF(
      JSOp(*pc) == JSOp::SetGName || JSOp(*pc) == JSOp::StrictSetGName,
      !script->hasNonSyntacticScope());
  MOZ_ASSERT_IF(
      JSOp(*pc) == JSOp::SetGName || JSOp(*pc) == JSOp::StrictSetGName,
      env == cx->global() || env == &cx->global()->lexicalEnvironment() ||
          env->is<RuntimeLexicalErrorObject>());

  bool strict =
      JSOp(*pc) == JSOp::StrictSetName || JSOp(*pc) == JSOp::StrictSetGName;
  Rooted<PropertyName*> name(cx, script->getName(pc));

  // In strict mode, assigning to an undeclared global variable is an
  // error. To detect this, we call NativeSetProperty directly and pass
  // Unqualified. It stores the error, if any, in |result|.
  bool ok;
  ObjectOpResult result;
  RootedId id(cx, NameToId(name));
  RootedValue receiver(cx, ObjectValue(*env));
  if (env->isUnqualifiedVarObj()) {
    Rooted<NativeObject*> varobj(cx);
    if (env->is<DebugEnvironmentProxy>()) {
      varobj =
          &env->as<DebugEnvironmentProxy>().environment().as<NativeObject>();
    } else {
      varobj = &env->as<NativeObject>();
    }
    MOZ_ASSERT(!varobj->getOpsSetProperty());
    ok = NativeSetProperty<Unqualified>(cx, varobj, id, val, receiver, result);
  } else {
    ok = SetProperty(cx, env, id, val, receiver, result);
  }
  return ok && result.checkStrictModeError(cx, env, id, strict);
}

inline void InitGlobalLexicalOperation(
    JSContext* cx, ExtensibleLexicalEnvironmentObject* lexicalEnv,
    JSScript* script, jsbytecode* pc, HandleValue value) {
  MOZ_ASSERT_IF(!script->hasNonSyntacticScope(),
                lexicalEnv == &cx->global()->lexicalEnvironment());
  MOZ_ASSERT(JSOp(*pc) == JSOp::InitGLexical);

  mozilla::Maybe<PropertyInfo> prop =
      lexicalEnv->lookup(cx, script->getName(pc));
  MOZ_ASSERT(prop.isSome());
  MOZ_ASSERT(IsUninitializedLexical(lexicalEnv->getSlot(prop->slot())));

  lexicalEnv->setSlot(prop->slot(), value);
}

inline bool InitPropertyOperation(JSContext* cx, jsbytecode* pc,
                                  HandleObject obj, Handle<PropertyName*> name,
                                  HandleValue rhs) {
  unsigned propAttrs = GetInitDataPropAttrs(JSOp(*pc));
  return DefineDataProperty(cx, obj, name, rhs, propAttrs);
}

static MOZ_ALWAYS_INLINE bool NegOperation(JSContext* cx,
                                           MutableHandleValue val,
                                           MutableHandleValue res) {
  /*
   * When the operand is int jsval, INT32_FITS_IN_JSVAL(i) implies
   * INT32_FITS_IN_JSVAL(-i) unless i is 0 or INT32_MIN when the
   * results, -0.0 or INT32_MAX + 1, are double values.
   */
  // TaintFox: handle tainted numbers
  if (isTaintedNumber(val)) {
    double d;
    if (!ToNumber(cx, val, &d))
      return false;
    res.setObject(*NumberObject::createTainted(cx, d, getNumberTaint(val)));
  }

  int32_t i;
  if (val.isInt32() && (i = val.toInt32()) != 0 && i != INT32_MIN) {
    res.setInt32(-i);
    return true;
  }

  if (!ToNumeric(cx, val)) {
    return false;
  }

  if (val.isBigInt()) {
    return BigInt::negValue(cx, val, res);
  }

  res.setNumber(-val.toNumber());
  return true;
}

static MOZ_ALWAYS_INLINE bool IncOperation(JSContext* cx, HandleValue val,
                                           MutableHandleValue res) {
  int32_t i;
  if (val.isInt32() && (i = val.toInt32()) != INT32_MAX) {
    res.setInt32(i + 1);
    return true;
  }

  if (val.isNumber()) {
    res.setNumber(val.toNumber() + 1);
    return true;
  }

  MOZ_ASSERT(val.isBigInt(), "+1 only callable on result of JSOp::ToNumeric");
  return BigInt::incValue(cx, val, res);
}

static MOZ_ALWAYS_INLINE bool DecOperation(JSContext* cx, HandleValue val,
                                           MutableHandleValue res) {
  int32_t i;
  if (val.isInt32() && (i = val.toInt32()) != INT32_MIN) {
    res.setInt32(i - 1);
    return true;
  }

  if (val.isNumber()) {
    res.setNumber(val.toNumber() - 1);
    return true;
  }

  MOZ_ASSERT(val.isBigInt(), "-1 only callable on result of JSOp::ToNumeric");
  return BigInt::decValue(cx, val, res);
}

static MOZ_ALWAYS_INLINE bool ToPropertyKeyOperation(JSContext* cx,
                                                     HandleValue idval,
                                                     MutableHandleValue res) {
  if (idval.isInt32()) {
    res.set(idval);
    return true;
  }

  RootedId id(cx);
  if (!ToPropertyKey(cx, idval, &id)) {
    return false;
  }

  res.set(IdToValue(id));
  return true;
}

static MOZ_ALWAYS_INLINE bool GetObjectElementOperation(
    JSContext* cx, JSOp op, JS::HandleObject obj, JS::HandleValue receiver,
    HandleValue key, MutableHandleValue res) {
  MOZ_ASSERT(op == JSOp::GetElem || op == JSOp::GetElemSuper);
  MOZ_ASSERT_IF(op == JSOp::GetElem, obj == &receiver.toObject());

  // TaintFox: tainted numbers or strings might be used for element access. In that case, also
  // try to taint the resulting value.
  TaintFlow taint;
  
  do {
    uint32_t index;
    if (IsDefinitelyIndex(key, &index)) {
      if (GetElementNoGC(cx, obj, receiver, index, res.address())) {
        break;
      }

      if (!GetElement(cx, obj, receiver, index, res)) {
        return false;
      }
      break;
    }

    if (key.isString()) {
      JSString* str = key.toString();

      // TaintFox: if tainted, just pick the first taintflow.
      if (str->isTainted()) {
        taint = str->taint().begin()->flow();
      }

      JSAtom* name = str->isAtom() ? &str->asAtom() : AtomizeString(cx, str);
      if (!name) {
        return false;
      }
      if (name->isIndex(&index)) {
        if (GetElementNoGC(cx, obj, receiver, index, res.address())) {
          break;
        }
      } else {
        if (GetPropertyNoGC(cx, obj, receiver, name->asPropertyName(),
                            res.address())) {
          break;
        }
      }
    }

    if (isTaintedNumber(key)) {
      taint = getNumberTaint(key);
    }
    
    RootedId id(cx);
    if (!ToPropertyKey(cx, key, &id)) {
      return false;
    }
    if (!GetProperty(cx, obj, receiver, id, res)) {
      return false;
    }
  } while (false);

  // TaintFox: add taint information to looked up element.
  if (taint) {
    if (res.isString()) {
      // Simple heuristic. In essence we want to apply taint in case of a
      // lookup table or similar, since there the resulting string is completely controlled
      // if the index is controlled.
      // On the other hand, here is an example where we probably don't want to apply taint:
      //
      //   var fortunes = [ //.. array of strings ];
      //   function fortune(i) {
      //     return fortunes[i];
      //   }
      //
      // In this case we aren't able to control the content of the string but only which
      // string is choosen, which probably isn't relevant security wise.
      //
      // Our heuristic here tries to differentiate both cases simply by looking at the length
      // of the returned string.
      if (res.toString()->length() < 3) {
        // We only want to taint the returned string, not the element of the object.
        RootedString str(cx, res.toString());
        JSString* tainted_str = NewDependentString(cx, str, 0, str->length());
        tainted_str->setTaint(cx, SafeStringTaint(taint, str->length()));
        res.setString(tainted_str);
      }
    } else if (res.isNumber()) {
      res.setObject(*NumberObject::createTainted(cx, res.toNumber(), taint));
    }
  }
  
  cx->debugOnlyCheck(res);
  return true;
}

static MOZ_ALWAYS_INLINE bool GetPrimitiveElementOperation(
    JSContext* cx, JS::HandleValue receiver, int receiverIndex, HandleValue key,
    MutableHandleValue res) {
#ifdef ENABLE_RECORD_TUPLE
  if (receiver.isExtendedPrimitive()) {
    RootedId id(cx);
    if (!ToPropertyKey(cx, key, &id)) {
      return false;
    }
    RootedObject obj(cx, &receiver.toExtendedPrimitive());
    if (!ExtendedPrimitiveGetProperty(cx, obj, receiver, id, res)) {
      return false;
    }
  }
#endif

  // FIXME: Bug 1234324 We shouldn't be boxing here.
  RootedObject boxed(
      cx, ToObjectFromStackForPropertyAccess(cx, receiver, receiverIndex, key));
  if (!boxed) {
    return false;
  }

  do {
    uint32_t index;
    if (IsDefinitelyIndex(key, &index)) {
      if (GetElementNoGC(cx, boxed, receiver, index, res.address())) {
        break;
      }

      if (!GetElement(cx, boxed, receiver, index, res)) {
        return false;
      }
      break;
    }

    if (key.isString()) {
      JSString* str = key.toString();
      JSAtom* name = str->isAtom() ? &str->asAtom() : AtomizeString(cx, str);
      if (!name) {
        return false;
      }
      if (name->isIndex(&index)) {
        if (GetElementNoGC(cx, boxed, receiver, index, res.address())) {
          break;
        }
      } else {
        if (GetPropertyNoGC(cx, boxed, receiver, name->asPropertyName(),
                            res.address())) {
          break;
        }
      }
    }

    RootedId id(cx);
    if (!ToPropertyKey(cx, key, &id)) {
      return false;
    }
    if (!GetProperty(cx, boxed, receiver, id, res)) {
      return false;
    }

    // TaintFox:Like with arrays, taint should be propagated here
    // if the index is a tainted number and the receiver a string.
    if (isTaintedNumber(key) && res.isString()) {
      RootedString str(cx, res.toString());
      SafeStringTaint taint(getNumberTaint(key), str->length());
      JSString* tainted_str = NewDependentString(cx, str, 0, str->length());
      tainted_str->setTaint(cx, taint);
      res.setString(tainted_str);
    }

  } while (false);

  cx->debugOnlyCheck(res);
  return true;
}

static MOZ_ALWAYS_INLINE bool GetElementOperationWithStackIndex(
    JSContext* cx, HandleValue lref, int lrefIndex, HandleValue rref,
    MutableHandleValue res) {
  uint32_t index;
  if (lref.isString() && IsDefinitelyIndex(rref, &index)) {
    JSString* str = lref.toString();
    if (index < str->length()) {
      // TaintFox: code modified to avoid atoms.
      str = NewDependentString(cx, str, index, 1);
      if (!str) {
        return false;
      }
      res.setString(str);
      return true;
    }
  }

  if (lref.isPrimitive()) {
    return GetPrimitiveElementOperation(cx, lref, lrefIndex, rref, res);
  }

  RootedObject obj(cx, &lref.toObject());
  return GetObjectElementOperation(cx, JSOp::GetElem, obj, lref, rref, res);
}

// Wrapper for callVM from JIT.
static MOZ_ALWAYS_INLINE bool GetElementOperation(JSContext* cx,
                                                  HandleValue lref,
                                                  HandleValue rref,
                                                  MutableHandleValue res) {
  return GetElementOperationWithStackIndex(cx, lref, JSDVG_SEARCH_STACK, rref,
                                           res);
}

static MOZ_ALWAYS_INLINE JSString* TypeOfOperation(const Value& v,
                                                   JSRuntime* rt) {
  JSType type = js::TypeOfValue(v);
  return TypeName(type, *rt->commonNames);
}

static MOZ_ALWAYS_INLINE bool InitElemOperation(JSContext* cx, jsbytecode* pc,
                                                HandleObject obj,
                                                HandleValue idval,
                                                HandleValue val) {
  MOZ_ASSERT(!val.isMagic(JS_ELEMENTS_HOLE));

  RootedId id(cx);
  if (!ToPropertyKey(cx, idval, &id)) {
    return false;
  }

  unsigned flags = GetInitDataPropAttrs(JSOp(*pc));
  if (id.isPrivateName()) {
    // Clear enumerate flag off of private names.
    flags &= ~JSPROP_ENUMERATE;
  }
  return DefineDataProperty(cx, obj, id, val, flags);
}

static MOZ_ALWAYS_INLINE bool CheckPrivateFieldOperation(JSContext* cx,
                                                         jsbytecode* pc,
                                                         HandleValue val,
                                                         HandleValue idval,
                                                         bool* result) {
  MOZ_ASSERT(idval.isSymbol());
  MOZ_ASSERT(idval.toSymbol()->isPrivateName());

  // Result had better not be a nullptr.
  MOZ_ASSERT(result);

  ThrowCondition condition;
  ThrowMsgKind msgKind;
  GetCheckPrivateFieldOperands(pc, &condition, &msgKind);

  // When we are using OnlyCheckRhs, we are implementing PrivateInExpr
  // This requires we throw if the rhs is not an object;
  //
  // The InlineCache for CheckPrivateField already checks for a
  // non-object rhs and refuses to attach in that circumstance.
  if (condition == ThrowCondition::OnlyCheckRhs) {
    if (!val.isObject()) {
      ReportInNotObjectError(cx, idval, val);
      return false;
    }
  }

  // Invoke the HostEnsureCanAddPrivateElement ( O ) host hook here
  // if the code is attempting to attach a new private element (which
  // corresponds to the ThrowHas Throw Condition).
  if (condition == ThrowCondition::ThrowHas) {
    if (JS::EnsureCanAddPrivateElementOp op =
            cx->runtime()->canAddPrivateElement) {
      if (!op(cx, val)) {
        return false;
      }
    }
  }

  if (!HasOwnProperty(cx, val, idval, result)) {
    return false;
  }

  if (!CheckPrivateFieldWillThrow(condition, *result)) {
    return true;
  }

  // Throw!
  JS_ReportErrorNumberASCII(cx, GetErrorMessage, nullptr,
                            ThrowMsgKindToErrNum(msgKind));
  return false;
}

static inline JS::Symbol* NewPrivateName(JSContext* cx, Handle<JSAtom*> name) {
  return JS::Symbol::new_(cx, JS::SymbolCode::PrivateNameSymbol, name);
}

inline bool InitElemIncOperation(JSContext* cx, Handle<ArrayObject*> arr,
                                 uint32_t index, HandleValue val) {
  if (index == INT32_MAX) {
    JS_ReportErrorNumberASCII(cx, GetErrorMessage, nullptr,
                              JSMSG_SPREAD_TOO_LARGE);
    return false;
  }

  // If val is a hole, do not call DefineDataElement.
  if (val.isMagic(JS_ELEMENTS_HOLE)) {
    // Always call SetLengthProperty even if this is not the last element
    // initialiser, because this may be followed by a SpreadElement loop,
    // which will not set the array length if nothing is spread.
    return SetLengthProperty(cx, arr, index + 1);
  }

  return DefineDataElement(cx, arr, index, val, JSPROP_ENUMERATE);
}

inline JSFunction* ReportIfNotFunction(
    JSContext* cx, HandleValue v, MaybeConstruct construct = NO_CONSTRUCT) {
  if (v.isObject() && v.toObject().is<JSFunction>()) {
    return &v.toObject().as<JSFunction>();
  }

  ReportIsNotFunction(cx, v, -1, construct);
  return nullptr;
}

static inline JSObject* SuperFunOperation(JSObject* callee) {
  MOZ_ASSERT(callee->as<JSFunction>().isClassConstructor());
  MOZ_ASSERT(
      callee->as<JSFunction>().baseScript()->isDerivedClassConstructor());

  return callee->as<JSFunction>().staticPrototype();
}

static inline JSObject* HomeObjectSuperBase(JSObject* homeObj) {
  MOZ_ASSERT(homeObj->is<PlainObject>() || homeObj->is<JSFunction>());

  return homeObj->staticPrototype();
}

static MOZ_ALWAYS_INLINE bool AddOperation(JSContext* cx,
                                           MutableHandleValue lhs,
                                           MutableHandleValue rhs,
                                           MutableHandleValue res) {
  if (lhs.isInt32() && rhs.isInt32()) {
    int32_t l = lhs.toInt32(), r = rhs.toInt32();
    int32_t t;
    if (MOZ_LIKELY(SafeAdd(l, r, &t))) {
      res.setInt32(t);
      return true;
    }
  }

  if (!ToPrimitive(cx, lhs)) {
    return false;
  }
  if (!ToPrimitive(cx, rhs)) {
    return false;
  }

  bool lIsString = lhs.isString();
  bool rIsString = rhs.isString();
  if (lIsString || rIsString) {
    JSString* lstr;
    if (lIsString) {
      lstr = lhs.toString();
    } else {
      lstr = ToString<CanGC>(cx, lhs);
      if (!lstr) {
        return false;
      }
    }

    JSString* rstr;
    if (rIsString) {
      rstr = rhs.toString();
    } else {
      // Save/restore lstr in case of GC activity under ToString.
      lhs.setString(lstr);
      rstr = ToString<CanGC>(cx, rhs);
      if (!rstr) {
        return false;
      }
      lstr = lhs.toString();
    }
    JSString* str = ConcatStrings<NoGC>(cx, lstr, rstr);
    if (!str) {
      RootedString nlstr(cx, lstr), nrstr(cx, rstr);
      str = ConcatStrings<CanGC>(cx, nlstr, nrstr);
      if (!str) {
        return false;
      }
    }
    res.setString(str);
    return true;
  }

  if (!ToNumeric(cx, lhs) || !ToNumeric(cx, rhs)) {
    return false;
  }

  if (lhs.isBigInt() || rhs.isBigInt()) {
    return BigInt::addValue(cx, lhs, rhs, res);
  }

  res.setNumber(lhs.toNumber() + rhs.toNumber());
  return true;
}

static MOZ_ALWAYS_INLINE bool SubOperation(JSContext* cx,
                                           MutableHandleValue lhs,
                                           MutableHandleValue rhs,
                                           MutableHandleValue res) {
  if (!ToNumeric(cx, lhs) || !ToNumeric(cx, rhs)) {
    return false;
  }

  if (lhs.isBigInt() || rhs.isBigInt()) {
    return BigInt::subValue(cx, lhs, rhs, res);
  }

  res.setNumber(lhs.toNumber() - rhs.toNumber());
  return true;
}

static MOZ_ALWAYS_INLINE bool MulOperation(JSContext* cx,
                                           MutableHandleValue lhs,
                                           MutableHandleValue rhs,
                                           MutableHandleValue res) {
  if (!ToNumeric(cx, lhs) || !ToNumeric(cx, rhs)) {
    return false;
  }

  if (lhs.isBigInt() || rhs.isBigInt()) {
    return BigInt::mulValue(cx, lhs, rhs, res);
  }

  res.setNumber(lhs.toNumber() * rhs.toNumber());
  return true;
}

static MOZ_ALWAYS_INLINE bool DivOperation(JSContext* cx,
                                           MutableHandleValue lhs,
                                           MutableHandleValue rhs,
                                           MutableHandleValue res) {
  if (!ToNumeric(cx, lhs) || !ToNumeric(cx, rhs)) {
    return false;
  }

  if (lhs.isBigInt() || rhs.isBigInt()) {
    return BigInt::divValue(cx, lhs, rhs, res);
  }

  res.setNumber(NumberDiv(lhs.toNumber(), rhs.toNumber()));
  return true;
}

static MOZ_ALWAYS_INLINE bool ModOperation(JSContext* cx,
                                           MutableHandleValue lhs,
                                           MutableHandleValue rhs,
                                           MutableHandleValue res) {
  int32_t l, r;
  if (lhs.isInt32() && rhs.isInt32() && (l = lhs.toInt32()) >= 0 &&
      (r = rhs.toInt32()) > 0) {
    int32_t mod = l % r;
    res.setInt32(mod);
    return true;
  }

  if (!ToNumeric(cx, lhs) || !ToNumeric(cx, rhs)) {
    return false;
  }

  if (lhs.isBigInt() || rhs.isBigInt()) {
    return BigInt::modValue(cx, lhs, rhs, res);
  }

  res.setNumber(NumberMod(lhs.toNumber(), rhs.toNumber()));
  return true;
}

static MOZ_ALWAYS_INLINE bool PowOperation(JSContext* cx,
                                           MutableHandleValue lhs,
                                           MutableHandleValue rhs,
                                           MutableHandleValue res) {
  if (!ToNumeric(cx, lhs) || !ToNumeric(cx, rhs)) {
    return false;
  }

  if (lhs.isBigInt() || rhs.isBigInt()) {
    return BigInt::powValue(cx, lhs, rhs, res);
  }

  res.setNumber(ecmaPow(lhs.toNumber(), rhs.toNumber()));
  return true;
}

static MOZ_ALWAYS_INLINE bool BitNotOperation(JSContext* cx,
                                              MutableHandleValue in,
                                              MutableHandleValue out) {
  if (!ToInt32OrBigInt(cx, in)) {
    return false;
  }

  if (in.isBigInt()) {
    return BigInt::bitNotValue(cx, in, out);
  }

  out.setInt32(~in.toInt32());
  return true;
}

static MOZ_ALWAYS_INLINE bool BitXorOperation(JSContext* cx,
                                              MutableHandleValue lhs,
                                              MutableHandleValue rhs,
                                              MutableHandleValue out) {
  if (!ToInt32OrBigInt(cx, lhs) || !ToInt32OrBigInt(cx, rhs)) {
    return false;
  }

  if (lhs.isBigInt() || rhs.isBigInt()) {
    return BigInt::bitXorValue(cx, lhs, rhs, out);
  }

  out.setInt32(lhs.toInt32() ^ rhs.toInt32());
  return true;
}

static MOZ_ALWAYS_INLINE bool BitOrOperation(JSContext* cx,
                                             MutableHandleValue lhs,
                                             MutableHandleValue rhs,
                                             MutableHandleValue out) {
  if (!ToInt32OrBigInt(cx, lhs) || !ToInt32OrBigInt(cx, rhs)) {
    return false;
  }

  if (lhs.isBigInt() || rhs.isBigInt()) {
    return BigInt::bitOrValue(cx, lhs, rhs, out);
  }

  out.setInt32(lhs.toInt32() | rhs.toInt32());
  return true;
}

static MOZ_ALWAYS_INLINE bool BitAndOperation(JSContext* cx,
                                              MutableHandleValue lhs,
                                              MutableHandleValue rhs,
                                              MutableHandleValue out) {
  if (!ToInt32OrBigInt(cx, lhs) || !ToInt32OrBigInt(cx, rhs)) {
    return false;
  }

  if (lhs.isBigInt() || rhs.isBigInt()) {
    return BigInt::bitAndValue(cx, lhs, rhs, out);
  }

  out.setInt32(lhs.toInt32() & rhs.toInt32());
  return true;
}

static MOZ_ALWAYS_INLINE bool BitLshOperation(JSContext* cx,
                                              MutableHandleValue lhs,
                                              MutableHandleValue rhs,
                                              MutableHandleValue out) {
  if (!ToInt32OrBigInt(cx, lhs) || !ToInt32OrBigInt(cx, rhs)) {
    return false;
  }

  if (lhs.isBigInt() || rhs.isBigInt()) {
    return BigInt::lshValue(cx, lhs, rhs, out);
  }

  // Signed left-shift is undefined on overflow, so |lhs << (rhs & 31)| won't
  // work.  Instead, convert to unsigned space (where overflow is treated
  // modularly), perform the operation there, then convert back.
  uint32_t left = static_cast<uint32_t>(lhs.toInt32());
  uint8_t right = rhs.toInt32() & 31;
  out.setInt32(mozilla::WrapToSigned(left << right));
  return true;
}

static MOZ_ALWAYS_INLINE bool BitRshOperation(JSContext* cx,
                                              MutableHandleValue lhs,
                                              MutableHandleValue rhs,
                                              MutableHandleValue out) {
  if (!ToInt32OrBigInt(cx, lhs) || !ToInt32OrBigInt(cx, rhs)) {
    return false;
  }

  if (lhs.isBigInt() || rhs.isBigInt()) {
    return BigInt::rshValue(cx, lhs, rhs, out);
  }

  out.setInt32(lhs.toInt32() >> (rhs.toInt32() & 31));
  return true;
}

static MOZ_ALWAYS_INLINE bool UrshOperation(JSContext* cx,
                                            MutableHandleValue lhs,
                                            MutableHandleValue rhs,
                                            MutableHandleValue out) {
  if (!ToNumeric(cx, lhs) || !ToNumeric(cx, rhs)) {
    return false;
  }

  if (lhs.isBigInt() || rhs.isBigInt()) {
    JS_ReportErrorNumberASCII(cx, GetErrorMessage, nullptr,
                              JSMSG_BIGINT_TO_NUMBER);
    return false;
  }

  uint32_t left;
  int32_t right;
  if (!ToUint32(cx, lhs, &left) || !ToInt32(cx, rhs, &right)) {
    return false;
  }
  left >>= right & 31;
  out.setNumber(uint32_t(left));
  return true;
}

static MOZ_ALWAYS_INLINE void InitElemArrayOperation(JSContext* cx,
                                                     jsbytecode* pc,
                                                     Handle<ArrayObject*> arr,
                                                     HandleValue val) {
  MOZ_ASSERT(JSOp(*pc) == JSOp::InitElemArray);

  // The dense elements must have been initialized up to this index. The JIT
  // implementation also depends on this.
  uint32_t index = GET_UINT32(pc);
  MOZ_ASSERT(index < arr->getDenseCapacity());
  MOZ_ASSERT(index == arr->getDenseInitializedLength());

  // Bump the initialized length even for hole values to ensure the
  // index == initLength invariant holds for later InitElemArray ops.
  arr->setDenseInitializedLength(index + 1);

  if (val.isMagic(JS_ELEMENTS_HOLE)) {
    arr->initDenseElementHole(index);
  } else {
    arr->initDenseElement(index, val);
  }
}

/*
 * As an optimization, the interpreter creates a handful of reserved Rooted<T>
 * variables at the beginning, thus inserting them into the Rooted list once
 * upon entry. ReservedRooted "borrows" a reserved Rooted variable and uses it
 * within a local scope, resetting the value to nullptr (or the appropriate
 * equivalent for T) at scope end. This avoids inserting/removing the Rooted
 * from the rooter list, while preventing stale values from being kept alive
 * unnecessarily.
 */

template <typename T>
class ReservedRooted : public RootedOperations<T, ReservedRooted<T>> {
  Rooted<T>* savedRoot;

 public:
  ReservedRooted(Rooted<T>* root, const T& ptr) : savedRoot(root) {
    *root = ptr;
  }

  explicit ReservedRooted(Rooted<T>* root) : savedRoot(root) {
    *root = JS::SafelyInitialized<T>::create();
  }

  ~ReservedRooted() { *savedRoot = JS::SafelyInitialized<T>::create(); }

  void set(const T& p) const { *savedRoot = p; }
  operator Handle<T>() { return *savedRoot; }
  operator Rooted<T>&() { return *savedRoot; }
  MutableHandle<T> operator&() { return &*savedRoot; }

  DECLARE_NONPOINTER_ACCESSOR_METHODS(savedRoot->get())
  DECLARE_NONPOINTER_MUTABLE_ACCESSOR_METHODS(savedRoot->get())
  DECLARE_POINTER_CONSTREF_OPS(T)
  DECLARE_POINTER_ASSIGN_OPS(ReservedRooted, T)
};

} /* namespace js */

#endif /* vm_Interpreter_inl_h */<|MERGE_RESOLUTION|>--- conflicted
+++ resolved
@@ -31,11 +31,8 @@
 #include "vm/JSAtomUtils-inl.h"  // PrimitiveValueToId, TypeName
 #include "vm/JSContext-inl.h"
 #include "vm/JSObject-inl.h"
-<<<<<<< HEAD
+#include "vm/NativeObject-inl.h"
 #include "vm/NumberObject-inl.h"
-=======
-#include "vm/NativeObject-inl.h"
->>>>>>> b4da3728
 #include "vm/ObjectOperations-inl.h"
 #include "vm/StringType-inl.h"
 
@@ -725,6 +722,10 @@
                                            MutableHandleValue lhs,
                                            MutableHandleValue rhs,
                                            MutableHandleValue res) {
+  // TaintFox: copy lhs and rhs since they are mutable.
+  RootedValue origLhs(cx, lhs);
+  RootedValue origRhs(cx, rhs);
+
   if (lhs.isInt32() && rhs.isInt32()) {
     int32_t l = lhs.toInt32(), r = rhs.toInt32();
     int32_t t;
@@ -734,15 +735,38 @@
     }
   }
 
+  // TaintFox: Deactivate generic ToPrimitive() without preffered type here.
+  // This would cause taintedNumber objects to be converted to primitive numbers
+  // without taint. This is bad, if we later have to convert to String.
+  // ToString() is internally using ToPrimitive() with a preffered type, which
+  // supports taint propagation.
+  /*
   if (!ToPrimitive(cx, lhs)) {
     return false;
   }
   if (!ToPrimitive(cx, rhs)) {
     return false;
   }
+  */
 
   bool lIsString = lhs.isString();
   bool rIsString = rhs.isString();
+
+  // TaintFox: Cast to primitive if values are neither strings nor tainted numbers
+  // Required for some special cases like arrays
+  if (!lIsString && !isTaintedNumber(lhs)) {
+    if (!ToPrimitive(cx, lhs)) {
+      return false;
+    }
+    lIsString = lhs.isString();
+  }
+  if (!rIsString && !isTaintedNumber(rhs)) {
+    if (!ToPrimitive(cx, rhs)) {
+      return false;
+    }
+    rIsString = rhs.isString();
+  }
+
   if (lIsString || rIsString) {
     JSString* lstr;
     if (lIsString) {
@@ -778,6 +802,16 @@
     return true;
   }
 
+  // TaintFox: If no string conversion of numbers is needed, we can safely
+  // use the generic ToPrimitive() taint is also lost in this case but will
+  // later be added based on origLhs and origRhs
+  if (!ToPrimitive(cx, lhs)) {
+    return false;
+  }
+  if (!ToPrimitive(cx, rhs)) {
+    return false;
+  }
+
   if (!ToNumeric(cx, lhs) || !ToNumeric(cx, rhs)) {
     return false;
   }
@@ -787,6 +821,11 @@
   }
 
   res.setNumber(lhs.toNumber() + rhs.toNumber());
+
+  // TaintFox: Taint propagation when adding tainted numbers.
+  if (isAnyTaintedNumber(origLhs, origRhs)) {
+    res.setObject(*NumberObject::createTainted(cx, res.toNumber(), getAnyNumberTaint(origLhs, origRhs)));
+  }
   return true;
 }
 
@@ -794,6 +833,10 @@
                                            MutableHandleValue lhs,
                                            MutableHandleValue rhs,
                                            MutableHandleValue res) {
+  // TaintFox: copy lhs and rhs since they are mutable.
+  RootedValue origLhs(cx, lhs);
+  RootedValue origRhs(cx, rhs);
+
   if (!ToNumeric(cx, lhs) || !ToNumeric(cx, rhs)) {
     return false;
   }
@@ -803,6 +846,10 @@
   }
 
   res.setNumber(lhs.toNumber() - rhs.toNumber());
+  // TaintFox: Taint propagation when subtracting tainted numbers.
+  if (isAnyTaintedNumber(origLhs, origRhs)) {
+    res.setObject(*NumberObject::createTainted(cx, res.toNumber(), getAnyNumberTaint(origLhs, origRhs)));
+  }
   return true;
 }
 
@@ -810,6 +857,10 @@
                                            MutableHandleValue lhs,
                                            MutableHandleValue rhs,
                                            MutableHandleValue res) {
+  // TaintFox: copy lhs and rhs since they are mutable.
+  RootedValue origLhs(cx, lhs);
+  RootedValue origRhs(cx, rhs);
+
   if (!ToNumeric(cx, lhs) || !ToNumeric(cx, rhs)) {
     return false;
   }
@@ -819,6 +870,10 @@
   }
 
   res.setNumber(lhs.toNumber() * rhs.toNumber());
+  // TaintFox: Taint propagation when multiplying tainted numbers.
+  if (isAnyTaintedNumber(origLhs, origRhs)) {
+    res.setObject(*NumberObject::createTainted(cx, res.toNumber(), getAnyNumberTaint(origLhs, origRhs)));
+  }
   return true;
 }
 
@@ -826,6 +881,10 @@
                                            MutableHandleValue lhs,
                                            MutableHandleValue rhs,
                                            MutableHandleValue res) {
+  // TaintFox: copy lhs and rhs since they are mutable.
+  RootedValue origLhs(cx, lhs);
+  RootedValue origRhs(cx, rhs);
+
   if (!ToNumeric(cx, lhs) || !ToNumeric(cx, rhs)) {
     return false;
   }
@@ -835,6 +894,10 @@
   }
 
   res.setNumber(NumberDiv(lhs.toNumber(), rhs.toNumber()));
+  // TaintFox: Taint propagation when dividing tainted numbers.
+  if (isAnyTaintedNumber(origLhs, origRhs)) {
+    res.setObject(*NumberObject::createTainted(cx, res.toNumber(), getAnyNumberTaint(origLhs, origRhs)));
+  }
   return true;
 }
 
@@ -842,6 +905,10 @@
                                            MutableHandleValue lhs,
                                            MutableHandleValue rhs,
                                            MutableHandleValue res) {
+  // TaintFox: copy lhs and rhs since they are mutable.
+  RootedValue origLhs(cx, lhs);
+  RootedValue origRhs(cx, rhs);
+
   int32_t l, r;
   if (lhs.isInt32() && rhs.isInt32() && (l = lhs.toInt32()) >= 0 &&
       (r = rhs.toInt32()) > 0) {
@@ -859,13 +926,21 @@
   }
 
   res.setNumber(NumberMod(lhs.toNumber(), rhs.toNumber()));
-  return true;
-}
-
+  // TaintFox: Taint propagation when modding tainted numbers.
+  if (isAnyTaintedNumber(origLhs, origRhs)) {
+    res.setObject(*NumberObject::createTainted(cx, res.toNumber(), getAnyNumberTaint(origLhs, origRhs)));
+  }
+  return true;
+}
+  
 static MOZ_ALWAYS_INLINE bool PowOperation(JSContext* cx,
                                            MutableHandleValue lhs,
                                            MutableHandleValue rhs,
                                            MutableHandleValue res) {
+  // TaintFox: copy lhs and rhs since they are mutable.
+  RootedValue origLhs(cx, lhs);
+  RootedValue origRhs(cx, rhs);
+
   if (!ToNumeric(cx, lhs) || !ToNumeric(cx, rhs)) {
     return false;
   }
@@ -875,12 +950,19 @@
   }
 
   res.setNumber(ecmaPow(lhs.toNumber(), rhs.toNumber()));
+  // TaintFox: Taint propagation when taking power of tainted numbers.
+  if (isAnyTaintedNumber(origLhs, origRhs)) {
+    res.setObject(*NumberObject::createTainted(cx, res.toNumber(), getAnyNumberTaint(origLhs, origRhs)));
+  }
   return true;
 }
 
 static MOZ_ALWAYS_INLINE bool BitNotOperation(JSContext* cx,
                                               MutableHandleValue in,
                                               MutableHandleValue out) {
+  // TaintFox: copy in since it is mutable.
+  RootedValue origIn(cx, in);
+
   if (!ToInt32OrBigInt(cx, in)) {
     return false;
   }
@@ -890,6 +972,11 @@
   }
 
   out.setInt32(~in.toInt32());
+
+  // TaintFox: Taint propagation for bitwise not.
+  if (isTaintedNumber(origIn)) {
+    out.setObject(*NumberObject::createTainted(cx, out.toInt32(), getNumberTaint(origIn)));
+  }
   return true;
 }
 
@@ -897,6 +984,10 @@
                                               MutableHandleValue lhs,
                                               MutableHandleValue rhs,
                                               MutableHandleValue out) {
+  // TaintFox: copy lhs and rhs since they are mutable.
+  RootedValue origLhs(cx, lhs);
+  RootedValue origRhs(cx, rhs);
+
   if (!ToInt32OrBigInt(cx, lhs) || !ToInt32OrBigInt(cx, rhs)) {
     return false;
   }
@@ -906,6 +997,11 @@
   }
 
   out.setInt32(lhs.toInt32() ^ rhs.toInt32());
+
+  // TaintFox: Taint propagation for bitwise xor.
+  if (isAnyTaintedNumber(origLhs, origRhs)) {
+    out.setObject(*NumberObject::createTainted(cx, out.toInt32(), getAnyNumberTaint(origLhs, origRhs)));
+  }
   return true;
 }
 
@@ -913,6 +1009,10 @@
                                              MutableHandleValue lhs,
                                              MutableHandleValue rhs,
                                              MutableHandleValue out) {
+  // TaintFox: copy lhs and rhs since they are mutable.
+  RootedValue origLhs(cx, lhs);
+  RootedValue origRhs(cx, rhs);
+
   if (!ToInt32OrBigInt(cx, lhs) || !ToInt32OrBigInt(cx, rhs)) {
     return false;
   }
@@ -922,6 +1022,11 @@
   }
 
   out.setInt32(lhs.toInt32() | rhs.toInt32());
+
+  // TaintFox: Taint propagation for bitwise or.
+  if (isAnyTaintedNumber(origLhs, origRhs)) {
+    out.setObject(*NumberObject::createTainted(cx, out.toInt32(), getAnyNumberTaint(origLhs, origRhs)));
+  }
   return true;
 }
 
@@ -929,6 +1034,10 @@
                                               MutableHandleValue lhs,
                                               MutableHandleValue rhs,
                                               MutableHandleValue out) {
+  // TaintFox: copy lhs and rhs since they are mutable.
+  RootedValue origLhs(cx, lhs);
+  RootedValue origRhs(cx, rhs);
+
   if (!ToInt32OrBigInt(cx, lhs) || !ToInt32OrBigInt(cx, rhs)) {
     return false;
   }
@@ -938,6 +1047,11 @@
   }
 
   out.setInt32(lhs.toInt32() & rhs.toInt32());
+
+  // TaintFox: Taint propagation for bitwise and.
+  if (isAnyTaintedNumber(origLhs, origRhs)) {
+    out.setObject(*NumberObject::createTainted(cx, out.toInt32(), getAnyNumberTaint(origLhs, origRhs)));
+  }
   return true;
 }
 
@@ -945,6 +1059,10 @@
                                               MutableHandleValue lhs,
                                               MutableHandleValue rhs,
                                               MutableHandleValue out) {
+  // TaintFox: copy lhs and rhs since they are mutable.
+  RootedValue origLhs(cx, lhs);
+  RootedValue origRhs(cx, rhs);
+
   if (!ToInt32OrBigInt(cx, lhs) || !ToInt32OrBigInt(cx, rhs)) {
     return false;
   }
@@ -959,6 +1077,11 @@
   uint32_t left = static_cast<uint32_t>(lhs.toInt32());
   uint8_t right = rhs.toInt32() & 31;
   out.setInt32(mozilla::WrapToSigned(left << right));
+
+  // TaintFox: Taint propagation for bitwise left shift.
+  if (isAnyTaintedNumber(origLhs, origRhs)) {
+    out.setObject(*NumberObject::createTainted(cx, out.toInt32(), getAnyNumberTaint(origLhs, origRhs)));
+  }
   return true;
 }
 
@@ -966,6 +1089,10 @@
                                               MutableHandleValue lhs,
                                               MutableHandleValue rhs,
                                               MutableHandleValue out) {
+  // TaintFox: copy lhs and rhs since they are mutable.
+  RootedValue origLhs(cx, lhs);
+  RootedValue origRhs(cx, rhs);
+
   if (!ToInt32OrBigInt(cx, lhs) || !ToInt32OrBigInt(cx, rhs)) {
     return false;
   }
@@ -975,6 +1102,11 @@
   }
 
   out.setInt32(lhs.toInt32() >> (rhs.toInt32() & 31));
+
+  // TaintFox: Taint propagation for bitwise right shift.
+  if (isAnyTaintedNumber(origLhs, origRhs)) {
+    out.setObject(*NumberObject::createTainted(cx, out.toInt32(), getAnyNumberTaint(origLhs, origRhs)));
+  }
   return true;
 }
 
@@ -982,6 +1114,10 @@
                                             MutableHandleValue lhs,
                                             MutableHandleValue rhs,
                                             MutableHandleValue out) {
+  // TaintFox: copy lhs and rhs since they are mutable.
+  RootedValue origLhs(cx, lhs);
+  RootedValue origRhs(cx, rhs);
+
   if (!ToNumeric(cx, lhs) || !ToNumeric(cx, rhs)) {
     return false;
   }
@@ -999,6 +1135,11 @@
   }
   left >>= right & 31;
   out.setNumber(uint32_t(left));
+
+  // TaintFox: Taint propagation for unsigned right shift.
+  if (isAnyTaintedNumber(origLhs, origRhs)) {
+    out.setObject(*NumberObject::createTainted(cx, out.toNumber(), getAnyNumberTaint(origLhs, origRhs)));
+  }
   return true;
 }
 
