--- conflicted
+++ resolved
@@ -27,15 +27,10 @@
 #include "vm/GlobalObject-inl.h"
 #include "vm/JSAtom-inl.h"
 #include "vm/JSObject-inl.h"
+#include "vm/NumberObject-inl.h"
 #include "vm/ObjectOperations-inl.h"
 #include "vm/Stack-inl.h"
-<<<<<<< HEAD
 #include "vm/StringType-inl.h"
-=======
-#include "vm/String-inl.h"
-#include "vm/UnboxedObject-inl.h"
-#include "vm/NumberObject-inl.h"
->>>>>>> 455d3613
 
 namespace js {
 
@@ -219,7 +214,6 @@
     return false;
   }
 
-<<<<<<< HEAD
   // Step 2.
   RootedObject obj(cx, ToObject(cx, val));
   if (!obj) {
@@ -270,28 +264,6 @@
     if (env->is<DebugEnvironmentProxy>()) {
       varobj =
           &env->as<DebugEnvironmentProxy>().environment().as<NativeObject>();
-=======
-static MOZ_ALWAYS_INLINE bool
-NegOperation(JSContext* cx, HandleScript script, jsbytecode* pc, HandleValue val,
-             MutableHandleValue res)
-{
-    /*
-     * When the operand is int jsval, INT32_FITS_IN_JSVAL(i) implies
-     * INT32_FITS_IN_JSVAL(-i) unless i is 0 or INT32_MIN when the
-     * results, -0.0 or INT32_MAX + 1, are double values.
-     */
-    // TaintFox: handle tainted numbers
-    if (isTaintedNumber(val)) {
-        double d;
-        if (!ToNumber(cx, val, &d))
-            return false;
-        res.setObject(*NumberObject::createTainted(cx, d, getNumberTaint(val)));
-    }
-
-    int32_t i;
-    if (val.isInt32() && (i = val.toInt32()) != 0 && i != INT32_MIN) {
-        res.setInt32(-i);
->>>>>>> 455d3613
     } else {
       varobj = &env->as<NativeObject>();
     }
@@ -332,6 +304,14 @@
    * INT32_FITS_IN_JSVAL(-i) unless i is 0 or INT32_MIN when the
    * results, -0.0 or INT32_MAX + 1, are double values.
    */
+  // TaintFox: handle tainted numbers
+  if (isTaintedNumber(val)) {
+    double d;
+    if (!ToNumber(cx, val, &d))
+      return false;
+    res.setObject(*NumberObject::createTainted(cx, d, getNumberTaint(val)));
+  }
+
   int32_t i;
   if (val.isInt32() && (i = val.toInt32()) != 0 && i != INT32_MIN) {
     res.setInt32(-i);
@@ -350,7 +330,6 @@
   return true;
 }
 
-<<<<<<< HEAD
 static MOZ_ALWAYS_INLINE bool IncOperation(JSContext* cx, HandleValue val,
                                            MutableHandleValue res) {
   int32_t i;
@@ -361,88 +340,6 @@
 
   if (val.isNumber()) {
     res.setNumber(val.toNumber() + 1);
-=======
-static MOZ_ALWAYS_INLINE bool
-GetObjectElementOperation(JSContext* cx, JSOp op, JS::HandleObject obj, JS::HandleObject receiver,
-                          HandleValue key, MutableHandleValue res)
-{
-    MOZ_ASSERT(op == JSOP_GETELEM || op == JSOP_CALLELEM || op == JSOP_GETELEM_SUPER);
-    MOZ_ASSERT_IF(op == JSOP_GETELEM || op == JSOP_CALLELEM, obj == receiver);
-
-    // TaintFox: tainted numbers or strings might be used for element access. In that case, also
-    // try to taint the resulting value.
-    TaintFlow taint;
-
-    do {
-        uint32_t index;
-        if (IsDefinitelyIndex(key, &index)) {
-            if (GetElementNoGC(cx, obj, receiver, index, res.address()))
-                break;
-
-            if (!GetElement(cx, obj, receiver, index, res))
-                return false;
-            break;
-        }
-
-        if (key.isString()) {
-            JSString* str = key.toString();
-
-            // TaintFox: if tainted, just pick the first taintflow.
-            if (str->isTainted())
-                taint = str->taint().begin()->flow();
-
-            JSAtom* name = str->isAtom() ? &str->asAtom() : AtomizeString(cx, str);
-            if (!name)
-                return false;
-            if (name->isIndex(&index)) {
-                if (GetElementNoGC(cx, obj, receiver, index, res.address()))
-                    break;
-            } else {
-                if (GetPropertyNoGC(cx, obj, receiver, name->asPropertyName(), res.address()))
-                    break;
-            }
-        }
-
-        if (isTaintedNumber(key))
-            taint = getNumberTaint(key);
-
-        RootedId id(cx);
-        if (!ToPropertyKey(cx, key, &id))
-            return false;
-        if (!GetProperty(cx, obj, receiver, id, res))
-            return false;
-    } while (false);
-
-    // TaintFox: add taint information to looked up element.
-    if (taint) {
-        if (res.isString()) {
-            // Simple heuristic. In essence we want to apply taint in case of a
-            // lookup table or similar, since there the resulting string is completely controlled
-            // if the index is controlled.
-            // On the other hand, here is an example where we probably don't want to apply taint:
-            //
-            //   var fortunes = [ //.. array of strings ];
-            //   function fortune(i) {
-            //     return fortunes[i];
-            //   }
-            //
-            // In this case we aren't able to control the content of the string but only which
-            // string is choosen, which probably isn't relevant security wise.
-            //
-            // Our heuristic here tries to differentiate both cases simply by looking at the length
-            // of the returned string.
-            if (res.toString()->length() < 3) {
-                // We only want to taint the returned string, not the element of the object.
-                RootedString str(cx, res.toString());
-                res.setString(NewTaintedDependentString(cx, str, StringTaint(taint, str->length())));
-            }
-        } else if (res.isNumber()) {
-            res.setObject(*NumberObject::createTainted(cx, res.toNumber(), taint));
-        }
-    }
-
-    assertSameCompartmentDebugOnly(cx, res);
->>>>>>> 455d3613
     return true;
   }
 
@@ -475,28 +372,10 @@
     return true;
   }
 
-<<<<<<< HEAD
   RootedId id(cx);
   if (!ToPropertyKey(cx, idval, &id)) {
     return false;
   }
-=======
-
-        RootedId id(cx);
-        if (!ToPropertyKey(cx, key, &id))
-            return false;
-        if (!GetProperty(cx, boxed, receiver, id, res))
-            return false;
-
-        // TaintFox:Like with arrays, taint should be propagated here
-        // if the index is a tainted number and the receiver a string.
-        if (isTaintedNumber(key) && res.isString()) {
-            RootedString str(cx, res.toString());
-            StringTaint taint(getNumberTaint(key), str->length());
-            res.setString(NewTaintedDependentString(cx, str, taint));
-        }
-    } while (false);
->>>>>>> 455d3613
 
   res.set(IdToValue(id));
   return true;
@@ -508,6 +387,10 @@
   MOZ_ASSERT(op == JSOp::GetElem || op == JSOp::GetElemSuper);
   MOZ_ASSERT_IF(op == JSOp::GetElem, obj == &receiver.toObject());
 
+  // TaintFox: tainted numbers or strings might be used for element access. In that case, also
+  // try to taint the resulting value.
+  TaintFlow taint;
+  
   do {
     uint32_t index;
     if (IsDefinitelyIndex(key, &index)) {
@@ -523,6 +406,12 @@
 
     if (key.isString()) {
       JSString* str = key.toString();
+
+      // TaintFox: if tainted, just pick the first taintflow.
+      if (str->isTainted()) {
+        taint = str->taint().begin()->flow();
+      }
+
       JSAtom* name = str->isAtom() ? &str->asAtom() : AtomizeString(cx, str);
       if (!name) {
         return false;
@@ -539,6 +428,10 @@
       }
     }
 
+    if (isTaintedNumber(key)) {
+      taint = getNumberTaint(key);
+    }
+    
     RootedId id(cx);
     if (!ToPropertyKey(cx, key, &id)) {
       return false;
@@ -548,6 +441,36 @@
     }
   } while (false);
 
+  // TaintFox: add taint information to looked up element.
+  if (taint) {
+    if (res.isString()) {
+      // Simple heuristic. In essence we want to apply taint in case of a
+      // lookup table or similar, since there the resulting string is completely controlled
+      // if the index is controlled.
+      // On the other hand, here is an example where we probably don't want to apply taint:
+      //
+      //   var fortunes = [ //.. array of strings ];
+      //   function fortune(i) {
+      //     return fortunes[i];
+      //   }
+      //
+      // In this case we aren't able to control the content of the string but only which
+      // string is choosen, which probably isn't relevant security wise.
+      //
+      // Our heuristic here tries to differentiate both cases simply by looking at the length
+      // of the returned string.
+      if (res.toString()->length() < 3) {
+        // We only want to taint the returned string, not the element of the object.
+        RootedString str(cx, res.toString());
+        JSString* tainted_str = NewDependentString(cx, str, 0, str->length());
+        tainted_str->setTaint(cx, SafeStringTaint(taint, str->length()));
+        res.setString(tainted_str);
+      }
+    } else if (res.isNumber()) {
+      res.setObject(*NumberObject::createTainted(cx, res.toNumber(), taint));
+    }
+  }
+  
   cx->debugOnlyCheck(res);
   return true;
 }
@@ -613,6 +536,17 @@
     if (!GetProperty(cx, boxed, receiver, id, res)) {
       return false;
     }
+
+    // TaintFox:Like with arrays, taint should be propagated here
+    // if the index is a tainted number and the receiver a string.
+    if (isTaintedNumber(key) && res.isString()) {
+      RootedString str(cx, res.toString());
+      SafeStringTaint taint(getNumberTaint(key), str->length());
+      JSString* tainted_str = NewDependentString(cx, str, 0, str->length());
+      tainted_str->setTaint(cx, taint);
+      res.setString(tainted_str);
+    }
+
   } while (false);
 
   cx->debugOnlyCheck(res);
@@ -659,7 +593,6 @@
   return TypeName(type, *rt->commonNames);
 }
 
-<<<<<<< HEAD
 static MOZ_ALWAYS_INLINE bool InitElemOperation(JSContext* cx, jsbytecode* pc,
                                                 HandleObject obj,
                                                 HandleValue idval,
@@ -711,66 +644,9 @@
   }
 
   if (!CheckPrivateFieldWillThrow(condition, *result)) {
-=======
-static MOZ_ALWAYS_INLINE bool
-BitNot(JSContext* cx, HandleValue in, MutableHandleValue out)
-{
-    int i;
-    if (!ToInt32(cx, in, &i))
-        return false;
-    int res = ~i;
-    if (isTaintedNumber(in))
-        out.setObject(*NumberObject::createTainted(cx, res, getNumberTaint(in)));
-    else
-        out.setInt32(res);
-    return true;
-}
-
-static MOZ_ALWAYS_INLINE bool
-BitXor(JSContext* cx, HandleValue lhs, HandleValue rhs, MutableHandleValue out)
-{
-    int left, right;
-    if (!ToInt32(cx, lhs, &left) || !ToInt32(cx, rhs, &right))
-        return false;
-    int res = left ^ right;
-    if (isTaintedNumber(lhs))
-        out.setObject(*NumberObject::createTainted(cx, res, getNumberTaint(lhs)));
-    else
-        out.setInt32(res);
-    return true;
-}
-
-static MOZ_ALWAYS_INLINE bool
-BitOr(JSContext* cx, HandleValue lhs, HandleValue rhs, MutableHandleValue out)
-{
-    int left, right;
-    if (!ToInt32(cx, lhs, &left) || !ToInt32(cx, rhs, &right))
-        return false;
-    int res = left | right;
-    if (isTaintedNumber(lhs))
-        out.setObject(*NumberObject::createTainted(cx, res, getNumberTaint(lhs)));
-    else
-        out.setInt32(res);
-    return true;
-}
-
-// TaintFox: handle tainted arguments in all bitwise operations
-static MOZ_ALWAYS_INLINE bool
-BitAnd(JSContext* cx, HandleValue lhs, HandleValue rhs, MutableHandleValue out)
-{
-    int left, right;
-    if (!ToInt32(cx, lhs, &left) || !ToInt32(cx, rhs, &right))
-        return false;
-    int res = left & right;
-    if (isTaintedNumber(lhs))
-        out.setObject(*NumberObject::createTainted(cx, res, getNumberTaint(lhs)));
-    else
-        out.setInt32(res);
->>>>>>> 455d3613
-    return true;
-  }
-
-<<<<<<< HEAD
+    return true;
+  }
+
   // Throw!
   JS_ReportErrorNumberASCII(cx, GetErrorMessage, nullptr,
                             ThrowMsgKindToErrNum(msgKind));
@@ -788,50 +664,6 @@
                               JSMSG_SPREAD_TOO_LARGE);
     return false;
   }
-=======
-static MOZ_ALWAYS_INLINE bool
-BitLsh(JSContext* cx, HandleValue lhs, HandleValue rhs, MutableHandleValue out)
-{
-    int32_t left, right;
-    if (!ToInt32(cx, lhs, &left) || !ToInt32(cx, rhs, &right))
-        return false;
-    int32_t res = uint32_t(left) << (right & 31);
-    if (isTaintedNumber(lhs))
-        out.setObject(*NumberObject::createTainted(cx, res, getNumberTaint(lhs)));
-    else
-        out.setInt32(res);
-    return true;
-}
-
-static MOZ_ALWAYS_INLINE bool
-BitRsh(JSContext* cx, HandleValue lhs, HandleValue rhs, MutableHandleValue out)
-{
-    int32_t left, right;
-    if (!ToInt32(cx, lhs, &left) || !ToInt32(cx, rhs, &right))
-        return false;
-    int32_t res = left >> (right & 31);
-    if (isTaintedNumber(lhs))
-        out.setObject(*NumberObject::createTainted(cx, res, getNumberTaint(lhs)));
-    else
-        out.setInt32(res);
-    return true;
-}
-
-static MOZ_ALWAYS_INLINE bool
-UrshOperation(JSContext* cx, HandleValue lhs, HandleValue rhs, MutableHandleValue out)
-{
-    uint32_t left;
-    int32_t  right;
-    if (!ToUint32(cx, lhs, &left) || !ToInt32(cx, rhs, &right))
-        return false;
-    left >>= right & 31;
-    if (isTaintedNumber(lhs))
-        out.setObject(*NumberObject::createTainted(cx, uint32_t(left), getNumberTaint(lhs)));
-    else
-        out.setNumber(uint32_t(left));
-    return true;
-}
->>>>>>> 455d3613
 
   // If val is a hole, do not call DefineDataElement.
   if (val.isMagic(JS_ELEMENTS_HOLE)) {
