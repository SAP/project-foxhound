--- conflicted
+++ resolved
@@ -224,20 +224,14 @@
 
   /* Create a parser for the provided JSON data. */
   JSONParser(JSContext* cx, mozilla::Range<const CharT> data,
-<<<<<<< HEAD
              const StringTaint& taint, ErrorHandling errorHandling = RaiseError)
       : JSONParserBase(cx, errorHandling),
-=======
-             ParseType parseType)
-      : JSONParserBase(cx, parseType),
->>>>>>> f6c5b3e9
         current(data.begin()),
         begin(current),
         end(data.end()),
-        inputTaint(taint)
-    {
-        MOZ_ASSERT(current <= end);
-    }
+        inputTaint(taint) {
+    MOZ_ASSERT(current <= end);
+  }
 
   /* Allow move construction for use with Rooted. */
   JSONParser(JSONParser&& other)
