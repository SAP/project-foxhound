/* -*- Mode: C++; tab-width: 8; indent-tabs-mode: nil; c-basic-offset: 2 -*-
 * vim: set ts=8 sts=2 et sw=2 tw=80:
 * This Source Code Form is subject to the terms of the Mozilla Public
 * License, v. 2.0. If a copy of the MPL was not distributed with this
 * file, You can obtain one at http://mozilla.org/MPL/2.0/. */

#ifndef vm_Printer_h
#define vm_Printer_h

#include "mozilla/Attributes.h"

#include <stdarg.h>
#include <stddef.h>
#include <stdio.h>
#include <string.h>

<<<<<<< HEAD
#include "jstaint.h"

class JSString;

struct JSContext;
=======
#include "js/TypeDecls.h"
#include "js/Utility.h"
>>>>>>> 030f2d6b

namespace js {

class LifoAlloc;

// Generic printf interface, similar to an ostream in the standard library.
//
// This class is useful to make generic printers which can work either with a
// file backend, with a buffer allocated with an JSContext or a link-list
// of chunks allocated with a LifoAlloc.
class GenericPrinter {
 protected:
  bool hadOOM_;  // whether reportOutOfMemory() has been called.

  constexpr GenericPrinter() : hadOOM_(false) {}

 public:
  // Puts |len| characters from |s| at the current position and
  // return true on success, false on failure.
  virtual bool put(const char* s, size_t len) = 0;
  virtual void flush() { /* Do nothing */
  }

  inline bool put(const char* s) { return put(s, strlen(s)); }
  inline bool putChar(const char c) { return put(&c, 1); }

  // Prints a formatted string into the buffer.
  bool printf(const char* fmt, ...) MOZ_FORMAT_PRINTF(2, 3);
  bool vprintf(const char* fmt, va_list ap) MOZ_FORMAT_PRINTF(2, 0);

  // Report that a string operation failed to get the memory it requested.
  virtual void reportOutOfMemory();

  // Return true if this Sprinter ran out of memory.
  virtual bool hadOutOfMemory() const;
};

// Sprintf, but with unlimited and automatically allocated buffering.
class Sprinter final : public GenericPrinter {
 public:
  struct InvariantChecker {
    const Sprinter* parent;

    explicit InvariantChecker(const Sprinter* p) : parent(p) {
      parent->checkInvariants();
    }

    ~InvariantChecker() { parent->checkInvariants(); }
  };

  JSContext* context;  // context executing the decompiler

 private:
  static const size_t DefaultSize;
#ifdef DEBUG
  bool initialized;  // true if this is initialized, use for debug builds
#endif
  bool shouldReportOOM;  // whether to report OOM to the context
  char* base;            // malloc'd buffer address
  size_t size;           // size of buffer allocated at base
  ptrdiff_t offset;      // offset of next free char in buffer

  MOZ_MUST_USE bool realloc_(size_t newSize);

 public:
  explicit Sprinter(JSContext* cx, bool shouldReportOOM = true);
  ~Sprinter();

  // Initialize this sprinter, returns false on error.
  MOZ_MUST_USE bool init();

  void checkInvariants() const;

  const char* string() const { return base; }
  const char* stringEnd() const { return base + offset; }
  JS::UniqueChars release();

  // Returns the string at offset |off|.
  char* stringAt(ptrdiff_t off) const;
  // Returns the char at offset |off|.
  char& operator[](size_t off);

  // Attempt to reserve len + 1 space (for a trailing nullptr byte). If the
  // attempt succeeds, return a pointer to the start of that space and adjust
  // the internal content. The caller *must* completely fill this space on
  // success.
  char* reserve(size_t len);

  // Puts |len| characters from |s| at the current position and
  // return true on success, false on failure.
  virtual bool put(const char* s, size_t len) override;
  using GenericPrinter::put;  // pick up |inline bool put(const char* s);|

  // Format the given format/arguments as if by JS_vsmprintf, then put it.
  // Return true on success, else return false and report an error (typically
  // OOM).
  MOZ_MUST_USE bool jsprintf(const char* fmt, ...) MOZ_FORMAT_PRINTF(2, 3);

  bool putString(JSString* str);

  ptrdiff_t getOffset() const;

  // Report that a string operation failed to get the memory it requested. The
  // first call to this function calls JS_ReportOutOfMemory, and sets this
  // Sprinter's outOfMemory flag; subsequent calls do nothing.
  virtual void reportOutOfMemory() override;
};

// Fprinter, print a string directly into a file.
class Fprinter final : public GenericPrinter {
 private:
  FILE* file_;
  bool init_;

 public:
  explicit Fprinter(FILE* fp);

  constexpr Fprinter() : file_(nullptr), init_(false) {}

#ifdef DEBUG
  ~Fprinter();
#endif

  // Initialize this printer, returns false on error.
  MOZ_MUST_USE bool init(const char* path);
  void init(FILE* fp);
  bool isInitialized() const { return file_ != nullptr; }
  void flush() override;
  void finish();

  // Puts |len| characters from |s| at the current position and
  // return true on success, false on failure.
  virtual bool put(const char* s, size_t len) override;
  using GenericPrinter::put;  // pick up |inline bool put(const char* s);|
};

// LSprinter, is similar to Sprinter except that instead of using an
// JSContext to allocate strings, it use a LifoAlloc as a backend for the
// allocation of the chunk of the string.
class LSprinter final : public GenericPrinter {
 private:
  struct Chunk {
    Chunk* next;
    size_t length;

    char* chars() { return reinterpret_cast<char*>(this + 1); }
    char* end() { return chars() + length; }
  };

 private:
  LifoAlloc* alloc_;  // LifoAlloc used as a backend of chunk allocations.
  Chunk* head_;
  Chunk* tail_;
  size_t unused_;

 public:
  explicit LSprinter(LifoAlloc* lifoAlloc);
  ~LSprinter();

  // Copy the content of the chunks into another printer, such that we can
  // flush the content of this printer to a file.
  void exportInto(GenericPrinter& out) const;

  // Drop the current string, and let them be free with the LifoAlloc.
  void clear();

  // Puts |len| characters from |s| at the current position and
  // return true on success, false on failure.
  virtual bool put(const char* s, size_t len) override;
  using GenericPrinter::put;  // pick up |inline bool put(const char* s);|
};

// Map escaped code to the letter/symbol escaped with a backslash.
extern const char js_EscapeMap[];

// Return a C-string containing the chars in str, with any non-printing chars
// escaped. If the optional quote parameter is present and is not '\0', quotes
// (as specified by the quote argument) are also escaped, and the quote
// character is appended at the beginning and end of the result string.
// The returned string is guaranteed to contain only ASCII characters.
extern JS::UniqueChars QuoteString(JSContext* cx, JSString* str,
                                   char quote = '\0');

<<<<<<< HEAD
extern char*
QuoteString(Sprinter *sp, JSString *str, char16_t quote);
=======
// Appends the quoted string to the given Sprinter. Follows the same semantics
// as QuoteString from above.
extern bool QuoteString(Sprinter* sp, JSString* str, char quote = '\0');
>>>>>>> 030f2d6b

// Appends the JSON quoted string to the given Sprinter.
extern bool JSONQuoteString(Sprinter* sp, JSString* str);

}  // namespace js

#endif  // vm_Printer_h<|MERGE_RESOLUTION|>--- conflicted
+++ resolved
@@ -14,16 +14,14 @@
 #include <stdio.h>
 #include <string.h>
 
-<<<<<<< HEAD
 #include "jstaint.h"
-
+// Taintfox: are these needed?
 class JSString;
 
 struct JSContext;
-=======
+
 #include "js/TypeDecls.h"
 #include "js/Utility.h"
->>>>>>> 030f2d6b
 
 namespace js {
 
@@ -207,14 +205,8 @@
 extern JS::UniqueChars QuoteString(JSContext* cx, JSString* str,
                                    char quote = '\0');
 
-<<<<<<< HEAD
 extern char*
-QuoteString(Sprinter *sp, JSString *str, char16_t quote);
-=======
-// Appends the quoted string to the given Sprinter. Follows the same semantics
-// as QuoteString from above.
-extern bool QuoteString(Sprinter* sp, JSString* str, char quote = '\0');
->>>>>>> 030f2d6b
+QuoteString(Sprinter* sp, JSString* str, char16_t quote);
 
 // Appends the JSON quoted string to the given Sprinter.
 extern bool JSONQuoteString(Sprinter* sp, JSString* str);
