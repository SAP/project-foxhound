/* -*- Mode: C++; tab-width: 8; indent-tabs-mode: nil; c-basic-offset: 4 -*-
 * vim: set ts=8 sts=4 et sw=4 tw=99:
 * This Source Code Form is subject to the terms of the Mozilla Public
 * License, v. 2.0. If a copy of the MPL was not distributed with this
 * file, You can obtain one at http://mozilla.org/MPL/2.0/. */

#include "vm/StringBuffer.h"

#include "mozilla/Range.h"

#include "jsobjinlines.h"

#include "vm/String-inl.h"

using namespace js;

template <typename CharT, class Buffer>
static CharT *
ExtractWellSized(ExclusiveContext *cx, Buffer &cb)
{
    size_t capacity = cb.capacity();
    size_t length = cb.length();

    CharT *buf = cb.extractRawBuffer();
    if (!buf)
        return nullptr;

    /* For medium/big buffers, avoid wasting more than 1/4 of the memory. */
    MOZ_ASSERT(capacity >= length);
    if (length > Buffer::sMaxInlineStorage && capacity - length > length / 4) {
        CharT *tmp = cx->zone()->pod_realloc<CharT>(buf, capacity, length + 1);
        if (!tmp) {
            js_free(buf);
            return nullptr;
        }
        buf = tmp;
    }

    return buf;
}

char16_t *
StringBuffer::stealChars()
{
    if (isLatin1() && !inflateChars())
        return nullptr;

    return ExtractWellSized<char16_t>(cx, twoByteChars());
}

bool
StringBuffer::inflateChars()
{
    MOZ_ASSERT(isLatin1());

    TwoByteCharBuffer twoByte(cx);

    /*
     * Note: we don't use Vector::capacity() because it always returns a
     * value >= sInlineCapacity. Since Latin1CharBuffer::sInlineCapacity >
     * TwoByteCharBuffer::sInlineCapacitychars, we'd always malloc here.
     */
    size_t capacity = Max(reserved_, latin1Chars().length());
    if (!twoByte.reserve(capacity))
        return false;

    twoByte.infallibleAppend(latin1Chars().begin(), latin1Chars().length());

    cb.destroy();
    cb.construct<TwoByteCharBuffer>(Move(twoByte));
    return true;
}

template <typename CharT, class Buffer>
static JSFlatString *
FinishStringFlat(ExclusiveContext *cx, StringBuffer &sb, Buffer &cb)
{
    size_t len = sb.length();
    if (!sb.append('\0'))
        return nullptr;

    ScopedJSFreePtr<CharT> buf(ExtractWellSized<CharT>(cx, cb));
    if (!buf)
        return nullptr;

    JSFlatString *str = NewStringDontDeflate<CanGC>(cx, buf.get(), len);
    if (!str)
        return nullptr;

    /*
     * The allocation was made on a TempAllocPolicy, so account for the string
     * data on the string's zone.
     */
    str->zone()->updateMallocCounter(sizeof(CharT) * len);

    buf.forget();
    return str;
}

JSFlatString *
StringBuffer::finishString()
{
    size_t len = length();
    if (len == 0)
        return cx->names().empty;

    if (!JSString::validateLength(cx, len))
        return nullptr;

    JS_STATIC_ASSERT(JSFatInlineString::MAX_LENGTH_TWO_BYTE < TwoByteCharBuffer::InlineLength);
    JS_STATIC_ASSERT(JSFatInlineString::MAX_LENGTH_LATIN1 < Latin1CharBuffer::InlineLength);

    if (isLatin1()) {
        if (JSFatInlineString::latin1LengthFits(len)) {
            mozilla::Range<const Latin1Char> range(latin1Chars().begin(), len);
            return TAINT_REF_COPY(NewFatInlineString<CanGC>(cx, range), startTaint);
        }
    } else {
        if (JSFatInlineString::twoByteLengthFits(len)) {
<<<<<<< HEAD
            mozilla::Range<const jschar> range(twoByteChars().begin(), len);
            return TAINT_REF_COPY(NewFatInlineString<CanGC>(cx, range), startTaint);
=======
            mozilla::Range<const char16_t> range(twoByteChars().begin(), len);
            return NewFatInlineString<CanGC>(cx, range);
>>>>>>> 87a3c62a
        }
    }

    return TAINT_REF_COPY(isLatin1()
        ? FinishStringFlat<Latin1Char>(cx, *this, latin1Chars())
<<<<<<< HEAD
        : FinishStringFlat<jschar>(cx, *this, twoByteChars()), startTaint);
=======
        : FinishStringFlat<char16_t>(cx, *this, twoByteChars());
>>>>>>> 87a3c62a
}

JSAtom *
StringBuffer::finishAtom()
{
    size_t len = length();
    if (len == 0)
        return cx->names().empty;

    if (isLatin1()) {
        JSAtom *atom = AtomizeChars(cx, latin1Chars().begin(), len);
        latin1Chars().clear();
        return atom;
    }

    JSAtom *atom = AtomizeChars(cx, twoByteChars().begin(), len);
    twoByteChars().clear();
    return TAINT_REF_COPY(atom, startTaint);
}

bool
js::ValueToStringBufferSlow(JSContext *cx, const Value &arg, StringBuffer &sb)
{
    RootedValue v(cx, arg);
    if (!ToPrimitive(cx, JSTYPE_STRING, &v))
        return false;

    if (v.isString())
        return sb.append(v.toString());
    if (v.isNumber())
        return NumberValueToStringBuffer(cx, v, sb);
    if (v.isBoolean())
        return BooleanToStringBuffer(v.toBoolean(), sb);
    if (v.isNull())
        return sb.append(cx->names().null);
    if (v.isSymbol()) {
        JS_ReportErrorNumber(cx, js_GetErrorMessage, nullptr, JSMSG_SYMBOL_TO_STRING);
        return false;
    }
    MOZ_ASSERT(v.isUndefined());
    return sb.append(cx->names().undefined);
}<|MERGE_RESOLUTION|>--- conflicted
+++ resolved
@@ -117,23 +117,14 @@
         }
     } else {
         if (JSFatInlineString::twoByteLengthFits(len)) {
-<<<<<<< HEAD
-            mozilla::Range<const jschar> range(twoByteChars().begin(), len);
+            mozilla::Range<const char16_t> range(twoByteChars().begin(), len);
             return TAINT_REF_COPY(NewFatInlineString<CanGC>(cx, range), startTaint);
-=======
-            mozilla::Range<const char16_t> range(twoByteChars().begin(), len);
-            return NewFatInlineString<CanGC>(cx, range);
->>>>>>> 87a3c62a
         }
     }
 
     return TAINT_REF_COPY(isLatin1()
         ? FinishStringFlat<Latin1Char>(cx, *this, latin1Chars())
-<<<<<<< HEAD
-        : FinishStringFlat<jschar>(cx, *this, twoByteChars()), startTaint);
-=======
-        : FinishStringFlat<char16_t>(cx, *this, twoByteChars());
->>>>>>> 87a3c62a
+        : FinishStringFlat<char16_t>(cx, *this, twoByteChars()), startTaint);
 }
 
 JSAtom *
