--- conflicted
+++ resolved
@@ -5211,63 +5211,6 @@
 }
 
 bool
-<<<<<<< HEAD
-Debugger::isCompilableUnit(JSContext* cx, unsigned argc, Value* vp)
-{
-    CallArgs args = CallArgsFromVp(argc, vp);
-
-    if (!args.requireAtLeast(cx, "Debugger.isCompilableUnit", 1))
-        return false;
-
-    if (!args[0].isString()) {
-        JS_ReportErrorNumberASCII(cx, GetErrorMessage, nullptr, JSMSG_NOT_EXPECTED_TYPE,
-                                  "Debugger.isCompilableUnit", "string",
-                                  InformalValueTypeName(args[0]));
-        return false;
-    }
-
-    JSString* str = args[0].toString();
-    size_t length = GetStringLength(str);
-
-    AutoStableStringChars chars(cx);
-    if (!chars.initTwoByte(cx, str))
-        return false;
-
-    bool result = true;
-
-    CompileOptions options(cx);
-    frontend::UsedNameTracker usedNames(cx);
-    if (!usedNames.init())
-        return false;
-    frontend::Parser<frontend::FullParseHandler> parser(cx, cx->tempLifoAlloc(),
-                                                        options, chars.twoByteChars(),
-                                                        length, str->taint(), /* foldConstants = */ true,
-                                                        usedNames, nullptr, nullptr);
-    JS::WarningReporter older = JS::SetWarningReporter(cx, nullptr);
-    if (!parser.checkOptions() || !parser.parse()) {
-        // We ran into an error. If it was because we ran out of memory we report
-        // it in the usual way.
-        if (cx->isThrowingOutOfMemory()) {
-            JS::SetWarningReporter(cx, older);
-            return false;
-        }
-
-        // If it was because we ran out of source, we return false so our caller
-        // knows to try to collect more [source].
-        if (parser.isUnexpectedEOF())
-            result = false;
-
-        cx->clearPendingException();
-    }
-    JS::SetWarningReporter(cx, older);
-    args.rval().setBoolean(result);
-    return true;
-}
-
-
-bool
-=======
->>>>>>> d3261dd5
 Debugger::drainTraceLoggerScriptCalls(JSContext* cx, unsigned argc, Value* vp)
 {
     THIS_DEBUGGER(cx, argc, vp, "drainTraceLoggerScriptCalls", args, dbg);
@@ -5381,7 +5324,8 @@
         return false;
     frontend::Parser<frontend::FullParseHandler> parser(cx, cx->tempLifoAlloc(),
                                                         options, chars.twoByteChars(),
-                                                        length, /* foldConstants = */ true,
+                                                        length, str->taint(),
+                                                        /* foldConstants = */ true,
                                                         usedNames, nullptr, nullptr);
     JS::WarningReporter older = JS::SetWarningReporter(cx, nullptr);
     if (!parser.checkOptions() || !parser.parse()) {
